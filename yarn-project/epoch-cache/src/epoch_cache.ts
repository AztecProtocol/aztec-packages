import { RollupContract, createEthereumChain } from '@aztec/ethereum';
import { EthAddress } from '@aztec/foundation/eth-address';
import { type Logger, createLogger } from '@aztec/foundation/log';
import { DateProvider } from '@aztec/foundation/timer';
import {
  EmptyL1RollupConstants,
  type L1RollupConstants,
  getEpochAtSlot,
  getEpochNumberAtTimestamp,
  getSlotAtTimestamp,
  getSlotRangeForEpoch,
  getTimestampRangeForEpoch,
} from '@aztec/stdlib/epoch-helpers';

import { createPublicClient, encodeAbiParameters, fallback, http, keccak256 } from 'viem';

import { type EpochCacheConfig, getEpochCacheConfigEnvVars } from './config.js';

type EpochAndSlot = {
  epoch: bigint;
  slot: bigint;
  ts: bigint;
};

export type EpochCommitteeInfo = {
  committee: EthAddress[];
  seed: bigint;
  epoch: bigint;
};

export interface EpochCacheInterface {
  getCommittee(slot: 'now' | 'next' | bigint | undefined): Promise<EpochCommitteeInfo>;
  getEpochAndSlotNow(): EpochAndSlot;
  getProposerIndexEncoding(epoch: bigint, slot: bigint, seed: bigint): `0x${string}`;
  computeProposerIndex(slot: bigint, epoch: bigint, seed: bigint, size: bigint): bigint;
  getProposerAttesterAddressInCurrentOrNextSlot(): Promise<{
    currentProposer: EthAddress;
    nextProposer: EthAddress;
    currentSlot: bigint;
    nextSlot: bigint;
  }>;
  isInCommittee(validator: EthAddress): Promise<boolean>;
}

/**
 * Epoch cache
 *
 * This class is responsible for managing traffic to the l1 node, by caching the validator set.
 * Keeps the last N epochs in cache.
 * It also provides a method to get the current or next proposer, and to check who is in the current slot.
 *
 * Note: This class is very dependent on the system clock being in sync.
 */
export class EpochCache implements EpochCacheInterface {
  private cache: Map<bigint, EpochCommitteeInfo> = new Map();
  private readonly log: Logger = createLogger('epoch-cache');

  constructor(
    private rollup: RollupContract,
    initialEpoch: bigint = 0n,
    initialValidators: EthAddress[] = [],
    initialSampleSeed: bigint = 0n,
    private readonly l1constants: L1RollupConstants = EmptyL1RollupConstants,
    private readonly dateProvider: DateProvider = new DateProvider(),
    private readonly config = { cacheSize: 12 },
  ) {
    this.cache.set(initialEpoch, { epoch: initialEpoch, committee: initialValidators, seed: initialSampleSeed });
    this.log.debug(`Initialized EpochCache with ${initialValidators.length} validators`, {
      l1constants,
      initialValidators,
      initialSampleSeed,
      initialEpoch,
    });
  }

  static async create(
    rollupAddress: EthAddress,
    config?: EpochCacheConfig,
    deps: { dateProvider?: DateProvider } = {},
  ) {
    config = config ?? getEpochCacheConfigEnvVars();

    const chain = createEthereumChain(config.l1RpcUrls, config.l1ChainId);
    const publicClient = createPublicClient({
      chain: chain.chainInfo,
      transport: fallback(config.l1RpcUrls.map(url => http(url))),
      pollingInterval: config.viemPollingIntervalMS,
    });

    const rollup = new RollupContract(publicClient, rollupAddress.toString());
    const [l1StartBlock, l1GenesisTime, initialValidators, sampleSeed, epochNumber] = await Promise.all([
      rollup.getL1StartBlock(),
      rollup.getL1GenesisTime(),
      rollup.getCurrentEpochCommittee(),
      rollup.getCurrentSampleSeed(),
      rollup.getEpochNumber(),
    ] as const);

    const l1RollupConstants: L1RollupConstants = {
      l1StartBlock,
      l1GenesisTime,
      proofSubmissionWindow: config.aztecProofSubmissionWindow,
      slotDuration: config.aztecSlotDuration,
      epochDuration: config.aztecEpochDuration,
      ethereumSlotDuration: config.ethereumSlotDuration,
    };

    return new EpochCache(
      rollup,
      epochNumber,
      initialValidators.map(v => EthAddress.fromString(v)),
      sampleSeed,
      l1RollupConstants,
      deps.dateProvider,
    );
  }

  public getL1Constants(): L1RollupConstants {
    return this.l1constants;
  }

  public getEpochAndSlotNow(): EpochAndSlot {
    return this.getEpochAndSlotAtTimestamp(this.nowInSeconds());
  }

  private nowInSeconds(): bigint {
    return BigInt(Math.floor(this.dateProvider.now() / 1000));
  }

  private getEpochAndSlotAtSlot(slot: bigint): EpochAndSlot {
    const epoch = getEpochAtSlot(slot, this.l1constants);
    const ts = getTimestampRangeForEpoch(epoch, this.l1constants)[0];
    return { epoch, ts, slot };
  }

  public getEpochAndSlotInNextSlot(): EpochAndSlot {
    const nextSlotTs = this.nowInSeconds() + BigInt(this.l1constants.ethereumSlotDuration);
    return this.getEpochAndSlotAtTimestamp(nextSlotTs);
  }

  private getEpochAndSlotAtTimestamp(ts: bigint): EpochAndSlot {
    return {
      epoch: getEpochNumberAtTimestamp(ts, this.l1constants),
      slot: getSlotAtTimestamp(ts, this.l1constants),
      ts,
    };
  }

  public getCommitteeForEpoch(epoch: bigint): Promise<EpochCommitteeInfo> {
    const [startSlot] = getSlotRangeForEpoch(epoch, this.l1constants);
    return this.getCommittee(startSlot);
  }

  /**
   * Get the current validator set
   * @param nextSlot - If true, get the validator set for the next slot.
   * @returns The current validator set.
   */
  public async getCommittee(slot: 'now' | 'next' | bigint = 'now'): Promise<EpochCommitteeInfo> {
    const { epoch, ts } = this.getEpochAndTimestamp(slot);

    if (this.cache.has(epoch)) {
      return this.cache.get(epoch)!;
    }

    const epochData = await this.computeCommittee({ epoch, ts });
    // If the committe size is 0, then do not cache
    if (epochData.committee.length == 0) {
      return epochData;
    }
    this.cache.set(epoch, epochData);

    const toPurge = Array.from(this.cache.keys())
      .sort((a, b) => Number(b - a))
      .slice(this.config.cacheSize);
    toPurge.forEach(key => this.cache.delete(key));

    return epochData;
  }

  private getEpochAndTimestamp(slot: 'now' | 'next' | bigint = 'now') {
    if (slot === 'now') {
      return this.getEpochAndSlotNow();
    } else if (slot === 'next') {
      return this.getEpochAndSlotInNextSlot();
    } else {
      return this.getEpochAndSlotAtSlot(slot);
    }
  }

  private async computeCommittee(when: { epoch: bigint; ts: bigint }): Promise<EpochCommitteeInfo> {
    const { ts, epoch } = when;
    const [committeeHex, seed] = await Promise.all([this.rollup.getCommitteeAt(ts), this.rollup.getSampleSeedAt(ts)]);
    const committee = committeeHex.map((v: `0x${string}`) => EthAddress.fromString(v));
    return { committee, seed, epoch };
  }

  /**
   * Get the ABI encoding of the proposer index - see ValidatorSelectionLib.sol computeProposerIndex
   */
  getProposerIndexEncoding(epoch: bigint, slot: bigint, seed: bigint): `0x${string}` {
    return encodeAbiParameters(
      [
        { type: 'uint256', name: 'epoch' },
        { type: 'uint256', name: 'slot' },
        { type: 'uint256', name: 'seed' },
      ],
      [epoch, slot, seed],
    );
  }

  computeProposerIndex(slot: bigint, epoch: bigint, seed: bigint, size: bigint): bigint {
    // if committe size is 0, then mod 1 is 0
    if (size === 0n) {
      return 0n;
    }
    return BigInt(keccak256(this.getProposerIndexEncoding(epoch, slot, seed))) % size;
  }

  /**
   * Returns the current and next proposer's attester address
   *
   * We return the next proposer's attester address as the node will check if it is the proposer at the next ethereum block,
   * which can be the next slot. If this is the case, then it will send proposals early.
   */
<<<<<<< HEAD
  async getProposerAttesterAddressInCurrentOrNextSlot(): Promise<{
    currentProposer: EthAddress;
    nextProposer: EthAddress;
=======
  async getProposerInCurrentOrNextSlot(): Promise<{
>>>>>>> 3a84f53d
    currentSlot: bigint;
    nextSlot: bigint;
    currentProposer: EthAddress;
    nextProposer: EthAddress;
  }> {
    const current = this.getEpochAndSlotNow();
    const next = this.getEpochAndSlotInNextSlot();

    return {
<<<<<<< HEAD
      currentProposer: await this.getProposerAttesterAddressAt(current),
      nextProposer: await this.getProposerAttesterAddressAt(next),
=======
>>>>>>> 3a84f53d
      currentSlot: current.slot,
      nextSlot: next.slot,
      currentProposer: await this.getProposerAt(current),
      nextProposer: await this.getProposerAt(next),
    };
  }

<<<<<<< HEAD
  private async getProposerAttesterAddressAt(when: EpochAndSlot) {
=======
  getProposerInNextSlot(): Promise<EthAddress> {
    const epochAndSlot = this.getEpochAndSlotInNextSlot();

    return this.getProposerAt(epochAndSlot);
  }

  private async getProposerAt(when: EpochAndSlot): Promise<EthAddress> {
>>>>>>> 3a84f53d
    const { epoch, slot } = when;
    const { seed, committee } = await this.getCommittee(slot);

    const proposerIndex = this.computeProposerIndex(slot, epoch, seed, BigInt(committee.length));
    return committee[Number(proposerIndex)];
  }

  /**
   * Check if a validator is in the current epoch's committee
   */
  async isInCommittee(validator: EthAddress): Promise<boolean> {
    const { committee } = await this.getCommittee();
    return committee.some(v => v.equals(validator));
  }

  async filterInCommittee(validators: EthAddress[]): Promise<EthAddress[]> {
    const { committee } = await this.getCommittee();
    const committeeSet = new Set(committee.map(v => v.toString()));
    return validators.filter(v => committeeSet.has(v.toString()));
  }
}<|MERGE_RESOLUTION|>--- conflicted
+++ resolved
@@ -223,13 +223,7 @@
    * We return the next proposer's attester address as the node will check if it is the proposer at the next ethereum block,
    * which can be the next slot. If this is the case, then it will send proposals early.
    */
-<<<<<<< HEAD
   async getProposerAttesterAddressInCurrentOrNextSlot(): Promise<{
-    currentProposer: EthAddress;
-    nextProposer: EthAddress;
-=======
-  async getProposerInCurrentOrNextSlot(): Promise<{
->>>>>>> 3a84f53d
     currentSlot: bigint;
     nextSlot: bigint;
     currentProposer: EthAddress;
@@ -239,29 +233,20 @@
     const next = this.getEpochAndSlotInNextSlot();
 
     return {
-<<<<<<< HEAD
       currentProposer: await this.getProposerAttesterAddressAt(current),
       nextProposer: await this.getProposerAttesterAddressAt(next),
-=======
->>>>>>> 3a84f53d
       currentSlot: current.slot,
       nextSlot: next.slot,
-      currentProposer: await this.getProposerAt(current),
-      nextProposer: await this.getProposerAt(next),
     };
   }
 
-<<<<<<< HEAD
+  getProposerAttesterAddressInNextSlot(): Promise<EthAddress> {
+    const epochAndSlot = this.getEpochAndSlotInNextSlot();
+
+    return this.getProposerAttesterAddressAt(epochAndSlot);
+  }
+
   private async getProposerAttesterAddressAt(when: EpochAndSlot) {
-=======
-  getProposerInNextSlot(): Promise<EthAddress> {
-    const epochAndSlot = this.getEpochAndSlotInNextSlot();
-
-    return this.getProposerAt(epochAndSlot);
-  }
-
-  private async getProposerAt(when: EpochAndSlot): Promise<EthAddress> {
->>>>>>> 3a84f53d
     const { epoch, slot } = when;
     const { seed, committee } = await this.getCommittee(slot);
 
