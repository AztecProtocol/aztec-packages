// docs:start:token_types_all
<<<<<<< HEAD
use dep::aztec::note::{
    note_header::NoteHeader,
    note_interface::NoteInterface,
    utils::compute_siloed_note_hash,
};
use dep::aztec::hash::{compute_secret_hash,pedersen_hash};
=======
use dep::aztec::{
    note::{
        note_header::NoteHeader,
        note_interface::NoteInterface,
        utils::compute_siloed_note_hash,
    },
    hash::{compute_secret_hash, pedersen_hash},
    context::PrivateContext,
};
>>>>>>> 655c322a

global TRANSPARENT_NOTE_LEN: Field = 2;

// Transparent note represents a note that is created in the clear (public execution),
// but can only be spent by those that know the preimage of the "secret_hash"
struct TransparentNote {
    amount: Field,
    secret_hash: Field,
    // the secret is just here for ease of use and won't be (de)serialized
    secret: Field,
    // header is just here to satisfy the NoteInterface
    header: NoteHeader,
}

impl TransparentNote {

    // CONSTRUCTORS

    pub fn new(amount: Field, secret_hash: Field) -> Self {
        TransparentNote {
            amount: amount,
            secret_hash: secret_hash,
            secret: 0,
            header: NoteHeader::empty(),
        }
    }

    // new oracle call primitive
    // get me the secret corresponding to this hash
    pub fn new_from_secret(amount: Field, secret: Field) -> Self {
        TransparentNote {
            amount: amount,
            secret_hash: compute_secret_hash(secret),
            secret: secret,
            header: NoteHeader::empty(),
        }
    }


    // STANDARD NOTE_INTERFACE FUNCTIONS

    pub fn serialize(self) -> [Field; TRANSPARENT_NOTE_LEN] {
        [self.amount, self.secret_hash]
    }

    pub fn deserialize(preimage: [Field; TRANSPARENT_NOTE_LEN]) -> Self {
        TransparentNote {
            amount: preimage[0],
            secret_hash: preimage[1],
            secret: 0,
            header: NoteHeader::empty(),
        }
    }

    pub fn compute_note_hash(self) -> Field {
        // TODO(#1205) Should use a non-zero generator index.
        pedersen_hash([
            self.amount,
            self.secret_hash,
        ],0)
    }

    pub fn compute_nullifier(self) -> Field {
        // TODO(#1386): should use `compute_note_hash_for_read_or_nullify` once public functions inject nonce!
        let siloed_note_hash = compute_siloed_note_hash(TransparentNoteMethods, self);
        // TODO(#1205) Should use a non-zero generator index.
<<<<<<< HEAD
        pedersen_hash([self.secret, siloed_note_hash], 0)
=======
        pedersen_hash([self.secret, siloed_note_hash],0)
>>>>>>> 655c322a
    }

    pub fn set_header(&mut self, header: NoteHeader) {
        self.header = header;
    }


    // CUSTOM FUNCTIONS FOR THIS NOTE TYPE

    pub fn knows_secret(self, secret: Field) {
        let hash = compute_secret_hash(secret);
        assert(self.secret_hash == hash);
    }
}

fn deserialize(preimage: [Field; TRANSPARENT_NOTE_LEN]) -> TransparentNote {
    TransparentNote::deserialize(preimage)
}

fn serialize(note: TransparentNote) -> [Field; TRANSPARENT_NOTE_LEN] {
    note.serialize()
}

fn compute_note_hash(note: TransparentNote) -> Field {
    note.compute_note_hash()
}

fn compute_nullifier(note: TransparentNote) -> Field {
    note.compute_nullifier()
}

fn get_header(note: TransparentNote) -> NoteHeader {
    note.header
}

fn set_header(note: &mut TransparentNote, header: NoteHeader) {
    note.set_header(header)
}

fn broadcast(context: &mut PrivateContext, slot: Field, note: TransparentNote) {
    assert(false, "TransparentNote does not support broadcast");
}

global TransparentNoteMethods = NoteInterface {
    deserialize,
    serialize,
    compute_note_hash,
    compute_nullifier,
    get_header,
    set_header,
    broadcast,
};
// docs:end:token_types_all<|MERGE_RESOLUTION|>--- conflicted
+++ resolved
@@ -1,12 +1,4 @@
 // docs:start:token_types_all
-<<<<<<< HEAD
-use dep::aztec::note::{
-    note_header::NoteHeader,
-    note_interface::NoteInterface,
-    utils::compute_siloed_note_hash,
-};
-use dep::aztec::hash::{compute_secret_hash,pedersen_hash};
-=======
 use dep::aztec::{
     note::{
         note_header::NoteHeader,
@@ -16,7 +8,6 @@
     hash::{compute_secret_hash, pedersen_hash},
     context::PrivateContext,
 };
->>>>>>> 655c322a
 
 global TRANSPARENT_NOTE_LEN: Field = 2;
 
@@ -83,11 +74,7 @@
         // TODO(#1386): should use `compute_note_hash_for_read_or_nullify` once public functions inject nonce!
         let siloed_note_hash = compute_siloed_note_hash(TransparentNoteMethods, self);
         // TODO(#1205) Should use a non-zero generator index.
-<<<<<<< HEAD
         pedersen_hash([self.secret, siloed_note_hash], 0)
-=======
-        pedersen_hash([self.secret, siloed_note_hash],0)
->>>>>>> 655c322a
     }
 
     pub fn set_header(&mut self, header: NoteHeader) {
