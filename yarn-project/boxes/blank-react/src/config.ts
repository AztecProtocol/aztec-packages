--- conflicted
+++ resolved
@@ -1,11 +1,6 @@
 import { PXE, createPXEClient } from '@aztec/aztec.js';
-<<<<<<< HEAD
 import { ContractArtifact } from '@aztec/foundation/abi';
-import { BlankContractArtifact } from './artifacts/blank.js';
-=======
-import { ContractAbi } from '@aztec/foundation/abi';
-import { BlankContractAbi } from './artifacts/Blank.js';
->>>>>>> 4ec4ea06
+import { BlankContractArtifact } from './artifacts/Blank.js';
 
 // update this if using a different contract
 
