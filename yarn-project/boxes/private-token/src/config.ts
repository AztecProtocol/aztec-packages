<<<<<<< HEAD
import { PrivateTokenContractArtifact } from './artifacts/private_token.js';
import { PXE, createPXEClient } from '@aztec/aztec.js';
import { ContractArtifact } from '@aztec/foundation/abi';
=======
import { PXE, createPXEClient } from '@aztec/aztec.js';
import { ContractAbi } from '@aztec/foundation/abi';
import { PrivateTokenContractAbi } from './artifacts/PrivateToken.js';
>>>>>>> 4ec4ea06

// update this if using a different contract

export const contractArtifact: ContractArtifact = PrivateTokenContractArtifact;

export const PXE_URL: string = process.env.PXE_URL || 'http://localhost:8080';
export const pxe: PXE = createPXEClient(PXE_URL);

export const CONTRACT_ADDRESS_PARAM_NAMES = ['owner', 'contract_address', 'recipient'];
export const FILTERED_FUNCTION_NAMES = ['compute_note_hash_and_nullifier'];<|MERGE_RESOLUTION|>--- conflicted
+++ resolved
@@ -1,12 +1,6 @@
-<<<<<<< HEAD
-import { PrivateTokenContractArtifact } from './artifacts/private_token.js';
+import { PrivateTokenContractArtifact } from './artifacts/PrivateToken.js';
 import { PXE, createPXEClient } from '@aztec/aztec.js';
 import { ContractArtifact } from '@aztec/foundation/abi';
-=======
-import { PXE, createPXEClient } from '@aztec/aztec.js';
-import { ContractAbi } from '@aztec/foundation/abi';
-import { PrivateTokenContractAbi } from './artifacts/PrivateToken.js';
->>>>>>> 4ec4ea06
 
 // update this if using a different contract
 
