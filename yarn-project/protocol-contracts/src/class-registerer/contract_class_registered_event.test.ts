import { ContractClassLog, computePublicBytecodeCommitment } from '@aztec/circuits.js';

import { getSampleContractClassRegisteredEventPayload } from '../tests/fixtures.js';
import { ContractClassRegisteredEvent } from './contract_class_registered_event.js';

describe('ContractClassRegisteredEvent', () => {
<<<<<<< HEAD
  it('parses an event as emitted by the ContractClassRegisterer', () => {
    const log = ContractClassLog.fromBuffer(getSampleContractClassRegisteredEventPayload());
=======
  it('parses an event as emitted by the ContractClassRegisterer', async () => {
    const log = getSampleContractClassRegisteredEventPayload();
>>>>>>> 1c7d2089
    expect(ContractClassRegisteredEvent.isContractClassRegisteredEvent(log)).toBe(true);

    const event = ContractClassRegisteredEvent.fromLog(log);
    expect(event.contractClassId.toString()).toEqual(
      '0x1c9a43d08a1af21c35e4201262a49497a488b0686209370a70f2434af643b4f7',
    );
    expect(event.artifactHash.toString()).toEqual('0x072dce903b1a299d6820eeed695480fe9ec46658b1101885816aed6dd86037f0');
    expect(event.packedPublicBytecode.length).toEqual(27090);
    const publicBytecodeCommitment = await computePublicBytecodeCommitment(event.packedPublicBytecode);
    expect(publicBytecodeCommitment.toString()).toEqual(
      '0x1d7d509f736d09975b88d01b5779a6f52e70905ba9294776d4881e811e6c1e9f',
    );
  });
});<|MERGE_RESOLUTION|>--- conflicted
+++ resolved
@@ -4,13 +4,8 @@
 import { ContractClassRegisteredEvent } from './contract_class_registered_event.js';
 
 describe('ContractClassRegisteredEvent', () => {
-<<<<<<< HEAD
-  it('parses an event as emitted by the ContractClassRegisterer', () => {
+  it('parses an event as emitted by the ContractClassRegisterer', async () => {
     const log = ContractClassLog.fromBuffer(getSampleContractClassRegisteredEventPayload());
-=======
-  it('parses an event as emitted by the ContractClassRegisterer', async () => {
-    const log = getSampleContractClassRegisteredEventPayload();
->>>>>>> 1c7d2089
     expect(ContractClassRegisteredEvent.isContractClassRegisteredEvent(log)).toBe(true);
 
     const event = ContractClassRegisteredEvent.fromLog(log);
