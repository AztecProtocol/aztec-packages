--- conflicted
+++ resolved
@@ -1,8 +1,3 @@
-<<<<<<< HEAD
-import { FunctionSelector } from '@aztec/circuits.js/abi';
-import { ContractClassLog } from '@aztec/circuits.js/logs';
-=======
->>>>>>> 9ccd2c9c
 import { randomBytes } from '@aztec/foundation/crypto';
 import { Fr } from '@aztec/foundation/fields';
 import type { Tuple } from '@aztec/foundation/serialize';
