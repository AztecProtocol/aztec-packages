{
  "name": "@aztec/circuits.js",
  "version": "0.1.0",
  "type": "module",
  "inherits": [
    "../package.common.json",
    "./package.local.json"
  ],
  "exports": {
    ".": "./dest/index.js",
    "./hash": "./dest/hash/index.js",
    "./keys": "./dest/keys/index.js",
    "./barretenberg": "./dest/barretenberg/index.js",
    "./testing": "./dest/tests/index.js",
    "./testing/fixtures": "./dest/tests/fixtures.js",
    "./interfaces": "./dest/interfaces/index.js",
    "./utils": "./dest/utils/index.js",
    "./types": "./dest/types/index.js",
    "./constants": "./dest/constants.js",
    "./contract": "./dest/contract/index.js",
    "./merkle": "./dest/merkle/index.js",
    "./simulation": "./dest/simulator/index.js",
    "./blobs": "./dest/structs/blobs/index.js",
    "./rollup": "./dest/structs/rollup/index.js"
  },
  "typedocOptions": {
    "entryPoints": [
      "./src/index.ts"
    ],
    "name": "Circuits.js",
    "tsconfig": "./tsconfig.json"
  },
  "scripts": {
    "build": "yarn clean && yarn generate && tsc -b",
    "generate": "./scripts/copy-contracts.sh",
    "build:dev": "tsc -b --watch",
    "clean": "rm -rf ./dest .tsbuildinfo",
    "formatting": "run -T prettier --check ./src && run -T eslint ./src",
    "formatting:fix": "run -T eslint --fix ./src && run -T prettier -w ./src",
    "remake-constants": "node --loader ts-node/esm src/scripts/constants.in.ts && prettier -w src/constants.gen.ts && cd ../../l1-contracts && forge fmt",
    "test": "HARDWARE_CONCURRENCY=${HARDWARE_CONCURRENCY:-16} RAYON_NUM_THREADS=${RAYON_NUM_THREADS:-4} NODE_NO_WARNINGS=1 node --experimental-vm-modules ../node_modules/.bin/jest --passWithNoTests --maxWorkers=${JEST_MAX_WORKERS:-8}"
  },
  "dependencies": {
    "@aztec/bb.js": "portal:../../barretenberg/ts",
    "@aztec/ethereum": "workspace:^",
    "@aztec/foundation": "workspace:^",
    "@aztec/types": "workspace:^",
<<<<<<< HEAD
    "eslint": "^8.35.0",
=======
>>>>>>> 1f36a043
    "msgpackr": "^1.11.2",
    "tslib": "^2.4.0",
    "zod": "^3.23.8"
  },
  "devDependencies": {
    "@jest/globals": "^29.5.0",
    "@types/jest": "^29.5.0",
    "@types/node": "^18.7.23",
    "eslint": "^8.35.0",
    "jest": "^29.5.0",
    "prettier": "^2.8.4",
    "ts-node": "^10.9.1",
    "typescript": "^5.0.4"
  },
  "files": [
    "dest",
    "src",
    "!*.test.*",
    "!src/scripts/*"
  ],
  "types": "./dest/index.d.ts",
  "engines": {
    "node": ">=18"
  },
  "jest": {
    "extensionsToTreatAsEsm": [
      ".ts"
    ],
    "transform": {
      "^.+\\.tsx?$": [
        "@swc/jest",
        {
          "jsc": {
            "parser": {
              "syntax": "typescript",
              "decorators": true
            },
            "transform": {
              "decoratorVersion": "2022-03"
            }
          }
        }
      ]
    },
    "moduleNameMapper": {
      "^(\\.{1,2}/.*)\\.[cm]?js$": "$1"
    },
    "testRegex": "./src/.*\\.test\\.(js|mjs|ts)$",
    "rootDir": "./src",
    "reporters": [
      "default"
    ],
    "testTimeout": 30000,
    "setupFiles": [
      "../../foundation/src/jest/setup.mjs"
    ]
  }
}<|MERGE_RESOLUTION|>--- conflicted
+++ resolved
@@ -45,10 +45,6 @@
     "@aztec/ethereum": "workspace:^",
     "@aztec/foundation": "workspace:^",
     "@aztec/types": "workspace:^",
-<<<<<<< HEAD
-    "eslint": "^8.35.0",
-=======
->>>>>>> 1f36a043
     "msgpackr": "^1.11.2",
     "tslib": "^2.4.0",
     "zod": "^3.23.8"
