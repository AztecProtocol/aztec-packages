--- conflicted
+++ resolved
@@ -36,10 +36,6 @@
   },
   "dependencies": {
     "@aztec/foundation": "workspace:^",
-<<<<<<< HEAD
-=======
-    "@aztec/wasm": "workspace:^",
->>>>>>> 46735f6f
     "cross-fetch": "^3.1.5",
     "detect-node": "^2.1.0",
     "eslint": "^8.35.0",
