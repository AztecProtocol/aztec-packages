--- conflicted
+++ resolved
@@ -10,12 +10,8 @@
     "./utils": "./dest/utils/index.js",
     "./types": "./dest/types/index.js",
     "./constants": "./dest/constants.gen.js",
-<<<<<<< HEAD
-    "./contract": "./dest/contract/index.js"
-=======
     "./contract": "./dest/contract/index.js",
     "./merkle": "./dest/merkle/index.js"
->>>>>>> 75e30b99
   },
   "typedocOptions": {
     "entryPoints": [
