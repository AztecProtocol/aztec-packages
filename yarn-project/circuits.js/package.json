{
  "name": "@aztec/circuits.js",
  "version": "0.0.0",
  "type": "module",
  "exports": {
    ".": "./dest/index.js",
    "./abis": "./dest/abis/index.js",
    "./factories": "./dest/tests/factories.js",
    "./utils": "./dest/utils/index.js",
    "./wasm": "./dest/wasm/index.js"
  },
  "typedoc": {
    "entryPoint": "./src/index.ts",
    "displayName": "Circuits.js",
    "tsconfig": "./tsconfig.json"
  },
  "scripts": {
    "prepare": "node ../yarn-project-base/scripts/update_build_manifest.mjs package.json",
    "prepare:check": "node ../yarn-project-base/scripts/update_build_manifest.mjs package.json --check",
    "build": "yarn clean && tsc -b",
    "build:dev": "tsc -b --watch",
    "clean": "rm -rf ./dest .tsbuildinfo",
<<<<<<< HEAD
    "formatting": "prettier --check ./src && eslint --max-warnings 278 ./src",
    "formatting:fix": "prettier -w ./src",
    "test": "NODE_NO_WARNINGS=1 node --experimental-vm-modules $(yarn bin jest) --runInBand --no-cache --passWithNoTests --testTimeout=15000"
=======
    "formatting": "run -T prettier --check ./src && run -T eslint ./src",
    "formatting:fix": "run -T prettier -w ./src",
    "test": "NODE_NO_WARNINGS=1 node --experimental-vm-modules $(yarn bin jest) --passWithNoTests"
>>>>>>> 8089246e
  },
  "inherits": [
    "../package.common.json"
  ],
  "jest": {
    "preset": "ts-jest/presets/default-esm",
    "globals": {
      "ts-jest": {
        "useESM": true,
        "tsconfig": "../tsconfig.json"
      }
    },
    "moduleNameMapper": {
      "^(\\.{1,2}/.*)\\.js$": "$1"
    },
    "testRegex": "./src/.*\\.test\\.ts$",
    "rootDir": "./src"
  },
  "dependencies": {
    "@aztec/barretenberg.js": "workspace:^",
    "@aztec/foundation": "workspace:^",
    "@types/lodash.times": "^4.3.7",
    "cross-fetch": "^3.1.5",
    "detect-node": "^2.1.0",
    "eslint": "^8.35.0",
    "lodash.times": "^4.3.2",
    "tslib": "^2.4.0"
  },
  "devDependencies": {
    "@aztec/yarn-project-base": "workspace:^",
    "@jest/globals": "^29.4.3",
    "@types/detect-node": "^2.0.0",
    "@types/jest": "^29.4.0",
    "@types/node": "^18.7.23",
    "@typescript-eslint/eslint-plugin": "^5.54.1",
    "@typescript-eslint/parser": "^5.54.1",
    "jest": "^28.1.3",
    "prettier": "^2.8.4",
    "ts-dedent": "^2.2.0",
    "ts-jest": "^28.0.7",
    "ts-node": "^10.9.1",
    "typescript": "^4.9.5"
  },
  "files": [
    "dest",
    "src",
    "!*.test.*"
  ],
  "types": "./dest/index.d.ts"
}<|MERGE_RESOLUTION|>--- conflicted
+++ resolved
@@ -20,15 +20,9 @@
     "build": "yarn clean && tsc -b",
     "build:dev": "tsc -b --watch",
     "clean": "rm -rf ./dest .tsbuildinfo",
-<<<<<<< HEAD
-    "formatting": "prettier --check ./src && eslint --max-warnings 278 ./src",
-    "formatting:fix": "prettier -w ./src",
-    "test": "NODE_NO_WARNINGS=1 node --experimental-vm-modules $(yarn bin jest) --runInBand --no-cache --passWithNoTests --testTimeout=15000"
-=======
     "formatting": "run -T prettier --check ./src && run -T eslint ./src",
     "formatting:fix": "run -T prettier -w ./src",
-    "test": "NODE_NO_WARNINGS=1 node --experimental-vm-modules $(yarn bin jest) --passWithNoTests"
->>>>>>> 8089246e
+    "test": "NODE_NO_WARNINGS=1 node --experimental-vm-modules $(yarn bin jest) --passWithNoTests --testTimeout=15000"
   },
   "inherits": [
     "../package.common.json"
