--- conflicted
+++ resolved
@@ -1,5 +1,5 @@
 import { Buffer } from 'buffer';
-import { AztecAddress, Fr, serializeBufferArrayToVector } from '@aztec/foundation';
+import { AztecAddress, serializeBufferArrayToVector } from '@aztec/foundation';
 import { CircuitsWasm } from '../wasm/index.js';
 import { FUNCTION_SELECTOR_NUM_BYTES, NullifierLeafPreimage, TxRequest } from '../index.js';
 
@@ -25,15 +25,8 @@
   return Buffer.from(wasm.getMemorySlice(vkBuf.length, vkBuf.length + 32));
 }
 
-export function computeFunctionLeaf(
-  wasm: CircuitsWasm,
-  functionSelector: Buffer,
-  isPrivate: boolean,
-  vkHash: Buffer,
-  acirHash: Buffer,
-) {
+export function computeFunctionLeaf(wasm: CircuitsWasm, fnLeaf: Buffer) {
   wasm.call('pedersen__init');
-  const fnLeaf = Buffer.concat([functionSelector, Buffer.from([isPrivate ? 1 : 0]), vkHash, acirHash]);
   wasm.writeMemory(0, fnLeaf);
   wasm.call('abis__compute_function_leaf', 0, fnLeaf.length);
   return Buffer.from(wasm.getMemorySlice(fnLeaf.length, fnLeaf.length + 32));
@@ -61,23 +54,6 @@
 export function computeContractAddress(
   wasm: CircuitsWasm,
   deployerAddr: AztecAddress,
-<<<<<<< HEAD
-  contractAddrSalt: Fr,
-  fnTreeRoot: Fr,
-  constructorHash: Buffer,
-) {
-  const deployerAddrBuf = deployerAddr.toBuffer();
-  const contractAddrSaltBuf = contractAddrSalt.toBuffer();
-  const fnTreeRootBuf = fnTreeRoot.toBuffer();
-  const memLoc1 = deployerAddrBuf.length;
-  const memLoc2 = memLoc1 + contractAddrSaltBuf.length;
-  const memLoc3 = memLoc2 + fnTreeRootBuf.length;
-  const memLoc4 = memLoc3 + constructorHash.length;
-  wasm.call('pedersen__init');
-  wasm.writeMemory(0, deployerAddrBuf);
-  wasm.writeMemory(memLoc1, contractAddrSaltBuf);
-  wasm.writeMemory(memLoc2, fnTreeRootBuf);
-=======
   contractAddrSalt: Buffer,
   fnTreeRoot: Buffer,
   constructorHash: Buffer,
@@ -91,7 +67,6 @@
   wasm.writeMemory(0, deployerAddrBuf);
   wasm.writeMemory(memLoc1, contractAddrSalt);
   wasm.writeMemory(memLoc2, fnTreeRoot);
->>>>>>> 7e2fd066
   wasm.writeMemory(memLoc3, constructorHash);
   wasm.call('abis__compute_contract_address', 0, memLoc1, memLoc2, memLoc3, memLoc4);
   const resultBuf = Buffer.from(wasm.getMemorySlice(memLoc4, memLoc4 + 32));
