import { Buffer } from 'buffer';
import { AztecAddress, Fr, serializeBufferArrayToVector } from '@aztec/foundation';
import { CircuitsWasm } from '../wasm/index.js';
import { FunctionData, FUNCTION_SELECTOR_NUM_BYTES, TxRequest, NewContractData } from '../index.js';
import { serializeToBuffer } from '../utils/serialize.js';
import { BarretenbergWasm } from '@aztec/barretenberg.js/wasm';
import { pedersenCompressInputs } from '@aztec/barretenberg.js/crypto';

export async function wasmCall(
  wasm: CircuitsWasm,
  fnName: string,
  input: { toBuffer: () => Buffer },
  expectedOutputLength: number,
): Promise<Buffer> {
  const inputData = input.toBuffer();
  const outputBuf = wasm.call('bbmalloc', expectedOutputLength);
  const inputBuf = wasm.call('bbmalloc', inputData.length);
  wasm.writeMemory(inputBuf, inputData);
  await wasm.asyncCall(fnName, inputBuf, outputBuf);
  const buf = Buffer.from(wasm.getMemorySlice(outputBuf, outputBuf + expectedOutputLength));
  wasm.call('bbfree', outputBuf);
  wasm.call('bbfree', inputBuf);
  return buf;
}

export async function hashTxRequest(wasm: CircuitsWasm, txRequest: TxRequest) {
  wasm.call('pedersen__init');
  return await wasmCall(wasm, 'abis__hash_tx_request', txRequest, 32);
}

export async function computeFunctionSelector(wasm: CircuitsWasm, funcSig: string) {
  return await wasmCall(
    wasm,
    'abis__compute_function_selector',
    { toBuffer: () => Buffer.from(funcSig) },
    FUNCTION_SELECTOR_NUM_BYTES,
  );
}

export async function hashVK(wasm: CircuitsWasm, vkBuf: Buffer) {
  wasm.call('pedersen__init');
  return await wasmCall(wasm, 'abis__hash_vk', { toBuffer: () => vkBuf }, 32);
}

export async function computeFunctionLeaf(wasm: CircuitsWasm, fnLeaf: Buffer) {
  wasm.call('pedersen__init');
  wasm.writeMemory(0, fnLeaf);
  await wasm.asyncCall('abis__compute_function_leaf', 0, fnLeaf.length);
  return Buffer.from(wasm.getMemorySlice(fnLeaf.length, fnLeaf.length + 32));
}

export async function computeFunctionTreeRoot(wasm: CircuitsWasm, leaves: Buffer[]) {
  const inputBuf = serializeToBuffer(leaves);
  wasm.call('pedersen__init');
  wasm.writeMemory(0, inputBuf);
  await wasm.asyncCall('abis__compute_function_tree_root', 0, leaves.length, inputBuf.length);
  return Buffer.from(wasm.getMemorySlice(inputBuf.length, inputBuf.length + 32));
}

// not yet working
// export async function inputBuffersToOutputBuffer(
//   wasm: CircuitsWasm,
//   fnName: string,
//   buffers: Buffer[],
//   expectedOutputLength: number,
// ) {
//   const offsets: number[] = [];
//   const totalLength = buffers.reduce((total, cur) => {
//     offsets.push(total);
//     return total + cur.length;
//   }, 0);
//   const inputBuf = wasm.call('bbmalloc', totalLength);
//   const outputBuf = wasm.call('bbmalloc', expectedOutputLength);
//   wasm.writeMemory(inputBuf, Buffer.concat(buffers));
//   await wasm.asyncCall(fnName, ...offsets.map(x => x + inputBuf), outputBuf);
//   const output = Buffer.from(wasm.getMemorySlice(outputBuf, outputBuf + expectedOutputLength));
//   wasm.call('bbfree', inputBuf);
//   wasm.call('bbfree', outputBuf);
//   return output;
// }

export async function hashConstructor(
  wasm: CircuitsWasm,
  functionData: FunctionData,
  args: Fr[],
  constructorVKHash: Buffer,
) {
  const functionDataBuf = functionData.toBuffer();
  // writes length to buffer output
  const inputVector = serializeToBuffer(args.map(fr => fr.toBuffer()));
  const memLoc1 = functionDataBuf.length;
  const memLoc2 = memLoc1 + inputVector.length;
  const memLoc3 = memLoc2 + constructorVKHash.length;
  wasm.call('pedersen__init');
  wasm.writeMemory(0, functionDataBuf);
  wasm.writeMemory(memLoc1, inputVector);
  wasm.writeMemory(memLoc2, constructorVKHash);
  await wasm.asyncCall('abis__hash_constructor', 0, memLoc1, memLoc2, memLoc3);
  return Buffer.from(wasm.getMemorySlice(memLoc3, memLoc3 + 32));

  // wasm.call('pedersen__init');
  // return await inputBuffersToOutputBuffer(
  //   wasm,
  //   'abis__hash_constructor',
  //   [functionData.toBuffer(), serializeToBuffer(args.map(fr => fr.toBuffer())), constructorVKHash],
  //   32,
  // );
}

export async function computeContractAddress(
  wasm: CircuitsWasm,
  deployerAddr: AztecAddress,
  contractAddrSalt: Buffer,
  fnTreeRoot: Buffer,
  constructorHash: Buffer,
) {
  const deployerAddrBuf = deployerAddr.toBuffer();
  const memLoc1 = deployerAddrBuf.length;
  const memLoc2 = memLoc1 + contractAddrSalt.length;
  const memLoc3 = memLoc2 + fnTreeRoot.length;
  const memLoc4 = memLoc3 + constructorHash.length;
  wasm.call('pedersen__init');
  wasm.writeMemory(0, deployerAddrBuf);
  wasm.writeMemory(memLoc1, contractAddrSalt);
  wasm.writeMemory(memLoc2, fnTreeRoot);
  wasm.writeMemory(memLoc3, constructorHash);
  await wasm.asyncCall('abis__compute_contract_address', 0, memLoc1, memLoc2, memLoc3, memLoc4);
  const resultBuf = Buffer.from(wasm.getMemorySlice(memLoc4, memLoc4 + 32));
  return AztecAddress.fromBuffer(resultBuf);
}

<<<<<<< HEAD
export async function computeContractLeaf(wasm: CircuitsWasm, newContractData: NewContractData): Promise<Buffer> {
  const data = newContractData.toBuffer();
  wasm.call('pedersen__init');
  wasm.writeMemory(0, data);
  await wasm.asyncCall('abis__compute_contract_leaf', 0, data.length);
  return Buffer.from(wasm.getMemorySlice(data.length, data.length + 32));
=======
export async function computeContractLeaf(wasm: CircuitsWasm, cd: NewContractData) {
  wasm.call('pedersen__init');
  const value = await wasmCall(wasm, 'abis__compute_contract_leaf', { toBuffer: () => cd.toBuffer() }, 32);
  return Fr.fromBuffer(value);
>>>>>>> b84596d9
}<|MERGE_RESOLUTION|>--- conflicted
+++ resolved
@@ -129,17 +129,8 @@
   return AztecAddress.fromBuffer(resultBuf);
 }
 
-<<<<<<< HEAD
-export async function computeContractLeaf(wasm: CircuitsWasm, newContractData: NewContractData): Promise<Buffer> {
-  const data = newContractData.toBuffer();
-  wasm.call('pedersen__init');
-  wasm.writeMemory(0, data);
-  await wasm.asyncCall('abis__compute_contract_leaf', 0, data.length);
-  return Buffer.from(wasm.getMemorySlice(data.length, data.length + 32));
-=======
 export async function computeContractLeaf(wasm: CircuitsWasm, cd: NewContractData) {
   wasm.call('pedersen__init');
   const value = await wasmCall(wasm, 'abis__compute_contract_leaf', { toBuffer: () => cd.toBuffer() }, 32);
   return Fr.fromBuffer(value);
->>>>>>> b84596d9
 }