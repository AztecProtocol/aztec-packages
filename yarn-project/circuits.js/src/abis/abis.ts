import { AztecAddress } from '@aztec/foundation/aztec-address';
import { padArrayEnd } from '@aztec/foundation/collection';
import { keccak, pedersenHash, pedersenHashBuffer } from '@aztec/foundation/crypto';
import { Fr } from '@aztec/foundation/fields';
import { numToUInt8, numToUInt16BE, numToUInt32BE } from '@aztec/foundation/serialize';

import { Buffer } from 'buffer';
import chunk from 'lodash.chunk';

import {
  FUNCTION_SELECTOR_NUM_BYTES,
  FUNCTION_TREE_HEIGHT,
  GeneratorIndex,
  PRIVATE_CIRCUIT_PUBLIC_INPUTS_HASH_INPUT_LENGTH,
  PUBLIC_CIRCUIT_PUBLIC_INPUTS_HASH_INPUT_LENGTH,
} from '../constants.gen.js';
import {
  CallContext,
  CompleteAddress,
  ContractDeploymentData,
  ContractStorageRead,
  ContractStorageUpdateRequest,
  FunctionData,
  FunctionLeafPreimage,
  GlobalVariables,
  NewContractData,
  PrivateCallStackItem,
  PrivateCircuitPublicInputs,
  PublicCallStackItem,
  PublicCircuitPublicInputs,
  TxContext,
  TxRequest,
  VerificationKey,
} from '../structs/index.js';
import { PublicKey } from '../types/index.js';
import { boolToBuffer } from '../utils/serialize.js';
import { MerkleTreeCalculator } from './merkle_tree_calculator.js';

/**
 * Computes a hash of a transaction request.
 * @param txRequest - The transaction request.
 * @returns The hash of the transaction request.
 */
export function hashTxRequest(txRequest: TxRequest): Buffer {
  return computeTxHash(txRequest).toBuffer();
}

/**
 * Computes a function selector from a given function signature.
 * @param funcSig - The function signature.
 * @returns The function selector.
 */
export function computeFunctionSelector(funcSig: string): Buffer {
  return keccak(Buffer.from(funcSig)).subarray(0, FUNCTION_SELECTOR_NUM_BYTES);
}

/**
 * Computes a hash of a given verification key.
 * @param vkBuf - The verification key.
 * @returns The hash of the verification key.
 */
export function hashVK(vkBuf: Buffer) {
  const vk = VerificationKey.fromBuffer(vkBuf);
  const toHash = Buffer.concat([
    numToUInt8(vk.circuitType),
    numToUInt16BE(5), // fr::coset_generator(0)?
    numToUInt32BE(vk.circuitSize),
    numToUInt32BE(vk.numPublicInputs),
    ...Object.values(vk.commitments)
      .map(e => [e.y.toBuffer(), e.x.toBuffer()])
      .flat(),
    // Montgomery form of fr::one()? Not sure. But if so, why?
    Buffer.from('1418144d5b080fcac24cdb7649bdadf246a6cb2426e324bedb94fb05118f023a', 'hex'),
  ]);
  return pedersenHashBuffer(toHash);
  // barretenberg::evaluation_domain eval_domain = barretenberg::evaluation_domain(circuit_size);

  // std::vector<uint8_t> preimage_data;

  // preimage_data.push_back(static_cast<uint8_t>(proof_system::CircuitType(circuit_type)));

  // const uint256_t domain = eval_domain.domain; // montgomery form of circuit_size
  // const uint256_t generator = eval_domain.generator; //coset_generator(0)
  // const uint256_t public_inputs = num_public_inputs;

  // write(preimage_data, static_cast<uint16_t>(uint256_t(generator))); // maybe 1?
  // write(preimage_data, static_cast<uint32_t>(uint256_t(domain))); // try circuit_size
  // write(preimage_data, static_cast<uint32_t>(public_inputs));
  // for (const auto& [tag, selector] : commitments) {
  //     write(preimage_data, selector.y);
  //     write(preimage_data, selector.x);
  // }

  // write(preimage_data, eval_domain.root);  // fr::one()

  // return crypto::pedersen_hash::hash_buffer(preimage_data, hash_index);
}

/**
 * Computes a function leaf from a given preimage.
 * @param fnLeaf - The function leaf preimage.
 * @returns The function leaf.
 */
export function computeFunctionLeaf(fnLeaf: FunctionLeafPreimage): Fr {
  return Fr.fromBuffer(
    pedersenHash(
      [
        numToUInt32BE(fnLeaf.functionSelector.value, 32),
        boolToBuffer(fnLeaf.isInternal, 32),
        boolToBuffer(fnLeaf.isPrivate, 32),
        fnLeaf.vkHash.toBuffer(),
        fnLeaf.acirHash.toBuffer(),
      ],
      GeneratorIndex.FUNCTION_LEAF,
    ),
  );
}

let functionTreeRootCalculator: MerkleTreeCalculator | undefined;
/**
 * The "zero leaf" of the function tree is the hash of 5 zero fields.
 * TODO: Why can we not just use a zero field as the zero leaf? Complicates things perhaps unnecessarily?
 */
function getFunctionTreeRootCalculator() {
  if (!functionTreeRootCalculator) {
    const functionTreeZeroLeaf = pedersenHash(new Array(5).fill(Buffer.alloc(32)));
    functionTreeRootCalculator = new MerkleTreeCalculator(FUNCTION_TREE_HEIGHT, functionTreeZeroLeaf);
  }
  return functionTreeRootCalculator;
}

/**
 * Computes a function tree from function leaves.
 * @param fnLeaves - The function leaves to be included in the contract function tree.
 * @returns All nodes of the tree.
 */
export function computeFunctionTree(fnLeaves: Fr[]) {
  const leaves = fnLeaves.map(fr => fr.toBuffer());
<<<<<<< HEAD
  return functionTreeRootCalculator.computeTree(leaves).map((b: any) => Fr.fromBuffer(b));
=======
  return getFunctionTreeRootCalculator()
    .computeTree(leaves)
    .map(b => Fr.fromBuffer(b));
>>>>>>> eb8413e3
}

/**
 * Computes a function tree root from function leaves.
 * @param fnLeaves - The function leaves to be included in the contract function tree.
 * @returns The function tree root.
 */
export function computeFunctionTreeRoot(fnLeaves: Fr[]) {
  const leaves = fnLeaves.map(fr => fr.toBuffer());
  return Fr.fromBuffer(getFunctionTreeRootCalculator().computeTreeRoot(leaves));
}

/**
 * Computes a constructor hash.
 * @param functionData - Constructor's function data.
 * @param argsHash - Constructor's arguments hashed.
 * @param constructorVKHash - Hash of the constructor's verification key.
 * @returns The constructor hash.
 */
export function hashConstructor(functionData: FunctionData, argsHash: Fr, constructorVKHash: Buffer): Fr {
  return Fr.fromBuffer(
    pedersenHash(
      [computeFunctionDataHash(functionData).toBuffer(), argsHash.toBuffer(), constructorVKHash],
      GeneratorIndex.CONSTRUCTOR,
    ),
  );
}

/**
 * Computes a complete address.
 * @param deployerPubKey - The pubkey of the contract deployer.
 * @param contractAddrSalt - The salt used as one of the inputs of the contract address computation.
 * @param fnTreeRoot - The function tree root of the contract being deployed.
 * @param constructorHash - The hash of the constructor.
 * @returns The complete address.
 */
export function computeCompleteAddress(
  deployerPubKey: PublicKey,
  contractAddrSalt: Fr,
  fnTreeRoot: Fr,
  constructorHash: Fr,
): CompleteAddress {
  const partialAddress = computePartialAddress(contractAddrSalt, fnTreeRoot, constructorHash);
  return new CompleteAddress(
    computeContractAddressFromPartial(deployerPubKey, partialAddress),
    deployerPubKey,
    partialAddress,
  );
}

/**
 *
 */
function computePartialAddress(contractAddrSalt: Fr, fnTreeRoot: Fr, constructorHash: Fr) {
  return Fr.fromBuffer(
    pedersenHash(
      [
        Fr.ZERO.toBuffer(),
        Fr.ZERO.toBuffer(),
        contractAddrSalt.toBuffer(),
        fnTreeRoot.toBuffer(),
        constructorHash.toBuffer(),
      ],
      GeneratorIndex.PARTIAL_ADDRESS,
    ),
  );
}

/**
 * Computes a contract address from its partial address and the pubkey.
 * @param partial - The salt used as one of the inputs of the contract address computation.
 * @param fnTreeRoot - The function tree root of the contract being deployed.
 * @param constructorHash - The hash of the constructor.
 * @returns The partially constructed contract address.
 */
export function computeContractAddressFromPartial(pubKey: PublicKey, partialAddress: Fr): AztecAddress {
  const result = pedersenHash(
    [pubKey.x.toBuffer(), pubKey.y.toBuffer(), partialAddress.toBuffer()],
    GeneratorIndex.CONTRACT_ADDRESS,
  );
  return new AztecAddress(result);
}

/**
 * Computes a commitment nonce, which will be used to create a unique commitment.
 * @param nullifierZero - The first nullifier in the tx.
 * @param commitmentIndex - The index of the commitment.
 * @returns A commitment nonce.
 */
export function computeCommitmentNonce(nullifierZero: Fr, commitmentIndex: number): Fr {
  return Fr.fromBuffer(
    pedersenHash([nullifierZero.toBuffer(), numToUInt32BE(commitmentIndex, 32)], GeneratorIndex.COMMITMENT_NONCE),
  );
}

/**
 * Computes a siloed commitment, given the contract address and the commitment itself.
 * A siloed commitment effectively namespaces a commitment to a specific contract.
 * @param contract - The contract address
 * @param innerCommitment - The commitment to silo.
 * @returns A siloed commitment.
 */
export function siloCommitment(contract: AztecAddress, innerCommitment: Fr): Fr {
  return Fr.fromBuffer(
    pedersenHash([contract.toBuffer(), innerCommitment.toBuffer()], GeneratorIndex.SILOED_COMMITMENT),
  );
}

/**
 * Computes a unique commitment. It includes a nonce which contains data that guarantees the commitment will be unique.
 * @param nonce - The contract address.
 * @param siloedCommitment - An siloed commitment.
 * @returns A unique commitment.
 */
export function computeUniqueCommitment(nonce: Fr, siloedCommitment: Fr): Fr {
  return Fr.fromBuffer(pedersenHash([nonce.toBuffer(), siloedCommitment.toBuffer()], GeneratorIndex.UNIQUE_COMMITMENT));
}

/**
 * Computes a siloed nullifier, given the contract address and the inner nullifier.
 * A siloed nullifier effectively namespaces a nullifier to a specific contract.
 * @param contract - The contract address.
 * @param innerNullifier - The nullifier to silo.
 * @returns A siloed nullifier.
 */
export function siloNullifier(contract: AztecAddress, innerNullifier: Fr): Fr {
  return Fr.fromBuffer(pedersenHash([contract.toBuffer(), innerNullifier.toBuffer()], GeneratorIndex.OUTER_NULLIFIER));
}

/**
 * Computes the block hash given the blocks globals and roots.
 * @param globals - The global variables to put into the block hash.
 * @param noteHashTree - The root of the note hash tree.
 * @param nullifierTreeRoot - The root of the nullifier tree.
 * @param contractTreeRoot - The root of the contract tree.
 * @param l1ToL2DataTreeRoot - The root of the l1 to l2 data tree.
 * @param publicDataTreeRoot - The root of the public data tree.
 * @returns The block hash.
 */
export function computeBlockHashWithGlobals(
  globals: GlobalVariables,
  noteHashTreeRoot: Fr,
  nullifierTreeRoot: Fr,
  contractTreeRoot: Fr,
  l1ToL2DataTreeRoot: Fr,
  publicDataTreeRoot: Fr,
): Fr {
  return computeBlockHash(
    computeGlobalsHash(globals),
    noteHashTreeRoot,
    nullifierTreeRoot,
    contractTreeRoot,
    l1ToL2DataTreeRoot,
    publicDataTreeRoot,
  );
}

/**
 * Computes the block hash given the blocks globals and roots.
 * @param globalsHash - The global variables hash to put into the block hash.
 * @param noteHashTree - The root of the note hash tree.
 * @param nullifierTreeRoot - The root of the nullifier tree.
 * @param contractTreeRoot - The root of the contract tree.
 * @param l1ToL2DataTreeRoot - The root of the l1 to l2 data tree.
 * @param publicDataTreeRoot - The root of the public data tree.
 * @returns The block hash.
 */
export function computeBlockHash(
  globalsHash: Fr,
  noteHashTreeRoot: Fr,
  nullifierTreeRoot: Fr,
  contractTreeRoot: Fr,
  l1ToL2DataTreeRoot: Fr,
  publicDataTreeRoot: Fr,
): Fr {
  return Fr.fromBuffer(
    pedersenHash(
      [
        globalsHash.toBuffer(),
        noteHashTreeRoot.toBuffer(),
        nullifierTreeRoot.toBuffer(),
        contractTreeRoot.toBuffer(),
        l1ToL2DataTreeRoot.toBuffer(),
        publicDataTreeRoot.toBuffer(),
      ],
      GeneratorIndex.BLOCK_HASH,
    ),
  );
}

/**
 * Computes the globals hash given the globals.
 * @param globals - The global variables to put into the block hash.
 * @returns The globals hash.
 * TODO: move this to GlobalVariables?
 */
export function computeGlobalsHash(globals: GlobalVariables): Fr {
  return Fr.fromBuffer(
    pedersenHash(
      [
        globals.chainId.toBuffer(),
        globals.version.toBuffer(),
        globals.blockNumber.toBuffer(),
        globals.timestamp.toBuffer(),
      ],
      GeneratorIndex.GLOBAL_VARIABLES,
    ),
  );
}

/**
 * Computes a public data tree value ready for insertion.
 * @param value - Raw public data tree value to hash into a tree-insertion-ready value.
 * @returns Value hash into a tree-insertion-ready value.

 */
export function computePublicDataTreeValue(value: Fr): Fr {
  return value;
}

/**
 * Computes a public data tree index from contract address and storage slot.
 * @param contractAddress - Contract where insertion is occurring.
 * @param storageSlot - Storage slot where insertion is occurring.
 * @returns Public data tree index computed from contract address and storage slot.

 */
export function computePublicDataTreeLeafSlot(contractAddress: AztecAddress, storageSlot: Fr): Fr {
  return Fr.fromBuffer(
    pedersenHash([contractAddress.toBuffer(), storageSlot.toBuffer()], GeneratorIndex.PUBLIC_LEAF_INDEX),
  );
}

const ARGS_HASH_CHUNK_SIZE = 32;
const ARGS_HASH_CHUNK_COUNT = 16;

/**
 * Computes the hash of a list of arguments.
 * @param args - Arguments to hash.
 * @returns Pedersen hash of the arguments.
 */
export function computeVarArgsHash(args: Fr[]) {
  if (args.length === 0) {
    return Fr.ZERO;
  }
  if (args.length > ARGS_HASH_CHUNK_SIZE * ARGS_HASH_CHUNK_COUNT) {
    throw new Error(`Cannot hash more than ${ARGS_HASH_CHUNK_SIZE * ARGS_HASH_CHUNK_COUNT} arguments`);
  }

  let chunksHashes = chunk(args, ARGS_HASH_CHUNK_SIZE).map(c => {
    if (c.length < ARGS_HASH_CHUNK_SIZE) {
      c = padArrayEnd(c, Fr.ZERO, ARGS_HASH_CHUNK_SIZE);
    }
    return Fr.fromBuffer(
      pedersenHash(
        c.map(a => a.toBuffer()),
        GeneratorIndex.FUNCTION_ARGS,
      ),
    );
  });

  if (chunksHashes.length < ARGS_HASH_CHUNK_COUNT) {
    chunksHashes = padArrayEnd(chunksHashes, Fr.ZERO, ARGS_HASH_CHUNK_COUNT);
  }

  return Fr.fromBuffer(
    pedersenHash(
      chunksHashes.map(a => a.toBuffer()),
      GeneratorIndex.FUNCTION_ARGS,
    ),
  );
}

/**
 * Computes a contract leaf of the given contract.
 * @param cd - The contract data of the deployed contract.
 * @returns The contract leaf.
 */
export function computeContractLeaf(cd: NewContractData): Fr {
  if (cd.contractAddress.isZero() && cd.portalContractAddress.isZero() && cd.functionTreeRoot.isZero()) {
    return new Fr(0);
  }
  return Fr.fromBuffer(
    pedersenHash(
      [cd.contractAddress.toBuffer(), cd.portalContractAddress.toBuffer(), cd.functionTreeRoot.toBuffer()],
      GeneratorIndex.CONTRACT_LEAF,
    ),
  );
}

/**
 * Computes tx hash of a given transaction request.
 * @param txRequest - The signed transaction request.
 * @returns The transaction hash.
 */
export function computeTxHash(txRequest: TxRequest): Fr {
  return Fr.fromBuffer(
    pedersenHash(
      [
        txRequest.origin.toBuffer(),
        computeFunctionDataHash(txRequest.functionData).toBuffer(),
        txRequest.argsHash.toBuffer(),
        computeTxContextHash(txRequest.txContext).toBuffer(),
      ],
      GeneratorIndex.TX_REQUEST,
    ),
  );
}

/**
 *
 */
function computeFunctionDataHash(functionData: FunctionData): Fr {
  return Fr.fromBuffer(
    pedersenHash(
      [
        functionData.selector.toBuffer(32),
        new Fr(functionData.isInternal).toBuffer(),
        new Fr(functionData.isPrivate).toBuffer(),
        new Fr(functionData.isConstructor).toBuffer(),
      ],
      GeneratorIndex.FUNCTION_DATA,
    ),
  );
}

/**
 *
 */
function computeTxContextHash(txContext: TxContext): Fr {
  return Fr.fromBuffer(
    pedersenHash(
      [
        new Fr(txContext.isFeePaymentTx).toBuffer(),
        new Fr(txContext.isRebatePaymentTx).toBuffer(),
        new Fr(txContext.isContractDeploymentTx).toBuffer(),
        computeContractDeploymentDataHash(txContext.contractDeploymentData).toBuffer(),
        txContext.chainId.toBuffer(),
        txContext.version.toBuffer(),
      ],
      GeneratorIndex.TX_CONTEXT,
    ),
  );
}

/**
 *
 */
function computeContractDeploymentDataHash(data: ContractDeploymentData): Fr {
  return Fr.fromBuffer(
    pedersenHash(
      [
        data.deployerPublicKey.x.toBuffer(),
        data.deployerPublicKey.y.toBuffer(),
        data.constructorVkHash.toBuffer(),
        data.functionTreeRoot.toBuffer(),
        data.contractAddressSalt.toBuffer(),
        data.portalContractAddress.toBuffer(),
      ],
      GeneratorIndex.CONTRACT_DEPLOYMENT_DATA,
    ),
  );
}

/**
 *
 */
function computeCallContextHash(input: CallContext) {
  return pedersenHash(
    [
      input.msgSender.toBuffer(),
      input.storageContractAddress.toBuffer(),
      input.portalContractAddress.toBuffer(),
      input.functionSelector.toBuffer(),
      boolToBuffer(input.isDelegateCall, 32),
      boolToBuffer(input.isStaticCall, 32),
      boolToBuffer(input.isContractDeployment, 32),
    ],
    GeneratorIndex.CALL_CONTEXT,
  );
}

/**
 *
 */
function computePrivateInputsHash(input: PrivateCircuitPublicInputs) {
  const toHash = [
    computeCallContextHash(input.callContext),
    input.argsHash.toBuffer(),
    ...input.returnValues.map(fr => fr.toBuffer()),
    ...input.readRequests.map(fr => fr.toBuffer()),
    ...input.pendingReadRequests.map(fr => fr.toBuffer()),
    ...input.newCommitments.map(fr => fr.toBuffer()),
    ...input.newNullifiers.map(fr => fr.toBuffer()),
    ...input.nullifiedCommitments.map(fr => fr.toBuffer()),
    ...input.privateCallStackHashes.map(fr => fr.toBuffer()),
    ...input.publicCallStackHashes.map(fr => fr.toBuffer()),
    ...input.newL2ToL1Msgs.map(fr => fr.toBuffer()),
    ...input.encryptedLogsHash.map(fr => fr.toBuffer()),
    ...input.unencryptedLogsHash.map(fr => fr.toBuffer()),
    input.encryptedLogPreimagesLength.toBuffer(),
    input.unencryptedLogPreimagesLength.toBuffer(),
    input.blockHeader.noteHashTreeRoot.toBuffer(),
    input.blockHeader.nullifierTreeRoot.toBuffer(),
    input.blockHeader.contractTreeRoot.toBuffer(),
    input.blockHeader.l1ToL2MessagesTreeRoot.toBuffer(),
    input.blockHeader.archiveRoot.toBuffer(),
    input.blockHeader.publicDataTreeRoot.toBuffer(),
    input.blockHeader.globalVariablesHash.toBuffer(),
    computeContractDeploymentDataHash(input.contractDeploymentData).toBuffer(),
    input.chainId.toBuffer(),
    input.version.toBuffer(),
  ];
  if (toHash.length != PRIVATE_CIRCUIT_PUBLIC_INPUTS_HASH_INPUT_LENGTH) {
    throw new Error('Incorrect number of input fields when hashing PrivateCircuitPublicInputs');
  }
  return pedersenHash(toHash, GeneratorIndex.PRIVATE_CIRCUIT_PUBLIC_INPUTS);
}

/**
 * Computes a call stack item hash.
 * @param callStackItem - The call stack item.
 * @returns The call stack item hash.
 */
export function computePrivateCallStackItemHash(callStackItem: PrivateCallStackItem): Fr {
  return Fr.fromBuffer(
    pedersenHash(
      [
        callStackItem.contractAddress.toBuffer(),
        computeFunctionDataHash(callStackItem.functionData).toBuffer(),
        computePrivateInputsHash(callStackItem.publicInputs),
      ],
      GeneratorIndex.CALL_STACK_ITEM,
    ),
  );
}

/**
 *
 */
function computeContractStorageUpdateRequestHash(input: ContractStorageUpdateRequest) {
  return pedersenHash(
    [input.storageSlot.toBuffer(), input.oldValue.toBuffer(), input.newValue.toBuffer()],
    GeneratorIndex.PUBLIC_DATA_UPDATE_REQUEST,
  );
}

/**
 *
 */
function computeContractStorageReadsHash(input: ContractStorageRead) {
  return pedersenHash([input.storageSlot.toBuffer(), input.currentValue.toBuffer()], GeneratorIndex.PUBLIC_DATA_READ);
}

/**
 *
 */
function computePublicInputsHash(input: PublicCircuitPublicInputs) {
  const toHash = [
    computeCallContextHash(input.callContext),
    input.argsHash.toBuffer(),
    ...input.returnValues.map(fr => fr.toBuffer()),
    ...input.contractStorageUpdateRequests.map(computeContractStorageUpdateRequestHash),
    ...input.contractStorageReads.map(computeContractStorageReadsHash),
    ...input.publicCallStackHashes.map(fr => fr.toBuffer()),
    ...input.newCommitments.map(fr => fr.toBuffer()),
    ...input.newNullifiers.map(fr => fr.toBuffer()),
    ...input.newL2ToL1Msgs.map(fr => fr.toBuffer()),
    ...input.unencryptedLogsHash.map(fr => fr.toBuffer()),
    input.unencryptedLogPreimagesLength.toBuffer(),
    input.blockHeader.noteHashTreeRoot.toBuffer(),
    input.blockHeader.nullifierTreeRoot.toBuffer(),
    input.blockHeader.contractTreeRoot.toBuffer(),
    input.blockHeader.l1ToL2MessagesTreeRoot.toBuffer(),
    input.blockHeader.archiveRoot.toBuffer(),
    input.blockHeader.publicDataTreeRoot.toBuffer(),
    input.blockHeader.globalVariablesHash.toBuffer(),
    input.proverAddress.toBuffer(),
  ];
  if (toHash.length != PUBLIC_CIRCUIT_PUBLIC_INPUTS_HASH_INPUT_LENGTH) {
    throw new Error('Incorrect number of input fields when hashing PublicCircuitPublicInputs');
  }
  return pedersenHash(toHash, GeneratorIndex.PUBLIC_CIRCUIT_PUBLIC_INPUTS);
}

/**
 * Computes a call stack item hash.
 * @param callStackItem - The call stack item.
 * @returns The call stack item hash.
 */
export function computePublicCallStackItemHash({
  contractAddress,
  functionData,
  publicInputs,
  isExecutionRequest,
}: PublicCallStackItem): Fr {
  if (isExecutionRequest) {
    const { callContext, argsHash } = publicInputs;
    publicInputs = PublicCircuitPublicInputs.empty();
    publicInputs.callContext = callContext;
    publicInputs.argsHash = argsHash;
  }

  return Fr.fromBuffer(
    pedersenHash(
      [
        contractAddress.toBuffer(),
        computeFunctionDataHash(functionData).toBuffer(),
        computePublicInputsHash(publicInputs),
      ],
      GeneratorIndex.CALL_STACK_ITEM,
    ),
  );
}

/**
 * Computes a secret message hash for sending secret l1 to l2 messages.
 * @param secretMessage - The secret message.
 * @returns
 */
export function computeSecretMessageHash(secretMessage: Fr) {
  return Fr.fromBuffer(pedersenHash([secretMessage.toBuffer()], GeneratorIndex.L1_TO_L2_MESSAGE_SECRET));
}<|MERGE_RESOLUTION|>--- conflicted
+++ resolved
@@ -136,13 +136,9 @@
  */
 export function computeFunctionTree(fnLeaves: Fr[]) {
   const leaves = fnLeaves.map(fr => fr.toBuffer());
-<<<<<<< HEAD
-  return functionTreeRootCalculator.computeTree(leaves).map((b: any) => Fr.fromBuffer(b));
-=======
   return getFunctionTreeRootCalculator()
     .computeTree(leaves)
     .map(b => Fr.fromBuffer(b));
->>>>>>> eb8413e3
 }
 
 /**
