--- conflicted
+++ resolved
@@ -9,15 +9,12 @@
   FunctionLeafPreimage,
   SignedTxRequest,
   PublicCallStackItem,
+  AztecAddress,
+  Fr,
 } from '../index.js';
 import { serializeToBuffer, serializeBufferArrayToVector } from '../utils/serialize.js';
 import { AsyncWasmWrapper, WasmWrapper } from '@aztec/foundation/wasm';
-<<<<<<< HEAD
 import { abisComputeContractAddress } from '../cbind/circuits.gen.js';
-=======
-import { Fr } from '@aztec/foundation/fields';
-import { AztecAddress } from '@aztec/foundation/aztec-address';
->>>>>>> d129dcfa
 
 export function wasmSyncCall(
   wasm: WasmWrapper,
