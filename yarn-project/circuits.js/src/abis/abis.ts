--- conflicted
+++ resolved
@@ -510,12 +510,11 @@
   );
 }
 
-<<<<<<< HEAD
 /** Flattens a list of side effects into an array of Buffers */
 function flattenSideEffects(sideEffects: SideEffectType[]): Buffer[] {
   const arr: Buffer[] = [];
   for (const sideEffect of sideEffects) {
-    for (const field of sideEffect.toFieldArray()) {
+    for (const field of sideEffect.toFields()) {
       arr.push(field.toBuffer());
     }
   }
@@ -526,32 +525,15 @@
 /**
  * Computes the hash of a PrivateCircuitPublicInputs object
  */
-=======
->>>>>>> 90b46510
 function computePrivateInputsHash(input: PrivateCircuitPublicInputs) {
   const toHash = [
     computeCallContextHash(input.callContext),
     input.argsHash.toBuffer(),
     ...input.returnValues.map(fr => fr.toBuffer()),
-<<<<<<< HEAD
     ...flattenSideEffects(input.phaseWatermarks),
     ...flattenSideEffects(input.readRequests),
     ...flattenSideEffects(input.newCommitments),
     ...flattenSideEffects(input.newNullifiers),
-=======
-    ...input.readRequests
-      .map(rr => rr.toFields())
-      .flat()
-      .map(fr => fr.toBuffer()),
-    ...input.newCommitments
-      .map(n => n.toFields())
-      .flat()
-      .map(fr => fr.toBuffer()),
-    ...input.newNullifiers
-      .map(n => n.toFields())
-      .flat()
-      .map(fr => fr.toBuffer()),
->>>>>>> 90b46510
     ...input.privateCallStackHashes.map(fr => fr.toBuffer()),
     ...input.publicCallStackHashes.map(fr => fr.toBuffer()),
     ...input.newL2ToL1Msgs.map(fr => fr.toBuffer()),
