--- conflicted
+++ resolved
@@ -123,31 +123,14 @@
   constructorHash: Buffer,
 ) {
   const deployerAddrBuf = deployerAddr.toBuffer();
-<<<<<<< HEAD
   wasm.call('pedersen__init');
   const result = await inputBuffersToOutputBuffer(
     wasm,
     'abis__compute_contract_address',
-    [deployerAddrBuf, contractAddrSalt, fnTreeRoot, constructorHash],
+    [deployerAddrBuf, contractAddrSalt.toBuffer(), fnTreeRoot.toBuffer(), constructorHash],
     32,
   );
   return AztecAddress.fromBuffer(result);
-=======
-  const contractAddrSaltBuf = contractAddrSalt.toBuffer();
-  const fnTreeRootBuf = fnTreeRoot.toBuffer();
-  const memLoc1 = deployerAddrBuf.length;
-  const memLoc2 = memLoc1 + contractAddrSaltBuf.length;
-  const memLoc3 = memLoc2 + fnTreeRootBuf.length;
-  const memLoc4 = memLoc3 + constructorHash.length;
-  wasm.call('pedersen__init');
-  wasm.writeMemory(0, deployerAddrBuf);
-  wasm.writeMemory(memLoc1, contractAddrSaltBuf);
-  wasm.writeMemory(memLoc2, fnTreeRootBuf);
-  wasm.writeMemory(memLoc3, constructorHash);
-  await wasm.asyncCall('abis__compute_contract_address', 0, memLoc1, memLoc2, memLoc3, memLoc4);
-  const resultBuf = Buffer.from(wasm.getMemorySlice(memLoc4, memLoc4 + 32));
-  return AztecAddress.fromBuffer(resultBuf);
->>>>>>> 82276e6b
 }
 
 export function computeContractLeaf(wasm: WasmWrapper, cd: NewContractData) {
