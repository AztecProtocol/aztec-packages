import { Buffer } from 'buffer';
import { AztecAddress, Fr, serializeBufferArrayToVector } from '@aztec/foundation';
import { CircuitsWasm } from '../wasm/index.js';
import { FunctionData, FUNCTION_SELECTOR_NUM_BYTES, NullifierLeafPreimage, TxRequest } from '../index.js';

export function hashTxRequest(wasm: CircuitsWasm, txRequest: TxRequest) {
  const data = txRequest.toBuffer();
  wasm.call('pedersen__init');
  wasm.writeMemory(0, data);
  wasm.call('abis__hash_tx_request', 0, data.length);
  return Buffer.from(wasm.getMemorySlice(data.length, data.length + 32));
}

export function computeFunctionSelector(wasm: CircuitsWasm, funcSig: string) {
  const buf = Buffer.from(funcSig);
  wasm.writeMemory(0, buf);
  wasm.call('abis__compute_function_selector', 0, buf.length);
  return Buffer.from(wasm.getMemorySlice(buf.length, buf.length + FUNCTION_SELECTOR_NUM_BYTES));
}

export function hashVK(wasm: CircuitsWasm, vkBuf: Uint8Array) {
  wasm.call('pedersen__init');
  wasm.writeMemory(0, vkBuf);
  wasm.call('abis__hash_vk', 0, vkBuf.length);
  return Buffer.from(wasm.getMemorySlice(vkBuf.length, vkBuf.length + 32));
}

export function computeFunctionLeaf(wasm: CircuitsWasm, fnLeaf: Buffer) {
  wasm.call('pedersen__init');
  wasm.writeMemory(0, fnLeaf);
  wasm.call('abis__compute_function_leaf', 0, fnLeaf.length);
  return Buffer.from(wasm.getMemorySlice(fnLeaf.length, fnLeaf.length + 32));
}

export function computeFunctionTreeRoot(wasm: CircuitsWasm, fnLeafs: Buffer[]) {
  const inputVector = serializeBufferArrayToVector(fnLeafs);
  wasm.call('pedersen__init');
  wasm.writeMemory(0, inputVector);
  wasm.call('abis__compute_function_tree_root', 0, fnLeafs.length, inputVector.length);
  return Buffer.from(wasm.getMemorySlice(inputVector.length, inputVector.length + 32));
}

export function hashConstructor(
  wasm: CircuitsWasm,
  functionData: FunctionData,
  args: Fr[],
  constructorVKHash: Uint8Array,
) {
  const functionDataBuf = functionData.toBuffer();
  const inputVector = serializeBufferArrayToVector(args.map(fr => fr.toBuffer()));
  const memLoc1 = functionDataBuf.length;
  const memLoc2 = memLoc1 + inputVector.length;
  const memLoc3 = memLoc2 + constructorVKHash.length;
  wasm.call('pedersen__init');
<<<<<<< HEAD
  wasm.writeMemory(0, functionDataBuf);
  wasm.writeMemory(memLoc1, inputVector);
  wasm.writeMemory(memLoc2, constructorVKHash);
  wasm.call('abis__hash_constructor', 0, memLoc1, memLoc2, memLoc3);
  return Buffer.from(wasm.getMemorySlice(memLoc3, memLoc3 + 32));
=======
  wasm.writeMemory(0, funcSigBuf);
  wasm.writeMemory(funcSigBuf.length, inputVector);
  wasm.writeMemory(funcSigBuf.length + inputVector.length, constructorVK);
  const outpuMemLoc = funcSigBuf.length + inputVector.length + constructorVK.length;
  wasm.call('abis__hash_constructor', 0, funcSigBuf.length, funcSigBuf.length + inputVector.length, outpuMemLoc);
  return Buffer.from(wasm.getMemorySlice(outpuMemLoc, outpuMemLoc + 32));
>>>>>>> 35d470af
}

export function computeContractAddress(
  wasm: CircuitsWasm,
  deployerAddr: AztecAddress,
  contractAddrSalt: Buffer,
  fnTreeRoot: Buffer,
  constructorHash: Buffer,
) {
  const deployerAddrBuf = deployerAddr.toBuffer();
  const memLoc1 = deployerAddrBuf.length;
  const memLoc2 = memLoc1 + contractAddrSalt.length;
  const memLoc3 = memLoc2 + fnTreeRoot.length;
  const memLoc4 = memLoc3 + constructorHash.length;
  wasm.call('pedersen__init');
  wasm.writeMemory(0, deployerAddrBuf);
  wasm.writeMemory(memLoc1, contractAddrSalt);
  wasm.writeMemory(memLoc2, fnTreeRoot);
  wasm.writeMemory(memLoc3, constructorHash);
  wasm.call('abis__compute_contract_address', 0, memLoc1, memLoc2, memLoc3, memLoc4);
  const resultBuf = Buffer.from(wasm.getMemorySlice(memLoc4, memLoc4 + 32));
  return AztecAddress.fromBuffer(resultBuf);
}

export function computeContractLeaf(wasm: CircuitsWasm, leafPreimage: NullifierLeafPreimage) {
  const data = leafPreimage.toBuffer();
  wasm.call('pedersen__init');
  wasm.writeMemory(0, leafPreimage.toBuffer());
  wasm.call('abis__compute_contract_leaf', 0, data.length);
  return Buffer.from(wasm.getMemorySlice(data.length, data.length + 32));
}<|MERGE_RESOLUTION|>--- conflicted
+++ resolved
@@ -52,20 +52,11 @@
   const memLoc2 = memLoc1 + inputVector.length;
   const memLoc3 = memLoc2 + constructorVKHash.length;
   wasm.call('pedersen__init');
-<<<<<<< HEAD
   wasm.writeMemory(0, functionDataBuf);
   wasm.writeMemory(memLoc1, inputVector);
   wasm.writeMemory(memLoc2, constructorVKHash);
   wasm.call('abis__hash_constructor', 0, memLoc1, memLoc2, memLoc3);
   return Buffer.from(wasm.getMemorySlice(memLoc3, memLoc3 + 32));
-=======
-  wasm.writeMemory(0, funcSigBuf);
-  wasm.writeMemory(funcSigBuf.length, inputVector);
-  wasm.writeMemory(funcSigBuf.length + inputVector.length, constructorVK);
-  const outpuMemLoc = funcSigBuf.length + inputVector.length + constructorVK.length;
-  wasm.call('abis__hash_constructor', 0, funcSigBuf.length, funcSigBuf.length + inputVector.length, outpuMemLoc);
-  return Buffer.from(wasm.getMemorySlice(outpuMemLoc, outpuMemLoc + 32));
->>>>>>> 35d470af
 }
 
 export function computeContractAddress(
