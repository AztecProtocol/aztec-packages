import { Buffer } from 'buffer';
import { CircuitsWasm } from '../wasm/index.js';
import {
  FunctionData,
  FUNCTION_SELECTOR_NUM_BYTES,
  ARGS_LENGTH,
  TxRequest,
  NewContractData,
  FunctionLeafPreimage,
<<<<<<< HEAD
  SignedTxRequest,
=======
  PublicCallStackItem,
>>>>>>> 09b3f3f3
} from '../index.js';
import { serializeToBuffer, serializeBufferArrayToVector } from '../utils/serialize.js';
import { AsyncWasmWrapper, WasmWrapper } from '@aztec/foundation/wasm';
import { Fr } from '@aztec/foundation/fields';
import { AztecAddress } from '@aztec/foundation/aztec-address';

export function wasmSyncCall(
  wasm: WasmWrapper,
  fnName: string,
  input: Buffer | { toBuffer: () => Buffer },
  expectedOutputLength: number,
): Buffer {
  const inputData: Buffer = input instanceof Buffer ? input : input.toBuffer();
  const outputBuf = wasm.call('bbmalloc', expectedOutputLength);
  const inputBuf = wasm.call('bbmalloc', inputData.length);
  wasm.writeMemory(inputBuf, inputData);
  wasm.call(fnName, inputBuf, outputBuf);
  const buf = Buffer.from(wasm.getMemorySlice(outputBuf, outputBuf + expectedOutputLength));
  wasm.call('bbfree', outputBuf);
  wasm.call('bbfree', inputBuf);
  return buf;
}

export async function wasmAsyncCall(
  wasm: AsyncWasmWrapper,
  fnName: string,
  input: Buffer | { toBuffer: () => Buffer },
  expectedOutputLength: number,
): Promise<Buffer> {
  const inputData: Buffer = input instanceof Buffer ? input : input.toBuffer();
  const outputBuf = wasm.call('bbmalloc', expectedOutputLength);
  const inputBuf = wasm.call('bbmalloc', inputData.length);
  wasm.writeMemory(inputBuf, inputData);
  await wasm.asyncCall(fnName, inputBuf, outputBuf);
  const buf = Buffer.from(wasm.getMemorySlice(outputBuf, outputBuf + expectedOutputLength));
  wasm.call('bbfree', outputBuf);
  wasm.call('bbfree', inputBuf);
  return buf;
}

export async function inputBuffersToOutputBuffer(
  wasm: CircuitsWasm,
  fnName: string,
  buffers: Buffer[],
  expectedOutputLength: number,
) {
  const offsets: number[] = [];
  const totalLength = buffers.reduce((total, cur) => {
    offsets.push(total);
    return total + cur.length;
  }, 0);

  const outputBuf = wasm.call('bbmalloc', expectedOutputLength);
  const inputBuf = wasm.call('bbmalloc', totalLength);
  wasm.writeMemory(inputBuf, Buffer.concat(buffers));
  const args = offsets.map(offset => inputBuf + offset);
  await wasm.asyncCall(fnName, ...args, outputBuf);
  const output = Buffer.from(wasm.getMemorySlice(outputBuf, outputBuf + expectedOutputLength));
  wasm.call('bbfree', inputBuf);
  wasm.call('bbfree', outputBuf);
  return output;
}

export async function hashTxRequest(wasm: CircuitsWasm, txRequest: TxRequest) {
  wasm.call('pedersen__init');
  return await wasmAsyncCall(wasm, 'abis__hash_tx_request', txRequest, 32);
}

export async function computeFunctionSelector(wasm: CircuitsWasm, funcSig: string) {
  return await wasmAsyncCall(
    wasm,
    'abis__compute_function_selector',
    Buffer.from(funcSig),
    FUNCTION_SELECTOR_NUM_BYTES,
  );
}

export async function hashVK(wasm: CircuitsWasm, vkBuf: Buffer) {
  wasm.call('pedersen__init');
  return await wasmAsyncCall(wasm, 'abis__hash_vk', vkBuf, 32);
}

export async function computeFunctionLeaf(wasm: CircuitsWasm, fnLeaf: FunctionLeafPreimage) {
  wasm.call('pedersen__init');
  return Fr.fromBuffer(await wasmAsyncCall(wasm, 'abis__compute_function_leaf', fnLeaf, 32));
}

export async function computeFunctionTreeRoot(wasm: CircuitsWasm, fnLeafs: Fr[]) {
  const inputVector = serializeBufferArrayToVector(fnLeafs.map(fr => fr.toBuffer()));
  wasm.call('pedersen__init');
  const result = await wasmAsyncCall(wasm, 'abis__compute_function_tree_root', inputVector, 32);
  return Fr.fromBuffer(result);
}

export async function hashConstructor(
  wasm: CircuitsWasm,
  functionData: FunctionData,
  args: Fr[],
  constructorVKHash: Buffer,
) {
  if (args.length > ARGS_LENGTH) {
    throw new Error(`Expected constructor args to have length <= ${ARGS_LENGTH}! Was: ${args.length}`);
  }
  const numEmptyArgs = ARGS_LENGTH - args.length;
  const emptyArgs = Array.from({ length: numEmptyArgs }, () => new Fr(0n));
  const fullArgs = args.concat(emptyArgs);
  const inputVector = serializeToBuffer(fullArgs.map(fr => fr.toBuffer()));
  wasm.call('pedersen__init');
  const result = await inputBuffersToOutputBuffer(
    wasm,
    'abis__hash_constructor',
    [functionData.toBuffer(), inputVector, constructorVKHash],
    32,
  );
  return result;
}

export async function computeContractAddress(
  wasm: CircuitsWasm,
  deployerAddr: AztecAddress,
  contractAddrSalt: Fr,
  fnTreeRoot: Fr,
  constructorHash: Buffer,
) {
  const deployerAddrBuf = deployerAddr.toBuffer();
  wasm.call('pedersen__init');
  const result = await inputBuffersToOutputBuffer(
    wasm,
    'abis__compute_contract_address',
    [deployerAddrBuf, contractAddrSalt.toBuffer(), fnTreeRoot.toBuffer(), constructorHash],
    32,
  );
  return AztecAddress.fromBuffer(result);
}

export function computeContractLeaf(wasm: WasmWrapper, cd: NewContractData) {
  wasm.call('pedersen__init');
  const value = wasmSyncCall(wasm, 'abis__compute_contract_leaf', cd, 32);
  return Fr.fromBuffer(value);
}

<<<<<<< HEAD
export function computeTxHash(wasm: WasmWrapper, txRequest: SignedTxRequest) {
  wasm.call('pedersen__init');
  const value = wasmSyncCall(wasm, 'abis__compute_transaction_hash', txRequest, 32);
=======
export function computeCallStackItemHash(wasm: WasmWrapper, callStackItem: PublicCallStackItem) {
  wasm.call('pedersen__init');
  const value = wasmSyncCall(wasm, 'abis__compute_call_stack_item_hash', callStackItem, 32);
>>>>>>> 09b3f3f3
  return Fr.fromBuffer(value);
}<|MERGE_RESOLUTION|>--- conflicted
+++ resolved
@@ -7,11 +7,8 @@
   TxRequest,
   NewContractData,
   FunctionLeafPreimage,
-<<<<<<< HEAD
   SignedTxRequest,
-=======
   PublicCallStackItem,
->>>>>>> 09b3f3f3
 } from '../index.js';
 import { serializeToBuffer, serializeBufferArrayToVector } from '../utils/serialize.js';
 import { AsyncWasmWrapper, WasmWrapper } from '@aztec/foundation/wasm';
@@ -153,14 +150,14 @@
   return Fr.fromBuffer(value);
 }
 
-<<<<<<< HEAD
 export function computeTxHash(wasm: WasmWrapper, txRequest: SignedTxRequest) {
   wasm.call('pedersen__init');
   const value = wasmSyncCall(wasm, 'abis__compute_transaction_hash', txRequest, 32);
-=======
+  return Fr.fromBuffer(value);
+}
+
 export function computeCallStackItemHash(wasm: WasmWrapper, callStackItem: PublicCallStackItem) {
   wasm.call('pedersen__init');
   const value = wasmSyncCall(wasm, 'abis__compute_call_stack_item_hash', callStackItem, 32);
->>>>>>> 09b3f3f3
   return Fr.fromBuffer(value);
 }