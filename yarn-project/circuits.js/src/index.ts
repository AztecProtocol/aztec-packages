--- conflicted
+++ resolved
@@ -1,8 +1,4 @@
 export * from './structs/index.js';
-<<<<<<< HEAD
 export * from './wasm/index.js';
 export * from './kernel/index.js';
-=======
-export * from './rollup/index.js';
-export * from './wasm/index.js';
->>>>>>> a120315d
+export * from './rollup/index.js';