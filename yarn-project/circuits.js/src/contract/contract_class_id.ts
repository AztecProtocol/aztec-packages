--- conflicted
+++ resolved
@@ -66,9 +66,5 @@
   const bytecodeLength = Math.ceil(encodedBytecode[0].toNumber() / (Fr.SIZE_IN_BYTES - 1));
   assert(bytecodeLength < MAX_PACKED_PUBLIC_BYTECODE_SIZE_IN_FIELDS, 'Bytecode exceeds maximum deployable size');
 
-<<<<<<< HEAD
-  return bytecodeLength == 0 ? new Fr(0) : await poseidon2HashAccumulate(encodedBytecode.slice(1, bytecodeLength + 1));
-=======
-  return bytecodeLength == 0 ? new Fr(0) : poseidon2HashAccumulate(encodedBytecode.slice(0, bytecodeLength + 1));
->>>>>>> d1e33a31
+  return bytecodeLength == 0 ? new Fr(0) : await poseidon2HashAccumulate(encodedBytecode.slice(0, bytecodeLength + 1));
 }