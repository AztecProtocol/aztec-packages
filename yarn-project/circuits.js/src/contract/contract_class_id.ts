import { bufferAsFields } from '@aztec/foundation/abi';
import { poseidon2HashAccumulate, poseidon2HashWithSeparator } from '@aztec/foundation/crypto';
import { Fr } from '@aztec/foundation/fields';

import { strict as assert } from 'assert';

import { GeneratorIndex, MAX_PACKED_PUBLIC_BYTECODE_SIZE_IN_FIELDS } from '../constants.gen.js';
import { type ContractClass } from './interfaces/contract_class.js';
import { computePrivateFunctionsRoot } from './private_function.js';

/**
 * Returns the id of a contract class computed as its hash.
 *
 * ```
 * version = 1
 * private_function_leaves = private_functions.map(fn => pedersen([fn.function_selector as Field, fn.vk_hash], GENERATOR__FUNCTION_LEAF))
 * private_functions_root = merkleize(private_function_leaves)
 * bytecode_commitment = calculate_commitment(packed_bytecode)
 * contract_class_id = pedersen([version, artifact_hash, private_functions_root, bytecode_commitment], GENERATOR__CLASS_IDENTIFIER)
 * ```
 * @param contractClass - Contract class.
 * @returns The identifier.
 */
export async function computeContractClassId(contractClass: ContractClass | ContractClassIdPreimage): Promise<Fr> {
  return (await computeContractClassIdWithPreimage(contractClass)).id;
}

/** Computes a contract class id and returns it along with its preimage. */
export async function computeContractClassIdWithPreimage(
  contractClass: ContractClass | ContractClassIdPreimage,
): Promise<ContractClassIdPreimage & { id: Fr }> {
  const artifactHash = contractClass.artifactHash;
  const privateFunctionsRoot =
    'privateFunctionsRoot' in contractClass
      ? contractClass.privateFunctionsRoot
      : await computePrivateFunctionsRoot(contractClass.privateFunctions);
  const publicBytecodeCommitment =
    'publicBytecodeCommitment' in contractClass
      ? contractClass.publicBytecodeCommitment
      : await computePublicBytecodeCommitment(contractClass.packedBytecode);
  const id = await poseidon2HashWithSeparator(
    [artifactHash, privateFunctionsRoot, publicBytecodeCommitment],
    GeneratorIndex.CONTRACT_LEAF, // TODO(@spalladino): Review all generator indices in this file
  );
  return { id, artifactHash, privateFunctionsRoot, publicBytecodeCommitment };
}

/** Returns the preimage of a contract class id given a contract class. */
export async function computeContractClassIdPreimage(contractClass: ContractClass): Promise<ContractClassIdPreimage> {
  const privateFunctionsRoot = await computePrivateFunctionsRoot(contractClass.privateFunctions);
  const publicBytecodeCommitment = await computePublicBytecodeCommitment(contractClass.packedBytecode);
  return { artifactHash: contractClass.artifactHash, privateFunctionsRoot, publicBytecodeCommitment };
}

/** Preimage of a contract class id. */
export type ContractClassIdPreimage = {
  artifactHash: Fr;
  privateFunctionsRoot: Fr;
  publicBytecodeCommitment: Fr;
};

export async function computePublicBytecodeCommitment(packedBytecode: Buffer) {
  // Encode the buffer into field elements (chunked into 32 bytes each)
  const encodedBytecode: Fr[] = bufferAsFields(packedBytecode, MAX_PACKED_PUBLIC_BYTECODE_SIZE_IN_FIELDS);
  // The first element is the length of the bytecode (in bytes)
  const bytecodeLength = Math.ceil(encodedBytecode[0].toNumber() / (Fr.SIZE_IN_BYTES - 1));
  assert(bytecodeLength < MAX_PACKED_PUBLIC_BYTECODE_SIZE_IN_FIELDS, 'Bytecode exceeds maximum deployable size');

<<<<<<< HEAD
  let bytecodeCommitment = new Fr(0);
  for (let i = 0; i < bytecodeLength; i++) {
    // We skip the first element, which is the length of the bytecode
    bytecodeCommitment = await poseidon2Hash([encodedBytecode[i + 1], bytecodeCommitment]);
  }
  return bytecodeCommitment;
=======
  return bytecodeLength == 0 ? new Fr(0) : poseidon2HashAccumulate(encodedBytecode.slice(1, bytecodeLength + 1));
>>>>>>> 89cb8d33
}<|MERGE_RESOLUTION|>--- conflicted
+++ resolved
@@ -66,14 +66,5 @@
   const bytecodeLength = Math.ceil(encodedBytecode[0].toNumber() / (Fr.SIZE_IN_BYTES - 1));
   assert(bytecodeLength < MAX_PACKED_PUBLIC_BYTECODE_SIZE_IN_FIELDS, 'Bytecode exceeds maximum deployable size');
 
-<<<<<<< HEAD
-  let bytecodeCommitment = new Fr(0);
-  for (let i = 0; i < bytecodeLength; i++) {
-    // We skip the first element, which is the length of the bytecode
-    bytecodeCommitment = await poseidon2Hash([encodedBytecode[i + 1], bytecodeCommitment]);
-  }
-  return bytecodeCommitment;
-=======
   return bytecodeLength == 0 ? new Fr(0) : poseidon2HashAccumulate(encodedBytecode.slice(1, bytecodeLength + 1));
->>>>>>> 89cb8d33
 }