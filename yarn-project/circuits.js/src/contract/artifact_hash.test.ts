import { type ContractArtifact } from '@aztec/foundation/abi';
import { loadContractArtifact } from '@aztec/types/abi';
import type { NoirCompiledContract } from '@aztec/types/noir';

import { readFileSync } from 'fs';

import { getPathToFixture, getTestContractArtifact } from '../tests/fixtures.js';
import { computeArtifactHash } from './artifact_hash.js';

const TEST_CONTRACT_ARTIFACT_HASH = `"0x08f4e5d2a0be9dc5c31894f88aaa93d353918078cd7fdfbbc7818ec3f2268b77"`;

describe('ArtifactHash', () => {
  it('calculates the artifact hash', () => {
    const emptyArtifact: ContractArtifact = {
      fileMap: [],
      functions: [],
      name: 'Test',
      outputs: {
        globals: {},
        structs: {},
      },
      storageLayout: {},
      notes: {},
    };
    expect(computeArtifactHash(emptyArtifact).toString()).toMatchInlineSnapshot(
      `"0x0dea64e7fa0688017f77bcb7075485485afb4a5f1f8508483398869439f82fdf"`,
    );
  });

  it('calculates the test contract artifact hash multiple times to ensure deterministic hashing', () => {
    const testArtifact = getTestContractArtifact();

<<<<<<< HEAD
    for (let i = 0; i < 5; i++) {
      expect(computeArtifactHash(testArtifact).toString()).toMatchInlineSnapshot(
        `"0x2b227a27f1c358fd2fe9be8244e24bb37524d468bafba055b17667eb44b328b9"`,
      );
=======
    for (let i = 0; i < 1000; i++) {
      expect(computeArtifactHash(testArtifact).toString()).toMatchInlineSnapshot(TEST_CONTRACT_ARTIFACT_HASH);
>>>>>>> 20a33f2d
    }
  });

  it('calculates the test contract artifact hash', () => {
    const path = getPathToFixture('Test.test.json');
    const content = JSON.parse(readFileSync(path).toString()) as NoirCompiledContract;
    content.outputs.structs.functions.reverse();

    const testArtifact = loadContractArtifact(content);

<<<<<<< HEAD
    expect(computeArtifactHash(testArtifact).toString()).toMatchInlineSnapshot(
      `"0x2b227a27f1c358fd2fe9be8244e24bb37524d468bafba055b17667eb44b328b9"`,
    );
=======
    expect(computeArtifactHash(testArtifact).toString()).toMatchInlineSnapshot(TEST_CONTRACT_ARTIFACT_HASH);
>>>>>>> 20a33f2d
  });
});<|MERGE_RESOLUTION|>--- conflicted
+++ resolved
@@ -7,7 +7,7 @@
 import { getPathToFixture, getTestContractArtifact } from '../tests/fixtures.js';
 import { computeArtifactHash } from './artifact_hash.js';
 
-const TEST_CONTRACT_ARTIFACT_HASH = `"0x08f4e5d2a0be9dc5c31894f88aaa93d353918078cd7fdfbbc7818ec3f2268b77"`;
+const TEST_CONTRACT_ARTIFACT_HASH = `"0x2794d965fc7009b0d7ad0204b7b4f6f1934f89ec6a1be45c9f7744a8e4bb6ab4"`;
 
 describe('ArtifactHash', () => {
   it('calculates the artifact hash', () => {
@@ -30,15 +30,8 @@
   it('calculates the test contract artifact hash multiple times to ensure deterministic hashing', () => {
     const testArtifact = getTestContractArtifact();
 
-<<<<<<< HEAD
     for (let i = 0; i < 5; i++) {
-      expect(computeArtifactHash(testArtifact).toString()).toMatchInlineSnapshot(
-        `"0x2b227a27f1c358fd2fe9be8244e24bb37524d468bafba055b17667eb44b328b9"`,
-      );
-=======
-    for (let i = 0; i < 1000; i++) {
       expect(computeArtifactHash(testArtifact).toString()).toMatchInlineSnapshot(TEST_CONTRACT_ARTIFACT_HASH);
->>>>>>> 20a33f2d
     }
   });
 
@@ -49,12 +42,6 @@
 
     const testArtifact = loadContractArtifact(content);
 
-<<<<<<< HEAD
-    expect(computeArtifactHash(testArtifact).toString()).toMatchInlineSnapshot(
-      `"0x2b227a27f1c358fd2fe9be8244e24bb37524d468bafba055b17667eb44b328b9"`,
-    );
-=======
     expect(computeArtifactHash(testArtifact).toString()).toMatchInlineSnapshot(TEST_CONTRACT_ARTIFACT_HASH);
->>>>>>> 20a33f2d
   });
 });