import { getBenchmarkContractArtifact } from '../tests/fixtures.js';
import { computeArtifactHash } from './artifact_hash.js';

describe('ArtifactHash', () => {
  it('calculates the artifact hash', () => {
    const artifact = getBenchmarkContractArtifact();
    expect(computeArtifactHash(artifact).toString()).toMatchInlineSnapshot(
<<<<<<< HEAD
      `"0x225f865e3ac2c7d1fc32ef78a0e7528be944ff60343eb5dec0a853166d9eb077"`,
=======
      `"0x1bf24d2106579f84afb2c55647aa66d0c37401e82952577ada09044c02220f81"`,
>>>>>>> db2a4117
    );
  });
});<|MERGE_RESOLUTION|>--- conflicted
+++ resolved
@@ -5,11 +5,7 @@
   it('calculates the artifact hash', () => {
     const artifact = getBenchmarkContractArtifact();
     expect(computeArtifactHash(artifact).toString()).toMatchInlineSnapshot(
-<<<<<<< HEAD
-      `"0x225f865e3ac2c7d1fc32ef78a0e7528be944ff60343eb5dec0a853166d9eb077"`,
-=======
       `"0x1bf24d2106579f84afb2c55647aa66d0c37401e82952577ada09044c02220f81"`,
->>>>>>> db2a4117
     );
   });
 });