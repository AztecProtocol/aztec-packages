--- conflicted
+++ resolved
@@ -5,11 +5,7 @@
   it('calculates the artifact hash', () => {
     const artifact = getBenchmarkContractArtifact();
     expect(computeArtifactHash(artifact).toString()).toMatchInlineSnapshot(
-<<<<<<< HEAD
-      `"0x10475085971b00b11871c9af3081af4b88847904eb1af0670f57fca50a0a577b"`,
-=======
-      `"0x255f1f3fe15bca5603b4b5681cf22e6115f75bcc76e0322e8f41a9d3dd68a5b5"`,
->>>>>>> defffbb2
+      `"0x2f13ba1f63ab3f36fede3db7beb1eef6941606b30a881753a631dc8c32f05dcb"`,
     );
   });
 });