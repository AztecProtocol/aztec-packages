--- conflicted
+++ resolved
@@ -5,11 +5,7 @@
   it('calculates the artifact hash', () => {
     const artifact = getBenchmarkContractArtifact();
     expect(computeArtifactHash(artifact).toString()).toMatchInlineSnapshot(
-<<<<<<< HEAD
-      `"0x0e70797a233d08f0dfca59acabba39d089160bddcd47662476659c26eb82d68d"`,
-=======
-      `"0x001544b091ce13bd967234b51fb8ddad21b93b86b336ccc665f4f43013433530"`,
->>>>>>> 94790473
+      `"0x10475085971b00b11871c9af3081af4b88847904eb1af0670f57fca50a0a577b"`,
     );
   });
 });