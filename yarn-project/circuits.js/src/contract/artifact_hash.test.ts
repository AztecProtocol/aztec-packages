import { type ContractArtifact } from '@aztec/foundation/abi';

import { computeArtifactHash } from './artifact_hash.js';

describe('ArtifactHash', () => {
  it('calculates the artifact hash', () => {
<<<<<<< HEAD
    const artifact = getBenchmarkContractArtifact();
    expect(computeArtifactHash(artifact).toString()).toMatchInlineSnapshot(
      `"0x0ee3d31bcde5fc51babcede44594a6f010f5aaa4e663c61dfd959a34490f5642"`,
=======
    const emptyArtifact: ContractArtifact = {
      fileMap: [],
      functions: [],
      name: 'Test',
      outputs: {
        globals: {},
        structs: {},
      },
    };
    expect(computeArtifactHash(emptyArtifact).toString()).toMatchInlineSnapshot(
      `"0x0dea64e7fa0688017f77bcb7075485485afb4a5f1f8508483398869439f82fdf"`,
>>>>>>> 1d18a5ec
    );
  });
});<|MERGE_RESOLUTION|>--- conflicted
+++ resolved
@@ -4,11 +4,6 @@
 
 describe('ArtifactHash', () => {
   it('calculates the artifact hash', () => {
-<<<<<<< HEAD
-    const artifact = getBenchmarkContractArtifact();
-    expect(computeArtifactHash(artifact).toString()).toMatchInlineSnapshot(
-      `"0x0ee3d31bcde5fc51babcede44594a6f010f5aaa4e663c61dfd959a34490f5642"`,
-=======
     const emptyArtifact: ContractArtifact = {
       fileMap: [],
       functions: [],
@@ -20,7 +15,6 @@
     };
     expect(computeArtifactHash(emptyArtifact).toString()).toMatchInlineSnapshot(
       `"0x0dea64e7fa0688017f77bcb7075485485afb4a5f1f8508483398869439f82fdf"`,
->>>>>>> 1d18a5ec
     );
   });
 });