import { type ContractArtifact } from '@aztec/foundation/abi';
import { loadContractArtifact } from '@aztec/types/abi';
import type { NoirCompiledContract } from '@aztec/types/noir';

import { readFileSync } from 'fs';

import { getPathToFixture, getTestContractArtifact } from '../tests/fixtures.js';
import { computeArtifactHash } from './artifact_hash.js';

<<<<<<< HEAD
const TEST_CONTRACT_ARTIFACT_HASH = `"0x2794d965fc7009b0d7ad0204b7b4f6f1934f89ec6a1be45c9f7744a8e4bb6ab4"`;
=======
const TEST_CONTRACT_ARTIFACT_HASH = `"0x1d429080e986cf55e59203b4229063bf9b4d875e832fe56c5257303075110190"`;
>>>>>>> 089c34cc

describe('ArtifactHash', () => {
  it('calculates the artifact hash', () => {
    const emptyArtifact: ContractArtifact = {
      fileMap: [],
      functions: [],
      name: 'Test',
      outputs: {
        globals: {},
        structs: {},
      },
      storageLayout: {},
      notes: {},
    };
    expect(computeArtifactHash(emptyArtifact).toString()).toMatchInlineSnapshot(
      `"0x0dea64e7fa0688017f77bcb7075485485afb4a5f1f8508483398869439f82fdf"`,
    );
  });

  it('calculates the test contract artifact hash multiple times to ensure deterministic hashing', () => {
    const testArtifact = getTestContractArtifact();

<<<<<<< HEAD
    for (let i = 0; i < 5; i++) {
      expect(computeArtifactHash(testArtifact).toString()).toMatchInlineSnapshot(TEST_CONTRACT_ARTIFACT_HASH);
=======
    const calculatedArtifactHash = computeArtifactHash(testArtifact).toString();
    expect(calculatedArtifactHash).toMatchInlineSnapshot(TEST_CONTRACT_ARTIFACT_HASH);
    for (let i = 0; i < 1000; i++) {
      expect(computeArtifactHash(testArtifact).toString()).toBe(calculatedArtifactHash);
>>>>>>> 089c34cc
    }
  });

  it('calculates the test contract artifact hash', () => {
    const path = getPathToFixture('Test.test.json');
    const content = JSON.parse(readFileSync(path).toString()) as NoirCompiledContract;
    content.outputs.structs.functions.reverse();

    const testArtifact = loadContractArtifact(content);

    expect(computeArtifactHash(testArtifact).toString()).toMatchInlineSnapshot(TEST_CONTRACT_ARTIFACT_HASH);
  });
});<|MERGE_RESOLUTION|>--- conflicted
+++ resolved
@@ -7,11 +7,7 @@
 import { getPathToFixture, getTestContractArtifact } from '../tests/fixtures.js';
 import { computeArtifactHash } from './artifact_hash.js';
 
-<<<<<<< HEAD
-const TEST_CONTRACT_ARTIFACT_HASH = `"0x2794d965fc7009b0d7ad0204b7b4f6f1934f89ec6a1be45c9f7744a8e4bb6ab4"`;
-=======
-const TEST_CONTRACT_ARTIFACT_HASH = `"0x1d429080e986cf55e59203b4229063bf9b4d875e832fe56c5257303075110190"`;
->>>>>>> 089c34cc
+const TEST_CONTRACT_ARTIFACT_HASH = `"0x0eff182fe5850878f8cb76d478c4cdbf8628f52fc64ed42a22fd715c1b9be719"`;
 
 describe('ArtifactHash', () => {
   it('calculates the artifact hash', () => {
@@ -34,15 +30,8 @@
   it('calculates the test contract artifact hash multiple times to ensure deterministic hashing', () => {
     const testArtifact = getTestContractArtifact();
 
-<<<<<<< HEAD
     for (let i = 0; i < 5; i++) {
       expect(computeArtifactHash(testArtifact).toString()).toMatchInlineSnapshot(TEST_CONTRACT_ARTIFACT_HASH);
-=======
-    const calculatedArtifactHash = computeArtifactHash(testArtifact).toString();
-    expect(calculatedArtifactHash).toMatchInlineSnapshot(TEST_CONTRACT_ARTIFACT_HASH);
-    for (let i = 0; i < 1000; i++) {
-      expect(computeArtifactHash(testArtifact).toString()).toBe(calculatedArtifactHash);
->>>>>>> 089c34cc
     }
   });
 
