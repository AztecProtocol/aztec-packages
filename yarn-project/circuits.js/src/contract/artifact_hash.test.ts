import { type ContractArtifact } from '@aztec/foundation/abi';

import { getTestContractArtifact } from '../tests/fixtures.js';
import { computeArtifactHash } from './artifact_hash.js';

<<<<<<< HEAD
const TEST_CONTRACT_ARTIFACT_HASH = `"0x1a96998ffdd0d63ef7236d3d1285f89f5960a4e7490f1e6e23d1eaded6aaee74"`;

=======
>>>>>>> c22be8b2
describe('ArtifactHash', () => {
  it('calculates the artifact hash', () => {
    const emptyArtifact: ContractArtifact = {
      fileMap: [],
      functions: [],
      name: 'Test',
      outputs: {
        globals: {},
        structs: {},
      },
      storageLayout: {},
      notes: {},
    };
    expect(computeArtifactHash(emptyArtifact).toString()).toMatchInlineSnapshot(
      `"0x0dea64e7fa0688017f77bcb7075485485afb4a5f1f8508483398869439f82fdf"`,
    );
  });

  it('calculates the test contract artifact hash multiple times to ensure deterministic hashing', () => {
    const testArtifact = getTestContractArtifact();

<<<<<<< HEAD
    for (let i = 0; i < 5; i++) {
      expect(computeArtifactHash(testArtifact).toString()).toMatchInlineSnapshot(TEST_CONTRACT_ARTIFACT_HASH);
=======
    const calculatedArtifactHash = computeArtifactHash(testArtifact).toString();
    for (let i = 0; i < 1000; i++) {
      expect(computeArtifactHash(testArtifact).toString()).toBe(calculatedArtifactHash);
>>>>>>> c22be8b2
    }
  });
});<|MERGE_RESOLUTION|>--- conflicted
+++ resolved
@@ -3,11 +3,6 @@
 import { getTestContractArtifact } from '../tests/fixtures.js';
 import { computeArtifactHash } from './artifact_hash.js';
 
-<<<<<<< HEAD
-const TEST_CONTRACT_ARTIFACT_HASH = `"0x1a96998ffdd0d63ef7236d3d1285f89f5960a4e7490f1e6e23d1eaded6aaee74"`;
-
-=======
->>>>>>> c22be8b2
 describe('ArtifactHash', () => {
   it('calculates the artifact hash', () => {
     const emptyArtifact: ContractArtifact = {
@@ -29,14 +24,9 @@
   it('calculates the test contract artifact hash multiple times to ensure deterministic hashing', () => {
     const testArtifact = getTestContractArtifact();
 
-<<<<<<< HEAD
-    for (let i = 0; i < 5; i++) {
-      expect(computeArtifactHash(testArtifact).toString()).toMatchInlineSnapshot(TEST_CONTRACT_ARTIFACT_HASH);
-=======
     const calculatedArtifactHash = computeArtifactHash(testArtifact).toString();
     for (let i = 0; i < 1000; i++) {
       expect(computeArtifactHash(testArtifact).toString()).toBe(calculatedArtifactHash);
->>>>>>> c22be8b2
     }
   });
 });