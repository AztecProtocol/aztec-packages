import { type FunctionAbi, FunctionSelector, encodeArguments } from '@aztec/foundation/abi';
import { type AztecAddress } from '@aztec/foundation/aztec-address';
import { poseidon2HashWithSeparator } from '@aztec/foundation/crypto';
import { Fr } from '@aztec/foundation/fields';

import { GeneratorIndex } from '../constants.gen.js';
import { computeVarArgsHash } from '../hash/hash.js';
import { computeAddress } from '../keys/index.js';
import { type ContractInstance } from './interfaces/contract_instance.js';

// TODO(@spalladino): Review all generator indices in this file

/**
 * Returns the deployment address for a given contract instance as defined on the [Protocol Specs](../../../../docs/docs/protocol-specs/addresses-and-keys/specification.md).
 * ```
 * salted_initialization_hash = pedersen([salt, initialization_hash, deployer], GENERATOR__SALTED_INITIALIZATION_HASH)
 * partial_address = pedersen([contract_class_id, salted_initialization_hash], GENERATOR__CONTRACT_PARTIAL_ADDRESS_V1)
 * address = ((poseidon2Hash([public_keys_hash, partial_address, GENERATOR__CONTRACT_ADDRESS_V1]) * G) + ivpk_m).x <- the x-coordinate of the address point
 * ```
 * @param instance - A contract instance for which to calculate the deployment address.
 */
export async function computeContractAddressFromInstance(
  instance:
    | ContractInstance
    | ({ originalContractClassId: Fr; saltedInitializationHash: Fr } & Pick<ContractInstance, 'publicKeys'>),
): Promise<AztecAddress> {
  const partialAddress = await computePartialAddress(instance);
  return computeAddress(instance.publicKeys, partialAddress);
}

/**
 * Computes the partial address defined as the hash of the contract class id and salted initialization hash.
 * @param instance - Contract instance for which to calculate the partial address.
 */
export async function computePartialAddress(
  instance:
<<<<<<< HEAD
    | Pick<ContractInstance, 'originalContractClassId' | 'initializationHash' | 'salt' | 'deployer'>
    | { originalContractClassId: Fr; saltedInitializationHash: Fr },
): Fr {
=======
    | Pick<ContractInstance, 'contractClassId' | 'initializationHash' | 'salt' | 'deployer'>
    | { contractClassId: Fr; saltedInitializationHash: Fr },
): Promise<Fr> {
>>>>>>> cd08d042
  const saltedInitializationHash =
    'saltedInitializationHash' in instance
      ? instance.saltedInitializationHash
      : await computeSaltedInitializationHash(instance);

  return poseidon2HashWithSeparator(
    [instance.originalContractClassId, saltedInitializationHash],
    GeneratorIndex.PARTIAL_ADDRESS,
  );
}

/**
 * Computes the salted initialization hash for an address, defined as the hash of the salt and initialization hash.
 * @param instance - Contract instance for which to compute the salted initialization hash.
 */
export function computeSaltedInitializationHash(
  instance: Pick<ContractInstance, 'initializationHash' | 'salt' | 'deployer'>,
): Promise<Fr> {
  return poseidon2HashWithSeparator(
    [instance.salt, instance.initializationHash, instance.deployer],
    GeneratorIndex.PARTIAL_ADDRESS,
  );
}

/**
 * Computes the initialization hash for an instance given its constructor function and arguments.
 * @param initFn - Constructor function or empty if no initialization is expected.
 * @param args - Unencoded arguments, will be encoded as fields according to the constructor function abi.
 * @returns The hash, or zero if no initialization function is provided.
 */
export async function computeInitializationHash(initFn: FunctionAbi | undefined, args: any[]): Promise<Fr> {
  if (!initFn) {
    return Fr.ZERO;
  }
  const selector = await FunctionSelector.fromNameAndParameters(initFn.name, initFn.parameters);
  const flatArgs = encodeArguments(initFn, args);
  return computeInitializationHashFromEncodedArgs(selector, flatArgs);
}

/**
 * Computes the initialization hash for an instance given its constructor function selector and encoded arguments.
 * @param initFn - Constructor function selector.
 * @param args - Encoded arguments.
 * @returns The hash.
 */
export async function computeInitializationHashFromEncodedArgs(
  initFn: FunctionSelector,
  encodedArgs: Fr[],
): Promise<Fr> {
  const argsHash = await computeVarArgsHash(encodedArgs);
  return poseidon2HashWithSeparator([initFn, argsHash], GeneratorIndex.CONSTRUCTOR);
}<|MERGE_RESOLUTION|>--- conflicted
+++ resolved
@@ -34,15 +34,9 @@
  */
 export async function computePartialAddress(
   instance:
-<<<<<<< HEAD
     | Pick<ContractInstance, 'originalContractClassId' | 'initializationHash' | 'salt' | 'deployer'>
     | { originalContractClassId: Fr; saltedInitializationHash: Fr },
-): Fr {
-=======
-    | Pick<ContractInstance, 'contractClassId' | 'initializationHash' | 'salt' | 'deployer'>
-    | { contractClassId: Fr; saltedInitializationHash: Fr },
 ): Promise<Fr> {
->>>>>>> cd08d042
   const saltedInitializationHash =
     'saltedInitializationHash' in instance
       ? instance.saltedInitializationHash
