import { type ContractArtifact, type FunctionArtifact, FunctionSelector, FunctionType } from '@aztec/foundation/abi';
import { sha256 } from '@aztec/foundation/crypto';
import { Fr, reduceFn } from '@aztec/foundation/fields';
import { createDebugLogger } from '@aztec/foundation/log';
import { numToUInt8 } from '@aztec/foundation/serialize';

import { type MerkleTree } from '../merkle/merkle_tree.js';
import { MerkleTreeCalculator } from '../merkle/merkle_tree_calculator.js';

const VERSION = 1;

// TODO(miranda): Artifact and artifact metadata hashes are currently the only SHAs not truncated by a byte.
// They are never recalculated in the circuit or L1 contract, but they are input to circuits, so perhaps modding here is preferable?
// TODO(@spalladino) Reducing sha256 to a field may have security implications. Validate this with crypto team.
const sha256Fr = reduceFn(sha256, Fr);

/**
 * Returns the artifact hash of a given compiled contract artifact.
 *
 * ```
 * private_functions_artifact_leaves = artifact.private_functions.map fn =>
 *   sha256(fn.selector, fn.metadata_hash, sha256(fn.bytecode))
 * private_functions_artifact_tree_root = merkleize(private_functions_artifact_leaves)
 *
 * unconstrained_functions_artifact_leaves = artifact.unconstrained_functions.map fn =>
 *   sha256(fn.selector, fn.metadata_hash, sha256(fn.bytecode))
 * unconstrained_functions_artifact_tree_root = merkleize(unconstrained_functions_artifact_leaves)
 *
 * version = 1
 * artifact_hash = sha256(
 *   version,
 *   private_functions_artifact_tree_root,
 *   unconstrained_functions_artifact_tree_root,
 *   artifact_metadata,
 * )
 * ```
 * @param artifact - Artifact to calculate the hash for.
 */
export async function computeArtifactHash(
  artifact: ContractArtifact | { privateFunctionRoot: Fr; unconstrainedFunctionRoot: Fr; metadataHash: Fr },
): Promise<Fr> {
  if ('privateFunctionRoot' in artifact && 'unconstrainedFunctionRoot' in artifact && 'metadataHash' in artifact) {
    const { privateFunctionRoot, unconstrainedFunctionRoot, metadataHash } = artifact;
    const preimage = [privateFunctionRoot, unconstrainedFunctionRoot, metadataHash].map(x => x.toBuffer());
    return sha256Fr(Buffer.concat([numToUInt8(VERSION), ...preimage]));
  }

  const preimage = computeArtifactHashPreimage(artifact);
<<<<<<< HEAD
  const artifactHash = await computeArtifactHash(await computeArtifactHashPreimage(artifact));
  getLogger().debug('Computed artifact hash', { artifactHash, ...preimage });
=======
  const artifactHash = computeArtifactHash(computeArtifactHashPreimage(artifact));
  getLogger().trace('Computed artifact hash', { artifactHash, ...preimage });
>>>>>>> 89cb8d33
  return artifactHash;
}

export async function computeArtifactHashPreimage(artifact: ContractArtifact) {
  const privateFunctionRoot = await computeArtifactFunctionTreeRoot(artifact, FunctionType.PRIVATE);
  const unconstrainedFunctionRoot = await computeArtifactFunctionTreeRoot(artifact, FunctionType.UNCONSTRAINED);
  const metadataHash = computeArtifactMetadataHash(artifact);
  return { privateFunctionRoot, unconstrainedFunctionRoot, metadataHash };
}

export function computeArtifactMetadataHash(artifact: ContractArtifact) {
  return sha256Fr(Buffer.from(JSON.stringify({ name: artifact.name, outputs: artifact.outputs }), 'utf-8'));
}

export async function computeArtifactFunctionTreeRoot(artifact: ContractArtifact, fnType: FunctionType) {
  const root = (await computeArtifactFunctionTree(artifact, fnType))?.root;
  return root ? Fr.fromBuffer(root) : Fr.ZERO;
}

export async function computeArtifactFunctionTree(
  artifact: ContractArtifact,
  fnType: FunctionType,
): Promise<MerkleTree | undefined> {
  const leaves = await computeFunctionLeaves(artifact, fnType);
  // TODO(@spalladino) Consider implementing a null-object for empty trees
  if (leaves.length === 0) {
    return undefined;
  }
  const height = Math.ceil(Math.log2(leaves.length));
  const calculator = new MerkleTreeCalculator(height, Buffer.alloc(32), getArtifactMerkleTreeHasher());
  return await calculator.computeTree(leaves.map(x => x.toBuffer()));
}

async function computeFunctionLeaves(artifact: ContractArtifact, fnType: FunctionType) {
  return await Promise.all(
    (
      await Promise.all(
        artifact.functions
          .filter(f => f.functionType === fnType)
          .map(async f => ({ ...f, selector: await FunctionSelector.fromNameAndParameters(f.name, f.parameters) })),
      )
    )
      .sort((a, b) => a.selector.value - b.selector.value)
      .map(computeFunctionArtifactHash),
  );
}

export async function computeFunctionArtifactHash(
  fn:
    | FunctionArtifact
    | (Pick<FunctionArtifact, 'bytecode'> & { functionMetadataHash: Fr; selector: FunctionSelector }),
) {
<<<<<<< HEAD
  const selector = 'selector' in fn ? fn.selector : await FunctionSelector.fromNameAndParameters(fn);
  // TODO(#5860): make bytecode part of artifact hash preimage again
  // const bytecodeHash = sha256Fr(fn.bytecode).toBuffer();
  // const metadataHash = 'functionMetadataHash' in fn ? fn.functionMetadataHash : computeFunctionMetadataHash(fn);
  // return sha256Fr(Buffer.concat([numToUInt8(VERSION), selector.toBuffer(), metadataHash.toBuffer(), bytecodeHash]));
  return sha256Fr(Buffer.concat([numToUInt8(VERSION), selector.toBuffer()]));
=======
  const selector = 'selector' in fn ? fn.selector : FunctionSelector.fromNameAndParameters(fn);

  const bytecodeHash = sha256Fr(fn.bytecode).toBuffer();
  const metadataHash = 'functionMetadataHash' in fn ? fn.functionMetadataHash : computeFunctionMetadataHash(fn);
  return sha256Fr(Buffer.concat([numToUInt8(VERSION), selector.toBuffer(), metadataHash.toBuffer(), bytecodeHash]));
>>>>>>> 89cb8d33
}

export function computeFunctionMetadataHash(fn: FunctionArtifact) {
  return sha256Fr(Buffer.from(JSON.stringify(fn.returnTypes), 'utf8'));
}

function getLogger() {
  return createDebugLogger('aztec:circuits:artifact_hash');
}

export function getArtifactMerkleTreeHasher() {
  return (l: Buffer, r: Buffer) => sha256Fr(Buffer.concat([l, r])).toBuffer();
}<|MERGE_RESOLUTION|>--- conflicted
+++ resolved
@@ -46,13 +46,8 @@
   }
 
   const preimage = computeArtifactHashPreimage(artifact);
-<<<<<<< HEAD
-  const artifactHash = await computeArtifactHash(await computeArtifactHashPreimage(artifact));
-  getLogger().debug('Computed artifact hash', { artifactHash, ...preimage });
-=======
   const artifactHash = computeArtifactHash(computeArtifactHashPreimage(artifact));
   getLogger().trace('Computed artifact hash', { artifactHash, ...preimage });
->>>>>>> 89cb8d33
   return artifactHash;
 }
 
@@ -105,20 +100,11 @@
     | FunctionArtifact
     | (Pick<FunctionArtifact, 'bytecode'> & { functionMetadataHash: Fr; selector: FunctionSelector }),
 ) {
-<<<<<<< HEAD
-  const selector = 'selector' in fn ? fn.selector : await FunctionSelector.fromNameAndParameters(fn);
-  // TODO(#5860): make bytecode part of artifact hash preimage again
-  // const bytecodeHash = sha256Fr(fn.bytecode).toBuffer();
-  // const metadataHash = 'functionMetadataHash' in fn ? fn.functionMetadataHash : computeFunctionMetadataHash(fn);
-  // return sha256Fr(Buffer.concat([numToUInt8(VERSION), selector.toBuffer(), metadataHash.toBuffer(), bytecodeHash]));
-  return sha256Fr(Buffer.concat([numToUInt8(VERSION), selector.toBuffer()]));
-=======
   const selector = 'selector' in fn ? fn.selector : FunctionSelector.fromNameAndParameters(fn);
 
   const bytecodeHash = sha256Fr(fn.bytecode).toBuffer();
   const metadataHash = 'functionMetadataHash' in fn ? fn.functionMetadataHash : computeFunctionMetadataHash(fn);
   return sha256Fr(Buffer.concat([numToUInt8(VERSION), selector.toBuffer(), metadataHash.toBuffer(), bytecodeHash]));
->>>>>>> 89cb8d33
 }
 
 export function computeFunctionMetadataHash(fn: FunctionArtifact) {
