import { AztecAddress } from '@aztec/foundation/aztec-address';
import { pedersenHash } from '@aztec/foundation/crypto';
import { Fr, GrumpkinScalar } from '@aztec/foundation/fields';

import { Grumpkin } from '../barretenberg/crypto/grumpkin/index.js';
import { GrumpkinPrivateKey } from '../types/grumpkin_private_key.js';

/**
 *  Derives the public key of a secret key.
 */
export function derivePublicKey(secretKey: GrumpkinPrivateKey) {
  const grumpkin = new Grumpkin();
  return grumpkin.mul(grumpkin.generator(), secretKey);
}

/**
 * Derives a new secret key from a secret key and an index.
 */
function deriveSecretKey(secretKey: GrumpkinPrivateKey, index: Fr): GrumpkinPrivateKey {
  // TODO: Temporary hack. Should replace it with a secure way to derive the secret key.
<<<<<<< HEAD
  // Match the way keys are derived in noir-protocol-circuits/crates/types/src/keys.nr
  const hash = pedersenHash([secretKey.high, secretKey.low, index].map(v => v.toBuffer()));
=======
  // Match the way keys are derived in noir-protocol-circuits/crates/private_kernel_lib/src/common.nr
  const hash = pedersenHash([secretKey.high, secretKey.low, index]);
>>>>>>> a0720ff3
  return new GrumpkinScalar(hash.toBuffer());
}

/**
 * Computes the nullifier secret key from seed secret key.
 */
export function computeNullifierSecretKey(seedSecretKey: GrumpkinPrivateKey): GrumpkinPrivateKey {
  return deriveSecretKey(seedSecretKey, new Fr(1));
}

/**
 * Computes the nullifier secret key for a contract.
 */
export function computeSiloedNullifierSecretKey(
  nullifierSecretKey: GrumpkinPrivateKey,
  contractAddress: AztecAddress,
): GrumpkinPrivateKey {
  return deriveSecretKey(nullifierSecretKey, contractAddress);
}<|MERGE_RESOLUTION|>--- conflicted
+++ resolved
@@ -18,13 +18,8 @@
  */
 function deriveSecretKey(secretKey: GrumpkinPrivateKey, index: Fr): GrumpkinPrivateKey {
   // TODO: Temporary hack. Should replace it with a secure way to derive the secret key.
-<<<<<<< HEAD
   // Match the way keys are derived in noir-protocol-circuits/crates/types/src/keys.nr
-  const hash = pedersenHash([secretKey.high, secretKey.low, index].map(v => v.toBuffer()));
-=======
-  // Match the way keys are derived in noir-protocol-circuits/crates/private_kernel_lib/src/common.nr
   const hash = pedersenHash([secretKey.high, secretKey.low, index]);
->>>>>>> a0720ff3
   return new GrumpkinScalar(hash.toBuffer());
 }
 
