import { AztecAddress } from '@aztec/foundation/aztec-address';
<<<<<<< HEAD
import { poseidon2HashWithSeparator, sha512ToGrumpkinScalar } from '@aztec/foundation/crypto';
import { Fq, type Fr, type GrumpkinScalar } from '@aztec/foundation/fields';
=======
import { poseidon2Hash, sha512ToGrumpkinScalar } from '@aztec/foundation/crypto';
import { Fq, type Fr, GrumpkinScalar } from '@aztec/foundation/fields';
>>>>>>> 6237d96a

import { Grumpkin } from '../barretenberg/crypto/grumpkin/index.js';
import { GeneratorIndex } from '../constants.gen.js';
import { type PublicKey } from '../types/public_key.js';
import { PublicKeys } from '../types/public_keys.js';
import { type KeyPrefix } from './key_types.js';
import { getKeyGenerator } from './utils.js';

const curve = new Grumpkin();

export function computeAppNullifierSecretKey(masterNullifierSecretKey: GrumpkinScalar, app: AztecAddress): Fr {
  return computeAppSecretKey(masterNullifierSecretKey, app, 'n'); // 'n' is the key prefix for nullifier secret key
}

export function computeAppSecretKey(skM: GrumpkinScalar, app: AztecAddress, keyPrefix: KeyPrefix): Fr {
  const generator = getKeyGenerator(keyPrefix);
<<<<<<< HEAD
  return poseidon2HashWithSeparator([skM.high, skM.low, app], generator);
=======
  return poseidon2Hash([skM.hi, skM.lo, app, generator]);
>>>>>>> 6237d96a
}

export function computeIvpkApp(ivpk: PublicKey, address: AztecAddress) {
  return ivpk;
  // Computing the siloed key is actually useless because we can derive the master key from it
  // Issue(#6955)
  const I = Fq.fromBuffer(
    poseidon2HashWithSeparator([address.toField(), ivpk.x, ivpk.y], GeneratorIndex.IVSK_M).toBuffer(),
  );
  return curve.add(curve.mul(Grumpkin.generator, I), ivpk);
}

export function computeIvskApp(ivsk: GrumpkinScalar, address: AztecAddress) {
  return ivsk;
  // Computing the siloed key is actually useless because we can derive the master key from it
  // Issue(#6955)
  const ivpk = curve.mul(Grumpkin.generator, ivsk);
  // Here we are intentionally converting Fr (output of poseidon) to Fq. This is fine even though a distribution of
  // P = s * G will not be uniform because 2 * (q - r) / q is small.
  const I = Fq.fromBuffer(
    poseidon2HashWithSeparator([address.toField(), ivpk.x, ivpk.y], GeneratorIndex.IVSK_M).toBuffer(),
  );
  return new Fq((I.toBigInt() + ivsk.toBigInt()) % Fq.MODULUS);
}

export function computeOvskApp(ovsk: GrumpkinScalar, app: AztecAddress) {
  const ovskAppFr = computeAppSecretKey(ovsk, app, 'ov'); // 'ov' is the key prefix for outgoing viewing key
  // Here we are intentionally converting Fr (output of poseidon) to Fq. This is fine even though a distribution of
  // P = s * G will not be uniform because 2 * (q - r) / q is small.
  return GrumpkinScalar.fromBuffer(ovskAppFr.toBuffer());
}

export function deriveMasterNullifierSecretKey(secretKey: Fr): GrumpkinScalar {
  return sha512ToGrumpkinScalar([secretKey, GeneratorIndex.NSK_M]);
}

export function deriveMasterIncomingViewingSecretKey(secretKey: Fr): GrumpkinScalar {
  return sha512ToGrumpkinScalar([secretKey, GeneratorIndex.IVSK_M]);
}

export function deriveMasterOutgoingViewingSecretKey(secretKey: Fr): GrumpkinScalar {
  return sha512ToGrumpkinScalar([secretKey, GeneratorIndex.OVSK_M]);
}

export function deriveSigningKey(secretKey: Fr): GrumpkinScalar {
  // TODO(#5837): come up with a standard signing key derivation scheme instead of using ivsk_m as signing keys here
  return sha512ToGrumpkinScalar([secretKey, GeneratorIndex.IVSK_M]);
}

export function computeAddress(publicKeysHash: Fr, partialAddress: Fr) {
  const addressFr = poseidon2HashWithSeparator([publicKeysHash, partialAddress], GeneratorIndex.CONTRACT_ADDRESS_V1);
  return AztecAddress.fromField(addressFr);
}

export function derivePublicKeyFromSecretKey(secretKey: Fq) {
  const curve = new Grumpkin();
  return curve.mul(curve.generator(), secretKey);
}

/**
 * Computes secret and public keys and public keys hash from a secret key.
 * @param secretKey - The secret key to derive keys from.
 * @returns The derived keys.
 */
export function deriveKeys(secretKey: Fr) {
  // First we derive master secret keys -  we use sha512 here because this derivation will never take place
  // in a circuit
  const masterNullifierSecretKey = deriveMasterNullifierSecretKey(secretKey);
  const masterIncomingViewingSecretKey = deriveMasterIncomingViewingSecretKey(secretKey);
  const masterOutgoingViewingSecretKey = deriveMasterOutgoingViewingSecretKey(secretKey);
  const masterTaggingSecretKey = sha512ToGrumpkinScalar([secretKey, GeneratorIndex.TSK_M]);

  // Then we derive master public keys
  const masterNullifierPublicKey = derivePublicKeyFromSecretKey(masterNullifierSecretKey);
  const masterIncomingViewingPublicKey = derivePublicKeyFromSecretKey(masterIncomingViewingSecretKey);
  const masterOutgoingViewingPublicKey = derivePublicKeyFromSecretKey(masterOutgoingViewingSecretKey);
  const masterTaggingPublicKey = derivePublicKeyFromSecretKey(masterTaggingSecretKey);

  // We hash the public keys to get the public keys hash
  const publicKeys = new PublicKeys(
    masterNullifierPublicKey,
    masterIncomingViewingPublicKey,
    masterOutgoingViewingPublicKey,
    masterTaggingPublicKey,
  );

  return {
    masterNullifierSecretKey,
    masterIncomingViewingSecretKey,
    masterOutgoingViewingSecretKey,
    masterTaggingSecretKey,
    publicKeys,
  };
}<|MERGE_RESOLUTION|>--- conflicted
+++ resolved
@@ -1,11 +1,6 @@
 import { AztecAddress } from '@aztec/foundation/aztec-address';
-<<<<<<< HEAD
 import { poseidon2HashWithSeparator, sha512ToGrumpkinScalar } from '@aztec/foundation/crypto';
-import { Fq, type Fr, type GrumpkinScalar } from '@aztec/foundation/fields';
-=======
-import { poseidon2Hash, sha512ToGrumpkinScalar } from '@aztec/foundation/crypto';
 import { Fq, type Fr, GrumpkinScalar } from '@aztec/foundation/fields';
->>>>>>> 6237d96a
 
 import { Grumpkin } from '../barretenberg/crypto/grumpkin/index.js';
 import { GeneratorIndex } from '../constants.gen.js';
@@ -22,11 +17,7 @@
 
 export function computeAppSecretKey(skM: GrumpkinScalar, app: AztecAddress, keyPrefix: KeyPrefix): Fr {
   const generator = getKeyGenerator(keyPrefix);
-<<<<<<< HEAD
-  return poseidon2HashWithSeparator([skM.high, skM.low, app], generator);
-=======
-  return poseidon2Hash([skM.hi, skM.lo, app, generator]);
->>>>>>> 6237d96a
+  return poseidon2HashWithSeparator([skM.hi, skM.lo, app], generator);
 }
 
 export function computeIvpkApp(ivpk: PublicKey, address: AztecAddress) {
