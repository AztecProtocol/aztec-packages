--- conflicted
+++ resolved
@@ -1,11 +1,6 @@
 import { AztecAddress } from '@aztec/foundation/aztec-address';
-<<<<<<< HEAD
 import { poseidon2HashWithSeparator, sha512ToGrumpkinScalar } from '@aztec/foundation/crypto';
-import { Fq, type Fr, GrumpkinScalar } from '@aztec/foundation/fields';
-=======
-import { poseidon2Hash, sha512ToGrumpkinScalar } from '@aztec/foundation/crypto';
 import { type Fq, type Fr, GrumpkinScalar } from '@aztec/foundation/fields';
->>>>>>> 0c1d98ff
 
 import { Grumpkin } from '../barretenberg/crypto/grumpkin/index.js';
 import { GeneratorIndex } from '../constants.gen.js';
@@ -22,32 +17,6 @@
   return poseidon2HashWithSeparator([skM.hi, skM.lo, app], generator);
 }
 
-<<<<<<< HEAD
-export function computeIvpkApp(ivpk: PublicKey, address: AztecAddress) {
-  return ivpk;
-  // Computing the siloed key is actually useless because we can derive the master key from it
-  // Issue(#6955)
-  const I = Fq.fromBuffer(
-    poseidon2HashWithSeparator([address.toField(), ivpk.x, ivpk.y], GeneratorIndex.IVSK_M).toBuffer(),
-  );
-  return curve.add(curve.mul(Grumpkin.generator, I), ivpk);
-}
-
-export function computeIvskApp(ivsk: GrumpkinScalar, address: AztecAddress) {
-  return ivsk;
-  // Computing the siloed key is actually useless because we can derive the master key from it
-  // Issue(#6955)
-  const ivpk = curve.mul(Grumpkin.generator, ivsk);
-  // Here we are intentionally converting Fr (output of poseidon) to Fq. This is fine even though a distribution of
-  // P = s * G will not be uniform because 2 * (q - r) / q is small.
-  const I = Fq.fromBuffer(
-    poseidon2HashWithSeparator([address.toField(), ivpk.x, ivpk.y], GeneratorIndex.IVSK_M).toBuffer(),
-  );
-  return new Fq((I.toBigInt() + ivsk.toBigInt()) % Fq.MODULUS);
-}
-
-=======
->>>>>>> 0c1d98ff
 export function computeOvskApp(ovsk: GrumpkinScalar, app: AztecAddress) {
   const ovskAppFr = computeAppSecretKey(ovsk, app, 'ov'); // 'ov' is the key prefix for outgoing viewing key
   // Here we are intentionally converting Fr (output of poseidon) to Fq. This is fine even though a distribution of
