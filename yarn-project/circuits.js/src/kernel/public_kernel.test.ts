--- conflicted
+++ resolved
@@ -14,12 +14,7 @@
 
   it('simulates public kernel circuit with previous private kernel', async function () {
     const input = await makePublicKernelInputsWithEmptyOutput();
-<<<<<<< HEAD
     input.previousKernel.publicInputs.isPrivate = true;
-    input.previousKernel.publicInputs.end.publicCallCount = Fr.ZERO;
-=======
-    input.previousKernel.publicInputs.isPrivateKernel = true;
->>>>>>> 68fc05df
     const result = await simulatePublicKernelCircuit(input);
     expect(result).toBeDefined();
   });
