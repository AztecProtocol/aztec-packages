--- conflicted
+++ resolved
@@ -83,26 +83,15 @@
      */
     public contractDeploymentData: ContractDeploymentData,
   ) {
-<<<<<<< HEAD
-    assertLength(this, 'args', ARGS_LENGTH);
-    assertLength(this, 'returnValues', RETURN_VALUES_LENGTH);
-    assertLength(this, 'emittedEvents', EMITTED_EVENTS_LENGTH);
-    assertLength(this, 'readRequests', READ_REQUESTS_LENGTH);
-    assertLength(this, 'newCommitments', NEW_COMMITMENTS_LENGTH);
-    assertLength(this, 'newNullifiers', NEW_NULLIFIERS_LENGTH);
-    assertLength(this, 'privateCallStack', PRIVATE_CALL_STACK_LENGTH);
-    assertLength(this, 'publicCallStack', PUBLIC_CALL_STACK_LENGTH);
-    assertLength(this, 'newL2ToL1Msgs', NEW_L2_TO_L1_MSGS_LENGTH);
-=======
     assertMemberLength(this, 'args', ARGS_LENGTH);
     assertMemberLength(this, 'returnValues', RETURN_VALUES_LENGTH);
     assertMemberLength(this, 'emittedEvents', EMITTED_EVENTS_LENGTH);
+    assertMemberLength(this, 'readRequests', READ_REQUESTS_LENGTH);
     assertMemberLength(this, 'newCommitments', NEW_COMMITMENTS_LENGTH);
     assertMemberLength(this, 'newNullifiers', NEW_NULLIFIERS_LENGTH);
     assertMemberLength(this, 'privateCallStack', PRIVATE_CALL_STACK_LENGTH);
     assertMemberLength(this, 'publicCallStack', PUBLIC_CALL_STACK_LENGTH);
     assertMemberLength(this, 'newL2ToL1Msgs', NEW_L2_TO_L1_MSGS_LENGTH);
->>>>>>> 42c42198
   }
   /**
    * Create PrivateCircuitPublicInputs from a fields dictionary.
