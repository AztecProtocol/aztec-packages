--- conflicted
+++ resolved
@@ -22,10 +22,7 @@
 import { Header } from '../structs/header.js';
 import { SideEffect, SideEffectLinkedToNoteHash } from '../structs/side_effects.js';
 import { CallContext } from './call_context.js';
-<<<<<<< HEAD
-=======
 import { L2ToL1Message } from './l2_to_l1_message.js';
->>>>>>> c1709b3d
 import { NullifierKeyValidationRequest } from './nullifier_key_validation_request.js';
 
 /**
@@ -47,15 +44,9 @@
      */
     public returnValues: Tuple<Fr, typeof RETURN_VALUES_LENGTH>,
     /**
-<<<<<<< HEAD
-     * The side-effect high watermark of the irrevertible part of the function call.
-     */
-    public metaHwm: Fr,
-=======
      * The side-effect counter under which all side effects are non-revertible.
      */
     public minRevertibleSideEffectCounter: Fr,
->>>>>>> c1709b3d
     /**
      * Read requests created by the corresponding function call.
      */
@@ -237,11 +228,7 @@
       this.callContext.isEmpty() &&
       this.argsHash.isZero() &&
       isZeroArray(this.returnValues) &&
-<<<<<<< HEAD
-      this.metaHwm.isZero() &&
-=======
       this.minRevertibleSideEffectCounter.isZero() &&
->>>>>>> c1709b3d
       isEmptyArray(this.readRequests) &&
       isEmptyArray(this.nullifierKeyValidationRequests) &&
       isEmptyArray(this.newNoteHashes) &&
@@ -270,11 +257,7 @@
       fields.callContext,
       fields.argsHash,
       fields.returnValues,
-<<<<<<< HEAD
-      fields.metaHwm,
-=======
       fields.minRevertibleSideEffectCounter,
->>>>>>> c1709b3d
       fields.readRequests,
       fields.nullifierKeyValidationRequests,
       fields.newNoteHashes,
