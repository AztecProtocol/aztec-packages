--- conflicted
+++ resolved
@@ -32,17 +32,10 @@
      */
     public returnValues: Fr[],
     /**
-<<<<<<< HEAD
-     * Events emitted by the corresponding function call.
-     */
-    public emittedEvents: Fr[],
-    /**
      * Read requests created by the corresponding function call.
      */
     public readRequests: Fr[],
     /**
-=======
->>>>>>> 596d52d1
      * New commitments created by the corresponding function call.
      */
     public newCommitments: Fr[],
@@ -104,11 +97,7 @@
     public contractDeploymentData: ContractDeploymentData,
   ) {
     assertMemberLength(this, 'returnValues', RETURN_VALUES_LENGTH);
-<<<<<<< HEAD
-    assertMemberLength(this, 'emittedEvents', EMITTED_EVENTS_LENGTH);
     assertMemberLength(this, 'readRequests', READ_REQUESTS_LENGTH);
-=======
->>>>>>> 596d52d1
     assertMemberLength(this, 'newCommitments', NEW_COMMITMENTS_LENGTH);
     assertMemberLength(this, 'newNullifiers', NEW_NULLIFIERS_LENGTH);
     assertMemberLength(this, 'privateCallStack', PRIVATE_CALL_STACK_LENGTH);
@@ -139,11 +128,7 @@
       CallContext.empty(),
       Fr.ZERO,
       frArray(RETURN_VALUES_LENGTH),
-<<<<<<< HEAD
-      frArray(EMITTED_EVENTS_LENGTH),
       frArray(READ_REQUESTS_LENGTH),
-=======
->>>>>>> 596d52d1
       frArray(NEW_COMMITMENTS_LENGTH),
       frArray(NEW_NULLIFIERS_LENGTH),
       frArray(PRIVATE_CALL_STACK_LENGTH),
@@ -171,11 +156,7 @@
       fields.callContext,
       fields.argsHash,
       fields.returnValues,
-<<<<<<< HEAD
-      fields.emittedEvents,
       fields.readRequests,
-=======
->>>>>>> 596d52d1
       fields.newCommitments,
       fields.newNullifiers,
       fields.privateCallStack,
