--- conflicted
+++ resolved
@@ -238,38 +238,8 @@
     );
   }
 
-<<<<<<< HEAD
   isDefault() {
     return this.toBuffer().equals(PrivateCircuitPublicInputs.default().toBuffer());
-=======
-  isEmpty() {
-    // eslint-disable-next-line jsdoc/require-jsdoc
-    const isEmptyArray = (arr: { isEmpty: (...args: any[]) => boolean }[]) => isArrayEmpty(arr, item => item.isEmpty());
-    // eslint-disable-next-line jsdoc/require-jsdoc
-    const isZeroArray = (arr: { isZero: (...args: any[]) => boolean }[]) => isArrayEmpty(arr, item => item.isZero());
-    return (
-      this.callContext.isEmpty() &&
-      this.argsHash.isZero() &&
-      this.returnsHash.isZero() &&
-      this.minRevertibleSideEffectCounter.isZero() &&
-      this.maxBlockNumber.isEmpty() &&
-      isEmptyArray(this.noteHashReadRequests) &&
-      isEmptyArray(this.nullifierReadRequests) &&
-      isEmptyArray(this.nullifierKeyValidationRequests) &&
-      isEmptyArray(this.newNoteHashes) &&
-      isEmptyArray(this.newNullifiers) &&
-      isZeroArray(this.privateCallStackHashes) &&
-      isZeroArray(this.publicCallStackHashes) &&
-      isEmptyArray(this.newL2ToL1Msgs) &&
-      this.encryptedLogsHash.isZero() &&
-      this.unencryptedLogsHash.isZero() &&
-      this.encryptedLogPreimagesLength.isZero() &&
-      this.unencryptedLogPreimagesLength.isZero() &&
-      this.historicalHeader.isEmpty() &&
-      this.chainId.isZero() &&
-      this.version.isZero()
-    );
->>>>>>> 9ff45f69
   }
 
   /**
