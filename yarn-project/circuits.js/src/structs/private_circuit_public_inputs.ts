--- conflicted
+++ resolved
@@ -8,11 +8,8 @@
   MAX_NEW_COMMITMENTS_PER_CALL,
   MAX_NEW_L2_TO_L1_MSGS_PER_CALL,
   MAX_NEW_NULLIFIERS_PER_CALL,
-<<<<<<< HEAD
+  MAX_NULLIFIER_KEY_VALIDATION_REQUESTS_PER_CALL,
   MAX_PHASE_TRANSITIONS_PER_CALL,
-=======
-  MAX_NULLIFIER_KEY_VALIDATION_REQUESTS_PER_CALL,
->>>>>>> 90b46510
   MAX_PRIVATE_CALL_STACK_LENGTH_PER_CALL,
   MAX_PUBLIC_CALL_STACK_LENGTH_PER_CALL,
   MAX_READ_REQUESTS_PER_CALL,
@@ -20,13 +17,9 @@
   RETURN_VALUES_LENGTH,
 } from '../constants.gen.js';
 import { CallContext } from './call_context.js';
-<<<<<<< HEAD
 import { BlockHeader } from './kernel/block_header.js';
+import { NullifierKeyValidationRequest } from './nullifier_key_validation_request.js';
 import { SideEffect, SideEffectLinkedToNoteHash } from './side_effects.js';
-=======
-import { BlockHeader, SideEffect, SideEffectLinkedToNoteHash } from './index.js';
-import { NullifierKeyValidationRequest } from './nullifier_key_validation_request.js';
->>>>>>> 90b46510
 import { ContractDeploymentData } from './tx_context.js';
 
 /**
@@ -198,22 +191,12 @@
     const isEmptyArray = (arr: { isEmpty: (...args: any[]) => boolean }[]) => isArrayEmpty(arr, item => item.isEmpty());
     // eslint-disable-next-line jsdoc/require-jsdoc
     const isZeroArray = (arr: { isZero: (...args: any[]) => boolean }[]) => isArrayEmpty(arr, item => item.isZero());
+    const isSideEffectArrayEmpty = (arr: SideEffect[]) => isArrayEmpty(arr, item => item.isEmpty());
     return (
       this.callContext.isEmpty() &&
       this.argsHash.isZero() &&
-<<<<<<< HEAD
-      isFrArrayEmpty(this.returnValues) &&
+      isZeroArray(this.returnValues) &&
       isSideEffectArrayEmpty(this.phaseWatermarks) &&
-      isSideEffectArrayEmpty(this.readRequests) &&
-      isSideEffectArrayEmpty(this.newCommitments) &&
-      isSideEffectLinkedArrayEmpty(this.newNullifiers) &&
-      isFrArrayEmpty(this.privateCallStackHashes) &&
-      isFrArrayEmpty(this.publicCallStackHashes) &&
-      isFrArrayEmpty(this.newL2ToL1Msgs) &&
-      isFrArrayEmpty(this.encryptedLogsHash) &&
-      isFrArrayEmpty(this.unencryptedLogsHash) &&
-=======
-      isZeroArray(this.returnValues) &&
       isEmptyArray(this.readRequests) &&
       isEmptyArray(this.nullifierKeyValidationRequests) &&
       isEmptyArray(this.newCommitments) &&
@@ -223,7 +206,6 @@
       isZeroArray(this.newL2ToL1Msgs) &&
       isZeroArray(this.encryptedLogsHash) &&
       isZeroArray(this.unencryptedLogsHash) &&
->>>>>>> 90b46510
       this.encryptedLogPreimagesLength.isZero() &&
       this.unencryptedLogPreimagesLength.isZero() &&
       this.blockHeader.isEmpty() &&
