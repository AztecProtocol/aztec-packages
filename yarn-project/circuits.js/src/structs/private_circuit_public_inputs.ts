--- conflicted
+++ resolved
@@ -4,16 +4,12 @@
 import { CallContext } from './call_context.js';
 import {
   EMITTED_EVENTS_LENGTH,
-<<<<<<< HEAD
-  READ_REQUESTS_LENGTH,
-  NEW_L2_TO_L1_MSGS_LENGTH,
-=======
->>>>>>> c6b68f7f
   NEW_COMMITMENTS_LENGTH,
   NEW_L2_TO_L1_MSGS_LENGTH,
   NEW_NULLIFIERS_LENGTH,
   PRIVATE_CALL_STACK_LENGTH,
   PUBLIC_CALL_STACK_LENGTH,
+  READ_REQUESTS_LENGTH,
   RETURN_VALUES_LENGTH,
 } from './constants.js';
 import { ContractDeploymentData } from './tx_context.js';
