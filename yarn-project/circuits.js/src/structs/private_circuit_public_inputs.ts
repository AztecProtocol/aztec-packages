import { makeTuple } from '@aztec/foundation/array';
import { isArrayEmpty } from '@aztec/foundation/collection';
import { pedersenHash } from '@aztec/foundation/crypto';
import { Fr } from '@aztec/foundation/fields';
import {
  BufferReader,
  FieldReader,
  type Tuple,
  serializeToBuffer,
  serializeToFields,
} from '@aztec/foundation/serialize';
import { type FieldsOf } from '@aztec/foundation/types';

import {
  GeneratorIndex,
  MAX_ENCRYPTED_LOGS_PER_CALL,
  MAX_KEY_VALIDATION_REQUESTS_PER_CALL,
  MAX_NEW_L2_TO_L1_MSGS_PER_CALL,
  MAX_NEW_NOTE_HASHES_PER_CALL,
  MAX_NEW_NULLIFIERS_PER_CALL,
  MAX_NOTE_ENCRYPTED_LOGS_PER_CALL,
  MAX_NOTE_HASH_READ_REQUESTS_PER_CALL,
  MAX_NULLIFIER_READ_REQUESTS_PER_CALL,
  MAX_PRIVATE_CALL_STACK_LENGTH_PER_CALL,
  MAX_PUBLIC_CALL_STACK_LENGTH_PER_CALL,
  MAX_UNENCRYPTED_LOGS_PER_CALL,
  PRIVATE_CIRCUIT_PUBLIC_INPUTS_LENGTH,
} from '../constants.gen.js';
import { Header } from '../structs/header.js';
import { isEmptyArray } from '../utils/index.js';
import { CallContext } from './call_context.js';
import { KeyValidationRequest } from './key_validation_request.js';
import { L2ToL1Message } from './l2_to_l1_message.js';
import { LogHash, NoteLogHash } from './log_hash.js';
import { MaxBlockNumber } from './max_block_number.js';
import { NoteHash } from './note_hash.js';
import { Nullifier } from './nullifier.js';
<<<<<<< HEAD
=======
import { NullifierKeyValidationRequest } from './nullifier_key_validation_request.js';
import { PrivateCallRequest } from './private_call_request.js';
>>>>>>> 07dc0726
import { ReadRequest } from './read_request.js';
import { TxContext } from './tx_context.js';

/**
 * Public inputs to a private circuit.
 */
export class PrivateCircuitPublicInputs {
  constructor(
    /**
     * Context of the call corresponding to this private circuit execution.
     */
    public callContext: CallContext,
    /**
     * Pedersen hash of function arguments.
     */
    public argsHash: Fr,
    /**
     * Pedersen hash of the return values of the corresponding function call.
     */
    public returnsHash: Fr,
    /**
     * The side-effect counter under which all side effects are non-revertible.
     */
    public minRevertibleSideEffectCounter: Fr,
    /**
     * Whether the caller of the function is the fee payer.
     */
    public isFeePayer: boolean,
    /**
     * The maximum block number in which this transaction can be included and be valid.
     */
    public maxBlockNumber: MaxBlockNumber,
    /**
     * Read requests created by the corresponding function call.
     */
    public noteHashReadRequests: Tuple<ReadRequest, typeof MAX_NOTE_HASH_READ_REQUESTS_PER_CALL>,
    /**
     * Nullifier read requests created by the corresponding function call.
     */
    public nullifierReadRequests: Tuple<ReadRequest, typeof MAX_NULLIFIER_READ_REQUESTS_PER_CALL>,
    /**
     * Key validation requests created by the corresponding function call.
     */
    public keyValidationRequests: Tuple<KeyValidationRequest, typeof MAX_KEY_VALIDATION_REQUESTS_PER_CALL>,
    /**
     * New note hashes created by the corresponding function call.
     */
    public newNoteHashes: Tuple<NoteHash, typeof MAX_NEW_NOTE_HASHES_PER_CALL>,
    /**
     * New nullifiers created by the corresponding function call.
     */
    public newNullifiers: Tuple<Nullifier, typeof MAX_NEW_NULLIFIERS_PER_CALL>,
    /**
     * Private call requests made within the current kernel iteration.
     */
    public privateCallRequests: Tuple<PrivateCallRequest, typeof MAX_PRIVATE_CALL_STACK_LENGTH_PER_CALL>,
    /**
     * Public call stack at the current kernel iteration.
     */
    public publicCallStackHashes: Tuple<Fr, typeof MAX_PUBLIC_CALL_STACK_LENGTH_PER_CALL>,
    /**
     * Hash of the public teardown function.
     */
    public publicTeardownFunctionHash: Fr,
    /**
     * New L2 to L1 messages created by the corresponding function call.
     */
    public newL2ToL1Msgs: Tuple<L2ToL1Message, typeof MAX_NEW_L2_TO_L1_MSGS_PER_CALL>,
    /**
     * The side effect counter at the start of this call.
     */
    public startSideEffectCounter: Fr,
    /**
     * The end side effect counter for this call.
     */
    public endSideEffectCounter: Fr,
    /**
     * Hash of the encrypted note logs emitted in this function call.
     * Note: Truncated to 31 bytes to fit in Fr.
     */
    public noteEncryptedLogsHashes: Tuple<NoteLogHash, typeof MAX_NOTE_ENCRYPTED_LOGS_PER_CALL>,
    /**
     * Hash of the encrypted logs emitted in this function call.
     * Note: Truncated to 31 bytes to fit in Fr.
     */
    public encryptedLogsHashes: Tuple<LogHash, typeof MAX_ENCRYPTED_LOGS_PER_CALL>,
    /**
     * Hash of the unencrypted logs emitted in this function call.
     * Note: Truncated to 31 bytes to fit in Fr.
     */
    public unencryptedLogsHashes: Tuple<LogHash, typeof MAX_UNENCRYPTED_LOGS_PER_CALL>,
    /**
     * Header of a block whose state is used during private execution (not the block the transaction is included in).
     */
    public historicalHeader: Header,
    /**
     * Transaction context.
     *
     * Note: The chainId and version in the txContext are not redundant to the values in self.historical_header.global_variables because
     * they can be different in case of a protocol upgrade. In such a situation we could be using header from a block
     * before the upgrade took place but be using the updated protocol to execute and prove the transaction.
     */
    public txContext: TxContext,
  ) {}

  /**
   * Create PrivateCircuitPublicInputs from a fields dictionary.
   * @param fields - The dictionary.
   * @returns A PrivateCircuitPublicInputs object.
   */
  static from(fields: FieldsOf<PrivateCircuitPublicInputs>): PrivateCircuitPublicInputs {
    return new PrivateCircuitPublicInputs(...PrivateCircuitPublicInputs.getFields(fields));
  }

  /**
   * Deserializes from a buffer or reader.
   * @param buffer - Buffer or reader to read from.
   * @returns The deserialized instance.
   */
  static fromBuffer(buffer: Buffer | BufferReader): PrivateCircuitPublicInputs {
    const reader = BufferReader.asReader(buffer);
    return new PrivateCircuitPublicInputs(
      reader.readObject(CallContext),
      reader.readObject(Fr),
      reader.readObject(Fr),
      reader.readObject(Fr),
      reader.readBoolean(),
      reader.readObject(MaxBlockNumber),
      reader.readArray(MAX_NOTE_HASH_READ_REQUESTS_PER_CALL, ReadRequest),
      reader.readArray(MAX_NULLIFIER_READ_REQUESTS_PER_CALL, ReadRequest),
      reader.readArray(MAX_KEY_VALIDATION_REQUESTS_PER_CALL, KeyValidationRequest),
      reader.readArray(MAX_NEW_NOTE_HASHES_PER_CALL, NoteHash),
      reader.readArray(MAX_NEW_NULLIFIERS_PER_CALL, Nullifier),
      reader.readArray(MAX_PRIVATE_CALL_STACK_LENGTH_PER_CALL, PrivateCallRequest),
      reader.readArray(MAX_PUBLIC_CALL_STACK_LENGTH_PER_CALL, Fr),
      reader.readObject(Fr),
      reader.readArray(MAX_NEW_L2_TO_L1_MSGS_PER_CALL, L2ToL1Message),
      reader.readObject(Fr),
      reader.readObject(Fr),
      reader.readArray(MAX_NOTE_ENCRYPTED_LOGS_PER_CALL, NoteLogHash),
      reader.readArray(MAX_ENCRYPTED_LOGS_PER_CALL, LogHash),
      reader.readArray(MAX_UNENCRYPTED_LOGS_PER_CALL, LogHash),
      reader.readObject(Header),
      reader.readObject(TxContext),
    );
  }

  static fromFields(fields: Fr[] | FieldReader): PrivateCircuitPublicInputs {
    const reader = FieldReader.asReader(fields);
    return new PrivateCircuitPublicInputs(
      reader.readObject(CallContext),
      reader.readField(),
      reader.readField(),
      reader.readField(),
      reader.readBoolean(),
      reader.readObject(MaxBlockNumber),
      reader.readArray(MAX_NOTE_HASH_READ_REQUESTS_PER_CALL, ReadRequest),
      reader.readArray(MAX_NULLIFIER_READ_REQUESTS_PER_CALL, ReadRequest),
      reader.readArray(MAX_KEY_VALIDATION_REQUESTS_PER_CALL, KeyValidationRequest),
      reader.readArray(MAX_NEW_NOTE_HASHES_PER_CALL, NoteHash),
      reader.readArray(MAX_NEW_NULLIFIERS_PER_CALL, Nullifier),
      reader.readArray(MAX_PRIVATE_CALL_STACK_LENGTH_PER_CALL, PrivateCallRequest),
      reader.readFieldArray(MAX_PUBLIC_CALL_STACK_LENGTH_PER_CALL),
      reader.readField(),
      reader.readArray(MAX_NEW_L2_TO_L1_MSGS_PER_CALL, L2ToL1Message),
      reader.readField(),
      reader.readField(),
      reader.readArray(MAX_NOTE_ENCRYPTED_LOGS_PER_CALL, NoteLogHash),
      reader.readArray(MAX_ENCRYPTED_LOGS_PER_CALL, LogHash),
      reader.readArray(MAX_UNENCRYPTED_LOGS_PER_CALL, LogHash),
      reader.readObject(Header),
      reader.readObject(TxContext),
    );
  }

  /**
   * Create an empty PrivateCircuitPublicInputs.
   * @returns An empty PrivateCircuitPublicInputs object.
   */
  public static empty(): PrivateCircuitPublicInputs {
    return new PrivateCircuitPublicInputs(
      CallContext.empty(),
      Fr.ZERO,
      Fr.ZERO,
      Fr.ZERO,
      false,
      MaxBlockNumber.empty(),
      makeTuple(MAX_NOTE_HASH_READ_REQUESTS_PER_CALL, ReadRequest.empty),
      makeTuple(MAX_NULLIFIER_READ_REQUESTS_PER_CALL, ReadRequest.empty),
      makeTuple(MAX_KEY_VALIDATION_REQUESTS_PER_CALL, KeyValidationRequest.empty),
      makeTuple(MAX_NEW_NOTE_HASHES_PER_CALL, NoteHash.empty),
      makeTuple(MAX_NEW_NULLIFIERS_PER_CALL, Nullifier.empty),
      makeTuple(MAX_PRIVATE_CALL_STACK_LENGTH_PER_CALL, PrivateCallRequest.empty),
      makeTuple(MAX_PUBLIC_CALL_STACK_LENGTH_PER_CALL, Fr.zero),
      Fr.ZERO,
      makeTuple(MAX_NEW_L2_TO_L1_MSGS_PER_CALL, L2ToL1Message.empty),
      Fr.ZERO,
      Fr.ZERO,
      makeTuple(MAX_NOTE_ENCRYPTED_LOGS_PER_CALL, NoteLogHash.empty),
      makeTuple(MAX_ENCRYPTED_LOGS_PER_CALL, LogHash.empty),
      makeTuple(MAX_UNENCRYPTED_LOGS_PER_CALL, LogHash.empty),
      Header.empty(),
      TxContext.empty(),
    );
  }

  isEmpty() {
    const isZeroArray = (arr: { isZero: (...args: any[]) => boolean }[]) => isArrayEmpty(arr, item => item.isZero());
    return (
      this.callContext.isEmpty() &&
      this.argsHash.isZero() &&
      this.returnsHash.isZero() &&
      this.minRevertibleSideEffectCounter.isZero() &&
      !this.isFeePayer &&
      this.maxBlockNumber.isEmpty() &&
      isEmptyArray(this.noteHashReadRequests) &&
      isEmptyArray(this.nullifierReadRequests) &&
      isEmptyArray(this.keyValidationRequests) &&
      isEmptyArray(this.newNoteHashes) &&
      isEmptyArray(this.newNullifiers) &&
      isEmptyArray(this.privateCallRequests) &&
      isZeroArray(this.publicCallStackHashes) &&
      this.publicTeardownFunctionHash.isZero() &&
      isEmptyArray(this.newL2ToL1Msgs) &&
      isEmptyArray(this.noteEncryptedLogsHashes) &&
      isEmptyArray(this.encryptedLogsHashes) &&
      isEmptyArray(this.unencryptedLogsHashes) &&
      this.historicalHeader.isEmpty() &&
      this.txContext.isEmpty()
    );
  }

  /**
   * Serialize into a field array. Low-level utility.
   * @param fields - Object with fields.
   * @returns The array.
   */
  static getFields(fields: FieldsOf<PrivateCircuitPublicInputs>) {
    return [
      fields.callContext,
      fields.argsHash,
      fields.returnsHash,
      fields.minRevertibleSideEffectCounter,
      fields.isFeePayer,
      fields.maxBlockNumber,
      fields.noteHashReadRequests,
      fields.nullifierReadRequests,
      fields.keyValidationRequests,
      fields.newNoteHashes,
      fields.newNullifiers,
      fields.privateCallRequests,
      fields.publicCallStackHashes,
      fields.publicTeardownFunctionHash,
      fields.newL2ToL1Msgs,
      fields.startSideEffectCounter,
      fields.endSideEffectCounter,
      fields.noteEncryptedLogsHashes,
      fields.encryptedLogsHashes,
      fields.unencryptedLogsHashes,
      fields.historicalHeader,
      fields.txContext,
    ] as const;
  }

  /**
   * Serialize this as a buffer.
   * @returns The buffer.
   */
  toBuffer(): Buffer {
    return serializeToBuffer(...PrivateCircuitPublicInputs.getFields(this));
  }

  /**
   * Serialize this as a field array.
   */
  toFields(): Fr[] {
    const fields = serializeToFields(...PrivateCircuitPublicInputs.getFields(this));
    if (fields.length !== PRIVATE_CIRCUIT_PUBLIC_INPUTS_LENGTH) {
      throw new Error(
        `Invalid number of fields for PrivateCircuitPublicInputs. Expected ${PRIVATE_CIRCUIT_PUBLIC_INPUTS_LENGTH}, got ${fields.length}`,
      );
    }
    return fields;
  }

  hash(): Fr {
    return pedersenHash(this.toFields(), GeneratorIndex.PRIVATE_CIRCUIT_PUBLIC_INPUTS);
  }
}<|MERGE_RESOLUTION|>--- conflicted
+++ resolved
@@ -35,11 +35,7 @@
 import { MaxBlockNumber } from './max_block_number.js';
 import { NoteHash } from './note_hash.js';
 import { Nullifier } from './nullifier.js';
-<<<<<<< HEAD
-=======
-import { NullifierKeyValidationRequest } from './nullifier_key_validation_request.js';
 import { PrivateCallRequest } from './private_call_request.js';
->>>>>>> 07dc0726
 import { ReadRequest } from './read_request.js';
 import { TxContext } from './tx_context.js';
 
