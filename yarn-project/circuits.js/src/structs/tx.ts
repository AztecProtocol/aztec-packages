import { assertLength, FieldsOf } from '../utils/jsUtils.js';
import { serializeToBuffer } from '../utils/serialize.js';
import { ARGS_LENGTH } from './constants.js';
import { FunctionData } from './function_data.js';
import { EcdsaSignature } from './shared.js';
import { AztecAddress, BufferReader, EthAddress, Fr } from '@aztec/foundation';

/**
 * Contract deployment data in a TxContext
 * cpp/src/aztec3/circuits/abis/contract_deployment_data.hpp
 */
export class ContractDeploymentData {
  constructor(
    public constructorVkHash: Fr,
    public functionTreeRoot: Fr,
    public contractAddressSalt: Fr,
    public portalContractAddress: EthAddress,
  ) {}

  toBuffer() {
    return serializeToBuffer(
      this.constructorVkHash,
      this.functionTreeRoot,
      this.contractAddressSalt,
      this.portalContractAddress,
    );
  }

<<<<<<< HEAD
  public static empty() {
    return new ContractDeploymentData(Fr.ZERO, Fr.ZERO, Fr.ZERO, EthAddress.ZERO);
=======
  /**
   * Deserializes from a buffer or reader, corresponding to a write in cpp.
   * @param buffer - Buffer to read from.
   */
  static fromBuffer(buffer: Buffer | BufferReader): ContractDeploymentData {
    const reader = BufferReader.asReader(buffer);
    return new ContractDeploymentData(reader.readFr(), reader.readFr(), reader.readFr(), reader.readObject(EthAddress));
>>>>>>> 93b44fe0
  }
}

/**
 * Transaction context.
 * @see cpp/src/aztec3/circuits/abis/tx_context.hpp.
 */
export class TxContext {
  constructor(
    public isFeePaymentTx: false,
    public isRebatePaymentTx: false,
    public isContractDeployment: true,
    public contractDeploymentData: ContractDeploymentData,
  ) {}

  /**
   * Serialize as a buffer.
   * @returns The buffer.
   */
  toBuffer() {
    return serializeToBuffer(
      this.isFeePaymentTx,
      this.isRebatePaymentTx,
      this.isContractDeployment,
      this.contractDeploymentData,
    );
  }

  /**
   * Deserializes from a buffer or reader, corresponding to a write in cpp.
   * @param buffer - Buffer to read from.
   */
  static fromBuffer(buffer: Buffer | BufferReader): TxContext {
    const reader = BufferReader.asReader(buffer);
    return new TxContext(false, false, true, reader.readObject(ContractDeploymentData));
  }
}

/**
 * Signed transaction request.
 * @see cpp/src/aztec3/circuits/abis/signed_tx_request.hpp.
 */
export class SignedTxRequest {
  constructor(public txRequest: TxRequest, public signature: EcdsaSignature) {}

  /**
   * Serialize as a buffer.
   * @returns The buffer.
   */
  toBuffer() {
    return serializeToBuffer(this.txRequest, this.signature);
  }
}

/**
 * Transaction request.
 * @see cpp/src/aztec3/circuits/abis/tx_request.hpp.
 */
export class TxRequest {
  constructor(
    public from: AztecAddress,
    public to: AztecAddress,
    public functionData: FunctionData,
    public args: any[],
    public nonce: Fr,
    public txContext: TxContext,
    public chainId: Fr,
  ) {
    assertLength(this, 'args', ARGS_LENGTH);
  }

  static getFields(fields: FieldsOf<TxRequest>) {
    return [
      fields.from,
      fields.to,
      fields.functionData,
      fields.args,
      fields.nonce,
      fields.txContext,
      fields.chainId,
    ] as const;
  }

  static from(fields: FieldsOf<TxRequest>): TxRequest {
    return new TxRequest(...TxRequest.getFields(fields));
  }

  /**
   * Serialize as a buffer.
   * @returns The buffer.
   */
  toBuffer() {
    return serializeToBuffer(...TxRequest.getFields(this));
  }
}<|MERGE_RESOLUTION|>--- conflicted
+++ resolved
@@ -26,10 +26,9 @@
     );
   }
 
-<<<<<<< HEAD
   public static empty() {
     return new ContractDeploymentData(Fr.ZERO, Fr.ZERO, Fr.ZERO, EthAddress.ZERO);
-=======
+  }
   /**
    * Deserializes from a buffer or reader, corresponding to a write in cpp.
    * @param buffer - Buffer to read from.
@@ -37,7 +36,6 @@
   static fromBuffer(buffer: Buffer | BufferReader): ContractDeploymentData {
     const reader = BufferReader.asReader(buffer);
     return new ContractDeploymentData(reader.readFr(), reader.readFr(), reader.readFr(), reader.readObject(EthAddress));
->>>>>>> 93b44fe0
   }
 }
 
