<<<<<<< HEAD
import { BufferReader, deserializeUInt32, numToUInt32BE } from '@aztec/foundation';
import { Buffer } from 'buffer';
=======
import { BufferReader } from '@aztec/foundation/serialize';
>>>>>>> d129dcfa
import { serializeToBuffer } from '../utils/serialize.js';

/**
 * Function description for circuit.
 * @see abis/function_data.hpp
 */
export class FunctionData {
  public functionSelectorBuffer: Buffer;
  constructor(functionSelector: Buffer | number, public isPrivate = true, public isConstructor = true) {
    if (functionSelector instanceof Buffer) {
      if (functionSelector.byteLength !== 4) {
        throw new Error(`Function selector must be 4 bytes long, got ${functionSelector.byteLength} bytes.`);
      }
      this.functionSelectorBuffer = functionSelector;
    } else {
      // create a new numeric buffer with 4 bytes
      this.functionSelectorBuffer = numToUInt32BE(functionSelector);
    }
  }
  // For serialization, return as number
  get functionSelector(): number {
    return deserializeUInt32(this.functionSelectorBuffer).elem;
  }

  /**
   * Serialize this as a buffer.
   * @returns The buffer.
   */
  toBuffer(): Buffer {
    return serializeToBuffer(this.functionSelectorBuffer, this.isPrivate, this.isConstructor);
  }

  public static empty() {
    return new FunctionData(Buffer.alloc(4, 0));
  }
  /**
   * Deserializes from a buffer or reader, corresponding to a write in cpp.
   * @param buffer - Buffer to read from.
   */
  static fromBuffer(buffer: Buffer | BufferReader): FunctionData {
    const reader = BufferReader.asReader(buffer);
    return new FunctionData(reader.readBytes(4), reader.readBoolean(), reader.readBoolean());
  }
}<|MERGE_RESOLUTION|>--- conflicted
+++ resolved
@@ -1,9 +1,4 @@
-<<<<<<< HEAD
-import { BufferReader, deserializeUInt32, numToUInt32BE } from '@aztec/foundation';
-import { Buffer } from 'buffer';
-=======
-import { BufferReader } from '@aztec/foundation/serialize';
->>>>>>> d129dcfa
+import { numToUInt32BE, deserializeUInt32, BufferReader } from '@aztec/foundation/serialize';
 import { serializeToBuffer } from '../utils/serialize.js';
 
 /**
