--- conflicted
+++ resolved
@@ -8,7 +8,6 @@
  * @see abis/function_data.hpp
  */
 export class FunctionData {
-<<<<<<< HEAD
   public functionSelectorBuffer: Buffer;
   constructor(functionSelector: Buffer | number, public isPrivate = true, public isConstructor = true) {
     if (functionSelector instanceof Buffer) {
@@ -19,16 +18,10 @@
     } else {
       // create a new numeric buffer with 4 bytes
       this.functionSelectorBuffer = numToUInt32BE(functionSelector);
-=======
-  constructor(public functionSelector: Buffer, public isPrivate = true, public isConstructor = false) {
-    if (functionSelector.byteLength !== FUNCTION_SELECTOR_LENGTH) {
-      throw new Error(
-        `Function selector must be ${FUNCTION_SELECTOR_LENGTH} bytes long, got ${functionSelector.byteLength} bytes.`,
-      );
->>>>>>> 6ca47e65
     }
   }
   // For serialization, return as number
+  // TODO(AD) somehow remove this cruft, probably by using a buffer selector in C++
   get functionSelector(): number {
     return deserializeUInt32(this.functionSelectorBuffer).elem;
   }
@@ -46,7 +39,7 @@
    * @returns True if the function selector is zero.
    */
   isEmpty() {
-    return this.functionSelector.equals(Buffer.alloc(FUNCTION_SELECTOR_LENGTH, 0));
+    return this.functionSelectorBuffer.equals(Buffer.alloc(FUNCTION_SELECTOR_LENGTH, 0));
   }
 
   public static empty(args?: { isPrivate?: boolean; isConstructor?: boolean }) {
