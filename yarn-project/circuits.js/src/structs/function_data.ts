import { BufferReader } from '@aztec/foundation';
import { serializeToBuffer } from '../utils/serialize.js';

/**
 * Function description for circuit.
 * @see abis/function_data.hpp
 */
export class FunctionData {
  constructor(public functionSelector: number, public isPrivate = true, public isConstructor = true) {}
  /**
   * Serialize this as a buffer.
   * @returns The buffer.
   */
  toBuffer(): Buffer {
    return serializeToBuffer(this.functionSelector, this.isPrivate, this.isConstructor);
  }

<<<<<<< HEAD
  public static empty() {
    return new FunctionData(0);
=======
  /**
   * Deserializes from a buffer or reader, corresponding to a write in cpp.
   * @param buffer - Buffer to read from.
   */
  static fromBuffer(buffer: Buffer | BufferReader): FunctionData {
    const reader = BufferReader.asReader(buffer);
    return new FunctionData(reader.readNumber(), reader.readBoolean(), reader.readBoolean());
>>>>>>> 93b44fe0
  }
}<|MERGE_RESOLUTION|>--- conflicted
+++ resolved
@@ -15,10 +15,9 @@
     return serializeToBuffer(this.functionSelector, this.isPrivate, this.isConstructor);
   }
 
-<<<<<<< HEAD
   public static empty() {
     return new FunctionData(0);
-=======
+  }
   /**
    * Deserializes from a buffer or reader, corresponding to a write in cpp.
    * @param buffer - Buffer to read from.
@@ -26,6 +25,5 @@
   static fromBuffer(buffer: Buffer | BufferReader): FunctionData {
     const reader = BufferReader.asReader(buffer);
     return new FunctionData(reader.readNumber(), reader.readBoolean(), reader.readBoolean());
->>>>>>> 93b44fe0
   }
 }