export * from './global_variables.js';
export * from './rollup/base_rollup.js';
export * from './rollup/merge_rollup.js';
export * from './rollup/root_rollup.js';
export * from './rollup/append_only_tree_snapshot.js';
export * from './rollup/base_or_merge_rollup_public_inputs.js';
export * from './rollup/previous_rollup_data.js';
export * from './call_context.js';
export * from './function_data.js';
export * from './kernel/private_kernel.js';
export * from './kernel/public_kernel.js';
export * from './kernel/combined_accumulated_data.js';
export * from './kernel/combined_constant_data.js';
export * from './kernel/historic_block_data.js';
export * from './kernel/previous_kernel_data.js';
export * from './kernel/public_inputs.js';
export * from './kernel/public_inputs_final.js';
export * from './private_circuit_public_inputs.js';
export * from './public_circuit_public_inputs.js';
export * from './circuit_error.js';
export * from './call_stack_item.js';
export * from './shared.js';
export * from './proof.js';
export * from './tx_request.js';
export * from './tx_context.js';
export * from './verification_key.js';
export * from './function_leaf_preimage.js';
export * from './aggregation_object.js';
export * from './membership_witness.js';
export * from './read_request_membership_witness.js';
export * from './public_call_request.js';
export * from './complete_address.js';
export * from '@aztec/foundation/eth-address';

export * from '@aztec/foundation/fields';
export * from '@aztec/foundation/aztec-address';
export { FunctionSelector } from '@aztec/foundation/abi';

// TODO(Kev): This is only exported so that privateKernelInit in noir-private-kernel
// does not need to manually initialize its instance.
// This is not great as we are exporting from tests.
// Its okay for now and before merging into master, we should
// remove this line.
<<<<<<< HEAD
export {makePrivateKernelInputsInit} from '../tests/factories.js';
=======
export { makePrivateKernelInputsInit } from '../tests/factories.js';
>>>>>>> de628ee7
<|MERGE_RESOLUTION|>--- conflicted
+++ resolved
@@ -41,8 +41,4 @@
 // This is not great as we are exporting from tests.
 // Its okay for now and before merging into master, we should
 // remove this line.
-<<<<<<< HEAD
-export {makePrivateKernelInputsInit} from '../tests/factories.js';
-=======
-export { makePrivateKernelInputsInit } from '../tests/factories.js';
->>>>>>> de628ee7
+export { makePrivateKernelInputsInit } from '../tests/factories.js';