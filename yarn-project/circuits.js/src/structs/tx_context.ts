<<<<<<< HEAD
import { AztecAddress, BufferReader, EthAddress, Fr } from '@aztec/foundation';
=======
import { Fr } from '@aztec/foundation/fields';
>>>>>>> d129dcfa
import { serializeToBuffer } from '../utils/serialize.js';
import { EthAddress } from '@aztec/foundation/eth-address';
import { BufferReader } from '@aztec/foundation/serialize';

/**
 * Contract deployment data in a TxContext
 * cpp/src/aztec3/circuits/abis/contract_deployment_data.hpp
 */
export class ContractDeploymentData {
  public portalContractAddress: EthAddress;
  constructor(
    public constructorVkHash: Fr,
    public functionTreeRoot: Fr,
    public contractAddressSalt: Fr,
    // TODO(AD): kludge due to cbind compiler
    portalContractAddress: EthAddress | AztecAddress,
  ) {
    this.portalContractAddress = new EthAddress(portalContractAddress.toBuffer());
  }

  toBuffer() {
    return serializeToBuffer(
      this.constructorVkHash,
      this.functionTreeRoot,
      this.contractAddressSalt,
      this.portalContractAddress,
    );
  }

  public static empty() {
    return new ContractDeploymentData(Fr.ZERO, Fr.ZERO, Fr.ZERO, EthAddress.ZERO);
  }
  /**
   * Deserializes from a buffer or reader, corresponding to a write in cpp.
   * @param buffer - Buffer to read from.
   */
  static fromBuffer(buffer: Buffer | BufferReader): ContractDeploymentData {
    const reader = BufferReader.asReader(buffer);
    return new ContractDeploymentData(
      reader.readFr(),
      reader.readFr(),
      reader.readFr(),
      new EthAddress(reader.readBytes(32)),
    );
  }
}

/**
 * Transaction context.
 * @see cpp/src/aztec3/circuits/abis/tx_context.hpp.
 */
export class TxContext {
  constructor(
    public isFeePaymentTx: boolean,
    public isRebatePaymentTx: boolean,
    public isContractDeploymentTx: boolean,
    public contractDeploymentData: ContractDeploymentData,
  ) {}

  /**
   * Serialize as a buffer.
   * @returns The buffer.
   */
  toBuffer() {
    return serializeToBuffer(
      this.isFeePaymentTx,
      this.isRebatePaymentTx,
      this.isContractDeploymentTx,
      this.contractDeploymentData,
    );
  }

  /**
   * Deserializes from a buffer or reader, corresponding to a write in cpp.
   * @param buffer - Buffer to read from.
   */
  static fromBuffer(buffer: Buffer | BufferReader): TxContext {
    const reader = BufferReader.asReader(buffer);
    return new TxContext(
      reader.readBoolean(),
      reader.readBoolean(),
      reader.readBoolean(),
      reader.readObject(ContractDeploymentData),
    );
  }

  static empty() {
    return new TxContext(false, false, true, ContractDeploymentData.empty());
  }
}<|MERGE_RESOLUTION|>--- conflicted
+++ resolved
@@ -1,11 +1,6 @@
-<<<<<<< HEAD
-import { AztecAddress, BufferReader, EthAddress, Fr } from '@aztec/foundation';
-=======
-import { Fr } from '@aztec/foundation/fields';
->>>>>>> d129dcfa
+import { BufferReader } from '@aztec/foundation/serialize';
 import { serializeToBuffer } from '../utils/serialize.js';
-import { EthAddress } from '@aztec/foundation/eth-address';
-import { BufferReader } from '@aztec/foundation/serialize';
+import { EthAddress, Fr, AztecAddress } from './index.js';
 
 /**
  * Contract deployment data in a TxContext
