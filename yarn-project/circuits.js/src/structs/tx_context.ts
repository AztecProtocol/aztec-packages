--- conflicted
+++ resolved
@@ -1,16 +1,9 @@
-<<<<<<< HEAD
-import { Fr } from '@aztec/foundation/fields';
-import { BufferReader, serializeToBuffer } from '@aztec/foundation/serialize';
-import { FieldsOf } from '@aztec/foundation/types';
-
-=======
 import { pedersenHash } from '@aztec/foundation/crypto';
 import { Fr } from '@aztec/foundation/fields';
 import { BufferReader, serializeToBuffer, serializeToFields } from '@aztec/foundation/serialize';
 import { FieldsOf } from '@aztec/foundation/types';
 
 import { GeneratorIndex, TX_CONTEXT_DATA_LENGTH } from '../constants.gen.js';
->>>>>>> c1709b3d
 import { ContractDeploymentData } from '../structs/contract_deployment_data.js';
 
 /**
