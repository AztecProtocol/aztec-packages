import { assertMemberLength } from '../utils/jsUtils.js';
import { Bufferable, serializeToBuffer } from '../utils/serialize.js';
import { randomBytes } from '@aztec/foundation/crypto';

/**
 * Implementation of a vector. Matches how we are serializing and deserializing vectors in cpp (length in the first position, followed by the items).
 */
export class Vector<T extends Bufferable> {
  constructor(
    /**
     * Items in the vector.
     */
    public items: T[],
  ) {}

  toBuffer() {
    return serializeToBuffer(this.items.length, this.items);
  }

  toFriendlyJSON() {
    return this.items;
  }
}

/**
 * A type alias for a 32-bit unsigned integer.
 */
export type UInt32 = number;

/**
 * ECDSA signature used for transactions.
 * @see cpp/barretenberg/cpp/src/barretenberg/crypto/ecdsa/ecdsa.hpp
 */
export class EcdsaSignature {
  constructor(
    /**
     * Value `r` of the signature.
     */
    public r: Buffer,
    /**
     * Value `s` of the signature.
     */
    public s: Buffer,
    /**
     * Value `v` of the signature.
     */
    public v: Buffer,
  ) {
    assertMemberLength(this, 'r', 32);
    assertMemberLength(this, 's', 32);
    assertMemberLength(this, 'v', 1);
  }

  toBuffer() {
    return serializeToBuffer(this.r, this.s, this.v);
  }

<<<<<<< HEAD
  static fromBuffer(buffer: Buffer | BufferReader): EcdsaSignature {
    const reader = BufferReader.asReader(buffer);
    return new EcdsaSignature(reader.readBytes(32), reader.readBytes(32), reader.readBytes(1));
  }

  public static random() {
=======
  /**
   * Returns a random/placeholder ECDSA signature.
   * @returns A random placeholder ECDSA signature.
   */
  public static random(): EcdsaSignature {
>>>>>>> 4ffbe9c9
    return new EcdsaSignature(randomBytes(32), randomBytes(32), randomBytes(1));
  }
}

/**
 * Composer prover type.
 */
export enum ComposerType {
  STANDARD = 0,
  TURBO = 1,
  PLOOKUP = 2,
  STANDARD_HONK = 3,
}

/**
 * Rollup types.
 */
export enum RollupTypes {
  Base = 0,
  Merge = 1,
  Root = 2,
}<|MERGE_RESOLUTION|>--- conflicted
+++ resolved
@@ -1,3 +1,4 @@
+import { BufferReader } from '@aztec/foundation/serialize';
 import { assertMemberLength } from '../utils/jsUtils.js';
 import { Bufferable, serializeToBuffer } from '../utils/serialize.js';
 import { randomBytes } from '@aztec/foundation/crypto';
@@ -55,20 +56,16 @@
     return serializeToBuffer(this.r, this.s, this.v);
   }
 
-<<<<<<< HEAD
   static fromBuffer(buffer: Buffer | BufferReader): EcdsaSignature {
     const reader = BufferReader.asReader(buffer);
     return new EcdsaSignature(reader.readBytes(32), reader.readBytes(32), reader.readBytes(1));
   }
 
-  public static random() {
-=======
   /**
    * Returns a random/placeholder ECDSA signature.
    * @returns A random placeholder ECDSA signature.
    */
   public static random(): EcdsaSignature {
->>>>>>> 4ffbe9c9
     return new EcdsaSignature(randomBytes(32), randomBytes(32), randomBytes(1));
   }
 }
