import { Bufferable, serializeToBuffer } from '../utils/serialize.js';

/**
 * Implementation of a vector. Matches how we are serializing and deserializing vectors in cpp (length in the first position, followed by the items).
 */
export class Vector<T extends Bufferable> {
  constructor(
    /**
     * Items in the vector.
     */
    public items: T[],
  ) {}

  toBuffer() {
    return serializeToBuffer(this.items.length, this.items);
  }

  toFriendlyJSON() {
    return this.items;
  }
}

/**
 * A type alias for a 32-bit unsigned integer.
 */
export type UInt32 = number;

/**
<<<<<<< HEAD
 * ECDSA signature used for transactions.
 * @see cpp/barretenberg/cpp/src/barretenberg/crypto/ecdsa/ecdsa.hpp
 */
export class EcdsaSignature {
  constructor(
    /**
     * Value `r` of the signature.
     */
    public r: Buffer,
    /**
     * Value `s` of the signature.
     */
    public s: Buffer,
    /**
     * Value `v` of the signature.
     */
    public v: Buffer,
  ) {
    assertMemberLength(this, 'r', 32);
    assertMemberLength(this, 's', 32);
    assertMemberLength(this, 'v', 1);
  }

  toBuffer() {
    return serializeToBuffer(this.r, this.s, this.v);
  }

  toFields(includeV = false): Tuple<Fr, 3> {
    const sig = this.toBuffer();

    const buf1 = Buffer.alloc(32);
    const buf2 = Buffer.alloc(32);
    const buf3 = Buffer.alloc(32);

    sig.copy(buf1, 1, 0, 31);
    sig.copy(buf2, 1, 31, 62);
    sig.copy(buf3, 1, 62, includeV ? 65 : 64);

    return mapTuple([buf1, buf2, buf3], Fr.fromBuffer);
  }

  static fromBigInts(r: bigint, s: bigint, v: number) {
    return new EcdsaSignature(toBufferBE(r, 32), toBufferBE(s, 32), Buffer.from([v]));
  }

  static fromBuffer(buffer: Buffer | BufferReader): EcdsaSignature {
    const reader = BufferReader.asReader(buffer);
    return new EcdsaSignature(reader.readBytes(32), reader.readBytes(32), reader.readBytes(1));
  }

  /**
   * Returns a random/placeholder ECDSA signature.
   * @returns A random placeholder ECDSA signature.
   */
  public static random(): EcdsaSignature {
    return new EcdsaSignature(randomBytes(32), randomBytes(32), Buffer.from([27]));
  }

  static empty(): EcdsaSignature {
    return new EcdsaSignature(Buffer.alloc(32, 0), Buffer.alloc(32, 0), Buffer.alloc(1, 0));
  }
}

/**
=======
>>>>>>> e7b6ff22
 * Composer prover type.
 */
export enum ComposerType {
  STANDARD = 0,
  TURBO = 1,
  PLOOKUP = 2,
  STANDARD_HONK = 3,
}

/**
 * Rollup types.
 */
export enum RollupTypes {
  Base = 0,
  Merge = 1,
  Root = 2,
}<|MERGE_RESOLUTION|>--- conflicted
+++ resolved
@@ -26,73 +26,6 @@
 export type UInt32 = number;
 
 /**
-<<<<<<< HEAD
- * ECDSA signature used for transactions.
- * @see cpp/barretenberg/cpp/src/barretenberg/crypto/ecdsa/ecdsa.hpp
- */
-export class EcdsaSignature {
-  constructor(
-    /**
-     * Value `r` of the signature.
-     */
-    public r: Buffer,
-    /**
-     * Value `s` of the signature.
-     */
-    public s: Buffer,
-    /**
-     * Value `v` of the signature.
-     */
-    public v: Buffer,
-  ) {
-    assertMemberLength(this, 'r', 32);
-    assertMemberLength(this, 's', 32);
-    assertMemberLength(this, 'v', 1);
-  }
-
-  toBuffer() {
-    return serializeToBuffer(this.r, this.s, this.v);
-  }
-
-  toFields(includeV = false): Tuple<Fr, 3> {
-    const sig = this.toBuffer();
-
-    const buf1 = Buffer.alloc(32);
-    const buf2 = Buffer.alloc(32);
-    const buf3 = Buffer.alloc(32);
-
-    sig.copy(buf1, 1, 0, 31);
-    sig.copy(buf2, 1, 31, 62);
-    sig.copy(buf3, 1, 62, includeV ? 65 : 64);
-
-    return mapTuple([buf1, buf2, buf3], Fr.fromBuffer);
-  }
-
-  static fromBigInts(r: bigint, s: bigint, v: number) {
-    return new EcdsaSignature(toBufferBE(r, 32), toBufferBE(s, 32), Buffer.from([v]));
-  }
-
-  static fromBuffer(buffer: Buffer | BufferReader): EcdsaSignature {
-    const reader = BufferReader.asReader(buffer);
-    return new EcdsaSignature(reader.readBytes(32), reader.readBytes(32), reader.readBytes(1));
-  }
-
-  /**
-   * Returns a random/placeholder ECDSA signature.
-   * @returns A random placeholder ECDSA signature.
-   */
-  public static random(): EcdsaSignature {
-    return new EcdsaSignature(randomBytes(32), randomBytes(32), Buffer.from([27]));
-  }
-
-  static empty(): EcdsaSignature {
-    return new EcdsaSignature(Buffer.alloc(32, 0), Buffer.alloc(32, 0), Buffer.alloc(1, 0));
-  }
-}
-
-/**
-=======
->>>>>>> e7b6ff22
  * Composer prover type.
  */
 export enum ComposerType {
