import { AztecAddress } from '@aztec/foundation/aztec-address';
import { Fr } from '@aztec/foundation/fields';
import { BufferReader, serializeToBuffer } from '@aztec/foundation/serialize';
import { FieldsOf } from '@aztec/foundation/types';

<<<<<<< HEAD
import { computeVarArgsHash } from '../abis/abis.js';
=======
import { computeVarArgsHash } from '../hash/hash.js';
>>>>>>> c1709b3d
import { CallContext } from './call_context.js';
import { CallRequest, CallerContext } from './call_request.js';
import { FunctionData } from './function_data.js';
import { PublicCallStackItem } from './public_call_stack_item.js';
import { PublicCircuitPublicInputs } from './public_circuit_public_inputs.js';
import { Vector } from './shared.js';

/**
 * Represents a request to call a public function from a private function. Serialization is
 * equivalent to a public call stack item, but without the result fields.
 */
export class PublicCallRequest {
  constructor(
    /**
     *Address of the contract on which the function is invoked.
     */
    public contractAddress: AztecAddress,
    /**
     * Data identifying the function being called.
     * TODO(#3417): Remove this since the only useful data is the function selector, which is already part of the call context.
     */
    public functionData: FunctionData,
    /**
     * Context of the public call.
     * TODO(#3417): Check if all fields of CallContext are actually needed.
     */
    public callContext: CallContext,
    /**
     * Context of the public call.
     * TODO(#3417): Check if all fields of CallContext are actually needed.
     */
    public parentCallContext: CallContext,
    /**
     * Function arguments.
     */
    public args: Fr[],
  ) {}

  /**
   * Serialize this as a buffer.
   * @returns The buffer.
   */
  toBuffer() {
    return serializeToBuffer(
      this.contractAddress,
      this.functionData,
      this.callContext,
      this.parentCallContext,
      new Vector(this.args),
    );
  }

  /**
   * Deserialize this from a buffer.
   * @param buffer - The bufferable type from which to deserialize.
   * @returns The deserialized instance of PublicCallRequest.
   */
  static fromBuffer(buffer: Buffer | BufferReader) {
    const reader = BufferReader.asReader(buffer);
    return new PublicCallRequest(
      new AztecAddress(reader.readBytes(32)),
      FunctionData.fromBuffer(reader),
      CallContext.fromBuffer(reader),
      CallContext.fromBuffer(reader),
      reader.readVector(Fr),
    );
  }

  /**
   * Create PublicCallRequest from a fields dictionary.
   * @param fields - The dictionary.
   * @returns A PublicCallRequest object.
   */
  static from(fields: FieldsOf<PublicCallRequest>): PublicCallRequest {
    return new PublicCallRequest(...PublicCallRequest.getFields(fields));
  }

  /**
   * Serialize into a field array. Low-level utility.
   * @param fields - Object with fields.
   * @returns The array.
   */
  static getFields(fields: FieldsOf<PublicCallRequest>) {
    return [
      fields.contractAddress,
      fields.functionData,
      fields.callContext,
      fields.parentCallContext,
      fields.args,
    ] as const;
  }

  /**
   * Creates a new PublicCallStackItem by populating with zeroes all fields related to result in the public circuit output.
   * @returns A PublicCallStackItem instance with the same contract address, function data, call context, and args.
   */
  toPublicCallStackItem() {
    const publicInputs = PublicCircuitPublicInputs.empty();
    publicInputs.callContext = this.callContext;
    publicInputs.argsHash = this.getArgsHash();
    return new PublicCallStackItem(this.contractAddress, this.functionData, publicInputs, true);
  }

  /**
   * Creates a new CallRequest with values of the calling contract.
   * @returns A CallRequest instance with the contract address, caller context, and the hash of the call stack item.
   */
  toCallRequest() {
    const item = this.toPublicCallStackItem();
    const callerContext = this.callContext.isDelegateCall
      ? new CallerContext(this.parentCallContext.msgSender, this.parentCallContext.storageContractAddress)
      : CallerContext.empty();
    return new CallRequest(
      item.hash(),
      this.parentCallContext.storageContractAddress,
      callerContext,
      new Fr(this.callContext.startSideEffectCounter),
      Fr.ZERO,
    );
  }

  /**
   * Returns the hash of the arguments for this request.
   * @returns Hash of the arguments for this request.
   */
  getArgsHash() {
    return computeVarArgsHash(this.args);
  }
}<|MERGE_RESOLUTION|>--- conflicted
+++ resolved
@@ -3,11 +3,7 @@
 import { BufferReader, serializeToBuffer } from '@aztec/foundation/serialize';
 import { FieldsOf } from '@aztec/foundation/types';
 
-<<<<<<< HEAD
-import { computeVarArgsHash } from '../abis/abis.js';
-=======
 import { computeVarArgsHash } from '../hash/hash.js';
->>>>>>> c1709b3d
 import { CallContext } from './call_context.js';
 import { CallRequest, CallerContext } from './call_request.js';
 import { FunctionData } from './function_data.js';
