--- conflicted
+++ resolved
@@ -1,10 +1,6 @@
 import { BufferReader, Tuple } from '@aztec/foundation/serialize';
-<<<<<<< HEAD
-import { FieldsOf } from '../index.js';
-=======
 import { computeVarArgsHash } from '../abis/abis.js';
 import { CircuitsWasm, FieldsOf } from '../index.js';
->>>>>>> db7183f8
 import { serializeToBuffer } from '../utils/serialize.js';
 import {
   ARGS_LENGTH,
