import { bufferSchemaFor } from '@aztec/foundation/schemas';
import { BufferReader, serializeToBuffer } from '@aztec/foundation/serialize';

/**
 * TODO(https://github.com/AztecProtocol/aztec-packages/issues/7370) refactory this to
 * eventually we read all these VKs from the data tree instead of passing them
 */
export class ClientIvcProof {
  constructor(
    // produced by the sequencer when making the tube proof
    // TODO(https://github.com/AztecProtocol/aztec-packages/issues/7370): Need to precompute private kernel tail VK so we can verify this immediately in the tx pool
    // which parts of these are needed to quickly verify that we have a correct IVC proof
    public clientIvcProofBuffer: Buffer,
    public clientIvcVkBuffer: Buffer,
  ) {}

  public isEmpty() {
    return this.clientIvcProofBuffer.length === 0;
  }

  static empty() {
    return new ClientIvcProof(Buffer.from(''), Buffer.from(''));
  }

<<<<<<< HEAD
  /**
   * TODO(#7371): eventually remove client_ivc_prove_output_all_msgpack and properly handle these accumulators and VKs
   * Create a ClientIvcProof from the result of client_ivc_prove_output_all or client_ivc_prove_output_all_msgpack
   * @param directory the directory of results
   * @returns the encapsulated client ivc proof
   */
  static async readFromOutputDirectory(directory: string) {
    const { promises: fs } = await import('fs');
    const path = await import('path');
    const [clientIvcVkBuffer, clientIvcProofBuffer] = await Promise.all(
      ['client_ivc_vk', 'client_ivc_proof'].map(fileName => fs.readFile(path.join(directory, fileName))),
    );
    return new ClientIvcProof(clientIvcProofBuffer, clientIvcVkBuffer);
  }

  /**
   * TODO(#7371): eventually remove client_ivc_prove_output_all_msgpack and properly handle these accumulators and VKs
   * Serialize a ClientIvcProof to the files expected by prove_tube
   *
   * Example usage:
   *  await runInDirectory(bbWorkingDirectory, async (dir: string) => {
   *    await privateTx.clientIvcProof!.writeToOutputDirectory(bbWorkingDirectory);
   *    const result = await generateTubeProof(bbPath, dir, logger.info)
   *    expect(result.status).toBe(BB_RESULT.SUCCESS)
   *  });
   * @param proof the ClientIvcProof from readFromOutputDirectory
   * @param directory the directory of results
   */
  async writeToOutputDirectory(directory: string) {
    const { promises: fs } = await import('fs');
    const path = await import('path');
    const { clientIvcProofBuffer, clientIvcVkBuffer } = this;
    const fileData = [
      ['client_ivc_proof', clientIvcProofBuffer],
      ['client_ivc_vk', clientIvcVkBuffer],
    ] as const;
    await Promise.all(fileData.map(([fileName, buffer]) => fs.writeFile(path.join(directory, fileName), buffer)));
  }

=======
>>>>>>> 9c4c23c0
  static get schema() {
    return bufferSchemaFor(ClientIvcProof);
  }

  toJSON() {
    return this.toBuffer();
  }

  static fromBuffer(buffer: Buffer | BufferReader): ClientIvcProof {
    const reader = BufferReader.asReader(buffer);
    return new ClientIvcProof(reader.readBuffer(), reader.readBuffer());
  }

  public toBuffer() {
    return serializeToBuffer(
      this.clientIvcProofBuffer.length,
      this.clientIvcProofBuffer,
      this.clientIvcVkBuffer.length,
      this.clientIvcVkBuffer,
    );
  }
}<|MERGE_RESOLUTION|>--- conflicted
+++ resolved
@@ -22,48 +22,6 @@
     return new ClientIvcProof(Buffer.from(''), Buffer.from(''));
   }
 
-<<<<<<< HEAD
-  /**
-   * TODO(#7371): eventually remove client_ivc_prove_output_all_msgpack and properly handle these accumulators and VKs
-   * Create a ClientIvcProof from the result of client_ivc_prove_output_all or client_ivc_prove_output_all_msgpack
-   * @param directory the directory of results
-   * @returns the encapsulated client ivc proof
-   */
-  static async readFromOutputDirectory(directory: string) {
-    const { promises: fs } = await import('fs');
-    const path = await import('path');
-    const [clientIvcVkBuffer, clientIvcProofBuffer] = await Promise.all(
-      ['client_ivc_vk', 'client_ivc_proof'].map(fileName => fs.readFile(path.join(directory, fileName))),
-    );
-    return new ClientIvcProof(clientIvcProofBuffer, clientIvcVkBuffer);
-  }
-
-  /**
-   * TODO(#7371): eventually remove client_ivc_prove_output_all_msgpack and properly handle these accumulators and VKs
-   * Serialize a ClientIvcProof to the files expected by prove_tube
-   *
-   * Example usage:
-   *  await runInDirectory(bbWorkingDirectory, async (dir: string) => {
-   *    await privateTx.clientIvcProof!.writeToOutputDirectory(bbWorkingDirectory);
-   *    const result = await generateTubeProof(bbPath, dir, logger.info)
-   *    expect(result.status).toBe(BB_RESULT.SUCCESS)
-   *  });
-   * @param proof the ClientIvcProof from readFromOutputDirectory
-   * @param directory the directory of results
-   */
-  async writeToOutputDirectory(directory: string) {
-    const { promises: fs } = await import('fs');
-    const path = await import('path');
-    const { clientIvcProofBuffer, clientIvcVkBuffer } = this;
-    const fileData = [
-      ['client_ivc_proof', clientIvcProofBuffer],
-      ['client_ivc_vk', clientIvcVkBuffer],
-    ] as const;
-    await Promise.all(fileData.map(([fileName, buffer]) => fs.writeFile(path.join(directory, fileName), buffer)));
-  }
-
-=======
->>>>>>> 9c4c23c0
   static get schema() {
     return bufferSchemaFor(ClientIvcProof);
   }
