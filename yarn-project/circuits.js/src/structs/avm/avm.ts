import { AztecAddress } from '@aztec/foundation/aztec-address';
import { Fr } from '@aztec/foundation/fields';
import { BufferReader, serializeToBuffer } from '@aztec/foundation/serialize';
import { type FieldsOf } from '@aztec/foundation/types';

import { type ContractClassIdPreimage } from '../../contract/contract_class_id.js';
import { PublicKeys } from '../../types/public_keys.js';
import { Gas } from '../gas.js';
import { PublicCircuitPublicInputs } from '../public_circuit_public_inputs.js';
import { Vector } from '../shared.js';
import { AvmCircuitPublicInputs } from './avm_circuit_public_inputs.js';

export class AvmEnqueuedCallHint {
  public readonly contractAddress: Fr;
  public readonly calldata: Vector<Fr>;

  constructor(contractAddress: Fr, calldata: Fr[]) {
    this.contractAddress = contractAddress;
    this.calldata = new Vector(calldata);
  }

  /* Serializes the inputs to a buffer.
   * @returns - The inputs serialized to a buffer.
   */
  toBuffer() {
    return serializeToBuffer(...AvmEnqueuedCallHint.getFields(this));
  }

  /**
   * Serializes the inputs to a hex string.
   * @returns The instance serialized to a hex string.
   */
  toString() {
    return this.toBuffer().toString('hex');
  }

  /**
   * Is the struct empty?
   * @returns whether all members are empty.
   */
  isEmpty(): boolean {
    return this.contractAddress.isEmpty() && this.calldata.items.length == 0;
  }

  /**
   * Creates a new instance from fields.
   * @param fields - Fields to create the instance from.
   * @returns A new AvmExecutionHints instance.
   */
  static from(fields: FieldsOf<AvmEnqueuedCallHint>): AvmEnqueuedCallHint {
    return new AvmEnqueuedCallHint(fields.contractAddress, fields.calldata.items);
  }

  /**
   * Extracts fields from an instance.
   * @param fields - Fields to create the instance from.
   * @returns An array of fields.
   */
  static getFields(fields: FieldsOf<AvmEnqueuedCallHint>) {
    return [fields.contractAddress, fields.calldata] as const;
  }

  /**
   * Deserializes from a buffer or reader.
   * @param buffer - Buffer or reader to read from.
   * @returns The deserialized instance.
   */
  static fromBuffer(buff: Buffer | BufferReader) {
    const reader = BufferReader.asReader(buff);
    return new AvmEnqueuedCallHint(Fr.fromBuffer(reader), reader.readVector(Fr));
  }

  /**
   * Deserializes from a hex string.
   * @param str - Hex string to read from.
   * @returns The deserialized instance.
   */
  static fromString(str: string): AvmEnqueuedCallHint {
    return AvmEnqueuedCallHint.fromBuffer(Buffer.from(str, 'hex'));
  }
}

// TODO: Consider just using Tuple.
export class AvmKeyValueHint {
  constructor(public readonly key: Fr, public readonly value: Fr) {}

  /**
   * Serializes the inputs to a buffer.
   * @returns - The inputs serialized to a buffer.
   */
  toBuffer() {
    return serializeToBuffer(...AvmKeyValueHint.getFields(this));
  }

  /**
   * Serializes the inputs to a hex string.
   * @returns The instance serialized to a hex string.
   */
  toString() {
    return this.toBuffer().toString('hex');
  }

  /**
   * Is the struct empty?
   * @returns whether all members are empty.
   */
  isEmpty(): boolean {
    return this.key.isEmpty() && this.value.isEmpty();
  }

  /**
   * Creates a new instance from fields.
   * @param fields - Fields to create the instance from.
   * @returns A new AvmHint instance.
   */
  static from(fields: FieldsOf<AvmKeyValueHint>): AvmKeyValueHint {
    return new AvmKeyValueHint(...AvmKeyValueHint.getFields(fields));
  }

  /**
   * Extracts fields from an instance.
   * @param fields - Fields to create the instance from.
   * @returns An array of fields.
   */
  static getFields(fields: FieldsOf<AvmKeyValueHint>) {
    return [fields.key, fields.value] as const;
  }

  /**
   * Deserializes from a buffer or reader.
   * @param buffer - Buffer or reader to read from.
   * @returns The deserialized instance.
   */
  static fromBuffer(buff: Buffer | BufferReader) {
    const reader = BufferReader.asReader(buff);
    return new AvmKeyValueHint(Fr.fromBuffer(reader), Fr.fromBuffer(reader));
  }

  /**
   * Deserializes from a hex string.
   * @param str - Hex string to read from.
   * @returns The deserialized instance.
   */
  static fromString(str: string): AvmKeyValueHint {
    return AvmKeyValueHint.fromBuffer(Buffer.from(str, 'hex'));
  }
}

export class AvmExternalCallHint {
  public readonly returnData: Vector<Fr>;

  /**
   * Creates a new instance.
   * @param success whether the external call was successful (= did NOT revert).
   * @param returnData the data returned by the external call.
   * @param gasUsed gas used by the external call (not including the cost of the CALL opcode itself).
   * @param endSideEffectCounter value of side effect counter at the end of the external call.
   */
  constructor(
    public readonly success: Fr,
    returnData: Fr[],
    public readonly gasUsed: Gas,
    public readonly endSideEffectCounter: Fr,
    public readonly contractAddress: AztecAddress,
  ) {
    this.returnData = new Vector(returnData);
  }

  /**
   * Serializes the inputs to a buffer.
   * @returns - The inputs serialized to a buffer.
   */
  toBuffer() {
    return serializeToBuffer(...AvmExternalCallHint.getFields(this));
  }

  /**
   * Serializes the inputs to a hex string.
   * @returns The instance serialized to a hex string.
   */
  toString() {
    return this.toBuffer().toString('hex');
  }

  /**
   * Is the struct empty?
   * @returns whether all members are empty.
   */
  isEmpty(): boolean {
    return (
      this.success.isZero() &&
      this.returnData.items.length == 0 &&
      this.gasUsed.isEmpty() &&
      this.endSideEffectCounter.isZero() &&
      this.contractAddress.isZero()
    );
  }

  /**
   * Creates a new instance from fields.
   * @param fields - Fields to create the instance from.
   * @returns A new AvmHint instance.
   */
  static from(fields: FieldsOf<AvmExternalCallHint>): AvmExternalCallHint {
    return new AvmExternalCallHint(
      fields.success,
      fields.returnData.items,
      fields.gasUsed,
      fields.endSideEffectCounter,
      fields.contractAddress,
    );
  }

  /**
   * Extracts fields from an instance.
   * @param fields - Fields to create the instance from.
   * @returns An array of fields.
   */
  static getFields(fields: FieldsOf<AvmExternalCallHint>) {
    return [fields.success, fields.returnData, fields.gasUsed, fields.endSideEffectCounter, fields.contractAddress];
  }

  /**
   * Deserializes from a buffer or reader.
   * @param buffer - Buffer or reader to read from.
   * @returns The deserialized instance.
   */
  static fromBuffer(buff: Buffer | BufferReader): AvmExternalCallHint {
    const reader = BufferReader.asReader(buff);
    return new AvmExternalCallHint(
      Fr.fromBuffer(reader),
      reader.readVector(Fr),
      reader.readObject<Gas>(Gas),
      Fr.fromBuffer(reader),
      AztecAddress.fromBuffer(reader),
    );
  }

  /**
   * Deserializes from a hex string.
   * @param str - Hex string to read from.
   * @returns The deserialized instance.
   */
  static fromString(str: string): AvmExternalCallHint {
    return AvmExternalCallHint.fromBuffer(Buffer.from(str, 'hex'));
  }
}

export class AvmContractInstanceHint {
  constructor(
    public readonly address: Fr,
    public readonly exists: boolean,
    public readonly salt: Fr,
    public readonly deployer: Fr,
    public readonly contractClassId: Fr,
    public readonly initializationHash: Fr,
    public readonly publicKeys: PublicKeys,
  ) {}
  /**
   * Serializes the inputs to a buffer.
   * @returns - The inputs serialized to a buffer.
   */
  toBuffer() {
    return serializeToBuffer(...AvmContractInstanceHint.getFields(this));
  }

  /**
   * Serializes the inputs to a hex string.
   * @returns The instance serialized to a hex string.
   */
  toString() {
    return this.toBuffer().toString('hex');
  }

  /**
   * Is the struct empty?
   * @returns whether all members are empty.
   */
  isEmpty(): boolean {
    return (
      this.address.isZero() &&
      !this.exists &&
      this.salt.isZero() &&
      this.deployer.isZero() &&
      this.contractClassId.isZero() &&
      this.initializationHash.isZero() &&
      this.publicKeys.isEmpty()
    );
  }

  /**
   * Creates a new instance from fields.
   * @param fields - Fields to create the instance from.
   * @returns A new AvmHint instance.
   */
  static from(fields: FieldsOf<AvmContractInstanceHint>): AvmContractInstanceHint {
    return new AvmContractInstanceHint(...AvmContractInstanceHint.getFields(fields));
  }

  /**
   * Extracts fields from an instance.
   * @param fields - Fields to create the instance from.
   * @returns An array of fields.
   */
  static getFields(fields: FieldsOf<AvmContractInstanceHint>) {
    return [
      fields.address,
      fields.exists,
      fields.salt,
      fields.deployer,
      fields.contractClassId,
      fields.initializationHash,
      fields.publicKeys,
    ] as const;
  }

  /**
   * Deserializes from a buffer or reader.
   * @param buffer - Buffer or reader to read from.
   * @returns The deserialized instance.
   */
  static fromBuffer(buff: Buffer | BufferReader): AvmContractInstanceHint {
    const reader = BufferReader.asReader(buff);
    return new AvmContractInstanceHint(
      Fr.fromBuffer(reader),
      reader.readBoolean(),
      Fr.fromBuffer(reader),
      Fr.fromBuffer(reader),
      Fr.fromBuffer(reader),
      Fr.fromBuffer(reader),
      PublicKeys.fromBuffer(reader),
    );
  }

  /**
   * Deserializes from a hex string.
   * @param str - Hex string to read from.
   * @returns The deserialized instance.
   */
  static fromString(str: string): AvmContractInstanceHint {
    return AvmContractInstanceHint.fromBuffer(Buffer.from(str, 'hex'));
  }
}

export class AvmContractBytecodeHints {
  /*
   * @param bytecode the contract bytecode
   * @param contractInstance the contract instance of the nested call, used to derive the contract address
   * @param contractClassPreimage the contract class preimage of the nested call, used to derive the class id
   * */
  constructor(
    public readonly bytecode: Buffer,
    public contractInstanceHint: AvmContractInstanceHint,
    public contractClassHint: ContractClassIdPreimage,
  ) {}
  /**
   * Serializes the inputs to a buffer.
   * @returns - The inputs serialized to a buffer.
   */
  toBuffer() {
    return serializeToBuffer(...AvmContractBytecodeHints.getFields(this));
  }

  /**
   * Serializes the inputs to a hex string.
   * @returns The instance serialized to a hex string.
   */
  toString() {
    return this.toBuffer().toString('hex');
  }

  /**
   * Is the struct empty?
   * @returns whether all members are empty.
   */
  isEmpty(): boolean {
    return this.bytecode.length == 0;
  }

  /**
   * Creates a new instance from fields.
   * @param fields - Fields to create the instance from.
   * @returns A new AvmHint instance.
   */
  static from(fields: FieldsOf<AvmContractBytecodeHints>): AvmContractBytecodeHints {
    return new AvmContractBytecodeHints(fields.bytecode, fields.contractInstanceHint, fields.contractClassHint);
  }

  /**
   * Extracts fields from an instance.
   * @param fields - Fields to create the instance from.
   * @returns An array of fields.
   */
  static getFields(fields: FieldsOf<AvmContractBytecodeHints>) {
    // Buffers aren't serialised the same way as they are read (length prefixed), so we need to do this manually.
    const lengthPrefixedBytecode = Buffer.alloc(fields.bytecode.length + 4);
    // Add a 4-byte length prefix to the bytecode.
    lengthPrefixedBytecode.writeUInt32BE(fields.bytecode.length);
    fields.bytecode.copy(lengthPrefixedBytecode, 4);
    return [
      lengthPrefixedBytecode,
      /* Contract Instance - exclude version */
      fields.contractInstanceHint,
      /* Contract Class */
      fields.contractClassHint.artifactHash,
      fields.contractClassHint.privateFunctionsRoot,
      fields.contractClassHint.publicBytecodeCommitment,
    ] as const;
  }

  /**
   * Deserializes from a buffer or reader.
   * @param buffer - Buffer or reader to read from.
   * @returns The deserialized instance.
   */
  static fromBuffer(buff: Buffer | BufferReader): AvmContractBytecodeHints {
    const reader = BufferReader.asReader(buff);
    const bytecode = reader.readBuffer();
    const contractInstanceHint = AvmContractInstanceHint.fromBuffer(reader);
    const contractClassHint = {
      artifactHash: Fr.fromBuffer(reader),
      privateFunctionsRoot: Fr.fromBuffer(reader),
      publicBytecodeCommitment: Fr.fromBuffer(reader),
    };
    return new AvmContractBytecodeHints(bytecode, contractInstanceHint, contractClassHint);
  }

  /**
   * Deserializes from a hex string.
   * @param str - Hex string to read from.
   * @returns The deserialized instance.
   */
  static fromString(str: string): AvmContractBytecodeHints {
    return AvmContractBytecodeHints.fromBuffer(Buffer.from(str, 'hex'));
  }
}

export class AvmExecutionHints {
  public readonly enqueuedCalls: Vector<AvmEnqueuedCallHint>;
  public readonly storageValues: Vector<AvmKeyValueHint>;
  public readonly noteHashExists: Vector<AvmKeyValueHint>;
  public readonly nullifierExists: Vector<AvmKeyValueHint>;
  public readonly l1ToL2MessageExists: Vector<AvmKeyValueHint>;
  public readonly externalCalls: Vector<AvmExternalCallHint>;
  public readonly contractInstances: Vector<AvmContractInstanceHint>;
  public readonly contractBytecodeHints: Vector<AvmContractBytecodeHints>;

  constructor(
    enqueuedCalls: AvmEnqueuedCallHint[],
    storageValues: AvmKeyValueHint[],
    noteHashExists: AvmKeyValueHint[],
    nullifierExists: AvmKeyValueHint[],
    l1ToL2MessageExists: AvmKeyValueHint[],
    externalCalls: AvmExternalCallHint[],
    contractInstances: AvmContractInstanceHint[],
    contractBytecodeHints: AvmContractBytecodeHints[],
  ) {
    this.enqueuedCalls = new Vector(enqueuedCalls);
    this.storageValues = new Vector(storageValues);
    this.noteHashExists = new Vector(noteHashExists);
    this.nullifierExists = new Vector(nullifierExists);
    this.l1ToL2MessageExists = new Vector(l1ToL2MessageExists);
    this.externalCalls = new Vector(externalCalls);
    this.contractInstances = new Vector(contractInstances);
    this.contractBytecodeHints = new Vector(contractBytecodeHints);
  }

  /**
   * Return an empty instance.
   * @returns an empty instance.
   */
  empty() {
    return new AvmExecutionHints([], [], [], [], [], [], [], []);
  }

  /**
   * Serializes the inputs to a buffer.
   * @returns - The inputs serialized to a buffer.
   */
  toBuffer() {
    return serializeToBuffer(...AvmExecutionHints.getFields(this));
  }

  /**
   * Serializes the inputs to a hex string.
   * @returns The instance serialized to a hex string.
   */
  toString() {
    return this.toBuffer().toString('hex');
  }

  /**
   * Is the struct empty?
   * @returns whether all members are empty.
   */
  isEmpty(): boolean {
    return (
      this.enqueuedCalls.items.length == 0 &&
      this.storageValues.items.length == 0 &&
      this.noteHashExists.items.length == 0 &&
      this.nullifierExists.items.length == 0 &&
      this.l1ToL2MessageExists.items.length == 0 &&
      this.externalCalls.items.length == 0 &&
      this.contractInstances.items.length == 0 &&
      this.contractBytecodeHints.items.length == 0
    );
  }

  /**
   * Creates a new instance from fields.
   * @param fields - Fields to create the instance from.
   * @returns A new AvmExecutionHints instance.
   */
  static from(fields: FieldsOf<AvmExecutionHints>): AvmExecutionHints {
    return new AvmExecutionHints(
      // omit enqueued call hints until they're implemented in C++
      new Array<AvmEnqueuedCallHint>(),
      fields.storageValues.items,
      fields.noteHashExists.items,
      fields.nullifierExists.items,
      fields.l1ToL2MessageExists.items,
      fields.externalCalls.items,
      fields.contractInstances.items,
      fields.contractBytecodeHints.items,
    );
  }

  /**
   * Extracts fields from an instance.
   * @param fields - Fields to create the instance from.
   * @returns An array of fields.
   */
  static getFields(fields: FieldsOf<AvmExecutionHints>) {
    return [
      // omit enqueued call hints until they're implemented in C++
      //fields.enqueuedCalls,
      fields.storageValues,
      fields.noteHashExists,
      fields.nullifierExists,
      fields.l1ToL2MessageExists,
      fields.externalCalls,
      fields.contractInstances,
      fields.contractBytecodeHints,
    ] as const;
  }

  /**
   * Deserializes from a buffer or reader.
   * @param buffer - Buffer or reader to read from.
   * @returns The deserialized instance.
   */
  static fromBuffer(buff: Buffer | BufferReader): AvmExecutionHints {
    const reader = BufferReader.asReader(buff);
    return new AvmExecutionHints(
      // omit enqueued call hints until they're implemented in C++
      new Array<AvmEnqueuedCallHint>(),
      reader.readVector(AvmKeyValueHint),
      reader.readVector(AvmKeyValueHint),
      reader.readVector(AvmKeyValueHint),
      reader.readVector(AvmKeyValueHint),
      reader.readVector(AvmExternalCallHint),
      reader.readVector(AvmContractInstanceHint),
      reader.readVector(AvmContractBytecodeHints),
    );
  }

  /**
   * Deserializes from a hex string.
   * @param str - Hex string to read from.
   * @returns The deserialized instance.
   */
  static fromString(str: string): AvmCircuitInputs {
    return AvmCircuitInputs.fromBuffer(Buffer.from(str, 'hex'));
  }

  /**
   * Construct an empty instance.
   * @returns The empty instance.
   */
  static empty() {
    return new AvmExecutionHints([], [], [], [], [], [], [], []);
  }
}

export class AvmCircuitInputs {
  constructor(
    public readonly functionName: string, // only informational
    public readonly calldata: Fr[],
    public readonly publicInputs: PublicCircuitPublicInputs,
    public readonly avmHints: AvmExecutionHints,
    public output: AvmCircuitPublicInputs, // This should replace the above `publicInputs` eventually.
  ) {}

  /**
   * Serializes the inputs to a buffer.
   * @returns - The inputs serialized to a buffer.
   */
  toBuffer() {
    const functionNameBuffer = Buffer.from(this.functionName);
    return serializeToBuffer(
      functionNameBuffer.length,
      functionNameBuffer,
      this.calldata.length,
      this.calldata,
      this.publicInputs.toBuffer(),
      this.avmHints.toBuffer(),
      this.output,
    );
  }

  /**
   * Serializes the inputs to a hex string.
   * @returns The instance serialized to a hex string.
   */
  toString() {
    return this.toBuffer().toString('hex');
  }

  /**
<<<<<<< HEAD
=======
   * Is the struct empty?
   * @returns whether all members are empty.
   */
  isEmpty(): boolean {
    return (
      this.functionName.length == 0 &&
      this.calldata.length == 0 &&
      this.publicInputs.isEmpty() &&
      this.avmHints.isEmpty()
    );
  }

  static empty(): AvmCircuitInputs {
    return new AvmCircuitInputs('', [], PublicCircuitPublicInputs.empty(), AvmExecutionHints.empty());
  }

  /**
>>>>>>> 7802fc8c
   * Creates a new instance from fields.
   * @param fields - Fields to create the instance from.
   * @returns A new AvmCircuitInputs instance.
   */
  static from(fields: FieldsOf<AvmCircuitInputs>): AvmCircuitInputs {
    return new AvmCircuitInputs(...AvmCircuitInputs.getFields(fields));
  }

  /**
   * Extracts fields from an instance.
   * @param fields - Fields to create the instance from.
   * @returns An array of fields.
   */
  static getFields(fields: FieldsOf<AvmCircuitInputs>) {
    return [fields.functionName, fields.calldata, fields.publicInputs, fields.avmHints, fields.output] as const;
  }

  /**
   * Deserializes from a buffer or reader.
   * @param buffer - Buffer or reader to read from.
   * @returns The deserialized instance.
   */
  static fromBuffer(buff: Buffer | BufferReader): AvmCircuitInputs {
    const reader = BufferReader.asReader(buff);
    return new AvmCircuitInputs(
      /*functionName=*/ reader.readBuffer().toString(),
      /*calldata=*/ reader.readVector(Fr),
      PublicCircuitPublicInputs.fromBuffer(reader),
      AvmExecutionHints.fromBuffer(reader),
      AvmCircuitPublicInputs.fromBuffer(reader),
    );
  }

  /**
   * Deserializes from a hex string.
   * @param str - Hex string to read from.
   * @returns The deserialized instance.
   */
  static fromString(str: string): AvmCircuitInputs {
    return AvmCircuitInputs.fromBuffer(Buffer.from(str, 'hex'));
  }
}<|MERGE_RESOLUTION|>--- conflicted
+++ resolved
@@ -616,27 +616,17 @@
     return this.toBuffer().toString('hex');
   }
 
-  /**
-<<<<<<< HEAD
-=======
-   * Is the struct empty?
-   * @returns whether all members are empty.
-   */
-  isEmpty(): boolean {
-    return (
-      this.functionName.length == 0 &&
-      this.calldata.length == 0 &&
-      this.publicInputs.isEmpty() &&
-      this.avmHints.isEmpty()
-    );
-  }
-
   static empty(): AvmCircuitInputs {
-    return new AvmCircuitInputs('', [], PublicCircuitPublicInputs.empty(), AvmExecutionHints.empty());
-  }
-
-  /**
->>>>>>> 7802fc8c
+    return new AvmCircuitInputs(
+      '',
+      [],
+      PublicCircuitPublicInputs.empty(),
+      AvmExecutionHints.empty(),
+      AvmCircuitPublicInputs.empty(),
+    );
+  }
+
+  /**
    * Creates a new instance from fields.
    * @param fields - Fields to create the instance from.
    * @returns A new AvmCircuitInputs instance.
