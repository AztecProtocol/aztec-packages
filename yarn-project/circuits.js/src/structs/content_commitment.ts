import { Fr } from '@aztec/foundation/fields';
import { BufferReader, FieldReader, from2Fields, serializeToBuffer, to2Fields, toTruncField, fromTruncField } from '@aztec/foundation/serialize';

import { CONTENT_COMMITMENT_LENGTH } from '../constants.gen.js';

export const NUM_BYTES_PER_SHA256 = 31;

export class ContentCommitment {
  constructor(public txTreeHeight: Fr, public txsEffectsHash: Buffer, public inHash: Buffer, public outHash: Buffer) {
    if (txsEffectsHash.length !== NUM_BYTES_PER_SHA256) {
      throw new Error(`txsEffectsHash buffer must be ${NUM_BYTES_PER_SHA256} bytes`);
    }
    if (inHash.length !== NUM_BYTES_PER_SHA256) {
      throw new Error(`inHash buffer must be ${NUM_BYTES_PER_SHA256} bytes`);
    }
    if (outHash.length !== NUM_BYTES_PER_SHA256) {
      throw new Error(`outHash buffer must be ${NUM_BYTES_PER_SHA256} bytes`);
    }
  }

  toBuffer() {
    return serializeToBuffer(this.txTreeHeight, this.txsEffectsHash, this.inHash, this.outHash);
  }

  toFields(): Fr[] {
    const serialized = [
      this.txTreeHeight,
<<<<<<< HEAD
      ...toTruncField(this.txsHash),
      ...toTruncField(this.inHash),
      ...toTruncField(this.outHash),
=======
      ...to2Fields(this.txsEffectsHash),
      ...to2Fields(this.inHash),
      ...to2Fields(this.outHash),
>>>>>>> 7f216eb0
    ];
    if (serialized.length !== CONTENT_COMMITMENT_LENGTH) {
      throw new Error(`Expected content commitment to have 4 fields, but it has ${serialized.length} fields`);
    }
    return serialized;
  }

  static fromBuffer(buffer: Buffer | BufferReader): ContentCommitment {
    const reader = BufferReader.asReader(buffer);

    return new ContentCommitment(
      reader.readObject(Fr),
      reader.readBytes(NUM_BYTES_PER_SHA256),
      reader.readBytes(NUM_BYTES_PER_SHA256),
      reader.readBytes(NUM_BYTES_PER_SHA256),
    );
  }

  static fromFields(fields: Fr[] | FieldReader): ContentCommitment {
    const reader = FieldReader.asReader(fields);
    return new ContentCommitment(
      reader.readField(),
      fromTruncField(reader.readField()),
      fromTruncField(reader.readField()),
      fromTruncField(reader.readField()),
    );
  }

  static empty(): ContentCommitment {
    return new ContentCommitment(
      Fr.zero(),
      Buffer.alloc(NUM_BYTES_PER_SHA256),
      Buffer.alloc(NUM_BYTES_PER_SHA256),
      Buffer.alloc(NUM_BYTES_PER_SHA256),
    );
  }

  isEmpty(): boolean {
    return (
      this.txTreeHeight.isZero() &&
      this.txsEffectsHash.equals(Buffer.alloc(NUM_BYTES_PER_SHA256)) &&
      this.inHash.equals(Buffer.alloc(NUM_BYTES_PER_SHA256)) &&
      this.outHash.equals(Buffer.alloc(NUM_BYTES_PER_SHA256))
    );
  }

  public toString(): string {
    return this.toBuffer().toString('hex');
  }

  static fromString(str: string): ContentCommitment {
    const buffer = Buffer.from(str.replace(/^0x/i, ''), 'hex');
    return ContentCommitment.fromBuffer(buffer);
  }
}<|MERGE_RESOLUTION|>--- conflicted
+++ resolved
@@ -25,15 +25,9 @@
   toFields(): Fr[] {
     const serialized = [
       this.txTreeHeight,
-<<<<<<< HEAD
-      ...toTruncField(this.txsHash),
+      ...toTruncField(this.txsEffectsHash),
       ...toTruncField(this.inHash),
       ...toTruncField(this.outHash),
-=======
-      ...to2Fields(this.txsEffectsHash),
-      ...to2Fields(this.inHash),
-      ...to2Fields(this.outHash),
->>>>>>> 7f216eb0
     ];
     if (serialized.length !== CONTENT_COMMITMENT_LENGTH) {
       throw new Error(`Expected content commitment to have 4 fields, but it has ${serialized.length} fields`);
