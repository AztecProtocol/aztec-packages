// Jest Snapshot v1, https://goo.gl/fbAQLP

<<<<<<< HEAD
exports[`PublicCircuitPublicInputs computes empty item hash 1`] = `
Fr {
  "asBigInt": 3635775483646729340157256216225656139604975758155509224434252229023093908608n,
  "asBuffer": {
    "data": [
      8,
      9,
      198,
      167,
      221,
      87,
      17,
      211,
      127,
      162,
      39,
      244,
      76,
      34,
      9,
      221,
      171,
      247,
      95,
      136,
      156,
      214,
      77,
      238,
      185,
      75,
      75,
      243,
      116,
      22,
      100,
      128,
    ],
    "type": "Buffer",
  },
}
`;

exports[`PublicCircuitPublicInputs hash matches snapshot 1`] = `
Fr {
  "asBigInt": 12934840023147654380777166302759936890334539939041072674998948156049880870302n,
  "asBuffer": {
    "data": [
      28,
      152,
      220,
      41,
      184,
      93,
      33,
      180,
      171,
      198,
      202,
      35,
      9,
      85,
      144,
      178,
      187,
      149,
      238,
      171,
      113,
      184,
      25,
      121,
      55,
      98,
      14,
      247,
      65,
      225,
      109,
      158,
    ],
    "type": "Buffer",
  },
}
`;
=======
exports[`PublicCircuitPublicInputs computes empty item hash 1`] = `Fr<0x153eea640dd0a53eaa029301381962507fb89e348d42d6f3335107644c6541b9>`;

exports[`PublicCircuitPublicInputs hash matches snapshot 1`] = `Fr<0x2ae2a860d511acb274dca33de7a64693fe2948275ed149e2db832dd6ce21fc36>`;
>>>>>>> 7f216eb0
<|MERGE_RESOLUTION|>--- conflicted
+++ resolved
@@ -1,93 +1,5 @@
 // Jest Snapshot v1, https://goo.gl/fbAQLP
 
-<<<<<<< HEAD
-exports[`PublicCircuitPublicInputs computes empty item hash 1`] = `
-Fr {
-  "asBigInt": 3635775483646729340157256216225656139604975758155509224434252229023093908608n,
-  "asBuffer": {
-    "data": [
-      8,
-      9,
-      198,
-      167,
-      221,
-      87,
-      17,
-      211,
-      127,
-      162,
-      39,
-      244,
-      76,
-      34,
-      9,
-      221,
-      171,
-      247,
-      95,
-      136,
-      156,
-      214,
-      77,
-      238,
-      185,
-      75,
-      75,
-      243,
-      116,
-      22,
-      100,
-      128,
-    ],
-    "type": "Buffer",
-  },
-}
-`;
-
-exports[`PublicCircuitPublicInputs hash matches snapshot 1`] = `
-Fr {
-  "asBigInt": 12934840023147654380777166302759936890334539939041072674998948156049880870302n,
-  "asBuffer": {
-    "data": [
-      28,
-      152,
-      220,
-      41,
-      184,
-      93,
-      33,
-      180,
-      171,
-      198,
-      202,
-      35,
-      9,
-      85,
-      144,
-      178,
-      187,
-      149,
-      238,
-      171,
-      113,
-      184,
-      25,
-      121,
-      55,
-      98,
-      14,
-      247,
-      65,
-      225,
-      109,
-      158,
-    ],
-    "type": "Buffer",
-  },
-}
-`;
-=======
 exports[`PublicCircuitPublicInputs computes empty item hash 1`] = `Fr<0x153eea640dd0a53eaa029301381962507fb89e348d42d6f3335107644c6541b9>`;
 
-exports[`PublicCircuitPublicInputs hash matches snapshot 1`] = `Fr<0x2ae2a860d511acb274dca33de7a64693fe2948275ed149e2db832dd6ce21fc36>`;
->>>>>>> 7f216eb0
+exports[`PublicCircuitPublicInputs hash matches snapshot 1`] = `Fr<0x2ae2a860d511acb274dca33de7a64693fe2948275ed149e2db832dd6ce21fc36>`;