--- conflicted
+++ resolved
@@ -1,93 +1,5 @@
 // Jest Snapshot v1, https://goo.gl/fbAQLP
 
-<<<<<<< HEAD
-exports[`PrivateCallStackItem computes empty item hash 1`] = `
-Fr {
-  "asBigInt": 8994293811157723176622128865568183621188581910604990841530539437938451164970n,
-  "asBuffer": {
-    "data": [
-      19,
-      226,
-      151,
-      3,
-      65,
-      29,
-      194,
-      151,
-      87,
-      66,
-      61,
-      156,
-      32,
-      1,
-      119,
-      119,
-      164,
-      131,
-      250,
-      155,
-      42,
-      32,
-      105,
-      180,
-      18,
-      120,
-      154,
-      52,
-      210,
-      104,
-      47,
-      42,
-    ],
-    "type": "Buffer",
-  },
-}
-`;
-
-exports[`PrivateCallStackItem computes hash 1`] = `
-Fr {
-  "asBigInt": 16925305873583667163818589054757693749930842129066585819960634095966965132889n,
-  "asBuffer": {
-    "data": [
-      37,
-      107,
-      98,
-      54,
-      124,
-      81,
-      231,
-      212,
-      70,
-      182,
-      0,
-      227,
-      195,
-      55,
-      198,
-      244,
-      236,
-      87,
-      101,
-      224,
-      121,
-      32,
-      231,
-      233,
-      223,
-      82,
-      193,
-      238,
-      10,
-      86,
-      238,
-      89,
-    ],
-    "type": "Buffer",
-  },
-}
-`;
-=======
 exports[`PrivateCallStackItem computes empty item hash 1`] = `Fr<0x1c3b67cab2bc3dc2106cfeddd8ea68b8d445849f20ed3b9286ad684542aae25d>`;
 
-exports[`PrivateCallStackItem computes hash 1`] = `Fr<0x22029fc3a0b18b8f9fe4d5cdb237b9b5580c9dd2368299936d8deedf13d742c3>`;
->>>>>>> 7f216eb0
+exports[`PrivateCallStackItem computes hash 1`] = `Fr<0x22029fc3a0b18b8f9fe4d5cdb237b9b5580c9dd2368299936d8deedf13d742c3>`;