--- conflicted
+++ resolved
@@ -1,56 +1,7 @@
 // Jest Snapshot v1, https://goo.gl/fbAQLP
 
-<<<<<<< HEAD
-exports[`PublicCallStackItem Computes a callstack item hash 1`] = `"0x171f21547cdd5a8c3020197805e6e5539fbad8f0a11167ddcee7356ebf12a2e2"`;
-
-exports[`PublicCallStackItem Computes a callstack item request hash 1`] = `"0x167d20bec9c2f1855ac5e0aa11902c5cd0434c0651ee053f1f87a02ce4014542"`;
-
-exports[`PublicCallStackItem computes hash 1`] = `
-Fr {
-  "asBigInt": 18566375239249034009469500153231857880940148291484495719528623200844095268036n,
-  "asBuffer": {
-    "data": [
-      41,
-      12,
-      50,
-      44,
-      85,
-      124,
-      138,
-      223,
-      42,
-      132,
-      251,
-      220,
-      54,
-      176,
-      241,
-      124,
-      253,
-      204,
-      43,
-      165,
-      47,
-      89,
-      93,
-      16,
-      98,
-      58,
-      191,
-      146,
-      216,
-      165,
-      164,
-      196,
-    ],
-    "type": "Buffer",
-  },
-}
-`;
-=======
 exports[`PublicCallStackItem Computes a callstack item hash 1`] = `"0x086b4890110c751f01df5eb163b250f10c90a4f38e73e07e3b5a58685456eaa9"`;
 
 exports[`PublicCallStackItem Computes a callstack item request hash 1`] = `"0x09cb16dc10b48bb544bd5f4293cfd2dee539bd281aa468c0c69a9352df17a307"`;
 
-exports[`PublicCallStackItem computes hash 1`] = `Fr<0x198bebc3ae39ac7041b6f6cf91cf2055e577494f8f2145d81601b192f71e762a>`;
->>>>>>> 7f216eb0
+exports[`PublicCallStackItem computes hash 1`] = `Fr<0x198bebc3ae39ac7041b6f6cf91cf2055e577494f8f2145d81601b192f71e762a>`;