--- conflicted
+++ resolved
@@ -1,93 +1,5 @@
 // Jest Snapshot v1, https://goo.gl/fbAQLP
 
-<<<<<<< HEAD
-exports[`PrivateCircuitPublicInputs computes empty inputs hash 1`] = `
-Fr {
-  "asBigInt": 16818972546145497521853831848616335958462293689612411729190800589598601842047n,
-  "asBuffer": {
-    "data": [
-      37,
-      47,
-      51,
-      124,
-      41,
-      255,
-      173,
-      186,
-      55,
-      69,
-      195,
-      122,
-      227,
-      22,
-      60,
-      94,
-      41,
-      85,
-      174,
-      149,
-      82,
-      212,
-      214,
-      55,
-      174,
-      119,
-      236,
-      177,
-      24,
-      97,
-      13,
-      127,
-    ],
-    "type": "Buffer",
-  },
-}
-`;
+exports[`PrivateCircuitPublicInputs computes empty inputs hash 1`] = `Fr<0x23c9b1f89ddf144a2751a74a9179ca41bb8426654fdbb8a69b8f3fad94dbeac6>`;
 
-exports[`PrivateCircuitPublicInputs hash matches snapshot 1`] = `
-Fr {
-  "asBigInt": 2124292127631916808382603690602710641760031672682093295647966618265858444488n,
-  "asBuffer": {
-    "data": [
-      4,
-      178,
-      78,
-      134,
-      65,
-      182,
-      140,
-      222,
-      57,
-      79,
-      30,
-      218,
-      116,
-      140,
-      26,
-      207,
-      2,
-      71,
-      76,
-      129,
-      242,
-      215,
-      91,
-      217,
-      174,
-      210,
-      36,
-      244,
-      39,
-      1,
-      140,
-      200,
-    ],
-    "type": "Buffer",
-  },
-}
-`;
-=======
-exports[`PrivateCircuitPublicInputs computes empty inputs hash 1`] = `Fr<0x2b5ba01a6b73b68b4f44196e2dea49afd4076333e2dee8eddc9186e080f18201>`;
-
-exports[`PrivateCircuitPublicInputs hash matches snapshot 1`] = `Fr<0x25f066a8adb3889b9ebf162d7af91352a77200965cbc7900831b745e31342fb4>`;
->>>>>>> f68ff289
+exports[`PrivateCircuitPublicInputs hash matches snapshot 1`] = `Fr<0x112fb758506f2cc964a474d86854d7054c3766f8aabd223fcf32454ce3b33dce>`;