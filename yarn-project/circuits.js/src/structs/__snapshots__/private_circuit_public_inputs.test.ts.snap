--- conflicted
+++ resolved
@@ -1,93 +1,5 @@
 // Jest Snapshot v1, https://goo.gl/fbAQLP
 
-<<<<<<< HEAD
-exports[`PrivateCircuitPublicInputs computes empty inputs hash 1`] = `
-Fr {
-  "asBigInt": 5414289027019014649364269410616314960600108475254233289842267663234859539057n,
-  "asBuffer": {
-    "data": [
-      11,
-      248,
-      97,
-      5,
-      155,
-      46,
-      214,
-      103,
-      31,
-      19,
-      53,
-      199,
-      10,
-      123,
-      23,
-      222,
-      148,
-      18,
-      208,
-      64,
-      13,
-      90,
-      129,
-      141,
-      103,
-      210,
-      117,
-      162,
-      155,
-      196,
-      26,
-      113,
-    ],
-    "type": "Buffer",
-  },
-}
-`;
-
-exports[`PrivateCircuitPublicInputs hash matches snapshot 1`] = `
-Fr {
-  "asBigInt": 12215402016922821164258739646745150618627608900734554255500495799861653862637n,
-  "asBuffer": {
-    "data": [
-      27,
-      1,
-      172,
-      42,
-      241,
-      97,
-      172,
-      20,
-      1,
-      37,
-      164,
-      130,
-      180,
-      234,
-      6,
-      198,
-      251,
-      86,
-      148,
-      102,
-      186,
-      155,
-      110,
-      247,
-      230,
-      212,
-      199,
-      173,
-      52,
-      64,
-      248,
-      237,
-    ],
-    "type": "Buffer",
-  },
-}
-`;
-=======
 exports[`PrivateCircuitPublicInputs computes empty inputs hash 1`] = `Fr<0x2745ec62624afeb19b86af3d440db1f8c3432e1d17a074c75cb8f44999fd3fae>`;
 
-exports[`PrivateCircuitPublicInputs hash matches snapshot 1`] = `Fr<0x05eec129252f2229777f96446c2901e660c6e01e196000b57c99fb3aec43b160>`;
->>>>>>> 7f216eb0
+exports[`PrivateCircuitPublicInputs hash matches snapshot 1`] = `Fr<0x05eec129252f2229777f96446c2901e660c6e01e196000b57c99fb3aec43b160>`;