--- conflicted
+++ resolved
@@ -1,15 +1,10 @@
-import { toBufferBE } from '@aztec/foundation/bigint-buffer';
+import { toBigIntBE, toBufferBE } from '@aztec/foundation/bigint-buffer';
 import { Fr } from '@aztec/foundation/fields';
-import { Tuple } from '@aztec/foundation/serialize';
+import { BufferReader, Tuple } from '@aztec/foundation/serialize';
 
+import { PRIVATE_DATA_TREE_HEIGHT } from '../cbind/constants.gen.js';
 import { assertMemberLength, range } from '../utils/jsUtils.js';
 import { serializeToBuffer } from '../utils/serialize.js';
-<<<<<<< HEAD
-=======
-import { toBufferBE, toBigIntBE } from '@aztec/foundation/bigint-buffer';
-import { BufferReader, Tuple } from '@aztec/foundation/serialize';
-import { PRIVATE_DATA_TREE_HEIGHT } from '../cbind/constants.gen.js';
->>>>>>> eede42b0
 
 /**
  * Contains information which can be used to prove that a leaf is a member of a Merkle tree.
