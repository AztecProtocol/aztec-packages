--- conflicted
+++ resolved
@@ -64,11 +64,7 @@
     return new PublicDataTreeLeafPreimage(Fr.ZERO, Fr.ZERO, Fr.ZERO, 0n);
   }
 
-<<<<<<< HEAD
-  static fromBuffer(buffer: BufferReader | Buffer): PublicDataTreeLeafPreimage {
-=======
   static fromBuffer(buffer: Buffer | BufferReader): PublicDataTreeLeafPreimage {
->>>>>>> 20d290c3
     const reader = BufferReader.asReader(buffer);
     const slot = Fr.fromBuffer(reader);
     const value = Fr.fromBuffer(reader);
