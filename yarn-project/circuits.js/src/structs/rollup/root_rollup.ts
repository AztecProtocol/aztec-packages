import { Fr } from '@aztec/foundation/fields';
import { BufferReader, type Tuple, serializeToBuffer, serializeToFields } from '@aztec/foundation/serialize';
import { type FieldsOf } from '@aztec/foundation/types';

import { AppendOnlyTreeSnapshot } from './append_only_tree_snapshot.js';
import { FeeRecipient } from './block_root_or_block_merge_public_inputs.js';
import { PreviousRollupBlockData } from './previous_rollup_block_data.js';

/**
 * Represents inputs of the root rollup circuit.
 */
export class RootRollupInputs {
  constructor(
    /**
     * The previous rollup data.
     * Note: Root rollup circuit is the latest circuit the chain of circuits and the previous rollup data is the data
     * from 2 block merge circuits.
     */
<<<<<<< HEAD
    public previousRollupData: [PreviousRollupBlockData, PreviousRollupBlockData],
=======
    public previousRollupData: [PreviousRollupData, PreviousRollupData],
    /**
     * The original and converted roots of the L1 to L2 messages subtrees.
     */
    public l1ToL2Roots: RootParityInput<typeof NESTED_RECURSIVE_PROOF_LENGTH>,
    /**
     * New L1 to L2 messages.
     */
    public newL1ToL2Messages: Tuple<Fr, typeof NUMBER_OF_L1_L2_MESSAGES_PER_ROLLUP>,
    /**
     * Sibling path of the new L1 to L2 message tree root.
     */
    public newL1ToL2MessageTreeRootSiblingPath: Tuple<Fr, typeof L1_TO_L2_MSG_SUBTREE_SIBLING_PATH_LENGTH>,
    /**
     * Snapshot of the L1 to L2 message tree at the start of the rollup.
     */
    public startL1ToL2MessageTreeSnapshot: AppendOnlyTreeSnapshot,
    /**
     * Snapshot of the historical block roots tree at the start of the rollup.
     */
    public startArchiveSnapshot: AppendOnlyTreeSnapshot,
    /**
     * Sibling path of the new block tree root.
     */
    public newArchiveSiblingPath: Tuple<Fr, typeof ARCHIVE_HEIGHT>,
    /** Identifier of the prover for this root rollup. */
    public proverId: Fr,
>>>>>>> 7a763c07
  ) {}

  /**
   * Serializes the inputs to a buffer.
   * @returns - The inputs serialized to a buffer.
   */
  toBuffer() {
    return serializeToBuffer(...RootRollupInputs.getFields(this));
  }

  /**
   * Serializes the inputs to a hex string.
   * @returns The instance serialized to a hex string.
   */
  toString() {
    return this.toBuffer().toString('hex');
  }

  /**
   * Creates a new instance from fields.
   * @param fields - Fields to create the instance from.
   * @returns A new RootRollupInputs instance.
   */
  static from(fields: FieldsOf<RootRollupInputs>): RootRollupInputs {
    return new RootRollupInputs(...RootRollupInputs.getFields(fields));
  }

  /**
   * Extracts fields from an instance.
   * @param fields - Fields to create the instance from.
   * @returns An array of fields.
   */
  static getFields(fields: FieldsOf<RootRollupInputs>) {
<<<<<<< HEAD
    return [fields.previousRollupData] as const;
=======
    return [
      fields.previousRollupData,
      fields.l1ToL2Roots,
      fields.newL1ToL2Messages,
      fields.newL1ToL2MessageTreeRootSiblingPath,
      fields.startL1ToL2MessageTreeSnapshot,
      fields.startArchiveSnapshot,
      fields.newArchiveSiblingPath,
      fields.proverId,
    ] as const;
>>>>>>> 7a763c07
  }

  /**
   * Deserializes the inputs from a buffer.
   * @param buffer - A buffer to deserialize from.
   * @returns A new RootRollupInputs instance.
   */
  static fromBuffer(buffer: Buffer | BufferReader): RootRollupInputs {
    const reader = BufferReader.asReader(buffer);
<<<<<<< HEAD
    return new RootRollupInputs([
      reader.readObject(PreviousRollupBlockData),
      reader.readObject(PreviousRollupBlockData),
    ]);
=======
    return new RootRollupInputs(
      [reader.readObject(PreviousRollupData), reader.readObject(PreviousRollupData)],
      RootParityInput.fromBuffer(reader, NESTED_RECURSIVE_PROOF_LENGTH),
      reader.readArray(NUMBER_OF_L1_L2_MESSAGES_PER_ROLLUP, Fr),
      reader.readArray(L1_TO_L2_MSG_SUBTREE_SIBLING_PATH_LENGTH, Fr),
      reader.readObject(AppendOnlyTreeSnapshot),
      reader.readObject(AppendOnlyTreeSnapshot),
      reader.readArray(ARCHIVE_HEIGHT, Fr),
      reader.readObject(Fr),
    );
>>>>>>> 7a763c07
  }

  /**
   * Deserializes the inputs from a hex string.
   * @param str - A hex string to deserialize from.
   * @returns A new RootRollupInputs instance.
   */
  static fromString(str: string) {
    return RootRollupInputs.fromBuffer(Buffer.from(str, 'hex'));
  }
}

/**
 * Represents public inputs of the root rollup circuit.
 *
 * NOTE: in practice, we'll hash all of this up into a single public input, for cheap on-chain verification.
 */
export class RootRollupPublicInputs {
  constructor(
<<<<<<< HEAD
    /** Snapshot of archive tree before/after this rollup been processed */
    public previousArchive: AppendOnlyTreeSnapshot,
    public endArchive: AppendOnlyTreeSnapshot,
    public endBlockHash: Fr,
    // This is a u64 in nr, but GlobalVariables contains this as a u64 and is mapped to ts as a field, so I'm doing the same here
    public endTimestamp: Fr,
    public endBlockNumber: Fr,
    public outHash: Fr,
    public fees: Tuple<FeeRecipient, 32>,
  ) {}

  static getFields(fields: FieldsOf<RootRollupPublicInputs>) {
    return [
      fields.previousArchive,
      fields.endArchive,
      fields.endBlockHash,
      fields.endTimestamp,
      fields.endBlockNumber,
      fields.outHash,
      fields.fees,
    ] as const;
=======
    /** Snapshot of archive tree after this block/rollup been processed */
    public archive: AppendOnlyTreeSnapshot,
    /** The root for the protocol circuits vk tree */
    public vkTreeRoot: Fr,
    /** A header of an L2 block. */
    public header: Header,
    /** Identifier of the prover who generated this proof. */
    public proverId: Fr,
  ) {}

  static getFields(fields: FieldsOf<RootRollupPublicInputs>) {
    return [fields.archive, fields.vkTreeRoot, fields.header, fields.proverId] as const;
>>>>>>> 7a763c07
  }

  toBuffer() {
    return serializeToBuffer(...RootRollupPublicInputs.getFields(this));
  }

  toFields(): Fr[] {
    return serializeToFields(...RootRollupPublicInputs.getFields(this));
  }

  static from(fields: FieldsOf<RootRollupPublicInputs>): RootRollupPublicInputs {
    return new RootRollupPublicInputs(...RootRollupPublicInputs.getFields(fields));
  }

  /**
   * Deserializes a buffer into a `RootRollupPublicInputs` object.
   * @param buffer - The buffer to deserialize.
   * @returns The deserialized `RootRollupPublicInputs` object.
   */
  public static fromBuffer(buffer: Buffer | BufferReader): RootRollupPublicInputs {
    const reader = BufferReader.asReader(buffer);
    return new RootRollupPublicInputs(
      reader.readObject(AppendOnlyTreeSnapshot),
<<<<<<< HEAD
      reader.readObject(AppendOnlyTreeSnapshot),
      Fr.fromBuffer(reader),
      Fr.fromBuffer(reader),
      Fr.fromBuffer(reader),
      Fr.fromBuffer(reader),
      reader.readArray(32, FeeRecipient),
=======
      reader.readObject(Fr),
      reader.readObject(Header),
      reader.readObject(Fr),
>>>>>>> 7a763c07
    );
  }

  toString() {
    return this.toBuffer().toString('hex');
  }

  static fromString(str: string) {
    return RootRollupPublicInputs.fromBuffer(Buffer.from(str, 'hex'));
  }
}<|MERGE_RESOLUTION|>--- conflicted
+++ resolved
@@ -16,37 +16,9 @@
      * Note: Root rollup circuit is the latest circuit the chain of circuits and the previous rollup data is the data
      * from 2 block merge circuits.
      */
-<<<<<<< HEAD
     public previousRollupData: [PreviousRollupBlockData, PreviousRollupBlockData],
-=======
-    public previousRollupData: [PreviousRollupData, PreviousRollupData],
-    /**
-     * The original and converted roots of the L1 to L2 messages subtrees.
-     */
-    public l1ToL2Roots: RootParityInput<typeof NESTED_RECURSIVE_PROOF_LENGTH>,
-    /**
-     * New L1 to L2 messages.
-     */
-    public newL1ToL2Messages: Tuple<Fr, typeof NUMBER_OF_L1_L2_MESSAGES_PER_ROLLUP>,
-    /**
-     * Sibling path of the new L1 to L2 message tree root.
-     */
-    public newL1ToL2MessageTreeRootSiblingPath: Tuple<Fr, typeof L1_TO_L2_MSG_SUBTREE_SIBLING_PATH_LENGTH>,
-    /**
-     * Snapshot of the L1 to L2 message tree at the start of the rollup.
-     */
-    public startL1ToL2MessageTreeSnapshot: AppendOnlyTreeSnapshot,
-    /**
-     * Snapshot of the historical block roots tree at the start of the rollup.
-     */
-    public startArchiveSnapshot: AppendOnlyTreeSnapshot,
-    /**
-     * Sibling path of the new block tree root.
-     */
-    public newArchiveSiblingPath: Tuple<Fr, typeof ARCHIVE_HEIGHT>,
     /** Identifier of the prover for this root rollup. */
     public proverId: Fr,
->>>>>>> 7a763c07
   ) {}
 
   /**
@@ -80,20 +52,7 @@
    * @returns An array of fields.
    */
   static getFields(fields: FieldsOf<RootRollupInputs>) {
-<<<<<<< HEAD
-    return [fields.previousRollupData] as const;
-=======
-    return [
-      fields.previousRollupData,
-      fields.l1ToL2Roots,
-      fields.newL1ToL2Messages,
-      fields.newL1ToL2MessageTreeRootSiblingPath,
-      fields.startL1ToL2MessageTreeSnapshot,
-      fields.startArchiveSnapshot,
-      fields.newArchiveSiblingPath,
-      fields.proverId,
-    ] as const;
->>>>>>> 7a763c07
+    return [fields.previousRollupData, fields.proverId] as const;
   }
 
   /**
@@ -103,23 +62,10 @@
    */
   static fromBuffer(buffer: Buffer | BufferReader): RootRollupInputs {
     const reader = BufferReader.asReader(buffer);
-<<<<<<< HEAD
     return new RootRollupInputs([
       reader.readObject(PreviousRollupBlockData),
       reader.readObject(PreviousRollupBlockData),
-    ]);
-=======
-    return new RootRollupInputs(
-      [reader.readObject(PreviousRollupData), reader.readObject(PreviousRollupData)],
-      RootParityInput.fromBuffer(reader, NESTED_RECURSIVE_PROOF_LENGTH),
-      reader.readArray(NUMBER_OF_L1_L2_MESSAGES_PER_ROLLUP, Fr),
-      reader.readArray(L1_TO_L2_MSG_SUBTREE_SIBLING_PATH_LENGTH, Fr),
-      reader.readObject(AppendOnlyTreeSnapshot),
-      reader.readObject(AppendOnlyTreeSnapshot),
-      reader.readArray(ARCHIVE_HEIGHT, Fr),
-      reader.readObject(Fr),
-    );
->>>>>>> 7a763c07
+    ], Fr.fromBuffer(reader),);
   }
 
   /**
@@ -139,7 +85,6 @@
  */
 export class RootRollupPublicInputs {
   constructor(
-<<<<<<< HEAD
     /** Snapshot of archive tree before/after this rollup been processed */
     public previousArchive: AppendOnlyTreeSnapshot,
     public endArchive: AppendOnlyTreeSnapshot,
@@ -149,6 +94,7 @@
     public endBlockNumber: Fr,
     public outHash: Fr,
     public fees: Tuple<FeeRecipient, 32>,
+    public proverId: Fr,
   ) {}
 
   static getFields(fields: FieldsOf<RootRollupPublicInputs>) {
@@ -160,21 +106,8 @@
       fields.endBlockNumber,
       fields.outHash,
       fields.fees,
+      fields.proverId,
     ] as const;
-=======
-    /** Snapshot of archive tree after this block/rollup been processed */
-    public archive: AppendOnlyTreeSnapshot,
-    /** The root for the protocol circuits vk tree */
-    public vkTreeRoot: Fr,
-    /** A header of an L2 block. */
-    public header: Header,
-    /** Identifier of the prover who generated this proof. */
-    public proverId: Fr,
-  ) {}
-
-  static getFields(fields: FieldsOf<RootRollupPublicInputs>) {
-    return [fields.archive, fields.vkTreeRoot, fields.header, fields.proverId] as const;
->>>>>>> 7a763c07
   }
 
   toBuffer() {
@@ -198,18 +131,13 @@
     const reader = BufferReader.asReader(buffer);
     return new RootRollupPublicInputs(
       reader.readObject(AppendOnlyTreeSnapshot),
-<<<<<<< HEAD
       reader.readObject(AppendOnlyTreeSnapshot),
       Fr.fromBuffer(reader),
       Fr.fromBuffer(reader),
       Fr.fromBuffer(reader),
       Fr.fromBuffer(reader),
       reader.readArray(32, FeeRecipient),
-=======
-      reader.readObject(Fr),
-      reader.readObject(Header),
-      reader.readObject(Fr),
->>>>>>> 7a763c07
+      Fr.fromBuffer(reader),
     );
   }
 
