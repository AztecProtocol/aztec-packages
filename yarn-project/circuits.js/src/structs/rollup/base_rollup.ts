import { toBigIntBE, toBufferBE } from '@aztec/foundation/bigint-buffer';
import { Fr } from '@aztec/foundation/fields';
import { BufferReader, Tuple } from '@aztec/foundation/serialize';
import { IndexedTreeLeaf, IndexedTreeLeafPreimage } from '@aztec/foundation/trees';

import {
  ARCHIVE_HEIGHT,
  CONTRACT_SUBTREE_SIBLING_PATH_LENGTH,
  KERNELS_PER_BASE_ROLLUP,
  MAX_NEW_NULLIFIERS_PER_BASE_ROLLUP,
  MAX_PUBLIC_DATA_READS_PER_TX,
  MAX_PUBLIC_DATA_UPDATE_REQUESTS_PER_TX,
  NOTE_HASH_SUBTREE_SIBLING_PATH_LENGTH,
  NULLIFIER_SUBTREE_SIBLING_PATH_LENGTH,
  NULLIFIER_TREE_HEIGHT,
  PUBLIC_DATA_SUBTREE_SIBLING_PATH_LENGTH,
  PUBLIC_DATA_TREE_HEIGHT,
} from '../../constants.gen.js';
import { FieldsOf } from '../../utils/jsUtils.js';
import { serializeToBuffer } from '../../utils/serialize.js';
import { GlobalVariables } from '../global_variables.js';
import { PreviousKernelData } from '../kernel/previous_kernel_data.js';
import { MembershipWitness } from '../membership_witness.js';
import { UInt32 } from '../shared.js';
import { AppendOnlyTreeSnapshot } from './append_only_tree_snapshot.js';
import { NullifierLeaf, NullifierLeafPreimage } from './nullifier_leaf/index.js';
import { PublicDataTreeLeaf, PublicDataTreeLeafPreimage } from './public_data_leaf/index.js';

<<<<<<< HEAD
export { NullifierLeaf, NullifierLeafPreimage, PublicDataTreeLeaf, PublicDataTreeLeafPreimage };
=======
/**
 * Class containing the data of a preimage of a single leaf in the nullifier tree.
 * Note: It's called preimage because this data gets hashed before being inserted as a node into the `IndexedTree`.
 */
export class NullifierLeafPreimage implements IndexedTreeLeafPreimage {
  constructor(
    /**
     * Leaf value inside the indexed tree's linked list.
     */
    public nullifier: Fr,
    /**
     * Next value inside the indexed tree's linked list.
     */
    public nextNullifier: Fr,
    /**
     * Index of the next leaf in the indexed tree's linked list.
     */
    public nextIndex: bigint,
  ) {}

  getKey(): bigint {
    return this.nullifier.toBigInt();
  }

  getNextKey(): bigint {
    return this.nextNullifier.toBigInt();
  }

  getNextIndex(): bigint {
    return this.nextIndex;
  }

  asLeaf(): NullifierLeaf {
    return new NullifierLeaf(this.nullifier);
  }

  toBuffer(): Buffer {
    return Buffer.concat(this.toHashInputs());
  }

  toHashInputs(): Buffer[] {
    return [
      Buffer.from(this.nullifier.toBuffer()),
      Buffer.from(toBufferBE(this.nextIndex, 32)),
      Buffer.from(this.nextNullifier.toBuffer()),
    ];
  }

  clone(): NullifierLeafPreimage {
    return new NullifierLeafPreimage(this.nullifier, this.nextNullifier, this.nextIndex);
  }

  static empty(): NullifierLeafPreimage {
    return new NullifierLeafPreimage(Fr.ZERO, Fr.ZERO, 0n);
  }

  static fromBuffer(buf: Buffer): NullifierLeafPreimage {
    const nullifier = Fr.fromBuffer(buf.subarray(0, 32));
    const nextIndex = toBigIntBE(buf.subarray(32, 64));
    const nextNullifier = Fr.fromBuffer(buf.subarray(64, 96));
    return new NullifierLeafPreimage(nullifier, nextNullifier, nextIndex);
  }

  static fromLeaf(leaf: NullifierLeaf, nextKey: bigint, nextIndex: bigint): NullifierLeafPreimage {
    return new NullifierLeafPreimage(leaf.nullifier, new Fr(nextKey), nextIndex);
  }

  static clone(preimage: NullifierLeafPreimage): NullifierLeafPreimage {
    return new NullifierLeafPreimage(preimage.nullifier, preimage.nextNullifier, preimage.nextIndex);
  }
}

/**
 * A nullifier to be inserted in the nullifier tree.
 */
export class NullifierLeaf implements IndexedTreeLeaf {
  constructor(
    /**
     * Nullifier value.
     */
    public nullifier: Fr,
  ) {}

  getKey(): bigint {
    return this.nullifier.toBigInt();
  }

  toBuffer(): Buffer {
    return this.nullifier.toBuffer();
  }

  isEmpty(): boolean {
    return this.nullifier.isZero();
  }

  static buildDummy(key: bigint): NullifierLeaf {
    return new NullifierLeaf(new Fr(key));
  }

  static fromBuffer(buf: Buffer): NullifierLeaf {
    return new NullifierLeaf(Fr.fromBuffer(buf));
  }
}
>>>>>>> 12249bf9

/**
 * Data which is forwarded through the base rollup circuits unchanged.
 */
export class ConstantRollupData {
  constructor(
    /**
     * Snapshot of the blocks tree at the start of the rollup.
     */
    public archiveSnapshot: AppendOnlyTreeSnapshot,

    /**
     * Root of the private kernel verification key tree.
     */
    public privateKernelVkTreeRoot: Fr,
    /**
     * Root of the public kernel circuit verification key tree.
     */
    public publicKernelVkTreeRoot: Fr,
    /**
     * Hash of the base rollup circuit verification key.
     */
    public baseRollupVkHash: Fr,
    /**
     * Hash of the merge rollup circuit verification key.
     */
    public mergeRollupVkHash: Fr,
    /**
     * Global variables for the block
     */
    public globalVariables: GlobalVariables,
  ) {}

  static from(fields: FieldsOf<ConstantRollupData>): ConstantRollupData {
    return new ConstantRollupData(...ConstantRollupData.getFields(fields));
  }

  static fromBuffer(buffer: Buffer | BufferReader): ConstantRollupData {
    const reader = BufferReader.asReader(buffer);
    return new ConstantRollupData(
      reader.readObject(AppendOnlyTreeSnapshot),
      Fr.fromBuffer(reader),
      Fr.fromBuffer(reader),
      Fr.fromBuffer(reader),
      Fr.fromBuffer(reader),
      reader.readObject(GlobalVariables),
    );
  }

  static getFields(fields: FieldsOf<ConstantRollupData>) {
    return [
      fields.archiveSnapshot,
      fields.privateKernelVkTreeRoot,
      fields.publicKernelVkTreeRoot,
      fields.baseRollupVkHash,
      fields.mergeRollupVkHash,
      fields.globalVariables,
    ] as const;
  }

  toBuffer() {
    return serializeToBuffer(...ConstantRollupData.getFields(this));
  }
}

/**
 * Inputs to the base rollup circuit.
 */
export class BaseRollupInputs {
  constructor(
    /**
     * Data of the 2 kernels that preceded this base rollup circuit.
     */
    public kernelData: Tuple<PreviousKernelData, typeof KERNELS_PER_BASE_ROLLUP>,
    /**
     * Snapshot of the note hash tree at the start of the base rollup circuit.
     */
    public startNoteHashTreeSnapshot: AppendOnlyTreeSnapshot,
    /**
     * Snapshot of the nullifier tree at the start of the base rollup circuit.
     */
    public startNullifierTreeSnapshot: AppendOnlyTreeSnapshot,
    /**
     * Snapshot of the contract tree at the start of the base rollup circuit.
     */
    public startContractTreeSnapshot: AppendOnlyTreeSnapshot,
    /**
     * Snapshot of the public data tree at the start of the base rollup circuit.
     */
    public startPublicDataTreeSnapshot: AppendOnlyTreeSnapshot,
    /**
     * Snapshot of the blocks tree at the start of the base rollup circuit.
     */
    public archiveSnapshot: AppendOnlyTreeSnapshot,

    /**
     * The nullifiers to be inserted in the tree, sorted high to low.
     */
    public sortedNewNullifiers: Tuple<Fr, typeof MAX_NEW_NULLIFIERS_PER_BASE_ROLLUP>,
    /**
     * The indexes of the sorted nullifiers to the original ones.
     */
    public sortednewNullifiersIndexes: Tuple<UInt32, typeof MAX_NEW_NULLIFIERS_PER_BASE_ROLLUP>,
    /**
     * The nullifiers which need to be updated to perform the batch insertion of the new nullifiers.
     * See `StandardIndexedTree.batchInsert` function for more details.
     */
    public lowNullifierLeafPreimages: Tuple<NullifierLeafPreimage, typeof MAX_NEW_NULLIFIERS_PER_BASE_ROLLUP>,
    /**
     * Membership witnesses for the nullifiers which need to be updated to perform the batch insertion of the new
     * nullifiers.
     */
    public lowNullifierMembershipWitness: Tuple<
      MembershipWitness<typeof NULLIFIER_TREE_HEIGHT>,
      typeof MAX_NEW_NULLIFIERS_PER_BASE_ROLLUP
    >,

    /**
     * Sibling path "pointing to" where the new commitments subtree should be inserted into the note hash tree.
     */
    public newCommitmentsSubtreeSiblingPath: Tuple<Fr, typeof NOTE_HASH_SUBTREE_SIBLING_PATH_LENGTH>,
    /**
     * Sibling path "pointing to" where the new nullifiers subtree should be inserted into the nullifier tree.
     */
    public newNullifiersSubtreeSiblingPath: Tuple<Fr, typeof NULLIFIER_SUBTREE_SIBLING_PATH_LENGTH>,
    /**
     * Sibling path "pointing to" where the new contracts subtree should be inserted into the contract tree.
     */
    public newContractsSubtreeSiblingPath: Tuple<Fr, typeof CONTRACT_SUBTREE_SIBLING_PATH_LENGTH>,
    /**
     * The public data writes to be inserted in the tree, sorted high slot to low slot.
     */
    public sortedPublicDataWrites: Tuple<
      Tuple<PublicDataTreeLeaf, typeof MAX_PUBLIC_DATA_UPDATE_REQUESTS_PER_TX>,
      typeof KERNELS_PER_BASE_ROLLUP
    >,
    /**
     * The indexes of the sorted public data writes to the original ones.
     */
    public sortedPublicDataWritesIndexes: Tuple<
      Tuple<UInt32, typeof MAX_PUBLIC_DATA_UPDATE_REQUESTS_PER_TX>,
      typeof KERNELS_PER_BASE_ROLLUP
    >,
    /**
     * The public data writes which need to be updated to perform the batch insertion of the new public data writes.
     * See `StandardIndexedTree.batchInsert` function for more details.
     */
    public lowPublicDataWritesPreimages: Tuple<
      Tuple<PublicDataTreeLeafPreimage, typeof MAX_PUBLIC_DATA_UPDATE_REQUESTS_PER_TX>,
      typeof KERNELS_PER_BASE_ROLLUP
    >,
    /**
     * Membership witnesses for the nullifiers which need to be updated to perform the batch insertion of the new
     * nullifiers.
     */
    public lowPublicDataWritesMembershipWitnesses: Tuple<
      Tuple<MembershipWitness<typeof PUBLIC_DATA_TREE_HEIGHT>, typeof MAX_PUBLIC_DATA_UPDATE_REQUESTS_PER_TX>,
      typeof KERNELS_PER_BASE_ROLLUP
    >,

    /**
     * Sibling path "pointing to" where the new public data subtree should be inserted into the public data tree.
     */
    public publicDataWritesSubtreeSiblingPaths: Tuple<
      Tuple<Fr, typeof PUBLIC_DATA_SUBTREE_SIBLING_PATH_LENGTH>,
      typeof KERNELS_PER_BASE_ROLLUP
    >,

    /**
     * Preimages of leaves which are to be read by the public data reads.
     */
    public publicDataReadsPreimages: Tuple<
      Tuple<PublicDataTreeLeafPreimage, typeof MAX_PUBLIC_DATA_READS_PER_TX>,
      typeof KERNELS_PER_BASE_ROLLUP
    >,
    /**
     * Sibling paths of leaves which are to be read by the public data reads.
     * Each item in the array is the sibling path that corresponds to a read request.
     */
    public publicDataReadsMembershipWitnesses: Tuple<
      Tuple<MembershipWitness<typeof PUBLIC_DATA_TREE_HEIGHT>, typeof MAX_PUBLIC_DATA_READS_PER_TX>,
      typeof KERNELS_PER_BASE_ROLLUP
    >,

    /**
     * Membership witnesses of blocks referred by each of the 2 kernels.
     */
    public archiveRootMembershipWitnesses: Tuple<
      MembershipWitness<typeof ARCHIVE_HEIGHT>,
      typeof KERNELS_PER_BASE_ROLLUP
    >,
    /**
     * Data which is not modified by the base rollup circuit.
     */
    public constants: ConstantRollupData,
  ) {}

  static from(fields: FieldsOf<BaseRollupInputs>): BaseRollupInputs {
    return new BaseRollupInputs(...BaseRollupInputs.getFields(fields));
  }

  static getFields(fields: FieldsOf<BaseRollupInputs>) {
    return [
      fields.kernelData,
      fields.startNoteHashTreeSnapshot,
      fields.startNullifierTreeSnapshot,
      fields.startContractTreeSnapshot,
<<<<<<< HEAD
      fields.startPublicDataTreeSnapshot,
      fields.startBlocksTreeSnapshot,
=======
      fields.startPublicDataTreeRoot,
      fields.archiveSnapshot,
>>>>>>> 12249bf9
      fields.sortedNewNullifiers,
      fields.sortednewNullifiersIndexes,
      fields.lowNullifierLeafPreimages,
      fields.lowNullifierMembershipWitness,
      fields.newCommitmentsSubtreeSiblingPath,
      fields.newNullifiersSubtreeSiblingPath,
      fields.newContractsSubtreeSiblingPath,
<<<<<<< HEAD
      fields.sortedPublicDataWrites,
      fields.sortedPublicDataWritesIndexes,
      fields.lowPublicDataWritesPreimages,
      fields.lowPublicDataWritesMembershipWitnesses,
      fields.publicDataWritesSubtreeSiblingPaths,
      fields.publicDataReadsPreimages,
      fields.publicDataReadsMembershipWitnesses,
      fields.blocksTreeRootMembershipWitnesses,
=======
      fields.newPublicDataUpdateRequestsSiblingPaths,
      fields.newPublicDataReadsSiblingPaths,
      fields.archiveRootMembershipWitnesses,
>>>>>>> 12249bf9
      fields.constants,
    ] as const;
  }

  toBuffer() {
    return serializeToBuffer(...BaseRollupInputs.getFields(this));
  }
}<|MERGE_RESOLUTION|>--- conflicted
+++ resolved
@@ -1,7 +1,5 @@
-import { toBigIntBE, toBufferBE } from '@aztec/foundation/bigint-buffer';
 import { Fr } from '@aztec/foundation/fields';
 import { BufferReader, Tuple } from '@aztec/foundation/serialize';
-import { IndexedTreeLeaf, IndexedTreeLeafPreimage } from '@aztec/foundation/trees';
 
 import {
   ARCHIVE_HEIGHT,
@@ -26,113 +24,7 @@
 import { NullifierLeaf, NullifierLeafPreimage } from './nullifier_leaf/index.js';
 import { PublicDataTreeLeaf, PublicDataTreeLeafPreimage } from './public_data_leaf/index.js';
 
-<<<<<<< HEAD
 export { NullifierLeaf, NullifierLeafPreimage, PublicDataTreeLeaf, PublicDataTreeLeafPreimage };
-=======
-/**
- * Class containing the data of a preimage of a single leaf in the nullifier tree.
- * Note: It's called preimage because this data gets hashed before being inserted as a node into the `IndexedTree`.
- */
-export class NullifierLeafPreimage implements IndexedTreeLeafPreimage {
-  constructor(
-    /**
-     * Leaf value inside the indexed tree's linked list.
-     */
-    public nullifier: Fr,
-    /**
-     * Next value inside the indexed tree's linked list.
-     */
-    public nextNullifier: Fr,
-    /**
-     * Index of the next leaf in the indexed tree's linked list.
-     */
-    public nextIndex: bigint,
-  ) {}
-
-  getKey(): bigint {
-    return this.nullifier.toBigInt();
-  }
-
-  getNextKey(): bigint {
-    return this.nextNullifier.toBigInt();
-  }
-
-  getNextIndex(): bigint {
-    return this.nextIndex;
-  }
-
-  asLeaf(): NullifierLeaf {
-    return new NullifierLeaf(this.nullifier);
-  }
-
-  toBuffer(): Buffer {
-    return Buffer.concat(this.toHashInputs());
-  }
-
-  toHashInputs(): Buffer[] {
-    return [
-      Buffer.from(this.nullifier.toBuffer()),
-      Buffer.from(toBufferBE(this.nextIndex, 32)),
-      Buffer.from(this.nextNullifier.toBuffer()),
-    ];
-  }
-
-  clone(): NullifierLeafPreimage {
-    return new NullifierLeafPreimage(this.nullifier, this.nextNullifier, this.nextIndex);
-  }
-
-  static empty(): NullifierLeafPreimage {
-    return new NullifierLeafPreimage(Fr.ZERO, Fr.ZERO, 0n);
-  }
-
-  static fromBuffer(buf: Buffer): NullifierLeafPreimage {
-    const nullifier = Fr.fromBuffer(buf.subarray(0, 32));
-    const nextIndex = toBigIntBE(buf.subarray(32, 64));
-    const nextNullifier = Fr.fromBuffer(buf.subarray(64, 96));
-    return new NullifierLeafPreimage(nullifier, nextNullifier, nextIndex);
-  }
-
-  static fromLeaf(leaf: NullifierLeaf, nextKey: bigint, nextIndex: bigint): NullifierLeafPreimage {
-    return new NullifierLeafPreimage(leaf.nullifier, new Fr(nextKey), nextIndex);
-  }
-
-  static clone(preimage: NullifierLeafPreimage): NullifierLeafPreimage {
-    return new NullifierLeafPreimage(preimage.nullifier, preimage.nextNullifier, preimage.nextIndex);
-  }
-}
-
-/**
- * A nullifier to be inserted in the nullifier tree.
- */
-export class NullifierLeaf implements IndexedTreeLeaf {
-  constructor(
-    /**
-     * Nullifier value.
-     */
-    public nullifier: Fr,
-  ) {}
-
-  getKey(): bigint {
-    return this.nullifier.toBigInt();
-  }
-
-  toBuffer(): Buffer {
-    return this.nullifier.toBuffer();
-  }
-
-  isEmpty(): boolean {
-    return this.nullifier.isZero();
-  }
-
-  static buildDummy(key: bigint): NullifierLeaf {
-    return new NullifierLeaf(new Fr(key));
-  }
-
-  static fromBuffer(buf: Buffer): NullifierLeaf {
-    return new NullifierLeaf(Fr.fromBuffer(buf));
-  }
-}
->>>>>>> 12249bf9
 
 /**
  * Data which is forwarded through the base rollup circuits unchanged.
@@ -340,13 +232,8 @@
       fields.startNoteHashTreeSnapshot,
       fields.startNullifierTreeSnapshot,
       fields.startContractTreeSnapshot,
-<<<<<<< HEAD
       fields.startPublicDataTreeSnapshot,
-      fields.startBlocksTreeSnapshot,
-=======
-      fields.startPublicDataTreeRoot,
       fields.archiveSnapshot,
->>>>>>> 12249bf9
       fields.sortedNewNullifiers,
       fields.sortednewNullifiersIndexes,
       fields.lowNullifierLeafPreimages,
@@ -354,7 +241,6 @@
       fields.newCommitmentsSubtreeSiblingPath,
       fields.newNullifiersSubtreeSiblingPath,
       fields.newContractsSubtreeSiblingPath,
-<<<<<<< HEAD
       fields.sortedPublicDataWrites,
       fields.sortedPublicDataWritesIndexes,
       fields.lowPublicDataWritesPreimages,
@@ -362,12 +248,7 @@
       fields.publicDataWritesSubtreeSiblingPaths,
       fields.publicDataReadsPreimages,
       fields.publicDataReadsMembershipWitnesses,
-      fields.blocksTreeRootMembershipWitnesses,
-=======
-      fields.newPublicDataUpdateRequestsSiblingPaths,
-      fields.newPublicDataReadsSiblingPaths,
       fields.archiveRootMembershipWitnesses,
->>>>>>> 12249bf9
       fields.constants,
     ] as const;
   }
