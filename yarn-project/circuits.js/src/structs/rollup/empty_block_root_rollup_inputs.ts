--- conflicted
+++ resolved
@@ -3,18 +3,7 @@
 import { bufferToHex, hexToBuffer } from '@aztec/foundation/string';
 import { type FieldsOf } from '@aztec/foundation/types';
 
-<<<<<<< HEAD
-import {
-  ARCHIVE_HEIGHT,
-  L1_TO_L2_MSG_SUBTREE_SIBLING_PATH_LENGTH,
-  NESTED_RECURSIVE_PROOF_LENGTH,
-} from '../../constants.gen.js';
-import { RootParityInput } from '../parity/root_parity_input.js';
-import { PartialStateReference } from '../partial_state_reference.js';
-import { AppendOnlyTreeSnapshot } from '../trees/append_only_tree_snapshot.js';
-=======
 import { BlockRootRollupData } from './block_root_rollup.js';
->>>>>>> 1f36a043
 import { ConstantRollupData } from './constant_rollup_data.js';
 
 /**
@@ -22,32 +11,8 @@
  */
 export class EmptyBlockRootRollupInputs {
   constructor(
-<<<<<<< HEAD
-    /**
-     * The original and converted roots of the L1 to L2 messages subtrees.
-     */
-    public readonly l1ToL2Roots: RootParityInput<typeof NESTED_RECURSIVE_PROOF_LENGTH>,
-    /**
-     * Sibling path of the new L1 to L2 message tree root.
-     */
-    public readonly newL1ToL2MessageTreeRootSiblingPath: Tuple<Fr, typeof L1_TO_L2_MSG_SUBTREE_SIBLING_PATH_LENGTH>,
-    /**
-     * Snapshot of the L1 to L2 message tree at the start of the rollup.
-     */
-    public readonly startL1ToL2MessageTreeSnapshot: AppendOnlyTreeSnapshot,
-    /**
-     * Sibling path of the new block tree root.
-     */
-    public readonly newArchiveSiblingPath: Tuple<Fr, typeof ARCHIVE_HEIGHT>,
-    public readonly previousBlockHash: Fr,
-    public readonly previousPartialState: PartialStateReference,
-    public readonly constants: ConstantRollupData,
-    // // TODO(#7346): Temporarily added prover_id while we verify block-root proofs on L1
-    public readonly proverId: Fr,
-=======
     public readonly data: BlockRootRollupData,
     public readonly constants: ConstantRollupData,
->>>>>>> 1f36a043
     public readonly isPadding: boolean,
   ) {}
 
@@ -82,21 +47,7 @@
    * @returns An array of fields.
    */
   static getFields(fields: FieldsOf<EmptyBlockRootRollupInputs>) {
-<<<<<<< HEAD
-    return [
-      fields.l1ToL2Roots,
-      fields.newL1ToL2MessageTreeRootSiblingPath,
-      fields.startL1ToL2MessageTreeSnapshot,
-      fields.newArchiveSiblingPath,
-      fields.previousBlockHash,
-      fields.previousPartialState,
-      fields.constants,
-      fields.proverId,
-      fields.isPadding,
-    ] as const;
-=======
     return [fields.data, fields.constants, fields.isPadding] as const;
->>>>>>> 1f36a043
   }
 
   /**
@@ -107,19 +58,8 @@
   static fromBuffer(buffer: Buffer | BufferReader): EmptyBlockRootRollupInputs {
     const reader = BufferReader.asReader(buffer);
     return new EmptyBlockRootRollupInputs(
-<<<<<<< HEAD
-      RootParityInput.fromBuffer(reader, NESTED_RECURSIVE_PROOF_LENGTH),
-      reader.readArray(L1_TO_L2_MSG_SUBTREE_SIBLING_PATH_LENGTH, Fr),
-      reader.readObject(AppendOnlyTreeSnapshot),
-      reader.readArray(ARCHIVE_HEIGHT, Fr),
-      Fr.fromBuffer(reader),
-      reader.readObject(PartialStateReference),
-      reader.readObject(ConstantRollupData),
-      Fr.fromBuffer(reader),
-=======
       reader.readObject(BlockRootRollupData),
       reader.readObject(ConstantRollupData),
->>>>>>> 1f36a043
       reader.readBoolean(),
     );
   }
