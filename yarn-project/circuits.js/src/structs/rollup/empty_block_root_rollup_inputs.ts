--- conflicted
+++ resolved
@@ -4,7 +4,6 @@
 import { bufferToHex, hexToBuffer } from '@aztec/foundation/string';
 import { type FieldsOf } from '@aztec/foundation/types';
 
-<<<<<<< HEAD
 import {
   ARCHIVE_HEIGHT,
   L1_TO_L2_MSG_SUBTREE_SIBLING_PATH_LENGTH,
@@ -12,12 +11,8 @@
 } from '../../constants.gen.js';
 import { RootParityInput } from '../parity/root_parity_input.js';
 import { PartialStateReference } from '../partial_state_reference.js';
-import { AppendOnlyTreeSnapshot } from './append_only_tree_snapshot.js';
+import { AppendOnlyTreeSnapshot } from '../trees/append_only_tree_snapshot.js';
 import { ConstantRollupData } from './constant_rollup_data.js';
-=======
-import { GlobalVariables } from '../global_variables.js';
-import { AppendOnlyTreeSnapshot } from '../trees/append_only_tree_snapshot.js';
->>>>>>> fe845e29
 
 /**
  * Represents inputs of the empty block root rollup circuit.
