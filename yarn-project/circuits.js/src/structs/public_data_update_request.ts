--- conflicted
+++ resolved
@@ -4,13 +4,7 @@
 
 import { inspect } from 'util';
 
-<<<<<<< HEAD
-import { computePublicDataTreeLeafSlot } from '../hash/hash.js';
-import { type ContractStorageUpdateRequest } from './contract_storage_update_request.js';
-
-=======
 // TO BE REMOVED.
->>>>>>> 8b4ebd1d
 /**
  * Write operations on the public data tree including the previous value.
  */
