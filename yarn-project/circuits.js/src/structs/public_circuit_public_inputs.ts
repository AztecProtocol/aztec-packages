--- conflicted
+++ resolved
@@ -142,13 +142,9 @@
       makeTuple(MAX_NEW_NOTE_HASHES_PER_CALL, SideEffect.empty),
       makeTuple(MAX_NEW_NULLIFIERS_PER_CALL, SideEffectLinkedToNoteHash.empty),
       makeTuple(MAX_NEW_L2_TO_L1_MSGS_PER_CALL, L2ToL1Message.empty),
-<<<<<<< HEAD
+      Fr.ZERO,
+      Fr.ZERO,
       makeTuple(NUM_FIELDS_PER_SHA256, Fr.zero),
-=======
-      Fr.ZERO,
-      Fr.ZERO,
-      makeTuple(2, Fr.zero),
->>>>>>> d666f6f1
       Fr.ZERO,
       Header.empty(),
       AztecAddress.ZERO,
