--- conflicted
+++ resolved
@@ -15,11 +15,7 @@
 import { FieldsOf, makeTuple } from '../utils/jsUtils.js';
 import { serializeToBuffer } from '../utils/serialize.js';
 import { CallContext } from './call_context.js';
-<<<<<<< HEAD
-import { HistoricBlockData, SideEffect, SideEffectLinkedToNoteHash } from './index.js';
-=======
-import { BlockHeader } from './index.js';
->>>>>>> 080230c2
+import { BlockHeader, SideEffect, SideEffectLinkedToNoteHash } from './index.js';
 
 /**
  * Contract storage read operation on a specific contract.
