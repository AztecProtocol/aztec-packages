import { makeTuple } from '@aztec/foundation/array';
import { AztecAddress } from '@aztec/foundation/aztec-address';
import { pedersenHash } from '@aztec/foundation/crypto';
import { Fr } from '@aztec/foundation/fields';
import {
  BufferReader,
  FieldReader,
  type Tuple,
  serializeToBuffer,
  serializeToFields,
} from '@aztec/foundation/serialize';
import { type FieldsOf } from '@aztec/foundation/types';

import {
  GeneratorIndex,
  MAX_NEW_L2_TO_L1_MSGS_PER_CALL,
  MAX_NEW_NOTE_HASHES_PER_CALL,
  MAX_NEW_NULLIFIERS_PER_CALL,
  MAX_NULLIFIER_NON_EXISTENT_READ_REQUESTS_PER_CALL,
  MAX_NULLIFIER_READ_REQUESTS_PER_CALL,
  MAX_PUBLIC_CALL_STACK_LENGTH_PER_CALL,
  MAX_PUBLIC_DATA_READS_PER_CALL,
  MAX_PUBLIC_DATA_UPDATE_REQUESTS_PER_CALL,
  PUBLIC_CIRCUIT_PUBLIC_INPUTS_LENGTH,
} from '../constants.gen.js';
import { CallContext } from './call_context.js';
import { ContractStorageRead } from './contract_storage_read.js';
import { ContractStorageUpdateRequest } from './contract_storage_update_request.js';
import { Header } from './header.js';
import { L2ToL1Message } from './l2_to_l1_message.js';
import { ReadRequest } from './read_request.js';
import { RevertCode } from './revert_code.js';
import { SideEffect, SideEffectLinkedToNoteHash } from './side_effects.js';

/**
 * Public inputs to a public circuit.
 */
export class PublicCircuitPublicInputs {
  constructor(
    /**
     * Current call context.
     */
    public callContext: CallContext,
    /**
     * Pedersen hash of the arguments of the call.
     */
    public argsHash: Fr,
    /**
     * Pedersen hash of the return values of the call.
     */
    public returnsHash: Fr,
    /**
     * Nullifier read requests executed during the call.
     */
    public nullifierReadRequests: Tuple<ReadRequest, typeof MAX_NULLIFIER_READ_REQUESTS_PER_CALL>,
    /**
     * Nullifier non existent read requests executed during the call.
     */
    public nullifierNonExistentReadRequests: Tuple<
      ReadRequest,
      typeof MAX_NULLIFIER_NON_EXISTENT_READ_REQUESTS_PER_CALL
    >,
    /**
     * Contract storage update requests executed during the call.
     */
    public contractStorageUpdateRequests: Tuple<
      ContractStorageUpdateRequest,
      typeof MAX_PUBLIC_DATA_UPDATE_REQUESTS_PER_CALL
    >,
    /**
     * Contract storage reads executed during the call.
     */
    public contractStorageReads: Tuple<ContractStorageRead, typeof MAX_PUBLIC_DATA_READS_PER_CALL>,
    /**
     * Public call stack of the current kernel iteration.
     */
    public publicCallStackHashes: Tuple<Fr, typeof MAX_PUBLIC_CALL_STACK_LENGTH_PER_CALL>,
    /**
     * New note hashes created within a public execution call
     */
    public newNoteHashes: Tuple<SideEffect, typeof MAX_NEW_NOTE_HASHES_PER_CALL>,
    /**
     * New nullifiers created within a public execution call
     */
    public newNullifiers: Tuple<SideEffectLinkedToNoteHash, typeof MAX_NEW_NULLIFIERS_PER_CALL>,
    /**
     * New L2 to L1 messages generated during the call.
     */
    public newL2ToL1Msgs: Tuple<L2ToL1Message, typeof MAX_NEW_L2_TO_L1_MSGS_PER_CALL>,
    /**
     * The side effect counter when this context was started.
     */
    public startSideEffectCounter: Fr,
    /**
     * The side effect counter when this context finished.
     */
    public endSideEffectCounter: Fr,
    /**
     * Hash of the unencrypted logs emitted in this function call.
     * Note: Truncated to 31 bytes to fit in Fr.
     */
    public unencryptedLogsHash: Fr,
    /**
     * Length of the unencrypted log preimages emitted in this function call.
     */
    public unencryptedLogPreimagesLength: Fr,
    /**
     * Header of a block whose state is used during public execution. Set by sequencer to be a header of a block
     * previous to the one in which the tx is included.
     */
    public historicalHeader: Header,
    /**
     * Address of the prover.
     */
    public proverAddress: AztecAddress,

    /**
     * Flag indicating if the call was reverted.
     */
    public revertCode: RevertCode,
  ) {}

  /**
   * Create PublicCircuitPublicInputs from a fields dictionary.
   * @param fields - The dictionary.
   * @returns A PublicCircuitPublicInputs object.
   */
  static from(fields: FieldsOf<PublicCircuitPublicInputs>): PublicCircuitPublicInputs {
    return new PublicCircuitPublicInputs(...PublicCircuitPublicInputs.getFields(fields));
  }

  /**
   * Returns a default instance (zeroed).
   * @returns A default instance (zeroed).
   */
  public static default() {
    return new PublicCircuitPublicInputs(
      CallContext.default(),
      Fr.ZERO,
<<<<<<< HEAD
      makeTuple(RETURN_VALUES_LENGTH, Fr.zero),
      makeTuple(MAX_NULLIFIER_READ_REQUESTS_PER_CALL, ReadRequest.default),
      makeTuple(MAX_NULLIFIER_NON_EXISTENT_READ_REQUESTS_PER_CALL, ReadRequest.default),
      makeTuple(MAX_PUBLIC_DATA_UPDATE_REQUESTS_PER_CALL, ContractStorageUpdateRequest.default),
      makeTuple(MAX_PUBLIC_DATA_READS_PER_CALL, ContractStorageRead.default),
=======
      Fr.ZERO,
      makeTuple(MAX_NULLIFIER_READ_REQUESTS_PER_CALL, ReadRequest.empty),
      makeTuple(MAX_NULLIFIER_NON_EXISTENT_READ_REQUESTS_PER_CALL, ReadRequest.empty),
      makeTuple(MAX_PUBLIC_DATA_UPDATE_REQUESTS_PER_CALL, ContractStorageUpdateRequest.empty),
      makeTuple(MAX_PUBLIC_DATA_READS_PER_CALL, ContractStorageRead.empty),
>>>>>>> 9ff45f69
      makeTuple(MAX_PUBLIC_CALL_STACK_LENGTH_PER_CALL, Fr.zero),
      makeTuple(MAX_NEW_NOTE_HASHES_PER_CALL, SideEffect.default),
      makeTuple(MAX_NEW_NULLIFIERS_PER_CALL, SideEffectLinkedToNoteHash.default),
      makeTuple(MAX_NEW_L2_TO_L1_MSGS_PER_CALL, L2ToL1Message.default),
      Fr.ZERO,
      Fr.ZERO,
      Fr.ZERO,
      Fr.ZERO,
      Header.default(),
      AztecAddress.ZERO,
      RevertCode.OK,
    );
  }

<<<<<<< HEAD
  isDefault() {
    return PublicCircuitPublicInputs.default().toBuffer().equals(this.toBuffer());
=======
  isEmpty() {
    const isSideEffectArrayEmpty = (arr: SideEffect[]) => isArrayEmpty(arr, item => item.isEmpty());
    const isSideEffectLinkedArrayEmpty = (arr: SideEffectLinkedToNoteHash[]) =>
      isArrayEmpty(arr, item => item.isEmpty());
    const isFrArrayEmpty = (arr: Fr[]) => isArrayEmpty(arr, item => item.isZero());
    return (
      this.callContext.isEmpty() &&
      this.argsHash.isZero() &&
      this.returnsHash.isZero() &&
      isArrayEmpty(this.nullifierReadRequests, item => item.isEmpty()) &&
      isArrayEmpty(this.nullifierNonExistentReadRequests, item => item.isEmpty()) &&
      isArrayEmpty(this.contractStorageUpdateRequests, item => item.isEmpty()) &&
      isArrayEmpty(this.contractStorageReads, item => item.isEmpty()) &&
      isFrArrayEmpty(this.publicCallStackHashes) &&
      isSideEffectArrayEmpty(this.newNoteHashes) &&
      isSideEffectLinkedArrayEmpty(this.newNullifiers) &&
      isArrayEmpty(this.newL2ToL1Msgs, item => item.isEmpty()) &&
      this.startSideEffectCounter.isZero() &&
      this.endSideEffectCounter.isZero() &&
      this.unencryptedLogsHash.isZero() &&
      this.unencryptedLogPreimagesLength.isZero() &&
      this.historicalHeader.isEmpty() &&
      this.proverAddress.isZero() &&
      this.revertCode.isOK()
    );
>>>>>>> 9ff45f69
  }

  /**
   * Serialize into a field array. Low-level utility.
   * @param fields - Object with fields.
   * @returns The array.
   */
  static getFields(fields: FieldsOf<PublicCircuitPublicInputs>) {
    return [
      fields.callContext,
      fields.argsHash,
      fields.returnsHash,
      fields.nullifierReadRequests,
      fields.nullifierNonExistentReadRequests,
      fields.contractStorageUpdateRequests,
      fields.contractStorageReads,
      fields.publicCallStackHashes,
      fields.newNoteHashes,
      fields.newNullifiers,
      fields.newL2ToL1Msgs,
      fields.startSideEffectCounter,
      fields.endSideEffectCounter,
      fields.unencryptedLogsHash,
      fields.unencryptedLogPreimagesLength,
      fields.historicalHeader,
      fields.proverAddress,
      fields.revertCode,
    ] as const;
  }

  /**
   * Serialize this as a buffer.
   * @returns The buffer.
   */
  toBuffer(): Buffer {
    return serializeToBuffer(...PublicCircuitPublicInputs.getFields(this));
  }

  toFields(): Fr[] {
    const fields = serializeToFields(...PublicCircuitPublicInputs.getFields(this));
    if (fields.length !== PUBLIC_CIRCUIT_PUBLIC_INPUTS_LENGTH) {
      throw new Error(
        `Invalid number of fields for PublicCircuitPublicInputs. Expected ${PUBLIC_CIRCUIT_PUBLIC_INPUTS_LENGTH}, got ${fields.length}`,
      );
    }
    return fields;
  }

  /**
   * Deserializes from a buffer or reader.
   * @param buffer - Buffer or reader to read from.
   * @returns The deserialized instance.
   */
  static fromBuffer(buffer: Buffer | BufferReader): PublicCircuitPublicInputs {
    const reader = BufferReader.asReader(buffer);
    return new PublicCircuitPublicInputs(
      reader.readObject(CallContext),
      reader.readObject(Fr),
      reader.readObject(Fr),
      reader.readArray(MAX_NULLIFIER_READ_REQUESTS_PER_CALL, ReadRequest),
      reader.readArray(MAX_NULLIFIER_NON_EXISTENT_READ_REQUESTS_PER_CALL, ReadRequest),
      reader.readArray(MAX_PUBLIC_DATA_UPDATE_REQUESTS_PER_CALL, ContractStorageUpdateRequest),
      reader.readArray(MAX_PUBLIC_DATA_READS_PER_CALL, ContractStorageRead),
      reader.readArray(MAX_PUBLIC_CALL_STACK_LENGTH_PER_CALL, Fr),
      reader.readArray(MAX_NEW_NOTE_HASHES_PER_CALL, SideEffect),
      reader.readArray(MAX_NEW_NULLIFIERS_PER_CALL, SideEffectLinkedToNoteHash),
      reader.readArray(MAX_NEW_L2_TO_L1_MSGS_PER_CALL, L2ToL1Message),
      reader.readObject(Fr),
      reader.readObject(Fr),
      reader.readObject(Fr),
      reader.readObject(Fr),
      reader.readObject(Header),
      reader.readObject(AztecAddress),
      reader.readObject(RevertCode),
    );
  }

  static fromFields(fields: Fr[] | FieldReader): PublicCircuitPublicInputs {
    const reader = FieldReader.asReader(fields);

    return new PublicCircuitPublicInputs(
      CallContext.fromFields(reader),
      reader.readField(),
      reader.readField(),
      reader.readArray(MAX_NULLIFIER_READ_REQUESTS_PER_CALL, ReadRequest),
      reader.readArray(MAX_NULLIFIER_NON_EXISTENT_READ_REQUESTS_PER_CALL, ReadRequest),
      reader.readArray(MAX_PUBLIC_DATA_UPDATE_REQUESTS_PER_CALL, ContractStorageUpdateRequest),
      reader.readArray(MAX_PUBLIC_DATA_READS_PER_CALL, ContractStorageRead),
      reader.readFieldArray(MAX_PUBLIC_CALL_STACK_LENGTH_PER_CALL),
      reader.readArray(MAX_NEW_NOTE_HASHES_PER_CALL, SideEffect),
      reader.readArray(MAX_NEW_NULLIFIERS_PER_CALL, SideEffectLinkedToNoteHash),
      reader.readArray(MAX_NEW_L2_TO_L1_MSGS_PER_CALL, L2ToL1Message),
      reader.readField(),
      reader.readField(),
      reader.readField(),
      reader.readField(),
      Header.fromFields(reader),
      AztecAddress.fromFields(reader),
      RevertCode.fromFields(reader),
    );
  }

  hash(): Fr {
    return pedersenHash(this.toFields(), GeneratorIndex.PUBLIC_CIRCUIT_PUBLIC_INPUTS);
  }
}<|MERGE_RESOLUTION|>--- conflicted
+++ resolved
@@ -137,19 +137,11 @@
     return new PublicCircuitPublicInputs(
       CallContext.default(),
       Fr.ZERO,
-<<<<<<< HEAD
-      makeTuple(RETURN_VALUES_LENGTH, Fr.zero),
+      Fr.ZERO,
       makeTuple(MAX_NULLIFIER_READ_REQUESTS_PER_CALL, ReadRequest.default),
       makeTuple(MAX_NULLIFIER_NON_EXISTENT_READ_REQUESTS_PER_CALL, ReadRequest.default),
       makeTuple(MAX_PUBLIC_DATA_UPDATE_REQUESTS_PER_CALL, ContractStorageUpdateRequest.default),
       makeTuple(MAX_PUBLIC_DATA_READS_PER_CALL, ContractStorageRead.default),
-=======
-      Fr.ZERO,
-      makeTuple(MAX_NULLIFIER_READ_REQUESTS_PER_CALL, ReadRequest.empty),
-      makeTuple(MAX_NULLIFIER_NON_EXISTENT_READ_REQUESTS_PER_CALL, ReadRequest.empty),
-      makeTuple(MAX_PUBLIC_DATA_UPDATE_REQUESTS_PER_CALL, ContractStorageUpdateRequest.empty),
-      makeTuple(MAX_PUBLIC_DATA_READS_PER_CALL, ContractStorageRead.empty),
->>>>>>> 9ff45f69
       makeTuple(MAX_PUBLIC_CALL_STACK_LENGTH_PER_CALL, Fr.zero),
       makeTuple(MAX_NEW_NOTE_HASHES_PER_CALL, SideEffect.default),
       makeTuple(MAX_NEW_NULLIFIERS_PER_CALL, SideEffectLinkedToNoteHash.default),
@@ -164,36 +156,8 @@
     );
   }
 
-<<<<<<< HEAD
   isDefault() {
     return PublicCircuitPublicInputs.default().toBuffer().equals(this.toBuffer());
-=======
-  isEmpty() {
-    const isSideEffectArrayEmpty = (arr: SideEffect[]) => isArrayEmpty(arr, item => item.isEmpty());
-    const isSideEffectLinkedArrayEmpty = (arr: SideEffectLinkedToNoteHash[]) =>
-      isArrayEmpty(arr, item => item.isEmpty());
-    const isFrArrayEmpty = (arr: Fr[]) => isArrayEmpty(arr, item => item.isZero());
-    return (
-      this.callContext.isEmpty() &&
-      this.argsHash.isZero() &&
-      this.returnsHash.isZero() &&
-      isArrayEmpty(this.nullifierReadRequests, item => item.isEmpty()) &&
-      isArrayEmpty(this.nullifierNonExistentReadRequests, item => item.isEmpty()) &&
-      isArrayEmpty(this.contractStorageUpdateRequests, item => item.isEmpty()) &&
-      isArrayEmpty(this.contractStorageReads, item => item.isEmpty()) &&
-      isFrArrayEmpty(this.publicCallStackHashes) &&
-      isSideEffectArrayEmpty(this.newNoteHashes) &&
-      isSideEffectLinkedArrayEmpty(this.newNullifiers) &&
-      isArrayEmpty(this.newL2ToL1Msgs, item => item.isEmpty()) &&
-      this.startSideEffectCounter.isZero() &&
-      this.endSideEffectCounter.isZero() &&
-      this.unencryptedLogsHash.isZero() &&
-      this.unencryptedLogPreimagesLength.isZero() &&
-      this.historicalHeader.isEmpty() &&
-      this.proverAddress.isZero() &&
-      this.revertCode.isOK()
-    );
->>>>>>> 9ff45f69
   }
 
   /**
