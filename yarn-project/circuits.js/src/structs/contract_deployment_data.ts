--- conflicted
+++ resolved
@@ -1,9 +1,3 @@
-<<<<<<< HEAD
-import { EthAddress } from '@aztec/foundation/eth-address';
-import { Fr, Point } from '@aztec/foundation/fields';
-import { BufferReader, FieldReader, serializeToBuffer } from '@aztec/foundation/serialize';
-
-=======
 import { pedersenHash } from '@aztec/foundation/crypto';
 import { EthAddress } from '@aztec/foundation/eth-address';
 import { Fr, Point } from '@aztec/foundation/fields';
@@ -11,7 +5,6 @@
 import { FieldsOf } from '@aztec/foundation/types';
 
 import { CONTRACT_DEPLOYMENT_DATA_LENGTH, GeneratorIndex } from '../constants.gen.js';
->>>>>>> c1709b3d
 import { PublicKey } from '../types/public_key.js';
 
 /**
@@ -86,16 +79,6 @@
 
   static fromFields(fields: Fr[] | FieldReader): ContractDeploymentData {
     const reader = FieldReader.asReader(fields);
-<<<<<<< HEAD
-
-    const publicKey = reader.readObject(Point);
-    const initializationHash = reader.readField();
-    const contractClassId = reader.readField();
-    const contractAddressSalt = reader.readField();
-    const portalContractAddress = reader.readObject(EthAddress);
-
-=======
->>>>>>> c1709b3d
     return new ContractDeploymentData(
       reader.readObject(Point),
       reader.readField(),
