--- conflicted
+++ resolved
@@ -28,14 +28,10 @@
 export const CONTRACT_TREE_HEIGHT = 16;
 export const PRIVATE_DATA_TREE_HEIGHT = 20;
 export const PUBLIC_DATA_TREE_HEIGHT = 254;
-<<<<<<< HEAD
 export const NULLIFIER_TREE_HEIGHT = 20;
-=======
-export const NULLIFIER_TREE_HEIGHT = 8;
 export const L1_TO_L2_MESSAGES_TREE_HEIGHT = 8;
 export const L1_TO_L2_MESSAGES_ROOTS_TREE_HEIGHT = 8;
 export const L1_TO_L2_MESSAGES_SUBTREE_INSERTION_HEIGHT = 4;
->>>>>>> 151b2169
 
 export const PRIVATE_DATA_TREE_ROOTS_TREE_HEIGHT = 8;
 export const CONTRACT_TREE_ROOTS_TREE_HEIGHT = 8;
