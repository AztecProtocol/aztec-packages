--- conflicted
+++ resolved
@@ -83,11 +83,7 @@
    */
   static fromBuffer(buffer: Buffer | BufferReader): NewContractData {
     const reader = BufferReader.asReader(buffer);
-<<<<<<< HEAD
-    return new NewContractData(reader.readObject(AztecAddress), reader.readObject(EthAddress), reader.readFr());
-=======
     return new NewContractData(reader.readObject(AztecAddress), new EthAddress(reader.readBytes(32)), reader.readFr());
->>>>>>> a120315d
   }
 }
 
@@ -131,11 +127,7 @@
       reader.readObject(FunctionData),
       reader.readArray(EMITTED_EVENTS_LENGTH, Fr),
       reader.readFr(),
-<<<<<<< HEAD
-      reader.readObject(EthAddress),
-=======
       new EthAddress(reader.readBytes(32)),
->>>>>>> a120315d
       reader.readBoolean(),
       reader.readBoolean(),
       reader.readBoolean(),
