--- conflicted
+++ resolved
@@ -126,14 +126,8 @@
   ): PrivateKernelResetHints<NH_RR_PENDING, NH_RR_SETTLED, NLL_RR_PENDING, NLL_RR_SETTLED, KEY_VALIDATION_REQUESTS> {
     const reader = BufferReader.asReader(buffer);
     return new PrivateKernelResetHints(
-<<<<<<< HEAD
-      reader.readNumbers(MAX_NEW_NOTE_HASHES_PER_TX),
-      reader.readNumbers(MAX_NEW_NULLIFIERS_PER_TX),
-=======
       reader.readNumbers(MAX_NOTE_HASHES_PER_TX),
       reader.readNumbers(MAX_NULLIFIERS_PER_TX),
-      reader.readNumbers(MAX_NOTE_ENCRYPTED_LOGS_PER_TX),
->>>>>>> b12c6cb5
       reader.readObject({
         fromBuffer: buf =>
           noteHashReadRequestHintsFromBuffer(buf, numNoteHashReadRequestPending, numNoteHashReadRequestSettled),
