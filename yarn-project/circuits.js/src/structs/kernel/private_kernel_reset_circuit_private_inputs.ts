<<<<<<< HEAD
import { Fr, GrumpkinScalar } from '@aztec/foundation/fields';
=======
>>>>>>> 2870acd1
import { BufferReader, type Tuple, serializeToBuffer } from '@aztec/foundation/serialize';

import {
  MAX_KEY_VALIDATION_REQUESTS_PER_TX,
  MAX_NEW_NOTE_HASHES_PER_TX,
  MAX_NEW_NULLIFIERS_PER_TX,
  MAX_NOTE_ENCRYPTED_LOGS_PER_TX,
} from '../../constants.gen.js';
import { countAccumulatedItems } from '../../utils/index.js';
import { NoteLogHash } from '../log_hash.js';
import { ScopedNoteHash } from '../note_hash.js';
import { ScopedNullifier } from '../nullifier.js';
import {
  type NoteHashReadRequestHints,
  NullifierKeyHint,
  type NullifierReadRequestHints,
  noteHashReadRequestHintsFromBuffer,
  nullifierReadRequestHintsFromBuffer,
} from '../read_request_hints/index.js';
import { PrivateKernelData } from './private_kernel_data.js';

export class PrivateKernelResetOutputs {
  constructor(
    public noteHashes: Tuple<ScopedNoteHash, typeof MAX_NEW_NOTE_HASHES_PER_TX>,
    public nullifiers: Tuple<ScopedNullifier, typeof MAX_NEW_NULLIFIERS_PER_TX>,
    public noteEncryptedLogHashes: Tuple<NoteLogHash, typeof MAX_NOTE_ENCRYPTED_LOGS_PER_TX>,
  ) {}

  toBuffer() {
    return serializeToBuffer(this.noteHashes, this.nullifiers, this.noteEncryptedLogHashes);
  }

  static fromBuffer(buffer: Buffer | BufferReader) {
    const reader = BufferReader.asReader(buffer);
    return new PrivateKernelResetOutputs(
      reader.readArray(MAX_NEW_NOTE_HASHES_PER_TX, ScopedNoteHash),
      reader.readArray(MAX_NEW_NULLIFIERS_PER_TX, ScopedNullifier),
      reader.readArray(MAX_NOTE_ENCRYPTED_LOGS_PER_TX, NoteLogHash),
    );
  }
}

export class PrivateKernelResetHints<
  NH_RR_PENDING extends number,
  NH_RR_SETTLED extends number,
  NLL_RR_PENDING extends number,
  NLL_RR_SETTLED extends number,
  NLL_KEYS extends number,
> {
  constructor(
    /**
     * Contains hints for the transient note hashes to locate corresponding nullifiers.
     */
    public transientNullifierIndexesForNoteHashes: Tuple<number, typeof MAX_NEW_NOTE_HASHES_PER_TX>,
    /**
     * Contains hints for the transient nullifiers to locate corresponding note hashes.
     */
    public transientNoteHashIndexesForNullifiers: Tuple<number, typeof MAX_NEW_NULLIFIERS_PER_TX>,
    /**
     * Contains hints for the transient logs to locate corresponding note hashes.
     */
    public transientNoteHashIndexesForLogs: Tuple<number, typeof MAX_NOTE_ENCRYPTED_LOGS_PER_TX>,
    /**
     * Contains hints for the transient read requests to localize corresponding commitments.
     */
    public noteHashReadRequestHints: NoteHashReadRequestHints<NH_RR_PENDING, NH_RR_SETTLED>,
    /**
     * Contains hints for the nullifier read requests to locate corresponding pending or settled nullifiers.
     */
<<<<<<< HEAD
    public nullifierReadRequestHints: NullifierReadRequestHints,
=======
    public nullifierReadRequestHints: NullifierReadRequestHints<NLL_RR_PENDING, NLL_RR_SETTLED>,

>>>>>>> 2870acd1
    /**
     * The master secret keys for the key validation requests.
     */
    public masterSecretKeys: Tuple<GrumpkinPrivateKey, typeof MAX_KEY_VALIDATION_REQUESTS_PER_TX>,
    /**
     * Generators used to derive app secret keys from secret. In 1 to 1 correspondence with `masterSecretKeys`
     * (e.g. app secret key generator at index 2 corresponds to master secret key at the same index).
     */
<<<<<<< HEAD
    public appSecretKeysGenerators: Tuple<Fr, typeof MAX_KEY_VALIDATION_REQUESTS_PER_TX>,
=======
    public masterNullifierSecretKeys: Tuple<NullifierKeyHint, NLL_KEYS>,
>>>>>>> 2870acd1
  ) {}

  toBuffer() {
    return serializeToBuffer(
      this.transientNullifierIndexesForNoteHashes,
      this.transientNoteHashIndexesForNullifiers,
      this.transientNoteHashIndexesForLogs,
      this.noteHashReadRequestHints,
      this.nullifierReadRequestHints,
      this.masterSecretKeys,
    );
  }

  trimToSizes<
    NEW_NH_RR_PENDING extends number,
    NEW_NH_RR_SETTLED extends number,
    NEW_NLL_RR_PENDING extends number,
    NEW_NLL_RR_SETTLED extends number,
    NEW_NLL_KEYS extends number,
  >(
    numNoteHashReadRequestPending: NEW_NH_RR_PENDING,
    numNoteHashReadRequestSettled: NEW_NH_RR_SETTLED,
    numNullifierReadRequestPending: NEW_NLL_RR_PENDING,
    numNullifierReadRequestSettled: NEW_NLL_RR_SETTLED,
    numNullifierKeys: NEW_NLL_KEYS,
  ): PrivateKernelResetHints<
    NEW_NH_RR_PENDING,
    NEW_NH_RR_SETTLED,
    NEW_NLL_RR_PENDING,
    NEW_NLL_RR_SETTLED,
    NEW_NLL_KEYS
  > {
    return new PrivateKernelResetHints(
      this.transientNullifierIndexesForNoteHashes,
      this.transientNoteHashIndexesForNullifiers,
      this.transientNoteHashIndexesForLogs,
      this.noteHashReadRequestHints.trimToSizes(numNoteHashReadRequestPending, numNoteHashReadRequestSettled),
      this.nullifierReadRequestHints.trimToSizes(numNullifierReadRequestPending, numNullifierReadRequestSettled),
      this.masterNullifierSecretKeys.slice(0, numNullifierKeys) as Tuple<NullifierKeyHint, NEW_NLL_KEYS>,
    );
  }
  /**
   * Deserializes from a buffer or reader.
   * @param buffer - Buffer or reader to read from.
   * @returns The deserialized instance.
   */
  static fromBuffer<
    NH_RR_PENDING extends number,
    NH_RR_SETTLED extends number,
    NLL_RR_PENDING extends number,
    NLL_RR_SETTLED extends number,
    NLL_KEYS extends number,
  >(
    buffer: Buffer | BufferReader,
    numNoteHashReadRequestPending: NH_RR_PENDING,
    numNoteHashReadRequestSettled: NH_RR_SETTLED,
    numNullifierReadRequestPending: NLL_RR_PENDING,
    numNullifierReadRequestSettled: NLL_RR_SETTLED,
    numNullifierKeys: NLL_KEYS,
  ): PrivateKernelResetHints<NH_RR_PENDING, NH_RR_SETTLED, NLL_RR_PENDING, NLL_RR_SETTLED, NLL_KEYS> {
    const reader = BufferReader.asReader(buffer);
    return new PrivateKernelResetHints(
      reader.readNumbers(MAX_NEW_NOTE_HASHES_PER_TX),
      reader.readNumbers(MAX_NEW_NULLIFIERS_PER_TX),
      reader.readNumbers(MAX_NOTE_ENCRYPTED_LOGS_PER_TX),
<<<<<<< HEAD
      reader.readObject({ fromBuffer: noteHashReadRequestHintsFromBuffer }),
      reader.readObject({ fromBuffer: nullifierReadRequestHintsFromBuffer }),
      reader.readArray(MAX_KEY_VALIDATION_REQUESTS_PER_TX, GrumpkinScalar),
      reader.readArray(MAX_KEY_VALIDATION_REQUESTS_PER_TX, Fr),
=======
      reader.readObject({
        fromBuffer: buf =>
          noteHashReadRequestHintsFromBuffer(buf, numNoteHashReadRequestPending, numNoteHashReadRequestSettled),
      }),
      reader.readObject({
        fromBuffer: buf =>
          nullifierReadRequestHintsFromBuffer(buf, numNullifierReadRequestPending, numNullifierReadRequestSettled),
      }),
      reader.readArray(numNullifierKeys, NullifierKeyHint),
>>>>>>> 2870acd1
    );
  }
}

/**
 * Input to the private kernel circuit - reset call.
 */
export class PrivateKernelResetCircuitPrivateInputs<
  NH_RR_PENDING extends number,
  NH_RR_SETTLED extends number,
  NLL_RR_PENDING extends number,
  NLL_RR_SETTLED extends number,
  NLL_KEYS extends number,
  TAG extends string,
> {
  constructor(
    /**
     * The previous kernel data
     */
    public previousKernel: PrivateKernelData,
    public outputs: PrivateKernelResetOutputs,
    public hints: PrivateKernelResetHints<NH_RR_PENDING, NH_RR_SETTLED, NLL_RR_PENDING, NLL_RR_SETTLED, NLL_KEYS>,
    public sizeTag: TAG,
  ) {}

  isForPublic() {
    return countAccumulatedItems(this.previousKernel.publicInputs.end.publicCallStack) > 0;
  }

  /**
   * Serialize this as a buffer.
   * @returns The buffer.
   */
  toBuffer() {
    return serializeToBuffer(this.previousKernel, this.outputs, this.hints);
  }

  /**
   * Deserializes from a buffer or reader.
   * @param buffer - Buffer or reader to read from.
   * @returns The deserialized instance.
   */
  static fromBuffer<
    NH_RR_PENDING extends number,
    NH_RR_SETTLED extends number,
    NLL_RR_PENDING extends number,
    NLL_RR_SETTLED extends number,
    NLL_KEYS extends number,
    TAG extends string,
  >(
    buffer: Buffer | BufferReader,
    numNoteHashReadRequestPending: NH_RR_PENDING,
    numNoteHashReadRequestSettled: NH_RR_SETTLED,
    numNullifierReadRequestPending: NLL_RR_PENDING,
    numNullifierReadRequestSettled: NLL_RR_SETTLED,
    numNullifierKeys: NLL_KEYS,
    sizeTag: TAG,
  ): PrivateKernelResetCircuitPrivateInputs<
    NH_RR_PENDING,
    NH_RR_SETTLED,
    NLL_RR_PENDING,
    NLL_RR_SETTLED,
    NLL_KEYS,
    TAG
  > {
    const reader = BufferReader.asReader(buffer);
    return new PrivateKernelResetCircuitPrivateInputs(
      reader.readObject(PrivateKernelData),
      reader.readObject(PrivateKernelResetOutputs),
      reader.readObject({
        fromBuffer: buf =>
          PrivateKernelResetHints.fromBuffer(
            buf,
            numNoteHashReadRequestPending,
            numNoteHashReadRequestSettled,
            numNullifierReadRequestPending,
            numNullifierReadRequestSettled,
            numNullifierKeys,
          ),
      }),
      sizeTag,
    );
  }
}<|MERGE_RESOLUTION|>--- conflicted
+++ resolved
@@ -1,25 +1,20 @@
-<<<<<<< HEAD
-import { Fr, GrumpkinScalar } from '@aztec/foundation/fields';
-=======
->>>>>>> 2870acd1
-import { BufferReader, type Tuple, serializeToBuffer } from '@aztec/foundation/serialize';
+import { BufferReader, serializeToBuffer, type Tuple } from '@aztec/foundation/serialize';
 
 import {
-  MAX_KEY_VALIDATION_REQUESTS_PER_TX,
   MAX_NEW_NOTE_HASHES_PER_TX,
   MAX_NEW_NULLIFIERS_PER_TX,
-  MAX_NOTE_ENCRYPTED_LOGS_PER_TX,
+  MAX_NOTE_ENCRYPTED_LOGS_PER_TX
 } from '../../constants.gen.js';
 import { countAccumulatedItems } from '../../utils/index.js';
 import { NoteLogHash } from '../log_hash.js';
 import { ScopedNoteHash } from '../note_hash.js';
 import { ScopedNullifier } from '../nullifier.js';
 import {
-  type NoteHashReadRequestHints,
   NullifierKeyHint,
-  type NullifierReadRequestHints,
   noteHashReadRequestHintsFromBuffer,
   nullifierReadRequestHintsFromBuffer,
+  type NoteHashReadRequestHints,
+  type NullifierReadRequestHints,
 } from '../read_request_hints/index.js';
 import { PrivateKernelData } from './private_kernel_data.js';
 
@@ -71,25 +66,17 @@
     /**
      * Contains hints for the nullifier read requests to locate corresponding pending or settled nullifiers.
      */
-<<<<<<< HEAD
-    public nullifierReadRequestHints: NullifierReadRequestHints,
-=======
     public nullifierReadRequestHints: NullifierReadRequestHints<NLL_RR_PENDING, NLL_RR_SETTLED>,
 
->>>>>>> 2870acd1
     /**
      * The master secret keys for the key validation requests.
      */
-    public masterSecretKeys: Tuple<GrumpkinPrivateKey, typeof MAX_KEY_VALIDATION_REQUESTS_PER_TX>,
+    public masterSecretKeys: Tuple<NullifierKeyHint, NLL_KEYS>,
     /**
      * Generators used to derive app secret keys from secret. In 1 to 1 correspondence with `masterSecretKeys`
      * (e.g. app secret key generator at index 2 corresponds to master secret key at the same index).
      */
-<<<<<<< HEAD
-    public appSecretKeysGenerators: Tuple<Fr, typeof MAX_KEY_VALIDATION_REQUESTS_PER_TX>,
-=======
-    public masterNullifierSecretKeys: Tuple<NullifierKeyHint, NLL_KEYS>,
->>>>>>> 2870acd1
+    public appSecretKeysGenerators: Tuple<Fr, NLL_KEYS>,
   ) {}
 
   toBuffer() {
@@ -100,6 +87,7 @@
       this.noteHashReadRequestHints,
       this.nullifierReadRequestHints,
       this.masterSecretKeys,
+      this.appSecretKeysGenerators,
     );
   }
 
@@ -128,7 +116,8 @@
       this.transientNoteHashIndexesForLogs,
       this.noteHashReadRequestHints.trimToSizes(numNoteHashReadRequestPending, numNoteHashReadRequestSettled),
       this.nullifierReadRequestHints.trimToSizes(numNullifierReadRequestPending, numNullifierReadRequestSettled),
-      this.masterNullifierSecretKeys.slice(0, numNullifierKeys) as Tuple<NullifierKeyHint, NEW_NLL_KEYS>,
+      this.masterSecretKeys.slice(0, numNullifierKeys) as Tuple<NullifierKeyHint, NEW_NLL_KEYS>,
+      this.appSecretKeysGenerators.slice(0, numNullifierKeys) as Tuple<Fr, NEW_NLL_KEYS>,
     );
   }
   /**
@@ -155,12 +144,6 @@
       reader.readNumbers(MAX_NEW_NOTE_HASHES_PER_TX),
       reader.readNumbers(MAX_NEW_NULLIFIERS_PER_TX),
       reader.readNumbers(MAX_NOTE_ENCRYPTED_LOGS_PER_TX),
-<<<<<<< HEAD
-      reader.readObject({ fromBuffer: noteHashReadRequestHintsFromBuffer }),
-      reader.readObject({ fromBuffer: nullifierReadRequestHintsFromBuffer }),
-      reader.readArray(MAX_KEY_VALIDATION_REQUESTS_PER_TX, GrumpkinScalar),
-      reader.readArray(MAX_KEY_VALIDATION_REQUESTS_PER_TX, Fr),
-=======
       reader.readObject({
         fromBuffer: buf =>
           noteHashReadRequestHintsFromBuffer(buf, numNoteHashReadRequestPending, numNoteHashReadRequestSettled),
@@ -170,7 +153,7 @@
           nullifierReadRequestHintsFromBuffer(buf, numNullifierReadRequestPending, numNullifierReadRequestSettled),
       }),
       reader.readArray(numNullifierKeys, NullifierKeyHint),
->>>>>>> 2870acd1
+      reader.readArray(numNullifierKeys, Fr),
     );
   }
 }
