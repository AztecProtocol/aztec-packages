--- conflicted
+++ resolved
@@ -35,11 +35,7 @@
     /**
      * All the new L2 to L1 messages created in this transaction.
      */
-<<<<<<< HEAD
-    public newL2ToL1Msgs: Tuple<Fr, typeof MAX_NEW_L2_TO_L1_MSGS_PER_TX>,
-=======
-    public readonly newL2ToL1Msgs: Tuple<Fr, typeof MAX_NEW_L2_TO_L1_MSGS_PER_CALL>,
->>>>>>> 46dcb985
+    public readonly newL2ToL1Msgs: Tuple<Fr, typeof MAX_NEW_L2_TO_L1_MSGS_PER_TX>,
     /**
      * Accumulated encrypted note logs hashes from all the previous kernel iterations.
      * Note: Truncated to 31 bytes to fit in Fr.
