import { FUNCTION_TREE_HEIGHT, PROTOCOL_CONTRACT_TREE_HEIGHT } from '@aztec/constants';
import { Fr } from '@aztec/foundation/fields';
import { BufferReader, serializeToBuffer } from '@aztec/foundation/serialize';
import { MembershipWitness } from '@aztec/foundation/trees';
import { type FieldsOf } from '@aztec/foundation/types';

<<<<<<< HEAD
=======
import {
  FUNCTION_TREE_HEIGHT,
  PROTOCOL_CONTRACT_TREE_HEIGHT,
  PUBLIC_DATA_TREE_HEIGHT,
  UPDATES_VALUE_SIZE,
} from '../../constants.gen.js';
>>>>>>> be273e53
import { PublicKeys } from '../../types/public_keys.js';
import { PrivateCircuitPublicInputs } from '../private_circuit_public_inputs.js';
import { ScheduledDelayChange } from '../shared_mutable/scheduled_delay_change.js';
import { ScheduledValueChange } from '../shared_mutable/scheduled_value_change.js';
import { ProtocolContractLeafPreimage, PublicDataTreeLeafPreimage } from '../trees/index.js';
import { VerificationKeyAsFields } from '../verification_key.js';

/**
 * Private call data.
 */
export class PrivateCallData {
  constructor(
    /**
     * Public inputs of the private function circuit.
     */
    public publicInputs: PrivateCircuitPublicInputs,

    /**
     * The verification key for the function being invoked.
     */
    public vk: VerificationKeyAsFields,

    /**
     * Hints for the validation of the vk
     */
    public verificationKeyHints: PrivateVerificationKeyHints,
  ) {}

  /**
   * Serialize into a field array. Low-level utility.
   * @param fields - Object with fields.
   * @returns The array.
   */
  static getFields(fields: FieldsOf<PrivateCallData>) {
    return [fields.publicInputs, fields.vk, fields.verificationKeyHints] as const;
  }

  static from(fields: FieldsOf<PrivateCallData>): PrivateCallData {
    return new PrivateCallData(...PrivateCallData.getFields(fields));
  }

  /**
   * Serialize this as a buffer.
   * @returns The buffer.
   */
  toBuffer(): Buffer {
    return serializeToBuffer(...PrivateCallData.getFields(this));
  }

  /**
   * Deserializes from a buffer or reader.
   * @param buffer - Buffer or reader to read from.
   * @returns The deserialized instance.
   */
  static fromBuffer(buffer: Buffer | BufferReader): PrivateCallData {
    const reader = BufferReader.asReader(buffer);
    return new PrivateCallData(
      reader.readObject(PrivateCircuitPublicInputs),
      reader.readObject(VerificationKeyAsFields),
      reader.readObject(PrivateVerificationKeyHints),
    );
  }
}

export class PrivateVerificationKeyHints {
  constructor(
    /**
     * Artifact hash of the contract class for this private call.
     */
    public contractClassArtifactHash: Fr,
    /**
     * Public bytecode commitment for the contract class for this private call.
     */
    public contractClassPublicBytecodeCommitment: Fr,
    /**
     * Public keys hash of the contract instance.
     */
    public publicKeys: PublicKeys,
    /**
     * Salted initialization hash of the contract instance.
     */
    public saltedInitializationHash: Fr,
    /**
     * The membership witness for the function leaf corresponding to the function being invoked.
     */
    public functionLeafMembershipWitness: MembershipWitness<typeof FUNCTION_TREE_HEIGHT>,
    /**
     * The membership witness for the protocolContractLeaf.
     */
    public protocolContractMembershipWitness: MembershipWitness<typeof PROTOCOL_CONTRACT_TREE_HEIGHT>,
    /**
     * The leaf of the protocol contract tree, of either:
     *  The protocol contract being called.
     *  The low leaf showing that the address of the contract being called is not in the tree.
     */
    public protocolContractLeaf: ProtocolContractLeafPreimage,
    /**
     * The hash of the ACIR of the function being invoked.
     */
    public acirHash: Fr,

    public updatedClassIdHints: UpdatedClassIdHints,
  ) {}

  /**
   * Serialize into a field array. Low-level utility.
   * @param fields - Object with fields.
   * @returns The array.
   */
  static getFields(fields: FieldsOf<PrivateVerificationKeyHints>) {
    return [
      fields.contractClassArtifactHash,
      fields.contractClassPublicBytecodeCommitment,
      fields.publicKeys,
      fields.saltedInitializationHash,
      fields.functionLeafMembershipWitness,
      fields.protocolContractMembershipWitness,
      fields.protocolContractLeaf,
      fields.acirHash,
      fields.updatedClassIdHints,
    ] as const;
  }

  static from(fields: FieldsOf<PrivateVerificationKeyHints>): PrivateVerificationKeyHints {
    return new PrivateVerificationKeyHints(...PrivateVerificationKeyHints.getFields(fields));
  }

  /**
   * Serialize this as a buffer.
   * @returns The buffer.
   */
  toBuffer(): Buffer {
    return serializeToBuffer(...PrivateVerificationKeyHints.getFields(this));
  }

  /**
   * Deserializes from a buffer or reader.
   * @param buffer - Buffer or reader to read from.
   * @returns The deserialized instance.
   */
  static fromBuffer(buffer: Buffer | BufferReader): PrivateVerificationKeyHints {
    const reader = BufferReader.asReader(buffer);
    return new PrivateVerificationKeyHints(
      reader.readObject(Fr),
      reader.readObject(Fr),
      reader.readObject(PublicKeys),
      reader.readObject(Fr),
      reader.readObject(MembershipWitness.deserializer(FUNCTION_TREE_HEIGHT)),
      reader.readObject(MembershipWitness.deserializer(PROTOCOL_CONTRACT_TREE_HEIGHT)),
      reader.readObject(ProtocolContractLeafPreimage),
      reader.readObject(Fr),
      reader.readObject(UpdatedClassIdHints),
    );
  }
}

export class UpdatedClassIdHints {
  constructor(
    public updatedClassIdWitness: MembershipWitness<typeof PUBLIC_DATA_TREE_HEIGHT>,
    public updatedClassIdLeaf: PublicDataTreeLeafPreimage,
    public updatedClassIdValueChange: ScheduledValueChange,
    public updatedClassIdDelayChange: ScheduledDelayChange,
  ) {}

  static getFields(fields: FieldsOf<UpdatedClassIdHints>) {
    return [
      fields.updatedClassIdWitness,
      fields.updatedClassIdLeaf,
      fields.updatedClassIdValueChange,
      fields.updatedClassIdDelayChange,
    ] as const;
  }

  static from(fields: FieldsOf<UpdatedClassIdHints>): UpdatedClassIdHints {
    return new UpdatedClassIdHints(...UpdatedClassIdHints.getFields(fields));
  }

  /**
   * Serialize this as a buffer.
   * @returns The buffer.
   */
  toBuffer(): Buffer {
    return serializeToBuffer(...UpdatedClassIdHints.getFields(this));
  }

  /**
   * Deserializes from a buffer or reader.
   * @param buffer - Buffer or reader to read from.
   * @returns The deserialized instance.
   */
  static fromBuffer(buffer: Buffer | BufferReader): UpdatedClassIdHints {
    const reader = BufferReader.asReader(buffer);
    return new UpdatedClassIdHints(
      reader.readObject(MembershipWitness.deserializer(PUBLIC_DATA_TREE_HEIGHT)),
      reader.readObject(PublicDataTreeLeafPreimage),
      reader.readObject({
        fromBuffer(reader) {
          return ScheduledValueChange.fromBuffer(reader, UPDATES_VALUE_SIZE);
        },
      }),
      reader.readObject(ScheduledDelayChange),
    );
  }
}<|MERGE_RESOLUTION|>--- conflicted
+++ resolved
@@ -4,15 +4,6 @@
 import { MembershipWitness } from '@aztec/foundation/trees';
 import { type FieldsOf } from '@aztec/foundation/types';
 
-<<<<<<< HEAD
-=======
-import {
-  FUNCTION_TREE_HEIGHT,
-  PROTOCOL_CONTRACT_TREE_HEIGHT,
-  PUBLIC_DATA_TREE_HEIGHT,
-  UPDATES_VALUE_SIZE,
-} from '../../constants.gen.js';
->>>>>>> be273e53
 import { PublicKeys } from '../../types/public_keys.js';
 import { PrivateCircuitPublicInputs } from '../private_circuit_public_inputs.js';
 import { ScheduledDelayChange } from '../shared_mutable/scheduled_delay_change.js';
