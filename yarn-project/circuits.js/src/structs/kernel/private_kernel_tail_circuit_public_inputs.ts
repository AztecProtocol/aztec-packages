import { BufferReader, serializeToBuffer } from '@aztec/foundation/serialize';

import { MAX_NEW_NULLIFIERS_PER_TX } from '../../constants.gen.js';
import { countAccumulatedItems, mergeAccumulatedData } from '../../utils/index.js';
import { AggregationObject } from '../aggregation_object.js';
import { RevertCode } from '../revert_code.js';
import { RollupValidationRequests } from '../rollup_validation_requests.js';
import { ValidationRequests } from '../validation_requests.js';
import { CombinedAccumulatedData } from './combined_accumulated_data.js';
import { CombinedConstantData } from './combined_constant_data.js';
import { KernelCircuitPublicInputs } from './kernel_circuit_public_inputs.js';
import { PublicAccumulatedData } from './public_accumulated_data.js';
import { PublicKernelCircuitPublicInputs } from './public_kernel_circuit_public_inputs.js';

export class PartialPrivateTailPublicInputsForPublic {
  constructor(
    /**
     * Validation requests accumulated from public functions.
     */
    public validationRequests: ValidationRequests,
    /**
     * Accumulated side effects and enqueued calls that are not revertible.
     */
    public endNonRevertibleData: PublicAccumulatedData,
    /**
     * Data accumulated from both public and private circuits.
     */
    public end: PublicAccumulatedData,
  ) {}

  get needsSetup() {
    return !this.endNonRevertibleData.publicCallStack[1].isDefault();
  }

  get needsAppLogic() {
    return !this.end.publicCallStack[0].isDefault();
  }

  get needsTeardown() {
    return !this.endNonRevertibleData.publicCallStack[0].isDefault();
  }

  static fromBuffer(buffer: Buffer | BufferReader): PartialPrivateTailPublicInputsForPublic {
    const reader = BufferReader.asReader(buffer);
    return new PartialPrivateTailPublicInputsForPublic(
      reader.readObject(ValidationRequests),
      reader.readObject(PublicAccumulatedData),
      reader.readObject(PublicAccumulatedData),
    );
  }

  toBuffer() {
    return serializeToBuffer(this.validationRequests, this.endNonRevertibleData, this.end);
  }

  static default() {
    return new PartialPrivateTailPublicInputsForPublic(
      ValidationRequests.default(),
      PublicAccumulatedData.default(),
      PublicAccumulatedData.default(),
    );
  }
}

export class PartialPrivateTailPublicInputsForRollup {
  constructor(public rollupValidationRequests: RollupValidationRequests, public end: CombinedAccumulatedData) {}

  static fromBuffer(buffer: Buffer | BufferReader): PartialPrivateTailPublicInputsForRollup {
    const reader = BufferReader.asReader(buffer);
    return new PartialPrivateTailPublicInputsForRollup(
      reader.readObject(RollupValidationRequests),
      reader.readObject(CombinedAccumulatedData),
    );
  }

  toBuffer() {
    return serializeToBuffer(this.rollupValidationRequests, this.end);
  }

  static default() {
    return new PartialPrivateTailPublicInputsForRollup(
      RollupValidationRequests.default(),
      CombinedAccumulatedData.default(),
    );
  }
}

export class PrivateKernelTailCircuitPublicInputs {
  constructor(
    /**
     * Aggregated proof of all the previous kernel iterations.
     */
    public aggregationObject: AggregationObject, // Contains the aggregated proof of all previous kernel iterations
    /**
     * Data which is not modified by the circuits.
     */
    public constants: CombinedConstantData,
    /**
     * Indicates whether execution of the public circuit reverted.
     */
    public revertCode: RevertCode,
    public forPublic?: PartialPrivateTailPublicInputsForPublic,
    public forRollup?: PartialPrivateTailPublicInputsForRollup,
  ) {
    if (!forPublic && !forRollup) {
      throw new Error('Missing partial public inputs for private tail circuit.');
    }
    if (forPublic && forRollup) {
      throw new Error(
        'Cannot create PrivateKernelTailCircuitPublicInputs that is for both public kernel circuit and rollup circuit.',
      );
    }
  }

  toPublicKernelCircuitPublicInputs() {
    if (!this.forPublic) {
      throw new Error('Private tail public inputs is not for public circuit.');
    }
    return new PublicKernelCircuitPublicInputs(
      this.aggregationObject,
      this.forPublic.validationRequests,
      this.forPublic.endNonRevertibleData,
      this.forPublic.end,
      this.constants,
      this.revertCode,
    );
  }

  toKernelCircuitPublicInputs() {
    if (!this.forRollup) {
      throw new Error('Private tail public inputs is not for rollup circuit.');
    }
    return new KernelCircuitPublicInputs(
      this.aggregationObject,
      this.forRollup.rollupValidationRequests,
      this.forRollup.end,
      this.constants,
      this.revertCode,
    );
  }

  numberOfPublicCallRequests() {
    return this.forPublic
      ? countAccumulatedItems(this.forPublic.endNonRevertibleData.publicCallStack) +
          countAccumulatedItems(this.forPublic.end.publicCallStack)
      : 0;
  }

  getNonDefaultNoteHashes() {
    const noteHashes = this.forPublic
      ? mergeAccumulatedData(
          MAX_NEW_NULLIFIERS_PER_TX,
          this.forPublic.endNonRevertibleData.newNoteHashes,
          this.forPublic.end.newNoteHashes,
        ).map(n => n.value)
      : this.forRollup!.end.newNoteHashes;
<<<<<<< HEAD
    return noteHashes.filter(n => !n.isDefault());
=======
    return noteHashes.filter(n => !n.isZero());
>>>>>>> a9a349db
  }

  getNonDefaultNullifiers() {
    const nullifiers = this.forPublic
      ? mergeAccumulatedData(
          MAX_NEW_NULLIFIERS_PER_TX,
          this.forPublic.endNonRevertibleData.newNullifiers,
          this.forPublic.end.newNullifiers,
        ).map(n => n.value)
      : this.forRollup!.end.newNullifiers;
<<<<<<< HEAD
    return nullifiers.filter(n => !n.isDefault());
=======
    return nullifiers.filter(n => !n.isZero());
>>>>>>> a9a349db
  }

  static fromBuffer(buffer: Buffer | BufferReader): PrivateKernelTailCircuitPublicInputs {
    const reader = BufferReader.asReader(buffer);
    const isForPublic = reader.readBoolean();
    return new PrivateKernelTailCircuitPublicInputs(
      reader.readObject(AggregationObject),
      reader.readObject(CombinedConstantData),
      reader.readObject(RevertCode),
      isForPublic ? reader.readObject(PartialPrivateTailPublicInputsForPublic) : undefined,
      !isForPublic ? reader.readObject(PartialPrivateTailPublicInputsForRollup) : undefined,
    );
  }

  toBuffer() {
    const isForPublic = !!this.forPublic;
    return serializeToBuffer(
      isForPublic,
      this.aggregationObject,
      this.constants,
      this.revertCode,
      isForPublic ? this.forPublic!.toBuffer() : this.forRollup!.toBuffer(),
    );
  }

  static default() {
    return new PrivateKernelTailCircuitPublicInputs(
      AggregationObject.makeFake(),
      CombinedConstantData.default(),
      RevertCode.OK,
      undefined,
      PartialPrivateTailPublicInputsForRollup.default(),
    );
  }
}<|MERGE_RESOLUTION|>--- conflicted
+++ resolved
@@ -154,11 +154,7 @@
           this.forPublic.end.newNoteHashes,
         ).map(n => n.value)
       : this.forRollup!.end.newNoteHashes;
-<<<<<<< HEAD
     return noteHashes.filter(n => !n.isDefault());
-=======
-    return noteHashes.filter(n => !n.isZero());
->>>>>>> a9a349db
   }
 
   getNonDefaultNullifiers() {
@@ -169,11 +165,7 @@
           this.forPublic.end.newNullifiers,
         ).map(n => n.value)
       : this.forRollup!.end.newNullifiers;
-<<<<<<< HEAD
     return nullifiers.filter(n => !n.isDefault());
-=======
-    return nullifiers.filter(n => !n.isZero());
->>>>>>> a9a349db
   }
 
   static fromBuffer(buffer: Buffer | BufferReader): PrivateKernelTailCircuitPublicInputs {
