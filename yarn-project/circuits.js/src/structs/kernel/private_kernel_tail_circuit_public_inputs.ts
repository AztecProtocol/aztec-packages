import { BufferReader, serializeToBuffer } from '@aztec/foundation/serialize';

import { MAX_NEW_NULLIFIERS_PER_TX } from '../../constants.gen.js';
import { countAccumulatedItems, mergeAccumulatedData } from '../../utils/index.js';
import { AggregationObject } from '../aggregation_object.js';
import { RevertCode } from '../revert_code.js';
import { RollupValidationRequests } from '../rollup_validation_requests.js';
import { ValidationRequests } from '../validation_requests.js';
import { CombinedAccumulatedData } from './combined_accumulated_data.js';
import { CombinedConstantData } from './combined_constant_data.js';
import { KernelCircuitPublicInputs } from './kernel_circuit_public_inputs.js';
import { PublicAccumulatedData } from './public_accumulated_data.js';
import { PublicKernelCircuitPublicInputs } from './public_kernel_circuit_public_inputs.js';

export class PartialPrivateTailPublicInputsForPublic {
  constructor(
    /**
     * Validation requests accumulated from public functions.
     */
    public validationRequests: ValidationRequests,
    /**
     * Accumulated side effects and enqueued calls that are not revertible.
     */
    public endNonRevertibleData: PublicAccumulatedData,
    /**
     * Data accumulated from both public and private circuits.
     */
    public end: PublicAccumulatedData,
  ) {}

  get needsSetup() {
    return !this.endNonRevertibleData.publicCallStack[1].isEmpty();
  }

  get needsAppLogic() {
    return !this.end.publicCallStack[0].isEmpty();
  }

  get needsTeardown() {
    return !this.endNonRevertibleData.publicCallStack[0].isEmpty();
  }

  static fromBuffer(buffer: Buffer | BufferReader): PartialPrivateTailPublicInputsForPublic {
    const reader = BufferReader.asReader(buffer);
    return new PartialPrivateTailPublicInputsForPublic(
      reader.readObject(ValidationRequests),
      reader.readObject(PublicAccumulatedData),
      reader.readObject(PublicAccumulatedData),
    );
  }

  toBuffer() {
    return serializeToBuffer(this.validationRequests, this.endNonRevertibleData, this.end);
  }

  static empty() {
    return new PartialPrivateTailPublicInputsForPublic(
      ValidationRequests.empty(),
      PublicAccumulatedData.empty(),
      PublicAccumulatedData.empty(),
    );
  }
}

export class PartialPrivateTailPublicInputsForRollup {
  constructor(public rollupValidationRequests: RollupValidationRequests, public end: CombinedAccumulatedData) {}

  static fromBuffer(buffer: Buffer | BufferReader): PartialPrivateTailPublicInputsForRollup {
    const reader = BufferReader.asReader(buffer);
    return new PartialPrivateTailPublicInputsForRollup(
      reader.readObject(RollupValidationRequests),
      reader.readObject(CombinedAccumulatedData),
    );
  }

  toBuffer() {
    return serializeToBuffer(this.rollupValidationRequests, this.end);
  }

  static empty() {
    return new PartialPrivateTailPublicInputsForRollup(
      RollupValidationRequests.empty(),
      CombinedAccumulatedData.empty(),
    );
  }
}

export class PrivateKernelTailCircuitPublicInputs {
  constructor(
    /**
     * Aggregated proof of all the previous kernel iterations.
     */
    public aggregationObject: AggregationObject, // Contains the aggregated proof of all previous kernel iterations
    /**
     * Data which is not modified by the circuits.
     */
    public constants: CombinedConstantData,
    /**
     * Indicates whether execution of the public circuit reverted.
     */
    public revertCode: RevertCode,
    public forPublic?: PartialPrivateTailPublicInputsForPublic,
    public forRollup?: PartialPrivateTailPublicInputsForRollup,
  ) {
    if (!forPublic && !forRollup) {
      throw new Error('Missing partial public inputs for private tail circuit.');
    }
    if (forPublic && forRollup) {
      throw new Error(
        'Cannot create PrivateKernelTailCircuitPublicInputs that is for both public kernel circuit and rollup circuit.',
      );
    }
  }

  toPublicKernelCircuitPublicInputs() {
    if (!this.forPublic) {
      throw new Error('Private tail public inputs is not for public circuit.');
    }
    return new PublicKernelCircuitPublicInputs(
      this.aggregationObject,
      this.forPublic.validationRequests,
      this.forPublic.endNonRevertibleData,
      this.forPublic.end,
      this.constants,
      this.revertCode,
    );
  }

  toKernelCircuitPublicInputs() {
    if (!this.forRollup) {
      throw new Error('Private tail public inputs is not for rollup circuit.');
    }
    return new KernelCircuitPublicInputs(
      this.aggregationObject,
      this.forRollup.rollupValidationRequests,
      this.forRollup.end,
      this.constants,
      this.revertCode,
    );
  }

  numberOfPublicCallRequests() {
    return this.forPublic
      ? countAccumulatedItems(this.forPublic.endNonRevertibleData.publicCallStack) +
          countAccumulatedItems(this.forPublic.end.publicCallStack)
      : 0;
  }

  getNonEmptyNoteHashes() {
    const noteHashes = this.forPublic
      ? mergeAccumulatedData(
          MAX_NEW_NULLIFIERS_PER_TX,
          this.forPublic.endNonRevertibleData.newNoteHashes,
          this.forPublic.end.newNoteHashes,
        )
      : this.forRollup!.end.newNoteHashes;
    return noteHashes.filter(n => !n.isEmpty());
  }

  getNonEmptyNullifiers() {
    const nullifiers = this.forPublic
      ? mergeAccumulatedData(
          MAX_NEW_NULLIFIERS_PER_TX,
          this.forPublic.endNonRevertibleData.newNullifiers,
          this.forPublic.end.newNullifiers,
        )
      : this.forRollup!.end.newNullifiers;
    return nullifiers.filter(n => !n.isEmpty());
  }

  static fromBuffer(buffer: Buffer | BufferReader): PrivateKernelTailCircuitPublicInputs {
    const reader = BufferReader.asReader(buffer);
    const isForPublic = reader.readBoolean();
    return new PrivateKernelTailCircuitPublicInputs(
      reader.readObject(AggregationObject),
      reader.readObject(CombinedConstantData),
      reader.readObject(RevertCode),
      isForPublic ? reader.readObject(PartialPrivateTailPublicInputsForPublic) : undefined,
      !isForPublic ? reader.readObject(PartialPrivateTailPublicInputsForRollup) : undefined,
    );
  }

  toBuffer() {
    const isForPublic = !!this.forPublic;
    return serializeToBuffer(
      isForPublic,
      this.aggregationObject,
      this.constants,
      this.revertCode,
      isForPublic ? this.forPublic!.toBuffer() : this.forRollup!.toBuffer(),
    );
  }

  static default() {
    return new PrivateKernelTailCircuitPublicInputs(
      AggregationObject.makeFake(),
<<<<<<< HEAD
      RollupValidationRequests.default(),
      PrivateAccumulatedNonRevertibleData.default(),
      PrivateAccumulatedRevertibleData.default(),
      CombinedConstantData.default(),
      true,
      true,
      true,
=======
      CombinedConstantData.empty(),
      RevertCode.OK,
      undefined,
      PartialPrivateTailPublicInputsForRollup.empty(),
>>>>>>> 88e8b6de
    );
  }
}<|MERGE_RESOLUTION|>--- conflicted
+++ resolved
@@ -53,11 +53,11 @@
     return serializeToBuffer(this.validationRequests, this.endNonRevertibleData, this.end);
   }
 
-  static empty() {
+  static default() {
     return new PartialPrivateTailPublicInputsForPublic(
-      ValidationRequests.empty(),
-      PublicAccumulatedData.empty(),
-      PublicAccumulatedData.empty(),
+      ValidationRequests.default(),
+      PublicAccumulatedData.default(),
+      PublicAccumulatedData.default(),
     );
   }
 }
@@ -77,10 +77,10 @@
     return serializeToBuffer(this.rollupValidationRequests, this.end);
   }
 
-  static empty() {
+  static default() {
     return new PartialPrivateTailPublicInputsForRollup(
-      RollupValidationRequests.empty(),
-      CombinedAccumulatedData.empty(),
+      RollupValidationRequests.default(),
+      CombinedAccumulatedData.default(),
     );
   }
 }
@@ -194,20 +194,10 @@
   static default() {
     return new PrivateKernelTailCircuitPublicInputs(
       AggregationObject.makeFake(),
-<<<<<<< HEAD
-      RollupValidationRequests.default(),
-      PrivateAccumulatedNonRevertibleData.default(),
-      PrivateAccumulatedRevertibleData.default(),
       CombinedConstantData.default(),
-      true,
-      true,
-      true,
-=======
-      CombinedConstantData.empty(),
       RevertCode.OK,
       undefined,
-      PartialPrivateTailPublicInputsForRollup.empty(),
->>>>>>> 88e8b6de
+      PartialPrivateTailPublicInputsForRollup.default(),
     );
   }
 }