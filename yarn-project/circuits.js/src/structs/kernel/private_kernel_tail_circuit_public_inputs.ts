--- conflicted
+++ resolved
@@ -105,14 +105,11 @@
     if (!forPublic && !forRollup) {
       throw new Error('Missing partial public inputs for private tail circuit.');
     }
-<<<<<<< HEAD
-=======
     if (forPublic && forRollup) {
       throw new Error(
         'Cannot create PrivateKernelTailCircuitPublicInputs that is for both public kernel circuit and rollup circuit.',
       );
     }
->>>>>>> 19dbe46b
   }
 
   toPublicKernelCircuitPublicInputs() {
@@ -150,29 +147,6 @@
   }
 
   getNonEmptyNoteHashes() {
-<<<<<<< HEAD
-    let noteHashes = this.forRollup?.end.newNoteHashes;
-    if (this.forPublic) {
-      noteHashes = mergeAccumulatedData(
-        MAX_NEW_NULLIFIERS_PER_TX,
-        this.forPublic.endNonRevertibleData.newNoteHashes,
-        this.forPublic.end.newNoteHashes,
-      );
-    }
-    return noteHashes!.filter(n => !n.isEmpty());
-  }
-
-  getNonEmptyNullifiers() {
-    let nullifiers = this.forRollup?.end.newNullifiers;
-    if (this.forPublic) {
-      nullifiers = mergeAccumulatedData(
-        MAX_NEW_NULLIFIERS_PER_TX,
-        this.forPublic.endNonRevertibleData.newNullifiers,
-        this.forPublic.end.newNullifiers,
-      );
-    }
-    return nullifiers!.filter(n => !n.isEmpty());
-=======
     const noteHashes = this.forPublic
       ? mergeAccumulatedData(
           MAX_NEW_NULLIFIERS_PER_TX,
@@ -192,7 +166,6 @@
         ).map(n => n.value)
       : this.forRollup!.end.newNullifiers;
     return nullifiers.filter(n => !n.isZero());
->>>>>>> 19dbe46b
   }
 
   static fromBuffer(buffer: Buffer | BufferReader): PrivateKernelTailCircuitPublicInputs {
