--- conflicted
+++ resolved
@@ -240,16 +240,6 @@
     return nullifiers.filter(n => !n.isZero());
   }
 
-<<<<<<< HEAD
-  getNonEmptyL2toL1Msgs() {
-    const msgs = this.forPublic
-      ? mergeAccumulatedData(
-          this.forPublic.nonRevertibleAccumulatedData.l2ToL1Msgs,
-          this.forPublic.revertibleAccumulatedData.l2ToL1Msgs,
-        )
-      : this.forRollup!.end.l2ToL1Msgs;
-    return msgs.filter(n => !n.isEmpty());
-=======
   getNonEmptyPrivateLogs() {
     const privateLogs = this.forPublic
       ? mergeAccumulatedData(
@@ -258,7 +248,6 @@
         )
       : this.forRollup!.end.privateLogs;
     return privateLogs.filter(n => !n.isEmpty());
->>>>>>> 887c0110
   }
 
   static fromBuffer(buffer: Buffer | BufferReader): PrivateKernelTailCircuitPublicInputs {
