--- conflicted
+++ resolved
@@ -39,16 +39,11 @@
      * Contains hints for the nullifier non existent read requests.
      */
     public readonly nullifierNonExistentReadRequestHints: NullifierNonExistentReadRequestHints,
-<<<<<<< HEAD
-    public readonly publicDataHints: Tuple<PublicDataLeafHint, typeof MAX_PUBLIC_DATA_HINTS>,
-=======
     public readonly l1ToL2MsgReadRequestHints: Tuple<
       TreeLeafReadRequestHint<typeof L1_TO_L2_MSG_TREE_HEIGHT>,
       typeof MAX_L1_TO_L2_MSG_READ_REQUESTS_PER_TX
     >,
-    public readonly publicDataHints: Tuple<PublicDataHint, typeof MAX_PUBLIC_DATA_HINTS>,
-    public readonly publicDataReadRequestHints: PublicDataReadRequestHints,
->>>>>>> 3228e752
+    public readonly publicDataHints: Tuple<PublicDataLeafHint, typeof MAX_PUBLIC_DATA_HINTS>,
     public readonly startState: PartialStateReference,
   ) {}
 
@@ -85,15 +80,10 @@
         MAX_NULLIFIER_READ_REQUESTS_PER_TX,
       ),
       nullifierNonExistentReadRequestHintsFromBuffer(reader),
-<<<<<<< HEAD
-      reader.readArray(MAX_PUBLIC_DATA_HINTS, PublicDataLeafHint),
-=======
       reader.readArray(MAX_L1_TO_L2_MSG_READ_REQUESTS_PER_TX, {
         fromBuffer: buf => TreeLeafReadRequestHint.fromBuffer(buf, L1_TO_L2_MSG_TREE_HEIGHT),
       }),
-      reader.readArray(MAX_PUBLIC_DATA_HINTS, PublicDataHint),
-      reader.readObject(PublicDataReadRequestHints),
->>>>>>> 3228e752
+      reader.readArray(MAX_PUBLIC_DATA_HINTS, PublicDataLeafHint),
       reader.readObject(PartialStateReference),
     );
   }
