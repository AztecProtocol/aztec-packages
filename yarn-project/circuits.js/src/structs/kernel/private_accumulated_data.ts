--- conflicted
+++ resolved
@@ -13,16 +13,10 @@
   MAX_UNENCRYPTED_LOGS_PER_TX,
 } from '../../constants.gen.js';
 import { CallRequest } from '../call_request.js';
-<<<<<<< HEAD
-import { LogHash } from '../log_hash.js';
-import { NoteHashContext } from '../note_hash.js';
-import { Nullifier } from '../nullifier.js';
-=======
 import { ScopedL2ToL1Message } from '../l2_to_l1_message.js';
 import { ScopedNoteHash } from '../note_hash.js';
 import { ScopedNullifier } from '../nullifier.js';
-import { SideEffect } from '../side_effects.js';
->>>>>>> 01d9f24d
+import { LogHash } from '../log_hash.js';
 
 /**
  * Specific accumulated data structure for the final ordering private kernel circuit. It is included
@@ -97,19 +91,11 @@
   static fromBuffer(buffer: Buffer | BufferReader): PrivateAccumulatedData {
     const reader = BufferReader.asReader(buffer);
     return new PrivateAccumulatedData(
-<<<<<<< HEAD
-      reader.readArray(MAX_NEW_NOTE_HASHES_PER_TX, NoteHashContext),
-      reader.readArray(MAX_NEW_NULLIFIERS_PER_TX, Nullifier),
-      reader.readArray(MAX_NEW_L2_TO_L1_MSGS_PER_TX, Fr),
-      reader.readArray(MAX_ENCRYPTED_LOGS_PER_TX, LogHash),
-      reader.readArray(MAX_UNENCRYPTED_LOGS_PER_TX, LogHash),
-=======
       reader.readArray(MAX_NEW_NOTE_HASHES_PER_TX, ScopedNoteHash),
       reader.readArray(MAX_NEW_NULLIFIERS_PER_TX, ScopedNullifier),
       reader.readArray(MAX_NEW_L2_TO_L1_MSGS_PER_TX, ScopedL2ToL1Message),
-      reader.readArray(MAX_ENCRYPTED_LOGS_PER_TX, SideEffect),
-      reader.readArray(MAX_UNENCRYPTED_LOGS_PER_TX, SideEffect),
->>>>>>> 01d9f24d
+      reader.readArray(MAX_ENCRYPTED_LOGS_PER_TX, LogHash),
+      reader.readArray(MAX_UNENCRYPTED_LOGS_PER_TX, LogHash),
       Fr.fromBuffer(reader),
       Fr.fromBuffer(reader),
       reader.readArray(MAX_PRIVATE_CALL_STACK_LENGTH_PER_TX, CallRequest),
@@ -128,19 +114,11 @@
 
   static empty() {
     return new PrivateAccumulatedData(
-<<<<<<< HEAD
-      makeTuple(MAX_NEW_NOTE_HASHES_PER_TX, NoteHashContext.empty),
-      makeTuple(MAX_NEW_NULLIFIERS_PER_TX, Nullifier.empty),
-      makeTuple(MAX_NEW_L2_TO_L1_MSGS_PER_TX, Fr.zero),
-      makeTuple(MAX_ENCRYPTED_LOGS_PER_TX, LogHash.empty),
-      makeTuple(MAX_UNENCRYPTED_LOGS_PER_TX, LogHash.empty),
-=======
       makeTuple(MAX_NEW_NOTE_HASHES_PER_TX, ScopedNoteHash.empty),
       makeTuple(MAX_NEW_NULLIFIERS_PER_TX, ScopedNullifier.empty),
       makeTuple(MAX_NEW_L2_TO_L1_MSGS_PER_TX, ScopedL2ToL1Message.empty),
-      makeTuple(MAX_ENCRYPTED_LOGS_PER_TX, SideEffect.empty),
-      makeTuple(MAX_UNENCRYPTED_LOGS_PER_TX, SideEffect.empty),
->>>>>>> 01d9f24d
+      makeTuple(MAX_ENCRYPTED_LOGS_PER_TX, LogHash.empty),
+      makeTuple(MAX_UNENCRYPTED_LOGS_PER_TX, LogHash.empty),
       Fr.zero(),
       Fr.zero(),
       makeTuple(MAX_PRIVATE_CALL_STACK_LENGTH_PER_TX, CallRequest.empty),
