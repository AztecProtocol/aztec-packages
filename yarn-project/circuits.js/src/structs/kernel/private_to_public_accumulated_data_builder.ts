--- conflicted
+++ resolved
@@ -119,13 +119,7 @@
       .withL2ToL1Msgs(publicAccumulatedData.l2ToL1Msgs)
       .withNoteEncryptedLogsHashes(publicAccumulatedData.noteEncryptedLogsHashes)
       .withEncryptedLogsHashes(publicAccumulatedData.encryptedLogsHashes)
-<<<<<<< HEAD
       .withContractClassLogsHashes(publicAccumulatedData.contractClassLogsHashes)
-      .withPublicCallStack(publicAccumulatedData.publicCallRequests)
-      .withGasUsed(publicAccumulatedData.gasUsed);
-=======
-      .withUnencryptedLogsHashes(publicAccumulatedData.unencryptedLogsHashes)
       .withPublicCallStack(publicAccumulatedData.publicCallRequests);
->>>>>>> f4626571
   }
 }