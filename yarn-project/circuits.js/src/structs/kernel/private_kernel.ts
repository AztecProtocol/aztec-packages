--- conflicted
+++ resolved
@@ -24,17 +24,13 @@
      * Other private call stack items to be processed.
      */
     public privateCallStackPreimages: PrivateCallStackItem[],
-<<<<<<< HEAD
-    public proof: Proof,
-=======
     /**
      * The proof of the execution of this private call.
      */
-    public proof: UInt8Vector,
+    public proof: Proof,
     /**
      * The verification key for the function being invoked.
      */
->>>>>>> 68fc05df
     public vk: VerificationKey,
     /**
      * The membership witness for the function leaf corresponding to the function being invoked.
@@ -115,18 +111,4 @@
   toBuffer() {
     return serializeToBuffer(this.signedTxRequest, this.previousKernel, this.privateCall);
   }
-}
-
-<<<<<<< HEAD
-export function makeEmptyProof() {
-  return new Proof(Buffer.alloc(0));
-=======
-/**
- * Makes an empty proof.
- * Note: Used for local devnet milestone where we are not proving anything yet.
- * @returns The empty "proof".
- */
-export function makeEmptyProof(): UInt8Vector {
-  return new UInt8Vector(Buffer.alloc(0));
->>>>>>> 68fc05df
 }