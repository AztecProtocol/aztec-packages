import { EthAddress } from '@aztec/foundation/eth-address';
import { FieldsOf, assertMemberLength } from '../../utils/jsUtils.js';
import { serializeToBuffer } from '../../utils/serialize.js';
import { PrivateCallStackItem } from '../call_stack_item.js';
import {
  CONTRACT_TREE_HEIGHT,
  FUNCTION_TREE_HEIGHT,
  PRIVATE_DATA_TREE_HEIGHT,
  PRIVATE_CALL_STACK_LENGTH,
  READ_REQUESTS_LENGTH,
} from '../constants.js';
import { MembershipWitness } from '../membership_witness.js';
import { SignedTxRequest } from '../tx_request.js';
import { VerificationKey } from '../verification_key.js';
import { PreviousKernelData } from './previous_kernel_data.js';
import { Fr } from '../index.js';
import { Proof } from '../proof.js';

/**
 * Private call data.
 * @see circuits/cpp/src/aztec3/circuits/abis/call_stack_item.hpp
 */
export class PrivateCallData {
  constructor(
    /**
     * The call stack item currently being processed.
     */
    public callStackItem: PrivateCallStackItem,
    /**
     * Other private call stack items to be processed.
     */
    public privateCallStackPreimages: PrivateCallStackItem[],
    /**
     * The proof of the execution of this private call.
     */
    public proof: Proof,
    /**
     * The verification key for the function being invoked.
     */
    public vk: VerificationKey,
    /**
     * The membership witness for the function leaf corresponding to the function being invoked.
     */
    public functionLeafMembershipWitness: MembershipWitness<typeof FUNCTION_TREE_HEIGHT>,
    /**
     * The membership witness for the contract leaf corresponding to the contract on which the function is being
     * invoked.
     */
    public contractLeafMembershipWitness: MembershipWitness<typeof CONTRACT_TREE_HEIGHT>,
    /**
     * The membership witnesses for read requests corresponding created by the function being invoked.
     */
    public readRequestMembershipWitnesses: MembershipWitness<typeof PRIVATE_DATA_TREE_HEIGHT>[],
    /**
     * The address of the portal contract corresponding to the contract on which the function is being invoked.
     */
    public portalContractAddress: EthAddress,
    /**
     * The hash of the ACIR of the function being invoked.
     */
    public acirHash: Fr,
  ) {
<<<<<<< HEAD
    assertLength(this, 'privateCallStackPreimages', PRIVATE_CALL_STACK_LENGTH);
    assertLength(this, 'readRequestMembershipWitnesses', READ_REQUESTS_LENGTH);
=======
    assertMemberLength(this, 'privateCallStackPreimages', PRIVATE_CALL_STACK_LENGTH);
>>>>>>> 42c42198
  }

  /**
   * Serialize into a field array. Low-level utility.
   * @param fields - Object with fields.
   * @returns The array.
   */
  static getFields(fields: FieldsOf<PrivateCallData>) {
    return [
      // NOTE: Must have same order as CPP.
      fields.callStackItem,
      fields.privateCallStackPreimages,
      fields.proof,
      fields.vk,
      fields.functionLeafMembershipWitness,
      fields.contractLeafMembershipWitness,
      fields.readRequestMembershipWitnesses,
      fields.portalContractAddress,
      fields.acirHash,
    ] as const;
  }

  static from(fields: FieldsOf<PrivateCallData>): PrivateCallData {
    return new PrivateCallData(...PrivateCallData.getFields(fields));
  }

  /**
   * Serialize this as a buffer.
   * @returns The buffer.
   */
  toBuffer(): Buffer {
    return serializeToBuffer(...PrivateCallData.getFields(this));
  }
}

/**
 * Input to the private kernel circuit - initial call.
 */
export class PrivateKernelInputsInit {
  constructor(
    /**
     * The transaction request which led to the creation of these inputs.
     */
    public signedTxRequest: SignedTxRequest,
    /**
     * Private calldata corresponding to this iteration of the kernel.
     */
    public privateCall: PrivateCallData,
  ) {}

  /**
   * Serialize this as a buffer.
   * @returns The buffer.
   */
  toBuffer() {
    return serializeToBuffer(this.signedTxRequest, this.privateCall);
  }
}

/**
 * Input to the private kernel circuit - Inner call.
 */
export class PrivateKernelInputsInner {
  constructor(
    /**
     * The previous kernel data (dummy if this is the first kernel).
     */
    public previousKernel: PreviousKernelData,
    /**
     * Private calldata corresponding to this iteration of the kernel.
     */
    public privateCall: PrivateCallData,
  ) {}

  /**
   * Serialize this as a buffer.
   * @returns The buffer.
   */
  toBuffer() {
    return serializeToBuffer(this.previousKernel, this.privateCall);
  }
}<|MERGE_RESOLUTION|>--- conflicted
+++ resolved
@@ -60,12 +60,8 @@
      */
     public acirHash: Fr,
   ) {
-<<<<<<< HEAD
-    assertLength(this, 'privateCallStackPreimages', PRIVATE_CALL_STACK_LENGTH);
-    assertLength(this, 'readRequestMembershipWitnesses', READ_REQUESTS_LENGTH);
-=======
     assertMemberLength(this, 'privateCallStackPreimages', PRIVATE_CALL_STACK_LENGTH);
->>>>>>> 42c42198
+    assertMemberLength(this, 'readRequestMembershipWitnesses', READ_REQUESTS_LENGTH);
   }
 
   /**
