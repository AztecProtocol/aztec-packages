import { GrumpkinScalar } from '@aztec/foundation/fields';
import { BufferReader, type Tuple, serializeToBuffer } from '@aztec/foundation/serialize';

import {
  MAX_ENCRYPTED_LOGS_PER_TX,
  MAX_NEW_NOTE_HASHES_PER_TX,
  MAX_NEW_NULLIFIERS_PER_TX,
  MAX_NULLIFIER_KEY_VALIDATION_REQUESTS_PER_TX,
  MAX_UNENCRYPTED_LOGS_PER_TX,
} from '../../constants.gen.js';
import { type GrumpkinPrivateKey } from '../../types/grumpkin_private_key.js';
import { countAccumulatedItems } from '../../utils/index.js';
<<<<<<< HEAD
import { LogHash } from '../log_hash.js';
import { NoteHashContext } from '../note_hash.js';
import { Nullifier } from '../nullifier.js';
=======
import { ScopedNoteHash } from '../note_hash.js';
import { ScopedNullifier } from '../nullifier.js';
>>>>>>> 01d9f24d
import {
  type NoteHashReadRequestHints,
  type NullifierReadRequestHints,
  noteHashReadRequestHintsFromBuffer,
  nullifierReadRequestHintsFromBuffer,
} from '../read_request_hints/index.js';
import { PrivateKernelData } from './private_kernel_data.js';

export class PrivateKernelTailOutputs {
  constructor(
    public noteHashes: Tuple<ScopedNoteHash, typeof MAX_NEW_NOTE_HASHES_PER_TX>,
    public nullifiers: Tuple<ScopedNullifier, typeof MAX_NEW_NULLIFIERS_PER_TX>,
  ) {}

  toBuffer() {
    return serializeToBuffer(this.noteHashes, this.nullifiers);
  }

  static fromBuffer(buffer: Buffer | BufferReader) {
    const reader = BufferReader.asReader(buffer);
    return new PrivateKernelTailOutputs(
      reader.readArray(MAX_NEW_NOTE_HASHES_PER_TX, ScopedNoteHash),
      reader.readArray(MAX_NEW_NULLIFIERS_PER_TX, ScopedNullifier),
    );
  }
}

export class PrivateKernelTailHints {
  constructor(
    /**
     * Contains hints for the transient note hashes to locate corresponding nullifiers.
     */
    public transientNullifierIndexesForNoteHashes: Tuple<number, typeof MAX_NEW_NOTE_HASHES_PER_TX>,
    /**
     * Contains hints for the transient nullifiers to locate corresponding note hashes.
     */
    public transientNoteHashIndexesForNullifiers: Tuple<number, typeof MAX_NEW_NULLIFIERS_PER_TX>,
    /**
     * Contains hints for the transient read requests to localize corresponding commitments.
     */
    public noteHashReadRequestHints: NoteHashReadRequestHints,
    /**
     * Contains hints for the nullifier read requests to locate corresponding pending or settled nullifiers.
     */
    public nullifierReadRequestHints: NullifierReadRequestHints,

    /**
     * The master nullifier secret keys for the nullifier key validation requests.
     */
    public masterNullifierSecretKeys: Tuple<GrumpkinPrivateKey, typeof MAX_NULLIFIER_KEY_VALIDATION_REQUESTS_PER_TX>,
    /*
     * The sorted new note hashes.
     */
    public sortedNewNoteHashes: Tuple<ScopedNoteHash, typeof MAX_NEW_NOTE_HASHES_PER_TX>,
    /**
     * The sorted new note hashes indexes. Maps original to sorted.
     */
    public sortedNewNoteHashesIndexes: Tuple<number, typeof MAX_NEW_NOTE_HASHES_PER_TX>,
    /**
     * The sorted new nullifiers. Maps original to sorted.
     */
    public sortedNewNullifiers: Tuple<ScopedNullifier, typeof MAX_NEW_NULLIFIERS_PER_TX>,
    /**
     * The sorted new nullifiers indexes.
     */
    public sortedNewNullifiersIndexes: Tuple<number, typeof MAX_NEW_NULLIFIERS_PER_TX>,
    /**
     * The sorted encrypted log hashes.
     */
    public sortedEncryptedLogHashes: Tuple<LogHash, typeof MAX_ENCRYPTED_LOGS_PER_TX>,
    /**
     * The sorted encrypted log hashes indexes. Maps original to sorted.
     */
    public sortedEncryptedLogHashesIndexes: Tuple<number, typeof MAX_ENCRYPTED_LOGS_PER_TX>,
    /**
     * The sorted unencrypted log hashes.
     */
    public sortedUnencryptedLogHashes: Tuple<LogHash, typeof MAX_UNENCRYPTED_LOGS_PER_TX>,
    /**
     * The sorted encrypted log hashes indexes. Maps original to sorted.
     */
    public sortedUnencryptedLogHashesIndexes: Tuple<number, typeof MAX_UNENCRYPTED_LOGS_PER_TX>,
  ) {}

  toBuffer() {
    return serializeToBuffer(
      this.transientNullifierIndexesForNoteHashes,
      this.transientNoteHashIndexesForNullifiers,
      this.noteHashReadRequestHints,
      this.nullifierReadRequestHints,
      this.masterNullifierSecretKeys,
      this.sortedNewNoteHashes,
      this.sortedNewNoteHashesIndexes,
      this.sortedNewNullifiers,
      this.sortedNewNullifiersIndexes,
      this.sortedEncryptedLogHashes,
      this.sortedEncryptedLogHashesIndexes,
      this.sortedUnencryptedLogHashes,
      this.sortedUnencryptedLogHashesIndexes,
    );
  }

  /**
   * Deserializes from a buffer or reader.
   * @param buffer - Buffer or reader to read from.
   * @returns The deserialized instance.
   */
  static fromBuffer(buffer: Buffer | BufferReader) {
    const reader = BufferReader.asReader(buffer);
    return new PrivateKernelTailHints(
      reader.readNumbers(MAX_NEW_NOTE_HASHES_PER_TX),
      reader.readNumbers(MAX_NEW_NULLIFIERS_PER_TX),
      reader.readObject({ fromBuffer: noteHashReadRequestHintsFromBuffer }),
      reader.readObject({ fromBuffer: nullifierReadRequestHintsFromBuffer }),
      reader.readArray(MAX_NULLIFIER_KEY_VALIDATION_REQUESTS_PER_TX, GrumpkinScalar),
      reader.readArray(MAX_NEW_NOTE_HASHES_PER_TX, ScopedNoteHash),
      reader.readNumbers(MAX_NEW_NOTE_HASHES_PER_TX),
      reader.readArray(MAX_NEW_NULLIFIERS_PER_TX, ScopedNullifier),
      reader.readNumbers(MAX_NEW_NULLIFIERS_PER_TX),
      reader.readArray(MAX_ENCRYPTED_LOGS_PER_TX, LogHash),
      reader.readNumbers(MAX_ENCRYPTED_LOGS_PER_TX),
      reader.readArray(MAX_UNENCRYPTED_LOGS_PER_TX, LogHash),
      reader.readNumbers(MAX_UNENCRYPTED_LOGS_PER_TX),
    );
  }
}

/**
 * Input to the private kernel circuit - tail call.
 */
export class PrivateKernelTailCircuitPrivateInputs {
  constructor(
    /**
     * The previous kernel data
     */
    public previousKernel: PrivateKernelData,
    public outputs: PrivateKernelTailOutputs,
    public hints: PrivateKernelTailHints,
  ) {}

  isForPublic() {
    return countAccumulatedItems(this.previousKernel.publicInputs.end.publicCallStack) > 0;
  }

  /**
   * Serialize this as a buffer.
   * @returns The buffer.
   */
  toBuffer() {
    return serializeToBuffer(this.previousKernel, this.outputs, this.hints);
  }

  /**
   * Deserializes from a buffer or reader.
   * @param buffer - Buffer or reader to read from.
   * @returns The deserialized instance.
   */
  static fromBuffer(buffer: Buffer | BufferReader): PrivateKernelTailCircuitPrivateInputs {
    const reader = BufferReader.asReader(buffer);
    return new PrivateKernelTailCircuitPrivateInputs(
      reader.readObject(PrivateKernelData),
      reader.readObject(PrivateKernelTailOutputs),
      reader.readObject(PrivateKernelTailHints),
    );
  }
}<|MERGE_RESOLUTION|>--- conflicted
+++ resolved
@@ -10,14 +10,9 @@
 } from '../../constants.gen.js';
 import { type GrumpkinPrivateKey } from '../../types/grumpkin_private_key.js';
 import { countAccumulatedItems } from '../../utils/index.js';
-<<<<<<< HEAD
 import { LogHash } from '../log_hash.js';
-import { NoteHashContext } from '../note_hash.js';
-import { Nullifier } from '../nullifier.js';
-=======
 import { ScopedNoteHash } from '../note_hash.js';
 import { ScopedNullifier } from '../nullifier.js';
->>>>>>> 01d9f24d
 import {
   type NoteHashReadRequestHints,
   type NullifierReadRequestHints,
