--- conflicted
+++ resolved
@@ -119,20 +119,8 @@
 
   [inspect.custom]() {
     return `PublicKernelCircuitPublicInputs {
-<<<<<<< HEAD
-      aggregationObject: ${this.aggregationObject},
-      rollupValidationRequests: ${inspect(this.rollupValidationRequests)},
-      validationRequests: ${inspect(this.validationRequests)},
-      endNonRevertibleData: ${inspect(this.endNonRevertibleData)},
-      end: ${inspect(this.end)},
-      constants: ${this.constants},
-      needsSetup: ${this.needsSetup},
-      needsAppLogic: ${this.needsAppLogic},
-      needsTeardown: ${this.needsTeardown},
-      reverted: ${this.reverted}
-      }`;
-=======
   aggregationObject: ${this.aggregationObject},
+  rollupValidationRequests: ${inspect(this.rollupValidationRequests)},
   validationRequests: ${inspect(this.validationRequests)},
   endNonRevertibleData: ${inspect(this.endNonRevertibleData)},
   end: ${inspect(this.end)},
@@ -141,6 +129,5 @@
   needsAppLogic: ${this.needsAppLogic},
   needsTeardown: ${this.needsTeardown},
 }`;
->>>>>>> 1868e256
   }
 }