--- conflicted
+++ resolved
@@ -3,7 +3,7 @@
 import { inspect } from 'util';
 
 import { AggregationObject } from '../aggregation_object.js';
-import { RollupValidationRequests } from '../rollup_validation_requests.js';
+import { RevertCode } from '../revert_code.js';
 import { ValidationRequests } from '../validation_requests.js';
 import { CombinedConstantData } from './combined_constant_data.js';
 import { PublicAccumulatedData } from './public_accumulated_data.js';
@@ -18,10 +18,6 @@
      * Aggregated proof of all the previous kernel iterations.
      */
     public aggregationObject: AggregationObject, // Contains the aggregated proof of all previous kernel iterations
-    /**
-     * Validation requests forwarded to the rollup accumulated from public functions.
-     */
-    public rollupValidationRequests: RollupValidationRequests,
     /**
      * Validation requests accumulated from public functions.
      */
@@ -39,40 +35,19 @@
      */
     public constants: CombinedConstantData,
     /**
-<<<<<<< HEAD
      * Indicates whether execution of the public circuit reverted.
      */
-    public reverted: boolean,
-=======
-     * Indicates whether the setup kernel is needed.
-     */
-    public needsSetup: boolean,
-    /**
-     * Indicates whether the app logic kernel is needed.
-     */
-    public needsAppLogic: boolean,
-    /**
-     * Indicates whether the teardown kernel is needed.
-     */
-    public needsTeardown: boolean,
->>>>>>> a0720ff3
+    public revertCode: RevertCode,
   ) {}
 
   toBuffer() {
     return serializeToBuffer(
       this.aggregationObject,
-      this.rollupValidationRequests,
       this.validationRequests,
       this.endNonRevertibleData,
       this.end,
       this.constants,
-<<<<<<< HEAD
-      this.reverted,
-=======
-      this.needsSetup,
-      this.needsAppLogic,
-      this.needsTeardown,
->>>>>>> a0720ff3
+      this.revertCode,
     );
   }
 
@@ -84,15 +59,8 @@
     return !this.end.publicCallStack[0].isEmpty();
   }
 
-<<<<<<< HEAD
   get needsTeardown() {
     return !this.endNonRevertibleData.publicCallStack[0].isEmpty();
-=======
-    if (!this.combined) {
-      this.combined = CombinedAccumulatedData.recombine(this.endNonRevertibleData, this.end);
-    }
-    return this.combined;
->>>>>>> a0720ff3
   }
 
   /**
@@ -104,58 +72,33 @@
     const reader = BufferReader.asReader(buffer);
     return new PublicKernelCircuitPublicInputs(
       reader.readObject(AggregationObject),
-      reader.readObject(RollupValidationRequests),
       reader.readObject(ValidationRequests),
       reader.readObject(PublicAccumulatedData),
       reader.readObject(PublicAccumulatedData),
       reader.readObject(CombinedConstantData),
-      reader.readBoolean(),
-<<<<<<< HEAD
-=======
-      reader.readBoolean(),
-      reader.readBoolean(),
->>>>>>> a0720ff3
+      reader.readObject(RevertCode),
     );
   }
 
   static empty() {
     return new PublicKernelCircuitPublicInputs(
       AggregationObject.makeFake(),
-      RollupValidationRequests.empty(),
       ValidationRequests.empty(),
       PublicAccumulatedData.empty(),
       PublicAccumulatedData.empty(),
       CombinedConstantData.empty(),
-      false,
-<<<<<<< HEAD
-=======
-      false,
-      false,
->>>>>>> a0720ff3
+      RevertCode.OK,
     );
   }
 
   [inspect.custom]() {
     return `PublicKernelCircuitPublicInputs {
-<<<<<<< HEAD
       aggregationObject: ${this.aggregationObject},
       validationRequests: ${inspect(this.validationRequests)},
       endNonRevertibleData: ${inspect(this.endNonRevertibleData)},
       end: ${inspect(this.end)},
       constants: ${this.constants},
-      reverted: ${this.reverted}
+      revertCode: ${this.revertCode}
       }`;
-=======
-  aggregationObject: ${this.aggregationObject},
-  rollupValidationRequests: ${inspect(this.rollupValidationRequests)},
-  validationRequests: ${inspect(this.validationRequests)},
-  endNonRevertibleData: ${inspect(this.endNonRevertibleData)},
-  end: ${inspect(this.end)},
-  constants: ${this.constants},
-  needsSetup: ${this.needsSetup},
-  needsAppLogic: ${this.needsAppLogic},
-  needsTeardown: ${this.needsTeardown},
-}`;
->>>>>>> a0720ff3
   }
 }