--- conflicted
+++ resolved
@@ -1,24 +1,14 @@
-<<<<<<< HEAD
-import { BufferReader, Fr, TupleOf } from '@aztec/foundation';
-import { CircuitsWasm, Proof } from '../../index.js';
-import { assertLength, tupleTimes } from '../../utils/jsUtils.js';
-=======
-import { Fr } from '@aztec/foundation/fields';
-import times from 'lodash.times';
-import { CircuitsWasm, getDummyPreviousKernelData } from '../../index.js';
-import { assertLength } from '../../utils/jsUtils.js';
->>>>>>> d129dcfa
+import { TupleOf, BufferReader } from '@aztec/foundation/serialize';
+import { privateKernelDummyPreviousKernel } from '../../cbind/circuits.gen.js';
+import { assertLength, tupleTimes, CircuitsWasm } from '../../index.js';
 import { serializeToBuffer } from '../../utils/serialize.js';
 import { VK_TREE_HEIGHT } from '../constants.js';
+import { Fr } from '../index.js';
+import { Proof } from '../proof.js';
 import { UInt32, UInt8Vector } from '../shared.js';
 import { VerificationKey } from '../verification_key.js';
+import { makeEmptyProof } from './private_kernel.js';
 import { KernelCircuitPublicInputs } from './public_inputs.js';
-import { makeEmptyProof } from './private_kernel.js';
-<<<<<<< HEAD
-import { privateKernelDummyPreviousKernel } from '../../cbind/circuits.gen.js';
-=======
-import { BufferReader } from '@aztec/foundation/serialize';
->>>>>>> d129dcfa
 
 export class PreviousKernelData {
   constructor(
