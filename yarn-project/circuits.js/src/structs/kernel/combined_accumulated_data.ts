--- conflicted
+++ resolved
@@ -100,16 +100,8 @@
 
   static default() {
     return new CombinedAccumulatedData(
-<<<<<<< HEAD
-      RevertCode.OK,
-      makeTuple(MAX_NEW_NOTE_HASHES_PER_TX, SideEffect.default),
-      makeTuple(MAX_NEW_NULLIFIERS_PER_TX, SideEffectLinkedToNoteHash.default),
-      makeTuple(MAX_PRIVATE_CALL_STACK_LENGTH_PER_TX, CallRequest.default),
-      makeTuple(MAX_PUBLIC_CALL_STACK_LENGTH_PER_TX, CallRequest.default),
-=======
-      makeTuple(MAX_NEW_NOTE_HASHES_PER_TX, SideEffect.empty),
-      makeTuple(MAX_NEW_NULLIFIERS_PER_TX, SideEffectLinkedToNoteHash.empty),
->>>>>>> 88e8b6de
+      makeTuple(MAX_NEW_NOTE_HASHES_PER_TX, SideEffect.defaul),
+      makeTuple(MAX_NEW_NULLIFIERS_PER_TX, SideEffectLinkedToNoteHash.defaul),
       makeTuple(MAX_NEW_L2_TO_L1_MSGS_PER_TX, Fr.zero),
       Fr.zero(),
       Fr.zero(),
@@ -118,472 +110,4 @@
       makeTuple(MAX_PUBLIC_DATA_UPDATE_REQUESTS_PER_TX, PublicDataUpdateRequest.default),
     );
   }
-<<<<<<< HEAD
-
-  /**
-   *
-   * @param nonRevertible the non-revertible accumulated data
-   * @param revertible the revertible accumulated data
-   * @returns a new CombinedAccumulatedData object, squashing the two inputs, and condensing arrays
-   */
-  public static recombine(
-    nonRevertible: PublicAccumulatedNonRevertibleData,
-    revertible: PublicAccumulatedRevertibleData,
-  ): CombinedAccumulatedData {
-    if (!nonRevertible.revertCode.isOK() && !revertible.isDefault()) {
-      log(inspect(revertible));
-      throw new Error('Revertible data should be empty if the transaction is revertCode');
-    }
-
-    const newNoteHashes = padArrayEnd(
-      [...nonRevertible.newNoteHashes, ...revertible.newNoteHashes].filter(x => !x.isDefault()).sort(sideEffectCmp),
-      SideEffect.default(),
-      MAX_NEW_NOTE_HASHES_PER_TX,
-    );
-
-    const newNullifiers = padArrayEnd(
-      [...nonRevertible.newNullifiers, ...revertible.newNullifiers].filter(x => !x.isDefault()).sort(sideEffectCmp),
-      SideEffectLinkedToNoteHash.default(),
-      MAX_NEW_NULLIFIERS_PER_TX,
-    );
-
-    const publicCallStack = padArrayEnd(
-      [...nonRevertible.publicCallStack, ...revertible.publicCallStack].filter(x => !x.isDefault()),
-      CallRequest.default(),
-      MAX_PUBLIC_CALL_STACK_LENGTH_PER_TX,
-    );
-
-    const nonSquashedWrites = [
-      ...revertible.publicDataUpdateRequests,
-      ...nonRevertible.publicDataUpdateRequests,
-    ].filter(x => !x.isDefault());
-
-    const squashedWrites = Array.from(
-      nonSquashedWrites
-        .reduce<Map<string, PublicDataUpdateRequest>>((acc, curr) => {
-          acc.set(curr.leafSlot.toString(), curr);
-          return acc;
-        }, new Map())
-        .values(),
-    );
-
-    const publicDataUpdateRequests = padArrayEnd(
-      squashedWrites,
-      PublicDataUpdateRequest.default(),
-      MAX_PUBLIC_DATA_UPDATE_REQUESTS_PER_TX,
-    );
-
-    return new CombinedAccumulatedData(
-      nonRevertible.revertCode,
-      newNoteHashes,
-      newNullifiers,
-      revertible.privateCallStack,
-      publicCallStack,
-      revertible.newL2ToL1Msgs,
-      revertible.encryptedLogsHash,
-      revertible.unencryptedLogsHash,
-      revertible.encryptedLogPreimagesLength,
-      revertible.unencryptedLogPreimagesLength,
-      publicDataUpdateRequests,
-    );
-  }
-}
-
-export class PublicAccumulatedRevertibleData {
-  constructor(
-    /**
-     * The new note hashes made in this transaction.
-     */
-    public newNoteHashes: Tuple<SideEffect, typeof MAX_REVERTIBLE_NOTE_HASHES_PER_TX>,
-    /**
-     * The new nullifiers made in this transaction.
-     */
-    public newNullifiers: Tuple<SideEffectLinkedToNoteHash, typeof MAX_REVERTIBLE_NULLIFIERS_PER_TX>,
-    /**
-     * Current private call stack.
-     */
-    public privateCallStack: Tuple<CallRequest, typeof MAX_PRIVATE_CALL_STACK_LENGTH_PER_TX>,
-    /**
-     * Current public call stack.
-     */
-    public publicCallStack: Tuple<CallRequest, typeof MAX_REVERTIBLE_PUBLIC_CALL_STACK_LENGTH_PER_TX>,
-    /**
-     * All the new L2 to L1 messages created in this transaction.
-     */
-    public newL2ToL1Msgs: Tuple<Fr, typeof MAX_NEW_L2_TO_L1_MSGS_PER_CALL>,
-    /**
-     * Accumulated encrypted logs hash from all the previous kernel iterations.
-     * Note: Truncated to 31 bytes to fit in Fr.
-     */
-    public encryptedLogsHash: Fr,
-    /**
-     * Accumulated unencrypted logs hash from all the previous kernel iterations.
-     * Note: Truncated to 31 bytes to fit in Fr.
-     */
-    public unencryptedLogsHash: Fr,
-    /**
-     * Total accumulated length of the encrypted log preimages emitted in all the previous kernel iterations
-     */
-    public encryptedLogPreimagesLength: Fr,
-    /**
-     * Total accumulated length of the unencrypted log preimages emitted in all the previous kernel iterations
-     */
-    public unencryptedLogPreimagesLength: Fr,
-    /**
-     * All the public data update requests made in this transaction.
-     */
-    public publicDataUpdateRequests: Tuple<
-      PublicDataUpdateRequest,
-      typeof MAX_REVERTIBLE_PUBLIC_DATA_UPDATE_REQUESTS_PER_TX
-    >,
-  ) {}
-
-  toBuffer() {
-    return serializeToBuffer(
-      this.newNoteHashes,
-      this.newNullifiers,
-      this.privateCallStack,
-      this.publicCallStack,
-      this.newL2ToL1Msgs,
-      this.encryptedLogsHash,
-      this.unencryptedLogsHash,
-      this.encryptedLogPreimagesLength,
-      this.unencryptedLogPreimagesLength,
-      this.publicDataUpdateRequests,
-    );
-  }
-
-  toString() {
-    return this.toBuffer().toString('hex');
-  }
-
-  isDefault(): boolean {
-    return this.toBuffer().equals(PublicAccumulatedRevertibleData.default().toBuffer());
-  }
-
-  [inspect.custom]() {
-    // print out the non-empty fields
-    return `PublicAccumulatedRevertibleData {
-  newNoteHashes: [${this.newNoteHashes.map(h => h.toString()).join(', ')}],
-  newNullifiers: [${this.newNullifiers.map(h => h.toString()).join(', ')}],
-  privateCallStack: [${this.privateCallStack.map(h => h.toString()).join(', ')}],
-  publicCallStack: [${this.publicCallStack.map(h => h.toString()).join(', ')}],
-  newL2ToL1Msgs: [${this.newL2ToL1Msgs.map(h => h.toString()).join(', ')}],
-  encryptedLogsHash: ${this.encryptedLogsHash},
-  unencryptedLogsHash: ${this.unencryptedLogsHash},
-  encryptedLogPreimagesLength: ${this.encryptedLogPreimagesLength}
-  unencryptedLogPreimagesLength: ${this.unencryptedLogPreimagesLength}
-  publicDataUpdateRequests: [${this.publicDataUpdateRequests.map(h => h.toString()).join(', ')}],
-}`;
-  }
-
-  /**
-   * Deserializes from a buffer or reader, corresponding to a write in cpp.
-   * @param buffer - Buffer or reader to read from.
-   * @returns Deserialized object.
-   */
-  static fromBuffer(buffer: Buffer | BufferReader) {
-    const reader = BufferReader.asReader(buffer);
-    return new this(
-      reader.readArray(MAX_REVERTIBLE_NOTE_HASHES_PER_TX, SideEffect),
-      reader.readArray(MAX_REVERTIBLE_NULLIFIERS_PER_TX, SideEffectLinkedToNoteHash),
-      reader.readArray(MAX_PRIVATE_CALL_STACK_LENGTH_PER_TX, CallRequest),
-      reader.readArray(MAX_REVERTIBLE_PUBLIC_CALL_STACK_LENGTH_PER_TX, CallRequest),
-      reader.readArray(MAX_NEW_L2_TO_L1_MSGS_PER_TX, Fr),
-      Fr.fromBuffer(reader),
-      Fr.fromBuffer(reader),
-      Fr.fromBuffer(reader),
-      Fr.fromBuffer(reader),
-      reader.readArray(MAX_REVERTIBLE_PUBLIC_DATA_UPDATE_REQUESTS_PER_TX, PublicDataUpdateRequest),
-    );
-  }
-
-  static fromPrivateAccumulatedRevertibleData(finalData: PrivateAccumulatedRevertibleData) {
-    return new this(
-      padArrayEnd(finalData.newNoteHashes, SideEffect.default(), MAX_REVERTIBLE_NOTE_HASHES_PER_TX),
-      padArrayEnd(finalData.newNullifiers, SideEffectLinkedToNoteHash.default(), MAX_REVERTIBLE_NULLIFIERS_PER_TX),
-      finalData.privateCallStack,
-      padArrayEnd(finalData.publicCallStack, CallRequest.default(), MAX_REVERTIBLE_PUBLIC_CALL_STACK_LENGTH_PER_TX),
-      finalData.newL2ToL1Msgs,
-      finalData.encryptedLogsHash,
-      finalData.unencryptedLogsHash,
-      finalData.encryptedLogPreimagesLength,
-      finalData.unencryptedLogPreimagesLength,
-      makeTuple(MAX_REVERTIBLE_PUBLIC_DATA_UPDATE_REQUESTS_PER_TX, PublicDataUpdateRequest.default),
-    );
-  }
-
-  /**
-   * Deserializes from a string, corresponding to a write in cpp.
-   * @param str - String to read from.
-   * @returns Deserialized object.
-   */
-  static fromString(str: string) {
-    return this.fromBuffer(Buffer.from(str, 'hex'));
-  }
-
-  static default() {
-    return new this(
-      makeTuple(MAX_REVERTIBLE_NOTE_HASHES_PER_TX, SideEffect.default),
-      makeTuple(MAX_REVERTIBLE_NULLIFIERS_PER_TX, SideEffectLinkedToNoteHash.default),
-      makeTuple(MAX_PRIVATE_CALL_STACK_LENGTH_PER_TX, CallRequest.default),
-      makeTuple(MAX_REVERTIBLE_PUBLIC_CALL_STACK_LENGTH_PER_TX, CallRequest.default),
-      makeTuple(MAX_NEW_L2_TO_L1_MSGS_PER_TX, Fr.zero),
-      Fr.zero(),
-      Fr.zero(),
-      Fr.zero(),
-      Fr.zero(),
-      makeTuple(MAX_REVERTIBLE_PUBLIC_DATA_UPDATE_REQUESTS_PER_TX, PublicDataUpdateRequest.default),
-    );
-  }
-}
-
-/**
- * Specific accumulated data structure for the final ordering private kernel circuit. It is included
- *  in the final public inputs of private kernel circuit.
- */
-export class PrivateAccumulatedRevertibleData {
-  constructor(
-    /**
-     * The new note hashes made in this transaction.
-     */
-    public newNoteHashes: Tuple<SideEffect, typeof MAX_REVERTIBLE_NOTE_HASHES_PER_TX>,
-    /**
-     * The new nullifiers made in this transaction.
-     */
-    public newNullifiers: Tuple<SideEffectLinkedToNoteHash, typeof MAX_REVERTIBLE_NULLIFIERS_PER_TX>,
-    /**
-     * Current private call stack.
-     * TODO(#3417): Given this field must empty, should we just remove it?
-     */
-    public privateCallStack: Tuple<CallRequest, typeof MAX_PRIVATE_CALL_STACK_LENGTH_PER_TX>,
-    /**
-     * Current public call stack.
-     */
-    public publicCallStack: Tuple<CallRequest, typeof MAX_REVERTIBLE_PUBLIC_CALL_STACK_LENGTH_PER_TX>,
-    /**
-     * All the new L2 to L1 messages created in this transaction.
-     */
-    public newL2ToL1Msgs: Tuple<Fr, typeof MAX_NEW_L2_TO_L1_MSGS_PER_CALL>,
-    /**
-     * Accumulated encrypted logs hash from all the previous kernel iterations.
-     * Note: Truncated to 31 bytes to fit in Fr.
-     */
-    public encryptedLogsHash: Fr,
-    /**
-     * Accumulated unencrypted logs hash from all the previous kernel iterations.
-     * Note: Truncated to 31 bytes to fit in Fr.
-     */
-    public unencryptedLogsHash: Fr,
-    /**
-     * Total accumulated length of the encrypted log preimages emitted in all the previous kernel iterations
-     */
-    public encryptedLogPreimagesLength: Fr,
-    /**
-     * Total accumulated length of the unencrypted log preimages emitted in all the previous kernel iterations
-     */
-    public unencryptedLogPreimagesLength: Fr,
-  ) {}
-
-  toBuffer() {
-    return serializeToBuffer(
-      this.newNoteHashes,
-      this.newNullifiers,
-      this.privateCallStack,
-      this.publicCallStack,
-      this.newL2ToL1Msgs,
-      this.encryptedLogsHash,
-      this.unencryptedLogsHash,
-      this.encryptedLogPreimagesLength,
-      this.unencryptedLogPreimagesLength,
-    );
-  }
-
-  toString() {
-    return this.toBuffer().toString('hex');
-  }
-
-  /**
-   * Deserializes from a buffer or reader, corresponding to a write in cpp.
-   * @param buffer - Buffer or reader to read from.
-   * @returns Deserialized object.
-   */
-  static fromBuffer(buffer: Buffer | BufferReader): PrivateAccumulatedRevertibleData {
-    const reader = BufferReader.asReader(buffer);
-    return new PrivateAccumulatedRevertibleData(
-      reader.readArray(MAX_REVERTIBLE_NOTE_HASHES_PER_TX, SideEffect),
-      reader.readArray(MAX_REVERTIBLE_NULLIFIERS_PER_TX, SideEffectLinkedToNoteHash),
-      reader.readArray(MAX_PRIVATE_CALL_STACK_LENGTH_PER_TX, CallRequest),
-      reader.readArray(MAX_REVERTIBLE_PUBLIC_CALL_STACK_LENGTH_PER_TX, CallRequest),
-      reader.readArray(MAX_NEW_L2_TO_L1_MSGS_PER_TX, Fr),
-      Fr.fromBuffer(reader),
-      Fr.fromBuffer(reader),
-      Fr.fromBuffer(reader),
-      Fr.fromBuffer(reader),
-    );
-  }
-
-  /**
-   * Deserializes from a string, corresponding to a write in cpp.
-   * @param str - String to read from.
-   * @returns Deserialized object.
-   */
-  static fromString(str: string) {
-    return PrivateAccumulatedRevertibleData.fromBuffer(Buffer.from(str, 'hex'));
-  }
-
-  static default() {
-    return new PrivateAccumulatedRevertibleData(
-      makeTuple(MAX_REVERTIBLE_NOTE_HASHES_PER_TX, SideEffect.default),
-      makeTuple(MAX_REVERTIBLE_NULLIFIERS_PER_TX, SideEffectLinkedToNoteHash.default),
-      makeTuple(MAX_PRIVATE_CALL_STACK_LENGTH_PER_TX, CallRequest.default),
-      makeTuple(MAX_REVERTIBLE_PUBLIC_CALL_STACK_LENGTH_PER_TX, CallRequest.default),
-      makeTuple(MAX_NEW_L2_TO_L1_MSGS_PER_TX, Fr.zero),
-      Fr.zero(),
-      Fr.zero(),
-      Fr.zero(),
-      Fr.zero(),
-    );
-  }
-}
-
-export class PrivateAccumulatedNonRevertibleData {
-  constructor(
-    /**
-     * Flag indicating whether the transaction reverted.
-     */
-    public revertCode: RevertCode,
-    /**
-     * The new non-revertible commitments made in this transaction.
-     */
-    public newNoteHashes: Tuple<SideEffect, typeof MAX_NON_REVERTIBLE_NOTE_HASHES_PER_TX>,
-    /**
-     * The new non-revertible nullifiers made in this transaction.
-     */
-    public newNullifiers: Tuple<SideEffectLinkedToNoteHash, typeof MAX_NON_REVERTIBLE_NULLIFIERS_PER_TX>,
-    /**
-     * Current public call stack that will produce non-revertible side effects.
-     */
-    public publicCallStack: Tuple<CallRequest, typeof MAX_NON_REVERTIBLE_PUBLIC_CALL_STACK_LENGTH_PER_TX>,
-  ) {}
-
-  toBuffer() {
-    return serializeToBuffer(this.revertCode.toBuffer(), this.newNoteHashes, this.newNullifiers, this.publicCallStack);
-  }
-
-  static fromBuffer(buffer: Buffer | BufferReader): PrivateAccumulatedNonRevertibleData {
-    const reader = BufferReader.asReader(buffer);
-    return new PrivateAccumulatedNonRevertibleData(
-      RevertCode.fromBuffer(reader),
-      reader.readArray(MAX_NON_REVERTIBLE_NOTE_HASHES_PER_TX, SideEffect),
-      reader.readArray(MAX_NON_REVERTIBLE_NULLIFIERS_PER_TX, SideEffectLinkedToNoteHash),
-      reader.readArray(MAX_NON_REVERTIBLE_PUBLIC_CALL_STACK_LENGTH_PER_TX, CallRequest),
-    );
-  }
-
-  toString() {
-    return this.toBuffer().toString('hex');
-  }
-
-  static fromString(str: string) {
-    return PrivateAccumulatedNonRevertibleData.fromBuffer(Buffer.from(str, 'hex'));
-  }
-
-  static default() {
-    return new PrivateAccumulatedNonRevertibleData(
-      RevertCode.OK,
-      makeTuple(MAX_NON_REVERTIBLE_NOTE_HASHES_PER_TX, SideEffect.default),
-      makeTuple(MAX_NON_REVERTIBLE_NULLIFIERS_PER_TX, SideEffectLinkedToNoteHash.default),
-      makeTuple(MAX_NON_REVERTIBLE_PUBLIC_CALL_STACK_LENGTH_PER_TX, CallRequest.default),
-    );
-  }
-}
-
-export class PublicAccumulatedNonRevertibleData {
-  constructor(
-    /**
-     * Flag indicating whether the transaction reverted.
-     */
-    public revertCode: RevertCode,
-    /**
-     * The new non-revertible commitments made in this transaction.
-     */
-    public newNoteHashes: Tuple<SideEffect, typeof MAX_NON_REVERTIBLE_NOTE_HASHES_PER_TX>,
-    /**
-     * The new non-revertible nullifiers made in this transaction.
-     */
-    public newNullifiers: Tuple<SideEffectLinkedToNoteHash, typeof MAX_NON_REVERTIBLE_NULLIFIERS_PER_TX>,
-    /**
-     * Current public call stack that will produce non-revertible side effects.
-     */
-    public publicCallStack: Tuple<CallRequest, typeof MAX_NON_REVERTIBLE_PUBLIC_CALL_STACK_LENGTH_PER_TX>,
-    /**
-     * All the public data update requests made in this transaction.
-     */
-    public publicDataUpdateRequests: Tuple<
-      PublicDataUpdateRequest,
-      typeof MAX_NON_REVERTIBLE_PUBLIC_DATA_UPDATE_REQUESTS_PER_TX
-    >,
-  ) {}
-
-  toBuffer() {
-    return serializeToBuffer(
-      this.revertCode,
-      this.newNoteHashes,
-      this.newNullifiers,
-      this.publicCallStack,
-      this.publicDataUpdateRequests,
-    );
-  }
-
-  static fromBuffer(buffer: Buffer | BufferReader) {
-    const reader = BufferReader.asReader(buffer);
-    return new this(
-      RevertCode.fromBuffer(reader),
-      reader.readArray(MAX_NON_REVERTIBLE_NOTE_HASHES_PER_TX, SideEffect),
-      reader.readArray(MAX_NON_REVERTIBLE_NULLIFIERS_PER_TX, SideEffectLinkedToNoteHash),
-      reader.readArray(MAX_NON_REVERTIBLE_PUBLIC_CALL_STACK_LENGTH_PER_TX, CallRequest),
-      reader.readArray(MAX_NON_REVERTIBLE_PUBLIC_DATA_UPDATE_REQUESTS_PER_TX, PublicDataUpdateRequest),
-    );
-  }
-
-  toString() {
-    return this.toBuffer().toString('hex');
-  }
-
-  static fromString(str: string) {
-    return this.fromBuffer(Buffer.from(str, 'hex'));
-  }
-
-  static default() {
-    return new this(
-      RevertCode.OK,
-      makeTuple(MAX_NON_REVERTIBLE_NOTE_HASHES_PER_TX, SideEffect.default),
-      makeTuple(MAX_NON_REVERTIBLE_NULLIFIERS_PER_TX, SideEffectLinkedToNoteHash.default),
-      makeTuple(MAX_NON_REVERTIBLE_PUBLIC_CALL_STACK_LENGTH_PER_TX, CallRequest.default),
-      makeTuple(MAX_NON_REVERTIBLE_PUBLIC_DATA_UPDATE_REQUESTS_PER_TX, PublicDataUpdateRequest.default),
-    );
-  }
-
-  static fromPrivateAccumulatedNonRevertibleData(data: PrivateAccumulatedNonRevertibleData) {
-    return new this(
-      data.revertCode,
-      data.newNoteHashes,
-      data.newNullifiers,
-      data.publicCallStack,
-      makeTuple(MAX_NON_REVERTIBLE_PUBLIC_DATA_UPDATE_REQUESTS_PER_TX, PublicDataUpdateRequest.default),
-    );
-  }
-
-  [inspect.custom]() {
-    return `PublicAccumulatedNonRevertibleData {
-  revertCode: ${this.revertCode},
-  newNoteHashes: [${this.newNoteHashes.map(h => h.toString()).join(', ')}],
-  newNullifiers: [${this.newNullifiers.map(h => h.toString()).join(', ')}],
-  publicCallStack: [${this.publicCallStack.map(h => h.toString()).join(', ')}],
-  publicDataUpdateRequests: [${this.publicDataUpdateRequests.map(h => h.toString()).join(', ')}],
-}`;
-  }
-=======
->>>>>>> 88e8b6de
 }