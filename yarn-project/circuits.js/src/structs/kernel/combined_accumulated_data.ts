import { makeTuple } from '@aztec/foundation/array';
import { Fr } from '@aztec/foundation/fields';
import { BufferReader, type Tuple, serializeToBuffer } from '@aztec/foundation/serialize';

import {
  type MAX_NEW_L2_TO_L1_MSGS_PER_CALL,
  MAX_NEW_L2_TO_L1_MSGS_PER_TX,
  MAX_NEW_NOTE_HASHES_PER_TX,
  MAX_NEW_NULLIFIERS_PER_TX,
  MAX_PUBLIC_DATA_UPDATE_REQUESTS_PER_TX,
} from '../../constants.gen.js';
import { PublicDataUpdateRequest } from '../public_data_update_request.js';
<<<<<<< HEAD
import { SideEffect, SideEffectLinkedToNoteHash } from '../side_effects.js';
=======
>>>>>>> 19dbe46b

/**
 * Data that is accumulated during the execution of the transaction.
 */
export class CombinedAccumulatedData {
  constructor(
    /**
     * The new note hashes made in this transaction.
     */
    public newNoteHashes: Tuple<Fr, typeof MAX_NEW_NOTE_HASHES_PER_TX>,
    /**
     * The new nullifiers made in this transaction.
     */
<<<<<<< HEAD
    public newNullifiers: Tuple<SideEffectLinkedToNoteHash, typeof MAX_NEW_NULLIFIERS_PER_TX>,
=======
    public newNullifiers: Tuple<Fr, typeof MAX_NEW_NULLIFIERS_PER_TX>,
>>>>>>> 19dbe46b
    /**
     * All the new L2 to L1 messages created in this transaction.
     */
    public newL2ToL1Msgs: Tuple<Fr, typeof MAX_NEW_L2_TO_L1_MSGS_PER_CALL>,
    /**
     * Accumulated encrypted logs hash from all the previous kernel iterations.
     * Note: Truncated to 31 bytes to fit in Fr.
     */
    public encryptedLogsHash: Fr,
    /**
     * Accumulated unencrypted logs hash from all the previous kernel iterations.
     * Note: Truncated to 31 bytes to fit in Fr.
     */
    public unencryptedLogsHash: Fr,
    /**
     * Total accumulated length of the encrypted log preimages emitted in all the previous kernel iterations
     */
    public encryptedLogPreimagesLength: Fr,
    /**
     * Total accumulated length of the unencrypted log preimages emitted in all the previous kernel iterations
     */
    public unencryptedLogPreimagesLength: Fr,
    /**
     * All the public data update requests made in this transaction.
     */
    public publicDataUpdateRequests: Tuple<PublicDataUpdateRequest, typeof MAX_PUBLIC_DATA_UPDATE_REQUESTS_PER_TX>,
  ) {}

  toBuffer() {
    return serializeToBuffer(
      this.newNoteHashes,
      this.newNullifiers,
      this.newL2ToL1Msgs,
      this.encryptedLogsHash,
      this.unencryptedLogsHash,
      this.encryptedLogPreimagesLength,
      this.unencryptedLogPreimagesLength,
      this.publicDataUpdateRequests,
    );
  }

  toString() {
    return this.toBuffer().toString('hex');
  }

  /**
   * Deserializes from a buffer or reader, corresponding to a write in cpp.
   * @param buffer - Buffer or reader to read from.
   * @returns Deserialized object.
   */
  static fromBuffer(buffer: Buffer | BufferReader): CombinedAccumulatedData {
    const reader = BufferReader.asReader(buffer);
    return new CombinedAccumulatedData(
<<<<<<< HEAD
      reader.readArray(MAX_NEW_NOTE_HASHES_PER_TX, SideEffect),
      reader.readArray(MAX_NEW_NULLIFIERS_PER_TX, SideEffectLinkedToNoteHash),
=======
      reader.readArray(MAX_NEW_NOTE_HASHES_PER_TX, Fr),
      reader.readArray(MAX_NEW_NULLIFIERS_PER_TX, Fr),
>>>>>>> 19dbe46b
      reader.readArray(MAX_NEW_L2_TO_L1_MSGS_PER_TX, Fr),
      Fr.fromBuffer(reader),
      Fr.fromBuffer(reader),
      Fr.fromBuffer(reader),
      Fr.fromBuffer(reader),
      reader.readArray(MAX_PUBLIC_DATA_UPDATE_REQUESTS_PER_TX, PublicDataUpdateRequest),
    );
  }

  /**
   * Deserializes from a string, corresponding to a write in cpp.
   * @param str - String to read from.
   * @returns Deserialized object.
   */
  static fromString(str: string) {
    return CombinedAccumulatedData.fromBuffer(Buffer.from(str, 'hex'));
  }

  static empty() {
    return new CombinedAccumulatedData(
<<<<<<< HEAD
      makeTuple(MAX_NEW_NOTE_HASHES_PER_TX, SideEffect.empty),
      makeTuple(MAX_NEW_NULLIFIERS_PER_TX, SideEffectLinkedToNoteHash.empty),
=======
      makeTuple(MAX_NEW_NOTE_HASHES_PER_TX, Fr.zero),
      makeTuple(MAX_NEW_NULLIFIERS_PER_TX, Fr.zero),
>>>>>>> 19dbe46b
      makeTuple(MAX_NEW_L2_TO_L1_MSGS_PER_TX, Fr.zero),
      Fr.zero(),
      Fr.zero(),
      Fr.zero(),
      Fr.zero(),
      makeTuple(MAX_PUBLIC_DATA_UPDATE_REQUESTS_PER_TX, PublicDataUpdateRequest.empty),
    );
  }
}<|MERGE_RESOLUTION|>--- conflicted
+++ resolved
@@ -10,10 +10,6 @@
   MAX_PUBLIC_DATA_UPDATE_REQUESTS_PER_TX,
 } from '../../constants.gen.js';
 import { PublicDataUpdateRequest } from '../public_data_update_request.js';
-<<<<<<< HEAD
-import { SideEffect, SideEffectLinkedToNoteHash } from '../side_effects.js';
-=======
->>>>>>> 19dbe46b
 
 /**
  * Data that is accumulated during the execution of the transaction.
@@ -27,11 +23,7 @@
     /**
      * The new nullifiers made in this transaction.
      */
-<<<<<<< HEAD
-    public newNullifiers: Tuple<SideEffectLinkedToNoteHash, typeof MAX_NEW_NULLIFIERS_PER_TX>,
-=======
     public newNullifiers: Tuple<Fr, typeof MAX_NEW_NULLIFIERS_PER_TX>,
->>>>>>> 19dbe46b
     /**
      * All the new L2 to L1 messages created in this transaction.
      */
@@ -85,13 +77,8 @@
   static fromBuffer(buffer: Buffer | BufferReader): CombinedAccumulatedData {
     const reader = BufferReader.asReader(buffer);
     return new CombinedAccumulatedData(
-<<<<<<< HEAD
-      reader.readArray(MAX_NEW_NOTE_HASHES_PER_TX, SideEffect),
-      reader.readArray(MAX_NEW_NULLIFIERS_PER_TX, SideEffectLinkedToNoteHash),
-=======
       reader.readArray(MAX_NEW_NOTE_HASHES_PER_TX, Fr),
       reader.readArray(MAX_NEW_NULLIFIERS_PER_TX, Fr),
->>>>>>> 19dbe46b
       reader.readArray(MAX_NEW_L2_TO_L1_MSGS_PER_TX, Fr),
       Fr.fromBuffer(reader),
       Fr.fromBuffer(reader),
@@ -112,13 +99,8 @@
 
   static empty() {
     return new CombinedAccumulatedData(
-<<<<<<< HEAD
-      makeTuple(MAX_NEW_NOTE_HASHES_PER_TX, SideEffect.empty),
-      makeTuple(MAX_NEW_NULLIFIERS_PER_TX, SideEffectLinkedToNoteHash.empty),
-=======
       makeTuple(MAX_NEW_NOTE_HASHES_PER_TX, Fr.zero),
       makeTuple(MAX_NEW_NULLIFIERS_PER_TX, Fr.zero),
->>>>>>> 19dbe46b
       makeTuple(MAX_NEW_L2_TO_L1_MSGS_PER_TX, Fr.zero),
       Fr.zero(),
       Fr.zero(),
