import { makeTuple } from '@aztec/foundation/array';
import { Fr } from '@aztec/foundation/fields';
import { BufferReader, type Tuple, serializeToBuffer } from '@aztec/foundation/serialize';

import {
  type MAX_NEW_L2_TO_L1_MSGS_PER_CALL,
  MAX_NEW_L2_TO_L1_MSGS_PER_TX,
  MAX_NEW_NOTE_HASHES_PER_TX,
  MAX_NEW_NULLIFIERS_PER_TX,
  MAX_PUBLIC_DATA_UPDATE_REQUESTS_PER_TX,
} from '../../constants.gen.js';
import { PublicDataUpdateRequest } from '../public_data_update_request.js';

/**
 * Data that is accumulated during the execution of the transaction.
 */
export class CombinedAccumulatedData {
  constructor(
    /**
     * The new note hashes made in this transaction.
     */
    public newNoteHashes: Tuple<Fr, typeof MAX_NEW_NOTE_HASHES_PER_TX>,
    /**
     * The new nullifiers made in this transaction.
     */
    public newNullifiers: Tuple<Fr, typeof MAX_NEW_NULLIFIERS_PER_TX>,
    /**
     * All the new L2 to L1 messages created in this transaction.
     */
    public newL2ToL1Msgs: Tuple<Fr, typeof MAX_NEW_L2_TO_L1_MSGS_PER_CALL>,
    /**
     * Accumulated encrypted logs hash from all the previous kernel iterations.
     * Note: Truncated to 31 bytes to fit in Fr.
     */
    public encryptedLogsHash: Fr,
    /**
     * Accumulated unencrypted logs hash from all the previous kernel iterations.
     * Note: Truncated to 31 bytes to fit in Fr.
     */
    public unencryptedLogsHash: Fr,
    /**
     * Total accumulated length of the encrypted log preimages emitted in all the previous kernel iterations
     */
    public encryptedLogPreimagesLength: Fr,
    /**
     * Total accumulated length of the unencrypted log preimages emitted in all the previous kernel iterations
     */
    public unencryptedLogPreimagesLength: Fr,
    /**
     * All the public data update requests made in this transaction.
     */
    public publicDataUpdateRequests: Tuple<PublicDataUpdateRequest, typeof MAX_PUBLIC_DATA_UPDATE_REQUESTS_PER_TX>,
  ) {}

  toBuffer() {
    return serializeToBuffer(
      this.newNoteHashes,
      this.newNullifiers,
      this.newL2ToL1Msgs,
      this.encryptedLogsHash,
      this.unencryptedLogsHash,
      this.encryptedLogPreimagesLength,
      this.unencryptedLogPreimagesLength,
      this.publicDataUpdateRequests,
    );
  }

  toString() {
    return this.toBuffer().toString('hex');
  }

  /**
   * Deserializes from a buffer or reader, corresponding to a write in cpp.
   * @param buffer - Buffer or reader to read from.
   * @returns Deserialized object.
   */
  static fromBuffer(buffer: Buffer | BufferReader): CombinedAccumulatedData {
    const reader = BufferReader.asReader(buffer);
    return new CombinedAccumulatedData(
      reader.readArray(MAX_NEW_NOTE_HASHES_PER_TX, Fr),
      reader.readArray(MAX_NEW_NULLIFIERS_PER_TX, Fr),
      reader.readArray(MAX_NEW_L2_TO_L1_MSGS_PER_TX, Fr),
      Fr.fromBuffer(reader),
      Fr.fromBuffer(reader),
      Fr.fromBuffer(reader),
      Fr.fromBuffer(reader),
      reader.readArray(MAX_PUBLIC_DATA_UPDATE_REQUESTS_PER_TX, PublicDataUpdateRequest),
    );
  }

  /**
   * Deserializes from a string, corresponding to a write in cpp.
   * @param str - String to read from.
   * @returns Deserialized object.
   */
  static fromString(str: string) {
    return CombinedAccumulatedData.fromBuffer(Buffer.from(str, 'hex'));
  }

  static default() {
    return new CombinedAccumulatedData(
<<<<<<< HEAD
      makeTuple(MAX_NEW_NOTE_HASHES_PER_TX, SideEffect.default),
      makeTuple(MAX_NEW_NULLIFIERS_PER_TX, SideEffectLinkedToNoteHash.default),
=======
      makeTuple(MAX_NEW_NOTE_HASHES_PER_TX, Fr.zero),
      makeTuple(MAX_NEW_NULLIFIERS_PER_TX, Fr.zero),
>>>>>>> a9a349db
      makeTuple(MAX_NEW_L2_TO_L1_MSGS_PER_TX, Fr.zero),
      Fr.ZERO,
      Fr.ZERO,
      Fr.ZERO,
      Fr.ZERO,
      makeTuple(MAX_PUBLIC_DATA_UPDATE_REQUESTS_PER_TX, PublicDataUpdateRequest.default),
    );
  }
}<|MERGE_RESOLUTION|>--- conflicted
+++ resolved
@@ -99,13 +99,8 @@
 
   static default() {
     return new CombinedAccumulatedData(
-<<<<<<< HEAD
-      makeTuple(MAX_NEW_NOTE_HASHES_PER_TX, SideEffect.default),
-      makeTuple(MAX_NEW_NULLIFIERS_PER_TX, SideEffectLinkedToNoteHash.default),
-=======
       makeTuple(MAX_NEW_NOTE_HASHES_PER_TX, Fr.zero),
       makeTuple(MAX_NEW_NULLIFIERS_PER_TX, Fr.zero),
->>>>>>> a9a349db
       makeTuple(MAX_NEW_L2_TO_L1_MSGS_PER_TX, Fr.zero),
       Fr.ZERO,
       Fr.ZERO,
