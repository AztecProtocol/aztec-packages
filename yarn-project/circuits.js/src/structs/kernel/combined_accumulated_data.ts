--- conflicted
+++ resolved
@@ -756,11 +756,10 @@
 export class PublicAccumulatedNonRevertibleData {
   constructor(
     /**
-<<<<<<< HEAD
      * The maximum block number in which this transaction can be included and be valid.
      */
     public maxBlockNumber: MaxBlockNumber,
-=======
+    /**
      * The nullifier read requests made in this transaction.
      */
     public nullifierReadRequests: Tuple<ReadRequestContext, typeof MAX_NULLIFIER_READ_REQUESTS_PER_TX>,
@@ -771,7 +770,6 @@
       ReadRequestContext,
       typeof MAX_NULLIFIER_NON_EXISTENT_READ_REQUESTS_PER_TX
     >,
->>>>>>> f68ff289
     /**
      * The new non-revertible commitments made in this transaction.
      */
@@ -812,12 +810,9 @@
   static fromBuffer(buffer: Buffer | BufferReader) {
     const reader = BufferReader.asReader(buffer);
     return new this(
-<<<<<<< HEAD
       reader.readObject(MaxBlockNumber),
-=======
       reader.readArray(MAX_NULLIFIER_READ_REQUESTS_PER_TX, ReadRequestContext),
       reader.readArray(MAX_NULLIFIER_NON_EXISTENT_READ_REQUESTS_PER_TX, ReadRequestContext),
->>>>>>> f68ff289
       reader.readArray(MAX_NON_REVERTIBLE_NOTE_HASHES_PER_TX, SideEffect),
       reader.readArray(MAX_NON_REVERTIBLE_NULLIFIERS_PER_TX, SideEffectLinkedToNoteHash),
       reader.readArray(MAX_NON_REVERTIBLE_PUBLIC_CALL_STACK_LENGTH_PER_TX, CallRequest),
@@ -836,12 +831,9 @@
 
   static empty() {
     return new this(
-<<<<<<< HEAD
       MaxBlockNumber.empty(),
-=======
       makeTuple(MAX_NULLIFIER_READ_REQUESTS_PER_TX, ReadRequestContext.empty),
       makeTuple(MAX_NULLIFIER_NON_EXISTENT_READ_REQUESTS_PER_TX, ReadRequestContext.empty),
->>>>>>> f68ff289
       makeTuple(MAX_NON_REVERTIBLE_NOTE_HASHES_PER_TX, SideEffect.empty),
       makeTuple(MAX_NON_REVERTIBLE_NULLIFIERS_PER_TX, SideEffectLinkedToNoteHash.empty),
       makeTuple(MAX_NON_REVERTIBLE_PUBLIC_CALL_STACK_LENGTH_PER_TX, CallRequest.empty),
@@ -852,12 +844,9 @@
 
   static fromPrivateAccumulatedNonRevertibleData(data: PrivateAccumulatedNonRevertibleData) {
     return new this(
-<<<<<<< HEAD
       data.maxBlockNumber,
-=======
       makeTuple(MAX_NULLIFIER_READ_REQUESTS_PER_TX, ReadRequestContext.empty),
       makeTuple(MAX_NULLIFIER_NON_EXISTENT_READ_REQUESTS_PER_TX, ReadRequestContext.empty),
->>>>>>> f68ff289
       data.newNoteHashes,
       data.newNullifiers,
       data.publicCallStack,
