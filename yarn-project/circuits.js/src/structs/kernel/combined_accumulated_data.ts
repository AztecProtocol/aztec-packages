import { makeTuple } from '@aztec/foundation/array';
import { Fr } from '@aztec/foundation/fields';
<<<<<<< HEAD
import { createDebugOnlyLogger } from '@aztec/foundation/log';
import { BufferReader, Tuple, serializeToBuffer } from '@aztec/foundation/serialize';
=======
import { BufferReader, type Tuple, serializeToBuffer } from '@aztec/foundation/serialize';
>>>>>>> db2a4117

import {
  MAX_NEW_L2_TO_L1_MSGS_PER_CALL,
  MAX_NEW_L2_TO_L1_MSGS_PER_TX,
  MAX_NEW_NOTE_HASHES_PER_TX,
  MAX_NEW_NULLIFIERS_PER_TX,
  MAX_PUBLIC_DATA_UPDATE_REQUESTS_PER_TX,
} from '../../constants.gen.js';
import { PublicDataUpdateRequest } from '../public_data_update_request.js';
import { SideEffect, SideEffectLinkedToNoteHash } from '../side_effects.js';

/**
 * Data that is accumulated during the execution of the transaction.
 */
export class CombinedAccumulatedData {
  constructor(
    /**
     * The new note hashes made in this transaction.
     */
    public newNoteHashes: Tuple<SideEffect, typeof MAX_NEW_NOTE_HASHES_PER_TX>,
    /**
     * The new nullifiers made in this transaction.
     */
    public newNullifiers: Tuple<SideEffectLinkedToNoteHash, typeof MAX_NEW_NULLIFIERS_PER_TX>,
    /**
     * All the new L2 to L1 messages created in this transaction.
     */
    public newL2ToL1Msgs: Tuple<Fr, typeof MAX_NEW_L2_TO_L1_MSGS_PER_CALL>,
    /**
     * Accumulated encrypted logs hash from all the previous kernel iterations.
     * Note: Truncated to 31 bytes to fit in Fr.
     */
    public encryptedLogsHash: Fr,
    /**
     * Accumulated unencrypted logs hash from all the previous kernel iterations.
     * Note: Truncated to 31 bytes to fit in Fr.
     */
    public unencryptedLogsHash: Fr,
    /**
     * Total accumulated length of the encrypted log preimages emitted in all the previous kernel iterations
     */
    public encryptedLogPreimagesLength: Fr,
    /**
     * Total accumulated length of the unencrypted log preimages emitted in all the previous kernel iterations
     */
    public unencryptedLogPreimagesLength: Fr,
    /**
     * All the public data update requests made in this transaction.
     */
    public publicDataUpdateRequests: Tuple<PublicDataUpdateRequest, typeof MAX_PUBLIC_DATA_UPDATE_REQUESTS_PER_TX>,
  ) {}

  toBuffer() {
    return serializeToBuffer(
      this.newNoteHashes,
      this.newNullifiers,
      this.newL2ToL1Msgs,
      this.encryptedLogsHash,
      this.unencryptedLogsHash,
      this.encryptedLogPreimagesLength,
      this.unencryptedLogPreimagesLength,
      this.publicDataUpdateRequests,
    );
  }

  toString() {
    return this.toBuffer().toString('hex');
  }

  /**
   * Deserializes from a buffer or reader, corresponding to a write in cpp.
   * @param buffer - Buffer or reader to read from.
   * @returns Deserialized object.
   */
  static fromBuffer(buffer: Buffer | BufferReader): CombinedAccumulatedData {
    const reader = BufferReader.asReader(buffer);
    return new CombinedAccumulatedData(
      reader.readArray(MAX_NEW_NOTE_HASHES_PER_TX, SideEffect),
      reader.readArray(MAX_NEW_NULLIFIERS_PER_TX, SideEffectLinkedToNoteHash),
      reader.readArray(MAX_NEW_L2_TO_L1_MSGS_PER_TX, Fr),
      Fr.fromBuffer(reader),
      Fr.fromBuffer(reader),
      Fr.fromBuffer(reader),
      Fr.fromBuffer(reader),
      reader.readArray(MAX_PUBLIC_DATA_UPDATE_REQUESTS_PER_TX, PublicDataUpdateRequest),
    );
  }

  /**
   * Deserializes from a string, corresponding to a write in cpp.
   * @param str - String to read from.
   * @returns Deserialized object.
   */
  static fromString(str: string) {
    return CombinedAccumulatedData.fromBuffer(Buffer.from(str, 'hex'));
  }

  static empty() {
    return new CombinedAccumulatedData(
      makeTuple(MAX_NEW_NOTE_HASHES_PER_TX, SideEffect.empty),
      makeTuple(MAX_NEW_NULLIFIERS_PER_TX, SideEffectLinkedToNoteHash.empty),
      makeTuple(MAX_NEW_L2_TO_L1_MSGS_PER_TX, Fr.zero),
      Fr.zero(),
      Fr.zero(),
      Fr.zero(),
      Fr.zero(),
      makeTuple(MAX_PUBLIC_DATA_UPDATE_REQUESTS_PER_TX, PublicDataUpdateRequest.empty),
    );
  }
}<|MERGE_RESOLUTION|>--- conflicted
+++ resolved
@@ -1,11 +1,6 @@
 import { makeTuple } from '@aztec/foundation/array';
 import { Fr } from '@aztec/foundation/fields';
-<<<<<<< HEAD
-import { createDebugOnlyLogger } from '@aztec/foundation/log';
-import { BufferReader, Tuple, serializeToBuffer } from '@aztec/foundation/serialize';
-=======
 import { BufferReader, type Tuple, serializeToBuffer } from '@aztec/foundation/serialize';
->>>>>>> db2a4117
 
 import {
   MAX_NEW_L2_TO_L1_MSGS_PER_CALL,
