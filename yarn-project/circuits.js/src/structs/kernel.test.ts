--- conflicted
+++ resolved
@@ -1,6 +1,5 @@
 import { expectSerializeToMatchSnapshot } from '../tests/expectSerialize.js';
 import { makePreviousKernelData, makePrivateKernelInputs, makePrivateKernelPublicInputs } from '../tests/factories.js';
-import { CircuitsWasm } from '../wasm/circuits_wasm.js';
 
 describe('structs/kernel', () => {
   it(`serializes and prints previous_kernel_data`, async () => {
@@ -19,13 +18,7 @@
     );
   });
 
-  // TODO: Reenable once we can move back to circuits master and have this c_bind available
-<<<<<<< HEAD
   it(`serializes and prints private_kernel_public_inputs`, async () => {
-    const wasm = await CircuitsWasm.new();
-=======
-  it.skip(`serializes and prints private_kernel_public_inputs`, async () => {
->>>>>>> 1ca46a48
     const kernelInputs = makePrivateKernelPublicInputs();
     await expectSerializeToMatchSnapshot(
       kernelInputs.toBuffer(),
