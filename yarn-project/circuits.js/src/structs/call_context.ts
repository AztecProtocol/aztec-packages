--- conflicted
+++ resolved
@@ -2,11 +2,8 @@
 import { AztecAddress } from '@aztec/foundation/aztec-address';
 import { EthAddress } from '@aztec/foundation/eth-address';
 import { FieldsOf } from '../utils/jsUtils.js';
-<<<<<<< HEAD
-=======
+import { Fr } from './index.js';
 import { BufferReader } from '@aztec/foundation/serialize';
->>>>>>> 2453b254
-import { Fr } from './index.js';
 
 /**
  * Call context.
