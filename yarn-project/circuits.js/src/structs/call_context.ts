import { FunctionSelector } from '@aztec/foundation/abi';
import { AztecAddress } from '@aztec/foundation/aztec-address';
import { EthAddress } from '@aztec/foundation/eth-address';
import { Fr } from '@aztec/foundation/fields';
import { BufferReader, FieldReader, serializeToBuffer, serializeToFields } from '@aztec/foundation/serialize';
import { FieldsOf } from '@aztec/foundation/types';

<<<<<<< HEAD
=======
import { CALL_CONTEXT_LENGTH } from '../constants.gen.js';

>>>>>>> c1709b3d
/**
 * Call context.
 */
export class CallContext {
  constructor(
    /**
     * Address of the account which represents the entity who invoked the call.
     */
    public msgSender: AztecAddress,
    /**
     * The contract address against which all state changes will be stored. Not called `contractAddress` because during
     * delegate call the contract whose code is being executed may be different from the contract whose state is being
     * modified.
     */
    public storageContractAddress: AztecAddress,
    /**
     * Address of the portal contract to the storage contract.
     */
    public portalContractAddress: EthAddress,
    /**
     * Function selector of the function being called.
     */
    public functionSelector: FunctionSelector,
    /**
     * Determines whether the call is a delegate call (see Ethereum's delegate call opcode for more information).
     */
    public isDelegateCall: boolean,
    /**
     * Determines whether the call is modifying state.
     */
    public isStaticCall: boolean,
    /**
     * Determines whether the call is a contract deployment.
     */
    public isContractDeployment: boolean,
    /**
     * The start side effect counter for this call context.
     */
    public startSideEffectCounter: number,
  ) {}

  /**
   * Returns a new instance of CallContext with zero msg sender, storage contract address and portal contract address.
   * @returns A new instance of CallContext with zero msg sender, storage contract address and portal contract address.
   */
  public static empty(): CallContext {
    return new CallContext(
      AztecAddress.ZERO,
      AztecAddress.ZERO,
      EthAddress.ZERO,
      FunctionSelector.empty(),
      false,
      false,
      false,
      0,
    );
  }

  isEmpty() {
    return (
      this.msgSender.isZero() &&
      this.storageContractAddress.isZero() &&
      this.portalContractAddress.isZero() &&
      this.functionSelector.isEmpty() &&
      Fr.ZERO
    );
  }

  static from(fields: FieldsOf<CallContext>): CallContext {
    return new CallContext(...CallContext.getFields(fields));
  }

  static getFields(fields: FieldsOf<CallContext>) {
    return [
      fields.msgSender,
      fields.storageContractAddress,
      fields.portalContractAddress,
      fields.functionSelector,
      fields.isDelegateCall,
      fields.isStaticCall,
      fields.isContractDeployment,
      fields.startSideEffectCounter,
    ] as const;
  }

  /**
   * Serialize this as a buffer.
   * @returns The buffer.
   */
  toBuffer() {
    return serializeToBuffer(...CallContext.getFields(this));
  }

  toFields(): Fr[] {
    const fields = serializeToFields(...CallContext.getFields(this));
    if (fields.length !== CALL_CONTEXT_LENGTH) {
      throw new Error(
        `Invalid number of fields for CallContext. Expected ${CALL_CONTEXT_LENGTH}, got ${fields.length}`,
      );
    }
    return fields;
  }

  /**
   * Deserialize this from a buffer.
   * @param buffer - The bufferable type from which to deserialize.
   * @returns The deserialized instance of PublicCallRequest.
   */
  static fromBuffer(buffer: Buffer | BufferReader) {
    const reader = BufferReader.asReader(buffer);
    return new CallContext(
      reader.readObject(AztecAddress),
      reader.readObject(AztecAddress),
      reader.readObject(EthAddress),
      reader.readObject(FunctionSelector),
      reader.readBoolean(),
      reader.readBoolean(),
      reader.readBoolean(),
      reader.readNumber(),
    );
  }

  static fromFields(fields: Fr[] | FieldReader): CallContext {
    const reader = FieldReader.asReader(fields);
    return new CallContext(
      reader.readObject(AztecAddress),
      reader.readObject(AztecAddress),
      reader.readObject(EthAddress),
      reader.readObject(FunctionSelector),
      reader.readBoolean(),
      reader.readBoolean(),
      reader.readBoolean(),
      reader.readU32(),
    );
  }

  equals(callContext: CallContext) {
    return (
      callContext.msgSender.equals(this.msgSender) &&
      callContext.storageContractAddress.equals(this.storageContractAddress) &&
      callContext.portalContractAddress.equals(this.portalContractAddress) &&
      callContext.functionSelector.equals(this.functionSelector) &&
      callContext.isDelegateCall === this.isDelegateCall &&
      callContext.isStaticCall === this.isStaticCall &&
      callContext.isContractDeployment === this.isContractDeployment &&
      callContext.startSideEffectCounter === this.startSideEffectCounter
    );
  }
}<|MERGE_RESOLUTION|>--- conflicted
+++ resolved
@@ -5,11 +5,8 @@
 import { BufferReader, FieldReader, serializeToBuffer, serializeToFields } from '@aztec/foundation/serialize';
 import { FieldsOf } from '@aztec/foundation/types';
 
-<<<<<<< HEAD
-=======
 import { CALL_CONTEXT_LENGTH } from '../constants.gen.js';
 
->>>>>>> c1709b3d
 /**
  * Call context.
  */
