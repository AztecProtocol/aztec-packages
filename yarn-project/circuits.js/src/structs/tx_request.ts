--- conflicted
+++ resolved
@@ -5,10 +5,7 @@
 import { EcdsaSignature } from './shared.js';
 import { TxContext } from './tx_context.js';
 import { Fr } from '@aztec/foundation/fields';
-<<<<<<< HEAD
 import { BufferReader } from '@aztec/foundation/serialize';
-=======
->>>>>>> 4ffbe9c9
 import { ARGS_LENGTH } from './constants.js';
 
 /**
@@ -37,6 +34,7 @@
 
   /**
    * Deserialises from a buffer.
+   * @param buffer - The buffer representation of the object.
    * @returns The new object.
    */
   static fromBuffer(buffer: Buffer | BufferReader): SignedTxRequest {
@@ -111,6 +109,7 @@
   /**
    * Deserializes from a buffer or reader, corresponding to a write in cpp.
    * @param buffer - Buffer to read from.
+   * @returns The deserialised TxRequest object.
    */
   static fromBuffer(buffer: Buffer | BufferReader): TxRequest {
     const reader = BufferReader.asReader(buffer);
@@ -118,7 +117,7 @@
       reader.readObject(AztecAddress),
       reader.readObject(AztecAddress),
       reader.readObject(FunctionData),
-      reader.readArray<Fr>(ARGS_LENGTH, Fr),
+      reader.readArray<Fr, typeof ARGS_LENGTH>(ARGS_LENGTH, Fr),
       reader.readFr(),
       reader.readObject(TxContext),
       reader.readFr(),
