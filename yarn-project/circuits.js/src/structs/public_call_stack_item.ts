import { AztecAddress } from '@aztec/foundation/aztec-address';
import { pedersenHash } from '@aztec/foundation/crypto';
import { Fr } from '@aztec/foundation/fields';
import { BufferReader, FieldReader, serializeToBuffer } from '@aztec/foundation/serialize';
import { FieldsOf } from '@aztec/foundation/types';

<<<<<<< HEAD
import { computePublicCallStackItemHash } from '../abis/abis.js';
import { CallContext } from './call_context.js';
=======
import { GeneratorIndex } from '../constants.gen.js';
>>>>>>> 731d7d01
import { CallRequest, CallerContext } from './call_request.js';
import { FunctionData } from './function_data.js';
import { PublicCircuitPublicInputs } from './public_circuit_public_inputs.js';

/**
 * Call stack item on a public call.
 */
export class PublicCallStackItem {
  constructor(
    /**
     * Address of the contract on which the function is invoked.
     */
    public contractAddress: AztecAddress,
    /**
     * Data identifying the function being called.
     */
    public functionData: FunctionData,
    /**
     * Public inputs to the public kernel circuit.
     */
    public publicInputs: PublicCircuitPublicInputs,
    /**
     * Whether the current callstack item should be considered a public fn execution request.
     */
    public isExecutionRequest: boolean,
  ) {}

  static getFields(fields: FieldsOf<PublicCallStackItem>) {
    return [fields.contractAddress, fields.functionData, fields.publicInputs, fields.isExecutionRequest] as const;
  }

  toBuffer() {
    return serializeToBuffer(...PublicCallStackItem.getFields(this));
  }

  /**
   * Deserializes from a buffer or reader.
   * @param buffer - Buffer or reader to read from.
   * @returns The deserialized instance.
   */
  static fromBuffer(buffer: Buffer | BufferReader): PublicCallStackItem {
    const reader = BufferReader.asReader(buffer);
    return new PublicCallStackItem(
      reader.readObject(AztecAddress),
      reader.readObject(FunctionData),
      reader.readObject(PublicCircuitPublicInputs),
      reader.readBoolean(),
    );
  }

  static fromFields(fields: Fr[] | FieldReader): PublicCallStackItem {
    const reader = FieldReader.asReader(fields);

    const contractAddress = AztecAddress.fromFields(reader);
    const functionData = FunctionData.fromFields(reader);
    const publicInputs = PublicCircuitPublicInputs.fromFields(reader);
    const isExecutionRequest = reader.readBoolean();

    return new PublicCallStackItem(contractAddress, functionData, publicInputs, isExecutionRequest);
  }

  /**
   * Returns a new instance of PublicCallStackItem with zero contract address, function data and public inputs.
   * @returns A new instance of PublicCallStackItem with zero contract address, function data and public inputs.
   */
  public static empty(): PublicCallStackItem {
    return new PublicCallStackItem(
      AztecAddress.ZERO,
      FunctionData.empty({ isPrivate: false }),
      PublicCircuitPublicInputs.empty(),
      false,
    );
  }

  isEmpty() {
    return this.contractAddress.isZero() && this.functionData.isEmpty() && this.publicInputs.isEmpty();
  }

  /**
   * Computes this call stack item hash.
   * @returns Hash.
   */
  public hash() {
    if (this.isExecutionRequest) {
      const { callContext, argsHash } = this.publicInputs;
      this.publicInputs = PublicCircuitPublicInputs.empty();
      this.publicInputs.callContext = callContext;
      this.publicInputs.argsHash = argsHash;
    }

    return Fr.fromBuffer(
      pedersenHash(
        [this.contractAddress, this.functionData.hash(), this.publicInputs.hash()].map(f => f.toBuffer()),
        GeneratorIndex.CALL_STACK_ITEM,
      ),
    );
  }

  /**
   * Creates a new CallRequest with values of the calling contract.
   * @returns A CallRequest instance with the contract address, caller context, and the hash of the call stack item.
   */
  public toCallRequest(parentCallContext: CallContext) {
    if (this.isEmpty()) {
      return CallRequest.empty();
    }

    const currentCallContext = this.publicInputs.callContext;
    const callerContext = currentCallContext.isDelegateCall
      ? new CallerContext(parentCallContext.msgSender, parentCallContext.storageContractAddress)
      : CallerContext.empty();
    // todo: populate side effect counters correctly
    return new CallRequest(this.hash(), parentCallContext.storageContractAddress, callerContext, Fr.ZERO, Fr.ZERO);
  }
}<|MERGE_RESOLUTION|>--- conflicted
+++ resolved
@@ -4,12 +4,8 @@
 import { BufferReader, FieldReader, serializeToBuffer } from '@aztec/foundation/serialize';
 import { FieldsOf } from '@aztec/foundation/types';
 
-<<<<<<< HEAD
-import { computePublicCallStackItemHash } from '../abis/abis.js';
+import { GeneratorIndex } from '../constants.gen.js';
 import { CallContext } from './call_context.js';
-=======
-import { GeneratorIndex } from '../constants.gen.js';
->>>>>>> 731d7d01
 import { CallRequest, CallerContext } from './call_request.js';
 import { FunctionData } from './function_data.js';
 import { PublicCircuitPublicInputs } from './public_circuit_public_inputs.js';
