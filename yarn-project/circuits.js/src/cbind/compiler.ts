import camelCase from 'lodash.camelcase';
import { USES_MSGPACK_BUFFER_METHODS } from './type_data.js';

/**
 * Capitalize the first character of a given string.
 * This function takes a string input and returns a new string
 * with the first character converted to uppercase, while keeping
 * the rest of the characters unchanged.
 *
 * @param s - The input string to be capitalized.
 * @returns A new string with the first character capitalized.
 */
function capitalize(s: string) {
  return s.charAt(0).toUpperCase() + s.substring(1);
}

/**
 * Represents an object schema where keys are mapped to their corresponding type schemas, defining a structured data model.
 */
type ObjectSchema = { [key: string]: Schema };

/**
 * Represents the various data structures and types used to model schema definitions.
 * The Schema type supports primitive types, object schemas, tuples, maps, optional values,
 * fixed-size arrays, shared pointers, and custom type aliases (defined in schema_map_impl.hpp).
 */
type Schema =
  | string
  | ObjectSchema
  | ['tuple', Schema[]]
  | ['map', [Schema, Schema]]
  | ['optional', [Schema]]
  | ['vector', [Schema]]
  | ['variant', Schema[]]
  | ['shared_ptr', [Schema]]
  | ['array', [Schema, number]]
  | ['alias', [string, string]];

/**
 * Represents a detailed description of a schema's type information.
 * Provides metadata and conversion methods related to the TypeScript and Msgpack type names,
 * as well as any required dependencies or custom behavior for specific schemas.
 */
export interface TypeInfo {
  /**
   * High-level typescript type name.
   */
  typeName: string;
  /**
   * Msgpack type name. The actual type returned by raw C-binds.
   * Only given if different.
   */
  msgpackTypeName?: string;
  /**
   * Indicates if the schema requires an interface.
   */
  needsInterface?: boolean;
  /**
   * Indicates if the schema refers to an imported type.
   */
  isImport?: boolean;
  /**
   * Indicates if the type is an alias of another type.
   */
  isAlias?: boolean;
  /**
   * Indicates if the schema represents a tuple type.
   */
  isTuple?: boolean;
  /**
   * Indicates if the schama represents an array.
   * If so, stores the array's subtype elements.
   */
  arraySubtype?: TypeInfo;
  /**
   * Indicates if the schama represents a variant.
   * If so, stores the variant's subtype elements.
   */
  variantSubtypes?: TypeInfo[];
  /**
   * Was this used in a variant type?
   * Typically a variant in C++ will have an easy to distinguish type as
   * one of two structs e.g. [Error, T]. In that case, a isError method would be imported. Only if a third type was
   * added would we need to distinguish T as well.
   */
  usedInDiscriminatedVariant?: boolean;
  /**
   * Key-value pair of types that represent the keys and values in a map schema.
   */
  mapSubtypes?: [TypeInfo, TypeInfo];
  /**
   * Represents the TypeScript interface declaration for a specific schema type.
   */
  declaration?: string;
  /**
   * Conversion method to transform Msgpack data into a class instance.
   */
  toClassMethod?: string;
  /**
   * Converts a class instance to its Msgpack representation.
   */
  fromClassMethod?: string;
  /**
   * Represents the conversion method from class to Msgpack format.
   */
  toMsgpackMethod?: string;
}

/**
 * Generate a JavaScript expression to convert a given value from its Msgpack type representation to its
 * corresponding TypeScript type representation using the provided TypeInfo.
 *
 * @param typeInfo - Metadata and conversion methods related to the TypeScript and Msgpack type names.
 * @param value - The value to be converted in the generated expression.
 * @returns A JavaScript expression that converts the input value based on the provided TypeInfo.
 */
function msgpackConverterExpr(typeInfo: TypeInfo, value: string): string {
  const { typeName } = typeInfo;
  if (typeInfo.isAlias) {
    if (USES_MSGPACK_BUFFER_METHODS.includes(typeInfo.typeName)) {
      // TODO(AD) Temporary hack while two serialization systems exist for these classes
      return `${typeName}.fromMsgpackBuffer(${value})`;
    }
    if (typeInfo.msgpackTypeName === 'number') {
      return `${value} as ${typeName}`;
    }
    return `${typeName}.fromBuffer(${value})`;
  } else if (typeInfo.arraySubtype) {
    const { typeName, msgpackTypeName } = typeInfo.arraySubtype;
    const convFn = `(v: ${msgpackTypeName || typeName}) => ${msgpackConverterExpr(typeInfo.arraySubtype, 'v')}`;
    if (typeInfo.isTuple) {
      return `mapTuple(${value}, ${convFn})`;
    } else {
      return `${value}.map(${convFn})`;
    }
  } else if (typeInfo.variantSubtypes) {
    const { variantSubtypes } = typeInfo;
    // Handle the last variant type: just assume it is this type...
    let expr = msgpackConverterExpr(variantSubtypes[variantSubtypes.length - 1], 'v');
    // ... because we check every other type:
    for (let i = 0; i < variantSubtypes.length - 1; i++) {
      // mark this as needing an import
      variantSubtypes[i].usedInDiscriminatedVariant = true;
      // make the expr a compound expression with a discriminator
      expr = `(is${variantSubtypes[i].typeName}(v) ? ${msgpackConverterExpr(variantSubtypes[i], 'v')} : ${expr})`;
    }
    return `((v: ${typeInfo.msgpackTypeName}) => ${expr})(${value})`;
  } else if (typeInfo.mapSubtypes) {
    const { typeName, msgpackTypeName } = typeInfo.mapSubtypes[1];
    const convFn = `(v: ${msgpackTypeName || typeName}) => ${msgpackConverterExpr(typeInfo.mapSubtypes[1], 'v')}`;
    return `mapValues(${value}, ${convFn})`;
  } else if (typeInfo.isImport) {
    return `to${typeName}(${value})`;
  } else {
    return value;
  }
}

/**
 * Generate a JavaScript expression to convert a given value from its TypeScript class representation to its
 * corresponding Msgpack type representation using the provided TypeInfo.
 *
 * @param typeInfo - Metadata and conversion methods related to the TypeScript and Msgpack type names.
 * @param value - The value to be converted in the generated expression.
 * @returns A JavaScript expression that converts the input value based on the provided TypeInfo.
 */
function classConverterExpr(typeInfo: TypeInfo, value: string): string {
  const { typeName } = typeInfo;
  if (typeInfo.isAlias) {
    // TODO other aliases besides Buffer?
    if (USES_MSGPACK_BUFFER_METHODS.includes(typeInfo.typeName)) {
      // TODO(AD) Temporary hack while two serialization systems exist for these classes
      return `${value}.toMsgpackBuffer()`;
    }
    if (typeInfo.msgpackTypeName === 'number') {
      return `${value}`; // Should be a branded number alias
    }
    return `${value}.toBuffer()`;
  } else if (typeInfo.arraySubtype) {
    const { typeName } = typeInfo.arraySubtype;
    const convFn = `(v: ${typeName}) => ${classConverterExpr(typeInfo.arraySubtype, 'v')}`;
    if (typeInfo.isTuple) {
      return `mapTuple(${value}, ${convFn})`;
    } else {
      return `${value}.map(${convFn})`;
    }
  } else if (typeInfo.variantSubtypes) {
    throw new Error('TODO - variant parameters to C++ not yet supported');
  } else if (typeInfo.mapSubtypes) {
    const { typeName } = typeInfo.mapSubtypes[1];
    const convFn = `(v: ${typeName}) => ${classConverterExpr(typeInfo.mapSubtypes[1], 'v')}`;
    return `mapValues(${value}, ${convFn})`;
  } else if (typeInfo.isImport) {
    return `from${typeName}(${value})`;
  } else {
    return value;
  }
}
/**
 * Converts a spec emitted from the WASM.
 * Creates typescript code.
 */
export class CbindCompiler {
  // Function and declaration output fragments
  private typeInfos: Record<string, TypeInfo> = {};
  // cbind outputs, put at end
  private funcDecls: string[] = [];

  /**
   * Retrieve the TypeScript type name for a given schema.
   * This function utilizes the TypeInfo cache to obtain the appropriate type name
   * and handles any necessary type compilation along the way.
   *
   * @param type - The input schema for which to retrieve the TypeScript type name.
   * @returns The corresponding TypeScript type name as a string.
   */
  private getTypeName(type: Schema): string {
    return this.getTypeInfo(type).typeName;
  }
  /**
   * Derive the TypeScript type name of a schema, compiling anything needed along the way.
   * @param type - A schema.
   * @returns The type name.
   */
  private getTypeInfo(type: Schema): TypeInfo {
    if (Array.isArray(type)) {
      if (type[0] === 'array') {
        // fixed-size array case
        const [_array, [subtype, size]] = type;
        const typeName = `Tuple<${this.getTypeName(subtype)}, ${size}>`;
        const msgpackTypeName = `Tuple<${this.getMsgpackTypename(subtype)}, ${size}>`;
        return {
          typeName,
          msgpackTypeName,
          isTuple: true,
          arraySubtype: this.getTypeInfo(subtype),
        };
      } else if (type[0] === 'variant') {
        // fixed-size array case
        const [_array, variantSchemas] = type;
        const typeName = variantSchemas.map(vs => this.getTypeName(vs)).join(' | ');
        const msgpackTypeName = variantSchemas.map(vs => this.getMsgpackTypename(vs)).join(' | ');
        return {
          typeName,
          msgpackTypeName,
          variantSubtypes: variantSchemas.map(vs => this.getTypeInfo(vs)),
        };
      } else if (type[0] === 'vector') {
        // vector case
        const [_vector, [subtype]] = type;
        if (subtype == 'unsigned char') {
          // buffer special case
          return { typeName: 'Buffer' };
        }
        const subtypeInfo = this.getTypeInfo(subtype);
        return {
          typeName: `${subtypeInfo.typeName}[]`,
          msgpackTypeName: `${this.getMsgpackTypename(subtype)}[]`,
          arraySubtype: subtypeInfo,
        };
      } else if (type[0] === 'alias') {
        // alias case
        const [_alias, [typeName, msgpackName]] = type;
        let msgpackTypeName: string;
        if (msgpackName.startsWith('bin')) {
          msgpackTypeName = 'Buffer';
<<<<<<< HEAD
        } else if (
          msgpackName === 'int' ||
          msgpackName === 'unsigned int' ||
          msgpackName === 'unsigned short' ||
          msgpackName === 'unsigned char' ||
          msgpackName === 'char const'
        ) {
=======
        } else if (msgpackName === 'int' || msgpackName === 'unsigned int' || msgpackName === 'unsigned short') {
>>>>>>> 2453b254
          msgpackTypeName = 'number';
        } else {
          throw new Error('Unsupported alias type ' + msgpackName);
        }
        this.typeInfos[typeName] = {
          typeName,
          isImport: true,
          isAlias: true,
          msgpackTypeName,
        };
        return this.typeInfos[typeName];
      } else if (type[0] === 'shared_ptr') {
        // shared_ptr case
        const [_sharedPtr, [subtype]] = type;
        return this.getTypeInfo(subtype);
      } else if (type[0] === 'map') {
        // map case
        const [_map, [keyType, valueType]] = type;
        return {
          typeName: `Record<${this.getTypeName(keyType)}, ${this.getTypeName(valueType)}>`,
          msgpackTypeName: `Record<${this.getMsgpackTypename(keyType)}, ${this.getMsgpackTypename(valueType)}>`,
          mapSubtypes: [this.getTypeInfo(keyType), this.getTypeInfo(valueType)],
        };
      }
    } else if (typeof type === 'string') {
      switch (type) {
        case 'bool':
          return { typeName: 'boolean' };
        case 'int':
        case 'unsigned int':
        case 'unsigned short':
<<<<<<< HEAD
        case 'unsigned char':
=======
>>>>>>> 2453b254
          return { typeName: 'number' };
        case 'char const*':
        case 'string':
          return { typeName: 'string' };
        case 'bin32':
          return { typeName: 'Buffer' };
      }
      const typeName = capitalize(camelCase(type));
      if (!this.typeInfos[typeName]) {
        throw new Error('Unexpected type: ' + type);
      }
      return this.typeInfos[typeName];
    } else if (typeof type === 'object') {
      const typeName = capitalize(camelCase(type.__typename as string));
      // Set our typeInfos object to either what it already was, or, if not yet defined
      // the resolved type info (which will generate interfaces and helper methods)
      return (this.typeInfos[typeName] = this.typeInfos[typeName] || {
        typeName,
        msgpackTypeName: 'Msgpack' + typeName,
        isImport: true,
        declaration: this.generateInterface(typeName, type),
        toClassMethod: this.generateMsgpackConverter(typeName, type),
        fromClassMethod: this.generateClassConverter(typeName, type),
      });
    }

    throw new Error(`Unsupported type: ${type}`);
  }

  /**
   * Retrieve the Msgpack type name for a given schema.
   * This function returns the MsgpackTypeName if available, or the default TypeName otherwise.
   * It is useful for handling cases where the Msgpack type representation differs from the TypeScript type,
   * ensuring proper serialization and deserialization between the two formats.
   *
   * @param schema - The schema for which the Msgpack type name is required.
   * @returns The Msgpack type name corresponding to the input schema.
   */
  private getMsgpackTypename(schema: Schema): string {
    const { msgpackTypeName, typeName } = this.getTypeInfo(schema);
    return msgpackTypeName || typeName;
  }
  /**
   * Generate an interface with the name 'name'.
   * @param name - The interface name.
   * @param type - The object schema with properties of the interface.
   * @returns the interface body.
   */
  private generateInterface(name: string, type: ObjectSchema) {
    // Raw object, used as return value of fromType() generated functions.
    let result = `interface Msgpack${name} {\n`;
    for (const [key, value] of Object.entries(type)) {
      if (key === '__typename') continue;
      result += `  ${key}: ${this.getMsgpackTypename(value)};\n`;
    }
    result += '}';
    return result;
  }

  /**
   * Generate conversion method 'toName' for a specific type 'name'.
   * @param name - The class name.
   * @param type - The object schema with properties of the interface.
   * @returns The toName method.
   */
  private generateMsgpackConverter(name: string, type: ObjectSchema): string {
    const typename = capitalize(camelCase(type.__typename as string));

    const checkerSyntax = () => {
      const statements: string[] = [];
      for (const [key] of Object.entries(type)) {
        if (key === '__typename') continue;
        statements.push(
          `  if (o.${key} === undefined) { throw new Error("Expected ${key} in ${typename} deserialization"); }`,
        );
      }
      return statements.join('\n');
    };

    // TODO should we always just call constructor?
    const constructorBodySyntax = () => {
      const statements: string[] = [];
      for (const [key, value] of Object.entries(type)) {
        if (key === '__typename') continue;
        statements.push(`  ${msgpackConverterExpr(this.getTypeInfo(value), `o.${key}`)},`);
      }
      return statements.join('\n');
    };

    const callSyntax = () => {
      // return `${name}.from({\n${objectBodySyntax()}})`;
      return `new ${name}(\n${constructorBodySyntax()})`;
    };

    return `export function to${name}(o: Msgpack${name}): ${name} {
${checkerSyntax()};
return ${callSyntax.call(this)};
}`;
  }

  /**
   * Generate conversion method 'fromName' for a specific type 'name'.
   * @param name - The class name.
   * @param type - The object schema with properties of the interface.
   * @returns the fromName method string.
   */
  private generateClassConverter(name: string, type: ObjectSchema): string {
    const typename = capitalize(camelCase(type.__typename as string));

    const checkerSyntax = () => {
      const statements: string[] = [];
      for (const [key] of Object.entries(type)) {
        if (key === '__typename') continue;
        statements.push(
          `  if (o.${camelCase(key)} === undefined) { throw new Error("Expected ${camelCase(
            key,
          )} in ${typename} serialization"); }`,
        );
      }
      return statements.join('\n');
    };
    const bodySyntax = () => {
      const statements: string[] = [];
      for (const [key, value] of Object.entries(type)) {
        if (key === '__typename') continue;
        statements.push(`  ${key}: ${classConverterExpr(this.getTypeInfo(value), `o.${camelCase(key)}`)},`);
      }
      return statements.join('\n');
    };

    const callSyntax = () => {
      return `{\n${bodySyntax()}}`;
    };

    return `export function from${name}(o: ${name}): Msgpack${name} {
${checkerSyntax()};
return ${callSyntax.call(this)};
}`;
  }
  /**
   * Process a cbind schema.
   * @param name - The cbind name.
   * @param cbind - The cbind schema.
   * @returns The compiled schema.
   */
  processCbind(
    name: string,
    cbind: {
      /**
       * An array of Schema representing the argument types for a cbind function.
       */
      args: ['tuple', Schema[]];
      /**
       * The returned value's schema after processing the cbind.
       */
      ret: Schema;
    },
  ) {
    const [_tuple, args] = cbind.args;
    const typeInfos = args.map(arg => this.getTypeInfo(arg));
    const argStrings = typeInfos.map((typeInfo, i) => `arg${i}: ${typeInfo.typeName}`);
    const callStrings = typeInfos.map((typeInfo, i) => `${classConverterExpr(typeInfo, `arg${i}`)}`);
    const innerCall = `await callCbind(wasm, '${name}', [${callStrings.join(', ')}])`;
    const retType = this.getTypeInfo(cbind.ret);
    this.funcDecls.push(`export async function ${camelCase(name)}(wasm: CircuitsWasm, ${argStrings.join(
      ', ',
    )}): Promise<${retType.typeName}> {
return ${msgpackConverterExpr(retType, innerCall)};
}`);
  }

  /**
   * Compile the generated TypeScript code from processed cbind schemas into a single string.
   * The output string consists of necessary imports, type declarations, and helper methods
   * for serialization and deserialization between TypeScript classes and Msgpack format,
   * as well as the compiled cbind function calls.
   *
   * @returns A string containing the complete compiled TypeScript code.
   */
  compile(): string {
    const imports: string[] = [];
    const outputs: string[] = [
      `
/* eslint-disable */
// GENERATED FILE DO NOT EDIT, RUN yarn remake-bindings
import { Buffer } from "buffer";
import { callCbind } from './cbind.js';
import { CircuitsWasm } from '../wasm/index.js';
`,
    ];
    for (const typeInfo of Object.values(this.typeInfos)) {
      if (typeInfo.isImport) {
        imports.push(typeInfo.typeName);
      }
      if (typeInfo.usedInDiscriminatedVariant) {
        imports.push(`is${typeInfo.typeName}`);
      }
      if (typeInfo.declaration) {
        outputs.push(typeInfo.declaration);
        outputs.push('\n');
      }
      if (typeInfo.toClassMethod) {
        outputs.push(typeInfo.toClassMethod);
        outputs.push('\n');
      }
      if (typeInfo.fromClassMethod) {
        outputs.push(typeInfo.fromClassMethod);
        outputs.push('\n');
      }
    }
    outputs[0] += `import {${imports.join(', ')}} from './types.js';`;
    outputs[0] += `import {Tuple, mapTuple} from '@aztec/foundation/serialize';`;
    outputs[0] += `import mapValues from 'lodash.mapvalues';`;
    for (const funcDecl of Object.values(this.funcDecls)) {
      outputs.push(funcDecl);
    }
    return outputs.join('\n');
  }
}<|MERGE_RESOLUTION|>--- conflicted
+++ resolved
@@ -264,7 +264,6 @@
         let msgpackTypeName: string;
         if (msgpackName.startsWith('bin')) {
           msgpackTypeName = 'Buffer';
-<<<<<<< HEAD
         } else if (
           msgpackName === 'int' ||
           msgpackName === 'unsigned int' ||
@@ -272,9 +271,6 @@
           msgpackName === 'unsigned char' ||
           msgpackName === 'char const'
         ) {
-=======
-        } else if (msgpackName === 'int' || msgpackName === 'unsigned int' || msgpackName === 'unsigned short') {
->>>>>>> 2453b254
           msgpackTypeName = 'number';
         } else {
           throw new Error('Unsupported alias type ' + msgpackName);
@@ -306,10 +302,7 @@
         case 'int':
         case 'unsigned int':
         case 'unsigned short':
-<<<<<<< HEAD
         case 'unsigned char':
-=======
->>>>>>> 2453b254
           return { typeName: 'number' };
         case 'char const*':
         case 'string':
