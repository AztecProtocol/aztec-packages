import { AztecAddress } from '@aztec/foundation/aztec-address';
import { EthAddress } from '@aztec/foundation/eth-address';
import { mapTuple, numToUInt32BE } from '@aztec/foundation/serialize';
import { computeCallStackItemHash } from '../abis/abis.js';
import {
  TxContext,
  ContractDeploymentData,
  PrivateHistoricTreeRoots,
  CombinedHistoricTreeRoots,
  CombinedConstantData,
  PublicDataUpdateRequest,
  PublicDataRead,
  ContractStorageUpdateRequest,
  ContractStorageRead,
  CombinedAccumulatedData,
  range,
  KERNEL_NEW_COMMITMENTS_LENGTH,
  KERNEL_NEW_NULLIFIERS_LENGTH,
  KERNEL_PRIVATE_CALL_STACK_LENGTH,
  Fr,
  KERNEL_PUBLIC_CALL_STACK_LENGTH,
  KERNEL_NEW_L2_TO_L1_MSGS_LENGTH,
  KERNEL_NEW_CONTRACTS_LENGTH,
  KERNEL_OPTIONALLY_REVEALED_DATA_LENGTH,
  KERNEL_PUBLIC_DATA_UPDATE_REQUESTS_LENGTH,
  KERNEL_PUBLIC_DATA_READS_LENGTH,
  NewContractData,
  OptionallyRevealedData,
  FunctionData,
  EMITTED_EVENTS_LENGTH,
  READ_REQUESTS_LENGTH,
  AggregationObject,
  G1AffineElement,
  Fq,
  CallContext,
  PublicCircuitPublicInputs,
  ARGS_LENGTH,
  RETURN_VALUES_LENGTH,
  PUBLIC_CALL_STACK_LENGTH,
  NEW_L2_TO_L1_MSGS_LENGTH,
  KernelCircuitPublicInputs,
  PublicCallRequest,
  MembershipWitness,
  VerificationKey,
  ComposerType,
  PreviousKernelData,
  Proof,
  VK_TREE_HEIGHT,
  PrivateKernelInputsInit,
  PrivateKernelInputsInner,
  PublicCallStackItem,
  PublicCallData,
  CircuitsWasm,
  WitnessedPublicCallData,
  PUBLIC_DATA_TREE_HEIGHT,
  PublicKernelInputs,
  PublicKernelInputsNoPreviousKernel,
  SignedTxRequest,
  TxRequest,
  PrivateCallData,
  PRIVATE_CALL_STACK_LENGTH,
  FUNCTION_TREE_HEIGHT,
  CONTRACT_TREE_HEIGHT,
  PrivateCallStackItem,
  PrivateCircuitPublicInputs,
  NEW_COMMITMENTS_LENGTH,
  NEW_NULLIFIERS_LENGTH,
  ConstantBaseRollupData,
  AppendOnlyTreeSnapshot,
  EcdsaSignature,
  BaseOrMergeRollupPublicInputs,
  RollupTypes,
  PreviousRollupData,
  ROLLUP_VK_TREE_HEIGHT,
  RootRollupInputs,
  PRIVATE_DATA_TREE_ROOTS_TREE_HEIGHT,
  CONTRACT_TREE_ROOTS_TREE_HEIGHT,
  NUMBER_OF_L1_L2_MESSAGES_PER_ROLLUP,
  L1_TO_L2_MESSAGES_SIBLING_PATH_LENGTH,
  L1_TO_L2_MESSAGES_ROOTS_TREE_HEIGHT,
  RootRollupPublicInputs,
  MergeRollupInputs,
  BaseRollupInputs,
  NullifierLeafPreimage,
  NULLIFIER_TREE_HEIGHT,
  PRIVATE_DATA_TREE_HEIGHT,
  makeTuple,
} from '../index.js';

/**
 * Creates an arbitrary tx context with the given seed.
 * @param seed - The seed to use for generating the tx context.
 * @returns A tx context.
 */
export function makeTxContext(seed: number): TxContext {
  const deploymentData = new ContractDeploymentData(fr(seed), fr(seed + 1), fr(seed + 2), makeEthAddress(seed + 3));
  return new TxContext(false, false, true, deploymentData);
}

/**
 * Creates an arbitrary private historic tree roots object with the given seed.
 * @param seed - The seed to use for generating the private historic tree roots.
 * @returns A private historic tree roots object.
 */
export function makePrivateHistoricTreeRoots(seed: number): PrivateHistoricTreeRoots {
  return new PrivateHistoricTreeRoots(fr(seed), fr(seed + 1), fr(seed + 2), fr(seed + 3), fr(seed + 4));
}

/**
 * Creates an arbitrary combined historic tree roots object from the given seed.
 * Note: "Combined" indicates that it's the combined output of both private and public circuit flows.
 * @param seed - The seed to use for generating the combined historic tree roots.
 * @returns A combined historic tree roots object.
 */
export function makeCombinedHistoricTreeRoots(seed: number): CombinedHistoricTreeRoots {
  return new CombinedHistoricTreeRoots(makePrivateHistoricTreeRoots(seed));
}

/**
 * Creates arbitrary constant data with the given seed.
 * @param seed - The seed to use for generating the constant data.
 * @returns A constant data object.
 */
export function makeConstantData(seed = 1): CombinedConstantData {
  return new CombinedConstantData(makeCombinedHistoricTreeRoots(seed), makeTxContext(seed + 4));
}

/**
 * Creates arbitrary selector from the given seed.
 * @param seed - The seed to use for generating the selector.
 * @returns A selector.
 */
export function makeSelector(seed: number): Buffer {
  const buffer = Buffer.alloc(4);
  buffer.writeUInt32BE(seed, 0);
  return buffer;
}

/**
 * Creates arbitrary public data update request.
 * @param seed - The seed to use for generating the public data update request.
 * @returns A public data update request.
 */
export function makePublicDataUpdateRequest(seed = 1): PublicDataUpdateRequest {
  return new PublicDataUpdateRequest(fr(seed), fr(seed + 1), fr(seed + 2));
}

/**
 * Creates empty public data update request.
 * @returns An empty public data update request.
 */
export function makeEmptyPublicDataUpdateRequest(): PublicDataUpdateRequest {
  return new PublicDataUpdateRequest(fr(0), fr(0), fr(0));
}

/**
 * Creates arbitrary public data read.
 * @param seed - The seed to use for generating the public data read.
 * @returns A public data read.
 */
export function makePublicDataRead(seed = 1): PublicDataRead {
  return new PublicDataRead(fr(seed), fr(seed + 1));
}

/**
 * Creates empty public data read.
 * @returns An empty public data read.
 */
export function makeEmptyPublicDataRead(): PublicDataRead {
  return new PublicDataRead(fr(0), fr(0));
}

/**
 * Creates arbitrary contract storage update request.
 * @param seed - The seed to use for generating the contract storage update request.
 * @returns A contract storage update request.
 */
export function makeContractStorageUpdateRequest(seed = 1): ContractStorageUpdateRequest {
  return new ContractStorageUpdateRequest(fr(seed), fr(seed + 1), fr(seed + 2));
}

/**
 * Creates arbitrary contract storage read.
 * @param seed - The seed to use for generating the contract storage read.
 * @returns A contract storage read.
 */
export function makeContractStorageRead(seed = 1): ContractStorageRead {
  return new ContractStorageRead(fr(seed), fr(seed + 1));
}

/**
 * Creates empty accumulated data.
 * @param seed - The seed to use for generating the accumulated data.
 * @returns An empty accumulated data.
 */
export function makeEmptyAccumulatedData(seed = 1): CombinedAccumulatedData {
  return new CombinedAccumulatedData(
    makeAggregationObject(seed),
    makeTuple(KERNEL_NEW_COMMITMENTS_LENGTH, fr, seed + 0x100),
    makeTuple(KERNEL_NEW_NULLIFIERS_LENGTH, fr, seed + 0x200),
    makeTuple(KERNEL_PRIVATE_CALL_STACK_LENGTH, Fr.zero), // private call stack must be empty
    makeTuple(KERNEL_PUBLIC_CALL_STACK_LENGTH, fr, seed + 0x400),
    makeTuple(KERNEL_NEW_L2_TO_L1_MSGS_LENGTH, fr, seed + 0x500),
    makeTuple(KERNEL_NEW_CONTRACTS_LENGTH, makeNewContractData, seed + 0x600),
    makeTuple(KERNEL_OPTIONALLY_REVEALED_DATA_LENGTH, makeOptionallyRevealedData, seed + 0x700),
    makeTuple(KERNEL_PUBLIC_DATA_UPDATE_REQUESTS_LENGTH, makeEmptyPublicDataUpdateRequest, seed + 0x800),
    makeTuple(KERNEL_PUBLIC_DATA_READS_LENGTH, makeEmptyPublicDataRead, seed + 0x900),
  );
}

/**
 * Creates arbitrary accumulated data.
 * @param seed - The seed to use for generating the accumulated data.
 * @returns An accumulated data.
 */
export function makeAccumulatedData(seed = 1): CombinedAccumulatedData {
  return new CombinedAccumulatedData(
    makeAggregationObject(seed),
    makeTuple(KERNEL_NEW_COMMITMENTS_LENGTH, fr, seed + 0x100),
    makeTuple(KERNEL_NEW_NULLIFIERS_LENGTH, fr, seed + 0x200),
    makeTuple(KERNEL_PRIVATE_CALL_STACK_LENGTH, fr, seed + 0x300),
    makeTuple(KERNEL_PUBLIC_CALL_STACK_LENGTH, fr, seed + 0x400),
    makeTuple(KERNEL_NEW_L2_TO_L1_MSGS_LENGTH, fr, seed + 0x500),
    makeTuple(KERNEL_NEW_CONTRACTS_LENGTH, makeNewContractData, seed + 0x600),
    makeTuple(KERNEL_OPTIONALLY_REVEALED_DATA_LENGTH, makeOptionallyRevealedData, seed + 0x700),
    makeTuple(KERNEL_PUBLIC_DATA_UPDATE_REQUESTS_LENGTH, makePublicDataUpdateRequest, seed + 0x800),
    makeTuple(KERNEL_PUBLIC_DATA_READS_LENGTH, makePublicDataRead, seed + 0x900),
  );
}

/**
 * Creates arbitrary contract data.
 * @param seed - The seed to use for generating the contract data.
 * @returns A contract data.
 */
export function makeNewContractData(seed = 1): NewContractData {
  return new NewContractData(makeAztecAddress(seed), makeEthAddress(seed + 1), fr(seed + 2));
}

/**
 * Creates arbitrary optionally revealed data.
 * @param seed - The seed to use for generating the optionally revealed data.
 * @returns An optionally revealed data.
 */
export function makeOptionallyRevealedData(seed = 1): OptionallyRevealedData {
  return new OptionallyRevealedData(
    fr(seed),
    new FunctionData(makeSelector(seed + 1), true, true),
    makeTuple(EMITTED_EVENTS_LENGTH, fr, seed + 0x100),
    fr(seed + 2),
    makeEthAddress(seed + 3),
    true,
    false,
    true,
    false,
  );
}

/**
 * Creates arbitrary aggregation object.
 * @param seed - The seed to use for generating the aggregation object.
 * @returns An aggregation object.
 */
export function makeAggregationObject(seed = 1): AggregationObject {
  return new AggregationObject(
    new G1AffineElement(new Fq(BigInt(seed)), new Fq(BigInt(seed + 1))),
    new G1AffineElement(new Fq(BigInt(seed + 0x100)), new Fq(BigInt(seed + 0x101))),
    makeTuple(4, fr, seed + 2),
    range(6, seed + 6),
  );
}

/**
 * Creates arbitrary call context.
 * @param seed - The seed to use for generating the call context.
 * @param storageContractAddress - The storage contract address set on the call context.
 * @returns A call context.
 */
export function makeCallContext(seed = 0, storageContractAddress = makeAztecAddress(seed + 1)): CallContext {
  return new CallContext(makeAztecAddress(seed), storageContractAddress, makeEthAddress(seed + 2), false, false, false);
}

/**
 * Creates arbitrary public circuit public inputs.
 * @param seed - The seed to use for generating the public circuit public inputs.
 * @param storageContractAddress - The storage contract address set on the call context.
 * @returns Public circuit public inputs.
 */
export function makePublicCircuitPublicInputs(
  seed = 0,
  storageContractAddress?: AztecAddress,
): PublicCircuitPublicInputs {
  return new PublicCircuitPublicInputs(
    makeCallContext(seed, storageContractAddress),
    fr(seed + 0x100),
    makeTuple(RETURN_VALUES_LENGTH, fr, seed + 0x200),
    makeTuple(EMITTED_EVENTS_LENGTH, fr, seed + 0x300),
    makeTuple(KERNEL_PUBLIC_DATA_UPDATE_REQUESTS_LENGTH, makeContractStorageUpdateRequest, seed + 0x400),
    makeTuple(KERNEL_PUBLIC_DATA_READS_LENGTH, makeContractStorageRead, seed + 0x500),
    makeTuple(PUBLIC_CALL_STACK_LENGTH, fr, seed + 0x600),
    makeTuple(NEW_L2_TO_L1_MSGS_LENGTH, fr, seed + 0x700),
    fr(seed + 0x800),
    makeAztecAddress(seed + 0x801),
  );
}

/**
 * Creates empty kernel circuit public inputs.
 * @param seed - The seed to use for generating the kernel circuit public inputs.
 * @returns Empty kernel circuit public inputs.
 */
export function makeEmptyKernelPublicInputs(seed = 1): KernelCircuitPublicInputs {
  return new KernelCircuitPublicInputs(makeEmptyAccumulatedData(seed), makeConstantData(seed + 0x100), true);
}

/**
 * Creates arbitrary kernel circuit public inputs.
 * @param seed - The seed to use for generating the kernel circuit public inputs.
 * @returns Kernel circuit public inputs.
 */
export function makeKernelPublicInputs(seed = 1): KernelCircuitPublicInputs {
  return new KernelCircuitPublicInputs(makeAccumulatedData(seed), makeConstantData(seed + 0x100), true);
}

/**
 * Creates a public call request for testing.
 * @param seed - The seed.
 * @returns Public call request.
 */
export function makePublicCallRequest(seed = 1): PublicCallRequest {
  return new PublicCallRequest(
    makeAztecAddress(seed),
    new FunctionData(makeSelector(seed + 0x1), false, false),
    makeCallContext(seed + 0x2),
    makeTuple(ARGS_LENGTH, fr, seed + 0x10),
  );
}

/**
 * Creates a uint8 vector of a given size filled with a given value.
 * @param size - The size of the vector.
 * @param fill - The value to fill the vector with.
 * @returns A uint8 vector.
 */
export function makeDynamicSizeBuffer(size: number, fill: number) {
  return new Proof(Buffer.alloc(size, fill));
}

/**
 * Creates arbitrary/mocked membership witness where the sibling paths is an array of fields in an ascending order starting from `start`.
 * @param size - The size of the membership witness.
 * @param start - The start of the membership witness.
 * @returns A membership witness.
 */
export function makeMembershipWitness<N extends number>(size: N, start: number): MembershipWitness<N> {
  return new MembershipWitness(size, BigInt(start), makeTuple(size, fr, start));
}

/**
 * Creates arbitrary/mocked verification key.
 * @returns A verification key.
 */
export function makeVerificationKey(): VerificationKey {
  return new VerificationKey(
    ComposerType.STANDARD,
    101, // arbitrary
    102, // arbitrary,
    {
      A: new G1AffineElement(fr(0x200), fr(0x300)),
    },
    /* recursive proof */ true,
    range(5, 400),
  );
}

/**
 * Makes arbitrary previous kernel data.
 * @param seed - The seed to use for generating the previous kernel data.
 * @param kernelPublicInputs - The kernel public inputs to use for generating the previous kernel data.
 * @returns A previous kernel data.
 */
export function makePreviousKernelData(seed = 1, kernelPublicInputs?: KernelCircuitPublicInputs): PreviousKernelData {
  return new PreviousKernelData(
    kernelPublicInputs ?? makeKernelPublicInputs(seed),
    new Proof(Buffer.alloc(16, seed + 0x80)),
    makeVerificationKey(),
    0x42,
    makeTuple(VK_TREE_HEIGHT, fr, 0x1000),
  );
}

/**
 * Makes arbitrary proof.
 * @param seed - The seed to use for generating/mocking the proof.
 * @returns A proof.
 */
export function makeProof(seed = 1) {
  return makeDynamicSizeBuffer(16, seed);
}

/**
 * Makes arbitrary private kernel inputs - initial call.
 * @param seed - The seed to use for generating the private kernel inputs.
 * @returns Private kernel inputs.
 */
export function makePrivateKernelInputsInit(seed = 1): PrivateKernelInputsInit {
  return new PrivateKernelInputsInit(makeSignedTxRequest(seed), makePrivateCallData(seed + 0x1000));
}

/**
 * Makes arbitrary private kernel inputs - inner call.
 * @param seed - The seed to use for generating the private kernel inputs.
 * @returns Private kernel inputs.
 */
export function makePrivateKernelInputsInner(seed = 1): PrivateKernelInputsInner {
  return new PrivateKernelInputsInner(makePreviousKernelData(seed), makePrivateCallData(seed + 0x1000));
}

/**
 * Makes arbitrary public call stack item.
 * @param seed - The seed to use for generating the public call stack item.
 * @returns A public call stack item.
 */
export function makePublicCallStackItem(seed = 1): PublicCallStackItem {
  const callStackItem = new PublicCallStackItem(
    makeAztecAddress(seed),
    // in the public kernel, function can't be a constructor or private
    new FunctionData(makeSelector(seed + 0x1), false, false),
    makePublicCircuitPublicInputs(seed + 0x10),
    false,
  );
  callStackItem.publicInputs.callContext.storageContractAddress = callStackItem.contractAddress;
  return callStackItem;
}

/**
 * Makes arbitrary public call data.
 * @param seed - The seed to use for generating the public call data.
 * @returns A public call data.
 */
export async function makePublicCallData(seed = 1): Promise<PublicCallData> {
  const publicCallData = new PublicCallData(
    makePublicCallStackItem(seed),
    makeTuple(PUBLIC_CALL_STACK_LENGTH, makePublicCallStackItem, seed + 0x300),
    makeProof(),
    fr(seed + 1),
    fr(seed + 2),
  );
  // publicCallStack should be a hash of the preimages:
  const wasm = await CircuitsWasm.get();
  publicCallData.callStackItem.publicInputs.publicCallStack = mapTuple(
    publicCallData.publicCallStackPreimages,
    preimage => computeCallStackItemHash(wasm!, preimage),
  );

  // one kernel circuit call can have several methods in call stack. But all of them should have the same msg.sender - set these correctly in the preimages!
  for (let i = 0; i < publicCallData.publicCallStackPreimages.length; i++) {
    const isDelegateCall = publicCallData.publicCallStackPreimages[i].publicInputs.callContext.isDelegateCall;
    publicCallData.publicCallStackPreimages[i].publicInputs.callContext.msgSender = isDelegateCall
      ? publicCallData.callStackItem.publicInputs.callContext.msgSender
      : publicCallData.callStackItem.contractAddress;
  }

  // set the storage address for each call on the stack (handle delegatecall case)
  for (let i = 0; i < publicCallData.publicCallStackPreimages.length; i++) {
    const isDelegateCall = publicCallData.publicCallStackPreimages[i].publicInputs.callContext.isDelegateCall;
    publicCallData.publicCallStackPreimages[i].publicInputs.callContext.storageContractAddress = isDelegateCall
      ? publicCallData.callStackItem.publicInputs.callContext.storageContractAddress
      : publicCallData.publicCallStackPreimages[i].contractAddress;
  }

  return publicCallData;
}

/**
 * Makes arbitrary witnessed public call data.
 * @param seed - The seed to use for generating the witnessed public call data.
 * @returns A witnessed public call data.
 */
export async function makeWitnessedPublicCallData(seed = 1): Promise<WitnessedPublicCallData> {
  return new WitnessedPublicCallData(
    await makePublicCallData(seed),
    range(KERNEL_PUBLIC_DATA_UPDATE_REQUESTS_LENGTH, seed + 0x100).map(x =>
      makeMembershipWitness(PUBLIC_DATA_TREE_HEIGHT, x),
    ),
    makeTuple(KERNEL_PUBLIC_DATA_READS_LENGTH, x => makeMembershipWitness(PUBLIC_DATA_TREE_HEIGHT, x), seed + 0x200),
    fr(seed + 0x300),
  );
}

/**
 * Makes arbitrary public kernel inputs.
 * @param seed - The seed to use for generating the public kernel inputs.
 * @returns Public kernel inputs.
 */
export async function makePublicKernelInputs(seed = 1): Promise<PublicKernelInputs> {
  return new PublicKernelInputs(makePreviousKernelData(seed), await makePublicCallData(seed + 0x1000));
}

/**
 * Makes arbitrary public kernel inputs with empty output.
 * @param seed - The seed to use for generating the public kernel inputs.
 * @returns Public kernel inputs.
 */
export async function makePublicKernelInputsWithEmptyOutput(seed = 1): Promise<PublicKernelInputs> {
  const kernelCircuitPublicInputs = makeEmptyKernelPublicInputs(seed);
  const publicKernelInputs = new PublicKernelInputs(
    makePreviousKernelData(seed, kernelCircuitPublicInputs),
    await makePublicCallData(seed + 0x1000),
  );
  //Set the call stack item for this circuit iteration at the top of the call stack
  const wasm = await CircuitsWasm.get();
  publicKernelInputs.previousKernel.publicInputs.end.publicCallStack[KERNEL_PUBLIC_CALL_STACK_LENGTH - 1] =
    computeCallStackItemHash(wasm, publicKernelInputs.publicCall.callStackItem);
  return publicKernelInputs;
}

/**
 * Makes arbitrary public kernel inputs with no previous kernel data.
 * @param seed - The seed to use for generating the public kernel inputs.
 * @returns Public kernel inputs.
 */
export async function makePublicKernelInputsNoKernelInput(seed = 1): Promise<PublicKernelInputsNoPreviousKernel> {
  return new PublicKernelInputsNoPreviousKernel(
    makeSignedTxRequest(seed),
    await makePublicCallData(seed + 0x100),
    makeCombinedHistoricTreeRoots(seed + 0x200),
  );
}

/**
 * Makes arbitrary signed tx request.
 * @param seed - The seed to use for generating the signed tx request.
 * @returns A signed tx request.
 */
export function makeSignedTxRequest(seed = 1): SignedTxRequest {
  return new SignedTxRequest(makeTxRequest(seed), makeEcdsaSignature(seed + 0x200));
}

/**
 * Makes arbitrary tx request.
 * @param seed - The seed to use for generating the tx request.
 * @returns A tx request.
 */
export function makeTxRequest(seed = 1): TxRequest {
  return TxRequest.from({
    from: makeAztecAddress(seed),
    to: makeAztecAddress(seed + 0x10),
    functionData: new FunctionData(makeSelector(seed + 0x100), true, true),
    argsHash: fr(seed + 0x200),
    nonce: fr(seed + 0x300),
    txContext: makeTxContext(seed + 0x400),
    chainId: fr(seed + 0x500),
  });
}

/**
 * Makes arbitrary private call data.
 * @param seed - The seed to use for generating the private call data.
 * @returns A private call data.
 */
export function makePrivateCallData(seed = 1): PrivateCallData {
  return PrivateCallData.from({
    callStackItem: makePrivateCallStackItem(seed),
    privateCallStackPreimages: makeTuple(PRIVATE_CALL_STACK_LENGTH, makePrivateCallStackItem, seed + 0x10),
    proof: new Proof(Buffer.alloc(16).fill(seed + 0x50)),
    vk: makeVerificationKey(),
    functionLeafMembershipWitness: makeMembershipWitness(FUNCTION_TREE_HEIGHT, seed + 0x30),
    contractLeafMembershipWitness: makeMembershipWitness(CONTRACT_TREE_HEIGHT, seed + 0x20),
    readRequestMembershipWitnesses: range(READ_REQUESTS_LENGTH, seed + 0x70).map(x =>
      makeMembershipWitness(PRIVATE_DATA_TREE_HEIGHT, x),
    ),
    portalContractAddress: makeEthAddress(seed + 0x40),
    acirHash: fr(seed + 0x60),
  });
}

/**
 * Makes arbitrary private call stack item.
 * @param seed - The seed to use for generating the private call stack item.
 * @returns A private call stack item.
 */
export function makePrivateCallStackItem(seed = 1): PrivateCallStackItem {
  return new PrivateCallStackItem(
    makeAztecAddress(seed),
    new FunctionData(makeSelector(seed + 0x1), true, true),
    makePrivateCircuitPublicInputs(seed + 0x10),
  );
}

/**
 * Makes arbitrary private circuit public inputs.
 * @param seed - The seed to use for generating the private circuit public inputs.
 * @returns A private circuit public inputs.
 */
export function makePrivateCircuitPublicInputs(seed = 0): PrivateCircuitPublicInputs {
  return PrivateCircuitPublicInputs.from({
    callContext: new CallContext(
      makeAztecAddress(seed + 1),
      makeAztecAddress(seed + 2),
      new EthAddress(numToUInt32BE(seed + 3, /* eth address is 20 bytes */ 20)),
      true,
      true,
      true,
    ),
<<<<<<< HEAD
    args: makeTuple(ARGS_LENGTH, fr, seed + 0x100),
    returnValues: makeTuple(RETURN_VALUES_LENGTH, fr, seed + 0x200),
    emittedEvents: makeTuple(EMITTED_EVENTS_LENGTH, fr, seed + 0x300), // TODO not in spec
    readRequests: makeTuple(READ_REQUESTS_LENGTH, fr, seed + 0x400),
    newCommitments: makeTuple(NEW_COMMITMENTS_LENGTH, fr, seed + 0x500),
    newNullifiers: makeTuple(NEW_NULLIFIERS_LENGTH, fr, seed + 0x600),
    privateCallStack: makeTuple(PRIVATE_CALL_STACK_LENGTH, fr, seed + 0x700),
    publicCallStack: makeTuple(PUBLIC_CALL_STACK_LENGTH, fr, seed + 0x800),
    newL2ToL1Msgs: makeTuple(NEW_L2_TO_L1_MSGS_LENGTH, fr, seed + 0x900),
    historicContractTreeRoot: fr(seed + 0x1000), // TODO not in spec
    historicPrivateDataTreeRoot: fr(seed + 0x1100),
    historicPrivateNullifierTreeRoot: fr(seed + 0x1200), // TODO not in spec
    historicL1ToL2MessagesTreeRoot: fr(seed + 0x1300),
=======
    argsHash: fr(seed + 0x100),
    emittedEvents: makeTuple(EMITTED_EVENTS_LENGTH, fr, seed + 0x200), // TODO not in spec
    returnValues: makeTuple(RETURN_VALUES_LENGTH, fr, seed + 0x300),
    newCommitments: makeTuple(NEW_COMMITMENTS_LENGTH, fr, seed + 0x400),
    newNullifiers: makeTuple(NEW_NULLIFIERS_LENGTH, fr, seed + 0x500),
    privateCallStack: makeTuple(PRIVATE_CALL_STACK_LENGTH, fr, seed + 0x600),
    publicCallStack: makeTuple(PUBLIC_CALL_STACK_LENGTH, fr, seed + 0x700),
    newL2ToL1Msgs: makeTuple(NEW_L2_TO_L1_MSGS_LENGTH, fr, seed + 0x800),
    historicContractTreeRoot: fr(seed + 0x900), // TODO not in spec
    historicPrivateDataTreeRoot: fr(seed + 0x1000),
    historicPrivateNullifierTreeRoot: fr(seed + 0x1100), // TODO not in spec
    historicL1ToL2MessagesTreeRoot: fr(seed + 0x1200),
>>>>>>> c6b68f7f
    contractDeploymentData: makeContractDeploymentData(),
  });
}

/**
 * Makes arbitrary contract deployment data.
 * @param seed - The seed to use for generating the contract deployment data.
 * @returns A contract deployment data.
 */
export function makeContractDeploymentData(seed = 1) {
  return new ContractDeploymentData(fr(seed), fr(seed + 1), fr(seed + 2), new EthAddress(numToUInt32BE(seed + 3, 20)));
}

/**
 * Makes constant base rollup data.
 * @param seed - The seed to use for generating the constant base rollup data.
 * @returns A constant base rollup data.
 */
export function makeConstantBaseRollupData(seed = 1): ConstantBaseRollupData {
  return ConstantBaseRollupData.from({
    startTreeOfHistoricPrivateDataTreeRootsSnapshot: makeAppendOnlyTreeSnapshot(seed),
    startTreeOfHistoricContractTreeRootsSnapshot: makeAppendOnlyTreeSnapshot(seed + 0x100),
    startTreeOfHistoricL1ToL2MsgTreeRootsSnapshot: makeAppendOnlyTreeSnapshot(seed + 0x200),
    privateKernelVkTreeRoot: fr(seed + 0x301),
    publicKernelVkTreeRoot: fr(seed + 0x302),
    baseRollupVkHash: fr(seed + 0x303),
    mergeRollupVkHash: fr(seed + 0x304),
  });
}

/**
 * Makes arbitrary append only tree snapshot.
 * @param seed - The seed to use for generating the append only tree snapshot.
 * @returns An append only tree snapshot.
 */
export function makeAppendOnlyTreeSnapshot(seed = 1): AppendOnlyTreeSnapshot {
  return new AppendOnlyTreeSnapshot(fr(seed), seed);
}

/**
 * Makes arbitrary eth address.
 * @param seed - The seed to use for generating the eth address.
 * @returns An eth address.
 */
export function makeEthAddress(seed = 1): EthAddress {
  return new EthAddress(Buffer.alloc(20, seed));
}

/**
 * Creates a buffer of a given size filled with a given value.
 * @param size - The size of the buffer to create.
 * @param fill - The value to fill the buffer with.
 * @returns A buffer of a given size filled with a given value.
 */
export function makeBytes(size = 32, fill = 1): Buffer {
  return Buffer.alloc(size, fill);
}

/**
 * Makes arbitrary aztec address.
 * @param seed - The seed to use for generating the aztec address.
 * @returns An aztec address.
 */
export function makeAztecAddress(seed = 1): AztecAddress {
  return new AztecAddress(fr(seed).toBuffer());
}

/**
 * Makes arbitrary ecdsa signature.
 * @param seed - The seed to use for generating the ecdsa signature.
 * @returns An ecdsa signature.
 */
export function makeEcdsaSignature(seed = 1): EcdsaSignature {
  return new EcdsaSignature(Buffer.alloc(32, seed), Buffer.alloc(32, seed + 1), Buffer.alloc(1, seed + 2));
}

/**
 * Makes arbitrary base or merge rollup circuit public inputs.
 * @param seed - The seed to use for generating the base rollup circuit public inputs.
 * @returns A base or merge rollup circuit public inputs.
 */
export function makeBaseOrMergeRollupPublicInputs(seed = 0): BaseOrMergeRollupPublicInputs {
  return new BaseOrMergeRollupPublicInputs(
    RollupTypes.Base,
    new Fr(0n),
    makeAggregationObject(seed + 0x100),
    makeConstantBaseRollupData(seed + 0x200),
    makeAppendOnlyTreeSnapshot(seed + 0x300),
    makeAppendOnlyTreeSnapshot(seed + 0x400),
    makeAppendOnlyTreeSnapshot(seed + 0x500),
    makeAppendOnlyTreeSnapshot(seed + 0x600),
    makeAppendOnlyTreeSnapshot(seed + 0x700),
    makeAppendOnlyTreeSnapshot(seed + 0x800),
    fr(seed + 0x900),
    fr(seed + 0x1000),
    [fr(seed + 0x901), fr(seed + 0x902)],
  );
}

/**
 * Makes arbitrary previous rollup data.
 * @param seed - The seed to use for generating the previous rollup data.
 * @returns A previous rollup data.
 */
export function makePreviousRollupData(seed = 0): PreviousRollupData {
  return new PreviousRollupData(
    makeBaseOrMergeRollupPublicInputs(seed),
    makeDynamicSizeBuffer(16, seed + 0x50),
    makeVerificationKey(),
    seed + 0x110,
    makeMembershipWitness(ROLLUP_VK_TREE_HEIGHT, seed + 0x120),
  );
}

/**
 * Makes root rollup inputs.
 * @param seed - The seed to use for generating the root rollup inputs.
 * @returns A root rollup inputs.
 */
export function makeRootRollupInputs(seed = 0): RootRollupInputs {
  return new RootRollupInputs(
    [makePreviousRollupData(seed), makePreviousRollupData(seed + 0x1000)],
    makeTuple(PRIVATE_DATA_TREE_ROOTS_TREE_HEIGHT, fr, 0x2000),
    makeTuple(CONTRACT_TREE_ROOTS_TREE_HEIGHT, fr, 0x2100),
    makeTuple(NUMBER_OF_L1_L2_MESSAGES_PER_ROLLUP, fr, 0x2100),
    makeTuple(L1_TO_L2_MESSAGES_SIBLING_PATH_LENGTH, fr, 0x2100),
    makeTuple(L1_TO_L2_MESSAGES_ROOTS_TREE_HEIGHT, fr, 0x2100),
    makeAppendOnlyTreeSnapshot(seed + 0x2200),
    makeAppendOnlyTreeSnapshot(seed + 0x2300),
  );
}

/**
 * Makes root rollup public inputs.
 * @param seed - The seed to use for generating the root rollup public inputs.
 * @returns A root rollup public inputs.
 */
export function makeRootRollupPublicInputs(seed = 0): RootRollupPublicInputs {
  return RootRollupPublicInputs.from({
    endAggregationObject: makeAggregationObject(seed),
    startPrivateDataTreeSnapshot: makeAppendOnlyTreeSnapshot((seed += 0x100)),
    endPrivateDataTreeSnapshot: makeAppendOnlyTreeSnapshot((seed += 0x100)),
    startNullifierTreeSnapshot: makeAppendOnlyTreeSnapshot((seed += 0x100)),
    endNullifierTreeSnapshot: makeAppendOnlyTreeSnapshot((seed += 0x100)),
    startContractTreeSnapshot: makeAppendOnlyTreeSnapshot((seed += 0x100)),
    endContractTreeSnapshot: makeAppendOnlyTreeSnapshot((seed += 0x100)),
    startPublicDataTreeRoot: fr((seed += 0x100)),
    endPublicDataTreeRoot: fr((seed += 0x100)),
    startTreeOfHistoricPrivateDataTreeRootsSnapshot: makeAppendOnlyTreeSnapshot((seed += 0x100)),
    endTreeOfHistoricPrivateDataTreeRootsSnapshot: makeAppendOnlyTreeSnapshot((seed += 0x100)),
    startTreeOfHistoricContractTreeRootsSnapshot: makeAppendOnlyTreeSnapshot((seed += 0x100)),
    endTreeOfHistoricContractTreeRootsSnapshot: makeAppendOnlyTreeSnapshot((seed += 0x100)),
    startL1ToL2MessageTreeSnapshot: makeAppendOnlyTreeSnapshot((seed += 0x100)),
    endL1ToL2MessageTreeSnapshot: makeAppendOnlyTreeSnapshot((seed += 0x100)),
    startTreeOfHistoricL1ToL2MessageTreeRootsSnapshot: makeAppendOnlyTreeSnapshot((seed += 0x100)),
    endTreeOfHistoricL1ToL2MessageTreeRootsSnapshot: makeAppendOnlyTreeSnapshot((seed += 0x100)),
    calldataHash: [new Fr(1n), new Fr(2n)],
    l1ToL2MessagesHash: [new Fr(3n), new Fr(4n)],
  });
}

/**
 * Makes arbitrary merge rollup inputs.
 * @param seed - The seed to use for generating the merge rollup inputs.
 * @returns A merge rollup inputs.
 */
export function makeMergeRollupInputs(seed = 0): MergeRollupInputs {
  return new MergeRollupInputs([makePreviousRollupData(seed), makePreviousRollupData(seed + 0x1000)]);
}

/**
 * Makes arbitrary base rollup inputs.
 * @param seed - The seed to use for generating the base rollup inputs.
 * @returns A base rollup inputs.
 */
export function makeBaseRollupInputs(seed = 0): BaseRollupInputs {
  const kernelData: [PreviousKernelData, PreviousKernelData] = [
    makePreviousKernelData(seed + 0x100),
    makePreviousKernelData(seed + 0x200),
  ];

  const startPrivateDataTreeSnapshot = makeAppendOnlyTreeSnapshot(seed + 0x100);
  const startNullifierTreeSnapshot = makeAppendOnlyTreeSnapshot(seed + 0x200);
  const startContractTreeSnapshot = makeAppendOnlyTreeSnapshot(seed + 0x300);
  const startPublicDataTreeRoot = fr(seed + 0x400);

  const lowNullifierLeafPreimages = range(2 * KERNEL_NEW_NULLIFIERS_LENGTH, seed + 0x1000).map(
    x => new NullifierLeafPreimage(fr(x), fr(x + 0x100), x + 0x200),
  );

  const lowNullifierMembershipWitness = range(2 * KERNEL_NEW_NULLIFIERS_LENGTH, seed + 0x2000).map(x =>
    makeMembershipWitness(NULLIFIER_TREE_HEIGHT, x),
  );

  const newCommitmentsSubtreeSiblingPath = range(
    PRIVATE_DATA_TREE_HEIGHT - BaseRollupInputs.PRIVATE_DATA_SUBTREE_HEIGHT,
    seed + 0x3000,
  ).map(x => fr(x));

  const newNullifiersSubtreeSiblingPath = range(
    NULLIFIER_TREE_HEIGHT - BaseRollupInputs.NULLIFIER_SUBTREE_HEIGHT,
    seed + 0x4000,
  ).map(x => fr(x));

  const newContractsSubtreeSiblingPath = range(
    CONTRACT_TREE_HEIGHT - BaseRollupInputs.CONTRACT_SUBTREE_HEIGHT,
    seed + 0x5000,
  ).map(x => fr(x));

  const newPublicDataUpdateRequestsSiblingPaths = range(
    2 * KERNEL_PUBLIC_DATA_UPDATE_REQUESTS_LENGTH,
    seed + 0x6000,
  ).map(x => range(PUBLIC_DATA_TREE_HEIGHT, x).map(fr));

  const newPublicDataReadsSiblingPaths = range(2 * KERNEL_PUBLIC_DATA_READS_LENGTH, seed + 0x6000).map(x =>
    range(PUBLIC_DATA_TREE_HEIGHT, x).map(fr),
  );

  const historicPrivateDataTreeRootMembershipWitnesses: BaseRollupInputs['historicPrivateDataTreeRootMembershipWitnesses'] =
    [
      makeMembershipWitness(PRIVATE_DATA_TREE_ROOTS_TREE_HEIGHT, seed + 0x6000),
      makeMembershipWitness(PRIVATE_DATA_TREE_ROOTS_TREE_HEIGHT, seed + 0x7000),
    ];

  const historicContractsTreeRootMembershipWitnesses: BaseRollupInputs['historicContractsTreeRootMembershipWitnesses'] =
    [
      makeMembershipWitness(CONTRACT_TREE_ROOTS_TREE_HEIGHT, seed + 0x8000),
      makeMembershipWitness(CONTRACT_TREE_ROOTS_TREE_HEIGHT, seed + 0x9000),
    ];
  const historicL1ToL2MsgTreeRootMembershipWitnesses: BaseRollupInputs['historicL1ToL2MsgTreeRootMembershipWitnesses'] =
    [
      makeMembershipWitness(L1_TO_L2_MESSAGES_ROOTS_TREE_HEIGHT, seed + 0xa000),
      makeMembershipWitness(L1_TO_L2_MESSAGES_ROOTS_TREE_HEIGHT, seed + 0xb000),
    ];

  const constants = makeConstantBaseRollupData(0x100);

  return BaseRollupInputs.from({
    kernelData,
    lowNullifierMembershipWitness,
    startPrivateDataTreeSnapshot,
    startNullifierTreeSnapshot,
    startContractTreeSnapshot,
    startPublicDataTreeRoot,
    lowNullifierLeafPreimages,
    newCommitmentsSubtreeSiblingPath,
    newNullifiersSubtreeSiblingPath,
    newContractsSubtreeSiblingPath,
    newPublicDataUpdateRequestsSiblingPaths,
    newPublicDataReadsSiblingPaths,
    historicPrivateDataTreeRootMembershipWitnesses,
    historicContractsTreeRootMembershipWitnesses,
    historicL1ToL2MsgTreeRootMembershipWitnesses,
    constants,
  });
}

/**
 * TODO: Since the max value check is currently disabled this function is pointless. Should it be removed?
 * Test only. Easy to identify big endian field serialize.
 * @param n - The number.
 * @returns The field.
 */
export function fr(n: number): Fr {
  return new Fr(BigInt(n));
}<|MERGE_RESOLUTION|>--- conflicted
+++ resolved
@@ -603,8 +603,7 @@
       true,
       true,
     ),
-<<<<<<< HEAD
-    args: makeTuple(ARGS_LENGTH, fr, seed + 0x100),
+    argsHash: fr(seed + 0x100),
     returnValues: makeTuple(RETURN_VALUES_LENGTH, fr, seed + 0x200),
     emittedEvents: makeTuple(EMITTED_EVENTS_LENGTH, fr, seed + 0x300), // TODO not in spec
     readRequests: makeTuple(READ_REQUESTS_LENGTH, fr, seed + 0x400),
@@ -617,20 +616,6 @@
     historicPrivateDataTreeRoot: fr(seed + 0x1100),
     historicPrivateNullifierTreeRoot: fr(seed + 0x1200), // TODO not in spec
     historicL1ToL2MessagesTreeRoot: fr(seed + 0x1300),
-=======
-    argsHash: fr(seed + 0x100),
-    emittedEvents: makeTuple(EMITTED_EVENTS_LENGTH, fr, seed + 0x200), // TODO not in spec
-    returnValues: makeTuple(RETURN_VALUES_LENGTH, fr, seed + 0x300),
-    newCommitments: makeTuple(NEW_COMMITMENTS_LENGTH, fr, seed + 0x400),
-    newNullifiers: makeTuple(NEW_NULLIFIERS_LENGTH, fr, seed + 0x500),
-    privateCallStack: makeTuple(PRIVATE_CALL_STACK_LENGTH, fr, seed + 0x600),
-    publicCallStack: makeTuple(PUBLIC_CALL_STACK_LENGTH, fr, seed + 0x700),
-    newL2ToL1Msgs: makeTuple(NEW_L2_TO_L1_MSGS_LENGTH, fr, seed + 0x800),
-    historicContractTreeRoot: fr(seed + 0x900), // TODO not in spec
-    historicPrivateDataTreeRoot: fr(seed + 0x1000),
-    historicPrivateNullifierTreeRoot: fr(seed + 0x1100), // TODO not in spec
-    historicL1ToL2MessagesTreeRoot: fr(seed + 0x1200),
->>>>>>> c6b68f7f
     contractDeploymentData: makeContractDeploymentData(),
   });
 }
