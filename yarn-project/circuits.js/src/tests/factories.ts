import { AztecAddress } from '@aztec/foundation/aztec-address';
import { EthAddress } from '@aztec/foundation/eth-address';
import { mapTuple, numToUInt32BE } from '@aztec/foundation/serialize';
import { computeCallStackItemHash } from '../abis/abis.js';
import {
  TxContext,
  ContractDeploymentData,
  PrivateHistoricTreeRoots,
  CombinedHistoricTreeRoots,
  CombinedConstantData,
  PublicDataUpdateRequest,
  PublicDataRead,
  ContractStorageUpdateRequest,
  ContractStorageRead,
  CombinedAccumulatedData,
  range,
  KERNEL_NEW_COMMITMENTS_LENGTH,
  KERNEL_NEW_NULLIFIERS_LENGTH,
  KERNEL_PRIVATE_CALL_STACK_LENGTH,
  Fr,
  KERNEL_PUBLIC_CALL_STACK_LENGTH,
  KERNEL_NEW_L2_TO_L1_MSGS_LENGTH,
  KERNEL_NEW_CONTRACTS_LENGTH,
  KERNEL_OPTIONALLY_REVEALED_DATA_LENGTH,
  KERNEL_PUBLIC_DATA_UPDATE_REQUESTS_LENGTH,
  KERNEL_PUBLIC_DATA_READS_LENGTH,
  NewContractData,
  OptionallyRevealedData,
  FunctionData,
  EMITTED_EVENTS_LENGTH,
  AggregationObject,
  G1AffineElement,
  Fq,
  CallContext,
  PublicCircuitPublicInputs,
  ARGS_LENGTH,
  RETURN_VALUES_LENGTH,
  PUBLIC_CALL_STACK_LENGTH,
  NEW_L2_TO_L1_MSGS_LENGTH,
  KernelCircuitPublicInputs,
  PublicCallRequest,
  MembershipWitness,
  VerificationKey,
  ComposerType,
  PreviousKernelData,
  Proof,
  VK_TREE_HEIGHT,
  PrivateKernelInputsInit,
  PrivateKernelInputsInner,
  PublicCallStackItem,
  PublicCallData,
  CircuitsWasm,
  WitnessedPublicCallData,
  PUBLIC_DATA_TREE_HEIGHT,
  PublicKernelInputs,
  PublicKernelInputsNoPreviousKernel,
<<<<<<< HEAD
  RootRollupInputs,
  RootRollupPublicInputs,
  WitnessedPublicCallData,
  PublicCallRequest,
} from '../index.js';
import { AggregationObject } from '../structs/aggregation_object.js';
import { PrivateCallStackItem, PublicCallStackItem } from '../structs/call_stack_item.js';
import {
  ARGS_LENGTH,
  CONTRACT_TREE_HEIGHT,
  CONTRACT_TREE_ROOTS_TREE_HEIGHT,
  EMITTED_EVENTS_LENGTH,
  READ_REQUESTS_LENGTH,
=======
  SignedTxRequest,
  TxRequest,
  PrivateCallData,
  PRIVATE_CALL_STACK_LENGTH,
>>>>>>> 42c42198
  FUNCTION_TREE_HEIGHT,
  CONTRACT_TREE_HEIGHT,
  PrivateCallStackItem,
  PrivateCircuitPublicInputs,
  NEW_COMMITMENTS_LENGTH,
  NEW_NULLIFIERS_LENGTH,
  ConstantBaseRollupData,
  AppendOnlyTreeSnapshot,
  EcdsaSignature,
  BaseOrMergeRollupPublicInputs,
  RollupTypes,
  PreviousRollupData,
  ROLLUP_VK_TREE_HEIGHT,
  RootRollupInputs,
  PRIVATE_DATA_TREE_ROOTS_TREE_HEIGHT,
  CONTRACT_TREE_ROOTS_TREE_HEIGHT,
  NUMBER_OF_L1_L2_MESSAGES_PER_ROLLUP,
  L1_TO_L2_MESSAGES_SIBLING_PATH_LENGTH,
  L1_TO_L2_MESSAGES_ROOTS_TREE_HEIGHT,
  RootRollupPublicInputs,
  MergeRollupInputs,
  BaseRollupInputs,
  NullifierLeafPreimage,
  NULLIFIER_TREE_HEIGHT,
  PRIVATE_DATA_TREE_HEIGHT,
  makeTuple,
} from '../index.js';

/**
 * Creates an arbitrary tx context with the given seed.
 * @param seed - The seed to use for generating the tx context.
 * @returns A tx context.
 */
export function makeTxContext(seed: number): TxContext {
  const deploymentData = new ContractDeploymentData(fr(seed), fr(seed + 1), fr(seed + 2), makeEthAddress(seed + 3));
  return new TxContext(false, false, true, deploymentData);
}

/**
 * Creates an arbitrary private historic tree roots object with the given seed.
 * @param seed - The seed to use for generating the private historic tree roots.
 * @returns A private historic tree roots object.
 */
export function makePrivateHistoricTreeRoots(seed: number): PrivateHistoricTreeRoots {
  return new PrivateHistoricTreeRoots(fr(seed), fr(seed + 1), fr(seed + 2), fr(seed + 3), fr(seed + 4));
}

/**
 * Creates an arbitrary combined historic tree roots object from the given seed.
 * Note: "Combined" indicates that it's the combined output of both private and public circuit flows.
 * @param seed - The seed to use for generating the combined historic tree roots.
 * @returns A combined historic tree roots object.
 */
export function makeCombinedHistoricTreeRoots(seed: number): CombinedHistoricTreeRoots {
  return new CombinedHistoricTreeRoots(makePrivateHistoricTreeRoots(seed));
}

/**
 * Creates arbitrary constant data with the given seed.
 * @param seed - The seed to use for generating the constant data.
 * @returns A constant data object.
 */
export function makeConstantData(seed = 1): CombinedConstantData {
  return new CombinedConstantData(makeCombinedHistoricTreeRoots(seed), makeTxContext(seed + 4));
}

/**
 * Creates arbitrary selector from the given seed.
 * @param seed - The seed to use for generating the selector.
 * @returns A selector.
 */
export function makeSelector(seed: number): Buffer {
  const buffer = Buffer.alloc(4);
  buffer.writeUInt32BE(seed, 0);
  return buffer;
}

/**
 * Creates arbitrary public data update request.
 * @param seed - The seed to use for generating the public data update request.
 * @returns A public data update request.
 */
export function makePublicDataUpdateRequest(seed = 1): PublicDataUpdateRequest {
  return new PublicDataUpdateRequest(fr(seed), fr(seed + 1), fr(seed + 2));
}

/**
 * Creates empty public data update request.
 * @returns An empty public data update request.
 */
export function makeEmptyPublicDataUpdateRequest(): PublicDataUpdateRequest {
  return new PublicDataUpdateRequest(fr(0), fr(0), fr(0));
}

/**
 * Creates arbitrary public data read.
 * @param seed - The seed to use for generating the public data read.
 * @returns A public data read.
 */
export function makePublicDataRead(seed = 1): PublicDataRead {
  return new PublicDataRead(fr(seed), fr(seed + 1));
}

/**
 * Creates empty public data read.
 * @returns An empty public data read.
 */
export function makeEmptyPublicDataRead(): PublicDataRead {
  return new PublicDataRead(fr(0), fr(0));
}

/**
 * Creates arbitrary contract storage update request.
 * @param seed - The seed to use for generating the contract storage update request.
 * @returns A contract storage update request.
 */
export function makeContractStorageUpdateRequest(seed = 1): ContractStorageUpdateRequest {
  return new ContractStorageUpdateRequest(fr(seed), fr(seed + 1), fr(seed + 2));
}

/**
 * Creates arbitrary contract storage read.
 * @param seed - The seed to use for generating the contract storage read.
 * @returns A contract storage read.
 */
export function makeContractStorageRead(seed = 1): ContractStorageRead {
  return new ContractStorageRead(fr(seed), fr(seed + 1));
}

/**
 * Creates empty accumulated data.
 * @param seed - The seed to use for generating the accumulated data.
 * @returns An empty accumulated data.
 */
export function makeEmptyAccumulatedData(seed = 1): CombinedAccumulatedData {
  return new CombinedAccumulatedData(
    makeAggregationObject(seed),
    makeTuple(KERNEL_NEW_COMMITMENTS_LENGTH, fr, seed + 0x100),
    makeTuple(KERNEL_NEW_NULLIFIERS_LENGTH, fr, seed + 0x200),
    makeTuple(KERNEL_PRIVATE_CALL_STACK_LENGTH, Fr.zero), // private call stack must be empty
    makeTuple(KERNEL_PUBLIC_CALL_STACK_LENGTH, fr, seed + 0x400),
    makeTuple(KERNEL_NEW_L2_TO_L1_MSGS_LENGTH, fr, seed + 0x500),
    makeTuple(KERNEL_NEW_CONTRACTS_LENGTH, makeNewContractData, seed + 0x600),
    makeTuple(KERNEL_OPTIONALLY_REVEALED_DATA_LENGTH, makeOptionallyRevealedData, seed + 0x700),
    makeTuple(KERNEL_PUBLIC_DATA_UPDATE_REQUESTS_LENGTH, makeEmptyPublicDataUpdateRequest, seed + 0x800),
    makeTuple(KERNEL_PUBLIC_DATA_READS_LENGTH, makeEmptyPublicDataRead, seed + 0x900),
  );
}

/**
 * Creates arbitrary accumulated data.
 * @param seed - The seed to use for generating the accumulated data.
 * @returns An accumulated data.
 */
export function makeAccumulatedData(seed = 1): CombinedAccumulatedData {
  return new CombinedAccumulatedData(
    makeAggregationObject(seed),
    makeTuple(KERNEL_NEW_COMMITMENTS_LENGTH, fr, seed + 0x100),
    makeTuple(KERNEL_NEW_NULLIFIERS_LENGTH, fr, seed + 0x200),
    makeTuple(KERNEL_PRIVATE_CALL_STACK_LENGTH, fr, seed + 0x300),
    makeTuple(KERNEL_PUBLIC_CALL_STACK_LENGTH, fr, seed + 0x400),
    makeTuple(KERNEL_NEW_L2_TO_L1_MSGS_LENGTH, fr, seed + 0x500),
    makeTuple(KERNEL_NEW_CONTRACTS_LENGTH, makeNewContractData, seed + 0x600),
    makeTuple(KERNEL_OPTIONALLY_REVEALED_DATA_LENGTH, makeOptionallyRevealedData, seed + 0x700),
    makeTuple(KERNEL_PUBLIC_DATA_UPDATE_REQUESTS_LENGTH, makePublicDataUpdateRequest, seed + 0x800),
    makeTuple(KERNEL_PUBLIC_DATA_READS_LENGTH, makePublicDataRead, seed + 0x900),
  );
}

/**
 * Creates arbitrary contract data.
 * @param seed - The seed to use for generating the contract data.
 * @returns A contract data.
 */
export function makeNewContractData(seed = 1): NewContractData {
  return new NewContractData(makeAztecAddress(seed), makeEthAddress(seed + 1), fr(seed + 2));
}

/**
 * Creates arbitrary optionally revealed data.
 * @param seed - The seed to use for generating the optionally revealed data.
 * @returns An optionally revealed data.
 */
export function makeOptionallyRevealedData(seed = 1): OptionallyRevealedData {
  return new OptionallyRevealedData(
    fr(seed),
    new FunctionData(makeSelector(seed + 1), true, true),
    makeTuple(EMITTED_EVENTS_LENGTH, fr, seed + 0x100),
    fr(seed + 2),
    makeEthAddress(seed + 3),
    true,
    false,
    true,
    false,
  );
}

/**
 * Creates arbitrary aggregation object.
 * @param seed - The seed to use for generating the aggregation object.
 * @returns An aggregation object.
 */
export function makeAggregationObject(seed = 1): AggregationObject {
  return new AggregationObject(
    new G1AffineElement(new Fq(BigInt(seed)), new Fq(BigInt(seed + 1))),
    new G1AffineElement(new Fq(BigInt(seed + 0x100)), new Fq(BigInt(seed + 0x101))),
    makeTuple(4, fr, seed + 2),
    range(6, seed + 6),
  );
}

/**
 * Creates arbitrary call context.
 * @param seed - The seed to use for generating the call context.
 * @param storageContractAddress - The storage contract address set on the call context.
 * @returns A call context.
 */
export function makeCallContext(seed = 0, storageContractAddress = makeAztecAddress(seed + 1)): CallContext {
  return new CallContext(makeAztecAddress(seed), storageContractAddress, makeEthAddress(seed + 2), false, false, false);
}

/**
 * Creates arbitrary public circuit public inputs.
 * @param seed - The seed to use for generating the public circuit public inputs.
 * @param storageContractAddress - The storage contract address set on the call context.
 * @returns Public circuit public inputs.
 */
export function makePublicCircuitPublicInputs(
  seed = 0,
  storageContractAddress?: AztecAddress,
): PublicCircuitPublicInputs {
  return new PublicCircuitPublicInputs(
    makeCallContext(seed, storageContractAddress),
    makeTuple(ARGS_LENGTH, fr, seed + 0x100),
    makeTuple(RETURN_VALUES_LENGTH, fr, seed + 0x200),
    makeTuple(EMITTED_EVENTS_LENGTH, fr, seed + 0x300),
    makeTuple(KERNEL_PUBLIC_DATA_UPDATE_REQUESTS_LENGTH, makeContractStorageUpdateRequest, seed + 0x400),
    makeTuple(KERNEL_PUBLIC_DATA_READS_LENGTH, makeContractStorageRead, seed + 0x500),
    makeTuple(PUBLIC_CALL_STACK_LENGTH, fr, seed + 0x600),
    makeTuple(NEW_L2_TO_L1_MSGS_LENGTH, fr, seed + 0x700),
    fr(seed + 0x800),
    makeAztecAddress(seed + 0x801),
  );
}

/**
 * Creates empty kernel circuit public inputs.
 * @param seed - The seed to use for generating the kernel circuit public inputs.
 * @returns Empty kernel circuit public inputs.
 */
export function makeEmptyKernelPublicInputs(seed = 1): KernelCircuitPublicInputs {
  return new KernelCircuitPublicInputs(makeEmptyAccumulatedData(seed), makeConstantData(seed + 0x100), true);
}

/**
 * Creates arbitrary kernel circuit public inputs.
 * @param seed - The seed to use for generating the kernel circuit public inputs.
 * @returns Kernel circuit public inputs.
 */
export function makeKernelPublicInputs(seed = 1): KernelCircuitPublicInputs {
  return new KernelCircuitPublicInputs(makeAccumulatedData(seed), makeConstantData(seed + 0x100), true);
}

/**
 * Creates a public call request for testing.
 * @param seed - The seed.
 * @returns Public call request.
 */
export function makePublicCallRequest(seed = 1): PublicCallRequest {
  return new PublicCallRequest(
    makeAztecAddress(seed),
    new FunctionData(makeSelector(seed + 0x1), false, false),
    makeCallContext(seed + 0x2),
    makeTuple(ARGS_LENGTH, fr, seed + 0x10),
  );
}

/**
 * Creates a uint8 vector of a given size filled with a given value.
 * @param size - The size of the vector.
 * @param fill - The value to fill the vector with.
 * @returns A uint8 vector.
 */
export function makeDynamicSizeBuffer(size: number, fill: number) {
  return new Proof(Buffer.alloc(size, fill));
}

/**
 * Creates arbitrary/mocked membership witness where the sibling paths is an array of fields in an ascending order starting from `start`.
 * @param size - The size of the membership witness.
 * @param start - The start of the membership witness.
 * @returns A membership witness.
 */
export function makeMembershipWitness<N extends number>(size: N, start: number): MembershipWitness<N> {
  return new MembershipWitness(size, BigInt(start), makeTuple(size, fr, start));
}

/**
 * Creates arbitrary/mocked verification key.
 * @returns A verification key.
 */
export function makeVerificationKey(): VerificationKey {
  return new VerificationKey(
    ComposerType.STANDARD,
    101, // arbitrary
    102, // arbitrary,
    {
      A: new G1AffineElement(fr(0x200), fr(0x300)),
    },
    /* recursive proof */ true,
    range(5, 400),
  );
}

/**
 * Makes arbitrary previous kernel data.
 * @param seed - The seed to use for generating the previous kernel data.
 * @param kernelPublicInputs - The kernel public inputs to use for generating the previous kernel data.
 * @returns A previous kernel data.
 */
export function makePreviousKernelData(seed = 1, kernelPublicInputs?: KernelCircuitPublicInputs): PreviousKernelData {
  return new PreviousKernelData(
    kernelPublicInputs ?? makeKernelPublicInputs(seed),
    new Proof(Buffer.alloc(16, seed + 0x80)),
    makeVerificationKey(),
    0x42,
    makeTuple(VK_TREE_HEIGHT, fr, 0x1000),
  );
}

/**
 * Makes arbitrary proof.
 * @param seed - The seed to use for generating/mocking the proof.
 * @returns A proof.
 */
export function makeProof(seed = 1) {
  return makeDynamicSizeBuffer(16, seed);
}

/**
 * Makes arbitrary private kernel inputs - initial call.
 * @param seed - The seed to use for generating the private kernel inputs.
 * @returns Private kernel inputs.
 */
export function makePrivateKernelInputsInit(seed = 1): PrivateKernelInputsInit {
  return new PrivateKernelInputsInit(makeSignedTxRequest(seed), makePrivateCallData(seed + 0x1000));
}

/**
 * Makes arbitrary private kernel inputs - inner call.
 * @param seed - The seed to use for generating the private kernel inputs.
 * @returns Private kernel inputs.
 */
export function makePrivateKernelInputsInner(seed = 1): PrivateKernelInputsInner {
  return new PrivateKernelInputsInner(makePreviousKernelData(seed), makePrivateCallData(seed + 0x1000));
}

/**
 * Makes arbitrary public call stack item.
 * @param seed - The seed to use for generating the public call stack item.
 * @returns A public call stack item.
 */
export function makePublicCallStackItem(seed = 1): PublicCallStackItem {
  const callStackItem = new PublicCallStackItem(
    makeAztecAddress(seed),
    // in the public kernel, function can't be a constructor or private
    new FunctionData(makeSelector(seed + 0x1), false, false),
    makePublicCircuitPublicInputs(seed + 0x10),
    false,
  );
  callStackItem.publicInputs.callContext.storageContractAddress = callStackItem.contractAddress;
  return callStackItem;
}

/**
 * Makes arbitrary public call data.
 * @param seed - The seed to use for generating the public call data.
 * @returns A public call data.
 */
export async function makePublicCallData(seed = 1): Promise<PublicCallData> {
  const publicCallData = new PublicCallData(
    makePublicCallStackItem(seed),
    makeTuple(PUBLIC_CALL_STACK_LENGTH, makePublicCallStackItem, seed + 0x300),
    makeProof(),
    fr(seed + 1),
    fr(seed + 2),
  );
  // publicCallStack should be a hash of the preimages:
  const wasm = await CircuitsWasm.get();
  publicCallData.callStackItem.publicInputs.publicCallStack = mapTuple(
    publicCallData.publicCallStackPreimages,
    preimage => computeCallStackItemHash(wasm!, preimage),
  );

  // one kernel circuit call can have several methods in call stack. But all of them should have the same msg.sender - set these correctly in the preimages!
  for (let i = 0; i < publicCallData.publicCallStackPreimages.length; i++) {
    const isDelegateCall = publicCallData.publicCallStackPreimages[i].publicInputs.callContext.isDelegateCall;
    publicCallData.publicCallStackPreimages[i].publicInputs.callContext.msgSender = isDelegateCall
      ? publicCallData.callStackItem.publicInputs.callContext.msgSender
      : publicCallData.callStackItem.contractAddress;
  }

  // set the storage address for each call on the stack (handle delegatecall case)
  for (let i = 0; i < publicCallData.publicCallStackPreimages.length; i++) {
    const isDelegateCall = publicCallData.publicCallStackPreimages[i].publicInputs.callContext.isDelegateCall;
    publicCallData.publicCallStackPreimages[i].publicInputs.callContext.storageContractAddress = isDelegateCall
      ? publicCallData.callStackItem.publicInputs.callContext.storageContractAddress
      : publicCallData.publicCallStackPreimages[i].contractAddress;
  }

  return publicCallData;
}

/**
 * Makes arbitrary witnessed public call data.
 * @param seed - The seed to use for generating the witnessed public call data.
 * @returns A witnessed public call data.
 */
export async function makeWitnessedPublicCallData(seed = 1): Promise<WitnessedPublicCallData> {
  return new WitnessedPublicCallData(
    await makePublicCallData(seed),
    range(KERNEL_PUBLIC_DATA_UPDATE_REQUESTS_LENGTH, seed + 0x100).map(x =>
      makeMembershipWitness(PUBLIC_DATA_TREE_HEIGHT, x),
    ),
    makeTuple(KERNEL_PUBLIC_DATA_READS_LENGTH, x => makeMembershipWitness(PUBLIC_DATA_TREE_HEIGHT, x), seed + 0x200),
    fr(seed + 0x300),
  );
}

/**
 * Makes arbitrary public kernel inputs.
 * @param seed - The seed to use for generating the public kernel inputs.
 * @returns Public kernel inputs.
 */
export async function makePublicKernelInputs(seed = 1): Promise<PublicKernelInputs> {
  return new PublicKernelInputs(makePreviousKernelData(seed), await makePublicCallData(seed + 0x1000));
}

/**
 * Makes arbitrary public kernel inputs with empty output.
 * @param seed - The seed to use for generating the public kernel inputs.
 * @returns Public kernel inputs.
 */
export async function makePublicKernelInputsWithEmptyOutput(seed = 1): Promise<PublicKernelInputs> {
  const kernelCircuitPublicInputs = makeEmptyKernelPublicInputs(seed);
  const publicKernelInputs = new PublicKernelInputs(
    makePreviousKernelData(seed, kernelCircuitPublicInputs),
    await makePublicCallData(seed + 0x1000),
  );
  //Set the call stack item for this circuit iteration at the top of the call stack
  const wasm = await CircuitsWasm.get();
  publicKernelInputs.previousKernel.publicInputs.end.publicCallStack[KERNEL_PUBLIC_CALL_STACK_LENGTH - 1] =
    computeCallStackItemHash(wasm, publicKernelInputs.publicCall.callStackItem);
  return publicKernelInputs;
}

/**
 * Makes arbitrary public kernel inputs with no previous kernel data.
 * @param seed - The seed to use for generating the public kernel inputs.
 * @returns Public kernel inputs.
 */
export async function makePublicKernelInputsNoKernelInput(seed = 1): Promise<PublicKernelInputsNoPreviousKernel> {
  return new PublicKernelInputsNoPreviousKernel(
    makeSignedTxRequest(seed),
    await makePublicCallData(seed + 0x100),
    makeCombinedHistoricTreeRoots(seed + 0x200),
  );
}

/**
 * Makes arbitrary signed tx request.
 * @param seed - The seed to use for generating the signed tx request.
 * @returns A signed tx request.
 */
export function makeSignedTxRequest(seed = 1): SignedTxRequest {
  return new SignedTxRequest(makeTxRequest(seed), makeEcdsaSignature(seed + 0x200));
}

/**
 * Makes arbitrary tx request.
 * @param seed - The seed to use for generating the tx request.
 * @returns A tx request.
 */
export function makeTxRequest(seed = 1): TxRequest {
  return TxRequest.from({
    from: makeAztecAddress(seed),
    to: makeAztecAddress(seed + 0x10),
    functionData: new FunctionData(makeSelector(seed + 0x100), true, true),
    args: makeTuple(ARGS_LENGTH, x => fr(x), seed + 0x200),
    nonce: fr(seed + 0x300),
    txContext: makeTxContext(seed + 0x400),
    chainId: fr(seed + 0x500),
  });
}

/**
 * Makes arbitrary private call data.
 * @param seed - The seed to use for generating the private call data.
 * @returns A private call data.
 */
export function makePrivateCallData(seed = 1): PrivateCallData {
  return PrivateCallData.from({
    callStackItem: makePrivateCallStackItem(seed),
    privateCallStackPreimages: makeTuple(PRIVATE_CALL_STACK_LENGTH, makePrivateCallStackItem, seed + 0x10),
    proof: new Proof(Buffer.alloc(16).fill(seed + 0x50)),
    vk: makeVerificationKey(),
    functionLeafMembershipWitness: makeMembershipWitness(FUNCTION_TREE_HEIGHT, seed + 0x30),
    contractLeafMembershipWitness: makeMembershipWitness(CONTRACT_TREE_HEIGHT, seed + 0x20),
    readRequestMembershipWitnesses: range(READ_REQUESTS_LENGTH, seed + 0x70).map(x =>
      makeMembershipWitness(PRIVATE_DATA_TREE_HEIGHT, x),
    ),
    portalContractAddress: makeEthAddress(seed + 0x40),
    acirHash: fr(seed + 0x60),
  });
}

/**
 * Makes arbitrary private call stack item.
 * @param seed - The seed to use for generating the private call stack item.
 * @returns A private call stack item.
 */
export function makePrivateCallStackItem(seed = 1): PrivateCallStackItem {
  return new PrivateCallStackItem(
    makeAztecAddress(seed),
    new FunctionData(makeSelector(seed + 0x1), true, true),
    makePrivateCircuitPublicInputs(seed + 0x10),
  );
}

/**
 * Makes arbitrary private circuit public inputs.
 * @param seed - The seed to use for generating the private circuit public inputs.
 * @returns A private circuit public inputs.
 */
export function makePrivateCircuitPublicInputs(seed = 0): PrivateCircuitPublicInputs {
  return PrivateCircuitPublicInputs.from({
    callContext: new CallContext(
      makeAztecAddress(seed + 1),
      makeAztecAddress(seed + 2),
      new EthAddress(numToUInt32BE(seed + 3, /* eth address is 20 bytes */ 20)),
      true,
      true,
      true,
    ),
<<<<<<< HEAD
    args: range(ARGS_LENGTH, seed + 0x100).map(fr),
    returnValues: range(RETURN_VALUES_LENGTH, seed + 0x200).map(fr),
    emittedEvents: range(EMITTED_EVENTS_LENGTH, seed + 0x300).map(fr), // TODO not in spec
    readRequests: range(READ_REQUESTS_LENGTH, seed + 0x400).map(fr),
    newCommitments: range(NEW_COMMITMENTS_LENGTH, seed + 0x500).map(fr),
    newNullifiers: range(NEW_NULLIFIERS_LENGTH, seed + 0x600).map(fr),
    privateCallStack: range(PRIVATE_CALL_STACK_LENGTH, seed + 0x700).map(fr),
    publicCallStack: range(PUBLIC_CALL_STACK_LENGTH, seed + 0x800).map(fr),
    newL2ToL1Msgs: range(NEW_L2_TO_L1_MSGS_LENGTH, seed + 0x900).map(fr),
    historicContractTreeRoot: fr(seed + 0x1000), // TODO not in spec
    historicPrivateDataTreeRoot: fr(seed + 0x1100),
    historicPrivateNullifierTreeRoot: fr(seed + 0x1200), // TODO not in spec
    historicL1ToL2MessagesTreeRoot: fr(seed + 0x1300),
=======
    args: makeTuple(ARGS_LENGTH, fr, seed + 0x100),
    emittedEvents: makeTuple(EMITTED_EVENTS_LENGTH, fr, seed + 0x200), // TODO not in spec
    returnValues: makeTuple(RETURN_VALUES_LENGTH, fr, seed + 0x300),
    newCommitments: makeTuple(NEW_COMMITMENTS_LENGTH, fr, seed + 0x400),
    newNullifiers: makeTuple(NEW_NULLIFIERS_LENGTH, fr, seed + 0x500),
    privateCallStack: makeTuple(PRIVATE_CALL_STACK_LENGTH, fr, seed + 0x600),
    publicCallStack: makeTuple(PUBLIC_CALL_STACK_LENGTH, fr, seed + 0x700),
    newL2ToL1Msgs: makeTuple(NEW_L2_TO_L1_MSGS_LENGTH, fr, seed + 0x800),
    historicContractTreeRoot: fr(seed + 0x900), // TODO not in spec
    historicPrivateDataTreeRoot: fr(seed + 0x1000),
    historicPrivateNullifierTreeRoot: fr(seed + 0x1100), // TODO not in spec
    historicL1ToL2MessagesTreeRoot: fr(seed + 0x1200),
>>>>>>> 42c42198
    contractDeploymentData: makeContractDeploymentData(),
  });
}

/**
 * Makes arbitrary contract deployment data.
 * @param seed - The seed to use for generating the contract deployment data.
 * @returns A contract deployment data.
 */
export function makeContractDeploymentData(seed = 1) {
  return new ContractDeploymentData(fr(seed), fr(seed + 1), fr(seed + 2), new EthAddress(numToUInt32BE(seed + 3, 20)));
}

/**
 * Makes constant base rollup data.
 * @param seed - The seed to use for generating the constant base rollup data.
 * @returns A constant base rollup data.
 */
export function makeConstantBaseRollupData(seed = 1): ConstantBaseRollupData {
  return ConstantBaseRollupData.from({
    startTreeOfHistoricPrivateDataTreeRootsSnapshot: makeAppendOnlyTreeSnapshot(seed),
    startTreeOfHistoricContractTreeRootsSnapshot: makeAppendOnlyTreeSnapshot(seed + 0x100),
    startTreeOfHistoricL1ToL2MsgTreeRootsSnapshot: makeAppendOnlyTreeSnapshot(seed + 0x200),
    privateKernelVkTreeRoot: fr(seed + 0x301),
    publicKernelVkTreeRoot: fr(seed + 0x302),
    baseRollupVkHash: fr(seed + 0x303),
    mergeRollupVkHash: fr(seed + 0x304),
  });
}

/**
 * Makes arbitrary append only tree snapshot.
 * @param seed - The seed to use for generating the append only tree snapshot.
 * @returns An append only tree snapshot.
 */
export function makeAppendOnlyTreeSnapshot(seed = 1): AppendOnlyTreeSnapshot {
  return new AppendOnlyTreeSnapshot(fr(seed), seed);
}

/**
 * Makes arbitrary eth address.
 * @param seed - The seed to use for generating the eth address.
 * @returns An eth address.
 */
export function makeEthAddress(seed = 1): EthAddress {
  return new EthAddress(Buffer.alloc(20, seed));
}

/**
 * Creates a buffer of a given size filled with a given value.
 * @param size - The size of the buffer to create.
 * @param fill - The value to fill the buffer with.
 * @returns A buffer of a given size filled with a given value.
 */
export function makeBytes(size = 32, fill = 1): Buffer {
  return Buffer.alloc(size, fill);
}

/**
 * Makes arbitrary aztec address.
 * @param seed - The seed to use for generating the aztec address.
 * @returns An aztec address.
 */
export function makeAztecAddress(seed = 1): AztecAddress {
  return new AztecAddress(fr(seed).toBuffer());
}

/**
 * Makes arbitrary ecdsa signature.
 * @param seed - The seed to use for generating the ecdsa signature.
 * @returns An ecdsa signature.
 */
export function makeEcdsaSignature(seed = 1): EcdsaSignature {
  return new EcdsaSignature(Buffer.alloc(32, seed), Buffer.alloc(32, seed + 1), Buffer.alloc(1, seed + 2));
}

/**
 * Makes arbitrary base or merge rollup circuit public inputs.
 * @param seed - The seed to use for generating the base rollup circuit public inputs.
 * @returns A base or merge rollup circuit public inputs.
 */
export function makeBaseOrMergeRollupPublicInputs(seed = 0): BaseOrMergeRollupPublicInputs {
  return new BaseOrMergeRollupPublicInputs(
    RollupTypes.Base,
    new Fr(0n),
    makeAggregationObject(seed + 0x100),
    makeConstantBaseRollupData(seed + 0x200),
    makeAppendOnlyTreeSnapshot(seed + 0x300),
    makeAppendOnlyTreeSnapshot(seed + 0x400),
    makeAppendOnlyTreeSnapshot(seed + 0x500),
    makeAppendOnlyTreeSnapshot(seed + 0x600),
    makeAppendOnlyTreeSnapshot(seed + 0x700),
    makeAppendOnlyTreeSnapshot(seed + 0x800),
    fr(seed + 0x900),
    fr(seed + 0x1000),
    [fr(seed + 0x901), fr(seed + 0x902)],
  );
}

/**
 * Makes arbitrary previous rollup data.
 * @param seed - The seed to use for generating the previous rollup data.
 * @returns A previous rollup data.
 */
export function makePreviousRollupData(seed = 0): PreviousRollupData {
  return new PreviousRollupData(
    makeBaseOrMergeRollupPublicInputs(seed),
    makeDynamicSizeBuffer(16, seed + 0x50),
    makeVerificationKey(),
    seed + 0x110,
    makeMembershipWitness(ROLLUP_VK_TREE_HEIGHT, seed + 0x120),
  );
}

/**
 * Makes root rollup inputs.
 * @param seed - The seed to use for generating the root rollup inputs.
 * @returns A root rollup inputs.
 */
export function makeRootRollupInputs(seed = 0): RootRollupInputs {
  return new RootRollupInputs(
    [makePreviousRollupData(seed), makePreviousRollupData(seed + 0x1000)],
    makeTuple(PRIVATE_DATA_TREE_ROOTS_TREE_HEIGHT, fr, 0x2000),
    makeTuple(CONTRACT_TREE_ROOTS_TREE_HEIGHT, fr, 0x2100),
    makeTuple(NUMBER_OF_L1_L2_MESSAGES_PER_ROLLUP, fr, 0x2100),
    makeTuple(L1_TO_L2_MESSAGES_SIBLING_PATH_LENGTH, fr, 0x2100),
    makeTuple(L1_TO_L2_MESSAGES_ROOTS_TREE_HEIGHT, fr, 0x2100),
    makeAppendOnlyTreeSnapshot(seed + 0x2200),
    makeAppendOnlyTreeSnapshot(seed + 0x2300),
  );
}

/**
 * Makes root rollup public inputs.
 * @param seed - The seed to use for generating the root rollup public inputs.
 * @returns A root rollup public inputs.
 */
export function makeRootRollupPublicInputs(seed = 0): RootRollupPublicInputs {
  return RootRollupPublicInputs.from({
    endAggregationObject: makeAggregationObject(seed),
    startPrivateDataTreeSnapshot: makeAppendOnlyTreeSnapshot((seed += 0x100)),
    endPrivateDataTreeSnapshot: makeAppendOnlyTreeSnapshot((seed += 0x100)),
    startNullifierTreeSnapshot: makeAppendOnlyTreeSnapshot((seed += 0x100)),
    endNullifierTreeSnapshot: makeAppendOnlyTreeSnapshot((seed += 0x100)),
    startContractTreeSnapshot: makeAppendOnlyTreeSnapshot((seed += 0x100)),
    endContractTreeSnapshot: makeAppendOnlyTreeSnapshot((seed += 0x100)),
    startPublicDataTreeRoot: fr((seed += 0x100)),
    endPublicDataTreeRoot: fr((seed += 0x100)),
    startTreeOfHistoricPrivateDataTreeRootsSnapshot: makeAppendOnlyTreeSnapshot((seed += 0x100)),
    endTreeOfHistoricPrivateDataTreeRootsSnapshot: makeAppendOnlyTreeSnapshot((seed += 0x100)),
    startTreeOfHistoricContractTreeRootsSnapshot: makeAppendOnlyTreeSnapshot((seed += 0x100)),
    endTreeOfHistoricContractTreeRootsSnapshot: makeAppendOnlyTreeSnapshot((seed += 0x100)),
    startL1ToL2MessageTreeSnapshot: makeAppendOnlyTreeSnapshot((seed += 0x100)),
    endL1ToL2MessageTreeSnapshot: makeAppendOnlyTreeSnapshot((seed += 0x100)),
    startTreeOfHistoricL1ToL2MessageTreeRootsSnapshot: makeAppendOnlyTreeSnapshot((seed += 0x100)),
    endTreeOfHistoricL1ToL2MessageTreeRootsSnapshot: makeAppendOnlyTreeSnapshot((seed += 0x100)),
    calldataHash: [new Fr(1n), new Fr(2n)],
    l1ToL2MessagesHash: [new Fr(3n), new Fr(4n)],
  });
}

/**
 * Makes arbitrary merge rollup inputs.
 * @param seed - The seed to use for generating the merge rollup inputs.
 * @returns A merge rollup inputs.
 */
export function makeMergeRollupInputs(seed = 0): MergeRollupInputs {
  return new MergeRollupInputs([makePreviousRollupData(seed), makePreviousRollupData(seed + 0x1000)]);
}

/**
 * Makes arbitrary base rollup inputs.
 * @param seed - The seed to use for generating the base rollup inputs.
 * @returns A base rollup inputs.
 */
export function makeBaseRollupInputs(seed = 0): BaseRollupInputs {
  const kernelData: [PreviousKernelData, PreviousKernelData] = [
    makePreviousKernelData(seed + 0x100),
    makePreviousKernelData(seed + 0x200),
  ];

  const startPrivateDataTreeSnapshot = makeAppendOnlyTreeSnapshot(seed + 0x100);
  const startNullifierTreeSnapshot = makeAppendOnlyTreeSnapshot(seed + 0x200);
  const startContractTreeSnapshot = makeAppendOnlyTreeSnapshot(seed + 0x300);
  const startPublicDataTreeRoot = fr(seed + 0x400);

  const lowNullifierLeafPreimages = range(2 * KERNEL_NEW_NULLIFIERS_LENGTH, seed + 0x1000).map(
    x => new NullifierLeafPreimage(fr(x), fr(x + 0x100), x + 0x200),
  );

  const lowNullifierMembershipWitness = range(2 * KERNEL_NEW_NULLIFIERS_LENGTH, seed + 0x2000).map(x =>
    makeMembershipWitness(NULLIFIER_TREE_HEIGHT, x),
  );

  const newCommitmentsSubtreeSiblingPath = range(
    PRIVATE_DATA_TREE_HEIGHT - BaseRollupInputs.PRIVATE_DATA_SUBTREE_HEIGHT,
    seed + 0x3000,
  ).map(x => fr(x));

  const newNullifiersSubtreeSiblingPath = range(
    NULLIFIER_TREE_HEIGHT - BaseRollupInputs.NULLIFIER_SUBTREE_HEIGHT,
    seed + 0x4000,
  ).map(x => fr(x));

  const newContractsSubtreeSiblingPath = range(
    CONTRACT_TREE_HEIGHT - BaseRollupInputs.CONTRACT_SUBTREE_HEIGHT,
    seed + 0x5000,
  ).map(x => fr(x));

  const newPublicDataUpdateRequestsSiblingPaths = range(
    2 * KERNEL_PUBLIC_DATA_UPDATE_REQUESTS_LENGTH,
    seed + 0x6000,
  ).map(x => range(PUBLIC_DATA_TREE_HEIGHT, x).map(fr));

  const newPublicDataReadsSiblingPaths = range(2 * KERNEL_PUBLIC_DATA_READS_LENGTH, seed + 0x6000).map(x =>
    range(PUBLIC_DATA_TREE_HEIGHT, x).map(fr),
  );

  const historicPrivateDataTreeRootMembershipWitnesses: BaseRollupInputs['historicPrivateDataTreeRootMembershipWitnesses'] =
    [
      makeMembershipWitness(PRIVATE_DATA_TREE_ROOTS_TREE_HEIGHT, seed + 0x6000),
      makeMembershipWitness(PRIVATE_DATA_TREE_ROOTS_TREE_HEIGHT, seed + 0x7000),
    ];

  const historicContractsTreeRootMembershipWitnesses: BaseRollupInputs['historicContractsTreeRootMembershipWitnesses'] =
    [
      makeMembershipWitness(CONTRACT_TREE_ROOTS_TREE_HEIGHT, seed + 0x8000),
      makeMembershipWitness(CONTRACT_TREE_ROOTS_TREE_HEIGHT, seed + 0x9000),
    ];
  const historicL1ToL2MsgTreeRootMembershipWitnesses: BaseRollupInputs['historicL1ToL2MsgTreeRootMembershipWitnesses'] =
    [
      makeMembershipWitness(L1_TO_L2_MESSAGES_ROOTS_TREE_HEIGHT, seed + 0xa000),
      makeMembershipWitness(L1_TO_L2_MESSAGES_ROOTS_TREE_HEIGHT, seed + 0xb000),
    ];

  const constants = makeConstantBaseRollupData(0x100);

  return BaseRollupInputs.from({
    kernelData,
    lowNullifierMembershipWitness,
    startPrivateDataTreeSnapshot,
    startNullifierTreeSnapshot,
    startContractTreeSnapshot,
    startPublicDataTreeRoot,
    lowNullifierLeafPreimages,
    newCommitmentsSubtreeSiblingPath,
    newNullifiersSubtreeSiblingPath,
    newContractsSubtreeSiblingPath,
    newPublicDataUpdateRequestsSiblingPaths,
    newPublicDataReadsSiblingPaths,
    historicPrivateDataTreeRootMembershipWitnesses,
    historicContractsTreeRootMembershipWitnesses,
    historicL1ToL2MsgTreeRootMembershipWitnesses,
    constants,
  });
}

/**
 * TODO: Since the max value check is currently disabled this function is pointless. Should it be removed?
 * Test only. Easy to identify big endian field serialize.
 * @param n - The number.
 * @returns The field.
 */
export function fr(n: number): Fr {
  return new Fr(BigInt(n));
}<|MERGE_RESOLUTION|>--- conflicted
+++ resolved
@@ -28,6 +28,7 @@
   OptionallyRevealedData,
   FunctionData,
   EMITTED_EVENTS_LENGTH,
+  READ_REQUESTS_LENGTH,
   AggregationObject,
   G1AffineElement,
   Fq,
@@ -54,26 +55,10 @@
   PUBLIC_DATA_TREE_HEIGHT,
   PublicKernelInputs,
   PublicKernelInputsNoPreviousKernel,
-<<<<<<< HEAD
-  RootRollupInputs,
-  RootRollupPublicInputs,
-  WitnessedPublicCallData,
-  PublicCallRequest,
-} from '../index.js';
-import { AggregationObject } from '../structs/aggregation_object.js';
-import { PrivateCallStackItem, PublicCallStackItem } from '../structs/call_stack_item.js';
-import {
-  ARGS_LENGTH,
-  CONTRACT_TREE_HEIGHT,
-  CONTRACT_TREE_ROOTS_TREE_HEIGHT,
-  EMITTED_EVENTS_LENGTH,
-  READ_REQUESTS_LENGTH,
-=======
   SignedTxRequest,
   TxRequest,
   PrivateCallData,
   PRIVATE_CALL_STACK_LENGTH,
->>>>>>> 42c42198
   FUNCTION_TREE_HEIGHT,
   CONTRACT_TREE_HEIGHT,
   PrivateCallStackItem,
@@ -618,34 +603,19 @@
       true,
       true,
     ),
-<<<<<<< HEAD
-    args: range(ARGS_LENGTH, seed + 0x100).map(fr),
-    returnValues: range(RETURN_VALUES_LENGTH, seed + 0x200).map(fr),
-    emittedEvents: range(EMITTED_EVENTS_LENGTH, seed + 0x300).map(fr), // TODO not in spec
-    readRequests: range(READ_REQUESTS_LENGTH, seed + 0x400).map(fr),
-    newCommitments: range(NEW_COMMITMENTS_LENGTH, seed + 0x500).map(fr),
-    newNullifiers: range(NEW_NULLIFIERS_LENGTH, seed + 0x600).map(fr),
-    privateCallStack: range(PRIVATE_CALL_STACK_LENGTH, seed + 0x700).map(fr),
-    publicCallStack: range(PUBLIC_CALL_STACK_LENGTH, seed + 0x800).map(fr),
-    newL2ToL1Msgs: range(NEW_L2_TO_L1_MSGS_LENGTH, seed + 0x900).map(fr),
+    args: makeTuple(ARGS_LENGTH, fr, seed + 0x100),
+    returnValues: makeTuple(RETURN_VALUES_LENGTH, fr, seed + 0x200),
+    emittedEvents: makeTuple(EMITTED_EVENTS_LENGTH, fr, seed + 0x300), // TODO not in spec
+    readRequests: makeTuple(READ_REQUESTS_LENGTH, fr, seed + 0x400),
+    newCommitments: makeTuple(NEW_COMMITMENTS_LENGTH, fr, seed + 0x500),
+    newNullifiers: makeTuple(NEW_NULLIFIERS_LENGTH, fr, seed + 0x600),
+    privateCallStack: makeTuple(PRIVATE_CALL_STACK_LENGTH, fr, seed + 0x700),
+    publicCallStack: makeTuple(PUBLIC_CALL_STACK_LENGTH, fr, seed + 0x800),
+    newL2ToL1Msgs: makeTuple(NEW_L2_TO_L1_MSGS_LENGTH, fr, seed + 0x900),
     historicContractTreeRoot: fr(seed + 0x1000), // TODO not in spec
     historicPrivateDataTreeRoot: fr(seed + 0x1100),
     historicPrivateNullifierTreeRoot: fr(seed + 0x1200), // TODO not in spec
     historicL1ToL2MessagesTreeRoot: fr(seed + 0x1300),
-=======
-    args: makeTuple(ARGS_LENGTH, fr, seed + 0x100),
-    emittedEvents: makeTuple(EMITTED_EVENTS_LENGTH, fr, seed + 0x200), // TODO not in spec
-    returnValues: makeTuple(RETURN_VALUES_LENGTH, fr, seed + 0x300),
-    newCommitments: makeTuple(NEW_COMMITMENTS_LENGTH, fr, seed + 0x400),
-    newNullifiers: makeTuple(NEW_NULLIFIERS_LENGTH, fr, seed + 0x500),
-    privateCallStack: makeTuple(PRIVATE_CALL_STACK_LENGTH, fr, seed + 0x600),
-    publicCallStack: makeTuple(PUBLIC_CALL_STACK_LENGTH, fr, seed + 0x700),
-    newL2ToL1Msgs: makeTuple(NEW_L2_TO_L1_MSGS_LENGTH, fr, seed + 0x800),
-    historicContractTreeRoot: fr(seed + 0x900), // TODO not in spec
-    historicPrivateDataTreeRoot: fr(seed + 0x1000),
-    historicPrivateNullifierTreeRoot: fr(seed + 0x1100), // TODO not in spec
-    historicL1ToL2MessagesTreeRoot: fr(seed + 0x1200),
->>>>>>> 42c42198
     contractDeploymentData: makeContractDeploymentData(),
   });
 }
