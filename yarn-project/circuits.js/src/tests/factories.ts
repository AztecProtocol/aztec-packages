--- conflicted
+++ resolved
@@ -139,16 +139,11 @@
   AvmProofData,
   AvmPublicDataReadTreeHint,
   AvmPublicDataWriteTreeHint,
-<<<<<<< HEAD
-  BaseRollupHints,
   BlobPublicInputs,
   BlockBlobPublicInputs,
-  CountedPublicCallRequest,
   Poseidon2Sponge,
-=======
   CountedPublicCallRequest,
   PrivateBaseRollupHints,
->>>>>>> a2c07016
   PrivateBaseRollupInputs,
   PrivateBaseStateDiffHints,
   PrivateToAvmAccumulatedData,
@@ -1137,13 +1132,9 @@
 function makePrivateBaseRollupHints(seed = 1) {
   const start = makePartialStateReference(seed + 0x100);
 
-<<<<<<< HEAD
   const startSpongeBlob = makeSpongeBlob(seed + 0x200);
 
-  const stateDiffHints = makeStateDiffHints(seed + 0x600);
-=======
   const stateDiffHints = makePrivateBaseStateDiffHints(seed + 0x600);
->>>>>>> a2c07016
 
   const archiveRootMembershipWitness = makeMembershipWitness(ARCHIVE_HEIGHT, seed + 0x9000);
 
@@ -1153,6 +1144,7 @@
 
   return PrivateBaseRollupHints.from({
     start,
+    startSpongeBlob,
     stateDiffHints,
     archiveRootMembershipWitness,
     constants,
