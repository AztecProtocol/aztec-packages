import { makeHalfFullTuple, makeTuple, range } from '@aztec/foundation/array';
import { AztecAddress } from '@aztec/foundation/aztec-address';
import { toBufferBE } from '@aztec/foundation/bigint-buffer';
import { EthAddress } from '@aztec/foundation/eth-address';
import { numToUInt32BE } from '@aztec/foundation/serialize';
import {
  type ContractClassPublic,
  type ExecutablePrivateFunctionWithMembershipProof,
  type PrivateFunction,
  type PublicFunction,
  type UnconstrainedFunctionWithMembershipProof,
} from '@aztec/types/contracts';

import { SchnorrSignature } from '../barretenberg/index.js';
import {
  ARCHIVE_HEIGHT,
  ARGS_LENGTH,
  AggregationObject,
  AppendOnlyTreeSnapshot,
  BaseOrMergeRollupPublicInputs,
  BaseParityInputs,
  BaseRollupInputs,
  CallContext,
  CallRequest,
  CallerContext,
  CircuitType,
  CombinedAccumulatedData,
  CombinedConstantData,
  ConstantRollupData,
  ContractStorageRead,
  ContractStorageUpdateRequest,
  FUNCTION_TREE_HEIGHT,
  Fq,
  Fr,
  FunctionData,
  FunctionSelector,
  G1AffineElement,
  type GrumpkinPrivateKey,
  GrumpkinScalar,
  L1_TO_L2_MSG_SUBTREE_SIBLING_PATH_LENGTH,
  L2ToL1Message,
  MAX_NEW_L2_TO_L1_MSGS_PER_CALL,
  MAX_NEW_L2_TO_L1_MSGS_PER_TX,
  MAX_NEW_NOTE_HASHES_PER_CALL,
  MAX_NEW_NOTE_HASHES_PER_TX,
  MAX_NEW_NULLIFIERS_PER_CALL,
  MAX_NEW_NULLIFIERS_PER_TX,
  MAX_NOTE_HASH_READ_REQUESTS_PER_CALL,
  MAX_NOTE_HASH_READ_REQUESTS_PER_TX,
  MAX_NULLIFIER_KEY_VALIDATION_REQUESTS_PER_CALL,
  MAX_NULLIFIER_KEY_VALIDATION_REQUESTS_PER_TX,
  MAX_NULLIFIER_NON_EXISTENT_READ_REQUESTS_PER_CALL,
  MAX_NULLIFIER_NON_EXISTENT_READ_REQUESTS_PER_TX,
  MAX_NULLIFIER_READ_REQUESTS_PER_CALL,
  MAX_NULLIFIER_READ_REQUESTS_PER_TX,
  MAX_PRIVATE_CALL_STACK_LENGTH_PER_CALL,
  MAX_PRIVATE_CALL_STACK_LENGTH_PER_TX,
  MAX_PUBLIC_CALL_STACK_LENGTH_PER_CALL,
  MAX_PUBLIC_CALL_STACK_LENGTH_PER_TX,
  MAX_PUBLIC_DATA_READS_PER_CALL,
  MAX_PUBLIC_DATA_READS_PER_TX,
  MAX_PUBLIC_DATA_UPDATE_REQUESTS_PER_CALL,
  MAX_PUBLIC_DATA_UPDATE_REQUESTS_PER_TX,
<<<<<<< HEAD
  MAX_ENCRYPTED_LOGS_PER_CALL,
  MAX_UNENCRYPTED_LOGS_PER_CALL,
  MAX_ENCRYPTED_LOGS_PER_TX,
  MAX_UNENCRYPTED_LOGS_PER_TX,
=======
>>>>>>> 19dbe46b
  MaxBlockNumber,
  MembershipWitness,
  MergeRollupInputs,
  NOTE_HASH_SUBTREE_SIBLING_PATH_LENGTH,
  NOTE_HASH_TREE_HEIGHT,
  NULLIFIER_SUBTREE_SIBLING_PATH_LENGTH,
  NULLIFIER_TREE_HEIGHT,
  NUMBER_OF_L1_L2_MESSAGES_PER_ROLLUP,
  NUM_BASE_PARITY_PER_ROOT_PARITY,
  NUM_MSGS_PER_BASE_PARITY,
  NoteHashReadRequestMembershipWitness,
  NullifierKeyValidationRequest,
  NullifierKeyValidationRequestContext,
  NullifierLeafPreimage,
  PUBLIC_DATA_SUBTREE_SIBLING_PATH_LENGTH,
  PUBLIC_DATA_TREE_HEIGHT,
  ParityPublicInputs,
  PartialPrivateTailPublicInputsForPublic,
  PartialPrivateTailPublicInputsForRollup,
  PartialStateReference,
  Point,
  PreviousRollupData,
  PrivateAccumulatedData,
  PrivateCallData,
  PrivateCallStackItem,
  PrivateCircuitPublicInputs,
  PrivateKernelCircuitPublicInputs,
  PrivateKernelData,
  PrivateKernelTailCircuitPublicInputs,
  Proof,
  PublicAccumulatedData,
  PublicCallData,
  PublicCallRequest,
  PublicCallStackItem,
  PublicCircuitPublicInputs,
  PublicDataRead,
  PublicDataTreeLeaf,
  PublicDataTreeLeafPreimage,
  PublicDataUpdateRequest,
  PublicKernelCircuitPrivateInputs,
  PublicKernelCircuitPublicInputs,
  PublicKernelData,
  ROLLUP_VK_TREE_HEIGHT,
  ReadRequest,
  ReadRequestContext,
  RevertCode,
  RollupTypes,
  RootParityInput,
  RootParityInputs,
  RootRollupInputs,
  RootRollupPublicInputs,
  SideEffect,
  SideEffectLinkedToNoteHash,
  StateDiffHints,
  StateReference,
  TxContext,
  TxRequest,
  VK_TREE_HEIGHT,
  VerificationKey,
  computeContractClassId,
  computePublicBytecodeCommitment,
  packBytecode,
} from '../index.js';
import { ContentCommitment, NUM_BYTES_PER_SHA256 } from '../structs/content_commitment.js';
import { GlobalVariables } from '../structs/global_variables.js';
import { Header } from '../structs/header.js';
import { KernelCircuitPublicInputs } from '../structs/kernel/kernel_circuit_public_inputs.js';
import { KernelData } from '../structs/kernel/kernel_data.js';
import { PrivateKernelInitCircuitPrivateInputs } from '../structs/kernel/private_kernel_init_circuit_private_inputs.js';
import { PrivateKernelInnerCircuitPrivateInputs } from '../structs/kernel/private_kernel_inner_circuit_private_inputs.js';
import { RollupValidationRequests } from '../structs/rollup_validation_requests.js';
import { ValidationRequests } from '../structs/validation_requests.js';

/**
 * Creates an arbitrary side effect object with the given seed.
 * @param seed - The seed to use for generating the object.
 * @returns A side effect object.
 */
export function makeNewSideEffect(seed: number): SideEffect {
  return new SideEffect(fr(seed), fr(seed + 1));
}

/**
 * Creates an arbitrary side effect object (linked to a note hash) with the given seed.
 * @param seed - The seed to use for generating the object.
 * @returns A side effect object.
 */
export function makeNewSideEffectLinkedToNoteHash(seed: number): SideEffectLinkedToNoteHash {
  return new SideEffectLinkedToNoteHash(fr(seed), fr(seed + 1), fr(seed + 2));
}

/**
 * Creates an arbitrary tx context with the given seed.
 * @param seed - The seed to use for generating the tx context.
 * @returns A tx context.
 */
export function makeTxContext(seed: number): TxContext {
  // @todo @LHerskind should probably take value for chainId as it will be verified later.
  return new TxContext(false, false, new Fr(seed), Fr.ZERO);
}

/**
 * Creates arbitrary constant data with the given seed.
 * @param seed - The seed to use for generating the constant data.
 * @returns A constant data object.
 */
export function makeConstantData(seed = 1): CombinedConstantData {
  return new CombinedConstantData(makeHeader(seed, undefined), makeTxContext(seed + 4));
}

/**
 * Creates arbitrary selector from the given seed.
 * @param seed - The seed to use for generating the selector.
 * @returns A selector.
 */
export function makeSelector(seed: number): FunctionSelector {
  return new FunctionSelector(seed);
}

function makeReadRequest(n: number): ReadRequest {
  return new ReadRequest(new Fr(BigInt(n)), n + 1);
}

function makeReadRequestContext(n: number): ReadRequestContext {
  return new ReadRequestContext(new Fr(BigInt(n)), n + 1, AztecAddress.fromBigInt(BigInt(n + 2)));
}

/**
 * Creates arbitrary NullifierKeyValidationRequest from the given seed.
 * @param seed - The seed to use for generating the NullifierKeyValidationRequest.
 * @returns A NullifierKeyValidationRequest.
 */
function makeNullifierKeyValidationRequest(seed: number): NullifierKeyValidationRequest {
  return new NullifierKeyValidationRequest(makePoint(seed), makeGrumpkinPrivateKey(seed + 2));
}

/**
 * Creates arbitrary NullifierKeyValidationRequestContext from the given seed.
 * @param seed - The seed to use for generating the NullifierKeyValidationRequestContext.
 * @returns A NullifierKeyValidationRequestContext.
 */
function makeNullifierKeyValidationRequestContext(seed: number): NullifierKeyValidationRequestContext {
  return new NullifierKeyValidationRequestContext(
    makePoint(seed),
    makeGrumpkinPrivateKey(seed + 2),
    makeAztecAddress(seed + 4),
  );
}

/**
 * Creates arbitrary public data update request.
 * @param seed - The seed to use for generating the public data update request.
 * @returns A public data update request.
 */
export function makePublicDataUpdateRequest(seed = 1): PublicDataUpdateRequest {
  return new PublicDataUpdateRequest(fr(seed), fr(seed + 1));
}

/**
 * Creates empty public data update request.
 * @returns An empty public data update request.
 */
export function makeEmptyPublicDataUpdateRequest(): PublicDataUpdateRequest {
  return new PublicDataUpdateRequest(fr(0), fr(0));
}

/**
 * Creates arbitrary public data read.
 * @param seed - The seed to use for generating the public data read.
 * @returns A public data read.
 */
export function makePublicDataRead(seed = 1): PublicDataRead {
  return new PublicDataRead(fr(seed), fr(seed + 1));
}

/**
 * Creates empty public data read.
 * @returns An empty public data read.
 */
export function makeEmptyPublicDataRead(): PublicDataRead {
  return new PublicDataRead(fr(0), fr(0));
}

/**
 * Creates arbitrary contract storage update request.
 * @param seed - The seed to use for generating the contract storage update request.
 * @returns A contract storage update request.
 */
export function makeContractStorageUpdateRequest(seed = 1): ContractStorageUpdateRequest {
  return new ContractStorageUpdateRequest(fr(seed), fr(seed + 1));
}

/**
 * Creates arbitrary contract storage read.
 * @param seed - The seed to use for generating the contract storage read.
 * @returns A contract storage read.
 */
export function makeContractStorageRead(seed = 1): ContractStorageRead {
  return new ContractStorageRead(fr(seed), fr(seed + 1));
}

export function makeValidationRequests(seed = 1) {
  return new ValidationRequests(
    makeRollupValidationRequests(seed),
    makeTuple(MAX_NOTE_HASH_READ_REQUESTS_PER_TX, sideEffectFromNumber, seed + 0x80),
    makeTuple(MAX_NULLIFIER_READ_REQUESTS_PER_TX, makeReadRequestContext, seed + 0x90),
    makeTuple(MAX_NULLIFIER_NON_EXISTENT_READ_REQUESTS_PER_TX, makeReadRequestContext, seed + 0x95),
    makeTuple(MAX_NULLIFIER_KEY_VALIDATION_REQUESTS_PER_TX, makeNullifierKeyValidationRequestContext, seed + 0x100),
    makeTuple(MAX_PUBLIC_DATA_READS_PER_TX, makePublicDataRead, seed + 0xe00),
  );
}

export function makeRollupValidationRequests(seed = 1) {
  return new RollupValidationRequests(new MaxBlockNumber(true, new Fr(seed + 0x31415)));
}

/**
 * Creates arbitrary accumulated data.
 * @param seed - The seed to use for generating the accumulated data.
 * @returns An accumulated data.
 */
export function makeCombinedAccumulatedData(seed = 1, full = false): CombinedAccumulatedData {
  const tupleGenerator = full ? makeTuple : makeHalfFullTuple;

  return new CombinedAccumulatedData(
<<<<<<< HEAD
    tupleGenerator(MAX_NEW_NOTE_HASHES_PER_TX, sideEffectFromNumber, seed + 0x120, SideEffect.empty),
    tupleGenerator(
      MAX_NEW_NULLIFIERS_PER_TX,
      sideEffectLinkedFromNumber,
      seed + 0x200,
      SideEffectLinkedToNoteHash.empty,
    ),
=======
    tupleGenerator(MAX_NEW_NOTE_HASHES_PER_TX, fr, seed + 0x120, Fr.zero),
    tupleGenerator(MAX_NEW_NULLIFIERS_PER_TX, fr, seed + 0x200, Fr.zero),
>>>>>>> 19dbe46b
    tupleGenerator(MAX_NEW_L2_TO_L1_MSGS_PER_TX, fr, seed + 0x600, Fr.zero),
    fr(seed + 0x700), // encrypted logs hash
    fr(seed + 0x800), // unencrypted logs hash
    fr(seed + 0x900), // encrypted_log_preimages_length
    fr(seed + 0xa00), // unencrypted_log_preimages_length
    tupleGenerator(
      MAX_PUBLIC_DATA_UPDATE_REQUESTS_PER_TX,
      makePublicDataUpdateRequest,
      seed + 0xd00,
      PublicDataUpdateRequest.empty,
    ),
  );
}

/**
 * Creates arbitrary accumulated data.
 * @param seed - The seed to use for generating the accumulated data.
 * @returns An accumulated data.
 */
export function makePublicAccumulatedData(seed = 1, full = false): PublicAccumulatedData {
  const tupleGenerator = full ? makeTuple : makeHalfFullTuple;

  return new PublicAccumulatedData(
    tupleGenerator(MAX_NEW_NOTE_HASHES_PER_TX, sideEffectFromNumber, seed + 0x120, SideEffect.empty),
    tupleGenerator(
      MAX_NEW_NULLIFIERS_PER_TX,
      sideEffectLinkedFromNumber,
      seed + 0x200,
      SideEffectLinkedToNoteHash.empty,
    ),
    tupleGenerator(MAX_NEW_L2_TO_L1_MSGS_PER_TX, fr, seed + 0x600, Fr.zero),
<<<<<<< HEAD
    tupleGenerator(MAX_ENCRYPTED_LOGS_PER_TX, sideEffectFromNumber, seed + 0x700, SideEffect.empty), // encrypted logs hashes
    tupleGenerator(MAX_UNENCRYPTED_LOGS_PER_TX, sideEffectFromNumber, seed + 0x800, SideEffect.empty), // unencrypted logs hashes
=======
    fr(seed + 0x700), // encrypted logs hash
    fr(seed + 0x800), // unencrypted logs hash
>>>>>>> 19dbe46b
    fr(seed + 0x900), // encrypted_log_preimages_length
    fr(seed + 0xa00), // unencrypted_log_preimages_length
    tupleGenerator(
      MAX_PUBLIC_DATA_UPDATE_REQUESTS_PER_TX,
      makePublicDataUpdateRequest,
      seed + 0xd00,
      PublicDataUpdateRequest.empty,
    ),
    tupleGenerator(MAX_PUBLIC_CALL_STACK_LENGTH_PER_TX, makeCallRequest, seed + 0x500, CallRequest.empty),
  );
}

/**
 * Creates arbitrary accumulated data.
 * @param seed - The seed to use for generating the accumulated data.
 * @returns An accumulated data.
 */
export function makePrivateAccumulatedData(seed = 1, full = false) {
  const tupleGenerator = full ? makeTuple : makeHalfFullTuple;

  return new PrivateAccumulatedData(
    tupleGenerator(MAX_NEW_NOTE_HASHES_PER_TX, sideEffectFromNumber, seed + 0x120, SideEffect.empty),
    tupleGenerator(
      MAX_NEW_NULLIFIERS_PER_TX,
      sideEffectLinkedFromNumber,
      seed + 0x200,
      SideEffectLinkedToNoteHash.empty,
    ),
    tupleGenerator(MAX_NEW_L2_TO_L1_MSGS_PER_TX, fr, seed + 0x600, Fr.zero),
<<<<<<< HEAD
    tupleGenerator(MAX_ENCRYPTED_LOGS_PER_TX, sideEffectFromNumber, seed + 0x700, SideEffect.empty), // encrypted logs hashes
    tupleGenerator(MAX_UNENCRYPTED_LOGS_PER_TX, sideEffectFromNumber, seed + 0x800, SideEffect.empty), // unencrypted logs hashes
=======
    fr(seed + 0x700), // encrypted logs hash
    fr(seed + 0x800), // unencrypted logs hash
>>>>>>> 19dbe46b
    fr(seed + 0x900), // encrypted_log_preimages_length
    fr(seed + 0xa00), // unencrypted_log_preimages_length
    tupleGenerator(MAX_PRIVATE_CALL_STACK_LENGTH_PER_TX, makeCallRequest, seed + 0x400, CallRequest.empty),
    tupleGenerator(MAX_PUBLIC_CALL_STACK_LENGTH_PER_TX, makeCallRequest, seed + 0x500, CallRequest.empty),
  );
}

/**
 * Creates arbitrary aggregation object.
 * @param seed - The seed to use for generating the aggregation object.
 * @returns An aggregation object.
 */
export function makeAggregationObject(seed = 1): AggregationObject {
  return new AggregationObject(
    new G1AffineElement(new Fq(BigInt(seed)), new Fq(BigInt(seed + 1))),
    new G1AffineElement(new Fq(BigInt(seed + 0x100)), new Fq(BigInt(seed + 0x101))),
    makeTuple(4, fr, seed + 2),
    range(6, seed + 6),
  );
}

/**
 * Creates arbitrary call context.
 * @param seed - The seed to use for generating the call context.
 * @param storageContractAddress - The storage contract address set on the call context.
 * @returns A call context.
 */
export function makeCallContext(seed = 0, storageContractAddress = makeAztecAddress(seed + 1)): CallContext {
  return new CallContext(
    makeAztecAddress(seed),
    storageContractAddress,
    makeEthAddress(seed + 2),
    makeSelector(seed + 3),
    false,
    false,
    0,
  );
}

/**
 * Creates arbitrary public circuit public inputs.
 * @param seed - The seed to use for generating the public circuit public inputs.
 * @param storageContractAddress - The storage contract address set on the call context.
 * @returns Public circuit public inputs.
 */
export function makePublicCircuitPublicInputs(
  seed = 0,
  storageContractAddress?: AztecAddress,
  full = false,
): PublicCircuitPublicInputs {
  const tupleGenerator = full ? makeTuple : makeHalfFullTuple;

  return new PublicCircuitPublicInputs(
    makeCallContext(seed, storageContractAddress),
    fr(seed + 0x100),
<<<<<<< HEAD
    tupleGenerator(RETURN_VALUES_LENGTH, fr, seed + 0x200, Fr.zero),
=======
    fr(seed + 0x200),
>>>>>>> 19dbe46b
    tupleGenerator(MAX_NULLIFIER_READ_REQUESTS_PER_CALL, makeReadRequest, seed + 0x400, ReadRequest.empty),
    tupleGenerator(MAX_NULLIFIER_NON_EXISTENT_READ_REQUESTS_PER_CALL, makeReadRequest, seed + 0x420, ReadRequest.empty),
    tupleGenerator(
      MAX_PUBLIC_DATA_UPDATE_REQUESTS_PER_CALL,
      makeContractStorageUpdateRequest,
      seed + 0x400,
      ContractStorageUpdateRequest.empty,
    ),
    tupleGenerator(MAX_PUBLIC_DATA_READS_PER_CALL, makeContractStorageRead, seed + 0x500, ContractStorageRead.empty),
    tupleGenerator(MAX_PUBLIC_CALL_STACK_LENGTH_PER_CALL, fr, seed + 0x600, Fr.zero),
    tupleGenerator(MAX_NEW_NOTE_HASHES_PER_CALL, makeNewSideEffect, seed + 0x700, SideEffect.empty),
    tupleGenerator(
      MAX_NEW_NULLIFIERS_PER_CALL,
      makeNewSideEffectLinkedToNoteHash,
      seed + 0x800,
      SideEffectLinkedToNoteHash.empty,
    ),
    tupleGenerator(MAX_NEW_L2_TO_L1_MSGS_PER_CALL, makeL2ToL1Message, seed + 0x900, L2ToL1Message.empty),
    fr(seed + 0xa00),
    fr(seed + 0xa01),
    tupleGenerator(MAX_UNENCRYPTED_LOGS_PER_CALL, sideEffectFromNumber, seed + 0x901, SideEffect.empty),
    fr(seed + 0x902),
    makeHeader(seed + 0xa00, undefined),
    makeAztecAddress(seed + 0xb01),
    RevertCode.OK,
  );
}

/**
 * Creates arbitrary public kernel circuit public inputs.
 * @param seed - The seed to use for generating the kernel circuit public inputs.
 * @returns Public kernel circuit public inputs.
 */
export function makePublicKernelCircuitPublicInputs(
  seed = 1,
  fullAccumulatedData = true,
): PublicKernelCircuitPublicInputs {
  return new PublicKernelCircuitPublicInputs(
    makeAggregationObject(seed),
    makeValidationRequests(seed),
    makePublicAccumulatedData(seed, fullAccumulatedData),
    makePublicAccumulatedData(seed, fullAccumulatedData),
    makeConstantData(seed + 0x100),
    RevertCode.OK,
  );
}

/**
 * Creates arbitrary private kernel inner circuit public inputs.
 * @param seed - The seed to use for generating the kernel circuit public inputs.
 * @returns Private kernel circuit public inputs.
 */
export function makePrivateKernelCircuitPublicInputs(seed = 1, full = true): PrivateKernelCircuitPublicInputs {
  return new PrivateKernelCircuitPublicInputs(
    makeAggregationObject(seed),
    fr(seed + 0x100),
    makeValidationRequests(seed),
    makePrivateAccumulatedData(seed, full),
    makeConstantData(seed + 0x100),
  );
}

/**
 * Creates arbitrary private kernel tail circuit public inputs.
 * @param seed - The seed to use for generating the kernel circuit public inputs.
 * @returns Private kernel tail circuit public inputs.
 */
export function makePrivateKernelTailCircuitPublicInputs(
  seed = 1,
  isForPublic = true,
): PrivateKernelTailCircuitPublicInputs {
  const forPublic = isForPublic
    ? new PartialPrivateTailPublicInputsForPublic(
        ValidationRequests.empty(),
        makePublicAccumulatedData(seed + 0x100, false),
        makePublicAccumulatedData(seed + 0x200, false),
      )
    : undefined;
  const forRollup = !isForPublic
    ? new PartialPrivateTailPublicInputsForRollup(
        makeRollupValidationRequests(seed),
        makeCombinedAccumulatedData(seed + 0x100),
      )
    : undefined;
  return new PrivateKernelTailCircuitPublicInputs(
    makeAggregationObject(seed),
    makeConstantData(seed + 0x300),
    RevertCode.OK,
    forPublic,
    forRollup,
  );
}

/**
 * Creates arbitrary public kernel circuit public inputs.
 * @param seed - The seed to use for generating the kernel circuit public inputs.
 * @returns Public kernel circuit public inputs.
 */
export function makeKernelCircuitPublicInputs(seed = 1, fullAccumulatedData = true): KernelCircuitPublicInputs {
  return new KernelCircuitPublicInputs(
    makeAggregationObject(seed),
    makeRollupValidationRequests(seed),
    makeCombinedAccumulatedData(seed, fullAccumulatedData),
    makeConstantData(seed + 0x100),
    RevertCode.OK,
  );
}

/**
 * Creates a public call request for testing.
 * @param seed - The seed.
 * @returns Public call request.
 */
export function makePublicCallRequest(seed = 1): PublicCallRequest {
  const childCallContext = makeCallContext(seed + 0x2, makeAztecAddress(seed));
  const parentCallContext = CallContext.from({
    msgSender: makeAztecAddress(seed + 0x3),
    storageContractAddress: childCallContext.msgSender,
    portalContractAddress: makeEthAddress(seed + 2),
    functionSelector: makeSelector(seed + 3),
    isStaticCall: false,
    isDelegateCall: false,
    sideEffectCounter: 0,
  });
  return new PublicCallRequest(
    makeAztecAddress(seed),
    new FunctionData(makeSelector(seed + 0x1), false),
    childCallContext,
    parentCallContext,
    makeTuple(ARGS_LENGTH, fr, seed + 0x10),
  );
}

/**
 * Creates a uint8 vector of a given size filled with a given value.
 * @param size - The size of the vector.
 * @param fill - The value to fill the vector with.
 * @returns A uint8 vector.
 */
export function makeDynamicSizeBuffer(size: number, fill: number) {
  return new Proof(Buffer.alloc(size, fill));
}

/**
 * Creates arbitrary/mocked membership witness where the sibling paths is an array of fields in an ascending order starting from `start`.
 * @param size - The size of the membership witness.
 * @param start - The start of the membership witness.
 * @returns A membership witness.
 */
export function makeMembershipWitness<N extends number>(size: N, start: number): MembershipWitness<N> {
  return new MembershipWitness(size, BigInt(start), makeTuple(size, fr, start));
}

/**
 * Creates arbitrary/mocked membership witness where the sibling paths is an array of fields in an ascending order starting from `start`.
 * @param start - The start of the membership witness.
 * @returns A non-transient read request membership witness.
 */
export function makeNoteHashReadRequestMembershipWitness(start: number): NoteHashReadRequestMembershipWitness {
  return new NoteHashReadRequestMembershipWitness(
    new Fr(start),
    makeTuple(NOTE_HASH_TREE_HEIGHT, fr, start + 1),
    false,
    new Fr(0),
  );
}

/**
 * Creates empty membership witness where the sibling paths is an array of fields filled with zeros.
 * @param start - The start of the membership witness.
 * @returns Non-transient empty read request membership witness.
 */
export function makeEmptyNoteHashReadRequestMembershipWitness(): NoteHashReadRequestMembershipWitness {
  return new NoteHashReadRequestMembershipWitness(
    new Fr(0),
    makeTuple(NOTE_HASH_TREE_HEIGHT, Fr.zero),
    false,
    new Fr(0),
  );
}

/**
 * Creates arbitrary/mocked verification key.
 * @returns A verification key.
 */
export function makeVerificationKey(): VerificationKey {
  return new VerificationKey(
    CircuitType.STANDARD,
    101, // arbitrary
    102, // arbitrary
    {
      A: new G1AffineElement(new Fq(0x200), new Fq(0x300)),
    },
    /* recursive proof */ true,
    range(5, 400),
  );
}

/**
 * Creates an arbitrary point in a curve.
 * @param seed - Seed to generate the point values.
 * @returns A point.
 */
export function makePoint(seed = 1): Point {
  return new Point(fr(seed), fr(seed + 1));
}

/**
 * Creates an arbitrary grumpkin private key.
 * @param seed - Seed to generate the values.
 * @returns A GrumpkinPrivateKey.
 */
export function makeGrumpkinPrivateKey(seed = 1): GrumpkinPrivateKey {
  return GrumpkinScalar.fromHighLow(fr(seed), fr(seed + 1));
}

/**
 * Makes arbitrary public kernel data.
 * @param seed - The seed to use for generating the previous kernel data.
 * @param kernelPublicInputs - The public kernel public inputs to use for generating the public kernel data.
 * @returns A previous kernel data.
 */
export function makePublicKernelData(seed = 1, kernelPublicInputs?: PublicKernelCircuitPublicInputs): PublicKernelData {
  return new PublicKernelData(
    kernelPublicInputs ?? makePublicKernelCircuitPublicInputs(seed, true),
    new Proof(Buffer.alloc(16, seed + 0x80)),
    makeVerificationKey(),
    0x42,
    makeTuple(VK_TREE_HEIGHT, fr, 0x1000),
  );
}

/**
 * Makes arbitrary public kernel data.
 * @param seed - The seed to use for generating the previous kernel data.
 * @param kernelPublicInputs - The public kernel public inputs to use for generating the public kernel data.
 * @returns A previous kernel data.
 */
export function makeRollupKernelData(seed = 1, kernelPublicInputs?: KernelCircuitPublicInputs): KernelData {
  return new KernelData(
    kernelPublicInputs ?? makeKernelCircuitPublicInputs(seed, true),
    new Proof(Buffer.alloc(16, seed + 0x80)),
    makeVerificationKey(),
    0x42,
    makeTuple(VK_TREE_HEIGHT, fr, 0x1000),
  );
}

/**
 * Makes arbitrary previous kernel data.
 * @param seed - The seed to use for generating the previous kernel data.
 * @param inputs - The kernel public inputs to use for generating the private kernel inner data.
 * @returns A previous kernel data.
 */
export function makePrivateKernelInnerData(seed = 1, inputs?: PrivateKernelCircuitPublicInputs): PrivateKernelData {
  return new PrivateKernelData(
    inputs ?? makePrivateKernelCircuitPublicInputs(seed, true),
    new Proof(Buffer.alloc(16, seed + 0x80)),
    makeVerificationKey(),
    0x42,
    makeTuple(VK_TREE_HEIGHT, fr, 0x1000),
  );
}

/**
 * Makes arbitrary proof.
 * @param seed - The seed to use for generating/mocking the proof.
 * @returns A proof.
 */
export function makeProof(seed = 1) {
  return makeDynamicSizeBuffer(16, seed);
}

/**
 * Makes arbitrary private kernel init private inputs
 * @param seed - The seed to use for generating the private kernel inputs.
 * @returns Private kernel init private inputs.
 */
export function makePrivateKernelInitCircuitPrivateInputs(seed = 1): PrivateKernelInitCircuitPrivateInputs {
  return new PrivateKernelInitCircuitPrivateInputs(makeTxRequest(seed), makePrivateCallData(seed + 0x1000));
}

/**
 * Makes arbitrary private kernel inner private inputs
 * @param seed - The seed to use for generating the private kernel inputs.
 * @returns Private kernel inner private inputs.
 */
export function makePrivateKernelInnerCircuitPrivateInputs(seed = 1): PrivateKernelInnerCircuitPrivateInputs {
  return new PrivateKernelInnerCircuitPrivateInputs(
    makePrivateKernelInnerData(seed),
    makePrivateCallData(seed + 0x1000),
  );
}

/**
 * Makes arbitrary call stack item.
 * @param seed - The seed to use for generating the call stack item.
 * @returns A call stack item.
 */
export function makeCallerContext(seed = 1): CallerContext {
  return new CallerContext(makeAztecAddress(seed), makeAztecAddress(seed + 0x1));
}

/**
 * Makes arbitrary call stack item.
 * @param seed - The seed to use for generating the call stack item.
 * @returns A call stack item.
 */
export function makeCallRequest(seed = 1): CallRequest {
  return new CallRequest(fr(seed), makeAztecAddress(seed + 0x1), makeCallerContext(seed + 0x2), fr(0), fr(0));
}

/**
 * Makes arbitrary public call stack item.
 * @param seed - The seed to use for generating the public call stack item.
 * @returns A public call stack item.
 */
export function makePublicCallStackItem(seed = 1, full = false): PublicCallStackItem {
  const callStackItem = new PublicCallStackItem(
    makeAztecAddress(seed),
    // in the public kernel, function can't be a constructor or private
    new FunctionData(makeSelector(seed + 0x1), false),
    makePublicCircuitPublicInputs(seed + 0x10, undefined, full),
    false,
  );
  callStackItem.publicInputs.callContext.storageContractAddress = callStackItem.contractAddress;
  return callStackItem;
}

/**
 * Makes arbitrary public call data.
 * @param seed - The seed to use for generating the public call data.
 * @returns A public call data.
 */
export function makePublicCallData(seed = 1, full = false): PublicCallData {
  const publicCallData = new PublicCallData(
    makePublicCallStackItem(seed, full),
    makeTuple(MAX_PUBLIC_CALL_STACK_LENGTH_PER_CALL, makeCallRequest, seed + 0x300),
    makeProof(),
    fr(seed + 1),
    fr(seed + 2),
  );

  return publicCallData;
}

/**
 * Makes arbitrary public kernel inputs.
 * @param seed - The seed to use for generating the public kernel inputs.
 * @returns Public kernel inputs.
 */
export function makePublicKernelCircuitPrivateInputs(seed = 1): PublicKernelCircuitPrivateInputs {
  return new PublicKernelCircuitPrivateInputs(makePublicKernelData(seed), makePublicCallData(seed + 0x1000));
}

/**
 * Makes arbitrary public kernel private inputs.
 * @param seed - The seed to use for generating the public kernel inputs.
 * @param tweak - An optional function to tweak the output before computing hashes.
 * @returns Public kernel inputs.
 */
export function makePublicKernelInputsWithTweak(
  seed = 1,
  tweak?: (publicKernelInputs: PublicKernelCircuitPrivateInputs) => void,
): PublicKernelCircuitPrivateInputs {
  const kernelCircuitPublicInputs = makePublicKernelCircuitPublicInputs(seed, false);
  const previousKernel = makePublicKernelData(seed, kernelCircuitPublicInputs);
  const publicCall = makePublicCallData(seed + 0x1000);
  const publicKernelInputs = new PublicKernelCircuitPrivateInputs(previousKernel, publicCall);
  if (tweak) {
    tweak(publicKernelInputs);
  }
  // Set the call stack item for this circuit iteration at the top of the call stack
  publicKernelInputs.previousKernel.publicInputs.end.publicCallStack[MAX_PUBLIC_CALL_STACK_LENGTH_PER_TX - 1] =
    new CallRequest(
      publicCall.callStackItem.hash(),
      publicCall.callStackItem.publicInputs.callContext.msgSender,
      makeCallerContext(seed + 0x100),
      Fr.ZERO,
      Fr.ZERO,
    );
  return publicKernelInputs;
}

/**
 * Makes arbitrary tx request.
 * @param seed - The seed to use for generating the tx request.
 * @returns A tx request.
 */
export function makeTxRequest(seed = 1): TxRequest {
  return TxRequest.from({
    origin: makeAztecAddress(seed),
    functionData: new FunctionData(makeSelector(seed + 0x100), true),
    argsHash: fr(seed + 0x200),
    txContext: makeTxContext(seed + 0x400),
  });
}

/**
 * Makes arbitrary private call data.
 * @param seed - The seed to use for generating the private call data.
 * @returns A private call data.
 */
export function makePrivateCallData(seed = 1): PrivateCallData {
  return PrivateCallData.from({
    callStackItem: makePrivateCallStackItem(seed),
    privateCallStack: makeTuple(MAX_PRIVATE_CALL_STACK_LENGTH_PER_CALL, makeCallRequest, seed + 0x10),
    publicCallStack: makeTuple(MAX_PUBLIC_CALL_STACK_LENGTH_PER_CALL, makeCallRequest, seed + 0x20),
    proof: new Proof(Buffer.alloc(16).fill(seed + 0x50)),
    vk: makeVerificationKey(),
    contractClassArtifactHash: fr(seed + 0x70),
    contractClassPublicBytecodeCommitment: fr(seed + 0x71),
    publicKeysHash: fr(seed + 0x72),
    saltedInitializationHash: fr(seed + 0x73),
    functionLeafMembershipWitness: makeMembershipWitness(FUNCTION_TREE_HEIGHT, seed + 0x30),
    noteHashReadRequestMembershipWitnesses: makeTuple(
      MAX_NOTE_HASH_READ_REQUESTS_PER_CALL,
      makeNoteHashReadRequestMembershipWitness,
      seed + 0x70,
    ),
    portalContractAddress: makeEthAddress(seed + 0x40).toField(),
    acirHash: fr(seed + 0x60),
  });
}

/**
 * Makes arbitrary private call stack item.
 * @param seed - The seed to use for generating the private call stack item.
 * @returns A private call stack item.
 */
export function makePrivateCallStackItem(seed = 1): PrivateCallStackItem {
  return new PrivateCallStackItem(
    makeAztecAddress(seed),
    new FunctionData(makeSelector(seed + 0x1), true),
    makePrivateCircuitPublicInputs(seed + 0x10),
  );
}

/**
 * Makes arbitrary private circuit public inputs.
 * @param seed - The seed to use for generating the private circuit public inputs.
 * @returns A private circuit public inputs.
 */
export function makePrivateCircuitPublicInputs(seed = 0): PrivateCircuitPublicInputs {
  return PrivateCircuitPublicInputs.from({
    maxBlockNumber: new MaxBlockNumber(true, new Fr(seed + 0x31415)),
    callContext: new CallContext(
      makeAztecAddress(seed + 1),
      makeAztecAddress(seed + 2),
      new EthAddress(numToUInt32BE(seed + 3, /* eth address is 20 bytes */ 20)),
      makeSelector(seed + 4),
      true,
      true,
      0,
    ),
    argsHash: fr(seed + 0x100),
    returnsHash: fr(seed + 0x200),
    minRevertibleSideEffectCounter: fr(0),
    noteHashReadRequests: makeTuple(MAX_NOTE_HASH_READ_REQUESTS_PER_CALL, sideEffectFromNumber, seed + 0x300),
    nullifierReadRequests: makeTuple(MAX_NULLIFIER_READ_REQUESTS_PER_CALL, makeReadRequest, seed + 0x310),
    nullifierKeyValidationRequests: makeTuple(
      MAX_NULLIFIER_KEY_VALIDATION_REQUESTS_PER_CALL,
      makeNullifierKeyValidationRequest,
      seed + 0x320,
    ),
    newNoteHashes: makeTuple(MAX_NEW_NOTE_HASHES_PER_CALL, sideEffectFromNumber, seed + 0x400),
    newNullifiers: makeTuple(MAX_NEW_NULLIFIERS_PER_CALL, sideEffectLinkedFromNumber, seed + 0x500),
    privateCallStackHashes: makeTuple(MAX_PRIVATE_CALL_STACK_LENGTH_PER_CALL, fr, seed + 0x600),
    publicCallStackHashes: makeTuple(MAX_PUBLIC_CALL_STACK_LENGTH_PER_CALL, fr, seed + 0x700),
    newL2ToL1Msgs: makeTuple(MAX_NEW_L2_TO_L1_MSGS_PER_CALL, makeL2ToL1Message, seed + 0x800),
    startSideEffectCounter: fr(seed + 0x849),
    endSideEffectCounter: fr(seed + 0x850),
    encryptedLogsHashes: makeTuple(MAX_ENCRYPTED_LOGS_PER_CALL, sideEffectFromNumber, seed + 0x900),
    unencryptedLogsHashes: makeTuple(MAX_UNENCRYPTED_LOGS_PER_CALL, sideEffectFromNumber, seed + 0xa00),
    encryptedLogPreimagesLength: fr(seed + 0xb00),
    unencryptedLogPreimagesLength: fr(seed + 0xc00),
    historicalHeader: makeHeader(seed + 0xd00, undefined),
    chainId: fr(seed + 0x1400),
    version: fr(seed + 0x1500),
  });
}

/**
 * Makes global variables.
 * @param seed - The seed to use for generating the global variables.
 * @param blockNumber - The block number to use for generating the global variables.
 * If blockNumber is undefined, it will be set to seed + 2.
 * @returns Global variables.
 */
export function makeGlobalVariables(seed = 1, blockNumber: number | undefined = undefined): GlobalVariables {
  if (blockNumber !== undefined) {
    return new GlobalVariables(
      fr(seed),
      fr(seed + 1),
      fr(blockNumber),
      fr(seed + 3),
      EthAddress.fromField(fr(seed + 4)),
      AztecAddress.fromField(fr(seed + 5)),
    );
  }
  return new GlobalVariables(
    fr(seed),
    fr(seed + 1),
    fr(seed + 2),
    fr(seed + 3),
    EthAddress.fromField(fr(seed + 4)),
    AztecAddress.fromField(fr(seed + 5)),
  );
}

/**
 * Makes constant base rollup data.
 * @param seed - The seed to use for generating the constant base rollup data.
 * @param blockNumber - The block number to use for generating the global variables.
 * @returns A constant base rollup data.
 */
export function makeConstantBaseRollupData(
  seed = 1,
  globalVariables: GlobalVariables | undefined = undefined,
): ConstantRollupData {
  return ConstantRollupData.from({
    lastArchive: makeAppendOnlyTreeSnapshot(seed + 0x300),
    privateKernelVkTreeRoot: fr(seed + 0x401),
    publicKernelVkTreeRoot: fr(seed + 0x402),
    baseRollupVkHash: fr(seed + 0x403),
    mergeRollupVkHash: fr(seed + 0x404),
    globalVariables: globalVariables ?? makeGlobalVariables(seed + 0x405),
  });
}

/**
 * Makes arbitrary append only tree snapshot.
 * @param seed - The seed to use for generating the append only tree snapshot.
 * @returns An append only tree snapshot.
 */
export function makeAppendOnlyTreeSnapshot(seed = 1): AppendOnlyTreeSnapshot {
  return new AppendOnlyTreeSnapshot(fr(seed), seed);
}

/**
 * Makes arbitrary eth address.
 * @param seed - The seed to use for generating the eth address.
 * @returns An eth address.
 */
export function makeEthAddress(seed = 1): EthAddress {
  return EthAddress.fromField(fr(seed));
}

/**
 * Creates a buffer of a given size filled with a given value.
 * @param size - The size of the buffer to create.
 * @param fill - The value to fill the buffer with.
 * @returns A buffer of a given size filled with a given value.
 */
export function makeBytes(size = 32, fill = 1): Buffer {
  return Buffer.alloc(size, fill);
}

/**
 * Makes arbitrary aztec address.
 * @param seed - The seed to use for generating the aztec address.
 * @returns An aztec address.
 */
export function makeAztecAddress(seed = 1): AztecAddress {
  return AztecAddress.fromField(fr(seed));
}

/**
 * Makes arbitrary Schnorr signature.
 * @param seed - The seed to use for generating the Schnorr signature.
 * @returns A Schnorr signature.
 */
export function makeSchnorrSignature(seed = 1): SchnorrSignature {
  return new SchnorrSignature(Buffer.alloc(SchnorrSignature.SIZE, seed));
}

/**
 * Makes arbitrary base or merge rollup circuit public inputs.
 * @param seed - The seed to use for generating the base rollup circuit public inputs.
 * @param blockNumber - The block number to use for generating the base rollup circuit public inputs.
 * @returns A base or merge rollup circuit public inputs.
 */
export function makeBaseOrMergeRollupPublicInputs(
  seed = 0,
  globalVariables: GlobalVariables | undefined = undefined,
): BaseOrMergeRollupPublicInputs {
  return new BaseOrMergeRollupPublicInputs(
    RollupTypes.Base,
    new Fr(0n),
    makeAggregationObject(seed + 0x100),
    makeConstantBaseRollupData(seed + 0x200, globalVariables),
    makePartialStateReference(seed + 0x300),
    makePartialStateReference(seed + 0x400),
    fr(seed + 0x901),
    fr(seed + 0x902),
  );
}

/**
 * Makes arbitrary previous rollup data.
 * @param seed - The seed to use for generating the previous rollup data.
 * @param globalVariables - The global variables to use when generating the previous rollup data.
 * @returns A previous rollup data.
 */
export function makePreviousRollupData(
  seed = 0,
  globalVariables: GlobalVariables | undefined = undefined,
): PreviousRollupData {
  return new PreviousRollupData(
    makeBaseOrMergeRollupPublicInputs(seed, globalVariables),
    makeDynamicSizeBuffer(16, seed + 0x50),
    makeVerificationKey(),
    seed + 0x110,
    makeMembershipWitness(ROLLUP_VK_TREE_HEIGHT, seed + 0x120),
  );
}

/**
 * Makes root rollup inputs.
 * @param seed - The seed to use for generating the root rollup inputs.
 * @param blockNumber - The block number to use for generating the root rollup inputs.
 * @returns A root rollup inputs.
 */
export function makeRootRollupInputs(seed = 0, globalVariables?: GlobalVariables): RootRollupInputs {
  return new RootRollupInputs(
    [makePreviousRollupData(seed, globalVariables), makePreviousRollupData(seed + 0x1000, globalVariables)],
    makeRootParityInput(seed + 0x2000),
    makeTuple(NUMBER_OF_L1_L2_MESSAGES_PER_ROLLUP, fr, 0x2100),
    makeTuple(L1_TO_L2_MSG_SUBTREE_SIBLING_PATH_LENGTH, fr, 0x2100),
    makeAppendOnlyTreeSnapshot(seed + 0x2200),
    makeAppendOnlyTreeSnapshot(seed + 0x2200),
    makeTuple(ARCHIVE_HEIGHT, fr, 0x2400),
  );
}

export function makeRootParityInput(seed = 0): RootParityInput {
  return new RootParityInput(makeProof(seed), makeParityPublicInputs(seed + 0x100));
}

export function makeParityPublicInputs(seed = 0): ParityPublicInputs {
  return new ParityPublicInputs(
    makeAggregationObject(seed),
    new Fr(BigInt(seed + 0x200)),
    new Fr(BigInt(seed + 0x300)),
  );
}

export function makeBaseParityInputs(seed = 0): BaseParityInputs {
  return new BaseParityInputs(makeTuple(NUM_MSGS_PER_BASE_PARITY, fr, seed + 0x3000));
}

export function makeRootParityInputs(seed = 0): RootParityInputs {
  return new RootParityInputs(makeTuple(NUM_BASE_PARITY_PER_ROOT_PARITY, makeRootParityInput, seed + 0x4000));
}

/**
 * Makes root rollup public inputs.
 * @param seed - The seed to use for generating the root rollup public inputs.
 * @param blockNumber - The block number to use in the global variables of a header.
 * @returns A root rollup public inputs.
 */
export function makeRootRollupPublicInputs(
  seed = 0,
  blockNumber: number | undefined = undefined,
): RootRollupPublicInputs {
  return RootRollupPublicInputs.from({
    aggregationObject: makeAggregationObject(seed),
    archive: makeAppendOnlyTreeSnapshot(seed + 0x100),
    header: makeHeader(seed + 0x200, blockNumber),
  });
}

/**
 * Makes content commitment
 */
export function makeContentCommitment(seed = 0, txsEffectsHash: Buffer | undefined = undefined): ContentCommitment {
  return new ContentCommitment(
    new Fr(seed),
    txsEffectsHash ?? toBufferBE(BigInt(seed + 0x100), NUM_BYTES_PER_SHA256),
    toBufferBE(BigInt(seed + 0x200), NUM_BYTES_PER_SHA256),
    toBufferBE(BigInt(seed + 0x300), NUM_BYTES_PER_SHA256),
  );
}

/**
 * Makes header.
 */
export function makeHeader(
  seed = 0,
  blockNumber: number | undefined = undefined,
  txsEffectsHash: Buffer | undefined = undefined,
): Header {
  return new Header(
    makeAppendOnlyTreeSnapshot(seed + 0x100),
    makeContentCommitment(seed + 0x200, txsEffectsHash),
    makeStateReference(seed + 0x600),
    makeGlobalVariables((seed += 0x700), blockNumber),
  );
}

/**
 * Makes arbitrary state reference.
 * @param seed - The seed to use for generating the state reference.
 * @returns A state reference.
 */
export function makeStateReference(seed = 0): StateReference {
  return new StateReference(makeAppendOnlyTreeSnapshot(seed), makePartialStateReference(seed + 1));
}

/**
 * Makes arbitrary L2 to L1 message.
 * @param seed - The seed to use for generating the state reference.
 * @returns L2 to L1 message.
 */
export function makeL2ToL1Message(seed = 0): L2ToL1Message {
  const recipient = EthAddress.fromField(new Fr(seed));
  const content = new Fr(seed + 1);

  return new L2ToL1Message(recipient, content);
}

/**
 * Makes arbitrary partial state reference.
 * @param seed - The seed to use for generating the partial state reference.
 * @returns A partial state reference.
 */
export function makePartialStateReference(seed = 0): PartialStateReference {
  return new PartialStateReference(
    makeAppendOnlyTreeSnapshot(seed),
    makeAppendOnlyTreeSnapshot(seed + 1),
    makeAppendOnlyTreeSnapshot(seed + 2),
  );
}

/**
 * Makes arbitrary merge rollup inputs.
 * @param seed - The seed to use for generating the merge rollup inputs.
 * @returns A merge rollup inputs.
 */
export function makeMergeRollupInputs(seed = 0): MergeRollupInputs {
  return new MergeRollupInputs([makePreviousRollupData(seed), makePreviousRollupData(seed + 0x1000)]);
}

/**
 * Makes arbitrary public data tree leaves.
 * @param seed - The seed to use for generating the public data tree leaf.
 * @returns A public data tree leaf.
 */
export function makePublicDataTreeLeaf(seed = 0): PublicDataTreeLeaf {
  return new PublicDataTreeLeaf(new Fr(seed), new Fr(seed + 1));
}

/**
 * Makes arbitrary public data tree leaf preimages.
 * @param seed - The seed to use for generating the public data tree leaf preimage.
 * @returns A public data tree leaf preimage.
 */
export function makePublicDataTreeLeafPreimage(seed = 0): PublicDataTreeLeafPreimage {
  return new PublicDataTreeLeafPreimage(new Fr(seed), new Fr(seed + 1), new Fr(seed + 2), BigInt(seed + 3));
}

/**
 * Creates an instance of StateDiffHints with arbitrary values based on the provided seed.
 * @param seed - The seed to use for generating the hints.
 * @returns A StateDiffHints object.
 */
export function makeStateDiffHints(seed = 1): StateDiffHints {
  const nullifierPredecessorPreimages = makeTuple(
    MAX_NEW_NULLIFIERS_PER_TX,
    x => new NullifierLeafPreimage(fr(x), fr(x + 0x100), BigInt(x + 0x200)),
    seed + 0x1000,
  );

  const nullifierPredecessorMembershipWitnesses = makeTuple(
    MAX_NEW_NULLIFIERS_PER_TX,
    x => makeMembershipWitness(NULLIFIER_TREE_HEIGHT, x),
    seed + 0x2000,
  );

  const sortedNullifiers = makeTuple(MAX_NEW_NULLIFIERS_PER_TX, fr, seed + 0x3000);

  const sortedNullifierIndexes = makeTuple(MAX_NEW_NULLIFIERS_PER_TX, i => i, seed + 0x4000);

  const noteHashSubtreeSiblingPath = makeTuple(NOTE_HASH_SUBTREE_SIBLING_PATH_LENGTH, fr, seed + 0x5000);

  const nullifierSubtreeSiblingPath = makeTuple(NULLIFIER_SUBTREE_SIBLING_PATH_LENGTH, fr, seed + 0x6000);

  const publicDataSiblingPath = makeTuple(PUBLIC_DATA_SUBTREE_SIBLING_PATH_LENGTH, fr, 0x8000);

  return new StateDiffHints(
    nullifierPredecessorPreimages,
    nullifierPredecessorMembershipWitnesses,
    sortedNullifiers,
    sortedNullifierIndexes,
    noteHashSubtreeSiblingPath,
    nullifierSubtreeSiblingPath,
    publicDataSiblingPath,
  );
}

/**
 * Makes arbitrary base rollup inputs.
 * @param seed - The seed to use for generating the base rollup inputs.
 * @returns A base rollup inputs.
 */
export function makeBaseRollupInputs(seed = 0): BaseRollupInputs {
  const kernelData = makeRollupKernelData(seed);

  const start = makePartialStateReference(seed + 0x100);

  const stateDiffHints = makeStateDiffHints(seed + 0x600);

  const sortedPublicDataWrites = makeTuple(
    MAX_PUBLIC_DATA_UPDATE_REQUESTS_PER_TX,
    makePublicDataTreeLeaf,
    seed + 0x8000,
  );

  const sortedPublicDataWritesIndexes = makeTuple(MAX_PUBLIC_DATA_UPDATE_REQUESTS_PER_TX, i => i, 0);

  const lowPublicDataWritesPreimages = makeTuple(
    MAX_PUBLIC_DATA_UPDATE_REQUESTS_PER_TX,
    makePublicDataTreeLeafPreimage,
    seed + 0x8200,
  );

  const lowPublicDataWritesMembershipWitnesses = makeTuple(
    MAX_PUBLIC_DATA_UPDATE_REQUESTS_PER_TX,
    i => makeMembershipWitness(PUBLIC_DATA_TREE_HEIGHT, i),
    seed + 0x8400,
  );

  const archiveRootMembershipWitness = makeMembershipWitness(ARCHIVE_HEIGHT, seed + 0x9000);

  const constants = makeConstantBaseRollupData(0x100);

  return BaseRollupInputs.from({
    kernelData,
    start,
    stateDiffHints,
    sortedPublicDataWrites,
    sortedPublicDataWritesIndexes,
    lowPublicDataWritesPreimages,
    lowPublicDataWritesMembershipWitnesses,
    archiveRootMembershipWitness,
    constants,
  });
}

export function makeExecutablePrivateFunctionWithMembershipProof(
  seed = 0,
): ExecutablePrivateFunctionWithMembershipProof {
  return {
    selector: makeSelector(seed),
    bytecode: makeBytes(100, seed + 1),
    artifactTreeSiblingPath: makeTuple(3, fr, seed + 2),
    artifactTreeLeafIndex: seed + 2,
    privateFunctionTreeSiblingPath: makeTuple(3, fr, seed + 3),
    privateFunctionTreeLeafIndex: seed + 3,
    artifactMetadataHash: fr(seed + 4),
    functionMetadataHash: fr(seed + 5),
    unconstrainedFunctionsArtifactTreeRoot: fr(seed + 6),
    vkHash: fr(seed + 7),
  };
}

export function makeUnconstrainedFunctionWithMembershipProof(seed = 0): UnconstrainedFunctionWithMembershipProof {
  return {
    selector: makeSelector(seed),
    bytecode: makeBytes(100, seed + 1),
    artifactTreeSiblingPath: makeTuple(3, fr, seed + 2),
    artifactTreeLeafIndex: seed + 2,
    artifactMetadataHash: fr(seed + 4),
    functionMetadataHash: fr(seed + 5),
    privateFunctionsArtifactTreeRoot: fr(seed + 6),
  };
}

export function makeContractClassPublic(seed = 0): ContractClassPublic {
  const artifactHash = fr(seed + 1);
  const publicFunctions = makeTuple(3, makeContractClassPublicFunction, seed + 2);
  const privateFunctionsRoot = fr(seed + 3);
  const packedBytecode = packBytecode(publicFunctions);
  const publicBytecodeCommitment = computePublicBytecodeCommitment(packedBytecode);
  const id = computeContractClassId({ artifactHash, privateFunctionsRoot, publicBytecodeCommitment });
  return {
    id,
    artifactHash,
    packedBytecode,
    privateFunctionsRoot,
    publicFunctions,
    privateFunctions: [],
    unconstrainedFunctions: [],
    version: 1,
  };
}

function makeContractClassPublicFunction(seed = 0): PublicFunction {
  return {
    selector: FunctionSelector.fromField(fr(seed + 1)),
    bytecode: makeBytes(100, seed + 2),
  };
}

// eslint-disable-next-line @typescript-eslint/no-unused-vars
function makeContractClassPrivateFunction(seed = 0): PrivateFunction {
  return {
    selector: FunctionSelector.fromField(fr(seed + 1)),
    vkHash: fr(seed + 2),
  };
}

/**
 * TODO: Since the max value check is currently disabled this function is pointless. Should it be removed?
 * Test only. Easy to identify big endian field serialize.
 * @param n - The number.
 * @returns The field.
 */
export function fr(n: number): Fr {
  return new Fr(BigInt(n));
}

/**
 * Test only. Easy to identify big endian side-effect serialize.
 * @param n - The number.
 * @returns The SideEffect instance.
 */
export function sideEffectFromNumber(n: number): SideEffect {
  return new SideEffect(new Fr(BigInt(n)), Fr.zero());
}

/**
 * Test only. Easy to identify big endian side-effect serialize.
 * @param n - The number.
 * @returns The SideEffect instance.
 */
export function sideEffectLinkedFromNumber(n: number): SideEffectLinkedToNoteHash {
  return new SideEffectLinkedToNoteHash(new Fr(BigInt(n)), Fr.zero(), Fr.zero());
}<|MERGE_RESOLUTION|>--- conflicted
+++ resolved
@@ -61,13 +61,10 @@
   MAX_PUBLIC_DATA_READS_PER_TX,
   MAX_PUBLIC_DATA_UPDATE_REQUESTS_PER_CALL,
   MAX_PUBLIC_DATA_UPDATE_REQUESTS_PER_TX,
-<<<<<<< HEAD
   MAX_ENCRYPTED_LOGS_PER_CALL,
   MAX_UNENCRYPTED_LOGS_PER_CALL,
   MAX_ENCRYPTED_LOGS_PER_TX,
   MAX_UNENCRYPTED_LOGS_PER_TX,
-=======
->>>>>>> 19dbe46b
   MaxBlockNumber,
   MembershipWitness,
   MergeRollupInputs,
@@ -293,18 +290,8 @@
   const tupleGenerator = full ? makeTuple : makeHalfFullTuple;
 
   return new CombinedAccumulatedData(
-<<<<<<< HEAD
-    tupleGenerator(MAX_NEW_NOTE_HASHES_PER_TX, sideEffectFromNumber, seed + 0x120, SideEffect.empty),
-    tupleGenerator(
-      MAX_NEW_NULLIFIERS_PER_TX,
-      sideEffectLinkedFromNumber,
-      seed + 0x200,
-      SideEffectLinkedToNoteHash.empty,
-    ),
-=======
     tupleGenerator(MAX_NEW_NOTE_HASHES_PER_TX, fr, seed + 0x120, Fr.zero),
     tupleGenerator(MAX_NEW_NULLIFIERS_PER_TX, fr, seed + 0x200, Fr.zero),
->>>>>>> 19dbe46b
     tupleGenerator(MAX_NEW_L2_TO_L1_MSGS_PER_TX, fr, seed + 0x600, Fr.zero),
     fr(seed + 0x700), // encrypted logs hash
     fr(seed + 0x800), // unencrypted logs hash
@@ -336,13 +323,8 @@
       SideEffectLinkedToNoteHash.empty,
     ),
     tupleGenerator(MAX_NEW_L2_TO_L1_MSGS_PER_TX, fr, seed + 0x600, Fr.zero),
-<<<<<<< HEAD
     tupleGenerator(MAX_ENCRYPTED_LOGS_PER_TX, sideEffectFromNumber, seed + 0x700, SideEffect.empty), // encrypted logs hashes
     tupleGenerator(MAX_UNENCRYPTED_LOGS_PER_TX, sideEffectFromNumber, seed + 0x800, SideEffect.empty), // unencrypted logs hashes
-=======
-    fr(seed + 0x700), // encrypted logs hash
-    fr(seed + 0x800), // unencrypted logs hash
->>>>>>> 19dbe46b
     fr(seed + 0x900), // encrypted_log_preimages_length
     fr(seed + 0xa00), // unencrypted_log_preimages_length
     tupleGenerator(
@@ -372,13 +354,8 @@
       SideEffectLinkedToNoteHash.empty,
     ),
     tupleGenerator(MAX_NEW_L2_TO_L1_MSGS_PER_TX, fr, seed + 0x600, Fr.zero),
-<<<<<<< HEAD
     tupleGenerator(MAX_ENCRYPTED_LOGS_PER_TX, sideEffectFromNumber, seed + 0x700, SideEffect.empty), // encrypted logs hashes
     tupleGenerator(MAX_UNENCRYPTED_LOGS_PER_TX, sideEffectFromNumber, seed + 0x800, SideEffect.empty), // unencrypted logs hashes
-=======
-    fr(seed + 0x700), // encrypted logs hash
-    fr(seed + 0x800), // unencrypted logs hash
->>>>>>> 19dbe46b
     fr(seed + 0x900), // encrypted_log_preimages_length
     fr(seed + 0xa00), // unencrypted_log_preimages_length
     tupleGenerator(MAX_PRIVATE_CALL_STACK_LENGTH_PER_TX, makeCallRequest, seed + 0x400, CallRequest.empty),
@@ -434,11 +411,7 @@
   return new PublicCircuitPublicInputs(
     makeCallContext(seed, storageContractAddress),
     fr(seed + 0x100),
-<<<<<<< HEAD
-    tupleGenerator(RETURN_VALUES_LENGTH, fr, seed + 0x200, Fr.zero),
-=======
     fr(seed + 0x200),
->>>>>>> 19dbe46b
     tupleGenerator(MAX_NULLIFIER_READ_REQUESTS_PER_CALL, makeReadRequest, seed + 0x400, ReadRequest.empty),
     tupleGenerator(MAX_NULLIFIER_NON_EXISTENT_READ_REQUESTS_PER_CALL, makeReadRequest, seed + 0x420, ReadRequest.empty),
     tupleGenerator(
