--- conflicted
+++ resolved
@@ -86,11 +86,8 @@
   makeTuple,
   range,
 } from '../index.js';
-<<<<<<< HEAD
 import { SchnorrSignature } from '../barretenberg/index.js';
-=======
 import { GlobalVariables } from '../structs/global_variables.js';
->>>>>>> 1bc76ba7
 
 /**
  * Creates an arbitrary tx context with the given seed.
