import { type FieldsOf, makeHalfFullTuple, makeTuple, range } from '@aztec/foundation/array';
import { AztecAddress } from '@aztec/foundation/aztec-address';
import { toBufferBE } from '@aztec/foundation/bigint-buffer';
import { EthAddress } from '@aztec/foundation/eth-address';
import {
  type ContractClassPublic,
  type ExecutablePrivateFunctionWithMembershipProof,
  type PrivateFunction,
  type PublicFunction,
  type UnconstrainedFunctionWithMembershipProof,
} from '@aztec/types/contracts';

import { SchnorrSignature } from '../barretenberg/index.js';
import {
  ARCHIVE_HEIGHT,
  ARGS_LENGTH,
  AggregationObject,
  AppendOnlyTreeSnapshot,
  BaseOrMergeRollupPublicInputs,
  BaseParityInputs,
  BaseRollupInputs,
  CallContext,
  CallRequest,
  CallerContext,
  CombinedAccumulatedData,
  CombinedConstantData,
  ConstantRollupData,
  ContractStorageRead,
  ContractStorageUpdateRequest,
  FUNCTION_TREE_HEIGHT,
  Fq,
  Fr,
  FunctionData,
  FunctionSelector,
  G1AffineElement,
  type GrumpkinPrivateKey,
  GrumpkinScalar,
  L1_TO_L2_MSG_SUBTREE_SIBLING_PATH_LENGTH,
  L2ToL1Message,
  LogHash,
  MAX_ENCRYPTED_LOGS_PER_CALL,
  MAX_ENCRYPTED_LOGS_PER_TX,
  MAX_NEW_L2_TO_L1_MSGS_PER_CALL,
  MAX_NEW_L2_TO_L1_MSGS_PER_TX,
  MAX_NEW_NOTE_HASHES_PER_CALL,
  MAX_NEW_NOTE_HASHES_PER_TX,
  MAX_NEW_NULLIFIERS_PER_CALL,
  MAX_NEW_NULLIFIERS_PER_TX,
  MAX_NOTE_HASH_READ_REQUESTS_PER_CALL,
  MAX_NOTE_HASH_READ_REQUESTS_PER_TX,
  MAX_NULLIFIER_KEY_VALIDATION_REQUESTS_PER_CALL,
  MAX_NULLIFIER_KEY_VALIDATION_REQUESTS_PER_TX,
  MAX_NULLIFIER_NON_EXISTENT_READ_REQUESTS_PER_CALL,
  MAX_NULLIFIER_NON_EXISTENT_READ_REQUESTS_PER_TX,
  MAX_NULLIFIER_READ_REQUESTS_PER_CALL,
  MAX_NULLIFIER_READ_REQUESTS_PER_TX,
  MAX_PRIVATE_CALL_STACK_LENGTH_PER_CALL,
  MAX_PUBLIC_CALL_STACK_LENGTH_PER_CALL,
  MAX_PUBLIC_CALL_STACK_LENGTH_PER_TX,
  MAX_PUBLIC_DATA_HINTS,
  MAX_PUBLIC_DATA_READS_PER_CALL,
  MAX_PUBLIC_DATA_READS_PER_TX,
  MAX_PUBLIC_DATA_UPDATE_REQUESTS_PER_CALL,
  MAX_PUBLIC_DATA_UPDATE_REQUESTS_PER_TX,
  MAX_UNENCRYPTED_LOGS_PER_CALL,
  MAX_UNENCRYPTED_LOGS_PER_TX,
  MaxBlockNumber,
  MembershipWitness,
  MergeRollupInputs,
  NESTED_RECURSIVE_PROOF_LENGTH,
  NOTE_HASH_SUBTREE_SIBLING_PATH_LENGTH,
  NULLIFIER_SUBTREE_SIBLING_PATH_LENGTH,
  NULLIFIER_TREE_HEIGHT,
  NUMBER_OF_L1_L2_MESSAGES_PER_ROLLUP,
  NUM_BASE_PARITY_PER_ROOT_PARITY,
  NUM_MSGS_PER_BASE_PARITY,
  NoteHash,
  Nullifier,
  NullifierKeyValidationRequest,
  NullifierLeafPreimage,
  NullifierNonExistentReadRequestHintsBuilder,
  NullifierReadRequestHintsBuilder,
  PUBLIC_DATA_SUBTREE_SIBLING_PATH_LENGTH,
  PUBLIC_DATA_TREE_HEIGHT,
  ParityPublicInputs,
  PartialPrivateTailPublicInputsForPublic,
  PartialPrivateTailPublicInputsForRollup,
  PartialStateReference,
  Point,
  PreviousRollupData,
  PrivateCallData,
  PrivateCallStackItem,
  PrivateCircuitPublicInputs,
  PrivateKernelTailCircuitPublicInputs,
  Proof,
  PublicAccumulatedData,
  PublicCallData,
  PublicCallRequest,
  PublicCallStackItem,
  PublicCircuitPublicInputs,
  PublicDataHint,
  PublicDataRead,
  PublicDataReadRequestHintsBuilder,
  PublicDataTreeLeaf,
  PublicDataTreeLeafPreimage,
  PublicDataUpdateRequest,
  PublicKernelCircuitPrivateInputs,
  PublicKernelCircuitPublicInputs,
  PublicKernelData,
  PublicKernelTailCircuitPrivateInputs,
  RECURSIVE_PROOF_LENGTH,
  ROLLUP_VK_TREE_HEIGHT,
  ReadRequest,
  RevertCode,
  RollupTypes,
  RootParityInput,
  RootParityInputs,
  RootRollupInputs,
  RootRollupPublicInputs,
<<<<<<< HEAD
=======
  ScopedNullifierKeyValidationRequest,
  ScopedReadRequest,
  SideEffect,
>>>>>>> 01d9f24d
  StateDiffHints,
  StateReference,
  TxContext,
  TxRequest,
  VK_TREE_HEIGHT,
  VerificationKey,
  VerificationKeyAsFields,
  computeContractClassId,
  computePublicBytecodeCommitment,
  makeRecursiveProof,
  packBytecode,
} from '../index.js';
import { ContentCommitment, NUM_BYTES_PER_SHA256 } from '../structs/content_commitment.js';
import { Gas } from '../structs/gas.js';
import { GasFees } from '../structs/gas_fees.js';
import { GasSettings } from '../structs/gas_settings.js';
import { GlobalVariables } from '../structs/global_variables.js';
import { Header } from '../structs/header.js';
import { KernelCircuitPublicInputs } from '../structs/kernel/kernel_circuit_public_inputs.js';
import { KernelData } from '../structs/kernel/kernel_data.js';
import { RollupValidationRequests } from '../structs/rollup_validation_requests.js';
import { ValidationRequests } from '../structs/validation_requests.js';

/**
 * Creates an arbitrary side effect object with the given seed.
 * @param seed - The seed to use for generating the object.
 * @returns A side effect object.
 */
function makeLogHash(seed: number) {
  return new LogHash(fr(seed), seed + 1, fr(seed + 2));
}

function makeNoteHash(seed: number) {
  return new NoteHash(fr(seed), seed + 1);
}

function makeNullifier(seed: number) {
  return new Nullifier(fr(seed), seed + 1, fr(seed + 2));
}

/**
 * Creates an arbitrary tx context with the given seed.
 * @param seed - The seed to use for generating the tx context.
 * @returns A tx context.
 */
export function makeTxContext(seed: number = 1): TxContext {
  // @todo @LHerskind should probably take value for chainId as it will be verified later.
  return new TxContext(new Fr(seed), Fr.ZERO, makeGasSettings());
}

/**
 * Creates arbitrary constant data with the given seed.
 * @param seed - The seed to use for generating the constant data.
 * @returns A constant data object.
 */
export function makeConstantData(seed = 1): CombinedConstantData {
  return new CombinedConstantData(makeHeader(seed, undefined), makeTxContext(seed + 4), makeGlobalVariables(seed + 5));
}

/**
 * Creates a default instance of gas settings. No seed value is used to ensure we allocate a sensible amount of gas for testing.
 */
export function makeGasSettings() {
  return GasSettings.default();
}

/**
 * Creates arbitrary selector from the given seed.
 * @param seed - The seed to use for generating the selector.
 * @returns A selector.
 */
export function makeSelector(seed: number): FunctionSelector {
  return new FunctionSelector(seed);
}

function makeReadRequest(n: number): ReadRequest {
  return new ReadRequest(new Fr(BigInt(n)), n + 1);
}

function makeScopedReadRequest(n: number): ScopedReadRequest {
  return new ScopedReadRequest(makeReadRequest(n), AztecAddress.fromBigInt(BigInt(n + 2)));
}

/**
 * Creates arbitrary NullifierKeyValidationRequest from the given seed.
 * @param seed - The seed to use for generating the NullifierKeyValidationRequest.
 * @returns A NullifierKeyValidationRequest.
 */
function makeNullifierKeyValidationRequest(seed: number): NullifierKeyValidationRequest {
  return new NullifierKeyValidationRequest(makePoint(seed), fr(seed + 2));
}

function makeScopedNullifierKeyValidationRequest(seed: number): ScopedNullifierKeyValidationRequest {
  return new ScopedNullifierKeyValidationRequest(makeNullifierKeyValidationRequest(seed), makeAztecAddress(seed + 4));
}

/**
 * Creates arbitrary public data update request.
 * @param seed - The seed to use for generating the public data update request.
 * @returns A public data update request.
 */
export function makePublicDataUpdateRequest(seed = 1): PublicDataUpdateRequest {
  return new PublicDataUpdateRequest(fr(seed), fr(seed + 1));
}

/**
 * Creates empty public data update request.
 * @returns An empty public data update request.
 */
export function makeEmptyPublicDataUpdateRequest(): PublicDataUpdateRequest {
  return new PublicDataUpdateRequest(fr(0), fr(0));
}

/**
 * Creates arbitrary public data read.
 * @param seed - The seed to use for generating the public data read.
 * @returns A public data read.
 */
export function makePublicDataRead(seed = 1): PublicDataRead {
  return new PublicDataRead(fr(seed), fr(seed + 1));
}

/**
 * Creates empty public data read.
 * @returns An empty public data read.
 */
export function makeEmptyPublicDataRead(): PublicDataRead {
  return new PublicDataRead(fr(0), fr(0));
}

/**
 * Creates arbitrary contract storage update request.
 * @param seed - The seed to use for generating the contract storage update request.
 * @returns A contract storage update request.
 */
export function makeContractStorageUpdateRequest(seed = 1): ContractStorageUpdateRequest {
  return new ContractStorageUpdateRequest(fr(seed), fr(seed + 1));
}

/**
 * Creates arbitrary contract storage read.
 * @param seed - The seed to use for generating the contract storage read.
 * @returns A contract storage read.
 */
export function makeContractStorageRead(seed = 1): ContractStorageRead {
  return new ContractStorageRead(fr(seed), fr(seed + 1));
}

export function makeValidationRequests(seed = 1) {
  return new ValidationRequests(
    makeRollupValidationRequests(seed),
    makeTuple(MAX_NOTE_HASH_READ_REQUESTS_PER_TX, makeScopedReadRequest, seed + 0x80),
    makeTuple(MAX_NULLIFIER_READ_REQUESTS_PER_TX, makeScopedReadRequest, seed + 0x90),
    makeTuple(MAX_NULLIFIER_NON_EXISTENT_READ_REQUESTS_PER_TX, makeScopedReadRequest, seed + 0x95),
    makeTuple(MAX_NULLIFIER_KEY_VALIDATION_REQUESTS_PER_TX, makeScopedNullifierKeyValidationRequest, seed + 0x100),
    makeTuple(MAX_PUBLIC_DATA_READS_PER_TX, makePublicDataRead, seed + 0xe00),
  );
}

export function makeRollupValidationRequests(seed = 1) {
  return new RollupValidationRequests(new MaxBlockNumber(true, new Fr(seed + 0x31415)));
}

export function makeCombinedConstantData(seed = 1): CombinedConstantData {
  return new CombinedConstantData(makeHeader(seed), makeTxContext(seed + 0x100), makeGlobalVariables(seed + 0x200));
}

/**
 * Creates arbitrary accumulated data.
 * @param seed - The seed to use for generating the accumulated data.
 * @returns An accumulated data.
 */
export function makeCombinedAccumulatedData(seed = 1, full = false): CombinedAccumulatedData {
  const tupleGenerator = full ? makeTuple : makeHalfFullTuple;

  return new CombinedAccumulatedData(
    tupleGenerator(MAX_NEW_NOTE_HASHES_PER_TX, fr, seed + 0x120, Fr.zero),
    tupleGenerator(MAX_NEW_NULLIFIERS_PER_TX, fr, seed + 0x200, Fr.zero),
    tupleGenerator(MAX_NEW_L2_TO_L1_MSGS_PER_TX, fr, seed + 0x600, Fr.zero),
    fr(seed + 0x700), // encrypted logs hash
    fr(seed + 0x800), // unencrypted logs hash
    fr(seed + 0x900), // encrypted_log_preimages_length
    fr(seed + 0xa00), // unencrypted_log_preimages_length
    tupleGenerator(
      MAX_PUBLIC_DATA_UPDATE_REQUESTS_PER_TX,
      makePublicDataUpdateRequest,
      seed + 0xd00,
      PublicDataUpdateRequest.empty,
    ),
    makeGas(seed + 0xe00),
  );
}

export function makeGas(seed = 1) {
  return new Gas(seed, seed + 1);
}

/**
 * Creates arbitrary accumulated data.
 * @param seed - The seed to use for generating the accumulated data.
 * @returns An accumulated data.
 */
export function makePublicAccumulatedData(seed = 1, full = false): PublicAccumulatedData {
  const tupleGenerator = full ? makeTuple : makeHalfFullTuple;

  return new PublicAccumulatedData(
    tupleGenerator(MAX_NEW_NOTE_HASHES_PER_TX, makeNoteHash, seed + 0x120, NoteHash.empty),
    tupleGenerator(MAX_NEW_NULLIFIERS_PER_TX, makeNullifier, seed + 0x200, Nullifier.empty),
    tupleGenerator(MAX_NEW_L2_TO_L1_MSGS_PER_TX, fr, seed + 0x600, Fr.zero),
    tupleGenerator(MAX_ENCRYPTED_LOGS_PER_TX, makeLogHash, seed + 0x700, LogHash.empty), // encrypted logs hashes
    tupleGenerator(MAX_UNENCRYPTED_LOGS_PER_TX, makeLogHash, seed + 0x800, LogHash.empty), // unencrypted logs hashes
    fr(seed + 0x900), // encrypted_log_preimages_length
    fr(seed + 0xa00), // unencrypted_log_preimages_length
    tupleGenerator(
      MAX_PUBLIC_DATA_UPDATE_REQUESTS_PER_TX,
      makePublicDataUpdateRequest,
      seed + 0xd00,
      PublicDataUpdateRequest.empty,
    ),
    tupleGenerator(MAX_PUBLIC_CALL_STACK_LENGTH_PER_TX, makeCallRequest, seed + 0x500, CallRequest.empty),
    makeGas(seed + 0x600),
  );
}

/**
<<<<<<< HEAD
 * Creates arbitrary accumulated data.
 * @param seed - The seed to use for generating the accumulated data.
 * @returns An accumulated data.
 */
export function makePrivateAccumulatedData(seed = 1, full = false) {
  const tupleGenerator = full ? makeTuple : makeHalfFullTuple;

  return new PrivateAccumulatedData(
    tupleGenerator(MAX_NEW_NOTE_HASHES_PER_TX, makeNoteHashContext, seed + 0x120, NoteHashContext.empty),
    tupleGenerator(MAX_NEW_NULLIFIERS_PER_TX, makeNullifier, seed + 0x200, Nullifier.empty),
    tupleGenerator(MAX_NEW_L2_TO_L1_MSGS_PER_TX, fr, seed + 0x600, Fr.zero),
    tupleGenerator(MAX_ENCRYPTED_LOGS_PER_TX, makeLogHash, seed + 0x700, LogHash.empty), // encrypted logs hashes
    tupleGenerator(MAX_UNENCRYPTED_LOGS_PER_TX, makeLogHash, seed + 0x800, LogHash.empty), // unencrypted logs hashes
    fr(seed + 0x900), // encrypted_log_preimages_length
    fr(seed + 0xa00), // unencrypted_log_preimages_length
    tupleGenerator(MAX_PRIVATE_CALL_STACK_LENGTH_PER_TX, makeCallRequest, seed + 0x400, CallRequest.empty),
    tupleGenerator(MAX_PUBLIC_CALL_STACK_LENGTH_PER_TX, makeCallRequest, seed + 0x500, CallRequest.empty),
  );
}

/**
=======
>>>>>>> 01d9f24d
 * Creates arbitrary aggregation object.
 * @param seed - The seed to use for generating the aggregation object.
 * @returns An aggregation object.
 */
export function makeAggregationObject(seed = 1): AggregationObject {
  return new AggregationObject(
    new G1AffineElement(new Fq(BigInt(seed)), new Fq(BigInt(seed + 1))),
    new G1AffineElement(new Fq(BigInt(seed + 0x100)), new Fq(BigInt(seed + 0x101))),
    makeTuple(4, fr, seed + 2),
    range(6, seed + 6),
  );
}

/**
 * Creates arbitrary call context.
 * @param seed - The seed to use for generating the call context.
 * @param storageContractAddress - The storage contract address set on the call context.
 * @returns A call context.
 */
export function makeCallContext(seed = 0, overrides: Partial<FieldsOf<CallContext>> = {}): CallContext {
  return CallContext.from({
    msgSender: makeAztecAddress(seed),
    storageContractAddress: makeAztecAddress(seed + 1),
    functionSelector: makeSelector(seed + 3),
    isStaticCall: false,
    isDelegateCall: false,
    sideEffectCounter: 0,
    ...overrides,
  });
}

/**
 * Creates arbitrary public circuit public inputs.
 * @param seed - The seed to use for generating the public circuit public inputs.
 * @param storageContractAddress - The storage contract address set on the call context.
 * @returns Public circuit public inputs.
 */
export function makePublicCircuitPublicInputs(
  seed = 0,
  storageContractAddress?: AztecAddress,
  full = false,
): PublicCircuitPublicInputs {
  const tupleGenerator = full ? makeTuple : makeHalfFullTuple;

  return new PublicCircuitPublicInputs(
    makeCallContext(seed, { storageContractAddress: storageContractAddress ?? makeAztecAddress(seed) }),
    fr(seed + 0x100),
    fr(seed + 0x200),
    tupleGenerator(MAX_NULLIFIER_READ_REQUESTS_PER_CALL, makeReadRequest, seed + 0x400, ReadRequest.empty),
    tupleGenerator(MAX_NULLIFIER_NON_EXISTENT_READ_REQUESTS_PER_CALL, makeReadRequest, seed + 0x420, ReadRequest.empty),
    tupleGenerator(
      MAX_PUBLIC_DATA_UPDATE_REQUESTS_PER_CALL,
      makeContractStorageUpdateRequest,
      seed + 0x400,
      ContractStorageUpdateRequest.empty,
    ),
    tupleGenerator(MAX_PUBLIC_DATA_READS_PER_CALL, makeContractStorageRead, seed + 0x500, ContractStorageRead.empty),
    tupleGenerator(MAX_PUBLIC_CALL_STACK_LENGTH_PER_CALL, fr, seed + 0x600, Fr.zero),
    tupleGenerator(MAX_NEW_NOTE_HASHES_PER_CALL, makeNoteHash, seed + 0x700, NoteHash.empty),
    tupleGenerator(MAX_NEW_NULLIFIERS_PER_CALL, makeNullifier, seed + 0x800, Nullifier.empty),
    tupleGenerator(MAX_NEW_L2_TO_L1_MSGS_PER_CALL, makeL2ToL1Message, seed + 0x900, L2ToL1Message.empty),
    fr(seed + 0xa00),
    fr(seed + 0xa01),
    tupleGenerator(MAX_UNENCRYPTED_LOGS_PER_CALL, makeLogHash, seed + 0x901, LogHash.empty),
    fr(seed + 0x902),
    makeHeader(seed + 0xa00, undefined),
    makeGlobalVariables(seed + 0xa01),
    makeAztecAddress(seed + 0xb01),
    RevertCode.OK,
    makeGas(seed + 0xc00),
    makeGas(seed + 0xc00),
    fr(0),
  );
}

/**
 * Creates arbitrary public kernel circuit public inputs.
 * @param seed - The seed to use for generating the kernel circuit public inputs.
 * @returns Public kernel circuit public inputs.
 */
export function makePublicKernelCircuitPublicInputs(
  seed = 1,
  fullAccumulatedData = true,
): PublicKernelCircuitPublicInputs {
  return new PublicKernelCircuitPublicInputs(
    makeAggregationObject(seed),
    makeValidationRequests(seed),
    makePublicAccumulatedData(seed, fullAccumulatedData),
    makePublicAccumulatedData(seed, fullAccumulatedData),
    makeConstantData(seed + 0x100),
    RevertCode.OK,
    makeCallRequest(seed + 0x200),
  );
}

/**
 * Creates arbitrary private kernel tail circuit public inputs.
 * @param seed - The seed to use for generating the kernel circuit public inputs.
 * @returns Private kernel tail circuit public inputs.
 */
export function makePrivateKernelTailCircuitPublicInputs(
  seed = 1,
  isForPublic = true,
): PrivateKernelTailCircuitPublicInputs {
  const forPublic = isForPublic
    ? new PartialPrivateTailPublicInputsForPublic(
        ValidationRequests.empty(),
        makePublicAccumulatedData(seed + 0x100, false),
        makePublicAccumulatedData(seed + 0x200, false),
        makeCallRequest(seed + 0x300),
      )
    : undefined;
  const forRollup = !isForPublic
    ? new PartialPrivateTailPublicInputsForRollup(
        makeRollupValidationRequests(seed),
        makeCombinedAccumulatedData(seed + 0x100),
      )
    : undefined;
  return new PrivateKernelTailCircuitPublicInputs(
    makeAggregationObject(seed),
    makeConstantData(seed + 0x300),
    RevertCode.OK,
    forPublic,
    forRollup,
  );
}

/**
 * Creates arbitrary public kernel circuit public inputs.
 * @param seed - The seed to use for generating the kernel circuit public inputs.
 * @returns Public kernel circuit public inputs.
 */
export function makeKernelCircuitPublicInputs(seed = 1, fullAccumulatedData = true): KernelCircuitPublicInputs {
  return new KernelCircuitPublicInputs(
    makeAggregationObject(seed),
    makeRollupValidationRequests(seed),
    makeCombinedAccumulatedData(seed, fullAccumulatedData),
    makeConstantData(seed + 0x100),
    makePartialStateReference(seed + 0x200),
    RevertCode.OK,
  );
}

/**
 * Creates a public call request for testing.
 * @param seed - The seed.
 * @returns Public call request.
 */
export function makePublicCallRequest(seed = 1): PublicCallRequest {
  const childCallContext = makeCallContext(seed + 0x2, { storageContractAddress: makeAztecAddress(seed) });
  const parentCallContext = makeCallContext(seed + 0x3, { storageContractAddress: childCallContext.msgSender });

  return new PublicCallRequest(
    makeAztecAddress(seed),
    new FunctionData(makeSelector(seed + 0x1), false),
    childCallContext,
    parentCallContext,
    makeTuple(ARGS_LENGTH, fr, seed + 0x10),
  );
}

/**
 * Creates a uint8 vector of a given size filled with a given value.
 * @param size - The size of the vector.
 * @param fill - The value to fill the vector with.
 * @returns A uint8 vector.
 */
export function makeDynamicSizeBuffer(size: number, fill: number) {
  return new Proof(Buffer.alloc(size, fill));
}

/**
 * Creates arbitrary/mocked membership witness where the sibling paths is an array of fields in an ascending order starting from `start`.
 * @param size - The size of the membership witness.
 * @param start - The start of the membership witness.
 * @returns A membership witness.
 */
export function makeMembershipWitness<N extends number>(size: N, start: number): MembershipWitness<N> {
  return new MembershipWitness(size, BigInt(start), makeTuple(size, fr, start));
}

/**
 * Creates arbitrary/mocked verification key in fields format.
 * @returns A verification key as fields object
 */
export function makeVerificationKeyAsFields(): VerificationKeyAsFields {
  return VerificationKeyAsFields.makeFake();
}

/**
 * Creates arbitrary/mocked verification key.
 * @returns A verification key object
 */
export function makeVerificationKey(): VerificationKey {
  return VerificationKey.makeFake();
}

/**
 * Creates an arbitrary point in a curve.
 * @param seed - Seed to generate the point values.
 * @returns A point.
 */
export function makePoint(seed = 1): Point {
  return new Point(fr(seed), fr(seed + 1));
}

/**
 * Creates an arbitrary grumpkin private key.
 * @param seed - Seed to generate the values.
 * @returns A GrumpkinPrivateKey.
 */
export function makeGrumpkinPrivateKey(seed = 1): GrumpkinPrivateKey {
  return GrumpkinScalar.fromHighLow(fr(seed), fr(seed + 1));
}

/**
 * Makes arbitrary public kernel data.
 * @param seed - The seed to use for generating the previous kernel data.
 * @param kernelPublicInputs - The public kernel public inputs to use for generating the public kernel data.
 * @returns A previous kernel data.
 */
export function makePublicKernelData(seed = 1, kernelPublicInputs?: PublicKernelCircuitPublicInputs): PublicKernelData {
  return new PublicKernelData(
    kernelPublicInputs ?? makePublicKernelCircuitPublicInputs(seed, true),
    new Proof(Buffer.alloc(16, seed + 0x80)),
    makeVerificationKey(),
    0x42,
    makeTuple(VK_TREE_HEIGHT, fr, 0x1000),
  );
}

/**
 * Makes arbitrary public kernel data.
 * @param seed - The seed to use for generating the previous kernel data.
 * @param kernelPublicInputs - The public kernel public inputs to use for generating the public kernel data.
 * @returns A previous kernel data.
 */
export function makeRollupKernelData(seed = 1, kernelPublicInputs?: KernelCircuitPublicInputs): KernelData {
  return new KernelData(
    kernelPublicInputs ?? makeKernelCircuitPublicInputs(seed, true),
    new Proof(Buffer.alloc(16, seed + 0x80)),
    makeVerificationKey(),
    0x42,
    makeTuple(VK_TREE_HEIGHT, fr, 0x1000),
  );
}

/**
 * Makes arbitrary proof.
 * @param seed - The seed to use for generating/mocking the proof.
 * @returns A proof.
 */
export function makeProof(seed = 1) {
  return makeDynamicSizeBuffer(16, seed);
}

/**
 * Makes arbitrary call stack item.
 * @param seed - The seed to use for generating the call stack item.
 * @returns A call stack item.
 */
export function makeCallerContext(seed = 1): CallerContext {
  return new CallerContext(makeAztecAddress(seed), makeAztecAddress(seed + 0x1));
}

/**
 * Makes arbitrary call stack item.
 * @param seed - The seed to use for generating the call stack item.
 * @returns A call stack item.
 */
export function makeCallRequest(seed = 1): CallRequest {
  return new CallRequest(fr(seed), makeAztecAddress(seed + 0x1), makeCallerContext(seed + 0x2), fr(0), fr(0));
}

/**
 * Makes arbitrary public call stack item.
 * @param seed - The seed to use for generating the public call stack item.
 * @returns A public call stack item.
 */
export function makePublicCallStackItem(seed = 1, full = false): PublicCallStackItem {
  const callStackItem = new PublicCallStackItem(
    makeAztecAddress(seed),
    // in the public kernel, function can't be a constructor or private
    new FunctionData(makeSelector(seed + 0x1), false),
    makePublicCircuitPublicInputs(seed + 0x10, undefined, full),
    false,
  );
  callStackItem.publicInputs.callContext.storageContractAddress = callStackItem.contractAddress;
  return callStackItem;
}

/**
 * Makes arbitrary public call data.
 * @param seed - The seed to use for generating the public call data.
 * @returns A public call data.
 */
export function makePublicCallData(seed = 1, full = false): PublicCallData {
  const publicCallData = new PublicCallData(
    makePublicCallStackItem(seed, full),
    makeTuple(MAX_PUBLIC_CALL_STACK_LENGTH_PER_CALL, makeCallRequest, seed + 0x300),
    makeProof(),
    fr(seed + 1),
  );

  return publicCallData;
}

/**
 * Makes arbitrary public kernel inputs.
 * @param seed - The seed to use for generating the public kernel inputs.
 * @returns Public kernel inputs.
 */
export function makePublicKernelCircuitPrivateInputs(seed = 1): PublicKernelCircuitPrivateInputs {
  return new PublicKernelCircuitPrivateInputs(makePublicKernelData(seed), makePublicCallData(seed + 0x1000));
}

/**
 * Makes arbitrary public kernel tail inputs.
 * @param seed - The seed to use for generating the public kernel inputs.
 * @returns Public kernel inputs.
 */
export function makePublicKernelTailCircuitPrivateInputs(seed = 1): PublicKernelTailCircuitPrivateInputs {
  return new PublicKernelTailCircuitPrivateInputs(
    makePublicKernelData(seed),
    NullifierReadRequestHintsBuilder.empty(),
    NullifierNonExistentReadRequestHintsBuilder.empty(),
    makeTuple(MAX_PUBLIC_DATA_HINTS, PublicDataHint.empty, seed + 0x100),
    PublicDataReadRequestHintsBuilder.empty(),
    makePartialStateReference(seed + 0x200),
  );
}

/**
 * Makes arbitrary public kernel private inputs.
 * @param seed - The seed to use for generating the public kernel inputs.
 * @param tweak - An optional function to tweak the output before computing hashes.
 * @returns Public kernel inputs.
 */
export function makePublicKernelInputsWithTweak(
  seed = 1,
  tweak?: (publicKernelInputs: PublicKernelCircuitPrivateInputs) => void,
): PublicKernelCircuitPrivateInputs {
  const kernelCircuitPublicInputs = makePublicKernelCircuitPublicInputs(seed, false);
  const previousKernel = makePublicKernelData(seed, kernelCircuitPublicInputs);
  const publicCall = makePublicCallData(seed + 0x1000);
  const publicKernelInputs = new PublicKernelCircuitPrivateInputs(previousKernel, publicCall);
  if (tweak) {
    tweak(publicKernelInputs);
  }
  // Set the call stack item for this circuit iteration at the top of the call stack
  publicKernelInputs.previousKernel.publicInputs.end.publicCallStack[MAX_PUBLIC_CALL_STACK_LENGTH_PER_TX - 1] =
    new CallRequest(
      publicCall.callStackItem.hash(),
      publicCall.callStackItem.publicInputs.callContext.msgSender,
      makeCallerContext(seed + 0x100),
      Fr.ZERO,
      Fr.ZERO,
    );
  return publicKernelInputs;
}

/**
 * Makes arbitrary tx request.
 * @param seed - The seed to use for generating the tx request.
 * @returns A tx request.
 */
export function makeTxRequest(seed = 1): TxRequest {
  return TxRequest.from({
    origin: makeAztecAddress(seed),
    functionData: new FunctionData(makeSelector(seed + 0x100), true),
    argsHash: fr(seed + 0x200),
    txContext: makeTxContext(seed + 0x400),
  });
}

/**
 * Makes arbitrary private call data.
 * @param seed - The seed to use for generating the private call data.
 * @returns A private call data.
 */
export function makePrivateCallData(seed = 1): PrivateCallData {
  return PrivateCallData.from({
    callStackItem: makePrivateCallStackItem(seed),
    privateCallStack: makeTuple(MAX_PRIVATE_CALL_STACK_LENGTH_PER_CALL, makeCallRequest, seed + 0x10),
    publicCallStack: makeTuple(MAX_PUBLIC_CALL_STACK_LENGTH_PER_CALL, makeCallRequest, seed + 0x20),
    proof: new Proof(Buffer.alloc(16).fill(seed + 0x50)),
    vk: makeVerificationKey(),
    contractClassArtifactHash: fr(seed + 0x70),
    contractClassPublicBytecodeCommitment: fr(seed + 0x71),
    publicKeysHash: fr(seed + 0x72),
    saltedInitializationHash: fr(seed + 0x73),
    functionLeafMembershipWitness: makeMembershipWitness(FUNCTION_TREE_HEIGHT, seed + 0x30),
    acirHash: fr(seed + 0x60),
  });
}

/**
 * Makes arbitrary private call stack item.
 * @param seed - The seed to use for generating the private call stack item.
 * @returns A private call stack item.
 */
export function makePrivateCallStackItem(seed = 1): PrivateCallStackItem {
  return new PrivateCallStackItem(
    makeAztecAddress(seed),
    new FunctionData(makeSelector(seed + 0x1), true),
    makePrivateCircuitPublicInputs(seed + 0x10),
  );
}

/**
 * Makes arbitrary private circuit public inputs.
 * @param seed - The seed to use for generating the private circuit public inputs.
 * @returns A private circuit public inputs.
 */
export function makePrivateCircuitPublicInputs(seed = 0): PrivateCircuitPublicInputs {
  return PrivateCircuitPublicInputs.from({
    maxBlockNumber: new MaxBlockNumber(true, new Fr(seed + 0x31415)),
    callContext: makeCallContext(seed, { isDelegateCall: true, isStaticCall: true }),
    argsHash: fr(seed + 0x100),
    returnsHash: fr(seed + 0x200),
    minRevertibleSideEffectCounter: fr(0),
    noteHashReadRequests: makeTuple(MAX_NOTE_HASH_READ_REQUESTS_PER_CALL, makeReadRequest, seed + 0x300),
    nullifierReadRequests: makeTuple(MAX_NULLIFIER_READ_REQUESTS_PER_CALL, makeReadRequest, seed + 0x310),
    nullifierKeyValidationRequests: makeTuple(
      MAX_NULLIFIER_KEY_VALIDATION_REQUESTS_PER_CALL,
      makeNullifierKeyValidationRequest,
      seed + 0x320,
    ),
    newNoteHashes: makeTuple(MAX_NEW_NOTE_HASHES_PER_CALL, makeNoteHash, seed + 0x400),
    newNullifiers: makeTuple(MAX_NEW_NULLIFIERS_PER_CALL, makeNullifier, seed + 0x500),
    privateCallStackHashes: makeTuple(MAX_PRIVATE_CALL_STACK_LENGTH_PER_CALL, fr, seed + 0x600),
    publicCallStackHashes: makeTuple(MAX_PUBLIC_CALL_STACK_LENGTH_PER_CALL, fr, seed + 0x700),
    publicTeardownFunctionHash: fr(seed + 0x800),
    newL2ToL1Msgs: makeTuple(MAX_NEW_L2_TO_L1_MSGS_PER_CALL, makeL2ToL1Message, seed + 0x800),
    startSideEffectCounter: fr(seed + 0x849),
    endSideEffectCounter: fr(seed + 0x850),
    encryptedLogsHashes: makeTuple(MAX_ENCRYPTED_LOGS_PER_CALL, makeLogHash, seed + 0x900),
    unencryptedLogsHashes: makeTuple(MAX_UNENCRYPTED_LOGS_PER_CALL, makeLogHash, seed + 0xa00),
    encryptedLogPreimagesLength: fr(seed + 0xb00),
    unencryptedLogPreimagesLength: fr(seed + 0xc00),
    historicalHeader: makeHeader(seed + 0xd00, undefined),
    txContext: makeTxContext(seed + 0x1400),
  });
}

/**
 * Makes global variables.
 * @param seed - The seed to use for generating the global variables.
 * @param blockNumber - The block number to use for generating the global variables.
 * If blockNumber is undefined, it will be set to seed + 2.
 * @returns Global variables.
 */
export function makeGlobalVariables(seed = 1, blockNumber: number | undefined = undefined): GlobalVariables {
  if (blockNumber !== undefined) {
    return new GlobalVariables(
      fr(seed),
      fr(seed + 1),
      fr(blockNumber),
      fr(seed + 3),
      EthAddress.fromField(fr(seed + 4)),
      AztecAddress.fromField(fr(seed + 5)),
      makeGasFees(seed + 6),
    );
  }
  return new GlobalVariables(
    fr(seed),
    fr(seed + 1),
    fr(seed + 2),
    fr(seed + 3),
    EthAddress.fromField(fr(seed + 4)),
    AztecAddress.fromField(fr(seed + 5)),
    makeGasFees(seed + 6),
  );
}

export function makeGasFees(seed = 1) {
  return new GasFees(fr(seed), fr(seed + 1));
}

/**
 * Makes constant base rollup data.
 * @param seed - The seed to use for generating the constant base rollup data.
 * @param blockNumber - The block number to use for generating the global variables.
 * @returns A constant base rollup data.
 */
export function makeConstantBaseRollupData(
  seed = 1,
  globalVariables: GlobalVariables | undefined = undefined,
): ConstantRollupData {
  return ConstantRollupData.from({
    lastArchive: makeAppendOnlyTreeSnapshot(seed + 0x300),
    privateKernelVkTreeRoot: fr(seed + 0x401),
    publicKernelVkTreeRoot: fr(seed + 0x402),
    baseRollupVkHash: fr(seed + 0x403),
    mergeRollupVkHash: fr(seed + 0x404),
    globalVariables: globalVariables ?? makeGlobalVariables(seed + 0x405),
  });
}

/**
 * Makes arbitrary append only tree snapshot.
 * @param seed - The seed to use for generating the append only tree snapshot.
 * @returns An append only tree snapshot.
 */
export function makeAppendOnlyTreeSnapshot(seed = 1): AppendOnlyTreeSnapshot {
  return new AppendOnlyTreeSnapshot(fr(seed), seed);
}

/**
 * Makes arbitrary eth address.
 * @param seed - The seed to use for generating the eth address.
 * @returns An eth address.
 */
export function makeEthAddress(seed = 1): EthAddress {
  return EthAddress.fromField(fr(seed));
}

/**
 * Creates a buffer of a given size filled with a given value.
 * @param size - The size of the buffer to create.
 * @param fill - The value to fill the buffer with.
 * @returns A buffer of a given size filled with a given value.
 */
export function makeBytes(size = 32, fill = 1): Buffer {
  return Buffer.alloc(size, fill);
}

/**
 * Makes arbitrary aztec address.
 * @param seed - The seed to use for generating the aztec address.
 * @returns An aztec address.
 */
export function makeAztecAddress(seed = 1): AztecAddress {
  return AztecAddress.fromField(fr(seed));
}

/**
 * Makes arbitrary Schnorr signature.
 * @param seed - The seed to use for generating the Schnorr signature.
 * @returns A Schnorr signature.
 */
export function makeSchnorrSignature(seed = 1): SchnorrSignature {
  return new SchnorrSignature(Buffer.alloc(SchnorrSignature.SIZE, seed));
}

/**
 * Makes arbitrary base or merge rollup circuit public inputs.
 * @param seed - The seed to use for generating the base rollup circuit public inputs.
 * @param blockNumber - The block number to use for generating the base rollup circuit public inputs.
 * @returns A base or merge rollup circuit public inputs.
 */
export function makeBaseOrMergeRollupPublicInputs(
  seed = 0,
  globalVariables: GlobalVariables | undefined = undefined,
): BaseOrMergeRollupPublicInputs {
  return new BaseOrMergeRollupPublicInputs(
    RollupTypes.Base,
    new Fr(0n),
    makeAggregationObject(seed + 0x100),
    makeConstantBaseRollupData(seed + 0x200, globalVariables),
    makePartialStateReference(seed + 0x300),
    makePartialStateReference(seed + 0x400),
    fr(seed + 0x901),
    fr(seed + 0x902),
  );
}

/**
 * Makes arbitrary previous rollup data.
 * @param seed - The seed to use for generating the previous rollup data.
 * @param globalVariables - The global variables to use when generating the previous rollup data.
 * @returns A previous rollup data.
 */
export function makePreviousRollupData(
  seed = 0,
  globalVariables: GlobalVariables | undefined = undefined,
): PreviousRollupData {
  return new PreviousRollupData(
    makeBaseOrMergeRollupPublicInputs(seed, globalVariables),
    makeDynamicSizeBuffer(16, seed + 0x50),
    makeVerificationKey(),
    seed + 0x110,
    makeMembershipWitness(ROLLUP_VK_TREE_HEIGHT, seed + 0x120),
  );
}

/**
 * Makes root rollup inputs.
 * @param seed - The seed to use for generating the root rollup inputs.
 * @param blockNumber - The block number to use for generating the root rollup inputs.
 * @returns A root rollup inputs.
 */
export function makeRootRollupInputs(seed = 0, globalVariables?: GlobalVariables): RootRollupInputs {
  return new RootRollupInputs(
    [makePreviousRollupData(seed, globalVariables), makePreviousRollupData(seed + 0x1000, globalVariables)],
    makeRootParityInput<typeof NESTED_RECURSIVE_PROOF_LENGTH>(NESTED_RECURSIVE_PROOF_LENGTH, seed + 0x2000),
    makeTuple(NUMBER_OF_L1_L2_MESSAGES_PER_ROLLUP, fr, 0x2100),
    makeTuple(L1_TO_L2_MSG_SUBTREE_SIBLING_PATH_LENGTH, fr, 0x2100),
    makeAppendOnlyTreeSnapshot(seed + 0x2200),
    makeAppendOnlyTreeSnapshot(seed + 0x2200),
    makeTuple(ARCHIVE_HEIGHT, fr, 0x2400),
  );
}

export function makeRootParityInput<PROOF_LENGTH extends number>(
  proofSize: PROOF_LENGTH,
  seed = 0,
): RootParityInput<PROOF_LENGTH> {
  return new RootParityInput<PROOF_LENGTH>(
    makeRecursiveProof<PROOF_LENGTH>(proofSize, seed),
    VerificationKeyAsFields.makeFake(seed + 0x100),
    makeParityPublicInputs(seed + 0x200),
  );
}

export function makeParityPublicInputs(seed = 0): ParityPublicInputs {
  return new ParityPublicInputs(new Fr(BigInt(seed + 0x200)), new Fr(BigInt(seed + 0x300)));
}

export function makeBaseParityInputs(seed = 0): BaseParityInputs {
  return new BaseParityInputs(makeTuple(NUM_MSGS_PER_BASE_PARITY, fr, seed + 0x3000));
}

export function makeRootParityInputs(seed = 0): RootParityInputs {
  return new RootParityInputs(
    makeTuple(
      NUM_BASE_PARITY_PER_ROOT_PARITY,
      () => makeRootParityInput<typeof RECURSIVE_PROOF_LENGTH>(RECURSIVE_PROOF_LENGTH),
      seed + 0x4100,
    ),
  );
}

/**
 * Makes root rollup public inputs.
 * @param seed - The seed to use for generating the root rollup public inputs.
 * @param blockNumber - The block number to use in the global variables of a header.
 * @returns A root rollup public inputs.
 */
export function makeRootRollupPublicInputs(
  seed = 0,
  blockNumber: number | undefined = undefined,
): RootRollupPublicInputs {
  return RootRollupPublicInputs.from({
    aggregationObject: makeAggregationObject(seed),
    archive: makeAppendOnlyTreeSnapshot(seed + 0x100),
    header: makeHeader(seed + 0x200, blockNumber),
  });
}

/**
 * Makes content commitment
 */
export function makeContentCommitment(seed = 0, txsEffectsHash: Buffer | undefined = undefined): ContentCommitment {
  return new ContentCommitment(
    new Fr(seed),
    txsEffectsHash ?? toBufferBE(BigInt(seed + 0x100), NUM_BYTES_PER_SHA256),
    toBufferBE(BigInt(seed + 0x200), NUM_BYTES_PER_SHA256),
    toBufferBE(BigInt(seed + 0x300), NUM_BYTES_PER_SHA256),
  );
}

/**
 * Makes header.
 */
export function makeHeader(
  seed = 0,
  blockNumber: number | undefined = undefined,
  txsEffectsHash: Buffer | undefined = undefined,
): Header {
  return new Header(
    makeAppendOnlyTreeSnapshot(seed + 0x100),
    makeContentCommitment(seed + 0x200, txsEffectsHash),
    makeStateReference(seed + 0x600),
    makeGlobalVariables((seed += 0x700), blockNumber),
  );
}

/**
 * Makes arbitrary state reference.
 * @param seed - The seed to use for generating the state reference.
 * @returns A state reference.
 */
export function makeStateReference(seed = 0): StateReference {
  return new StateReference(makeAppendOnlyTreeSnapshot(seed), makePartialStateReference(seed + 1));
}

/**
 * Makes arbitrary L2 to L1 message.
 * @param seed - The seed to use for generating the state reference.
 * @returns L2 to L1 message.
 */
export function makeL2ToL1Message(seed = 0): L2ToL1Message {
  const recipient = EthAddress.fromField(new Fr(seed));
  const content = new Fr(seed + 1);

  return new L2ToL1Message(recipient, content, seed + 2);
}

/**
 * Makes arbitrary partial state reference.
 * @param seed - The seed to use for generating the partial state reference.
 * @returns A partial state reference.
 */
export function makePartialStateReference(seed = 0): PartialStateReference {
  return new PartialStateReference(
    makeAppendOnlyTreeSnapshot(seed),
    makeAppendOnlyTreeSnapshot(seed + 1),
    makeAppendOnlyTreeSnapshot(seed + 2),
  );
}

/**
 * Makes arbitrary merge rollup inputs.
 * @param seed - The seed to use for generating the merge rollup inputs.
 * @returns A merge rollup inputs.
 */
export function makeMergeRollupInputs(seed = 0): MergeRollupInputs {
  return new MergeRollupInputs([makePreviousRollupData(seed), makePreviousRollupData(seed + 0x1000)]);
}

/**
 * Makes arbitrary public data tree leaves.
 * @param seed - The seed to use for generating the public data tree leaf.
 * @returns A public data tree leaf.
 */
export function makePublicDataTreeLeaf(seed = 0): PublicDataTreeLeaf {
  return new PublicDataTreeLeaf(new Fr(seed), new Fr(seed + 1));
}

/**
 * Makes arbitrary public data tree leaf preimages.
 * @param seed - The seed to use for generating the public data tree leaf preimage.
 * @returns A public data tree leaf preimage.
 */
export function makePublicDataTreeLeafPreimage(seed = 0): PublicDataTreeLeafPreimage {
  return new PublicDataTreeLeafPreimage(new Fr(seed), new Fr(seed + 1), new Fr(seed + 2), BigInt(seed + 3));
}

/**
 * Creates an instance of StateDiffHints with arbitrary values based on the provided seed.
 * @param seed - The seed to use for generating the hints.
 * @returns A StateDiffHints object.
 */
export function makeStateDiffHints(seed = 1): StateDiffHints {
  const nullifierPredecessorPreimages = makeTuple(
    MAX_NEW_NULLIFIERS_PER_TX,
    x => new NullifierLeafPreimage(fr(x), fr(x + 0x100), BigInt(x + 0x200)),
    seed + 0x1000,
  );

  const nullifierPredecessorMembershipWitnesses = makeTuple(
    MAX_NEW_NULLIFIERS_PER_TX,
    x => makeMembershipWitness(NULLIFIER_TREE_HEIGHT, x),
    seed + 0x2000,
  );

  const sortedNullifiers = makeTuple(MAX_NEW_NULLIFIERS_PER_TX, fr, seed + 0x3000);

  const sortedNullifierIndexes = makeTuple(MAX_NEW_NULLIFIERS_PER_TX, i => i, seed + 0x4000);

  const noteHashSubtreeSiblingPath = makeTuple(NOTE_HASH_SUBTREE_SIBLING_PATH_LENGTH, fr, seed + 0x5000);

  const nullifierSubtreeSiblingPath = makeTuple(NULLIFIER_SUBTREE_SIBLING_PATH_LENGTH, fr, seed + 0x6000);

  const publicDataSiblingPath = makeTuple(PUBLIC_DATA_SUBTREE_SIBLING_PATH_LENGTH, fr, 0x8000);

  return new StateDiffHints(
    nullifierPredecessorPreimages,
    nullifierPredecessorMembershipWitnesses,
    sortedNullifiers,
    sortedNullifierIndexes,
    noteHashSubtreeSiblingPath,
    nullifierSubtreeSiblingPath,
    publicDataSiblingPath,
  );
}

/**
 * Makes arbitrary base rollup inputs.
 * @param seed - The seed to use for generating the base rollup inputs.
 * @returns A base rollup inputs.
 */
export function makeBaseRollupInputs(seed = 0): BaseRollupInputs {
  const kernelData = makeRollupKernelData(seed);

  const start = makePartialStateReference(seed + 0x100);

  const stateDiffHints = makeStateDiffHints(seed + 0x600);

  const sortedPublicDataWrites = makeTuple(
    MAX_PUBLIC_DATA_UPDATE_REQUESTS_PER_TX,
    makePublicDataTreeLeaf,
    seed + 0x8000,
  );

  const sortedPublicDataWritesIndexes = makeTuple(MAX_PUBLIC_DATA_UPDATE_REQUESTS_PER_TX, i => i, 0);

  const lowPublicDataWritesPreimages = makeTuple(
    MAX_PUBLIC_DATA_UPDATE_REQUESTS_PER_TX,
    makePublicDataTreeLeafPreimage,
    seed + 0x8200,
  );

  const lowPublicDataWritesMembershipWitnesses = makeTuple(
    MAX_PUBLIC_DATA_UPDATE_REQUESTS_PER_TX,
    i => makeMembershipWitness(PUBLIC_DATA_TREE_HEIGHT, i),
    seed + 0x8400,
  );

  const archiveRootMembershipWitness = makeMembershipWitness(ARCHIVE_HEIGHT, seed + 0x9000);

  const constants = makeConstantBaseRollupData(0x100);

  return BaseRollupInputs.from({
    kernelData,
    start,
    stateDiffHints,
    sortedPublicDataWrites,
    sortedPublicDataWritesIndexes,
    lowPublicDataWritesPreimages,
    lowPublicDataWritesMembershipWitnesses,
    archiveRootMembershipWitness,
    constants,
  });
}

export function makeExecutablePrivateFunctionWithMembershipProof(
  seed = 0,
): ExecutablePrivateFunctionWithMembershipProof {
  return {
    selector: makeSelector(seed),
    bytecode: makeBytes(100, seed + 1),
    artifactTreeSiblingPath: makeTuple(3, fr, seed + 2),
    artifactTreeLeafIndex: seed + 2,
    privateFunctionTreeSiblingPath: makeTuple(3, fr, seed + 3),
    privateFunctionTreeLeafIndex: seed + 3,
    artifactMetadataHash: fr(seed + 4),
    functionMetadataHash: fr(seed + 5),
    unconstrainedFunctionsArtifactTreeRoot: fr(seed + 6),
    vkHash: fr(seed + 7),
  };
}

export function makeUnconstrainedFunctionWithMembershipProof(seed = 0): UnconstrainedFunctionWithMembershipProof {
  return {
    selector: makeSelector(seed),
    bytecode: makeBytes(100, seed + 1),
    artifactTreeSiblingPath: makeTuple(3, fr, seed + 2),
    artifactTreeLeafIndex: seed + 2,
    artifactMetadataHash: fr(seed + 4),
    functionMetadataHash: fr(seed + 5),
    privateFunctionsArtifactTreeRoot: fr(seed + 6),
  };
}

export function makeContractClassPublic(seed = 0): ContractClassPublic {
  const artifactHash = fr(seed + 1);
  const publicFunctions = makeTuple(3, makeContractClassPublicFunction, seed + 2);
  const privateFunctionsRoot = fr(seed + 3);
  const packedBytecode = packBytecode(publicFunctions);
  const publicBytecodeCommitment = computePublicBytecodeCommitment(packedBytecode);
  const id = computeContractClassId({ artifactHash, privateFunctionsRoot, publicBytecodeCommitment });
  return {
    id,
    artifactHash,
    packedBytecode,
    privateFunctionsRoot,
    publicFunctions,
    privateFunctions: [],
    unconstrainedFunctions: [],
    version: 1,
  };
}

function makeContractClassPublicFunction(seed = 0): PublicFunction {
  return {
    selector: FunctionSelector.fromField(fr(seed + 1)),
    bytecode: makeBytes(100, seed + 2),
  };
}

// eslint-disable-next-line @typescript-eslint/no-unused-vars
function makeContractClassPrivateFunction(seed = 0): PrivateFunction {
  return {
    selector: FunctionSelector.fromField(fr(seed + 1)),
    vkHash: fr(seed + 2),
  };
}

/**
 * TODO: Since the max value check is currently disabled this function is pointless. Should it be removed?
 * Test only. Easy to identify big endian field serialize.
 * @param n - The number.
 * @returns The field.
 */
export function fr(n: number): Fr {
  return new Fr(BigInt(n));
}<|MERGE_RESOLUTION|>--- conflicted
+++ resolved
@@ -117,12 +117,8 @@
   RootParityInputs,
   RootRollupInputs,
   RootRollupPublicInputs,
-<<<<<<< HEAD
-=======
   ScopedNullifierKeyValidationRequest,
   ScopedReadRequest,
-  SideEffect,
->>>>>>> 01d9f24d
   StateDiffHints,
   StateReference,
   TxContext,
@@ -348,30 +344,6 @@
 }
 
 /**
-<<<<<<< HEAD
- * Creates arbitrary accumulated data.
- * @param seed - The seed to use for generating the accumulated data.
- * @returns An accumulated data.
- */
-export function makePrivateAccumulatedData(seed = 1, full = false) {
-  const tupleGenerator = full ? makeTuple : makeHalfFullTuple;
-
-  return new PrivateAccumulatedData(
-    tupleGenerator(MAX_NEW_NOTE_HASHES_PER_TX, makeNoteHashContext, seed + 0x120, NoteHashContext.empty),
-    tupleGenerator(MAX_NEW_NULLIFIERS_PER_TX, makeNullifier, seed + 0x200, Nullifier.empty),
-    tupleGenerator(MAX_NEW_L2_TO_L1_MSGS_PER_TX, fr, seed + 0x600, Fr.zero),
-    tupleGenerator(MAX_ENCRYPTED_LOGS_PER_TX, makeLogHash, seed + 0x700, LogHash.empty), // encrypted logs hashes
-    tupleGenerator(MAX_UNENCRYPTED_LOGS_PER_TX, makeLogHash, seed + 0x800, LogHash.empty), // unencrypted logs hashes
-    fr(seed + 0x900), // encrypted_log_preimages_length
-    fr(seed + 0xa00), // unencrypted_log_preimages_length
-    tupleGenerator(MAX_PRIVATE_CALL_STACK_LENGTH_PER_TX, makeCallRequest, seed + 0x400, CallRequest.empty),
-    tupleGenerator(MAX_PUBLIC_CALL_STACK_LENGTH_PER_TX, makeCallRequest, seed + 0x500, CallRequest.empty),
-  );
-}
-
-/**
-=======
->>>>>>> 01d9f24d
  * Creates arbitrary aggregation object.
  * @param seed - The seed to use for generating the aggregation object.
  * @returns An aggregation object.
