import { makeHalfFullTuple, makeTuple, range } from '@aztec/foundation/array';
import { AztecAddress } from '@aztec/foundation/aztec-address';
import { toBufferBE } from '@aztec/foundation/bigint-buffer';
import { EthAddress } from '@aztec/foundation/eth-address';
import { numToUInt32BE } from '@aztec/foundation/serialize';
import { ContractClassPublic, PrivateFunction, PublicFunction } from '@aztec/types/contracts';

import { SchnorrSignature } from '../barretenberg/index.js';
import {
  ARCHIVE_HEIGHT,
  ARGS_LENGTH,
  AggregationObject,
  AppendOnlyTreeSnapshot,
  BaseOrMergeRollupPublicInputs,
  BaseParityInputs,
  BaseRollupInputs,
  CallContext,
  CallRequest,
  CallerContext,
  CircuitType,
  CombinedAccumulatedData,
  CombinedConstantData,
  ConstantRollupData,
  ContractStorageRead,
  ContractStorageUpdateRequest,
  FUNCTION_TREE_HEIGHT,
  Fq,
  Fr,
  FunctionData,
  FunctionSelector,
  G1AffineElement,
  GrumpkinPrivateKey,
  GrumpkinScalar,
  L1_TO_L2_MSG_SUBTREE_SIBLING_PATH_LENGTH,
  L2ToL1Message,
  MAX_NEW_L2_TO_L1_MSGS_PER_CALL,
  MAX_NEW_L2_TO_L1_MSGS_PER_TX,
  MAX_NEW_NOTE_HASHES_PER_CALL,
  MAX_NEW_NOTE_HASHES_PER_TX,
  MAX_NEW_NULLIFIERS_PER_CALL,
  MAX_NEW_NULLIFIERS_PER_TX,
  MAX_NON_REVERTIBLE_NOTE_HASHES_PER_TX,
  MAX_NON_REVERTIBLE_NULLIFIERS_PER_TX,
  MAX_NON_REVERTIBLE_PUBLIC_CALL_STACK_LENGTH_PER_TX,
  MAX_NON_REVERTIBLE_PUBLIC_DATA_READS_PER_TX,
  MAX_NON_REVERTIBLE_PUBLIC_DATA_UPDATE_REQUESTS_PER_TX,
  MAX_NOTE_HASH_READ_REQUESTS_PER_CALL,
  MAX_NOTE_HASH_READ_REQUESTS_PER_TX,
  MAX_NULLIFIER_KEY_VALIDATION_REQUESTS_PER_CALL,
  MAX_NULLIFIER_KEY_VALIDATION_REQUESTS_PER_TX,
  MAX_NULLIFIER_NON_EXISTENT_READ_REQUESTS_PER_CALL,
  MAX_NULLIFIER_NON_EXISTENT_READ_REQUESTS_PER_TX,
  MAX_NULLIFIER_READ_REQUESTS_PER_CALL,
  MAX_NULLIFIER_READ_REQUESTS_PER_TX,
  MAX_PRIVATE_CALL_STACK_LENGTH_PER_CALL,
  MAX_PRIVATE_CALL_STACK_LENGTH_PER_TX,
  MAX_PUBLIC_CALL_STACK_LENGTH_PER_CALL,
  MAX_PUBLIC_CALL_STACK_LENGTH_PER_TX,
  MAX_PUBLIC_DATA_READS_PER_CALL,
  MAX_PUBLIC_DATA_READS_PER_TX,
  MAX_PUBLIC_DATA_UPDATE_REQUESTS_PER_CALL,
  MAX_PUBLIC_DATA_UPDATE_REQUESTS_PER_TX,
  MAX_REVERTIBLE_NOTE_HASHES_PER_TX,
  MAX_REVERTIBLE_NULLIFIERS_PER_TX,
  MAX_REVERTIBLE_PUBLIC_CALL_STACK_LENGTH_PER_TX,
  MAX_REVERTIBLE_PUBLIC_DATA_READS_PER_TX,
  MAX_REVERTIBLE_PUBLIC_DATA_UPDATE_REQUESTS_PER_TX,
  MaxBlockNumber,
  MembershipWitness,
  MergeRollupInputs,
  NOTE_HASH_SUBTREE_SIBLING_PATH_LENGTH,
  NOTE_HASH_TREE_HEIGHT,
  NULLIFIER_SUBTREE_SIBLING_PATH_LENGTH,
  NULLIFIER_TREE_HEIGHT,
  NUMBER_OF_L1_L2_MESSAGES_PER_ROLLUP,
  NUM_BASE_PARITY_PER_ROOT_PARITY,
  NUM_FIELDS_PER_SHA256,
  NUM_MSGS_PER_BASE_PARITY,
  NoteHashReadRequestMembershipWitness,
  NullifierKeyValidationRequest,
  NullifierKeyValidationRequestContext,
  NullifierLeafPreimage,
  PUBLIC_DATA_SUBTREE_SIBLING_PATH_LENGTH,
  PUBLIC_DATA_TREE_HEIGHT,
  ParityPublicInputs,
  PartialStateReference,
  Point,
  PreviousRollupData,
  PrivateAccumulatedNonRevertibleData,
  PrivateAccumulatedRevertibleData,
  PrivateCallData,
  PrivateCallStackItem,
  PrivateCircuitPublicInputs,
  PrivateKernelInnerCircuitPublicInputs,
  PrivateKernelInnerData,
  PrivateKernelTailCircuitPublicInputs,
  Proof,
  PublicAccumulatedNonRevertibleData,
  PublicAccumulatedRevertibleData,
  PublicCallData,
  PublicCallRequest,
  PublicCallStackItem,
  PublicCircuitPublicInputs,
  PublicDataRead,
  PublicDataTreeLeaf,
  PublicDataTreeLeafPreimage,
  PublicDataUpdateRequest,
  PublicKernelCircuitPrivateInputs,
  PublicKernelCircuitPublicInputs,
  PublicKernelData,
  RETURN_VALUES_LENGTH,
  ROLLUP_VK_TREE_HEIGHT,
  ReadRequest,
  ReadRequestContext,
  RollupTypes,
  RootParityInput,
  RootParityInputs,
  RootRollupInputs,
  RootRollupPublicInputs,
  SideEffect,
  SideEffectLinkedToNoteHash,
  StateDiffHints,
  StateReference,
  TxContext,
  TxRequest,
  VK_TREE_HEIGHT,
  VerificationKey,
  computeContractClassId,
  computePublicBytecodeCommitment,
  packBytecode,
} from '../index.js';
import { ContentCommitment, NUM_BYTES_PER_SHA256 } from '../structs/content_commitment.js';
import { GlobalVariables } from '../structs/global_variables.js';
import { Header } from '../structs/header.js';
import { PrivateKernelInitCircuitPrivateInputs } from '../structs/kernel/private_kernel_init_circuit_private_inputs.js';
import { PrivateKernelInnerCircuitPrivateInputs } from '../structs/kernel/private_kernel_inner_circuit_private_inputs.js';
import { RollupKernelCircuitPublicInputs } from '../structs/kernel/rollup_kernel_circuit_public_inputs.js';
import { RollupKernelData } from '../structs/kernel/rollup_kernel_data.js';

/**
 * Creates an arbitrary side effect object with the given seed.
 * @param seed - The seed to use for generating the object.
 * @returns A side effect object.
 */
export function makeNewSideEffect(seed: number): SideEffect {
  return new SideEffect(fr(seed), fr(seed + 1));
}

/**
 * Creates an arbitrary side effect object (linked to a note hash) with the given seed.
 * @param seed - The seed to use for generating the object.
 * @returns A side effect object.
 */
export function makeNewSideEffectLinkedToNoteHash(seed: number): SideEffectLinkedToNoteHash {
  return new SideEffectLinkedToNoteHash(fr(seed), fr(seed + 1), fr(seed + 2));
}

/**
 * Creates an arbitrary tx context with the given seed.
 * @param seed - The seed to use for generating the tx context.
 * @returns A tx context.
 */
export function makeTxContext(seed: number): TxContext {
  // @todo @LHerskind should probably take value for chainId as it will be verified later.
  return new TxContext(false, false, new Fr(seed), Fr.ZERO);
}

/**
 * Creates arbitrary constant data with the given seed.
 * @param seed - The seed to use for generating the constant data.
 * @returns A constant data object.
 */
export function makeConstantData(seed = 1): CombinedConstantData {
  return new CombinedConstantData(makeHeader(seed, undefined), makeTxContext(seed + 4));
}

/**
 * Creates arbitrary selector from the given seed.
 * @param seed - The seed to use for generating the selector.
 * @returns A selector.
 */
export function makeSelector(seed: number): FunctionSelector {
  return new FunctionSelector(seed);
}

function makeReadRequest(n: number): ReadRequest {
  return new ReadRequest(new Fr(BigInt(n)), n + 1);
}

function makeReadRequestContext(n: number): ReadRequestContext {
  return new ReadRequestContext(new Fr(BigInt(n)), n + 1, AztecAddress.fromBigInt(BigInt(n + 2)));
}

/**
 * Creates arbitrary NullifierKeyValidationRequest from the given seed.
 * @param seed - The seed to use for generating the NullifierKeyValidationRequest.
 * @returns A NullifierKeyValidationRequest.
 */
function makeNullifierKeyValidationRequest(seed: number): NullifierKeyValidationRequest {
  return new NullifierKeyValidationRequest(makePoint(seed), makeGrumpkinPrivateKey(seed + 2));
}

/**
 * Creates arbitrary NullifierKeyValidationRequestContext from the given seed.
 * @param seed - The seed to use for generating the NullifierKeyValidationRequestContext.
 * @returns A NullifierKeyValidationRequestContext.
 */
function makeNullifierKeyValidationRequestContext(seed: number): NullifierKeyValidationRequestContext {
  return new NullifierKeyValidationRequestContext(
    makePoint(seed),
    makeGrumpkinPrivateKey(seed + 2),
    makeAztecAddress(seed + 4),
  );
}

/**
 * Creates arbitrary public data update request.
 * @param seed - The seed to use for generating the public data update request.
 * @returns A public data update request.
 */
export function makePublicDataUpdateRequest(seed = 1): PublicDataUpdateRequest {
  return new PublicDataUpdateRequest(fr(seed), fr(seed + 1));
}

/**
 * Creates empty public data update request.
 * @returns An empty public data update request.
 */
export function makeEmptyPublicDataUpdateRequest(): PublicDataUpdateRequest {
  return new PublicDataUpdateRequest(fr(0), fr(0));
}

/**
 * Creates arbitrary public data read.
 * @param seed - The seed to use for generating the public data read.
 * @returns A public data read.
 */
export function makePublicDataRead(seed = 1): PublicDataRead {
  return new PublicDataRead(fr(seed), fr(seed + 1));
}

/**
 * Creates empty public data read.
 * @returns An empty public data read.
 */
export function makeEmptyPublicDataRead(): PublicDataRead {
  return new PublicDataRead(fr(0), fr(0));
}

/**
 * Creates arbitrary contract storage update request.
 * @param seed - The seed to use for generating the contract storage update request.
 * @returns A contract storage update request.
 */
export function makeContractStorageUpdateRequest(seed = 1): ContractStorageUpdateRequest {
  return new ContractStorageUpdateRequest(fr(seed), fr(seed + 1));
}

/**
 * Creates arbitrary contract storage read.
 * @param seed - The seed to use for generating the contract storage read.
 * @returns A contract storage read.
 */
export function makeContractStorageRead(seed = 1): ContractStorageRead {
  return new ContractStorageRead(fr(seed), fr(seed + 1));
}

/**
 * Creates arbitrary accumulated data.
 * @param seed - The seed to use for generating the accumulated data.
 * @returns An accumulated data.
 */
export function makeCombinedAccumulatedData(seed = 1, full = false): CombinedAccumulatedData {
  const tupleGenerator = full ? makeTuple : makeHalfFullTuple;

  return new CombinedAccumulatedData(
    new MaxBlockNumber(true, new Fr(seed + 0x31415)),
    tupleGenerator(MAX_NOTE_HASH_READ_REQUESTS_PER_TX, sideEffectFromNumber, seed + 0x80),
    tupleGenerator(MAX_NULLIFIER_READ_REQUESTS_PER_TX, makeReadRequestContext, seed + 0x90),
    tupleGenerator(
      MAX_NULLIFIER_KEY_VALIDATION_REQUESTS_PER_TX,
      makeNullifierKeyValidationRequestContext,
      seed + 0x100,
    ),
    tupleGenerator(MAX_NEW_NOTE_HASHES_PER_TX, sideEffectFromNumber, seed + 0x120),
    tupleGenerator(MAX_NEW_NULLIFIERS_PER_TX, sideEffectLinkedFromNumber, seed + 0x200),
    tupleGenerator(MAX_PRIVATE_CALL_STACK_LENGTH_PER_TX, makeCallRequest, seed + 0x400),
    tupleGenerator(MAX_PUBLIC_CALL_STACK_LENGTH_PER_TX, makeCallRequest, seed + 0x500),
    tupleGenerator(MAX_NEW_L2_TO_L1_MSGS_PER_TX, fr, seed + 0x600),
    tupleGenerator(2, fr, seed + 0x700), // encrypted logs hash
    tupleGenerator(2, fr, seed + 0x800), // unencrypted logs hash
    fr(seed + 0x900), // encrypted_log_preimages_length
    fr(seed + 0xa00), // unencrypted_log_preimages_length
    tupleGenerator(MAX_PUBLIC_DATA_UPDATE_REQUESTS_PER_TX, makePublicDataUpdateRequest, seed + 0xd00),
    tupleGenerator(MAX_PUBLIC_DATA_READS_PER_TX, makePublicDataRead, seed + 0xe00),
  );
}

/**
 * Creates arbitrary accumulated data.
 * @param seed - The seed to use for generating the accumulated data.
 * @returns An accumulated data.
 */
export function makeCombinedAccumulatedRevertibleData(seed = 1, full = false): PublicAccumulatedRevertibleData {
  const tupleGenerator = full ? makeTuple : makeHalfFullTuple;

  return new PublicAccumulatedRevertibleData(
    tupleGenerator(MAX_NOTE_HASH_READ_REQUESTS_PER_TX, sideEffectFromNumber, seed + 0x80),
    tupleGenerator(MAX_NULLIFIER_READ_REQUESTS_PER_TX, makeReadRequestContext, seed + 0x90),
    tupleGenerator(
      MAX_NULLIFIER_KEY_VALIDATION_REQUESTS_PER_TX,
      makeNullifierKeyValidationRequestContext,
      seed + 0x100,
    ),
    tupleGenerator(MAX_REVERTIBLE_NOTE_HASHES_PER_TX, sideEffectFromNumber, seed + 0x120),
    tupleGenerator(MAX_REVERTIBLE_NULLIFIERS_PER_TX, sideEffectLinkedFromNumber, seed + 0x200),
    tupleGenerator(MAX_PRIVATE_CALL_STACK_LENGTH_PER_TX, makeCallRequest, seed + 0x400),
    tupleGenerator(MAX_REVERTIBLE_PUBLIC_CALL_STACK_LENGTH_PER_TX, makeCallRequest, seed + 0x500),
    tupleGenerator(MAX_NEW_L2_TO_L1_MSGS_PER_TX, fr, seed + 0x600),
    tupleGenerator(2, fr, seed + 0x700), // encrypted logs hash
    tupleGenerator(2, fr, seed + 0x800), // unencrypted logs hash
    fr(seed + 0x900), // encrypted_log_preimages_length
    fr(seed + 0xa00), // unencrypted_log_preimages_length
    tupleGenerator(MAX_REVERTIBLE_PUBLIC_DATA_UPDATE_REQUESTS_PER_TX, makePublicDataUpdateRequest, seed + 0xd00),
    tupleGenerator(MAX_REVERTIBLE_PUBLIC_DATA_READS_PER_TX, makePublicDataRead, seed + 0xe00),
  );
}

/**
 * Creates arbitrary final accumulated data.
 * @param seed - The seed to use for generating the final accumulated data.
 * @returns A final accumulated data.
 */
export function makeFinalAccumulatedData(seed = 1, full = false): PrivateAccumulatedRevertibleData {
  const tupleGenerator = full ? makeTuple : makeHalfFullTuple;

  return new PrivateAccumulatedRevertibleData(
    tupleGenerator(MAX_REVERTIBLE_NOTE_HASHES_PER_TX, sideEffectFromNumber, seed + 0x100),
    tupleGenerator(MAX_REVERTIBLE_NULLIFIERS_PER_TX, sideEffectLinkedFromNumber, seed + 0x200),
    tupleGenerator(MAX_PRIVATE_CALL_STACK_LENGTH_PER_TX, makeCallRequest, seed + 0x400),
    tupleGenerator(MAX_REVERTIBLE_PUBLIC_CALL_STACK_LENGTH_PER_TX, makeCallRequest, seed + 0x500),
    tupleGenerator(MAX_NEW_L2_TO_L1_MSGS_PER_TX, fr, seed + 0x600),
    tupleGenerator(2, fr, seed + 0x700), // encrypted logs hash
    tupleGenerator(2, fr, seed + 0x800), // unencrypted logs hash
    fr(seed + 0x900), // encrypted_log_preimages_length
    fr(seed + 0xa00), // unencrypted_log_preimages_length
  );
}

/**
 * Creates arbitrary accumulated data for a Tx's non-revertible side effects.
 * @param seed - The seed to use for generating the data.
 * @returns An instance of AccumulatedNonRevertibleData.
 */
export function makeAccumulatedNonRevertibleData(seed = 1, full = false): PrivateAccumulatedNonRevertibleData {
  const tupleGenerator = full ? makeTuple : makeHalfFullTuple;

  return new PrivateAccumulatedNonRevertibleData(
    new MaxBlockNumber(true, new Fr(seed + 0x31415)),
    tupleGenerator(MAX_NON_REVERTIBLE_NOTE_HASHES_PER_TX, sideEffectFromNumber, seed + 0x101),
    tupleGenerator(MAX_NON_REVERTIBLE_NULLIFIERS_PER_TX, sideEffectLinkedFromNumber, seed + 0x201),
    tupleGenerator(MAX_NON_REVERTIBLE_PUBLIC_CALL_STACK_LENGTH_PER_TX, makeCallRequest, seed + 0x501),
  );
}

export function makeCombinedAccumulatedNonRevertibleData(seed = 1, full = false): PublicAccumulatedNonRevertibleData {
  const tupleGenerator = full ? makeTuple : makeHalfFullTuple;

  return new PublicAccumulatedNonRevertibleData(
<<<<<<< HEAD
    new MaxBlockNumber(true, new Fr(seed + 0x31415)),
=======
    tupleGenerator(MAX_NULLIFIER_READ_REQUESTS_PER_TX, makeReadRequestContext, seed + 0x91),
    tupleGenerator(MAX_NULLIFIER_NON_EXISTENT_READ_REQUESTS_PER_TX, makeReadRequestContext, seed + 0x95),
>>>>>>> f68ff289
    tupleGenerator(MAX_NON_REVERTIBLE_NOTE_HASHES_PER_TX, sideEffectFromNumber, seed + 0x101),
    tupleGenerator(MAX_NON_REVERTIBLE_NULLIFIERS_PER_TX, sideEffectLinkedFromNumber, seed + 0x201),
    tupleGenerator(MAX_NON_REVERTIBLE_PUBLIC_CALL_STACK_LENGTH_PER_TX, makeCallRequest, seed + 0x501),
    tupleGenerator(MAX_NON_REVERTIBLE_PUBLIC_DATA_UPDATE_REQUESTS_PER_TX, makePublicDataUpdateRequest, seed + 0x601),
    tupleGenerator(MAX_NON_REVERTIBLE_PUBLIC_DATA_READS_PER_TX, makePublicDataRead, seed + 0x701),
  );
}

/**
 * Creates arbitrary aggregation object.
 * @param seed - The seed to use for generating the aggregation object.
 * @returns An aggregation object.
 */
export function makeAggregationObject(seed = 1): AggregationObject {
  return new AggregationObject(
    new G1AffineElement(new Fq(BigInt(seed)), new Fq(BigInt(seed + 1))),
    new G1AffineElement(new Fq(BigInt(seed + 0x100)), new Fq(BigInt(seed + 0x101))),
    makeTuple(4, fr, seed + 2),
    range(6, seed + 6),
  );
}

/**
 * Creates arbitrary call context.
 * @param seed - The seed to use for generating the call context.
 * @param storageContractAddress - The storage contract address set on the call context.
 * @returns A call context.
 */
export function makeCallContext(seed = 0, storageContractAddress = makeAztecAddress(seed + 1)): CallContext {
  return new CallContext(
    makeAztecAddress(seed),
    storageContractAddress,
    makeEthAddress(seed + 2),
    makeSelector(seed + 3),
    false,
    false,
    0,
  );
}

/**
 * Creates arbitrary public circuit public inputs.
 * @param seed - The seed to use for generating the public circuit public inputs.
 * @param storageContractAddress - The storage contract address set on the call context.
 * @returns Public circuit public inputs.
 */
export function makePublicCircuitPublicInputs(
  seed = 0,
  storageContractAddress?: AztecAddress,
  full = false,
): PublicCircuitPublicInputs {
  const tupleGenerator = full ? makeTuple : makeHalfFullTuple;

  return new PublicCircuitPublicInputs(
    makeCallContext(seed, storageContractAddress),
    fr(seed + 0x100),
    tupleGenerator(RETURN_VALUES_LENGTH, fr, seed + 0x200),
    tupleGenerator(MAX_NULLIFIER_READ_REQUESTS_PER_CALL, makeReadRequest, seed + 0x400),
    tupleGenerator(MAX_NULLIFIER_NON_EXISTENT_READ_REQUESTS_PER_CALL, makeReadRequest, seed + 0x420),
    tupleGenerator(MAX_PUBLIC_DATA_UPDATE_REQUESTS_PER_CALL, makeContractStorageUpdateRequest, seed + 0x400),
    tupleGenerator(MAX_PUBLIC_DATA_READS_PER_CALL, makeContractStorageRead, seed + 0x500),
    tupleGenerator(MAX_PUBLIC_CALL_STACK_LENGTH_PER_CALL, fr, seed + 0x600),
    tupleGenerator(MAX_NEW_NOTE_HASHES_PER_CALL, makeNewSideEffect, seed + 0x700),
    tupleGenerator(MAX_NEW_NULLIFIERS_PER_CALL, makeNewSideEffectLinkedToNoteHash, seed + 0x800),
    tupleGenerator(MAX_NEW_L2_TO_L1_MSGS_PER_CALL, makeL2ToL1Message, seed + 0x900),
    fr(seed + 0xa00),
    fr(seed + 0xa01),
    tupleGenerator(2, fr, seed + 0x901),
    fr(seed + 0x902),
    makeHeader(seed + 0xa00, undefined),
    makeAztecAddress(seed + 0xb01),
    false, // reverted
  );
}

/**
 * Creates arbitrary public kernel circuit public inputs.
 * @param seed - The seed to use for generating the kernel circuit public inputs.
 * @returns Public kernel circuit public inputs.
 */
export function makePublicKernelCircuitPublicInputs(
  seed = 1,
  fullAccumulatedData = true,
): PublicKernelCircuitPublicInputs {
  return new PublicKernelCircuitPublicInputs(
    makeAggregationObject(seed),
    makeCombinedAccumulatedNonRevertibleData(seed, fullAccumulatedData),
    makeCombinedAccumulatedRevertibleData(seed, fullAccumulatedData),
    makeConstantData(seed + 0x100),
    true,
    true,
    true,
    false,
  );
}

/**
 * Creates arbitrary public kernel circuit public inputs.
 * @param seed - The seed to use for generating the kernel circuit public inputs.
 * @returns Public kernel circuit public inputs.
 */
export function makeRollupKernelCircuitPublicInputs(
  seed = 1,
  fullAccumulatedData = true,
): RollupKernelCircuitPublicInputs {
  return new RollupKernelCircuitPublicInputs(
    makeAggregationObject(seed),
    makeCombinedAccumulatedData(seed, fullAccumulatedData),
    makeConstantData(seed + 0x100),
  );
}
/**
 * Creates arbitrary private kernel inner circuit public inputs.
 * @param seed - The seed to use for generating the kernel circuit public inputs.
 * @returns Private kernel circuit public inputs.
 */
export function makePrivateKernelInnerCircuitPublicInputs(
  seed = 1,
  full = true,
): PrivateKernelInnerCircuitPublicInputs {
  return new PrivateKernelInnerCircuitPublicInputs(
    makeAggregationObject(seed),
    fr(seed + 0x100),
    makeCombinedAccumulatedData(seed, full),
    makeConstantData(seed + 0x100),
    true,
  );
}

/**
 * Creates arbitrary private kernel tail circuit public inputs.
 * @param seed - The seed to use for generating the kernel circuit public inputs.
 * @returns Private kernel tail circuit public inputs.
 */
export function makePrivateKernelTailCircuitPublicInputs(seed = 1, full = true): PrivateKernelTailCircuitPublicInputs {
  return new PrivateKernelTailCircuitPublicInputs(
    makeAggregationObject(seed),
    makeAccumulatedNonRevertibleData(seed + 0x100, full),
    makeFinalAccumulatedData(seed + 0x200, full),
    makeConstantData(seed + 0x300),
    true,
    true,
    true,
  );
}

/**
 * Creates a public call request for testing.
 * @param seed - The seed.
 * @returns Public call request.
 */
export function makePublicCallRequest(seed = 1): PublicCallRequest {
  const childCallContext = makeCallContext(seed + 0x2, makeAztecAddress(seed));
  const parentCallContext = CallContext.from({
    msgSender: makeAztecAddress(seed + 0x3),
    storageContractAddress: childCallContext.msgSender,
    portalContractAddress: makeEthAddress(seed + 2),
    functionSelector: makeSelector(seed + 3),
    isStaticCall: false,
    isDelegateCall: false,
    sideEffectCounter: 0,
  });
  return new PublicCallRequest(
    makeAztecAddress(seed),
    new FunctionData(makeSelector(seed + 0x1), false, false, false),
    childCallContext,
    parentCallContext,
    makeTuple(ARGS_LENGTH, fr, seed + 0x10),
  );
}

/**
 * Creates a uint8 vector of a given size filled with a given value.
 * @param size - The size of the vector.
 * @param fill - The value to fill the vector with.
 * @returns A uint8 vector.
 */
export function makeDynamicSizeBuffer(size: number, fill: number) {
  return new Proof(Buffer.alloc(size, fill));
}

/**
 * Creates arbitrary/mocked membership witness where the sibling paths is an array of fields in an ascending order starting from `start`.
 * @param size - The size of the membership witness.
 * @param start - The start of the membership witness.
 * @returns A membership witness.
 */
export function makeMembershipWitness<N extends number>(size: N, start: number): MembershipWitness<N> {
  return new MembershipWitness(size, BigInt(start), makeTuple(size, fr, start));
}

/**
 * Creates arbitrary/mocked membership witness where the sibling paths is an array of fields in an ascending order starting from `start`.
 * @param start - The start of the membership witness.
 * @returns A non-transient read request membership witness.
 */
export function makeNoteHashReadRequestMembershipWitness(start: number): NoteHashReadRequestMembershipWitness {
  return new NoteHashReadRequestMembershipWitness(
    new Fr(start),
    makeTuple(NOTE_HASH_TREE_HEIGHT, fr, start + 1),
    false,
    new Fr(0),
  );
}

/**
 * Creates empty membership witness where the sibling paths is an array of fields filled with zeros.
 * @param start - The start of the membership witness.
 * @returns Non-transient empty read request membership witness.
 */
export function makeEmptyNoteHashReadRequestMembershipWitness(): NoteHashReadRequestMembershipWitness {
  return new NoteHashReadRequestMembershipWitness(
    new Fr(0),
    makeTuple(NOTE_HASH_TREE_HEIGHT, Fr.zero),
    false,
    new Fr(0),
  );
}

/**
 * Creates arbitrary/mocked verification key.
 * @returns A verification key.
 */
export function makeVerificationKey(): VerificationKey {
  return new VerificationKey(
    CircuitType.STANDARD,
    101, // arbitrary
    102, // arbitrary
    {
      A: new G1AffineElement(new Fq(0x200), new Fq(0x300)),
    },
    /* recursive proof */ true,
    range(5, 400),
  );
}

/**
 * Creates an arbitrary point in a curve.
 * @param seed - Seed to generate the point values.
 * @returns A point.
 */
export function makePoint(seed = 1): Point {
  return new Point(fr(seed), fr(seed + 1));
}

/**
 * Creates an arbitrary grumpkin private key.
 * @param seed - Seed to generate the values.
 * @returns A GrumpkinPrivateKey.
 */
export function makeGrumpkinPrivateKey(seed = 1): GrumpkinPrivateKey {
  return GrumpkinScalar.fromHighLow(fr(seed), fr(seed + 1));
}

/**
 * Makes arbitrary public kernel data.
 * @param seed - The seed to use for generating the previous kernel data.
 * @param kernelPublicInputs - The public kernel public inputs to use for generating the public kernel data.
 * @returns A previous kernel data.
 */
export function makePublicKernelData(seed = 1, kernelPublicInputs?: PublicKernelCircuitPublicInputs): PublicKernelData {
  return new PublicKernelData(
    kernelPublicInputs ?? makePublicKernelCircuitPublicInputs(seed, true),
    new Proof(Buffer.alloc(16, seed + 0x80)),
    makeVerificationKey(),
    0x42,
    makeTuple(VK_TREE_HEIGHT, fr, 0x1000),
  );
}

/**
 * Makes arbitrary public kernel data.
 * @param seed - The seed to use for generating the previous kernel data.
 * @param kernelPublicInputs - The public kernel public inputs to use for generating the public kernel data.
 * @returns A previous kernel data.
 */
export function makeRollupKernelData(seed = 1, kernelPublicInputs?: RollupKernelCircuitPublicInputs): RollupKernelData {
  return new RollupKernelData(
    kernelPublicInputs ?? makeRollupKernelCircuitPublicInputs(seed, true),
    new Proof(Buffer.alloc(16, seed + 0x80)),
    makeVerificationKey(),
    0x42,
    makeTuple(VK_TREE_HEIGHT, fr, 0x1000),
  );
}

/**
 * Makes arbitrary previous kernel data.
 * @param seed - The seed to use for generating the previous kernel data.
 * @param inputs - The kernel public inputs to use for generating the private kernel inner data.
 * @returns A previous kernel data.
 */
export function makePrivateKernelInnerData(
  seed = 1,
  inputs?: PrivateKernelInnerCircuitPublicInputs,
): PrivateKernelInnerData {
  return new PrivateKernelInnerData(
    inputs ?? makePrivateKernelInnerCircuitPublicInputs(seed, true),
    new Proof(Buffer.alloc(16, seed + 0x80)),
    makeVerificationKey(),
    0x42,
    makeTuple(VK_TREE_HEIGHT, fr, 0x1000),
  );
}

/**
 * Makes arbitrary proof.
 * @param seed - The seed to use for generating/mocking the proof.
 * @returns A proof.
 */
export function makeProof(seed = 1) {
  return makeDynamicSizeBuffer(16, seed);
}

/**
 * Makes arbitrary private kernel init private inputs
 * @param seed - The seed to use for generating the private kernel inputs.
 * @returns Private kernel init private inputs.
 */
export function makePrivateKernelInitCircuitPrivateInputs(seed = 1): PrivateKernelInitCircuitPrivateInputs {
  return new PrivateKernelInitCircuitPrivateInputs(makeTxRequest(seed), makePrivateCallData(seed + 0x1000));
}

/**
 * Makes arbitrary private kernel inner private inputs
 * @param seed - The seed to use for generating the private kernel inputs.
 * @returns Private kernel inner private inputs.
 */
export function makePrivateKernelInnerCircuitPrivateInputs(seed = 1): PrivateKernelInnerCircuitPrivateInputs {
  return new PrivateKernelInnerCircuitPrivateInputs(
    makePrivateKernelInnerData(seed),
    makePrivateCallData(seed + 0x1000),
  );
}

/**
 * Makes arbitrary call stack item.
 * @param seed - The seed to use for generating the call stack item.
 * @returns A call stack item.
 */
export function makeCallerContext(seed = 1): CallerContext {
  return new CallerContext(makeAztecAddress(seed), makeAztecAddress(seed + 0x1));
}

/**
 * Makes arbitrary call stack item.
 * @param seed - The seed to use for generating the call stack item.
 * @returns A call stack item.
 */
export function makeCallRequest(seed = 1): CallRequest {
  return new CallRequest(fr(seed), makeAztecAddress(seed + 0x1), makeCallerContext(seed + 0x2), fr(0), fr(0));
}

/**
 * Makes arbitrary public call stack item.
 * @param seed - The seed to use for generating the public call stack item.
 * @returns A public call stack item.
 */
export function makePublicCallStackItem(seed = 1, full = false): PublicCallStackItem {
  const callStackItem = new PublicCallStackItem(
    makeAztecAddress(seed),
    // in the public kernel, function can't be a constructor or private
    new FunctionData(makeSelector(seed + 0x1), false, false, false),
    makePublicCircuitPublicInputs(seed + 0x10, undefined, full),
    false,
  );
  callStackItem.publicInputs.callContext.storageContractAddress = callStackItem.contractAddress;
  return callStackItem;
}

/**
 * Makes arbitrary public call data.
 * @param seed - The seed to use for generating the public call data.
 * @returns A public call data.
 */
export function makePublicCallData(seed = 1, full = false): PublicCallData {
  const publicCallData = new PublicCallData(
    makePublicCallStackItem(seed, full),
    makeTuple(MAX_PUBLIC_CALL_STACK_LENGTH_PER_CALL, makeCallRequest, seed + 0x300),
    makeProof(),
    fr(seed + 1),
    fr(seed + 2),
  );

  return publicCallData;
}

/**
 * Makes arbitrary public kernel inputs.
 * @param seed - The seed to use for generating the public kernel inputs.
 * @returns Public kernel inputs.
 */
export function makePublicKernelCircuitPrivateInputs(seed = 1): PublicKernelCircuitPrivateInputs {
  return new PublicKernelCircuitPrivateInputs(makePublicKernelData(seed), makePublicCallData(seed + 0x1000));
}

/**
 * Makes arbitrary public kernel private inputs.
 * @param seed - The seed to use for generating the public kernel inputs.
 * @param tweak - An optional function to tweak the output before computing hashes.
 * @returns Public kernel inputs.
 */
export function makePublicKernelInputsWithTweak(
  seed = 1,
  tweak?: (publicKernelInputs: PublicKernelCircuitPrivateInputs) => void,
): PublicKernelCircuitPrivateInputs {
  const kernelCircuitPublicInputs = makePublicKernelCircuitPublicInputs(seed, false);
  const previousKernel = makePublicKernelData(seed, kernelCircuitPublicInputs);
  const publicCall = makePublicCallData(seed + 0x1000);
  const publicKernelInputs = new PublicKernelCircuitPrivateInputs(previousKernel, publicCall);
  if (tweak) {
    tweak(publicKernelInputs);
  }
  // Set the call stack item for this circuit iteration at the top of the call stack
  publicKernelInputs.previousKernel.publicInputs.end.publicCallStack[MAX_PUBLIC_CALL_STACK_LENGTH_PER_TX - 1] =
    new CallRequest(
      publicCall.callStackItem.hash(),
      publicCall.callStackItem.publicInputs.callContext.msgSender,
      makeCallerContext(seed + 0x100),
      Fr.ZERO,
      Fr.ZERO,
    );
  return publicKernelInputs;
}

/**
 * Makes arbitrary tx request.
 * @param seed - The seed to use for generating the tx request.
 * @returns A tx request.
 */
export function makeTxRequest(seed = 1): TxRequest {
  return TxRequest.from({
    origin: makeAztecAddress(seed),
    functionData: new FunctionData(makeSelector(seed + 0x100), false, true, true),
    argsHash: fr(seed + 0x200),
    txContext: makeTxContext(seed + 0x400),
  });
}

/**
 * Makes arbitrary private call data.
 * @param seed - The seed to use for generating the private call data.
 * @returns A private call data.
 */
export function makePrivateCallData(seed = 1): PrivateCallData {
  return PrivateCallData.from({
    callStackItem: makePrivateCallStackItem(seed),
    privateCallStack: makeTuple(MAX_PRIVATE_CALL_STACK_LENGTH_PER_CALL, makeCallRequest, seed + 0x10),
    publicCallStack: makeTuple(MAX_PUBLIC_CALL_STACK_LENGTH_PER_CALL, makeCallRequest, seed + 0x20),
    proof: new Proof(Buffer.alloc(16).fill(seed + 0x50)),
    vk: makeVerificationKey(),
    contractClassArtifactHash: fr(seed + 0x70),
    contractClassPublicBytecodeCommitment: fr(seed + 0x71),
    publicKeysHash: fr(seed + 0x72),
    saltedInitializationHash: fr(seed + 0x73),
    functionLeafMembershipWitness: makeMembershipWitness(FUNCTION_TREE_HEIGHT, seed + 0x30),
    noteHashReadRequestMembershipWitnesses: makeTuple(
      MAX_NOTE_HASH_READ_REQUESTS_PER_CALL,
      makeNoteHashReadRequestMembershipWitness,
      seed + 0x70,
    ),
    portalContractAddress: makeEthAddress(seed + 0x40).toField(),
    acirHash: fr(seed + 0x60),
  });
}

/**
 * Makes arbitrary private call stack item.
 * @param seed - The seed to use for generating the private call stack item.
 * @returns A private call stack item.
 */
export function makePrivateCallStackItem(seed = 1): PrivateCallStackItem {
  return new PrivateCallStackItem(
    makeAztecAddress(seed),
    new FunctionData(makeSelector(seed + 0x1), false, true, true),
    makePrivateCircuitPublicInputs(seed + 0x10),
  );
}

/**
 * Makes arbitrary private circuit public inputs.
 * @param seed - The seed to use for generating the private circuit public inputs.
 * @returns A private circuit public inputs.
 */
export function makePrivateCircuitPublicInputs(seed = 0): PrivateCircuitPublicInputs {
  return PrivateCircuitPublicInputs.from({
    maxBlockNumber: new MaxBlockNumber(true, new Fr(seed + 0x31415)),
    callContext: new CallContext(
      makeAztecAddress(seed + 1),
      makeAztecAddress(seed + 2),
      new EthAddress(numToUInt32BE(seed + 3, /* eth address is 20 bytes */ 20)),
      makeSelector(seed + 4),
      true,
      true,
      0,
    ),
    argsHash: fr(seed + 0x100),
    returnValues: makeTuple(RETURN_VALUES_LENGTH, fr, seed + 0x200),
    minRevertibleSideEffectCounter: fr(0),
    noteHashReadRequests: makeTuple(MAX_NOTE_HASH_READ_REQUESTS_PER_CALL, sideEffectFromNumber, seed + 0x300),
    nullifierReadRequests: makeTuple(MAX_NULLIFIER_READ_REQUESTS_PER_CALL, makeReadRequest, seed + 0x310),
    nullifierKeyValidationRequests: makeTuple(
      MAX_NULLIFIER_KEY_VALIDATION_REQUESTS_PER_CALL,
      makeNullifierKeyValidationRequest,
      seed + 0x320,
    ),
    newNoteHashes: makeTuple(MAX_NEW_NOTE_HASHES_PER_CALL, sideEffectFromNumber, seed + 0x400),
    newNullifiers: makeTuple(MAX_NEW_NULLIFIERS_PER_CALL, sideEffectLinkedFromNumber, seed + 0x500),
    privateCallStackHashes: makeTuple(MAX_PRIVATE_CALL_STACK_LENGTH_PER_CALL, fr, seed + 0x600),
    publicCallStackHashes: makeTuple(MAX_PUBLIC_CALL_STACK_LENGTH_PER_CALL, fr, seed + 0x700),
    newL2ToL1Msgs: makeTuple(MAX_NEW_L2_TO_L1_MSGS_PER_CALL, makeL2ToL1Message, seed + 0x800),
    startSideEffectCounter: fr(seed + 0x849),
    endSideEffectCounter: fr(seed + 0x850),
    encryptedLogsHash: makeTuple(NUM_FIELDS_PER_SHA256, fr, seed + 0x900),
    unencryptedLogsHash: makeTuple(NUM_FIELDS_PER_SHA256, fr, seed + 0xa00),
    encryptedLogPreimagesLength: fr(seed + 0xb00),
    unencryptedLogPreimagesLength: fr(seed + 0xc00),
    historicalHeader: makeHeader(seed + 0xd00, undefined),
    chainId: fr(seed + 0x1400),
    version: fr(seed + 0x1500),
  });
}

/**
 * Makes global variables.
 * @param seed - The seed to use for generating the global variables.
 * @param blockNumber - The block number to use for generating the global variables.
 * If blockNumber is undefined, it will be set to seed + 2.
 * @returns Global variables.
 */
export function makeGlobalVariables(seed = 1, blockNumber: number | undefined = undefined): GlobalVariables {
  if (blockNumber !== undefined) {
    return new GlobalVariables(
      fr(seed),
      fr(seed + 1),
      fr(blockNumber),
      fr(seed + 3),
      EthAddress.fromField(fr(seed + 4)),
      AztecAddress.fromField(fr(seed + 5)),
    );
  }
  return new GlobalVariables(
    fr(seed),
    fr(seed + 1),
    fr(seed + 2),
    fr(seed + 3),
    EthAddress.fromField(fr(seed + 4)),
    AztecAddress.fromField(fr(seed + 5)),
  );
}

/**
 * Makes constant base rollup data.
 * @param seed - The seed to use for generating the constant base rollup data.
 * @param blockNumber - The block number to use for generating the global variables.
 * @returns A constant base rollup data.
 */
export function makeConstantBaseRollupData(
  seed = 1,
  globalVariables: GlobalVariables | undefined = undefined,
): ConstantRollupData {
  return ConstantRollupData.from({
    lastArchive: makeAppendOnlyTreeSnapshot(seed + 0x300),
    privateKernelVkTreeRoot: fr(seed + 0x401),
    publicKernelVkTreeRoot: fr(seed + 0x402),
    baseRollupVkHash: fr(seed + 0x403),
    mergeRollupVkHash: fr(seed + 0x404),
    globalVariables: globalVariables ?? makeGlobalVariables(seed + 0x405),
  });
}

/**
 * Makes arbitrary append only tree snapshot.
 * @param seed - The seed to use for generating the append only tree snapshot.
 * @returns An append only tree snapshot.
 */
export function makeAppendOnlyTreeSnapshot(seed = 1): AppendOnlyTreeSnapshot {
  return new AppendOnlyTreeSnapshot(fr(seed), seed);
}

/**
 * Makes arbitrary eth address.
 * @param seed - The seed to use for generating the eth address.
 * @returns An eth address.
 */
export function makeEthAddress(seed = 1): EthAddress {
  return EthAddress.fromField(fr(seed));
}

/**
 * Creates a buffer of a given size filled with a given value.
 * @param size - The size of the buffer to create.
 * @param fill - The value to fill the buffer with.
 * @returns A buffer of a given size filled with a given value.
 */
export function makeBytes(size = 32, fill = 1): Buffer {
  return Buffer.alloc(size, fill);
}

/**
 * Makes arbitrary aztec address.
 * @param seed - The seed to use for generating the aztec address.
 * @returns An aztec address.
 */
export function makeAztecAddress(seed = 1): AztecAddress {
  return AztecAddress.fromField(fr(seed));
}

/**
 * Makes arbitrary Schnorr signature.
 * @param seed - The seed to use for generating the Schnorr signature.
 * @returns A Schnorr signature.
 */
export function makeSchnorrSignature(seed = 1): SchnorrSignature {
  return new SchnorrSignature(Buffer.alloc(SchnorrSignature.SIZE, seed));
}

/**
 * Makes arbitrary base or merge rollup circuit public inputs.
 * @param seed - The seed to use for generating the base rollup circuit public inputs.
 * @param blockNumber - The block number to use for generating the base rollup circuit public inputs.
 * @returns A base or merge rollup circuit public inputs.
 */
export function makeBaseOrMergeRollupPublicInputs(
  seed = 0,
  globalVariables: GlobalVariables | undefined = undefined,
): BaseOrMergeRollupPublicInputs {
  return new BaseOrMergeRollupPublicInputs(
    RollupTypes.Base,
    new Fr(0n),
    makeAggregationObject(seed + 0x100),
    makeConstantBaseRollupData(seed + 0x200, globalVariables),
    makePartialStateReference(seed + 0x300),
    makePartialStateReference(seed + 0x400),
    [fr(seed + 0x901), fr(seed + 0x902)],
    [fr(seed + 0x903), fr(seed + 0x904)],
  );
}

/**
 * Makes arbitrary previous rollup data.
 * @param seed - The seed to use for generating the previous rollup data.
 * @param globalVariables - The global variables to use when generating the previous rollup data.
 * @returns A previous rollup data.
 */
export function makePreviousRollupData(
  seed = 0,
  globalVariables: GlobalVariables | undefined = undefined,
): PreviousRollupData {
  return new PreviousRollupData(
    makeBaseOrMergeRollupPublicInputs(seed, globalVariables),
    makeDynamicSizeBuffer(16, seed + 0x50),
    makeVerificationKey(),
    seed + 0x110,
    makeMembershipWitness(ROLLUP_VK_TREE_HEIGHT, seed + 0x120),
  );
}

/**
 * Makes root rollup inputs.
 * @param seed - The seed to use for generating the root rollup inputs.
 * @param blockNumber - The block number to use for generating the root rollup inputs.
 * @returns A root rollup inputs.
 */
export function makeRootRollupInputs(seed = 0, globalVariables?: GlobalVariables): RootRollupInputs {
  return new RootRollupInputs(
    [makePreviousRollupData(seed, globalVariables), makePreviousRollupData(seed + 0x1000, globalVariables)],
    makeRootParityInput(seed + 0x2000),
    makeTuple(NUMBER_OF_L1_L2_MESSAGES_PER_ROLLUP, fr, 0x2100),
    makeTuple(L1_TO_L2_MSG_SUBTREE_SIBLING_PATH_LENGTH, fr, 0x2100),
    makeAppendOnlyTreeSnapshot(seed + 0x2200),
    makeAppendOnlyTreeSnapshot(seed + 0x2200),
    makeTuple(ARCHIVE_HEIGHT, fr, 0x2400),
  );
}

export function makeRootParityInput(seed = 0): RootParityInput {
  return new RootParityInput(makeProof(seed), makeParityPublicInputs(seed + 0x100));
}

export function makeParityPublicInputs(seed = 0): ParityPublicInputs {
  return new ParityPublicInputs(
    makeAggregationObject(seed),
    toBufferBE(BigInt(seed + 0x200), 32),
    new Fr(BigInt(seed + 0x300)),
  );
}

export function makeBaseParityInputs(seed = 0): BaseParityInputs {
  return new BaseParityInputs(makeTuple(NUM_MSGS_PER_BASE_PARITY, fr, seed + 0x3000));
}

export function makeRootParityInputs(seed = 0): RootParityInputs {
  return new RootParityInputs(makeTuple(NUM_BASE_PARITY_PER_ROOT_PARITY, makeRootParityInput, seed + 0x4000));
}

/**
 * Makes root rollup public inputs.
 * @param seed - The seed to use for generating the root rollup public inputs.
 * @param blockNumber - The block number to use in the global variables of a header.
 * @returns A root rollup public inputs.
 */
export function makeRootRollupPublicInputs(
  seed = 0,
  blockNumber: number | undefined = undefined,
): RootRollupPublicInputs {
  return RootRollupPublicInputs.from({
    aggregationObject: makeAggregationObject(seed),
    archive: makeAppendOnlyTreeSnapshot(seed + 0x100),
    header: makeHeader(seed + 0x200, blockNumber),
    l1ToL2MessagesHash: [new Fr(3n), new Fr(4n)],
  });
}

/**
 * Makes content commitment
 */
export function makeContentCommitment(seed = 0, txsEffectsHash: Buffer | undefined = undefined): ContentCommitment {
  return new ContentCommitment(
    new Fr(seed),
    txsEffectsHash ?? toBufferBE(BigInt(seed + 0x100), NUM_BYTES_PER_SHA256),
    toBufferBE(BigInt(seed + 0x200), NUM_BYTES_PER_SHA256),
    toBufferBE(BigInt(seed + 0x300), NUM_BYTES_PER_SHA256),
  );
}

/**
 * Makes header.
 */
export function makeHeader(
  seed = 0,
  blockNumber: number | undefined = undefined,
  txsEffectsHash: Buffer | undefined = undefined,
): Header {
  return new Header(
    makeAppendOnlyTreeSnapshot(seed + 0x100),
    makeContentCommitment(seed + 0x200, txsEffectsHash),
    makeStateReference(seed + 0x600),
    makeGlobalVariables((seed += 0x700), blockNumber),
  );
}

/**
 * Makes arbitrary state reference.
 * @param seed - The seed to use for generating the state reference.
 * @returns A state reference.
 */
export function makeStateReference(seed = 0): StateReference {
  return new StateReference(makeAppendOnlyTreeSnapshot(seed), makePartialStateReference(seed + 1));
}

/**
 * Makes arbitrary L2 to L1 message.
 * @param seed - The seed to use for generating the state reference.
 * @returns L2 to L1 message.
 */
export function makeL2ToL1Message(seed = 0): L2ToL1Message {
  const recipient = EthAddress.fromField(new Fr(seed));
  const content = new Fr(seed + 1);

  return new L2ToL1Message(recipient, content);
}

/**
 * Makes arbitrary partial state reference.
 * @param seed - The seed to use for generating the partial state reference.
 * @returns A partial state reference.
 */
export function makePartialStateReference(seed = 0): PartialStateReference {
  return new PartialStateReference(
    makeAppendOnlyTreeSnapshot(seed),
    makeAppendOnlyTreeSnapshot(seed + 1),
    makeAppendOnlyTreeSnapshot(seed + 2),
  );
}

/**
 * Makes arbitrary merge rollup inputs.
 * @param seed - The seed to use for generating the merge rollup inputs.
 * @returns A merge rollup inputs.
 */
export function makeMergeRollupInputs(seed = 0): MergeRollupInputs {
  return new MergeRollupInputs([makePreviousRollupData(seed), makePreviousRollupData(seed + 0x1000)]);
}

/**
 * Makes arbitrary public data tree leaves.
 * @param seed - The seed to use for generating the public data tree leaf.
 * @returns A public data tree leaf.
 */
export function makePublicDataTreeLeaf(seed = 0): PublicDataTreeLeaf {
  return new PublicDataTreeLeaf(new Fr(seed), new Fr(seed + 1));
}

/**
 * Makes arbitrary public data tree leaf preimages.
 * @param seed - The seed to use for generating the public data tree leaf preimage.
 * @returns A public data tree leaf preimage.
 */
export function makePublicDataTreeLeafPreimage(seed = 0): PublicDataTreeLeafPreimage {
  return new PublicDataTreeLeafPreimage(new Fr(seed), new Fr(seed + 1), new Fr(seed + 2), BigInt(seed + 3));
}

/**
 * Creates an instance of StateDiffHints with arbitrary values based on the provided seed.
 * @param seed - The seed to use for generating the hints.
 * @returns A StateDiffHints object.
 */
export function makeStateDiffHints(seed = 1): StateDiffHints {
  const nullifierPredecessorPreimages = makeTuple(
    MAX_NEW_NULLIFIERS_PER_TX,
    x => new NullifierLeafPreimage(fr(x), fr(x + 0x100), BigInt(x + 0x200)),
    seed + 0x1000,
  );

  const nullifierPredecessorMembershipWitnesses = makeTuple(
    MAX_NEW_NULLIFIERS_PER_TX,
    x => makeMembershipWitness(NULLIFIER_TREE_HEIGHT, x),
    seed + 0x2000,
  );

  const sortedNullifiers = makeTuple(MAX_NEW_NULLIFIERS_PER_TX, fr, seed + 0x3000);

  const sortedNullifierIndexes = makeTuple(MAX_NEW_NULLIFIERS_PER_TX, i => i, seed + 0x4000);

  const noteHashSubtreeSiblingPath = makeTuple(NOTE_HASH_SUBTREE_SIBLING_PATH_LENGTH, fr, seed + 0x5000);

  const nullifierSubtreeSiblingPath = makeTuple(NULLIFIER_SUBTREE_SIBLING_PATH_LENGTH, fr, seed + 0x6000);

  const publicDataSiblingPath = makeTuple(PUBLIC_DATA_SUBTREE_SIBLING_PATH_LENGTH, fr, 0x8000);

  return new StateDiffHints(
    nullifierPredecessorPreimages,
    nullifierPredecessorMembershipWitnesses,
    sortedNullifiers,
    sortedNullifierIndexes,
    noteHashSubtreeSiblingPath,
    nullifierSubtreeSiblingPath,
    publicDataSiblingPath,
  );
}

/**
 * Makes arbitrary base rollup inputs.
 * @param seed - The seed to use for generating the base rollup inputs.
 * @returns A base rollup inputs.
 */
export function makeBaseRollupInputs(seed = 0): BaseRollupInputs {
  const kernelData = makeRollupKernelData(seed);

  const start = makePartialStateReference(seed + 0x100);

  const stateDiffHints = makeStateDiffHints(seed + 0x600);

  const sortedPublicDataWrites = makeTuple(
    MAX_PUBLIC_DATA_UPDATE_REQUESTS_PER_TX,
    makePublicDataTreeLeaf,
    seed + 0x8000,
  );

  const sortedPublicDataWritesIndexes = makeTuple(MAX_PUBLIC_DATA_UPDATE_REQUESTS_PER_TX, i => i, 0);

  const lowPublicDataWritesPreimages = makeTuple(
    MAX_PUBLIC_DATA_UPDATE_REQUESTS_PER_TX,
    makePublicDataTreeLeafPreimage,
    seed + 0x8200,
  );

  const lowPublicDataWritesMembershipWitnesses = makeTuple(
    MAX_PUBLIC_DATA_UPDATE_REQUESTS_PER_TX,
    i => makeMembershipWitness(PUBLIC_DATA_TREE_HEIGHT, i),
    seed + 0x8400,
  );

  const publicDataReadsPreimages = makeTuple(
    MAX_PUBLIC_DATA_READS_PER_TX,
    makePublicDataTreeLeafPreimage,
    seed + 0x8800,
  );

  const publicDataReadsMembershipWitnesses = makeTuple(
    MAX_PUBLIC_DATA_READS_PER_TX,
    i => makeMembershipWitness(PUBLIC_DATA_TREE_HEIGHT, i),
    seed + 0x8a00,
  );

  const archiveRootMembershipWitness = makeMembershipWitness(ARCHIVE_HEIGHT, seed + 0x9000);

  const constants = makeConstantBaseRollupData(0x100);

  return BaseRollupInputs.from({
    kernelData,
    start,
    stateDiffHints,
    sortedPublicDataWrites,
    sortedPublicDataWritesIndexes,
    lowPublicDataWritesPreimages,
    lowPublicDataWritesMembershipWitnesses,
    publicDataReadsPreimages,
    publicDataReadsMembershipWitnesses,
    archiveRootMembershipWitness,
    constants,
  });
}

export function makeContractClassPublic(seed = 0): ContractClassPublic {
  const artifactHash = fr(seed + 1);
  const publicFunctions = makeTuple(3, makeContractClassPublicFunction, seed + 2);
  const privateFunctionsRoot = fr(seed + 3);
  const packedBytecode = packBytecode(publicFunctions);
  const publicBytecodeCommitment = computePublicBytecodeCommitment(packedBytecode);
  const id = computeContractClassId({ artifactHash, privateFunctionsRoot, publicBytecodeCommitment });
  return {
    id,
    artifactHash,
    packedBytecode,
    privateFunctionsRoot,
    publicFunctions,
    version: 1,
  };
}

function makeContractClassPublicFunction(seed = 0): PublicFunction {
  return {
    selector: FunctionSelector.fromField(fr(seed + 1)),
    bytecode: makeBytes(100, seed + 2),
    isInternal: false,
  };
}

// eslint-disable-next-line @typescript-eslint/no-unused-vars
function makeContractClassPrivateFunction(seed = 0): PrivateFunction {
  return {
    selector: FunctionSelector.fromField(fr(seed + 1)),
    vkHash: fr(seed + 2),
    isInternal: false,
  };
}

/**
 * TODO: Since the max value check is currently disabled this function is pointless. Should it be removed?
 * Test only. Easy to identify big endian field serialize.
 * @param n - The number.
 * @returns The field.
 */
export function fr(n: number): Fr {
  return new Fr(BigInt(n));
}

/**
 * Test only. Easy to identify big endian side-effect serialize.
 * @param n - The number.
 * @returns The SideEffect instance.
 */
export function sideEffectFromNumber(n: number): SideEffect {
  return new SideEffect(new Fr(BigInt(n)), Fr.zero());
}

/**
 * Test only. Easy to identify big endian side-effect serialize.
 * @param n - The number.
 * @returns The SideEffect instance.
 */
export function sideEffectLinkedFromNumber(n: number): SideEffectLinkedToNoteHash {
  return new SideEffectLinkedToNoteHash(new Fr(BigInt(n)), Fr.zero(), Fr.zero());
}<|MERGE_RESOLUTION|>--- conflicted
+++ resolved
@@ -367,12 +367,9 @@
   const tupleGenerator = full ? makeTuple : makeHalfFullTuple;
 
   return new PublicAccumulatedNonRevertibleData(
-<<<<<<< HEAD
     new MaxBlockNumber(true, new Fr(seed + 0x31415)),
-=======
     tupleGenerator(MAX_NULLIFIER_READ_REQUESTS_PER_TX, makeReadRequestContext, seed + 0x91),
     tupleGenerator(MAX_NULLIFIER_NON_EXISTENT_READ_REQUESTS_PER_TX, makeReadRequestContext, seed + 0x95),
->>>>>>> f68ff289
     tupleGenerator(MAX_NON_REVERTIBLE_NOTE_HASHES_PER_TX, sideEffectFromNumber, seed + 0x101),
     tupleGenerator(MAX_NON_REVERTIBLE_NULLIFIERS_PER_TX, sideEffectLinkedFromNumber, seed + 0x201),
     tupleGenerator(MAX_NON_REVERTIBLE_PUBLIC_CALL_STACK_LENGTH_PER_TX, makeCallRequest, seed + 0x501),
