--- conflicted
+++ resolved
@@ -864,17 +864,8 @@
     endNullifierTreeSnapshot: makeAppendOnlyTreeSnapshot((seed += 0x100)),
     startContractTreeSnapshot: makeAppendOnlyTreeSnapshot((seed += 0x100)),
     endContractTreeSnapshot: makeAppendOnlyTreeSnapshot((seed += 0x100)),
-<<<<<<< HEAD
     startPublicDataTreeSnapshot: makeAppendOnlyTreeSnapshot((seed += 0x100)),
     endPublicDataTreeSnapshot: makeAppendOnlyTreeSnapshot((seed += 0x100)),
-    startTreeOfHistoricalNoteHashTreeRootsSnapshot: makeAppendOnlyTreeSnapshot((seed += 0x100)),
-    endTreeOfHistoricalNoteHashTreeRootsSnapshot: makeAppendOnlyTreeSnapshot((seed += 0x100)),
-    startTreeOfHistoricalContractTreeRootsSnapshot: makeAppendOnlyTreeSnapshot((seed += 0x100)),
-    endTreeOfHistoricalContractTreeRootsSnapshot: makeAppendOnlyTreeSnapshot((seed += 0x100)),
-=======
-    startPublicDataTreeRoot: fr((seed += 0x100)),
-    endPublicDataTreeRoot: fr((seed += 0x100)),
->>>>>>> 2a77b8ba
     startL1ToL2MessagesTreeSnapshot: makeAppendOnlyTreeSnapshot((seed += 0x100)),
     endL1ToL2MessagesTreeSnapshot: makeAppendOnlyTreeSnapshot((seed += 0x100)),
     startBlocksTreeSnapshot: makeAppendOnlyTreeSnapshot((seed += 0x100)),
@@ -893,7 +884,6 @@
   return new MergeRollupInputs([makePreviousRollupData(seed), makePreviousRollupData(seed + 0x1000)]);
 }
 
-<<<<<<< HEAD
 // /**
 //  * Makes arbitrary base rollup inputs.
 //  * @param seed - The seed to use for generating the base rollup inputs.
@@ -965,79 +955,6 @@
 //     constants,
 //   });
 // }
-=======
-/**
- * Makes arbitrary base rollup inputs.
- * @param seed - The seed to use for generating the base rollup inputs.
- * @returns A base rollup inputs.
- */
-export function makeBaseRollupInputs(seed = 0): BaseRollupInputs {
-  const kernelData = makeTuple(KERNELS_PER_BASE_ROLLUP, x => makePreviousKernelData(seed + (x + 1) * 0x100));
-
-  const startNoteHashTreeSnapshot = makeAppendOnlyTreeSnapshot(seed + 0x100);
-  const startNullifierTreeSnapshot = makeAppendOnlyTreeSnapshot(seed + 0x200);
-  const startContractTreeSnapshot = makeAppendOnlyTreeSnapshot(seed + 0x300);
-  const startPublicDataTreeRoot = fr(seed + 0x400);
-  const startBlocksTreeSnapshot = makeAppendOnlyTreeSnapshot(seed + 0x500);
-
-  const lowNullifierLeafPreimages = makeTuple(
-    MAX_NEW_NULLIFIERS_PER_BASE_ROLLUP,
-    x => new NullifierLeafPreimage(fr(x), fr(x + 0x100), BigInt(x + 0x200)),
-    seed + 0x1000,
-  );
-
-  const lowNullifierMembershipWitness = makeTuple(
-    MAX_NEW_NULLIFIERS_PER_BASE_ROLLUP,
-    x => makeMembershipWitness(NULLIFIER_TREE_HEIGHT, x),
-    seed + 0x2000,
-  );
-
-  const newCommitmentsSubtreeSiblingPath = makeTuple(NOTE_HASH_SUBTREE_SIBLING_PATH_LENGTH, fr, seed + 0x3000);
-  const newNullifiersSubtreeSiblingPath = makeTuple(NULLIFIER_SUBTREE_SIBLING_PATH_LENGTH, fr, seed + 0x4000);
-  const newContractsSubtreeSiblingPath = makeTuple(CONTRACT_SUBTREE_SIBLING_PATH_LENGTH, fr, seed + 0x5000);
-
-  const sortedNewNullifiers = makeTuple(MAX_NEW_NULLIFIERS_PER_BASE_ROLLUP, fr, seed + 0x6000);
-  const sortednewNullifiersIndexes = makeTuple(MAX_NEW_NULLIFIERS_PER_BASE_ROLLUP, i => i, seed + 0x7000);
-
-  const newPublicDataUpdateRequestsSiblingPaths = makeTuple(
-    MAX_PUBLIC_DATA_UPDATE_REQUESTS_PER_BASE_ROLLUP,
-    x => makeTuple(PUBLIC_DATA_TREE_HEIGHT, fr, x),
-    seed + 0x8000,
-  );
-
-  const newPublicDataReadsSiblingPaths = makeTuple(
-    MAX_PUBLIC_DATA_READS_PER_BASE_ROLLUP,
-    x => makeTuple(PUBLIC_DATA_TREE_HEIGHT, fr, x),
-    seed + 0x8000,
-  );
-
-  const blocksTreeRootMembershipWitnesses = makeTuple(KERNELS_PER_BASE_ROLLUP, x =>
-    makeMembershipWitness(BLOCKS_TREE_HEIGHT, seed + x * 0x1000 + 0x9000),
-  );
-
-  const constants = makeConstantBaseRollupData(0x100);
-
-  return BaseRollupInputs.from({
-    kernelData,
-    lowNullifierMembershipWitness,
-    startNoteHashTreeSnapshot,
-    startNullifierTreeSnapshot,
-    startContractTreeSnapshot,
-    startPublicDataTreeRoot,
-    startBlocksTreeSnapshot,
-    sortedNewNullifiers,
-    sortednewNullifiersIndexes,
-    lowNullifierLeafPreimages,
-    newCommitmentsSubtreeSiblingPath,
-    newNullifiersSubtreeSiblingPath,
-    newContractsSubtreeSiblingPath,
-    newPublicDataUpdateRequestsSiblingPaths,
-    newPublicDataReadsSiblingPaths,
-    blocksTreeRootMembershipWitnesses,
-    constants,
-  });
-}
->>>>>>> 2a77b8ba
 
 /**
  * TODO: Since the max value check is currently disabled this function is pointless. Should it be removed?
