--- conflicted
+++ resolved
@@ -986,12 +986,8 @@
     makeConstantBaseRollupData(seed + 0x200, globalVariables),
     makePartialStateReference(seed + 0x300),
     makePartialStateReference(seed + 0x400),
-<<<<<<< HEAD
     [fr(seed + 0x901)],
-=======
-    [fr(seed + 0x901), fr(seed + 0x902)],
-    [fr(seed + 0x903), fr(seed + 0x904)],
->>>>>>> 7f216eb0
+    [fr(seed + 0x902)],
   );
 }
 
