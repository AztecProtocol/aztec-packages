--- conflicted
+++ resolved
@@ -27,11 +27,7 @@
   NewContractData,
   OptionallyRevealedData,
   FunctionData,
-<<<<<<< HEAD
-  EMITTED_EVENTS_LENGTH,
   READ_REQUESTS_LENGTH,
-=======
->>>>>>> 596d52d1
   AggregationObject,
   G1AffineElement,
   Fq,
@@ -618,21 +614,8 @@
       true,
     ),
     argsHash: fr(seed + 0x100),
-<<<<<<< HEAD
     returnValues: makeTuple(RETURN_VALUES_LENGTH, fr, seed + 0x200),
-    emittedEvents: makeTuple(EMITTED_EVENTS_LENGTH, fr, seed + 0x300), // TODO not in spec
-    readRequests: makeTuple(READ_REQUESTS_LENGTH, fr, seed + 0x400),
-    newCommitments: makeTuple(NEW_COMMITMENTS_LENGTH, fr, seed + 0x500),
-    newNullifiers: makeTuple(NEW_NULLIFIERS_LENGTH, fr, seed + 0x600),
-    privateCallStack: makeTuple(PRIVATE_CALL_STACK_LENGTH, fr, seed + 0x700),
-    publicCallStack: makeTuple(PUBLIC_CALL_STACK_LENGTH, fr, seed + 0x800),
-    newL2ToL1Msgs: makeTuple(NEW_L2_TO_L1_MSGS_LENGTH, fr, seed + 0x900),
-    historicContractTreeRoot: fr(seed + 0x1000), // TODO not in spec
-    historicPrivateDataTreeRoot: fr(seed + 0x1100),
-    historicPrivateNullifierTreeRoot: fr(seed + 0x1200), // TODO not in spec
-    historicL1ToL2MessagesTreeRoot: fr(seed + 0x1300),
-=======
-    returnValues: makeTuple(RETURN_VALUES_LENGTH, fr, seed + 0x300),
+    readRequests: makeTuple(READ_REQUESTS_LENGTH, fr, seed + 0x300),
     newCommitments: makeTuple(NEW_COMMITMENTS_LENGTH, fr, seed + 0x400),
     newNullifiers: makeTuple(NEW_NULLIFIERS_LENGTH, fr, seed + 0x500),
     privateCallStack: makeTuple(PRIVATE_CALL_STACK_LENGTH, fr, seed + 0x600),
@@ -646,7 +629,6 @@
     historicPrivateDataTreeRoot: fr(seed + 0xe00),
     historicPrivateNullifierTreeRoot: fr(seed + 0xf00),
     historicL1ToL2MessagesTreeRoot: fr(seed + 0x1000),
->>>>>>> 596d52d1
     contractDeploymentData: makeContractDeploymentData(),
   });
 }
