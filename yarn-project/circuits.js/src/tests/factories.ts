--- conflicted
+++ resolved
@@ -317,10 +317,6 @@
     tupleGenerator(MAX_NULLIFIERS_PER_TX, fr, seed + 0x200, Fr.zero),
     tupleGenerator(MAX_L2_TO_L1_MSGS_PER_TX, makeScopedL2ToL1Message, seed + 0x600, ScopedL2ToL1Message.empty),
     tupleGenerator(MAX_PRIVATE_LOGS_PER_TX, makePrivateLog, seed + 0x700, PrivateLog.empty),
-<<<<<<< HEAD
-    tupleGenerator(MAX_PUBLIC_LOGS_PER_TX, makePublicLog, seed + 0x900, PublicLog.empty),
-=======
->>>>>>> 17d68024
     tupleGenerator(MAX_CONTRACT_CLASS_LOGS_PER_TX, makeScopedLogHash, seed + 0xa00, ScopedLogHash.empty), // contract class logs
     fr(seed + 0xe00), // contract_class_log_preimages_length
   );
