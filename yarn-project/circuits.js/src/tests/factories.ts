--- conflicted
+++ resolved
@@ -61,14 +61,7 @@
   MAX_PUBLIC_DATA_READS_PER_TX,
   MAX_PUBLIC_DATA_UPDATE_REQUESTS_PER_CALL,
   MAX_PUBLIC_DATA_UPDATE_REQUESTS_PER_TX,
-<<<<<<< HEAD
-=======
-  MAX_REVERTIBLE_NOTE_HASHES_PER_TX,
-  MAX_REVERTIBLE_NULLIFIERS_PER_TX,
-  MAX_REVERTIBLE_PUBLIC_CALL_STACK_LENGTH_PER_TX,
-  MAX_REVERTIBLE_PUBLIC_DATA_UPDATE_REQUESTS_PER_TX,
   MaxBlockNumber,
->>>>>>> a0720ff3
   MembershipWitness,
   MergeRollupInputs,
   NOTE_HASH_SUBTREE_SIBLING_PATH_LENGTH,
@@ -139,12 +132,7 @@
 import { KernelData } from '../structs/kernel/kernel_data.js';
 import { PrivateKernelInitCircuitPrivateInputs } from '../structs/kernel/private_kernel_init_circuit_private_inputs.js';
 import { PrivateKernelInnerCircuitPrivateInputs } from '../structs/kernel/private_kernel_inner_circuit_private_inputs.js';
-<<<<<<< HEAD
-=======
-import { RollupKernelCircuitPublicInputs } from '../structs/kernel/rollup_kernel_circuit_public_inputs.js';
-import { RollupKernelData } from '../structs/kernel/rollup_kernel_data.js';
 import { RollupValidationRequests } from '../structs/rollup_validation_requests.js';
->>>>>>> a0720ff3
 import { ValidationRequests } from '../structs/validation_requests.js';
 
 /**
@@ -299,7 +287,6 @@
   const tupleGenerator = full ? makeTuple : makeHalfFullTuple;
 
   return new CombinedAccumulatedData(
-<<<<<<< HEAD
     tupleGenerator(MAX_NEW_NOTE_HASHES_PER_TX, sideEffectFromNumber, seed + 0x120, SideEffect.empty),
     tupleGenerator(
       MAX_NEW_NULLIFIERS_PER_TX,
@@ -308,18 +295,8 @@
       SideEffectLinkedToNoteHash.empty,
     ),
     tupleGenerator(MAX_NEW_L2_TO_L1_MSGS_PER_TX, fr, seed + 0x600, Fr.zero),
-    tupleGenerator(2, fr, seed + 0x700, Fr.zero), // encrypted logs hash
-    tupleGenerator(2, fr, seed + 0x800, Fr.zero), // unencrypted logs hash
-=======
-    RevertCode.OK,
-    tupleGenerator(MAX_NEW_NOTE_HASHES_PER_TX, sideEffectFromNumber, seed + 0x120),
-    tupleGenerator(MAX_NEW_NULLIFIERS_PER_TX, sideEffectLinkedFromNumber, seed + 0x200),
-    tupleGenerator(MAX_PRIVATE_CALL_STACK_LENGTH_PER_TX, makeCallRequest, seed + 0x400),
-    tupleGenerator(MAX_PUBLIC_CALL_STACK_LENGTH_PER_TX, makeCallRequest, seed + 0x500),
-    tupleGenerator(MAX_NEW_L2_TO_L1_MSGS_PER_TX, fr, seed + 0x600),
     fr(seed + 0x700), // encrypted logs hash
     fr(seed + 0x800), // unencrypted logs hash
->>>>>>> a0720ff3
     fr(seed + 0x900), // encrypted_log_preimages_length
     fr(seed + 0xa00), // unencrypted_log_preimages_length
     tupleGenerator(
@@ -339,7 +316,6 @@
 export function makePublicAccumulatedData(seed = 1, full = false): PublicAccumulatedData {
   const tupleGenerator = full ? makeTuple : makeHalfFullTuple;
 
-<<<<<<< HEAD
   return new PublicAccumulatedData(
     tupleGenerator(MAX_NEW_NOTE_HASHES_PER_TX, sideEffectFromNumber, seed + 0x120, SideEffect.empty),
     tupleGenerator(
@@ -349,18 +325,8 @@
       SideEffectLinkedToNoteHash.empty,
     ),
     tupleGenerator(MAX_NEW_L2_TO_L1_MSGS_PER_TX, fr, seed + 0x600, Fr.zero),
-    tupleGenerator(2, fr, seed + 0x700, Fr.zero), // encrypted logs hash
-    tupleGenerator(2, fr, seed + 0x800, Fr.zero), // unencrypted logs hash
-=======
-  return new PublicAccumulatedRevertibleData(
-    tupleGenerator(MAX_REVERTIBLE_NOTE_HASHES_PER_TX, sideEffectFromNumber, seed + 0x120),
-    tupleGenerator(MAX_REVERTIBLE_NULLIFIERS_PER_TX, sideEffectLinkedFromNumber, seed + 0x200),
-    tupleGenerator(MAX_PRIVATE_CALL_STACK_LENGTH_PER_TX, makeCallRequest, seed + 0x400),
-    tupleGenerator(MAX_REVERTIBLE_PUBLIC_CALL_STACK_LENGTH_PER_TX, makeCallRequest, seed + 0x500),
-    tupleGenerator(MAX_NEW_L2_TO_L1_MSGS_PER_TX, fr, seed + 0x600),
     fr(seed + 0x700), // encrypted logs hash
     fr(seed + 0x800), // unencrypted logs hash
->>>>>>> a0720ff3
     fr(seed + 0x900), // encrypted_log_preimages_length
     fr(seed + 0xa00), // unencrypted_log_preimages_length
     tupleGenerator(
@@ -381,7 +347,6 @@
 export function makePrivateAccumulatedData(seed = 1, full = false) {
   const tupleGenerator = full ? makeTuple : makeHalfFullTuple;
 
-<<<<<<< HEAD
   return new PrivateAccumulatedData(
     tupleGenerator(MAX_NEW_NOTE_HASHES_PER_TX, sideEffectFromNumber, seed + 0x120, SideEffect.empty),
     tupleGenerator(
@@ -391,52 +356,12 @@
       SideEffectLinkedToNoteHash.empty,
     ),
     tupleGenerator(MAX_NEW_L2_TO_L1_MSGS_PER_TX, fr, seed + 0x600, Fr.zero),
-    tupleGenerator(2, fr, seed + 0x700, Fr.zero), // encrypted logs hash
-    tupleGenerator(2, fr, seed + 0x800, Fr.zero), // unencrypted logs hash
+    fr(seed + 0x700), // encrypted logs hash
+    fr(seed + 0x800), // unencrypted logs hash
     fr(seed + 0x900), // encrypted_log_preimages_length
     fr(seed + 0xa00), // unencrypted_log_preimages_length
     tupleGenerator(MAX_PRIVATE_CALL_STACK_LENGTH_PER_TX, makeCallRequest, seed + 0x400, CallRequest.empty),
     tupleGenerator(MAX_PUBLIC_CALL_STACK_LENGTH_PER_TX, makeCallRequest, seed + 0x500, CallRequest.empty),
-=======
-  return new PrivateAccumulatedRevertibleData(
-    tupleGenerator(MAX_REVERTIBLE_NOTE_HASHES_PER_TX, sideEffectFromNumber, seed + 0x100),
-    tupleGenerator(MAX_REVERTIBLE_NULLIFIERS_PER_TX, sideEffectLinkedFromNumber, seed + 0x200),
-    tupleGenerator(MAX_PRIVATE_CALL_STACK_LENGTH_PER_TX, makeCallRequest, seed + 0x400),
-    tupleGenerator(MAX_REVERTIBLE_PUBLIC_CALL_STACK_LENGTH_PER_TX, makeCallRequest, seed + 0x500),
-    tupleGenerator(MAX_NEW_L2_TO_L1_MSGS_PER_TX, fr, seed + 0x600),
-    fr(seed + 0x700), // encrypted logs hash
-    fr(seed + 0x800), // unencrypted logs hash
-    fr(seed + 0x900), // encrypted_log_preimages_length
-    fr(seed + 0xa00), // unencrypted_log_preimages_length
-  );
-}
-
-/**
- * Creates arbitrary accumulated data for a Tx's non-revertible side effects.
- * @param seed - The seed to use for generating the data.
- * @returns An instance of AccumulatedNonRevertibleData.
- */
-export function makeAccumulatedNonRevertibleData(seed = 1, full = false): PrivateAccumulatedNonRevertibleData {
-  const tupleGenerator = full ? makeTuple : makeHalfFullTuple;
-
-  return new PrivateAccumulatedNonRevertibleData(
-    RevertCode.OK,
-    tupleGenerator(MAX_NON_REVERTIBLE_NOTE_HASHES_PER_TX, sideEffectFromNumber, seed + 0x101),
-    tupleGenerator(MAX_NON_REVERTIBLE_NULLIFIERS_PER_TX, sideEffectLinkedFromNumber, seed + 0x201),
-    tupleGenerator(MAX_NON_REVERTIBLE_PUBLIC_CALL_STACK_LENGTH_PER_TX, makeCallRequest, seed + 0x501),
-  );
-}
-
-export function makeCombinedAccumulatedNonRevertibleData(seed = 1, full = false): PublicAccumulatedNonRevertibleData {
-  const tupleGenerator = full ? makeTuple : makeHalfFullTuple;
-
-  return new PublicAccumulatedNonRevertibleData(
-    RevertCode.OK,
-    tupleGenerator(MAX_NON_REVERTIBLE_NOTE_HASHES_PER_TX, sideEffectFromNumber, seed + 0x101),
-    tupleGenerator(MAX_NON_REVERTIBLE_NULLIFIERS_PER_TX, sideEffectLinkedFromNumber, seed + 0x201),
-    tupleGenerator(MAX_NON_REVERTIBLE_PUBLIC_CALL_STACK_LENGTH_PER_TX, makeCallRequest, seed + 0x501),
-    tupleGenerator(MAX_NON_REVERTIBLE_PUBLIC_DATA_UPDATE_REQUESTS_PER_TX, makePublicDataUpdateRequest, seed + 0x601),
->>>>>>> a0720ff3
   );
 }
 
@@ -509,11 +434,7 @@
     tupleGenerator(MAX_NEW_L2_TO_L1_MSGS_PER_CALL, makeL2ToL1Message, seed + 0x900, L2ToL1Message.empty),
     fr(seed + 0xa00),
     fr(seed + 0xa01),
-<<<<<<< HEAD
-    tupleGenerator(2, fr, seed + 0x901, Fr.zero),
-=======
     fr(seed + 0x901),
->>>>>>> a0720ff3
     fr(seed + 0x902),
     makeHeader(seed + 0xa00, undefined),
     makeAztecAddress(seed + 0xb01),
@@ -532,42 +453,15 @@
 ): PublicKernelCircuitPublicInputs {
   return new PublicKernelCircuitPublicInputs(
     makeAggregationObject(seed),
-    makeRollupValidationRequests(seed),
     makeValidationRequests(seed),
     makePublicAccumulatedData(seed, fullAccumulatedData),
     makePublicAccumulatedData(seed, fullAccumulatedData),
     makeConstantData(seed + 0x100),
-<<<<<<< HEAD
-    false,
-  );
-}
-
-/**
-=======
-    true,
-    true,
-    true,
-  );
-}
-
-/**
- * Creates arbitrary public kernel circuit public inputs.
- * @param seed - The seed to use for generating the kernel circuit public inputs.
- * @returns Public kernel circuit public inputs.
- */
-export function makeRollupKernelCircuitPublicInputs(
-  seed = 1,
-  fullAccumulatedData = true,
-): RollupKernelCircuitPublicInputs {
-  return new RollupKernelCircuitPublicInputs(
-    makeAggregationObject(seed),
-    makeCombinedAccumulatedData(seed, fullAccumulatedData),
-    makeConstantData(seed + 0x100),
-    makeRollupValidationRequests(seed),
-  );
-}
-/**
->>>>>>> a0720ff3
+    RevertCode.OK,
+  );
+}
+
+/**
  * Creates arbitrary private kernel inner circuit public inputs.
  * @param seed - The seed to use for generating the kernel circuit public inputs.
  * @returns Private kernel circuit public inputs.
@@ -599,18 +493,15 @@
       )
     : undefined;
   const forRollup = !isForPublic
-    ? new PartialPrivateTailPublicInputsForRollup(makeCombinedAccumulatedData(seed + 0x100))
+    ? new PartialPrivateTailPublicInputsForRollup(
+        makeRollupValidationRequests(seed),
+        makeCombinedAccumulatedData(seed + 0x100),
+      )
     : undefined;
   return new PrivateKernelTailCircuitPublicInputs(
     makeAggregationObject(seed),
-<<<<<<< HEAD
-=======
-    makeRollupValidationRequests(seed),
-    makeAccumulatedNonRevertibleData(seed + 0x100, full),
-    makeFinalAccumulatedData(seed + 0x200, full),
->>>>>>> a0720ff3
     makeConstantData(seed + 0x300),
-    false,
+    RevertCode.OK,
     forPublic,
     forRollup,
   );
@@ -624,9 +515,10 @@
 export function makeKernelCircuitPublicInputs(seed = 1, fullAccumulatedData = true): KernelCircuitPublicInputs {
   return new KernelCircuitPublicInputs(
     makeAggregationObject(seed),
+    makeRollupValidationRequests(seed),
     makeCombinedAccumulatedData(seed, fullAccumulatedData),
     makeConstantData(seed + 0x100),
-    false,
+    RevertCode.OK,
   );
 }
 
