import { AztecAddress } from '@aztec/foundation/aztec-address';
import { EthAddress } from '@aztec/foundation/eth-address';
import { mapTuple, numToUInt32BE } from '@aztec/foundation/serialize';
import { computeCallStackItemHash } from '../abis/abis.js';
import {
  ARGS_LENGTH,
  AggregationObject,
  AppendOnlyTreeSnapshot,
  BaseOrMergeRollupPublicInputs,
  BaseRollupInputs,
  CONTRACT_TREE_HEIGHT,
  CONTRACT_TREE_ROOTS_TREE_HEIGHT,
  CallContext,
  CircuitsWasm,
  CombinedAccumulatedData,
  CombinedConstantData,
  CombinedHistoricTreeRoots,
  ComposerType,
  ConstantBaseRollupData,
  ContractDeploymentData,
  ContractStorageRead,
  ContractStorageUpdateRequest,
  Coordinate,
  FUNCTION_TREE_HEIGHT,
  Fq,
  Fr,
  FunctionData,
  G1AffineElement,
  KERNEL_NEW_COMMITMENTS_LENGTH,
  KERNEL_NEW_CONTRACTS_LENGTH,
  KERNEL_NEW_L2_TO_L1_MSGS_LENGTH,
  KERNEL_NEW_NULLIFIERS_LENGTH,
  KERNEL_OPTIONALLY_REVEALED_DATA_LENGTH,
  KERNEL_PRIVATE_CALL_STACK_LENGTH,
  KERNEL_PUBLIC_CALL_STACK_LENGTH,
  KERNEL_PUBLIC_DATA_READS_LENGTH,
  KERNEL_PUBLIC_DATA_UPDATE_REQUESTS_LENGTH,
  KernelCircuitPublicInputs,
  L1_TO_L2_MESSAGES_ROOTS_TREE_HEIGHT,
  L1_TO_L2_MESSAGES_SIBLING_PATH_LENGTH,
  MembershipWitness,
  MergeRollupInputs,
  NEW_COMMITMENTS_LENGTH,
  NEW_L2_TO_L1_MSGS_LENGTH,
  NEW_NULLIFIERS_LENGTH,
  NULLIFIER_TREE_HEIGHT,
  NUMBER_OF_L1_L2_MESSAGES_PER_ROLLUP,
  NUM_FIELDS_PER_SHA256,
  NewContractData,
  NullifierLeafPreimage,
  OptionallyRevealedData,
  PRIVATE_CALL_STACK_LENGTH,
  PRIVATE_DATA_TREE_HEIGHT,
  PRIVATE_DATA_TREE_ROOTS_TREE_HEIGHT,
  PUBLIC_CALL_STACK_LENGTH,
  PUBLIC_DATA_TREE_HEIGHT,
  Point,
  PreviousKernelData,
  PreviousRollupData,
  PrivateCallData,
  PrivateCallStackItem,
  PrivateCircuitPublicInputs,
  PrivateHistoricTreeRoots,
  PrivateKernelInputsInit,
  PrivateKernelInputsInner,
  Proof,
  PublicCallData,
  PublicCallRequest,
  PublicCallStackItem,
  PublicCircuitPublicInputs,
  PublicDataRead,
  PublicDataUpdateRequest,
  PublicKernelInputs,
  READ_REQUESTS_LENGTH,
  RETURN_VALUES_LENGTH,
  ROLLUP_VK_TREE_HEIGHT,
  RollupTypes,
  RootRollupInputs,
  RootRollupPublicInputs,
  TxContext,
  TxRequest,
  VK_TREE_HEIGHT,
  VerificationKey,
  WitnessedPublicCallData,
  makeHalfFullTuple,
  makeTuple,
  range,
} from '../index.js';
import { SchnorrSignature } from '../barretenberg/index.js';
import { GlobalVariables } from '../structs/global_variables.js';

/**
 * Creates an arbitrary tx context with the given seed.
 * @param seed - The seed to use for generating the tx context.
 * @returns A tx context.
 */
export function makeTxContext(seed: number): TxContext {
  // @todo @LHerskind should probably take value for chainId as it will be verified later.
  // @todo @LHerskind should probably take value for version as it will be verified later.
  return new TxContext(false, false, true, makeContractDeploymentData(seed), Fr.ZERO, Fr.ZERO);
}

/**
 * Creates an arbitrary private historic tree roots object with the given seed.
 * @param seed - The seed to use for generating the private historic tree roots.
 * @returns A private historic tree roots object.
 */
export function makePrivateHistoricTreeRoots(seed: number): PrivateHistoricTreeRoots {
  return new PrivateHistoricTreeRoots(fr(seed), fr(seed + 1), fr(seed + 2), fr(seed + 3), fr(seed + 4));
}

/**
 * Creates an arbitrary combined historic tree roots object from the given seed.
 * Note: "Combined" indicates that it's the combined output of both private and public circuit flows.
 * @param seed - The seed to use for generating the combined historic tree roots.
 * @returns A combined historic tree roots object.
 */
export function makeCombinedHistoricTreeRoots(seed: number): CombinedHistoricTreeRoots {
  return new CombinedHistoricTreeRoots(makePrivateHistoricTreeRoots(seed));
}

/**
 * Creates arbitrary constant data with the given seed.
 * @param seed - The seed to use for generating the constant data.
 * @returns A constant data object.
 */
export function makeConstantData(seed = 1): CombinedConstantData {
  return new CombinedConstantData(makeCombinedHistoricTreeRoots(seed), makeTxContext(seed + 4));
}

/**
 * Creates arbitrary selector from the given seed.
 * @param seed - The seed to use for generating the selector.
 * @returns A selector.
 */
export function makeSelector(seed: number): Buffer {
  const buffer = Buffer.alloc(4);
  buffer.writeUInt32BE(seed, 0);
  return buffer;
}

/**
 * Creates arbitrary public data update request.
 * @param seed - The seed to use for generating the public data update request.
 * @returns A public data update request.
 */
export function makePublicDataUpdateRequest(seed = 1): PublicDataUpdateRequest {
  return new PublicDataUpdateRequest(fr(seed), fr(seed + 1), fr(seed + 2));
}

/**
 * Creates empty public data update request.
 * @returns An empty public data update request.
 */
export function makeEmptyPublicDataUpdateRequest(): PublicDataUpdateRequest {
  return new PublicDataUpdateRequest(fr(0), fr(0), fr(0));
}

/**
 * Creates arbitrary public data read.
 * @param seed - The seed to use for generating the public data read.
 * @returns A public data read.
 */
export function makePublicDataRead(seed = 1): PublicDataRead {
  return new PublicDataRead(fr(seed), fr(seed + 1));
}

/**
 * Creates empty public data read.
 * @returns An empty public data read.
 */
export function makeEmptyPublicDataRead(): PublicDataRead {
  return new PublicDataRead(fr(0), fr(0));
}

/**
 * Creates arbitrary contract storage update request.
 * @param seed - The seed to use for generating the contract storage update request.
 * @returns A contract storage update request.
 */
export function makeContractStorageUpdateRequest(seed = 1): ContractStorageUpdateRequest {
  return new ContractStorageUpdateRequest(fr(seed), fr(seed + 1), fr(seed + 2));
}

/**
 * Creates arbitrary contract storage read.
 * @param seed - The seed to use for generating the contract storage read.
 * @returns A contract storage read.
 */
export function makeContractStorageRead(seed = 1): ContractStorageRead {
  return new ContractStorageRead(fr(seed), fr(seed + 1));
}

/**
 * Creates empty accumulated data.
 * @param seed - The seed to use for generating the accumulated data.
 * @returns An empty accumulated data.
 */
export function makeEmptyAccumulatedData(seed = 1, full = false): CombinedAccumulatedData {
  const tupleGenerator = full ? makeTuple : makeHalfFullTuple;

  return new CombinedAccumulatedData(
    makeAggregationObject(seed),
    tupleGenerator(KERNEL_NEW_COMMITMENTS_LENGTH, fr, seed + 0x100),
    tupleGenerator(KERNEL_NEW_NULLIFIERS_LENGTH, fr, seed + 0x200),
    tupleGenerator(KERNEL_PRIVATE_CALL_STACK_LENGTH, Fr.zero), // private call stack must be empty
    tupleGenerator(KERNEL_PUBLIC_CALL_STACK_LENGTH, fr, seed + 0x400),
    tupleGenerator(KERNEL_NEW_L2_TO_L1_MSGS_LENGTH, fr, seed + 0x500),
    tupleGenerator(2, fr, seed + 0x600), // encrypted logs hash
    tupleGenerator(2, fr, seed + 0x700), // unencrypted logs hash
    fr(seed + 0x800), // encrypted_log_preimages_length
    fr(seed + 0x900), // unencrypted_log_preimages_length
    tupleGenerator(KERNEL_NEW_CONTRACTS_LENGTH, makeNewContractData, seed + 0xa00),
    tupleGenerator(KERNEL_OPTIONALLY_REVEALED_DATA_LENGTH, makeOptionallyRevealedData, seed + 0xb00),
    tupleGenerator(KERNEL_PUBLIC_DATA_UPDATE_REQUESTS_LENGTH, makeEmptyPublicDataUpdateRequest, seed + 0xc00),
    tupleGenerator(KERNEL_PUBLIC_DATA_READS_LENGTH, makeEmptyPublicDataRead, seed + 0xd00),
  );
}

/**
 * Creates arbitrary accumulated data.
 * @param seed - The seed to use for generating the accumulated data.
 * @returns An accumulated data.
 */
export function makeAccumulatedData(seed = 1, full = false): CombinedAccumulatedData {
  const tupleGenerator = full ? makeTuple : makeHalfFullTuple;

  return new CombinedAccumulatedData(
    makeAggregationObject(seed),
    tupleGenerator(KERNEL_NEW_COMMITMENTS_LENGTH, fr, seed + 0x100),
    tupleGenerator(KERNEL_NEW_NULLIFIERS_LENGTH, fr, seed + 0x200),
    tupleGenerator(KERNEL_PRIVATE_CALL_STACK_LENGTH, fr, seed + 0x300),
    tupleGenerator(KERNEL_PUBLIC_CALL_STACK_LENGTH, fr, seed + 0x400),
    tupleGenerator(KERNEL_NEW_L2_TO_L1_MSGS_LENGTH, fr, seed + 0x500),
    tupleGenerator(2, fr, seed + 0x600), // encrypted logs hash
    tupleGenerator(2, fr, seed + 0x700), // unencrypted logs hash
    fr(seed + 0x800), // encrypted_log_preimages_length
    fr(seed + 0x900), // unencrypted_log_preimages_length
    tupleGenerator(KERNEL_NEW_CONTRACTS_LENGTH, makeNewContractData, seed + 0xa00),
    tupleGenerator(KERNEL_OPTIONALLY_REVEALED_DATA_LENGTH, makeOptionallyRevealedData, seed + 0xb00),
    tupleGenerator(KERNEL_PUBLIC_DATA_UPDATE_REQUESTS_LENGTH, makePublicDataUpdateRequest, seed + 0xc00),
    tupleGenerator(KERNEL_PUBLIC_DATA_READS_LENGTH, makePublicDataRead, seed + 0xd00),
  );
}

/**
 * Creates arbitrary contract data.
 * @param seed - The seed to use for generating the contract data.
 * @returns A contract data.
 */
export function makeNewContractData(seed = 1): NewContractData {
  return new NewContractData(makeAztecAddress(seed), makeEthAddress(seed + 1), fr(seed + 2));
}

/**
 * Creates arbitrary optionally revealed data.
 * @param seed - The seed to use for generating the optionally revealed data.
 * @returns An optionally revealed data.
 */
export function makeOptionallyRevealedData(seed = 1): OptionallyRevealedData {
  return new OptionallyRevealedData(
    fr(seed),
    new FunctionData(makeSelector(seed + 1), true, true),
    fr(seed + 2),
    makeEthAddress(seed + 3),
    true,
    false,
    true,
    false,
  );
}

/**
 * Creates arbitrary aggregation object.
 * @param seed - The seed to use for generating the aggregation object.
 * @returns An aggregation object.
 */
export function makeAggregationObject(seed = 1): AggregationObject {
  return new AggregationObject(
    new G1AffineElement(new Fq(BigInt(seed)), new Fq(BigInt(seed + 1))),
    new G1AffineElement(new Fq(BigInt(seed + 0x100)), new Fq(BigInt(seed + 0x101))),
    makeTuple(4, fr, seed + 2),
    range(6, seed + 6),
  );
}

/**
 * Creates arbitrary call context.
 * @param seed - The seed to use for generating the call context.
 * @param storageContractAddress - The storage contract address set on the call context.
 * @returns A call context.
 */
export function makeCallContext(seed = 0, storageContractAddress = makeAztecAddress(seed + 1)): CallContext {
  return new CallContext(makeAztecAddress(seed), storageContractAddress, makeEthAddress(seed + 2), false, false, false);
}

/**
 * Creates arbitrary public circuit public inputs.
 * @param seed - The seed to use for generating the public circuit public inputs.
 * @param storageContractAddress - The storage contract address set on the call context.
 * @returns Public circuit public inputs.
 */
export function makePublicCircuitPublicInputs(
  seed = 0,
  storageContractAddress?: AztecAddress,
  full = false,
): PublicCircuitPublicInputs {
  const tupleGenerator = full ? makeTuple : makeHalfFullTuple;

  return new PublicCircuitPublicInputs(
    makeCallContext(seed, storageContractAddress),
    fr(seed + 0x100),
    tupleGenerator(RETURN_VALUES_LENGTH, fr, seed + 0x200),
    tupleGenerator(KERNEL_PUBLIC_DATA_UPDATE_REQUESTS_LENGTH, makeContractStorageUpdateRequest, seed + 0x400),
    tupleGenerator(KERNEL_PUBLIC_DATA_READS_LENGTH, makeContractStorageRead, seed + 0x500),
    tupleGenerator(PUBLIC_CALL_STACK_LENGTH, fr, seed + 0x600),
    tupleGenerator(NEW_COMMITMENTS_LENGTH, fr, seed + 0x700),
    tupleGenerator(NEW_NULLIFIERS_LENGTH, fr, seed + 0x800),
    tupleGenerator(NEW_L2_TO_L1_MSGS_LENGTH, fr, seed + 0x900),
    tupleGenerator(2, fr, seed + 0x901),
    fr(seed + 0x902),
    fr(seed + 0xa00),
    makeAztecAddress(seed + 0xb01),
  );
}

/**
 * Creates empty kernel circuit public inputs.
 * @param seed - The seed to use for generating the kernel circuit public inputs.
 * @returns Empty kernel circuit public inputs.
 */
export function makeEmptyKernelPublicInputs(seed = 1): KernelCircuitPublicInputs {
  return new KernelCircuitPublicInputs(makeEmptyAccumulatedData(seed), makeConstantData(seed + 0x100), true);
}

/**
 * Creates arbitrary kernel circuit public inputs.
 * @param seed - The seed to use for generating the kernel circuit public inputs.
 * @returns Kernel circuit public inputs.
 */
export function makeKernelPublicInputs(seed = 1): KernelCircuitPublicInputs {
  return new KernelCircuitPublicInputs(makeAccumulatedData(seed, true), makeConstantData(seed + 0x100), true);
}

/**
 * Creates a public call request for testing.
 * @param seed - The seed.
 * @returns Public call request.
 */
export function makePublicCallRequest(seed = 1): PublicCallRequest {
  return new PublicCallRequest(
    makeAztecAddress(seed),
    new FunctionData(makeSelector(seed + 0x1), false, false),
    makeCallContext(seed + 0x2),
    makeTuple(ARGS_LENGTH, fr, seed + 0x10),
  );
}

/**
 * Creates a uint8 vector of a given size filled with a given value.
 * @param size - The size of the vector.
 * @param fill - The value to fill the vector with.
 * @returns A uint8 vector.
 */
export function makeDynamicSizeBuffer(size: number, fill: number) {
  return new Proof(Buffer.alloc(size, fill));
}

/**
 * Creates arbitrary/mocked membership witness where the sibling paths is an array of fields in an ascending order starting from `start`.
 * @param size - The size of the membership witness.
 * @param start - The start of the membership witness.
 * @returns A membership witness.
 */
export function makeMembershipWitness<N extends number>(size: N, start: number): MembershipWitness<N> {
  return new MembershipWitness(size, BigInt(start), makeTuple(size, fr, start));
}

/**
 * Creates arbitrary/mocked verification key.
 * @returns A verification key.
 */
export function makeVerificationKey(): VerificationKey {
  return new VerificationKey(
    ComposerType.STANDARD,
    101, // arbitrary
    102, // arbitrary
    {
      A: new G1AffineElement(fr(0x200), fr(0x300)),
    },
    /* recursive proof */ true,
    range(5, 400),
  );
}

/**
 * Creates an arbitrary point in a curve.
 * @param seed - Seed to generate the point values.
 * @returns A point.
 */
export function makePoint(seed = 1): Point {
  return Point.fromCoordinates(Coordinate.fromField(new Fr(seed)), Coordinate.fromField(new Fr(seed + 1)));
}

/**
 * Makes arbitrary previous kernel data.
 * @param seed - The seed to use for generating the previous kernel data.
 * @param kernelPublicInputs - The kernel public inputs to use for generating the previous kernel data.
 * @returns A previous kernel data.
 */
export function makePreviousKernelData(seed = 1, kernelPublicInputs?: KernelCircuitPublicInputs): PreviousKernelData {
  return new PreviousKernelData(
    kernelPublicInputs ?? makeKernelPublicInputs(seed),
    new Proof(Buffer.alloc(16, seed + 0x80)),
    makeVerificationKey(),
    0x42,
    makeTuple(VK_TREE_HEIGHT, fr, 0x1000),
  );
}

/**
 * Makes arbitrary proof.
 * @param seed - The seed to use for generating/mocking the proof.
 * @returns A proof.
 */
export function makeProof(seed = 1) {
  return makeDynamicSizeBuffer(16, seed);
}

/**
 * Makes arbitrary private kernel inputs - initial call.
 * @param seed - The seed to use for generating the private kernel inputs.
 * @returns Private kernel inputs.
 */
export function makePrivateKernelInputsInit(seed = 1): PrivateKernelInputsInit {
  return new PrivateKernelInputsInit(makeTxRequest(seed), makePrivateCallData(seed + 0x1000));
}

/**
 * Makes arbitrary private kernel inputs - inner call.
 * @param seed - The seed to use for generating the private kernel inputs.
 * @returns Private kernel inputs.
 */
export function makePrivateKernelInputsInner(seed = 1): PrivateKernelInputsInner {
  return new PrivateKernelInputsInner(makePreviousKernelData(seed), makePrivateCallData(seed + 0x1000));
}

/**
 * Makes arbitrary public call stack item.
 * @param seed - The seed to use for generating the public call stack item.
 * @returns A public call stack item.
 */
export function makePublicCallStackItem(seed = 1, full = false): PublicCallStackItem {
  const callStackItem = new PublicCallStackItem(
    makeAztecAddress(seed),
    // in the public kernel, function can't be a constructor or private
    new FunctionData(makeSelector(seed + 0x1), false, false),
    makePublicCircuitPublicInputs(seed + 0x10, undefined, full),
    false,
  );
  callStackItem.publicInputs.callContext.storageContractAddress = callStackItem.contractAddress;
  return callStackItem;
}

/**
 * Makes arbitrary public call data.
 * @param seed - The seed to use for generating the public call data.
 * @returns A public call data.
 */
export async function makePublicCallData(seed = 1, full = false): Promise<PublicCallData> {
  const publicCallData = new PublicCallData(
    makePublicCallStackItem(seed, full),
    makeTuple(PUBLIC_CALL_STACK_LENGTH, makePublicCallStackItem, seed + 0x300),
    makeProof(),
    fr(seed + 1),
    fr(seed + 2),
  );
  // publicCallStack should be a hash of the preimages:
  const wasm = await CircuitsWasm.get();
  publicCallData.callStackItem.publicInputs.publicCallStack = mapTuple(
    publicCallData.publicCallStackPreimages,
    preimage => computeCallStackItemHash(wasm!, preimage),
  );

  // one kernel circuit call can have several methods in call stack. But all of them should have the same msg.sender - set these correctly in the preimages!
  for (let i = 0; i < publicCallData.publicCallStackPreimages.length; i++) {
    const isDelegateCall = publicCallData.publicCallStackPreimages[i].publicInputs.callContext.isDelegateCall;
    publicCallData.publicCallStackPreimages[i].publicInputs.callContext.msgSender = isDelegateCall
      ? publicCallData.callStackItem.publicInputs.callContext.msgSender
      : publicCallData.callStackItem.contractAddress;
  }

  // set the storage address for each call on the stack (handle delegatecall case)
  for (let i = 0; i < publicCallData.publicCallStackPreimages.length; i++) {
    const isDelegateCall = publicCallData.publicCallStackPreimages[i].publicInputs.callContext.isDelegateCall;
    publicCallData.publicCallStackPreimages[i].publicInputs.callContext.storageContractAddress = isDelegateCall
      ? publicCallData.callStackItem.publicInputs.callContext.storageContractAddress
      : publicCallData.publicCallStackPreimages[i].contractAddress;
  }

  return publicCallData;
}

/**
 * Makes arbitrary witnessed public call data.
 * @param seed - The seed to use for generating the witnessed public call data.
 * @returns A witnessed public call data.
 */
export async function makeWitnessedPublicCallData(seed = 1): Promise<WitnessedPublicCallData> {
  return new WitnessedPublicCallData(
    await makePublicCallData(seed),
    range(KERNEL_PUBLIC_DATA_UPDATE_REQUESTS_LENGTH, seed + 0x100).map(x =>
      makeMembershipWitness(PUBLIC_DATA_TREE_HEIGHT, x),
    ),
    makeTuple(KERNEL_PUBLIC_DATA_READS_LENGTH, x => makeMembershipWitness(PUBLIC_DATA_TREE_HEIGHT, x), seed + 0x200),
    fr(seed + 0x300),
  );
}

/**
 * Makes arbitrary public kernel inputs.
 * @param seed - The seed to use for generating the public kernel inputs.
 * @returns Public kernel inputs.
 */
export async function makePublicKernelInputs(seed = 1): Promise<PublicKernelInputs> {
  return new PublicKernelInputs(makePreviousKernelData(seed), await makePublicCallData(seed + 0x1000));
}

/**
 * Makes arbitrary public kernel inputs with empty output.
 * @param seed - The seed to use for generating the public kernel inputs.
 * @returns Public kernel inputs.
 */
export async function makePublicKernelInputsWithEmptyOutput(seed = 1): Promise<PublicKernelInputs> {
  const kernelCircuitPublicInputs = makeEmptyKernelPublicInputs(seed);
  const publicKernelInputs = new PublicKernelInputs(
    makePreviousKernelData(seed, kernelCircuitPublicInputs),
    await makePublicCallData(seed + 0x1000),
  );
  //Set the call stack item for this circuit iteration at the top of the call stack
  const wasm = await CircuitsWasm.get();
  publicKernelInputs.previousKernel.publicInputs.end.publicCallStack[KERNEL_PUBLIC_CALL_STACK_LENGTH - 1] =
    computeCallStackItemHash(wasm, publicKernelInputs.publicCall.callStackItem);
  return publicKernelInputs;
}

/**
 * Makes arbitrary tx request.
 * @param seed - The seed to use for generating the tx request.
 * @returns A tx request.
 */
export function makeTxRequest(seed = 1): TxRequest {
  return TxRequest.from({
    origin: makeAztecAddress(seed),
    functionData: new FunctionData(makeSelector(seed + 0x100), true, true),
    argsHash: fr(seed + 0x200),
    txContext: makeTxContext(seed + 0x400),
  });
}

/**
 * Makes arbitrary private call data.
 * @param seed - The seed to use for generating the private call data.
 * @returns A private call data.
 */
export function makePrivateCallData(seed = 1): PrivateCallData {
  return PrivateCallData.from({
    callStackItem: makePrivateCallStackItem(seed),
    privateCallStackPreimages: makeTuple(PRIVATE_CALL_STACK_LENGTH, makePrivateCallStackItem, seed + 0x10),
    proof: new Proof(Buffer.alloc(16).fill(seed + 0x50)),
    vk: makeVerificationKey(),
    functionLeafMembershipWitness: makeMembershipWitness(FUNCTION_TREE_HEIGHT, seed + 0x30),
    contractLeafMembershipWitness: makeMembershipWitness(CONTRACT_TREE_HEIGHT, seed + 0x20),
    readRequestMembershipWitnesses: range(READ_REQUESTS_LENGTH, seed + 0x70).map(x =>
      makeMembershipWitness(PRIVATE_DATA_TREE_HEIGHT, x),
    ),
    portalContractAddress: makeEthAddress(seed + 0x40),
    acirHash: fr(seed + 0x60),
  });
}

/**
 * Makes arbitrary private call stack item.
 * @param seed - The seed to use for generating the private call stack item.
 * @returns A private call stack item.
 */
export function makePrivateCallStackItem(seed = 1): PrivateCallStackItem {
  return new PrivateCallStackItem(
    makeAztecAddress(seed),
    new FunctionData(makeSelector(seed + 0x1), true, true),
    makePrivateCircuitPublicInputs(seed + 0x10),
  );
}

/**
 * Makes arbitrary private circuit public inputs.
 * @param seed - The seed to use for generating the private circuit public inputs.
 * @returns A private circuit public inputs.
 */
export function makePrivateCircuitPublicInputs(seed = 0): PrivateCircuitPublicInputs {
  return PrivateCircuitPublicInputs.from({
    callContext: new CallContext(
      makeAztecAddress(seed + 1),
      makeAztecAddress(seed + 2),
      new EthAddress(numToUInt32BE(seed + 3, /* eth address is 20 bytes */ 20)),
      true,
      true,
      true,
    ),
    argsHash: fr(seed + 0x100),
    returnValues: makeTuple(RETURN_VALUES_LENGTH, fr, seed + 0x200),
    readRequests: makeTuple(READ_REQUESTS_LENGTH, fr, seed + 0x300),
    newCommitments: makeTuple(NEW_COMMITMENTS_LENGTH, fr, seed + 0x400),
    newNullifiers: makeTuple(NEW_NULLIFIERS_LENGTH, fr, seed + 0x500),
    privateCallStack: makeTuple(PRIVATE_CALL_STACK_LENGTH, fr, seed + 0x600),
    publicCallStack: makeTuple(PUBLIC_CALL_STACK_LENGTH, fr, seed + 0x700),
    newL2ToL1Msgs: makeTuple(NEW_L2_TO_L1_MSGS_LENGTH, fr, seed + 0x800),
    encryptedLogsHash: makeTuple(NUM_FIELDS_PER_SHA256, fr, seed + 0x900),
    unencryptedLogsHash: makeTuple(NUM_FIELDS_PER_SHA256, fr, seed + 0xa00),
    encryptedLogPreimagesLength: fr(seed + 0xb00),
    unencryptedLogPreimagesLength: fr(seed + 0xc00),
    historicContractTreeRoot: fr(seed + 0xd00),
    historicPrivateDataTreeRoot: fr(seed + 0xe00),
    historicPrivateNullifierTreeRoot: fr(seed + 0xf00),
    historicL1ToL2MessagesTreeRoot: fr(seed + 0x1000),
    contractDeploymentData: makeContractDeploymentData(),
  });
}

/**
 * Makes arbitrary contract deployment data.
 * @param seed - The seed to use for generating the contract deployment data.
 * @returns A contract deployment data.
 */
export function makeContractDeploymentData(seed = 1) {
  return new ContractDeploymentData(
    makePoint(seed),
    fr(seed + 1),
    fr(seed + 2),
    fr(seed + 3),
    makeEthAddress(seed + 4),
  );
}

/**
 * Makes global variables.
 * @param seed - The seed to use for generating the global variables.
 * @param blockNumber - The block number to use for generating the global variables.
 * If blockNumber is undefined, it will be set to seed + 2.
 * @returns Global variables.
 */
export function makeGlobalVariables(seed = 1, blockNumber: number | undefined = undefined): GlobalVariables {
  if (blockNumber !== undefined) {
    return new GlobalVariables(fr(seed), fr(seed + 1), fr(blockNumber), fr(seed + 3));
  }
  return new GlobalVariables(fr(seed), fr(seed + 1), fr(seed + 2), fr(seed + 3));
}

/**
 * Makes constant base rollup data.
 * @param seed - The seed to use for generating the constant base rollup data.
 * @param blockNumber - The block number to use for generating the global variables.
 * @returns A constant base rollup data.
 */
export function makeConstantBaseRollupData(
  seed = 1,
  blockNumber: number | undefined = undefined,
): ConstantBaseRollupData {
  return ConstantBaseRollupData.from({
    startTreeOfHistoricPrivateDataTreeRootsSnapshot: makeAppendOnlyTreeSnapshot(seed),
    startTreeOfHistoricContractTreeRootsSnapshot: makeAppendOnlyTreeSnapshot(seed + 0x100),
    startTreeOfHistoricL1ToL2MsgTreeRootsSnapshot: makeAppendOnlyTreeSnapshot(seed + 0x200),
    privateKernelVkTreeRoot: fr(seed + 0x301),
    publicKernelVkTreeRoot: fr(seed + 0x302),
    baseRollupVkHash: fr(seed + 0x303),
    mergeRollupVkHash: fr(seed + 0x304),
    globalVariables: makeGlobalVariables(seed + 0x305, blockNumber),
  });
}

/**
 * Makes arbitrary append only tree snapshot.
 * @param seed - The seed to use for generating the append only tree snapshot.
 * @returns An append only tree snapshot.
 */
export function makeAppendOnlyTreeSnapshot(seed = 1): AppendOnlyTreeSnapshot {
  return new AppendOnlyTreeSnapshot(fr(seed), seed);
}

/**
 * Makes arbitrary eth address.
 * @param seed - The seed to use for generating the eth address.
 * @returns An eth address.
 */
export function makeEthAddress(seed = 1): EthAddress {
  return new EthAddress(Buffer.alloc(20, seed));
}

/**
 * Creates a buffer of a given size filled with a given value.
 * @param size - The size of the buffer to create.
 * @param fill - The value to fill the buffer with.
 * @returns A buffer of a given size filled with a given value.
 */
export function makeBytes(size = 32, fill = 1): Buffer {
  return Buffer.alloc(size, fill);
}

/**
 * Makes arbitrary aztec address.
 * @param seed - The seed to use for generating the aztec address.
 * @returns An aztec address.
 */
export function makeAztecAddress(seed = 1): AztecAddress {
  return new AztecAddress(fr(seed).toBuffer());
}

/**
 * Makes arbitrary Schnorr signature.
 * @param seed - The seed to use for generating the Schnorr signature.
 * @returns A Schnorr signature.
 */
<<<<<<< HEAD
export function makeEcdsaSignature(seed = 1): EcdsaSignature {
  return new EcdsaSignature(Buffer.alloc(32, seed), Buffer.alloc(32, seed + 1), Buffer.alloc(1, 27));
=======
export function makeSchnorrSignature(seed = 1): SchnorrSignature {
  return new SchnorrSignature(Buffer.alloc(SchnorrSignature.SIZE, seed));
>>>>>>> e7b6ff22
}

/**
 * Makes arbitrary base or merge rollup circuit public inputs.
 * @param seed - The seed to use for generating the base rollup circuit public inputs.
 * @param blockNumber - The block number to use for generating the base rollup circuit public inputs.
 * @returns A base or merge rollup circuit public inputs.
 */
export function makeBaseOrMergeRollupPublicInputs(
  seed = 0,
  blockNumber: number | undefined = undefined,
): BaseOrMergeRollupPublicInputs {
  return new BaseOrMergeRollupPublicInputs(
    RollupTypes.Base,
    new Fr(0n),
    makeAggregationObject(seed + 0x100),
    makeConstantBaseRollupData(seed + 0x200, blockNumber),
    makeAppendOnlyTreeSnapshot(seed + 0x300),
    makeAppendOnlyTreeSnapshot(seed + 0x400),
    makeAppendOnlyTreeSnapshot(seed + 0x500),
    makeAppendOnlyTreeSnapshot(seed + 0x600),
    makeAppendOnlyTreeSnapshot(seed + 0x700),
    makeAppendOnlyTreeSnapshot(seed + 0x800),
    fr(seed + 0x900),
    fr(seed + 0x1000),
    [fr(seed + 0x901), fr(seed + 0x902)],
  );
}

/**
 * Makes arbitrary previous rollup data.
 * @param seed - The seed to use for generating the previous rollup data.
 * @param blockNumber - The block number to use for generating the previous rollup data.
 * @returns A previous rollup data.
 */
export function makePreviousRollupData(seed = 0, blockNumber: number | undefined = undefined): PreviousRollupData {
  return new PreviousRollupData(
    makeBaseOrMergeRollupPublicInputs(seed, blockNumber),
    makeDynamicSizeBuffer(16, seed + 0x50),
    makeVerificationKey(),
    seed + 0x110,
    makeMembershipWitness(ROLLUP_VK_TREE_HEIGHT, seed + 0x120),
  );
}

/**
 * Makes root rollup inputs.
 * @param seed - The seed to use for generating the root rollup inputs.
 * @param blockNumber - The block number to use for generating the root rollup inputs.
 * @returns A root rollup inputs.
 */
export function makeRootRollupInputs(seed = 0, blockNumber: number | undefined = undefined): RootRollupInputs {
  return new RootRollupInputs(
    [makePreviousRollupData(seed, blockNumber), makePreviousRollupData(seed + 0x1000, blockNumber)],
    makeTuple(PRIVATE_DATA_TREE_ROOTS_TREE_HEIGHT, fr, 0x2000),
    makeTuple(CONTRACT_TREE_ROOTS_TREE_HEIGHT, fr, 0x2100),
    makeTuple(NUMBER_OF_L1_L2_MESSAGES_PER_ROLLUP, fr, 0x2100),
    makeTuple(L1_TO_L2_MESSAGES_SIBLING_PATH_LENGTH, fr, 0x2100),
    makeTuple(L1_TO_L2_MESSAGES_ROOTS_TREE_HEIGHT, fr, 0x2100),
    makeAppendOnlyTreeSnapshot(seed + 0x2200),
    makeAppendOnlyTreeSnapshot(seed + 0x2300),
  );
}

/**
 * Makes root rollup public inputs.
 * @param seed - The seed to use for generating the root rollup public inputs.
 * @param blockNumber - The block number to use for generating the root rollup public inputs.
 * if blockNumber is undefined, it will be set to seed + 2.
 * @returns A root rollup public inputs.
 */
export function makeRootRollupPublicInputs(
  seed = 0,
  blockNumber: number | undefined = undefined,
): RootRollupPublicInputs {
  return RootRollupPublicInputs.from({
    endAggregationObject: makeAggregationObject(seed),
    globalVariables: makeGlobalVariables((seed += 0x100), blockNumber),
    startPrivateDataTreeSnapshot: makeAppendOnlyTreeSnapshot((seed += 0x100)),
    endPrivateDataTreeSnapshot: makeAppendOnlyTreeSnapshot((seed += 0x100)),
    startNullifierTreeSnapshot: makeAppendOnlyTreeSnapshot((seed += 0x100)),
    endNullifierTreeSnapshot: makeAppendOnlyTreeSnapshot((seed += 0x100)),
    startContractTreeSnapshot: makeAppendOnlyTreeSnapshot((seed += 0x100)),
    endContractTreeSnapshot: makeAppendOnlyTreeSnapshot((seed += 0x100)),
    startPublicDataTreeRoot: fr((seed += 0x100)),
    endPublicDataTreeRoot: fr((seed += 0x100)),
    startTreeOfHistoricPrivateDataTreeRootsSnapshot: makeAppendOnlyTreeSnapshot((seed += 0x100)),
    endTreeOfHistoricPrivateDataTreeRootsSnapshot: makeAppendOnlyTreeSnapshot((seed += 0x100)),
    startTreeOfHistoricContractTreeRootsSnapshot: makeAppendOnlyTreeSnapshot((seed += 0x100)),
    endTreeOfHistoricContractTreeRootsSnapshot: makeAppendOnlyTreeSnapshot((seed += 0x100)),
    startL1ToL2MessageTreeSnapshot: makeAppendOnlyTreeSnapshot((seed += 0x100)),
    endL1ToL2MessageTreeSnapshot: makeAppendOnlyTreeSnapshot((seed += 0x100)),
    startTreeOfHistoricL1ToL2MessageTreeRootsSnapshot: makeAppendOnlyTreeSnapshot((seed += 0x100)),
    endTreeOfHistoricL1ToL2MessageTreeRootsSnapshot: makeAppendOnlyTreeSnapshot((seed += 0x100)),
    calldataHash: [new Fr(1n), new Fr(2n)],
    l1ToL2MessagesHash: [new Fr(3n), new Fr(4n)],
  });
}

/**
 * Makes arbitrary merge rollup inputs.
 * @param seed - The seed to use for generating the merge rollup inputs.
 * @returns A merge rollup inputs.
 */
export function makeMergeRollupInputs(seed = 0): MergeRollupInputs {
  return new MergeRollupInputs([makePreviousRollupData(seed), makePreviousRollupData(seed + 0x1000)]);
}

/**
 * Makes arbitrary base rollup inputs.
 * @param seed - The seed to use for generating the base rollup inputs.
 * @returns A base rollup inputs.
 */
export function makeBaseRollupInputs(seed = 0): BaseRollupInputs {
  const kernelData: [PreviousKernelData, PreviousKernelData] = [
    makePreviousKernelData(seed + 0x100),
    makePreviousKernelData(seed + 0x200),
  ];

  const startPrivateDataTreeSnapshot = makeAppendOnlyTreeSnapshot(seed + 0x100);
  const startNullifierTreeSnapshot = makeAppendOnlyTreeSnapshot(seed + 0x200);
  const startContractTreeSnapshot = makeAppendOnlyTreeSnapshot(seed + 0x300);
  const startPublicDataTreeRoot = fr(seed + 0x400);

  const lowNullifierLeafPreimages = range(2 * KERNEL_NEW_NULLIFIERS_LENGTH, seed + 0x1000).map(
    x => new NullifierLeafPreimage(fr(x), fr(x + 0x100), x + 0x200),
  );

  const lowNullifierMembershipWitness = range(2 * KERNEL_NEW_NULLIFIERS_LENGTH, seed + 0x2000).map(x =>
    makeMembershipWitness(NULLIFIER_TREE_HEIGHT, x),
  );

  const newCommitmentsSubtreeSiblingPath = range(
    PRIVATE_DATA_TREE_HEIGHT - BaseRollupInputs.PRIVATE_DATA_SUBTREE_HEIGHT,
    seed + 0x3000,
  ).map(x => fr(x));

  const newNullifiersSubtreeSiblingPath = range(
    NULLIFIER_TREE_HEIGHT - BaseRollupInputs.NULLIFIER_SUBTREE_HEIGHT,
    seed + 0x4000,
  ).map(x => fr(x));

  const newContractsSubtreeSiblingPath = range(
    CONTRACT_TREE_HEIGHT - BaseRollupInputs.CONTRACT_SUBTREE_HEIGHT,
    seed + 0x5000,
  ).map(x => fr(x));

  const newPublicDataUpdateRequestsSiblingPaths = range(
    2 * KERNEL_PUBLIC_DATA_UPDATE_REQUESTS_LENGTH,
    seed + 0x6000,
  ).map(x => range(PUBLIC_DATA_TREE_HEIGHT, x).map(fr));

  const newPublicDataReadsSiblingPaths = range(2 * KERNEL_PUBLIC_DATA_READS_LENGTH, seed + 0x6000).map(x =>
    range(PUBLIC_DATA_TREE_HEIGHT, x).map(fr),
  );

  const historicPrivateDataTreeRootMembershipWitnesses: BaseRollupInputs['historicPrivateDataTreeRootMembershipWitnesses'] =
    [
      makeMembershipWitness(PRIVATE_DATA_TREE_ROOTS_TREE_HEIGHT, seed + 0x6000),
      makeMembershipWitness(PRIVATE_DATA_TREE_ROOTS_TREE_HEIGHT, seed + 0x7000),
    ];

  const historicContractsTreeRootMembershipWitnesses: BaseRollupInputs['historicContractsTreeRootMembershipWitnesses'] =
    [
      makeMembershipWitness(CONTRACT_TREE_ROOTS_TREE_HEIGHT, seed + 0x8000),
      makeMembershipWitness(CONTRACT_TREE_ROOTS_TREE_HEIGHT, seed + 0x9000),
    ];
  const historicL1ToL2MsgTreeRootMembershipWitnesses: BaseRollupInputs['historicL1ToL2MsgTreeRootMembershipWitnesses'] =
    [
      makeMembershipWitness(L1_TO_L2_MESSAGES_ROOTS_TREE_HEIGHT, seed + 0xa000),
      makeMembershipWitness(L1_TO_L2_MESSAGES_ROOTS_TREE_HEIGHT, seed + 0xb000),
    ];

  const constants = makeConstantBaseRollupData(0x100);

  return BaseRollupInputs.from({
    kernelData,
    lowNullifierMembershipWitness,
    startPrivateDataTreeSnapshot,
    startNullifierTreeSnapshot,
    startContractTreeSnapshot,
    startPublicDataTreeRoot,
    lowNullifierLeafPreimages,
    newCommitmentsSubtreeSiblingPath,
    newNullifiersSubtreeSiblingPath,
    newContractsSubtreeSiblingPath,
    newPublicDataUpdateRequestsSiblingPaths,
    newPublicDataReadsSiblingPaths,
    historicPrivateDataTreeRootMembershipWitnesses,
    historicContractsTreeRootMembershipWitnesses,
    historicL1ToL2MsgTreeRootMembershipWitnesses,
    constants,
  });
}

/**
 * TODO: Since the max value check is currently disabled this function is pointless. Should it be removed?
 * Test only. Easy to identify big endian field serialize.
 * @param n - The number.
 * @returns The field.
 */
export function fr(n: number): Fr {
  return new Fr(BigInt(n));
}<|MERGE_RESOLUTION|>--- conflicted
+++ resolved
@@ -720,13 +720,8 @@
  * @param seed - The seed to use for generating the Schnorr signature.
  * @returns A Schnorr signature.
  */
-<<<<<<< HEAD
-export function makeEcdsaSignature(seed = 1): EcdsaSignature {
-  return new EcdsaSignature(Buffer.alloc(32, seed), Buffer.alloc(32, seed + 1), Buffer.alloc(1, 27));
-=======
 export function makeSchnorrSignature(seed = 1): SchnorrSignature {
   return new SchnorrSignature(Buffer.alloc(SchnorrSignature.SIZE, seed));
->>>>>>> e7b6ff22
 }
 
 /**
