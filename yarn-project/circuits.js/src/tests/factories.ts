import { makeHalfFullTuple, makeTuple, range } from '@aztec/foundation/array';
import { AztecAddress } from '@aztec/foundation/aztec-address';
import { toBufferBE } from '@aztec/foundation/bigint-buffer';
import { EthAddress } from '@aztec/foundation/eth-address';
import { numToUInt32BE } from '@aztec/foundation/serialize';
import { ContractClassPublic, PrivateFunction, PublicFunction } from '@aztec/types/contracts';

import { SchnorrSignature } from '../barretenberg/index.js';
import {
  ARCHIVE_HEIGHT,
  ARGS_LENGTH,
  AccumulatedMetaData,
  AggregationObject,
  AppendOnlyTreeSnapshot,
  BaseOrMergeRollupPublicInputs,
  BaseRollupInputs,
  CONTRACT_SUBTREE_SIBLING_PATH_LENGTH,
  CallContext,
  CallRequest,
  CallerContext,
  CircuitType,
  CombinedAccumulatedData,
  CombinedConstantData,
  ConstantRollupData,
  ContractDeploymentData,
  ContractStorageRead,
  ContractStorageUpdateRequest,
  FUNCTION_TREE_HEIGHT,
  Fq,
  Fr,
  FunctionData,
  FunctionSelector,
  G1AffineElement,
  GrumpkinPrivateKey,
  GrumpkinScalar,
  L1_TO_L2_MSG_SUBTREE_SIBLING_PATH_LENGTH,
<<<<<<< HEAD
  MAX_NEW_COMMITMENTS_PER_CALL,
  MAX_NEW_COMMITMENTS_PER_TX,
  MAX_NEW_COMMITMENTS_PER_TX_META,
=======
  L2ToL1Message,
>>>>>>> c1709b3d
  MAX_NEW_CONTRACTS_PER_TX,
  MAX_NEW_L2_TO_L1_MSGS_PER_CALL,
  MAX_NEW_L2_TO_L1_MSGS_PER_TX,
  MAX_NEW_NOTE_HASHES_PER_CALL,
  MAX_NEW_NOTE_HASHES_PER_TX,
  MAX_NEW_NULLIFIERS_PER_CALL,
  MAX_NEW_NULLIFIERS_PER_TX,
<<<<<<< HEAD
  MAX_NEW_NULLIFIERS_PER_TX_META,
=======
  MAX_NON_REVERTIBLE_NOTE_HASHES_PER_TX,
  MAX_NON_REVERTIBLE_NULLIFIERS_PER_TX,
  MAX_NON_REVERTIBLE_PUBLIC_CALL_STACK_LENGTH_PER_TX,
  MAX_NON_REVERTIBLE_PUBLIC_DATA_READS_PER_TX,
  MAX_NON_REVERTIBLE_PUBLIC_DATA_UPDATE_REQUESTS_PER_TX,
>>>>>>> c1709b3d
  MAX_NULLIFIER_KEY_VALIDATION_REQUESTS_PER_CALL,
  MAX_NULLIFIER_KEY_VALIDATION_REQUESTS_PER_TX,
  MAX_PRIVATE_CALL_STACK_LENGTH_PER_CALL,
  MAX_PRIVATE_CALL_STACK_LENGTH_PER_TX,
  MAX_PUBLIC_CALL_STACK_LENGTH_PER_CALL,
  MAX_PUBLIC_CALL_STACK_LENGTH_PER_TX,
  MAX_PUBLIC_CALL_STACK_LENGTH_PER_TX_META,
  MAX_PUBLIC_DATA_READS_PER_CALL,
  MAX_PUBLIC_DATA_READS_PER_TX,
  MAX_PUBLIC_DATA_UPDATE_REQUESTS_PER_CALL,
  MAX_PUBLIC_DATA_UPDATE_REQUESTS_PER_TX,
  MAX_READ_REQUESTS_PER_CALL,
  MAX_READ_REQUESTS_PER_TX,
  MAX_REVERTIBLE_NOTE_HASHES_PER_TX,
  MAX_REVERTIBLE_NULLIFIERS_PER_TX,
  MAX_REVERTIBLE_PUBLIC_CALL_STACK_LENGTH_PER_TX,
  MAX_REVERTIBLE_PUBLIC_DATA_READS_PER_TX,
  MAX_REVERTIBLE_PUBLIC_DATA_UPDATE_REQUESTS_PER_TX,
  MembershipWitness,
  MergeRollupInputs,
  NOTE_HASH_SUBTREE_SIBLING_PATH_LENGTH,
  NOTE_HASH_TREE_HEIGHT,
  NULLIFIER_SUBTREE_SIBLING_PATH_LENGTH,
  NULLIFIER_TREE_HEIGHT,
  NUMBER_OF_L1_L2_MESSAGES_PER_ROLLUP,
  NUM_FIELDS_PER_SHA256,
  NewContractData,
  NullifierKeyValidationRequest,
  NullifierKeyValidationRequestContext,
  NullifierLeafPreimage,
  PUBLIC_DATA_SUBTREE_SIBLING_PATH_LENGTH,
  PUBLIC_DATA_TREE_HEIGHT,
  PartialStateReference,
  Point,
  PreviousRollupData,
  PrivateAccumulatedNonRevertibleData,
  PrivateAccumulatedRevertibleData,
  PrivateCallData,
  PrivateCallStackItem,
  PrivateCircuitPublicInputs,
  PrivateKernelInnerCircuitPublicInputs,
  PrivateKernelInnerData,
  PrivateKernelTailCircuitPublicInputs,
  Proof,
  PublicAccumulatedNonRevertibleData,
  PublicAccumulatedRevertibleData,
  PublicCallData,
  PublicCallRequest,
  PublicCallStackItem,
  PublicCircuitPublicInputs,
  PublicDataRead,
  PublicDataTreeLeaf,
  PublicDataTreeLeafPreimage,
  PublicDataUpdateRequest,
  PublicKernelCircuitPrivateInputs,
  PublicKernelCircuitPublicInputs,
  PublicKernelData,
  RETURN_VALUES_LENGTH,
  ROLLUP_VK_TREE_HEIGHT,
  ReadRequestMembershipWitness,
  RollupTypes,
  RootRollupInputs,
  RootRollupPublicInputs,
  SideEffect,
  SideEffectLinkedToNoteHash,
  StateDiffHints,
  StateReference,
  TxContext,
  TxRequest,
  VK_TREE_HEIGHT,
  VerificationKey,
<<<<<<< HEAD
  WitnessedPublicCallData,
=======
>>>>>>> c1709b3d
  computeContractClassId,
  computePublicBytecodeCommitment,
  packBytecode,
} from '../index.js';
import { ContentCommitment, NUM_BYTES_PER_SHA256 } from '../structs/content_commitment.js';
import { GlobalVariables } from '../structs/global_variables.js';
import { Header } from '../structs/header.js';
import { PrivateKernelInitCircuitPrivateInputs } from '../structs/kernel/private_kernel_init_circuit_private_inputs.js';
import { PrivateKernelInnerCircuitPrivateInputs } from '../structs/kernel/private_kernel_inner_circuit_private_inputs.js';

/**
 * Creates an arbitrary side effect object with the given seed.
 * @param seed - The seed to use for generating the object.
 * @returns A side effect object.
 */
export function makeNewSideEffect(seed: number): SideEffect {
  return new SideEffect(fr(seed), fr(seed + 1));
}

/**
 * Creates an arbitrary side effect object (linked to a note hash) with the given seed.
 * @param seed - The seed to use for generating the object.
 * @returns A side effect object.
 */
export function makeNewSideEffectLinkedToNoteHash(seed: number): SideEffectLinkedToNoteHash {
  return new SideEffectLinkedToNoteHash(fr(seed), fr(seed + 1), fr(seed + 2));
}

/**
 * Creates an arbitrary tx context with the given seed.
 * @param seed - The seed to use for generating the tx context.
 * @returns A tx context.
 */
export function makeTxContext(seed: number): TxContext {
  // @todo @LHerskind should probably take value for chainId as it will be verified later.
  // @todo @LHerskind should probably take value for version as it will be verified later.
  return new TxContext(false, false, true, makeContractDeploymentData(seed), Fr.ZERO, Fr.ZERO);
}

/**
 * Creates arbitrary constant data with the given seed.
 * @param seed - The seed to use for generating the constant data.
 * @returns A constant data object.
 */
export function makeConstantData(seed = 1): CombinedConstantData {
  return new CombinedConstantData(makeHeader(seed, undefined), makeTxContext(seed + 4));
}

/**
 * Creates arbitrary selector from the given seed.
 * @param seed - The seed to use for generating the selector.
 * @returns A selector.
 */
export function makeSelector(seed: number): FunctionSelector {
  return new FunctionSelector(seed);
}

/**
 * Creates arbitrary NullifierKeyValidationRequest from the given seed.
 * @param seed - The seed to use for generating the NullifierKeyValidationRequest.
 * @returns A NullifierKeyValidationRequest.
 */
function makeNullifierKeyValidationRequest(seed: number): NullifierKeyValidationRequest {
  return new NullifierKeyValidationRequest(makePoint(seed), makeGrumpkinPrivateKey(seed + 2));
}

/**
 * Creates arbitrary NullifierKeyValidationRequestContext from the given seed.
 * @param seed - The seed to use for generating the NullifierKeyValidationRequestContext.
 * @returns A NullifierKeyValidationRequestContext.
 */
function makeNullifierKeyValidationRequestContext(seed: number): NullifierKeyValidationRequestContext {
  return new NullifierKeyValidationRequestContext(
    makePoint(seed),
    makeGrumpkinPrivateKey(seed + 2),
    makeAztecAddress(seed + 4),
  );
}

/**
 * Creates arbitrary public data update request.
 * @param seed - The seed to use for generating the public data update request.
 * @returns A public data update request.
 */
export function makePublicDataUpdateRequest(seed = 1): PublicDataUpdateRequest {
  return new PublicDataUpdateRequest(fr(seed), fr(seed + 1));
}

/**
 * Creates empty public data update request.
 * @returns An empty public data update request.
 */
export function makeEmptyPublicDataUpdateRequest(): PublicDataUpdateRequest {
  return new PublicDataUpdateRequest(fr(0), fr(0));
}

/**
 * Creates arbitrary public data read.
 * @param seed - The seed to use for generating the public data read.
 * @returns A public data read.
 */
export function makePublicDataRead(seed = 1): PublicDataRead {
  return new PublicDataRead(fr(seed), fr(seed + 1));
}

/**
 * Creates empty public data read.
 * @returns An empty public data read.
 */
export function makeEmptyPublicDataRead(): PublicDataRead {
  return new PublicDataRead(fr(0), fr(0));
}

/**
 * Creates arbitrary contract storage update request.
 * @param seed - The seed to use for generating the contract storage update request.
 * @returns A contract storage update request.
 */
export function makeContractStorageUpdateRequest(seed = 1): ContractStorageUpdateRequest {
  return new ContractStorageUpdateRequest(fr(seed), fr(seed + 1));
}

/**
 * Creates arbitrary contract storage read.
 * @param seed - The seed to use for generating the contract storage read.
 * @returns A contract storage read.
 */
export function makeContractStorageRead(seed = 1): ContractStorageRead {
  return new ContractStorageRead(fr(seed), fr(seed + 1));
}

/**
 * Creates arbitrary accumulated data.
 * @param seed - The seed to use for generating the accumulated data.
 * @returns An accumulated data.
 */
export function makeAccumulatedData(seed = 1, full = false): CombinedAccumulatedData {
  const tupleGenerator = full ? makeTuple : makeHalfFullTuple;

  return new CombinedAccumulatedData(
    tupleGenerator(MAX_READ_REQUESTS_PER_TX, sideEffectFromNumber, seed + 0x80),
    tupleGenerator(
      MAX_NULLIFIER_KEY_VALIDATION_REQUESTS_PER_TX,
      makeNullifierKeyValidationRequestContext,
      seed + 0x100,
    ),
    tupleGenerator(MAX_NEW_NOTE_HASHES_PER_TX, sideEffectFromNumber, seed + 0x120),
    tupleGenerator(MAX_NEW_NULLIFIERS_PER_TX, sideEffectLinkedFromNumber, seed + 0x200),
    tupleGenerator(MAX_PRIVATE_CALL_STACK_LENGTH_PER_TX, makeCallRequest, seed + 0x400),
    tupleGenerator(MAX_PUBLIC_CALL_STACK_LENGTH_PER_TX, makeCallRequest, seed + 0x500),
    tupleGenerator(MAX_NEW_L2_TO_L1_MSGS_PER_TX, fr, seed + 0x600),
    tupleGenerator(2, fr, seed + 0x700), // encrypted logs hash
    tupleGenerator(2, fr, seed + 0x800), // unencrypted logs hash
    fr(seed + 0x900), // encrypted_log_preimages_length
    fr(seed + 0xa00), // unencrypted_log_preimages_length
    tupleGenerator(MAX_NEW_CONTRACTS_PER_TX, makeNewContractData, seed + 0xb00),
    tupleGenerator(MAX_PUBLIC_DATA_UPDATE_REQUESTS_PER_TX, makePublicDataUpdateRequest, seed + 0xd00),
    tupleGenerator(MAX_PUBLIC_DATA_READS_PER_TX, makePublicDataRead, seed + 0xe00),
  );
}

/**
 * Creates arbitrary accumulated data.
 * @param seed - The seed to use for generating the accumulated data.
 * @returns An accumulated data.
 */
export function makeCombinedAccumulatedRevertibleData(seed = 1, full = false): PublicAccumulatedRevertibleData {
  const tupleGenerator = full ? makeTuple : makeHalfFullTuple;

  return new PublicAccumulatedRevertibleData(
    tupleGenerator(MAX_READ_REQUESTS_PER_TX, sideEffectFromNumber, seed + 0x80),
    tupleGenerator(
      MAX_NULLIFIER_KEY_VALIDATION_REQUESTS_PER_TX,
      makeNullifierKeyValidationRequestContext,
      seed + 0x100,
    ),
    tupleGenerator(MAX_REVERTIBLE_NOTE_HASHES_PER_TX, sideEffectFromNumber, seed + 0x120),
    tupleGenerator(MAX_REVERTIBLE_NULLIFIERS_PER_TX, sideEffectLinkedFromNumber, seed + 0x200),
    tupleGenerator(MAX_PRIVATE_CALL_STACK_LENGTH_PER_TX, makeCallRequest, seed + 0x400),
    tupleGenerator(MAX_REVERTIBLE_PUBLIC_CALL_STACK_LENGTH_PER_TX, makeCallRequest, seed + 0x500),
    tupleGenerator(MAX_NEW_L2_TO_L1_MSGS_PER_TX, fr, seed + 0x600),
    tupleGenerator(2, fr, seed + 0x700), // encrypted logs hash
    tupleGenerator(2, fr, seed + 0x800), // unencrypted logs hash
    fr(seed + 0x900), // encrypted_log_preimages_length
    fr(seed + 0xa00), // unencrypted_log_preimages_length
    tupleGenerator(MAX_NEW_CONTRACTS_PER_TX, makeNewContractData, seed + 0xb00),
    tupleGenerator(MAX_REVERTIBLE_PUBLIC_DATA_UPDATE_REQUESTS_PER_TX, makePublicDataUpdateRequest, seed + 0xd00),
    tupleGenerator(MAX_REVERTIBLE_PUBLIC_DATA_READS_PER_TX, makePublicDataRead, seed + 0xe00),
  );
}

/**
 * Creates arbitrary final accumulated data.
 * @param seed - The seed to use for generating the final accumulated data.
 * @returns A final accumulated data.
 */
export function makeFinalAccumulatedData(seed = 1, full = false): PrivateAccumulatedRevertibleData {
  const tupleGenerator = full ? makeTuple : makeHalfFullTuple;

<<<<<<< HEAD
  return new FinalAccumulatedData(
    tupleGenerator(MAX_NEW_COMMITMENTS_PER_TX, sideEffectFromNumber, seed + 0x100),
    tupleGenerator(MAX_NEW_NULLIFIERS_PER_TX, sideEffectLinkedFromNumber, seed + 0x200),
=======
  return new PrivateAccumulatedRevertibleData(
    tupleGenerator(MAX_REVERTIBLE_NOTE_HASHES_PER_TX, sideEffectFromNumber, seed + 0x100),
    tupleGenerator(MAX_REVERTIBLE_NULLIFIERS_PER_TX, sideEffectLinkedFromNumber, seed + 0x200),
>>>>>>> c1709b3d
    tupleGenerator(MAX_PRIVATE_CALL_STACK_LENGTH_PER_TX, makeCallRequest, seed + 0x400),
    tupleGenerator(MAX_REVERTIBLE_PUBLIC_CALL_STACK_LENGTH_PER_TX, makeCallRequest, seed + 0x500),
    tupleGenerator(MAX_NEW_L2_TO_L1_MSGS_PER_TX, fr, seed + 0x600),
    tupleGenerator(2, fr, seed + 0x700), // encrypted logs hash
    tupleGenerator(2, fr, seed + 0x800), // unencrypted logs hash
    fr(seed + 0x900), // encrypted_log_preimages_length
    fr(seed + 0xa00), // unencrypted_log_preimages_length
    tupleGenerator(MAX_NEW_CONTRACTS_PER_TX, makeNewContractData, seed + 0xb00),
  );
}

/**
<<<<<<< HEAD
 * Creates arbitrary accumulated data for a Tx's meta phase.
 * @param seed - The seed to use for generating the data.
 * @returns An instance of AccumulatedMetaData.
 */
export function makeAccumulatedMetaData(seed = 1, full = false): AccumulatedMetaData {
  const tupleGenerator = full ? makeTuple : makeHalfFullTuple;

  return new AccumulatedMetaData(
    tupleGenerator(MAX_NEW_COMMITMENTS_PER_TX_META, sideEffectFromNumber, seed + 0x101),
    tupleGenerator(MAX_NEW_NULLIFIERS_PER_TX_META, sideEffectLinkedFromNumber, seed + 0x201),
    tupleGenerator(MAX_PUBLIC_CALL_STACK_LENGTH_PER_TX_META, makeCallRequest, seed + 0x501),
=======
 * Creates arbitrary accumulated data for a Tx's non-revertible side effects.
 * @param seed - The seed to use for generating the data.
 * @returns An instance of AccumulatedNonRevertibleData.
 */
export function makeAccumulatedNonRevertibleData(seed = 1, full = false): PrivateAccumulatedNonRevertibleData {
  const tupleGenerator = full ? makeTuple : makeHalfFullTuple;

  return new PrivateAccumulatedNonRevertibleData(
    tupleGenerator(MAX_NON_REVERTIBLE_NOTE_HASHES_PER_TX, sideEffectFromNumber, seed + 0x101),
    tupleGenerator(MAX_NON_REVERTIBLE_NULLIFIERS_PER_TX, sideEffectLinkedFromNumber, seed + 0x201),
    tupleGenerator(MAX_NON_REVERTIBLE_PUBLIC_CALL_STACK_LENGTH_PER_TX, makeCallRequest, seed + 0x501),
  );
}

export function makeCombinedAccumulatedNonRevertibleData(seed = 1, full = false): PublicAccumulatedNonRevertibleData {
  const tupleGenerator = full ? makeTuple : makeHalfFullTuple;

  return new PublicAccumulatedNonRevertibleData(
    tupleGenerator(MAX_NON_REVERTIBLE_NOTE_HASHES_PER_TX, sideEffectFromNumber, seed + 0x101),
    tupleGenerator(MAX_NON_REVERTIBLE_NULLIFIERS_PER_TX, sideEffectLinkedFromNumber, seed + 0x201),
    tupleGenerator(MAX_NON_REVERTIBLE_PUBLIC_CALL_STACK_LENGTH_PER_TX, makeCallRequest, seed + 0x501),
    tupleGenerator(MAX_NON_REVERTIBLE_PUBLIC_DATA_UPDATE_REQUESTS_PER_TX, makePublicDataUpdateRequest, seed + 0x601),
    tupleGenerator(MAX_NON_REVERTIBLE_PUBLIC_DATA_READS_PER_TX, makePublicDataRead, seed + 0x701),
>>>>>>> c1709b3d
  );
}

/**
 * Creates arbitrary contract data.
 * @param seed - The seed to use for generating the contract data.
 * @returns A contract data.
 */
export function makeNewContractData(seed = 1): NewContractData {
  return new NewContractData(makeAztecAddress(seed), makeEthAddress(seed + 1), fr(seed + 2));
}

/**
 * Creates arbitrary aggregation object.
 * @param seed - The seed to use for generating the aggregation object.
 * @returns An aggregation object.
 */
export function makeAggregationObject(seed = 1): AggregationObject {
  return new AggregationObject(
    new G1AffineElement(new Fq(BigInt(seed)), new Fq(BigInt(seed + 1))),
    new G1AffineElement(new Fq(BigInt(seed + 0x100)), new Fq(BigInt(seed + 0x101))),
    makeTuple(4, fr, seed + 2),
    range(6, seed + 6),
  );
}

/**
 * Creates arbitrary call context.
 * @param seed - The seed to use for generating the call context.
 * @param storageContractAddress - The storage contract address set on the call context.
 * @returns A call context.
 */
export function makeCallContext(seed = 0, storageContractAddress = makeAztecAddress(seed + 1)): CallContext {
  return new CallContext(
    makeAztecAddress(seed),
    storageContractAddress,
    makeEthAddress(seed + 2),
    makeSelector(seed + 3),
    false,
    false,
    false,
    0,
  );
}

/**
 * Creates arbitrary public circuit public inputs.
 * @param seed - The seed to use for generating the public circuit public inputs.
 * @param storageContractAddress - The storage contract address set on the call context.
 * @returns Public circuit public inputs.
 */
export function makePublicCircuitPublicInputs(
  seed = 0,
  storageContractAddress?: AztecAddress,
  full = false,
): PublicCircuitPublicInputs {
  const tupleGenerator = full ? makeTuple : makeHalfFullTuple;

  return new PublicCircuitPublicInputs(
    makeCallContext(seed, storageContractAddress),
    fr(seed + 0x100),
    tupleGenerator(RETURN_VALUES_LENGTH, fr, seed + 0x200),
    tupleGenerator(MAX_PUBLIC_DATA_UPDATE_REQUESTS_PER_CALL, makeContractStorageUpdateRequest, seed + 0x400),
    tupleGenerator(MAX_PUBLIC_DATA_READS_PER_CALL, makeContractStorageRead, seed + 0x500),
    tupleGenerator(MAX_PUBLIC_CALL_STACK_LENGTH_PER_CALL, fr, seed + 0x600),
    tupleGenerator(MAX_NEW_NOTE_HASHES_PER_CALL, makeNewSideEffect, seed + 0x700),
    tupleGenerator(MAX_NEW_NULLIFIERS_PER_CALL, makeNewSideEffectLinkedToNoteHash, seed + 0x800),
    tupleGenerator(MAX_NEW_L2_TO_L1_MSGS_PER_CALL, makeL2ToL1Message, seed + 0x900),
    tupleGenerator(2, fr, seed + 0x901),
    fr(seed + 0x902),
    makeHeader(seed + 0xa00, undefined),
    makeAztecAddress(seed + 0xb01),
  );
}

/**
 * Creates arbitrary public kernel circuit public inputs.
 * @param seed - The seed to use for generating the kernel circuit public inputs.
 * @returns Public kernel circuit public inputs.
 */
<<<<<<< HEAD
export function makeKernelPublicInputs(seed = 1, fullAccumulatedData = true): KernelCircuitPublicInputs {
  return new KernelCircuitPublicInputs(
    makeAggregationObject(seed),
    fr(seed + 0x100),
    makeAccumulatedData(seed, fullAccumulatedData),
=======
export function makePublicKernelCircuitPublicInputs(
  seed = 1,
  fullAccumulatedData = true,
): PublicKernelCircuitPublicInputs {
  return new PublicKernelCircuitPublicInputs(
    makeAggregationObject(seed),
    makeCombinedAccumulatedNonRevertibleData(seed, fullAccumulatedData),
    makeCombinedAccumulatedRevertibleData(seed, fullAccumulatedData),
    makeConstantData(seed + 0x100),
    true,
    true,
    true,
  );
}
/**
 * Creates arbitrary private kernel inner circuit public inputs.
 * @param seed - The seed to use for generating the kernel circuit public inputs.
 * @returns Private kernel circuit public inputs.
 */
export function makePrivateKernelInnerCircuitPublicInputs(
  seed = 1,
  full = true,
): PrivateKernelInnerCircuitPublicInputs {
  return new PrivateKernelInnerCircuitPublicInputs(
    makeAggregationObject(seed),
    fr(seed + 0x100),
    makeAccumulatedData(seed, full),
>>>>>>> c1709b3d
    makeConstantData(seed + 0x100),
    true,
  );
}

/**
 * Creates arbitrary private kernel tail circuit public inputs.
 * @param seed - The seed to use for generating the kernel circuit public inputs.
 * @returns Private kernel tail circuit public inputs.
 */
<<<<<<< HEAD
export function makePrivateKernelPublicInputsFinal(seed = 1): PrivateKernelPublicInputsFinal {
  return new PrivateKernelPublicInputsFinal(
    makeAggregationObject(seed),
    fr(seed + 0x100),
    makeAccumulatedMetaData(seed, true),
    makeFinalAccumulatedData(seed, true),
    makeConstantData(seed + 0x100),
=======
export function makePrivateKernelTailCircuitPublicInputs(seed = 1, full = true): PrivateKernelTailCircuitPublicInputs {
  return new PrivateKernelTailCircuitPublicInputs(
    makeAggregationObject(seed),
    makeAccumulatedNonRevertibleData(seed + 0x100, full),
    makeFinalAccumulatedData(seed + 0x200, full),
    makeConstantData(seed + 0x300),
    true,
    true,
    true,
>>>>>>> c1709b3d
  );
}

/**
 * Creates a public call request for testing.
 * @param seed - The seed.
 * @returns Public call request.
 */
export function makePublicCallRequest(seed = 1): PublicCallRequest {
  const childCallContext = makeCallContext(seed + 0x2, makeAztecAddress(seed));
  const parentCallContext = CallContext.from({
    msgSender: makeAztecAddress(seed + 0x3),
    storageContractAddress: childCallContext.msgSender,
    portalContractAddress: makeEthAddress(seed + 2),
    functionSelector: makeSelector(seed + 3),
    isStaticCall: false,
    isDelegateCall: false,
    isContractDeployment: false,
    startSideEffectCounter: 0,
  });
  return new PublicCallRequest(
    makeAztecAddress(seed),
    new FunctionData(makeSelector(seed + 0x1), false, false, false),
    childCallContext,
    parentCallContext,
    makeTuple(ARGS_LENGTH, fr, seed + 0x10),
  );
}

/**
 * Creates a uint8 vector of a given size filled with a given value.
 * @param size - The size of the vector.
 * @param fill - The value to fill the vector with.
 * @returns A uint8 vector.
 */
export function makeDynamicSizeBuffer(size: number, fill: number) {
  return new Proof(Buffer.alloc(size, fill));
}

/**
 * Creates arbitrary/mocked membership witness where the sibling paths is an array of fields in an ascending order starting from `start`.
 * @param size - The size of the membership witness.
 * @param start - The start of the membership witness.
 * @returns A membership witness.
 */
export function makeMembershipWitness<N extends number>(size: N, start: number): MembershipWitness<N> {
  return new MembershipWitness(size, BigInt(start), makeTuple(size, fr, start));
}

/**
 * Creates arbitrary/mocked membership witness where the sibling paths is an array of fields in an ascending order starting from `start`.
 * @param start - The start of the membership witness.
 * @returns A non-transient read request membership witness.
 */
export function makeReadRequestMembershipWitness(start: number): ReadRequestMembershipWitness {
  return new ReadRequestMembershipWitness(
    new Fr(start),
    makeTuple(NOTE_HASH_TREE_HEIGHT, fr, start + 1),
    false,
    new Fr(0),
  );
}

/**
 * Creates empty membership witness where the sibling paths is an array of fields filled with zeros.
 * @param start - The start of the membership witness.
 * @returns Non-transient empty read request membership witness.
 */
export function makeEmptyReadRequestMembershipWitness(): ReadRequestMembershipWitness {
  return new ReadRequestMembershipWitness(new Fr(0), makeTuple(NOTE_HASH_TREE_HEIGHT, Fr.zero), false, new Fr(0));
}

/**
 * Creates arbitrary/mocked verification key.
 * @returns A verification key.
 */
export function makeVerificationKey(): VerificationKey {
  return new VerificationKey(
    CircuitType.STANDARD,
    101, // arbitrary
    102, // arbitrary
    {
      A: new G1AffineElement(new Fq(0x200), new Fq(0x300)),
    },
    /* recursive proof */ true,
    range(5, 400),
  );
}

/**
 * Creates an arbitrary point in a curve.
 * @param seed - Seed to generate the point values.
 * @returns A point.
 */
export function makePoint(seed = 1): Point {
  return new Point(fr(seed), fr(seed + 1));
}

/**
 * Creates an arbitrary grumpkin private key.
 * @param seed - Seed to generate the values.
 * @returns A GrumpkinPrivateKey.
 */
export function makeGrumpkinPrivateKey(seed = 1): GrumpkinPrivateKey {
  return GrumpkinScalar.fromHighLow(fr(seed), fr(seed + 1));
}

/**
 * Makes arbitrary public kernel data.
 * @param seed - The seed to use for generating the previous kernel data.
 * @param kernelPublicInputs - The public kernel public inputs to use for generating the public kernel data.
 * @returns A previous kernel data.
 */
export function makePublicKernelData(seed = 1, kernelPublicInputs?: PublicKernelCircuitPublicInputs): PublicKernelData {
  return new PublicKernelData(
    kernelPublicInputs ?? makePublicKernelCircuitPublicInputs(seed, true),
    new Proof(Buffer.alloc(16, seed + 0x80)),
    makeVerificationKey(),
    0x42,
    makeTuple(VK_TREE_HEIGHT, fr, 0x1000),
  );
}

/**
 * Makes arbitrary previous kernel data.
 * @param seed - The seed to use for generating the previous kernel data.
 * @param inputs - The kernel public inputs to use for generating the private kernel inner data.
 * @returns A previous kernel data.
 */
export function makePrivateKernelInnerData(
  seed = 1,
  inputs?: PrivateKernelInnerCircuitPublicInputs,
): PrivateKernelInnerData {
  return new PrivateKernelInnerData(
    inputs ?? makePrivateKernelInnerCircuitPublicInputs(seed, true),
    new Proof(Buffer.alloc(16, seed + 0x80)),
    makeVerificationKey(),
    0x42,
    makeTuple(VK_TREE_HEIGHT, fr, 0x1000),
  );
}

/**
 * Makes arbitrary proof.
 * @param seed - The seed to use for generating/mocking the proof.
 * @returns A proof.
 */
export function makeProof(seed = 1) {
  return makeDynamicSizeBuffer(16, seed);
}

/**
 * Makes arbitrary private kernel init private inputs
 * @param seed - The seed to use for generating the private kernel inputs.
 * @returns Private kernel init private inputs.
 */
export function makePrivateKernelInitCircuitPrivateInputs(seed = 1): PrivateKernelInitCircuitPrivateInputs {
  return new PrivateKernelInitCircuitPrivateInputs(makeTxRequest(seed), makePrivateCallData(seed + 0x1000));
}

/**
 * Makes arbitrary private kernel inner private inputs
 * @param seed - The seed to use for generating the private kernel inputs.
 * @returns Private kernel inner private inputs.
 */
export function makePrivateKernelInnerCircuitPrivateInputs(seed = 1): PrivateKernelInnerCircuitPrivateInputs {
  return new PrivateKernelInnerCircuitPrivateInputs(
    makePrivateKernelInnerData(seed),
    makePrivateCallData(seed + 0x1000),
  );
}

/**
 * Makes arbitrary call stack item.
 * @param seed - The seed to use for generating the call stack item.
 * @returns A call stack item.
 */
export function makeCallerContext(seed = 1): CallerContext {
  return new CallerContext(makeAztecAddress(seed), makeAztecAddress(seed + 0x1));
}

/**
 * Makes arbitrary call stack item.
 * @param seed - The seed to use for generating the call stack item.
 * @returns A call stack item.
 */
export function makeCallRequest(seed = 1): CallRequest {
  return new CallRequest(fr(seed), makeAztecAddress(seed + 0x1), makeCallerContext(seed + 0x2), fr(0), fr(0));
}

/**
 * Makes arbitrary public call stack item.
 * @param seed - The seed to use for generating the public call stack item.
 * @returns A public call stack item.
 */
export function makePublicCallStackItem(seed = 1, full = false): PublicCallStackItem {
  const callStackItem = new PublicCallStackItem(
    makeAztecAddress(seed),
    // in the public kernel, function can't be a constructor or private
    new FunctionData(makeSelector(seed + 0x1), false, false, false),
    makePublicCircuitPublicInputs(seed + 0x10, undefined, full),
    false,
  );
  callStackItem.publicInputs.callContext.storageContractAddress = callStackItem.contractAddress;
  return callStackItem;
}

/**
 * Makes arbitrary public call data.
 * @param seed - The seed to use for generating the public call data.
 * @returns A public call data.
 */
export function makePublicCallData(seed = 1, full = false): PublicCallData {
  const publicCallData = new PublicCallData(
    makePublicCallStackItem(seed, full),
    makeTuple(MAX_PUBLIC_CALL_STACK_LENGTH_PER_CALL, makeCallRequest, seed + 0x300),
    makeProof(),
    fr(seed + 1),
    fr(seed + 2),
  );

  return publicCallData;
}

/**
 * Makes arbitrary public kernel inputs.
 * @param seed - The seed to use for generating the public kernel inputs.
 * @returns Public kernel inputs.
 */
export function makePublicKernelCircuitPrivateInputs(seed = 1): PublicKernelCircuitPrivateInputs {
  return new PublicKernelCircuitPrivateInputs(makePublicKernelData(seed), makePublicCallData(seed + 0x1000));
}

/**
 * Makes arbitrary public kernel private inputs.
 * @param seed - The seed to use for generating the public kernel inputs.
 * @param tweak - An optional function to tweak the output before computing hashes.
 * @returns Public kernel inputs.
 */
export function makePublicKernelInputsWithTweak(
  seed = 1,
  tweak?: (publicKernelInputs: PublicKernelCircuitPrivateInputs) => void,
): PublicKernelCircuitPrivateInputs {
  const kernelCircuitPublicInputs = makePublicKernelCircuitPublicInputs(seed, false);
  const previousKernel = makePublicKernelData(seed, kernelCircuitPublicInputs);
  const publicCall = makePublicCallData(seed + 0x1000);
  const publicKernelInputs = new PublicKernelCircuitPrivateInputs(previousKernel, publicCall);
  if (tweak) {
    tweak(publicKernelInputs);
  }
  // Set the call stack item for this circuit iteration at the top of the call stack
  publicKernelInputs.previousKernel.publicInputs.end.publicCallStack[MAX_PUBLIC_CALL_STACK_LENGTH_PER_TX - 1] =
    new CallRequest(
      publicCall.callStackItem.hash(),
      publicCall.callStackItem.publicInputs.callContext.msgSender,
      makeCallerContext(seed + 0x100),
      Fr.ZERO,
      Fr.ZERO,
    );
  return publicKernelInputs;
}

/**
 * Makes arbitrary tx request.
 * @param seed - The seed to use for generating the tx request.
 * @returns A tx request.
 */
export function makeTxRequest(seed = 1): TxRequest {
  return TxRequest.from({
    origin: makeAztecAddress(seed),
    functionData: new FunctionData(makeSelector(seed + 0x100), false, true, true),
    argsHash: fr(seed + 0x200),
    txContext: makeTxContext(seed + 0x400),
  });
}

/**
 * Makes arbitrary private call data.
 * @param seed - The seed to use for generating the private call data.
 * @returns A private call data.
 */
export function makePrivateCallData(seed = 1): PrivateCallData {
  return PrivateCallData.from({
    callStackItem: makePrivateCallStackItem(seed),
    privateCallStack: makeTuple(MAX_PRIVATE_CALL_STACK_LENGTH_PER_CALL, makeCallRequest, seed + 0x10),
    publicCallStack: makeTuple(MAX_PUBLIC_CALL_STACK_LENGTH_PER_CALL, makeCallRequest, seed + 0x20),
    proof: new Proof(Buffer.alloc(16).fill(seed + 0x50)),
    vk: makeVerificationKey(),
    contractClassArtifactHash: fr(seed + 0x70),
    contractClassPublicBytecodeCommitment: fr(seed + 0x71),
    publicKeysHash: fr(seed + 0x72),
    saltedInitializationHash: fr(seed + 0x73),
    functionLeafMembershipWitness: makeMembershipWitness(FUNCTION_TREE_HEIGHT, seed + 0x30),
    readRequestMembershipWitnesses: makeTuple(
      MAX_READ_REQUESTS_PER_CALL,
      makeReadRequestMembershipWitness,
      seed + 0x70,
    ),
    portalContractAddress: makeEthAddress(seed + 0x40).toField(),
    acirHash: fr(seed + 0x60),
  });
}

/**
 * Makes arbitrary private call stack item.
 * @param seed - The seed to use for generating the private call stack item.
 * @returns A private call stack item.
 */
export function makePrivateCallStackItem(seed = 1): PrivateCallStackItem {
  return new PrivateCallStackItem(
    makeAztecAddress(seed),
    new FunctionData(makeSelector(seed + 0x1), false, true, true),
    makePrivateCircuitPublicInputs(seed + 0x10),
  );
}

/**
 * Makes arbitrary private circuit public inputs.
 * @param seed - The seed to use for generating the private circuit public inputs.
 * @returns A private circuit public inputs.
 */
export function makePrivateCircuitPublicInputs(seed = 0): PrivateCircuitPublicInputs {
  return PrivateCircuitPublicInputs.from({
    callContext: new CallContext(
      makeAztecAddress(seed + 1),
      makeAztecAddress(seed + 2),
      new EthAddress(numToUInt32BE(seed + 3, /* eth address is 20 bytes */ 20)),
      makeSelector(seed + 4),
      true,
      true,
      true,
      0,
    ),
    argsHash: fr(seed + 0x100),
    returnValues: makeTuple(RETURN_VALUES_LENGTH, fr, seed + 0x200),
<<<<<<< HEAD
    metaHwm: fr(0),
=======
    minRevertibleSideEffectCounter: fr(0),
>>>>>>> c1709b3d
    readRequests: makeTuple(MAX_READ_REQUESTS_PER_CALL, sideEffectFromNumber, seed + 0x300),
    nullifierKeyValidationRequests: makeTuple(
      MAX_NULLIFIER_KEY_VALIDATION_REQUESTS_PER_CALL,
      makeNullifierKeyValidationRequest,
      seed + 0x300,
    ),
    newNoteHashes: makeTuple(MAX_NEW_NOTE_HASHES_PER_CALL, sideEffectFromNumber, seed + 0x400),
    newNullifiers: makeTuple(MAX_NEW_NULLIFIERS_PER_CALL, sideEffectLinkedFromNumber, seed + 0x500),
    privateCallStackHashes: makeTuple(MAX_PRIVATE_CALL_STACK_LENGTH_PER_CALL, fr, seed + 0x600),
    publicCallStackHashes: makeTuple(MAX_PUBLIC_CALL_STACK_LENGTH_PER_CALL, fr, seed + 0x700),
    newL2ToL1Msgs: makeTuple(MAX_NEW_L2_TO_L1_MSGS_PER_CALL, makeL2ToL1Message, seed + 0x800),
    endSideEffectCounter: fr(seed + 0x850),
    encryptedLogsHash: makeTuple(NUM_FIELDS_PER_SHA256, fr, seed + 0x900),
    unencryptedLogsHash: makeTuple(NUM_FIELDS_PER_SHA256, fr, seed + 0xa00),
    encryptedLogPreimagesLength: fr(seed + 0xb00),
    unencryptedLogPreimagesLength: fr(seed + 0xc00),
    historicalHeader: makeHeader(seed + 0xd00, undefined),
    contractDeploymentData: makeContractDeploymentData(seed + 0xe00),
    chainId: fr(seed + 0x1400),
    version: fr(seed + 0x1500),
  });
}

/**
 * Makes arbitrary contract deployment data.
 * @param seed - The seed to use for generating the contract deployment data.
 * @returns A contract deployment data.
 */
export function makeContractDeploymentData(seed = 1) {
  return new ContractDeploymentData(
    makePoint(seed),
    fr(seed + 1),
    fr(seed + 2),
    fr(seed + 3),
    makeEthAddress(seed + 4),
  );
}

/**
 * Makes global variables.
 * @param seed - The seed to use for generating the global variables.
 * @param blockNumber - The block number to use for generating the global variables.
 * If blockNumber is undefined, it will be set to seed + 2.
 * @returns Global variables.
 */
export function makeGlobalVariables(seed = 1, blockNumber: number | undefined = undefined): GlobalVariables {
  if (blockNumber !== undefined) {
    return new GlobalVariables(
      fr(seed),
      fr(seed + 1),
      fr(blockNumber),
      fr(seed + 3),
      EthAddress.fromField(fr(seed + 4)),
      AztecAddress.fromField(fr(seed + 5)),
    );
  }
  return new GlobalVariables(
    fr(seed),
    fr(seed + 1),
    fr(seed + 2),
    fr(seed + 3),
    EthAddress.fromField(fr(seed + 4)),
    AztecAddress.fromField(fr(seed + 5)),
  );
}

/**
 * Makes constant base rollup data.
 * @param seed - The seed to use for generating the constant base rollup data.
 * @param blockNumber - The block number to use for generating the global variables.
 * @returns A constant base rollup data.
 */
export function makeConstantBaseRollupData(
  seed = 1,
  globalVariables: GlobalVariables | undefined = undefined,
): ConstantRollupData {
  return ConstantRollupData.from({
    lastArchive: makeAppendOnlyTreeSnapshot(seed + 0x300),
    privateKernelVkTreeRoot: fr(seed + 0x401),
    publicKernelVkTreeRoot: fr(seed + 0x402),
    baseRollupVkHash: fr(seed + 0x403),
    mergeRollupVkHash: fr(seed + 0x404),
    globalVariables: globalVariables ?? makeGlobalVariables(seed + 0x405),
  });
}

/**
 * Makes arbitrary append only tree snapshot.
 * @param seed - The seed to use for generating the append only tree snapshot.
 * @returns An append only tree snapshot.
 */
export function makeAppendOnlyTreeSnapshot(seed = 1): AppendOnlyTreeSnapshot {
  return new AppendOnlyTreeSnapshot(fr(seed), seed);
}

/**
 * Makes arbitrary eth address.
 * @param seed - The seed to use for generating the eth address.
 * @returns An eth address.
 */
export function makeEthAddress(seed = 1): EthAddress {
  return EthAddress.fromField(fr(seed));
}

/**
 * Creates a buffer of a given size filled with a given value.
 * @param size - The size of the buffer to create.
 * @param fill - The value to fill the buffer with.
 * @returns A buffer of a given size filled with a given value.
 */
export function makeBytes(size = 32, fill = 1): Buffer {
  return Buffer.alloc(size, fill);
}

/**
 * Makes arbitrary aztec address.
 * @param seed - The seed to use for generating the aztec address.
 * @returns An aztec address.
 */
export function makeAztecAddress(seed = 1): AztecAddress {
  return AztecAddress.fromField(fr(seed));
}

/**
 * Makes arbitrary Schnorr signature.
 * @param seed - The seed to use for generating the Schnorr signature.
 * @returns A Schnorr signature.
 */
export function makeSchnorrSignature(seed = 1): SchnorrSignature {
  return new SchnorrSignature(Buffer.alloc(SchnorrSignature.SIZE, seed));
}

/**
 * Makes arbitrary base or merge rollup circuit public inputs.
 * @param seed - The seed to use for generating the base rollup circuit public inputs.
 * @param blockNumber - The block number to use for generating the base rollup circuit public inputs.
 * @returns A base or merge rollup circuit public inputs.
 */
export function makeBaseOrMergeRollupPublicInputs(
  seed = 0,
  globalVariables: GlobalVariables | undefined = undefined,
): BaseOrMergeRollupPublicInputs {
  return new BaseOrMergeRollupPublicInputs(
    RollupTypes.Base,
    new Fr(0n),
    makeAggregationObject(seed + 0x100),
    makeConstantBaseRollupData(seed + 0x200, globalVariables),
    makePartialStateReference(seed + 0x300),
    makePartialStateReference(seed + 0x400),
    [fr(seed + 0x901), fr(seed + 0x902)],
  );
}

/**
 * Makes arbitrary previous rollup data.
 * @param seed - The seed to use for generating the previous rollup data.
 * @param globalVariables - The global variables to use when generating the previous rollup data.
 * @returns A previous rollup data.
 */
export function makePreviousRollupData(
  seed = 0,
  globalVariables: GlobalVariables | undefined = undefined,
): PreviousRollupData {
  return new PreviousRollupData(
    makeBaseOrMergeRollupPublicInputs(seed, globalVariables),
    makeDynamicSizeBuffer(16, seed + 0x50),
    makeVerificationKey(),
    seed + 0x110,
    makeMembershipWitness(ROLLUP_VK_TREE_HEIGHT, seed + 0x120),
  );
}

/**
 * Makes root rollup inputs.
 * @param seed - The seed to use for generating the root rollup inputs.
 * @param blockNumber - The block number to use for generating the root rollup inputs.
 * @returns A root rollup inputs.
 */
export function makeRootRollupInputs(seed = 0, globalVariables?: GlobalVariables): RootRollupInputs {
  return new RootRollupInputs(
    [makePreviousRollupData(seed, globalVariables), makePreviousRollupData(seed + 0x1000, globalVariables)],
    makeTuple(NUMBER_OF_L1_L2_MESSAGES_PER_ROLLUP, fr, 0x2100),
    makeTuple(L1_TO_L2_MSG_SUBTREE_SIBLING_PATH_LENGTH, fr, 0x2100),
    makeAppendOnlyTreeSnapshot(seed + 0x2200),
    makeAppendOnlyTreeSnapshot(seed + 0x2200),
    makeTuple(ARCHIVE_HEIGHT, fr, 0x2400),
  );
}

/**
 * Makes root rollup public inputs.
 * @param seed - The seed to use for generating the root rollup public inputs.
 * @param blockNumber - The block number to use in the global variables of a header.
 * @returns A root rollup public inputs.
 */
export function makeRootRollupPublicInputs(
  seed = 0,
  blockNumber: number | undefined = undefined,
): RootRollupPublicInputs {
  return RootRollupPublicInputs.from({
    aggregationObject: makeAggregationObject(seed),
    archive: makeAppendOnlyTreeSnapshot(seed + 0x100),
    header: makeHeader(seed + 0x200, blockNumber),
    l1ToL2MessagesHash: [new Fr(3n), new Fr(4n)],
  });
}

/**
 * Makes content commitment
 */
export function makeContentCommitment(seed = 0): ContentCommitment {
  return new ContentCommitment(
    new Fr(seed),
    toBufferBE(BigInt(seed + 0x100), NUM_BYTES_PER_SHA256),
    toBufferBE(BigInt(seed + 0x200), NUM_BYTES_PER_SHA256),
    toBufferBE(BigInt(seed + 0x300), NUM_BYTES_PER_SHA256),
  );
}

/**
 * Makes header.
 */
export function makeHeader(seed = 0, blockNumber: number | undefined = undefined): Header {
  return new Header(
    makeAppendOnlyTreeSnapshot(seed + 0x100),
    makeContentCommitment(seed + 0x200),
    makeStateReference(seed + 0x600),
    makeGlobalVariables((seed += 0x700), blockNumber),
  );
}

/**
 * Makes arbitrary state reference.
 * @param seed - The seed to use for generating the state reference.
 * @returns A state reference.
 */
export function makeStateReference(seed = 0): StateReference {
  return new StateReference(makeAppendOnlyTreeSnapshot(seed), makePartialStateReference(seed + 1));
}

/**
 * Makes arbitrary L2 to L1 message.
 * @param seed - The seed to use for generating the state reference.
 * @returns L2 to L1 message.
 */
export function makeL2ToL1Message(seed = 0): L2ToL1Message {
  const recipient = EthAddress.fromField(new Fr(seed));
  const content = new Fr(seed + 1);

  return new L2ToL1Message(recipient, content);
}

/**
 * Makes arbitrary partial state reference.
 * @param seed - The seed to use for generating the partial state reference.
 * @returns A partial state reference.
 */
export function makePartialStateReference(seed = 0): PartialStateReference {
  return new PartialStateReference(
    makeAppendOnlyTreeSnapshot(seed),
    makeAppendOnlyTreeSnapshot(seed + 1),
    makeAppendOnlyTreeSnapshot(seed + 2),
    makeAppendOnlyTreeSnapshot(seed + 3),
  );
}

/**
 * Makes arbitrary merge rollup inputs.
 * @param seed - The seed to use for generating the merge rollup inputs.
 * @returns A merge rollup inputs.
 */
export function makeMergeRollupInputs(seed = 0): MergeRollupInputs {
  return new MergeRollupInputs([makePreviousRollupData(seed), makePreviousRollupData(seed + 0x1000)]);
}

/**
 * Makes arbitrary public data tree leaves.
 * @param seed - The seed to use for generating the public data tree leaf.
 * @returns A public data tree leaf.
 */
export function makePublicDataTreeLeaf(seed = 0): PublicDataTreeLeaf {
  return new PublicDataTreeLeaf(new Fr(seed), new Fr(seed + 1));
}

/**
 * Makes arbitrary public data tree leaf preimages.
 * @param seed - The seed to use for generating the public data tree leaf preimage.
 * @returns A public data tree leaf preimage.
 */
export function makePublicDataTreeLeafPreimage(seed = 0): PublicDataTreeLeafPreimage {
  return new PublicDataTreeLeafPreimage(new Fr(seed), new Fr(seed + 1), new Fr(seed + 2), BigInt(seed + 3));
}

/**
 * Creates an instance of StateDiffHints with arbitrary values based on the provided seed.
 * @param seed - The seed to use for generating the hints.
 * @returns A StateDiffHints object.
 */
export function makeStateDiffHints(seed = 1): StateDiffHints {
  const nullifierPredecessorPreimages = makeTuple(
    MAX_NEW_NULLIFIERS_PER_TX,
    x => new NullifierLeafPreimage(fr(x), fr(x + 0x100), BigInt(x + 0x200)),
    seed + 0x1000,
  );

  const nullifierPredecessorMembershipWitnesses = makeTuple(
    MAX_NEW_NULLIFIERS_PER_TX,
    x => makeMembershipWitness(NULLIFIER_TREE_HEIGHT, x),
    seed + 0x2000,
  );

  const sortedNullifiers = makeTuple(MAX_NEW_NULLIFIERS_PER_TX, fr, seed + 0x3000);

  const sortedNullifierIndexes = makeTuple(MAX_NEW_NULLIFIERS_PER_TX, i => i, seed + 0x4000);

  const noteHashSubtreeSiblingPath = makeTuple(NOTE_HASH_SUBTREE_SIBLING_PATH_LENGTH, fr, seed + 0x5000);

  const nullifierSubtreeSiblingPath = makeTuple(NULLIFIER_SUBTREE_SIBLING_PATH_LENGTH, fr, seed + 0x6000);

  const contractSubtreeSiblingPath = makeTuple(CONTRACT_SUBTREE_SIBLING_PATH_LENGTH, fr, seed + 0x7000);

  const publicDataSiblingPath = makeTuple(PUBLIC_DATA_SUBTREE_SIBLING_PATH_LENGTH, fr, 0x8000);

  return new StateDiffHints(
    nullifierPredecessorPreimages,
    nullifierPredecessorMembershipWitnesses,
    sortedNullifiers,
    sortedNullifierIndexes,
    noteHashSubtreeSiblingPath,
    nullifierSubtreeSiblingPath,
    contractSubtreeSiblingPath,
    publicDataSiblingPath,
  );
}

/**
 * Makes arbitrary base rollup inputs.
 * @param seed - The seed to use for generating the base rollup inputs.
 * @returns A base rollup inputs.
 */
export function makeBaseRollupInputs(seed = 0): BaseRollupInputs {
  const kernelData = makePublicKernelData(seed);

  const start = makePartialStateReference(seed + 0x100);

  const stateDiffHints = makeStateDiffHints(seed + 0x600);

  const sortedPublicDataWrites = makeTuple(
    MAX_PUBLIC_DATA_UPDATE_REQUESTS_PER_TX,
    makePublicDataTreeLeaf,
    seed + 0x8000,
  );

  const sortedPublicDataWritesIndexes = makeTuple(MAX_PUBLIC_DATA_UPDATE_REQUESTS_PER_TX, i => i, 0);

  const lowPublicDataWritesPreimages = makeTuple(
    MAX_PUBLIC_DATA_UPDATE_REQUESTS_PER_TX,
    makePublicDataTreeLeafPreimage,
    seed + 0x8200,
  );

  const lowPublicDataWritesMembershipWitnesses = makeTuple(
    MAX_PUBLIC_DATA_UPDATE_REQUESTS_PER_TX,
    i => makeMembershipWitness(PUBLIC_DATA_TREE_HEIGHT, i),
    seed + 0x8400,
  );

  const publicDataReadsPreimages = makeTuple(
    MAX_PUBLIC_DATA_READS_PER_TX,
    makePublicDataTreeLeafPreimage,
    seed + 0x8800,
  );

  const publicDataReadsMembershipWitnesses = makeTuple(
    MAX_PUBLIC_DATA_READS_PER_TX,
    i => makeMembershipWitness(PUBLIC_DATA_TREE_HEIGHT, i),
    seed + 0x8a00,
  );

  const archiveRootMembershipWitness = makeMembershipWitness(ARCHIVE_HEIGHT, seed + 0x9000);

  const constants = makeConstantBaseRollupData(0x100);

  return BaseRollupInputs.from({
    kernelData,
    start,
    stateDiffHints,
    sortedPublicDataWrites,
    sortedPublicDataWritesIndexes,
    lowPublicDataWritesPreimages,
    lowPublicDataWritesMembershipWitnesses,
    publicDataReadsPreimages,
    publicDataReadsMembershipWitnesses,
    archiveRootMembershipWitness,
    constants,
  });
}

export function makeContractClassPublic(seed = 0): ContractClassPublic {
  const artifactHash = fr(seed + 1);
  const publicFunctions = makeTuple(3, makeContractClassPublicFunction, seed + 2);
  const privateFunctionsRoot = fr(seed + 3);
  const packedBytecode = packBytecode(publicFunctions);
  const publicBytecodeCommitment = computePublicBytecodeCommitment(packedBytecode);
  const id = computeContractClassId({ artifactHash, privateFunctionsRoot, publicBytecodeCommitment });
  return {
    id,
    artifactHash,
    packedBytecode,
    privateFunctionsRoot,
    publicFunctions,
    version: 1,
  };
}

function makeContractClassPublicFunction(seed = 0): PublicFunction {
  return {
    selector: FunctionSelector.fromField(fr(seed + 1)),
    bytecode: makeBytes(100, seed + 2),
    isInternal: false,
  };
}

// eslint-disable-next-line @typescript-eslint/no-unused-vars
function makeContractClassPrivateFunction(seed = 0): PrivateFunction {
  return {
    selector: FunctionSelector.fromField(fr(seed + 1)),
    vkHash: fr(seed + 2),
    isInternal: false,
  };
}

/**
 * TODO: Since the max value check is currently disabled this function is pointless. Should it be removed?
 * Test only. Easy to identify big endian field serialize.
 * @param n - The number.
 * @returns The field.
 */
export function fr(n: number): Fr {
  return new Fr(BigInt(n));
}

/**
 * Test only. Easy to identify big endian side-effect serialize.
 * @param n - The number.
 * @returns The SideEffect instance.
 */
export function sideEffectFromNumber(n: number): SideEffect {
  return new SideEffect(new Fr(BigInt(n)), Fr.zero());
}

/**
 * Test only. Easy to identify big endian side-effect serialize.
 * @param n - The number.
 * @returns The SideEffect instance.
 */
export function sideEffectLinkedFromNumber(n: number): SideEffectLinkedToNoteHash {
  return new SideEffectLinkedToNoteHash(new Fr(BigInt(n)), Fr.zero(), Fr.zero());
}<|MERGE_RESOLUTION|>--- conflicted
+++ resolved
@@ -9,7 +9,6 @@
 import {
   ARCHIVE_HEIGHT,
   ARGS_LENGTH,
-  AccumulatedMetaData,
   AggregationObject,
   AppendOnlyTreeSnapshot,
   BaseOrMergeRollupPublicInputs,
@@ -34,13 +33,7 @@
   GrumpkinPrivateKey,
   GrumpkinScalar,
   L1_TO_L2_MSG_SUBTREE_SIBLING_PATH_LENGTH,
-<<<<<<< HEAD
-  MAX_NEW_COMMITMENTS_PER_CALL,
-  MAX_NEW_COMMITMENTS_PER_TX,
-  MAX_NEW_COMMITMENTS_PER_TX_META,
-=======
   L2ToL1Message,
->>>>>>> c1709b3d
   MAX_NEW_CONTRACTS_PER_TX,
   MAX_NEW_L2_TO_L1_MSGS_PER_CALL,
   MAX_NEW_L2_TO_L1_MSGS_PER_TX,
@@ -48,22 +41,17 @@
   MAX_NEW_NOTE_HASHES_PER_TX,
   MAX_NEW_NULLIFIERS_PER_CALL,
   MAX_NEW_NULLIFIERS_PER_TX,
-<<<<<<< HEAD
-  MAX_NEW_NULLIFIERS_PER_TX_META,
-=======
   MAX_NON_REVERTIBLE_NOTE_HASHES_PER_TX,
   MAX_NON_REVERTIBLE_NULLIFIERS_PER_TX,
   MAX_NON_REVERTIBLE_PUBLIC_CALL_STACK_LENGTH_PER_TX,
   MAX_NON_REVERTIBLE_PUBLIC_DATA_READS_PER_TX,
   MAX_NON_REVERTIBLE_PUBLIC_DATA_UPDATE_REQUESTS_PER_TX,
->>>>>>> c1709b3d
   MAX_NULLIFIER_KEY_VALIDATION_REQUESTS_PER_CALL,
   MAX_NULLIFIER_KEY_VALIDATION_REQUESTS_PER_TX,
   MAX_PRIVATE_CALL_STACK_LENGTH_PER_CALL,
   MAX_PRIVATE_CALL_STACK_LENGTH_PER_TX,
   MAX_PUBLIC_CALL_STACK_LENGTH_PER_CALL,
   MAX_PUBLIC_CALL_STACK_LENGTH_PER_TX,
-  MAX_PUBLIC_CALL_STACK_LENGTH_PER_TX_META,
   MAX_PUBLIC_DATA_READS_PER_CALL,
   MAX_PUBLIC_DATA_READS_PER_TX,
   MAX_PUBLIC_DATA_UPDATE_REQUESTS_PER_CALL,
@@ -128,10 +116,6 @@
   TxRequest,
   VK_TREE_HEIGHT,
   VerificationKey,
-<<<<<<< HEAD
-  WitnessedPublicCallData,
-=======
->>>>>>> c1709b3d
   computeContractClassId,
   computePublicBytecodeCommitment,
   packBytecode,
@@ -331,15 +315,9 @@
 export function makeFinalAccumulatedData(seed = 1, full = false): PrivateAccumulatedRevertibleData {
   const tupleGenerator = full ? makeTuple : makeHalfFullTuple;
 
-<<<<<<< HEAD
-  return new FinalAccumulatedData(
-    tupleGenerator(MAX_NEW_COMMITMENTS_PER_TX, sideEffectFromNumber, seed + 0x100),
-    tupleGenerator(MAX_NEW_NULLIFIERS_PER_TX, sideEffectLinkedFromNumber, seed + 0x200),
-=======
   return new PrivateAccumulatedRevertibleData(
     tupleGenerator(MAX_REVERTIBLE_NOTE_HASHES_PER_TX, sideEffectFromNumber, seed + 0x100),
     tupleGenerator(MAX_REVERTIBLE_NULLIFIERS_PER_TX, sideEffectLinkedFromNumber, seed + 0x200),
->>>>>>> c1709b3d
     tupleGenerator(MAX_PRIVATE_CALL_STACK_LENGTH_PER_TX, makeCallRequest, seed + 0x400),
     tupleGenerator(MAX_REVERTIBLE_PUBLIC_CALL_STACK_LENGTH_PER_TX, makeCallRequest, seed + 0x500),
     tupleGenerator(MAX_NEW_L2_TO_L1_MSGS_PER_TX, fr, seed + 0x600),
@@ -352,19 +330,6 @@
 }
 
 /**
-<<<<<<< HEAD
- * Creates arbitrary accumulated data for a Tx's meta phase.
- * @param seed - The seed to use for generating the data.
- * @returns An instance of AccumulatedMetaData.
- */
-export function makeAccumulatedMetaData(seed = 1, full = false): AccumulatedMetaData {
-  const tupleGenerator = full ? makeTuple : makeHalfFullTuple;
-
-  return new AccumulatedMetaData(
-    tupleGenerator(MAX_NEW_COMMITMENTS_PER_TX_META, sideEffectFromNumber, seed + 0x101),
-    tupleGenerator(MAX_NEW_NULLIFIERS_PER_TX_META, sideEffectLinkedFromNumber, seed + 0x201),
-    tupleGenerator(MAX_PUBLIC_CALL_STACK_LENGTH_PER_TX_META, makeCallRequest, seed + 0x501),
-=======
  * Creates arbitrary accumulated data for a Tx's non-revertible side effects.
  * @param seed - The seed to use for generating the data.
  * @returns An instance of AccumulatedNonRevertibleData.
@@ -388,7 +353,6 @@
     tupleGenerator(MAX_NON_REVERTIBLE_PUBLIC_CALL_STACK_LENGTH_PER_TX, makeCallRequest, seed + 0x501),
     tupleGenerator(MAX_NON_REVERTIBLE_PUBLIC_DATA_UPDATE_REQUESTS_PER_TX, makePublicDataUpdateRequest, seed + 0x601),
     tupleGenerator(MAX_NON_REVERTIBLE_PUBLIC_DATA_READS_PER_TX, makePublicDataRead, seed + 0x701),
->>>>>>> c1709b3d
   );
 }
 
@@ -469,13 +433,6 @@
  * @param seed - The seed to use for generating the kernel circuit public inputs.
  * @returns Public kernel circuit public inputs.
  */
-<<<<<<< HEAD
-export function makeKernelPublicInputs(seed = 1, fullAccumulatedData = true): KernelCircuitPublicInputs {
-  return new KernelCircuitPublicInputs(
-    makeAggregationObject(seed),
-    fr(seed + 0x100),
-    makeAccumulatedData(seed, fullAccumulatedData),
-=======
 export function makePublicKernelCircuitPublicInputs(
   seed = 1,
   fullAccumulatedData = true,
@@ -503,7 +460,6 @@
     makeAggregationObject(seed),
     fr(seed + 0x100),
     makeAccumulatedData(seed, full),
->>>>>>> c1709b3d
     makeConstantData(seed + 0x100),
     true,
   );
@@ -514,15 +470,6 @@
  * @param seed - The seed to use for generating the kernel circuit public inputs.
  * @returns Private kernel tail circuit public inputs.
  */
-<<<<<<< HEAD
-export function makePrivateKernelPublicInputsFinal(seed = 1): PrivateKernelPublicInputsFinal {
-  return new PrivateKernelPublicInputsFinal(
-    makeAggregationObject(seed),
-    fr(seed + 0x100),
-    makeAccumulatedMetaData(seed, true),
-    makeFinalAccumulatedData(seed, true),
-    makeConstantData(seed + 0x100),
-=======
 export function makePrivateKernelTailCircuitPublicInputs(seed = 1, full = true): PrivateKernelTailCircuitPublicInputs {
   return new PrivateKernelTailCircuitPublicInputs(
     makeAggregationObject(seed),
@@ -532,7 +479,6 @@
     true,
     true,
     true,
->>>>>>> c1709b3d
   );
 }
 
@@ -868,11 +814,7 @@
     ),
     argsHash: fr(seed + 0x100),
     returnValues: makeTuple(RETURN_VALUES_LENGTH, fr, seed + 0x200),
-<<<<<<< HEAD
-    metaHwm: fr(0),
-=======
     minRevertibleSideEffectCounter: fr(0),
->>>>>>> c1709b3d
     readRequests: makeTuple(MAX_READ_REQUESTS_PER_CALL, sideEffectFromNumber, seed + 0x300),
     nullifierKeyValidationRequests: makeTuple(
       MAX_NULLIFIER_KEY_VALIDATION_REQUESTS_PER_CALL,
