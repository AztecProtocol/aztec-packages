--- conflicted
+++ resolved
@@ -425,13 +425,9 @@
     tupleGenerator(MAX_NEW_NOTE_HASHES_PER_CALL, makeNewSideEffect, seed + 0x700),
     tupleGenerator(MAX_NEW_NULLIFIERS_PER_CALL, makeNewSideEffectLinkedToNoteHash, seed + 0x800),
     tupleGenerator(MAX_NEW_L2_TO_L1_MSGS_PER_CALL, makeL2ToL1Message, seed + 0x900),
-<<<<<<< HEAD
-    tupleGenerator(NUM_FIELDS_PER_SHA256, fr, seed + 0x901),
-=======
     fr(seed + 0xa00),
     fr(seed + 0xa01),
-    tupleGenerator(2, fr, seed + 0x901),
->>>>>>> d666f6f1
+    tupleGenerator(NUM_FIELDS_PER_SHA256, fr, seed + 0x901),
     fr(seed + 0x902),
     makeHeader(seed + 0xa00, undefined),
     makeAztecAddress(seed + 0xb01),
