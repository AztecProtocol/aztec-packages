--- conflicted
+++ resolved
@@ -40,11 +40,6 @@
   ComposerType,
   MembershipWitness,
   UInt8Vector,
-<<<<<<< HEAD
-  AztecAddress,
-=======
-  RollupTypes,
->>>>>>> b8e88a9c
   EcdsaSignature,
 } from '../structs/shared.js';
 import { ContractDeploymentData, SignedTxRequest, TxContext, TxRequest } from '../structs/tx.js';
