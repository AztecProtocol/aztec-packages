import { type FieldsOf, makeHalfFullTuple, makeTuple, range } from '@aztec/foundation/array';
import { AztecAddress } from '@aztec/foundation/aztec-address';
import { toBufferBE } from '@aztec/foundation/bigint-buffer';
import { EthAddress } from '@aztec/foundation/eth-address';
import {
  type ContractClassPublic,
  type ExecutablePrivateFunctionWithMembershipProof,
  type PrivateFunction,
  type PublicFunction,
  type UnconstrainedFunctionWithMembershipProof,
} from '@aztec/types/contracts';

import { SchnorrSignature } from '../barretenberg/index.js';
import {
  ARCHIVE_HEIGHT,
  ARGS_LENGTH,
  AggregationObject,
  AppendOnlyTreeSnapshot,
  BaseOrMergeRollupPublicInputs,
  BaseParityInputs,
  BaseRollupInputs,
  CallContext,
  CallRequest,
  CallerContext,
  CombinedAccumulatedData,
  CombinedConstantData,
  ConstantRollupData,
  ContractStorageRead,
  ContractStorageUpdateRequest,
  FUNCTION_TREE_HEIGHT,
  Fq,
  Fr,
  FunctionData,
  FunctionSelector,
  G1AffineElement,
  type GrumpkinPrivateKey,
  GrumpkinScalar,
  L1_TO_L2_MSG_SUBTREE_SIBLING_PATH_LENGTH,
  L2ToL1Message,
  MAX_ENCRYPTED_LOGS_PER_CALL,
  MAX_ENCRYPTED_LOGS_PER_TX,
  MAX_NEW_L2_TO_L1_MSGS_PER_CALL,
  MAX_NEW_L2_TO_L1_MSGS_PER_TX,
  MAX_NEW_NOTE_HASHES_PER_CALL,
  MAX_NEW_NOTE_HASHES_PER_TX,
  MAX_NEW_NULLIFIERS_PER_CALL,
  MAX_NEW_NULLIFIERS_PER_TX,
  MAX_NOTE_HASH_READ_REQUESTS_PER_CALL,
  MAX_NOTE_HASH_READ_REQUESTS_PER_TX,
  MAX_NULLIFIER_KEY_VALIDATION_REQUESTS_PER_CALL,
  MAX_NULLIFIER_KEY_VALIDATION_REQUESTS_PER_TX,
  MAX_NULLIFIER_NON_EXISTENT_READ_REQUESTS_PER_CALL,
  MAX_NULLIFIER_NON_EXISTENT_READ_REQUESTS_PER_TX,
  MAX_NULLIFIER_READ_REQUESTS_PER_CALL,
  MAX_NULLIFIER_READ_REQUESTS_PER_TX,
  MAX_PRIVATE_CALL_STACK_LENGTH_PER_CALL,
  MAX_PUBLIC_CALL_STACK_LENGTH_PER_CALL,
  MAX_PUBLIC_CALL_STACK_LENGTH_PER_TX,
  MAX_PUBLIC_DATA_HINTS,
  MAX_PUBLIC_DATA_READS_PER_CALL,
  MAX_PUBLIC_DATA_READS_PER_TX,
  MAX_PUBLIC_DATA_UPDATE_REQUESTS_PER_CALL,
  MAX_PUBLIC_DATA_UPDATE_REQUESTS_PER_TX,
  MAX_UNENCRYPTED_LOGS_PER_CALL,
  MAX_UNENCRYPTED_LOGS_PER_TX,
  MaxBlockNumber,
  MembershipWitness,
  MergeRollupInputs,
  NESTED_RECURSIVE_PROOF_LENGTH,
  NOTE_HASH_SUBTREE_SIBLING_PATH_LENGTH,
  NULLIFIER_SUBTREE_SIBLING_PATH_LENGTH,
  NULLIFIER_TREE_HEIGHT,
  NUMBER_OF_L1_L2_MESSAGES_PER_ROLLUP,
  NUM_BASE_PARITY_PER_ROOT_PARITY,
  NUM_MSGS_PER_BASE_PARITY,
  NoteHash,
  Nullifier,
  NullifierKeyValidationRequest,
  NullifierLeafPreimage,
  NullifierNonExistentReadRequestHintsBuilder,
  NullifierReadRequestHintsBuilder,
  PUBLIC_DATA_SUBTREE_SIBLING_PATH_LENGTH,
  PUBLIC_DATA_TREE_HEIGHT,
  ParityPublicInputs,
  PartialPrivateTailPublicInputsForPublic,
  PartialPrivateTailPublicInputsForRollup,
  PartialStateReference,
  Point,
  PreviousRollupData,
  PrivateCallData,
  PrivateCallStackItem,
  PrivateCircuitPublicInputs,
  PrivateKernelTailCircuitPublicInputs,
  Proof,
  PublicAccumulatedData,
  PublicCallData,
  PublicCallRequest,
  PublicCallStackItem,
  PublicCircuitPublicInputs,
  PublicDataHint,
  PublicDataRead,
  PublicDataReadRequestHintsBuilder,
  PublicDataTreeLeaf,
  PublicDataTreeLeafPreimage,
  PublicDataUpdateRequest,
  PublicKernelCircuitPrivateInputs,
  PublicKernelCircuitPublicInputs,
  PublicKernelData,
  PublicKernelTailCircuitPrivateInputs,
  RECURSIVE_PROOF_LENGTH,
  ROLLUP_VK_TREE_HEIGHT,
  ReadRequest,
  RevertCode,
  RollupTypes,
  RootParityInput,
  RootParityInputs,
  RootRollupInputs,
  RootRollupPublicInputs,
  ScopedNullifierKeyValidationRequest,
  ScopedReadRequest,
  SideEffect,
  StateDiffHints,
  StateReference,
  TxContext,
  TxRequest,
  VK_TREE_HEIGHT,
  VerificationKey,
  VerificationKeyAsFields,
  computeContractClassId,
  computePublicBytecodeCommitment,
  makeRecursiveProof,
  packBytecode,
} from '../index.js';
import { ContentCommitment, NUM_BYTES_PER_SHA256 } from '../structs/content_commitment.js';
import { Gas } from '../structs/gas.js';
import { GasFees } from '../structs/gas_fees.js';
import { GasSettings } from '../structs/gas_settings.js';
import { GlobalVariables } from '../structs/global_variables.js';
import { Header } from '../structs/header.js';
import { KernelCircuitPublicInputs } from '../structs/kernel/kernel_circuit_public_inputs.js';
import { KernelData } from '../structs/kernel/kernel_data.js';
import { RollupValidationRequests } from '../structs/rollup_validation_requests.js';
import { ValidationRequests } from '../structs/validation_requests.js';

/**
 * Creates an arbitrary side effect object with the given seed.
 * @param seed - The seed to use for generating the object.
 * @returns A side effect object.
 */
export function makeNewSideEffect(seed: number): SideEffect {
  return new SideEffect(fr(seed), fr(seed + 1));
}

function makeNoteHash(seed: number) {
  return new NoteHash(fr(seed), seed + 1);
}

function makeNullifier(seed: number) {
  return new Nullifier(fr(seed), seed + 1, fr(seed + 2));
}

/**
 * Creates an arbitrary tx context with the given seed.
 * @param seed - The seed to use for generating the tx context.
 * @returns A tx context.
 */
export function makeTxContext(seed: number = 1): TxContext {
  // @todo @LHerskind should probably take value for chainId as it will be verified later.
  return new TxContext(new Fr(seed), Fr.ZERO, makeGasSettings());
}

/**
 * Creates arbitrary constant data with the given seed.
 * @param seed - The seed to use for generating the constant data.
 * @returns A constant data object.
 */
export function makeConstantData(seed = 1): CombinedConstantData {
  return new CombinedConstantData(makeHeader(seed, undefined), makeTxContext(seed + 4), makeGlobalVariables(seed + 5));
}

/**
 * Creates a default instance of gas settings. No seed value is used to ensure we allocate a sensible amount of gas for testing.
 */
export function makeGasSettings() {
  return GasSettings.default();
}

/**
 * Creates arbitrary selector from the given seed.
 * @param seed - The seed to use for generating the selector.
 * @returns A selector.
 */
export function makeSelector(seed: number): FunctionSelector {
  return new FunctionSelector(seed);
}

function makeReadRequest(n: number): ReadRequest {
  return new ReadRequest(new Fr(BigInt(n)), n + 1);
}

function makeScopedReadRequest(n: number): ScopedReadRequest {
  return new ScopedReadRequest(makeReadRequest(n), AztecAddress.fromBigInt(BigInt(n + 2)));
}

/**
 * Creates arbitrary NullifierKeyValidationRequest from the given seed.
 * @param seed - The seed to use for generating the NullifierKeyValidationRequest.
 * @returns A NullifierKeyValidationRequest.
 */
function makeNullifierKeyValidationRequest(seed: number): NullifierKeyValidationRequest {
  return new NullifierKeyValidationRequest(makePoint(seed), fr(seed + 2));
}

function makeScopedNullifierKeyValidationRequest(seed: number): ScopedNullifierKeyValidationRequest {
  return new ScopedNullifierKeyValidationRequest(makeNullifierKeyValidationRequest(seed), makeAztecAddress(seed + 4));
}

/**
 * Creates arbitrary public data update request.
 * @param seed - The seed to use for generating the public data update request.
 * @returns A public data update request.
 */
export function makePublicDataUpdateRequest(seed = 1): PublicDataUpdateRequest {
  return new PublicDataUpdateRequest(fr(seed), fr(seed + 1));
}

/**
 * Creates empty public data update request.
 * @returns An empty public data update request.
 */
export function makeEmptyPublicDataUpdateRequest(): PublicDataUpdateRequest {
  return new PublicDataUpdateRequest(fr(0), fr(0));
}

/**
 * Creates arbitrary public data read.
 * @param seed - The seed to use for generating the public data read.
 * @returns A public data read.
 */
export function makePublicDataRead(seed = 1): PublicDataRead {
  return new PublicDataRead(fr(seed), fr(seed + 1));
}

/**
 * Creates empty public data read.
 * @returns An empty public data read.
 */
export function makeEmptyPublicDataRead(): PublicDataRead {
  return new PublicDataRead(fr(0), fr(0));
}

/**
 * Creates arbitrary contract storage update request.
 * @param seed - The seed to use for generating the contract storage update request.
 * @returns A contract storage update request.
 */
export function makeContractStorageUpdateRequest(seed = 1): ContractStorageUpdateRequest {
  return new ContractStorageUpdateRequest(fr(seed), fr(seed + 1));
}

/**
 * Creates arbitrary contract storage read.
 * @param seed - The seed to use for generating the contract storage read.
 * @returns A contract storage read.
 */
export function makeContractStorageRead(seed = 1): ContractStorageRead {
  return new ContractStorageRead(fr(seed), fr(seed + 1));
}

export function makeValidationRequests(seed = 1) {
  return new ValidationRequests(
    makeRollupValidationRequests(seed),
    makeTuple(MAX_NOTE_HASH_READ_REQUESTS_PER_TX, makeScopedReadRequest, seed + 0x80),
    makeTuple(MAX_NULLIFIER_READ_REQUESTS_PER_TX, makeScopedReadRequest, seed + 0x90),
    makeTuple(MAX_NULLIFIER_NON_EXISTENT_READ_REQUESTS_PER_TX, makeScopedReadRequest, seed + 0x95),
    makeTuple(MAX_NULLIFIER_KEY_VALIDATION_REQUESTS_PER_TX, makeScopedNullifierKeyValidationRequest, seed + 0x100),
    makeTuple(MAX_PUBLIC_DATA_READS_PER_TX, makePublicDataRead, seed + 0xe00),
  );
}

export function makeRollupValidationRequests(seed = 1) {
  return new RollupValidationRequests(new MaxBlockNumber(true, new Fr(seed + 0x31415)));
}

export function makeCombinedConstantData(seed = 1): CombinedConstantData {
  return new CombinedConstantData(makeHeader(seed), makeTxContext(seed + 0x100), makeGlobalVariables(seed + 0x200));
}

/**
 * Creates arbitrary accumulated data.
 * @param seed - The seed to use for generating the accumulated data.
 * @returns An accumulated data.
 */
export function makeCombinedAccumulatedData(seed = 1, full = false): CombinedAccumulatedData {
  const tupleGenerator = full ? makeTuple : makeHalfFullTuple;

  return new CombinedAccumulatedData(
    tupleGenerator(MAX_NEW_NOTE_HASHES_PER_TX, fr, seed + 0x120, Fr.zero),
    tupleGenerator(MAX_NEW_NULLIFIERS_PER_TX, fr, seed + 0x200, Fr.zero),
    tupleGenerator(MAX_NEW_L2_TO_L1_MSGS_PER_TX, fr, seed + 0x600, Fr.zero),
    fr(seed + 0x700), // encrypted logs hash
    fr(seed + 0x800), // unencrypted logs hash
    fr(seed + 0x900), // encrypted_log_preimages_length
    fr(seed + 0xa00), // unencrypted_log_preimages_length
    tupleGenerator(
      MAX_PUBLIC_DATA_UPDATE_REQUESTS_PER_TX,
      makePublicDataUpdateRequest,
      seed + 0xd00,
      PublicDataUpdateRequest.empty,
    ),
    makeGas(seed + 0xe00),
  );
}

export function makeGas(seed = 1) {
  return new Gas(seed, seed + 1);
}

/**
 * Creates arbitrary accumulated data.
 * @param seed - The seed to use for generating the accumulated data.
 * @returns An accumulated data.
 */
export function makePublicAccumulatedData(seed = 1, full = false): PublicAccumulatedData {
  const tupleGenerator = full ? makeTuple : makeHalfFullTuple;

  return new PublicAccumulatedData(
    tupleGenerator(MAX_NEW_NOTE_HASHES_PER_TX, makeNoteHash, seed + 0x120, NoteHash.empty),
    tupleGenerator(MAX_NEW_NULLIFIERS_PER_TX, makeNullifier, seed + 0x200, Nullifier.empty),
    tupleGenerator(MAX_NEW_L2_TO_L1_MSGS_PER_TX, fr, seed + 0x600, Fr.zero),
    tupleGenerator(MAX_ENCRYPTED_LOGS_PER_TX, makeNewSideEffect, seed + 0x700, SideEffect.empty), // encrypted logs hashes
    tupleGenerator(MAX_UNENCRYPTED_LOGS_PER_TX, makeNewSideEffect, seed + 0x800, SideEffect.empty), // unencrypted logs hashes
    fr(seed + 0x900), // encrypted_log_preimages_length
    fr(seed + 0xa00), // unencrypted_log_preimages_length
    tupleGenerator(
      MAX_PUBLIC_DATA_UPDATE_REQUESTS_PER_TX,
      makePublicDataUpdateRequest,
      seed + 0xd00,
      PublicDataUpdateRequest.empty,
    ),
    tupleGenerator(MAX_PUBLIC_CALL_STACK_LENGTH_PER_TX, makeCallRequest, seed + 0x500, CallRequest.empty),
    makeGas(seed + 0x600),
  );
}

/**
 * Creates arbitrary aggregation object.
 * @param seed - The seed to use for generating the aggregation object.
 * @returns An aggregation object.
 */
export function makeAggregationObject(seed = 1): AggregationObject {
  return new AggregationObject(
    new G1AffineElement(new Fq(BigInt(seed)), new Fq(BigInt(seed + 1))),
    new G1AffineElement(new Fq(BigInt(seed + 0x100)), new Fq(BigInt(seed + 0x101))),
    makeTuple(4, fr, seed + 2),
    range(6, seed + 6),
  );
}

/**
 * Creates arbitrary call context.
 * @param seed - The seed to use for generating the call context.
 * @param storageContractAddress - The storage contract address set on the call context.
 * @returns A call context.
 */
export function makeCallContext(seed = 0, overrides: Partial<FieldsOf<CallContext>> = {}): CallContext {
  return CallContext.from({
    msgSender: makeAztecAddress(seed),
    storageContractAddress: makeAztecAddress(seed + 1),
    functionSelector: makeSelector(seed + 3),
    isStaticCall: false,
    isDelegateCall: false,
    sideEffectCounter: 0,
    ...overrides,
  });
}

/**
 * Creates arbitrary public circuit public inputs.
 * @param seed - The seed to use for generating the public circuit public inputs.
 * @param storageContractAddress - The storage contract address set on the call context.
 * @returns Public circuit public inputs.
 */
export function makePublicCircuitPublicInputs(
  seed = 0,
  storageContractAddress?: AztecAddress,
  full = false,
): PublicCircuitPublicInputs {
  const tupleGenerator = full ? makeTuple : makeHalfFullTuple;

  return new PublicCircuitPublicInputs(
    makeCallContext(seed, { storageContractAddress: storageContractAddress ?? makeAztecAddress(seed) }),
    fr(seed + 0x100),
    fr(seed + 0x200),
    tupleGenerator(MAX_NULLIFIER_READ_REQUESTS_PER_CALL, makeReadRequest, seed + 0x400, ReadRequest.empty),
    tupleGenerator(MAX_NULLIFIER_NON_EXISTENT_READ_REQUESTS_PER_CALL, makeReadRequest, seed + 0x420, ReadRequest.empty),
    tupleGenerator(
      MAX_PUBLIC_DATA_UPDATE_REQUESTS_PER_CALL,
      makeContractStorageUpdateRequest,
      seed + 0x400,
      ContractStorageUpdateRequest.empty,
    ),
    tupleGenerator(MAX_PUBLIC_DATA_READS_PER_CALL, makeContractStorageRead, seed + 0x500, ContractStorageRead.empty),
    tupleGenerator(MAX_PUBLIC_CALL_STACK_LENGTH_PER_CALL, fr, seed + 0x600, Fr.zero),
    tupleGenerator(MAX_NEW_NOTE_HASHES_PER_CALL, makeNoteHash, seed + 0x700, NoteHash.empty),
    tupleGenerator(MAX_NEW_NULLIFIERS_PER_CALL, makeNullifier, seed + 0x800, Nullifier.empty),
    tupleGenerator(MAX_NEW_L2_TO_L1_MSGS_PER_CALL, makeL2ToL1Message, seed + 0x900, L2ToL1Message.empty),
    fr(seed + 0xa00),
    fr(seed + 0xa01),
    tupleGenerator(MAX_UNENCRYPTED_LOGS_PER_CALL, makeNewSideEffect, seed + 0x901, SideEffect.empty),
    fr(seed + 0x902),
    makeHeader(seed + 0xa00, undefined),
    makeGlobalVariables(seed + 0xa01),
    makeAztecAddress(seed + 0xb01),
    RevertCode.OK,
    makeGas(seed + 0xc00),
    makeGas(seed + 0xc00),
    fr(0),
  );
}

/**
 * Creates arbitrary public kernel circuit public inputs.
 * @param seed - The seed to use for generating the kernel circuit public inputs.
 * @returns Public kernel circuit public inputs.
 */
export function makePublicKernelCircuitPublicInputs(
  seed = 1,
  fullAccumulatedData = true,
): PublicKernelCircuitPublicInputs {
  return new PublicKernelCircuitPublicInputs(
    makeAggregationObject(seed),
    makeValidationRequests(seed),
    makePublicAccumulatedData(seed, fullAccumulatedData),
    makePublicAccumulatedData(seed, fullAccumulatedData),
    makeConstantData(seed + 0x100),
    RevertCode.OK,
    makeCallRequest(seed + 0x200),
  );
}

/**
 * Creates arbitrary private kernel tail circuit public inputs.
 * @param seed - The seed to use for generating the kernel circuit public inputs.
 * @returns Private kernel tail circuit public inputs.
 */
export function makePrivateKernelTailCircuitPublicInputs(
  seed = 1,
  isForPublic = true,
): PrivateKernelTailCircuitPublicInputs {
  const forPublic = isForPublic
    ? new PartialPrivateTailPublicInputsForPublic(
        ValidationRequests.empty(),
        makePublicAccumulatedData(seed + 0x100, false),
        makePublicAccumulatedData(seed + 0x200, false),
        makeCallRequest(seed + 0x300),
      )
    : undefined;
  const forRollup = !isForPublic
    ? new PartialPrivateTailPublicInputsForRollup(
        makeRollupValidationRequests(seed),
        makeCombinedAccumulatedData(seed + 0x100),
      )
    : undefined;
  return new PrivateKernelTailCircuitPublicInputs(
    makeAggregationObject(seed),
    makeConstantData(seed + 0x300),
    RevertCode.OK,
    forPublic,
    forRollup,
  );
}

/**
 * Creates arbitrary public kernel circuit public inputs.
 * @param seed - The seed to use for generating the kernel circuit public inputs.
 * @returns Public kernel circuit public inputs.
 */
export function makeKernelCircuitPublicInputs(seed = 1, fullAccumulatedData = true): KernelCircuitPublicInputs {
  return new KernelCircuitPublicInputs(
    makeAggregationObject(seed),
    makeRollupValidationRequests(seed),
    makeCombinedAccumulatedData(seed, fullAccumulatedData),
    makeConstantData(seed + 0x100),
    makePartialStateReference(seed + 0x200),
    RevertCode.OK,
  );
}

/**
 * Creates a public call request for testing.
 * @param seed - The seed.
 * @returns Public call request.
 */
export function makePublicCallRequest(seed = 1): PublicCallRequest {
  const childCallContext = makeCallContext(seed + 0x2, { storageContractAddress: makeAztecAddress(seed) });
  const parentCallContext = makeCallContext(seed + 0x3, { storageContractAddress: childCallContext.msgSender });

  return new PublicCallRequest(
    makeAztecAddress(seed),
    new FunctionData(makeSelector(seed + 0x1), false),
    childCallContext,
    parentCallContext,
    makeTuple(ARGS_LENGTH, fr, seed + 0x10),
  );
}

/**
 * Creates a uint8 vector of a given size filled with a given value.
 * @param size - The size of the vector.
 * @param fill - The value to fill the vector with.
 * @returns A uint8 vector.
 */
export function makeDynamicSizeBuffer(size: number, fill: number) {
  return new Proof(Buffer.alloc(size, fill));
}

/**
 * Creates arbitrary/mocked membership witness where the sibling paths is an array of fields in an ascending order starting from `start`.
 * @param size - The size of the membership witness.
 * @param start - The start of the membership witness.
 * @returns A membership witness.
 */
export function makeMembershipWitness<N extends number>(size: N, start: number): MembershipWitness<N> {
  return new MembershipWitness(size, BigInt(start), makeTuple(size, fr, start));
}

/**
 * Creates arbitrary/mocked verification key in fields format.
 * @returns A verification key as fields object
 */
export function makeVerificationKeyAsFields(): VerificationKeyAsFields {
  return VerificationKeyAsFields.makeFake();
}

/**
 * Creates arbitrary/mocked verification key.
 * @returns A verification key object
 */
export function makeVerificationKey(): VerificationKey {
  return VerificationKey.makeFake();
}

/**
 * Creates an arbitrary point in a curve.
 * @param seed - Seed to generate the point values.
 * @returns A point.
 */
export function makePoint(seed = 1): Point {
  return new Point(fr(seed), fr(seed + 1));
}

/**
 * Creates an arbitrary grumpkin private key.
 * @param seed - Seed to generate the values.
 * @returns A GrumpkinPrivateKey.
 */
export function makeGrumpkinPrivateKey(seed = 1): GrumpkinPrivateKey {
  return GrumpkinScalar.fromHighLow(fr(seed), fr(seed + 1));
}

/**
 * Makes arbitrary public kernel data.
 * @param seed - The seed to use for generating the previous kernel data.
 * @param kernelPublicInputs - The public kernel public inputs to use for generating the public kernel data.
 * @returns A previous kernel data.
 */
export function makePublicKernelData(seed = 1, kernelPublicInputs?: PublicKernelCircuitPublicInputs): PublicKernelData {
  return new PublicKernelData(
    kernelPublicInputs ?? makePublicKernelCircuitPublicInputs(seed, true),
    new Proof(Buffer.alloc(16, seed + 0x80)),
    makeVerificationKey(),
    0x42,
    makeTuple(VK_TREE_HEIGHT, fr, 0x1000),
  );
}

/**
 * Makes arbitrary public kernel data.
 * @param seed - The seed to use for generating the previous kernel data.
 * @param kernelPublicInputs - The public kernel public inputs to use for generating the public kernel data.
 * @returns A previous kernel data.
 */
export function makeRollupKernelData(seed = 1, kernelPublicInputs?: KernelCircuitPublicInputs): KernelData {
  return new KernelData(
    kernelPublicInputs ?? makeKernelCircuitPublicInputs(seed, true),
    new Proof(Buffer.alloc(16, seed + 0x80)),
    makeVerificationKey(),
    0x42,
    makeTuple(VK_TREE_HEIGHT, fr, 0x1000),
  );
}

/**
<<<<<<< HEAD
 * Makes arbitrary previous kernel data.
 * @param seed - The seed to use for generating the previous kernel data.
 * @param inputs - The kernel public inputs to use for generating the private kernel inner data.
 * @returns A previous kernel data.
 */
export function makePrivateKernelInnerData(seed = 1, inputs?: PrivateKernelCircuitPublicInputs): PrivateKernelData {
  return new PrivateKernelData(
    inputs ?? makePrivateKernelCircuitPublicInputs(seed, true),
    makeRecursiveProof<typeof NESTED_RECURSIVE_PROOF_LENGTH>(NESTED_RECURSIVE_PROOF_LENGTH, seed + 0x80),
    makeVerificationKeyAsFields(),
    0x42,
    makeTuple(VK_TREE_HEIGHT, fr, 0x1000),
  );
}

/**
=======
>>>>>>> 92c14780
 * Makes arbitrary proof.
 * @param seed - The seed to use for generating/mocking the proof.
 * @returns A proof.
 */
export function makeProof(seed = 1) {
  return makeDynamicSizeBuffer(16, seed);
}

/**
 * Makes arbitrary call stack item.
 * @param seed - The seed to use for generating the call stack item.
 * @returns A call stack item.
 */
export function makeCallerContext(seed = 1): CallerContext {
  return new CallerContext(makeAztecAddress(seed), makeAztecAddress(seed + 0x1));
}

/**
 * Makes arbitrary call stack item.
 * @param seed - The seed to use for generating the call stack item.
 * @returns A call stack item.
 */
export function makeCallRequest(seed = 1): CallRequest {
  return new CallRequest(fr(seed), makeAztecAddress(seed + 0x1), makeCallerContext(seed + 0x2), fr(0), fr(0));
}

/**
 * Makes arbitrary public call stack item.
 * @param seed - The seed to use for generating the public call stack item.
 * @returns A public call stack item.
 */
export function makePublicCallStackItem(seed = 1, full = false): PublicCallStackItem {
  const callStackItem = new PublicCallStackItem(
    makeAztecAddress(seed),
    // in the public kernel, function can't be a constructor or private
    new FunctionData(makeSelector(seed + 0x1), false),
    makePublicCircuitPublicInputs(seed + 0x10, undefined, full),
    false,
  );
  callStackItem.publicInputs.callContext.storageContractAddress = callStackItem.contractAddress;
  return callStackItem;
}

/**
 * Makes arbitrary public call data.
 * @param seed - The seed to use for generating the public call data.
 * @returns A public call data.
 */
export function makePublicCallData(seed = 1, full = false): PublicCallData {
  const publicCallData = new PublicCallData(
    makePublicCallStackItem(seed, full),
    makeTuple(MAX_PUBLIC_CALL_STACK_LENGTH_PER_CALL, makeCallRequest, seed + 0x300),
    makeProof(),
    fr(seed + 1),
  );

  return publicCallData;
}

/**
 * Makes arbitrary public kernel inputs.
 * @param seed - The seed to use for generating the public kernel inputs.
 * @returns Public kernel inputs.
 */
export function makePublicKernelCircuitPrivateInputs(seed = 1): PublicKernelCircuitPrivateInputs {
  return new PublicKernelCircuitPrivateInputs(makePublicKernelData(seed), makePublicCallData(seed + 0x1000));
}

/**
 * Makes arbitrary public kernel tail inputs.
 * @param seed - The seed to use for generating the public kernel inputs.
 * @returns Public kernel inputs.
 */
export function makePublicKernelTailCircuitPrivateInputs(seed = 1): PublicKernelTailCircuitPrivateInputs {
  return new PublicKernelTailCircuitPrivateInputs(
    makePublicKernelData(seed),
    NullifierReadRequestHintsBuilder.empty(),
    NullifierNonExistentReadRequestHintsBuilder.empty(),
    makeTuple(MAX_PUBLIC_DATA_HINTS, PublicDataHint.empty, seed + 0x100),
    PublicDataReadRequestHintsBuilder.empty(),
    makePartialStateReference(seed + 0x200),
  );
}

/**
 * Makes arbitrary public kernel private inputs.
 * @param seed - The seed to use for generating the public kernel inputs.
 * @param tweak - An optional function to tweak the output before computing hashes.
 * @returns Public kernel inputs.
 */
export function makePublicKernelInputsWithTweak(
  seed = 1,
  tweak?: (publicKernelInputs: PublicKernelCircuitPrivateInputs) => void,
): PublicKernelCircuitPrivateInputs {
  const kernelCircuitPublicInputs = makePublicKernelCircuitPublicInputs(seed, false);
  const previousKernel = makePublicKernelData(seed, kernelCircuitPublicInputs);
  const publicCall = makePublicCallData(seed + 0x1000);
  const publicKernelInputs = new PublicKernelCircuitPrivateInputs(previousKernel, publicCall);
  if (tweak) {
    tweak(publicKernelInputs);
  }
  // Set the call stack item for this circuit iteration at the top of the call stack
  publicKernelInputs.previousKernel.publicInputs.end.publicCallStack[MAX_PUBLIC_CALL_STACK_LENGTH_PER_TX - 1] =
    new CallRequest(
      publicCall.callStackItem.hash(),
      publicCall.callStackItem.publicInputs.callContext.msgSender,
      makeCallerContext(seed + 0x100),
      Fr.ZERO,
      Fr.ZERO,
    );
  return publicKernelInputs;
}

/**
 * Makes arbitrary tx request.
 * @param seed - The seed to use for generating the tx request.
 * @returns A tx request.
 */
export function makeTxRequest(seed = 1): TxRequest {
  return TxRequest.from({
    origin: makeAztecAddress(seed),
    functionData: new FunctionData(makeSelector(seed + 0x100), true),
    argsHash: fr(seed + 0x200),
    txContext: makeTxContext(seed + 0x400),
  });
}

/**
 * Makes arbitrary private call data.
 * @param seed - The seed to use for generating the private call data.
 * @returns A private call data.
 */
export function makePrivateCallData(seed = 1): PrivateCallData {
  return PrivateCallData.from({
    callStackItem: makePrivateCallStackItem(seed),
    privateCallStack: makeTuple(MAX_PRIVATE_CALL_STACK_LENGTH_PER_CALL, makeCallRequest, seed + 0x10),
    publicCallStack: makeTuple(MAX_PUBLIC_CALL_STACK_LENGTH_PER_CALL, makeCallRequest, seed + 0x20),
    proof: makeRecursiveProof<typeof RECURSIVE_PROOF_LENGTH>(RECURSIVE_PROOF_LENGTH, seed + 0x50),
    vk: makeVerificationKeyAsFields(),
    contractClassArtifactHash: fr(seed + 0x70),
    contractClassPublicBytecodeCommitment: fr(seed + 0x71),
    publicKeysHash: fr(seed + 0x72),
    saltedInitializationHash: fr(seed + 0x73),
    functionLeafMembershipWitness: makeMembershipWitness(FUNCTION_TREE_HEIGHT, seed + 0x30),
    acirHash: fr(seed + 0x60),
  });
}

/**
 * Makes arbitrary private call stack item.
 * @param seed - The seed to use for generating the private call stack item.
 * @returns A private call stack item.
 */
export function makePrivateCallStackItem(seed = 1): PrivateCallStackItem {
  return new PrivateCallStackItem(
    makeAztecAddress(seed),
    new FunctionData(makeSelector(seed + 0x1), true),
    makePrivateCircuitPublicInputs(seed + 0x10),
  );
}

/**
 * Makes arbitrary private circuit public inputs.
 * @param seed - The seed to use for generating the private circuit public inputs.
 * @returns A private circuit public inputs.
 */
export function makePrivateCircuitPublicInputs(seed = 0): PrivateCircuitPublicInputs {
  return PrivateCircuitPublicInputs.from({
    maxBlockNumber: new MaxBlockNumber(true, new Fr(seed + 0x31415)),
    callContext: makeCallContext(seed, { isDelegateCall: true, isStaticCall: true }),
    argsHash: fr(seed + 0x100),
    returnsHash: fr(seed + 0x200),
    minRevertibleSideEffectCounter: fr(0),
    noteHashReadRequests: makeTuple(MAX_NOTE_HASH_READ_REQUESTS_PER_CALL, makeReadRequest, seed + 0x300),
    nullifierReadRequests: makeTuple(MAX_NULLIFIER_READ_REQUESTS_PER_CALL, makeReadRequest, seed + 0x310),
    nullifierKeyValidationRequests: makeTuple(
      MAX_NULLIFIER_KEY_VALIDATION_REQUESTS_PER_CALL,
      makeNullifierKeyValidationRequest,
      seed + 0x320,
    ),
    newNoteHashes: makeTuple(MAX_NEW_NOTE_HASHES_PER_CALL, makeNoteHash, seed + 0x400),
    newNullifiers: makeTuple(MAX_NEW_NULLIFIERS_PER_CALL, makeNullifier, seed + 0x500),
    privateCallStackHashes: makeTuple(MAX_PRIVATE_CALL_STACK_LENGTH_PER_CALL, fr, seed + 0x600),
    publicCallStackHashes: makeTuple(MAX_PUBLIC_CALL_STACK_LENGTH_PER_CALL, fr, seed + 0x700),
    publicTeardownFunctionHash: fr(seed + 0x800),
    newL2ToL1Msgs: makeTuple(MAX_NEW_L2_TO_L1_MSGS_PER_CALL, makeL2ToL1Message, seed + 0x800),
    startSideEffectCounter: fr(seed + 0x849),
    endSideEffectCounter: fr(seed + 0x850),
    encryptedLogsHashes: makeTuple(MAX_ENCRYPTED_LOGS_PER_CALL, makeNewSideEffect, seed + 0x900),
    unencryptedLogsHashes: makeTuple(MAX_UNENCRYPTED_LOGS_PER_CALL, makeNewSideEffect, seed + 0xa00),
    encryptedLogPreimagesLength: fr(seed + 0xb00),
    unencryptedLogPreimagesLength: fr(seed + 0xc00),
    historicalHeader: makeHeader(seed + 0xd00, undefined),
    txContext: makeTxContext(seed + 0x1400),
  });
}

/**
 * Makes global variables.
 * @param seed - The seed to use for generating the global variables.
 * @param blockNumber - The block number to use for generating the global variables.
 * If blockNumber is undefined, it will be set to seed + 2.
 * @returns Global variables.
 */
export function makeGlobalVariables(seed = 1, blockNumber: number | undefined = undefined): GlobalVariables {
  if (blockNumber !== undefined) {
    return new GlobalVariables(
      fr(seed),
      fr(seed + 1),
      fr(blockNumber),
      fr(seed + 3),
      EthAddress.fromField(fr(seed + 4)),
      AztecAddress.fromField(fr(seed + 5)),
      makeGasFees(seed + 6),
    );
  }
  return new GlobalVariables(
    fr(seed),
    fr(seed + 1),
    fr(seed + 2),
    fr(seed + 3),
    EthAddress.fromField(fr(seed + 4)),
    AztecAddress.fromField(fr(seed + 5)),
    makeGasFees(seed + 6),
  );
}

export function makeGasFees(seed = 1) {
  return new GasFees(fr(seed), fr(seed + 1));
}

/**
 * Makes constant base rollup data.
 * @param seed - The seed to use for generating the constant base rollup data.
 * @param blockNumber - The block number to use for generating the global variables.
 * @returns A constant base rollup data.
 */
export function makeConstantBaseRollupData(
  seed = 1,
  globalVariables: GlobalVariables | undefined = undefined,
): ConstantRollupData {
  return ConstantRollupData.from({
    lastArchive: makeAppendOnlyTreeSnapshot(seed + 0x300),
    privateKernelVkTreeRoot: fr(seed + 0x401),
    publicKernelVkTreeRoot: fr(seed + 0x402),
    baseRollupVkHash: fr(seed + 0x403),
    mergeRollupVkHash: fr(seed + 0x404),
    globalVariables: globalVariables ?? makeGlobalVariables(seed + 0x405),
  });
}

/**
 * Makes arbitrary append only tree snapshot.
 * @param seed - The seed to use for generating the append only tree snapshot.
 * @returns An append only tree snapshot.
 */
export function makeAppendOnlyTreeSnapshot(seed = 1): AppendOnlyTreeSnapshot {
  return new AppendOnlyTreeSnapshot(fr(seed), seed);
}

/**
 * Makes arbitrary eth address.
 * @param seed - The seed to use for generating the eth address.
 * @returns An eth address.
 */
export function makeEthAddress(seed = 1): EthAddress {
  return EthAddress.fromField(fr(seed));
}

/**
 * Creates a buffer of a given size filled with a given value.
 * @param size - The size of the buffer to create.
 * @param fill - The value to fill the buffer with.
 * @returns A buffer of a given size filled with a given value.
 */
export function makeBytes(size = 32, fill = 1): Buffer {
  return Buffer.alloc(size, fill);
}

/**
 * Makes arbitrary aztec address.
 * @param seed - The seed to use for generating the aztec address.
 * @returns An aztec address.
 */
export function makeAztecAddress(seed = 1): AztecAddress {
  return AztecAddress.fromField(fr(seed));
}

/**
 * Makes arbitrary Schnorr signature.
 * @param seed - The seed to use for generating the Schnorr signature.
 * @returns A Schnorr signature.
 */
export function makeSchnorrSignature(seed = 1): SchnorrSignature {
  return new SchnorrSignature(Buffer.alloc(SchnorrSignature.SIZE, seed));
}

/**
 * Makes arbitrary base or merge rollup circuit public inputs.
 * @param seed - The seed to use for generating the base rollup circuit public inputs.
 * @param blockNumber - The block number to use for generating the base rollup circuit public inputs.
 * @returns A base or merge rollup circuit public inputs.
 */
export function makeBaseOrMergeRollupPublicInputs(
  seed = 0,
  globalVariables: GlobalVariables | undefined = undefined,
): BaseOrMergeRollupPublicInputs {
  return new BaseOrMergeRollupPublicInputs(
    RollupTypes.Base,
    new Fr(0n),
    makeAggregationObject(seed + 0x100),
    makeConstantBaseRollupData(seed + 0x200, globalVariables),
    makePartialStateReference(seed + 0x300),
    makePartialStateReference(seed + 0x400),
    fr(seed + 0x901),
    fr(seed + 0x902),
  );
}

/**
 * Makes arbitrary previous rollup data.
 * @param seed - The seed to use for generating the previous rollup data.
 * @param globalVariables - The global variables to use when generating the previous rollup data.
 * @returns A previous rollup data.
 */
export function makePreviousRollupData(
  seed = 0,
  globalVariables: GlobalVariables | undefined = undefined,
): PreviousRollupData {
  return new PreviousRollupData(
    makeBaseOrMergeRollupPublicInputs(seed, globalVariables),
    makeDynamicSizeBuffer(16, seed + 0x50),
    makeVerificationKey(),
    seed + 0x110,
    makeMembershipWitness(ROLLUP_VK_TREE_HEIGHT, seed + 0x120),
  );
}

/**
 * Makes root rollup inputs.
 * @param seed - The seed to use for generating the root rollup inputs.
 * @param blockNumber - The block number to use for generating the root rollup inputs.
 * @returns A root rollup inputs.
 */
export function makeRootRollupInputs(seed = 0, globalVariables?: GlobalVariables): RootRollupInputs {
  return new RootRollupInputs(
    [makePreviousRollupData(seed, globalVariables), makePreviousRollupData(seed + 0x1000, globalVariables)],
    makeRootParityInput<typeof NESTED_RECURSIVE_PROOF_LENGTH>(NESTED_RECURSIVE_PROOF_LENGTH, seed + 0x2000),
    makeTuple(NUMBER_OF_L1_L2_MESSAGES_PER_ROLLUP, fr, 0x2100),
    makeTuple(L1_TO_L2_MSG_SUBTREE_SIBLING_PATH_LENGTH, fr, 0x2100),
    makeAppendOnlyTreeSnapshot(seed + 0x2200),
    makeAppendOnlyTreeSnapshot(seed + 0x2200),
    makeTuple(ARCHIVE_HEIGHT, fr, 0x2400),
  );
}

export function makeRootParityInput<PROOF_LENGTH extends number>(
  proofSize: PROOF_LENGTH,
  seed = 0,
): RootParityInput<PROOF_LENGTH> {
  return new RootParityInput<PROOF_LENGTH>(
    makeRecursiveProof<PROOF_LENGTH>(proofSize, seed),
    VerificationKeyAsFields.makeFake(seed + 0x100),
    makeParityPublicInputs(seed + 0x200),
  );
}

export function makeParityPublicInputs(seed = 0): ParityPublicInputs {
  return new ParityPublicInputs(new Fr(BigInt(seed + 0x200)), new Fr(BigInt(seed + 0x300)));
}

export function makeBaseParityInputs(seed = 0): BaseParityInputs {
  return new BaseParityInputs(makeTuple(NUM_MSGS_PER_BASE_PARITY, fr, seed + 0x3000));
}

export function makeRootParityInputs(seed = 0): RootParityInputs {
  return new RootParityInputs(
    makeTuple(
      NUM_BASE_PARITY_PER_ROOT_PARITY,
      () => makeRootParityInput<typeof RECURSIVE_PROOF_LENGTH>(RECURSIVE_PROOF_LENGTH),
      seed + 0x4100,
    ),
  );
}

/**
 * Makes root rollup public inputs.
 * @param seed - The seed to use for generating the root rollup public inputs.
 * @param blockNumber - The block number to use in the global variables of a header.
 * @returns A root rollup public inputs.
 */
export function makeRootRollupPublicInputs(
  seed = 0,
  blockNumber: number | undefined = undefined,
): RootRollupPublicInputs {
  return RootRollupPublicInputs.from({
    aggregationObject: makeAggregationObject(seed),
    archive: makeAppendOnlyTreeSnapshot(seed + 0x100),
    header: makeHeader(seed + 0x200, blockNumber),
  });
}

/**
 * Makes content commitment
 */
export function makeContentCommitment(seed = 0, txsEffectsHash: Buffer | undefined = undefined): ContentCommitment {
  return new ContentCommitment(
    new Fr(seed),
    txsEffectsHash ?? toBufferBE(BigInt(seed + 0x100), NUM_BYTES_PER_SHA256),
    toBufferBE(BigInt(seed + 0x200), NUM_BYTES_PER_SHA256),
    toBufferBE(BigInt(seed + 0x300), NUM_BYTES_PER_SHA256),
  );
}

/**
 * Makes header.
 */
export function makeHeader(
  seed = 0,
  blockNumber: number | undefined = undefined,
  txsEffectsHash: Buffer | undefined = undefined,
): Header {
  return new Header(
    makeAppendOnlyTreeSnapshot(seed + 0x100),
    makeContentCommitment(seed + 0x200, txsEffectsHash),
    makeStateReference(seed + 0x600),
    makeGlobalVariables((seed += 0x700), blockNumber),
  );
}

/**
 * Makes arbitrary state reference.
 * @param seed - The seed to use for generating the state reference.
 * @returns A state reference.
 */
export function makeStateReference(seed = 0): StateReference {
  return new StateReference(makeAppendOnlyTreeSnapshot(seed), makePartialStateReference(seed + 1));
}

/**
 * Makes arbitrary L2 to L1 message.
 * @param seed - The seed to use for generating the state reference.
 * @returns L2 to L1 message.
 */
export function makeL2ToL1Message(seed = 0): L2ToL1Message {
  const recipient = EthAddress.fromField(new Fr(seed));
  const content = new Fr(seed + 1);

  return new L2ToL1Message(recipient, content, seed + 2);
}

/**
 * Makes arbitrary partial state reference.
 * @param seed - The seed to use for generating the partial state reference.
 * @returns A partial state reference.
 */
export function makePartialStateReference(seed = 0): PartialStateReference {
  return new PartialStateReference(
    makeAppendOnlyTreeSnapshot(seed),
    makeAppendOnlyTreeSnapshot(seed + 1),
    makeAppendOnlyTreeSnapshot(seed + 2),
  );
}

/**
 * Makes arbitrary merge rollup inputs.
 * @param seed - The seed to use for generating the merge rollup inputs.
 * @returns A merge rollup inputs.
 */
export function makeMergeRollupInputs(seed = 0): MergeRollupInputs {
  return new MergeRollupInputs([makePreviousRollupData(seed), makePreviousRollupData(seed + 0x1000)]);
}

/**
 * Makes arbitrary public data tree leaves.
 * @param seed - The seed to use for generating the public data tree leaf.
 * @returns A public data tree leaf.
 */
export function makePublicDataTreeLeaf(seed = 0): PublicDataTreeLeaf {
  return new PublicDataTreeLeaf(new Fr(seed), new Fr(seed + 1));
}

/**
 * Makes arbitrary public data tree leaf preimages.
 * @param seed - The seed to use for generating the public data tree leaf preimage.
 * @returns A public data tree leaf preimage.
 */
export function makePublicDataTreeLeafPreimage(seed = 0): PublicDataTreeLeafPreimage {
  return new PublicDataTreeLeafPreimage(new Fr(seed), new Fr(seed + 1), new Fr(seed + 2), BigInt(seed + 3));
}

/**
 * Creates an instance of StateDiffHints with arbitrary values based on the provided seed.
 * @param seed - The seed to use for generating the hints.
 * @returns A StateDiffHints object.
 */
export function makeStateDiffHints(seed = 1): StateDiffHints {
  const nullifierPredecessorPreimages = makeTuple(
    MAX_NEW_NULLIFIERS_PER_TX,
    x => new NullifierLeafPreimage(fr(x), fr(x + 0x100), BigInt(x + 0x200)),
    seed + 0x1000,
  );

  const nullifierPredecessorMembershipWitnesses = makeTuple(
    MAX_NEW_NULLIFIERS_PER_TX,
    x => makeMembershipWitness(NULLIFIER_TREE_HEIGHT, x),
    seed + 0x2000,
  );

  const sortedNullifiers = makeTuple(MAX_NEW_NULLIFIERS_PER_TX, fr, seed + 0x3000);

  const sortedNullifierIndexes = makeTuple(MAX_NEW_NULLIFIERS_PER_TX, i => i, seed + 0x4000);

  const noteHashSubtreeSiblingPath = makeTuple(NOTE_HASH_SUBTREE_SIBLING_PATH_LENGTH, fr, seed + 0x5000);

  const nullifierSubtreeSiblingPath = makeTuple(NULLIFIER_SUBTREE_SIBLING_PATH_LENGTH, fr, seed + 0x6000);

  const publicDataSiblingPath = makeTuple(PUBLIC_DATA_SUBTREE_SIBLING_PATH_LENGTH, fr, 0x8000);

  return new StateDiffHints(
    nullifierPredecessorPreimages,
    nullifierPredecessorMembershipWitnesses,
    sortedNullifiers,
    sortedNullifierIndexes,
    noteHashSubtreeSiblingPath,
    nullifierSubtreeSiblingPath,
    publicDataSiblingPath,
  );
}

/**
 * Makes arbitrary base rollup inputs.
 * @param seed - The seed to use for generating the base rollup inputs.
 * @returns A base rollup inputs.
 */
export function makeBaseRollupInputs(seed = 0): BaseRollupInputs {
  const kernelData = makeRollupKernelData(seed);

  const start = makePartialStateReference(seed + 0x100);

  const stateDiffHints = makeStateDiffHints(seed + 0x600);

  const sortedPublicDataWrites = makeTuple(
    MAX_PUBLIC_DATA_UPDATE_REQUESTS_PER_TX,
    makePublicDataTreeLeaf,
    seed + 0x8000,
  );

  const sortedPublicDataWritesIndexes = makeTuple(MAX_PUBLIC_DATA_UPDATE_REQUESTS_PER_TX, i => i, 0);

  const lowPublicDataWritesPreimages = makeTuple(
    MAX_PUBLIC_DATA_UPDATE_REQUESTS_PER_TX,
    makePublicDataTreeLeafPreimage,
    seed + 0x8200,
  );

  const lowPublicDataWritesMembershipWitnesses = makeTuple(
    MAX_PUBLIC_DATA_UPDATE_REQUESTS_PER_TX,
    i => makeMembershipWitness(PUBLIC_DATA_TREE_HEIGHT, i),
    seed + 0x8400,
  );

  const archiveRootMembershipWitness = makeMembershipWitness(ARCHIVE_HEIGHT, seed + 0x9000);

  const constants = makeConstantBaseRollupData(0x100);

  return BaseRollupInputs.from({
    kernelData,
    start,
    stateDiffHints,
    sortedPublicDataWrites,
    sortedPublicDataWritesIndexes,
    lowPublicDataWritesPreimages,
    lowPublicDataWritesMembershipWitnesses,
    archiveRootMembershipWitness,
    constants,
  });
}

export function makeExecutablePrivateFunctionWithMembershipProof(
  seed = 0,
): ExecutablePrivateFunctionWithMembershipProof {
  return {
    selector: makeSelector(seed),
    bytecode: makeBytes(100, seed + 1),
    artifactTreeSiblingPath: makeTuple(3, fr, seed + 2),
    artifactTreeLeafIndex: seed + 2,
    privateFunctionTreeSiblingPath: makeTuple(3, fr, seed + 3),
    privateFunctionTreeLeafIndex: seed + 3,
    artifactMetadataHash: fr(seed + 4),
    functionMetadataHash: fr(seed + 5),
    unconstrainedFunctionsArtifactTreeRoot: fr(seed + 6),
    vkHash: fr(seed + 7),
  };
}

export function makeUnconstrainedFunctionWithMembershipProof(seed = 0): UnconstrainedFunctionWithMembershipProof {
  return {
    selector: makeSelector(seed),
    bytecode: makeBytes(100, seed + 1),
    artifactTreeSiblingPath: makeTuple(3, fr, seed + 2),
    artifactTreeLeafIndex: seed + 2,
    artifactMetadataHash: fr(seed + 4),
    functionMetadataHash: fr(seed + 5),
    privateFunctionsArtifactTreeRoot: fr(seed + 6),
  };
}

export function makeContractClassPublic(seed = 0): ContractClassPublic {
  const artifactHash = fr(seed + 1);
  const publicFunctions = makeTuple(3, makeContractClassPublicFunction, seed + 2);
  const privateFunctionsRoot = fr(seed + 3);
  const packedBytecode = packBytecode(publicFunctions);
  const publicBytecodeCommitment = computePublicBytecodeCommitment(packedBytecode);
  const id = computeContractClassId({ artifactHash, privateFunctionsRoot, publicBytecodeCommitment });
  return {
    id,
    artifactHash,
    packedBytecode,
    privateFunctionsRoot,
    publicFunctions,
    privateFunctions: [],
    unconstrainedFunctions: [],
    version: 1,
  };
}

function makeContractClassPublicFunction(seed = 0): PublicFunction {
  return {
    selector: FunctionSelector.fromField(fr(seed + 1)),
    bytecode: makeBytes(100, seed + 2),
  };
}

// eslint-disable-next-line @typescript-eslint/no-unused-vars
function makeContractClassPrivateFunction(seed = 0): PrivateFunction {
  return {
    selector: FunctionSelector.fromField(fr(seed + 1)),
    vkHash: fr(seed + 2),
  };
}

/**
 * TODO: Since the max value check is currently disabled this function is pointless. Should it be removed?
 * Test only. Easy to identify big endian field serialize.
 * @param n - The number.
 * @returns The field.
 */
export function fr(n: number): Fr {
  return new Fr(BigInt(n));
}<|MERGE_RESOLUTION|>--- conflicted
+++ resolved
@@ -592,25 +592,6 @@
 }
 
 /**
-<<<<<<< HEAD
- * Makes arbitrary previous kernel data.
- * @param seed - The seed to use for generating the previous kernel data.
- * @param inputs - The kernel public inputs to use for generating the private kernel inner data.
- * @returns A previous kernel data.
- */
-export function makePrivateKernelInnerData(seed = 1, inputs?: PrivateKernelCircuitPublicInputs): PrivateKernelData {
-  return new PrivateKernelData(
-    inputs ?? makePrivateKernelCircuitPublicInputs(seed, true),
-    makeRecursiveProof<typeof NESTED_RECURSIVE_PROOF_LENGTH>(NESTED_RECURSIVE_PROOF_LENGTH, seed + 0x80),
-    makeVerificationKeyAsFields(),
-    0x42,
-    makeTuple(VK_TREE_HEIGHT, fr, 0x1000),
-  );
-}
-
-/**
-=======
->>>>>>> 92c14780
  * Makes arbitrary proof.
  * @param seed - The seed to use for generating/mocking the proof.
  * @returns A proof.
