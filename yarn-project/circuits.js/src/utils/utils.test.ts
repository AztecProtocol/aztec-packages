--- conflicted
+++ resolved
@@ -1,11 +1,7 @@
 import { makeTuple } from '@aztec/foundation/array';
-<<<<<<< HEAD
-import { type IsDefault } from '@aztec/foundation/interfaces';
-=======
->>>>>>> a9a349db
 import { type Tuple } from '@aztec/foundation/serialize';
 
-import { type IsEmpty } from '../interfaces/index.js';
+import { type IsDefault } from '../interfaces/index.js';
 import { countAccumulatedItems, mergeAccumulatedData, sortByCounter } from './index.js';
 
 class TestItem {
@@ -15,13 +11,8 @@
     return new TestItem(0);
   }
 
-<<<<<<< HEAD
   isDefault() {
-    return this.value === 0;
-=======
-  isEmpty() {
     return !this.value && !this.counter;
->>>>>>> a9a349db
   }
 }
 
@@ -112,51 +103,6 @@
     });
   });
 
-<<<<<<< HEAD
-  describe('concatAccumulatedData', () => {
-    const length0 = 3;
-    const length1 = 5;
-    const length = length0 + length1;
-    let arr0: Tuple<TestItem, typeof length0>;
-    let arr1: Tuple<TestItem, typeof length1>;
-
-    beforeEach(() => {
-      arr0 = makeTuple(length0, TestItem.default);
-      arr1 = makeTuple(length1, TestItem.default);
-    });
-
-    it('propagates items from arr0', () => {
-      arr0[0] = new TestItem(12);
-      arr0[1] = new TestItem(34);
-      const nullifiers = concatAccumulatedData(length, arr0, arr1);
-      expect(nullifiers.slice(0, 2)).toEqual([arr0[0], arr0[1]]);
-      expectDefaultArrays(nullifiers.slice(2));
-    });
-
-    it('propagates items from arr1', () => {
-      arr1[0] = new TestItem(1);
-      arr1[1] = new TestItem(2);
-      const nullifiers = concatAccumulatedData(length, arr0, arr1);
-      expect(nullifiers.slice(0, 2)).toEqual([arr1[0], arr1[1]]);
-      expectDefaultArrays(nullifiers.slice(2));
-    });
-
-    it('combines items from both arrays', () => {
-      arr0[0] = new TestItem(12);
-      arr0[1] = new TestItem(34);
-      arr1[0] = new TestItem(1);
-      arr1[1] = new TestItem(2);
-      const nullifiers = concatAccumulatedData(length, arr0, arr1);
-      expect(nullifiers.slice(0, 4)).toEqual([arr0[0], arr0[1], arr1[0], arr1[1]]);
-      expectDefaultArrays(nullifiers.slice(4));
-    });
-
-    it('combines all items from both arrays', () => {
-      arr0 = makeTuple(length0, i => new TestItem(i + 1));
-      arr1 = makeTuple(length1, i => new TestItem(i + 999));
-      const nullifiers = concatAccumulatedData(length, arr0, arr1);
-      expect(nullifiers).toEqual([...arr0, ...arr1]);
-=======
   describe('sortByCounter', () => {
     it('sorts descending items in ascending order', () => {
       // Original array is in descending order.
@@ -171,7 +117,6 @@
         expect(sorted[i].counter).toBeGreaterThan(sorted[i - 1].counter);
       }
       expect(sorted).toEqual(arr.slice().reverse());
->>>>>>> a9a349db
     });
 
     it('sorts ascending items in ascending order', () => {
@@ -180,22 +125,6 @@
         arr[i] = new TestItem(i, i + 1);
       }
 
-<<<<<<< HEAD
-    it('throws if arr0 contains non-continuous items', () => {
-      arr0[0] = new TestItem(12);
-      arr0[2] = new TestItem(34);
-      expect(() => concatAccumulatedData(length, arr0, arr1)).toThrow(
-        'Non-default items must be placed continuously from index 0.',
-      );
-    });
-
-    it('throws if arr1 contains non-continuous items', () => {
-      arr1[0] = new TestItem(12);
-      arr1[2] = new TestItem(34);
-      expect(() => concatAccumulatedData(length, arr0, arr1)).toThrow(
-        'Non-default items must be placed continuously from index 0.',
-      );
-=======
       const sorted = sortByCounter(arr);
 
       for (let i = 1; i < arr.length; ++i) {
@@ -231,8 +160,8 @@
         new TestItem(4, 4),
         new TestItem(5, 59),
         new TestItem(6, 1),
-        TestItem.empty(),
-        TestItem.empty(),
+        TestItem.default(),
+        TestItem.default(),
       ];
 
       const sorted = sortByCounter(arr);
@@ -243,19 +172,19 @@
         new TestItem(2, 13),
         new TestItem(5, 59),
         new TestItem(3, 328),
-        TestItem.empty(),
-        TestItem.empty(),
+        TestItem.default(),
+        TestItem.default(),
       ]);
     });
 
     it('sorts random items and pads empty items to the right', () => {
       const arr: TestItem[] = [
-        TestItem.empty(),
-        new TestItem(2, 13),
-        new TestItem(3, 328),
-        new TestItem(4, 4),
-        new TestItem(5, 59),
-        TestItem.empty(),
+        TestItem.default(),
+        new TestItem(2, 13),
+        new TestItem(3, 328),
+        new TestItem(4, 4),
+        new TestItem(5, 59),
+        TestItem.default(),
         new TestItem(6, 1),
       ];
 
@@ -267,10 +196,9 @@
         new TestItem(2, 13),
         new TestItem(5, 59),
         new TestItem(3, 328),
-        TestItem.empty(),
-        TestItem.empty(),
+        TestItem.default(),
+        TestItem.default(),
       ]);
->>>>>>> a9a349db
     });
   });
 });