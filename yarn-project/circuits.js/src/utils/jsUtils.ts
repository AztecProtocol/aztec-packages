import { TupleOf } from '@aztec/foundation/serialize';

/**
 * Create an array over an integer range.
 * @param n - The number of integers.
 * @param offset - The starting number.
 * @returns The array of numbers.
 */
export function range(n: number, offset = 0) {
  const ret: number[] = [];
  for (let i = 0; i < n; i++) {
    ret.push(offset + i);
  }
  return ret;
}

/**
<<<<<<< HEAD
 * Create an array over an integer range, filled with a function 'fn'.
 * This is used over e.g. lodash because it resolved to a tuple type, needed for our fixed array type safety.
 * @param n - The number of integers.
 * @param fn - The generator function.
 * @returns The array of numbers.
 */
export function tupleTimes<T, N extends number>(length: N, fn: (i: number) => T, offset = 0) {
  return Array.from({ length }, (v: any, i: number) => fn(i + offset)) as TupleOf<T, N>;
}

/**
 * Assert a member is a certain length.
=======
 * Assert a member of an object is a certain length.
>>>>>>> 68fc05df
 * @param obj - An object.
 * @param member - A member string.
 * @param length - The length.
 */
export function assertLength<
  F extends string,
  T extends {
    [f in F]: {
      /**
       * A property which the tested member of the object T has to have.
       */
      length: number;
    };
  },
>(obj: T, member: F, length: number) {
  if (obj[member].length !== length) {
    throw new Error(`Expected ${member} to have length ${length}! Was: ${obj[member].length}`);
  }
}

/**
 * Strips methods of a type.
 */
export type FieldsOf<T> = {
  // eslint-disable-next-line @typescript-eslint/ban-types
  [P in keyof T as T[P] extends Function ? never : P]: T[P];
};<|MERGE_RESOLUTION|>--- conflicted
+++ resolved
@@ -15,22 +15,7 @@
 }
 
 /**
-<<<<<<< HEAD
- * Create an array over an integer range, filled with a function 'fn'.
- * This is used over e.g. lodash because it resolved to a tuple type, needed for our fixed array type safety.
- * @param n - The number of integers.
- * @param fn - The generator function.
- * @returns The array of numbers.
- */
-export function tupleTimes<T, N extends number>(length: N, fn: (i: number) => T, offset = 0) {
-  return Array.from({ length }, (v: any, i: number) => fn(i + offset)) as TupleOf<T, N>;
-}
-
-/**
- * Assert a member is a certain length.
-=======
  * Assert a member of an object is a certain length.
->>>>>>> 68fc05df
  * @param obj - An object.
  * @param member - A member string.
  * @param length - The length.
