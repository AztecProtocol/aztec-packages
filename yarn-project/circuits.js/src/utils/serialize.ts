--- conflicted
+++ resolved
@@ -119,11 +119,7 @@
     }
   | Bufferable[];
 
-<<<<<<< HEAD
-function isSerializableToBuffer32(obj: Object): obj is { toBuffer32: () => Buffer } {
-=======
 function isSerializableToBuffer32(obj: object): obj is { toBuffer32: () => Buffer } {
->>>>>>> 93b44fe0
   return !!(obj as { toBuffer32: () => Buffer }).toBuffer32;
 }
 
