import { GeneratorIndex } from '@aztec/constants';
import { poseidon2Hash, poseidon2HashWithSeparator, sha256Trunc } from '@aztec/foundation/crypto';
import { Fr } from '@aztec/foundation/fields';

<<<<<<< HEAD
import { GeneratorIndex } from '../constants.gen.js';
import { type ContractClassLog } from '../index.js';
=======
import { type AztecAddress } from '../aztec-address/index.js';
>>>>>>> b2c5744f
import { type ScopedL2ToL1Message } from '../structs/l2_to_l1_message.js';

/**
 * Computes a hash of a given verification key.
 * @param vkBuf - The verification key as fields.
 * @returns The hash of the verification key.
 */
export function hashVK(keyAsFields: Fr[]): Promise<Fr> {
  return poseidon2Hash(keyAsFields);
}

/**
 * Computes a note hash nonce, which will be used to create a unique note hash.
 * @param nullifierZero - The first nullifier in the tx.
 * @param noteHashIndex - The index of the note hash.
 * @returns A note hash nonce.
 */
export function computeNoteHashNonce(nullifierZero: Fr, noteHashIndex: number): Promise<Fr> {
  return poseidon2HashWithSeparator([nullifierZero, noteHashIndex], GeneratorIndex.NOTE_HASH_NONCE);
}

/**
 * Computes a siloed note hash, given the contract address and the note hash itself.
 * A siloed note hash effectively namespaces a note hash to a specific contract.
 * @param contract - The contract address
 * @param uniqueNoteHash - The unique note hash to silo.
 * @returns A siloed note hash.
 */
export function siloNoteHash(contract: AztecAddress, uniqueNoteHash: Fr): Promise<Fr> {
  return poseidon2HashWithSeparator([contract, uniqueNoteHash], GeneratorIndex.SILOED_NOTE_HASH);
}

/**
 * Computes a unique note hash.
 * @dev Includes a nonce which contains data that guarantees the resulting note hash will be unique.
 * @param nonce - A nonce (typically derived from tx hash and note hash index in the tx).
 * @param siloedNoteHash - A note hash.
 * @returns A unique note hash.
 */
export function computeUniqueNoteHash(nonce: Fr, siloedNoteHash: Fr): Promise<Fr> {
  return poseidon2HashWithSeparator([nonce, siloedNoteHash], GeneratorIndex.UNIQUE_NOTE_HASH);
}

/**
 * Computes a siloed nullifier, given the contract address and the inner nullifier.
 * A siloed nullifier effectively namespaces a nullifier to a specific contract.
 * @param contract - The contract address.
 * @param innerNullifier - The nullifier to silo.
 * @returns A siloed nullifier.
 */
export function siloNullifier(contract: AztecAddress, innerNullifier: Fr): Promise<Fr> {
  return poseidon2HashWithSeparator([contract, innerNullifier], GeneratorIndex.OUTER_NULLIFIER);
}

/**
 * Computes a public data tree value ready for insertion.
 * @param value - Raw public data tree value to hash into a tree-insertion-ready value.
 * @returns Value hash into a tree-insertion-ready value.

 */
export function computePublicDataTreeValue(value: Fr): Fr {
  return value;
}

/**
 * Computes a public data tree index from contract address and storage slot.
 * @param contractAddress - Contract where insertion is occurring.
 * @param storageSlot - Storage slot where insertion is occurring.
 * @returns Public data tree index computed from contract address and storage slot.

 */
export function computePublicDataTreeLeafSlot(contractAddress: AztecAddress, storageSlot: Fr): Promise<Fr> {
  return poseidon2HashWithSeparator([contractAddress, storageSlot], GeneratorIndex.PUBLIC_LEAF_INDEX);
}

/**
 * Computes the hash of a list of arguments.
 * @param args - Arguments to hash.
 * @returns Pedersen hash of the arguments.
 */
export function computeVarArgsHash(args: Fr[]): Promise<Fr> {
  if (args.length === 0) {
    return Promise.resolve(Fr.ZERO);
  }

  return poseidon2HashWithSeparator(args, GeneratorIndex.FUNCTION_ARGS);
}

/**
 * Computes a hash of a secret.
 * @dev This function is used to generate secrets for the L1 to L2 message flow and for the TransparentNote.
 * @param secret - The secret to hash (could be generated however you want e.g. `Fr.random()`)
 * @returns The hash
 */
export function computeSecretHash(secret: Fr): Promise<Fr> {
  return poseidon2HashWithSeparator([secret], GeneratorIndex.SECRET_HASH);
}

export async function computeL1ToL2MessageNullifier(contract: AztecAddress, messageHash: Fr, secret: Fr) {
  const innerMessageNullifier = await poseidon2HashWithSeparator(
    [messageHash, secret],
    GeneratorIndex.MESSAGE_NULLIFIER,
  );
  return siloNullifier(contract, innerMessageNullifier);
}

/**
 * Calculates a siloed hash of a scoped l2 to l1 message.
 * @returns Fr containing 248 bits of information of sha256 hash.
 */
export function siloL2ToL1Message(l2ToL1Message: ScopedL2ToL1Message, version: Fr, chainId: Fr): Fr {
  if (l2ToL1Message.contractAddress.isZero()) {
    return Fr.ZERO;
  }
  // Left-pad recipient to 32 bytes to match what the circuit is doing
  // TODO: Only hash 20 bytes for l2l1 recipient everywhere.
  const paddedRecipient = Buffer.alloc(32);
  l2ToL1Message.message.recipient.toBuffer().copy(paddedRecipient, 12);

  const preimage = Buffer.concat([
    l2ToL1Message.contractAddress.toBuffer(),
    version.toBuffer(),
    paddedRecipient,
    chainId.toBuffer(),
    l2ToL1Message.message.content.toBuffer(),
  ]);
  return Fr.fromBuffer(sha256Trunc(preimage));
}

export async function siloContractClassLog(log: ContractClassLog, contract: AztecAddress): Promise<ContractClassLog> {
  const innerLog = log.clone();
  if (contract.isZero()) {
    return innerLog;
  }
  innerLog.fields[0] = await poseidon2Hash([contract, innerLog.fields[0]]);
  return innerLog;
}<|MERGE_RESOLUTION|>--- conflicted
+++ resolved
@@ -2,12 +2,8 @@
 import { poseidon2Hash, poseidon2HashWithSeparator, sha256Trunc } from '@aztec/foundation/crypto';
 import { Fr } from '@aztec/foundation/fields';
 
-<<<<<<< HEAD
-import { GeneratorIndex } from '../constants.gen.js';
 import { type ContractClassLog } from '../index.js';
-=======
 import { type AztecAddress } from '../aztec-address/index.js';
->>>>>>> b2c5744f
 import { type ScopedL2ToL1Message } from '../structs/l2_to_l1_message.js';
 
 /**
