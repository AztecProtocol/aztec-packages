--- conflicted
+++ resolved
@@ -8,11 +8,7 @@
 import chunk from 'lodash.chunk';
 
 import { ARGS_HASH_CHUNK_COUNT, ARGS_HASH_CHUNK_LENGTH, GeneratorIndex } from '../constants.gen.js';
-<<<<<<< HEAD
-import { VerificationKey } from '../structs/verification_key.js';
-=======
-import { type SideEffect, type SideEffectLinkedToNoteHash, VerificationKey } from '../structs/index.js';
->>>>>>> a5b6dacd
+import { VerificationKey } from '../structs/index.js';
 
 /**
  * Computes a hash of a given verification key.
