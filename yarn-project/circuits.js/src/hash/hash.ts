import { type AztecAddress } from '@aztec/foundation/aztec-address';
import { padArrayEnd } from '@aztec/foundation/collection';
import { pedersenHash, pedersenHashBuffer, poseidon2HashWithSeparator } from '@aztec/foundation/crypto';
import { Fr } from '@aztec/foundation/fields';
import { numToUInt8, numToUInt16BE, numToUInt32BE } from '@aztec/foundation/serialize';

import chunk from 'lodash.chunk';

import { ARGS_HASH_CHUNK_COUNT, ARGS_HASH_CHUNK_LENGTH, GeneratorIndex, MAX_ARGS_LENGTH } from '../constants.gen.js';
import { VerificationKey } from '../structs/index.js';

/**
 * Computes a hash of a given verification key.
 * @param vkBuf - The verification key.
 * @returns The hash of the verification key.
 */
export function hashVK(vkBuf: Buffer) {
  const vk = VerificationKey.fromBuffer(vkBuf);
  const toHash = Buffer.concat([
    numToUInt8(vk.circuitType),
    numToUInt16BE(5), // fr::coset_generator(0)?
    numToUInt32BE(vk.circuitSize),
    numToUInt32BE(vk.numPublicInputs),
    ...Object.values(vk.commitments)
      .map(e => [e.y.toBuffer(), e.x.toBuffer()])
      .flat(),
    // Montgomery form of fr::one()? Not sure. But if so, why?
    Buffer.from('1418144d5b080fcac24cdb7649bdadf246a6cb2426e324bedb94fb05118f023a', 'hex'),
  ]);
  return pedersenHashBuffer(toHash);
}

/**
 * Computes a note hash nonce, which will be used to create a unique note hash.
 * @param nullifierZero - The first nullifier in the tx.
 * @param noteHashIndex - The index of the note hash.
 * @returns A note hash nonce.
 */
export function computeNoteHashNonce(nullifierZero: Fr, noteHashIndex: number): Fr {
  return poseidon2HashWithSeparator([nullifierZero, noteHashIndex], GeneratorIndex.NOTE_HASH_NONCE);
}

/**
 * Computes a siloed note hash, given the contract address and the note hash itself.
 * A siloed note hash effectively namespaces a note hash to a specific contract.
 * @param contract - The contract address
 * @param uniqueNoteHash - The unique note hash to silo.
 * @returns A siloed note hash.
 */
export function siloNoteHash(contract: AztecAddress, uniqueNoteHash: Fr): Fr {
  return poseidon2HashWithSeparator([contract, uniqueNoteHash], GeneratorIndex.SILOED_NOTE_HASH);
}

/**
<<<<<<< HEAD
 * Computes a note content hash.
 * @param noteContent - The note content (e.g. note.items).
 * @returns A note content hash.
 */
export function computeNoteContentHash(noteContent: Fr[]): Fr {
  return poseidon2HashWithSeparator(noteContent, GeneratorIndex.NOTE_CONTENT_HASH);
}

/**
 * Computes an inner note hash, given a storage slot and a note hash.
 * @param storageSlot - The storage slot.
 * @param noteHash - The note hash.
 * @returns An inner note hash.
 */
export function computeInnerNoteHash(storageSlot: Fr, noteHash: Fr): Fr {
  return poseidon2HashWithSeparator([storageSlot, noteHash], GeneratorIndex.INNER_NOTE_HASH);
}

/**
=======
>>>>>>> 0c1d98ff
 * Computes a unique note hash.
 * @dev Includes a nonce which contains data that guarantees the resulting note hash will be unique.
 * @param nonce - A nonce (typically derived from tx hash and note hash index in the tx).
 * @param slottedNoteHash - A slotted note hash.
 * @returns A unique note hash.
 */
<<<<<<< HEAD
export function computeUniqueNoteHash(nonce: Fr, innerNoteHash: Fr): Fr {
  return poseidon2HashWithSeparator([nonce, innerNoteHash], GeneratorIndex.UNIQUE_NOTE_HASH);
=======
export function computeUniqueNoteHash(nonce: Fr, slottedNoteHash: Fr): Fr {
  return pedersenHash([nonce, slottedNoteHash], GeneratorIndex.UNIQUE_NOTE_HASH);
>>>>>>> 0c1d98ff
}

/**
 * Computes a siloed nullifier, given the contract address and the inner nullifier.
 * A siloed nullifier effectively namespaces a nullifier to a specific contract.
 * @param contract - The contract address.
 * @param innerNullifier - The nullifier to silo.
 * @returns A siloed nullifier.
 */
export function siloNullifier(contract: AztecAddress, innerNullifier: Fr): Fr {
  return poseidon2HashWithSeparator([contract, innerNullifier], GeneratorIndex.OUTER_NULLIFIER);
}

/**
 * Computes a public data tree value ready for insertion.
 * @param value - Raw public data tree value to hash into a tree-insertion-ready value.
 * @returns Value hash into a tree-insertion-ready value.

 */
export function computePublicDataTreeValue(value: Fr): Fr {
  return value;
}

/**
 * Computes a public data tree index from contract address and storage slot.
 * @param contractAddress - Contract where insertion is occurring.
 * @param storageSlot - Storage slot where insertion is occurring.
 * @returns Public data tree index computed from contract address and storage slot.

 */
export function computePublicDataTreeLeafSlot(contractAddress: AztecAddress, storageSlot: Fr): Fr {
  return poseidon2HashWithSeparator([contractAddress, storageSlot], GeneratorIndex.PUBLIC_LEAF_INDEX);
}

/**
 * Computes the hash of a list of arguments.
 * @param args - Arguments to hash.
 * @returns Pedersen hash of the arguments.
 */
export function computeVarArgsHash(args: Fr[]) {
  if (args.length === 0) {
    return Fr.ZERO;
  }
  if (args.length > MAX_ARGS_LENGTH) {
    throw new Error(`Hashing ${args.length} args exceeds max of ${MAX_ARGS_LENGTH}`);
  }

  let chunksHashes = chunk(args, ARGS_HASH_CHUNK_LENGTH).map(c => {
    if (c.length < ARGS_HASH_CHUNK_LENGTH) {
      c = padArrayEnd(c, Fr.ZERO, ARGS_HASH_CHUNK_LENGTH);
    }
    return pedersenHash(c, GeneratorIndex.FUNCTION_ARGS);
  });

  if (chunksHashes.length < ARGS_HASH_CHUNK_COUNT) {
    chunksHashes = padArrayEnd(chunksHashes, Fr.ZERO, ARGS_HASH_CHUNK_COUNT);
  }

  return pedersenHash(chunksHashes, GeneratorIndex.FUNCTION_ARGS);
}

/**
 * Computes a hash of a secret.
 * @dev This function is used to generate secrets for the L1 to L2 message flow and for the TransparentNote.
 * @param secret - The secret to hash (could be generated however you want e.g. `Fr.random()`)
 * @returns The hash
 */
export function computeSecretHash(secret: Fr) {
  return poseidon2HashWithSeparator([secret], GeneratorIndex.SECRET_HASH);
}

export function computeL1ToL2MessageNullifier(
  contract: AztecAddress,
  messageHash: Fr,
  secret: Fr,
  messageIndex: bigint,
) {
  const innerMessageNullifier = poseidon2HashWithSeparator(
    [messageHash, secret, messageIndex],
    GeneratorIndex.MESSAGE_NULLIFIER,
  );
  return siloNullifier(contract, innerMessageNullifier);
}<|MERGE_RESOLUTION|>--- conflicted
+++ resolved
@@ -52,41 +52,14 @@
 }
 
 /**
-<<<<<<< HEAD
- * Computes a note content hash.
- * @param noteContent - The note content (e.g. note.items).
- * @returns A note content hash.
- */
-export function computeNoteContentHash(noteContent: Fr[]): Fr {
-  return poseidon2HashWithSeparator(noteContent, GeneratorIndex.NOTE_CONTENT_HASH);
-}
-
-/**
- * Computes an inner note hash, given a storage slot and a note hash.
- * @param storageSlot - The storage slot.
- * @param noteHash - The note hash.
- * @returns An inner note hash.
- */
-export function computeInnerNoteHash(storageSlot: Fr, noteHash: Fr): Fr {
-  return poseidon2HashWithSeparator([storageSlot, noteHash], GeneratorIndex.INNER_NOTE_HASH);
-}
-
-/**
-=======
->>>>>>> 0c1d98ff
  * Computes a unique note hash.
  * @dev Includes a nonce which contains data that guarantees the resulting note hash will be unique.
  * @param nonce - A nonce (typically derived from tx hash and note hash index in the tx).
  * @param slottedNoteHash - A slotted note hash.
  * @returns A unique note hash.
  */
-<<<<<<< HEAD
-export function computeUniqueNoteHash(nonce: Fr, innerNoteHash: Fr): Fr {
-  return poseidon2HashWithSeparator([nonce, innerNoteHash], GeneratorIndex.UNIQUE_NOTE_HASH);
-=======
 export function computeUniqueNoteHash(nonce: Fr, slottedNoteHash: Fr): Fr {
-  return pedersenHash([nonce, slottedNoteHash], GeneratorIndex.UNIQUE_NOTE_HASH);
->>>>>>> 0c1d98ff
+  return poseidon2HashWithSeparator([nonce, slottedNoteHash], GeneratorIndex.UNIQUE_NOTE_HASH);
 }
 
 /**
