--- conflicted
+++ resolved
@@ -93,19 +93,15 @@
     ctx.status = 200;
   });
 
-<<<<<<< HEAD
+  router.get('/get-rollup-address', async (ctx: Koa.Context) => {
+    ctx.set('content-type', 'application/json');
+    ctx.body = {
+      rollupAddress: (await node.getRollupAddress()).toString(),
+    };
+    ctx.status = 200;
+  });
+
   router.get('/contract-data-and-bytecode', async (ctx: Koa.Context) => {
-=======
-  router.get('/get-rollup-address', async (ctx: Koa.Context) => {
-    ctx.set('content-type', 'application/json');
-    ctx.body = {
-      rollupAddress: (await node.getRollupAddress()).toString(),
-    };
-    ctx.status = 200;
-  });
-
-  router.get('/contract-data', async (ctx: Koa.Context) => {
->>>>>>> cf1f1115
     const address = ctx.query.address;
     ctx.set('content-type', 'application/json');
     ctx.body = {
