--- conflicted
+++ resolved
@@ -4,13 +4,8 @@
 import { type AztecNodeConfig, AztecNodeService, getConfigEnvVars } from '@aztec/aztec-node';
 import { AnvilTestWatcher, EthCheatCodes } from '@aztec/aztec.js/testing';
 import { type BlobSinkClientInterface, createBlobSinkClient } from '@aztec/blob-sink/client';
-<<<<<<< HEAD
-import { setupCanonicalL2FeeJuice, setupSponsoredFPC } from '@aztec/cli/cli-utils';
+import { setupSponsoredFPC } from '@aztec/cli/cli-utils';
 import { GENESIS_ARCHIVE_ROOT } from '@aztec/constants';
-=======
-import { setupSponsoredFPC } from '@aztec/cli/cli-utils';
-import { GENESIS_ARCHIVE_ROOT, GENESIS_BLOCK_HASH } from '@aztec/constants';
->>>>>>> 057eb8a1
 import {
   NULL_KEY,
   createEthereumChain,
@@ -54,17 +49,12 @@
   aztecNodeConfig: AztecNodeConfig,
   hdAccount: HDAccount | PrivateKeyAccount,
   contractDeployLogger = logger,
-<<<<<<< HEAD
-  opts: { assumeProvenThroughBlockNumber?: number; salt?: number; genesisArchiveRoot?: Fr } = {},
-=======
   opts: {
     assumeProvenThroughBlockNumber?: number;
     salt?: number;
     genesisArchiveRoot?: Fr;
-    genesisBlockHash?: Fr;
     feeJuicePortalInitialBalance?: bigint;
   } = {},
->>>>>>> 057eb8a1
 ) {
   const chain =
     aztecNodeConfig.l1RpcUrls.length > 0
@@ -148,13 +138,7 @@
   const fundedAddresses = initialAccounts.length
     ? [...initialAccounts.map(a => a.address), bananaFPC, sponsoredFPC]
     : [];
-<<<<<<< HEAD
-  const { genesisArchiveRoot, prefilledPublicData } = await getGenesisValues(fundedAddresses);
-=======
-  const { genesisArchiveRoot, genesisBlockHash, prefilledPublicData, fundingNeeded } = await getGenesisValues(
-    fundedAddresses,
-  );
->>>>>>> 057eb8a1
+  const { genesisArchiveRoot, prefilledPublicData, fundingNeeded } = await getGenesisValues(fundedAddresses);
 
   let watcher: AnvilTestWatcher | undefined = undefined;
   if (!aztecNodeConfig.p2pEnabled) {
