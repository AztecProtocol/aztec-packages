import { deployInitialTestAccounts } from '@aztec/accounts/testing';
import { createAztecNodeRpcServer } from '@aztec/aztec-node';
import { type ServerList, createNamespacedJsonRpcServer, createStatusRouter } from '@aztec/foundation/json-rpc/server';
import { type DebugLogger, type LogFn } from '@aztec/foundation/log';
import { createPXERpcServer } from '@aztec/pxe';

import { type Command } from 'commander';
import http from 'http';

import { createSandbox } from '../sandbox.js';
import { github, splash } from '../splash.js';
import { cliTexts } from './texts.js';
import { createAccountLogs, installSignalHandlers } from './util.js';

const { AZTEC_PORT = '8080', API_PREFIX = '', TEST_ACCOUNTS = 'true', ENABLE_GAS = '' } = process.env;

/**
 * Returns commander program that defines the 'aztec' command line interface.
 * @param userLog - log function for logging user output.
 * @param debugLogger - logger for logging debug messages.
 */
export function injectAztecCommands(program: Command, userLog: LogFn, debugLogger: DebugLogger) {
  // Start Aztec modules with options
  program
    .command('start')
    .description(
      'Starts Aztec modules. Options for each module can be set as key-value pairs (e.g. "option1=value1,option2=value2") or as environment variables.',
    )
    .option('-sb, --sandbox', 'Starts Aztec Sandbox.')
    .option('-p, --port <port>', 'Port to run Aztec on.', AZTEC_PORT)
    .option('-n, --node [options]', cliTexts.node)
    .option('-px, --pxe [options]', cliTexts.pxe)
    .option('-a, --archiver [options]', cliTexts.archiver)
    .option('-s, --sequencer [options]', cliTexts.sequencer)
    .option('-r, --prover [options]', cliTexts.prover)
    .option('-p2p, --p2p-bootstrap [options]', cliTexts.p2pBootstrap)
    .option('-t, --txe [options]', cliTexts.txe)
    .action(async options => {
      // list of 'stop' functions to call when process ends
      const signalHandlers: Array<() => Promise<void>> = [];
      let services: ServerList = [];

      if (options.sandbox) {
        userLog(`${splash}\n${github}\n\n`);
        userLog(`Setting up Aztec Sandbox, please stand by...`);
        const { aztecNodeConfig, node, pxe, stop } = await createSandbox({
          enableGas: ['true', '1'].includes(ENABLE_GAS),
        });

        // Deploy test accounts by default
        if (TEST_ACCOUNTS === 'true') {
          if (aztecNodeConfig.p2pEnabled) {
            userLog(`Not setting up test accounts as we are connecting to a network`);
          } else {
            userLog('Setting up test accounts...');
            const accounts = await deployInitialTestAccounts(pxe);
            const accLogs = await createAccountLogs(accounts, pxe);
            userLog(accLogs.join(''));
          }
        }

        // Start Node and PXE JSON-RPC server
        const nodeServer = createAztecNodeRpcServer(node);
        const pxeServer = createPXERpcServer(pxe);
        signalHandlers.push(stop);
        services = [{ node: nodeServer }, { pxe: pxeServer }];
      } else {
        // Start Aztec Node
        if (options.node) {
          const { startNode } = await import('./cmds/start_node.js');
          services = await startNode(options, signalHandlers, userLog);
        } else if (options.pxe) {
          const { startPXE } = await import('./cmds/start_pxe.js');
          services = await startPXE(options, signalHandlers, userLog);
        } else if (options.archiver) {
          const { startArchiver } = await import('./cmds/start_archiver.js');
          services = await startArchiver(options, signalHandlers);
        } else if (options.p2pBootstrap) {
          const { startP2PBootstrap } = await import('./cmds/start_p2p_bootstrap.js');
          await startP2PBootstrap(options, userLog, debugLogger);
        } else if (options.prover) {
          const { startProver } = await import('./cmds/start_prover.js');
          services = await startProver(options, signalHandlers, userLog);
        } else if (options.txe) {
          const { startTXE } = await import('./cmds/start_txe.js');
          startTXE(options, debugLogger);
        }
      }
      installSignalHandlers(debugLogger.info, signalHandlers);

      if (services.length) {
        const rpcServer = createNamespacedJsonRpcServer(services, debugLogger);

        const app = rpcServer.getApp(API_PREFIX);
        // add status route
        const statusRouter = createStatusRouter(API_PREFIX);
        app.use(statusRouter.routes()).use(statusRouter.allowedMethods());

        const httpServer = http.createServer(app.callback());
        httpServer.listen(options.port);
        userLog(`Aztec Server listening on port ${options.port}`);
      }
    });

  program.configureHelp({ sortSubcommands: true });

  program.addHelpText(
    'after',
    `

  Additional commands:

    test [options]: starts a dockerized TXE node via
      $ aztec start --txe
<<<<<<< HEAD
    then runs 
      $ aztec-nargo test --silence-warnings --oracle-resolver=<TXE_ADDRESS> [options]
=======
    then runs
      $ aztec-nargo test --silence-warnings --use-legacy --oracle-resolver=<TXE_ADDRESS> [options]
>>>>>>> 307bc578
    `,
  );

  return program;
}<|MERGE_RESOLUTION|>--- conflicted
+++ resolved
@@ -112,13 +112,8 @@
 
     test [options]: starts a dockerized TXE node via
       $ aztec start --txe
-<<<<<<< HEAD
     then runs 
       $ aztec-nargo test --silence-warnings --oracle-resolver=<TXE_ADDRESS> [options]
-=======
-    then runs
-      $ aztec-nargo test --silence-warnings --use-legacy --oracle-resolver=<TXE_ADDRESS> [options]
->>>>>>> 307bc578
     `,
   );
 
