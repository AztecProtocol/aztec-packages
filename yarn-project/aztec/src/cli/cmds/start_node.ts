--- conflicted
+++ resolved
@@ -14,12 +14,8 @@
 
 import { mnemonicToAccount, privateKeyToAccount } from 'viem/accounts';
 
-<<<<<<< HEAD
 import { createAztecNode, deployContractsToL1 } from '../../sandbox/index.js';
-=======
-import { createAztecNode, deployContractsToL1 } from '../../sandbox.js';
 import { getL1Config } from '../get_l1_config.js';
->>>>>>> 1e773eed
 import { extractNamespacedOptions, extractRelevantOptions } from '../util.js';
 
 export async function startNode(
