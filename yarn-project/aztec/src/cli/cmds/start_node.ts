import { getInitialTestAccounts } from '@aztec/accounts/testing';
import { type AztecNodeConfig, aztecNodeConfigMappings, getConfigEnvVars } from '@aztec/aztec-node';
import { Fr } from '@aztec/aztec.js';
import { getSponsoredFPCAddress } from '@aztec/cli/cli-utils';
import { NULL_KEY } from '@aztec/ethereum';
import type { NamespacedApiHandlers } from '@aztec/foundation/json-rpc/server';
import type { LogFn } from '@aztec/foundation/log';
import { AztecNodeAdminApiSchema, AztecNodeApiSchema, type PXE } from '@aztec/stdlib/interfaces/client';
import { P2PApiSchema } from '@aztec/stdlib/interfaces/server';
import {
  type TelemetryClientConfig,
  initTelemetryClient,
  telemetryClientConfigMappings,
} from '@aztec/telemetry-client';
import { getGenesisValues } from '@aztec/world-state/testing';

import { mnemonicToAccount, privateKeyToAccount } from 'viem/accounts';

import { createAztecNode, deployContractsToL1 } from '../../sandbox/index.js';
import { getL1Config } from '../get_l1_config.js';
import { extractNamespacedOptions, extractRelevantOptions, preloadCrsDataForVerifying } from '../util.js';

export async function startNode(
  options: any,
  signalHandlers: (() => Promise<void>)[],
  services: NamespacedApiHandlers,
  adminServices: NamespacedApiHandlers,
  userLog: LogFn,
): Promise<{ config: AztecNodeConfig }> {
  // options specifically namespaced with --node.<option>
  const nodeSpecificOptions = extractNamespacedOptions(options, 'node');

  // All options set from environment variables
  const configFromEnvVars = getConfigEnvVars();

  // Extract relevant options from command line arguments
  const relevantOptions = extractRelevantOptions(options, aztecNodeConfigMappings, 'node');

  // All options that are relevant to the Aztec Node
  let nodeConfig: AztecNodeConfig = {
    ...configFromEnvVars,
    ...relevantOptions,
  };

  if (options.proverNode) {
    userLog(`Running a Prover Node within a Node is not yet supported`);
    process.exit(1);
  }

  await preloadCrsDataForVerifying(nodeConfig, userLog);

  const testAccounts = nodeConfig.testAccounts ? (await getInitialTestAccounts()).map(a => a.address) : [];
  const sponsoredFPCAccounts = nodeConfig.sponsoredFPC ? [await getSponsoredFPCAddress()] : [];
  const initialFundedAccounts = testAccounts.concat(sponsoredFPCAccounts);

  userLog(`Initial funded accounts: ${initialFundedAccounts.map(a => a.toString()).join(', ')}`);

<<<<<<< HEAD
  const { genesisArchiveRoot, prefilledPublicData } = await getGenesisValues(initialFundedAccounts);
=======
  const { genesisBlockHash, genesisArchiveRoot, prefilledPublicData, fundingNeeded } = await getGenesisValues(
    initialFundedAccounts,
  );
>>>>>>> 057eb8a1

  userLog(`Genesis archive root: ${genesisArchiveRoot.toString()}`);

  // Deploy contracts if needed
  if (nodeSpecificOptions.deployAztecContracts || nodeSpecificOptions.deployAztecContractsSalt) {
    let account;
    if (nodeSpecificOptions.publisherPrivateKey) {
      account = privateKeyToAccount(nodeSpecificOptions.publisherPrivateKey);
    } else if (options.l1Mnemonic) {
      account = mnemonicToAccount(options.l1Mnemonic);
    } else {
      throw new Error('--node.publisherPrivateKey or --l1-mnemonic is required to deploy L1 contracts');
    }
    // REFACTOR: We should not be calling a method from sandbox on the prod start flow
    await deployContractsToL1(nodeConfig, account!, undefined, {
      assumeProvenThroughBlockNumber: nodeSpecificOptions.assumeProvenThroughBlockNumber,
      salt: nodeSpecificOptions.deployAztecContractsSalt,
      genesisArchiveRoot,
      feeJuicePortalInitialBalance: fundingNeeded,
    });
  }
  // If not deploying, validate that any addresses and config provided are correct.
  else {
    if (!nodeConfig.l1Contracts.registryAddress || nodeConfig.l1Contracts.registryAddress.isZero()) {
      throw new Error('L1 registry address is required to start Aztec Node without --deploy-aztec-contracts option');
    }
    const { addresses, config } = await getL1Config(
      nodeConfig.l1Contracts.registryAddress,
      nodeConfig.l1RpcUrls,
      nodeConfig.l1ChainId,
      nodeConfig.rollupVersion,
    );

    if (!Fr.fromHexString(config.genesisArchiveTreeRoot).equals(genesisArchiveRoot)) {
      throw new Error(
        `The computed genesis archive tree root ${genesisArchiveRoot} does not match the expected genesis archive tree root ${config.genesisArchiveTreeRoot} for the rollup deployed at ${addresses.rollupAddress}`,
      );
    }

    // TODO(#12272): will clean this up.
    nodeConfig = {
      ...nodeConfig,
      l1Contracts: {
        ...addresses,
        slashFactoryAddress: nodeConfig.l1Contracts.slashFactoryAddress,
      },
      ...config,
    };
  }

  // if no publisher private key, then use l1Mnemonic
  if (!options.archiver) {
    // expect archiver url in node config
    const archiverUrl = nodeConfig.archiverUrl;
    if (!archiverUrl) {
      userLog('Archiver Service URL is required to start Aztec Node without --archiver option');
      throw new Error('Archiver Service URL is required to start Aztec Node without --archiver option');
    }
    nodeConfig.archiverUrl = archiverUrl;
  }

  if (!options.sequencer) {
    nodeConfig.disableValidator = true;
  } else {
    const sequencerConfig = {
      ...configFromEnvVars,
      ...extractNamespacedOptions(options, 'sequencer'),
    };
    let account;
    if (!sequencerConfig.publisherPrivateKey || sequencerConfig.publisherPrivateKey === NULL_KEY) {
      if (sequencerConfig.validatorPrivateKey) {
        sequencerConfig.publisherPrivateKey = sequencerConfig.validatorPrivateKey as `0x${string}`;
      } else if (!options.l1Mnemonic) {
        userLog(
          '--sequencer.publisherPrivateKey or --l1-mnemonic is required to start Aztec Node with --sequencer option',
        );
        throw new Error('Private key or Mnemonic is required to start Aztec Node with --sequencer option');
      } else {
        account = mnemonicToAccount(options.l1Mnemonic);
        const privKey = account.getHdKey().privateKey;
        sequencerConfig.publisherPrivateKey = `0x${Buffer.from(privKey!).toString('hex')}`;
      }
    }
    nodeConfig.publisherPrivateKey = sequencerConfig.publisherPrivateKey;
  }

  if (nodeConfig.p2pEnabled) {
    // ensure bootstrapNodes is an array
    if (nodeConfig.bootstrapNodes && typeof nodeConfig.bootstrapNodes === 'string') {
      nodeConfig.bootstrapNodes = (nodeConfig.bootstrapNodes as string).split(',');
    }
  }

  const telemetryConfig = extractRelevantOptions<TelemetryClientConfig>(options, telemetryClientConfigMappings, 'tel');
  const telemetry = initTelemetryClient(telemetryConfig);

  // Create and start Aztec Node
  const node = await createAztecNode(nodeConfig, { telemetry }, { prefilledPublicData });

  // Add node and p2p to services list
  services.node = [node, AztecNodeApiSchema];
  services.p2p = [node.getP2P(), P2PApiSchema];
  adminServices.nodeAdmin = [node, AztecNodeAdminApiSchema];

  // Add node stop function to signal handlers
  signalHandlers.push(node.stop.bind(node));

  // Add a PXE client that connects to this node if requested
  let pxe: PXE | undefined;
  if (options.pxe) {
    const { addPXE } = await import('./start_pxe.js');
    ({ pxe } = await addPXE(options, signalHandlers, services, userLog, { node }));
  }

  // Add a txs bot if requested
  if (options.bot) {
    const { addBot } = await import('./start_bot.js');
    await addBot(options, signalHandlers, services, { pxe, node, telemetry });
  }

  return { config: nodeConfig };
}<|MERGE_RESOLUTION|>--- conflicted
+++ resolved
@@ -55,13 +55,7 @@
 
   userLog(`Initial funded accounts: ${initialFundedAccounts.map(a => a.toString()).join(', ')}`);
 
-<<<<<<< HEAD
-  const { genesisArchiveRoot, prefilledPublicData } = await getGenesisValues(initialFundedAccounts);
-=======
-  const { genesisBlockHash, genesisArchiveRoot, prefilledPublicData, fundingNeeded } = await getGenesisValues(
-    initialFundedAccounts,
-  );
->>>>>>> 057eb8a1
+  const { genesisArchiveRoot, prefilledPublicData, fundingNeeded } = await getGenesisValues(initialFundedAccounts);
 
   userLog(`Genesis archive root: ${genesisArchiveRoot.toString()}`);
 
