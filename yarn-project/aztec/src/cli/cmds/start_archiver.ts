--- conflicted
+++ resolved
@@ -28,11 +28,7 @@
   const store = await createStore('archiver', archiverConfig, storeLog);
   const archiverStore = new KVArchiverDataStore(store, archiverConfig.maxLogs);
 
-<<<<<<< HEAD
-  const telemetry = await createAndStartTelemetryClient(getTelemetryClientConfig());
-=======
   const telemetry = initTelemetryClient(getTelemetryClientConfig());
->>>>>>> 1f36a043
   // TODO(https://github.com/AztecProtocol/aztec-packages/issues/10056): place CL url in config here
   const blobSinkClient = createBlobSinkClient();
   const archiver = await Archiver.createAndSync(archiverConfig, archiverStore, { telemetry, blobSinkClient }, true);
