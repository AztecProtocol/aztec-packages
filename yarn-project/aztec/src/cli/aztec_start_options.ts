import { type ArchiverConfig, archiverConfigMappings } from '@aztec/archiver/config';
import { faucetConfigMapping } from '@aztec/aztec-faucet/config';
import { sequencerClientConfigMappings } from '@aztec/aztec-node/config';
import { blobSinkConfigMappings } from '@aztec/blob-sink/server';
import { botConfigMappings } from '@aztec/bot/config';
import {
  type ConfigMapping,
  type EnvVar,
  booleanConfigHelper,
  isBooleanConfigValue,
  omitConfigMappings,
} from '@aztec/foundation/config';
import { bootnodeConfigMappings, p2pConfigMappings } from '@aztec/p2p/config';
import {
  type ProverAgentConfig,
  type ProverBrokerConfig,
  proverAgentConfigMappings,
  proverBrokerConfigMappings,
} from '@aztec/prover-client/broker';
import { proverNodeConfigMappings } from '@aztec/prover-node/config';
import { allPxeConfigMappings } from '@aztec/pxe/config';
import { telemetryClientConfigMappings } from '@aztec/telemetry-client';

import { DefaultMnemonic } from '../mnemonic.js';

// Define an interface for options
export interface AztecStartOption {
  flag: string;
  description: string;
  defaultValue: any | undefined;
  printDefault?: (val: any) => string;
  envVar: EnvVar | undefined;
  parseVal?: (val: string) => any;
}

export const getOptions = (namespace: string, configMappings: Record<string, ConfigMapping>) => {
  const options: AztecStartOption[] = [];
  for (const [key, { env, defaultValue: def, parseEnv, description, printDefault }] of Object.entries(configMappings)) {
    if (universalOptions.includes(key)) {
      continue;
    }
    const isBoolean = isBooleanConfigValue(configMappings, key as keyof typeof configMappings);
    options.push({
      flag: `--${namespace}.${key}${isBoolean ? '' : ' <value>'}`,
      description,
      defaultValue: def,
      printDefault,
      envVar: env,
      parseVal: parseEnv,
    });
  }
  return options;
};

// These are options used by multiple modules so should be inputted once
export const universalOptions = [
  'l1RpcUrls',
  'l1ConsensusHostUrl',
  'l1ConsensusHostApiKey',
  'l1ConsensusHostApiKeyHeader',
  'l1ChainId',
  'l1Contracts',
  'p2pEnabled',
  'dataDirectory',
  'dataStoreMapSizeKb',
];

export const NETWORK_FLAG = 'network';

// Define categories and options
export const aztecStartOptions: { [key: string]: AztecStartOption[] } = {
  NETWORK: [
    {
      flag: `--${NETWORK_FLAG} <value>`,
      description: 'Network to run Aztec on',
      defaultValue: undefined,
      envVar: 'NETWORK',
    },
  ],
  SANDBOX: [
    {
      flag: '--sandbox',
      description: 'Starts Aztec Sandbox',
      defaultValue: undefined,
      envVar: undefined,
    },
    {
      flag: '--sandbox.noPXE',
      description: 'Do not expose PXE service on sandbox start',
      envVar: 'NO_PXE',
      ...booleanConfigHelper(),
    },
  ],
  API: [
    {
      flag: '--port <value>',
      description: 'Port to run the Aztec Services on',
      defaultValue: 8080,
      envVar: 'AZTEC_PORT',
      parseVal: val => parseInt(val, 10),
    },
    {
      flag: '--admin-port <value>',
      description: 'Port to run admin APIs of Aztec Services on on',
      defaultValue: 8880,
      envVar: 'AZTEC_ADMIN_PORT',
      parseVal: val => parseInt(val, 10),
    },
    {
      flag: '--api-prefix <value>',
      description: 'Prefix for API routes on any service that is started',
      defaultValue: '',
      envVar: 'API_PREFIX',
    },
  ],
  ETHEREUM: [
    {
      flag: '--l1-rpc-urls <value>',
      description: 'List of URLs of the Ethereum RPC nodes that services will connect to (comma separated)',
      defaultValue: ['http://localhost:8545'],
      envVar: 'ETHEREUM_HOSTS',
      parseVal: (val: string) => val.split(',').map(url => url.trim()),
    },
    {
      flag: '--l1-chain-id <value>',
      description: 'The L1 chain ID',
      defaultValue: 31337,
      envVar: 'L1_CHAIN_ID',
      parseVal: val => parseInt(val, 10),
    },
    {
      flag: '--l1-mnemonic <value>',
      description: 'Mnemonic for L1 accounts. Will be used if no publisher private keys are provided',
      defaultValue: DefaultMnemonic,
      envVar: 'MNEMONIC',
    },
    {
      flag: '--l1-consensus-host-url <value>',
      description: 'URL of the Ethereum consensus node that services will connect to',
      defaultValue: undefined,
      envVar: 'L1_CONSENSUS_HOST_URL',
    },
    {
      flag: '--l1-consensus-host-api-key <value>',
      description: 'API key for the Ethereum consensus node',
      defaultValue: undefined,
      envVar: 'L1_CONSENSUS_HOST_API_KEY',
    },
    {
      flag: '--l1-consensus-host-api-key-header <value>',
      description:
        'API key header for the Ethereum consensus node. If not set, the api key will be appended to the URL as ?key=<api-key>',
      defaultValue: undefined,
      envVar: 'L1_CONSENSUS_HOST_API_KEY_HEADER',
    },
  ],
  STORAGE: [
    {
      flag: '--data-directory <value>',
      description: 'Where to store data for services. If not set, will store temporarily',
      defaultValue: undefined,
      envVar: 'DATA_DIRECTORY',
    },
    {
      flag: '--data-store-map-size-kb <value>',
      description:
        'The maximum possible size of the data store DB in KB. Can be overridden by component-specific options.',
      defaultValue: undefined,
      envVar: 'DATA_STORE_MAP_SIZE_KB',
      parseVal: (val: string) => parseInt(val, 10),
    },
  ],
  'L1 CONTRACT ADDRESSES': [
    {
      flag: '--rollup-address <value>',
      description: 'The deployed L1 rollup contract address',
      defaultValue: undefined,
      envVar: 'ROLLUP_CONTRACT_ADDRESS',
    },
    {
      flag: '--registry-address <value>',
      description: 'The deployed L1 registry contract address',
      defaultValue: undefined,
      envVar: 'REGISTRY_CONTRACT_ADDRESS',
    },
    {
      flag: '--inbox-address <value>',
      description: 'The deployed L1 -> L2 inbox contract address',
      defaultValue: undefined,
      envVar: 'INBOX_CONTRACT_ADDRESS',
    },
    {
      flag: '--outbox-address <value>',
      description: 'The deployed L2 -> L1 outbox contract address',
      defaultValue: undefined,
      envVar: 'OUTBOX_CONTRACT_ADDRESS',
    },
    {
      flag: '--fee-juice-address <value>',
      description: 'The deployed L1 Fee Juice contract address',
      defaultValue: undefined,
      envVar: 'FEE_JUICE_CONTRACT_ADDRESS',
    },
    {
      flag: '--staking-asset-address <value>',
      description: 'The deployed L1 Staking Asset contract address',
      defaultValue: undefined,
      envVar: 'STAKING_ASSET_CONTRACT_ADDRESS',
    },
    {
      flag: '--fee-juice-portal-address <value>',
      description: 'The deployed L1 Fee Juice portal contract address',
      defaultValue: undefined,
      envVar: 'FEE_JUICE_PORTAL_CONTRACT_ADDRESS',
    },
  ],
  // We can't easily auto-generate node options as they're parts of modules defined below
  'AZTEC NODE': [
    {
      flag: '--node',
      description: 'Starts Aztec Node with options',
      defaultValue: undefined,
      envVar: undefined,
    },
    {
      flag: '--node.archiverUrl <value>',
      description: 'URL for an archiver service',
      defaultValue: undefined,
      envVar: 'ARCHIVER_URL',
    },
    {
      flag: '--node.deployAztecContracts',
      description: 'Deploys L1 Aztec contracts before starting the node. Needs mnemonic or private key to be set.',
      envVar: 'DEPLOY_AZTEC_CONTRACTS',
      defaultValue: undefined,
    },
    {
      flag: '--node.deployAztecContractsSalt <value>',
      description:
        'Numeric salt for deploying L1 Aztec contracts before starting the node. Needs mnemonic or private key to be set. Implies --node.deployAztecContracts.',
      envVar: 'DEPLOY_AZTEC_CONTRACTS_SALT',
      defaultValue: undefined,
      parseVal: (val: string) => (val ? parseInt(val) : undefined),
    },
    {
      flag: '--node.assumeProvenThroughBlockNumber <value>',
      description:
        'Cheats the rollup contract into assuming every block until this one is proven. Useful for speeding up bootstraps.',
      envVar: 'ASSUME_PROVEN_THROUGH_BLOCK_NUMBER',
      parseVal: (val: string) => parseInt(val, 10),
      defaultValue: 0,
    },
    {
      flag: '--node.publisherPrivateKey <value>',
      description: 'Private key of account for publishing L1 contracts',
      defaultValue: undefined,
      envVar: 'L1_PRIVATE_KEY',
    },
    {
      flag: '--node.worldStateBlockCheckIntervalMS <value>',
      description: 'Frequency in which to check for blocks in ms',
      defaultValue: 100,
      envVar: 'WS_BLOCK_CHECK_INTERVAL_MS',
      parseVal: val => parseInt(val, 10),
    },
<<<<<<< HEAD
=======
    {
      flag: '--node.testAccounts',
      description: 'Populate genesis state with initial fee juice for test accounts',
      envVar: 'TEST_ACCOUNTS',
      ...booleanConfigHelper(),
    },
    {
      flag: '--node.syncMode <value>',
      description:
        'Set sync mode to `full` to always sync via L1, `snapshot` to download a snapshot if there is no local data, `force-snapshot` to download even if there is local data.',
      defaultValue: 'snapshot',
      envVar: 'SYNC_MODE',
    },
    {
      flag: '--node.snapshotsUrl <value>',
      description: 'Base URL for downloading snapshots for snapshot sync.',
      defaultValue: undefined,
      envVar: 'SYNC_SNAPSHOTS_URL',
    },
>>>>>>> 970dae5b
  ],
  'P2P SUBSYSTEM': [
    {
      flag: '--p2p-enabled',
      description: 'Enable P2P subsystem',
      envVar: 'P2P_ENABLED',
      ...booleanConfigHelper(),
    },
    ...getOptions('p2p', p2pConfigMappings),
  ],
  TELEMETRY: [...getOptions('tel', telemetryClientConfigMappings)],
  PXE: [
    {
      flag: '--pxe',
      description: 'Starts Aztec PXE with options',
      defaultValue: undefined,
      envVar: undefined,
    },
    ...getOptions('pxe', allPxeConfigMappings),
  ],
  ARCHIVER: [
    {
      flag: '--archiver',
      description: 'Starts Aztec Archiver with options',
      defaultValue: undefined,
      envVar: undefined,
    },
    // filter out archiverUrl as it's passed separately in --node & --prover-node
    ...getOptions('archiver', archiverConfigMappings).filter(opt => !opt.flag.includes('archiverUrl')),
  ],
  SEQUENCER: [
    {
      flag: '--sequencer',
      description: 'Starts Aztec Sequencer with options',
      defaultValue: undefined,
      envVar: undefined,
    },
    ...getOptions('sequencer', sequencerClientConfigMappings),
  ],
  'BLOB SINK': [
    {
      flag: '--blob-sink',
      description: 'Starts Aztec Blob Sink with options',
      defaultValue: undefined,
      envVar: undefined,
    },
    ...getOptions('blobSink', blobSinkConfigMappings),
  ],
  'PROVER NODE': [
    {
      flag: '--prover-node',
      description: 'Starts Aztec Prover Node with options',
      defaultValue: undefined,
      envVar: undefined,
    },
    {
      flag: '--proverNode.archiverUrl <value>',
      description: 'URL for an archiver service',
      defaultValue: undefined,
      envVar: 'ARCHIVER_URL',
    },
    ...getOptions(
      'proverNode',
      omitConfigMappings(proverNodeConfigMappings, [
        // filter out options passed separately
        ...(Object.keys(archiverConfigMappings) as (keyof ArchiverConfig)[]),
        ...(Object.keys(proverBrokerConfigMappings) as (keyof ProverBrokerConfig)[]),
        ...(Object.keys(proverAgentConfigMappings) as (keyof ProverAgentConfig)[]),
      ]),
    ),
  ],
  'PROVER BROKER': [
    {
      flag: '--prover-broker',
      description: 'Starts Aztec proving job broker',
      defaultValue: undefined,
      envVar: undefined,
    },
    ...getOptions(
      'proverBroker',
      // filter out archiver options from prover node options as they're passed separately in --archiver
      proverBrokerConfigMappings,
    ),
  ],
  'PROVER AGENT': [
    {
      flag: '--prover-agent',
      description: 'Starts Aztec Prover Agent with options',
      defaultValue: undefined,
      envVar: undefined,
    },
    ...getOptions('proverAgent', proverAgentConfigMappings),
  ],
  'P2P BOOTSTRAP': [
    {
      flag: '--p2p-bootstrap',
      description: 'Starts Aztec P2P Bootstrap with options',
      defaultValue: undefined,
      envVar: undefined,
    },
    ...getOptions('p2pBootstrap', bootnodeConfigMappings),
  ],
  BOT: [
    {
      flag: '--bot',
      description: 'Starts Aztec Bot with options',
      defaultValue: undefined,
      envVar: undefined,
    },
    ...getOptions('bot', botConfigMappings),
  ],
  TXE: [
    {
      flag: '--txe',
      description: 'Starts Aztec TXE with options',
      defaultValue: undefined,
      envVar: undefined,
    },
  ],
  FAUCET: [
    {
      flag: '--faucet',
      description: 'Starts the Aztec faucet',
      defaultValue: undefined,
      envVar: undefined,
    },
    {
      flag: '--faucet.apiServer',
      description: 'Starts a simple HTTP server to access the faucet',
      defaultValue: true,
      envVar: undefined,
    },
    {
      flag: '--faucet.apiServerPort <value>',
      description: 'The port on which to start the api server on',
      defaultValue: 8080,
      envVar: undefined,
      parseVal: val => parseInt(val, 10),
    },
    ...getOptions('faucet', faucetConfigMapping),
  ],
};<|MERGE_RESOLUTION|>--- conflicted
+++ resolved
@@ -263,14 +263,6 @@
       envVar: 'WS_BLOCK_CHECK_INTERVAL_MS',
       parseVal: val => parseInt(val, 10),
     },
-<<<<<<< HEAD
-=======
-    {
-      flag: '--node.testAccounts',
-      description: 'Populate genesis state with initial fee juice for test accounts',
-      envVar: 'TEST_ACCOUNTS',
-      ...booleanConfigHelper(),
-    },
     {
       flag: '--node.syncMode <value>',
       description:
@@ -284,7 +276,6 @@
       defaultValue: undefined,
       envVar: 'SYNC_SNAPSHOTS_URL',
     },
->>>>>>> 970dae5b
   ],
   'P2P SUBSYSTEM': [
     {
