import { type ArchiverConfig, archiverConfigMappings } from '@aztec/archiver/config';
import { faucetConfigMapping } from '@aztec/aztec-faucet/config';
import { sequencerClientConfigMappings } from '@aztec/aztec-node/config';
import { blobSinkConfigMappings } from '@aztec/blob-sink/server';
import { botConfigMappings } from '@aztec/bot/config';
import {
  type ConfigMapping,
  type EnvVar,
  booleanConfigHelper,
  isBooleanConfigValue,
  omitConfigMappings,
} from '@aztec/foundation/config';
import { bootnodeConfigMappings, p2pConfigMappings } from '@aztec/p2p/config';
import {
  type ProverAgentConfig,
  type ProverBrokerConfig,
  proverAgentConfigMappings,
  proverBrokerConfigMappings,
} from '@aztec/prover-client/broker';
import { proverNodeConfigMappings } from '@aztec/prover-node/config';
import { allPxeConfigMappings } from '@aztec/pxe/config';
import { telemetryClientConfigMappings } from '@aztec/telemetry-client';

import { DefaultMnemonic } from '../mnemonic.js';

// Define an interface for options
export interface AztecStartOption {
  flag: string;
  description: string;
  defaultValue: any | undefined;
  printDefault?: (val: any) => string;
  envVar: EnvVar | undefined;
  parseVal?: (val: string) => any;
}

export const getOptions = (namespace: string, configMappings: Record<string, ConfigMapping>) => {
  const options: AztecStartOption[] = [];
  for (const [key, { env, defaultValue: def, parseEnv, description, printDefault }] of Object.entries(configMappings)) {
    if (universalOptions.includes(key)) {
      continue;
    }
    const isBoolean = isBooleanConfigValue(configMappings, key as keyof typeof configMappings);
    options.push({
      flag: `--${namespace}.${key}${isBoolean ? '' : ' <value>'}`,
      description,
      defaultValue: def,
      printDefault,
      envVar: env,
      parseVal: parseEnv,
    });
  }
  return options;
};

// These are options used by multiple modules so should be inputted once
export const universalOptions = [
  'l1RpcUrls',
  'l1ConsensusHostUrl',
  'l1ConsensusHostApiKey',
  'l1ConsensusHostApiKeyHeader',
  'l1ChainId',
  'l1Contracts',
  'p2pEnabled',
  'dataDirectory',
  'dataStoreMapSizeKb',
];

export const NETWORK_FLAG = 'network';

// Define categories and options
export const aztecStartOptions: { [key: string]: AztecStartOption[] } = {
  NETWORK: [
    {
      flag: `--${NETWORK_FLAG} <value>`,
      description: 'Network to run Aztec on',
      defaultValue: undefined,
      envVar: 'NETWORK',
    },
  ],
  SANDBOX: [
    {
      flag: '--sandbox',
      description: 'Starts Aztec Sandbox',
      defaultValue: undefined,
      envVar: undefined,
    },
    {
<<<<<<< HEAD
      flag: '--sandbox.noPXE',
=======
      flag: '--sandbox.testAccounts [value]',
      description: 'Deploy test accounts on sandbox start',
      envVar: 'TEST_ACCOUNTS',
      ...booleanConfigHelper(),
    },
    {
      flag: '--sandbox.noPXE [value]',
>>>>>>> a93ce6eb
      description: 'Do not expose PXE service on sandbox start',
      envVar: 'NO_PXE',
      ...booleanConfigHelper(),
    },
  ],
  API: [
    {
      flag: '--port <value>',
      description: 'Port to run the Aztec Services on',
      defaultValue: 8080,
      envVar: 'AZTEC_PORT',
      parseVal: val => parseInt(val, 10),
    },
    {
      flag: '--admin-port <value>',
      description: 'Port to run admin APIs of Aztec Services on on',
      defaultValue: 8880,
      envVar: 'AZTEC_ADMIN_PORT',
      parseVal: val => parseInt(val, 10),
    },
    {
      flag: '--api-prefix <value>',
      description: 'Prefix for API routes on any service that is started',
      defaultValue: '',
      envVar: 'API_PREFIX',
    },
  ],
  ETHEREUM: [
    {
      flag: '--l1-rpc-urls <value>',
      description: 'List of URLs of the Ethereum RPC nodes that services will connect to (comma separated)',
      defaultValue: ['http://localhost:8545'],
      envVar: 'ETHEREUM_HOSTS',
      parseVal: (val: string) => val.split(',').map(url => url.trim()),
    },
    {
      flag: '--l1-chain-id <value>',
      description: 'The L1 chain ID',
      defaultValue: 31337,
      envVar: 'L1_CHAIN_ID',
      parseVal: val => parseInt(val, 10),
    },
    {
      flag: '--l1-mnemonic <value>',
      description: 'Mnemonic for L1 accounts. Will be used if no publisher private keys are provided',
      defaultValue: DefaultMnemonic,
      envVar: 'MNEMONIC',
    },
    {
      flag: '--l1-consensus-host-url <value>',
      description: 'URL of the Ethereum consensus node that services will connect to',
      defaultValue: undefined,
      envVar: 'L1_CONSENSUS_HOST_URL',
    },
    {
      flag: '--l1-consensus-host-api-key <value>',
      description: 'API key for the Ethereum consensus node',
      defaultValue: undefined,
      envVar: 'L1_CONSENSUS_HOST_API_KEY',
    },
    {
      flag: '--l1-consensus-host-api-key-header <value>',
      description:
        'API key header for the Ethereum consensus node. If not set, the api key will be appended to the URL as ?key=<api-key>',
      defaultValue: undefined,
      envVar: 'L1_CONSENSUS_HOST_API_KEY_HEADER',
    },
  ],
  STORAGE: [
    {
      flag: '--data-directory <value>',
      description: 'Where to store data for services. If not set, will store temporarily',
      defaultValue: undefined,
      envVar: 'DATA_DIRECTORY',
    },
    {
      flag: '--data-store-map-size-kb <value>',
      description:
        'The maximum possible size of the data store DB in KB. Can be overridden by component-specific options.',
      defaultValue: undefined,
      envVar: 'DATA_STORE_MAP_SIZE_KB',
      parseVal: (val: string) => parseInt(val, 10),
    },
  ],
  'L1 CONTRACT ADDRESSES': [
    {
      flag: '--rollup-address <value>',
      description: 'The deployed L1 rollup contract address',
      defaultValue: undefined,
      envVar: 'ROLLUP_CONTRACT_ADDRESS',
    },
    {
      flag: '--registry-address <value>',
      description: 'The deployed L1 registry contract address',
      defaultValue: undefined,
      envVar: 'REGISTRY_CONTRACT_ADDRESS',
    },
    {
      flag: '--inbox-address <value>',
      description: 'The deployed L1 -> L2 inbox contract address',
      defaultValue: undefined,
      envVar: 'INBOX_CONTRACT_ADDRESS',
    },
    {
      flag: '--outbox-address <value>',
      description: 'The deployed L2 -> L1 outbox contract address',
      defaultValue: undefined,
      envVar: 'OUTBOX_CONTRACT_ADDRESS',
    },
    {
      flag: '--fee-juice-address <value>',
      description: 'The deployed L1 Fee Juice contract address',
      defaultValue: undefined,
      envVar: 'FEE_JUICE_CONTRACT_ADDRESS',
    },
    {
      flag: '--staking-asset-address <value>',
      description: 'The deployed L1 Staking Asset contract address',
      defaultValue: undefined,
      envVar: 'STAKING_ASSET_CONTRACT_ADDRESS',
    },
    {
      flag: '--fee-juice-portal-address <value>',
      description: 'The deployed L1 Fee Juice portal contract address',
      defaultValue: undefined,
      envVar: 'FEE_JUICE_PORTAL_CONTRACT_ADDRESS',
    },
  ],
  // We can't easily auto-generate node options as they're parts of modules defined below
  'AZTEC NODE': [
    {
      flag: '--node',
      description: 'Starts Aztec Node with options',
      defaultValue: undefined,
      envVar: undefined,
    },
    {
      flag: '--node.archiverUrl <value>',
      description: 'URL for an archiver service',
      defaultValue: undefined,
      envVar: 'ARCHIVER_URL',
    },
    {
      flag: '--node.deployAztecContracts',
      description: 'Deploys L1 Aztec contracts before starting the node. Needs mnemonic or private key to be set.',
      envVar: 'DEPLOY_AZTEC_CONTRACTS',
      defaultValue: undefined,
    },
    {
      flag: '--node.deployAztecContractsSalt <value>',
      description:
        'Numeric salt for deploying L1 Aztec contracts before starting the node. Needs mnemonic or private key to be set. Implies --node.deployAztecContracts.',
      envVar: 'DEPLOY_AZTEC_CONTRACTS_SALT',
      defaultValue: undefined,
      parseVal: (val: string) => (val ? parseInt(val) : undefined),
    },
    {
      flag: '--node.assumeProvenThroughBlockNumber <value>',
      description:
        'Cheats the rollup contract into assuming every block until this one is proven. Useful for speeding up bootstraps.',
      envVar: 'ASSUME_PROVEN_THROUGH_BLOCK_NUMBER',
      parseVal: (val: string) => parseInt(val, 10),
      defaultValue: 0,
    },
    {
      flag: '--node.publisherPrivateKey <value>',
      description: 'Private key of account for publishing L1 contracts',
      defaultValue: undefined,
      envVar: 'L1_PRIVATE_KEY',
    },
    {
      flag: '--node.worldStateBlockCheckIntervalMS <value>',
      description: 'Frequency in which to check for blocks in ms',
      defaultValue: 100,
      envVar: 'WS_BLOCK_CHECK_INTERVAL_MS',
      parseVal: val => parseInt(val, 10),
    },
    {
<<<<<<< HEAD
=======
      flag: '--node.testAccounts [value]',
      description: 'Populate genesis state with initial fee juice for test accounts',
      envVar: 'TEST_ACCOUNTS',
      ...booleanConfigHelper(),
    },
    {
>>>>>>> a93ce6eb
      flag: '--node.syncMode <value>',
      description:
        'Set sync mode to `full` to always sync via L1, `snapshot` to download a snapshot if there is no local data, `force-snapshot` to download even if there is local data.',
      defaultValue: 'snapshot',
      envVar: 'SYNC_MODE',
    },
    {
      flag: '--node.snapshotsUrl <value>',
      description: 'Base URL for downloading snapshots for snapshot sync.',
      defaultValue: undefined,
      envVar: 'SYNC_SNAPSHOTS_URL',
    },
  ],
  'P2P SUBSYSTEM': [
    {
      flag: '--p2p-enabled [value]',
      description: 'Enable P2P subsystem',
      envVar: 'P2P_ENABLED',
      ...booleanConfigHelper(),
    },
    ...getOptions('p2p', p2pConfigMappings),
  ],
  TELEMETRY: [...getOptions('tel', telemetryClientConfigMappings)],
  PXE: [
    {
      flag: '--pxe',
      description: 'Starts Aztec PXE with options',
      defaultValue: undefined,
      envVar: undefined,
    },
    ...getOptions('pxe', allPxeConfigMappings),
  ],
  ARCHIVER: [
    {
      flag: '--archiver',
      description: 'Starts Aztec Archiver with options',
      defaultValue: undefined,
      envVar: undefined,
    },
    // filter out archiverUrl as it's passed separately in --node & --prover-node
    ...getOptions('archiver', archiverConfigMappings).filter(opt => !opt.flag.includes('archiverUrl')),
  ],
  SEQUENCER: [
    {
      flag: '--sequencer',
      description: 'Starts Aztec Sequencer with options',
      defaultValue: undefined,
      envVar: undefined,
    },
    ...getOptions('sequencer', sequencerClientConfigMappings),
  ],
  'BLOB SINK': [
    {
      flag: '--blob-sink',
      description: 'Starts Aztec Blob Sink with options',
      defaultValue: undefined,
      envVar: undefined,
    },
    ...getOptions('blobSink', blobSinkConfigMappings),
  ],
  'PROVER NODE': [
    {
      flag: '--prover-node',
      description: 'Starts Aztec Prover Node with options',
      defaultValue: undefined,
      envVar: undefined,
    },
    {
      flag: '--proverNode.archiverUrl <value>',
      description: 'URL for an archiver service',
      defaultValue: undefined,
      envVar: 'ARCHIVER_URL',
    },
    ...getOptions(
      'proverNode',
      omitConfigMappings(proverNodeConfigMappings, [
        // filter out options passed separately
        ...(Object.keys(archiverConfigMappings) as (keyof ArchiverConfig)[]),
        ...(Object.keys(proverBrokerConfigMappings) as (keyof ProverBrokerConfig)[]),
        ...(Object.keys(proverAgentConfigMappings) as (keyof ProverAgentConfig)[]),
      ]),
    ),
  ],
  'PROVER BROKER': [
    {
      flag: '--prover-broker',
      description: 'Starts Aztec proving job broker',
      defaultValue: undefined,
      envVar: undefined,
    },
    ...getOptions(
      'proverBroker',
      // filter out archiver options from prover node options as they're passed separately in --archiver
      proverBrokerConfigMappings,
    ),
  ],
  'PROVER AGENT': [
    {
      flag: '--prover-agent',
      description: 'Starts Aztec Prover Agent with options',
      defaultValue: undefined,
      envVar: undefined,
    },
    ...getOptions('proverAgent', proverAgentConfigMappings),
  ],
  'P2P BOOTSTRAP': [
    {
      flag: '--p2p-bootstrap',
      description: 'Starts Aztec P2P Bootstrap with options',
      defaultValue: undefined,
      envVar: undefined,
    },
    ...getOptions('p2pBootstrap', bootnodeConfigMappings),
  ],
  BOT: [
    {
      flag: '--bot',
      description: 'Starts Aztec Bot with options',
      defaultValue: undefined,
      envVar: undefined,
    },
    ...getOptions('bot', botConfigMappings),
  ],
  TXE: [
    {
      flag: '--txe',
      description: 'Starts Aztec TXE with options',
      defaultValue: undefined,
      envVar: undefined,
    },
  ],
  FAUCET: [
    {
      flag: '--faucet',
      description: 'Starts the Aztec faucet',
      defaultValue: undefined,
      envVar: undefined,
    },
    {
      flag: '--faucet.apiServer',
      description: 'Starts a simple HTTP server to access the faucet',
      defaultValue: true,
      envVar: undefined,
    },
    {
      flag: '--faucet.apiServerPort <value>',
      description: 'The port on which to start the api server on',
      defaultValue: 8080,
      envVar: undefined,
      parseVal: val => parseInt(val, 10),
    },
    ...getOptions('faucet', faucetConfigMapping),
  ],
};<|MERGE_RESOLUTION|>--- conflicted
+++ resolved
@@ -85,17 +85,7 @@
       envVar: undefined,
     },
     {
-<<<<<<< HEAD
-      flag: '--sandbox.noPXE',
-=======
-      flag: '--sandbox.testAccounts [value]',
-      description: 'Deploy test accounts on sandbox start',
-      envVar: 'TEST_ACCOUNTS',
-      ...booleanConfigHelper(),
-    },
-    {
       flag: '--sandbox.noPXE [value]',
->>>>>>> a93ce6eb
       description: 'Do not expose PXE service on sandbox start',
       envVar: 'NO_PXE',
       ...booleanConfigHelper(),
@@ -274,15 +264,6 @@
       parseVal: val => parseInt(val, 10),
     },
     {
-<<<<<<< HEAD
-=======
-      flag: '--node.testAccounts [value]',
-      description: 'Populate genesis state with initial fee juice for test accounts',
-      envVar: 'TEST_ACCOUNTS',
-      ...booleanConfigHelper(),
-    },
-    {
->>>>>>> a93ce6eb
       flag: '--node.syncMode <value>',
       description:
         'Set sync mode to `full` to always sync via L1, `snapshot` to download a snapshot if there is no local data, `force-snapshot` to download even if there is local data.',
