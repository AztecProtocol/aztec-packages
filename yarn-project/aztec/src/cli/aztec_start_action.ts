import { getVersioningMiddleware } from '@aztec/circuit-types';
import { type ChainConfig } from '@aztec/circuit-types/config';
import { AztecNodeApiSchema, PXESchema } from '@aztec/circuit-types/interfaces/client';
import {
  type NamespacedApiHandlers,
  createNamespacedSafeJsonRpcServer,
  startHttpRpcServer,
} from '@aztec/foundation/json-rpc/server';
import { type LogFn, type Logger } from '@aztec/foundation/log';
import { fileURLToPath } from '@aztec/foundation/url';
import { getOtelJsonRpcPropagationMiddleware } from '@aztec/telemetry-client';

import { readFileSync } from 'fs';
import { dirname, resolve } from 'path';

import { createSandbox } from '../sandbox.js';
import { github, splash } from '../splash.js';
import { extractNamespacedOptions, installSignalHandlers } from './util.js';
import { getVersions } from './versioning.js';

const packageJsonPath = resolve(dirname(fileURLToPath(import.meta.url)), '../../package.json');
const cliVersion: string = JSON.parse(readFileSync(packageJsonPath).toString()).version;

export async function aztecStart(options: any, userLog: LogFn, debugLogger: Logger) {
  // list of 'stop' functions to call when process ends
  const signalHandlers: Array<() => Promise<void>> = [];
  const services: NamespacedApiHandlers = {};
  let config: ChainConfig | undefined = undefined;

  if (options.sandbox) {
    const sandboxOptions = extractNamespacedOptions(options, 'sandbox');
    const nodeOptions = extractNamespacedOptions(options, 'node');
    userLog(`${splash}\n${github}\n\n`);
    userLog(`Setting up Aztec Sandbox ${cliVersion}, please stand by...`);

<<<<<<< HEAD
    const { aztecNodeConfig, node, pxe, stop } = await createSandbox({
      l1Mnemonic: options.l1Mnemonic,
      l1RpcUrls: options.l1RpcUrls,
      l1Salt: nodeOptions.deployAztecContractsSalt,
    });

    // Deploy test accounts by default
    if (sandboxOptions.testAccounts) {
      if (aztecNodeConfig.p2pEnabled) {
        userLog(`Not setting up test accounts as we are connecting to a network`);
      } else if (sandboxOptions.noPXE) {
        userLog(`Not setting up test accounts as we are not exposing a PXE`);
      } else {
        userLog('Setting up test accounts...');
        const accounts = await deployInitialTestAccounts(pxe);
        const accLogs = await createAccountLogs(accounts, pxe);
        userLog(accLogs.join(''));
      }
    }
=======
    const { node, pxe, stop } = await createSandbox(
      {
        l1Mnemonic: options.l1Mnemonic,
        l1RpcUrl: options.l1RpcUrl,
        l1Salt: nodeOptions.deployAztecContractsSalt,
        noPXE: sandboxOptions.noPXE,
        testAccounts: sandboxOptions.testAccounts,
      },
      userLog,
    );
>>>>>>> e6f5a09e

    // Start Node and PXE JSON-RPC server
    signalHandlers.push(stop);
    services.node = [node, AztecNodeApiSchema];
    if (!sandboxOptions.noPXE) {
      services.pxe = [pxe, PXESchema];
    } else {
      userLog(`Not exposing PXE API through JSON-RPC server`);
    }
  } else {
    if (options.node) {
      const { startNode } = await import('./cmds/start_node.js');
      ({ config } = await startNode(options, signalHandlers, services, userLog));
    } else if (options.proofVerifier) {
      const { startProofVerifier } = await import('./cmds/start_proof_verifier.js');
      await startProofVerifier(options, signalHandlers, userLog);
    } else if (options.bot) {
      const { startBot } = await import('./cmds/start_bot.js');
      await startBot(options, signalHandlers, services, userLog);
    } else if (options.proverNode) {
      const { startProverNode } = await import('./cmds/start_prover_node.js');
      ({ config } = await startProverNode(options, signalHandlers, services, userLog));
    } else if (options.blobSink) {
      const { startBlobSink } = await import('./cmds/start_blob_sink.js');
      await startBlobSink(options, signalHandlers, userLog);
    } else if (options.pxe) {
      const { startPXE } = await import('./cmds/start_pxe.js');
      ({ config } = await startPXE(options, signalHandlers, services, userLog));
    } else if (options.archiver) {
      const { startArchiver } = await import('./cmds/start_archiver.js');
      ({ config } = await startArchiver(options, signalHandlers, services));
    } else if (options.p2pBootstrap) {
      const { startP2PBootstrap } = await import('./cmds/start_p2p_bootstrap.js');
      ({ config } = await startP2PBootstrap(options, signalHandlers, services, userLog));
    } else if (options.proverAgent) {
      const { startProverAgent } = await import('./cmds/start_prover_agent.js');
      await startProverAgent(options, signalHandlers, services, userLog);
    } else if (options.proverBroker) {
      const { startProverBroker } = await import('./cmds/start_prover_broker.js');
      await startProverBroker(options, signalHandlers, services, userLog);
    } else if (options.txe) {
      const { startTXE } = await import('./cmds/start_txe.js');
      await startTXE(options, debugLogger);
    } else if (options.sequencer) {
      userLog(`Cannot run a standalone sequencer without a node`);
      process.exit(1);
    } else if (options.faucet) {
      const { startFaucet } = await import('./cmds/start_faucet.js');
      await startFaucet(options, signalHandlers, services, userLog);
    } else {
      userLog(`No module specified to start`);
      process.exit(1);
    }
  }

  installSignalHandlers(debugLogger.info, signalHandlers);
  const versions = getVersions(config);
  if (Object.entries(services).length > 0) {
    const rpcServer = createNamespacedSafeJsonRpcServer(services, {
      http200OnError: false,
      log: debugLogger,
      middlewares: [getOtelJsonRpcPropagationMiddleware(), getVersioningMiddleware(versions)],
    });
    const { port } = await startHttpRpcServer(rpcServer, { port: options.port });
    debugLogger.info(`Aztec Server listening on port ${port}`, versions);
  }
}<|MERGE_RESOLUTION|>--- conflicted
+++ resolved
@@ -33,38 +33,16 @@
     userLog(`${splash}\n${github}\n\n`);
     userLog(`Setting up Aztec Sandbox ${cliVersion}, please stand by...`);
 
-<<<<<<< HEAD
-    const { aztecNodeConfig, node, pxe, stop } = await createSandbox({
-      l1Mnemonic: options.l1Mnemonic,
-      l1RpcUrls: options.l1RpcUrls,
-      l1Salt: nodeOptions.deployAztecContractsSalt,
-    });
-
-    // Deploy test accounts by default
-    if (sandboxOptions.testAccounts) {
-      if (aztecNodeConfig.p2pEnabled) {
-        userLog(`Not setting up test accounts as we are connecting to a network`);
-      } else if (sandboxOptions.noPXE) {
-        userLog(`Not setting up test accounts as we are not exposing a PXE`);
-      } else {
-        userLog('Setting up test accounts...');
-        const accounts = await deployInitialTestAccounts(pxe);
-        const accLogs = await createAccountLogs(accounts, pxe);
-        userLog(accLogs.join(''));
-      }
-    }
-=======
     const { node, pxe, stop } = await createSandbox(
       {
         l1Mnemonic: options.l1Mnemonic,
-        l1RpcUrl: options.l1RpcUrl,
+        l1RpcUrls: options.l1RpcUrls,
         l1Salt: nodeOptions.deployAztecContractsSalt,
         noPXE: sandboxOptions.noPXE,
         testAccounts: sandboxOptions.testAccounts,
       },
       userLog,
     );
->>>>>>> e6f5a09e
 
     // Start Node and PXE JSON-RPC server
     signalHandlers.push(stop);
