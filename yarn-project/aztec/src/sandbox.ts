#!/usr/bin/env -S node --no-warnings
import { getSchnorrWallet } from '@aztec/accounts/schnorr';
import { deployFundedSchnorrAccounts, getInitialTestAccounts } from '@aztec/accounts/testing';
import { type AztecNodeConfig, AztecNodeService, getConfigEnvVars } from '@aztec/aztec-node';
import { AnvilTestWatcher, EthCheatCodes, SignerlessWallet, type Wallet } from '@aztec/aztec.js';
import { type BlobSinkClientInterface, createBlobSinkClient } from '@aztec/blob-sink/client';
import { type AztecNode, type PXE } from '@aztec/circuit-types/interfaces/client';
import { type ContractInstanceWithAddress, getContractInstanceFromDeployParams } from '@aztec/circuits.js';
import { type PublicDataTreeLeaf } from '@aztec/circuits.js/trees';
import { setupCanonicalL2FeeJuice } from '@aztec/cli/setup-contracts';
import { GENESIS_ARCHIVE_ROOT, GENESIS_BLOCK_HASH } from '@aztec/constants';
import {
  NULL_KEY,
  createEthereumChain,
  deployL1Contracts,
  getL1ContractsConfigEnvVars,
  waitForPublicClient,
} from '@aztec/ethereum';
import { AztecAddress } from '@aztec/foundation/aztec-address';
import { Fr } from '@aztec/foundation/fields';
import { type LogFn, createLogger } from '@aztec/foundation/log';
import { FPCContract } from '@aztec/noir-contracts.js/FPC';
import { TokenContract } from '@aztec/noir-contracts.js/Token';
import { getVKTreeRoot } from '@aztec/noir-protocol-circuits-types/vks';
import { ProtocolContractAddress, protocolContractTreeRoot } from '@aztec/protocol-contracts';
import { type PXEServiceConfig, createPXEService, getPXEServiceConfig } from '@aztec/pxe';
import {
  type TelemetryClient,
  getConfigEnvVars as getTelemetryClientConfig,
  initTelemetryClient,
} from '@aztec/telemetry-client';
import { getGenesisValues } from '@aztec/world-state/testing';

import { type HDAccount, type PrivateKeyAccount, createPublicClient, fallback, http as httpViemTransport } from 'viem';
import { mnemonicToAccount } from 'viem/accounts';
import { foundry } from 'viem/chains';

import { createAccountLogs } from './cli/util.js';
import { DefaultMnemonic } from './mnemonic.js';

const logger = createLogger('sandbox');

const localAnvil = foundry;

/**
 * Function to deploy our L1 contracts to the sandbox L1
 * @param aztecNodeConfig - The Aztec Node Config
 * @param hdAccount - Account for publishing L1 contracts
 */
export async function deployContractsToL1(
  aztecNodeConfig: AztecNodeConfig,
  hdAccount: HDAccount | PrivateKeyAccount,
  contractDeployLogger = logger,
  opts: { assumeProvenThroughBlockNumber?: number; salt?: number; genesisArchiveRoot?: Fr; genesisBlockHash?: Fr } = {},
) {
  const chain =
    aztecNodeConfig.l1RpcUrls.length > 0
      ? createEthereumChain(aztecNodeConfig.l1RpcUrls, aztecNodeConfig.l1ChainId)
      : { chainInfo: localAnvil };

  await waitForPublicClient(aztecNodeConfig);

  const l1Contracts = await deployL1Contracts(
    aztecNodeConfig.l1RpcUrls,
    hdAccount,
    chain.chainInfo,
    contractDeployLogger,
    {
      ...getL1ContractsConfigEnvVars(), // TODO: We should not need to be loading config from env again, caller should handle this
      ...aztecNodeConfig,
      l2FeeJuiceAddress: ProtocolContractAddress.FeeJuice,
      vkTreeRoot: getVKTreeRoot(),
      protocolContractTreeRoot,
      genesisArchiveRoot: opts.genesisArchiveRoot ?? new Fr(GENESIS_ARCHIVE_ROOT),
      genesisBlockHash: opts.genesisBlockHash ?? new Fr(GENESIS_BLOCK_HASH),
      assumeProvenThrough: opts.assumeProvenThroughBlockNumber,
      salt: opts.salt,
    },
  );

  aztecNodeConfig.l1Contracts = l1Contracts.l1ContractAddresses;

  return aztecNodeConfig.l1Contracts;
}

async function getBananaCoinInstance(admin: AztecAddress): Promise<ContractInstanceWithAddress> {
  return await getContractInstanceFromDeployParams(TokenContract.artifact, {
    constructorArgs: [admin, 'BC', 'BC', 18n],
    salt: new Fr(0),
  });
}

async function getBananaFPCInstance(
  admin: AztecAddress,
  bananaCoin: AztecAddress,
): Promise<ContractInstanceWithAddress> {
  return await getContractInstanceFromDeployParams(FPCContract.artifact, {
    constructorArgs: [bananaCoin, admin],
    salt: new Fr(0),
  });
}

async function setupFPC(
  admin: AztecAddress,
  deployer: Wallet,
  bananaCoinInstance: ContractInstanceWithAddress,
  fpcInstance: ContractInstanceWithAddress,
  log: LogFn,
) {
  const [bananaCoin, fpc] = await Promise.all([
    TokenContract.deploy(deployer, admin, 'BC', 'BC', 18n)
      .send({ contractAddressSalt: bananaCoinInstance.salt, universalDeploy: true })
      .deployed(),
    FPCContract.deploy(deployer, bananaCoinInstance.address, admin)
      .send({ contractAddressSalt: fpcInstance.salt, universalDeploy: true })
      .deployed(),
  ]);

  log(`BananaCoin: ${bananaCoin.address}`);
  log(`FPC: ${fpc.address}`);
}

export async function getDeployedBananaCoinAddress(pxe: PXE) {
  const [initialAccount] = await getInitialTestAccounts();
  const bananaCoin = await getBananaCoinInstance(initialAccount.address);
  const contracts = await pxe.getContracts();
  if (!contracts.find(c => c.equals(bananaCoin.address))) {
    throw new Error('BananaCoin not deployed.');
  }
  return bananaCoin.address;
}

export async function getDeployedBananaFPCAddress(pxe: PXE) {
  const [initialAccount] = await getInitialTestAccounts();
  const bananaCoin = await getBananaCoinInstance(initialAccount.address);
  const fpc = await getBananaFPCInstance(initialAccount.address, bananaCoin.address);
  const contracts = await pxe.getContracts();
  if (!contracts.find(c => c.equals(fpc.address))) {
    throw new Error('BananaFPC not deployed.');
  }
  return fpc.address;
}

/** Sandbox settings. */
export type SandboxConfig = AztecNodeConfig & {
  /** Mnemonic used to derive the L1 deployer private key.*/
  l1Mnemonic: string;
  /** Salt used to deploy L1 contracts.*/
  l1Salt: string;
  /** Whether to expose PXE service on sandbox start.*/
  noPXE: boolean;
  /** Whether to deploy test accounts on sandbox start.*/
  testAccounts: boolean;
};

/**
 * Create and start a new Aztec Node and PXE. Deploys L1 contracts.
 * Does not start any HTTP services nor populate any initial accounts.
 * @param config - Optional Sandbox settings.
 */
<<<<<<< HEAD
export async function createSandbox(config: Partial<SandboxConfig> = {}) {
  // sandbox is meant for test envs. We should only need one l1RpcUrl
  const l1RpcUrl = config.l1RpcUrls?.[0];
  if (!l1RpcUrl) {
    throw new Error('At least one L1 RPC URL is required');
  }
=======
export async function createSandbox(config: Partial<SandboxConfig> = {}, userLog: LogFn) {
>>>>>>> e6f5a09e
  const aztecNodeConfig: AztecNodeConfig = { ...getConfigEnvVars(), ...config };
  const hdAccount = mnemonicToAccount(config.l1Mnemonic || DefaultMnemonic);
  if (!aztecNodeConfig.publisherPrivateKey || aztecNodeConfig.publisherPrivateKey === NULL_KEY) {
    const privKey = hdAccount.getHdKey().privateKey;
    aztecNodeConfig.publisherPrivateKey = `0x${Buffer.from(privKey!).toString('hex')}`;
  }
  if (!aztecNodeConfig.validatorPrivateKey || aztecNodeConfig.validatorPrivateKey === NULL_KEY) {
    const privKey = hdAccount.getHdKey().privateKey;
    aztecNodeConfig.validatorPrivateKey = `0x${Buffer.from(privKey!).toString('hex')}`;
  }

  const initialAccounts = await (async () => {
    if (config.testAccounts) {
      if (aztecNodeConfig.p2pEnabled) {
        userLog(`Not setting up test accounts as we are connecting to a network`);
      } else if (config.noPXE) {
        userLog(`Not setting up test accounts as we are not exposing a PXE`);
      } else {
        return await getInitialTestAccounts();
      }
    }
    return [];
  })();

  const bananaAdmin = initialAccounts[0]?.address ?? AztecAddress.ZERO;
  const bananaCoin = await getBananaCoinInstance(bananaAdmin);
  const fpc = await getBananaFPCInstance(bananaAdmin, bananaCoin.address);
  const fundedAddresses = initialAccounts.length ? [...initialAccounts.map(a => a.address), fpc.address] : [];
  const { genesisArchiveRoot, genesisBlockHash, prefilledPublicData } = await getGenesisValues(fundedAddresses);

  let watcher: AnvilTestWatcher | undefined = undefined;
  if (!aztecNodeConfig.p2pEnabled) {
    const l1ContractAddresses = await deployContractsToL1(aztecNodeConfig, hdAccount, undefined, {
      assumeProvenThroughBlockNumber: Number.MAX_SAFE_INTEGER,
      genesisArchiveRoot,
      genesisBlockHash,
      salt: config.l1Salt ? parseInt(config.l1Salt) : undefined,
    });

    const chain =
      aztecNodeConfig.l1RpcUrls.length > 0
        ? createEthereumChain([l1RpcUrl], aztecNodeConfig.l1ChainId)
        : { chainInfo: localAnvil };

    const publicClient = createPublicClient({
      chain: chain.chainInfo,
      transport: fallback([httpViemTransport(l1RpcUrl)]) as any,
    });

    watcher = new AnvilTestWatcher(new EthCheatCodes(l1RpcUrl), l1ContractAddresses.rollupAddress, publicClient);
    watcher.setIsSandbox(true);
    await watcher.start();
  }

  const telemetry = initTelemetryClient(getTelemetryClientConfig());
  // Create a local blob sink client inside the sandbox, no http connectivity
  const blobSinkClient = createBlobSinkClient();
  const node = await createAztecNode(aztecNodeConfig, { telemetry, blobSinkClient }, { prefilledPublicData });
  const pxe = await createAztecPXE(node);

  await setupCanonicalL2FeeJuice(
    new SignerlessWallet(pxe),
    aztecNodeConfig.l1Contracts.feeJuicePortalAddress,
    undefined,
    logger.info,
  );

  if (initialAccounts.length) {
    userLog('Setting up funded test accounts...');
    const accounts = await deployFundedSchnorrAccounts(pxe, initialAccounts);
    const accountsWithSecrets = accounts.map((account, i) => ({
      account,
      secretKey: initialAccounts[i].secret,
    }));
    const accLogs = await createAccountLogs(accountsWithSecrets, pxe);
    userLog(accLogs.join(''));

    const deployer = await getSchnorrWallet(pxe, initialAccounts[0].address, initialAccounts[0].signingKey);
    await setupFPC(bananaAdmin, deployer, bananaCoin, fpc, userLog);
  }

  const stop = async () => {
    await node.stop();
    await watcher?.stop();
  };

  return { node, pxe, stop };
}

/**
 * Create and start a new Aztec RPC HTTP Server
 * @param config - Optional Aztec node settings.
 */
export async function createAztecNode(
  config: Partial<AztecNodeConfig> = {},
  deps: { telemetry?: TelemetryClient; blobSinkClient?: BlobSinkClientInterface } = {},
  options: { prefilledPublicData?: PublicDataTreeLeaf[] } = {},
) {
  const aztecNodeConfig: AztecNodeConfig = { ...getConfigEnvVars(), ...config };
  const node = await AztecNodeService.createAndSync(aztecNodeConfig, deps, options);
  return node;
}

/**
 * Create and start a new Aztec PXE HTTP Server
 * @param config - Optional PXE settings.
 */
export async function createAztecPXE(node: AztecNode, config: Partial<PXEServiceConfig> = {}) {
  const pxeServiceConfig: PXEServiceConfig = { ...getPXEServiceConfig(), ...config };
  const pxe = await createPXEService(node, pxeServiceConfig);
  return pxe;
}<|MERGE_RESOLUTION|>--- conflicted
+++ resolved
@@ -158,16 +158,12 @@
  * Does not start any HTTP services nor populate any initial accounts.
  * @param config - Optional Sandbox settings.
  */
-<<<<<<< HEAD
-export async function createSandbox(config: Partial<SandboxConfig> = {}) {
+export async function createSandbox(config: Partial<SandboxConfig> = {}, userLog: LogFn) {
   // sandbox is meant for test envs. We should only need one l1RpcUrl
   const l1RpcUrl = config.l1RpcUrls?.[0];
   if (!l1RpcUrl) {
     throw new Error('At least one L1 RPC URL is required');
   }
-=======
-export async function createSandbox(config: Partial<SandboxConfig> = {}, userLog: LogFn) {
->>>>>>> e6f5a09e
   const aztecNodeConfig: AztecNodeConfig = { ...getConfigEnvVars(), ...config };
   const hdAccount = mnemonicToAccount(config.l1Mnemonic || DefaultMnemonic);
   if (!aztecNodeConfig.publisherPrivateKey || aztecNodeConfig.publisherPrivateKey === NULL_KEY) {
