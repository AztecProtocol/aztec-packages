--- conflicted
+++ resolved
@@ -144,11 +144,7 @@
     await watcher.start();
   }
 
-<<<<<<< HEAD
-  const telemetry = await createAndStartTelemetryClient(getTelemetryClientConfig());
-=======
   const telemetry = initTelemetryClient(getTelemetryClientConfig());
->>>>>>> 1f36a043
   // Create a local blob sink client inside the sandbox, no http connectivity
   const blobSinkClient = createBlobSinkClient();
   const node = await createAztecNode(aztecNodeConfig, { telemetry, blobSinkClient });
