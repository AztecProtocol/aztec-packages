#!/usr/bin/env -S node --no-warnings
import { type AztecNodeConfig, AztecNodeService, getConfigEnvVars } from '@aztec/aztec-node';
import { AnvilTestWatcher, EthCheatCodes, SignerlessWallet, retryUntil } from '@aztec/aztec.js';
import { type BlobSinkClientInterface, createBlobSinkClient } from '@aztec/blob-sink/client';
import { type AztecNode } from '@aztec/circuit-types';
import { type PublicDataTreeLeaf } from '@aztec/circuits.js';
import { GENESIS_ARCHIVE_ROOT, GENESIS_BLOCK_HASH } from '@aztec/circuits.js/constants';
import { setupCanonicalL2FeeJuice } from '@aztec/cli/setup-contracts';
import {
  type DeployL1Contracts,
  NULL_KEY,
  createEthereumChain,
  deployL1Contracts,
  getL1ContractsConfigEnvVars,
} from '@aztec/ethereum';
import { type AztecAddress } from '@aztec/foundation/aztec-address';
import { Fr } from '@aztec/foundation/fields';
import { createLogger } from '@aztec/foundation/log';
import { getVKTreeRoot } from '@aztec/noir-protocol-circuits-types/vks';
import { ProtocolContractAddress, protocolContractTreeRoot } from '@aztec/protocol-contracts';
import { type PXEServiceConfig, createPXEService, getPXEServiceConfig } from '@aztec/pxe';
import {
  type TelemetryClient,
  getConfigEnvVars as getTelemetryClientConfig,
  initTelemetryClient,
} from '@aztec/telemetry-client';

import { type HDAccount, type PrivateKeyAccount, createPublicClient, http as httpViemTransport } from 'viem';
import { mnemonicToAccount } from 'viem/accounts';
import { foundry } from 'viem/chains';

import { getGenesisValues } from './genesis_values.js';
import { DefaultMnemonic } from './mnemonic.js';

const logger = createLogger('sandbox');

const localAnvil = foundry;

/**
 * Helper function that waits for the Ethereum RPC server to respond before deploying L1 contracts.
 */
async function waitThenDeploy(config: AztecNodeConfig, deployFunction: () => Promise<DeployL1Contracts>) {
  const chain = createEthereumChain(config.l1RpcUrl, config.l1ChainId);
  // wait for ETH RPC to respond to a request.
  const publicClient = createPublicClient({
    chain: chain.chainInfo,
    transport: httpViemTransport(chain.rpcUrl),
  });
  const l1ChainID = await retryUntil(
    async () => {
      let chainId = 0;
      try {
        chainId = await publicClient.getChainId();
      } catch (err) {
        logger.warn(`Failed to connect to Ethereum node at ${chain.rpcUrl}. Retrying...`);
      }
      return chainId;
    },
    'isEthRpcReady',
    600,
    1,
  );

  if (!l1ChainID) {
    throw Error(`Ethereum node unresponsive at ${chain.rpcUrl}.`);
  }

  // Deploy L1 contracts
  return await deployFunction();
}

/**
 * Function to deploy our L1 contracts to the sandbox L1
 * @param aztecNodeConfig - The Aztec Node Config
 * @param hdAccount - Account for publishing L1 contracts
 */
export async function deployContractsToL1(
  aztecNodeConfig: AztecNodeConfig,
  hdAccount: HDAccount | PrivateKeyAccount,
  contractDeployLogger = logger,
  opts: { assumeProvenThroughBlockNumber?: number; salt?: number; genesisArchiveRoot?: Fr; genesisBlockHash?: Fr } = {},
) {
  const chain = aztecNodeConfig.l1RpcUrl
    ? createEthereumChain(aztecNodeConfig.l1RpcUrl, aztecNodeConfig.l1ChainId)
    : { chainInfo: localAnvil };

  const l1Contracts = await waitThenDeploy(aztecNodeConfig, () =>
    deployL1Contracts(aztecNodeConfig.l1RpcUrl, hdAccount, chain.chainInfo, contractDeployLogger, {
      l2FeeJuiceAddress: ProtocolContractAddress.FeeJuice,
      vkTreeRoot: getVKTreeRoot(),
      protocolContractTreeRoot,
      genesisArchiveRoot: opts.genesisArchiveRoot ?? new Fr(GENESIS_ARCHIVE_ROOT),
      genesisBlockHash: opts.genesisBlockHash ?? new Fr(GENESIS_BLOCK_HASH),
      assumeProvenThrough: opts.assumeProvenThroughBlockNumber,
      salt: opts.salt,
      ...getL1ContractsConfigEnvVars(),
    }),
  );

  aztecNodeConfig.l1Contracts = l1Contracts.l1ContractAddresses;

  return aztecNodeConfig.l1Contracts;
}

/** Sandbox settings. */
export type SandboxConfig = AztecNodeConfig & {
  /** Mnemonic used to derive the L1 deployer private key.*/
  l1Mnemonic: string;
  /** Salt used to deploy L1 contracts.*/
  l1Salt: string;
};

/**
 * Create and start a new Aztec Node and PXE. Deploys L1 contracts.
 * Does not start any HTTP services nor populate any initial accounts.
 * @param config - Optional Sandbox settings.
 */
export async function createSandbox(config: Partial<SandboxConfig> = {}, initialAccounts: AztecAddress[] = []) {
  const aztecNodeConfig: AztecNodeConfig = { ...getConfigEnvVars(), ...config };
  const hdAccount = mnemonicToAccount(config.l1Mnemonic || DefaultMnemonic);
  if (!aztecNodeConfig.publisherPrivateKey || aztecNodeConfig.publisherPrivateKey === NULL_KEY) {
    const privKey = hdAccount.getHdKey().privateKey;
    aztecNodeConfig.publisherPrivateKey = `0x${Buffer.from(privKey!).toString('hex')}`;
  }
  if (!aztecNodeConfig.validatorPrivateKey || aztecNodeConfig.validatorPrivateKey === NULL_KEY) {
    const privKey = hdAccount.getHdKey().privateKey;
    aztecNodeConfig.validatorPrivateKey = `0x${Buffer.from(privKey!).toString('hex')}`;
  }

  const { genesisArchiveRoot, genesisBlockHash, prefilledPublicData } = await getGenesisValues(initialAccounts);

  let watcher: AnvilTestWatcher | undefined = undefined;
  if (!aztecNodeConfig.p2pEnabled) {
    const l1ContractAddresses = await deployContractsToL1(aztecNodeConfig, hdAccount, undefined, {
      assumeProvenThroughBlockNumber: Number.MAX_SAFE_INTEGER,
<<<<<<< HEAD
      genesisArchiveRoot,
      genesisBlockHash,
=======
      salt: config.l1Salt ? parseInt(config.l1Salt) : undefined,
>>>>>>> f589c90b
    });

    const chain = aztecNodeConfig.l1RpcUrl
      ? createEthereumChain(aztecNodeConfig.l1RpcUrl, aztecNodeConfig.l1ChainId)
      : { chainInfo: localAnvil };

    const publicClient = createPublicClient({
      chain: chain.chainInfo,
      transport: httpViemTransport(aztecNodeConfig.l1RpcUrl),
    });

    watcher = new AnvilTestWatcher(
      new EthCheatCodes(aztecNodeConfig.l1RpcUrl),
      l1ContractAddresses.rollupAddress,
      publicClient,
    );
    await watcher.start();
  }

  const telemetry = initTelemetryClient(getTelemetryClientConfig());
  // Create a local blob sink client inside the sandbox, no http connectivity
  const blobSinkClient = createBlobSinkClient();
  const node = await createAztecNode(aztecNodeConfig, { telemetry, blobSinkClient }, prefilledPublicData);
  const pxe = await createAztecPXE(node);

<<<<<<< HEAD
  if (config.enableGas) {
    await setupCanonicalL2FeeJuice(
      new SignerlessWallet(pxe),
      aztecNodeConfig.l1Contracts.feeJuicePortalAddress,
      undefined,
      logger.info,
    );
  }
=======
  await setupCanonicalL2FeeJuice(
    new SignerlessWallet(pxe, new DefaultMultiCallEntrypoint(aztecNodeConfig.l1ChainId, aztecNodeConfig.version)),
    aztecNodeConfig.l1Contracts.feeJuicePortalAddress,
    undefined,
    logger.info,
  );
>>>>>>> f589c90b

  const stop = async () => {
    await node.stop();
    await watcher?.stop();
  };

  return { node, pxe, aztecNodeConfig, stop };
}

/**
 * Create and start a new Aztec RPC HTTP Server
 * @param config - Optional Aztec node settings.
 */
export async function createAztecNode(
  config: Partial<AztecNodeConfig> = {},
  deps: { telemetry?: TelemetryClient; blobSinkClient?: BlobSinkClientInterface } = {},
  prefilledPublicData: PublicDataTreeLeaf[] = [],
) {
  const aztecNodeConfig: AztecNodeConfig = { ...getConfigEnvVars(), ...config };
  const node = await AztecNodeService.createAndSync(aztecNodeConfig, deps, { prefilledPublicData });
  return node;
}

/**
 * Create and start a new Aztec PXE HTTP Server
 * @param config - Optional PXE settings.
 */
export async function createAztecPXE(node: AztecNode, config: Partial<PXEServiceConfig> = {}) {
  const pxeServiceConfig: PXEServiceConfig = { ...getPXEServiceConfig(), ...config };
  const pxe = await createPXEService(node, pxeServiceConfig);
  return pxe;
}<|MERGE_RESOLUTION|>--- conflicted
+++ resolved
@@ -133,12 +133,9 @@
   if (!aztecNodeConfig.p2pEnabled) {
     const l1ContractAddresses = await deployContractsToL1(aztecNodeConfig, hdAccount, undefined, {
       assumeProvenThroughBlockNumber: Number.MAX_SAFE_INTEGER,
-<<<<<<< HEAD
       genesisArchiveRoot,
       genesisBlockHash,
-=======
       salt: config.l1Salt ? parseInt(config.l1Salt) : undefined,
->>>>>>> f589c90b
     });
 
     const chain = aztecNodeConfig.l1RpcUrl
@@ -164,23 +161,12 @@
   const node = await createAztecNode(aztecNodeConfig, { telemetry, blobSinkClient }, prefilledPublicData);
   const pxe = await createAztecPXE(node);
 
-<<<<<<< HEAD
-  if (config.enableGas) {
-    await setupCanonicalL2FeeJuice(
-      new SignerlessWallet(pxe),
-      aztecNodeConfig.l1Contracts.feeJuicePortalAddress,
-      undefined,
-      logger.info,
-    );
-  }
-=======
   await setupCanonicalL2FeeJuice(
-    new SignerlessWallet(pxe, new DefaultMultiCallEntrypoint(aztecNodeConfig.l1ChainId, aztecNodeConfig.version)),
+    new SignerlessWallet(pxe),
     aztecNodeConfig.l1Contracts.feeJuicePortalAddress,
     undefined,
     logger.info,
   );
->>>>>>> f589c90b
 
   const stop = async () => {
     await node.stop();
