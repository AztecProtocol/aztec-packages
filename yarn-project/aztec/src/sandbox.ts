#!/usr/bin/env -S node --no-warnings
import { type AztecNodeConfig, AztecNodeService, getConfigEnvVars } from '@aztec/aztec-node';
import { AnvilTestWatcher, EthCheatCodes, SignerlessWallet, retryUntil } from '@aztec/aztec.js';
import { DefaultMultiCallEntrypoint } from '@aztec/aztec.js/entrypoint';
import { type AztecNode } from '@aztec/circuit-types';
import { setupCanonicalL2FeeJuice } from '@aztec/cli/misc';
import {
  type DeployL1Contracts,
  NULL_KEY,
  createEthereumChain,
  deployL1Contracts,
<<<<<<< HEAD
  isAnvilTestChain,
=======
  getL1ContractsConfigEnvVars,
>>>>>>> 5299f5f8
} from '@aztec/ethereum';
import { createDebugLogger } from '@aztec/foundation/log';
import { getVKTreeRoot } from '@aztec/noir-protocol-circuits-types';
import { ProtocolContractAddress, protocolContractTreeRoot } from '@aztec/protocol-contracts';
import { type PXEServiceConfig, createPXEService, getPXEServiceConfig } from '@aztec/pxe';
import { type TelemetryClient } from '@aztec/telemetry-client';
import {
  createAndStartTelemetryClient,
  getConfigEnvVars as getTelemetryClientConfig,
} from '@aztec/telemetry-client/start';

import { type HDAccount, type PrivateKeyAccount, createPublicClient, http as httpViemTransport } from 'viem';
import { mnemonicToAccount } from 'viem/accounts';
import { foundry } from 'viem/chains';

export const defaultMnemonic = 'test test test test test test test test test test test junk';

const logger = createDebugLogger('aztec:sandbox');

const localAnvil = foundry;

/**
 * Helper function that waits for the Ethereum RPC server to respond before deploying L1 contracts.
 */
async function waitThenDeploy(config: AztecNodeConfig, deployFunction: () => Promise<DeployL1Contracts>) {
  const chain = createEthereumChain(config.l1RpcUrl, config.l1ChainId);
  // wait for ETH RPC to respond to a request.
  const publicClient = createPublicClient({
    chain: chain.chainInfo,
    transport: httpViemTransport(chain.rpcUrl),
  });
  const l1ChainID = await retryUntil(
    async () => {
      let chainId = 0;
      try {
        chainId = await publicClient.getChainId();
      } catch (err) {
        logger.warn(`Failed to connect to Ethereum node at ${chain.rpcUrl}. Retrying...`);
      }
      return chainId;
    },
    'isEthRpcReady',
    600,
    1,
  );

  if (!l1ChainID) {
    throw Error(`Ethereum node unresponsive at ${chain.rpcUrl}.`);
  }

  // Deploy L1 contracts
  return await deployFunction();
}

/**
 * Function to deploy our L1 contracts to the sandbox L1
 * @param aztecNodeConfig - The Aztec Node Config
 * @param hdAccount - Account for publishing L1 contracts
 */
export async function deployContractsToL1(
  aztecNodeConfig: AztecNodeConfig,
  hdAccount: HDAccount | PrivateKeyAccount,
  contractDeployLogger = logger,
  opts: { assumeProvenThroughBlockNumber?: number; salt?: number } = {},
) {
  const chain = aztecNodeConfig.l1RpcUrl
    ? createEthereumChain(aztecNodeConfig.l1RpcUrl, aztecNodeConfig.l1ChainId)
    : { chainInfo: localAnvil };

  const l1Contracts = await waitThenDeploy(aztecNodeConfig, () =>
    deployL1Contracts(aztecNodeConfig.l1RpcUrl, hdAccount, chain.chainInfo, contractDeployLogger, {
      l2FeeJuiceAddress: ProtocolContractAddress.FeeJuice,
      vkTreeRoot: getVKTreeRoot(),
      protocolContractTreeRoot,
      assumeProvenThrough: opts.assumeProvenThroughBlockNumber,
      salt: opts.salt,
<<<<<<< HEAD
      realChain: isAnvilTestChain(aztecNodeConfig.l1ChainId),
=======
      ...getL1ContractsConfigEnvVars(),
>>>>>>> 5299f5f8
    }),
  );

  aztecNodeConfig.l1Contracts = l1Contracts.l1ContractAddresses;

  return aztecNodeConfig.l1Contracts;
}

/** Sandbox settings. */
export type SandboxConfig = AztecNodeConfig & {
  /** Mnemonic used to derive the L1 deployer private key.*/
  l1Mnemonic: string;
  /** Enable the contracts to track and pay for gas */
  enableGas: boolean;
};

/**
 * Create and start a new Aztec Node and PXE. Deploys L1 contracts.
 * Does not start any HTTP services nor populate any initial accounts.
 * @param config - Optional Sandbox settings.
 */
export async function createSandbox(config: Partial<SandboxConfig> = {}) {
  const aztecNodeConfig: AztecNodeConfig = { ...getConfigEnvVars(), ...config };
  const hdAccount = mnemonicToAccount(config.l1Mnemonic || defaultMnemonic);
  if (!aztecNodeConfig.publisherPrivateKey || aztecNodeConfig.publisherPrivateKey === NULL_KEY) {
    const privKey = hdAccount.getHdKey().privateKey;
    aztecNodeConfig.publisherPrivateKey = `0x${Buffer.from(privKey!).toString('hex')}`;
  }
  if (!aztecNodeConfig.validatorPrivateKey || aztecNodeConfig.validatorPrivateKey === NULL_KEY) {
    const privKey = hdAccount.getHdKey().privateKey;
    aztecNodeConfig.validatorPrivateKey = `0x${Buffer.from(privKey!).toString('hex')}`;
  }

  let watcher: AnvilTestWatcher | undefined = undefined;
  if (!aztecNodeConfig.p2pEnabled) {
    const l1ContractAddresses = await deployContractsToL1(aztecNodeConfig, hdAccount, undefined, {
      assumeProvenThroughBlockNumber: Number.MAX_SAFE_INTEGER,
    });

    const chain = aztecNodeConfig.l1RpcUrl
      ? createEthereumChain(aztecNodeConfig.l1RpcUrl, aztecNodeConfig.l1ChainId)
      : { chainInfo: localAnvil };

    const publicClient = createPublicClient({
      chain: chain.chainInfo,
      transport: httpViemTransport(aztecNodeConfig.l1RpcUrl),
    });

    watcher = new AnvilTestWatcher(
      new EthCheatCodes(aztecNodeConfig.l1RpcUrl),
      l1ContractAddresses.rollupAddress,
      publicClient,
    );
    await watcher.start();
  }

  const client = await createAndStartTelemetryClient(getTelemetryClientConfig());
  const node = await createAztecNode(aztecNodeConfig, client);
  const pxe = await createAztecPXE(node);

  if (config.enableGas) {
    await setupCanonicalL2FeeJuice(
      new SignerlessWallet(pxe, new DefaultMultiCallEntrypoint(aztecNodeConfig.l1ChainId, aztecNodeConfig.version)),
      aztecNodeConfig.l1Contracts.feeJuicePortalAddress,
      undefined,
      logger.info,
    );
  }

  const stop = async () => {
    await pxe.stop();
    await node.stop();
    await watcher?.stop();
  };

  return { node, pxe, aztecNodeConfig, stop };
}

/**
 * Create and start a new Aztec RPC HTTP Server
 * @param config - Optional Aztec node settings.
 */
export async function createAztecNode(config: Partial<AztecNodeConfig> = {}, telemetryClient?: TelemetryClient) {
  const aztecNodeConfig: AztecNodeConfig = { ...getConfigEnvVars(), ...config };
  const node = await AztecNodeService.createAndSync(aztecNodeConfig, telemetryClient);
  return node;
}

/**
 * Create and start a new Aztec PXE HTTP Server
 * @param config - Optional PXE settings.
 */
export async function createAztecPXE(node: AztecNode, config: Partial<PXEServiceConfig> = {}) {
  const pxeServiceConfig: PXEServiceConfig = { ...getPXEServiceConfig(), ...config };
  const pxe = await createPXEService(node, pxeServiceConfig);
  return pxe;
}<|MERGE_RESOLUTION|>--- conflicted
+++ resolved
@@ -9,11 +9,7 @@
   NULL_KEY,
   createEthereumChain,
   deployL1Contracts,
-<<<<<<< HEAD
-  isAnvilTestChain,
-=======
   getL1ContractsConfigEnvVars,
->>>>>>> 5299f5f8
 } from '@aztec/ethereum';
 import { createDebugLogger } from '@aztec/foundation/log';
 import { getVKTreeRoot } from '@aztec/noir-protocol-circuits-types';
@@ -90,11 +86,7 @@
       protocolContractTreeRoot,
       assumeProvenThrough: opts.assumeProvenThroughBlockNumber,
       salt: opts.salt,
-<<<<<<< HEAD
-      realChain: isAnvilTestChain(aztecNodeConfig.l1ChainId),
-=======
       ...getL1ContractsConfigEnvVars(),
->>>>>>> 5299f5f8
     }),
   );
 
