--- conflicted
+++ resolved
@@ -29,12 +29,8 @@
   program = injectInfrastructureCommands(program, userLog, debugLogger);
   program = injectL1Commands(program, userLog, debugLogger);
   program = injectPXECommands(program, userLog, debugLogger);
-<<<<<<< HEAD
   program = injectMiscCommands(program, userLog);
-=======
-  program = injectUtilsCommands(program, userLog);
   program = injectDevnetCommands(program, userLog, debugLogger);
->>>>>>> f2029be4
 
   await program.parseAsync(process.argv);
 }
