import { EthAddress } from '@aztec/aztec.js';
import type { ViemPublicClient, ViemWalletClient } from '@aztec/ethereum';
import { jsonStringify } from '@aztec/foundation/json-rpc';

import type { Abi, Narrow } from 'abitype';
<<<<<<< HEAD
import { type Hex } from 'viem';
=======
import type { Account, Chain, Hex, HttpTransport, PublicClient, WalletClient } from 'viem';
>>>>>>> f887efc9

/**
 * Helper function to deploy ETH contracts.
 * @param walletClient - A viem WalletClient.
 * @param publicClient - A viem PublicClient.
 * @param abi - The ETH contract's ABI (as abitype's Abi).
 * @param bytecode  - The ETH contract's bytecode.
 * @param args - Constructor arguments for the contract.
 * @returns The ETH address the contract was deployed to.
 */
export async function deployL1Contract(
  walletClient: ViemWalletClient,
  publicClient: ViemPublicClient,
  abi: Narrow<Abi | readonly unknown[]>,
  bytecode: Hex,
  args: readonly unknown[] = [],
): Promise<EthAddress> {
  const hash = await walletClient.deployContract({
    abi,
    bytecode,
    args,
  });

  const receipt = await publicClient.waitForTransactionReceipt({ hash });
  const contractAddress = receipt.contractAddress;
  if (!contractAddress) {
    throw new Error(`No contract address found in receipt: ${jsonStringify(receipt)}`);
  }

  return EthAddress.fromString(receipt.contractAddress!);
}

/**
 * Sleep for a given number of milliseconds.
 * @param ms - the number of milliseconds to sleep for
 */
export function delay(ms: number): Promise<void> {
  return new Promise<void>(resolve => setTimeout(resolve, ms));
}<|MERGE_RESOLUTION|>--- conflicted
+++ resolved
@@ -3,11 +3,7 @@
 import { jsonStringify } from '@aztec/foundation/json-rpc';
 
 import type { Abi, Narrow } from 'abitype';
-<<<<<<< HEAD
-import { type Hex } from 'viem';
-=======
-import type { Account, Chain, Hex, HttpTransport, PublicClient, WalletClient } from 'viem';
->>>>>>> f887efc9
+import type { Hex } from 'viem';
 
 /**
  * Helper function to deploy ETH contracts.
