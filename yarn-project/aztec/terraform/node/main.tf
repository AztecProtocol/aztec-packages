terraform {
  backend "s3" {
    bucket = "aztec-terraform"
    region = "eu-west-2"
  }
  required_providers {
    aws = {
      source  = "hashicorp/aws"
      version = "3.74.2"
    }
  }
}

# Define provider and region
provider "aws" {
  region = "eu-west-2"
}

data "terraform_remote_state" "setup_iac" {
  backend = "s3"
  config = {
    bucket = "aztec-terraform"
    key    = "setup/setup-iac"
    region = "eu-west-2"
  }
}

data "terraform_remote_state" "aztec2_iac" {
  backend = "s3"
  config = {
    bucket = "aztec-terraform"
    key    = "aztec2/iac"
    region = "eu-west-2"
  }
}

data "terraform_remote_state" "aztec-network_iac" {
  backend = "s3"
  config = {
    bucket = "aztec-terraform"
    key    = "aztec-network/iac"
    region = "eu-west-2"
  }
}

data "terraform_remote_state" "l1_contracts" {
  backend = "s3"
  config = {
    bucket = "aztec-terraform"
    key    = "${var.DEPLOY_TAG}/l1-contracts"
    region = "eu-west-2"
  }
}

# Compute local variables
locals {
  publisher_private_keys = [var.SEQ_1_PUBLISHER_PRIVATE_KEY, var.SEQ_2_PUBLISHER_PRIVATE_KEY]
  node_p2p_private_keys  = [var.NODE_1_PRIVATE_KEY, var.NODE_2_PRIVATE_KEY]
  node_count             = length(local.publisher_private_keys)
  #node_count           = 1
  data_dir             = "/usr/src/yarn-project/aztec/data"
  agents_per_sequencer = var.AGENTS_PER_SEQUENCER
}

resource "aws_cloudwatch_log_group" "aztec-node-log-group" {
  count             = local.node_count
  name              = "/fargate/service/${var.DEPLOY_TAG}/aztec-node-${count.index + 1}"
  retention_in_days = 14
}

resource "aws_service_discovery_service" "aztec-node" {
  count = local.node_count
  name  = "${var.DEPLOY_TAG}-aztec-node-${count.index + 1}"

  health_check_custom_config {
    failure_threshold = 1
  }

  dns_config {
    namespace_id = data.terraform_remote_state.setup_iac.outputs.local_service_discovery_id

    dns_records {
      ttl  = 60
      type = "A"
    }

    dns_records {
      ttl  = 60
      type = "SRV"
    }

    routing_policy = "MULTIVALUE"
  }

  # Terraform just fails if this resource changes and you have registered instances.
  provisioner "local-exec" {
    when    = destroy
    command = "${path.module}/servicediscovery-drain.sh ${self.id}"
  }
}

# Configure an EFS filesystem.
resource "aws_efs_file_system" "node_data_store" {
  count                           = local.node_count
  creation_token                  = "${var.DEPLOY_TAG}-node-${count.index + 1}-data"
  throughput_mode                 = "provisioned"
  provisioned_throughput_in_mibps = 20

  tags = {
    Name = "${var.DEPLOY_TAG}-node-${count.index + 1}-data"
  }

  lifecycle_policy {
    transition_to_ia = "AFTER_14_DAYS"
  }
}

# resource "aws_efs_mount_target" "private_az1" {
#   count           = local.node_count
#   file_system_id  = aws_efs_file_system.node_data_store[count.index].id
#   subnet_id       = data.terraform_remote_state.setup_iac.outputs.subnet_az1_private_id
#   security_groups = [data.terraform_remote_state.setup_iac.outputs.security_group_private_id]
# }

# resource "aws_efs_mount_target" "private_az2" {
#   count           = local.node_count
#   file_system_id  = aws_efs_file_system.node_data_store[count.index].id
#   subnet_id       = data.terraform_remote_state.setup_iac.outputs.subnet_az2_private_id
#   security_groups = [data.terraform_remote_state.setup_iac.outputs.security_group_private_id]
# }

resource "aws_efs_mount_target" "public_az1" {
  count           = local.node_count
  file_system_id  = aws_efs_file_system.node_data_store[count.index].id
  subnet_id       = data.terraform_remote_state.setup_iac.outputs.subnet_az1_id
  security_groups = [data.terraform_remote_state.setup_iac.outputs.security_group_public_id]
}

resource "aws_efs_mount_target" "public_az2" {
  count           = local.node_count
  file_system_id  = aws_efs_file_system.node_data_store[count.index].id
  subnet_id       = data.terraform_remote_state.setup_iac.outputs.subnet_az2_id
  security_groups = [data.terraform_remote_state.setup_iac.outputs.security_group_public_id]
}

# Define task definitions for each node.
resource "aws_ecs_task_definition" "aztec-node" {
  count                    = local.node_count
  family                   = "${var.DEPLOY_TAG}-aztec-node-${count.index + 1}"
  requires_compatibilities = ["FARGATE"]
  network_mode             = "awsvpc"
  cpu                      = "2048"
  memory                   = "4096"
  execution_role_arn       = data.terraform_remote_state.setup_iac.outputs.ecs_task_execution_role_arn
  task_role_arn            = data.terraform_remote_state.aztec2_iac.outputs.cloudwatch_logging_ecs_role_arn

  volume {
    name = "efs-data-store"
    efs_volume_configuration {
      file_system_id = aws_efs_file_system.node_data_store[count.index].id
    }
  }

  container_definitions = <<DEFINITIONS
[
  {
    "name": "${var.DEPLOY_TAG}-aztec-node-${count.index + 1}",
    "image": "${var.FULL_IMAGE}",
    "command": ["start", "--node", "--archiver", "--sequencer", "--prover"],
    "essential": true,
    "memoryReservation": 3776,
    "portMappings": [
      {
        "containerPort": 80
      },
      {
        "containerPort": ${var.NODE_P2P_TCP_PORT + count.index},
        "protocol": "tcp"
      },
      {
        "containerPort": ${var.NODE_P2P_UDP_PORT + count.index},
        "protocol": "udp"
      }
    ],
    "environment": [
      {
        "name": "NODE_ENV",
        "value": "production"
      },
      {
        "name": "DEPLOY_TAG",
        "value": "${var.DEPLOY_TAG}"
      },
      {
        "name": "DEPLOY_AZTEC_CONTRACTS",
        "value": "false"
      },
      {
        "name": "AZTEC_PORT",
        "value": "80"
      },
      {
        "name": "DEBUG",
        "value": "aztec:*,-json-rpc:json_proxy:*,-aztec:avm_simulator:*"
      },
      {
        "name": "ETHEREUM_HOST",
        "value": "https://${var.DEPLOY_TAG}-mainnet-fork.aztec.network:8545/${var.API_KEY}"
      },
      {
        "name": "DATA_DIRECTORY",
        "value": "${local.data_dir}"
      },
      {
        "name": "ARCHIVER_POLLING_INTERVAL",
        "value": "10000"
      },
      {
        "name": "SEQ_RETRY_INTERVAL",
        "value": "10000"
      },
      {
        "name": "SEQ_MAX_TX_PER_BLOCK",
        "value": "${var.SEQ_MAX_TX_PER_BLOCK}"
      },
      {
        "name": "SEQ_MIN_TX_PER_BLOCK",
        "value": "${var.SEQ_MIN_TX_PER_BLOCK}"
      },
      {
        "name": "SEQ_PUBLISHER_PRIVATE_KEY",
        "value": "${local.publisher_private_keys[count.index]}"
      },

      {
        "name": "ROLLUP_CONTRACT_ADDRESS",
        "value": "${var.ROLLUP_CONTRACT_ADDRESS}"
      },
      {
        "name": "INBOX_CONTRACT_ADDRESS",
        "value": "${var.INBOX_CONTRACT_ADDRESS}"
      },
      {
        "name": "OUTBOX_CONTRACT_ADDRESS",
        "value": "${var.OUTBOX_CONTRACT_ADDRESS}"
      },
      {
        "name": "REGISTRY_CONTRACT_ADDRESS",
        "value": "${var.REGISTRY_CONTRACT_ADDRESS}"
      },
      {
        "name": "AVAILABILITY_ORACLE_CONTRACT_ADDRESS",
        "value": "${var.AVAILABILITY_ORACLE_CONTRACT_ADDRESS}"
      },
      {
        "name": "GAS_TOKEN_CONTRACT_ADDRESS",
        "value": "${var.GAS_TOKEN_CONTRACT_ADDRESS}"
      },
      {
        "name": "GAS_PORTAL_CONTRACT_ADDRESS",
        "value": "${var.GAS_PORTAL_CONTRACT_ADDRESS}"
      },
      {
        "name": "API_KEY",
        "value": "${var.API_KEY}"
      },
      {
        "name": "API_PREFIX",
        "value": "/${var.DEPLOY_TAG}/aztec-node-${count.index + 1}"
      },
      {
        "name": "P2P_TCP_LISTEN_ADDR",
        "value": "0.0.0.0:${var.NODE_P2P_TCP_PORT + count.index}"
      },
      {
        "name": "P2P_UDP_LISTEN_ADDR",
        "value": "0.0.0.0:${var.NODE_P2P_UDP_PORT + count.index}"
      },
      {
        "name": "P2P_TCP_ANNOUNCE_ADDR",
        "value": ":${var.NODE_P2P_TCP_PORT + count.index}"
      },
      {
<<<<<<< HEAD
        "name": "P2P_UDP_ANNOUNCE_ADDR",
        "value": ":${var.NODE_P2P_UDP_PORT + count.index}"
=======
        "name": "P2P_ANNOUNCE_PORT",
        "value": "${var.NODE_P2P_TCP_PORT + count.index}"
>>>>>>> d3d6b9eb
      },
      {
        "name": "P2P_QUERY_FOR_IP",
        "value": "true"
      },
      {
        "name": "BOOTSTRAP_NODES",
        "value": "enr:-JO4QNvVz7yYHQ4nzZQ7JCng9LOQkDnFqeLntDEfrAAGOS_eMFWOE4ZlyjYKb3J-yCGu8xoXXEUnUqI8iTJj1K43KH0EjWF6dGVjX25ldHdvcmsBgmlkgnY0gmlwhA0pYm6Jc2VjcDI1NmsxoQLzGvsxdzM9VhPjrMnxLmMxvrEcvSg-QZq7PWXDnnIy1YN1ZHCCnjQ"
      },
      {
        "name": "P2P_ENABLED",
        "value": "${var.P2P_ENABLED}"
      },
      {
        "name": "CHAIN_ID",
        "value": "${var.CHAIN_ID}"
      },
      {
        "name": "PEER_ID_PRIVATE_KEY",
        "value": "${local.node_p2p_private_keys[count.index]}"
      },
      {
        "name": "P2P_MIN_PEERS",
        "value": "${var.P2P_MIN_PEERS}"
      },
      {
        "name": "P2P_MAX_PEERS",
        "value": "${var.P2P_MAX_PEERS}"
      },
      {
        "name": "P2P_BLOCK_CHECK_INTERVAL_MS",
        "value": "1000"
      },
      {
        "name": "P2P_PEER_CHECK_INTERVAL_MS",
        "value": "2000"
      },
      {
        "name": "PROVER_AGENTS",
        "value": "0"
      },
      {
        "name": "PROVER_REAL_PROOFS",
        "value": "${var.PROVING_ENABLED}"
      }
    ],
    "mountPoints": [
      {
        "containerPath": "${local.data_dir}",
        "sourceVolume": "efs-data-store"
      }
    ],
    "logConfiguration": {
      "logDriver": "awslogs",
      "options": {
        "awslogs-group": "/fargate/service/${var.DEPLOY_TAG}/aztec-node-${count.index + 1}",
        "awslogs-region": "eu-west-2",
        "awslogs-stream-prefix": "ecs"
      }
    }
  }
]
DEFINITIONS
}

resource "aws_ecs_service" "aztec-node" {
  count                              = local.node_count
  name                               = "${var.DEPLOY_TAG}-aztec-node-${count.index + 1}"
  cluster                            = data.terraform_remote_state.setup_iac.outputs.ecs_cluster_id
  launch_type                        = "FARGATE"
  desired_count                      = 1
  deployment_maximum_percent         = 100
  deployment_minimum_healthy_percent = 0
  platform_version                   = "1.4.0"


  network_configuration {
    assign_public_ip = true
    subnets = [
      data.terraform_remote_state.setup_iac.outputs.subnet_az1_id
    ]
    security_groups = [data.terraform_remote_state.aztec-network_iac.outputs.p2p_security_group_id, data.terraform_remote_state.setup_iac.outputs.security_group_private_id]
  }

  load_balancer {
    target_group_arn = aws_alb_target_group.aztec-node-http[count.index].arn
    container_name   = "${var.DEPLOY_TAG}-aztec-node-${count.index + 1}"
    container_port   = 80
  }


  # load_balancer {
  #   target_group_arn = aws_lb_target_group.aztec-node-tcp[count.index].arn
  #   container_name   = "${var.DEPLOY_TAG}-aztec-node-${count.index + 1}"
  #   container_port   = var.NODE_P2P_TCP_PORT + count.index
  # }

  # load_balancer {
  #   target_group_arn = aws_lb_target_group.aztec-node-udp[count.index].arn
  #   container_name   = "${var.DEPLOY_TAG}-aztec-node-${count.index + 1}"
  #   container_port   = var.NODE_P2P_UDP_PORT + count.index
  # }

  service_registries {
    registry_arn   = aws_service_discovery_service.aztec-node[count.index].arn
    container_name = "${var.DEPLOY_TAG}-aztec-node-${count.index + 1}"
    container_port = 80
  }

  task_definition = aws_ecs_task_definition.aztec-node[count.index].family
}

# Configure ALB to route /aztec-node to server.
resource "aws_alb_target_group" "aztec-node-http" {
  count                = local.node_count
  name                 = "${var.DEPLOY_TAG}-node-${count.index + 1}-http-target"
  port                 = 80
  protocol             = "HTTP"
  target_type          = "ip"
  vpc_id               = data.terraform_remote_state.setup_iac.outputs.vpc_id
  deregistration_delay = 5

  health_check {
    path                = "/${var.DEPLOY_TAG}/aztec-node-${count.index + 1}/status"
    matcher             = "200"
    interval            = 10
    healthy_threshold   = 2
    unhealthy_threshold = 5
    timeout             = 5
  }

  tags = {
    name = "${var.DEPLOY_TAG}-aztec-node-${count.index + 1}"
  }
}

resource "aws_lb_listener_rule" "api" {
  count        = local.node_count
  listener_arn = data.terraform_remote_state.aztec2_iac.outputs.alb_listener_arn
  priority     = 500 + count.index

  action {
    type             = "forward"
    target_group_arn = aws_alb_target_group.aztec-node-http[count.index].arn
  }

  condition {
    path_pattern {
      values = ["/${var.DEPLOY_TAG}/aztec-node-${count.index + 1}*"]
    }
  }
}

# resource "aws_lb_target_group" "aztec-node-tcp" {
#   count       = local.node_count
#   name        = "${var.DEPLOY_TAG}-node-${count.index + 1}-p2p-tcp-target"
#   port        = var.NODE_P2P_TCP_PORT + count.index
#   protocol    = "TCP"
#   target_type = "ip"
#   vpc_id      = data.terraform_remote_state.setup_iac.outputs.vpc_id

#   health_check {
#     protocol            = "TCP"
#     interval            = 10
#     healthy_threshold   = 2
#     unhealthy_threshold = 2
#     port                = var.NODE_P2P_TCP_PORT + count.index
#   }
# }

resource "aws_security_group_rule" "allow-node-tcp-in" {
  count             = local.node_count
  type              = "ingress"
  from_port         = var.NODE_P2P_TCP_PORT + count.index
  to_port           = var.NODE_P2P_TCP_PORT + count.index
  protocol          = "tcp"
  cidr_blocks       = ["0.0.0.0/0"]
  security_group_id = data.terraform_remote_state.aztec-network_iac.outputs.p2p_security_group_id
}

resource "aws_security_group_rule" "allow-node-tcp-out" {
  count             = local.node_count
  type              = "egress"
  from_port         = var.NODE_P2P_TCP_PORT + count.index
  to_port           = var.NODE_P2P_TCP_PORT + count.index
  protocol          = "tcp"
  cidr_blocks       = ["0.0.0.0/0"]
  security_group_id = data.terraform_remote_state.aztec-network_iac.outputs.p2p_security_group_id
}

# resource "aws_lb_listener" "aztec-node-tcp-listener" {
#   count             = local.node_count
#   load_balancer_arn = data.terraform_remote_state.aztec-network_iac.outputs.nlb_arn
#   port              = var.NODE_P2P_TCP_PORT + count.index
#   protocol          = "TCP"

#   tags = {
#     name = "aztec-node-${count.index}-tcp-listener"
#   }

#   default_action {
#     type             = "forward"
#     target_group_arn = aws_lb_target_group.aztec-node-tcp[count.index].arn
#   }
# }


# resource "aws_lb_target_group" "aztec-node-udp" {
#   count       = local.node_count
#   name        = "${var.DEPLOY_TAG}-node-${count.index + 1}-p2p-udp-target"
#   port        = var.NODE_P2P_UDP_PORT + count.index
#   protocol    = "UDP"
#   target_type = "ip"
#   vpc_id      = data.terraform_remote_state.setup_iac.outputs.vpc_id

#   health_check {
#     protocol            = "TCP"
#     interval            = 10
#     healthy_threshold   = 2
#     unhealthy_threshold = 2
#     port                = var.NODE_P2P_TCP_PORT + count.index
#   }
# }

resource "aws_security_group_rule" "allow-node-udp-in" {
  type              = "ingress"
  from_port         = var.NODE_P2P_UDP_PORT
  to_port           = var.NODE_P2P_UDP_PORT + 100
  protocol          = "udp"
  cidr_blocks       = ["0.0.0.0/0"]
  security_group_id = data.terraform_remote_state.aztec-network_iac.outputs.p2p_security_group_id
}

resource "aws_security_group_rule" "allow-node-udp-out" {
  type              = "egress"
  from_port         = var.NODE_P2P_UDP_PORT
  to_port           = var.NODE_P2P_UDP_PORT + 100
  protocol          = "udp"
  cidr_blocks       = ["0.0.0.0/0"]
  security_group_id = data.terraform_remote_state.aztec-network_iac.outputs.p2p_security_group_id
}

# resource "aws_lb_listener" "aztec-node-udp-listener" {
#   count             = local.node_count
#   load_balancer_arn = data.terraform_remote_state.aztec-network_iac.outputs.nlb_arn
#   port              = var.NODE_P2P_UDP_PORT + count.index
#   protocol          = "UDP"

#   tags = {
#     name = "aztec-node-${count.index}-udp-listener"
#   }

#   default_action {
#     type             = "forward"
#     target_group_arn = aws_lb_target_group.aztec-node-udp[count.index].arn
#   }
# }



// Configuration for proving agents

resource "aws_cloudwatch_log_group" "aztec-proving-agent-log-group" {
  count             = local.node_count
  name              = "/fargate/service/${var.DEPLOY_TAG}/aztec-proving-agent-group-${count.index + 1}"
  retention_in_days = 14
}

resource "aws_service_discovery_service" "aztec-proving-agent" {
  count = local.node_count
  name  = "${var.DEPLOY_TAG}-aztec-proving-agent-group-${count.index + 1}"

  health_check_custom_config {
    failure_threshold = 1
  }
  dns_config {
    namespace_id = data.terraform_remote_state.setup_iac.outputs.local_service_discovery_id
    dns_records {
      ttl  = 60
      type = "A"
    }
    dns_records {
      ttl  = 60
      type = "SRV"
    }
    routing_policy = "MULTIVALUE"
  }
  # Terraform just fails if this resource changes and you have registered instances.
  provisioner "local-exec" {
    when    = destroy
    command = "${path.module}/servicediscovery-drain.sh ${self.id}"
  }
}

# Define task definitions for each node.
resource "aws_ecs_task_definition" "aztec-proving-agent" {
  count                    = local.node_count
  family                   = "${var.DEPLOY_TAG}-aztec-proving-agent-group-${count.index + 1}"
  requires_compatibilities = ["FARGATE"]
  network_mode             = "awsvpc"
  cpu                      = "16384"
  memory                   = "98304"
  execution_role_arn       = data.terraform_remote_state.setup_iac.outputs.ecs_task_execution_role_arn
  task_role_arn            = data.terraform_remote_state.aztec2_iac.outputs.cloudwatch_logging_ecs_role_arn
  container_definitions    = <<DEFINITIONS
[
  {
    "name": "${var.DEPLOY_TAG}-aztec-proving-agent-group-${count.index + 1}",
    "image": "${var.FULL_IMAGE}",
    "command": ["start", "--prover"],
    "essential": true,
    "memoryReservation": 98304,
    "portMappings": [
      {
        "containerPort": 80
      }
    ],
    "environment": [
      {
        "name": "NODE_ENV",
        "value": "production"
      },
      {
        "name": "DEBUG",
        "value": "aztec:*"
      },
      {
        "name": "DEPLOY_TAG",
        "value": "${var.DEPLOY_TAG}"
      },
      {
        "name": "AZTEC_NODE_URL",
        "value": "http://${var.DEPLOY_TAG}-aztec-node-${count.index + 1}.local/${var.DEPLOY_TAG}/aztec-node-${count.index + 1}"
      },
      {
        "name": "PROVER_AGENTS",
        "value": "1"
      },
      {
        "name": "PROVER_REAL_PROOFS",
        "value": "${var.PROVING_ENABLED}"
      }
    ],
    "logConfiguration": {
      "logDriver": "awslogs",
      "options": {
        "awslogs-group": "${aws_cloudwatch_log_group.aztec-proving-agent-log-group[count.index].name}",
        "awslogs-region": "eu-west-2",
        "awslogs-stream-prefix": "ecs"
      }
    }
  }
]
DEFINITIONS
}

resource "aws_ecs_service" "aztec-proving-agent" {
  count                              = local.node_count
  name                               = "${var.DEPLOY_TAG}-aztec-proving-agent-group-${count.index + 1}"
  cluster                            = data.terraform_remote_state.setup_iac.outputs.ecs_cluster_id
  launch_type                        = "FARGATE"
  desired_count                      = 1
  deployment_maximum_percent         = 100
  deployment_minimum_healthy_percent = 0
  platform_version                   = "1.4.0"
  network_configuration {
    subnets = [
      data.terraform_remote_state.setup_iac.outputs.subnet_az1_private_id,
      data.terraform_remote_state.setup_iac.outputs.subnet_az2_private_id
    ]
    security_groups = [data.terraform_remote_state.aztec-network_iac.outputs.p2p_security_group_id, data.terraform_remote_state.setup_iac.outputs.security_group_private_id]
  }

  service_registries {
    registry_arn   = aws_service_discovery_service.aztec-proving-agent[count.index].arn
    container_name = "${var.DEPLOY_TAG}-aztec-proving-agent-group-${count.index + 1}"
    container_port = 80
  }

  task_definition = aws_ecs_task_definition.aztec-proving-agent[count.index].family
}


# Create CloudWatch metrics for the proving agents
resource "aws_cloudwatch_metric_alarm" "cpu_high" {
  count               = local.node_count
  alarm_name          = "${var.DEPLOY_TAG}-proving-agent-cpu-high-${count.index + 1}"
  comparison_operator = "GreaterThanThreshold"
  evaluation_periods  = "1"
  metric_name         = "CPUUtilization"
  namespace           = "AWS/ECS"
  period              = "60"
  datapoints_to_alarm = 1
  statistic           = "Maximum"
  threshold           = "20"
  alarm_description   = "Alert when CPU utilization is greater than 20%"
  dimensions = {
    ClusterName = data.terraform_remote_state.setup_iac.outputs.ecs_cluster_name
    ServiceName = "${aws_ecs_service.aztec-proving-agent[count.index].name}"
  }
  alarm_actions = [aws_appautoscaling_policy.scale_out[count.index].arn]
}

resource "aws_cloudwatch_metric_alarm" "cpu_low" {
  count               = local.node_count
  alarm_name          = "${var.DEPLOY_TAG}-proving-agent-cpu-low-${count.index + 1}"
  comparison_operator = "LessThanThreshold"
  evaluation_periods  = "3"
  metric_name         = "CPUUtilization"
  namespace           = "AWS/ECS"
  period              = "60"
  datapoints_to_alarm = 3
  statistic           = "Maximum"
  threshold           = "20"
  alarm_description   = "Alarm when CPU utilization is less than 20%"
  dimensions = {
    ClusterName = data.terraform_remote_state.setup_iac.outputs.ecs_cluster_name
    ServiceName = "${aws_ecs_service.aztec-proving-agent[count.index].name}"
  }
  alarm_actions = [aws_appautoscaling_policy.scale_in[count.index].arn]
}

# Create Auto Scaling Target for ECS Service
resource "aws_appautoscaling_target" "ecs_proving_agent" {
  count              = local.node_count
  max_capacity       = local.agents_per_sequencer
  min_capacity       = 1
  resource_id        = "service/${data.terraform_remote_state.setup_iac.outputs.ecs_cluster_id}/${aws_ecs_service.aztec-proving-agent[count.index].name}"
  scalable_dimension = "ecs:service:DesiredCount"
  service_namespace  = "ecs"
}

# Create Scaling Policy for Scaling Out
resource "aws_appautoscaling_policy" "scale_out" {
  count              = local.node_count
  name               = "${var.DEPLOY_TAG}-scale-out-${count.index + 1}"
  policy_type        = "StepScaling"
  resource_id        = aws_appautoscaling_target.ecs_proving_agent[count.index].resource_id
  scalable_dimension = aws_appautoscaling_target.ecs_proving_agent[count.index].scalable_dimension
  service_namespace  = aws_appautoscaling_target.ecs_proving_agent[count.index].service_namespace

  step_scaling_policy_configuration {
    adjustment_type         = "ExactCapacity"
    cooldown                = 60
    metric_aggregation_type = "Maximum"

    step_adjustment {
      scaling_adjustment          = local.agents_per_sequencer
      metric_interval_lower_bound = 0
    }
  }
}

# Create Scaling Policy for Scaling In
resource "aws_appautoscaling_policy" "scale_in" {
  count              = local.node_count
  name               = "${var.DEPLOY_TAG}-scale-in-${count.index + 1}"
  policy_type        = "StepScaling"
  resource_id        = aws_appautoscaling_target.ecs_proving_agent[count.index].resource_id
  scalable_dimension = aws_appautoscaling_target.ecs_proving_agent[count.index].scalable_dimension
  service_namespace  = aws_appautoscaling_target.ecs_proving_agent[count.index].service_namespace

  step_scaling_policy_configuration {
    adjustment_type         = "ExactCapacity"
    cooldown                = 60
    metric_aggregation_type = "Maximum"

    step_adjustment {
      scaling_adjustment          = 1
      metric_interval_upper_bound = 0
    }
  }
}<|MERGE_RESOLUTION|>--- conflicted
+++ resolved
@@ -281,13 +281,8 @@
         "value": ":${var.NODE_P2P_TCP_PORT + count.index}"
       },
       {
-<<<<<<< HEAD
         "name": "P2P_UDP_ANNOUNCE_ADDR",
         "value": ":${var.NODE_P2P_UDP_PORT + count.index}"
-=======
-        "name": "P2P_ANNOUNCE_PORT",
-        "value": "${var.NODE_P2P_TCP_PORT + count.index}"
->>>>>>> d3d6b9eb
       },
       {
         "name": "P2P_QUERY_FOR_IP",
