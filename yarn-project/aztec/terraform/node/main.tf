--- conflicted
+++ resolved
@@ -345,10 +345,6 @@
           value = "${var.DEPLOY_TAG}-aztec-node-${count.index + 1}"
         },
         {
-<<<<<<< HEAD
-          name  = "CONTRACT_ADDRESSES_URL",
-          value = "http://static.aztec.network/${var.DEPLOY_TAG}"
-=======
           name  = "BB_WORKING_DIRECTORY"
           value = "${local.data_dir}/node_${count.index + 1}/temp"
         },
@@ -359,7 +355,6 @@
         {
           name  = "LOG_LEVEL"
           value = "info"
->>>>>>> b3e9a833
         }
       ]
       mountPoints = [
