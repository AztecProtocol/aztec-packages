terraform {
  backend "s3" {
    bucket = "aztec-terraform"
    region = "eu-west-2"
  }
  required_providers {
    aws = {
      source  = "hashicorp/aws"
      version = "3.74.2"
    }
  }
}

# Define provider and region
provider "aws" {
  region = "eu-west-2"
}

data "terraform_remote_state" "setup_iac" {
  backend = "s3"
  config = {
    bucket = "aztec-terraform"
    key    = "setup/setup-iac"
    region = "eu-west-2"
  }
}

data "terraform_remote_state" "aztec2_iac" {
  backend = "s3"
  config = {
    bucket = "aztec-terraform"
    key    = "aztec2/iac"
    region = "eu-west-2"
  }
}

data "terraform_remote_state" "aztec-network_iac" {
  backend = "s3"
  config = {
    bucket = "aztec-terraform"
    key    = "aztec-network/iac"
    region = "eu-west-2"
  }
}

data "terraform_remote_state" "aztec-network_prover-node" {
  backend = "s3"
  config = {
    bucket = "aztec-terraform"
    key    = "${var.DEPLOY_TAG}/aztec-prover-node"
    region = "eu-west-2"
  }
}

locals {
  node_count        = data.terraform_remote_state.aztec-network_prover-node.outputs.node_count
  agents_per_prover = var.AGENTS_PER_PROVER
}

resource "aws_cloudwatch_log_group" "aztec-proving-agent-log-group" {
  count             = local.node_count
  name              = "/fargate/service/${var.DEPLOY_TAG}/aztec-proving-agent-group-${count.index + 1}"
  retention_in_days = 14
}

resource "aws_service_discovery_service" "aztec-proving-agent" {
  count = local.node_count
  name  = "${var.DEPLOY_TAG}-aztec-proving-agent-group-${count.index + 1}"

  health_check_custom_config {
    failure_threshold = 1
  }
  dns_config {
    namespace_id = data.terraform_remote_state.setup_iac.outputs.local_service_discovery_id
    dns_records {
      ttl  = 60
      type = "A"
    }
    dns_records {
      ttl  = 60
      type = "SRV"
    }
    routing_policy = "MULTIVALUE"
  }
  # Terraform just fails if this resource changes and you have registered instances.
  provisioner "local-exec" {
    when    = destroy
    command = "${path.module}/../servicediscovery-drain.sh ${self.id}"
  }
}

# Create an autoscaling group for every sequencer. For each group we want 1 permanent on-demand instance to ensure liveness.
# We will fill the remaining desired instances from spot capacity.
data "template_file" "user_data" {
  count    = local.node_count
  template = <<EOF
#!/bin/bash
echo ECS_CLUSTER=${data.terraform_remote_state.setup_iac.outputs.ecs_cluster_name} >> /etc/ecs/ecs.config
echo 'ECS_INSTANCE_ATTRIBUTES={"group": "${var.DEPLOY_TAG}-proving-agent-group-${count.index + 1}"}' >> /etc/ecs/ecs.config
EOF
}

# Launch template for our prover agents
# 16 cores and 128 GB memory
resource "aws_launch_template" "proving-agent-launch-template" {
  count                  = local.node_count
  name                   = "${var.DEPLOY_TAG}-proving-agent-launch-template-${count.index + 1}"
  image_id               = "ami-0cd4858f2b923aa6b"
  instance_type          = "r5a.4xlarge"
  vpc_security_group_ids = [data.terraform_remote_state.setup_iac.outputs.security_group_private_id]

  iam_instance_profile {
    name = data.terraform_remote_state.setup_iac.outputs.ecs_instance_profile_name
  }

  key_name = data.terraform_remote_state.setup_iac.outputs.ecs_instance_key_pair_name

  user_data = base64encode(data.template_file.user_data[count.index].rendered)

  tag_specifications {
    resource_type = "instance"
    tags = {
      Name       = "${var.DEPLOY_TAG}-proving-agent-group-${count.index + 1}"
      prometheus = ""
    }
  }
}

resource "aws_ec2_fleet" "aztec_proving_agent_fleet" {
  count = local.node_count
  launch_template_config {
    launch_template_specification {
      launch_template_id = aws_launch_template.proving-agent-launch-template[count.index].id
      version            = aws_launch_template.proving-agent-launch-template[count.index].latest_version
    }

    override {
      subnet_id         = data.terraform_remote_state.setup_iac.outputs.subnet_az1_private_id
      availability_zone = "eu-west-2a"
      max_price         = "0.7"
    }

    override {
      subnet_id         = data.terraform_remote_state.setup_iac.outputs.subnet_az2_private_id
      availability_zone = "eu-west-2b"
      max_price         = "0.7"
    }
  }

  target_capacity_specification {
    default_target_capacity_type = "on-demand"
    total_target_capacity        = local.agents_per_prover
    spot_target_capacity         = 0
    on_demand_target_capacity    = local.agents_per_prover
  }

  terminate_instances                 = true
  terminate_instances_with_expiration = true
}

# Sets up the autoscaling groups
# resource "aws_autoscaling_group" "proving-agent-auto-scaling-group" {
#   count               = local.node_count
#   min_size            = 1
#   max_size            = local.agents_per_prover
#   desired_capacity    = 1
#   vpc_zone_identifier = [data.terraform_remote_state.setup_iac.outputs.subnet_az1_private_id, data.terraform_remote_state.setup_iac.outputs.subnet_az2_private_id]

#   mixed_instances_policy {
#     instances_distribution {
#       on_demand_base_capacity                  = 1
#       on_demand_percentage_above_base_capacity = 100
#       spot_allocation_strategy                 = "lowest-price"
#       spot_max_price                           = "0.7" # Current spot instance price for the m5.8xlarge instance type
#     }

#     launch_template {
#       launch_template_specification {
#         launch_template_id = aws_launch_template.proving-agent-launch-template[count.index].id
#         version            = "$Latest"
#       }
#     }
#   }

#   tag {
#     key                 = "AmazonECSManaged"
#     value               = true
#     propagate_at_launch = true
#   }
# }


# # Capacity provider to manage the scaling of the EC2 instances
# resource "aws_ecs_capacity_provider" "proving-agent-capacity-provider" {
#   count = local.node_count
#   name  = "${var.DEPLOY_TAG}-proving-agent-capacity-provider-${count.index + 1}"


#   auto_scaling_group_provider {
#     auto_scaling_group_arn         = aws_autoscaling_group.proving-agent-auto-scaling-group[count.index].arn
#     managed_termination_protection = "DISABLED"

#     managed_scaling {
#       maximum_scaling_step_size = local.agents_per_prover
#       minimum_scaling_step_size = 1
#       status                    = "ENABLED"
#       target_capacity           = 100
#     }
#   }
# }

# # Update the capacity providers on the cluster
# resource "aws_ecs_cluster_capacity_providers" "proving-agent-capacity-providers" {
#   count        = local.node_count
#   cluster_name = data.terraform_remote_state.setup_iac.outputs.ecs_cluster_name

#   #capacity_providers = [aws_ecs_capacity_provider.proving-agent-capacity-provider[count.index].name]

#   capacity_providers = local.enable_ecs_cluster_auto_scaling == true ? aws_ecs_capacity_provider.asg[*].name : []

#   capacity_providers = (contains(capacity_providers, aws_ecs_capacity_provider.proving-agent-capacity-provider[count.index].name) == false ? concat(capacity_providers, [aws_ecs_capacity_provider.proving-agent-capacity-provider[count.index].name]) : capacity_providers)
# }


# Define task definitions for each node.
resource "aws_ecs_task_definition" "aztec-proving-agent" {
  count                    = local.node_count
  family                   = "${var.DEPLOY_TAG}-aztec-proving-agent-group-${count.index + 1}"
  requires_compatibilities = ["EC2"]
  network_mode             = "awsvpc"
  execution_role_arn       = data.terraform_remote_state.setup_iac.outputs.ecs_task_execution_role_arn
  task_role_arn            = data.terraform_remote_state.aztec2_iac.outputs.cloudwatch_logging_ecs_role_arn
  container_definitions    = <<DEFINITIONS
[
  {
    "name": "${var.DEPLOY_TAG}-aztec-proving-agent-group-${count.index + 1}",
    "image": "${var.DOCKERHUB_ACCOUNT}/aztec:${var.IMAGE_TAG}",
    "command": ["start", "--prover"],
    "essential": true,
    "cpu": 16384,
<<<<<<< HEAD
    "memoryReservation": 122880,
=======
    "memoryReservation": 127800,
>>>>>>> 9573c93b
    "portMappings": [
      {
        "containerPort": 80
      }
    ],
    "environment": [
      {
        "name": "NODE_ENV",
        "value": "production"
      },
      {
        "name": "DEBUG",
        "value": "aztec:*"
      },
      {
        "name": "DEPLOY_TAG",
        "value": "${var.DEPLOY_TAG}"
      },
      {
        "name": "AZTEC_NODE_URL",
        "value": "http://${var.DEPLOY_TAG}-aztec-prover-node-${count.index + 1}.local/${var.DEPLOY_TAG}/aztec-prover-node-${count.index + 1}/${var.API_KEY}"
      },
      {
        "name": "PROVER_AGENT_ENABLED",
        "value": "true"
      },
      {
        "name": "PROVER_AGENT_CONCURRENCY",
        "value": "1"
      },
      {
        "name": "PROVER_REAL_PROOFS",
        "value": "${var.PROVING_ENABLED}"
      },
      {
        "name": "OTEL_EXPORTER_OTLP_METRICS_ENDPOINT",
        "value": "http://aztec-otel.local:4318/v1/metrics"
      },
      {
        "name": "OTEL_SERVICE_NAME",
        "value": "${var.DEPLOY_TAG}-aztec-proving-agent-group-${count.index + 1}"
      },
      {
        "name": "NETWORK_NAME",
        "value": "${var.DEPLOY_TAG}"
      },
      {
        "name": "LOG_JSON",
        "value": "1"
      }
    ],
    "logConfiguration": {
      "logDriver": "awslogs",
      "options": {
        "awslogs-group": "${aws_cloudwatch_log_group.aztec-proving-agent-log-group[count.index].name}",
        "awslogs-region": "eu-west-2",
        "awslogs-stream-prefix": "ecs"
      }
    }
  }
]
DEFINITIONS
}

resource "aws_ecs_service" "aztec-proving-agent" {
  count                              = local.node_count
  name                               = "${var.DEPLOY_TAG}-aztec-proving-agent-group-${count.index + 1}"
  cluster                            = data.terraform_remote_state.setup_iac.outputs.ecs_cluster_id
  launch_type                        = "EC2"
  desired_count                      = local.agents_per_prover
  deployment_maximum_percent         = 100
  deployment_minimum_healthy_percent = 0
  enable_execute_command             = true
  #platform_version                   = "1.4.0"

  # Associate the EC2 capacity provider
  # capacity_provider_strategy {
  #   capacity_provider = "${var.DEPLOY_TAG}-proving-agent-capacity-provider-${count.index + 1}"
  #   weight            = 100
  #   base              = 1
  # }
  network_configuration {
    subnets = [
      data.terraform_remote_state.setup_iac.outputs.subnet_az1_private_id,
      data.terraform_remote_state.setup_iac.outputs.subnet_az2_private_id
    ]
    security_groups = [data.terraform_remote_state.aztec-network_iac.outputs.p2p_security_group_id, data.terraform_remote_state.setup_iac.outputs.security_group_private_id]
  }

  service_registries {
    registry_arn   = aws_service_discovery_service.aztec-proving-agent[count.index].arn
    container_name = "${var.DEPLOY_TAG}-aztec-proving-agent-group-${count.index + 1}"
    container_port = 80
  }

  placement_constraints {
    type       = "memberOf"
    expression = "attribute:group == ${var.DEPLOY_TAG}-proving-agent-group-${count.index + 1}"
  }

  task_definition = aws_ecs_task_definition.aztec-proving-agent[count.index].family
}


# Create CloudWatch metrics for the proving agents
# resource "aws_cloudwatch_metric_alarm" "cpu_high" {
#   count               = local.node_count
#   alarm_name          = "${var.DEPLOY_TAG}-proving-agent-cpu-high-${count.index + 1}"
#   comparison_operator = "GreaterThanThreshold"
#   evaluation_periods  = "1"
#   metric_name         = "CPUUtilization"
#   namespace           = "AWS/ECS"
#   period              = "60"
#   datapoints_to_alarm = 1
#   statistic           = "Maximum"
#   threshold           = "20"
#   alarm_description   = "Alert when CPU utilization is greater than 20%"
#   dimensions = {
#     ClusterName = data.terraform_remote_state.setup_iac.outputs.ecs_cluster_name
#     ServiceName = "${aws_ecs_service.aztec-proving-agent[count.index].name}"
#   }
#   alarm_actions = [aws_appautoscaling_policy.scale_out[count.index].arn]
# }

# resource "aws_cloudwatch_metric_alarm" "cpu_low" {
#   count               = local.node_count
#   alarm_name          = "${var.DEPLOY_TAG}-proving-agent-cpu-low-${count.index + 1}"
#   comparison_operator = "LessThanThreshold"
#   evaluation_periods  = "3"
#   metric_name         = "CPUUtilization"
#   namespace           = "AWS/ECS"
#   period              = "60"
#   datapoints_to_alarm = 3
#   statistic           = "Maximum"
#   threshold           = "20"
#   alarm_description   = "Alarm when CPU utilization is less than 20%"
#   dimensions = {
#     ClusterName = data.terraform_remote_state.setup_iac.outputs.ecs_cluster_name
#     ServiceName = "${aws_ecs_service.aztec-proving-agent[count.index].name}"
#   }
#   alarm_actions = [aws_appautoscaling_policy.scale_in[count.index].arn]
# }

# # Create Auto Scaling Target for ECS Service
# resource "aws_appautoscaling_target" "ecs_proving_agent" {
#   count              = local.node_count
#   max_capacity       = local.agents_per_prover
#   min_capacity       = 1
#   resource_id        = "service/${data.terraform_remote_state.setup_iac.outputs.ecs_cluster_id}/${aws_ecs_service.aztec-proving-agent[count.index].name}"
#   scalable_dimension = "ecs:service:DesiredCount"
#   service_namespace  = "ecs"
# }

# # Create Scaling Policy for Scaling Out
# resource "aws_appautoscaling_policy" "scale_out" {
#   count              = local.node_count
#   name               = "${var.DEPLOY_TAG}-scale-out-${count.index + 1}"
#   policy_type        = "StepScaling"
#   resource_id        = aws_appautoscaling_target.ecs_proving_agent[count.index].resource_id
#   scalable_dimension = aws_appautoscaling_target.ecs_proving_agent[count.index].scalable_dimension
#   service_namespace  = aws_appautoscaling_target.ecs_proving_agent[count.index].service_namespace

#   step_scaling_policy_configuration {
#     adjustment_type         = "ExactCapacity"
#     cooldown                = 60
#     metric_aggregation_type = "Maximum"

#     step_adjustment {
#       scaling_adjustment          = local.agents_per_prover
#       metric_interval_lower_bound = 0
#     }
#   }
# }

# # Create Scaling Policy for Scaling In
# resource "aws_appautoscaling_policy" "scale_in" {
#   count              = local.node_count
#   name               = "${var.DEPLOY_TAG}-scale-in-${count.index + 1}"
#   policy_type        = "StepScaling"
#   resource_id        = aws_appautoscaling_target.ecs_proving_agent[count.index].resource_id
#   scalable_dimension = aws_appautoscaling_target.ecs_proving_agent[count.index].scalable_dimension
#   service_namespace  = aws_appautoscaling_target.ecs_proving_agent[count.index].service_namespace

#   step_scaling_policy_configuration {
#     adjustment_type         = "ExactCapacity"
#     cooldown                = 60
#     metric_aggregation_type = "Maximum"

#     step_adjustment {
#       scaling_adjustment          = 1
#       metric_interval_upper_bound = 0
#     }
#   }
# }<|MERGE_RESOLUTION|>--- conflicted
+++ resolved
@@ -238,11 +238,7 @@
     "command": ["start", "--prover"],
     "essential": true,
     "cpu": 16384,
-<<<<<<< HEAD
     "memoryReservation": 122880,
-=======
-    "memoryReservation": 127800,
->>>>>>> 9573c93b
     "portMappings": [
       {
         "containerPort": 80
