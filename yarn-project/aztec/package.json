--- conflicted
+++ resolved
@@ -21,13 +21,8 @@
     "formatting": "run -T prettier --check ./src && run -T eslint ./src",
     "formatting:fix": "run -T eslint --fix ./src && run -T prettier -w ./src",
     "build:dev": "tsc -b --watch",
-<<<<<<< HEAD
     "test": "HARDWARE_CONCURRENCY=16 RAYON_NUM_THREADS=4 NODE_NO_WARNINGS=1 node --experimental-vm-modules ../node_modules/.bin/jest --passWithNoTests --maxWorkers=8",
-    "run:example:token": "DEBUG='aztec:*' node ./dest/examples/token.js"
-=======
-    "test": "NODE_NO_WARNINGS=1 node --experimental-vm-modules ../node_modules/.bin/jest --passWithNoTests",
     "run:example:token": "LOG_LEVEL='verbose' node ./dest/examples/token.js"
->>>>>>> 77b00399
   },
   "inherits": [
     "../package.common.json"
