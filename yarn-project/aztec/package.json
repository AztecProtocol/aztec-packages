--- conflicted
+++ resolved
@@ -1,10 +1,6 @@
 {
   "name": "@aztec/aztec",
-<<<<<<< HEAD
-  "version": "0.70.0",
-=======
   "version": "0.71.0",
->>>>>>> 39e815cd
   "type": "module",
   "exports": {
     ".": "./dest/index.js"
