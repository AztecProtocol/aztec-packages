import { AZTEC_MAX_EPOCH_DURATION, BLOBS_PER_BLOCK } from '@aztec/constants';
import { poseidon2Hash, sha256, sha256ToField } from '@aztec/foundation/crypto';
import { BLS12Field, BLS12Fr, BLS12Point, Fr } from '@aztec/foundation/fields';
import { BufferReader, serializeToBuffer } from '@aztec/foundation/serialize';

// Importing directly from 'c-kzg' does not work:
import cKzg from 'c-kzg';

import { Blob, VERSIONED_HASH_VERSION_KZG } from './blob.js';
import { BlobAccumulatorPublicInputs, FinalBlobAccumulatorPublicInputs } from './blob_batching_public_inputs.js';

const { computeKzgProof, verifyKzgProof } = cKzg;

/**
 * A class to create, manage, and prove batched EVM blobs.
 */
export class BatchedBlob {
  constructor(
    /** Hash of Cs (to link to L1 blob hashes). */
    public readonly blobCommitmentsHash: Fr,
    /** Challenge point z such that p_i(z) = y_i. */
    public readonly z: Fr,
    /** Evaluation y, linear combination of all evaluations y_i = p_i(z) with gamma. */
    public readonly y: BLS12Fr,
    /** Commitment C, linear combination of all commitments C_i = [p_i] with gamma. */
    public readonly commitment: BLS12Point,
    /** KZG opening 'proof' Q (commitment to the quotient poly.), linear combination of all blob kzg 'proofs' Q_i with gamma. */
    public readonly q: BLS12Point,
  ) {}

  /**
   * Get the final batched opening proof from multiple blobs.
   *
   * TODO(MW): Using the old Blob struct means there are ignored values (e.g. blob.evaluationY, because we now evaluate at shared z).
   * When switching to batching, create new class w/o useless values.
   *
   * @dev MUST input all blobs to be broadcast. Does not work in multiple calls because z and gamma are calculated
   *      beforehand from ALL blobs.
   *
   * @returns A batched blob.
   */
  static async batch(blobs: Blob[]): Promise<BatchedBlob> {
    const numBlobs = blobs.length;
    if (numBlobs > BLOBS_PER_BLOCK * AZTEC_MAX_EPOCH_DURATION) {
      throw new Error(
        `Too many blobs (${numBlobs}) sent to batch(). The maximum is ${BLOBS_PER_BLOCK * AZTEC_MAX_EPOCH_DURATION}.`,
      );
    }
    // Precalculate the values (z and gamma) and initialize the accumulator:
    let acc = await this.newAccumulator(blobs);
    // Now we can create a multi opening proof of all input blobs:
    acc = await acc.accumulateBlobs(blobs);
    return await acc.finalize();
  }

  /**
   * Returns an empty BatchedBlobAccumulator with precomputed challenges from all blobs in the epoch.
   * @dev MUST input all blobs to be broadcast. Does not work in multiple calls because z and gamma are calculated
   *      beforehand from ALL blobs.
   */
  static async newAccumulator(blobs: Blob[]): Promise<BatchedBlobAccumulator> {
    const finalBlobChallenges = await this.precomputeBatchedBlobChallenges(blobs);
    return BatchedBlobAccumulator.newWithChallenges(finalBlobChallenges);
  }

  /**
   * Gets the final challenges based on all blobs and their elements to perform a multi opening proof.
   * Used in BatchedBlobAccumulator as 'finalZ' and finalGamma':
   *  - z = H(...H(H(z_0, z_1) z_2)..z_n)
   *    - where z_i = H(H(fields of blob_i), C_i) = Blob.challengeZ,
   *    - used such that p_i(z) = y_i = Blob.evaluationY for all n blob polynomials p_i().
   *  - gamma = H(H(...H(H(y_0, y_1) y_2)..y_n), z)
   *    - used such that y = sum_i { gamma^i * y_i }, and C = sum_i { gamma^i * C_i }, for all blob evaluations y_i (see above) and commitments C_i.
   * @returns Challenges z and gamma.
   */
  static async precomputeBatchedBlobChallenges(blobs: Blob[]): Promise<FinalBlobBatchingChallenges> {
    // We need to precompute the final challenge values to evaluate the blobs.
    let z = blobs[0].challengeZ;
    // We start at i = 1, because z is initialised as the first blob's challenge.
    for (let i = 1; i < blobs.length; i++) {
      z = await poseidon2Hash([z, blobs[i].challengeZ]);
    }
    // Now we have a shared challenge for all blobs, evaluate them...
    const proofObjects = blobs.map(b => computeKzgProof(b.data, z.toBuffer()));
    const evaluations = proofObjects.map(([_, evaluation]) => BLS12Fr.fromBuffer(Buffer.from(evaluation)));
    // ...and find the challenge for the linear combination of blobs.
    let gamma = await hashNoirBigNumLimbs(evaluations[0]);
    // We start at i = 1, because gamma is initialised as the first blob's evaluation.
    for (let i = 1; i < blobs.length; i++) {
      gamma = await poseidon2Hash([gamma, await hashNoirBigNumLimbs(evaluations[i])]);
    }
    gamma = await poseidon2Hash([gamma, z]);

    return new FinalBlobBatchingChallenges(z, BLS12Fr.fromBN254Fr(gamma));
  }

  static async precomputeEmptyBatchedBlobChallenges(): Promise<FinalBlobBatchingChallenges> {
    const blobs = [await Blob.fromFields([])];
    // We need to precompute the final challenge values to evaluate the blobs.
    const z = blobs[0].challengeZ;
    // Now we have a shared challenge for all blobs, evaluate them...
    const proofObjects = blobs.map(b => computeKzgProof(b.data, z.toBuffer()));
    const evaluations = proofObjects.map(([_, evaluation]) => BLS12Fr.fromBuffer(Buffer.from(evaluation)));
    // ...and find the challenge for the linear combination of blobs.
    let gamma = await hashNoirBigNumLimbs(evaluations[0]);
    gamma = await poseidon2Hash([gamma, z]);

    return new FinalBlobBatchingChallenges(z, BLS12Fr.fromBN254Fr(gamma));
  }

  // Returns ethereum's versioned blob hash, following kzg_to_versioned_hash: https://eips.ethereum.org/EIPS/eip-4844#helpers
  getEthVersionedBlobHash(): Buffer {
    const hash = sha256(this.commitment.compress());
    hash[0] = VERSIONED_HASH_VERSION_KZG;
    return hash;
  }

  static getEthVersionedBlobHash(commitment: Buffer): Buffer {
    const hash = sha256(commitment);
    hash[0] = VERSIONED_HASH_VERSION_KZG;
    return hash;
  }

  /**
   * Returns a proof of opening of the blobs to verify on L1 using the point evaluation precompile:
   *
   * input[:32]     - versioned_hash
   * input[32:64]   - z
   * input[64:96]   - y
   * input[96:144]  - commitment C
   * input[144:192] - commitment Q (a 'proof' committing to the quotient polynomial q(X))
   *
   * See https://eips.ethereum.org/EIPS/eip-4844#point-evaluation-precompile
   */
  getEthBlobEvaluationInputs(): `0x${string}` {
    const buf = Buffer.concat([
      this.getEthVersionedBlobHash(),
      this.z.toBuffer(),
      this.y.toBuffer(),
      this.commitment.compress(),
      this.q.compress(),
    ]);
    return `0x${buf.toString('hex')}`;
  }
}

/**
 * Final values z and gamma are injected into each block root circuit. We ensure they are correct by:
 * - Checking equality in each block merge circuit and propagating up
 * - Checking final z_acc == z in root circuit
 * - Checking final gamma_acc == gamma in root circuit
 *
 *  - z = H(...H(H(z_0, z_1) z_2)..z_n)
 *    - where z_i = H(H(fields of blob_i), C_i),
 *    - used such that p_i(z) = y_i = Blob.evaluationY for all n blob polynomials p_i().
 *  - gamma = H(H(...H(H(y_0, y_1) y_2)..y_n), z)
 *    - used such that y = sum_i { gamma^i * y_i }, and C = sum_i { gamma^i * C_i }
 *      for all blob evaluations y_i (see above) and commitments C_i.
 *
 * Iteratively calculated by BlobAccumulatorPublicInputs.accumulate() in nr. See also precomputeBatchedBlobChallenges() above.
 */
export class FinalBlobBatchingChallenges {
  constructor(
    public readonly z: Fr,
    public readonly gamma: BLS12Fr,
  ) {}

  equals(other: FinalBlobBatchingChallenges) {
    return this.z.equals(other.z) && this.gamma.equals(other.gamma);
  }

  static empty(): FinalBlobBatchingChallenges {
    return new FinalBlobBatchingChallenges(Fr.ZERO, BLS12Fr.ZERO);
  }

  static fromBuffer(buffer: Buffer | BufferReader): FinalBlobBatchingChallenges {
    const reader = BufferReader.asReader(buffer);
    return new FinalBlobBatchingChallenges(Fr.fromBuffer(reader), reader.readObject(BLS12Fr));
  }

  toBuffer() {
    return serializeToBuffer(this.z, this.gamma);
  }
}

/**
<<<<<<< HEAD
 * See nr BlobAccumulatorPublicInputs for more info (TODO(MW): doc)
=======
 * See noir-projects/noir-protocol-circuits/crates/blob/src/blob_batching_public_inputs.nr -> BlobAccumulatorPublicInputs
>>>>>>> 7429aac7
 */
export class BatchedBlobAccumulator {
  constructor(
    /** Hash of Cs (to link to L1 blob hashes). */
    public readonly blobCommitmentsHashAcc: Fr,
    /** Challenge point z_acc. Final value used such that p_i(z) = y_i. */
    public readonly zAcc: Fr,
    /** Evaluation y_acc. Final value is is linear combination of all evaluations y_i = p_i(z) with gamma. */
    public readonly yAcc: BLS12Fr,
    /** Commitment c_acc. Final value is linear combination of all commitments C_i = [p_i] with gamma. */
    public readonly cAcc: BLS12Point,
    /** KZG opening q_acc. Final value is linear combination of all blob kzg 'proofs' Q_i with gamma. */
    public readonly qAcc: BLS12Point,
    /**
     * Challenge point gamma_acc for multi opening. Used with y, C, and kzg 'proof' Q above.
     * TODO(#13608): We calculate this by hashing natively in the circuit (hence Fr representation), but it's actually used
     * as a BLS12Fr field elt. Is this safe? Is there a skew?
     */
    public readonly gammaAcc: Fr,
    /** Simply gamma^(i + 1) at blob i. Used for calculating the i'th element of the above linear comb.s */
    public readonly gammaPow: BLS12Fr,
    /** Final challenge values used in evaluation. Optimistically input and checked in the final acc. */
    public readonly finalBlobChallenges: FinalBlobBatchingChallenges,
  ) {}

  /**
   * Init the first accumulation state of the epoch.
   * We assume the input blob has not been evaluated at z.
   *
   * First state of the accumulator:
   * - v_acc := sha256(C_0)
   * - z_acc := z_0
   * - y_acc := gamma^0 * y_0 = y_0
   * - c_acc := gamma^0 * c_0 = c_0
   * - gamma_acc := poseidon2(y_0.limbs)
   * - gamma^(i + 1) = gamma^1 = gamma // denoted gamma_pow_acc
   *
   * TODO(MW): When moved to batching, we should ONLY evaluate individual blobs at z => won't need finalZ input.
   * @returns An initial blob accumulator.
   */
  static async initialize(
    blob: Blob,
    finalBlobChallenges: FinalBlobBatchingChallenges,
  ): Promise<BatchedBlobAccumulator> {
    const [q, evaluation] = computeKzgProof(blob.data, finalBlobChallenges.z.toBuffer());
    const firstY = BLS12Fr.fromBuffer(Buffer.from(evaluation));
    // Here, i = 0, so:
    return new BatchedBlobAccumulator(
      sha256ToField([blob.commitment]), // blobCommitmentsHashAcc = sha256(C_0)
      blob.challengeZ, // zAcc = z_0
      firstY, // yAcc = gamma^0 * y_0 = 1 * y_0
      BLS12Point.decompress(blob.commitment), // cAcc = gamma^0 * C_0 = 1 * C_0
      BLS12Point.decompress(Buffer.from(q)), // qAcc = gamma^0 * Q_0 = 1 * Q_0
      await hashNoirBigNumLimbs(firstY), // gammaAcc = poseidon2(y_0.limbs)
      finalBlobChallenges.gamma, // gammaPow = gamma^(i + 1) = gamma^1 = gamma
      finalBlobChallenges,
    );
  }

  /**
<<<<<<< HEAD
   * Init the empty accumulation state of the epoch.
   * @returns An initial blob accumulator.
=======
   * Create the empty accumulation state of the epoch.
   * @returns An empty blob accumulator with challenges.
>>>>>>> 7429aac7
   */
  static newWithChallenges(finalBlobChallenges: FinalBlobBatchingChallenges): BatchedBlobAccumulator {
    return new BatchedBlobAccumulator(
      Fr.ZERO,
      Fr.ZERO,
      BLS12Fr.ZERO,
      BLS12Point.ZERO,
      BLS12Point.ZERO,
      Fr.ZERO,
      BLS12Fr.ZERO,
      finalBlobChallenges,
    );
  }

  /**
   * Given blob i, accumulate all state.
   * We assume the input blob has not been evaluated at z.
   * TODO(MW): Currently returning new accumulator. May be better to mutate in future?
   * @returns An updated blob accumulator.
   */
  async accumulate(blob: Blob) {
    if (this.isEmptyState()) {
      return BatchedBlobAccumulator.initialize(blob, this.finalBlobChallenges);
    } else {
      const [q, evaluation] = computeKzgProof(blob.data, this.finalBlobChallenges.z.toBuffer());
      const thisY = BLS12Fr.fromBuffer(Buffer.from(evaluation));

      // Moving from i - 1 to i, so:
      return new BatchedBlobAccumulator(
        sha256ToField([this.blobCommitmentsHashAcc, blob.commitment]), // blobCommitmentsHashAcc := sha256(blobCommitmentsHashAcc, C_i)
        await poseidon2Hash([this.zAcc, blob.challengeZ]), // zAcc := poseidon2(zAcc, z_i)
        this.yAcc.add(thisY.mul(this.gammaPow)), // yAcc := yAcc + (gamma^i * y_i)
        this.cAcc.add(BLS12Point.decompress(blob.commitment).mul(this.gammaPow)), // cAcc := cAcc + (gamma^i * C_i)
        this.qAcc.add(BLS12Point.decompress(Buffer.from(q)).mul(this.gammaPow)), // qAcc := qAcc + (gamma^i * C_i)
        await poseidon2Hash([this.gammaAcc, await hashNoirBigNumLimbs(thisY)]), // gammaAcc := poseidon2(gammaAcc, poseidon2(y_i.limbs))
        this.gammaPow.mul(this.finalBlobChallenges.gamma), // gammaPow = gamma^(i + 1) = gamma^i * final_gamma
        this.finalBlobChallenges,
      );
    }
  }

  /**
   * Given blobs, accumulate all state.
   * We assume the input blobs have not been evaluated at z.
   * @returns An updated blob accumulator.
   */
  async accumulateBlobs(blobs: Blob[]) {
    // eslint-disable-next-line @typescript-eslint/no-this-alias
    let acc: BatchedBlobAccumulator = this; // TODO(MW): this.clone()
    for (let i = 0; i < blobs.length; i++) {
      acc = await acc.accumulate(blobs[i]);
    }
    return acc;
  }

  /**
   * Finalize accumulation state of the epoch.
   * We assume ALL blobs in the epoch have been accumulated.
<<<<<<< HEAD
=======
   *
   * Final accumulated values:
   * - v := v_acc (hash of all commitments (C_i s) to be checked on L1)
   * - z := z_acc (final challenge, at which all blobs are evaluated)
   * - y := y_acc (final opening to be checked on L1)
   * - c := c_acc (final commitment to be checked on L1)
   * - gamma := poseidon2(gamma_acc, z) (challenge for linear combination of y and C, above)
   *
>>>>>>> 7429aac7
   * @returns A batched blob.
   */
  async finalize(): Promise<BatchedBlob> {
    // All values in acc are final, apart from gamma := poseidon2(gammaAcc, z):
    const calculatedGamma = await poseidon2Hash([this.gammaAcc, this.zAcc]);
    // Check final values:
    if (!this.zAcc.equals(this.finalBlobChallenges.z)) {
      throw new Error(
        `Blob batching mismatch: accumulated z ${this.zAcc} does not equal injected z ${this.finalBlobChallenges.z}`,
      );
    }
    if (!calculatedGamma.equals(this.finalBlobChallenges.gamma.toBN254Fr())) {
      throw new Error(
        `Blob batching mismatch: accumulated gamma ${calculatedGamma} does not equal injected gamma ${this.finalBlobChallenges.gamma.toBN254Fr()}`,
      );
    }
    if (!verifyKzgProof(this.cAcc.compress(), this.zAcc.toBuffer(), this.yAcc.toBuffer(), this.qAcc.compress())) {
      throw new Error(`KZG proof did not verify.`);
    }

    return new BatchedBlob(this.blobCommitmentsHashAcc, this.zAcc, this.yAcc, this.cAcc, this.qAcc);
  }

<<<<<<< HEAD
  /**
   * Converts to a struct for the public inputs of our rollup circuits.
   * @returns A BlobAccumulatorPublicInputs instance.
   */
  toBlobAccumulatorPublicInputs() {
    return new BlobAccumulatorPublicInputs(
      this.blobCommitmentsHashAcc,
      this.zAcc,
      this.yAcc,
      this.cAcc,
      this.gammaAcc,
      this.gammaPow,
    );
  }

  /**
   * Converts to a struct for the public inputs of our root rollup circuit.
   * Warning: MUST be final accumulator state.
   * @returns A FinalBlobAccumulatorPublicInputs instance.
   */
  toFinalBlobAccumulatorPublicInputs() {
    return new FinalBlobAccumulatorPublicInputs(this.blobCommitmentsHashAcc, this.zAcc, this.yAcc, this.cAcc);
  }

=======
>>>>>>> 7429aac7
  isEmptyState() {
    return (
      this.blobCommitmentsHashAcc.isZero() &&
      this.zAcc.isZero() &&
      this.yAcc.isZero() &&
      this.cAcc.isZero() &&
      this.qAcc.isZero() &&
      this.gammaAcc.isZero() &&
      this.gammaPow.isZero()
    );
  }
}

// To mimic the hash accumulation in the rollup circuits, here we hash
// each u128 limb of the noir bignum struct representing the BLS field.
async function hashNoirBigNumLimbs(field: BLS12Field): Promise<Fr> {
  const num = field.toNoirBigNum();
  return await poseidon2Hash(num.limbs.map(Fr.fromHexString));
}<|MERGE_RESOLUTION|>--- conflicted
+++ resolved
@@ -184,11 +184,7 @@
 }
 
 /**
-<<<<<<< HEAD
- * See nr BlobAccumulatorPublicInputs for more info (TODO(MW): doc)
-=======
  * See noir-projects/noir-protocol-circuits/crates/blob/src/blob_batching_public_inputs.nr -> BlobAccumulatorPublicInputs
->>>>>>> 7429aac7
  */
 export class BatchedBlobAccumulator {
   constructor(
@@ -249,13 +245,8 @@
   }
 
   /**
-<<<<<<< HEAD
-   * Init the empty accumulation state of the epoch.
-   * @returns An initial blob accumulator.
-=======
    * Create the empty accumulation state of the epoch.
    * @returns An empty blob accumulator with challenges.
->>>>>>> 7429aac7
    */
   static newWithChallenges(finalBlobChallenges: FinalBlobBatchingChallenges): BatchedBlobAccumulator {
     return new BatchedBlobAccumulator(
@@ -314,8 +305,6 @@
   /**
    * Finalize accumulation state of the epoch.
    * We assume ALL blobs in the epoch have been accumulated.
-<<<<<<< HEAD
-=======
    *
    * Final accumulated values:
    * - v := v_acc (hash of all commitments (C_i s) to be checked on L1)
@@ -324,7 +313,6 @@
    * - c := c_acc (final commitment to be checked on L1)
    * - gamma := poseidon2(gamma_acc, z) (challenge for linear combination of y and C, above)
    *
->>>>>>> 7429aac7
    * @returns A batched blob.
    */
   async finalize(): Promise<BatchedBlob> {
@@ -348,7 +336,6 @@
     return new BatchedBlob(this.blobCommitmentsHashAcc, this.zAcc, this.yAcc, this.cAcc, this.qAcc);
   }
 
-<<<<<<< HEAD
   /**
    * Converts to a struct for the public inputs of our rollup circuits.
    * @returns A BlobAccumulatorPublicInputs instance.
@@ -373,8 +360,6 @@
     return new FinalBlobAccumulatorPublicInputs(this.blobCommitmentsHashAcc, this.zAcc, this.yAcc, this.cAcc);
   }
 
-=======
->>>>>>> 7429aac7
   isEmptyState() {
     return (
       this.blobCommitmentsHashAcc.isZero() &&
