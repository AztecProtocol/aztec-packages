--- conflicted
+++ resolved
@@ -87,12 +87,7 @@
 export-end-to-end:
     ARG EARTHLY_GIT_HASH
     FROM +end-to-end
-<<<<<<< HEAD
     SAVE IMAGE aztecprotocol/end-to-end:$EARTHLY_GIT_HASH
-=======
-    SAVE IMAGE aztecprotocol/end-to-end:$EARTHLY_GIT_HASH
-    FROM +aztec
-    SAVE IMAGE aztecprotocol/aztec:$EARTHLY_GIT_HASH
 
 format-check:
     FROM +build
@@ -100,5 +95,4 @@
 
 test:
     FROM +build
-    RUN yarn test
->>>>>>> f2f15f08
+    RUN yarn test