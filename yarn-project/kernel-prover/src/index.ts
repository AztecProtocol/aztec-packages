import { ExecutionResult } from '@aztec/acir-simulator';
import {
  AccumulatedData,
  AffineElement,
  AggregationObject,
  AztecAddress,
  ConstantData,
  EMITTED_EVENTS_LENGTH,
  EthAddress,
  Fq,
  Fr,
  FunctionData,
  KERNEL_L1_MSG_STACK_LENGTH,
  KERNEL_NEW_COMMITMENTS_LENGTH,
  KERNEL_NEW_CONTRACTS_LENGTH,
  KERNEL_NEW_NULLIFIERS_LENGTH,
  KERNEL_OPTIONALLY_REVEALED_DATA_LENGTH,
  KERNEL_PRIVATE_CALL_STACK_LENGTH,
  KERNEL_PUBLIC_CALL_STACK_LENGTH,
  NewContractData,
  OldTreeRoots,
  OptionallyRevealedData,
  PrivateKernelPublicInputs,
  TxRequest,
} from '@aztec/circuits.js';
import { randomBytes } from 'crypto';

export class KernelProver {
  prove(
    txRequest: TxRequest,
    txSignature: unknown,
    executionResult: ExecutionResult,
    oldRoots: OldTreeRoots,
  ): Promise<{ publicInputs: PrivateKernelPublicInputs; proof: Buffer }> {
    // TODO: implement this
    const createRandomFields = (num: number) => {
      return Array(num)
        .fill(0)
        .map(() => new Fr(randomBytes(32)));
    };
    const createRandomContractData = () => {
      return new NewContractData(AztecAddress.random(), new EthAddress(randomBytes(20)), createRandomFields(1)[0]);
    };
    const newContracts = [];
    if (txRequest.functionData.isConstructor) {
      newContracts.push(
        new NewContractData(
          txRequest.to,
          txRequest.txContext.contractDeploymentData.portalContractAddress,
          txRequest.txContext.contractDeploymentData.functionTreeRoot,
        ),
      );
    }
    newContracts.push(
      ...Array(KERNEL_NEW_CONTRACTS_LENGTH - newContracts.length)
        .fill(0)
        .map(() => createRandomContractData()),
    );

    const aggregationObject = new AggregationObject(
      new AffineElement(new Fq(0), new Fq(0)),
      new AffineElement(new Fq(0), new Fq(0)),
      [],
      [],
      false,
    );
    const createOptionallyRevealedData = () => {
      const optionallyRevealedData = new OptionallyRevealedData(
        createRandomFields(1)[0],
        new FunctionData(1, true, true),
        createRandomFields(EMITTED_EVENTS_LENGTH),
        createRandomFields(1)[0],
        new EthAddress(randomBytes(20)),
        true,
        true,
        true,
        true,
      );
      return optionallyRevealedData;
    };
    const accumulatedTxData = new AccumulatedData(
<<<<<<< HEAD
      AggregationObject.fromBuffer(Buffer.alloc(0)), // TODO - Fix this.
      new Fr(1n),
      [], // newCommitments
      [], // newNullifiers
      [], // privateCallStack
      [], // publicCallStack
      [], // l1MsgStack
=======
      aggregationObject,
      new Fr(0),
      createRandomFields(KERNEL_NEW_COMMITMENTS_LENGTH),
      createRandomFields(KERNEL_NEW_NULLIFIERS_LENGTH),
      createRandomFields(KERNEL_PRIVATE_CALL_STACK_LENGTH),
      createRandomFields(KERNEL_PUBLIC_CALL_STACK_LENGTH),
      createRandomFields(KERNEL_L1_MSG_STACK_LENGTH),
>>>>>>> 5373cf35
      newContracts,
      Array(KERNEL_OPTIONALLY_REVEALED_DATA_LENGTH)
        .fill(0)
        .map(() => createOptionallyRevealedData()),
    );

    const publicInputs = new PrivateKernelPublicInputs(
      accumulatedTxData,
      new ConstantData(oldRoots, txRequest.txContext),
      true,
    );

    return Promise.resolve({
      publicInputs,
      proof: Buffer.alloc(0),
    });
  }
}<|MERGE_RESOLUTION|>--- conflicted
+++ resolved
@@ -36,7 +36,7 @@
     const createRandomFields = (num: number) => {
       return Array(num)
         .fill(0)
-        .map(() => new Fr(randomBytes(32)));
+        .map(() => Fr.random());
     };
     const createRandomContractData = () => {
       return new NewContractData(AztecAddress.random(), new EthAddress(randomBytes(20)), createRandomFields(1)[0]);
@@ -58,8 +58,8 @@
     );
 
     const aggregationObject = new AggregationObject(
-      new AffineElement(new Fq(0), new Fq(0)),
-      new AffineElement(new Fq(0), new Fq(0)),
+      new AffineElement(new Fq(0n), new Fq(0n)),
+      new AffineElement(new Fq(0n), new Fq(0n)),
       [],
       [],
       false,
@@ -79,23 +79,13 @@
       return optionallyRevealedData;
     };
     const accumulatedTxData = new AccumulatedData(
-<<<<<<< HEAD
-      AggregationObject.fromBuffer(Buffer.alloc(0)), // TODO - Fix this.
-      new Fr(1n),
-      [], // newCommitments
-      [], // newNullifiers
-      [], // privateCallStack
-      [], // publicCallStack
-      [], // l1MsgStack
-=======
       aggregationObject,
-      new Fr(0),
+      new Fr(0n),
       createRandomFields(KERNEL_NEW_COMMITMENTS_LENGTH),
       createRandomFields(KERNEL_NEW_NULLIFIERS_LENGTH),
       createRandomFields(KERNEL_PRIVATE_CALL_STACK_LENGTH),
       createRandomFields(KERNEL_PUBLIC_CALL_STACK_LENGTH),
       createRandomFields(KERNEL_L1_MSG_STACK_LENGTH),
->>>>>>> 5373cf35
       newContracts,
       Array(KERNEL_OPTIONALLY_REVEALED_DATA_LENGTH)
         .fill(0)
