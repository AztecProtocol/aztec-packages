--- conflicted
+++ resolved
@@ -1,28 +1,5 @@
 import { ExecutionResult } from '@aztec/acir-simulator';
 import {
-<<<<<<< HEAD
-=======
-  AztecAddress,
-  Fr,
-  EthAddress
-} from "@aztec/foundation";
-import {
-  AccumulatedData,
-  AffineElement,
-  AggregationObject,
-  ConstantData,
-  EMITTED_EVENTS_LENGTH,
-  Fq,
-  FunctionData,
-  KERNEL_L1_MSG_STACK_LENGTH,
-  KERNEL_NEW_COMMITMENTS_LENGTH,
-  KERNEL_NEW_CONTRACTS_LENGTH,
-  KERNEL_NEW_NULLIFIERS_LENGTH,
-  KERNEL_OPTIONALLY_REVEALED_DATA_LENGTH,
-  KERNEL_PRIVATE_CALL_STACK_LENGTH,
-  KERNEL_PUBLIC_CALL_STACK_LENGTH,
-  NewContractData,
->>>>>>> 79c907a2
   OldTreeRoots,
   PrivateKernelPublicInputs,
   TxRequest,
@@ -39,8 +16,6 @@
   privateKernelSim,
   FUNCTION_TREE_HEIGHT,
   VerificationKey,
-  ComposerType,
-  CommitmentMap,
   makeEmptyProof,
 } from '@aztec/circuits.js';
 import { createDebugLogger, Fr } from '@aztec/foundation';
