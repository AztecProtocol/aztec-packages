--- conflicted
+++ resolved
@@ -13,16 +13,9 @@
 RUN yarn workspace @aztec/noir-compiler build
 # Builds noir contracts (TODO: move this stage pre yarn-project). Generates typescript wrappers.
 RUN yarn workspace @aztec/noir-contracts build:contracts
-<<<<<<< HEAD
-# We need to build aztec.js as it needs to copy in account contracts from noir-contracts.
-# TODO: Contracts should not be baked into aztec.js.
-RUN yarn workspace @aztec/aztec.js build
-RUN yarn workspace @aztec/noir-protocol-circuits build
-=======
 # We need to build accounts as it needs to copy in account contracts from noir-contracts.
 RUN yarn workspace @aztec/accounts build:copy-contracts
-RUN yarn workspace @aztec/noir-protocol-circuits noir:build
->>>>>>> d2ae2cd5
+RUN yarn workspace @aztec/noir-protocol-circuits build
 RUN yarn tsc -b
 
 ENTRYPOINT ["yarn"]