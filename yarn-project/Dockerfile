# This base dockerfile adds all the remaining source files, performs artifact generation, and builds the project.
# See yarn-project-base/Dockerfile for deeper insight into why things are how they are.
# This should *only* build what is necessary to:
#   - Run the tests.
#   - Run the formatter checks.
# Any subsequent build steps needed to support downstream containers should be done in those containers build files.
FROM aztecprotocol/l1-contracts as contracts
FROM aztecprotocol/noir-projects as noir-projects
FROM aztecprotocol/boxes-files as boxes-files

FROM aztecprotocol/yarn-project-base
COPY --from=contracts /usr/src/l1-contracts /usr/src/l1-contracts
COPY --from=noir-projects /usr/src/noir-projects /usr/src/noir-projects
COPY --from=boxes-files /usr/src/boxes /usr/src/boxes
COPY . .
# Generate L1 contract TypeScript artifacts.
RUN cd l1-artifacts && ./scripts/generate-artifacts.sh && rm -rf /usr/src/l1-contracts
# This is actually our code generation tool. Needed to build contract typescript wrappers.
RUN yarn workspace @aztec/noir-compiler build
<<<<<<< HEAD
# Builds noir contracts (TODO: move this stage pre yarn-project). Generates typescript wrappers.
RUN yarn workspace @aztec/noir-contracts build:contracts
# We need to copy noir contracts into other packages
RUN yarn workspace @aztec/accounts build:copy-contracts
RUN yarn workspace @aztec/protocol-contracts build:copy-contracts
RUN yarn workspace @aztec/noir-protocol-circuits build
=======
# Generates typescript wrappers.
RUN yarn workspace @aztec/noir-contracts.js build
# We need to build accounts as it needs to copy in account contracts from noir-contracts.
RUN yarn workspace @aztec/accounts build:copy-contracts
RUN yarn workspace @aztec/protocol-contracts build:copy-contracts
RUN yarn workspace @aztec/noir-protocol-circuits-types build
>>>>>>> c1709b3d
RUN yarn tsc -b
ENTRYPOINT ["yarn"]<|MERGE_RESOLUTION|>--- conflicted
+++ resolved
@@ -17,20 +17,11 @@
 RUN cd l1-artifacts && ./scripts/generate-artifacts.sh && rm -rf /usr/src/l1-contracts
 # This is actually our code generation tool. Needed to build contract typescript wrappers.
 RUN yarn workspace @aztec/noir-compiler build
-<<<<<<< HEAD
-# Builds noir contracts (TODO: move this stage pre yarn-project). Generates typescript wrappers.
-RUN yarn workspace @aztec/noir-contracts build:contracts
-# We need to copy noir contracts into other packages
-RUN yarn workspace @aztec/accounts build:copy-contracts
-RUN yarn workspace @aztec/protocol-contracts build:copy-contracts
-RUN yarn workspace @aztec/noir-protocol-circuits build
-=======
 # Generates typescript wrappers.
 RUN yarn workspace @aztec/noir-contracts.js build
 # We need to build accounts as it needs to copy in account contracts from noir-contracts.
 RUN yarn workspace @aztec/accounts build:copy-contracts
 RUN yarn workspace @aztec/protocol-contracts build:copy-contracts
 RUN yarn workspace @aztec/noir-protocol-circuits-types build
->>>>>>> c1709b3d
 RUN yarn tsc -b
 ENTRYPOINT ["yarn"]