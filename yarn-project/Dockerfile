<<<<<<< HEAD
# This base dockerfile adds all the remaining source files and builds the project.
# See yarn-project-base/Dockerfile for why we have separate base Dockerfile.
FROM aztecprotocol/l1-contracts as contracts
FROM aztecprotocol/noir-projects as noir-projects
FROM aztecprotocol/noir as noir
FROM aztecprotocol/boxes-files as boxes-files
=======
FROM --platform=linux/amd64 aztecprotocol/bb.js as bb.js
FROM --platform=linux/amd64 aztecprotocol/noir-packages as noir-packages
FROM --platform=linux/amd64 aztecprotocol/l1-contracts as contracts
FROM --platform=linux/amd64 aztecprotocol/noir-projects as noir-projects
>>>>>>> dddc35f3

FROM node:18.19.0 as builder
RUN apt update && apt install -y jq curl perl && rm -rf /var/lib/apt/lists/* && apt-get clean

# Copy in portalled packages.
COPY --from=bb.js /usr/src/barretenberg/ts /usr/src/barretenberg/ts
COPY --from=noir-packages /usr/src/noir/packages /usr/src/noir/packages
COPY --from=contracts /usr/src/l1-contracts /usr/src/l1-contracts
COPY --from=noir-projects /usr/src/noir-projects /usr/src/noir-projects
<<<<<<< HEAD
COPY --from=noir /usr/src/noir/noir-repo/target /usr/src/noir/noir-repo/target
COPY --from=boxes-files /usr/src/boxes /usr/src/boxes
RUN ls /usr/src/noir/noir-repo/target/release
=======

WORKDIR /usr/src/yarn-project
>>>>>>> dddc35f3
COPY . .

# We install a symlink to yarn-project's node_modules at a location that all portalled packages can find as they
# walk up the tree as part of module resolution. The supposedly idiomatic way of supporting module resolution
# correctly for portalled packages, is to use --preserve-symlinks when running node.
# This does kind of work, but jest doesn't honor it correctly, so this seems like a neat workaround.
# Also, --preserve-symlinks causes duplication of portalled instances such as bb.js, and breaks the singleton logic
# by initialising the module more than once. So at present I don't see a viable alternative.
RUN ln -s /usr/src/yarn-project/node_modules /usr/src/node_modules

# TODO: Replace puppeteer with puppeteer-core to avoid this.
ENV PUPPETEER_SKIP_CHROMIUM_DOWNLOAD=true

RUN ./bootstrap.sh
RUN yarn workspaces focus @aztec/cli @aztec/aztec --production && yarn cache clean

# TODO: Use release-please to update package.json directly, and remove this!
# It's here to ensure the image rebuilds if the commit tag changes (as the content hash won't).
ARG COMMIT_TAG=""
RUN ./scripts/version_packages.sh

# We no longer need nargo etc.
RUN rm -rf /usr/src/noir/noir-repo /usr/src/noir-projects /usr/src/l1-contracts

# Create minimal size image.
FROM node:18.19.1-slim
ARG COMMIT_TAG=""
ENV COMMIT_TAG=$COMMIT_TAG
COPY --from=builder /usr/src /usr/src
WORKDIR /usr/src/yarn-project
ENTRYPOINT ["yarn"]<|MERGE_RESOLUTION|>--- conflicted
+++ resolved
@@ -1,16 +1,8 @@
-<<<<<<< HEAD
-# This base dockerfile adds all the remaining source files and builds the project.
-# See yarn-project-base/Dockerfile for why we have separate base Dockerfile.
-FROM aztecprotocol/l1-contracts as contracts
-FROM aztecprotocol/noir-projects as noir-projects
-FROM aztecprotocol/noir as noir
-FROM aztecprotocol/boxes-files as boxes-files
-=======
 FROM --platform=linux/amd64 aztecprotocol/bb.js as bb.js
 FROM --platform=linux/amd64 aztecprotocol/noir-packages as noir-packages
 FROM --platform=linux/amd64 aztecprotocol/l1-contracts as contracts
 FROM --platform=linux/amd64 aztecprotocol/noir-projects as noir-projects
->>>>>>> dddc35f3
+FROM --platform=linux/amd64 aztecprotocol/noir as noir
 
 FROM node:18.19.0 as builder
 RUN apt update && apt install -y jq curl perl && rm -rf /var/lib/apt/lists/* && apt-get clean
@@ -20,14 +12,13 @@
 COPY --from=noir-packages /usr/src/noir/packages /usr/src/noir/packages
 COPY --from=contracts /usr/src/l1-contracts /usr/src/l1-contracts
 COPY --from=noir-projects /usr/src/noir-projects /usr/src/noir-projects
-<<<<<<< HEAD
+COPY --from=noir /usr/src/noir /usr/src/noir
+
 COPY --from=noir /usr/src/noir/noir-repo/target /usr/src/noir/noir-repo/target
 COPY --from=boxes-files /usr/src/boxes /usr/src/boxes
 RUN ls /usr/src/noir/noir-repo/target/release
-=======
 
 WORKDIR /usr/src/yarn-project
->>>>>>> dddc35f3
 COPY . .
 
 # We install a symlink to yarn-project's node_modules at a location that all portalled packages can find as they
