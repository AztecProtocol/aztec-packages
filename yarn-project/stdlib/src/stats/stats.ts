--- conflicted
+++ resolved
@@ -75,7 +75,6 @@
   dbSize: number;
 };
 
-<<<<<<< HEAD
 export type ClientCircuitName =
   | 'private-kernel-init'
   | 'private-kernel-inner'
@@ -86,8 +85,6 @@
   | 'hiding-kernel-to-public'
   | 'app-circuit';
 
-=======
->>>>>>> 7dc18420
 export type ServerCircuitName =
   | 'base-parity'
   | 'root-parity'
