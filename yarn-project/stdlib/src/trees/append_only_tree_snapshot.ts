import type { ViemAppendOnlyTreeSnapshot } from '@aztec/ethereum';
import { Fr } from '@aztec/foundation/fields';
import { schemas } from '@aztec/foundation/schemas';
import { BufferReader, FieldReader, serializeToBuffer } from '@aztec/foundation/serialize';
import { bufferToHex, hexToBuffer } from '@aztec/foundation/string';

import { inspect } from 'util';
import { z } from 'zod';

import type { UInt32 } from '../types/shared.js';

/**
 * Snapshot of an append only tree.
 *
 * Used in circuits to verify that tree insertions are performed correctly.
 */
export class AppendOnlyTreeSnapshot {
  constructor(
    /**
     * Root of the append only tree when taking the snapshot.
     */
    public root: Fr,
    /**
     * Index of the next available leaf in the append only tree.
     *
     * Note: We include the next available leaf index in the snapshot so that the snapshot can be used to verify that
     *       the insertion was performed at the correct place. If we only verified tree root then it could happen that
     *       some leaves would get overwritten and the tree root check would still pass.
     *       TLDR: We need to store the next available leaf index to ensure that the "append only" property was
     *             preserved when verifying state transitions.
     */
    public nextAvailableLeafIndex: UInt32,
  ) {}

  static get schema() {
    return z
      .object({
        root: schemas.Fr,
        nextAvailableLeafIndex: schemas.UInt32,
      })
      .transform(({ root, nextAvailableLeafIndex }) => new AppendOnlyTreeSnapshot(root, nextAvailableLeafIndex));
  }

  getSize() {
    return this.root.size + 4;
  }

  toBuffer() {
    return serializeToBuffer(this.root, this.nextAvailableLeafIndex);
  }

  toFields(): Fr[] {
    return [this.root, new Fr(this.nextAvailableLeafIndex)];
  }

  toString(): string {
    return bufferToHex(this.toBuffer());
  }

  static fromBuffer(buffer: Buffer | BufferReader): AppendOnlyTreeSnapshot {
    const reader = BufferReader.asReader(buffer);
    return new AppendOnlyTreeSnapshot(Fr.fromBuffer(reader), reader.readNumber());
  }

  static fromString(str: string): AppendOnlyTreeSnapshot {
    return AppendOnlyTreeSnapshot.fromBuffer(hexToBuffer(str));
  }

  static fromFields(fields: Fr[] | FieldReader): AppendOnlyTreeSnapshot {
    const reader = FieldReader.asReader(fields);

    return new AppendOnlyTreeSnapshot(reader.readField(), Number(reader.readField().toBigInt()));
  }

<<<<<<< HEAD
  static empty() {
=======
  static fromViem(snapshot: ViemAppendOnlyTreeSnapshot) {
    return new AppendOnlyTreeSnapshot(Fr.fromString(snapshot.root), snapshot.nextAvailableLeafIndex);
  }

  toViem(): ViemAppendOnlyTreeSnapshot {
    return {
      root: this.root.toString(),
      nextAvailableLeafIndex: this.nextAvailableLeafIndex,
    };
  }

  toAbi(): [`0x${string}`, number] {
    return [this.root.toString(), this.nextAvailableLeafIndex];
  }

  static zero() {
>>>>>>> 772047ab
    return new AppendOnlyTreeSnapshot(Fr.ZERO, 0);
  }

  isEmpty(): boolean {
    return this.root.isZero() && this.nextAvailableLeafIndex === 0;
  }

  [inspect.custom]() {
    return `AppendOnlyTreeSnapshot { root: ${this.root.toString()}, nextAvailableLeafIndex: ${
      this.nextAvailableLeafIndex
    } }`;
  }

  public equals(other: this) {
    return this.root.equals(other.root) && this.nextAvailableLeafIndex === other.nextAvailableLeafIndex;
  }

  static random() {
    return new AppendOnlyTreeSnapshot(Fr.random(), Math.floor(Math.random() * 1000));
  }
}<|MERGE_RESOLUTION|>--- conflicted
+++ resolved
@@ -72,9 +72,6 @@
     return new AppendOnlyTreeSnapshot(reader.readField(), Number(reader.readField().toBigInt()));
   }
 
-<<<<<<< HEAD
-  static empty() {
-=======
   static fromViem(snapshot: ViemAppendOnlyTreeSnapshot) {
     return new AppendOnlyTreeSnapshot(Fr.fromString(snapshot.root), snapshot.nextAvailableLeafIndex);
   }
@@ -90,8 +87,7 @@
     return [this.root.toString(), this.nextAvailableLeafIndex];
   }
 
-  static zero() {
->>>>>>> 772047ab
+  static empty() {
     return new AppendOnlyTreeSnapshot(Fr.ZERO, 0);
   }
 
