--- conflicted
+++ resolved
@@ -1,8 +1,5 @@
-<<<<<<< HEAD
-=======
 import type { WitnessMap } from '@aztec/noir-acvm_js';
 
->>>>>>> 6e919344
 import type {
   PrivateExecutionStep,
   PrivateKernelCircuitPublicInputs,
