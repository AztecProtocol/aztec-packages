--- conflicted
+++ resolved
@@ -384,12 +384,7 @@
   getTxReceipt: z.function().args(TxHash.schema).returns(TxReceipt.schema),
   getNotes: z.function().args(NotesFilterSchema).returns(z.array(UniqueNote.schema)),
   getCurrentBaseFees: z.function().returns(GasFees.schema),
-<<<<<<< HEAD
-  simulateUnconstrained: z
-=======
-
   simulateUtility: z
->>>>>>> 78857fab
     .function()
     .args(
       z.string(),
