/* eslint-disable camelcase */
import type { Fr } from '@aztec/foundation/fields';
import { createLogger } from '@aztec/foundation/log';
import { type ZodFor, schemas } from '@aztec/foundation/schemas';

import { inflate } from 'pako';
import { z } from 'zod';

import { FunctionSelector } from './function_selector.js';
import { NoteSelector } from './note_selector.js';

/** A basic value. */
export interface BasicValue<T extends string, V> {
  /** The kind of the value. */
  kind: T;
  value: V;
}

const logger = createLogger('aztec:foundation:abi');

/** An exported value. */
export type AbiValue =
  | BasicValue<'boolean', boolean>
  | BasicValue<'string', string>
  | BasicValue<'array', AbiValue[]>
  | TupleValue
  | IntegerValue
  | StructValue;

export const AbiValueSchema: z.ZodType<AbiValue> = z.discriminatedUnion('kind', [
  z.object({ kind: z.literal('boolean'), value: z.boolean() }),
  z.object({ kind: z.literal('string'), value: z.string() }),
  z.object({ kind: z.literal('array'), value: z.array(z.lazy(() => AbiValueSchema)) }),
  z.object({ kind: z.literal('tuple'), fields: z.array(z.lazy(() => AbiValueSchema)) }),
  z.object({ kind: z.literal('integer'), value: z.string(), sign: z.boolean() }),
  z.object({
    kind: z.literal('struct'),
    fields: z.array(z.object({ name: z.string(), value: z.lazy(() => AbiValueSchema) })),
  }),
]);

export type TypedStructFieldValue<T> = { name: string; value: T };

export interface StructValue {
  kind: 'struct';
  fields: TypedStructFieldValue<AbiValue>[];
}

export interface TupleValue {
  kind: 'tuple';
  fields: AbiValue[];
}

export interface IntegerValue extends BasicValue<'integer', string> {
  sign: boolean;
}

/** Indicates whether a parameter is public or secret/private. */
export const ABIParameterVisibility = ['public', 'private', 'databus'] as const;

/** Indicates whether a parameter is public or secret/private. */
export type ABIParameterVisibility = (typeof ABIParameterVisibility)[number];

/** A basic type. */
export interface BasicType<T extends string> {
  /** The kind of the type. */
  kind: T;
}

/** Sign for numeric types. */
const Sign = ['unsigned', 'signed'] as const;
type Sign = (typeof Sign)[number];

/** A variable type. */
export type AbiType =
  | BasicType<'field'>
  | BasicType<'boolean'>
  | IntegerType
  | ArrayType
  | StringType
  | StructType
  | TupleType;

export const AbiTypeSchema: z.ZodType<AbiType> = z.discriminatedUnion('kind', [
  z.object({ kind: z.literal('field') }),
  z.object({ kind: z.literal('boolean') }),
  z.object({ kind: z.literal('integer'), sign: z.enum(Sign), width: z.number() }),
  z.object({ kind: z.literal('array'), length: z.number(), type: z.lazy(() => AbiTypeSchema) }),
  z.object({ kind: z.literal('string'), length: z.number() }),
  z.object({ kind: z.literal('struct'), fields: z.array(z.lazy(() => ABIVariableSchema)), path: z.string() }),
  z.object({ kind: z.literal('tuple'), fields: z.array(z.lazy(() => AbiTypeSchema)) }),
]);

/** A named type. */
export const ABIVariableSchema = z.object({
  /** The name of the variable. */
  name: z.string(),
  /** The type of the variable. */
  type: AbiTypeSchema,
});

/** A named type. */
export type ABIVariable = z.infer<typeof ABIVariableSchema>;

/** A function parameter. */
export const ABIParameterSchema = ABIVariableSchema.and(
  z.object({
    /** Visibility of the parameter in the function. */
    visibility: z.enum(ABIParameterVisibility),
  }),
);

/** A function parameter. */
export type ABIParameter = z.infer<typeof ABIParameterSchema>;

/** An integer type. */
export interface IntegerType extends BasicType<'integer'> {
  /** The sign of the integer. */
  sign: Sign;
  /** The width of the integer in bits. */
  width: number;
}

/** An array type. */
export interface ArrayType extends BasicType<'array'> {
  /** The length of the array. */
  length: number;
  /** The type of the array elements. */
  type: AbiType;
}

/** A tuple type. */
export interface TupleType extends BasicType<'tuple'> {
  /** The types of the tuple elements. */
  fields: AbiType[];
}

/** A string type. */
export interface StringType extends BasicType<'string'> {
  /** The length of the string. */
  length: number;
}

/** A struct type. */
export interface StructType extends BasicType<'struct'> {
  /** The fields of the struct. */
  fields: ABIVariable[];
  /** Fully qualified name of the struct. */
  path: string;
}

/** An error could be a custom error of any regular type or a string error. */
export type AbiErrorType =
  | { error_kind: 'string'; string: string }
  | { error_kind: 'fmtstring'; length: number; item_types: AbiType[] }
  | ({ error_kind: 'custom' } & AbiType);

const AbiErrorTypeSchema = z.union([
  z.object({ error_kind: z.literal('string'), string: z.string() }),
  z.object({ error_kind: z.literal('fmtstring'), length: z.number(), item_types: z.array(AbiTypeSchema) }),
  z.object({ error_kind: z.literal('custom') }).and(AbiTypeSchema),
]) satisfies ZodFor<AbiErrorType>;

/** Aztec.nr function types. */
export enum FunctionType {
  PRIVATE = 'private',
  PUBLIC = 'public',
  UNCONSTRAINED = 'unconstrained',
}

/** The abi entry of a function. */
export interface FunctionAbi {
  /** The name of the function. */
  name: string;
  /** Whether the function is secret. */
  functionType: FunctionType;
  /** Whether the function is internal. */
  isInternal: boolean;
  /** Whether the function can alter state or not */
  isStatic: boolean;
  /** Function parameters. */
  parameters: ABIParameter[];
  /** The types of the return values. */
  returnTypes: AbiType[];
  /** The types of the errors that the function can throw. */
  errorTypes: Partial<Record<string, AbiErrorType>>;
  /** Whether the function is flagged as an initializer. */
  isInitializer: boolean;
}

export const FunctionAbiSchema = z.object({
  name: z.string(),
  functionType: z.nativeEnum(FunctionType),
  isInternal: z.boolean(),
  isStatic: z.boolean(),
  isInitializer: z.boolean(),
  parameters: z.array(z.object({ name: z.string(), type: AbiTypeSchema, visibility: z.enum(ABIParameterVisibility) })),
  returnTypes: z.array(AbiTypeSchema),
  errorTypes: z.record(AbiErrorTypeSchema),
}) satisfies z.ZodType<FunctionAbi>;

/** Debug metadata for a function. */
export interface FunctionDebugMetadata {
  /** Maps opcodes to source code pointers */
  debugSymbols: DebugInfo;
  /** Maps the file IDs to the file contents to resolve pointers */
  files: DebugFileMap;
}

export const FunctionDebugMetadataSchema = z.object({
  debugSymbols: z.object({
    locations: z.record(
      z.array(z.object({ span: z.object({ start: z.number(), end: z.number() }), file: z.number() })),
    ),
    brillig_locations: z.record(
      z.record(z.array(z.object({ span: z.object({ start: z.number(), end: z.number() }), file: z.number() }))),
    ),
  }),
  files: z.record(z.object({ source: z.string(), path: z.string() })),
}) satisfies z.ZodType<FunctionDebugMetadata>;

/** The artifact entry of a function. */
export interface FunctionArtifact extends FunctionAbi {
  /** The ACIR bytecode of the function. */
  bytecode: Buffer;
  /** The verification key of the function, base64 encoded, if it's a private fn. */
  verificationKey?: string;
  /** Maps opcodes to source code pointers */
  debugSymbols: string;
  /** Debug metadata for the function. */
  debug?: FunctionDebugMetadata;
}

export const FunctionArtifactSchema = FunctionAbiSchema.and(
  z.object({
    bytecode: schemas.Buffer,
    verificationKey: z.string().optional(),
    debugSymbols: z.string(),
    debug: FunctionDebugMetadataSchema.optional(),
  }),
) satisfies ZodFor<FunctionArtifact>;

/** A file ID. It's assigned during compilation. */
export type FileId = number;

/** A pointer to a specific section of the source code. */
export interface SourceCodeLocation {
  /** The section of the source code. */
  span: {
    /** The byte where the section starts. */
    start: number;
    /** The byte where the section ends. */
    end: number;
  };
  /** The source code file pointed to. */
  file: FileId;
}

/**
 * The location of an opcode in the bytecode.
 * It's a string of the form `{acirIndex}` or `{acirIndex}:{brilligIndex}`.
 */
export type OpcodeLocation = string;

export type BrilligFunctionId = number;

export type OpcodeToLocationsMap = Record<OpcodeLocation, SourceCodeLocation[]>;

/** The debug information for a given function. */
export interface DebugInfo {
  /** A map of the opcode location to the source code location. */
  locations: OpcodeToLocationsMap;
  /** For each Brillig function, we have a map of the opcode location to the source code location. */
  brillig_locations: Record<BrilligFunctionId, OpcodeToLocationsMap>;
}

/** The debug information for a given program (a collection of functions) */
export interface ProgramDebugInfo {
  /** A list of debug information that matches with each function in a program */
  debug_infos: Array<DebugInfo>;
}

/** Maps a file ID to its metadata for debugging purposes. */
export type DebugFileMap = Record<
  FileId,
  {
    /** The source code of the file. */
    source: string;
    /** The path of the file. */
    path: string;
  }
>;

/** Type representing a field of a note (e.g. `amount` in `TokenNote`). */
export type NoteField = {
  /** Name of the field (e.g. `amount`). */
  name: string;
  /** Index where the note field starts in the serialized note array. */
  index: number;
  /** Whether the field can be unset when creating the note (in the partial notes flow). */
  nullable: boolean;
};

export const NoteFieldSchema = z.object({
  name: z.string(),
  index: z.number(),
  nullable: z.boolean(),
}) satisfies z.ZodType<NoteField>;

/** Type representing a note in use in the contract. */
export type ContractNote = {
  /** Note identifier */
  id: NoteSelector;
  /** Type of the note (e.g., 'TransparentNote') */
  typ: string;
  /** Fields of the note. */
  fields: NoteField[];
};

export const ContractNoteSchema = z.object({
  id: NoteSelector.schema,
  typ: z.string(),
  fields: z.array(NoteFieldSchema),
}) satisfies ZodFor<ContractNote>;

/** Type representing a field layout in the storage of a contract. */
export type FieldLayout = {
  /** Slot in which the field is stored. */
  slot: Fr;
};

/** Defines artifact of a contract. */
export interface ContractArtifact {
  /** The name of the contract. */
  name: string;

  /** The version of compiler used to create this artifact */
  aztecNrVersion?: string;

  /** The functions of the contract. */
  functions: FunctionArtifact[];

  // TODO(MW): below is WIP
  /** The public functions of the contract, excluding dispatch. */
  publicFunctions: FunctionAbi[];

  /** The outputs of the contract. */
  outputs: {
    structs: Record<string, AbiType[]>;
    globals: Record<string, AbiValue[]>;
  };

  /** Storage layout */
  storageLayout: Record<string, FieldLayout>;

  /** The notes used in the contract. */
  notes: Record<string, ContractNote>;

  /** The map of file ID to the source code and path of the file. */
  fileMap: DebugFileMap;
}

export const ContractArtifactSchema: ZodFor<ContractArtifact> = z.object({
  name: z.string(),
  aztecNrVersion: z.string().optional(),
  functions: z.array(FunctionArtifactSchema),
  publicFunctions: z.array(FunctionAbiSchema),
  outputs: z.object({
    structs: z.record(z.array(AbiTypeSchema)).transform(structs => {
      for (const [key, value] of Object.entries(structs)) {
        // We are manually ordering events and functions in the abi by path.
        // The path ordering is arbitrary, and only needed to ensure deterministic order.
        // These are the only arrays in the artifact with arbitrary order, and hence the only ones
        // we need to sort.
        if (key === 'events' || key === 'functions') {
          structs[key] = (value as StructType[]).sort((a, b) => (a.path > b.path ? -1 : 1));
        }
      }
      return structs;
    }),
    globals: z.record(z.array(AbiValueSchema)),
  }),
  storageLayout: z.record(z.object({ slot: schemas.Fr })),
  notes: z.record(ContractNoteSchema),
  fileMap: z.record(z.coerce.number(), z.object({ source: z.string(), path: z.string() })),
});

export function getFunctionArtifactByName(artifact: ContractArtifact, functionName: string): FunctionArtifact {
  const functionArtifact = artifact.functions.find(f => f.name === functionName);

  if (!functionArtifact) {
    throw new Error(`Unknown function ${functionName}`);
  }

  const debugMetadata = getFunctionDebugMetadata(artifact, functionArtifact);
  return { ...functionArtifact, debug: debugMetadata };
}

/** Gets a function artifact including debug metadata given its name or selector. */
export async function getFunctionArtifact(
  artifact: ContractArtifact,
  functionNameOrSelector: string | FunctionSelector,
): Promise<FunctionArtifact> {
  let functionArtifact;
  if (typeof functionNameOrSelector === 'string') {
    functionArtifact = artifact.functions.find(f => f.name === functionNameOrSelector);
  } else {
    const functionsAndSelectors = await Promise.all(
      artifact.functions.map(async fn => ({
        fn,
        selector: await FunctionSelector.fromNameAndParameters(fn.name, fn.parameters),
      })),
    );
    functionArtifact = functionsAndSelectors.find(fnAndSelector =>
      functionNameOrSelector.equals(fnAndSelector.selector),
    )?.fn;
  }
  if (!functionArtifact) {
    throw new Error(`Unknown function ${functionNameOrSelector}`);
  }

  const debugMetadata = getFunctionDebugMetadata(artifact, functionArtifact);

  return { ...functionArtifact, debug: debugMetadata };
}

<<<<<<< HEAD
/** Gets all function abis */
export function getAllFunctionAbis(artifact: ContractArtifact): FunctionAbi[] {
  return artifact.functions.map(f => f as FunctionAbi).concat(artifact.publicFunctions || []);
=======
export function parseDebugSymbols(debugSymbols: string): DebugInfo[] {
  return JSON.parse(inflate(Buffer.from(debugSymbols, 'base64'), { to: 'string', raw: true })).debug_infos;
>>>>>>> cb5d35ff
}

/**
 * Gets the debug metadata of a given function from the contract artifact
 * @param artifact - The contract build artifact
 * @param functionName - The name of the function
 * @returns The debug metadata of the function
 */
export function getFunctionDebugMetadata(
  contractArtifact: ContractArtifact,
  functionArtifact: FunctionArtifact,
): FunctionDebugMetadata | undefined {
  try {
    if (functionArtifact.debugSymbols && contractArtifact.fileMap) {
      // TODO(https://github.com/AztecProtocol/aztec-packages/issues/10546) investigate why debugMetadata is so big for some tests.
      const programDebugSymbols = parseDebugSymbols(functionArtifact.debugSymbols);
      // TODO(https://github.com/AztecProtocol/aztec-packages/issues/5813)
      // We only support handling debug info for the contract function entry point.
      // So for now we simply index into the first debug info.
      return {
        debugSymbols: programDebugSymbols[0],
        files: contractArtifact.fileMap,
      };
    }
  } catch (err: any) {
    if (err instanceof RangeError && err.message.includes('Invalid string length')) {
      logger.warn(
        `Caught RangeError: Invalid string length. This suggests the debug_symbols field of the contract ${contractArtifact.name} and function ${functionArtifact.name} is huge; too big to parse. We'll skip returning this info until this issue is resolved. Here's the error:\n${err.message}`,
      );
      // We'll return undefined.
    } else {
      // Rethrow unexpected errors
      throw err;
    }
  }

  return undefined;
}

/**
 * Returns an initializer from the contract, assuming there is at least one. If there are multiple initializers,
 * it returns the one named "constructor" or "initializer"; if there is none with that name, it returns the first
 * initializer it finds, prioritizing initializers with no arguments and then private ones.
 * @param contractArtifact - The contract artifact.
 * @returns An initializer function, or none if there are no functions flagged as initializers in the contract.
 */
export function getDefaultInitializer(contractArtifact: ContractArtifact): FunctionAbi | undefined {
  const functionAbis = getAllFunctionAbis(contractArtifact);
  const initializers = functionAbis.filter(f => f.isInitializer);
  return initializers.length > 1
    ? initializers.find(f => f.name === 'constructor') ??
        initializers.find(f => f.name === 'initializer') ??
        initializers.find(f => f.parameters?.length === 0) ??
        initializers.find(f => f.functionType === FunctionType.PRIVATE) ??
        initializers[0]
    : initializers[0];
}

/**
 * Returns an initializer from the contract.
 * @param initializerNameOrArtifact - The name of the constructor, or the artifact of the constructor, or undefined
 * to pick the default initializer.
 */
export function getInitializer(
  contract: ContractArtifact,
  initializerNameOrArtifact: string | undefined | FunctionArtifact,
): FunctionAbi | undefined {
  if (typeof initializerNameOrArtifact === 'string') {
    const functionAbis = getAllFunctionAbis(contract);
    const found = functionAbis.find(f => f.name === initializerNameOrArtifact);
    if (!found) {
      throw new Error(`Constructor method ${initializerNameOrArtifact} not found in contract artifact`);
    } else if (!found.isInitializer) {
      throw new Error(`Method ${initializerNameOrArtifact} is not an initializer`);
    }
    return found;
  } else if (initializerNameOrArtifact === undefined) {
    return getDefaultInitializer(contract);
  } else {
    if (!initializerNameOrArtifact.isInitializer) {
      throw new Error(`Method ${initializerNameOrArtifact.name} is not an initializer`);
    }
    return initializerNameOrArtifact;
  }
}<|MERGE_RESOLUTION|>--- conflicted
+++ resolved
@@ -424,14 +424,13 @@
   return { ...functionArtifact, debug: debugMetadata };
 }
 
-<<<<<<< HEAD
 /** Gets all function abis */
 export function getAllFunctionAbis(artifact: ContractArtifact): FunctionAbi[] {
   return artifact.functions.map(f => f as FunctionAbi).concat(artifact.publicFunctions || []);
-=======
+}
+
 export function parseDebugSymbols(debugSymbols: string): DebugInfo[] {
   return JSON.parse(inflate(Buffer.from(debugSymbols, 'base64'), { to: 'string', raw: true })).debug_infos;
->>>>>>> cb5d35ff
 }
 
 /**
