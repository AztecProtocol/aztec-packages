import { makeBlockBlobPublicInputs, makeSpongeBlob } from '@aztec/blob-lib/testing';
import {
  ARCHIVE_HEIGHT,
  AVM_V2_PROOF_LENGTH_IN_FIELDS_PADDED,
  AZTEC_MAX_EPOCH_DURATION,
  BLOBS_PER_BLOCK,
  CONTRACT_CLASS_LOG_SIZE_IN_FIELDS,
  FIELDS_PER_BLOB,
  FIXED_DA_GAS,
  FIXED_L2_GAS,
  GeneratorIndex,
  L1_TO_L2_MSG_SUBTREE_SIBLING_PATH_LENGTH,
  MAX_CONTRACT_CLASS_LOGS_PER_TX,
  MAX_ENQUEUED_CALLS_PER_CALL,
  MAX_ENQUEUED_CALLS_PER_TX,
  MAX_KEY_VALIDATION_REQUESTS_PER_CALL,
  MAX_L2_TO_L1_MSGS_PER_CALL,
  MAX_L2_TO_L1_MSGS_PER_TX,
  MAX_NOTE_HASHES_PER_CALL,
  MAX_NOTE_HASHES_PER_TX,
  MAX_NOTE_HASH_READ_REQUESTS_PER_CALL,
  MAX_NULLIFIERS_PER_CALL,
  MAX_NULLIFIERS_PER_TX,
  MAX_NULLIFIER_READ_REQUESTS_PER_CALL,
  MAX_PRIVATE_CALL_STACK_LENGTH_PER_CALL,
  MAX_PRIVATE_LOGS_PER_CALL,
  MAX_PRIVATE_LOGS_PER_TX,
  MAX_PUBLIC_LOGS_PER_TX,
  MAX_TOTAL_PUBLIC_DATA_UPDATE_REQUESTS_PER_TX,
  NESTED_RECURSIVE_PROOF_LENGTH,
  NESTED_RECURSIVE_ROLLUP_HONK_PROOF_LENGTH,
  NOTE_HASH_SUBTREE_SIBLING_PATH_LENGTH,
  NULLIFIER_SUBTREE_SIBLING_PATH_LENGTH,
  NULLIFIER_TREE_HEIGHT,
  NUM_BASE_PARITY_PER_ROOT_PARITY,
  NUM_MSGS_PER_BASE_PARITY,
  PRIVATE_LOG_SIZE_IN_FIELDS,
  PUBLIC_DATA_TREE_HEIGHT,
  PUBLIC_LOG_SIZE_IN_FIELDS,
  RECURSIVE_PROOF_LENGTH,
  TUBE_PROOF_LENGTH,
  VK_TREE_HEIGHT,
} from '@aztec/constants';
import { type FieldsOf, makeHalfFullTuple, makeTuple } from '@aztec/foundation/array';
import { toBufferBE } from '@aztec/foundation/bigint-buffer';
import { compact } from '@aztec/foundation/collection';
import { SchnorrSignature, poseidon2HashWithSeparator, sha256 } from '@aztec/foundation/crypto';
import { EthAddress } from '@aztec/foundation/eth-address';
import { Fr, GrumpkinScalar, Point } from '@aztec/foundation/fields';
import type { Bufferable } from '@aztec/foundation/serialize';
import { MembershipWitness } from '@aztec/foundation/trees';

import { FunctionSelector } from '../abi/function_selector.js';
import { ContractStorageRead } from '../avm/contract_storage_read.js';
import { ContractStorageUpdateRequest } from '../avm/contract_storage_update_request.js';
import {
  AvmAccumulatedData,
  AvmAccumulatedDataArrayLengths,
  AvmAppendLeavesHint,
  AvmBytecodeCommitmentHint,
  AvmCircuitInputs,
  AvmCircuitPublicInputs,
  AvmCommitCheckpointHint,
  AvmContractClassHint,
  AvmContractInstanceHint,
  AvmCreateCheckpointHint,
  AvmEnqueuedCallHint,
  AvmExecutionHints,
  AvmGetLeafPreimageHintNullifierTree,
  AvmGetLeafPreimageHintPublicDataTree,
  AvmGetLeafValueHint,
  AvmGetPreviousValueIndexHint,
  AvmGetSiblingPathHint,
  AvmRevertCheckpointHint,
  AvmSequentialInsertHintNullifierTree,
  AvmSequentialInsertHintPublicDataTree,
  AvmTxHint,
  RevertCode,
  clampGasSettingsForAVM,
} from '../avm/index.js';
import { PublicDataHint } from '../avm/public_data_hint.js';
import { PublicDataRead } from '../avm/public_data_read.js';
import { PublicDataWrite } from '../avm/public_data_write.js';
import { AztecAddress } from '../aztec-address/index.js';
import {
  type ContractClassPublic,
  type ContractInstanceWithAddress,
  type ExecutablePrivateFunctionWithMembershipProof,
  type PrivateFunction,
  SerializableContractInstance,
  type UtilityFunctionWithMembershipProof,
  computeContractClassId,
  computePublicBytecodeCommitment,
} from '../contract/index.js';
import { Gas, GasFees, GasSettings, type GasUsed } from '../gas/index.js';
import type { MerkleTreeReadOperations } from '../interfaces/merkle_tree_operations.js';
import { KeyValidationRequest } from '../kernel/hints/key_validation_request.js';
import { KeyValidationRequestAndGenerator } from '../kernel/hints/key_validation_request_and_generator.js';
import { ReadRequest } from '../kernel/hints/read_request.js';
import { RollupValidationRequests } from '../kernel/hints/rollup_validation_requests.js';
import {
  PartialPrivateTailPublicInputsForPublic,
  PartialPrivateTailPublicInputsForRollup,
  PrivateKernelTailCircuitPublicInputs,
  PrivateToAvmAccumulatedData,
  PrivateToAvmAccumulatedDataArrayLengths,
  PrivateToPublicAccumulatedData,
  PrivateToPublicKernelCircuitPublicInputs,
  PrivateToRollupAccumulatedData,
  mergeAccumulatedData,
} from '../kernel/index.js';
import { CountedLogHash, LogHash, ScopedLogHash } from '../kernel/log_hash.js';
import { NoteHash } from '../kernel/note_hash.js';
import { Nullifier } from '../kernel/nullifier.js';
import { PrivateCallRequest } from '../kernel/private_call_request.js';
import { PrivateCircuitPublicInputs } from '../kernel/private_circuit_public_inputs.js';
import { PrivateLogData } from '../kernel/private_log_data.js';
import { PrivateToRollupKernelCircuitPublicInputs } from '../kernel/private_to_rollup_kernel_circuit_public_inputs.js';
import {
  CountedPublicCallRequest,
  PublicCallRequest,
  PublicCallRequestArrayLengths,
} from '../kernel/public_call_request.js';
import { PublicKeys, computeAddress } from '../keys/index.js';
import { ContractClassLogFields } from '../logs/index.js';
import { PrivateLog } from '../logs/private_log.js';
import { PublicLog } from '../logs/public_log.js';
import { CountedL2ToL1Message, L2ToL1Message, ScopedL2ToL1Message } from '../messaging/l2_to_l1_message.js';
import { BaseParityInputs } from '../parity/base_parity_inputs.js';
import { ParityPublicInputs } from '../parity/parity_public_inputs.js';
import { RootParityInput } from '../parity/root_parity_input.js';
import { RootParityInputs } from '../parity/root_parity_inputs.js';
import { Proof } from '../proofs/proof.js';
import { ProvingRequestType } from '../proofs/proving_request_type.js';
import { makeRecursiveProof } from '../proofs/recursive_proof.js';
import { AvmProofData } from '../rollup/avm_proof_data.js';
import { BaseOrMergeRollupPublicInputs } from '../rollup/base_or_merge_rollup_public_inputs.js';
import { PrivateBaseRollupHints, PublicBaseRollupHints } from '../rollup/base_rollup_hints.js';
import { BlockMergeRollupInputs } from '../rollup/block_merge_rollup.js';
import { BlockRootOrBlockMergePublicInputs, FeeRecipient } from '../rollup/block_root_or_block_merge_public_inputs.js';
import {
  BlockRootRollupBlobData,
  BlockRootRollupData,
  BlockRootRollupInputs,
  SingleTxBlockRootRollupInputs,
} from '../rollup/block_root_rollup.js';
import { EmptyBlockRootRollupInputs } from '../rollup/empty_block_root_rollup_inputs.js';
import { EpochConstantData } from '../rollup/epoch_constant_data.js';
import { BlockConstantData } from '../rollup/index.js';
import { MergeRollupInputs } from '../rollup/merge_rollup.js';
import { PreviousRollupBlockData } from '../rollup/previous_rollup_block_data.js';
import { PreviousRollupData } from '../rollup/previous_rollup_data.js';
import { PrivateBaseRollupInputs } from '../rollup/private_base_rollup_inputs.js';
import { PrivateTubeData } from '../rollup/private_tube_data.js';
import { PublicBaseRollupInputs } from '../rollup/public_base_rollup_inputs.js';
import { PublicTubeData } from '../rollup/public_tube_data.js';
import { RootRollupInputs, RootRollupPublicInputs } from '../rollup/root_rollup.js';
import { PrivateBaseStateDiffHints } from '../rollup/state_diff_hints.js';
import { AppendOnlyTreeSnapshot } from '../trees/append_only_tree_snapshot.js';
import { MerkleTreeId } from '../trees/merkle_tree_id.js';
import { NullifierLeaf, NullifierLeafPreimage } from '../trees/nullifier_leaf.js';
import { PublicDataTreeLeaf, PublicDataTreeLeafPreimage } from '../trees/public_data_leaf.js';
import { BlockHeader } from '../tx/block_header.js';
import { CallContext } from '../tx/call_context.js';
import { ContentCommitment, NUM_BYTES_PER_SHA256 } from '../tx/content_commitment.js';
import { FunctionData } from '../tx/function_data.js';
import { GlobalVariables } from '../tx/global_variables.js';
import { MaxBlockNumber } from '../tx/max_block_number.js';
import { PartialStateReference } from '../tx/partial_state_reference.js';
import { makeProcessedTxFromPrivateOnlyTx, makeProcessedTxFromTxWithPublicCalls } from '../tx/processed_tx.js';
import { StateReference } from '../tx/state_reference.js';
import { TreeSnapshots } from '../tx/tree_snapshots.js';
import { TxConstantData } from '../tx/tx_constant_data.js';
import { TxContext } from '../tx/tx_context.js';
import { TxRequest } from '../tx/tx_request.js';
import { RollupTypes, Vector } from '../types/index.js';
import { VkData } from '../vks/index.js';
import { VerificationKey, VerificationKeyAsFields, VerificationKeyData } from '../vks/verification_key.js';
import { mockTx } from './mocks.js';

/**
 * Creates an arbitrary side effect object with the given seed.
 * @param seed - The seed to use for generating the object.
 * @returns A side effect object.
 */
function makeLogHash(seed: number) {
  return new LogHash(fr(seed), seed + 1);
}

function makeCountedLogHash(seed: number) {
  return new CountedLogHash(makeLogHash(seed), seed + 0x10);
}

function makeScopedLogHash(seed: number) {
  return new ScopedLogHash(makeLogHash(seed), makeAztecAddress(seed + 3));
}

function makeNoteHash(seed: number) {
  return new NoteHash(fr(seed), seed + 1);
}

function makeNullifier(seed: number) {
  return new Nullifier(fr(seed), seed + 1, fr(seed + 2));
}

function makePrivateLog(seed: number) {
  return new PrivateLog(makeTuple(PRIVATE_LOG_SIZE_IN_FIELDS, fr, seed), PRIVATE_LOG_SIZE_IN_FIELDS);
}

function makePrivateLogData(seed: number) {
  return new PrivateLogData(makePrivateLog(seed + 0x100), seed, seed + 1);
}

function makePublicLog(seed: number) {
  return new PublicLog(
    makeAztecAddress(seed),
    makeTuple(PUBLIC_LOG_SIZE_IN_FIELDS, fr, seed + 1),
    PUBLIC_LOG_SIZE_IN_FIELDS,
  );
}

/**
 * Creates an arbitrary tx context with the given seed.
 * @param seed - The seed to use for generating the tx context.
 * @returns A tx context.
 */
export function makeTxContext(seed: number = 1): TxContext {
  // @todo @LHerskind should probably take value for chainId as it will be verified later.
  return new TxContext(new Fr(seed), Fr.ZERO, makeGasSettings());
}

/**
 * Creates a default instance of gas settings. No seed value is used to ensure we allocate a sensible amount of gas for testing.
 */
export function makeGasSettings() {
  return GasSettings.default({ maxFeesPerGas: new GasFees(10, 10) });
}

/**
 * Creates arbitrary selector from the given seed.
 * @param seed - The seed to use for generating the selector.
 * @returns A selector.
 */
export function makeSelector(seed: number): FunctionSelector {
  return new FunctionSelector(seed);
}

function makeReadRequest(n: number): ReadRequest {
  return new ReadRequest(new Fr(BigInt(n)), n + 1);
}

/**
 * Creates arbitrary KeyValidationRequest from the given seed.
 * @param seed - The seed to use for generating the KeyValidationRequest.
 * @returns A KeyValidationRequest.
 */
function makeKeyValidationRequests(seed: number): KeyValidationRequest {
  return new KeyValidationRequest(makePoint(seed), fr(seed + 2));
}

/**
 * Creates arbitrary KeyValidationRequestAndGenerator from the given seed.
 * @param seed - The seed to use for generating the KeyValidationRequestAndGenerator.
 * @returns A KeyValidationRequestAndGenerator.
 */
function makeKeyValidationRequestAndGenerators(seed: number): KeyValidationRequestAndGenerator {
  return new KeyValidationRequestAndGenerator(makeKeyValidationRequests(seed), fr(seed + 4));
}

function makePublicDataWrite(seed = 1) {
  return new PublicDataWrite(fr(seed), fr(seed + 1));
}

/**
 * Creates arbitrary public data read.
 * @param seed - The seed to use for generating the public data read.
 * @returns A public data read.
 */
export function makePublicDataRead(seed = 1): PublicDataRead {
  return new PublicDataRead(fr(seed), fr(seed + 1), 0);
}

/**
 * Creates empty public data read.
 * @returns An empty public data read.
 */
export function makeEmptyPublicDataRead(): PublicDataRead {
  return new PublicDataRead(fr(0), fr(0), 0);
}

/**
 * Creates arbitrary contract storage update request.
 * @param seed - The seed to use for generating the contract storage update request.
 * @returns A contract storage update request.
 */
export function makeContractStorageUpdateRequest(seed = 1): ContractStorageUpdateRequest {
  return new ContractStorageUpdateRequest(fr(seed), fr(seed + 1), seed + 2);
}

/**
 * Creates arbitrary contract storage read.
 * @param seed - The seed to use for generating the contract storage read.
 * @returns A contract storage read.
 */
export function makeContractStorageRead(seed = 1): ContractStorageRead {
  return new ContractStorageRead(fr(seed), fr(seed + 1), seed + 2);
}

export function makeRollupValidationRequests(seed = 1) {
  return new RollupValidationRequests(new MaxBlockNumber(true, new Fr(seed + 0x31415)));
}

function makeTxConstantData(seed = 1) {
  return new TxConstantData(makeHeader(seed), makeTxContext(seed + 0x100), new Fr(seed + 0x200), new Fr(seed + 0x201));
}

/**
 * Creates arbitrary accumulated data.
 * @param seed - The seed to use for generating the accumulated data.
 * @returns An accumulated data.
 */
export function makePrivateToRollupAccumulatedData(seed = 1, full = false): PrivateToRollupAccumulatedData {
  const tupleGenerator = full ? makeTuple : makeHalfFullTuple;

  return new PrivateToRollupAccumulatedData(
    tupleGenerator(MAX_NOTE_HASHES_PER_TX, fr, seed + 0x120, Fr.zero),
    tupleGenerator(MAX_NULLIFIERS_PER_TX, fr, seed + 0x200, Fr.zero),
    tupleGenerator(MAX_L2_TO_L1_MSGS_PER_TX, makeScopedL2ToL1Message, seed + 0x600, ScopedL2ToL1Message.empty),
    tupleGenerator(MAX_PRIVATE_LOGS_PER_TX, makePrivateLog, seed + 0x700, PrivateLog.empty),
    tupleGenerator(MAX_CONTRACT_CLASS_LOGS_PER_TX, makeScopedLogHash, seed + 0xa00, ScopedLogHash.empty), // contract class logs
  );
}

export function makePrivateToPublicAccumulatedData(seed = 1) {
  return new PrivateToPublicAccumulatedData(
    makeTuple(MAX_NOTE_HASHES_PER_TX, fr, seed),
    makeTuple(MAX_NULLIFIERS_PER_TX, fr, seed + 0x100),
    makeTuple(MAX_L2_TO_L1_MSGS_PER_TX, makeScopedL2ToL1Message, seed + 0x200),
    makeTuple(MAX_PRIVATE_LOGS_PER_TX, makePrivateLog, seed + 0x700),
    makeTuple(MAX_CONTRACT_CLASS_LOGS_PER_TX, makeScopedLogHash, seed + 0x900),
    makeTuple(MAX_ENQUEUED_CALLS_PER_TX, makePublicCallRequest, seed + 0x500),
  );
}

function makePrivateToAvmAccumulatedData(seed = 1) {
  return new PrivateToAvmAccumulatedData(
    makeTuple(MAX_NOTE_HASHES_PER_TX, fr, seed),
    makeTuple(MAX_NULLIFIERS_PER_TX, fr, seed + 0x100),
    makeTuple(MAX_L2_TO_L1_MSGS_PER_TX, makeScopedL2ToL1Message, seed + 0x200),
  );
}

function makePrivateToAvmAccumulatedDataArrayLengths(seed = 1) {
  return new PrivateToAvmAccumulatedDataArrayLengths(seed, seed + 1, seed + 2);
}

function makeAvmAccumulatedData(seed = 1) {
  return new AvmAccumulatedData(
    makeTuple(MAX_NOTE_HASHES_PER_TX, fr, seed),
    makeTuple(MAX_NULLIFIERS_PER_TX, fr, seed + 0x100),
    makeTuple(MAX_L2_TO_L1_MSGS_PER_TX, makeScopedL2ToL1Message, seed + 0x200),
    makeTuple(MAX_PUBLIC_LOGS_PER_TX, makePublicLog, seed + 0x300),
    makeTuple(MAX_TOTAL_PUBLIC_DATA_UPDATE_REQUESTS_PER_TX, makePublicDataWrite, seed + 0x400),
  );
}

function makeAvmAccumulatedDataArrayLengths(seed = 1) {
  return new AvmAccumulatedDataArrayLengths(seed, seed + 1, seed + 2, seed + 3, seed + 4);
}

export function makeGas(seed = 1) {
  return new Gas(seed, seed + 1);
}

/**
 * Creates arbitrary call context.
 * @param seed - The seed to use for generating the call context.
 * @returns A call context.
 */
export function makeCallContext(seed = 0, overrides: Partial<FieldsOf<CallContext>> = {}): CallContext {
  return CallContext.from({
    msgSender: makeAztecAddress(seed),
    contractAddress: makeAztecAddress(seed + 1),
    functionSelector: makeSelector(seed + 3),
    isStaticCall: false,
    ...overrides,
  });
}

/**
 * Creates arbitrary private kernel tail circuit public inputs.
 * @param seed - The seed to use for generating the kernel circuit public inputs.
 * @returns Private kernel tail circuit public inputs.
 */
export function makePrivateKernelTailCircuitPublicInputs(
  seed = 1,
  isForPublic = true,
): PrivateKernelTailCircuitPublicInputs {
  const forPublic = isForPublic
    ? new PartialPrivateTailPublicInputsForPublic(
        makePrivateToPublicAccumulatedData(seed + 0x100),
        makePrivateToPublicAccumulatedData(seed + 0x200),
        makePublicCallRequest(seed + 0x400),
      )
    : undefined;
  const forRollup = !isForPublic
    ? new PartialPrivateTailPublicInputsForRollup(makePrivateToRollupAccumulatedData(seed + 0x100))
    : undefined;
  return new PrivateKernelTailCircuitPublicInputs(
    makeTxConstantData(seed + 0x300),
    makeRollupValidationRequests(seed + 0x500),
    makeGas(seed + 0x600),
    makeAztecAddress(seed + 0x700),
    forPublic,
    forRollup,
  );
}

function makePrivateToPublicKernelCircuitPublicInputs(seed = 1) {
  return new PrivateToPublicKernelCircuitPublicInputs(
    makeTxConstantData(seed),
    makeRollupValidationRequests(seed + 0x100),
    makePrivateToPublicAccumulatedData(seed + 0x200),
    makePrivateToPublicAccumulatedData(seed + 0x300),
    makePublicCallRequest(seed + 0x400),
    makeGas(seed + 0x500),
    makeAztecAddress(seed + 0x600),
  );
}

/**
 * Creates arbitrary public kernel circuit public inputs.
 * @param seed - The seed to use for generating the kernel circuit public inputs.
 * @returns Public kernel circuit public inputs.
 */
export function makePrivateToRollupKernelCircuitPublicInputs(
  seed = 1,
  fullAccumulatedData = true,
): PrivateToRollupKernelCircuitPublicInputs {
  return new PrivateToRollupKernelCircuitPublicInputs(
    makeTxConstantData(seed + 0x100),
    makeRollupValidationRequests(seed),
    makePrivateToRollupAccumulatedData(seed, fullAccumulatedData),
    makeGas(seed + 0x600),
    makeAztecAddress(seed + 0x700),
  );
}

function makeAvmCircuitPublicInputs(seed = 1) {
  return new AvmCircuitPublicInputs(
    makeGlobalVariables(seed),
    makeTreeSnapshots(seed + 0x10),
    makeGas(seed + 0x20),
    makeGasSettings(),
    makeGasFees(seed + 0x30),
    makeAztecAddress(seed + 0x40),
    makePublicCallRequestArrayLengths(seed + 0x40),
    makeTuple(MAX_ENQUEUED_CALLS_PER_TX, makePublicCallRequest, seed + 0x100),
    makeTuple(MAX_ENQUEUED_CALLS_PER_TX, makePublicCallRequest, seed + 0x200),
    makePublicCallRequest(seed + 0x300),
    makePrivateToAvmAccumulatedDataArrayLengths(seed + 0x400),
    makePrivateToAvmAccumulatedDataArrayLengths(seed + 0x410),
    makePrivateToAvmAccumulatedData(seed + 0x500),
    makePrivateToAvmAccumulatedData(seed + 0x600),
    makeTreeSnapshots(seed + 0x700),
    makeGas(seed + 0x750),
    makeAvmAccumulatedDataArrayLengths(seed + 0x800),
    makeAvmAccumulatedData(seed + 0x800),
    fr(seed + 0x900),
    false,
  );
}

function makeSiblingPath<N extends number>(seed: number, size: N) {
  return makeTuple(size, fr, seed);
}

/**
 * Creates arbitrary/mocked membership witness where the sibling paths is an array of fields in an ascending order starting from `start`.
 * @param size - The size of the membership witness.
 * @param start - The start of the membership witness.
 * @returns A membership witness.
 */
export function makeMembershipWitness<N extends number>(size: N, start: number): MembershipWitness<N> {
  return new MembershipWitness(size, BigInt(start), makeSiblingPath(start, size));
}

/**
 * Creates arbitrary/mocked verification key in fields format.
 * @returns A verification key as fields object
 */
export function makeVerificationKeyAsFields(size: number): VerificationKeyAsFields {
  return VerificationKeyAsFields.makeFake(size);
}

/**
 * Creates arbitrary/mocked verification key.
 * @returns A verification key object
 */
export function makeVerificationKey(): VerificationKey {
  return VerificationKey.makeFake();
}

/**
 * Creates an arbitrary point in a curve.
 * @param seed - Seed to generate the point values.
 * @returns A point.
 */
export function makePoint(seed = 1): Point {
  return new Point(fr(seed), fr(seed + 1), false);
}

/**
 * Creates an arbitrary grumpkin scalar.
 * @param seed - Seed to generate the values.
 * @returns A GrumpkinScalar.
 */
export function makeGrumpkinScalar(seed = 1): GrumpkinScalar {
  return GrumpkinScalar.fromHighLow(fr(seed), fr(seed + 1));
}

/**
 * Makes arbitrary proof.
 * @param seed - The seed to use for generating/mocking the proof.
 * @returns A proof.
 */
export function makeProof(seed = 1) {
  return new Proof(Buffer.alloc(16, seed), 0);
}

function makePrivateCallRequest(seed = 1): PrivateCallRequest {
  return new PrivateCallRequest(makeCallContext(seed + 0x1), fr(seed + 0x3), fr(seed + 0x4), seed + 0x10, seed + 0x11);
}

export function makePublicCallRequest(seed = 1) {
  return new PublicCallRequest(makeAztecAddress(seed), makeAztecAddress(seed + 1), false, fr(seed + 0x3));
}

export function makePublicCallRequestArrayLengths(seed = 1) {
  return new PublicCallRequestArrayLengths(seed, seed + 1, seed % 2 === 0);
}

function makeCountedPublicCallRequest(seed = 1) {
  return new CountedPublicCallRequest(makePublicCallRequest(seed), seed + 0x100);
}

/**
 * Makes arbitrary tx request.
 * @param seed - The seed to use for generating the tx request.
 * @returns A tx request.
 */
export function makeTxRequest(seed = 1): TxRequest {
  return TxRequest.from({
    origin: makeAztecAddress(seed),
    functionData: new FunctionData(makeSelector(seed + 0x100), /*isPrivate=*/ true),
    argsHash: fr(seed + 0x200),
    txContext: makeTxContext(seed + 0x400),
    salt: fr(seed + 0x500),
  });
}

/**
 * Makes arbitrary private circuit public inputs.
 * @param seed - The seed to use for generating the private circuit public inputs.
 * @returns A private circuit public inputs.
 */
export function makePrivateCircuitPublicInputs(seed = 0): PrivateCircuitPublicInputs {
  return PrivateCircuitPublicInputs.from({
    maxBlockNumber: new MaxBlockNumber(true, new Fr(seed + 0x31415)),
    callContext: makeCallContext(seed, { isStaticCall: true }),
    argsHash: fr(seed + 0x100),
    returnsHash: fr(seed + 0x200),
    minRevertibleSideEffectCounter: fr(0),
    noteHashReadRequests: makeTuple(MAX_NOTE_HASH_READ_REQUESTS_PER_CALL, makeReadRequest, seed + 0x300),
    nullifierReadRequests: makeTuple(MAX_NULLIFIER_READ_REQUESTS_PER_CALL, makeReadRequest, seed + 0x310),
    keyValidationRequestsAndGenerators: makeTuple(
      MAX_KEY_VALIDATION_REQUESTS_PER_CALL,
      makeKeyValidationRequestAndGenerators,
      seed + 0x320,
    ),
    noteHashes: makeTuple(MAX_NOTE_HASHES_PER_CALL, makeNoteHash, seed + 0x400),
    nullifiers: makeTuple(MAX_NULLIFIERS_PER_CALL, makeNullifier, seed + 0x500),
    privateCallRequests: makeTuple(MAX_PRIVATE_CALL_STACK_LENGTH_PER_CALL, makePrivateCallRequest, seed + 0x600),
    publicCallRequests: makeTuple(MAX_ENQUEUED_CALLS_PER_CALL, makeCountedPublicCallRequest, seed + 0x700),
    publicTeardownCallRequest: makePublicCallRequest(seed + 0x800),
    l2ToL1Msgs: makeTuple(MAX_L2_TO_L1_MSGS_PER_CALL, makeCountedL2ToL1Message, seed + 0x800),
    privateLogs: makeTuple(MAX_PRIVATE_LOGS_PER_CALL, makePrivateLogData, seed + 0x875),
    contractClassLogsHashes: makeTuple(MAX_CONTRACT_CLASS_LOGS_PER_TX, makeCountedLogHash, seed + 0xa00),
    startSideEffectCounter: fr(seed + 0x849),
    endSideEffectCounter: fr(seed + 0x850),
    historicalHeader: makeHeader(seed + 0xd00, undefined),
    txContext: makeTxContext(seed + 0x1400),
    isFeePayer: false,
  });
}

export function makeGlobalVariables(seed = 1, overrides: Partial<FieldsOf<GlobalVariables>> = {}): GlobalVariables {
  return GlobalVariables.from({
    chainId: new Fr(seed),
    version: new Fr(seed + 1),
    blockNumber: new Fr(seed + 2),
    slotNumber: new Fr(seed + 3),
    timestamp: new Fr(seed + 4),
    coinbase: EthAddress.fromField(new Fr(seed + 5)),
    feeRecipient: AztecAddress.fromField(new Fr(seed + 6)),
    gasFees: new GasFees(seed + 7, seed + 8),
    ...compact(overrides),
  });
}

export function makeGasFees(seed = 1) {
  return new GasFees(seed, seed + 1);
}

export function makeFeeRecipient(seed = 1) {
  return new FeeRecipient(EthAddress.fromField(fr(seed)), fr(seed + 1));
}

/**
<<<<<<< HEAD
=======
 * Makes constant base rollup data.
 * @param seed - The seed to use for generating the constant base rollup data.
 * @param blockNumber - The block number to use for generating the global variables.
 * @returns A constant base rollup data.
 */
export function makeConstantRollupData(
  seed = 1,
  globalVariables: GlobalVariables | undefined = undefined,
): ConstantRollupData {
  return ConstantRollupData.from({
    lastArchive: makeAppendOnlyTreeSnapshot(seed + 0x300),
    vkTreeRoot: fr(seed + 0x401),
    protocolContractTreeRoot: fr(seed + 0x402),
    globalVariables: globalVariables ?? makeGlobalVariables(seed + 0x500),
  });
}

/**
>>>>>>> 0c97a242
 * Makes arbitrary append only tree snapshot.
 * @param seed - The seed to use for generating the append only tree snapshot.
 * @returns An append only tree snapshot.
 */
export function makeAppendOnlyTreeSnapshot(seed = 1): AppendOnlyTreeSnapshot {
  return new AppendOnlyTreeSnapshot(fr(seed), seed);
}

/**
 * Makes arbitrary eth address.
 * @param seed - The seed to use for generating the eth address.
 * @returns An eth address.
 */
export function makeEthAddress(seed = 1): EthAddress {
  return EthAddress.fromField(fr(seed));
}

/**
 * Creates a buffer of a given size filled with a given value.
 * @param size - The size of the buffer to create.
 * @param fill - The value to fill the buffer with.
 * @returns A buffer of a given size filled with a given value.
 */
export function makeBytes(size = 32, fill = 1): Buffer {
  return Buffer.alloc(size, fill);
}

/**
 * Makes arbitrary aztec address.
 * @param seed - The seed to use for generating the aztec address.
 * @returns An aztec address.
 */
export function makeAztecAddress(seed = 1): AztecAddress {
  return AztecAddress.fromField(fr(seed));
}

/**
 * Makes arbitrary Schnorr signature.
 * @param seed - The seed to use for generating the Schnorr signature.
 * @returns A Schnorr signature.
 */
export function makeSchnorrSignature(seed = 1): SchnorrSignature {
  return new SchnorrSignature(Buffer.alloc(SchnorrSignature.SIZE, seed));
}

function makeBlockConstantData(seed = 1, globalVariables?: GlobalVariables) {
  return new BlockConstantData(
    makeAppendOnlyTreeSnapshot(seed + 0x100),
    makeAppendOnlyTreeSnapshot(seed + 0x200),
    fr(seed + 0x300),
    fr(seed + 0x400),
    globalVariables ?? makeGlobalVariables(seed + 0x500),
  );
}

/**
 * Makes arbitrary base or merge rollup circuit public inputs.
 * @param seed - The seed to use for generating the base rollup circuit public inputs.
 * @param blockNumber - The block number to use for generating the base rollup circuit public inputs.
 * @returns A base or merge rollup circuit public inputs.
 */
export function makeBaseOrMergeRollupPublicInputs(
  seed = 0,
  globalVariables: GlobalVariables | undefined = undefined,
): BaseOrMergeRollupPublicInputs {
  return new BaseOrMergeRollupPublicInputs(
    RollupTypes.Base,
    1,
    makeBlockConstantData(seed + 0x200, globalVariables),
    makePartialStateReference(seed + 0x300),
    makePartialStateReference(seed + 0x400),
    makeSpongeBlob(seed + 0x500),
    makeSpongeBlob(seed + 0x600),
    fr(seed + 0x901),
    fr(seed + 0x902),
    fr(seed + 0x903),
  );
}

function makeEpochConstantData(seed = 1) {
  return new EpochConstantData(fr(seed), fr(seed + 1), fr(seed + 2));
}

/**
 * Makes arbitrary block merge or block root rollup circuit public inputs.
 * @param seed - The seed to use for generating the block merge or block root rollup circuit public inputs.
 * @param blockNumber - The block number to use for generating the block merge or block root rollup circuit public inputs.
 * @returns A block merge or block root rollup circuit public inputs.
 */
export function makeBlockRootOrBlockMergeRollupPublicInputs(
  seed = 0,
  globalVariables: GlobalVariables | undefined = undefined,
): BlockRootOrBlockMergePublicInputs {
  return new BlockRootOrBlockMergePublicInputs(
    makeEpochConstantData(seed + 0x100),
    makeAppendOnlyTreeSnapshot(seed + 0x200),
    makeAppendOnlyTreeSnapshot(seed + 0x300),
    globalVariables ?? makeGlobalVariables(seed + 0x400),
    globalVariables ?? makeGlobalVariables(seed + 0x500),
    fr(seed + 0x600),
    makeTuple(AZTEC_MAX_EPOCH_DURATION, () => fr(seed), 0x650),
    makeTuple(AZTEC_MAX_EPOCH_DURATION, () => makeFeeRecipient(seed), 0x700),
    makeTuple(AZTEC_MAX_EPOCH_DURATION, () => makeBlockBlobPublicInputs(seed), 0x100),
  );
}

/**
 * Makes arbitrary previous rollup data.
 * @param seed - The seed to use for generating the previous rollup data.
 * @param globalVariables - The global variables to use when generating the previous rollup data.
 * @returns A previous rollup data.
 */
export function makePreviousRollupData(
  seed = 0,
  globalVariables: GlobalVariables | undefined = undefined,
): PreviousRollupData {
  return new PreviousRollupData(
    makeBaseOrMergeRollupPublicInputs(seed, globalVariables),
    makeRecursiveProof<typeof NESTED_RECURSIVE_ROLLUP_HONK_PROOF_LENGTH>(
      NESTED_RECURSIVE_ROLLUP_HONK_PROOF_LENGTH,
      seed + 0x50,
    ),
    makeVkData(seed + 0x100),
  );
}

/**
 * Makes arbitrary previous rollup block data.
 * @param seed - The seed to use for generating the previous rollup block data.
 * @param globalVariables - The global variables to use when generating the previous rollup block data.
 * @returns A previous rollup block data.
 */
export function makePreviousRollupBlockData(
  seed = 0,
  globalVariables: GlobalVariables | undefined = undefined,
): PreviousRollupBlockData {
  return new PreviousRollupBlockData(
    makeBlockRootOrBlockMergeRollupPublicInputs(seed, globalVariables),
    makeRecursiveProof<typeof NESTED_RECURSIVE_ROLLUP_HONK_PROOF_LENGTH>(
      NESTED_RECURSIVE_ROLLUP_HONK_PROOF_LENGTH,
      seed + 0x50,
    ),
    makeVkData(seed + 0x100),
  );
}

/**
 * Makes root rollup inputs.
 * @param seed - The seed to use for generating the root rollup inputs.
 * @param globalVariables - The global variables to use.
 * @returns A root rollup inputs.
 */
export function makeRootRollupInputs(seed = 0, globalVariables?: GlobalVariables): RootRollupInputs {
  return new RootRollupInputs([
    makePreviousRollupBlockData(seed, globalVariables),
    makePreviousRollupBlockData(seed + 0x1000, globalVariables),
  ]);
}

function makeBlockRootRollupData(seed = 0) {
  return new BlockRootRollupData(
    makeRootParityInput<typeof NESTED_RECURSIVE_PROOF_LENGTH>(NESTED_RECURSIVE_PROOF_LENGTH, seed + 0x2000),
    makeTuple(L1_TO_L2_MSG_SUBTREE_SIBLING_PATH_LENGTH, fr, 0x2100),
    makeTuple(ARCHIVE_HEIGHT, fr, 0x2200),
    makeTuple(ARCHIVE_HEIGHT, fr, 0x2300),
    makeHeader(seed + 0x2400),
    fr(seed + 0x2500),
  );
}

function makeBlockRootRollupBlobData(seed = 0) {
  return new BlockRootRollupBlobData(
    makeTuple(FIELDS_PER_BLOB * BLOBS_PER_BLOCK, fr, 0x2500),
    makeTuple(BLOBS_PER_BLOCK, () => makeTuple(2, fr, 0x2600)),
    fr(seed + 0x2700),
  );
}

/**
 * Makes block root rollup inputs.
 * @param seed - The seed to use for generating the root rollup inputs.
 * @param globalVariables - The global variables to use.
 * @returns A block root rollup inputs.
 */
export function makeBlockRootRollupInputs(seed = 0, globalVariables?: GlobalVariables): BlockRootRollupInputs {
  return new BlockRootRollupInputs(
    [makePreviousRollupData(seed, globalVariables), makePreviousRollupData(seed + 0x1000, globalVariables)],
    makeBlockRootRollupData(seed + 0x2000),
    makeBlockRootRollupBlobData(seed + 0x4000),
  );
}

export function makeSingleTxBlockRootRollupInputs(seed = 0, globalVariables?: GlobalVariables) {
  return new SingleTxBlockRootRollupInputs(
    [makePreviousRollupData(seed, globalVariables)],
    makeBlockRootRollupData(seed + 0x2000),
    makeBlockRootRollupBlobData(seed + 0x4000),
  );
}

/**
 * Makes empty block root rollup inputs.
 * @param seed - The seed to use for generating the root rollup inputs.
 * @param globalVariables - The global variables to use.
 * @returns A block root rollup inputs.
 */
export function makeEmptyBlockRootRollupInputs(
  seed = 0,
  globalVariables?: GlobalVariables,
): EmptyBlockRootRollupInputs {
  return new EmptyBlockRootRollupInputs(
    makeBlockRootRollupData(seed + 0x1000),
    makeBlockConstantData(0x2500, globalVariables),
    true,
  );
}

export function makeRootParityInput<PROOF_LENGTH extends number>(
  proofSize: PROOF_LENGTH,
  seed = 0,
): RootParityInput<PROOF_LENGTH> {
  return new RootParityInput<PROOF_LENGTH>(
    makeRecursiveProof<PROOF_LENGTH>(proofSize, seed),
    VerificationKeyAsFields.makeFake(seed + 0x100),
    makeTuple(VK_TREE_HEIGHT, fr, 0x200),
    makeParityPublicInputs(seed + 0x300),
  );
}

export function makeParityPublicInputs(seed = 0): ParityPublicInputs {
  return new ParityPublicInputs(
    new Fr(BigInt(seed + 0x200)),
    new Fr(BigInt(seed + 0x300)),
    new Fr(BigInt(seed + 0x400)),
  );
}

export function makeBaseParityInputs(seed = 0): BaseParityInputs {
  return new BaseParityInputs(makeTuple(NUM_MSGS_PER_BASE_PARITY, fr, seed + 0x3000), new Fr(seed + 0x4000));
}

export function makeRootParityInputs(seed = 0): RootParityInputs {
  return new RootParityInputs(
    makeTuple(
      NUM_BASE_PARITY_PER_ROOT_PARITY,
      () => makeRootParityInput<typeof RECURSIVE_PROOF_LENGTH>(RECURSIVE_PROOF_LENGTH),
      seed + 0x4100,
    ),
  );
}

/**
 * Makes root rollup public inputs.
 * @param seed - The seed to use for generating the root rollup public inputs.
 * @param blockNumber - The block number to use in the global variables of a header.
 * @returns A root rollup public inputs.
 */
export function makeRootRollupPublicInputs(seed = 0): RootRollupPublicInputs {
  return new RootRollupPublicInputs(
    fr(seed + 0x100),
    fr(seed + 0x200),
    makeTuple(AZTEC_MAX_EPOCH_DURATION, () => fr(seed), 0x300),
    makeTuple(AZTEC_MAX_EPOCH_DURATION, () => makeFeeRecipient(seed), 0x500),
    fr(seed + 0x700),
    fr(seed + 0x701),
    fr(seed + 0x702),
    fr(seed + 0x703),
    fr(seed + 0x704),
    makeTuple(AZTEC_MAX_EPOCH_DURATION, () => makeBlockBlobPublicInputs(seed), 0x800),
  );
}

/**
 * Makes content commitment
 */
export function makeContentCommitment(seed = 0): ContentCommitment {
  return new ContentCommitment(
    new Fr(seed),
    toBufferBE(BigInt(seed + 0x100), NUM_BYTES_PER_SHA256),
    toBufferBE(BigInt(seed + 0x200), NUM_BYTES_PER_SHA256),
    toBufferBE(BigInt(seed + 0x300), NUM_BYTES_PER_SHA256),
  );
}

/**
 * Makes header.
 */
export function makeHeader(
  seed = 0,
  blockNumber: number | undefined = undefined,
  slotNumber: number | undefined = undefined,
): BlockHeader {
  return new BlockHeader(
    makeAppendOnlyTreeSnapshot(seed + 0x100),
    makeContentCommitment(seed + 0x200),
    makeStateReference(seed + 0x600),
    makeGlobalVariables((seed += 0x700), {
      ...(blockNumber ? { blockNumber: new Fr(blockNumber) } : {}),
      ...(slotNumber ? { slotNumber: new Fr(slotNumber) } : {}),
    }),
    fr(seed + 0x800),
    fr(seed + 0x900),
  );
}

/**
 * Makes arbitrary state reference.
 * @param seed - The seed to use for generating the state reference.
 * @returns A state reference.
 */
export function makeStateReference(seed = 0): StateReference {
  return new StateReference(makeAppendOnlyTreeSnapshot(seed), makePartialStateReference(seed + 1));
}

function makeTreeSnapshots(seed = 0) {
  return new TreeSnapshots(
    makeAppendOnlyTreeSnapshot(seed),
    makeAppendOnlyTreeSnapshot(seed + 0x10),
    makeAppendOnlyTreeSnapshot(seed + 0x20),
    makeAppendOnlyTreeSnapshot(seed + 0x30),
  );
}

/**
 * Makes arbitrary L2 to L1 message.
 * @param seed - The seed to use for generating the state reference.
 * @returns L2 to L1 message.
 */
export function makeL2ToL1Message(seed = 0): L2ToL1Message {
  const recipient = EthAddress.fromField(new Fr(seed));
  const content = new Fr(seed + 1);

  return new L2ToL1Message(recipient, content);
}

function makeCountedL2ToL1Message(seed = 0) {
  return new CountedL2ToL1Message(makeL2ToL1Message(seed), seed + 2);
}

function makeScopedL2ToL1Message(seed = 1) {
  return new ScopedL2ToL1Message(makeL2ToL1Message(seed), makeAztecAddress(seed + 3));
}

/**
 * Makes arbitrary partial state reference.
 * @param seed - The seed to use for generating the partial state reference.
 * @returns A partial state reference.
 */
export function makePartialStateReference(seed = 0): PartialStateReference {
  return new PartialStateReference(
    makeAppendOnlyTreeSnapshot(seed),
    makeAppendOnlyTreeSnapshot(seed + 1),
    makeAppendOnlyTreeSnapshot(seed + 2),
  );
}

/**
 * Makes arbitrary merge rollup inputs.
 * @param seed - The seed to use for generating the merge rollup inputs.
 * @returns A merge rollup inputs.
 */
export function makeMergeRollupInputs(seed = 0): MergeRollupInputs {
  return new MergeRollupInputs([makePreviousRollupData(seed), makePreviousRollupData(seed + 0x1000)]);
}

/**
 * Makes arbitrary block merge rollup inputs.
 * @param seed - The seed to use for generating the merge rollup inputs.
 * @returns A block merge rollup inputs.
 */
export function makeBlockMergeRollupInputs(seed = 0): BlockMergeRollupInputs {
  return new BlockMergeRollupInputs([makePreviousRollupBlockData(seed), makePreviousRollupBlockData(seed + 0x1000)]);
}

/**
 * Makes arbitrary public data tree leaves.
 * @param seed - The seed to use for generating the public data tree leaf.
 * @returns A public data tree leaf.
 */
export function makePublicDataTreeLeaf(seed = 0): PublicDataTreeLeaf {
  return new PublicDataTreeLeaf(new Fr(seed), new Fr(seed + 1));
}

/**
 * Makes arbitrary nullifier leaf.
 * @param seed - The seed to use for generating the nullifier leaf.
 * @returns A nullifier leaf.
 */
export function makeNullifierLeaf(seed = 0): NullifierLeaf {
  return new NullifierLeaf(new Fr(seed));
}

/**
 * Makes arbitrary nullifier leaf preimages.
 * @param seed - The seed to use for generating the nullifier leaf preimage.
 * @returns A nullifier leaf preimage.
 */
export function makeNullifierLeafPreimage(seed = 0): NullifierLeafPreimage {
  return new NullifierLeafPreimage(makeNullifierLeaf(seed), new Fr(seed + 1), BigInt(seed + 2));
}

/**
 * Makes arbitrary public data tree leaf preimages.
 * @param seed - The seed to use for generating the public data tree leaf preimage.
 * @returns A public data tree leaf preimage.
 */
export function makePublicDataTreeLeafPreimage(seed = 0): PublicDataTreeLeafPreimage {
  return new PublicDataTreeLeafPreimage(makePublicDataTreeLeaf(seed), new Fr(seed + 2), BigInt(seed + 3));
}

/**
 * Creates an instance of PrivateBaseStateDiffHints with arbitrary values based on the provided seed.
 * @param seed - The seed to use for generating the hints.
 * @returns A PrivateBaseStateDiffHints object.
 */
export function makePrivateBaseStateDiffHints(seed = 1): PrivateBaseStateDiffHints {
  const nullifierPredecessorPreimages = makeTuple(
    MAX_NULLIFIERS_PER_TX,
    x => makeNullifierLeafPreimage(x),
    seed + 0x1000,
  );

  const nullifierPredecessorMembershipWitnesses = makeTuple(
    MAX_NULLIFIERS_PER_TX,
    x => makeMembershipWitness(NULLIFIER_TREE_HEIGHT, x),
    seed + 0x2000,
  );

  const sortedNullifiers = makeTuple(MAX_NULLIFIERS_PER_TX, fr, seed + 0x3000);

  const sortedNullifierIndexes = makeTuple(MAX_NULLIFIERS_PER_TX, i => i, seed + 0x4000);

  const noteHashSubtreeSiblingPath = makeTuple(NOTE_HASH_SUBTREE_SIBLING_PATH_LENGTH, fr, seed + 0x5000);

  const nullifierSubtreeSiblingPath = makeTuple(NULLIFIER_SUBTREE_SIBLING_PATH_LENGTH, fr, seed + 0x6000);

  const feeWriteLowLeafPreimage = makePublicDataTreeLeafPreimage(seed + 0x7000);
  const feeWriteLowLeafMembershipWitness = makeMembershipWitness(PUBLIC_DATA_TREE_HEIGHT, seed + 0x8000);
  const feeWriteSiblingPath = makeTuple(PUBLIC_DATA_TREE_HEIGHT, fr, seed + 0x9000);

  return new PrivateBaseStateDiffHints(
    nullifierPredecessorPreimages,
    nullifierPredecessorMembershipWitnesses,
    sortedNullifiers,
    sortedNullifierIndexes,
    noteHashSubtreeSiblingPath,
    nullifierSubtreeSiblingPath,
    feeWriteLowLeafPreimage,
    feeWriteLowLeafMembershipWitness,
    feeWriteSiblingPath,
  );
}

function makeVkData(seed = 1) {
  return new VkData(VerificationKeyData.makeFakeHonk(), seed, makeTuple(VK_TREE_HEIGHT, fr, seed + 0x100));
}

function makePrivateTubeData(seed = 1, kernelPublicInputs?: PrivateToRollupKernelCircuitPublicInputs) {
  return new PrivateTubeData(
    kernelPublicInputs ?? makePrivateToRollupKernelCircuitPublicInputs(seed, true),
    makeRecursiveProof<typeof TUBE_PROOF_LENGTH>(TUBE_PROOF_LENGTH, seed + 0x100),
    makeVkData(seed + 0x200),
  );
}

function makeContractClassLogFields(seed = 1) {
  return new ContractClassLogFields(makeArray(CONTRACT_CLASS_LOG_SIZE_IN_FIELDS, fr, seed));
}

function makePrivateBaseRollupHints(seed = 1) {
  const start = makePartialStateReference(seed + 0x100);

  const startSpongeBlob = makeSpongeBlob(seed + 0x200);

  const stateDiffHints = makePrivateBaseStateDiffHints(seed + 0x600);

  const archiveRootMembershipWitness = makeMembershipWitness(ARCHIVE_HEIGHT, seed + 0x9000);

  const contractClassLogsFields = makeTuple(MAX_CONTRACT_CLASS_LOGS_PER_TX, makeContractClassLogFields, seed + 0x800);

  const constants = makeBlockConstantData(0x100);

  const feePayerFeeJuiceBalanceReadHint = PublicDataHint.empty();

  return PrivateBaseRollupHints.from({
    start,
    startSpongeBlob,
    stateDiffHints,
    feePayerFeeJuiceBalanceReadHint,
    archiveRootMembershipWitness,
    contractClassLogsFields,
    constants,
  });
}

function makePublicBaseRollupHints(seed = 1) {
  return PublicBaseRollupHints.from({
    startSpongeBlob: makeSpongeBlob(seed),
    lastArchive: makeAppendOnlyTreeSnapshot(seed + 0x1000),
    archiveRootMembershipWitness: makeMembershipWitness(ARCHIVE_HEIGHT, seed + 0x2000),
    contractClassLogsFields: makeTuple(MAX_CONTRACT_CLASS_LOGS_PER_TX, makeContractClassLogFields, seed + 0x3000),
  });
}

export function makePrivateBaseRollupInputs(seed = 0) {
  const tubeData = makePrivateTubeData(seed);
  const hints = makePrivateBaseRollupHints(seed + 0x100);

  return PrivateBaseRollupInputs.from({
    tubeData,
    hints,
  });
}

function makePublicTubeData(seed = 1) {
  return new PublicTubeData(
    makePrivateToPublicKernelCircuitPublicInputs(seed),
    makeRecursiveProof<typeof TUBE_PROOF_LENGTH>(TUBE_PROOF_LENGTH, seed + 0x100),
    makeVkData(seed + 0x200),
  );
}

function makeAvmProofData(seed = 1) {
  return new AvmProofData(
    makeAvmCircuitPublicInputs(seed),
    makeRecursiveProof<typeof AVM_V2_PROOF_LENGTH_IN_FIELDS_PADDED>(AVM_V2_PROOF_LENGTH_IN_FIELDS_PADDED, seed + 0x100),
    makeVkData(seed + 0x200),
  );
}

export function makePublicBaseRollupInputs(seed = 0) {
  const tubeData = makePublicTubeData(seed);
  const avmProofData = makeAvmProofData(seed + 0x100);
  const hints = makePublicBaseRollupHints(seed + 0x200);

  return PublicBaseRollupInputs.from({
    tubeData,
    avmProofData,
    hints,
  });
}

export function makeExecutablePrivateFunctionWithMembershipProof(
  seed = 0,
): ExecutablePrivateFunctionWithMembershipProof {
  return {
    selector: makeSelector(seed),
    bytecode: makeBytes(100, seed + 1),
    artifactTreeSiblingPath: makeTuple(3, fr, seed + 2),
    artifactTreeLeafIndex: seed + 2,
    privateFunctionTreeSiblingPath: makeTuple(3, fr, seed + 3),
    privateFunctionTreeLeafIndex: seed + 3,
    artifactMetadataHash: fr(seed + 4),
    functionMetadataHash: fr(seed + 5),
    utilityFunctionsTreeRoot: fr(seed + 6),
    vkHash: fr(seed + 7),
  };
}

export function makeUtilityFunctionWithMembershipProof(seed = 0): UtilityFunctionWithMembershipProof {
  return {
    selector: makeSelector(seed),
    bytecode: makeBytes(100, seed + 1),
    artifactTreeSiblingPath: makeTuple(3, fr, seed + 2),
    artifactTreeLeafIndex: seed + 2,
    artifactMetadataHash: fr(seed + 4),
    functionMetadataHash: fr(seed + 5),
    privateFunctionsArtifactTreeRoot: fr(seed + 6),
  };
}

export async function makeContractClassPublic(seed = 0, publicBytecode?: Buffer): Promise<ContractClassPublic> {
  const artifactHash = fr(seed + 1);
  const privateFunctionsRoot = fr(seed + 3);
  const packedBytecode = publicBytecode ?? makeBytes(100, seed + 4);
  const publicBytecodeCommitment = await computePublicBytecodeCommitment(packedBytecode);
  const id = await computeContractClassId({ artifactHash, privateFunctionsRoot, publicBytecodeCommitment });
  return {
    id,
    artifactHash,
    packedBytecode,
    privateFunctionsRoot,
    privateFunctions: [],
    utilityFunctions: [],
    version: 1,
  };
}

// eslint-disable-next-line @typescript-eslint/no-unused-vars
function makeContractClassPrivateFunction(seed = 0): PrivateFunction {
  return {
    selector: FunctionSelector.fromField(fr(seed + 1)),
    vkHash: fr(seed + 2),
  };
}

export function makeArray<T>(length: number, fn: (i: number) => T, offset = 0) {
  return Array.from({ length }, (_: any, i: number) => fn(i + offset));
}

export function makeArrayAsync<T>(length: number, fn: (i: number) => Promise<T>, offset = 0) {
  return Promise.all(
    Array(length)
      .fill(0)
      .map((_: any, i: number) => fn(i + offset)),
  );
}

export function makeVector<T extends Bufferable>(length: number, fn: (i: number) => T, offset = 0) {
  return new Vector(makeArray(length, fn, offset));
}

export async function makeVectorAsync<T extends Bufferable>(length: number, fn: (i: number) => Promise<T>, offset = 0) {
  return new Vector(await makeArrayAsync(length, fn, offset));
}

export function makeMap<T>(size: number, fn: (i: number) => [string, T], offset = 0) {
  return new Map(makeArray(size, i => fn(i + offset)));
}

export async function makeMapAsync<T>(size: number, fn: (i: number) => Promise<[string, T]>, offset = 0) {
  return new Map(await makeArrayAsync(size, i => fn(i + offset)));
}

export function makePublicKeys(seed = 0): PublicKeys {
  return new PublicKeys(
    new Point(new Fr(seed + 0), new Fr(seed + 1), false),
    new Point(new Fr(seed + 2), new Fr(seed + 3), false),
    new Point(new Fr(seed + 4), new Fr(seed + 5), false),
    new Point(new Fr(seed + 6), new Fr(seed + 7), false),
  );
}

export async function makeContractInstanceFromClassId(
  classId: Fr,
  seed = 0,
  overrides?: {
    deployer?: AztecAddress;
    initializationHash?: Fr;
    publicKeys?: PublicKeys;
    currentClassId?: Fr;
  },
): Promise<ContractInstanceWithAddress> {
  const salt = new Fr(seed);
  const initializationHash = overrides?.initializationHash ?? new Fr(seed + 1);
  const deployer = overrides?.deployer ?? new AztecAddress(new Fr(seed + 2));
  const publicKeys = overrides?.publicKeys ?? makePublicKeys(seed + 3);

  const saltedInitializationHash = await poseidon2HashWithSeparator(
    [salt, initializationHash, deployer],
    GeneratorIndex.PARTIAL_ADDRESS,
  );
  const partialAddress = await poseidon2HashWithSeparator(
    [classId, saltedInitializationHash],
    GeneratorIndex.PARTIAL_ADDRESS,
  );
  const address = await computeAddress(publicKeys, partialAddress);
  return new SerializableContractInstance({
    version: 1,
    salt,
    deployer,
    currentContractClassId: overrides?.currentClassId ?? classId,
    originalContractClassId: classId,
    initializationHash,
    publicKeys,
  }).withAddress(address);
}

export function makeAvmGetSiblingPathHint(seed = 0): AvmGetSiblingPathHint {
  // We want a possibly large index, but non-random.
  const index = BigInt(`0x${sha256(Buffer.from(seed.toString())).toString('hex')}`) % (1n << 64n);
  return new AvmGetSiblingPathHint(
    makeAppendOnlyTreeSnapshot(seed),
    /*treeId=*/ (seed + 1) % 5,
    /*index=*/ index,
    makeArray(seed % 64, i => new Fr(i), seed + 10),
  );
}

export function makeAvmGetPreviousValueIndexHint(seed = 0): AvmGetPreviousValueIndexHint {
  // We want a possibly large index, but non-random.
  const index = BigInt(`0x${sha256(Buffer.from(seed.toString())).toString('hex')}`) % (1n << 64n);
  const value = new Fr(BigInt(`0x${sha256(Buffer.from((seed + 2).toString())).toString('hex')}`) % (1n << 128n));
  return new AvmGetPreviousValueIndexHint(
    makeAppendOnlyTreeSnapshot(seed),
    /*treeId=*/ (seed + 1) % 5,
    value,
    index,
    /*alreadyPresent=*/ index % 2n === 0n,
  );
}

export function makeAvmGetLeafPreimageHintPublicDataTree(seed = 0): AvmGetLeafPreimageHintPublicDataTree {
  // We want a possibly large index, but non-random.
  const index = BigInt(`0x${sha256(Buffer.from(seed.toString())).toString('hex')}`) % (1n << 64n);
  return new AvmGetLeafPreimageHintPublicDataTree(
    makeAppendOnlyTreeSnapshot(seed),
    /*index=*/ index,
    /*leafPreimage=*/ makePublicDataTreeLeafPreimage(seed + 3),
  );
}

export function makeAvmGetLeafPreimageHintNullifierTree(seed = 0): AvmGetLeafPreimageHintNullifierTree {
  // We want a possibly large index, but non-random.
  const index = BigInt(`0x${sha256(Buffer.from(seed.toString())).toString('hex')}`) % (1n << 64n);
  return new AvmGetLeafPreimageHintNullifierTree(
    makeAppendOnlyTreeSnapshot(seed),
    /*index=*/ index,
    /*leafPreimage=*/ makeNullifierLeafPreimage(seed + 3),
  );
}

export function makeAvmGetLeafValueHint(seed = 0): AvmGetLeafValueHint {
  // We want a possibly large index, but non-random.
  const index = BigInt(`0x${sha256(Buffer.from(seed.toString())).toString('hex')}`) % (1n << 64n);
  return new AvmGetLeafValueHint(
    makeAppendOnlyTreeSnapshot(seed),
    /*treeId=*/ (seed + 1) % 5,
    /*index=*/ index,
    /*value=*/ new Fr(seed + 3),
  );
}

export function makeAvmSequentialInsertHintPublicDataTree(seed = 0): AvmSequentialInsertHintPublicDataTree {
  const lowLeavesWitnessData = {
    leaf: makePublicDataTreeLeafPreimage(seed + 3),
    index: BigInt(seed + 4),
    path: makeArray(seed % 64, i => new Fr(i), seed + 5),
  };
  const insertionWitnessData = {
    leaf: makePublicDataTreeLeafPreimage(seed + 6),
    index: BigInt(seed + 7),
    path: makeArray(seed % 64, i => new Fr(i), seed + 8),
  };

  return new AvmSequentialInsertHintPublicDataTree(
    makeAppendOnlyTreeSnapshot(seed),
    makeAppendOnlyTreeSnapshot(seed + 1),
    MerkleTreeId.PUBLIC_DATA_TREE,
    makePublicDataTreeLeaf(seed + 2),
    lowLeavesWitnessData,
    insertionWitnessData,
  );
}

export function makeAvmSequentialInsertHintNullifierTree(seed = 0): AvmSequentialInsertHintNullifierTree {
  const lowLeavesWitnessData = {
    leaf: makeNullifierLeafPreimage(seed + 3),
    index: BigInt(seed + 4),
    path: makeArray(seed % 64, i => new Fr(i), seed + 5),
  };
  const insertionWitnessData = {
    leaf: makeNullifierLeafPreimage(seed + 6),
    index: BigInt(seed + 7),
    path: makeArray(seed % 64, i => new Fr(i), seed + 8),
  };

  return new AvmSequentialInsertHintNullifierTree(
    makeAppendOnlyTreeSnapshot(seed),
    makeAppendOnlyTreeSnapshot(seed + 1),
    MerkleTreeId.NULLIFIER_TREE,
    makeNullifierLeaf(seed + 2),
    lowLeavesWitnessData,
    insertionWitnessData,
  );
}

export function makeAvmAppendLeavesHint(seed = 0): AvmAppendLeavesHint {
  return new AvmAppendLeavesHint(
    makeAppendOnlyTreeSnapshot(seed),
    makeAppendOnlyTreeSnapshot(seed + 1),
    // Use NOTE_HASH_TREE or L1_TO_L2_MESSAGE_TREE as mentioned in the comment on AvmAppendLeavesHint
    seed % 2 === 0 ? MerkleTreeId.NOTE_HASH_TREE : MerkleTreeId.L1_TO_L2_MESSAGE_TREE,
    makeArray((seed % 5) + 1, i => new Fr(seed + i + 2), 0),
  );
}

export function makeAvmCheckpointActionCreateCheckpointHint(seed = 0): AvmCreateCheckpointHint {
  return new AvmCreateCheckpointHint(
    /*actionCounter=*/ seed,
    /*oldCheckpointId=*/ seed + 1,
    /*newCheckpointId=*/ seed + 2,
  );
}

export function makeAvmCheckpointActionCommitCheckpointHint(seed = 0): AvmCommitCheckpointHint {
  return new AvmCommitCheckpointHint(
    /*actionCounter=*/ seed,
    /*oldCheckpointId=*/ seed + 1,
    /*newCheckpointId=*/ seed + 2,
  );
}

export function makeAvmCheckpointActionRevertCheckpointHint(seed = 0): AvmRevertCheckpointHint {
  return new AvmRevertCheckpointHint(
    /*actionCounter=*/ seed,
    /*oldCheckpointId=*/ seed + 1,
    /*newCheckpointId=*/ seed + 2,
    /*beforeState=*/ makeTreeSnapshots(seed + 3),
    /*afterState=*/ makeTreeSnapshots(seed + 7),
  );
}

/**
 * Makes arbitrary AvmContractInstanceHint.
 * @param seed - The seed to use for generating the state reference.
 * @returns AvmContractInstanceHint.
 */
export function makeAvmContractInstanceHint(seed = 0): AvmContractInstanceHint {
  return new AvmContractInstanceHint(
    new AztecAddress(new Fr(seed)),
    new Fr(seed + 0x2),
    new AztecAddress(new Fr(seed + 0x3)),
    new Fr(seed + 0x4),
    new Fr(seed + 0x5),
    new Fr(seed + 0x6),
    new PublicKeys(
      new Point(new Fr(seed + 0x7), new Fr(seed + 0x8), false),
      new Point(new Fr(seed + 0x9), new Fr(seed + 0x10), false),
      new Point(new Fr(seed + 0x11), new Fr(seed + 0x12), false),
      new Point(new Fr(seed + 0x13), new Fr(seed + 0x14), false),
    ),
  );
}

/* Makes arbitrary AvmContractClassHint.
 * @param seed - The seed to use for generating the state reference.
 * @returns AvmContractClassHint.
 */
export function makeAvmContractClassHint(seed = 0): AvmContractClassHint {
  const bytecode = makeBytes(32, seed + 0x5);
  return new AvmContractClassHint(new Fr(seed), new Fr(seed + 0x2), new Fr(seed + 0x3), bytecode);
}

export async function makeAvmBytecodeCommitmentHint(seed = 0): Promise<AvmBytecodeCommitmentHint> {
  const classId = new Fr(seed + 2);
  const bytecode = makeBytes(32, seed + 0x5);
  return new AvmBytecodeCommitmentHint(classId, await computePublicBytecodeCommitment(bytecode));
}

export function makeAvmEnqueuedCallHint(seed = 0): AvmEnqueuedCallHint {
  return new AvmEnqueuedCallHint(
    new AztecAddress(new Fr(seed)),
    new AztecAddress(new Fr(seed + 2)),
    makeArray((seed % 20) + 4, i => new Fr(i), seed + 0x1000),
    /*isStaticCall=*/ false,
  );
}

export function makeAvmTxHint(seed = 0): AvmTxHint {
  return new AvmTxHint(
    `txhash-${seed}`,
    makeGlobalVariables(seed),
    makeGasSettings(),
    makeGasFees(seed + 0x1000),
    {
      noteHashes: makeArray((seed % 20) + 4, i => new Fr(i), seed + 0x1000),
      nullifiers: makeArray((seed % 20) + 4, i => new Fr(i), seed + 0x2000),
      l2ToL1Messages: makeArray((seed % 20) + 4, i => makeScopedL2ToL1Message(i), seed + 0x3000),
    },
    {
      noteHashes: makeArray((seed % 20) + 4, i => new Fr(i), seed + 0x3000),
      nullifiers: makeArray((seed % 20) + 4, i => new Fr(i), seed + 0x4000),
      l2ToL1Messages: makeArray((seed % 20) + 4, i => makeScopedL2ToL1Message(i), seed + 0x5000),
    },
    makeArray((seed % 20) + 4, i => makeAvmEnqueuedCallHint(i), seed + 0x5000), // setupEnqueuedCalls
    makeArray((seed % 20) + 4, i => makeAvmEnqueuedCallHint(i), seed + 0x6000), // appLogicEnqueuedCalls
    makeAvmEnqueuedCallHint(seed + 0x7000), // teardownEnqueuedCall
    makeGas(seed + 0x8000), // gasUsedByPrivate
  );
}

/**
 * Creates arbitrary AvmExecutionHints.
 * @param seed - The seed to use for generating the hints.
 * @returns the execution hints.
 */
export async function makeAvmExecutionHints(
  seed = 0,
  overrides: Partial<FieldsOf<AvmExecutionHints>> = {},
): Promise<AvmExecutionHints> {
  const lengthOffset = 10;
  const lengthSeedMod = 10;
  const baseLength = lengthOffset + (seed % lengthSeedMod);

  const fields = {
    tx: makeAvmTxHint(seed + 0x4100),
    contractInstances: makeArray(baseLength + 2, makeAvmContractInstanceHint, seed + 0x4700),
    contractClasses: makeArray(baseLength + 5, makeAvmContractClassHint, seed + 0x4900),
    bytecodeCommitments: await makeArrayAsync(baseLength + 5, makeAvmBytecodeCommitmentHint, seed + 0x4900),
    startingTreeRoots: makeTreeSnapshots(seed + 0x4900),
    getSiblingPathHints: makeArray(baseLength + 5, makeAvmGetSiblingPathHint, seed + 0x4b00),
    getPreviousValueIndexHints: makeArray(baseLength + 5, makeAvmGetPreviousValueIndexHint, seed + 0x4d00),
    getLeafPreimageHintPublicDataTree: makeArray(
      baseLength + 5,
      makeAvmGetLeafPreimageHintPublicDataTree,
      seed + 0x4f00,
    ),
    getLeafPreimageHintNullifierTree: makeArray(baseLength + 5, makeAvmGetLeafPreimageHintNullifierTree, seed + 0x5100),
    getLeafValueHints: makeArray(baseLength + 5, makeAvmGetLeafValueHint, seed + 0x5300),
    sequentialInsertHintsPublicDataTree: makeArray(
      baseLength + 5,
      makeAvmSequentialInsertHintPublicDataTree,
      seed + 0x5500,
    ),
    sequentialInsertHintsNullifierTree: makeArray(
      baseLength + 5,
      makeAvmSequentialInsertHintNullifierTree,
      seed + 0x5700,
    ),
    appendLeavesHints: makeArray(baseLength + 5, makeAvmAppendLeavesHint, seed + 0x5800),
    createCheckpointHints: makeArray(baseLength + 5, makeAvmCheckpointActionCreateCheckpointHint, seed + 0x5900),
    commitCheckpointHints: makeArray(baseLength + 5, makeAvmCheckpointActionCommitCheckpointHint, seed + 0x5b00),
    revertCheckpointHints: makeArray(baseLength + 5, makeAvmCheckpointActionRevertCheckpointHint, seed + 0x5d00),
    ...overrides,
  };

  return new AvmExecutionHints(
    fields.tx,
    fields.contractInstances,
    fields.contractClasses,
    fields.bytecodeCommitments,
    fields.startingTreeRoots,
    fields.getSiblingPathHints,
    fields.getPreviousValueIndexHints,
    fields.getLeafPreimageHintPublicDataTree,
    fields.getLeafPreimageHintNullifierTree,
    fields.getLeafValueHints,
    fields.sequentialInsertHintsPublicDataTree,
    fields.sequentialInsertHintsNullifierTree,
    fields.appendLeavesHints,
    fields.createCheckpointHints,
    fields.commitCheckpointHints,
    fields.revertCheckpointHints,
  );
}

/**
 * Creates arbitrary AvmCircuitInputs.
 * @param seed - The seed to use for generating the hints.
 * @returns the execution hints.
 */
export async function makeAvmCircuitInputs(
  seed = 0,
  overrides: Partial<FieldsOf<AvmCircuitInputs>> = {},
): Promise<AvmCircuitInputs> {
  const fields = {
    hints: await makeAvmExecutionHints(seed + 0x3000),
    publicInputs: makeAvmCircuitPublicInputs(seed + 0x4000),
    ...overrides,
  };

  return new AvmCircuitInputs(fields.hints, fields.publicInputs);
}

/**
 * TODO: Since the max value check is currently disabled this function is pointless. Should it be removed?
 * Test only. Easy to identify big endian field serialize.
 * @param n - The number.
 * @returns The field.
 */
export function fr(n: number): Fr {
  return new Fr(BigInt(n));
}

/** Makes a bloated processed tx for testing purposes. */
export async function makeBloatedProcessedTx({
  seed = 1,
  header,
  db,
  chainId = Fr.ZERO,
  version = Fr.ZERO,
  gasSettings = GasSettings.default({ maxFeesPerGas: new GasFees(10, 10) }),
  vkTreeRoot = Fr.ZERO,
  protocolContractTreeRoot = Fr.ZERO,
  globalVariables = GlobalVariables.empty(),
  feePayer,
  feePaymentPublicDataWrite,
  privateOnly = false,
}: {
  seed?: number;
  header?: BlockHeader;
  db?: MerkleTreeReadOperations;
  chainId?: Fr;
  version?: Fr;
  gasSettings?: GasSettings;
  vkTreeRoot?: Fr;
  globalVariables?: GlobalVariables;
  protocolContractTreeRoot?: Fr;
  feePayer?: AztecAddress;
  feePaymentPublicDataWrite?: PublicDataWrite;
  privateOnly?: boolean;
} = {}) {
  seed *= 0x1000; // Avoid clashing with the previous mock values if seed only increases by 1.
  header ??= db?.getInitialHeader() ?? makeHeader(seed);
  feePayer ??= await AztecAddress.random();

  const txConstantData = TxConstantData.empty();
  txConstantData.historicalHeader = header!;
  txConstantData.txContext.chainId = chainId;
  txConstantData.txContext.version = version;
  txConstantData.txContext.gasSettings = gasSettings;
  txConstantData.vkTreeRoot = vkTreeRoot;
  txConstantData.protocolContractTreeRoot = protocolContractTreeRoot;

  const tx = !privateOnly
    ? await mockTx(seed, { feePayer })
    : await mockTx(seed, {
        numberOfNonRevertiblePublicCallRequests: 0,
        numberOfRevertiblePublicCallRequests: 0,
        feePayer,
      });
  tx.data.constants = txConstantData;

  // No side effects were created in mockTx. The default gasUsed is the tx overhead.
  tx.data.gasUsed = Gas.from({ daGas: FIXED_DA_GAS, l2Gas: FIXED_L2_GAS });

  if (privateOnly) {
    const data = makePrivateToRollupAccumulatedData(seed + 0x1000);
    clearContractClassLogs(data);

    const transactionFee = tx.data.gasUsed.computeFee(globalVariables.gasFees);
    feePaymentPublicDataWrite ??= new PublicDataWrite(Fr.random(), Fr.random());

    tx.data.forRollup!.end = data;

    return makeProcessedTxFromPrivateOnlyTx(tx, transactionFee, feePaymentPublicDataWrite, globalVariables);
  } else {
    const dataFromPrivate = tx.data.forPublic!;

    const nonRevertibleData = dataFromPrivate.nonRevertibleAccumulatedData;

    // Create revertible data.
    const revertibleData = makePrivateToPublicAccumulatedData(seed + 0x1000);
    clearContractClassLogs(revertibleData);
    revertibleData.nullifiers[MAX_NULLIFIERS_PER_TX - 1] = Fr.ZERO; // Leave one space for the tx hash nullifier in nonRevertibleAccumulatedData.
    dataFromPrivate.revertibleAccumulatedData = revertibleData;

    // Create avm output.
    const avmOutput = AvmCircuitPublicInputs.empty();
    // Assign data from private.
    avmOutput.globalVariables = globalVariables;
    avmOutput.startGasUsed = tx.data.gasUsed;
    avmOutput.gasSettings = gasSettings;
    avmOutput.feePayer = feePayer;
    avmOutput.publicCallRequestArrayLengths = new PublicCallRequestArrayLengths(
      tx.data.numberOfNonRevertiblePublicCallRequests(),
      tx.data.numberOfRevertiblePublicCallRequests(),
      tx.data.hasTeardownPublicCallRequest(),
    );
    avmOutput.publicSetupCallRequests = dataFromPrivate.nonRevertibleAccumulatedData.publicCallRequests;
    avmOutput.publicAppLogicCallRequests = dataFromPrivate.revertibleAccumulatedData.publicCallRequests;
    avmOutput.publicTeardownCallRequest = dataFromPrivate.publicTeardownCallRequest;
    avmOutput.previousNonRevertibleAccumulatedData = new PrivateToAvmAccumulatedData(
      dataFromPrivate.nonRevertibleAccumulatedData.noteHashes,
      dataFromPrivate.nonRevertibleAccumulatedData.nullifiers,
      dataFromPrivate.nonRevertibleAccumulatedData.l2ToL1Msgs,
    );
    avmOutput.previousNonRevertibleAccumulatedDataArrayLengths =
      avmOutput.previousNonRevertibleAccumulatedData.getArrayLengths();
    avmOutput.previousRevertibleAccumulatedData = new PrivateToAvmAccumulatedData(
      dataFromPrivate.revertibleAccumulatedData.noteHashes,
      dataFromPrivate.revertibleAccumulatedData.nullifiers,
      dataFromPrivate.revertibleAccumulatedData.l2ToL1Msgs,
    );
    avmOutput.previousRevertibleAccumulatedDataArrayLengths =
      avmOutput.previousRevertibleAccumulatedData.getArrayLengths();
    // Assign final data emitted from avm.
    avmOutput.accumulatedData.noteHashes = revertibleData.noteHashes;
    avmOutput.accumulatedData.nullifiers = mergeAccumulatedData(
      nonRevertibleData.nullifiers,
      revertibleData.nullifiers,
      MAX_NULLIFIERS_PER_TX,
    );
    avmOutput.accumulatedData.l2ToL1Msgs = revertibleData.l2ToL1Msgs;
    avmOutput.accumulatedData.publicDataWrites = makeTuple(
      MAX_TOTAL_PUBLIC_DATA_UPDATE_REQUESTS_PER_TX,
      i => new PublicDataWrite(new Fr(i), new Fr(i + 10)),
      seed + 0x2000,
    );
    avmOutput.gasSettings = clampGasSettingsForAVM(gasSettings, tx.data.gasUsed);

    const avmCircuitInputs = await makeAvmCircuitInputs(seed + 0x3000, { publicInputs: avmOutput });

    const gasUsed = {
      totalGas: Gas.empty(),
      teardownGas: Gas.empty(),
      publicGas: Gas.empty(),
      billedGas: Gas.empty(),
    } satisfies GasUsed;

    return makeProcessedTxFromTxWithPublicCalls(
      tx,
      {
        type: ProvingRequestType.PUBLIC_VM,
        inputs: avmCircuitInputs,
      },
      gasUsed,
      RevertCode.OK,
      undefined /* revertReason */,
    );
  }
}

// Remove all contract class log hashes from the data as they are not required for the current tests.
// If they are needed one day, change this to create the random fields first and update the data with real hashes of those fields.
function clearContractClassLogs(data: { contractClassLogsHashes: ScopedLogHash[] }) {
  data.contractClassLogsHashes.forEach((_, i) => (data.contractClassLogsHashes[i] = ScopedLogHash.empty()));
}<|MERGE_RESOLUTION|>--- conflicted
+++ resolved
@@ -99,6 +99,7 @@
 import { ReadRequest } from '../kernel/hints/read_request.js';
 import { RollupValidationRequests } from '../kernel/hints/rollup_validation_requests.js';
 import {
+  CombinedConstantData,
   PartialPrivateTailPublicInputsForPublic,
   PartialPrivateTailPublicInputsForRollup,
   PrivateKernelTailCircuitPublicInputs,
@@ -144,9 +145,8 @@
   BlockRootRollupInputs,
   SingleTxBlockRootRollupInputs,
 } from '../rollup/block_root_rollup.js';
+import { ConstantRollupData } from '../rollup/constant_rollup_data.js';
 import { EmptyBlockRootRollupInputs } from '../rollup/empty_block_root_rollup_inputs.js';
-import { EpochConstantData } from '../rollup/epoch_constant_data.js';
-import { BlockConstantData } from '../rollup/index.js';
 import { MergeRollupInputs } from '../rollup/merge_rollup.js';
 import { PreviousRollupBlockData } from '../rollup/previous_rollup_block_data.js';
 import { PreviousRollupData } from '../rollup/previous_rollup_data.js';
@@ -314,6 +314,16 @@
   return new TxConstantData(makeHeader(seed), makeTxContext(seed + 0x100), new Fr(seed + 0x200), new Fr(seed + 0x201));
 }
 
+export function makeCombinedConstantData(seed = 1): CombinedConstantData {
+  return new CombinedConstantData(
+    makeHeader(seed),
+    makeTxContext(seed + 0x100),
+    new Fr(seed + 0x200),
+    new Fr(seed + 0x201),
+    makeGlobalVariables(seed + 0x300),
+  );
+}
+
 /**
  * Creates arbitrary accumulated data.
  * @param seed - The seed to use for generating the accumulated data.
@@ -617,8 +627,6 @@
 }
 
 /**
-<<<<<<< HEAD
-=======
  * Makes constant base rollup data.
  * @param seed - The seed to use for generating the constant base rollup data.
  * @param blockNumber - The block number to use for generating the global variables.
@@ -637,7 +645,6 @@
 }
 
 /**
->>>>>>> 0c97a242
  * Makes arbitrary append only tree snapshot.
  * @param seed - The seed to use for generating the append only tree snapshot.
  * @returns An append only tree snapshot.
@@ -681,16 +688,6 @@
  */
 export function makeSchnorrSignature(seed = 1): SchnorrSignature {
   return new SchnorrSignature(Buffer.alloc(SchnorrSignature.SIZE, seed));
-}
-
-function makeBlockConstantData(seed = 1, globalVariables?: GlobalVariables) {
-  return new BlockConstantData(
-    makeAppendOnlyTreeSnapshot(seed + 0x100),
-    makeAppendOnlyTreeSnapshot(seed + 0x200),
-    fr(seed + 0x300),
-    fr(seed + 0x400),
-    globalVariables ?? makeGlobalVariables(seed + 0x500),
-  );
 }
 
 /**
@@ -706,7 +703,7 @@
   return new BaseOrMergeRollupPublicInputs(
     RollupTypes.Base,
     1,
-    makeBlockConstantData(seed + 0x200, globalVariables),
+    makeConstantRollupData(seed + 0x200, globalVariables),
     makePartialStateReference(seed + 0x300),
     makePartialStateReference(seed + 0x400),
     makeSpongeBlob(seed + 0x500),
@@ -717,10 +714,6 @@
   );
 }
 
-function makeEpochConstantData(seed = 1) {
-  return new EpochConstantData(fr(seed), fr(seed + 1), fr(seed + 2));
-}
-
 /**
  * Makes arbitrary block merge or block root rollup circuit public inputs.
  * @param seed - The seed to use for generating the block merge or block root rollup circuit public inputs.
@@ -732,7 +725,6 @@
   globalVariables: GlobalVariables | undefined = undefined,
 ): BlockRootOrBlockMergePublicInputs {
   return new BlockRootOrBlockMergePublicInputs(
-    makeEpochConstantData(seed + 0x100),
     makeAppendOnlyTreeSnapshot(seed + 0x200),
     makeAppendOnlyTreeSnapshot(seed + 0x300),
     globalVariables ?? makeGlobalVariables(seed + 0x400),
@@ -740,6 +732,9 @@
     fr(seed + 0x600),
     makeTuple(AZTEC_MAX_EPOCH_DURATION, () => fr(seed), 0x650),
     makeTuple(AZTEC_MAX_EPOCH_DURATION, () => makeFeeRecipient(seed), 0x700),
+    fr(seed + 0x800),
+    fr(seed + 0x801),
+    fr(seed + 0x900),
     makeTuple(AZTEC_MAX_EPOCH_DURATION, () => makeBlockBlobPublicInputs(seed), 0x100),
   );
 }
@@ -791,10 +786,10 @@
  * @returns A root rollup inputs.
  */
 export function makeRootRollupInputs(seed = 0, globalVariables?: GlobalVariables): RootRollupInputs {
-  return new RootRollupInputs([
-    makePreviousRollupBlockData(seed, globalVariables),
-    makePreviousRollupBlockData(seed + 0x1000, globalVariables),
-  ]);
+  return new RootRollupInputs(
+    [makePreviousRollupBlockData(seed, globalVariables), makePreviousRollupBlockData(seed + 0x1000, globalVariables)],
+    fr(seed + 0x2000),
+  );
 }
 
 function makeBlockRootRollupData(seed = 0) {
@@ -850,7 +845,7 @@
 ): EmptyBlockRootRollupInputs {
   return new EmptyBlockRootRollupInputs(
     makeBlockRootRollupData(seed + 0x1000),
-    makeBlockConstantData(0x2500, globalVariables),
+    makeConstantRollupData(0x2500, globalVariables),
     true,
   );
 }
@@ -1118,7 +1113,7 @@
 
   const contractClassLogsFields = makeTuple(MAX_CONTRACT_CLASS_LOGS_PER_TX, makeContractClassLogFields, seed + 0x800);
 
-  const constants = makeBlockConstantData(0x100);
+  const constants = makeConstantRollupData(0x100);
 
   const feePayerFeeJuiceBalanceReadHint = PublicDataHint.empty();
 
@@ -1134,11 +1129,19 @@
 }
 
 function makePublicBaseRollupHints(seed = 1) {
+  const startSpongeBlob = makeSpongeBlob(seed + 0x200);
+
+  const archiveRootMembershipWitness = makeMembershipWitness(ARCHIVE_HEIGHT, seed + 0x9000);
+
+  const contractClassLogsFields = makeTuple(MAX_CONTRACT_CLASS_LOGS_PER_TX, makeContractClassLogFields, seed + 0x800);
+
+  const constants = makeConstantRollupData(0x100);
+
   return PublicBaseRollupHints.from({
-    startSpongeBlob: makeSpongeBlob(seed),
-    lastArchive: makeAppendOnlyTreeSnapshot(seed + 0x1000),
-    archiveRootMembershipWitness: makeMembershipWitness(ARCHIVE_HEIGHT, seed + 0x2000),
-    contractClassLogsFields: makeTuple(MAX_CONTRACT_CLASS_LOGS_PER_TX, makeContractClassLogFields, seed + 0x3000),
+    startSpongeBlob,
+    archiveRootMembershipWitness,
+    contractClassLogsFields,
+    constants,
   });
 }
 
