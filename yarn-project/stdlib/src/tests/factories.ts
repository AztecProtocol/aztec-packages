import { makeBlockBlobPublicInputs, makeSpongeBlob } from '@aztec/blob-lib/testing';
import {
  ARCHIVE_HEIGHT,
  AVM_V2_PROOF_LENGTH_IN_FIELDS_PADDED,
  AZTEC_MAX_EPOCH_DURATION,
  BLOBS_PER_BLOCK,
  CONTRACT_CLASS_LOG_SIZE_IN_FIELDS,
  FIELDS_PER_BLOB,
  FIXED_DA_GAS,
  FIXED_L2_GAS,
  GeneratorIndex,
  L1_TO_L2_MSG_SUBTREE_SIBLING_PATH_LENGTH,
  MAX_CONTRACT_CLASS_LOGS_PER_TX,
  MAX_ENQUEUED_CALLS_PER_CALL,
  MAX_ENQUEUED_CALLS_PER_TX,
  MAX_KEY_VALIDATION_REQUESTS_PER_CALL,
  MAX_L2_TO_L1_MSGS_PER_CALL,
  MAX_L2_TO_L1_MSGS_PER_TX,
  MAX_NOTE_HASHES_PER_CALL,
  MAX_NOTE_HASHES_PER_TX,
  MAX_NOTE_HASH_READ_REQUESTS_PER_CALL,
  MAX_NULLIFIERS_PER_CALL,
  MAX_NULLIFIERS_PER_TX,
  MAX_NULLIFIER_READ_REQUESTS_PER_CALL,
  MAX_PRIVATE_CALL_STACK_LENGTH_PER_CALL,
  MAX_PRIVATE_LOGS_PER_CALL,
  MAX_PRIVATE_LOGS_PER_TX,
  MAX_PUBLIC_LOGS_PER_TX,
  MAX_TOTAL_PUBLIC_DATA_UPDATE_REQUESTS_PER_TX,
  NESTED_RECURSIVE_PROOF_LENGTH,
  NESTED_RECURSIVE_ROLLUP_HONK_PROOF_LENGTH,
  NOTE_HASH_SUBTREE_SIBLING_PATH_LENGTH,
  NULLIFIER_SUBTREE_SIBLING_PATH_LENGTH,
  NULLIFIER_TREE_HEIGHT,
  NUM_BASE_PARITY_PER_ROOT_PARITY,
  NUM_MSGS_PER_BASE_PARITY,
  PRIVATE_LOG_SIZE_IN_FIELDS,
  PUBLIC_DATA_TREE_HEIGHT,
  PUBLIC_LOG_SIZE_IN_FIELDS,
  RECURSIVE_PROOF_LENGTH,
  TUBE_PROOF_LENGTH,
  VK_TREE_HEIGHT,
} from '@aztec/constants';
import { type FieldsOf, makeHalfFullTuple, makeTuple } from '@aztec/foundation/array';
import { toBufferBE } from '@aztec/foundation/bigint-buffer';
import { compact } from '@aztec/foundation/collection';
import { SchnorrSignature, poseidon2HashWithSeparator, sha256 } from '@aztec/foundation/crypto';
import { EthAddress } from '@aztec/foundation/eth-address';
import { Fr, GrumpkinScalar, Point } from '@aztec/foundation/fields';
import type { Bufferable } from '@aztec/foundation/serialize';
import { MembershipWitness } from '@aztec/foundation/trees';

import { FunctionSelector } from '../abi/function_selector.js';
import { ContractStorageRead } from '../avm/contract_storage_read.js';
import { ContractStorageUpdateRequest } from '../avm/contract_storage_update_request.js';
import {
  AvmAccumulatedData,
  AvmAccumulatedDataArrayLengths,
  AvmAppendLeavesHint,
  AvmBytecodeCommitmentHint,
  AvmCircuitInputs,
  AvmCircuitPublicInputs,
  AvmCommitCheckpointHint,
  AvmContractClassHint,
  AvmContractInstanceHint,
  AvmCreateCheckpointHint,
  AvmEnqueuedCallHint,
  AvmExecutionHints,
  AvmGetLeafPreimageHintNullifierTree,
  AvmGetLeafPreimageHintPublicDataTree,
  AvmGetLeafValueHint,
  AvmGetPreviousValueIndexHint,
  AvmGetSiblingPathHint,
  AvmRevertCheckpointHint,
  AvmSequentialInsertHintNullifierTree,
  AvmSequentialInsertHintPublicDataTree,
  AvmTxHint,
  RevertCode,
  clampGasSettingsForAVM,
} from '../avm/index.js';
import { PublicDataHint } from '../avm/public_data_hint.js';
import { PublicDataRead } from '../avm/public_data_read.js';
import { PublicDataWrite } from '../avm/public_data_write.js';
import { AztecAddress } from '../aztec-address/index.js';
import {
  type ContractClassPublic,
  type ContractInstanceWithAddress,
  type ExecutablePrivateFunctionWithMembershipProof,
  type PrivateFunction,
  SerializableContractInstance,
  type UtilityFunctionWithMembershipProof,
  computeContractClassId,
  computePublicBytecodeCommitment,
} from '../contract/index.js';
import { Gas, GasFees, GasSettings, type GasUsed } from '../gas/index.js';
import type { MerkleTreeReadOperations } from '../interfaces/merkle_tree_operations.js';
import { KeyValidationRequest } from '../kernel/hints/key_validation_request.js';
import { KeyValidationRequestAndGenerator } from '../kernel/hints/key_validation_request_and_generator.js';
import { ReadRequest } from '../kernel/hints/read_request.js';
import { RollupValidationRequests } from '../kernel/hints/rollup_validation_requests.js';
import {
  PartialPrivateTailPublicInputsForPublic,
  PartialPrivateTailPublicInputsForRollup,
  PrivateKernelTailCircuitPublicInputs,
  PrivateToAvmAccumulatedData,
  PrivateToAvmAccumulatedDataArrayLengths,
  PrivateToPublicAccumulatedData,
  PrivateToPublicKernelCircuitPublicInputs,
  PrivateToRollupAccumulatedData,
  mergeAccumulatedData,
} from '../kernel/index.js';
import { CountedLogHash, LogHash, ScopedLogHash } from '../kernel/log_hash.js';
import { NoteHash } from '../kernel/note_hash.js';
import { Nullifier } from '../kernel/nullifier.js';
import { PrivateCallRequest } from '../kernel/private_call_request.js';
import { PrivateCircuitPublicInputs } from '../kernel/private_circuit_public_inputs.js';
import { PrivateLogData } from '../kernel/private_log_data.js';
import { PrivateToRollupKernelCircuitPublicInputs } from '../kernel/private_to_rollup_kernel_circuit_public_inputs.js';
import {
  CountedPublicCallRequest,
  PublicCallRequest,
  PublicCallRequestArrayLengths,
} from '../kernel/public_call_request.js';
import { PublicKeys, computeAddress } from '../keys/index.js';
import { ContractClassLogFields } from '../logs/index.js';
import { PrivateLog } from '../logs/private_log.js';
import { PublicLog } from '../logs/public_log.js';
import { CountedL2ToL1Message, L2ToL1Message, ScopedL2ToL1Message } from '../messaging/l2_to_l1_message.js';
import { BaseParityInputs } from '../parity/base_parity_inputs.js';
import { ParityPublicInputs } from '../parity/parity_public_inputs.js';
import { RootParityInput } from '../parity/root_parity_input.js';
import { RootParityInputs } from '../parity/root_parity_inputs.js';
import { Proof } from '../proofs/proof.js';
import { ProvingRequestType } from '../proofs/proving_request_type.js';
import { makeRecursiveProof } from '../proofs/recursive_proof.js';
import { AvmProofData } from '../rollup/avm_proof_data.js';
import { BaseOrMergeRollupPublicInputs } from '../rollup/base_or_merge_rollup_public_inputs.js';
import { PrivateBaseRollupHints, PublicBaseRollupHints } from '../rollup/base_rollup_hints.js';
import { BlockMergeRollupInputs } from '../rollup/block_merge_rollup.js';
import { BlockRootOrBlockMergePublicInputs, FeeRecipient } from '../rollup/block_root_or_block_merge_public_inputs.js';
import {
  BlockRootRollupBlobData,
  BlockRootRollupData,
  BlockRootRollupInputs,
  SingleTxBlockRootRollupInputs,
} from '../rollup/block_root_rollup.js';
import { EmptyBlockRootRollupInputs } from '../rollup/empty_block_root_rollup_inputs.js';
import { EpochConstantData } from '../rollup/epoch_constant_data.js';
import { BlockConstantData } from '../rollup/index.js';
import { MergeRollupInputs } from '../rollup/merge_rollup.js';
import { PreviousRollupBlockData } from '../rollup/previous_rollup_block_data.js';
import { PreviousRollupData } from '../rollup/previous_rollup_data.js';
import { PrivateBaseRollupInputs } from '../rollup/private_base_rollup_inputs.js';
import { PrivateTubeData } from '../rollup/private_tube_data.js';
import { PublicBaseRollupInputs } from '../rollup/public_base_rollup_inputs.js';
import { PublicTubeData } from '../rollup/public_tube_data.js';
import { RootRollupInputs, RootRollupPublicInputs } from '../rollup/root_rollup.js';
import { PrivateBaseStateDiffHints } from '../rollup/state_diff_hints.js';
import { AppendOnlyTreeSnapshot } from '../trees/append_only_tree_snapshot.js';
import { MerkleTreeId } from '../trees/merkle_tree_id.js';
import { NullifierLeaf, NullifierLeafPreimage } from '../trees/nullifier_leaf.js';
import { PublicDataTreeLeaf, PublicDataTreeLeafPreimage } from '../trees/public_data_leaf.js';
import { BlockHeader } from '../tx/block_header.js';
import { CallContext } from '../tx/call_context.js';
import { ContentCommitment, NUM_BYTES_PER_SHA256 } from '../tx/content_commitment.js';
import { FunctionData } from '../tx/function_data.js';
import { GlobalVariables } from '../tx/global_variables.js';
import { MaxBlockNumber } from '../tx/max_block_number.js';
import { PartialStateReference } from '../tx/partial_state_reference.js';
import { makeProcessedTxFromPrivateOnlyTx, makeProcessedTxFromTxWithPublicCalls } from '../tx/processed_tx.js';
import { StateReference } from '../tx/state_reference.js';
import { TreeSnapshots } from '../tx/tree_snapshots.js';
import { TxConstantData } from '../tx/tx_constant_data.js';
import { TxContext } from '../tx/tx_context.js';
import { TxRequest } from '../tx/tx_request.js';
import { RollupTypes, Vector } from '../types/index.js';
import { VkData } from '../vks/index.js';
import { VerificationKey, VerificationKeyAsFields, VerificationKeyData } from '../vks/verification_key.js';
import { mockTx } from './mocks.js';

/**
 * Creates an arbitrary side effect object with the given seed.
 * @param seed - The seed to use for generating the object.
 * @returns A side effect object.
 */
function makeLogHash(seed: number) {
  return new LogHash(fr(seed), seed + 1);
}

function makeCountedLogHash(seed: number) {
  return new CountedLogHash(makeLogHash(seed), seed + 0x10);
}

function makeScopedLogHash(seed: number) {
  return new ScopedLogHash(makeLogHash(seed), makeAztecAddress(seed + 3));
}

function makeNoteHash(seed: number) {
  return new NoteHash(fr(seed), seed + 1);
}

function makeNullifier(seed: number) {
  return new Nullifier(fr(seed), seed + 1, fr(seed + 2));
}

function makePrivateLog(seed: number) {
  return new PrivateLog(makeTuple(PRIVATE_LOG_SIZE_IN_FIELDS, fr, seed), PRIVATE_LOG_SIZE_IN_FIELDS);
}

function makePrivateLogData(seed: number) {
  return new PrivateLogData(makePrivateLog(seed + 0x100), seed, seed + 1);
}

function makePublicLog(seed: number) {
  return new PublicLog(
    makeAztecAddress(seed),
    makeTuple(PUBLIC_LOG_SIZE_IN_FIELDS, fr, seed + 1),
    PUBLIC_LOG_SIZE_IN_FIELDS,
  );
}

/**
 * Creates an arbitrary tx context with the given seed.
 * @param seed - The seed to use for generating the tx context.
 * @returns A tx context.
 */
export function makeTxContext(seed: number = 1): TxContext {
  // @todo @LHerskind should probably take value for chainId as it will be verified later.
  return new TxContext(new Fr(seed), Fr.ZERO, makeGasSettings());
}

/**
 * Creates a default instance of gas settings. No seed value is used to ensure we allocate a sensible amount of gas for testing.
 */
export function makeGasSettings() {
  return GasSettings.default({ maxFeesPerGas: new GasFees(10, 10) });
}

/**
 * Creates arbitrary selector from the given seed.
 * @param seed - The seed to use for generating the selector.
 * @returns A selector.
 */
export function makeSelector(seed: number): FunctionSelector {
  return new FunctionSelector(seed);
}

function makeReadRequest(n: number): ReadRequest {
  return new ReadRequest(new Fr(BigInt(n)), n + 1);
}

/**
 * Creates arbitrary KeyValidationRequest from the given seed.
 * @param seed - The seed to use for generating the KeyValidationRequest.
 * @returns A KeyValidationRequest.
 */
function makeKeyValidationRequests(seed: number): KeyValidationRequest {
  return new KeyValidationRequest(makePoint(seed), fr(seed + 2));
}

/**
 * Creates arbitrary KeyValidationRequestAndGenerator from the given seed.
 * @param seed - The seed to use for generating the KeyValidationRequestAndGenerator.
 * @returns A KeyValidationRequestAndGenerator.
 */
function makeKeyValidationRequestAndGenerators(seed: number): KeyValidationRequestAndGenerator {
  return new KeyValidationRequestAndGenerator(makeKeyValidationRequests(seed), fr(seed + 4));
}

function makePublicDataWrite(seed = 1) {
  return new PublicDataWrite(fr(seed), fr(seed + 1));
}

/**
 * Creates arbitrary public data read.
 * @param seed - The seed to use for generating the public data read.
 * @returns A public data read.
 */
export function makePublicDataRead(seed = 1): PublicDataRead {
  return new PublicDataRead(fr(seed), fr(seed + 1), 0);
}

/**
 * Creates empty public data read.
 * @returns An empty public data read.
 */
export function makeEmptyPublicDataRead(): PublicDataRead {
  return new PublicDataRead(fr(0), fr(0), 0);
}

/**
 * Creates arbitrary contract storage update request.
 * @param seed - The seed to use for generating the contract storage update request.
 * @returns A contract storage update request.
 */
export function makeContractStorageUpdateRequest(seed = 1): ContractStorageUpdateRequest {
  return new ContractStorageUpdateRequest(fr(seed), fr(seed + 1), seed + 2);
}

/**
 * Creates arbitrary contract storage read.
 * @param seed - The seed to use for generating the contract storage read.
 * @returns A contract storage read.
 */
export function makeContractStorageRead(seed = 1): ContractStorageRead {
  return new ContractStorageRead(fr(seed), fr(seed + 1), seed + 2);
}

export function makeRollupValidationRequests(seed = 1) {
  return new RollupValidationRequests(new MaxBlockNumber(true, new Fr(seed + 0x31415)));
}

function makeTxConstantData(seed = 1) {
  return new TxConstantData(makeHeader(seed), makeTxContext(seed + 0x100), new Fr(seed + 0x200), new Fr(seed + 0x201));
}

/**
 * Creates arbitrary accumulated data.
 * @param seed - The seed to use for generating the accumulated data.
 * @returns An accumulated data.
 */
export function makePrivateToRollupAccumulatedData(seed = 1, full = false): PrivateToRollupAccumulatedData {
  const tupleGenerator = full ? makeTuple : makeHalfFullTuple;

  return new PrivateToRollupAccumulatedData(
    tupleGenerator(MAX_NOTE_HASHES_PER_TX, fr, seed + 0x120, Fr.zero),
    tupleGenerator(MAX_NULLIFIERS_PER_TX, fr, seed + 0x200, Fr.zero),
    tupleGenerator(MAX_L2_TO_L1_MSGS_PER_TX, makeScopedL2ToL1Message, seed + 0x600, ScopedL2ToL1Message.empty),
    tupleGenerator(MAX_PRIVATE_LOGS_PER_TX, makePrivateLog, seed + 0x700, PrivateLog.empty),
    tupleGenerator(MAX_CONTRACT_CLASS_LOGS_PER_TX, makeScopedLogHash, seed + 0xa00, ScopedLogHash.empty), // contract class logs
  );
}

export function makePrivateToPublicAccumulatedData(seed = 1) {
  return new PrivateToPublicAccumulatedData(
    makeTuple(MAX_NOTE_HASHES_PER_TX, fr, seed),
    makeTuple(MAX_NULLIFIERS_PER_TX, fr, seed + 0x100),
    makeTuple(MAX_L2_TO_L1_MSGS_PER_TX, makeScopedL2ToL1Message, seed + 0x200),
    makeTuple(MAX_PRIVATE_LOGS_PER_TX, makePrivateLog, seed + 0x700),
    makeTuple(MAX_CONTRACT_CLASS_LOGS_PER_TX, makeScopedLogHash, seed + 0x900),
    makeTuple(MAX_ENQUEUED_CALLS_PER_TX, makePublicCallRequest, seed + 0x500),
  );
}

function makePrivateToAvmAccumulatedData(seed = 1) {
  return new PrivateToAvmAccumulatedData(
    makeTuple(MAX_NOTE_HASHES_PER_TX, fr, seed),
    makeTuple(MAX_NULLIFIERS_PER_TX, fr, seed + 0x100),
    makeTuple(MAX_L2_TO_L1_MSGS_PER_TX, makeScopedL2ToL1Message, seed + 0x200),
  );
}

function makePrivateToAvmAccumulatedDataArrayLengths(seed = 1) {
  return new PrivateToAvmAccumulatedDataArrayLengths(seed, seed + 1, seed + 2);
}

function makeAvmAccumulatedData(seed = 1) {
  return new AvmAccumulatedData(
    makeTuple(MAX_NOTE_HASHES_PER_TX, fr, seed),
    makeTuple(MAX_NULLIFIERS_PER_TX, fr, seed + 0x100),
    makeTuple(MAX_L2_TO_L1_MSGS_PER_TX, makeScopedL2ToL1Message, seed + 0x200),
    makeTuple(MAX_PUBLIC_LOGS_PER_TX, makePublicLog, seed + 0x300),
    makeTuple(MAX_TOTAL_PUBLIC_DATA_UPDATE_REQUESTS_PER_TX, makePublicDataWrite, seed + 0x400),
  );
}

function makeAvmAccumulatedDataArrayLengths(seed = 1) {
  return new AvmAccumulatedDataArrayLengths(seed, seed + 1, seed + 2, seed + 3, seed + 4);
}

export function makeGas(seed = 1) {
  return new Gas(seed, seed + 1);
}

/**
 * Creates arbitrary call context.
 * @param seed - The seed to use for generating the call context.
 * @returns A call context.
 */
export function makeCallContext(seed = 0, overrides: Partial<FieldsOf<CallContext>> = {}): CallContext {
  return CallContext.from({
    msgSender: makeAztecAddress(seed),
    contractAddress: makeAztecAddress(seed + 1),
    functionSelector: makeSelector(seed + 3),
    isStaticCall: false,
    ...overrides,
  });
}

/**
 * Creates arbitrary private kernel tail circuit public inputs.
 * @param seed - The seed to use for generating the kernel circuit public inputs.
 * @returns Private kernel tail circuit public inputs.
 */
export function makePrivateKernelTailCircuitPublicInputs(
  seed = 1,
  isForPublic = true,
): PrivateKernelTailCircuitPublicInputs {
  const forPublic = isForPublic
    ? new PartialPrivateTailPublicInputsForPublic(
        makePrivateToPublicAccumulatedData(seed + 0x100),
        makePrivateToPublicAccumulatedData(seed + 0x200),
        makePublicCallRequest(seed + 0x400),
      )
    : undefined;
  const forRollup = !isForPublic
    ? new PartialPrivateTailPublicInputsForRollup(makePrivateToRollupAccumulatedData(seed + 0x100))
    : undefined;
  return new PrivateKernelTailCircuitPublicInputs(
    makeTxConstantData(seed + 0x300),
    makeRollupValidationRequests(seed + 0x500),
    makeGas(seed + 0x600),
    makeAztecAddress(seed + 0x700),
    forPublic,
    forRollup,
  );
}

function makePrivateToPublicKernelCircuitPublicInputs(seed = 1) {
  return new PrivateToPublicKernelCircuitPublicInputs(
    makeTxConstantData(seed),
    makeRollupValidationRequests(seed + 0x100),
    makePrivateToPublicAccumulatedData(seed + 0x200),
    makePrivateToPublicAccumulatedData(seed + 0x300),
    makePublicCallRequest(seed + 0x400),
    makeGas(seed + 0x500),
    makeAztecAddress(seed + 0x600),
  );
}

/**
 * Creates arbitrary public kernel circuit public inputs.
 * @param seed - The seed to use for generating the kernel circuit public inputs.
 * @returns Public kernel circuit public inputs.
 */
export function makePrivateToRollupKernelCircuitPublicInputs(
  seed = 1,
  fullAccumulatedData = true,
): PrivateToRollupKernelCircuitPublicInputs {
  return new PrivateToRollupKernelCircuitPublicInputs(
    makeTxConstantData(seed + 0x100),
    makeRollupValidationRequests(seed),
    makePrivateToRollupAccumulatedData(seed, fullAccumulatedData),
    makeGas(seed + 0x600),
    makeAztecAddress(seed + 0x700),
  );
}

function makeAvmCircuitPublicInputs(seed = 1) {
  return new AvmCircuitPublicInputs(
    makeGlobalVariables(seed),
    makeTreeSnapshots(seed + 0x10),
    makeGas(seed + 0x20),
    makeGasSettings(),
    makeGasFees(seed + 0x30),
    makeAztecAddress(seed + 0x40),
    makePublicCallRequestArrayLengths(seed + 0x40),
    makeTuple(MAX_ENQUEUED_CALLS_PER_TX, makePublicCallRequest, seed + 0x100),
    makeTuple(MAX_ENQUEUED_CALLS_PER_TX, makePublicCallRequest, seed + 0x200),
    makePublicCallRequest(seed + 0x300),
    makePrivateToAvmAccumulatedDataArrayLengths(seed + 0x400),
    makePrivateToAvmAccumulatedDataArrayLengths(seed + 0x410),
    makePrivateToAvmAccumulatedData(seed + 0x500),
    makePrivateToAvmAccumulatedData(seed + 0x600),
    makeTreeSnapshots(seed + 0x700),
    makeGas(seed + 0x750),
    makeAvmAccumulatedDataArrayLengths(seed + 0x800),
    makeAvmAccumulatedData(seed + 0x800),
    fr(seed + 0x900),
    false,
  );
}

function makeSiblingPath<N extends number>(seed: number, size: N) {
  return makeTuple(size, fr, seed);
}

/**
 * Creates arbitrary/mocked membership witness where the sibling paths is an array of fields in an ascending order starting from `start`.
 * @param size - The size of the membership witness.
 * @param start - The start of the membership witness.
 * @returns A membership witness.
 */
export function makeMembershipWitness<N extends number>(size: N, start: number): MembershipWitness<N> {
  return new MembershipWitness(size, BigInt(start), makeSiblingPath(start, size));
}

/**
 * Creates arbitrary/mocked verification key in fields format.
 * @returns A verification key as fields object
 */
export function makeVerificationKeyAsFields(size: number): VerificationKeyAsFields {
  return VerificationKeyAsFields.makeFake(size);
}

/**
 * Creates arbitrary/mocked verification key.
 * @returns A verification key object
 */
export function makeVerificationKey(): VerificationKey {
  return VerificationKey.makeFake();
}

/**
 * Creates an arbitrary point in a curve.
 * @param seed - Seed to generate the point values.
 * @returns A point.
 */
export function makePoint(seed = 1): Point {
  return new Point(fr(seed), fr(seed + 1), false);
}

/**
 * Creates an arbitrary grumpkin scalar.
 * @param seed - Seed to generate the values.
 * @returns A GrumpkinScalar.
 */
export function makeGrumpkinScalar(seed = 1): GrumpkinScalar {
  return GrumpkinScalar.fromHighLow(fr(seed), fr(seed + 1));
}

/**
 * Makes arbitrary proof.
 * @param seed - The seed to use for generating/mocking the proof.
 * @returns A proof.
 */
export function makeProof(seed = 1) {
  return new Proof(Buffer.alloc(16, seed), 0);
}

function makePrivateCallRequest(seed = 1): PrivateCallRequest {
  return new PrivateCallRequest(makeCallContext(seed + 0x1), fr(seed + 0x3), fr(seed + 0x4), seed + 0x10, seed + 0x11);
}

export function makePublicCallRequest(seed = 1) {
  return new PublicCallRequest(makeAztecAddress(seed), makeAztecAddress(seed + 1), false, fr(seed + 0x3));
}

export function makePublicCallRequestArrayLengths(seed = 1) {
  return new PublicCallRequestArrayLengths(seed, seed + 1, seed % 2 === 0);
}

function makeCountedPublicCallRequest(seed = 1) {
  return new CountedPublicCallRequest(makePublicCallRequest(seed), seed + 0x100);
}

/**
 * Makes arbitrary tx request.
 * @param seed - The seed to use for generating the tx request.
 * @returns A tx request.
 */
export function makeTxRequest(seed = 1): TxRequest {
  return TxRequest.from({
    origin: makeAztecAddress(seed),
    functionData: new FunctionData(makeSelector(seed + 0x100), /*isPrivate=*/ true),
    argsHash: fr(seed + 0x200),
    txContext: makeTxContext(seed + 0x400),
    salt: fr(seed + 0x500),
  });
}

/**
 * Makes arbitrary private circuit public inputs.
 * @param seed - The seed to use for generating the private circuit public inputs.
 * @returns A private circuit public inputs.
 */
export function makePrivateCircuitPublicInputs(seed = 0): PrivateCircuitPublicInputs {
  return PrivateCircuitPublicInputs.from({
    maxBlockNumber: new MaxBlockNumber(true, new Fr(seed + 0x31415)),
    callContext: makeCallContext(seed, { isStaticCall: true }),
    argsHash: fr(seed + 0x100),
    returnsHash: fr(seed + 0x200),
    minRevertibleSideEffectCounter: fr(0),
    noteHashReadRequests: makeTuple(MAX_NOTE_HASH_READ_REQUESTS_PER_CALL, makeReadRequest, seed + 0x300),
    nullifierReadRequests: makeTuple(MAX_NULLIFIER_READ_REQUESTS_PER_CALL, makeReadRequest, seed + 0x310),
    keyValidationRequestsAndGenerators: makeTuple(
      MAX_KEY_VALIDATION_REQUESTS_PER_CALL,
      makeKeyValidationRequestAndGenerators,
      seed + 0x320,
    ),
    noteHashes: makeTuple(MAX_NOTE_HASHES_PER_CALL, makeNoteHash, seed + 0x400),
    nullifiers: makeTuple(MAX_NULLIFIERS_PER_CALL, makeNullifier, seed + 0x500),
    privateCallRequests: makeTuple(MAX_PRIVATE_CALL_STACK_LENGTH_PER_CALL, makePrivateCallRequest, seed + 0x600),
    publicCallRequests: makeTuple(MAX_ENQUEUED_CALLS_PER_CALL, makeCountedPublicCallRequest, seed + 0x700),
    publicTeardownCallRequest: makePublicCallRequest(seed + 0x800),
    l2ToL1Msgs: makeTuple(MAX_L2_TO_L1_MSGS_PER_CALL, makeCountedL2ToL1Message, seed + 0x800),
    privateLogs: makeTuple(MAX_PRIVATE_LOGS_PER_CALL, makePrivateLogData, seed + 0x875),
    contractClassLogsHashes: makeTuple(MAX_CONTRACT_CLASS_LOGS_PER_TX, makeCountedLogHash, seed + 0xa00),
    startSideEffectCounter: fr(seed + 0x849),
    endSideEffectCounter: fr(seed + 0x850),
    historicalHeader: makeHeader(seed + 0xd00, undefined),
    txContext: makeTxContext(seed + 0x1400),
    isFeePayer: false,
  });
}

export function makeGlobalVariables(seed = 1, overrides: Partial<FieldsOf<GlobalVariables>> = {}): GlobalVariables {
  return GlobalVariables.from({
    chainId: new Fr(seed),
    version: new Fr(seed + 1),
    blockNumber: new Fr(seed + 2),
    slotNumber: new Fr(seed + 3),
    timestamp: new Fr(seed + 4),
    coinbase: EthAddress.fromField(new Fr(seed + 5)),
    feeRecipient: AztecAddress.fromField(new Fr(seed + 6)),
    gasFees: new GasFees(new Fr(seed + 7), new Fr(seed + 8)),
    ...compact(overrides),
  });
}

export function makeGasFees(seed = 1) {
  return new GasFees(fr(seed), fr(seed + 1));
}

export function makeFeeRecipient(seed = 1) {
  return new FeeRecipient(EthAddress.fromField(fr(seed)), fr(seed + 1));
}

<<<<<<< HEAD
export function makeScopedL2ToL1Message(seed = 1): ScopedL2ToL1Message {
  return new ScopedL2ToL1Message(makeL2ToL1Message(seed), makeAztecAddress(seed + 3));
=======
/**
 * Makes constant base rollup data.
 * @param seed - The seed to use for generating the constant base rollup data.
 * @param blockNumber - The block number to use for generating the global variables.
 * @returns A constant base rollup data.
 */
export function makeConstantRollupData(
  seed = 1,
  globalVariables: GlobalVariables | undefined = undefined,
): ConstantRollupData {
  return ConstantRollupData.from({
    lastArchive: makeAppendOnlyTreeSnapshot(seed + 0x300),
    vkTreeRoot: fr(seed + 0x401),
    protocolContractTreeRoot: fr(seed + 0x402),
    globalVariables: globalVariables ?? makeGlobalVariables(seed + 0x500),
  });
>>>>>>> dc14f283
}

/**
 * Makes arbitrary append only tree snapshot.
 * @param seed - The seed to use for generating the append only tree snapshot.
 * @returns An append only tree snapshot.
 */
export function makeAppendOnlyTreeSnapshot(seed = 1): AppendOnlyTreeSnapshot {
  return new AppendOnlyTreeSnapshot(fr(seed), seed);
}

/**
 * Makes arbitrary eth address.
 * @param seed - The seed to use for generating the eth address.
 * @returns An eth address.
 */
export function makeEthAddress(seed = 1): EthAddress {
  return EthAddress.fromField(fr(seed));
}

/**
 * Creates a buffer of a given size filled with a given value.
 * @param size - The size of the buffer to create.
 * @param fill - The value to fill the buffer with.
 * @returns A buffer of a given size filled with a given value.
 */
export function makeBytes(size = 32, fill = 1): Buffer {
  return Buffer.alloc(size, fill);
}

/**
 * Makes arbitrary aztec address.
 * @param seed - The seed to use for generating the aztec address.
 * @returns An aztec address.
 */
export function makeAztecAddress(seed = 1): AztecAddress {
  return AztecAddress.fromField(fr(seed));
}

/**
 * Makes arbitrary Schnorr signature.
 * @param seed - The seed to use for generating the Schnorr signature.
 * @returns A Schnorr signature.
 */
export function makeSchnorrSignature(seed = 1): SchnorrSignature {
  return new SchnorrSignature(Buffer.alloc(SchnorrSignature.SIZE, seed));
}

function makeBlockConstantData(seed = 1, globalVariables?: GlobalVariables) {
  return new BlockConstantData(
    makeAppendOnlyTreeSnapshot(seed + 0x100),
    makeAppendOnlyTreeSnapshot(seed + 0x200),
    fr(seed + 0x300),
    fr(seed + 0x400),
    globalVariables ?? makeGlobalVariables(seed + 0x500),
  );
}

/**
 * Makes arbitrary base or merge rollup circuit public inputs.
 * @param seed - The seed to use for generating the base rollup circuit public inputs.
 * @param blockNumber - The block number to use for generating the base rollup circuit public inputs.
 * @returns A base or merge rollup circuit public inputs.
 */
export function makeBaseOrMergeRollupPublicInputs(
  seed = 0,
  globalVariables: GlobalVariables | undefined = undefined,
): BaseOrMergeRollupPublicInputs {
  return new BaseOrMergeRollupPublicInputs(
    RollupTypes.Base,
    1,
    makeBlockConstantData(seed + 0x200, globalVariables),
    makePartialStateReference(seed + 0x300),
    makePartialStateReference(seed + 0x400),
    makeSpongeBlob(seed + 0x500),
    makeSpongeBlob(seed + 0x600),
    fr(seed + 0x901),
    fr(seed + 0x902),
    fr(seed + 0x903),
  );
}

function makeEpochConstantData(seed = 1) {
  return new EpochConstantData(fr(seed), fr(seed + 1), fr(seed + 2));
}

/**
 * Makes arbitrary block merge or block root rollup circuit public inputs.
 * @param seed - The seed to use for generating the block merge or block root rollup circuit public inputs.
 * @param blockNumber - The block number to use for generating the block merge or block root rollup circuit public inputs.
 * @returns A block merge or block root rollup circuit public inputs.
 */
export function makeBlockRootOrBlockMergeRollupPublicInputs(
  seed = 0,
  globalVariables: GlobalVariables | undefined = undefined,
): BlockRootOrBlockMergePublicInputs {
  return new BlockRootOrBlockMergePublicInputs(
    makeEpochConstantData(seed + 0x100),
    makeAppendOnlyTreeSnapshot(seed + 0x200),
    makeAppendOnlyTreeSnapshot(seed + 0x300),
    globalVariables ?? makeGlobalVariables(seed + 0x400),
    globalVariables ?? makeGlobalVariables(seed + 0x500),
    fr(seed + 0x600),
    makeTuple(AZTEC_MAX_EPOCH_DURATION, () => fr(seed), 0x650),
    makeTuple(AZTEC_MAX_EPOCH_DURATION, () => makeFeeRecipient(seed), 0x700),
    makeTuple(AZTEC_MAX_EPOCH_DURATION, () => makeBlockBlobPublicInputs(seed), 0x100),
  );
}

/**
 * Makes arbitrary previous rollup data.
 * @param seed - The seed to use for generating the previous rollup data.
 * @param globalVariables - The global variables to use when generating the previous rollup data.
 * @returns A previous rollup data.
 */
export function makePreviousRollupData(
  seed = 0,
  globalVariables: GlobalVariables | undefined = undefined,
): PreviousRollupData {
  return new PreviousRollupData(
    makeBaseOrMergeRollupPublicInputs(seed, globalVariables),
    makeRecursiveProof<typeof NESTED_RECURSIVE_ROLLUP_HONK_PROOF_LENGTH>(
      NESTED_RECURSIVE_ROLLUP_HONK_PROOF_LENGTH,
      seed + 0x50,
    ),
    makeVkData(seed + 0x100),
  );
}

/**
 * Makes arbitrary previous rollup block data.
 * @param seed - The seed to use for generating the previous rollup block data.
 * @param globalVariables - The global variables to use when generating the previous rollup block data.
 * @returns A previous rollup block data.
 */
export function makePreviousRollupBlockData(
  seed = 0,
  globalVariables: GlobalVariables | undefined = undefined,
): PreviousRollupBlockData {
  return new PreviousRollupBlockData(
    makeBlockRootOrBlockMergeRollupPublicInputs(seed, globalVariables),
    makeRecursiveProof<typeof NESTED_RECURSIVE_ROLLUP_HONK_PROOF_LENGTH>(
      NESTED_RECURSIVE_ROLLUP_HONK_PROOF_LENGTH,
      seed + 0x50,
    ),
    makeVkData(seed + 0x100),
  );
}

/**
 * Makes root rollup inputs.
 * @param seed - The seed to use for generating the root rollup inputs.
 * @param globalVariables - The global variables to use.
 * @returns A root rollup inputs.
 */
export function makeRootRollupInputs(seed = 0, globalVariables?: GlobalVariables): RootRollupInputs {
  return new RootRollupInputs([
    makePreviousRollupBlockData(seed, globalVariables),
    makePreviousRollupBlockData(seed + 0x1000, globalVariables),
  ]);
}

function makeBlockRootRollupData(seed = 0) {
  return new BlockRootRollupData(
    makeRootParityInput<typeof NESTED_RECURSIVE_PROOF_LENGTH>(NESTED_RECURSIVE_PROOF_LENGTH, seed + 0x2000),
    makeTuple(L1_TO_L2_MSG_SUBTREE_SIBLING_PATH_LENGTH, fr, 0x2100),
    makeTuple(ARCHIVE_HEIGHT, fr, 0x2200),
    makeTuple(ARCHIVE_HEIGHT, fr, 0x2300),
    makeHeader(seed + 0x2400),
    fr(seed + 0x2500),
  );
}

function makeBlockRootRollupBlobData(seed = 0) {
  return new BlockRootRollupBlobData(
    makeTuple(FIELDS_PER_BLOB * BLOBS_PER_BLOCK, fr, 0x2500),
    makeTuple(BLOBS_PER_BLOCK, () => makeTuple(2, fr, 0x2600)),
    fr(seed + 0x2700),
  );
}

/**
 * Makes block root rollup inputs.
 * @param seed - The seed to use for generating the root rollup inputs.
 * @param globalVariables - The global variables to use.
 * @returns A block root rollup inputs.
 */
export function makeBlockRootRollupInputs(seed = 0, globalVariables?: GlobalVariables): BlockRootRollupInputs {
  return new BlockRootRollupInputs(
    [makePreviousRollupData(seed, globalVariables), makePreviousRollupData(seed + 0x1000, globalVariables)],
    makeBlockRootRollupData(seed + 0x2000),
    makeBlockRootRollupBlobData(seed + 0x4000),
  );
}

export function makeSingleTxBlockRootRollupInputs(seed = 0, globalVariables?: GlobalVariables) {
  return new SingleTxBlockRootRollupInputs(
    [makePreviousRollupData(seed, globalVariables)],
    makeBlockRootRollupData(seed + 0x2000),
    makeBlockRootRollupBlobData(seed + 0x4000),
  );
}

/**
 * Makes empty block root rollup inputs.
 * @param seed - The seed to use for generating the root rollup inputs.
 * @param globalVariables - The global variables to use.
 * @returns A block root rollup inputs.
 */
export function makeEmptyBlockRootRollupInputs(
  seed = 0,
  globalVariables?: GlobalVariables,
): EmptyBlockRootRollupInputs {
  return new EmptyBlockRootRollupInputs(
    makeBlockRootRollupData(seed + 0x1000),
    makeBlockConstantData(0x2500, globalVariables),
    true,
  );
}

export function makeRootParityInput<PROOF_LENGTH extends number>(
  proofSize: PROOF_LENGTH,
  seed = 0,
): RootParityInput<PROOF_LENGTH> {
  return new RootParityInput<PROOF_LENGTH>(
    makeRecursiveProof<PROOF_LENGTH>(proofSize, seed),
    VerificationKeyAsFields.makeFake(seed + 0x100),
    makeTuple(VK_TREE_HEIGHT, fr, 0x200),
    makeParityPublicInputs(seed + 0x300),
  );
}

export function makeParityPublicInputs(seed = 0): ParityPublicInputs {
  return new ParityPublicInputs(
    new Fr(BigInt(seed + 0x200)),
    new Fr(BigInt(seed + 0x300)),
    new Fr(BigInt(seed + 0x400)),
  );
}

export function makeBaseParityInputs(seed = 0): BaseParityInputs {
  return new BaseParityInputs(makeTuple(NUM_MSGS_PER_BASE_PARITY, fr, seed + 0x3000), new Fr(seed + 0x4000));
}

export function makeRootParityInputs(seed = 0): RootParityInputs {
  return new RootParityInputs(
    makeTuple(
      NUM_BASE_PARITY_PER_ROOT_PARITY,
      () => makeRootParityInput<typeof RECURSIVE_PROOF_LENGTH>(RECURSIVE_PROOF_LENGTH),
      seed + 0x4100,
    ),
  );
}

/**
 * Makes root rollup public inputs.
 * @param seed - The seed to use for generating the root rollup public inputs.
 * @param blockNumber - The block number to use in the global variables of a header.
 * @returns A root rollup public inputs.
 */
export function makeRootRollupPublicInputs(seed = 0): RootRollupPublicInputs {
  return new RootRollupPublicInputs(
    fr(seed + 0x100),
    fr(seed + 0x200),
    makeTuple(AZTEC_MAX_EPOCH_DURATION, () => fr(seed), 0x300),
    makeTuple(AZTEC_MAX_EPOCH_DURATION, () => makeFeeRecipient(seed), 0x500),
    fr(seed + 0x700),
    fr(seed + 0x701),
    fr(seed + 0x702),
    fr(seed + 0x703),
    fr(seed + 0x704),
    makeTuple(AZTEC_MAX_EPOCH_DURATION, () => makeBlockBlobPublicInputs(seed), 0x800),
  );
}

/**
 * Makes content commitment
 */
export function makeContentCommitment(seed = 0): ContentCommitment {
  return new ContentCommitment(
    new Fr(seed),
    toBufferBE(BigInt(seed + 0x100), NUM_BYTES_PER_SHA256),
    toBufferBE(BigInt(seed + 0x200), NUM_BYTES_PER_SHA256),
    toBufferBE(BigInt(seed + 0x300), NUM_BYTES_PER_SHA256),
  );
}

/**
 * Makes header.
 */
export function makeHeader(
  seed = 0,
  blockNumber: number | undefined = undefined,
  slotNumber: number | undefined = undefined,
): BlockHeader {
  return new BlockHeader(
    makeAppendOnlyTreeSnapshot(seed + 0x100),
    makeContentCommitment(seed + 0x200),
    makeStateReference(seed + 0x600),
    makeGlobalVariables((seed += 0x700), {
      ...(blockNumber ? { blockNumber: new Fr(blockNumber) } : {}),
      ...(slotNumber ? { slotNumber: new Fr(slotNumber) } : {}),
    }),
    fr(seed + 0x800),
    fr(seed + 0x900),
  );
}

/**
 * Makes arbitrary state reference.
 * @param seed - The seed to use for generating the state reference.
 * @returns A state reference.
 */
export function makeStateReference(seed = 0): StateReference {
  return new StateReference(makeAppendOnlyTreeSnapshot(seed), makePartialStateReference(seed + 1));
}

function makeTreeSnapshots(seed = 0) {
  return new TreeSnapshots(
    makeAppendOnlyTreeSnapshot(seed),
    makeAppendOnlyTreeSnapshot(seed + 0x10),
    makeAppendOnlyTreeSnapshot(seed + 0x20),
    makeAppendOnlyTreeSnapshot(seed + 0x30),
  );
}

/**
 * Makes arbitrary L2 to L1 message.
 * @param seed - The seed to use for generating the state reference.
 * @returns L2 to L1 message.
 */
export function makeL2ToL1Message(seed = 0): L2ToL1Message {
  const recipient = EthAddress.fromField(new Fr(seed));
  const content = new Fr(seed + 1);

  return new L2ToL1Message(recipient, content);
}

function makeCountedL2ToL1Message(seed = 0) {
  return new CountedL2ToL1Message(makeL2ToL1Message(seed), seed + 2);
}

function makeScopedL2ToL1Message(seed = 1) {
  return new ScopedL2ToL1Message(makeL2ToL1Message(seed), makeAztecAddress(seed + 3));
}

/**
 * Makes arbitrary partial state reference.
 * @param seed - The seed to use for generating the partial state reference.
 * @returns A partial state reference.
 */
export function makePartialStateReference(seed = 0): PartialStateReference {
  return new PartialStateReference(
    makeAppendOnlyTreeSnapshot(seed),
    makeAppendOnlyTreeSnapshot(seed + 1),
    makeAppendOnlyTreeSnapshot(seed + 2),
  );
}

/**
 * Makes arbitrary merge rollup inputs.
 * @param seed - The seed to use for generating the merge rollup inputs.
 * @returns A merge rollup inputs.
 */
export function makeMergeRollupInputs(seed = 0): MergeRollupInputs {
  return new MergeRollupInputs([makePreviousRollupData(seed), makePreviousRollupData(seed + 0x1000)]);
}

/**
 * Makes arbitrary block merge rollup inputs.
 * @param seed - The seed to use for generating the merge rollup inputs.
 * @returns A block merge rollup inputs.
 */
export function makeBlockMergeRollupInputs(seed = 0): BlockMergeRollupInputs {
  return new BlockMergeRollupInputs([makePreviousRollupBlockData(seed), makePreviousRollupBlockData(seed + 0x1000)]);
}

/**
 * Makes arbitrary public data tree leaves.
 * @param seed - The seed to use for generating the public data tree leaf.
 * @returns A public data tree leaf.
 */
export function makePublicDataTreeLeaf(seed = 0): PublicDataTreeLeaf {
  return new PublicDataTreeLeaf(new Fr(seed), new Fr(seed + 1));
}

/**
 * Makes arbitrary nullifier leaf.
 * @param seed - The seed to use for generating the nullifier leaf.
 * @returns A nullifier leaf.
 */
export function makeNullifierLeaf(seed = 0): NullifierLeaf {
  return new NullifierLeaf(new Fr(seed));
}

/**
 * Makes arbitrary nullifier leaf preimages.
 * @param seed - The seed to use for generating the nullifier leaf preimage.
 * @returns A nullifier leaf preimage.
 */
export function makeNullifierLeafPreimage(seed = 0): NullifierLeafPreimage {
  return new NullifierLeafPreimage(makeNullifierLeaf(seed), new Fr(seed + 1), BigInt(seed + 2));
}

/**
 * Makes arbitrary public data tree leaf preimages.
 * @param seed - The seed to use for generating the public data tree leaf preimage.
 * @returns A public data tree leaf preimage.
 */
export function makePublicDataTreeLeafPreimage(seed = 0): PublicDataTreeLeafPreimage {
  return new PublicDataTreeLeafPreimage(makePublicDataTreeLeaf(seed), new Fr(seed + 2), BigInt(seed + 3));
}

/**
 * Creates an instance of PrivateBaseStateDiffHints with arbitrary values based on the provided seed.
 * @param seed - The seed to use for generating the hints.
 * @returns A PrivateBaseStateDiffHints object.
 */
export function makePrivateBaseStateDiffHints(seed = 1): PrivateBaseStateDiffHints {
  const nullifierPredecessorPreimages = makeTuple(
    MAX_NULLIFIERS_PER_TX,
    x => makeNullifierLeafPreimage(x),
    seed + 0x1000,
  );

  const nullifierPredecessorMembershipWitnesses = makeTuple(
    MAX_NULLIFIERS_PER_TX,
    x => makeMembershipWitness(NULLIFIER_TREE_HEIGHT, x),
    seed + 0x2000,
  );

  const sortedNullifiers = makeTuple(MAX_NULLIFIERS_PER_TX, fr, seed + 0x3000);

  const sortedNullifierIndexes = makeTuple(MAX_NULLIFIERS_PER_TX, i => i, seed + 0x4000);

  const noteHashSubtreeSiblingPath = makeTuple(NOTE_HASH_SUBTREE_SIBLING_PATH_LENGTH, fr, seed + 0x5000);

  const nullifierSubtreeSiblingPath = makeTuple(NULLIFIER_SUBTREE_SIBLING_PATH_LENGTH, fr, seed + 0x6000);

  const feeWriteLowLeafPreimage = makePublicDataTreeLeafPreimage(seed + 0x7000);
  const feeWriteLowLeafMembershipWitness = makeMembershipWitness(PUBLIC_DATA_TREE_HEIGHT, seed + 0x8000);
  const feeWriteSiblingPath = makeTuple(PUBLIC_DATA_TREE_HEIGHT, fr, seed + 0x9000);

  return new PrivateBaseStateDiffHints(
    nullifierPredecessorPreimages,
    nullifierPredecessorMembershipWitnesses,
    sortedNullifiers,
    sortedNullifierIndexes,
    noteHashSubtreeSiblingPath,
    nullifierSubtreeSiblingPath,
    feeWriteLowLeafPreimage,
    feeWriteLowLeafMembershipWitness,
    feeWriteSiblingPath,
  );
}

function makeVkData(seed = 1) {
  return new VkData(VerificationKeyData.makeFakeHonk(), seed, makeTuple(VK_TREE_HEIGHT, fr, seed + 0x100));
}

function makePrivateTubeData(seed = 1, kernelPublicInputs?: PrivateToRollupKernelCircuitPublicInputs) {
  return new PrivateTubeData(
    kernelPublicInputs ?? makePrivateToRollupKernelCircuitPublicInputs(seed, true),
    makeRecursiveProof<typeof TUBE_PROOF_LENGTH>(TUBE_PROOF_LENGTH, seed + 0x100),
    makeVkData(seed + 0x200),
  );
}

function makeContractClassLogFields(seed = 1) {
  return new ContractClassLogFields(makeArray(CONTRACT_CLASS_LOG_SIZE_IN_FIELDS, fr, seed));
}

function makePrivateBaseRollupHints(seed = 1) {
  const start = makePartialStateReference(seed + 0x100);

  const startSpongeBlob = makeSpongeBlob(seed + 0x200);

  const stateDiffHints = makePrivateBaseStateDiffHints(seed + 0x600);

  const archiveRootMembershipWitness = makeMembershipWitness(ARCHIVE_HEIGHT, seed + 0x9000);

  const contractClassLogsFields = makeTuple(MAX_CONTRACT_CLASS_LOGS_PER_TX, makeContractClassLogFields, seed + 0x800);

  const constants = makeBlockConstantData(0x100);

  const feePayerFeeJuiceBalanceReadHint = PublicDataHint.empty();

  return PrivateBaseRollupHints.from({
    start,
    startSpongeBlob,
    stateDiffHints,
    feePayerFeeJuiceBalanceReadHint,
    archiveRootMembershipWitness,
    contractClassLogsFields,
    constants,
  });
}

function makePublicBaseRollupHints(seed = 1) {
  return PublicBaseRollupHints.from({
    startSpongeBlob: makeSpongeBlob(seed),
    lastArchive: makeAppendOnlyTreeSnapshot(seed + 0x1000),
    archiveRootMembershipWitness: makeMembershipWitness(ARCHIVE_HEIGHT, seed + 0x2000),
    contractClassLogsFields: makeTuple(MAX_CONTRACT_CLASS_LOGS_PER_TX, makeContractClassLogFields, seed + 0x3000),
  });
}

export function makePrivateBaseRollupInputs(seed = 0) {
  const tubeData = makePrivateTubeData(seed);
  const hints = makePrivateBaseRollupHints(seed + 0x100);

  return PrivateBaseRollupInputs.from({
    tubeData,
    hints,
  });
}

function makePublicTubeData(seed = 1) {
  return new PublicTubeData(
    makePrivateToPublicKernelCircuitPublicInputs(seed),
    makeRecursiveProof<typeof TUBE_PROOF_LENGTH>(TUBE_PROOF_LENGTH, seed + 0x100),
    makeVkData(seed + 0x200),
  );
}

function makeAvmProofData(seed = 1) {
  return new AvmProofData(
    makeAvmCircuitPublicInputs(seed),
    makeRecursiveProof<typeof AVM_V2_PROOF_LENGTH_IN_FIELDS_PADDED>(AVM_V2_PROOF_LENGTH_IN_FIELDS_PADDED, seed + 0x100),
    makeVkData(seed + 0x200),
  );
}

export function makePublicBaseRollupInputs(seed = 0) {
  const tubeData = makePublicTubeData(seed);
  const avmProofData = makeAvmProofData(seed + 0x100);
  const hints = makePublicBaseRollupHints(seed + 0x200);

  return PublicBaseRollupInputs.from({
    tubeData,
    avmProofData,
    hints,
  });
}

export function makeExecutablePrivateFunctionWithMembershipProof(
  seed = 0,
): ExecutablePrivateFunctionWithMembershipProof {
  return {
    selector: makeSelector(seed),
    bytecode: makeBytes(100, seed + 1),
    artifactTreeSiblingPath: makeTuple(3, fr, seed + 2),
    artifactTreeLeafIndex: seed + 2,
    privateFunctionTreeSiblingPath: makeTuple(3, fr, seed + 3),
    privateFunctionTreeLeafIndex: seed + 3,
    artifactMetadataHash: fr(seed + 4),
    functionMetadataHash: fr(seed + 5),
    utilityFunctionsTreeRoot: fr(seed + 6),
    vkHash: fr(seed + 7),
  };
}

export function makeUtilityFunctionWithMembershipProof(seed = 0): UtilityFunctionWithMembershipProof {
  return {
    selector: makeSelector(seed),
    bytecode: makeBytes(100, seed + 1),
    artifactTreeSiblingPath: makeTuple(3, fr, seed + 2),
    artifactTreeLeafIndex: seed + 2,
    artifactMetadataHash: fr(seed + 4),
    functionMetadataHash: fr(seed + 5),
    privateFunctionsArtifactTreeRoot: fr(seed + 6),
  };
}

export async function makeContractClassPublic(seed = 0, publicBytecode?: Buffer): Promise<ContractClassPublic> {
  const artifactHash = fr(seed + 1);
  const privateFunctionsRoot = fr(seed + 3);
  const packedBytecode = publicBytecode ?? makeBytes(100, seed + 4);
  const publicBytecodeCommitment = await computePublicBytecodeCommitment(packedBytecode);
  const id = await computeContractClassId({ artifactHash, privateFunctionsRoot, publicBytecodeCommitment });
  return {
    id,
    artifactHash,
    packedBytecode,
    privateFunctionsRoot,
    privateFunctions: [],
    utilityFunctions: [],
    version: 1,
  };
}

// eslint-disable-next-line @typescript-eslint/no-unused-vars
function makeContractClassPrivateFunction(seed = 0): PrivateFunction {
  return {
    selector: FunctionSelector.fromField(fr(seed + 1)),
    vkHash: fr(seed + 2),
  };
}

export function makeArray<T>(length: number, fn: (i: number) => T, offset = 0) {
  return Array.from({ length }, (_: any, i: number) => fn(i + offset));
}

export function makeArrayAsync<T>(length: number, fn: (i: number) => Promise<T>, offset = 0) {
  return Promise.all(
    Array(length)
      .fill(0)
      .map((_: any, i: number) => fn(i + offset)),
  );
}

export function makeVector<T extends Bufferable>(length: number, fn: (i: number) => T, offset = 0) {
  return new Vector(makeArray(length, fn, offset));
}

export async function makeVectorAsync<T extends Bufferable>(length: number, fn: (i: number) => Promise<T>, offset = 0) {
  return new Vector(await makeArrayAsync(length, fn, offset));
}

export function makeMap<T>(size: number, fn: (i: number) => [string, T], offset = 0) {
  return new Map(makeArray(size, i => fn(i + offset)));
}

export async function makeMapAsync<T>(size: number, fn: (i: number) => Promise<[string, T]>, offset = 0) {
  return new Map(await makeArrayAsync(size, i => fn(i + offset)));
}

export function makePublicKeys(seed = 0): PublicKeys {
  return new PublicKeys(
    new Point(new Fr(seed + 0), new Fr(seed + 1), false),
    new Point(new Fr(seed + 2), new Fr(seed + 3), false),
    new Point(new Fr(seed + 4), new Fr(seed + 5), false),
    new Point(new Fr(seed + 6), new Fr(seed + 7), false),
  );
}

export async function makeContractInstanceFromClassId(
  classId: Fr,
  seed = 0,
  overrides?: {
    deployer?: AztecAddress;
    initializationHash?: Fr;
    publicKeys?: PublicKeys;
    currentClassId?: Fr;
  },
): Promise<ContractInstanceWithAddress> {
  const salt = new Fr(seed);
  const initializationHash = overrides?.initializationHash ?? new Fr(seed + 1);
  const deployer = overrides?.deployer ?? new AztecAddress(new Fr(seed + 2));
  const publicKeys = overrides?.publicKeys ?? makePublicKeys(seed + 3);

  const saltedInitializationHash = await poseidon2HashWithSeparator(
    [salt, initializationHash, deployer],
    GeneratorIndex.PARTIAL_ADDRESS,
  );
  const partialAddress = await poseidon2HashWithSeparator(
    [classId, saltedInitializationHash],
    GeneratorIndex.PARTIAL_ADDRESS,
  );
  const address = await computeAddress(publicKeys, partialAddress);
  return new SerializableContractInstance({
    version: 1,
    salt,
    deployer,
    currentContractClassId: overrides?.currentClassId ?? classId,
    originalContractClassId: classId,
    initializationHash,
    publicKeys,
  }).withAddress(address);
}

export function makeAvmGetSiblingPathHint(seed = 0): AvmGetSiblingPathHint {
  // We want a possibly large index, but non-random.
  const index = BigInt(`0x${sha256(Buffer.from(seed.toString())).toString('hex')}`) % (1n << 64n);
  return new AvmGetSiblingPathHint(
    makeAppendOnlyTreeSnapshot(seed),
    /*treeId=*/ (seed + 1) % 5,
    /*index=*/ index,
    makeArray(seed % 64, i => new Fr(i), seed + 10),
  );
}

export function makeAvmGetPreviousValueIndexHint(seed = 0): AvmGetPreviousValueIndexHint {
  // We want a possibly large index, but non-random.
  const index = BigInt(`0x${sha256(Buffer.from(seed.toString())).toString('hex')}`) % (1n << 64n);
  const value = new Fr(BigInt(`0x${sha256(Buffer.from((seed + 2).toString())).toString('hex')}`) % (1n << 128n));
  return new AvmGetPreviousValueIndexHint(
    makeAppendOnlyTreeSnapshot(seed),
    /*treeId=*/ (seed + 1) % 5,
    value,
    index,
    /*alreadyPresent=*/ index % 2n === 0n,
  );
}

export function makeAvmGetLeafPreimageHintPublicDataTree(seed = 0): AvmGetLeafPreimageHintPublicDataTree {
  // We want a possibly large index, but non-random.
  const index = BigInt(`0x${sha256(Buffer.from(seed.toString())).toString('hex')}`) % (1n << 64n);
  return new AvmGetLeafPreimageHintPublicDataTree(
    makeAppendOnlyTreeSnapshot(seed),
    /*index=*/ index,
    /*leafPreimage=*/ makePublicDataTreeLeafPreimage(seed + 3),
  );
}

export function makeAvmGetLeafPreimageHintNullifierTree(seed = 0): AvmGetLeafPreimageHintNullifierTree {
  // We want a possibly large index, but non-random.
  const index = BigInt(`0x${sha256(Buffer.from(seed.toString())).toString('hex')}`) % (1n << 64n);
  return new AvmGetLeafPreimageHintNullifierTree(
    makeAppendOnlyTreeSnapshot(seed),
    /*index=*/ index,
    /*leafPreimage=*/ makeNullifierLeafPreimage(seed + 3),
  );
}

export function makeAvmGetLeafValueHint(seed = 0): AvmGetLeafValueHint {
  // We want a possibly large index, but non-random.
  const index = BigInt(`0x${sha256(Buffer.from(seed.toString())).toString('hex')}`) % (1n << 64n);
  return new AvmGetLeafValueHint(
    makeAppendOnlyTreeSnapshot(seed),
    /*treeId=*/ (seed + 1) % 5,
    /*index=*/ index,
    /*value=*/ new Fr(seed + 3),
  );
}

export function makeAvmSequentialInsertHintPublicDataTree(seed = 0): AvmSequentialInsertHintPublicDataTree {
  const lowLeavesWitnessData = {
    leaf: makePublicDataTreeLeafPreimage(seed + 3),
    index: BigInt(seed + 4),
    path: makeArray(seed % 64, i => new Fr(i), seed + 5),
  };
  const insertionWitnessData = {
    leaf: makePublicDataTreeLeafPreimage(seed + 6),
    index: BigInt(seed + 7),
    path: makeArray(seed % 64, i => new Fr(i), seed + 8),
  };

  return new AvmSequentialInsertHintPublicDataTree(
    makeAppendOnlyTreeSnapshot(seed),
    makeAppendOnlyTreeSnapshot(seed + 1),
    MerkleTreeId.PUBLIC_DATA_TREE,
    makePublicDataTreeLeaf(seed + 2),
    lowLeavesWitnessData,
    insertionWitnessData,
  );
}

export function makeAvmSequentialInsertHintNullifierTree(seed = 0): AvmSequentialInsertHintNullifierTree {
  const lowLeavesWitnessData = {
    leaf: makeNullifierLeafPreimage(seed + 3),
    index: BigInt(seed + 4),
    path: makeArray(seed % 64, i => new Fr(i), seed + 5),
  };
  const insertionWitnessData = {
    leaf: makeNullifierLeafPreimage(seed + 6),
    index: BigInt(seed + 7),
    path: makeArray(seed % 64, i => new Fr(i), seed + 8),
  };

  return new AvmSequentialInsertHintNullifierTree(
    makeAppendOnlyTreeSnapshot(seed),
    makeAppendOnlyTreeSnapshot(seed + 1),
    MerkleTreeId.NULLIFIER_TREE,
    makeNullifierLeaf(seed + 2),
    lowLeavesWitnessData,
    insertionWitnessData,
  );
}

export function makeAvmAppendLeavesHint(seed = 0): AvmAppendLeavesHint {
  return new AvmAppendLeavesHint(
    makeAppendOnlyTreeSnapshot(seed),
    makeAppendOnlyTreeSnapshot(seed + 1),
    // Use NOTE_HASH_TREE or L1_TO_L2_MESSAGE_TREE as mentioned in the comment on AvmAppendLeavesHint
    seed % 2 === 0 ? MerkleTreeId.NOTE_HASH_TREE : MerkleTreeId.L1_TO_L2_MESSAGE_TREE,
    makeArray((seed % 5) + 1, i => new Fr(seed + i + 2), 0),
  );
}

export function makeAvmCheckpointActionCreateCheckpointHint(seed = 0): AvmCreateCheckpointHint {
  return new AvmCreateCheckpointHint(
    /*actionCounter=*/ seed,
    /*oldCheckpointId=*/ seed + 1,
    /*newCheckpointId=*/ seed + 2,
  );
}

export function makeAvmCheckpointActionCommitCheckpointHint(seed = 0): AvmCommitCheckpointHint {
  return new AvmCommitCheckpointHint(
    /*actionCounter=*/ seed,
    /*oldCheckpointId=*/ seed + 1,
    /*newCheckpointId=*/ seed + 2,
  );
}

export function makeAvmCheckpointActionRevertCheckpointHint(seed = 0): AvmRevertCheckpointHint {
  return new AvmRevertCheckpointHint(
    /*actionCounter=*/ seed,
    /*oldCheckpointId=*/ seed + 1,
    /*newCheckpointId=*/ seed + 2,
    /*beforeState=*/ makeTreeSnapshots(seed + 3),
    /*afterState=*/ makeTreeSnapshots(seed + 7),
  );
}

/**
 * Makes arbitrary AvmContractInstanceHint.
 * @param seed - The seed to use for generating the state reference.
 * @returns AvmContractInstanceHint.
 */
export function makeAvmContractInstanceHint(seed = 0): AvmContractInstanceHint {
  return new AvmContractInstanceHint(
    new AztecAddress(new Fr(seed)),
    new Fr(seed + 0x2),
    new AztecAddress(new Fr(seed + 0x3)),
    new Fr(seed + 0x4),
    new Fr(seed + 0x5),
    new Fr(seed + 0x6),
    new PublicKeys(
      new Point(new Fr(seed + 0x7), new Fr(seed + 0x8), false),
      new Point(new Fr(seed + 0x9), new Fr(seed + 0x10), false),
      new Point(new Fr(seed + 0x11), new Fr(seed + 0x12), false),
      new Point(new Fr(seed + 0x13), new Fr(seed + 0x14), false),
    ),
  );
}

/* Makes arbitrary AvmContractClassHint.
 * @param seed - The seed to use for generating the state reference.
 * @returns AvmContractClassHint.
 */
export function makeAvmContractClassHint(seed = 0): AvmContractClassHint {
  const bytecode = makeBytes(32, seed + 0x5);
  return new AvmContractClassHint(new Fr(seed), new Fr(seed + 0x2), new Fr(seed + 0x3), bytecode);
}

export async function makeAvmBytecodeCommitmentHint(seed = 0): Promise<AvmBytecodeCommitmentHint> {
  const classId = new Fr(seed + 2);
  const bytecode = makeBytes(32, seed + 0x5);
  return new AvmBytecodeCommitmentHint(classId, await computePublicBytecodeCommitment(bytecode));
}

export function makeAvmEnqueuedCallHint(seed = 0): AvmEnqueuedCallHint {
  return new AvmEnqueuedCallHint(
    new AztecAddress(new Fr(seed)),
    new AztecAddress(new Fr(seed + 2)),
    makeArray((seed % 20) + 4, i => new Fr(i), seed + 0x1000),
    /*isStaticCall=*/ false,
  );
}

export function makeAvmTxHint(seed = 0): AvmTxHint {
  return new AvmTxHint(
    `txhash-${seed}`,
    makeGlobalVariables(seed),
    makeGasSettings(),
    makeGasFees(seed + 0x1000),
    {
      noteHashes: makeArray((seed % 20) + 4, i => new Fr(i), seed + 0x1000),
      nullifiers: makeArray((seed % 20) + 4, i => new Fr(i), seed + 0x2000),
      l2ToL1Messages: makeArray((seed % 20) + 4, i => makeScopedL2ToL1Message(i), seed + 0x3000),
    },
    {
      noteHashes: makeArray((seed % 20) + 4, i => new Fr(i), seed + 0x3000),
      nullifiers: makeArray((seed % 20) + 4, i => new Fr(i), seed + 0x4000),
      l2ToL1Messages: makeArray((seed % 20) + 4, i => makeScopedL2ToL1Message(i), seed + 0x5000),
    },
    makeArray((seed % 20) + 4, i => makeAvmEnqueuedCallHint(i), seed + 0x5000), // setupEnqueuedCalls
    makeArray((seed % 20) + 4, i => makeAvmEnqueuedCallHint(i), seed + 0x6000), // appLogicEnqueuedCalls
    makeAvmEnqueuedCallHint(seed + 0x7000), // teardownEnqueuedCall
    makeGas(seed + 0x8000), // gasUsedByPrivate
  );
}

/**
 * Creates arbitrary AvmExecutionHints.
 * @param seed - The seed to use for generating the hints.
 * @returns the execution hints.
 */
export async function makeAvmExecutionHints(
  seed = 0,
  overrides: Partial<FieldsOf<AvmExecutionHints>> = {},
): Promise<AvmExecutionHints> {
  const lengthOffset = 10;
  const lengthSeedMod = 10;
  const baseLength = lengthOffset + (seed % lengthSeedMod);

  const fields = {
    tx: makeAvmTxHint(seed + 0x4100),
    contractInstances: makeArray(baseLength + 2, makeAvmContractInstanceHint, seed + 0x4700),
    contractClasses: makeArray(baseLength + 5, makeAvmContractClassHint, seed + 0x4900),
    bytecodeCommitments: await makeArrayAsync(baseLength + 5, makeAvmBytecodeCommitmentHint, seed + 0x4900),
    startingTreeRoots: makeTreeSnapshots(seed + 0x4900),
    getSiblingPathHints: makeArray(baseLength + 5, makeAvmGetSiblingPathHint, seed + 0x4b00),
    getPreviousValueIndexHints: makeArray(baseLength + 5, makeAvmGetPreviousValueIndexHint, seed + 0x4d00),
    getLeafPreimageHintPublicDataTree: makeArray(
      baseLength + 5,
      makeAvmGetLeafPreimageHintPublicDataTree,
      seed + 0x4f00,
    ),
    getLeafPreimageHintNullifierTree: makeArray(baseLength + 5, makeAvmGetLeafPreimageHintNullifierTree, seed + 0x5100),
    getLeafValueHints: makeArray(baseLength + 5, makeAvmGetLeafValueHint, seed + 0x5300),
    sequentialInsertHintsPublicDataTree: makeArray(
      baseLength + 5,
      makeAvmSequentialInsertHintPublicDataTree,
      seed + 0x5500,
    ),
    sequentialInsertHintsNullifierTree: makeArray(
      baseLength + 5,
      makeAvmSequentialInsertHintNullifierTree,
      seed + 0x5700,
    ),
    appendLeavesHints: makeArray(baseLength + 5, makeAvmAppendLeavesHint, seed + 0x5800),
    createCheckpointHints: makeArray(baseLength + 5, makeAvmCheckpointActionCreateCheckpointHint, seed + 0x5900),
    commitCheckpointHints: makeArray(baseLength + 5, makeAvmCheckpointActionCommitCheckpointHint, seed + 0x5b00),
    revertCheckpointHints: makeArray(baseLength + 5, makeAvmCheckpointActionRevertCheckpointHint, seed + 0x5d00),
    ...overrides,
  };

  return new AvmExecutionHints(
    fields.tx,
    fields.contractInstances,
    fields.contractClasses,
    fields.bytecodeCommitments,
    fields.startingTreeRoots,
    fields.getSiblingPathHints,
    fields.getPreviousValueIndexHints,
    fields.getLeafPreimageHintPublicDataTree,
    fields.getLeafPreimageHintNullifierTree,
    fields.getLeafValueHints,
    fields.sequentialInsertHintsPublicDataTree,
    fields.sequentialInsertHintsNullifierTree,
    fields.appendLeavesHints,
    fields.createCheckpointHints,
    fields.commitCheckpointHints,
    fields.revertCheckpointHints,
  );
}

/**
 * Creates arbitrary AvmCircuitInputs.
 * @param seed - The seed to use for generating the hints.
 * @returns the execution hints.
 */
export async function makeAvmCircuitInputs(
  seed = 0,
  overrides: Partial<FieldsOf<AvmCircuitInputs>> = {},
): Promise<AvmCircuitInputs> {
  const fields = {
    hints: await makeAvmExecutionHints(seed + 0x3000),
    publicInputs: makeAvmCircuitPublicInputs(seed + 0x4000),
    ...overrides,
  };

  return new AvmCircuitInputs(fields.hints, fields.publicInputs);
}

/**
 * TODO: Since the max value check is currently disabled this function is pointless. Should it be removed?
 * Test only. Easy to identify big endian field serialize.
 * @param n - The number.
 * @returns The field.
 */
export function fr(n: number): Fr {
  return new Fr(BigInt(n));
}

/** Makes a bloated processed tx for testing purposes. */
export async function makeBloatedProcessedTx({
  seed = 1,
  header,
  db,
  chainId = Fr.ZERO,
  version = Fr.ZERO,
  gasSettings = GasSettings.default({ maxFeesPerGas: new GasFees(10, 10) }),
  vkTreeRoot = Fr.ZERO,
  protocolContractTreeRoot = Fr.ZERO,
  globalVariables = GlobalVariables.empty(),
  feePayer,
  feePaymentPublicDataWrite,
  privateOnly = false,
}: {
  seed?: number;
  header?: BlockHeader;
  db?: MerkleTreeReadOperations;
  chainId?: Fr;
  version?: Fr;
  gasSettings?: GasSettings;
  vkTreeRoot?: Fr;
  globalVariables?: GlobalVariables;
  protocolContractTreeRoot?: Fr;
  feePayer?: AztecAddress;
  feePaymentPublicDataWrite?: PublicDataWrite;
  privateOnly?: boolean;
} = {}) {
  seed *= 0x1000; // Avoid clashing with the previous mock values if seed only increases by 1.
  header ??= db?.getInitialHeader() ?? makeHeader(seed);
  feePayer ??= await AztecAddress.random();

  const txConstantData = TxConstantData.empty();
  txConstantData.historicalHeader = header!;
  txConstantData.txContext.chainId = chainId;
  txConstantData.txContext.version = version;
  txConstantData.txContext.gasSettings = gasSettings;
  txConstantData.vkTreeRoot = vkTreeRoot;
  txConstantData.protocolContractTreeRoot = protocolContractTreeRoot;

  const tx = !privateOnly
    ? await mockTx(seed, { feePayer })
    : await mockTx(seed, {
        numberOfNonRevertiblePublicCallRequests: 0,
        numberOfRevertiblePublicCallRequests: 0,
        feePayer,
      });
  tx.data.constants = txConstantData;

  // No side effects were created in mockTx. The default gasUsed is the tx overhead.
  tx.data.gasUsed = Gas.from({ daGas: FIXED_DA_GAS, l2Gas: FIXED_L2_GAS });

  if (privateOnly) {
    const data = makePrivateToRollupAccumulatedData(seed + 0x1000);
    clearContractClassLogs(data);

    const transactionFee = tx.data.gasUsed.computeFee(globalVariables.gasFees);
    feePaymentPublicDataWrite ??= new PublicDataWrite(Fr.random(), Fr.random());

    tx.data.forRollup!.end = data;

    return makeProcessedTxFromPrivateOnlyTx(tx, transactionFee, feePaymentPublicDataWrite, globalVariables);
  } else {
    const dataFromPrivate = tx.data.forPublic!;

    const nonRevertibleData = dataFromPrivate.nonRevertibleAccumulatedData;

    // Create revertible data.
    const revertibleData = makePrivateToPublicAccumulatedData(seed + 0x1000);
    clearContractClassLogs(revertibleData);
    revertibleData.nullifiers[MAX_NULLIFIERS_PER_TX - 1] = Fr.ZERO; // Leave one space for the tx hash nullifier in nonRevertibleAccumulatedData.
    dataFromPrivate.revertibleAccumulatedData = revertibleData;

    // Create avm output.
    const avmOutput = AvmCircuitPublicInputs.empty();
    // Assign data from private.
    avmOutput.globalVariables = globalVariables;
    avmOutput.startGasUsed = tx.data.gasUsed;
    avmOutput.gasSettings = gasSettings;
    avmOutput.feePayer = feePayer;
    avmOutput.publicCallRequestArrayLengths = new PublicCallRequestArrayLengths(
      tx.data.numberOfNonRevertiblePublicCallRequests(),
      tx.data.numberOfRevertiblePublicCallRequests(),
      tx.data.hasTeardownPublicCallRequest(),
    );
    avmOutput.publicSetupCallRequests = dataFromPrivate.nonRevertibleAccumulatedData.publicCallRequests;
    avmOutput.publicAppLogicCallRequests = dataFromPrivate.revertibleAccumulatedData.publicCallRequests;
    avmOutput.publicTeardownCallRequest = dataFromPrivate.publicTeardownCallRequest;
    avmOutput.previousNonRevertibleAccumulatedData = new PrivateToAvmAccumulatedData(
      dataFromPrivate.nonRevertibleAccumulatedData.noteHashes,
      dataFromPrivate.nonRevertibleAccumulatedData.nullifiers,
      dataFromPrivate.nonRevertibleAccumulatedData.l2ToL1Msgs,
    );
    avmOutput.previousNonRevertibleAccumulatedDataArrayLengths =
      avmOutput.previousNonRevertibleAccumulatedData.getArrayLengths();
    avmOutput.previousRevertibleAccumulatedData = new PrivateToAvmAccumulatedData(
      dataFromPrivate.revertibleAccumulatedData.noteHashes,
      dataFromPrivate.revertibleAccumulatedData.nullifiers,
      dataFromPrivate.revertibleAccumulatedData.l2ToL1Msgs,
    );
    avmOutput.previousRevertibleAccumulatedDataArrayLengths =
      avmOutput.previousRevertibleAccumulatedData.getArrayLengths();
    // Assign final data emitted from avm.
    avmOutput.accumulatedData.noteHashes = revertibleData.noteHashes;
    avmOutput.accumulatedData.nullifiers = mergeAccumulatedData(
      nonRevertibleData.nullifiers,
      revertibleData.nullifiers,
      MAX_NULLIFIERS_PER_TX,
    );
    avmOutput.accumulatedData.l2ToL1Msgs = revertibleData.l2ToL1Msgs;
    avmOutput.accumulatedData.publicDataWrites = makeTuple(
      MAX_TOTAL_PUBLIC_DATA_UPDATE_REQUESTS_PER_TX,
      i => new PublicDataWrite(new Fr(i), new Fr(i + 10)),
      seed + 0x2000,
    );
    avmOutput.gasSettings = clampGasSettingsForAVM(gasSettings, tx.data.gasUsed);

    const avmCircuitInputs = await makeAvmCircuitInputs(seed + 0x3000, { publicInputs: avmOutput });

    const gasUsed = {
      totalGas: Gas.empty(),
      teardownGas: Gas.empty(),
      publicGas: Gas.empty(),
      billedGas: Gas.empty(),
    } satisfies GasUsed;

    return makeProcessedTxFromTxWithPublicCalls(
      tx,
      {
        type: ProvingRequestType.PUBLIC_VM,
        inputs: avmCircuitInputs,
      },
      gasUsed,
      RevertCode.OK,
      undefined /* revertReason */,
    );
  }
}

// Remove all contract class log hashes from the data as they are not required for the current tests.
// If they are needed one day, change this to create the random fields first and update the data with real hashes of those fields.
function clearContractClassLogs(data: { contractClassLogsHashes: ScopedLogHash[] }) {
  data.contractClassLogsHashes.forEach((_, i) => (data.contractClassLogsHashes[i] = ScopedLogHash.empty()));
}<|MERGE_RESOLUTION|>--- conflicted
+++ resolved
@@ -616,29 +616,6 @@
   return new FeeRecipient(EthAddress.fromField(fr(seed)), fr(seed + 1));
 }
 
-<<<<<<< HEAD
-export function makeScopedL2ToL1Message(seed = 1): ScopedL2ToL1Message {
-  return new ScopedL2ToL1Message(makeL2ToL1Message(seed), makeAztecAddress(seed + 3));
-=======
-/**
- * Makes constant base rollup data.
- * @param seed - The seed to use for generating the constant base rollup data.
- * @param blockNumber - The block number to use for generating the global variables.
- * @returns A constant base rollup data.
- */
-export function makeConstantRollupData(
-  seed = 1,
-  globalVariables: GlobalVariables | undefined = undefined,
-): ConstantRollupData {
-  return ConstantRollupData.from({
-    lastArchive: makeAppendOnlyTreeSnapshot(seed + 0x300),
-    vkTreeRoot: fr(seed + 0x401),
-    protocolContractTreeRoot: fr(seed + 0x402),
-    globalVariables: globalVariables ?? makeGlobalVariables(seed + 0x500),
-  });
->>>>>>> dc14f283
-}
-
 /**
  * Makes arbitrary append only tree snapshot.
  * @param seed - The seed to use for generating the append only tree snapshot.
