--- conflicted
+++ resolved
@@ -3,13 +3,10 @@
 
 import { z } from 'zod';
 
-<<<<<<< HEAD
+import { BlockAttestation } from '../p2p/block_attestation.js';
+import { ConsensusPayload } from '../p2p/consensus_payload.js';
 import { L2Block } from './l2_block.js';
 import { CommitteeAttestation } from './proposal/committee_attestation.js';
-=======
-import { BlockAttestation } from '../p2p/block_attestation.js';
-import { ConsensusPayload } from '../p2p/consensus_payload.js';
->>>>>>> 4fe0c9af
 
 export type L1PublishedData = {
   blockNumber: bigint;
@@ -33,28 +30,12 @@
   attestations: z.array(CommitteeAttestation.schema),
 });
 
-<<<<<<< HEAD
-export async function randomPublishedL2Block(l2BlockNumber: number): Promise<PublishedL2Block> {
-  const block = await L2Block.random(l2BlockNumber);
-  const l1 = {
-    blockNumber: BigInt(block.number),
-    timestamp: block.header.globalVariables.timestamp.toBigInt(),
-    blockHash: Buffer32.random().toString(),
-  };
-  // Create valid signatures
-  const signers = times(3, () => Secp256k1Signer.random());
-  const attestations = await Promise.all(
-    times(3, async i => {
-      const signature: Signature = signers[i].signMessage(Buffer32.fromField(await block.hash()));
-      return CommitteeAttestation.fromAddressAndSignature(signers[i].address, signature);
-    }),
-  );
-  return { block, l1, attestations };
-=======
 export function getAttestationsFromPublishedL2Block(block: PublishedL2Block) {
   const payload = ConsensusPayload.fromBlock(block.block);
-  return block.signatures
-    .filter(sig => !sig.isEmpty)
-    .map(signature => new BlockAttestation(block.block.header.globalVariables.blockNumber, payload, signature));
->>>>>>> 4fe0c9af
+  return block.attestations
+    .filter(attestation => !attestation.signature.isEmpty())
+    .map(
+      attestation =>
+        new BlockAttestation(block.block.header.globalVariables.blockNumber, payload, attestation.signature),
+    );
 }