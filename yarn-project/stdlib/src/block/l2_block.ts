--- conflicted
+++ resolved
@@ -169,13 +169,9 @@
 }
 
 export type BlockInfo = {
-<<<<<<< HEAD
   archive?: string;
   headerHash: string;
-=======
   blockHash?: string;
-  archive: string;
->>>>>>> 836cfefc
   blockNumber: number;
   slotNumber: number;
   txCount: number;
