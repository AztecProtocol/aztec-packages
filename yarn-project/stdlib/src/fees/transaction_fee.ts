--- conflicted
+++ resolved
@@ -16,15 +16,9 @@
     minBigInt(maxPriorityFeesPerGas.feePerL2Gas, maxFeesPerGas.feePerL2Gas - gasFees.feePerL2Gas),
   );
 
-<<<<<<< HEAD
-  const totalFees = new GasFees(
+  const effectiveFees = new GasFees(
     gasFees.feePerDaGas + priorityFees.feePerDaGas,
     gasFees.feePerL2Gas + priorityFees.feePerL2Gas,
-=======
-  const effectiveFees = new GasFees(
-    gasFees.feePerDaGas.add(priorityFees.feePerDaGas),
-    gasFees.feePerL2Gas.add(priorityFees.feePerL2Gas),
->>>>>>> ccb26553
   );
 
   return effectiveFees;
