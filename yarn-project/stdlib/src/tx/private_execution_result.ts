--- conflicted
+++ resolved
@@ -158,12 +158,8 @@
         newNotes: z.array(NoteAndSlot.schema),
         noteHashNullifierCounterMap: mapSchema(z.coerce.number(), z.number()),
         returnValues: z.array(schemas.Fr),
-<<<<<<< HEAD
+        offchainMessages: z.array(z.object({ message: z.array(schemas.Fr), recipient: AztecAddress.schema })),
         nestedExecutionResults: z.array(z.lazy(() => PrivateCallExecutionResult.schema)),
-=======
-        offchainMessages: z.array(z.object({ message: z.array(schemas.Fr), recipient: AztecAddress.schema })),
-        nestedExecutions: z.array(z.lazy(() => PrivateCallExecutionResult.schema)),
->>>>>>> aac426c9
         contractClassLogs: z.array(CountedContractClassLog.schema),
       })
       .transform(PrivateCallExecutionResult.from);
@@ -179,12 +175,8 @@
       fields.newNotes,
       fields.noteHashNullifierCounterMap,
       fields.returnValues,
-<<<<<<< HEAD
+      fields.offchainMessages,
       fields.nestedExecutionResults,
-=======
-      fields.offchainMessages,
-      fields.nestedExecutions,
->>>>>>> aac426c9
       fields.contractClassLogs,
     );
   }
@@ -266,7 +258,7 @@
         ...msg,
         contractAddress: callResult.publicInputs.callContext.contractAddress, // contract that emitted the message
       })),
-      ...callResult.nestedExecutions.flatMap(nested => collectMessagesRecursive(nested)),
+      ...callResult.nestedExecutionResults.flatMap(nested => collectMessagesRecursive(nested)),
     ];
   };
   return collectMessagesRecursive(execResult.entrypoint);
