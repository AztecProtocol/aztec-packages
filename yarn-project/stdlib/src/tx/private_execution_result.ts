import { timesParallel } from '@aztec/foundation/collection';
import { randomBytes, randomInt } from '@aztec/foundation/crypto';
import { Fr } from '@aztec/foundation/fields';
import type { FieldsOf } from '@aztec/foundation/types';

import { z } from 'zod';

import { NoteSelector } from '../abi/note_selector.js';
import { PrivateCircuitPublicInputs } from '../kernel/private_circuit_public_inputs.js';
import type { IsEmpty } from '../kernel/utils/interfaces.js';
import { sortByCounter } from '../kernel/utils/order_and_comparison.js';
import { ContractClassLog, ContractClassLogFields } from '../logs/contract_class_log.js';
import { Note } from '../note/note.js';
import { type ZodFor, mapSchema, schemas } from '../schemas/index.js';
import type { UInt32 } from '../types/index.js';
import { HashedValues } from './hashed_values.js';
import type { OffchainEffect } from './offchain_effect.js';

/**
 * The contents of a new note.
 */
export class NoteAndSlot {
  constructor(
    /** The note. */
    public note: Note,
    /** The storage slot of the note. */
    public storageSlot: Fr,
    /** The note type identifier. */
    public noteTypeId: NoteSelector,
  ) {}

  static get schema() {
    return z
      .object({
        note: Note.schema,
        storageSlot: schemas.Fr,
        noteTypeId: schemas.NoteSelector,
      })
      .transform(NoteAndSlot.from);
  }

  static from(fields: FieldsOf<NoteAndSlot>) {
    return new NoteAndSlot(fields.note, fields.storageSlot, fields.noteTypeId);
  }

  static random() {
    return new NoteAndSlot(Note.random(), Fr.random(), NoteSelector.random());
  }
}

export class CountedContractClassLog implements IsEmpty {
  constructor(
    public log: ContractClassLog,
    public counter: number,
  ) {}

  static get schema(): ZodFor<CountedContractClassLog> {
    return z
      .object({
        log: ContractClassLog.schema,
        counter: schemas.Integer,
      })
      .transform(CountedContractClassLog.from);
  }

  static from(fields: { log: ContractClassLog; counter: number }) {
    return new CountedContractClassLog(fields.log, fields.counter);
  }

  isEmpty(): boolean {
    return this.log.isEmpty() && !this.counter;
  }
}

export class PrivateExecutionResult {
  constructor(
    public entrypoint: PrivateCallExecutionResult,
    /** The first non revertible nullifier, or zero if there was none. */
    public firstNullifier: Fr,
    /** An array of calldata for the enqueued public function calls and the teardown function call. */
    public publicFunctionCalldata: HashedValues[],
  ) {}

  static get schema(): ZodFor<PrivateExecutionResult> {
    return z
      .object({
        entrypoint: PrivateCallExecutionResult.schema,
        firstNullifier: schemas.Fr,
        publicFunctionCalldata: z.array(HashedValues.schema),
      })
      .transform(PrivateExecutionResult.from);
  }

  static from(fields: FieldsOf<PrivateExecutionResult>) {
    return new PrivateExecutionResult(fields.entrypoint, fields.firstNullifier, fields.publicFunctionCalldata);
  }

  static async random(nested = 1): Promise<PrivateExecutionResult> {
    return new PrivateExecutionResult(await PrivateCallExecutionResult.random(nested), Fr.random(), [
      HashedValues.random(),
      HashedValues.random(),
    ]);
  }

  /**
   * The block number that this execution was simulated with.
   */
  getSimulationBlockNumber(): UInt32 {
    return this.entrypoint.publicInputs.historicalHeader.globalVariables.blockNumber;
  }
}

/**
 * The result of executing a call to a private function.
 */
export class PrivateCallExecutionResult {
  constructor(
    // Needed for prover
    /** The ACIR bytecode. */
    public acir: Buffer,
    /** The verification key. */
    public vk: Buffer,
    /** The partial witness. */
    public partialWitness: Map<number, string>,
    // Needed for the verifier (kernel)
    /** The call stack item. */
    public publicInputs: PrivateCircuitPublicInputs,
    /** Mapping of note hash to its index in the note hash tree. Used for building hints for note hash read requests. */
    public noteHashLeafIndexMap: Map<bigint, bigint>,
    /** The notes created in the executed function. */
    public newNotes: NoteAndSlot[],
    /** Mapping of note hash counter to the counter of its nullifier. */
    public noteHashNullifierCounterMap: Map<number, number>,
    /** The raw return values of the executed function. */
    public returnValues: Fr[],
    /** The offchain effects emitted during execution of this function call via the `emit_offchain_effect` oracle. */
    public offchainEffects: { data: Fr[] }[],
    /** The nested executions. */
    public nestedExecutionResults: PrivateCallExecutionResult[],
    /**
     * Contract class logs emitted during execution of this function call.
     * Note: We only need to collect the ContractClassLogFields as preimages for the tx.
     * But keep them as ContractClassLog so that we can verify the log hashes before submitting the tx (TODO).
     */
    public contractClassLogs: CountedContractClassLog[],
    public profileResult?: PrivateExecutionProfileResult,
  ) {}

  static get schema(): ZodFor<PrivateCallExecutionResult> {
    return z
      .object({
        acir: schemas.Buffer,
        vk: schemas.Buffer,
        partialWitness: mapSchema(z.coerce.number(), z.string()),
        publicInputs: PrivateCircuitPublicInputs.schema,
        noteHashLeafIndexMap: mapSchema(schemas.BigInt, schemas.BigInt),
        newNotes: z.array(NoteAndSlot.schema),
        noteHashNullifierCounterMap: mapSchema(z.coerce.number(), z.number()),
        returnValues: z.array(schemas.Fr),
<<<<<<< HEAD
        offchainMessages: z.array(z.object({ message: z.array(schemas.Fr), recipient: AztecAddress.schema })),
        nestedExecutionResults: z.array(z.lazy(() => PrivateCallExecutionResult.schema)),
=======
        offchainEffects: z.array(z.object({ data: z.array(schemas.Fr) })),
        nestedExecutions: z.array(z.lazy(() => PrivateCallExecutionResult.schema)),
>>>>>>> 1bb4f058
        contractClassLogs: z.array(CountedContractClassLog.schema),
      })
      .transform(PrivateCallExecutionResult.from);
  }

  static from(fields: FieldsOf<PrivateCallExecutionResult>) {
    return new PrivateCallExecutionResult(
      fields.acir,
      fields.vk,
      fields.partialWitness,
      fields.publicInputs,
      fields.noteHashLeafIndexMap,
      fields.newNotes,
      fields.noteHashNullifierCounterMap,
      fields.returnValues,
<<<<<<< HEAD
      fields.offchainMessages,
      fields.nestedExecutionResults,
=======
      fields.offchainEffects,
      fields.nestedExecutions,
>>>>>>> 1bb4f058
      fields.contractClassLogs,
    );
  }

  static async random(nested = 1): Promise<PrivateCallExecutionResult> {
    return new PrivateCallExecutionResult(
      randomBytes(4),
      randomBytes(4),
      new Map([[1, 'one']]),
      PrivateCircuitPublicInputs.empty(),
      new Map([[1n, 1n]]),
      [NoteAndSlot.random()],
      new Map([[0, 0]]),
      [Fr.random()],
      [
        {
          data: [Fr.random()],
        },
      ],
      await timesParallel(nested, () => PrivateCallExecutionResult.random(0)),
      [new CountedContractClassLog(await ContractClassLog.random(), randomInt(10))],
    );
  }
}

export function collectNoteHashLeafIndexMap(execResult: PrivateExecutionResult) {
  const accum: Map<bigint, bigint> = new Map();
  const collectNoteHashLeafIndexMapRecursive = (callResult: PrivateCallExecutionResult, accum: Map<bigint, bigint>) => {
    callResult.noteHashLeafIndexMap.forEach((value, key) => accum.set(key, value));
    callResult.nestedExecutionResults.forEach(nested => collectNoteHashLeafIndexMapRecursive(nested, accum));
  };
  collectNoteHashLeafIndexMapRecursive(execResult.entrypoint, accum);
  return accum;
}

export function collectNoteHashNullifierCounterMap(execResult: PrivateExecutionResult) {
  const accum: Map<number, number> = new Map();
  const collectNoteHashNullifierCounterMapRecursive = (
    callResult: PrivateCallExecutionResult,
    accum: Map<number, number>,
  ) => {
    callResult.noteHashNullifierCounterMap.forEach((value, key) => accum.set(key, value));
    callResult.nestedExecutionResults.forEach(nested => collectNoteHashNullifierCounterMapRecursive(nested, accum));
  };
  collectNoteHashNullifierCounterMapRecursive(execResult.entrypoint, accum);
  return accum;
}

/**
 * Collect all contract class logs across all nested executions.
 * @param execResult - The topmost execution result.
 * @returns All contract class logs.
 */
function collectContractClassLogs(execResult: PrivateCallExecutionResult): CountedContractClassLog[] {
  return [execResult.contractClassLogs, ...execResult.nestedExecutionResults.flatMap(collectContractClassLogs)].flat();
}

/**
 * Collect all contract class logs across all nested executions and sorts by counter.
 * @param execResult - The topmost execution result.
 * @returns All contract class logs.
 */
export function collectSortedContractClassLogs(execResult: PrivateExecutionResult): ContractClassLogFields[] {
  const allLogs = collectContractClassLogs(execResult.entrypoint);
  const sortedLogs = sortByCounter(allLogs);
  return sortedLogs.map(l => l.log.fields);
}

/**
 * Collect all offchain effects emitted across all nested executions.
 * @param execResult - The execution result to collect offchain effects from.
 * @returns Array of offchain effects.
 */
export function collectOffchainEffects(execResult: PrivateExecutionResult): OffchainEffect[] {
  const collectEffectsRecursive = (callResult: PrivateCallExecutionResult): OffchainEffect[] => {
    return [
      ...callResult.offchainEffects.map(msg => ({
        ...msg,
        contractAddress: callResult.publicInputs.callContext.contractAddress, // contract that emitted the effect
      })),
<<<<<<< HEAD
      ...callResult.nestedExecutionResults.flatMap(nested => collectMessagesRecursive(nested)),
=======
      ...callResult.nestedExecutions.flatMap(nested => collectEffectsRecursive(nested)),
>>>>>>> 1bb4f058
    ];
  };
  return collectEffectsRecursive(execResult.entrypoint);
}

export function getFinalMinRevertibleSideEffectCounter(execResult: PrivateExecutionResult): number {
  const collectFinalMinRevertibleSideEffectCounterRecursive = (callResult: PrivateCallExecutionResult): number => {
    return callResult.nestedExecutionResults.reduce((counter, exec) => {
      const nestedCounter = collectFinalMinRevertibleSideEffectCounterRecursive(exec);
      return nestedCounter ? nestedCounter : counter;
    }, callResult.publicInputs.minRevertibleSideEffectCounter.toNumber());
  };
  return collectFinalMinRevertibleSideEffectCounterRecursive(execResult.entrypoint);
}

export function collectNested<T>(
  executionStack: PrivateCallExecutionResult[],
  extractExecutionItems: (execution: PrivateCallExecutionResult) => T[],
): T[] {
  const thisExecutionReads = executionStack.flatMap(extractExecutionItems);

  return thisExecutionReads.concat(
    executionStack.flatMap(({ nestedExecutionResults }) =>
      collectNested(nestedExecutionResults, extractExecutionItems),
    ),
  );
}

export class PrivateExecutionProfileResult {
  constructor(public timings: { witgen: number; oracles?: Record<string, { times: number[] }> }) {}
}<|MERGE_RESOLUTION|>--- conflicted
+++ resolved
@@ -157,13 +157,8 @@
         newNotes: z.array(NoteAndSlot.schema),
         noteHashNullifierCounterMap: mapSchema(z.coerce.number(), z.number()),
         returnValues: z.array(schemas.Fr),
-<<<<<<< HEAD
-        offchainMessages: z.array(z.object({ message: z.array(schemas.Fr), recipient: AztecAddress.schema })),
+        offchainEffects: z.array(z.object({ data: z.array(schemas.Fr) })),
         nestedExecutionResults: z.array(z.lazy(() => PrivateCallExecutionResult.schema)),
-=======
-        offchainEffects: z.array(z.object({ data: z.array(schemas.Fr) })),
-        nestedExecutions: z.array(z.lazy(() => PrivateCallExecutionResult.schema)),
->>>>>>> 1bb4f058
         contractClassLogs: z.array(CountedContractClassLog.schema),
       })
       .transform(PrivateCallExecutionResult.from);
@@ -179,13 +174,8 @@
       fields.newNotes,
       fields.noteHashNullifierCounterMap,
       fields.returnValues,
-<<<<<<< HEAD
-      fields.offchainMessages,
+      fields.offchainEffects,
       fields.nestedExecutionResults,
-=======
-      fields.offchainEffects,
-      fields.nestedExecutions,
->>>>>>> 1bb4f058
       fields.contractClassLogs,
     );
   }
@@ -266,11 +256,7 @@
         ...msg,
         contractAddress: callResult.publicInputs.callContext.contractAddress, // contract that emitted the effect
       })),
-<<<<<<< HEAD
-      ...callResult.nestedExecutionResults.flatMap(nested => collectMessagesRecursive(nested)),
-=======
-      ...callResult.nestedExecutions.flatMap(nested => collectEffectsRecursive(nested)),
->>>>>>> 1bb4f058
+      ...callResult.nestedExecutionResults.flatMap(nested => collectEffectsRecursive(nested)),
     ];
   };
   return collectEffectsRecursive(execResult.entrypoint);
