--- conflicted
+++ resolved
@@ -50,23 +50,7 @@
      */
     public fees: Tuple<FeeRecipient, typeof AZTEC_MAX_EPOCH_DURATION>,
     /**
-<<<<<<< HEAD
-     * Root of the verification key tree.
-     */
-    public vkTreeRoot: Fr,
-    /**
-     * Root of the protocol contract tree.
-     */
-    public protocolContractTreeRoot: Fr,
-    /**
-     * TODO(#7346): Temporarily added prover_id while we verify block-root proofs on L1
-     */
-    public proverId: Fr,
-    /**
      * Public inputs required to verify a batch of blobs.
-=======
-     * Public inputs required to verify a blob (challenge point z, evaluation y = p(z), and the commitment to p() for each blob)
->>>>>>> 86fa8463
      */
     public blobPublicInputs: BlockBlobPublicInputs,
   ) {}
@@ -87,14 +71,7 @@
       Fr.fromBuffer(reader),
       reader.readArray(AZTEC_MAX_EPOCH_DURATION, Fr),
       reader.readArray(AZTEC_MAX_EPOCH_DURATION, FeeRecipient),
-<<<<<<< HEAD
-      Fr.fromBuffer(reader),
-      Fr.fromBuffer(reader),
-      Fr.fromBuffer(reader),
       reader.readObject(BlockBlobPublicInputs),
-=======
-      reader.readArray(AZTEC_MAX_EPOCH_DURATION, BlockBlobPublicInputs),
->>>>>>> 86fa8463
     );
   }
 
