--- conflicted
+++ resolved
@@ -34,10 +34,7 @@
     "rootDir": "./src"
   },
   "dependencies": {
-<<<<<<< HEAD
-=======
     "@aztec/circuits.js": "workspace:^",
->>>>>>> 79c907a2
     "@aztec/foundation": "workspace:^",
     "@aztec/l2-block": "workspace:^",
     "sha3": "^2.1.4",
