<<<<<<< HEAD
import { PrivateKernelPublicInputs, UInt8Vector } from '@aztec/circuits.js';
=======
import { CircuitsWasm, PrivateKernelPublicInputs, UInt8Vector } from '@aztec/circuits.js';
import { computeContractLeaf } from '@aztec/circuits.js/abis';
import { Fr, keccak } from '@aztec/foundation';
>>>>>>> 9cae9f5e
import { UnverifiedData } from '@aztec/unverified-data';
import { createTxHash } from './create_tx_hash.js';
import { TxHash } from './tx_hash.js';

/**
 * The interface of an L2 transaction.
 */
export class Tx {
  private hashPromise?: Promise<TxHash>;

  /**
   *
   * @param data - Tx inputs.
   * @param proof - Tx proof.
   * @param unverifiedData  - Information not needed to verify the tx (e.g. encrypted note pre-images etc.)
   * @param isEmpty - Whether this is a placeholder empty tx.
   */
  constructor(
    public readonly data: PrivateKernelPublicInputs,
    public readonly proof: UInt8Vector,
    public readonly unverifiedData: UnverifiedData,
    public readonly isEmpty = false,
  ) {}

  /**
   * Construct & return transaction hash.
   * @returns The transaction's hash.
   */
<<<<<<< HEAD
  get txHash() {
    if (!this.hash) {
      this.hash = createTxHash(this.data.end);
=======
  getTxHash(): Promise<TxHash> {
    if (!this.hashPromise) {
      this.hashPromise = Tx.createTxHash(this);
>>>>>>> 9cae9f5e
    }
    return this.hashPromise;
  }
<<<<<<< HEAD
=======

  /**
   * Utility function to generate tx hash.
   * @param tx - The transaction from which to generate the hash.
   * @returns A hash of the tx data that identifies the tx.
   */
  static async createTxHash(tx: Tx): Promise<TxHash> {
    // NOTE: We are using computeContractLeaf here to ensure consistency with how circuits compute
    // contract tree leaves, which then go into the L2 block, which are then used to regenerate
    // the tx hashes. This means we need the full circuits wasm, and cannot use the lighter primitives
    // wasm. Alternatively, we could stop using computeContractLeaf and manually use the same
    const wasm = await CircuitsWasm.get();
    return hashTxData(
      tx.data.end.newCommitments,
      tx.data.end.newNullifiers,
      tx.data.end.newContracts.map(cd => computeContractLeaf(wasm, cd)),
    );
  }
}

export function hashTxData(
  newCommitments: Fr[] | Buffer[],
  newNullifiers: Fr[] | Buffer[],
  newContracts: Fr[] | Buffer[],
) {
  const dataToHash = Buffer.concat(
    [
      newCommitments.map(x => (Buffer.isBuffer(x) ? x : x.toBuffer())),
      newNullifiers.map(x => (Buffer.isBuffer(x) ? x : x.toBuffer())),
      newContracts.map(x => (Buffer.isBuffer(x) ? x : x.toBuffer())),
    ].flat(),
  );
  return new TxHash(keccak(dataToHash));
>>>>>>> 9cae9f5e
}<|MERGE_RESOLUTION|>--- conflicted
+++ resolved
@@ -1,10 +1,6 @@
-<<<<<<< HEAD
-import { PrivateKernelPublicInputs, UInt8Vector } from '@aztec/circuits.js';
-=======
 import { CircuitsWasm, PrivateKernelPublicInputs, UInt8Vector } from '@aztec/circuits.js';
 import { computeContractLeaf } from '@aztec/circuits.js/abis';
 import { Fr, keccak } from '@aztec/foundation';
->>>>>>> 9cae9f5e
 import { UnverifiedData } from '@aztec/unverified-data';
 import { createTxHash } from './create_tx_hash.js';
 import { TxHash } from './tx_hash.js';
@@ -33,20 +29,12 @@
    * Construct & return transaction hash.
    * @returns The transaction's hash.
    */
-<<<<<<< HEAD
-  get txHash() {
-    if (!this.hash) {
-      this.hash = createTxHash(this.data.end);
-=======
   getTxHash(): Promise<TxHash> {
     if (!this.hashPromise) {
       this.hashPromise = Tx.createTxHash(this);
->>>>>>> 9cae9f5e
     }
     return this.hashPromise;
   }
-<<<<<<< HEAD
-=======
 
   /**
    * Utility function to generate tx hash.
@@ -80,5 +68,4 @@
     ].flat(),
   );
   return new TxHash(keccak(dataToHash));
->>>>>>> 9cae9f5e
 }