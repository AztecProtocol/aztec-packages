--- conflicted
+++ resolved
@@ -28,10 +28,7 @@
     public readonly data: PrivateKernelPublicInputs,
     public readonly proof: UInt8Vector,
     public readonly unverifiedData: Buffer,
-<<<<<<< HEAD
     public readonly isEmpty = false,
-=======
->>>>>>> d5ccaf17
   ) {}
 
   /**
