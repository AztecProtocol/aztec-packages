--- conflicted
+++ resolved
@@ -304,11 +304,7 @@
     new_l2_to_l1_msgs: [Field; crate::abi::MAX_NEW_L2_TO_L1_MSGS_PER_CALL],
     unencrypted_logs_hash: [Field; NUM_FIELDS_PER_SHA256],
     unencrypted_log_preimages_length: Field,
-<<<<<<< HEAD
-    // block_data: ConstantHistoricBlockData,
-=======
-    block_data: HistoricBlockData,
->>>>>>> 2e344e13
+    // block_data: HistoricBlockData,
     historic_public_data_tree_root: Field,
     prover_address: Field,
 
