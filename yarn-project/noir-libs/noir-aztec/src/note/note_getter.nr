use crate::constants_gen::{
    MAX_READ_REQUESTS_PER_CALL,
    GET_NOTE_ORACLE_RETURN_LENGTH,
    GET_NOTES_ORACLE_RETURN_LENGTH,
    MAX_NOTES_PER_PAGE,
    VIEW_NOTE_ORACLE_RETURN_LENGTH,
};
use crate::context::Context;
use crate::note::{
    note_getter_options::NoteGetterOptions,
    note_interface::NoteInterface,
<<<<<<< HEAD
    note_header::NoteHeader,
    utils::compute_note_hash_for_read_request,
=======
    utils::compute_note_hash_for_read_or_nullify,
>>>>>>> cf91bbe6
    utils::compute_unique_siloed_note_hash,
    utils::compute_siloed_note_hash,
};
use crate::messaging::get_commitment_getter_data::make_commitment_getter_data;
use crate::oracle;
use crate::types::option::Option;

fn check_note_header<Note, N>(
    context: Context,
    storage_slot: Field,
    note_interface: NoteInterface<Note, N>,
    note: Note,
) {
    let get_header = note_interface.get_header;
    let header = get_header(note);
    let contract_address = context.inputs.call_context.storage_contract_address;
    assert(header.contract_address == contract_address);
    assert(header.storage_slot == storage_slot);
}

fn ensure_note_exists<Note, N>(
    context: &mut Context,
    storage_slot: Field,
    note_interface: NoteInterface<Note, N>,
    note: &mut Note,
) {
    let saved_note = get_note_internal(storage_slot, note_interface);

    // Only copy over the header to the original note to make sure the preimage is the same.
    let get_header = note_interface.get_header;
    let set_header = note_interface.set_header;
    let note_header = get_header(saved_note);
    set_header(note, note_header);

    check_note_header(*context, storage_slot, note_interface, *note);

    let note_hash_for_read_request = compute_note_hash_for_read_or_nullify(note_interface, *note);
    context.push_read_request(note_hash_for_read_request);
}

// Ensure a note's commitment exists without retrieving the entire
// note via the oracle.
// Return the modified note populated with header info (like nonce).
fn ensure_commitment_exists<Note, N>(
    context: &mut Context,
    storage_slot: Field,
    note_interface: NoteInterface<Note, N>,
    note: &mut Note,
) {
    // Get a note from oracle and early out if it doesn't exist.
    let compute_note_hash = note_interface.compute_note_hash;
    let inner_note_hash = compute_note_hash(*note);

    let raw_oracle_ret = oracle::get_commitment::get_commitment(inner_note_hash);
    let deserialized_oracle_ret = make_commitment_getter_data(raw_oracle_ret, 0);
    // TODO(dbanks12): should be unique_siloed_note_hash once public kernel applies nonces
    let saved_siloed_note_hash = deserialized_oracle_ret.message;
    assert(saved_siloed_note_hash != 0); // TODO(dbanks12): necessary?

    // Only copy over the header to the original note to make sure the preimage is the same.
    //let get_header = note_interface.get_header;
    let set_header = note_interface.set_header;
    let note_header = NoteHeader {
        contract_address: context.inputs.call_context.storage_contract_address,
        // TODO(dbanks12): should be nonce, not leaf index (once public kernel applies nonces)
        nonce: deserialized_oracle_ret.leaf_index,
        storage_slot
    };
    set_header(note, note_header);

    check_note_header(*context, storage_slot, note_interface, *note);

    // Ensure that the commitment retrieved from oracle matches the one computed from note.
    let computed_siloed_note_hash = compute_siloed_note_hash(note_interface, *note);
    assert(computed_siloed_note_hash == saved_siloed_note_hash);

    // TODO(dbanks12): this should be unique_siloed_note_hash once public kernel applies nonces
    context.push_read_request(computed_siloed_note_hash);
}

fn get_note<Note, N>(
    context: &mut Context,
    storage_slot: Field,
    note_interface: NoteInterface<Note, N>,
) -> Note {
    let note = get_note_internal(storage_slot, note_interface);

    check_note_header(*context, storage_slot, note_interface, note);

    let note_hash_for_read_request = compute_note_hash_for_read_or_nullify(note_interface, note);

    context.push_read_request(note_hash_for_read_request);
    note
}

fn get_notes<Note, N, S, P>(
    context: &mut Context,
    storage_slot: Field,
    note_interface: NoteInterface<Note, N>,
    options: NoteGetterOptions<Note, N, S, P>,
) -> [Option<Note>; S] {
    let opt_notes = get_notes_internal(storage_slot, note_interface, options);
    for i in 0..opt_notes.len() {
        let opt_note = opt_notes[i];
        let mut note_hash_for_read_request = 0;
        if opt_note.is_some() {
            let note = opt_note.unwrap_unchecked();
            check_note_header(*context, storage_slot, note_interface, note);
            note_hash_for_read_request = compute_note_hash_for_read_or_nullify(note_interface, note);
        };
        // TODO(https://github.com/AztecProtocol/aztec-packages/issues/1410): test to ensure
        // failure if malicious oracle injects 0 nonce here for a "pre-existing" note.
        context.push_read_request(note_hash_for_read_request);
    };
    opt_notes
}

unconstrained fn get_note_internal<Note, N>(
    storage_slot: Field,
    note_interface: NoteInterface<Note, N>,
) -> Note {
    let dummy = note_interface.dummy;
    let placeholder_note = [Option::none(dummy())];
    let placeholder_fields = [0; GET_NOTE_ORACLE_RETURN_LENGTH];
    oracle::notes::get_notes(
        storage_slot,
        note_interface,
        [],
        [],
        1, // limit
        0, // offset
        placeholder_note,
        placeholder_fields,
    )[0].unwrap() // Notice: we don't allow dummies to be returned from get_note (singular).
}

unconstrained fn get_notes_internal<Note, N, S, P>(
    storage_slot: Field,
    note_interface: NoteInterface<Note, N>,
    options: NoteGetterOptions<Note, N, S, P>,
) -> [Option<Note>; S] {
    let dummy = note_interface.dummy;
    let sort_by = options.sort_by;
    let mut sort_by_indices = [0; N];
    let mut sort_order = [0; N];
    for i in 0..sort_by.len() {
        sort_by_indices[i] = sort_by[i].field_index;
        sort_order[i] = sort_by[i].order;
    };
    let placeholder_opt_notes = [Option::none(dummy()); MAX_READ_REQUESTS_PER_CALL];
    let placeholder_fields = [0; GET_NOTES_ORACLE_RETURN_LENGTH];
    let opt_notes = oracle::notes::get_notes(
        storage_slot,
        note_interface,
        sort_by_indices,
        sort_order,
        MAX_READ_REQUESTS_PER_CALL as u32,
        options.offset,
        placeholder_opt_notes,
        placeholder_fields,
    );

    let filter = options.filter;
    let filter_args = options.filter_args;
    filter(opt_notes, filter_args)
}

unconstrained fn view_notes<Note, N>(
    storage_slot: Field,
    note_interface: NoteInterface<Note, N>,
    limit: u32,
    offset: u32,
) -> [Option<Note>; MAX_NOTES_PER_PAGE] {
    let dummy = note_interface.dummy;
    let sort_by = [0; N];
    let sort_order = [0; N];
    let dummy_notes = [Option::none(dummy()); MAX_NOTES_PER_PAGE];
    let zero_fields = [0; VIEW_NOTE_ORACLE_RETURN_LENGTH];
    oracle::notes::get_notes(storage_slot, note_interface, sort_by, sort_order, limit, offset, dummy_notes, zero_fields)
}<|MERGE_RESOLUTION|>--- conflicted
+++ resolved
@@ -9,12 +9,8 @@
 use crate::note::{
     note_getter_options::NoteGetterOptions,
     note_interface::NoteInterface,
-<<<<<<< HEAD
     note_header::NoteHeader,
-    utils::compute_note_hash_for_read_request,
-=======
     utils::compute_note_hash_for_read_or_nullify,
->>>>>>> cf91bbe6
     utils::compute_unique_siloed_note_hash,
     utils::compute_siloed_note_hash,
 };
