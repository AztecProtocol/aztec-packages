use crate::constants_gen::{
    MAX_READ_REQUESTS_PER_CALL,
    GET_NOTE_ORACLE_RETURN_LENGTH,
    GET_NOTES_ORACLE_RETURN_LENGTH,
    MAX_NOTES_PER_PAGE,
    VIEW_NOTE_ORACLE_RETURN_LENGTH,
};
use crate::context::Context;
use crate::note::{
    note_getter_options::NoteGetterOptions,
    note_interface::NoteInterface,
    utils::compute_note_hash_for_read_request,
    utils::compute_unique_siloed_note_hash,
};
use crate::oracle;
use crate::types::option::Option;

fn check_note_header<Note, N>(
    context: Context,
    storage_slot: Field,
    note_interface: NoteInterface<Note, N>,
    note: Note,
) {
    let get_header = note_interface.get_header;
    let header = get_header(note);
    let contract_address = context.inputs.call_context.storage_contract_address;
    assert(header.contract_address == contract_address);
    assert(header.storage_slot == storage_slot);
}

fn ensure_note_exists<Note, N>(
    context: &mut Context,
    storage_slot: Field,
    note_interface: NoteInterface<Note, N>,
    note: &mut Note,
) {
<<<<<<< HEAD
    let mut note_hash_for_read_request = 0;
    let is_dummy = note_interface.is_dummy;
    if is_dummy(*note) == false {
        // Get a note from oracle and early out if it doesn't exist.
        let saved_note = get_note_internal(storage_slot, note_interface);
        assert(is_dummy(saved_note) == false);
=======
    let saved_note = get_note_internal(storage_slot, note_interface);
>>>>>>> bd9b36f2

    // Only copy over the header to the original note to make sure the preimage is the same.
    let get_header = note_interface.get_header;
    let set_header = note_interface.set_header;
    let note_header = get_header(saved_note);
    set_header(note, note_header);

    check_note_header(*context, storage_slot, note_interface, *note);

    let unique_note_hash = compute_unique_note_hash(note_interface, *note);

<<<<<<< HEAD
        note_hash_for_read_request = compute_note_hash_for_read_request(note_interface, *note);
    };
    context.push_read_request(note_hash_for_read_request);
=======
    context.push_read_request(unique_note_hash);
>>>>>>> bd9b36f2
}

fn get_note<Note, N>(
    context: &mut Context,
    storage_slot: Field,
    note_interface: NoteInterface<Note, N>,
) -> Note {
    let note = get_note_internal(storage_slot, note_interface);
<<<<<<< HEAD
    let mut note_hash_for_read_request = 0;
    let is_dummy = note_interface.is_dummy;
    if is_dummy(note) == false {
        check_note_header(*context, storage_slot, note_interface, note);
        note_hash_for_read_request = compute_note_hash_for_read_request(note_interface, note);
    };
    context.push_read_request(note_hash_for_read_request);
=======

    check_note_header(*context, storage_slot, note_interface, note);
    
    let unique_note_hash = compute_unique_note_hash(note_interface, note);

    context.push_read_request(unique_note_hash);
>>>>>>> bd9b36f2
    note
}

fn get_notes<Note, N, S, P>(
    context: &mut Context,
    storage_slot: Field,
    note_interface: NoteInterface<Note, N>,
    options: NoteGetterOptions<Note, N, S, P>,
<<<<<<< HEAD
) -> [Note; S] {
    let notes = get_notes_internal(storage_slot, note_interface, options);
    let is_dummy = note_interface.is_dummy;
    for i in 0..notes.len() {
        let note = notes[i];
        let mut note_hash_for_read_request = 0;
        if is_dummy(note) == false {
=======
) -> [Option<Note>; S] {
    let opt_notes = get_notes_internal(storage_slot, note_interface, options);
    for i in 0..opt_notes.len() {
        let opt_note = opt_notes[i];
        let mut unique_note_hash = 0;
        if opt_note.is_some() {
            let note = opt_note.unwrap_unchecked();
>>>>>>> bd9b36f2
            check_note_header(*context, storage_slot, note_interface, note);
            note_hash_for_read_request = compute_note_hash_for_read_request(note_interface, note);
        };
        context.push_read_request(note_hash_for_read_request);
    };
    opt_notes
}

unconstrained fn get_note_internal<Note, N>(
    storage_slot: Field,
    note_interface: NoteInterface<Note, N>,
) -> Note {
    let dummy = note_interface.dummy;
    let placeholder_note = [Option::none(dummy())];
    let placeholder_fields = [0; GET_NOTE_ORACLE_RETURN_LENGTH];
    oracle::notes::get_notes(
        storage_slot,
        note_interface,
        [],
        [],
        1, // limit
        0, // offset
        placeholder_note,
        placeholder_fields,
    )[0].unwrap() // Notice: we don't allow dummies to be returned from get_note (singular).
}

unconstrained fn get_notes_internal<Note, N, S, P>(
    storage_slot: Field,
    note_interface: NoteInterface<Note, N>,
    options: NoteGetterOptions<Note, N, S, P>,
) -> [Option<Note>; S] {
    let dummy = note_interface.dummy;
    let sort_by = options.sort_by;
    let mut sort_by_indices = [0; N];
    let mut sort_order = [0; N];
    for i in 0..sort_by.len() {
        sort_by_indices[i] = sort_by[i].field_index;
        sort_order[i] = sort_by[i].order;
    };
    let placeholder_opt_notes = [Option::none(dummy()); MAX_READ_REQUESTS_PER_CALL];
    let placeholder_fields = [0; GET_NOTES_ORACLE_RETURN_LENGTH];
    let opt_notes = oracle::notes::get_notes(
        storage_slot,
        note_interface,
        sort_by_indices,
        sort_order,
        MAX_READ_REQUESTS_PER_CALL as u32,
        options.offset,
        placeholder_opt_notes,
        placeholder_fields,
    );

    let filter = options.filter;
    let filter_args = options.filter_args;
    filter(opt_notes, filter_args)
}

unconstrained fn view_notes<Note, N>(
    storage_slot: Field,
    note_interface: NoteInterface<Note, N>,
    limit: u32,
    offset: u32,
) -> [Option<Note>; MAX_NOTES_PER_PAGE] {
    let dummy = note_interface.dummy;
    let sort_by = [0; N];
    let sort_order = [0; N];
    let dummy_notes = [Option::none(dummy()); MAX_NOTES_PER_PAGE];
    let zero_fields = [0; VIEW_NOTE_ORACLE_RETURN_LENGTH];
    oracle::notes::get_notes(storage_slot, note_interface, sort_by, sort_order, limit, offset, dummy_notes, zero_fields)
}<|MERGE_RESOLUTION|>--- conflicted
+++ resolved
@@ -34,16 +34,7 @@
     note_interface: NoteInterface<Note, N>,
     note: &mut Note,
 ) {
-<<<<<<< HEAD
-    let mut note_hash_for_read_request = 0;
-    let is_dummy = note_interface.is_dummy;
-    if is_dummy(*note) == false {
-        // Get a note from oracle and early out if it doesn't exist.
-        let saved_note = get_note_internal(storage_slot, note_interface);
-        assert(is_dummy(saved_note) == false);
-=======
     let saved_note = get_note_internal(storage_slot, note_interface);
->>>>>>> bd9b36f2
 
     // Only copy over the header to the original note to make sure the preimage is the same.
     let get_header = note_interface.get_header;
@@ -53,15 +44,8 @@
 
     check_note_header(*context, storage_slot, note_interface, *note);
 
-    let unique_note_hash = compute_unique_note_hash(note_interface, *note);
-
-<<<<<<< HEAD
-        note_hash_for_read_request = compute_note_hash_for_read_request(note_interface, *note);
-    };
+    let note_hash_for_read_request = compute_note_hash_for_read_request(note_interface, *note);
     context.push_read_request(note_hash_for_read_request);
-=======
-    context.push_read_request(unique_note_hash);
->>>>>>> bd9b36f2
 }
 
 fn get_note<Note, N>(
@@ -70,22 +54,12 @@
     note_interface: NoteInterface<Note, N>,
 ) -> Note {
     let note = get_note_internal(storage_slot, note_interface);
-<<<<<<< HEAD
-    let mut note_hash_for_read_request = 0;
-    let is_dummy = note_interface.is_dummy;
-    if is_dummy(note) == false {
-        check_note_header(*context, storage_slot, note_interface, note);
-        note_hash_for_read_request = compute_note_hash_for_read_request(note_interface, note);
-    };
-    context.push_read_request(note_hash_for_read_request);
-=======
 
     check_note_header(*context, storage_slot, note_interface, note);
-    
-    let unique_note_hash = compute_unique_note_hash(note_interface, note);
 
-    context.push_read_request(unique_note_hash);
->>>>>>> bd9b36f2
+    let note_hash_for_read_request = compute_note_hash_for_read_request(note_interface, note);
+
+    context.push_read_request(note_hash_for_read_request);
     note
 }
 
@@ -94,23 +68,13 @@
     storage_slot: Field,
     note_interface: NoteInterface<Note, N>,
     options: NoteGetterOptions<Note, N, S, P>,
-<<<<<<< HEAD
-) -> [Note; S] {
-    let notes = get_notes_internal(storage_slot, note_interface, options);
-    let is_dummy = note_interface.is_dummy;
-    for i in 0..notes.len() {
-        let note = notes[i];
-        let mut note_hash_for_read_request = 0;
-        if is_dummy(note) == false {
-=======
 ) -> [Option<Note>; S] {
     let opt_notes = get_notes_internal(storage_slot, note_interface, options);
     for i in 0..opt_notes.len() {
         let opt_note = opt_notes[i];
-        let mut unique_note_hash = 0;
+        let mut note_hash_for_read_request = 0;
         if opt_note.is_some() {
             let note = opt_note.unwrap_unchecked();
->>>>>>> bd9b36f2
             check_note_header(*context, storage_slot, note_interface, note);
             note_hash_for_read_request = compute_note_hash_for_read_request(note_interface, note);
         };
