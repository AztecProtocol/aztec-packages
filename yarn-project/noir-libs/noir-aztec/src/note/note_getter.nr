use crate::constants_gen::{
    MAX_READ_REQUESTS_PER_CALL,
    GET_NOTE_ORACLE_RETURN_LENGTH,
    GET_NOTES_ORACLE_RETURN_LENGTH,
    MAX_NOTES_PER_PAGE,
    VIEW_NOTE_ORACLE_RETURN_LENGTH,
};
use crate::context::Context;
use crate::note::{
    note_getter_options::NoteGetterOptions,
    note_interface::NoteInterface,
    utils::compute_note_hash_for_read_request,
    utils::compute_unique_siloed_note_hash,
};
use crate::oracle;

fn check_note_header<Note, N>(
    context: Context,
    storage_slot: Field,
    note_interface: NoteInterface<Note, N>,
    note: Note,
) {
    let get_header = note_interface.get_header;
    let header = get_header(note);
    let contract_address = context.inputs.call_context.storage_contract_address;
    assert(header.contract_address == contract_address);
    assert(header.storage_slot == storage_slot);
}

fn ensure_note_exists<Note, N>(
    context: &mut Context,
    storage_slot: Field,
    note_interface: NoteInterface<Note, N>,
<<<<<<< HEAD
    note: Note,
) -> (Context, Note) {
    let mut note_with_header = note;
    let mut note_hash_for_read_request = 0;
=======
    note: &mut Note,
) {
    let mut unique_note_hash = 0;
>>>>>>> 08fc4555
    let is_dummy = note_interface.is_dummy;
    if is_dummy(*note) == false {
        // Get a note from oracle and early out if it doesn't exist.
        let saved_note = get_note_internal(storage_slot, note_interface);
        assert(is_dummy(saved_note) == false);

        // Only copy over the header to the original note to make sure the preimage is the same.
        let get_header = note_interface.get_header;
        let set_header = note_interface.set_header;
        let note_header = get_header(saved_note);
        set_header(note, note_header);

        check_note_header(*context, storage_slot, note_interface, *note);

<<<<<<< HEAD
        note_hash_for_read_request = compute_note_hash_for_read_request(note_interface, note_with_header);
    };
    context = context.push_read_request(note_hash_for_read_request);
    (context, note_with_header)
=======
        unique_note_hash = compute_unique_note_hash(note_interface, *note);
    };
    context.push_read_request(unique_note_hash);
>>>>>>> 08fc4555
}

fn get_note<Note, N>(
    context: &mut Context,
    storage_slot: Field,
    note_interface: NoteInterface<Note, N>,
) -> Note {
    let note = get_note_internal(storage_slot, note_interface);
    let mut note_hash_for_read_request = 0;
    let is_dummy = note_interface.is_dummy;
    if is_dummy(note) == false {
<<<<<<< HEAD
        check_note_header(context, storage_slot, note_interface, note);
        note_hash_for_read_request = compute_note_hash_for_read_request(note_interface, note);
    };
    context = context.push_read_request(note_hash_for_read_request);
    (context, note)
=======
        check_note_header(*context, storage_slot, note_interface, note);
        unique_note_hash = compute_unique_note_hash(note_interface, note);
    };
    context.push_read_request(unique_note_hash);
    note
>>>>>>> 08fc4555
}

fn get_notes<Note, N, S, P>(
    context: &mut Context,
    storage_slot: Field,
    note_interface: NoteInterface<Note, N>,
    options: NoteGetterOptions<Note, N, S, P>,
) -> [Note; S] {
    let notes = get_notes_internal(storage_slot, note_interface, options);
    let is_dummy = note_interface.is_dummy;
    for i in 0..notes.len() {
        let note = notes[i];
        let mut note_hash_for_read_request = 0;
        if is_dummy(note) == false {
<<<<<<< HEAD
            check_note_header(context, storage_slot, note_interface, note);
            note_hash_for_read_request = compute_note_hash_for_read_request(note_interface, note);
        };
        context = context.push_read_request(note_hash_for_read_request);
=======
            check_note_header(*context, storage_slot, note_interface, note);
            unique_note_hash = compute_unique_note_hash(note_interface, note);
        };
        context.push_read_request(unique_note_hash);
>>>>>>> 08fc4555
    };
    notes
}

unconstrained fn get_note_internal<Note, N>(
    storage_slot: Field,
    note_interface: NoteInterface<Note, N>,
) -> Note {
    let dummy = note_interface.dummy;
    let dummy_note = [dummy()];
    let zero_fields = [0; GET_NOTE_ORACLE_RETURN_LENGTH];
    oracle::notes::get_notes(
        storage_slot,
        note_interface,
        [],
        [],
        1, // limit
        0, // offset
        dummy_note,
        zero_fields,
    )[0]
}

unconstrained fn get_notes_internal<Note, N, S, P>(
    storage_slot: Field,
    note_interface: NoteInterface<Note, N>,
    options: NoteGetterOptions<Note, N, S, P>,
) -> [Note; S] {
    let dummy = note_interface.dummy;
    let sort_by = options.sort_by;
    let mut sort_by_indices = [0; N];
    let mut sort_order = [0; N];
    for i in 0..sort_by.len() {
        sort_by_indices[i] = sort_by[i].field_index;
        sort_order[i] = sort_by[i].order;
    };
    let dummy_notes = [dummy(); MAX_READ_REQUESTS_PER_CALL];
    let zero_fields = [0; GET_NOTES_ORACLE_RETURN_LENGTH];
    let notes = oracle::notes::get_notes(
        storage_slot,
        note_interface,
        sort_by_indices,
        sort_order,
        MAX_READ_REQUESTS_PER_CALL as u32,
        options.offset,
        dummy_notes,
        zero_fields,
    );

    let filter = options.filter;
    let filter_args = options.filter_args;
    filter(notes, filter_args)
}

unconstrained fn view_notes<Note, N>(
    storage_slot: Field,
    note_interface: NoteInterface<Note, N>,
    limit: u32,
    offset: u32,
) -> [Note; MAX_NOTES_PER_PAGE] {
    let dummy = note_interface.dummy;
    let sort_by = [0; N];
    let sort_order = [0; N];
    let dummy_notes = [dummy(); MAX_NOTES_PER_PAGE];
    let zero_fields = [0; VIEW_NOTE_ORACLE_RETURN_LENGTH];
    oracle::notes::get_notes(storage_slot, note_interface, sort_by, sort_order, limit, offset, dummy_notes, zero_fields)
}<|MERGE_RESOLUTION|>--- conflicted
+++ resolved
@@ -31,16 +31,9 @@
     context: &mut Context,
     storage_slot: Field,
     note_interface: NoteInterface<Note, N>,
-<<<<<<< HEAD
-    note: Note,
-) -> (Context, Note) {
-    let mut note_with_header = note;
-    let mut note_hash_for_read_request = 0;
-=======
     note: &mut Note,
 ) {
-    let mut unique_note_hash = 0;
->>>>>>> 08fc4555
+    let mut note_hash_for_read_request = 0;
     let is_dummy = note_interface.is_dummy;
     if is_dummy(*note) == false {
         // Get a note from oracle and early out if it doesn't exist.
@@ -55,16 +48,9 @@
 
         check_note_header(*context, storage_slot, note_interface, *note);
 
-<<<<<<< HEAD
-        note_hash_for_read_request = compute_note_hash_for_read_request(note_interface, note_with_header);
+        note_hash_for_read_request = compute_note_hash_for_read_request(note_interface, *note);
     };
-    context = context.push_read_request(note_hash_for_read_request);
-    (context, note_with_header)
-=======
-        unique_note_hash = compute_unique_note_hash(note_interface, *note);
-    };
-    context.push_read_request(unique_note_hash);
->>>>>>> 08fc4555
+    context.push_read_request(note_hash_for_read_request);
 }
 
 fn get_note<Note, N>(
@@ -76,19 +62,11 @@
     let mut note_hash_for_read_request = 0;
     let is_dummy = note_interface.is_dummy;
     if is_dummy(note) == false {
-<<<<<<< HEAD
-        check_note_header(context, storage_slot, note_interface, note);
+        check_note_header(*context, storage_slot, note_interface, note);
         note_hash_for_read_request = compute_note_hash_for_read_request(note_interface, note);
     };
-    context = context.push_read_request(note_hash_for_read_request);
-    (context, note)
-=======
-        check_note_header(*context, storage_slot, note_interface, note);
-        unique_note_hash = compute_unique_note_hash(note_interface, note);
-    };
-    context.push_read_request(unique_note_hash);
+    context.push_read_request(note_hash_for_read_request);
     note
->>>>>>> 08fc4555
 }
 
 fn get_notes<Note, N, S, P>(
@@ -103,17 +81,10 @@
         let note = notes[i];
         let mut note_hash_for_read_request = 0;
         if is_dummy(note) == false {
-<<<<<<< HEAD
-            check_note_header(context, storage_slot, note_interface, note);
+            check_note_header(*context, storage_slot, note_interface, note);
             note_hash_for_read_request = compute_note_hash_for_read_request(note_interface, note);
         };
-        context = context.push_read_request(note_hash_for_read_request);
-=======
-            check_note_header(*context, storage_slot, note_interface, note);
-            unique_note_hash = compute_unique_note_hash(note_interface, note);
-        };
-        context.push_read_request(unique_note_hash);
->>>>>>> 08fc4555
+        context.push_read_request(note_hash_for_read_request);
     };
     notes
 }
