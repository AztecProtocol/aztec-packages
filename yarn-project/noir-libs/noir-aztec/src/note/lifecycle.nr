use crate::context::Context;
use crate::note::{
    note_header::NoteHeader,
    note_interface::NoteInterface,
    utils::compute_inner_note_hash,
};
use crate::oracle::notes::{notify_created_note, notify_nullified_note};
use crate::constants_gen::EMPTY_NULLIFIED_COMMITMENT;

fn create_note<Note, N>(
    mut context: Context,
    storage_slot: Field,
    mut note: Note,
    note_interface: NoteInterface<Note, N>,
) -> Context {
    let mut inner_note_hash = 0;
    let is_dummy = note_interface.is_dummy;
    if is_dummy(note) == false {
        let contract_address = context.inputs.call_context.storage_contract_address;
        let header = NoteHeader { contract_address, storage_slot, nonce: 0 };
        let set_header = note_interface.set_header;
        note = set_header(note, header);
        inner_note_hash = compute_inner_note_hash(note_interface, note);

        let serialise = note_interface.serialise;
        let preimage = serialise(note);
<<<<<<< HEAD
        assert(notify_created_note(storage_slot, preimage) == 0);
=======

        notify_result = notify_created_note(storage_slot, preimage, inner_note_hash);
        assert(notify_result == 0); // TODO(https://github.com/noir-lang/noir/pull/1729): combine with above line (more below)
>>>>>>> c5774360
    }

    context.push_new_note_hash(inner_note_hash)
}

fn destroy_note<Note, N>(
    mut context: Context,
    storage_slot: Field,
    note: Note,
    note_interface: NoteInterface<Note, N>,
) -> Context {
    let mut nullifier = 0;
    let mut nullified_commitment = 0;
    let is_dummy = note_interface.is_dummy;
    if is_dummy(note) == false {
        let compute_nullifier = note_interface.compute_nullifier;
        nullifier = compute_nullifier(note);

        let serialise = note_interface.serialise;
        let preimage = serialise(note);
        
        // We also need the note commitment corresponding to the "nullifier"
        // TODO(suyash): We're re-computing the note commitment, ideally we can reuse the one already computed.
        nullified_commitment = compute_inner_note_hash(note_interface, note);
        assert(notify_nullified_note(storage_slot, nullifier, preimage, nullified_commitment) == 0);
    } else {
        nullified_commitment = EMPTY_NULLIFIED_COMMITMENT;
    }


    context.push_new_nullifier(nullifier, nullified_commitment)
}<|MERGE_RESOLUTION|>--- conflicted
+++ resolved
@@ -24,13 +24,7 @@
 
         let serialise = note_interface.serialise;
         let preimage = serialise(note);
-<<<<<<< HEAD
-        assert(notify_created_note(storage_slot, preimage) == 0);
-=======
-
-        notify_result = notify_created_note(storage_slot, preimage, inner_note_hash);
-        assert(notify_result == 0); // TODO(https://github.com/noir-lang/noir/pull/1729): combine with above line (more below)
->>>>>>> c5774360
+        assert(notify_created_note(storage_slot, preimage, inner_note_hash) == 0);
     }
 
     context.push_new_note_hash(inner_note_hash)
