--- conflicted
+++ resolved
@@ -173,11 +173,8 @@
 
     // PrivateContextInputs must be temporarily passed in to prevent too many unknowns
     // Note this returns self to get around an issue where mutable structs do not maintain mutations unless reassigned
-<<<<<<< HEAD
+    // docs:start:context_consume_l1_to_l2_message
     // docs:start:consume_l1_to_l2_message
-    fn consume_l1_to_l2_message(&mut self, inputs: abi::PrivateContextInputs, msg_key: Field, content: Field, secret: Field) {
-=======
-    // docs:start:context_consume_l1_to_l2_message
     fn consume_l1_to_l2_message(
         &mut self,
         inputs: abi::PrivateContextInputs,
@@ -187,7 +184,6 @@
     ) 
     // docs:end:context_consume_l1_to_l2_message
     {
->>>>>>> 7db21b01
         let nullifier = process_l1_to_l2_message(inputs.block_data.l1_to_l2_messages_tree_root, inputs.call_context.storage_contract_address, msg_key, content, secret);
 
         // Push nullifier (and the "commitment" corresponding to this can be "empty")
