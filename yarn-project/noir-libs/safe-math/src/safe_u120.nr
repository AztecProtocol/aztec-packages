--- conflicted
+++ resolved
@@ -107,9 +107,6 @@
     // todo: implement mul_div with 240 bit intermediate values.
 }
 
-<<<<<<< HEAD
-// Adding tests in here is pretty useless as long as noir doesn't support failing tests.
-=======
 #[test]
 fn test_init() {
     let a = SafeU120::new(1);
@@ -270,5 +267,4 @@
 //    let b = SafeU120::new(3);
 //    let c = SafeU120::new(0);
 //    let _d = SafeU120::mul_div_up(a, b, c);
-//}
->>>>>>> f47b3d91
+//}