use dep::aztec::context::PrivateContext;
use dep::aztec::log::emit_encrypted_log;
use dep::aztec::note::note_getter_options::NoteGetterOptions;
use dep::aztec::oracle::get_public_key::get_public_key;
use dep::aztec::state_vars::set::Set;
use dep::aztec::types::point::Point;
use crate::{
    filter::get_2_notes,
    filter::get_4_notes,
    value_note::{ValueNote, VALUE_NOTE_LEN},
};

fn spend_notes(
    context: &mut PrivateContext,
    balance: Set<ValueNote, VALUE_NOTE_LEN>,
    amount: Field,
    owner: Field,
) {
    let options = NoteGetterOptions::with_filter(get_2_notes, 0);
    let maybe_notes = balance.get_notes(context, options);

    let note0 = maybe_notes[0].unwrap_or(ValueNote::dummy());
    let note1 = maybe_notes[1].unwrap_or(ValueNote::dummy());

    // Ensure the notes are actually owned by the owner (to prevent user from generating a valid proof while
    // spending someone else's notes).
    if maybe_notes[0].is_some() {
        assert(owner == note0.owner);
        // Removes the note from the owner's set of notes.
        balance.remove(context, note0);
    }
    if maybe_notes[1].is_some() {
        assert(owner == note1.owner);
        balance.remove(context, note1);
    }

    let sum = note0.value + note1.value;
    assert(sum as u120 >= amount as u120);

    // Creates change note for the owner.
    let change_value = sum - amount;
    let mut change_note = ValueNote::new(change_value, owner);
    balance.insert(context, &mut change_note);

    // Emit the newly created encrypted note preimages via oracle calls.
    let mut encrypted_data = [0; VALUE_NOTE_LEN];
    if change_value != 0 {
        encrypted_data = change_note.serialise();
    };

    let encryption_pub_key = get_public_key(owner);
    emit_encrypted_log(
        context,
        (*context).this_address(),
<<<<<<< HEAD
=======
        balance.storage_slot,
        encryption_pub_key,
        encrypted_data,
    );
}

/*
  Spends one note from a set of 4 notes.
  Details: Reads 4 notes from the user's `balance`: [n_{o}, n_{o+1}, n_{o+2}, n_{o+3}]
  where "o" is the note_offset. Then, spends the note: [n_{o + i}] 
  where "i" is the spend_note_index. This gives more control to the user on which
  note is to be spent. 
*/
fn spend_one_note(
    context: &mut PrivateContext,
    balance: Set<ValueNote, VALUE_NOTE_LEN>,
    amount: Field,
    owner: Field,
    note_offset: Field,
    spend_note_index: Field,
) {
    let options = NoteGetterOptions::with_filter_and_offset(get_4_notes, 0, note_offset as u32);
    let maybe_notes = balance.get_notes(context, options);

    let note0 = maybe_notes[0].unwrap_or(ValueNote::dummy());
    let note1 = maybe_notes[1].unwrap_or(ValueNote::dummy());
    let note2 = maybe_notes[2].unwrap_or(ValueNote::dummy());
    let note3 = maybe_notes[3].unwrap_or(ValueNote::dummy());

    assert(spend_note_index as u64 < 4);
    
    // Check that the note being spent is actually owned by the owner.
    // Removes only the note that is meant to be actually spent from the owner's notes.
    let mut note_value = 0;
    if spend_note_index == 0 {
        if maybe_notes[0].is_some() {
            assert(owner == note0.owner);
        }
        note_value = note0.value;
        balance.remove(context, note0);
    } else if spend_note_index == 1 {
        if maybe_notes[1].is_some() {
            assert(owner == note1.owner);
        }
        note_value = note1.value;
        balance.remove(context, note1);
    } else if spend_note_index == 2 {
        if maybe_notes[2].is_some() {
            assert(owner == note2.owner);
        }
        note_value = note2.value;
        balance.remove(context, note2);
    } else {
        if maybe_notes[3].is_some() {
            assert(owner == note3.owner);
        }
        note_value = note3.value;
        balance.remove(context, note3);
    }
    
    // Assert that the note chosen to spend has enough funds.
    assert(note_value as u64 >= amount as u64);

    // Creates change note for the owner.
    let change_value = note_value - amount;
    let mut change_note = ValueNote::new(change_value, owner);

    // Insert the change note to the owner's sets of notes.
    balance.insert(context, &mut change_note);

    // Emit the newly created encrypted note preimages via oracle calls.
    let mut encrypted_data = [0; VALUE_NOTE_LEN];
    if change_value != 0 {
        encrypted_data = change_note.serialise();
    };

    let encryption_pub_key = get_public_key(owner);
    emit_encrypted_log(
        context,
        context.inputs.call_context.storage_contract_address,
>>>>>>> 34454802
        balance.storage_slot,
        encryption_pub_key,
        encrypted_data,
    );
}

fn send_note(
    context: &mut PrivateContext,
    balance: Set<ValueNote, VALUE_NOTE_LEN>,
    amount: Field,
    recipient: Field,
) {
     // Creates new note for the recipient.
    let mut note = ValueNote::new(amount, recipient);

    // Insert the new note to the recipient's set of notes.
    balance.insert(context, &mut note);

    // Emit the newly created encrypted note preimages via oracle calls.
    let encryption_pub_key = get_public_key(recipient);
    emit_encrypted_log(
        context,
        (*context).this_address(),
        balance.storage_slot,
        encryption_pub_key,
        note.serialise(),
    );
}

/*
  Sends three amounts to three recipients.
  Why three? Because one private call currently allows `MAX_NEW_COMMITMENTS_PER_CALL = 4` output commitments.
  So we split the output notes as: 3 to recipients + 1 to the owner (the change note).
*/
fn send_notes(
    context: &mut PrivateContext,
    recipient_balances: [Set<ValueNote, VALUE_NOTE_LEN>; 3],
    amounts: [Field; 3], 
    recipients: [Field; 3],
) {
    for i in 0..3 {
        // Creates a new note for the i-th recipients
        let mut recipient_note = ValueNote::new(amounts[i], recipients[i]);

        // Insert the new notes to the i-th recipient's sets of notes.
        recipient_balances[i].insert(context, &mut recipient_note);

        // Get recipient encryption keys.
        let recipient_encryption_pub_key = get_public_key(recipients[i]);

        // Emit the newly created encrypted note preimages via oracle calls.
        let mut recipient_encrypted_data = [0; VALUE_NOTE_LEN];
        if recipient_note.value != 0 {
            recipient_encrypted_data = recipient_note.serialise();
        };
        emit_encrypted_log(
            context,
            context.inputs.call_context.storage_contract_address,
            recipient_balances[i].storage_slot,
            recipient_encryption_pub_key,
            recipient_encrypted_data,
        );
    }
}<|MERGE_RESOLUTION|>--- conflicted
+++ resolved
@@ -52,8 +52,6 @@
     emit_encrypted_log(
         context,
         (*context).this_address(),
-<<<<<<< HEAD
-=======
         balance.storage_slot,
         encryption_pub_key,
         encrypted_data,
@@ -134,7 +132,6 @@
     emit_encrypted_log(
         context,
         context.inputs.call_context.storage_contract_address,
->>>>>>> 34454802
         balance.storage_slot,
         encryption_pub_key,
         encrypted_data,
