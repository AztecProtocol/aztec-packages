use dep::aztec::note::{
    note_header::NoteHeader,
    note_interface::NoteInterface,
    utils::compute_unique_siloed_note_hash,
};
use dep::aztec::oracle::{
    rand::rand,
    get_secret_key::get_secret_key,
    get_public_key::get_public_key,
};
use dep::aztec::types::point::Point;

global VALUE_NOTE_LEN: Field = 3; // 3 plus a header.

struct ValueNote {
    value: Field,
    owner: Field,
    randomness: Field,
    header: NoteHeader,
}

impl ValueNote {
    fn new(value: Field, owner: Field) -> Self {
        let randomness = rand();
        let header = NoteHeader::empty();
        ValueNote {
            value,
            owner,
            randomness,
            header,
        }
    }

    fn serialise(self) -> [Field; VALUE_NOTE_LEN] {
        [self.value, self.owner, self.randomness]
    }

    fn deserialise(preimage: [Field; VALUE_NOTE_LEN]) -> Self {
        ValueNote {
            value: preimage[0],
            owner: preimage[1],
            randomness: preimage[2],
            header: NoteHeader::empty(),
        }
    }

    fn compute_note_hash(self) -> Field {
        dep::std::hash::pedersen([
            self.value, 
            self.owner,
            self.randomness,
        ])[0]
    }

    fn compute_nullifier(self) -> Field {
<<<<<<< HEAD
        if (!self.is_real) {
            0
        } else {
            let unique_siloed_note_hash = compute_unique_siloed_note_hash(ValueNoteInterface, self);
            let owner_nullifying_public_key = get_public_key(self.owner);
            // TODO: get_secret_key should just accept an address
            // TODO!
            let secret = get_secret_key(owner_nullifying_public_key);
            dep::std::hash::pedersen([
                unique_siloed_note_hash,
                secret, 
            ])[0]
        }
=======
        let siloed_note_hash = compute_siloed_note_hash(ValueNoteMethods, self);
        let owner_nullifying_public_key = get_public_key(self.owner);
        // TODO: get_secret_key should just accept an address
        // TODO!
        let secret = get_secret_key(owner_nullifying_public_key);
        dep::std::hash::pedersen([
            siloed_note_hash,
            secret, 
        ])[0]
>>>>>>> bd9b36f2
    }

    fn dummy() -> Self {
        ValueNote {
            value: 0,
            owner: 0,
            randomness: 0,
            header: NoteHeader::empty(),
        }
    }

    fn set_header(&mut self, header: NoteHeader) {
        self.header = header;
    }
}

fn deserialise(preimage: [Field; VALUE_NOTE_LEN]) -> ValueNote {
    ValueNote::deserialise(preimage)
}

fn serialise(note: ValueNote) -> [Field; VALUE_NOTE_LEN] {
    note.serialise()
}

fn compute_note_hash(note: ValueNote) -> Field {
    note.compute_note_hash()
}

fn compute_nullifier(note: ValueNote) -> Field {
    note.compute_nullifier()
}

fn dummy() -> ValueNote {
    ValueNote::dummy()
}

fn get_header(note: ValueNote) -> NoteHeader {
    note.header
}

fn set_header(note: &mut ValueNote, header: NoteHeader) {
    note.set_header(header)
}

global ValueNoteMethods = NoteInterface {
    deserialise,
    serialise,
    compute_note_hash,
    compute_nullifier,
    dummy,
    get_header,
    set_header,
};<|MERGE_RESOLUTION|>--- conflicted
+++ resolved
@@ -53,31 +53,15 @@
     }
 
     fn compute_nullifier(self) -> Field {
-<<<<<<< HEAD
-        if (!self.is_real) {
-            0
-        } else {
-            let unique_siloed_note_hash = compute_unique_siloed_note_hash(ValueNoteInterface, self);
-            let owner_nullifying_public_key = get_public_key(self.owner);
-            // TODO: get_secret_key should just accept an address
-            // TODO!
-            let secret = get_secret_key(owner_nullifying_public_key);
-            dep::std::hash::pedersen([
-                unique_siloed_note_hash,
-                secret, 
-            ])[0]
-        }
-=======
-        let siloed_note_hash = compute_siloed_note_hash(ValueNoteMethods, self);
+        let unique_siloed_note_hash = compute_unique_siloed_note_hash(ValueNoteMethods, self);
         let owner_nullifying_public_key = get_public_key(self.owner);
         // TODO: get_secret_key should just accept an address
         // TODO!
         let secret = get_secret_key(owner_nullifying_public_key);
         dep::std::hash::pedersen([
-            siloed_note_hash,
-            secret, 
+            unique_siloed_note_hash,
+            secret,
         ])[0]
->>>>>>> bd9b36f2
     }
 
     fn dummy() -> Self {
