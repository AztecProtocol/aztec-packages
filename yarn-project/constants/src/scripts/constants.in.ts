--- conflicted
+++ resolved
@@ -195,7 +195,6 @@
   'AVM_EXEC_OP_ID_RETURN',
   'AVM_EXEC_OP_ID_REVERT',
   'AVM_EXEC_OP_ID_SUCCESSCOPY',
-<<<<<<< HEAD
   'AVM_EXEC_OP_ID_ALU_ADD',
   'AVM_EXEC_OP_ID_ALU_SUB',
   'AVM_EXEC_OP_ID_ALU_MUL',
@@ -204,9 +203,7 @@
   'AVM_EXEC_OP_ID_ALU_EQ',
   'AVM_EXEC_OP_ID_ALU_LT',
   'AVM_EXEC_OP_ID_ALU_LTE',
-=======
   'AVM_EXEC_OP_ID_RETURNDATASIZE',
->>>>>>> 5fd1d183
 ];
 
 const PIL_GENERATORS: string[] = [
