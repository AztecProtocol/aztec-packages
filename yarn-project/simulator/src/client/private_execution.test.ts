import {
  type AztecNode,
  EncryptedFunctionL2Logs,
  type L1ToL2Message,
  Note,
  PackedValues,
  PublicDataWitness,
  TxExecutionRequest,
} from '@aztec/circuit-types';
import {
  AppendOnlyTreeSnapshot,
  CallContext,
  CompleteAddress,
  FunctionData,
  GasSettings,
  GeneratorIndex,
  type GrumpkinPrivateKey,
  Header,
  L1_TO_L2_MSG_TREE_HEIGHT,
  NOTE_HASH_TREE_HEIGHT,
  PUBLIC_DATA_TREE_HEIGHT,
  PartialStateReference,
  PublicCallRequest,
  PublicDataTreeLeafPreimage,
  type PublicKey,
  type PublicKeys,
  StateReference,
  TxContext,
  computeAppNullifierSecretKey,
  deriveKeys,
  getContractInstanceFromDeployParams,
  getNonEmptyItems,
} from '@aztec/circuits.js';
import { computeNoteHashNonce, computeSecretHash, computeVarArgsHash } from '@aztec/circuits.js/hash';
import { makeHeader } from '@aztec/circuits.js/testing';
import { type FunctionArtifact, FunctionSelector, encodeArguments, getFunctionArtifact } from '@aztec/foundation/abi';
import { asyncMap } from '@aztec/foundation/async-map';
import { AztecAddress } from '@aztec/foundation/aztec-address';
import { times } from '@aztec/foundation/collection';
import { pedersenHash, poseidon2Hash, randomInt } from '@aztec/foundation/crypto';
import { EthAddress } from '@aztec/foundation/eth-address';
import { Fr } from '@aztec/foundation/fields';
import { type DebugLogger, createDebugLogger } from '@aztec/foundation/log';
import { type FieldsOf } from '@aztec/foundation/types';
import { openTmpStore } from '@aztec/kv-store/utils';
import { type AppendOnlyTree, Pedersen, StandardTree, newTree } from '@aztec/merkle-tree';
import {
  ChildContractArtifact,
  ImportTestContractArtifact,
  ParentContractArtifact,
  PendingNoteHashesContractArtifact,
  StatefulTestContractArtifact,
  TestContractArtifact,
} from '@aztec/noir-contracts.js';

import { jest } from '@jest/globals';
import { type MockProxy, mock } from 'jest-mock-extended';
import { toFunctionSelector } from 'viem';

import { MessageLoadOracleInputs } from '../acvm/index.js';
import { buildL1ToL2Message } from '../test/utils.js';
import { computeSlotForMapping } from '../utils.js';
import { type DBOracle } from './db_oracle.js';
import { type ExecutionResult, collectSortedUnencryptedLogs } from './execution_result.js';
import { AcirSimulator } from './simulator.js';

jest.setTimeout(60_000);

describe('Private Execution test suite', () => {
  let oracle: MockProxy<DBOracle>;
  let node: MockProxy<AztecNode>;

  let acirSimulator: AcirSimulator;

  let header = Header.empty();
  let logger: DebugLogger;

  const defaultContractAddress = AztecAddress.random();
  const ownerSk = Fr.fromString('2dcc5485a58316776299be08c78fa3788a1a7961ae30dc747fb1be17692a8d32');
  const recipientSk = Fr.fromString('0c9ed344548e8f9ba8aa3c9f8651eaa2853130f6c1e9c050ccf198f7ea18a7ec');
  let owner: AztecAddress;
  let recipient: AztecAddress;
  let ownerCompleteAddress: CompleteAddress;
  let recipientCompleteAddress: CompleteAddress;

  let ownerMasterNullifierPublicKey: PublicKey;
  let ownerPublicKeys: PublicKeys;
  let recipientMasterNullifierPublicKey: PublicKey;
  let recipientPublicKeys: PublicKeys;
  let ownerMasterNullifierSecretKey: GrumpkinPrivateKey;
  let recipientMasterNullifierSecretKey: GrumpkinPrivateKey;

  const treeHeights: { [name: string]: number } = {
    noteHash: NOTE_HASH_TREE_HEIGHT,
    l1ToL2Messages: L1_TO_L2_MSG_TREE_HEIGHT,
    publicData: PUBLIC_DATA_TREE_HEIGHT,
  };

  let trees: { [name: keyof typeof treeHeights]: AppendOnlyTree<Fr> } = {};
  const txContextFields: FieldsOf<TxContext> = {
    chainId: new Fr(10),
    version: new Fr(20),
    gasSettings: GasSettings.default(),
  };

  const runSimulator = ({
    artifact,
    args = [],
    msgSender = AztecAddress.ZERO,
    contractAddress = defaultContractAddress,
    txContext = {},
  }: {
    artifact: FunctionArtifact;
    msgSender?: AztecAddress;
    contractAddress?: AztecAddress;
    args?: any[];
    txContext?: Partial<FieldsOf<TxContext>>;
  }) => {
    const packedArguments = PackedValues.fromValues(encodeArguments(artifact, args));
    const functionData = FunctionData.fromAbi(artifact);
    const txRequest = TxExecutionRequest.from({
      origin: contractAddress,
      firstCallArgsHash: packedArguments.hash,
      functionData,
      txContext: TxContext.from({ ...txContextFields, ...txContext }),
      argsOfCalls: [packedArguments],
      authWitnesses: [],
    });

    return acirSimulator.run(txRequest, artifact, contractAddress, msgSender);
  };

  const insertLeaves = async (leaves: Fr[], name = 'noteHash') => {
    if (!treeHeights[name]) {
      throw new Error(`Unknown tree ${name}`);
    }
    if (!trees[name]) {
      const db = openTmpStore();
      const pedersen = new Pedersen();
      trees[name] = await newTree(StandardTree, db, pedersen, name, Fr, treeHeights[name]);
    }
    const tree = trees[name];

    await tree.appendLeaves(leaves);

    // Create a new snapshot.
    const newSnap = new AppendOnlyTreeSnapshot(Fr.fromBuffer(tree.getRoot(true)), Number(tree.getNumLeaves(true)));

    if (name === 'noteHash' || name === 'l1ToL2Messages' || name === 'publicData') {
      header = new Header(
        header.lastArchive,
        header.contentCommitment,
        new StateReference(
          name === 'l1ToL2Messages' ? newSnap : header.state.l1ToL2MessageTree,
          new PartialStateReference(
            name === 'noteHash' ? newSnap : header.state.partial.noteHashTree,
            header.state.partial.nullifierTree,
            name === 'publicData' ? newSnap : header.state.partial.publicDataTree,
          ),
        ),
        header.globalVariables,
      );
    } else {
      header = new Header(
        header.lastArchive,
        header.contentCommitment,
        new StateReference(newSnap, header.state.partial),
        header.globalVariables,
      );
    }

    return trees[name];
  };

  const getEncryptedSerializedLength = (result: ExecutionResult) => {
    const fnLogs = new EncryptedFunctionL2Logs(result.encryptedLogs.map(l => l.log));
    return fnLogs.getSerializedLength();
  };

  beforeAll(() => {
    logger = createDebugLogger('aztec:test:private_execution');

    const ownerPartialAddress = Fr.random();
    ownerCompleteAddress = CompleteAddress.fromSecretKeyAndPartialAddress(ownerSk, ownerPartialAddress);

    const allOwnerKeys = deriveKeys(ownerSk);
    ownerMasterNullifierPublicKey = allOwnerKeys.masterNullifierPublicKey;
    ownerMasterNullifierSecretKey = allOwnerKeys.masterNullifierSecretKey;
    ownerPublicKeys = {
      masterNullifierPublicKey: allOwnerKeys.masterNullifierPublicKey,
      masterIncomingViewingPublicKey: allOwnerKeys.masterIncomingViewingPublicKey,
      masterOutgoingViewingPublicKey: allOwnerKeys.masterOutgoingViewingPublicKey,
      masterTaggingPublicKey: allOwnerKeys.masterTaggingPublicKey,
    };

    const recipientPartialAddress = Fr.random();
    recipientCompleteAddress = CompleteAddress.fromSecretKeyAndPartialAddress(recipientSk, recipientPartialAddress);

    const allRecipientKeys = deriveKeys(recipientSk);
    recipientMasterNullifierPublicKey = allRecipientKeys.masterNullifierPublicKey;
    recipientMasterNullifierSecretKey = allRecipientKeys.masterNullifierSecretKey;
    recipientPublicKeys = {
      masterNullifierPublicKey: allRecipientKeys.masterNullifierPublicKey,
      masterIncomingViewingPublicKey: allRecipientKeys.masterIncomingViewingPublicKey,
      masterOutgoingViewingPublicKey: allRecipientKeys.masterOutgoingViewingPublicKey,
      masterTaggingPublicKey: allRecipientKeys.masterTaggingPublicKey,
    };

    owner = ownerCompleteAddress.address;
    recipient = recipientCompleteAddress.address;
  });

  beforeEach(() => {
    trees = {};
    oracle = mock<DBOracle>();
    oracle.getNullifierKeys.mockImplementation((accountAddress: AztecAddress, contractAddress: AztecAddress) => {
      if (accountAddress.equals(ownerCompleteAddress.address)) {
        return Promise.resolve({
          masterNullifierPublicKey: ownerMasterNullifierPublicKey,
          appNullifierSecretKey: computeAppNullifierSecretKey(ownerMasterNullifierSecretKey, contractAddress),
        });
      }
      if (accountAddress.equals(recipientCompleteAddress.address)) {
        return Promise.resolve({
          masterNullifierPublicKey: recipientMasterNullifierPublicKey,
          appNullifierSecretKey: computeAppNullifierSecretKey(recipientMasterNullifierSecretKey, contractAddress),
        });
      }
      throw new Error(`Unknown address ${accountAddress}`);
    });
    oracle.getNullifierKeys.mockImplementation((masterNullifierPublicKeyHash: Fr, contractAddress: AztecAddress) => {
      if (masterNullifierPublicKeyHash.equals(poseidon2Hash(ownerMasterNullifierPublicKey.toFields()))) {
        return Promise.resolve({
          masterNullifierPublicKey: ownerMasterNullifierPublicKey,
          appNullifierSecretKey: computeAppNullifierSecretKey(ownerMasterNullifierSecretKey, contractAddress),
        });
      }
      if (masterNullifierPublicKeyHash.equals(poseidon2Hash(recipientMasterNullifierPublicKey.toFields()))) {
        return Promise.resolve({
          masterNullifierPublicKey: recipientMasterNullifierPublicKey,
          appNullifierSecretKey: computeAppNullifierSecretKey(recipientMasterNullifierSecretKey, contractAddress),
        });
      }
      throw new Error(`Unknown master nullifier public key hash: ${masterNullifierPublicKeyHash}`);
    });
    oracle.getHeader.mockResolvedValue(header);

    acirSimulator = new AcirSimulator(oracle, node);
  });

  describe('no constructor', () => {
    it('emits a field as an unencrypted log', async () => {
      const artifact = getFunctionArtifact(TestContractArtifact, 'emit_msg_sender');
      const result = await runSimulator({ artifact, msgSender: owner });

      const newUnencryptedLogs = getNonEmptyItems(result.callStackItem.publicInputs.unencryptedLogsHashes);
      expect(newUnencryptedLogs).toHaveLength(1);

      const functionLogs = collectSortedUnencryptedLogs(result);
      expect(functionLogs.logs).toHaveLength(1);

      const [unencryptedLog] = newUnencryptedLogs;
      expect(unencryptedLog.value).toEqual(Fr.fromBuffer(functionLogs.logs[0].hash()));
      expect(result.callStackItem.publicInputs.unencryptedLogPreimagesLength).toEqual(
        new Fr(functionLogs.getSerializedLength()),
      );
      // Test that the log payload (ie ignoring address, selector, and header) matches what we emitted
      expect(functionLogs.logs[0].data.subarray(-32).toString('hex')).toEqual(owner.toBuffer().toString('hex'));
    });

    it('emits a field array as an unencrypted log', async () => {
      const artifact = getFunctionArtifact(TestContractArtifact, 'emit_array_as_unencrypted_log');
      const args = [times(5, () => Fr.random())];
      const result = await runSimulator({ artifact, msgSender: owner, args });

      const newUnencryptedLogs = getNonEmptyItems(result.callStackItem.publicInputs.unencryptedLogsHashes);
      expect(newUnencryptedLogs).toHaveLength(1);
      const functionLogs = collectSortedUnencryptedLogs(result);
      expect(functionLogs.logs).toHaveLength(1);

      const [unencryptedLog] = newUnencryptedLogs;
      expect(unencryptedLog.value).toEqual(Fr.fromBuffer(functionLogs.logs[0].hash()));
      expect(result.callStackItem.publicInputs.unencryptedLogPreimagesLength).toEqual(
        new Fr(functionLogs.getSerializedLength()),
      );
      // Test that the log payload (ie ignoring address, selector, and header) matches what we emitted
      const expected = Buffer.concat(args[0].map(arg => arg.toBuffer())).toString('hex');
      expect(functionLogs.logs[0].data.subarray(-32 * 5).toString('hex')).toEqual(expected);
    });
  });

  describe('stateful test contract', () => {
    const contractAddress = defaultContractAddress;
    const mockFirstNullifier = new Fr(1111);
    let currentNoteIndex = 0n;

    const buildNote = (amount: bigint, ownerNpkMH: Fr, storageSlot: Fr, noteTypeId: Fr) => {
      // WARNING: this is not actually how nonces are computed!
      // For the purpose of this test we use a mocked firstNullifier and and a random number
      // to compute the nonce. Proper nonces are only enforced later by the kernel/later circuits
      // which are not relevant to this test. In practice, the kernel first squashes all transient
      // noteHashes with their matching nullifiers. It then reorders the remaining "persistable"
      // noteHashes. A TX's real first nullifier (generated by the initial kernel) and a noteHash's
      // array index at the output of the final kernel/ordering circuit are used to derive nonce via:
      // `hash(firstNullifier, noteHashIndex)`
      const noteHashIndex = randomInt(1); // mock index in TX's final newNoteHashes array
<<<<<<< HEAD
      const nonce = computeCommitmentNonce(mockFirstNullifier, noteHashIndex);
      const note = new Note([new Fr(amount), ownerNpkMH, Fr.random()]);
=======
      const nonce = computeNoteHashNonce(mockFirstNullifier, noteHashIndex);
      const note = new Note([new Fr(amount), owner.toField(), Fr.random()]);
>>>>>>> 2bd798e8
      const innerNoteHash = pedersenHash(note.items);
      return {
        contractAddress,
        storageSlot,
        noteTypeId,
        nonce,
        note,
        innerNoteHash,
        siloedNullifier: new Fr(0),
        index: currentNoteIndex++,
      };
    };

    beforeEach(async () => {
      oracle.getCompleteAddress.mockImplementation((address: AztecAddress) => {
        if (address.equals(owner)) {
          return Promise.resolve(ownerCompleteAddress);
        }
        if (address.equals(recipient)) {
          return Promise.resolve(recipientCompleteAddress);
        }
        throw new Error(`Unknown address ${address}`);
      });

      oracle.getPublicKeysForAddress.mockImplementation((address: AztecAddress) => {
        if (address.equals(owner)) {
          return Promise.resolve({
            masterNullifierPublicKey: ownerPublicKeys.masterNullifierPublicKey,
            masterIncomingViewingPublicKey: ownerPublicKeys.masterIncomingViewingPublicKey,
            masterOutgoingViewingPublicKey: ownerPublicKeys.masterOutgoingViewingPublicKey,
            masterTaggingPublicKey: ownerPublicKeys.masterTaggingPublicKey,
          });
        }
        if (address.equals(recipient)) {
          return Promise.resolve({
            masterNullifierPublicKey: recipientPublicKeys.masterNullifierPublicKey,
            masterIncomingViewingPublicKey: recipientPublicKeys.masterIncomingViewingPublicKey,
            masterOutgoingViewingPublicKey: recipientPublicKeys.masterOutgoingViewingPublicKey,
            masterTaggingPublicKey: recipientPublicKeys.masterTaggingPublicKey,
          });
        }
        throw new Error(`Unknown address ${address}`);
      });

      oracle.getCompleteAddressWithNpkMH.mockImplementation((masterNullifierPublicKeyHash: Fr) => {
        if (masterNullifierPublicKeyHash.equals(poseidon2Hash(ownerMasterNullifierPublicKey.toFields()))) {
          return Promise.resolve(ownerCompleteAddress);
        }
        if (masterNullifierPublicKeyHash.equals(poseidon2Hash(recipientMasterNullifierPublicKey.toFields()))) {
          return Promise.resolve(recipientCompleteAddress);
        }
        throw new Error(`Unknown master nullifier public key hash: ${masterNullifierPublicKeyHash}`);
      });

      oracle.getFunctionArtifactByName.mockImplementation((_, functionName: string) =>
        Promise.resolve(getFunctionArtifact(StatefulTestContractArtifact, functionName)),
      );

      oracle.getFunctionArtifact.mockImplementation((_, selector: FunctionSelector) =>
        Promise.resolve(getFunctionArtifact(StatefulTestContractArtifact, selector)),
      );

      const tree = await insertLeaves([Fr.ZERO], 'publicData');
      oracle.getPublicDataTreeWitness.mockImplementation(async () => {
        return Promise.resolve(
          new PublicDataWitness(
            0n,
            new PublicDataTreeLeafPreimage(Fr.ZERO, Fr.ZERO, Fr.ZERO, 0n),
            await tree.getSiblingPath(0n, true),
          ),
        );
      });

      oracle.getHeader.mockResolvedValue(header);
    });

    it('should have a constructor with arguments that inserts notes', async () => {
      const initArgs = [owner, 140];
      const artifact = getFunctionArtifact(StatefulTestContractArtifact, 'constructor');

      const instance = getContractInstanceFromDeployParams(StatefulTestContractArtifact, {
        constructorArtifact: artifact,
        constructorArgs: initArgs,
      });
      oracle.getContractInstance.mockResolvedValue(instance);
      // await mockOracles();
      const topLevelResult = await runSimulator({ args: initArgs, artifact, contractAddress: instance.address });
      const result = topLevelResult.nestedExecutions[0];

      expect(result.newNotes).toHaveLength(1);
      const newNote = result.newNotes[0];
      expect(newNote.storageSlot).toEqual(computeSlotForMapping(new Fr(1n), owner));
      expect(newNote.noteTypeId).toEqual(new Fr(869710811710178111116101n)); // ValueNote

      const newNoteHashes = getNonEmptyItems(result.callStackItem.publicInputs.newNoteHashes);
      expect(newNoteHashes).toHaveLength(1);
      expect(newNoteHashes[0].value).toEqual(
        await acirSimulator.computeInnerNoteHash(
          contractAddress,
          newNote.storageSlot,
          newNote.noteTypeId,
          newNote.note,
        ),
      );

      const newEncryptedLogs = getNonEmptyItems(result.callStackItem.publicInputs.encryptedLogsHashes);
      expect(newEncryptedLogs).toHaveLength(1);

      const [encryptedLog] = newEncryptedLogs;
      expect(encryptedLog.value).toEqual(Fr.fromBuffer(result.encryptedLogs[0].log.hash()));
      expect(result.callStackItem.publicInputs.encryptedLogPreimagesLength).toEqual(
        new Fr(getEncryptedSerializedLength(result)),
      );
    });

    it('should run the create_note function', async () => {
      const artifact = getFunctionArtifact(StatefulTestContractArtifact, 'create_note_no_init_check');

      const result = await runSimulator({
        args: [owner, poseidon2Hash(recipientMasterNullifierPublicKey.toFields()), 140],
        artifact,
      });

      expect(result.newNotes).toHaveLength(1);
      const newNote = result.newNotes[0];
      expect(newNote.storageSlot).toEqual(computeSlotForMapping(new Fr(1n), owner));
      expect(newNote.noteTypeId).toEqual(new Fr(869710811710178111116101n)); // ValueNote

      const newNoteHashes = getNonEmptyItems(result.callStackItem.publicInputs.newNoteHashes);
      expect(newNoteHashes).toHaveLength(1);
      expect(newNoteHashes[0].value).toEqual(
        await acirSimulator.computeInnerNoteHash(
          contractAddress,
          newNote.storageSlot,
          newNote.noteTypeId,
          newNote.note,
        ),
      );

      const newEncryptedLogs = getNonEmptyItems(result.callStackItem.publicInputs.encryptedLogsHashes);
      expect(newEncryptedLogs).toHaveLength(1);

      const [encryptedLog] = newEncryptedLogs;
      expect(encryptedLog.value).toEqual(Fr.fromBuffer(result.encryptedLogs[0].log.hash()));
      expect(result.callStackItem.publicInputs.encryptedLogPreimagesLength).toEqual(
        new Fr(getEncryptedSerializedLength(result)),
      );
    });

    it('should run the destroy_and_create function', async () => {
      const amountToTransfer = 100n;
      const artifact = getFunctionArtifact(StatefulTestContractArtifact, 'destroy_and_create_no_init_check');

      const storageSlot = computeSlotForMapping(StatefulTestContractArtifact.storageLayout['notes'].slot, owner);
      const recipientStorageSlot = computeSlotForMapping(
        StatefulTestContractArtifact.storageLayout['notes'].slot,
        recipient,
      );

      const noteTypeId = StatefulTestContractArtifact.notes['ValueNote'].id;

      const notes = [
        buildNote(60n, poseidon2Hash(ownerMasterNullifierPublicKey.toFields()), storageSlot, noteTypeId),
        buildNote(80n, poseidon2Hash(ownerMasterNullifierPublicKey.toFields()), storageSlot, noteTypeId),
      ];
      oracle.getNotes.mockResolvedValue(notes);

      const consumedNotes = await asyncMap(notes, ({ nonce, note }) =>
        acirSimulator.computeNoteHashAndNullifier(contractAddress, nonce, storageSlot, noteTypeId, note),
      );
      await insertLeaves(consumedNotes.map(n => n.siloedNoteHash));

      const args = [
        // poseidon2Hash(ownerMasterNullifierPublicKey.toFields()),
        recipient,
        // poseidon2Hash(recipientMasterNullifierPublicKey.toFields()),
        amountToTransfer,
      ];
      const result = await runSimulator({ args, artifact, msgSender: owner });

      // The two notes were nullified
      const newNullifiers = getNonEmptyItems(result.callStackItem.publicInputs.newNullifiers).map(n => n.value);
      expect(newNullifiers).toHaveLength(consumedNotes.length);
      expect(newNullifiers).toEqual(expect.arrayContaining(consumedNotes.map(n => n.innerNullifier)));

      expect(result.newNotes).toHaveLength(2);
      const [changeNote, recipientNote] = result.newNotes;
      expect(recipientNote.storageSlot).toEqual(recipientStorageSlot);
      expect(recipientNote.noteTypeId).toEqual(noteTypeId);

      const newNoteHashes = getNonEmptyItems(result.callStackItem.publicInputs.newNoteHashes);
      expect(newNoteHashes).toHaveLength(2);
      const [changeNoteHash, recipientNoteHash] = newNoteHashes;
      expect(recipientNoteHash.value).toEqual(
        await acirSimulator.computeInnerNoteHash(contractAddress, recipientStorageSlot, noteTypeId, recipientNote.note),
      );
      expect(changeNoteHash.value).toEqual(
        await acirSimulator.computeInnerNoteHash(contractAddress, storageSlot, noteTypeId, changeNote.note),
      );

      expect(recipientNote.note.items[0]).toEqual(new Fr(amountToTransfer));
      expect(changeNote.note.items[0]).toEqual(new Fr(40n));

      const newEncryptedLogs = getNonEmptyItems(result.callStackItem.publicInputs.encryptedLogsHashes);
      expect(newEncryptedLogs).toHaveLength(2);

      const [encryptedChangeLog, encryptedRecipientLog] = newEncryptedLogs;
      expect(encryptedChangeLog.value).toEqual(Fr.fromBuffer(result.encryptedLogs[0].log.hash()));
      expect(encryptedRecipientLog.value).toEqual(Fr.fromBuffer(result.encryptedLogs[1].log.hash()));
      expect(result.callStackItem.publicInputs.encryptedLogPreimagesLength).toEqual(
        new Fr(getEncryptedSerializedLength(result)),
      );

      const readRequests = getNonEmptyItems(result.callStackItem.publicInputs.noteHashReadRequests).map(r => r.value);
      expect(readRequests).toHaveLength(consumedNotes.length);
      expect(readRequests).toEqual(expect.arrayContaining(consumedNotes.map(n => n.siloedNoteHash)));
    });

    it('should be able to destroy_and_create with dummy notes', async () => {
      const amountToTransfer = 100n;
      const balance = 160n;
      const artifact = getFunctionArtifact(StatefulTestContractArtifact, 'destroy_and_create_no_init_check');

      const storageSlot = computeSlotForMapping(new Fr(1n), owner);
      const noteTypeId = StatefulTestContractArtifact.notes['ValueNote'].id;

      const notes = [
        buildNote(balance, poseidon2Hash(ownerMasterNullifierPublicKey.toFields()), storageSlot, noteTypeId),
      ];
      oracle.getNotes.mockResolvedValue(notes);

      const consumedNotes = await asyncMap(notes, ({ nonce, note }) =>
        acirSimulator.computeNoteHashAndNullifier(contractAddress, nonce, storageSlot, noteTypeId, note),
      );
      await insertLeaves(consumedNotes.map(n => n.siloedNoteHash));

      const args = [recipient, amountToTransfer];
      const result = await runSimulator({ args, artifact, msgSender: owner });

      const newNullifiers = getNonEmptyItems(result.callStackItem.publicInputs.newNullifiers).map(n => n.value);
      expect(newNullifiers).toEqual(consumedNotes.map(n => n.innerNullifier));

      expect(result.newNotes).toHaveLength(2);
      const [changeNote, recipientNote] = result.newNotes;
      expect(recipientNote.note.items[0]).toEqual(new Fr(amountToTransfer));
      expect(changeNote.note.items[0]).toEqual(new Fr(balance - amountToTransfer));

      const newEncryptedLogs = getNonEmptyItems(result.callStackItem.publicInputs.encryptedLogsHashes);
      expect(newEncryptedLogs).toHaveLength(2);
      const [encryptedChangeLog, encryptedRecipientLog] = newEncryptedLogs;
      expect(encryptedChangeLog.value).toEqual(Fr.fromBuffer(result.encryptedLogs[0].log.hash()));
      expect(encryptedRecipientLog.value).toEqual(Fr.fromBuffer(result.encryptedLogs[1].log.hash()));
      expect(result.callStackItem.publicInputs.encryptedLogPreimagesLength).toEqual(
        new Fr(getEncryptedSerializedLength(result)),
      );
    });
  });

  describe('nested calls', () => {
    const privateIncrement = txContextFields.chainId.value + txContextFields.version.value;

    it('child function should be callable', async () => {
      const initialValue = 100n;
      const artifact = getFunctionArtifact(ChildContractArtifact, 'value');
      const result = await runSimulator({ args: [initialValue], artifact });

      expect(result.returnValues).toEqual([new Fr(initialValue + privateIncrement)]);
    });

    it('parent should call child', async () => {
      const childArtifact = getFunctionArtifact(ChildContractArtifact, 'value');
      const parentArtifact = getFunctionArtifact(ParentContractArtifact, 'entry_point');
      const parentAddress = AztecAddress.random();
      const childAddress = AztecAddress.random();
      const childSelector = FunctionSelector.fromNameAndParameters(childArtifact.name, childArtifact.parameters);

      oracle.getFunctionArtifact.mockImplementation(() => Promise.resolve(childArtifact));

      logger.info(`Parent deployed at ${parentAddress.toShortString()}`);
      logger.info(`Calling child function ${childSelector.toString()} at ${childAddress.toShortString()}`);

      const args = [childAddress, childSelector];
      const result = await runSimulator({ args, artifact: parentArtifact });

      expect(result.returnValues).toEqual([new Fr(privateIncrement)]);

      expect(oracle.getFunctionArtifact.mock.calls[0]).toEqual([childAddress, childSelector]);
      expect(result.nestedExecutions).toHaveLength(1);
      expect(result.nestedExecutions[0].returnValues).toEqual([new Fr(privateIncrement)]);

      // check that Aztec.nr calculated the call stack item hash like cpp does
      const expectedCallStackItemHash = result.nestedExecutions[0].callStackItem.hash();
      expect(result.callStackItem.publicInputs.privateCallStackHashes[0]).toEqual(expectedCallStackItemHash);
    });
  });

  describe('nested calls through autogenerated interface', () => {
    let args: any[];
    let argsHash: Fr;
    let testCodeGenArtifact: FunctionArtifact;

    beforeAll(() => {
      // These args should match the ones hardcoded in importer contract
      // eslint-disable-next-line camelcase
      const dummyNote = { amount: 1, secret_hash: 2 };
      // eslint-disable-next-line camelcase
      const deepStruct = { a_field: 1, a_bool: true, a_note: dummyNote, many_notes: [dummyNote, dummyNote, dummyNote] };
      args = [1, true, 1, [1, 2], dummyNote, deepStruct];
      testCodeGenArtifact = getFunctionArtifact(TestContractArtifact, 'test_code_gen');
      const serializedArgs = encodeArguments(testCodeGenArtifact, args);
      argsHash = computeVarArgsHash(serializedArgs);
    });

    it('test function should be directly callable', async () => {
      logger.info(`Calling testCodeGen function`);
      const result = await runSimulator({ args, artifact: testCodeGenArtifact });

      expect(result.returnValues).toEqual([argsHash]);
    });

    it('test function should be callable through autogenerated interface', async () => {
      const testAddress = AztecAddress.random();
      const parentArtifact = getFunctionArtifact(ImportTestContractArtifact, 'main_contract');
      const testCodeGenSelector = FunctionSelector.fromNameAndParameters(
        testCodeGenArtifact.name,
        testCodeGenArtifact.parameters,
      );

      oracle.getFunctionArtifact.mockResolvedValue(testCodeGenArtifact);

      logger.info(`Calling importer main function`);
      const args = [testAddress];
      const result = await runSimulator({ args, artifact: parentArtifact });

      expect(result.returnValues).toEqual([argsHash]);
      expect(oracle.getFunctionArtifact.mock.calls[0]).toEqual([testAddress, testCodeGenSelector]);
      expect(result.nestedExecutions).toHaveLength(1);
      expect(result.nestedExecutions[0].returnValues).toEqual([argsHash]);
    });
  });

  describe('consuming messages', () => {
    const contractAddress = defaultContractAddress;

    beforeEach(() => {
      oracle.getCompleteAddress.mockImplementation((address: AztecAddress) => {
        if (address.equals(recipient)) {
          return Promise.resolve(recipientCompleteAddress);
        }
        throw new Error(`Unknown address ${address}`);
      });
    });

    describe('L1 to L2', () => {
      const artifact = getFunctionArtifact(TestContractArtifact, 'consume_mint_private_message');
      let bridgedAmount = 100n;

      const secretHashForRedeemingNotes = new Fr(2n);
      let secretForL1ToL2MessageConsumption = new Fr(1n);

      let crossChainMsgRecipient: AztecAddress | undefined;
      let crossChainMsgSender: EthAddress | undefined;

      let preimage: L1ToL2Message;

      let args: Fr[];

      beforeEach(() => {
        bridgedAmount = 100n;
        secretForL1ToL2MessageConsumption = new Fr(2n);

        crossChainMsgRecipient = undefined;
        crossChainMsgSender = undefined;
      });

      const computePreimage = () =>
        buildL1ToL2Message(
          toFunctionSelector('mint_private(bytes32,uint256)').substring(2),
          [secretHashForRedeemingNotes, new Fr(bridgedAmount)],
          crossChainMsgRecipient ?? contractAddress,
          secretForL1ToL2MessageConsumption,
        );

      const computeArgs = () =>
        encodeArguments(artifact, [
          secretHashForRedeemingNotes,
          bridgedAmount,
          secretForL1ToL2MessageConsumption,
          crossChainMsgSender ?? preimage.sender.sender,
        ]);

      const mockOracles = async (updateHeader = true) => {
        const tree = await insertLeaves([preimage.hash()], 'l1ToL2Messages');
        oracle.getL1ToL2MembershipWitness.mockImplementation(async () => {
          return Promise.resolve(new MessageLoadOracleInputs(0n, await tree.getSiblingPath(0n, true)));
        });
        if (updateHeader) {
          oracle.getHeader.mockResolvedValue(header);
        }
      };

      it('Should be able to consume a dummy cross chain message', async () => {
        preimage = computePreimage();
        args = computeArgs();
        await mockOracles();

        const result = await runSimulator({
          contractAddress,
          artifact,
          args,
          txContext: { version: new Fr(1n), chainId: new Fr(1n) },
        });

        // Check a nullifier has been inserted
        const newNullifiers = getNonEmptyItems(result.callStackItem.publicInputs.newNullifiers);
        expect(newNullifiers).toHaveLength(1);
      });

      it('Invalid membership proof', async () => {
        preimage = computePreimage();

        args = computeArgs();

        // Don't update the header so the message is not in state
        await mockOracles(false);

        await expect(
          runSimulator({
            contractAddress,
            artifact,
            args,
            txContext: { version: new Fr(1n), chainId: new Fr(1n) },
          }),
        ).rejects.toThrow('Message not in state');
      });

      it('Invalid recipient', async () => {
        crossChainMsgRecipient = AztecAddress.random();

        preimage = computePreimage();

        args = computeArgs();

        await mockOracles();
        // Update state
        oracle.getHeader.mockResolvedValue(header);

        await expect(
          runSimulator({
            contractAddress,
            artifact,
            args,
            txContext: { version: new Fr(1n), chainId: new Fr(1n) },
          }),
        ).rejects.toThrow('Message not in state');
      });

      it('Invalid sender', async () => {
        crossChainMsgSender = EthAddress.random();
        preimage = computePreimage();

        args = computeArgs();

        await mockOracles();
        // Update state
        oracle.getHeader.mockResolvedValue(header);

        await expect(
          runSimulator({
            contractAddress,
            artifact,
            args,
            txContext: { version: new Fr(1n), chainId: new Fr(1n) },
          }),
        ).rejects.toThrow('Message not in state');
      });

      it('Invalid chainid', async () => {
        preimage = computePreimage();

        args = computeArgs();

        await mockOracles();
        // Update state
        oracle.getHeader.mockResolvedValue(header);

        await expect(
          runSimulator({
            contractAddress,
            artifact,
            args,
            txContext: { version: new Fr(1n), chainId: new Fr(2n) },
          }),
        ).rejects.toThrow('Message not in state');
      });

      it('Invalid version', async () => {
        preimage = computePreimage();

        args = computeArgs();

        await mockOracles();
        // Update state
        oracle.getHeader.mockResolvedValue(header);

        await expect(
          runSimulator({
            contractAddress,
            artifact,
            args,
            txContext: { version: new Fr(2n), chainId: new Fr(1n) },
          }),
        ).rejects.toThrow('Message not in state');
      });

      it('Invalid content', async () => {
        preimage = computePreimage();

        bridgedAmount = bridgedAmount + 1n; // Invalid amount
        args = computeArgs();

        await mockOracles();
        // Update state
        oracle.getHeader.mockResolvedValue(header);

        await expect(
          runSimulator({
            contractAddress,
            artifact,
            args,
            txContext: { version: new Fr(1n), chainId: new Fr(1n) },
          }),
        ).rejects.toThrow('Message not in state');
      });

      it('Invalid Secret', async () => {
        preimage = computePreimage();

        secretForL1ToL2MessageConsumption = Fr.random();
        args = computeArgs();

        await mockOracles();
        // Update state
        oracle.getHeader.mockResolvedValue(header);

        await expect(
          runSimulator({
            contractAddress,
            artifact,
            args,
            txContext: { version: new Fr(1n), chainId: new Fr(1n) },
          }),
        ).rejects.toThrow('Message not in state');
      });
    });

    it('Should be able to consume a dummy public to private message', async () => {
      const artifact = getFunctionArtifact(TestContractArtifact, 'consume_note_from_secret');
      const secret = new Fr(1n);
      const secretHash = computeSecretHash(secret);
      const note = new Note([secretHash]);
      // @todo @LHerskind (#6001) Need to investigate why this was working with `new Fr(5)` as the `example_set = 2` should have caused a failure.
      const storageSlot = TestContractArtifact.storageLayout['example_set'].slot;
      oracle.getNotes.mockResolvedValue([
        {
          contractAddress,
          storageSlot,
          nonce: Fr.ZERO,
          note,
          innerNoteHash: Fr.ZERO,
          siloedNullifier: Fr.random(),
          index: 1n,
        },
      ]);

      const result = await runSimulator({ artifact, args: [secret] });

      // Check a nullifier has been inserted.
      const newNullifiers = getNonEmptyItems(result.callStackItem.publicInputs.newNullifiers);
      expect(newNullifiers).toHaveLength(1);

      // Check the commitment read request was created successfully.
      const readRequests = getNonEmptyItems(result.callStackItem.publicInputs.noteHashReadRequests);
      expect(readRequests).toHaveLength(1);
    });
  });

  describe('enqueued calls', () => {
    it.each([false, true])('parent should enqueue call to child (internal %p)', async isInternal => {
      const parentArtifact = getFunctionArtifact(ParentContractArtifact, 'enqueue_call_to_child');
      const childContractArtifact = ChildContractArtifact.functions.find(fn => fn.name === 'pub_set_value')!;
      expect(childContractArtifact).toBeDefined();
      const childAddress = AztecAddress.random();
      const childSelector = FunctionSelector.fromNameAndParameters(
        childContractArtifact.name,
        childContractArtifact.parameters,
      );
      const parentAddress = AztecAddress.random();

      oracle.getFunctionArtifact.mockImplementation(() => Promise.resolve({ ...childContractArtifact, isInternal }));

      const args = [childAddress, childSelector, 42n];
      const result = await runSimulator({
        msgSender: parentAddress,
        contractAddress: parentAddress,
        artifact: parentArtifact,
        args,
      });

      // Alter function data to match the manipulated oracle
      const functionData = FunctionData.fromAbi(childContractArtifact);

      const publicCallRequest = PublicCallRequest.from({
        contractAddress: childAddress,
        functionData: functionData,
        args: [new Fr(42n)],
        callContext: CallContext.from({
          msgSender: parentAddress,
          storageContractAddress: childAddress,
          functionSelector: childSelector,
          isDelegateCall: false,
          isStaticCall: false,
          sideEffectCounter: 1,
        }),
        parentCallContext: CallContext.from({
          msgSender: parentAddress,
          storageContractAddress: parentAddress,
          functionSelector: FunctionSelector.fromNameAndParameters(parentArtifact.name, parentArtifact.parameters),
          isDelegateCall: false,
          isStaticCall: false,
          sideEffectCounter: 1,
        }),
      });

      const publicCallRequestHash = publicCallRequest.toPublicCallStackItem().hash();

      expect(result.enqueuedPublicFunctionCalls).toHaveLength(1);
      expect(result.enqueuedPublicFunctionCalls[0]).toEqual(publicCallRequest);
      expect(result.callStackItem.publicInputs.publicCallStackHashes[0]).toEqual(publicCallRequestHash);
    });
  });

  describe('pending note hashes contract', () => {
    beforeEach(() => {
      oracle.getCompleteAddress.mockImplementation((address: AztecAddress) => {
        if (address.equals(owner)) {
          return Promise.resolve(ownerCompleteAddress);
        }
        throw new Error(`Unknown address ${address}`);
      });
      oracle.getCompleteAddressWithNpkMH.mockImplementation((masterNullifierPublicKeyHash: Fr) => {
        if (masterNullifierPublicKeyHash.equals(poseidon2Hash(ownerMasterNullifierPublicKey.toFields()))) {
          return Promise.resolve(ownerCompleteAddress);
        }
        if (masterNullifierPublicKeyHash.equals(poseidon2Hash(recipientMasterNullifierPublicKey.toFields()))) {
          return Promise.resolve(recipientCompleteAddress);
        }
        throw new Error(`Unknown master nullifier public key hash: ${masterNullifierPublicKeyHash}`);
      });
      oracle.getPublicKeysForAddress.mockImplementation((address: AztecAddress) => {
        if (address.equals(owner)) {
          return Promise.resolve({
            masterNullifierPublicKey: ownerPublicKeys.masterNullifierPublicKey,
            masterIncomingViewingPublicKey: ownerPublicKeys.masterIncomingViewingPublicKey,
            masterOutgoingViewingPublicKey: ownerPublicKeys.masterOutgoingViewingPublicKey,
            masterTaggingPublicKey: ownerPublicKeys.masterTaggingPublicKey,
          });
        }
        if (address.equals(recipient)) {
          return Promise.resolve({
            masterNullifierPublicKey: recipientPublicKeys.masterNullifierPublicKey,
            masterIncomingViewingPublicKey: recipientPublicKeys.masterIncomingViewingPublicKey,
            masterOutgoingViewingPublicKey: recipientPublicKeys.masterOutgoingViewingPublicKey,
            masterTaggingPublicKey: recipientPublicKeys.masterTaggingPublicKey,
          });
        }
        throw new Error(`Unknown address ${address}`);
      });
    });

    beforeEach(async () => {
      oracle.getFunctionArtifact.mockImplementation((_, selector) =>
        Promise.resolve(getFunctionArtifact(PendingNoteHashesContractArtifact, selector)),
      );
      oracle.getFunctionArtifactByName.mockImplementation((_, functionName: string) =>
        Promise.resolve(getFunctionArtifact(PendingNoteHashesContractArtifact, functionName)),
      );
      const tree = await insertLeaves([Fr.ZERO], 'publicData');
      oracle.getPublicDataTreeWitness.mockImplementation(async () => {
        return Promise.resolve(
          new PublicDataWitness(
            0n,
            new PublicDataTreeLeafPreimage(Fr.ZERO, Fr.ZERO, Fr.ZERO, 0n),
            await tree.getSiblingPath(0n, true),
          ),
        );
      });

      oracle.getHeader.mockResolvedValue(header);
    });

    it('should be able to insert, read, and nullify pending note hashes in one call', async () => {
      oracle.getNotes.mockResolvedValue([]);

      const amountToTransfer = 100n;

      const contractAddress = AztecAddress.random();
      const artifact = getFunctionArtifact(PendingNoteHashesContractArtifact, 'test_insert_then_get_then_nullify_flat');

      const args = [amountToTransfer, owner];
      const result = await runSimulator({
        args: args,
        artifact: artifact,
        contractAddress,
      });

      expect(result.newNotes).toHaveLength(1);
      const noteAndSlot = result.newNotes[0];
      expect(noteAndSlot.storageSlot).toEqual(computeSlotForMapping(new Fr(1n), owner));

      expect(noteAndSlot.note.items[0]).toEqual(new Fr(amountToTransfer));

      const newNoteHashes = getNonEmptyItems(result.callStackItem.publicInputs.newNoteHashes);
      expect(newNoteHashes).toHaveLength(1);

      const noteHash = newNoteHashes[0].value;
      const storageSlot = computeSlotForMapping(
        PendingNoteHashesContractArtifact.storageLayout['balances'].slot,
        owner,
      );
      const noteTypeId = PendingNoteHashesContractArtifact.notes['ValueNote'].id;

      const innerNoteHash = await acirSimulator.computeInnerNoteHash(
        contractAddress,
        storageSlot,
        noteTypeId,
        noteAndSlot.note,
      );
      expect(noteHash).toEqual(innerNoteHash);

      const newEncryptedLogs = getNonEmptyItems(result.callStackItem.publicInputs.encryptedLogsHashes);
      expect(newEncryptedLogs).toHaveLength(1);

      const [encryptedLog] = newEncryptedLogs;
      expect(encryptedLog.value).toEqual(Fr.fromBuffer(result.encryptedLogs[0].log.hash()));
      expect(result.callStackItem.publicInputs.encryptedLogPreimagesLength).toEqual(
        new Fr(getEncryptedSerializedLength(result)),
      );

      // read request should match innerNoteHash for pending notes (there is no nonce, so can't compute "unique" hash)
      const readRequest = getNonEmptyItems(result.callStackItem.publicInputs.noteHashReadRequests)[0];
      expect(readRequest.value).toEqual(innerNoteHash);

      expect(result.returnValues).toEqual([new Fr(amountToTransfer)]);

      const nullifier = result.callStackItem.publicInputs.newNullifiers[0];
      const expectedNullifier = poseidon2Hash([
        innerNoteHash,
        computeAppNullifierSecretKey(ownerMasterNullifierSecretKey, contractAddress),
        GeneratorIndex.NOTE_NULLIFIER,
      ]);
      expect(nullifier.value).toEqual(expectedNullifier);
    });

    it('should be able to insert, read, and nullify pending note hashes in nested calls', async () => {
      oracle.getNotes.mockResolvedValue([]);

      const amountToTransfer = 100n;

      const contractAddress = AztecAddress.random();
      const artifact = getFunctionArtifact(
        PendingNoteHashesContractArtifact,
        'test_insert_then_get_then_nullify_all_in_nested_calls',
      );
      const insertArtifact = getFunctionArtifact(PendingNoteHashesContractArtifact, 'insert_note');

      const getThenNullifyArtifact = getFunctionArtifact(PendingNoteHashesContractArtifact, 'get_then_nullify_note');

      const insertFnSelector = FunctionSelector.fromNameAndParameters(insertArtifact.name, insertArtifact.parameters);
      const getThenNullifyFnSelector = FunctionSelector.fromNameAndParameters(
        getThenNullifyArtifact.name,
        getThenNullifyArtifact.parameters,
      );

      const args = [amountToTransfer, owner, insertFnSelector.toField(), getThenNullifyFnSelector.toField()];
      const result = await runSimulator({
        args: args,
        artifact: artifact,
        contractAddress: contractAddress,
      });

      const execInsert = result.nestedExecutions[0];
      const execGetThenNullify = result.nestedExecutions[1];

      const storageSlot = computeSlotForMapping(
        PendingNoteHashesContractArtifact.storageLayout['balances'].slot,
        owner,
      );
      const noteTypeId = PendingNoteHashesContractArtifact.notes['ValueNote'].id;

      expect(execInsert.newNotes).toHaveLength(1);
      const noteAndSlot = execInsert.newNotes[0];
      expect(noteAndSlot.storageSlot).toEqual(storageSlot);
      expect(noteAndSlot.noteTypeId).toEqual(noteTypeId);

      expect(noteAndSlot.note.items[0]).toEqual(new Fr(amountToTransfer));

      const newNoteHashes = getNonEmptyItems(execInsert.callStackItem.publicInputs.newNoteHashes);
      expect(newNoteHashes).toHaveLength(1);

      const noteHash = newNoteHashes[0].value;
      const innerNoteHash = await acirSimulator.computeInnerNoteHash(
        contractAddress,
        noteAndSlot.storageSlot,
        noteAndSlot.noteTypeId,
        noteAndSlot.note,
      );
      expect(noteHash).toEqual(innerNoteHash);

      const newEncryptedLogs = getNonEmptyItems(execInsert.callStackItem.publicInputs.encryptedLogsHashes);
      expect(newEncryptedLogs).toHaveLength(1);

      const [encryptedLog] = newEncryptedLogs;
      expect(encryptedLog.value).toEqual(Fr.fromBuffer(execInsert.encryptedLogs[0].log.hash()));
      expect(result.callStackItem.publicInputs.encryptedLogPreimagesLength).toEqual(
        new Fr(getEncryptedSerializedLength(result)),
      );

      // read request should match innerNoteHash for pending notes (there is no nonce, so can't compute "unique" hash)
      const readRequest = execGetThenNullify.callStackItem.publicInputs.noteHashReadRequests[0];
      expect(readRequest.value).toEqual(innerNoteHash);

      expect(execGetThenNullify.returnValues).toEqual([new Fr(amountToTransfer)]);

      const nullifier = execGetThenNullify.callStackItem.publicInputs.newNullifiers[0];
      const expectedNullifier = poseidon2Hash([
        innerNoteHash,
        computeAppNullifierSecretKey(ownerMasterNullifierSecretKey, contractAddress),
        GeneratorIndex.NOTE_NULLIFIER,
      ]);
      expect(nullifier.value).toEqual(expectedNullifier);
    });

    it('cant read a commitment that is inserted later in same call', async () => {
      oracle.getNotes.mockResolvedValue([]);

      const amountToTransfer = 100n;

      const contractAddress = AztecAddress.random();

      const artifact = getFunctionArtifact(PendingNoteHashesContractArtifact, 'test_bad_get_then_insert_flat');

      const args = [amountToTransfer, owner, poseidon2Hash(ownerMasterNullifierPublicKey.toFields())];
      await expect(() =>
        runSimulator({
          args: args,
          artifact: artifact,
          contractAddress,
        }),
      ).rejects.toThrow(`Assertion failed: Cannot return zero notes`);
    });
  });

  describe('get public key', () => {
    it('gets the public key for an address', async () => {
      // Tweak the contract artifact so we can extract return values
      const artifact = getFunctionArtifact(TestContractArtifact, 'get_public_key');

      // Generate a partial address, pubkey, and resulting address
      const completeAddress = CompleteAddress.random();
      const args = [completeAddress.address];
      const pubKey = completeAddress.publicKey;

      oracle.getCompleteAddress.mockResolvedValue(completeAddress);
      const result = await runSimulator({ artifact, args });
      expect(result.returnValues).toEqual([pubKey.x, pubKey.y]);
    });
  });

  describe('Get notes', () => {
    it('fails if returning no notes', async () => {
      const artifact = getFunctionArtifact(TestContractArtifact, 'call_get_notes');

      const args = [2n, true];
      oracle.getNotes.mockResolvedValue([]);

      await expect(() => runSimulator({ artifact, args })).rejects.toThrow(
        `Assertion failed: Cannot return zero notes`,
      );
    });
  });

  describe('Context oracles', () => {
    it('this_address should return the current context address', async () => {
      const contractAddress = AztecAddress.random();

      // Tweak the contract artifact so we can extract return values
      const artifact = getFunctionArtifact(TestContractArtifact, 'get_this_address');

      // Overwrite the oracle return value
      const result = await runSimulator({ artifact, args: [], contractAddress });
      expect(result.returnValues).toEqual([contractAddress.toField()]);
    });
  });

  describe('Private global variables', () => {
    let chainId: Fr;
    let version: Fr;
    let args: any[];
    let artifact: FunctionArtifact;

    beforeEach(() => {
      chainId = Fr.random();
      version = Fr.random();
      args = [chainId, version];

      artifact = getFunctionArtifact(TestContractArtifact, 'assert_private_global_vars');
      oracle.getFunctionArtifact.mockImplementation(() => Promise.resolve(artifact));
    });

    it('Private global vars are correctly set', async () => {
      // Chain id and version set in tx context is the same as the ones we pass via args so this should not throw
      await runSimulator({ artifact, msgSender: owner, args, txContext: { chainId, version } });
    });

    it('Throws when chainId is incorrectly set', async () => {
      // We set the chainId in the tx context to a different value than the one we pass via args so the simulator should throw
      const unexpectedChainId = Fr.random();
      await expect(() =>
        runSimulator({ artifact, msgSender: owner, args, txContext: { chainId: unexpectedChainId, version } }),
      ).rejects.toThrow('Invalid chain id');
    });

    it('Throws when version is incorrectly set', async () => {
      // We set the version in the tx context to a different value than the one we pass via args so the simulator should throw
      const unexpectedVersion = Fr.random();
      await expect(() =>
        runSimulator({ artifact, msgSender: owner, args, txContext: { chainId, version: unexpectedVersion } }),
      ).rejects.toThrow('Invalid version');
    });
  });

  describe('Historical header in private context', () => {
    let artifact: FunctionArtifact;

    beforeEach(() => {
      artifact = getFunctionArtifact(TestContractArtifact, 'assert_header_private');
      oracle.getFunctionArtifact.mockImplementation(() => Promise.resolve(artifact));

      header = makeHeader();

      oracle.getHeader.mockClear();
      oracle.getHeader.mockResolvedValue(header);
    });

    it('Header is correctly set', async () => {
      const args = [header.hash()];

      await runSimulator({ artifact, msgSender: owner, args });
    });

    it('Throws when header is not as expected', async () => {
      const unexpectedHeaderHash = Fr.random();
      const args = [unexpectedHeaderHash];

      await expect(() => runSimulator({ artifact, msgSender: owner, args })).rejects.toThrow('Invalid header hash');
    });
  });
});<|MERGE_RESOLUTION|>--- conflicted
+++ resolved
@@ -304,13 +304,8 @@
       // array index at the output of the final kernel/ordering circuit are used to derive nonce via:
       // `hash(firstNullifier, noteHashIndex)`
       const noteHashIndex = randomInt(1); // mock index in TX's final newNoteHashes array
-<<<<<<< HEAD
       const nonce = computeCommitmentNonce(mockFirstNullifier, noteHashIndex);
       const note = new Note([new Fr(amount), ownerNpkMH, Fr.random()]);
-=======
-      const nonce = computeNoteHashNonce(mockFirstNullifier, noteHashIndex);
-      const note = new Note([new Fr(amount), owner.toField(), Fr.random()]);
->>>>>>> 2bd798e8
       const innerNoteHash = pedersenHash(note.items);
       return {
         contractAddress,
