import {
  type AztecNode,
  EncryptedFunctionL2Logs,
  type L1ToL2Message,
  Note,
  PackedValues,
  PublicDataWitness,
  SiblingPath,
  TxExecutionRequest,
} from '@aztec/circuit-types';
import {
  AppendOnlyTreeSnapshot,
  CallContext,
  CompleteAddress,
  FunctionData,
  GasSettings,
  GeneratorIndex,
  type GrumpkinPrivateKey,
  Header,
  KeyValidationRequest,
  L1_TO_L2_MSG_TREE_HEIGHT,
  NOTE_HASH_TREE_HEIGHT,
  PUBLIC_DATA_TREE_HEIGHT,
  PartialStateReference,
  PublicCallRequest,
  PublicDataTreeLeafPreimage,
  StateReference,
  TxContext,
  computeAppNullifierSecretKey,
  deriveKeys,
  getContractInstanceFromDeployParams,
  getNonEmptyItems,
} from '@aztec/circuits.js';
import { computeNoteHashNonce, computeSecretHash, computeVarArgsHash } from '@aztec/circuits.js/hash';
import { makeHeader } from '@aztec/circuits.js/testing';
import { type FunctionArtifact, FunctionSelector, encodeArguments, getFunctionArtifact } from '@aztec/foundation/abi';
import { asyncMap } from '@aztec/foundation/async-map';
import { AztecAddress } from '@aztec/foundation/aztec-address';
import { times } from '@aztec/foundation/collection';
import { pedersenHash, poseidon2Hash, randomInt } from '@aztec/foundation/crypto';
import { EthAddress } from '@aztec/foundation/eth-address';
import { Fr } from '@aztec/foundation/fields';
import { type DebugLogger, createDebugLogger } from '@aztec/foundation/log';
import { type FieldsOf } from '@aztec/foundation/types';
import { openTmpStore } from '@aztec/kv-store/utils';
import { type AppendOnlyTree, INITIAL_LEAF, Pedersen, StandardTree, newTree } from '@aztec/merkle-tree';
import {
  ChildContractArtifact,
  ImportTestContractArtifact,
  ParentContractArtifact,
  PendingNoteHashesContractArtifact,
  StatefulTestContractArtifact,
  TestContractArtifact,
} from '@aztec/noir-contracts.js';

import { jest } from '@jest/globals';
import { type MockProxy, mock } from 'jest-mock-extended';
import { toFunctionSelector } from 'viem';

import { MessageLoadOracleInputs } from '../acvm/index.js';
import { buildL1ToL2Message } from '../test/utils.js';
import { computeSlotForMapping } from '../utils.js';
import { type DBOracle } from './db_oracle.js';
import { type ExecutionResult, collectSortedUnencryptedLogs } from './execution_result.js';
import { AcirSimulator } from './simulator.js';

jest.setTimeout(60_000);

describe('Private Execution test suite', () => {
  let oracle: MockProxy<DBOracle>;
  let node: MockProxy<AztecNode>;

  let acirSimulator: AcirSimulator;

  let header = Header.empty();
  let logger: DebugLogger;

  const defaultContractAddress = AztecAddress.random();
  const ownerSk = Fr.fromString('2dcc5485a58316776299be08c78fa3788a1a7961ae30dc747fb1be17692a8d32');
  const recipientSk = Fr.fromString('0c9ed344548e8f9ba8aa3c9f8651eaa2853130f6c1e9c050ccf198f7ea18a7ec');
  let owner: AztecAddress;
  let recipient: AztecAddress;
  let ownerCompleteAddress: CompleteAddress;
  let recipientCompleteAddress: CompleteAddress;

  let ownerMasterNullifierSecretKey: GrumpkinPrivateKey;
  let recipientMasterNullifierSecretKey: GrumpkinPrivateKey;

  const treeHeights: { [name: string]: number } = {
    noteHash: NOTE_HASH_TREE_HEIGHT,
    l1ToL2Messages: L1_TO_L2_MSG_TREE_HEIGHT,
    publicData: PUBLIC_DATA_TREE_HEIGHT,
  };

  let trees: { [name: keyof typeof treeHeights]: AppendOnlyTree<Fr> } = {};
  const txContextFields: FieldsOf<TxContext> = {
    chainId: new Fr(10),
    version: new Fr(20),
    gasSettings: GasSettings.default(),
  };

  const runSimulator = ({
    artifact,
    args = [],
    msgSender = AztecAddress.ZERO,
    contractAddress = defaultContractAddress,
    txContext = {},
  }: {
    artifact: FunctionArtifact;
    msgSender?: AztecAddress;
    contractAddress?: AztecAddress;
    args?: any[];
    txContext?: Partial<FieldsOf<TxContext>>;
  }) => {
    const packedArguments = PackedValues.fromValues(encodeArguments(artifact, args));
    const functionData = FunctionData.fromAbi(artifact);
    const txRequest = TxExecutionRequest.from({
      origin: contractAddress,
      firstCallArgsHash: packedArguments.hash,
      functionData,
      txContext: TxContext.from({ ...txContextFields, ...txContext }),
      argsOfCalls: [packedArguments],
      authWitnesses: [],
    });

    return acirSimulator.run(txRequest, artifact, contractAddress, msgSender);
  };

  const insertLeaves = async (leaves: Fr[], name = 'noteHash') => {
    if (!treeHeights[name]) {
      throw new Error(`Unknown tree ${name}`);
    }
    if (!trees[name]) {
      const db = openTmpStore();
      const pedersen = new Pedersen();
      trees[name] = await newTree(StandardTree, db, pedersen, name, Fr, treeHeights[name]);
    }
    const tree = trees[name];

    await tree.appendLeaves(leaves);

    // Create a new snapshot.
    const newSnap = new AppendOnlyTreeSnapshot(Fr.fromBuffer(tree.getRoot(true)), Number(tree.getNumLeaves(true)));

    if (name === 'noteHash' || name === 'l1ToL2Messages' || name === 'publicData') {
      header = new Header(
        header.lastArchive,
        header.contentCommitment,
        new StateReference(
          name === 'l1ToL2Messages' ? newSnap : header.state.l1ToL2MessageTree,
          new PartialStateReference(
            name === 'noteHash' ? newSnap : header.state.partial.noteHashTree,
            header.state.partial.nullifierTree,
            name === 'publicData' ? newSnap : header.state.partial.publicDataTree,
          ),
        ),
        header.globalVariables,
        header.totalFees,
      );
    } else {
      header = new Header(
        header.lastArchive,
        header.contentCommitment,
        new StateReference(newSnap, header.state.partial),
        header.globalVariables,
        header.totalFees,
      );
    }

    return trees[name];
  };

  const getEncryptedNoteSerializedLength = (result: ExecutionResult) => {
    const fnLogs = new EncryptedFunctionL2Logs(result.noteEncryptedLogs.map(l => l.log));
    return fnLogs.getKernelLength();
  };

  beforeAll(() => {
    logger = createDebugLogger('aztec:test:private_execution');

    const ownerPartialAddress = Fr.random();
    ownerCompleteAddress = CompleteAddress.fromSecretKeyAndPartialAddress(ownerSk, ownerPartialAddress);
    ownerMasterNullifierSecretKey = deriveKeys(ownerSk).masterNullifierSecretKey;

    const recipientPartialAddress = Fr.random();
    recipientCompleteAddress = CompleteAddress.fromSecretKeyAndPartialAddress(recipientSk, recipientPartialAddress);
    recipientMasterNullifierSecretKey = deriveKeys(recipientSk).masterNullifierSecretKey;

    owner = ownerCompleteAddress.address;
    recipient = recipientCompleteAddress.address;
  });

  beforeEach(async () => {
    trees = {};
    oracle = mock<DBOracle>();
<<<<<<< HEAD
    oracle.getNullifierKeys.mockImplementation((npkMHash: Fr, contractAddress: AztecAddress) => {
      if (npkMHash.equals(ownerCompleteAddress.publicKeys.masterNullifierPublicKey.hash())) {
        return Promise.resolve({
          masterNullifierPublicKey: ownerCompleteAddress.publicKeys.masterNullifierPublicKey,
          appNullifierSecretKey: computeAppNullifierSecretKey(ownerMasterNullifierSecretKey, contractAddress),
        });
      }
      if (npkMHash.equals(recipientCompleteAddress.publicKeys.masterNullifierPublicKey.hash())) {
        return Promise.resolve({
          masterNullifierPublicKey: recipientCompleteAddress.publicKeys.masterNullifierPublicKey,
          appNullifierSecretKey: computeAppNullifierSecretKey(recipientMasterNullifierSecretKey, contractAddress),
        });
      }
      throw new Error(`Unknown master nullifier public key hash: ${npkMHash}`);
    });
=======
    oracle.getKeyValidationRequest.mockImplementation(
      (masterNullifierPublicKeyHash: Fr, contractAddress: AztecAddress) => {
        if (masterNullifierPublicKeyHash.equals(ownerCompleteAddress.publicKeys.masterNullifierPublicKey.hash())) {
          return Promise.resolve(
            new KeyValidationRequest(
              ownerCompleteAddress.publicKeys.masterNullifierPublicKey,
              computeAppNullifierSecretKey(ownerMasterNullifierSecretKey, contractAddress),
            ),
          );
        }
        if (masterNullifierPublicKeyHash.equals(recipientCompleteAddress.publicKeys.masterNullifierPublicKey.hash())) {
          return Promise.resolve(
            new KeyValidationRequest(
              recipientCompleteAddress.publicKeys.masterNullifierPublicKey,
              computeAppNullifierSecretKey(recipientMasterNullifierSecretKey, contractAddress),
            ),
          );
        }
        throw new Error(`Unknown master nullifier public key hash: ${masterNullifierPublicKeyHash}`);
      },
    );
>>>>>>> ebf6fc23

    // We call insertLeaves here with no leaves to populate empty public data tree root --> this is necessary to be
    // able to get ivpk_m during execution
    await insertLeaves([], 'publicData');
    oracle.getHeader.mockResolvedValue(header);

    oracle.getCompleteAddress.mockImplementation((address: AztecAddress) => {
      if (address.equals(owner)) {
        return Promise.resolve(ownerCompleteAddress);
      }
      if (address.equals(recipient)) {
        return Promise.resolve(recipientCompleteAddress);
      }
      throw new Error(`Unknown address: ${address}`);
    });
    // This oracle gets called when reading ivpk_m from key registry --> we return zero witness indicating that
    // the keys were not registered. This triggers non-registered keys flow in which getCompleteAddress oracle
    // gets called and we constrain the result by hashing address preimage and checking it matches.
    oracle.getPublicDataTreeWitness.mockResolvedValue(
      new PublicDataWitness(
        0n,
        PublicDataTreeLeafPreimage.empty(),
        SiblingPath.ZERO(PUBLIC_DATA_TREE_HEIGHT, INITIAL_LEAF, new Pedersen()),
      ),
    );

    acirSimulator = new AcirSimulator(oracle, node);
  });

  describe('no constructor', () => {
    it('emits a field as an unencrypted log', async () => {
      const artifact = getFunctionArtifact(TestContractArtifact, 'emit_msg_sender');
      const result = await runSimulator({ artifact, msgSender: owner });

      const newUnencryptedLogs = getNonEmptyItems(result.callStackItem.publicInputs.unencryptedLogsHashes);
      expect(newUnencryptedLogs).toHaveLength(1);

      const functionLogs = collectSortedUnencryptedLogs(result);
      expect(functionLogs.logs).toHaveLength(1);

      const [unencryptedLog] = newUnencryptedLogs;
      expect(unencryptedLog.value).toEqual(Fr.fromBuffer(functionLogs.logs[0].hash()));
      expect(unencryptedLog.length).toEqual(new Fr(functionLogs.getKernelLength()));
      // Test that the log payload (ie ignoring address, selector, and header) matches what we emitted
      expect(functionLogs.logs[0].data.subarray(-32).toString('hex')).toEqual(owner.toBuffer().toString('hex'));
    });

    it('emits a field array as an unencrypted log', async () => {
      const artifact = getFunctionArtifact(TestContractArtifact, 'emit_array_as_unencrypted_log');
      const args = [times(5, () => Fr.random())];
      const result = await runSimulator({ artifact, msgSender: owner, args });

      const newUnencryptedLogs = getNonEmptyItems(result.callStackItem.publicInputs.unencryptedLogsHashes);
      expect(newUnencryptedLogs).toHaveLength(1);
      const functionLogs = collectSortedUnencryptedLogs(result);
      expect(functionLogs.logs).toHaveLength(1);

      const [unencryptedLog] = newUnencryptedLogs;
      expect(unencryptedLog.value).toEqual(Fr.fromBuffer(functionLogs.logs[0].hash()));
      expect(unencryptedLog.length).toEqual(new Fr(functionLogs.getKernelLength()));
      // Test that the log payload (ie ignoring address, selector, and header) matches what we emitted
      const expected = Buffer.concat(args[0].map(arg => arg.toBuffer())).toString('hex');
      expect(functionLogs.logs[0].data.subarray(-32 * 5).toString('hex')).toEqual(expected);
    });
  });

  describe('stateful test contract', () => {
    const contractAddress = defaultContractAddress;
    const mockFirstNullifier = new Fr(1111);
    let currentNoteIndex = 0n;

    const buildNote = (amount: bigint, ownerNpkMHash: Fr, storageSlot: Fr, noteTypeId: Fr) => {
      // WARNING: this is not actually how nonces are computed!
      // For the purpose of this test we use a mocked firstNullifier and and a random number
      // to compute the nonce. Proper nonces are only enforced later by the kernel/later circuits
      // which are not relevant to this test. In practice, the kernel first squashes all transient
      // noteHashes with their matching nullifiers. It then reorders the remaining "persistable"
      // noteHashes. A TX's real first nullifier (generated by the initial kernel) and a noteHash's
      // array index at the output of the final kernel/ordering circuit are used to derive nonce via:
      // `hash(firstNullifier, noteHashIndex)`
      const noteHashIndex = randomInt(1); // mock index in TX's final newNoteHashes array
      const nonce = computeNoteHashNonce(mockFirstNullifier, noteHashIndex);
      const note = new Note([new Fr(amount), ownerNpkMHash, Fr.random()]);
      const innerNoteHash = pedersenHash(note.items);
      return {
        contractAddress,
        storageSlot,
        noteTypeId,
        nonce,
        note,
        innerNoteHash,
        siloedNullifier: new Fr(0),
        index: currentNoteIndex++,
      };
    };

    beforeEach(() => {
      oracle.getFunctionArtifactByName.mockImplementation((_, functionName: string) =>
        Promise.resolve(getFunctionArtifact(StatefulTestContractArtifact, functionName)),
      );

      oracle.getFunctionArtifact.mockImplementation((_, selector: FunctionSelector) =>
        Promise.resolve(getFunctionArtifact(StatefulTestContractArtifact, selector)),
      );
    });

    it('should have a constructor with arguments that inserts notes', async () => {
      const initArgs = [owner, 140];
      const instance = getContractInstanceFromDeployParams(StatefulTestContractArtifact, { constructorArgs: initArgs });
      oracle.getContractInstance.mockResolvedValue(instance);
      const artifact = getFunctionArtifact(StatefulTestContractArtifact, 'constructor');
      const topLevelResult = await runSimulator({ args: initArgs, artifact, contractAddress: instance.address });
      const result = topLevelResult.nestedExecutions[0];

      expect(result.newNotes).toHaveLength(1);
      const newNote = result.newNotes[0];
      expect(newNote.storageSlot).toEqual(computeSlotForMapping(new Fr(1n), owner));
      expect(newNote.noteTypeId).toEqual(new Fr(869710811710178111116101n)); // ValueNote

      const newNoteHashes = getNonEmptyItems(result.callStackItem.publicInputs.newNoteHashes);
      expect(newNoteHashes).toHaveLength(1);
      expect(newNoteHashes[0].value).toEqual(
        await acirSimulator.computeInnerNoteHash(
          contractAddress,
          newNote.storageSlot,
          newNote.noteTypeId,
          newNote.note,
        ),
      );

      const newEncryptedLogs = getNonEmptyItems(result.callStackItem.publicInputs.noteEncryptedLogsHashes);
      expect(newEncryptedLogs).toHaveLength(1);

      const [encryptedLog] = newEncryptedLogs;
      expect(encryptedLog.noteHashCounter).toEqual(newNoteHashes[0].counter);
      expect(encryptedLog.value).toEqual(Fr.fromBuffer(result.noteEncryptedLogs[0].log.hash()));
      expect(encryptedLog.length).toEqual(new Fr(getEncryptedNoteSerializedLength(result)));
    });

    it('should run the create_note function', async () => {
      const artifact = getFunctionArtifact(StatefulTestContractArtifact, 'create_note_no_init_check');

      const result = await runSimulator({ args: [owner, 140], artifact });

      expect(result.newNotes).toHaveLength(1);
      const newNote = result.newNotes[0];
      expect(newNote.storageSlot).toEqual(computeSlotForMapping(new Fr(1n), owner));
      expect(newNote.noteTypeId).toEqual(new Fr(869710811710178111116101n)); // ValueNote

      const newNoteHashes = getNonEmptyItems(result.callStackItem.publicInputs.newNoteHashes);
      expect(newNoteHashes).toHaveLength(1);
      expect(newNoteHashes[0].value).toEqual(
        await acirSimulator.computeInnerNoteHash(
          contractAddress,
          newNote.storageSlot,
          newNote.noteTypeId,
          newNote.note,
        ),
      );

      const newEncryptedLogs = getNonEmptyItems(result.callStackItem.publicInputs.noteEncryptedLogsHashes);
      expect(newEncryptedLogs).toHaveLength(1);

      const [encryptedLog] = newEncryptedLogs;
      expect(encryptedLog.noteHashCounter).toEqual(newNoteHashes[0].counter);
      expect(encryptedLog.value).toEqual(Fr.fromBuffer(result.noteEncryptedLogs[0].log.hash()));
      expect(encryptedLog.length).toEqual(new Fr(getEncryptedNoteSerializedLength(result)));
    });

    it('should run the destroy_and_create function', async () => {
      const amountToTransfer = 100n;
      const artifact = getFunctionArtifact(StatefulTestContractArtifact, 'destroy_and_create_no_init_check');

      const storageSlot = computeSlotForMapping(StatefulTestContractArtifact.storageLayout['notes'].slot, owner);
      const recipientStorageSlot = computeSlotForMapping(
        StatefulTestContractArtifact.storageLayout['notes'].slot,
        recipient,
      );

      const noteTypeId = StatefulTestContractArtifact.notes['ValueNote'].id;

      const notes = [
        buildNote(60n, ownerCompleteAddress.publicKeys.masterNullifierPublicKey.hash(), storageSlot, noteTypeId),
        buildNote(80n, ownerCompleteAddress.publicKeys.masterNullifierPublicKey.hash(), storageSlot, noteTypeId),
      ];
      oracle.getNotes.mockResolvedValue(notes);

      const consumedNotes = await asyncMap(notes, ({ nonce, note }) =>
        acirSimulator.computeNoteHashAndNullifier(contractAddress, nonce, storageSlot, noteTypeId, note),
      );
      await insertLeaves(consumedNotes.map(n => n.siloedNoteHash));

      const args = [recipient, amountToTransfer];
      const result = await runSimulator({ args, artifact, msgSender: owner });

      // The two notes were nullified
      const newNullifiers = getNonEmptyItems(result.callStackItem.publicInputs.newNullifiers).map(n => n.value);
      expect(newNullifiers).toHaveLength(consumedNotes.length);
      expect(newNullifiers).toEqual(expect.arrayContaining(consumedNotes.map(n => n.innerNullifier)));

      expect(result.newNotes).toHaveLength(2);
      const [changeNote, recipientNote] = result.newNotes;
      expect(recipientNote.storageSlot).toEqual(recipientStorageSlot);
      expect(recipientNote.noteTypeId).toEqual(noteTypeId);

      const newNoteHashes = getNonEmptyItems(result.callStackItem.publicInputs.newNoteHashes);
      expect(newNoteHashes).toHaveLength(2);
      const [changeNoteHash, recipientNoteHash] = newNoteHashes;
      const [recipientInnerNoteHash, changeInnerNoteHash] = [
        await acirSimulator.computeInnerNoteHash(contractAddress, recipientStorageSlot, noteTypeId, recipientNote.note),
        await acirSimulator.computeInnerNoteHash(contractAddress, storageSlot, noteTypeId, changeNote.note),
      ];
      expect(recipientNoteHash.value).toEqual(recipientInnerNoteHash);
      expect(changeNoteHash.value).toEqual(changeInnerNoteHash);

      expect(recipientNote.note.items[0]).toEqual(new Fr(amountToTransfer));
      expect(changeNote.note.items[0]).toEqual(new Fr(40n));

      const newEncryptedLogs = getNonEmptyItems(result.callStackItem.publicInputs.noteEncryptedLogsHashes);
      expect(newEncryptedLogs).toHaveLength(2);

      const [encryptedChangeLog, encryptedRecipientLog] = newEncryptedLogs;
      expect(encryptedChangeLog.value).toEqual(Fr.fromBuffer(result.noteEncryptedLogs[0].log.hash()));
      expect(encryptedChangeLog.noteHashCounter).toEqual(changeNoteHash.counter);
      expect(encryptedRecipientLog.value).toEqual(Fr.fromBuffer(result.noteEncryptedLogs[1].log.hash()));
      expect(encryptedRecipientLog.noteHashCounter).toEqual(recipientNoteHash.counter);
      expect(encryptedChangeLog.length.add(encryptedRecipientLog.length)).toEqual(
        new Fr(getEncryptedNoteSerializedLength(result)),
      );

      const readRequests = getNonEmptyItems(result.callStackItem.publicInputs.noteHashReadRequests).map(r => r.value);
      expect(readRequests).toHaveLength(consumedNotes.length);
      expect(readRequests).toEqual(expect.arrayContaining(consumedNotes.map(n => n.uniqueNoteHash)));
    });

    it('should be able to destroy_and_create with dummy notes', async () => {
      const amountToTransfer = 100n;
      const balance = 160n;
      const artifact = getFunctionArtifact(StatefulTestContractArtifact, 'destroy_and_create_no_init_check');

      const storageSlot = computeSlotForMapping(new Fr(1n), owner);
      const noteTypeId = StatefulTestContractArtifact.notes['ValueNote'].id;

      const notes = [
        buildNote(balance, ownerCompleteAddress.publicKeys.masterNullifierPublicKey.hash(), storageSlot, noteTypeId),
      ];
      oracle.getNotes.mockResolvedValue(notes);

      const consumedNotes = await asyncMap(notes, ({ nonce, note }) =>
        acirSimulator.computeNoteHashAndNullifier(contractAddress, nonce, storageSlot, noteTypeId, note),
      );
      await insertLeaves(consumedNotes.map(n => n.siloedNoteHash));

      const args = [recipient, amountToTransfer];
      const result = await runSimulator({ args, artifact, msgSender: owner });

      const newNullifiers = getNonEmptyItems(result.callStackItem.publicInputs.newNullifiers).map(n => n.value);
      expect(newNullifiers).toEqual(consumedNotes.map(n => n.innerNullifier));

      expect(result.newNotes).toHaveLength(2);
      const [changeNote, recipientNote] = result.newNotes;
      expect(recipientNote.note.items[0]).toEqual(new Fr(amountToTransfer));
      expect(changeNote.note.items[0]).toEqual(new Fr(balance - amountToTransfer));

      const newEncryptedLogs = getNonEmptyItems(result.callStackItem.publicInputs.noteEncryptedLogsHashes);
      expect(newEncryptedLogs).toHaveLength(2);
      const [encryptedChangeLog, encryptedRecipientLog] = newEncryptedLogs;
      expect(encryptedChangeLog.value).toEqual(Fr.fromBuffer(result.noteEncryptedLogs[0].log.hash()));
      expect(encryptedChangeLog.noteHashCounter).toEqual(result.callStackItem.publicInputs.newNoteHashes[0].counter);
      expect(encryptedRecipientLog.value).toEqual(Fr.fromBuffer(result.noteEncryptedLogs[1].log.hash()));
      expect(encryptedRecipientLog.noteHashCounter).toEqual(result.callStackItem.publicInputs.newNoteHashes[1].counter);
      expect(encryptedChangeLog.length.add(encryptedRecipientLog.length)).toEqual(
        new Fr(getEncryptedNoteSerializedLength(result)),
      );
    });
  });

  describe('nested calls', () => {
    const privateIncrement = txContextFields.chainId.value + txContextFields.version.value;

    it('child function should be callable', async () => {
      const initialValue = 100n;
      const artifact = getFunctionArtifact(ChildContractArtifact, 'value');
      const result = await runSimulator({ args: [initialValue], artifact });

      expect(result.returnValues).toEqual([new Fr(initialValue + privateIncrement)]);
    });

    it('parent should call child', async () => {
      const childArtifact = getFunctionArtifact(ChildContractArtifact, 'value');
      const parentArtifact = getFunctionArtifact(ParentContractArtifact, 'entry_point');
      const parentAddress = AztecAddress.random();
      const childAddress = AztecAddress.random();
      const childSelector = FunctionSelector.fromNameAndParameters(childArtifact.name, childArtifact.parameters);

      oracle.getFunctionArtifact.mockImplementation(() => Promise.resolve(childArtifact));

      logger.info(`Parent deployed at ${parentAddress.toShortString()}`);
      logger.info(`Calling child function ${childSelector.toString()} at ${childAddress.toShortString()}`);

      const args = [childAddress, childSelector];
      const result = await runSimulator({ args, artifact: parentArtifact });

      expect(result.returnValues).toEqual([new Fr(privateIncrement)]);

      expect(oracle.getFunctionArtifact.mock.calls[0]).toEqual([childAddress, childSelector]);
      expect(result.nestedExecutions).toHaveLength(1);
      expect(result.nestedExecutions[0].returnValues).toEqual([new Fr(privateIncrement)]);

      // check that Aztec.nr calculated the call stack item hash like cpp does
      const expectedCallStackItemHash = result.nestedExecutions[0].callStackItem.hash();
      expect(result.callStackItem.publicInputs.privateCallRequests[0].hash).toEqual(expectedCallStackItemHash);
    });
  });

  describe('nested calls through autogenerated interface', () => {
    let args: any[];
    let argsHash: Fr;
    let testCodeGenArtifact: FunctionArtifact;

    beforeAll(() => {
      // These args should match the ones hardcoded in importer contract
      // eslint-disable-next-line camelcase
      const dummyNote = { amount: 1, secret_hash: 2 };
      // eslint-disable-next-line camelcase
      const deepStruct = { a_field: 1, a_bool: true, a_note: dummyNote, many_notes: [dummyNote, dummyNote, dummyNote] };
      args = [1, true, 1, [1, 2], dummyNote, deepStruct];
      testCodeGenArtifact = getFunctionArtifact(TestContractArtifact, 'test_code_gen');
      const serializedArgs = encodeArguments(testCodeGenArtifact, args);
      argsHash = computeVarArgsHash(serializedArgs);
    });

    it('test function should be directly callable', async () => {
      logger.info(`Calling testCodeGen function`);
      const result = await runSimulator({ args, artifact: testCodeGenArtifact });

      expect(result.returnValues).toEqual([argsHash]);
    });

    it('test function should be callable through autogenerated interface', async () => {
      const testAddress = AztecAddress.random();
      const parentArtifact = getFunctionArtifact(ImportTestContractArtifact, 'main_contract');
      const testCodeGenSelector = FunctionSelector.fromNameAndParameters(
        testCodeGenArtifact.name,
        testCodeGenArtifact.parameters,
      );

      oracle.getFunctionArtifact.mockResolvedValue(testCodeGenArtifact);

      logger.info(`Calling importer main function`);
      const args = [testAddress];
      const result = await runSimulator({ args, artifact: parentArtifact });

      expect(result.returnValues).toEqual([argsHash]);
      expect(oracle.getFunctionArtifact.mock.calls[0]).toEqual([testAddress, testCodeGenSelector]);
      expect(result.nestedExecutions).toHaveLength(1);
      expect(result.nestedExecutions[0].returnValues).toEqual([argsHash]);
    });
  });

  describe('consuming messages', () => {
    const contractAddress = defaultContractAddress;

    describe('L1 to L2', () => {
      const artifact = getFunctionArtifact(TestContractArtifact, 'consume_mint_private_message');
      let bridgedAmount = 100n;

      const secretHashForRedeemingNotes = new Fr(2n);
      let secretForL1ToL2MessageConsumption = new Fr(1n);

      let crossChainMsgRecipient: AztecAddress | undefined;
      let crossChainMsgSender: EthAddress | undefined;

      let preimage: L1ToL2Message;

      let args: Fr[];

      beforeEach(() => {
        bridgedAmount = 100n;
        secretForL1ToL2MessageConsumption = new Fr(2n);

        crossChainMsgRecipient = undefined;
        crossChainMsgSender = undefined;
      });

      const computePreimage = () =>
        buildL1ToL2Message(
          toFunctionSelector('mint_private(bytes32,uint256)').substring(2),
          [secretHashForRedeemingNotes, new Fr(bridgedAmount)],
          crossChainMsgRecipient ?? contractAddress,
          secretForL1ToL2MessageConsumption,
        );

      const computeArgs = () =>
        encodeArguments(artifact, [
          secretHashForRedeemingNotes,
          bridgedAmount,
          secretForL1ToL2MessageConsumption,
          crossChainMsgSender ?? preimage.sender.sender,
        ]);

      const mockOracles = async (updateHeader = true) => {
        const tree = await insertLeaves([preimage.hash()], 'l1ToL2Messages');
        oracle.getL1ToL2MembershipWitness.mockImplementation(async () => {
          return Promise.resolve(new MessageLoadOracleInputs(0n, await tree.getSiblingPath(0n, true)));
        });
        if (updateHeader) {
          oracle.getHeader.mockResolvedValue(header);
        }
      };

      it('Should be able to consume a dummy cross chain message', async () => {
        preimage = computePreimage();
        args = computeArgs();
        await mockOracles();

        const result = await runSimulator({
          contractAddress,
          artifact,
          args,
          txContext: { version: new Fr(1n), chainId: new Fr(1n) },
        });

        // Check a nullifier has been inserted
        const newNullifiers = getNonEmptyItems(result.callStackItem.publicInputs.newNullifiers);
        expect(newNullifiers).toHaveLength(1);
      });

      it('Invalid membership proof', async () => {
        preimage = computePreimage();

        args = computeArgs();

        // Don't update the header so the message is not in state
        await mockOracles(false);

        await expect(
          runSimulator({
            contractAddress,
            artifact,
            args,
            txContext: { version: new Fr(1n), chainId: new Fr(1n) },
          }),
        ).rejects.toThrow('Message not in state');
      });

      it('Invalid recipient', async () => {
        crossChainMsgRecipient = AztecAddress.random();

        preimage = computePreimage();

        args = computeArgs();

        await mockOracles();
        // Update state
        oracle.getHeader.mockResolvedValue(header);

        await expect(
          runSimulator({
            contractAddress,
            artifact,
            args,
            txContext: { version: new Fr(1n), chainId: new Fr(1n) },
          }),
        ).rejects.toThrow('Message not in state');
      });

      it('Invalid sender', async () => {
        crossChainMsgSender = EthAddress.random();
        preimage = computePreimage();

        args = computeArgs();

        await mockOracles();
        // Update state
        oracle.getHeader.mockResolvedValue(header);

        await expect(
          runSimulator({
            contractAddress,
            artifact,
            args,
            txContext: { version: new Fr(1n), chainId: new Fr(1n) },
          }),
        ).rejects.toThrow('Message not in state');
      });

      it('Invalid chainid', async () => {
        preimage = computePreimage();

        args = computeArgs();

        await mockOracles();
        // Update state
        oracle.getHeader.mockResolvedValue(header);

        await expect(
          runSimulator({
            contractAddress,
            artifact,
            args,
            txContext: { version: new Fr(1n), chainId: new Fr(2n) },
          }),
        ).rejects.toThrow('Message not in state');
      });

      it('Invalid version', async () => {
        preimage = computePreimage();

        args = computeArgs();

        await mockOracles();
        // Update state
        oracle.getHeader.mockResolvedValue(header);

        await expect(
          runSimulator({
            contractAddress,
            artifact,
            args,
            txContext: { version: new Fr(2n), chainId: new Fr(1n) },
          }),
        ).rejects.toThrow('Message not in state');
      });

      it('Invalid content', async () => {
        preimage = computePreimage();

        bridgedAmount = bridgedAmount + 1n; // Invalid amount
        args = computeArgs();

        await mockOracles();
        // Update state
        oracle.getHeader.mockResolvedValue(header);

        await expect(
          runSimulator({
            contractAddress,
            artifact,
            args,
            txContext: { version: new Fr(1n), chainId: new Fr(1n) },
          }),
        ).rejects.toThrow('Message not in state');
      });

      it('Invalid Secret', async () => {
        preimage = computePreimage();

        secretForL1ToL2MessageConsumption = Fr.random();
        args = computeArgs();

        await mockOracles();
        // Update state
        oracle.getHeader.mockResolvedValue(header);

        await expect(
          runSimulator({
            contractAddress,
            artifact,
            args,
            txContext: { version: new Fr(1n), chainId: new Fr(1n) },
          }),
        ).rejects.toThrow('Message not in state');
      });
    });

    it('Should be able to consume a dummy public to private message', async () => {
      const artifact = getFunctionArtifact(TestContractArtifact, 'consume_note_from_secret');
      const secret = new Fr(1n);
      const secretHash = computeSecretHash(secret);
      const note = new Note([secretHash]);
      // @todo @LHerskind (#6001) Need to investigate why this was working with `new Fr(5)` as the `example_set = 2` should have caused a failure.
      const storageSlot = TestContractArtifact.storageLayout['example_set'].slot;
      oracle.getNotes.mockResolvedValue([
        {
          contractAddress,
          storageSlot,
          nonce: Fr.ZERO,
          note,
          innerNoteHash: Fr.ZERO,
          siloedNullifier: Fr.random(),
          index: 1n,
        },
      ]);

      const result = await runSimulator({ artifact, args: [secret] });

      // Check a nullifier has been inserted.
      const newNullifiers = getNonEmptyItems(result.callStackItem.publicInputs.newNullifiers);
      expect(newNullifiers).toHaveLength(1);

      // Check the commitment read request was created successfully.
      const readRequests = getNonEmptyItems(result.callStackItem.publicInputs.noteHashReadRequests);
      expect(readRequests).toHaveLength(1);
    });
  });

  describe('enqueued calls', () => {
    it.each([false, true])('parent should enqueue call to child (internal %p)', async isInternal => {
      const parentArtifact = getFunctionArtifact(ParentContractArtifact, 'enqueue_call_to_child');
      const childContractArtifact = ChildContractArtifact.functions.find(fn => fn.name === 'pub_set_value')!;
      expect(childContractArtifact).toBeDefined();
      const childAddress = AztecAddress.random();
      const childSelector = FunctionSelector.fromNameAndParameters(
        childContractArtifact.name,
        childContractArtifact.parameters,
      );
      const parentAddress = AztecAddress.random();

      oracle.getFunctionArtifact.mockImplementation(() => Promise.resolve({ ...childContractArtifact, isInternal }));

      const args = [childAddress, childSelector, 42n];
      const result = await runSimulator({
        msgSender: parentAddress,
        contractAddress: parentAddress,
        artifact: parentArtifact,
        args,
      });

      // Alter function data to match the manipulated oracle
      const functionData = FunctionData.fromAbi(childContractArtifact);

      const publicCallRequest = PublicCallRequest.from({
        contractAddress: childAddress,
        functionData: functionData,
        args: [new Fr(42n)],
        callContext: CallContext.from({
          msgSender: parentAddress,
          storageContractAddress: childAddress,
          functionSelector: childSelector,
          isDelegateCall: false,
          isStaticCall: false,
          sideEffectCounter: 2,
        }),
        parentCallContext: CallContext.from({
          msgSender: parentAddress,
          storageContractAddress: parentAddress,
          functionSelector: FunctionSelector.fromNameAndParameters(parentArtifact.name, parentArtifact.parameters),
          isDelegateCall: false,
          isStaticCall: false,
          sideEffectCounter: 1,
        }),
      });

      const publicCallRequestHash = publicCallRequest.toPublicCallStackItem().hash();

      expect(result.enqueuedPublicFunctionCalls).toHaveLength(1);
      expect(result.enqueuedPublicFunctionCalls[0]).toEqual(publicCallRequest);
      expect(result.callStackItem.publicInputs.publicCallStackHashes[0]).toEqual(publicCallRequestHash);
    });
  });

  describe('setting teardown function', () => {
    it('should be able to set a teardown function', async () => {
      const entrypoint = getFunctionArtifact(TestContractArtifact, 'test_setting_teardown');
      const teardown = getFunctionArtifact(TestContractArtifact, 'dummy_public_call');
      oracle.getFunctionArtifact.mockImplementation(() => Promise.resolve({ ...teardown }));
      const result = await runSimulator({ artifact: entrypoint });
      expect(result.publicTeardownFunctionCall.isEmpty()).toBeFalsy();
      expect(result.publicTeardownFunctionCall.functionData).toEqual(FunctionData.fromAbi(teardown));
    });
  });

  describe('setting fee payer', () => {
    it('should default to not being a fee payer', async () => {
      // arbitrary random function that doesn't set a fee payer
      const entrypoint = getFunctionArtifact(TestContractArtifact, 'emit_msg_sender');
      const contractAddress = AztecAddress.random();
      const result = await runSimulator({ artifact: entrypoint, contractAddress });
      expect(result.callStackItem.publicInputs.isFeePayer).toBe(false);
    });

    it('should be able to set a fee payer', async () => {
      const entrypoint = getFunctionArtifact(TestContractArtifact, 'test_setting_fee_payer');
      const contractAddress = AztecAddress.random();
      const result = await runSimulator({ artifact: entrypoint, contractAddress });
      expect(result.callStackItem.publicInputs.isFeePayer).toBe(true);
    });
  });

  describe('pending note hashes contract', () => {
    beforeEach(() => {
      oracle.getFunctionArtifact.mockImplementation((_, selector) =>
        Promise.resolve(getFunctionArtifact(PendingNoteHashesContractArtifact, selector)),
      );
      oracle.getFunctionArtifactByName.mockImplementation((_, functionName: string) =>
        Promise.resolve(getFunctionArtifact(PendingNoteHashesContractArtifact, functionName)),
      );
    });

    it('should be able to insert, read, and nullify pending note hashes in one call', async () => {
      oracle.getNotes.mockResolvedValue([]);

      const amountToTransfer = 100n;

      const contractAddress = AztecAddress.random();
      const artifact = getFunctionArtifact(PendingNoteHashesContractArtifact, 'test_insert_then_get_then_nullify_flat');

      const args = [amountToTransfer, owner];
      const result = await runSimulator({
        args: args,
        artifact: artifact,
        contractAddress,
      });

      expect(result.newNotes).toHaveLength(1);
      const noteAndSlot = result.newNotes[0];
      expect(noteAndSlot.storageSlot).toEqual(computeSlotForMapping(new Fr(1n), owner));

      expect(noteAndSlot.note.items[0]).toEqual(new Fr(amountToTransfer));

      const newNoteHashes = getNonEmptyItems(result.callStackItem.publicInputs.newNoteHashes);
      expect(newNoteHashes).toHaveLength(1);

      const noteHash = newNoteHashes[0].value;
      const storageSlot = computeSlotForMapping(
        PendingNoteHashesContractArtifact.storageLayout['balances'].slot,
        owner,
      );
      const noteTypeId = PendingNoteHashesContractArtifact.notes['ValueNote'].id;

      const innerNoteHash = await acirSimulator.computeInnerNoteHash(
        contractAddress,
        storageSlot,
        noteTypeId,
        noteAndSlot.note,
      );
      expect(noteHash).toEqual(innerNoteHash);

      const newEncryptedLogs = getNonEmptyItems(result.callStackItem.publicInputs.noteEncryptedLogsHashes);
      expect(newEncryptedLogs).toHaveLength(1);

      const [encryptedLog] = newEncryptedLogs;
      expect(encryptedLog.noteHashCounter).toEqual(newNoteHashes[0].counter);
      // We expect the note log to be chopped in ts.
      // (note logs are chopped in kernel tail, so will still exist in the call stack item)
      expect(result.noteEncryptedLogs).toHaveLength(0);

      // read request should match innerNoteHash for pending notes (there is no nonce, so can't compute "unique" hash)
      const readRequest = getNonEmptyItems(result.callStackItem.publicInputs.noteHashReadRequests)[0];
      expect(readRequest.value).toEqual(innerNoteHash);

      expect(result.returnValues).toEqual([new Fr(amountToTransfer)]);

      const nullifier = result.callStackItem.publicInputs.newNullifiers[0];
      const expectedNullifier = poseidon2Hash([
        innerNoteHash,
        computeAppNullifierSecretKey(ownerMasterNullifierSecretKey, contractAddress),
        GeneratorIndex.NOTE_NULLIFIER,
      ]);
      expect(nullifier.value).toEqual(expectedNullifier);
    });

    it('should be able to insert, read, and nullify pending note hashes in nested calls', async () => {
      oracle.getNotes.mockResolvedValue([]);

      const amountToTransfer = 100n;

      const contractAddress = AztecAddress.random();
      const artifact = getFunctionArtifact(
        PendingNoteHashesContractArtifact,
        'test_insert_then_get_then_nullify_all_in_nested_calls',
      );
      const insertArtifact = getFunctionArtifact(PendingNoteHashesContractArtifact, 'insert_note');

      const getThenNullifyArtifact = getFunctionArtifact(PendingNoteHashesContractArtifact, 'get_then_nullify_note');

      const insertFnSelector = FunctionSelector.fromNameAndParameters(insertArtifact.name, insertArtifact.parameters);
      const getThenNullifyFnSelector = FunctionSelector.fromNameAndParameters(
        getThenNullifyArtifact.name,
        getThenNullifyArtifact.parameters,
      );

      const args = [amountToTransfer, owner, insertFnSelector.toField(), getThenNullifyFnSelector.toField()];
      const result = await runSimulator({
        args: args,
        artifact: artifact,
        contractAddress: contractAddress,
      });

      const execInsert = result.nestedExecutions[0];
      const execGetThenNullify = result.nestedExecutions[1];

      const storageSlot = computeSlotForMapping(
        PendingNoteHashesContractArtifact.storageLayout['balances'].slot,
        owner,
      );
      const noteTypeId = PendingNoteHashesContractArtifact.notes['ValueNote'].id;

      expect(execInsert.newNotes).toHaveLength(1);
      const noteAndSlot = execInsert.newNotes[0];
      expect(noteAndSlot.storageSlot).toEqual(storageSlot);
      expect(noteAndSlot.noteTypeId).toEqual(noteTypeId);

      expect(noteAndSlot.note.items[0]).toEqual(new Fr(amountToTransfer));

      const newNoteHashes = getNonEmptyItems(execInsert.callStackItem.publicInputs.newNoteHashes);
      expect(newNoteHashes).toHaveLength(1);

      const noteHash = newNoteHashes[0].value;
      const innerNoteHash = await acirSimulator.computeInnerNoteHash(
        contractAddress,
        noteAndSlot.storageSlot,
        noteAndSlot.noteTypeId,
        noteAndSlot.note,
      );
      expect(noteHash).toEqual(innerNoteHash);

      const newEncryptedLogs = getNonEmptyItems(execInsert.callStackItem.publicInputs.noteEncryptedLogsHashes);
      expect(newEncryptedLogs).toHaveLength(1);

      const [encryptedLog] = newEncryptedLogs;
      expect(encryptedLog.noteHashCounter).toEqual(newNoteHashes[0].counter);
      // We expect the note log to be chopped in ts.
      // (note logs are chopped in kernel tail, so will still exist in the call stack item)
      expect(execInsert.noteEncryptedLogs).toHaveLength(0);

      // read request should match innerNoteHash for pending notes (there is no nonce, so can't compute "unique" hash)
      const readRequest = execGetThenNullify.callStackItem.publicInputs.noteHashReadRequests[0];
      expect(readRequest.value).toEqual(innerNoteHash);

      expect(execGetThenNullify.returnValues).toEqual([new Fr(amountToTransfer)]);

      const nullifier = execGetThenNullify.callStackItem.publicInputs.newNullifiers[0];
      const expectedNullifier = poseidon2Hash([
        innerNoteHash,
        computeAppNullifierSecretKey(ownerMasterNullifierSecretKey, contractAddress),
        GeneratorIndex.NOTE_NULLIFIER,
      ]);
      expect(nullifier.value).toEqual(expectedNullifier);
    });

    it('cant read a commitment that is inserted later in same call', async () => {
      oracle.getNotes.mockResolvedValue([]);

      const amountToTransfer = 100n;

      const contractAddress = AztecAddress.random();

      const artifact = getFunctionArtifact(PendingNoteHashesContractArtifact, 'test_bad_get_then_insert_flat');

      const args = [amountToTransfer, owner];
      await expect(() =>
        runSimulator({
          args: args,
          artifact: artifact,
          contractAddress,
        }),
      ).rejects.toThrow(`Assertion failed: Cannot return zero notes`);
    });
  });

  describe('get master incoming viewing public key', () => {
    it('gets the public key for an address', async () => {
      // Tweak the contract artifact so we can extract return values
      const artifact = getFunctionArtifact(TestContractArtifact, 'get_master_incoming_viewing_public_key');

      // Generate a partial address, pubkey, and resulting address
      const completeAddress = CompleteAddress.random();
      const args = [completeAddress.address];
      const pubKey = completeAddress.publicKeys.masterIncomingViewingPublicKey;

      oracle.getCompleteAddress.mockResolvedValue(completeAddress);
      const result = await runSimulator({ artifact, args });
      expect(result.returnValues).toEqual([pubKey.x, pubKey.y]);
    });
  });

  describe('Get notes', () => {
    it('fails if returning no notes', async () => {
      const artifact = getFunctionArtifact(TestContractArtifact, 'call_get_notes');

      const args = [2n, true];
      oracle.getNotes.mockResolvedValue([]);

      await expect(() => runSimulator({ artifact, args })).rejects.toThrow(
        `Assertion failed: Cannot return zero notes`,
      );
    });
  });

  describe('Context oracles', () => {
    it('this_address should return the current context address', async () => {
      const contractAddress = AztecAddress.random();

      // Tweak the contract artifact so we can extract return values
      const artifact = getFunctionArtifact(TestContractArtifact, 'get_this_address');

      // Overwrite the oracle return value
      const result = await runSimulator({ artifact, args: [], contractAddress });
      expect(result.returnValues).toEqual([contractAddress.toField()]);
    });
  });

  describe('Private global variables', () => {
    let chainId: Fr;
    let version: Fr;
    let args: any[];
    let artifact: FunctionArtifact;

    beforeEach(() => {
      chainId = Fr.random();
      version = Fr.random();
      args = [chainId, version];

      artifact = getFunctionArtifact(TestContractArtifact, 'assert_private_global_vars');
      oracle.getFunctionArtifact.mockImplementation(() => Promise.resolve(artifact));
    });

    it('Private global vars are correctly set', async () => {
      // Chain id and version set in tx context is the same as the ones we pass via args so this should not throw
      await runSimulator({ artifact, msgSender: owner, args, txContext: { chainId, version } });
    });

    it('Throws when chainId is incorrectly set', async () => {
      // We set the chainId in the tx context to a different value than the one we pass via args so the simulator should throw
      const unexpectedChainId = Fr.random();
      await expect(() =>
        runSimulator({ artifact, msgSender: owner, args, txContext: { chainId: unexpectedChainId, version } }),
      ).rejects.toThrow('Invalid chain id');
    });

    it('Throws when version is incorrectly set', async () => {
      // We set the version in the tx context to a different value than the one we pass via args so the simulator should throw
      const unexpectedVersion = Fr.random();
      await expect(() =>
        runSimulator({ artifact, msgSender: owner, args, txContext: { chainId, version: unexpectedVersion } }),
      ).rejects.toThrow('Invalid version');
    });
  });

  describe('Historical header in private context', () => {
    let artifact: FunctionArtifact;

    beforeEach(() => {
      artifact = getFunctionArtifact(TestContractArtifact, 'assert_header_private');
      oracle.getFunctionArtifact.mockImplementation(() => Promise.resolve(artifact));

      header = makeHeader();

      oracle.getHeader.mockClear();
      oracle.getHeader.mockResolvedValue(header);
    });

    it('Header is correctly set', async () => {
      const args = [header.hash()];

      await runSimulator({ artifact, msgSender: owner, args });
    });

    it('Throws when header is not as expected', async () => {
      const unexpectedHeaderHash = Fr.random();
      const args = [unexpectedHeaderHash];

      await expect(() => runSimulator({ artifact, msgSender: owner, args })).rejects.toThrow('Invalid header hash');
    });
  });
});<|MERGE_RESOLUTION|>--- conflicted
+++ resolved
@@ -193,26 +193,9 @@
   beforeEach(async () => {
     trees = {};
     oracle = mock<DBOracle>();
-<<<<<<< HEAD
-    oracle.getNullifierKeys.mockImplementation((npkMHash: Fr, contractAddress: AztecAddress) => {
-      if (npkMHash.equals(ownerCompleteAddress.publicKeys.masterNullifierPublicKey.hash())) {
-        return Promise.resolve({
-          masterNullifierPublicKey: ownerCompleteAddress.publicKeys.masterNullifierPublicKey,
-          appNullifierSecretKey: computeAppNullifierSecretKey(ownerMasterNullifierSecretKey, contractAddress),
-        });
-      }
-      if (npkMHash.equals(recipientCompleteAddress.publicKeys.masterNullifierPublicKey.hash())) {
-        return Promise.resolve({
-          masterNullifierPublicKey: recipientCompleteAddress.publicKeys.masterNullifierPublicKey,
-          appNullifierSecretKey: computeAppNullifierSecretKey(recipientMasterNullifierSecretKey, contractAddress),
-        });
-      }
-      throw new Error(`Unknown master nullifier public key hash: ${npkMHash}`);
-    });
-=======
     oracle.getKeyValidationRequest.mockImplementation(
-      (masterNullifierPublicKeyHash: Fr, contractAddress: AztecAddress) => {
-        if (masterNullifierPublicKeyHash.equals(ownerCompleteAddress.publicKeys.masterNullifierPublicKey.hash())) {
+      (npkMHash: Fr, contractAddress: AztecAddress) => {
+        if (npkMHash.equals(ownerCompleteAddress.publicKeys.masterNullifierPublicKey.hash())) {
           return Promise.resolve(
             new KeyValidationRequest(
               ownerCompleteAddress.publicKeys.masterNullifierPublicKey,
@@ -220,7 +203,7 @@
             ),
           );
         }
-        if (masterNullifierPublicKeyHash.equals(recipientCompleteAddress.publicKeys.masterNullifierPublicKey.hash())) {
+        if (npkMHash.equals(recipientCompleteAddress.publicKeys.masterNullifierPublicKey.hash())) {
           return Promise.resolve(
             new KeyValidationRequest(
               recipientCompleteAddress.publicKeys.masterNullifierPublicKey,
@@ -228,10 +211,9 @@
             ),
           );
         }
-        throw new Error(`Unknown master nullifier public key hash: ${masterNullifierPublicKeyHash}`);
+        throw new Error(`Unknown master nullifier public key hash: ${npkMHash}`);
       },
     );
->>>>>>> ebf6fc23
 
     // We call insertLeaves here with no leaves to populate empty public data tree root --> this is necessary to be
     // able to get ivpk_m during execution
