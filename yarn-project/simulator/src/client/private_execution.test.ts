import {
  type AztecNode,
  EncryptedFunctionL2Logs,
  type L1ToL2Message,
  Note,
  PackedValues,
  PublicDataWitness,
<<<<<<< HEAD
=======
  SiblingPath,
>>>>>>> 880fb54d
  TxExecutionRequest,
} from '@aztec/circuit-types';
import {
  AppendOnlyTreeSnapshot,
  CallContext,
  CompleteAddress,
  FunctionData,
  GasSettings,
  GeneratorIndex,
  type GrumpkinPrivateKey,
  Header,
  L1_TO_L2_MSG_TREE_HEIGHT,
  NOTE_HASH_TREE_HEIGHT,
  PUBLIC_DATA_TREE_HEIGHT,
  PartialStateReference,
  PublicCallRequest,
  PublicDataTreeLeafPreimage,
<<<<<<< HEAD
  type PublicKey,
  type PublicKeys,
=======
>>>>>>> 880fb54d
  StateReference,
  TxContext,
  computeAppNullifierSecretKey,
  deriveKeys,
  getContractInstanceFromDeployParams,
  getNonEmptyItems,
} from '@aztec/circuits.js';
import { computeNoteHashNonce, computeSecretHash, computeVarArgsHash } from '@aztec/circuits.js/hash';
import { makeHeader } from '@aztec/circuits.js/testing';
import { type FunctionArtifact, FunctionSelector, encodeArguments, getFunctionArtifact } from '@aztec/foundation/abi';
import { asyncMap } from '@aztec/foundation/async-map';
import { AztecAddress } from '@aztec/foundation/aztec-address';
import { times } from '@aztec/foundation/collection';
import { pedersenHash, poseidon2Hash, randomInt } from '@aztec/foundation/crypto';
import { EthAddress } from '@aztec/foundation/eth-address';
import { Fr } from '@aztec/foundation/fields';
import { type DebugLogger, createDebugLogger } from '@aztec/foundation/log';
import { type FieldsOf } from '@aztec/foundation/types';
import { openTmpStore } from '@aztec/kv-store/utils';
import { type AppendOnlyTree, INITIAL_LEAF, Pedersen, StandardTree, newTree } from '@aztec/merkle-tree';
import {
  ChildContractArtifact,
  ImportTestContractArtifact,
  ParentContractArtifact,
  PendingNoteHashesContractArtifact,
  StatefulTestContractArtifact,
  TestContractArtifact,
} from '@aztec/noir-contracts.js';

import { jest } from '@jest/globals';
import { type MockProxy, mock } from 'jest-mock-extended';
import { toFunctionSelector } from 'viem';

import { MessageLoadOracleInputs } from '../acvm/index.js';
import { buildL1ToL2Message } from '../test/utils.js';
import { computeSlotForMapping } from '../utils.js';
import { type DBOracle } from './db_oracle.js';
import { type ExecutionResult, collectSortedUnencryptedLogs } from './execution_result.js';
import { AcirSimulator } from './simulator.js';

jest.setTimeout(60_000);

describe('Private Execution test suite', () => {
  let oracle: MockProxy<DBOracle>;
  let node: MockProxy<AztecNode>;

  let acirSimulator: AcirSimulator;

  let header = Header.empty();
  let logger: DebugLogger;

  const defaultContractAddress = AztecAddress.random();
  const ownerSk = Fr.fromString('2dcc5485a58316776299be08c78fa3788a1a7961ae30dc747fb1be17692a8d32');
  const recipientSk = Fr.fromString('0c9ed344548e8f9ba8aa3c9f8651eaa2853130f6c1e9c050ccf198f7ea18a7ec');
  let owner: AztecAddress;
  let recipient: AztecAddress;
  let ownerCompleteAddress: CompleteAddress;
  let recipientCompleteAddress: CompleteAddress;

<<<<<<< HEAD
  let ownerMasterNullifierPublicKey: PublicKey;
  let ownerPublicKeys: PublicKeys;
  let recipientMasterNullifierPublicKey: PublicKey;
  let recipientPublicKeys: PublicKeys;
=======
>>>>>>> 880fb54d
  let ownerMasterNullifierSecretKey: GrumpkinPrivateKey;
  let recipientMasterNullifierSecretKey: GrumpkinPrivateKey;

  const treeHeights: { [name: string]: number } = {
    noteHash: NOTE_HASH_TREE_HEIGHT,
    l1ToL2Messages: L1_TO_L2_MSG_TREE_HEIGHT,
    publicData: PUBLIC_DATA_TREE_HEIGHT,
  };

  let trees: { [name: keyof typeof treeHeights]: AppendOnlyTree<Fr> } = {};
  const txContextFields: FieldsOf<TxContext> = {
    chainId: new Fr(10),
    version: new Fr(20),
    gasSettings: GasSettings.default(),
  };

  const runSimulator = ({
    artifact,
    args = [],
    msgSender = AztecAddress.ZERO,
    contractAddress = defaultContractAddress,
    txContext = {},
  }: {
    artifact: FunctionArtifact;
    msgSender?: AztecAddress;
    contractAddress?: AztecAddress;
    args?: any[];
    txContext?: Partial<FieldsOf<TxContext>>;
  }) => {
    const packedArguments = PackedValues.fromValues(encodeArguments(artifact, args));
    const functionData = FunctionData.fromAbi(artifact);
    const txRequest = TxExecutionRequest.from({
      origin: contractAddress,
      firstCallArgsHash: packedArguments.hash,
      functionData,
      txContext: TxContext.from({ ...txContextFields, ...txContext }),
      argsOfCalls: [packedArguments],
      authWitnesses: [],
    });

    return acirSimulator.run(txRequest, artifact, contractAddress, msgSender);
  };

  const insertLeaves = async (leaves: Fr[], name = 'noteHash') => {
    if (!treeHeights[name]) {
      throw new Error(`Unknown tree ${name}`);
    }
    if (!trees[name]) {
      const db = openTmpStore();
      const pedersen = new Pedersen();
      trees[name] = await newTree(StandardTree, db, pedersen, name, Fr, treeHeights[name]);
    }
    const tree = trees[name];

    await tree.appendLeaves(leaves);

    // Create a new snapshot.
    const newSnap = new AppendOnlyTreeSnapshot(Fr.fromBuffer(tree.getRoot(true)), Number(tree.getNumLeaves(true)));

<<<<<<< HEAD
    if (name === 'noteHash' || name === 'l1ToL2Messages' || name === 'publicData') {
=======
    if (name === 'noteHash' || name === 'l1ToL2Messages' || 'publicData') {
>>>>>>> 880fb54d
      header = new Header(
        header.lastArchive,
        header.contentCommitment,
        new StateReference(
          name === 'l1ToL2Messages' ? newSnap : header.state.l1ToL2MessageTree,
          new PartialStateReference(
            name === 'noteHash' ? newSnap : header.state.partial.noteHashTree,
            header.state.partial.nullifierTree,
            name === 'publicData' ? newSnap : header.state.partial.publicDataTree,
          ),
        ),
        header.globalVariables,
      );
    } else {
      header = new Header(
        header.lastArchive,
        header.contentCommitment,
        new StateReference(newSnap, header.state.partial),
        header.globalVariables,
      );
    }

    return trees[name];
  };

  const getEncryptedSerializedLength = (result: ExecutionResult) => {
    const fnLogs = new EncryptedFunctionL2Logs(result.encryptedLogs.map(l => l.log));
    return fnLogs.getSerializedLength();
  };

  beforeAll(() => {
    logger = createDebugLogger('aztec:test:private_execution');

    const ownerPartialAddress = Fr.random();
    ownerCompleteAddress = CompleteAddress.fromSecretKeyAndPartialAddress(ownerSk, ownerPartialAddress);
<<<<<<< HEAD

    const allOwnerKeys = deriveKeys(ownerSk);
    ownerMasterNullifierPublicKey = allOwnerKeys.masterNullifierPublicKey;
    ownerMasterNullifierSecretKey = allOwnerKeys.masterNullifierSecretKey;
    ownerPublicKeys = {
      masterNullifierPublicKey: allOwnerKeys.masterNullifierPublicKey,
      masterIncomingViewingPublicKey: allOwnerKeys.masterIncomingViewingPublicKey,
      masterOutgoingViewingPublicKey: allOwnerKeys.masterOutgoingViewingPublicKey,
      masterTaggingPublicKey: allOwnerKeys.masterTaggingPublicKey,
    };

    const recipientPartialAddress = Fr.random();
    recipientCompleteAddress = CompleteAddress.fromSecretKeyAndPartialAddress(recipientSk, recipientPartialAddress);

    const allRecipientKeys = deriveKeys(recipientSk);
    recipientMasterNullifierPublicKey = allRecipientKeys.masterNullifierPublicKey;
    recipientMasterNullifierSecretKey = allRecipientKeys.masterNullifierSecretKey;
    recipientPublicKeys = {
      masterNullifierPublicKey: allRecipientKeys.masterNullifierPublicKey,
      masterIncomingViewingPublicKey: allRecipientKeys.masterIncomingViewingPublicKey,
      masterOutgoingViewingPublicKey: allRecipientKeys.masterOutgoingViewingPublicKey,
      masterTaggingPublicKey: allRecipientKeys.masterTaggingPublicKey,
    };
=======
    ownerMasterNullifierSecretKey = deriveKeys(ownerSk).masterNullifierSecretKey;

    const recipientPartialAddress = Fr.random();
    recipientCompleteAddress = CompleteAddress.fromSecretKeyAndPartialAddress(recipientSk, recipientPartialAddress);
    recipientMasterNullifierSecretKey = deriveKeys(recipientSk).masterNullifierSecretKey;
>>>>>>> 880fb54d

    owner = ownerCompleteAddress.address;
    recipient = recipientCompleteAddress.address;
  });

  beforeEach(async () => {
    trees = {};
    oracle = mock<DBOracle>();
    oracle.getNullifierKeys.mockImplementation(
      (accountOrNpkMHash: AztecAddress | Fr, contractAddress: AztecAddress) => {
        if (accountOrNpkMHash.equals(ownerCompleteAddress.address)) {
          return Promise.resolve({
            masterNullifierPublicKey: ownerCompleteAddress.publicKeys.masterNullifierPublicKey,
            appNullifierSecretKey: computeAppNullifierSecretKey(ownerMasterNullifierSecretKey, contractAddress),
          });
        }
        if (accountOrNpkMHash.equals(recipientCompleteAddress.address)) {
          return Promise.resolve({
            masterNullifierPublicKey: recipientCompleteAddress.publicKeys.masterNullifierPublicKey,
            appNullifierSecretKey: computeAppNullifierSecretKey(recipientMasterNullifierSecretKey, contractAddress),
          });
        }
        throw new Error(`Unknown address ${accountOrNpkMHash}`);
      },
    );

    // We call insertLeaves here with no leaves to populate empty public data tree root --> this is necessary to be
    // able to get ivpk_m during execution
    await insertLeaves([], 'publicData');
    oracle.getHeader.mockResolvedValue(header);

    oracle.getCompleteAddress.mockImplementation((accountOrNpkMHash: AztecAddress | Fr) => {
      if (accountOrNpkMHash.equals(owner)) {
        return Promise.resolve(ownerCompleteAddress);
      }
      if (accountOrNpkMHash.equals(recipient)) {
        return Promise.resolve(recipientCompleteAddress);
      }
      throw new Error(`Unknown address ${accountOrNpkMHash}`);
    });
<<<<<<< HEAD
    oracle.getNullifierKeys.mockImplementation((masterNullifierPublicKeyHash: Fr, contractAddress: AztecAddress) => {
      if (masterNullifierPublicKeyHash.equals(poseidon2Hash(ownerMasterNullifierPublicKey.toFields()))) {
        return Promise.resolve({
          masterNullifierPublicKey: ownerMasterNullifierPublicKey,
          appNullifierSecretKey: computeAppNullifierSecretKey(ownerMasterNullifierSecretKey, contractAddress),
        });
      }
      if (masterNullifierPublicKeyHash.equals(poseidon2Hash(recipientMasterNullifierPublicKey.toFields()))) {
        return Promise.resolve({
          masterNullifierPublicKey: recipientMasterNullifierPublicKey,
          appNullifierSecretKey: computeAppNullifierSecretKey(recipientMasterNullifierSecretKey, contractAddress),
        });
      }
      throw new Error(`Unknown master nullifier public key hash: ${masterNullifierPublicKeyHash}`);
    });
    oracle.getHeader.mockResolvedValue(header);
=======
    // This oracle gets called when reading ivpk_m from key registry --> we return zero witness indicating that
    // the keys were not registered. This triggers non-registered keys flow in which getCompleteAddress oracle
    // gets called and we constrain the result by hashing address preimage and checking it matches.
    oracle.getPublicDataTreeWitness.mockResolvedValue(
      new PublicDataWitness(
        0n,
        PublicDataTreeLeafPreimage.empty(),
        SiblingPath.ZERO(PUBLIC_DATA_TREE_HEIGHT, INITIAL_LEAF, new Pedersen()),
      ),
    );
>>>>>>> 880fb54d

    acirSimulator = new AcirSimulator(oracle, node);
  });

  describe('no constructor', () => {
    it('emits a field as an unencrypted log', async () => {
      const artifact = getFunctionArtifact(TestContractArtifact, 'emit_msg_sender');
      const result = await runSimulator({ artifact, msgSender: owner });

      const newUnencryptedLogs = getNonEmptyItems(result.callStackItem.publicInputs.unencryptedLogsHashes);
      expect(newUnencryptedLogs).toHaveLength(1);

      const functionLogs = collectSortedUnencryptedLogs(result);
      expect(functionLogs.logs).toHaveLength(1);

      const [unencryptedLog] = newUnencryptedLogs;
      expect(unencryptedLog.value).toEqual(Fr.fromBuffer(functionLogs.logs[0].hash()));
      expect(result.callStackItem.publicInputs.unencryptedLogPreimagesLength).toEqual(
        new Fr(functionLogs.getSerializedLength()),
      );
      // Test that the log payload (ie ignoring address, selector, and header) matches what we emitted
      expect(functionLogs.logs[0].data.subarray(-32).toString('hex')).toEqual(owner.toBuffer().toString('hex'));
    });

    it('emits a field array as an unencrypted log', async () => {
      const artifact = getFunctionArtifact(TestContractArtifact, 'emit_array_as_unencrypted_log');
      const args = [times(5, () => Fr.random())];
      const result = await runSimulator({ artifact, msgSender: owner, args });

      const newUnencryptedLogs = getNonEmptyItems(result.callStackItem.publicInputs.unencryptedLogsHashes);
      expect(newUnencryptedLogs).toHaveLength(1);
      const functionLogs = collectSortedUnencryptedLogs(result);
      expect(functionLogs.logs).toHaveLength(1);

      const [unencryptedLog] = newUnencryptedLogs;
      expect(unencryptedLog.value).toEqual(Fr.fromBuffer(functionLogs.logs[0].hash()));
      expect(result.callStackItem.publicInputs.unencryptedLogPreimagesLength).toEqual(
        new Fr(functionLogs.getSerializedLength()),
      );
      // Test that the log payload (ie ignoring address, selector, and header) matches what we emitted
      const expected = Buffer.concat(args[0].map(arg => arg.toBuffer())).toString('hex');
      expect(functionLogs.logs[0].data.subarray(-32 * 5).toString('hex')).toEqual(expected);
    });
  });

  describe('stateful test contract', () => {
    const contractAddress = defaultContractAddress;
    const mockFirstNullifier = new Fr(1111);
    let currentNoteIndex = 0n;

    const buildNote = (amount: bigint, ownerNpkMH: Fr, storageSlot: Fr, noteTypeId: Fr) => {
      // WARNING: this is not actually how nonces are computed!
      // For the purpose of this test we use a mocked firstNullifier and and a random number
      // to compute the nonce. Proper nonces are only enforced later by the kernel/later circuits
      // which are not relevant to this test. In practice, the kernel first squashes all transient
      // noteHashes with their matching nullifiers. It then reorders the remaining "persistable"
      // noteHashes. A TX's real first nullifier (generated by the initial kernel) and a noteHash's
      // array index at the output of the final kernel/ordering circuit are used to derive nonce via:
      // `hash(firstNullifier, noteHashIndex)`
      const noteHashIndex = randomInt(1); // mock index in TX's final newNoteHashes array
      const nonce = computeNoteHashNonce(mockFirstNullifier, noteHashIndex);
      const note = new Note([new Fr(amount), ownerNpkMH, Fr.random()]);
      const innerNoteHash = pedersenHash(note.items);
      return {
        contractAddress,
        storageSlot,
        noteTypeId,
        nonce,
        note,
        innerNoteHash,
        siloedNullifier: new Fr(0),
        index: currentNoteIndex++,
      };
    };

<<<<<<< HEAD
    beforeEach(async () => {
      oracle.getCompleteAddress.mockImplementation((address: AztecAddress) => {
        if (address.equals(owner)) {
          return Promise.resolve(ownerCompleteAddress);
        }
        if (address.equals(recipient)) {
          return Promise.resolve(recipientCompleteAddress);
        }
        throw new Error(`Unknown address ${address}`);
      });

      oracle.getPublicKeysForAddress.mockImplementation((address: AztecAddress) => {
        if (address.equals(owner)) {
          return Promise.resolve({
            masterNullifierPublicKey: ownerPublicKeys.masterNullifierPublicKey,
            masterIncomingViewingPublicKey: ownerPublicKeys.masterIncomingViewingPublicKey,
            masterOutgoingViewingPublicKey: ownerPublicKeys.masterOutgoingViewingPublicKey,
            masterTaggingPublicKey: ownerPublicKeys.masterTaggingPublicKey,
          });
        }
        if (address.equals(recipient)) {
          return Promise.resolve({
            masterNullifierPublicKey: recipientPublicKeys.masterNullifierPublicKey,
            masterIncomingViewingPublicKey: recipientPublicKeys.masterIncomingViewingPublicKey,
            masterOutgoingViewingPublicKey: recipientPublicKeys.masterOutgoingViewingPublicKey,
            masterTaggingPublicKey: recipientPublicKeys.masterTaggingPublicKey,
          });
        }
        throw new Error(`Unknown address ${address}`);
      });

      oracle.getCompleteAddressWithNpkMH.mockImplementation((masterNullifierPublicKeyHash: Fr) => {
        if (masterNullifierPublicKeyHash.equals(poseidon2Hash(ownerMasterNullifierPublicKey.toFields()))) {
          return Promise.resolve(ownerCompleteAddress);
        }
        if (masterNullifierPublicKeyHash.equals(poseidon2Hash(recipientMasterNullifierPublicKey.toFields()))) {
          return Promise.resolve(recipientCompleteAddress);
        }
        throw new Error(`Unknown master nullifier public key hash: ${masterNullifierPublicKeyHash}`);
      });

=======
    beforeEach(() => {
>>>>>>> 880fb54d
      oracle.getFunctionArtifactByName.mockImplementation((_, functionName: string) =>
        Promise.resolve(getFunctionArtifact(StatefulTestContractArtifact, functionName)),
      );

      oracle.getFunctionArtifact.mockImplementation((_, selector: FunctionSelector) =>
        Promise.resolve(getFunctionArtifact(StatefulTestContractArtifact, selector)),
      );

      const tree = await insertLeaves([Fr.ZERO], 'publicData');
      oracle.getPublicDataTreeWitness.mockImplementation(async () => {
        return Promise.resolve(
          new PublicDataWitness(
            0n,
            new PublicDataTreeLeafPreimage(Fr.ZERO, Fr.ZERO, Fr.ZERO, 0n),
            await tree.getSiblingPath(0n, true),
          ),
        );
      });

      oracle.getHeader.mockResolvedValue(header);
    });

    it('should have a constructor with arguments that inserts notes', async () => {
      const initArgs = [owner, 140];
      const artifact = getFunctionArtifact(StatefulTestContractArtifact, 'constructor');

      const instance = getContractInstanceFromDeployParams(StatefulTestContractArtifact, {
        constructorArtifact: artifact,
        constructorArgs: initArgs,
      });
      oracle.getContractInstance.mockResolvedValue(instance);
      // await mockOracles();
      const topLevelResult = await runSimulator({ args: initArgs, artifact, contractAddress: instance.address });
      const result = topLevelResult.nestedExecutions[0];

      expect(result.newNotes).toHaveLength(1);
      const newNote = result.newNotes[0];
      expect(newNote.storageSlot).toEqual(computeSlotForMapping(new Fr(1n), owner));
      expect(newNote.noteTypeId).toEqual(new Fr(869710811710178111116101n)); // ValueNote

      const newNoteHashes = getNonEmptyItems(result.callStackItem.publicInputs.newNoteHashes);
      expect(newNoteHashes).toHaveLength(1);
      expect(newNoteHashes[0].value).toEqual(
        await acirSimulator.computeInnerNoteHash(
          contractAddress,
          newNote.storageSlot,
          newNote.noteTypeId,
          newNote.note,
        ),
      );

      const newEncryptedLogs = getNonEmptyItems(result.callStackItem.publicInputs.encryptedLogsHashes);
      expect(newEncryptedLogs).toHaveLength(1);

      const [encryptedLog] = newEncryptedLogs;
      expect(encryptedLog.value).toEqual(Fr.fromBuffer(result.encryptedLogs[0].log.hash()));
      expect(result.callStackItem.publicInputs.encryptedLogPreimagesLength).toEqual(
        new Fr(getEncryptedSerializedLength(result)),
      );
    });

    it('should run the create_note function', async () => {
      const artifact = getFunctionArtifact(StatefulTestContractArtifact, 'create_note_no_init_check');

      const result = await runSimulator({
        args: [owner, poseidon2Hash(recipientMasterNullifierPublicKey.toFields()), 140],
        artifact,
      });

      expect(result.newNotes).toHaveLength(1);
      const newNote = result.newNotes[0];
      expect(newNote.storageSlot).toEqual(computeSlotForMapping(new Fr(1n), owner));
      expect(newNote.noteTypeId).toEqual(new Fr(869710811710178111116101n)); // ValueNote

      const newNoteHashes = getNonEmptyItems(result.callStackItem.publicInputs.newNoteHashes);
      expect(newNoteHashes).toHaveLength(1);
      expect(newNoteHashes[0].value).toEqual(
        await acirSimulator.computeInnerNoteHash(
          contractAddress,
          newNote.storageSlot,
          newNote.noteTypeId,
          newNote.note,
        ),
      );

      const newEncryptedLogs = getNonEmptyItems(result.callStackItem.publicInputs.encryptedLogsHashes);
      expect(newEncryptedLogs).toHaveLength(1);

      const [encryptedLog] = newEncryptedLogs;
      expect(encryptedLog.value).toEqual(Fr.fromBuffer(result.encryptedLogs[0].log.hash()));
      expect(result.callStackItem.publicInputs.encryptedLogPreimagesLength).toEqual(
        new Fr(getEncryptedSerializedLength(result)),
      );
    });

    it('should run the destroy_and_create function', async () => {
      const amountToTransfer = 100n;
      const artifact = getFunctionArtifact(StatefulTestContractArtifact, 'destroy_and_create_no_init_check');

      const storageSlot = computeSlotForMapping(StatefulTestContractArtifact.storageLayout['notes'].slot, owner);
      const recipientStorageSlot = computeSlotForMapping(
        StatefulTestContractArtifact.storageLayout['notes'].slot,
        recipient,
      );

      const noteTypeId = StatefulTestContractArtifact.notes['ValueNote'].id;

      const notes = [
        buildNote(60n, poseidon2Hash(ownerMasterNullifierPublicKey.toFields()), storageSlot, noteTypeId),
        buildNote(80n, poseidon2Hash(ownerMasterNullifierPublicKey.toFields()), storageSlot, noteTypeId),
      ];
      oracle.getNotes.mockResolvedValue(notes);

      const consumedNotes = await asyncMap(notes, ({ nonce, note }) =>
        acirSimulator.computeNoteHashAndNullifier(contractAddress, nonce, storageSlot, noteTypeId, note),
      );
      await insertLeaves(consumedNotes.map(n => n.siloedNoteHash));

      const args = [
        // poseidon2Hash(ownerMasterNullifierPublicKey.toFields()),
        recipient,
        // poseidon2Hash(recipientMasterNullifierPublicKey.toFields()),
        amountToTransfer,
      ];
      const result = await runSimulator({ args, artifact, msgSender: owner });

      // The two notes were nullified
      const newNullifiers = getNonEmptyItems(result.callStackItem.publicInputs.newNullifiers).map(n => n.value);
      expect(newNullifiers).toHaveLength(consumedNotes.length);
      expect(newNullifiers).toEqual(expect.arrayContaining(consumedNotes.map(n => n.innerNullifier)));

      expect(result.newNotes).toHaveLength(2);
      const [changeNote, recipientNote] = result.newNotes;
      expect(recipientNote.storageSlot).toEqual(recipientStorageSlot);
      expect(recipientNote.noteTypeId).toEqual(noteTypeId);

      const newNoteHashes = getNonEmptyItems(result.callStackItem.publicInputs.newNoteHashes);
      expect(newNoteHashes).toHaveLength(2);
      const [changeNoteHash, recipientNoteHash] = newNoteHashes;
      expect(recipientNoteHash.value).toEqual(
        await acirSimulator.computeInnerNoteHash(contractAddress, recipientStorageSlot, noteTypeId, recipientNote.note),
      );
      expect(changeNoteHash.value).toEqual(
        await acirSimulator.computeInnerNoteHash(contractAddress, storageSlot, noteTypeId, changeNote.note),
      );

      expect(recipientNote.note.items[0]).toEqual(new Fr(amountToTransfer));
      expect(changeNote.note.items[0]).toEqual(new Fr(40n));

      const newEncryptedLogs = getNonEmptyItems(result.callStackItem.publicInputs.encryptedLogsHashes);
      expect(newEncryptedLogs).toHaveLength(2);

      const [encryptedChangeLog, encryptedRecipientLog] = newEncryptedLogs;
      expect(encryptedChangeLog.value).toEqual(Fr.fromBuffer(result.encryptedLogs[0].log.hash()));
      expect(encryptedRecipientLog.value).toEqual(Fr.fromBuffer(result.encryptedLogs[1].log.hash()));
      expect(result.callStackItem.publicInputs.encryptedLogPreimagesLength).toEqual(
        new Fr(getEncryptedSerializedLength(result)),
      );

      const readRequests = getNonEmptyItems(result.callStackItem.publicInputs.noteHashReadRequests).map(r => r.value);
      expect(readRequests).toHaveLength(consumedNotes.length);
      expect(readRequests).toEqual(expect.arrayContaining(consumedNotes.map(n => n.uniqueNoteHash)));
    });

    it('should be able to destroy_and_create with dummy notes', async () => {
      const amountToTransfer = 100n;
      const balance = 160n;
      const artifact = getFunctionArtifact(StatefulTestContractArtifact, 'destroy_and_create_no_init_check');

      const storageSlot = computeSlotForMapping(new Fr(1n), owner);
      const noteTypeId = StatefulTestContractArtifact.notes['ValueNote'].id;

      const notes = [
        buildNote(balance, poseidon2Hash(ownerMasterNullifierPublicKey.toFields()), storageSlot, noteTypeId),
      ];
      oracle.getNotes.mockResolvedValue(notes);

      const consumedNotes = await asyncMap(notes, ({ nonce, note }) =>
        acirSimulator.computeNoteHashAndNullifier(contractAddress, nonce, storageSlot, noteTypeId, note),
      );
      await insertLeaves(consumedNotes.map(n => n.siloedNoteHash));

      const args = [recipient, amountToTransfer];
      const result = await runSimulator({ args, artifact, msgSender: owner });

      const newNullifiers = getNonEmptyItems(result.callStackItem.publicInputs.newNullifiers).map(n => n.value);
      expect(newNullifiers).toEqual(consumedNotes.map(n => n.innerNullifier));

      expect(result.newNotes).toHaveLength(2);
      const [changeNote, recipientNote] = result.newNotes;
      expect(recipientNote.note.items[0]).toEqual(new Fr(amountToTransfer));
      expect(changeNote.note.items[0]).toEqual(new Fr(balance - amountToTransfer));

      const newEncryptedLogs = getNonEmptyItems(result.callStackItem.publicInputs.encryptedLogsHashes);
      expect(newEncryptedLogs).toHaveLength(2);
      const [encryptedChangeLog, encryptedRecipientLog] = newEncryptedLogs;
      expect(encryptedChangeLog.value).toEqual(Fr.fromBuffer(result.encryptedLogs[0].log.hash()));
      expect(encryptedRecipientLog.value).toEqual(Fr.fromBuffer(result.encryptedLogs[1].log.hash()));
      expect(result.callStackItem.publicInputs.encryptedLogPreimagesLength).toEqual(
        new Fr(getEncryptedSerializedLength(result)),
      );
    });
  });

  describe('nested calls', () => {
    const privateIncrement = txContextFields.chainId.value + txContextFields.version.value;

    it('child function should be callable', async () => {
      const initialValue = 100n;
      const artifact = getFunctionArtifact(ChildContractArtifact, 'value');
      const result = await runSimulator({ args: [initialValue], artifact });

      expect(result.returnValues).toEqual([new Fr(initialValue + privateIncrement)]);
    });

    it('parent should call child', async () => {
      const childArtifact = getFunctionArtifact(ChildContractArtifact, 'value');
      const parentArtifact = getFunctionArtifact(ParentContractArtifact, 'entry_point');
      const parentAddress = AztecAddress.random();
      const childAddress = AztecAddress.random();
      const childSelector = FunctionSelector.fromNameAndParameters(childArtifact.name, childArtifact.parameters);

      oracle.getFunctionArtifact.mockImplementation(() => Promise.resolve(childArtifact));

      logger.info(`Parent deployed at ${parentAddress.toShortString()}`);
      logger.info(`Calling child function ${childSelector.toString()} at ${childAddress.toShortString()}`);

      const args = [childAddress, childSelector];
      const result = await runSimulator({ args, artifact: parentArtifact });

      expect(result.returnValues).toEqual([new Fr(privateIncrement)]);

      expect(oracle.getFunctionArtifact.mock.calls[0]).toEqual([childAddress, childSelector]);
      expect(result.nestedExecutions).toHaveLength(1);
      expect(result.nestedExecutions[0].returnValues).toEqual([new Fr(privateIncrement)]);

      // check that Aztec.nr calculated the call stack item hash like cpp does
      const expectedCallStackItemHash = result.nestedExecutions[0].callStackItem.hash();
      expect(result.callStackItem.publicInputs.privateCallStackHashes[0]).toEqual(expectedCallStackItemHash);
    });
  });

  describe('nested calls through autogenerated interface', () => {
    let args: any[];
    let argsHash: Fr;
    let testCodeGenArtifact: FunctionArtifact;

    beforeAll(() => {
      // These args should match the ones hardcoded in importer contract
      // eslint-disable-next-line camelcase
      const dummyNote = { amount: 1, secret_hash: 2 };
      // eslint-disable-next-line camelcase
      const deepStruct = { a_field: 1, a_bool: true, a_note: dummyNote, many_notes: [dummyNote, dummyNote, dummyNote] };
      args = [1, true, 1, [1, 2], dummyNote, deepStruct];
      testCodeGenArtifact = getFunctionArtifact(TestContractArtifact, 'test_code_gen');
      const serializedArgs = encodeArguments(testCodeGenArtifact, args);
      argsHash = computeVarArgsHash(serializedArgs);
    });

    it('test function should be directly callable', async () => {
      logger.info(`Calling testCodeGen function`);
      const result = await runSimulator({ args, artifact: testCodeGenArtifact });

      expect(result.returnValues).toEqual([argsHash]);
    });

    it('test function should be callable through autogenerated interface', async () => {
      const testAddress = AztecAddress.random();
      const parentArtifact = getFunctionArtifact(ImportTestContractArtifact, 'main_contract');
      const testCodeGenSelector = FunctionSelector.fromNameAndParameters(
        testCodeGenArtifact.name,
        testCodeGenArtifact.parameters,
      );

      oracle.getFunctionArtifact.mockResolvedValue(testCodeGenArtifact);

      logger.info(`Calling importer main function`);
      const args = [testAddress];
      const result = await runSimulator({ args, artifact: parentArtifact });

      expect(result.returnValues).toEqual([argsHash]);
      expect(oracle.getFunctionArtifact.mock.calls[0]).toEqual([testAddress, testCodeGenSelector]);
      expect(result.nestedExecutions).toHaveLength(1);
      expect(result.nestedExecutions[0].returnValues).toEqual([argsHash]);
    });
  });

  describe('consuming messages', () => {
    const contractAddress = defaultContractAddress;

    describe('L1 to L2', () => {
      const artifact = getFunctionArtifact(TestContractArtifact, 'consume_mint_private_message');
      let bridgedAmount = 100n;

      const secretHashForRedeemingNotes = new Fr(2n);
      let secretForL1ToL2MessageConsumption = new Fr(1n);

      let crossChainMsgRecipient: AztecAddress | undefined;
      let crossChainMsgSender: EthAddress | undefined;

      let preimage: L1ToL2Message;

      let args: Fr[];

      beforeEach(() => {
        bridgedAmount = 100n;
        secretForL1ToL2MessageConsumption = new Fr(2n);

        crossChainMsgRecipient = undefined;
        crossChainMsgSender = undefined;
      });

      const computePreimage = () =>
        buildL1ToL2Message(
          toFunctionSelector('mint_private(bytes32,uint256)').substring(2),
          [secretHashForRedeemingNotes, new Fr(bridgedAmount)],
          crossChainMsgRecipient ?? contractAddress,
          secretForL1ToL2MessageConsumption,
        );

      const computeArgs = () =>
        encodeArguments(artifact, [
          secretHashForRedeemingNotes,
          bridgedAmount,
          secretForL1ToL2MessageConsumption,
          crossChainMsgSender ?? preimage.sender.sender,
        ]);

      const mockOracles = async (updateHeader = true) => {
        const tree = await insertLeaves([preimage.hash()], 'l1ToL2Messages');
        oracle.getL1ToL2MembershipWitness.mockImplementation(async () => {
          return Promise.resolve(new MessageLoadOracleInputs(0n, await tree.getSiblingPath(0n, true)));
        });
        if (updateHeader) {
          oracle.getHeader.mockResolvedValue(header);
        }
      };

      it('Should be able to consume a dummy cross chain message', async () => {
        preimage = computePreimage();
        args = computeArgs();
        await mockOracles();

        const result = await runSimulator({
          contractAddress,
          artifact,
          args,
          txContext: { version: new Fr(1n), chainId: new Fr(1n) },
        });

        // Check a nullifier has been inserted
        const newNullifiers = getNonEmptyItems(result.callStackItem.publicInputs.newNullifiers);
        expect(newNullifiers).toHaveLength(1);
      });

      it('Invalid membership proof', async () => {
        preimage = computePreimage();

        args = computeArgs();

        // Don't update the header so the message is not in state
        await mockOracles(false);

        await expect(
          runSimulator({
            contractAddress,
            artifact,
            args,
            txContext: { version: new Fr(1n), chainId: new Fr(1n) },
          }),
        ).rejects.toThrow('Message not in state');
      });

      it('Invalid recipient', async () => {
        crossChainMsgRecipient = AztecAddress.random();

        preimage = computePreimage();

        args = computeArgs();

        await mockOracles();
        // Update state
        oracle.getHeader.mockResolvedValue(header);

        await expect(
          runSimulator({
            contractAddress,
            artifact,
            args,
            txContext: { version: new Fr(1n), chainId: new Fr(1n) },
          }),
        ).rejects.toThrow('Message not in state');
      });

      it('Invalid sender', async () => {
        crossChainMsgSender = EthAddress.random();
        preimage = computePreimage();

        args = computeArgs();

        await mockOracles();
        // Update state
        oracle.getHeader.mockResolvedValue(header);

        await expect(
          runSimulator({
            contractAddress,
            artifact,
            args,
            txContext: { version: new Fr(1n), chainId: new Fr(1n) },
          }),
        ).rejects.toThrow('Message not in state');
      });

      it('Invalid chainid', async () => {
        preimage = computePreimage();

        args = computeArgs();

        await mockOracles();
        // Update state
        oracle.getHeader.mockResolvedValue(header);

        await expect(
          runSimulator({
            contractAddress,
            artifact,
            args,
            txContext: { version: new Fr(1n), chainId: new Fr(2n) },
          }),
        ).rejects.toThrow('Message not in state');
      });

      it('Invalid version', async () => {
        preimage = computePreimage();

        args = computeArgs();

        await mockOracles();
        // Update state
        oracle.getHeader.mockResolvedValue(header);

        await expect(
          runSimulator({
            contractAddress,
            artifact,
            args,
            txContext: { version: new Fr(2n), chainId: new Fr(1n) },
          }),
        ).rejects.toThrow('Message not in state');
      });

      it('Invalid content', async () => {
        preimage = computePreimage();

        bridgedAmount = bridgedAmount + 1n; // Invalid amount
        args = computeArgs();

        await mockOracles();
        // Update state
        oracle.getHeader.mockResolvedValue(header);

        await expect(
          runSimulator({
            contractAddress,
            artifact,
            args,
            txContext: { version: new Fr(1n), chainId: new Fr(1n) },
          }),
        ).rejects.toThrow('Message not in state');
      });

      it('Invalid Secret', async () => {
        preimage = computePreimage();

        secretForL1ToL2MessageConsumption = Fr.random();
        args = computeArgs();

        await mockOracles();
        // Update state
        oracle.getHeader.mockResolvedValue(header);

        await expect(
          runSimulator({
            contractAddress,
            artifact,
            args,
            txContext: { version: new Fr(1n), chainId: new Fr(1n) },
          }),
        ).rejects.toThrow('Message not in state');
      });
    });

    it('Should be able to consume a dummy public to private message', async () => {
      const artifact = getFunctionArtifact(TestContractArtifact, 'consume_note_from_secret');
      const secret = new Fr(1n);
      const secretHash = computeSecretHash(secret);
      const note = new Note([secretHash]);
      // @todo @LHerskind (#6001) Need to investigate why this was working with `new Fr(5)` as the `example_set = 2` should have caused a failure.
      const storageSlot = TestContractArtifact.storageLayout['example_set'].slot;
      oracle.getNotes.mockResolvedValue([
        {
          contractAddress,
          storageSlot,
          nonce: Fr.ZERO,
          note,
          innerNoteHash: Fr.ZERO,
          siloedNullifier: Fr.random(),
          index: 1n,
        },
      ]);

      const result = await runSimulator({ artifact, args: [secret] });

      // Check a nullifier has been inserted.
      const newNullifiers = getNonEmptyItems(result.callStackItem.publicInputs.newNullifiers);
      expect(newNullifiers).toHaveLength(1);

      // Check the commitment read request was created successfully.
      const readRequests = getNonEmptyItems(result.callStackItem.publicInputs.noteHashReadRequests);
      expect(readRequests).toHaveLength(1);
    });
  });

  describe('enqueued calls', () => {
    it.each([false, true])('parent should enqueue call to child (internal %p)', async isInternal => {
      const parentArtifact = getFunctionArtifact(ParentContractArtifact, 'enqueue_call_to_child');
      const childContractArtifact = ChildContractArtifact.functions.find(fn => fn.name === 'pub_set_value')!;
      expect(childContractArtifact).toBeDefined();
      const childAddress = AztecAddress.random();
      const childSelector = FunctionSelector.fromNameAndParameters(
        childContractArtifact.name,
        childContractArtifact.parameters,
      );
      const parentAddress = AztecAddress.random();

      oracle.getFunctionArtifact.mockImplementation(() => Promise.resolve({ ...childContractArtifact, isInternal }));

      const args = [childAddress, childSelector, 42n];
      const result = await runSimulator({
        msgSender: parentAddress,
        contractAddress: parentAddress,
        artifact: parentArtifact,
        args,
      });

      // Alter function data to match the manipulated oracle
      const functionData = FunctionData.fromAbi(childContractArtifact);

      const publicCallRequest = PublicCallRequest.from({
        contractAddress: childAddress,
        functionData: functionData,
        args: [new Fr(42n)],
        callContext: CallContext.from({
          msgSender: parentAddress,
          storageContractAddress: childAddress,
          functionSelector: childSelector,
          isDelegateCall: false,
          isStaticCall: false,
          sideEffectCounter: 1,
        }),
        parentCallContext: CallContext.from({
          msgSender: parentAddress,
          storageContractAddress: parentAddress,
          functionSelector: FunctionSelector.fromNameAndParameters(parentArtifact.name, parentArtifact.parameters),
          isDelegateCall: false,
          isStaticCall: false,
          sideEffectCounter: 1,
        }),
      });

      const publicCallRequestHash = publicCallRequest.toPublicCallStackItem().hash();

      expect(result.enqueuedPublicFunctionCalls).toHaveLength(1);
      expect(result.enqueuedPublicFunctionCalls[0]).toEqual(publicCallRequest);
      expect(result.callStackItem.publicInputs.publicCallStackHashes[0]).toEqual(publicCallRequestHash);
    });
  });

  describe('setting teardown function', () => {
    it('should be able to set a teardown function', async () => {
      const entrypoint = getFunctionArtifact(TestContractArtifact, 'test_setting_teardown');
      const teardown = getFunctionArtifact(TestContractArtifact, 'dummy_public_call');
      oracle.getFunctionArtifact.mockImplementation(() => Promise.resolve({ ...teardown }));
      const result = await runSimulator({ artifact: entrypoint });
      expect(result.publicTeardownFunctionCall.isEmpty()).toBeFalsy();
      expect(result.publicTeardownFunctionCall.functionData).toEqual(FunctionData.fromAbi(teardown));
    });
  });

<<<<<<< HEAD
  describe('pending note hashes contract', () => {
    beforeEach(() => {
      oracle.getCompleteAddress.mockImplementation((address: AztecAddress) => {
        if (address.equals(owner)) {
          return Promise.resolve(ownerCompleteAddress);
        }
        throw new Error(`Unknown address ${address}`);
      });
      oracle.getCompleteAddressWithNpkMH.mockImplementation((masterNullifierPublicKeyHash: Fr) => {
        if (masterNullifierPublicKeyHash.equals(poseidon2Hash(ownerMasterNullifierPublicKey.toFields()))) {
          return Promise.resolve(ownerCompleteAddress);
        }
        if (masterNullifierPublicKeyHash.equals(poseidon2Hash(recipientMasterNullifierPublicKey.toFields()))) {
          return Promise.resolve(recipientCompleteAddress);
        }
        throw new Error(`Unknown master nullifier public key hash: ${masterNullifierPublicKeyHash}`);
      });
      oracle.getPublicKeysForAddress.mockImplementation((address: AztecAddress) => {
        if (address.equals(owner)) {
          return Promise.resolve({
            masterNullifierPublicKey: ownerPublicKeys.masterNullifierPublicKey,
            masterIncomingViewingPublicKey: ownerPublicKeys.masterIncomingViewingPublicKey,
            masterOutgoingViewingPublicKey: ownerPublicKeys.masterOutgoingViewingPublicKey,
            masterTaggingPublicKey: ownerPublicKeys.masterTaggingPublicKey,
          });
        }
        if (address.equals(recipient)) {
          return Promise.resolve({
            masterNullifierPublicKey: recipientPublicKeys.masterNullifierPublicKey,
            masterIncomingViewingPublicKey: recipientPublicKeys.masterIncomingViewingPublicKey,
            masterOutgoingViewingPublicKey: recipientPublicKeys.masterOutgoingViewingPublicKey,
            masterTaggingPublicKey: recipientPublicKeys.masterTaggingPublicKey,
          });
        }
        throw new Error(`Unknown address ${address}`);
      });
    });

    beforeEach(async () => {
=======
  describe('setting fee payer', () => {
    it('should default to not being a fee payer', async () => {
      // arbitrary random function that doesn't set a fee payer
      const entrypoint = getFunctionArtifact(TestContractArtifact, 'emit_msg_sender');
      const contractAddress = AztecAddress.random();
      const result = await runSimulator({ artifact: entrypoint, contractAddress });
      expect(result.callStackItem.publicInputs.isFeePayer).toBe(false);
    });

    it('should be able to set a fee payer', async () => {
      const entrypoint = getFunctionArtifact(TestContractArtifact, 'test_setting_fee_payer');
      const contractAddress = AztecAddress.random();
      const result = await runSimulator({ artifact: entrypoint, contractAddress });
      expect(result.callStackItem.publicInputs.isFeePayer).toBe(true);
    });
  });

  describe('pending note hashes contract', () => {
    beforeEach(() => {
>>>>>>> 880fb54d
      oracle.getFunctionArtifact.mockImplementation((_, selector) =>
        Promise.resolve(getFunctionArtifact(PendingNoteHashesContractArtifact, selector)),
      );
      oracle.getFunctionArtifactByName.mockImplementation((_, functionName: string) =>
        Promise.resolve(getFunctionArtifact(PendingNoteHashesContractArtifact, functionName)),
      );
      const tree = await insertLeaves([Fr.ZERO], 'publicData');
      oracle.getPublicDataTreeWitness.mockImplementation(async () => {
        return Promise.resolve(
          new PublicDataWitness(
            0n,
            new PublicDataTreeLeafPreimage(Fr.ZERO, Fr.ZERO, Fr.ZERO, 0n),
            await tree.getSiblingPath(0n, true),
          ),
        );
      });

      oracle.getHeader.mockResolvedValue(header);
    });

    it('should be able to insert, read, and nullify pending note hashes in one call', async () => {
      oracle.getNotes.mockResolvedValue([]);

      const amountToTransfer = 100n;

      const contractAddress = AztecAddress.random();
      const artifact = getFunctionArtifact(PendingNoteHashesContractArtifact, 'test_insert_then_get_then_nullify_flat');

      const args = [amountToTransfer, owner];
      const result = await runSimulator({
        args: args,
        artifact: artifact,
        contractAddress,
      });

      expect(result.newNotes).toHaveLength(1);
      const noteAndSlot = result.newNotes[0];
      expect(noteAndSlot.storageSlot).toEqual(computeSlotForMapping(new Fr(1n), owner));

      expect(noteAndSlot.note.items[0]).toEqual(new Fr(amountToTransfer));

      const newNoteHashes = getNonEmptyItems(result.callStackItem.publicInputs.newNoteHashes);
      expect(newNoteHashes).toHaveLength(1);

      const noteHash = newNoteHashes[0].value;
      const storageSlot = computeSlotForMapping(
        PendingNoteHashesContractArtifact.storageLayout['balances'].slot,
        owner,
      );
      const noteTypeId = PendingNoteHashesContractArtifact.notes['ValueNote'].id;

      const innerNoteHash = await acirSimulator.computeInnerNoteHash(
        contractAddress,
        storageSlot,
        noteTypeId,
        noteAndSlot.note,
      );
      expect(noteHash).toEqual(innerNoteHash);

      const newEncryptedLogs = getNonEmptyItems(result.callStackItem.publicInputs.encryptedLogsHashes);
      expect(newEncryptedLogs).toHaveLength(1);

      const [encryptedLog] = newEncryptedLogs;
      expect(encryptedLog.value).toEqual(Fr.fromBuffer(result.encryptedLogs[0].log.hash()));
      expect(result.callStackItem.publicInputs.encryptedLogPreimagesLength).toEqual(
        new Fr(getEncryptedSerializedLength(result)),
      );

      // read request should match innerNoteHash for pending notes (there is no nonce, so can't compute "unique" hash)
      const readRequest = getNonEmptyItems(result.callStackItem.publicInputs.noteHashReadRequests)[0];
      expect(readRequest.value).toEqual(innerNoteHash);

      expect(result.returnValues).toEqual([new Fr(amountToTransfer)]);

      const nullifier = result.callStackItem.publicInputs.newNullifiers[0];
      const expectedNullifier = poseidon2Hash([
        innerNoteHash,
        computeAppNullifierSecretKey(ownerMasterNullifierSecretKey, contractAddress),
        GeneratorIndex.NOTE_NULLIFIER,
      ]);
      expect(nullifier.value).toEqual(expectedNullifier);
    });

    it('should be able to insert, read, and nullify pending note hashes in nested calls', async () => {
      oracle.getNotes.mockResolvedValue([]);

      const amountToTransfer = 100n;

      const contractAddress = AztecAddress.random();
      const artifact = getFunctionArtifact(
        PendingNoteHashesContractArtifact,
        'test_insert_then_get_then_nullify_all_in_nested_calls',
      );
      const insertArtifact = getFunctionArtifact(PendingNoteHashesContractArtifact, 'insert_note');

      const getThenNullifyArtifact = getFunctionArtifact(PendingNoteHashesContractArtifact, 'get_then_nullify_note');

      const insertFnSelector = FunctionSelector.fromNameAndParameters(insertArtifact.name, insertArtifact.parameters);
      const getThenNullifyFnSelector = FunctionSelector.fromNameAndParameters(
        getThenNullifyArtifact.name,
        getThenNullifyArtifact.parameters,
      );

      const args = [amountToTransfer, owner, insertFnSelector.toField(), getThenNullifyFnSelector.toField()];
      const result = await runSimulator({
        args: args,
        artifact: artifact,
        contractAddress: contractAddress,
      });

      const execInsert = result.nestedExecutions[0];
      const execGetThenNullify = result.nestedExecutions[1];

      const storageSlot = computeSlotForMapping(
        PendingNoteHashesContractArtifact.storageLayout['balances'].slot,
        owner,
      );
      const noteTypeId = PendingNoteHashesContractArtifact.notes['ValueNote'].id;

      expect(execInsert.newNotes).toHaveLength(1);
      const noteAndSlot = execInsert.newNotes[0];
      expect(noteAndSlot.storageSlot).toEqual(storageSlot);
      expect(noteAndSlot.noteTypeId).toEqual(noteTypeId);

      expect(noteAndSlot.note.items[0]).toEqual(new Fr(amountToTransfer));

      const newNoteHashes = getNonEmptyItems(execInsert.callStackItem.publicInputs.newNoteHashes);
      expect(newNoteHashes).toHaveLength(1);

      const noteHash = newNoteHashes[0].value;
      const innerNoteHash = await acirSimulator.computeInnerNoteHash(
        contractAddress,
        noteAndSlot.storageSlot,
        noteAndSlot.noteTypeId,
        noteAndSlot.note,
      );
      expect(noteHash).toEqual(innerNoteHash);

      const newEncryptedLogs = getNonEmptyItems(execInsert.callStackItem.publicInputs.encryptedLogsHashes);
      expect(newEncryptedLogs).toHaveLength(1);

      const [encryptedLog] = newEncryptedLogs;
      expect(encryptedLog.value).toEqual(Fr.fromBuffer(execInsert.encryptedLogs[0].log.hash()));
      expect(result.callStackItem.publicInputs.encryptedLogPreimagesLength).toEqual(
        new Fr(getEncryptedSerializedLength(result)),
      );

      // read request should match innerNoteHash for pending notes (there is no nonce, so can't compute "unique" hash)
      const readRequest = execGetThenNullify.callStackItem.publicInputs.noteHashReadRequests[0];
      expect(readRequest.value).toEqual(innerNoteHash);

      expect(execGetThenNullify.returnValues).toEqual([new Fr(amountToTransfer)]);

      const nullifier = execGetThenNullify.callStackItem.publicInputs.newNullifiers[0];
      const expectedNullifier = poseidon2Hash([
        innerNoteHash,
        computeAppNullifierSecretKey(ownerMasterNullifierSecretKey, contractAddress),
        GeneratorIndex.NOTE_NULLIFIER,
      ]);
      expect(nullifier.value).toEqual(expectedNullifier);
    });

    it('cant read a commitment that is inserted later in same call', async () => {
      oracle.getNotes.mockResolvedValue([]);

      const amountToTransfer = 100n;

      const contractAddress = AztecAddress.random();

      const artifact = getFunctionArtifact(PendingNoteHashesContractArtifact, 'test_bad_get_then_insert_flat');

      const args = [amountToTransfer, owner, poseidon2Hash(ownerMasterNullifierPublicKey.toFields())];
      await expect(() =>
        runSimulator({
          args: args,
          artifact: artifact,
          contractAddress,
        }),
      ).rejects.toThrow(`Assertion failed: Cannot return zero notes`);
    });
  });

  describe('get master incoming viewing public key', () => {
    it('gets the public key for an address', async () => {
      // Tweak the contract artifact so we can extract return values
      const artifact = getFunctionArtifact(TestContractArtifact, 'get_master_incoming_viewing_public_key');

      // Generate a partial address, pubkey, and resulting address
      const completeAddress = CompleteAddress.random();
      const args = [completeAddress.address];
      const pubKey = completeAddress.publicKeys.masterIncomingViewingPublicKey;

      oracle.getCompleteAddress.mockResolvedValue(completeAddress);
      const result = await runSimulator({ artifact, args });
      expect(result.returnValues).toEqual([pubKey.x, pubKey.y]);
    });
  });

  describe('Get notes', () => {
    it('fails if returning no notes', async () => {
      const artifact = getFunctionArtifact(TestContractArtifact, 'call_get_notes');

      const args = [2n, true];
      oracle.getNotes.mockResolvedValue([]);

      await expect(() => runSimulator({ artifact, args })).rejects.toThrow(
        `Assertion failed: Cannot return zero notes`,
      );
    });
  });

  describe('Context oracles', () => {
    it('this_address should return the current context address', async () => {
      const contractAddress = AztecAddress.random();

      // Tweak the contract artifact so we can extract return values
      const artifact = getFunctionArtifact(TestContractArtifact, 'get_this_address');

      // Overwrite the oracle return value
      const result = await runSimulator({ artifact, args: [], contractAddress });
      expect(result.returnValues).toEqual([contractAddress.toField()]);
    });
  });

  describe('Private global variables', () => {
    let chainId: Fr;
    let version: Fr;
    let args: any[];
    let artifact: FunctionArtifact;

    beforeEach(() => {
      chainId = Fr.random();
      version = Fr.random();
      args = [chainId, version];

      artifact = getFunctionArtifact(TestContractArtifact, 'assert_private_global_vars');
      oracle.getFunctionArtifact.mockImplementation(() => Promise.resolve(artifact));
    });

    it('Private global vars are correctly set', async () => {
      // Chain id and version set in tx context is the same as the ones we pass via args so this should not throw
      await runSimulator({ artifact, msgSender: owner, args, txContext: { chainId, version } });
    });

    it('Throws when chainId is incorrectly set', async () => {
      // We set the chainId in the tx context to a different value than the one we pass via args so the simulator should throw
      const unexpectedChainId = Fr.random();
      await expect(() =>
        runSimulator({ artifact, msgSender: owner, args, txContext: { chainId: unexpectedChainId, version } }),
      ).rejects.toThrow('Invalid chain id');
    });

    it('Throws when version is incorrectly set', async () => {
      // We set the version in the tx context to a different value than the one we pass via args so the simulator should throw
      const unexpectedVersion = Fr.random();
      await expect(() =>
        runSimulator({ artifact, msgSender: owner, args, txContext: { chainId, version: unexpectedVersion } }),
      ).rejects.toThrow('Invalid version');
    });
  });

  describe('Historical header in private context', () => {
    let artifact: FunctionArtifact;

    beforeEach(() => {
      artifact = getFunctionArtifact(TestContractArtifact, 'assert_header_private');
      oracle.getFunctionArtifact.mockImplementation(() => Promise.resolve(artifact));

      header = makeHeader();

      oracle.getHeader.mockClear();
      oracle.getHeader.mockResolvedValue(header);
    });

    it('Header is correctly set', async () => {
      const args = [header.hash()];

      await runSimulator({ artifact, msgSender: owner, args });
    });

    it('Throws when header is not as expected', async () => {
      const unexpectedHeaderHash = Fr.random();
      const args = [unexpectedHeaderHash];

      await expect(() => runSimulator({ artifact, msgSender: owner, args })).rejects.toThrow('Invalid header hash');
    });
  });
});<|MERGE_RESOLUTION|>--- conflicted
+++ resolved
@@ -5,10 +5,7 @@
   Note,
   PackedValues,
   PublicDataWitness,
-<<<<<<< HEAD
-=======
   SiblingPath,
->>>>>>> 880fb54d
   TxExecutionRequest,
 } from '@aztec/circuit-types';
 import {
@@ -26,11 +23,6 @@
   PartialStateReference,
   PublicCallRequest,
   PublicDataTreeLeafPreimage,
-<<<<<<< HEAD
-  type PublicKey,
-  type PublicKeys,
-=======
->>>>>>> 880fb54d
   StateReference,
   TxContext,
   computeAppNullifierSecretKey,
@@ -90,13 +82,6 @@
   let ownerCompleteAddress: CompleteAddress;
   let recipientCompleteAddress: CompleteAddress;
 
-<<<<<<< HEAD
-  let ownerMasterNullifierPublicKey: PublicKey;
-  let ownerPublicKeys: PublicKeys;
-  let recipientMasterNullifierPublicKey: PublicKey;
-  let recipientPublicKeys: PublicKeys;
-=======
->>>>>>> 880fb54d
   let ownerMasterNullifierSecretKey: GrumpkinPrivateKey;
   let recipientMasterNullifierSecretKey: GrumpkinPrivateKey;
 
@@ -156,11 +141,7 @@
     // Create a new snapshot.
     const newSnap = new AppendOnlyTreeSnapshot(Fr.fromBuffer(tree.getRoot(true)), Number(tree.getNumLeaves(true)));
 
-<<<<<<< HEAD
     if (name === 'noteHash' || name === 'l1ToL2Messages' || name === 'publicData') {
-=======
-    if (name === 'noteHash' || name === 'l1ToL2Messages' || 'publicData') {
->>>>>>> 880fb54d
       header = new Header(
         header.lastArchive,
         header.contentCommitment,
@@ -196,37 +177,11 @@
 
     const ownerPartialAddress = Fr.random();
     ownerCompleteAddress = CompleteAddress.fromSecretKeyAndPartialAddress(ownerSk, ownerPartialAddress);
-<<<<<<< HEAD
-
-    const allOwnerKeys = deriveKeys(ownerSk);
-    ownerMasterNullifierPublicKey = allOwnerKeys.masterNullifierPublicKey;
-    ownerMasterNullifierSecretKey = allOwnerKeys.masterNullifierSecretKey;
-    ownerPublicKeys = {
-      masterNullifierPublicKey: allOwnerKeys.masterNullifierPublicKey,
-      masterIncomingViewingPublicKey: allOwnerKeys.masterIncomingViewingPublicKey,
-      masterOutgoingViewingPublicKey: allOwnerKeys.masterOutgoingViewingPublicKey,
-      masterTaggingPublicKey: allOwnerKeys.masterTaggingPublicKey,
-    };
-
-    const recipientPartialAddress = Fr.random();
-    recipientCompleteAddress = CompleteAddress.fromSecretKeyAndPartialAddress(recipientSk, recipientPartialAddress);
-
-    const allRecipientKeys = deriveKeys(recipientSk);
-    recipientMasterNullifierPublicKey = allRecipientKeys.masterNullifierPublicKey;
-    recipientMasterNullifierSecretKey = allRecipientKeys.masterNullifierSecretKey;
-    recipientPublicKeys = {
-      masterNullifierPublicKey: allRecipientKeys.masterNullifierPublicKey,
-      masterIncomingViewingPublicKey: allRecipientKeys.masterIncomingViewingPublicKey,
-      masterOutgoingViewingPublicKey: allRecipientKeys.masterOutgoingViewingPublicKey,
-      masterTaggingPublicKey: allRecipientKeys.masterTaggingPublicKey,
-    };
-=======
     ownerMasterNullifierSecretKey = deriveKeys(ownerSk).masterNullifierSecretKey;
 
     const recipientPartialAddress = Fr.random();
     recipientCompleteAddress = CompleteAddress.fromSecretKeyAndPartialAddress(recipientSk, recipientPartialAddress);
     recipientMasterNullifierSecretKey = deriveKeys(recipientSk).masterNullifierSecretKey;
->>>>>>> 880fb54d
 
     owner = ownerCompleteAddress.address;
     recipient = recipientCompleteAddress.address;
@@ -267,24 +222,6 @@
       }
       throw new Error(`Unknown address ${accountOrNpkMHash}`);
     });
-<<<<<<< HEAD
-    oracle.getNullifierKeys.mockImplementation((masterNullifierPublicKeyHash: Fr, contractAddress: AztecAddress) => {
-      if (masterNullifierPublicKeyHash.equals(poseidon2Hash(ownerMasterNullifierPublicKey.toFields()))) {
-        return Promise.resolve({
-          masterNullifierPublicKey: ownerMasterNullifierPublicKey,
-          appNullifierSecretKey: computeAppNullifierSecretKey(ownerMasterNullifierSecretKey, contractAddress),
-        });
-      }
-      if (masterNullifierPublicKeyHash.equals(poseidon2Hash(recipientMasterNullifierPublicKey.toFields()))) {
-        return Promise.resolve({
-          masterNullifierPublicKey: recipientMasterNullifierPublicKey,
-          appNullifierSecretKey: computeAppNullifierSecretKey(recipientMasterNullifierSecretKey, contractAddress),
-        });
-      }
-      throw new Error(`Unknown master nullifier public key hash: ${masterNullifierPublicKeyHash}`);
-    });
-    oracle.getHeader.mockResolvedValue(header);
-=======
     // This oracle gets called when reading ivpk_m from key registry --> we return zero witness indicating that
     // the keys were not registered. This triggers non-registered keys flow in which getCompleteAddress oracle
     // gets called and we constrain the result by hashing address preimage and checking it matches.
@@ -295,7 +232,6 @@
         SiblingPath.ZERO(PUBLIC_DATA_TREE_HEIGHT, INITIAL_LEAF, new Pedersen()),
       ),
     );
->>>>>>> 880fb54d
 
     acirSimulator = new AcirSimulator(oracle, node);
   });
@@ -371,51 +307,7 @@
       };
     };
 
-<<<<<<< HEAD
-    beforeEach(async () => {
-      oracle.getCompleteAddress.mockImplementation((address: AztecAddress) => {
-        if (address.equals(owner)) {
-          return Promise.resolve(ownerCompleteAddress);
-        }
-        if (address.equals(recipient)) {
-          return Promise.resolve(recipientCompleteAddress);
-        }
-        throw new Error(`Unknown address ${address}`);
-      });
-
-      oracle.getPublicKeysForAddress.mockImplementation((address: AztecAddress) => {
-        if (address.equals(owner)) {
-          return Promise.resolve({
-            masterNullifierPublicKey: ownerPublicKeys.masterNullifierPublicKey,
-            masterIncomingViewingPublicKey: ownerPublicKeys.masterIncomingViewingPublicKey,
-            masterOutgoingViewingPublicKey: ownerPublicKeys.masterOutgoingViewingPublicKey,
-            masterTaggingPublicKey: ownerPublicKeys.masterTaggingPublicKey,
-          });
-        }
-        if (address.equals(recipient)) {
-          return Promise.resolve({
-            masterNullifierPublicKey: recipientPublicKeys.masterNullifierPublicKey,
-            masterIncomingViewingPublicKey: recipientPublicKeys.masterIncomingViewingPublicKey,
-            masterOutgoingViewingPublicKey: recipientPublicKeys.masterOutgoingViewingPublicKey,
-            masterTaggingPublicKey: recipientPublicKeys.masterTaggingPublicKey,
-          });
-        }
-        throw new Error(`Unknown address ${address}`);
-      });
-
-      oracle.getCompleteAddressWithNpkMH.mockImplementation((masterNullifierPublicKeyHash: Fr) => {
-        if (masterNullifierPublicKeyHash.equals(poseidon2Hash(ownerMasterNullifierPublicKey.toFields()))) {
-          return Promise.resolve(ownerCompleteAddress);
-        }
-        if (masterNullifierPublicKeyHash.equals(poseidon2Hash(recipientMasterNullifierPublicKey.toFields()))) {
-          return Promise.resolve(recipientCompleteAddress);
-        }
-        throw new Error(`Unknown master nullifier public key hash: ${masterNullifierPublicKeyHash}`);
-      });
-
-=======
     beforeEach(() => {
->>>>>>> 880fb54d
       oracle.getFunctionArtifactByName.mockImplementation((_, functionName: string) =>
         Promise.resolve(getFunctionArtifact(StatefulTestContractArtifact, functionName)),
       );
@@ -1006,47 +898,6 @@
     });
   });
 
-<<<<<<< HEAD
-  describe('pending note hashes contract', () => {
-    beforeEach(() => {
-      oracle.getCompleteAddress.mockImplementation((address: AztecAddress) => {
-        if (address.equals(owner)) {
-          return Promise.resolve(ownerCompleteAddress);
-        }
-        throw new Error(`Unknown address ${address}`);
-      });
-      oracle.getCompleteAddressWithNpkMH.mockImplementation((masterNullifierPublicKeyHash: Fr) => {
-        if (masterNullifierPublicKeyHash.equals(poseidon2Hash(ownerMasterNullifierPublicKey.toFields()))) {
-          return Promise.resolve(ownerCompleteAddress);
-        }
-        if (masterNullifierPublicKeyHash.equals(poseidon2Hash(recipientMasterNullifierPublicKey.toFields()))) {
-          return Promise.resolve(recipientCompleteAddress);
-        }
-        throw new Error(`Unknown master nullifier public key hash: ${masterNullifierPublicKeyHash}`);
-      });
-      oracle.getPublicKeysForAddress.mockImplementation((address: AztecAddress) => {
-        if (address.equals(owner)) {
-          return Promise.resolve({
-            masterNullifierPublicKey: ownerPublicKeys.masterNullifierPublicKey,
-            masterIncomingViewingPublicKey: ownerPublicKeys.masterIncomingViewingPublicKey,
-            masterOutgoingViewingPublicKey: ownerPublicKeys.masterOutgoingViewingPublicKey,
-            masterTaggingPublicKey: ownerPublicKeys.masterTaggingPublicKey,
-          });
-        }
-        if (address.equals(recipient)) {
-          return Promise.resolve({
-            masterNullifierPublicKey: recipientPublicKeys.masterNullifierPublicKey,
-            masterIncomingViewingPublicKey: recipientPublicKeys.masterIncomingViewingPublicKey,
-            masterOutgoingViewingPublicKey: recipientPublicKeys.masterOutgoingViewingPublicKey,
-            masterTaggingPublicKey: recipientPublicKeys.masterTaggingPublicKey,
-          });
-        }
-        throw new Error(`Unknown address ${address}`);
-      });
-    });
-
-    beforeEach(async () => {
-=======
   describe('setting fee payer', () => {
     it('should default to not being a fee payer', async () => {
       // arbitrary random function that doesn't set a fee payer
@@ -1066,7 +917,6 @@
 
   describe('pending note hashes contract', () => {
     beforeEach(() => {
->>>>>>> 880fb54d
       oracle.getFunctionArtifact.mockImplementation((_, selector) =>
         Promise.resolve(getFunctionArtifact(PendingNoteHashesContractArtifact, selector)),
       );
