--- conflicted
+++ resolved
@@ -186,16 +186,7 @@
     return trees[name];
   };
 
-<<<<<<< HEAD
-  const getEncryptedNoteSerializedLength = (result: PrivateExecutionResult) => {
-    const fnLogs = new EncryptedNoteFunctionL2Logs(result.noteEncryptedLogs.map(l => l.log));
-    return fnLogs.getKernelLength();
-  };
-
-  beforeAll(async () => {
-=======
   beforeAll(() => {
->>>>>>> 89cb8d33
     logger = createDebugLogger('aztec:test:private_execution');
 
     const ownerPartialAddress = Fr.random();
@@ -296,26 +287,8 @@
       const args = [times(5, () => Fr.random()), owner, outgoingViewer, false];
       const result = await runSimulator({ artifact, msgSender: owner, args });
 
-<<<<<<< HEAD
-      const newEncryptedLogs = getNonEmptyItems(result.publicInputs.encryptedLogsHashes);
-      expect(newEncryptedLogs).toHaveLength(1);
-      const functionLogs = collectSortedEncryptedLogs(result);
-      expect(functionLogs.logs).toHaveLength(1);
-
-      const [encryptedLog] = newEncryptedLogs;
-      expect(encryptedLog.value).toEqual(Fr.fromBuffer(functionLogs.logs[0].hash()));
-      expect(encryptedLog.length).toEqual(new Fr(functionLogs.getKernelLength()));
-      // 5 is hardcoded in the test contract
-      expect(encryptedLog.randomness).toEqual(new Fr(5));
-      const expectedMaskedAddress = await poseidon2HashWithSeparator(
-        [result.publicInputs.callContext.contractAddress, new Fr(5)],
-        0,
-      );
-      expect(expectedMaskedAddress).toEqual(functionLogs.logs[0].maskedContractAddress);
-=======
       const privateLogs = getNonEmptyItems(result.publicInputs.privateLogs);
       expect(privateLogs).toHaveLength(1);
->>>>>>> 89cb8d33
     });
   });
 
