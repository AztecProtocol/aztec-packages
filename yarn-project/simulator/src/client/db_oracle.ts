--- conflicted
+++ resolved
@@ -72,17 +72,6 @@
   popCapsule(): Promise<Fr[]>;
 
   /**
-<<<<<<< HEAD
-   * Gets public keys for an address.
-   * @param The address to look up
-   * @returns The public keys for a specific address
-   * TODO(#5834): Replace with `getCompleteAddress`.
-   */
-  getPublicKeysForAddress(address: AztecAddress): Promise<PublicKeys>;
-
-  /**
-=======
->>>>>>> 3cda21a9
    * Retrieve nullifier keys associated with a specific account and app/contract address.
    *
    * @param accountAddress - The account address.
