import {
  type L2Block,
  type MerkleTreeId,
  type NoteStatus,
  type NullifierMembershipWitness,
  type PublicDataWitness,
  type TxScopedL2Log,
} from '@aztec/circuit-types';
import {
  type BlockHeader,
  type CompleteAddress,
  type ContractInstance,
  type IndexedTaggingSecret,
  type KeyValidationRequest,
  LogWithTxData,
} from '@aztec/circuits.js';
import { type FunctionArtifact, type FunctionSelector } from '@aztec/foundation/abi';
import { type AztecAddress } from '@aztec/foundation/aztec-address';
import { type Fr } from '@aztec/foundation/fields';

import { type LogWithTxData, type NoteData } from '../acvm/index.js';
import { type CommitmentsDB } from '../public/db_interfaces.js';

/**
 * Error thrown when a contract is not found in the database.
 */
export class ContractNotFoundError extends Error {
  constructor(contractAddress: string) {
    super(`DB has no contract with address ${contractAddress}`);
  }
}

/**
 * Error thrown when a contract class is not found in the database.
 */
export class ContractClassNotFoundError extends Error {
  constructor(contractClassId: string) {
    super(`DB has no contract class with id ${contractClassId}`);
  }
}

/**
 * The database oracle interface.
 */
export interface DBOracle extends CommitmentsDB {
  /**
   * Returns a contract instance associated with an address, if available.
   * @param address - Address.
   * @returns A contract instance.
   */
  getContractInstance(address: AztecAddress): Promise<ContractInstance>;

  /**
   * Retrieve the complete address associated to a given address.
   * @param account - The account address.
   * @returns A complete address associated with the input address.
   * @throws An error if the account is not registered in the database.
   */
  getCompleteAddress(account: AztecAddress): Promise<CompleteAddress>;

  /**
   * Retrieve the auth witness for a given message hash.
   * @param messageHash - The message hash.
   * @returns A Promise that resolves to an array of field elements representing the auth witness.
   */
  getAuthWitness(messageHash: Fr): Promise<Fr[]>;

  /**
   * Retrieve a capsule from the capsule dispenser.
   * @returns A promise that resolves to an array of field elements representing the capsule.
   * @remarks A capsule is a "blob" of data that is passed to the contract through an oracle.
   */
  popCapsule(): Promise<Fr[]>;

  /**
   * Retrieve keys associated with a specific master public key and app address.
   * @param pkMHash - The master public key hash.
   * @returns A Promise that resolves to nullifier keys.
   * @throws If the keys are not registered in the key store.
   */
  getKeyValidationRequest(pkMHash: Fr, contractAddress: AztecAddress): Promise<KeyValidationRequest>;

  /**
   * Retrieves a set of notes stored in the database for a given contract address and storage slot.
   * The query result is paginated using 'limit' and 'offset' values.
   * Returns an object containing an array of note data.
   *
   * @param contractAddress - The contract address of the notes.
   * @param storageSlot - The storage slot of the notes.
   * @param status - The status of notes to fetch.
   * @param scopes - The accounts whose notes we can access in this call. Currently optional and will default to all.
   * @returns A Promise that resolves to an array of note data.
   */
  getNotes(
    contractAddress: AztecAddress,
    storageSlot: Fr,
    status: NoteStatus,
    scopes?: AztecAddress[],
  ): Promise<NoteData[]>;

  /**
   * Retrieve the artifact information of a specific function within a contract.
   * The function is identified by its selector, which is a unique identifier generated from the function signature.
   *
   * @param contractAddress - The contract address.
   * @param selector - The corresponding function selector.
   * @returns A Promise that resolves to a FunctionArtifact object.
   */
  getFunctionArtifact(contractAddress: AztecAddress, selector: FunctionSelector): Promise<FunctionArtifact>;

  /**
   * Generates a stable function name for debug purposes.
   * @param contractAddress - The contract address.
   * @param selector - The corresponding function selector.
   */
  getDebugFunctionName(contractAddress: AztecAddress, selector: FunctionSelector): Promise<string>;

  /**
   * Retrieves the artifact of a specified function within a given contract.
   * The function is identified by its name, which is unique within a contract.
   *
   * @param contractAddress - The AztecAddress representing the contract containing the function.
   * @param functionName - The name of the function.
   * @returns The corresponding function's artifact as an object.
   */
  getFunctionArtifactByName(contractAddress: AztecAddress, functionName: string): Promise<FunctionArtifact | undefined>;

  /**
   * Gets the index of a nullifier in the nullifier tree.
   * @param nullifier - The nullifier.
   * @returns - The index of the nullifier. Undefined if it does not exist in the tree.
   */
  getNullifierIndex(nullifier: Fr): Promise<bigint | undefined>;

  /**
   * Retrieve the databases view of the Block Header object.
   * This structure is fed into the circuits simulator and is used to prove against certain historical roots.
   *
   * @returns A Promise that resolves to a Header object.
   */
  getBlockHeader(): Promise<BlockHeader>;

  /**
   * Fetches the index and sibling path of a leaf at a given block from a given tree.
   * @param blockNumber - The block number at which to get the membership witness.
   * @param treeId - Id of the tree to get the sibling path from.
   * @param leafValue - The leaf value
   * @returns The index and sibling path concatenated [index, sibling_path]
   */
  getMembershipWitness(blockNumber: number, treeId: MerkleTreeId, leafValue: Fr): Promise<Fr[]>;

  /**
   * Returns a nullifier membership witness for a given nullifier at a given block.
   * @param blockNumber - The block number at which to get the index.
   * @param nullifier - Nullifier we try to find witness for.
   * @returns The nullifier membership witness (if found).
   */
  getNullifierMembershipWitness(blockNumber: number, nullifier: Fr): Promise<NullifierMembershipWitness | undefined>;

  /**
   * Returns a low nullifier membership witness for a given nullifier at a given block.
   * @param blockNumber - The block number at which to get the index.
   * @param nullifier - Nullifier we try to find the low nullifier witness for.
   * @returns The low nullifier membership witness (if found).
   * @remarks Low nullifier witness can be used to perform a nullifier non-inclusion proof by leveraging the "linked
   * list structure" of leaves and proving that a lower nullifier is pointing to a bigger next value than the nullifier
   * we are trying to prove non-inclusion for.
   */
  getLowNullifierMembershipWitness(blockNumber: number, nullifier: Fr): Promise<NullifierMembershipWitness | undefined>;

  /**
   * Returns a witness for a given slot of the public data tree at a given block.
   * @param blockNumber - The block number at which to get the witness.
   * @param leafSlot - The slot of the public data in the public data tree.
   */
  getPublicDataTreeWitness(blockNumber: number, leafSlot: Fr): Promise<PublicDataWitness | undefined>;

  /**
   * Fetch a block corresponding to the given block number.
   * @param blockNumber - The block number of a block to fetch.
   * @returns - The block corresponding to the given block number. Undefined if it does not exist.
   */
  getBlock(blockNumber: number): Promise<L2Block | undefined>;

  /**
   * Fetches the current block number.
   * @returns The block number.
   */
  getBlockNumber(): Promise<number>;

  /**
   * Returns the tagging secret for a given sender and recipient pair. For this to work, the ivsk_m of the sender must be known.
   * Includes the next index to be used used for tagging with this secret.
   * @param contractAddress - The contract address to silo the secret for
   * @param sender - The address sending the note
   * @param recipient - The address receiving the note
   * @returns A tagging secret that can be used to tag notes.
   */
  getIndexedTaggingSecretAsSender(
    contractAddress: AztecAddress,
    sender: AztecAddress,
    recipient: AztecAddress,
  ): Promise<IndexedTaggingSecret>;

  /**
   * Increments the tagging secret for a given sender and recipient pair. For this to work, the ivsk_m of the sender must be known.
   * @param contractAddress - The contract address to silo the secret for
   * @param sender - The address sending the note
   * @param recipient - The address receiving the note
   */
  incrementAppTaggingSecretIndexAsSender(
    contractAddress: AztecAddress,
    sender: AztecAddress,
    recipient: AztecAddress,
  ): Promise<void>;

  /**
   * Synchronizes the logs tagged with the recipient's address and all the senders in the address book.
   * Returns the unsynched logs and updates the indexes of the secrets used to tag them until there are no more logs to sync.
   * @param contractAddress - The address of the contract that the logs are tagged for
   * @param recipient - The address of the recipient
   * @returns A list of encrypted logs tagged with the recipient's address
   */
  syncTaggedLogs(
    contractAddress: AztecAddress,
    maxBlockNumber: number,
    scopes?: AztecAddress[],
  ): Promise<Map<string, TxScopedL2Log[]>>;

  /**
   * Processes the tagged logs returned by syncTaggedLogs by decrypting them and storing them in the database.
   * @param logs - The logs to process.
   * @param recipient - The recipient of the logs.
   */
  processTaggedLogs(logs: TxScopedL2Log[], recipient: AztecAddress): Promise<void>;

  /**
   * Delivers the preimage and metadata of a committed note so that it can be later requested via the `getNotes`
   * oracle.
   *
   * @param contractAddress - The address of the contract that created the note (i.e. the siloing contract)
   * @param storageSlot - The storage slot of the note - used for indexing in `getNotes`
   * @param nonce - The nonce of the note used by the kernel to compute the unique note hash
   * @param content - The note's content: this is the primary item to return in `getNotes`
   * @param noteHash - The non-unique non-siloed note hash
   * @param nullifier - The inner (non-siloed) note nullifier
   * @param txHash - The transaction in which the note was added to the note hash tree
   * @param recipient - The account that discovered the note
   */
  deliverNote(
    contractAddress: AztecAddress,
    storageSlot: Fr,
    nonce: Fr,
    content: Fr[],
    noteHash: Fr,
    nullifier: Fr,
    txHash: Fr,
    recipient: AztecAddress,
  ): Promise<void>;

<<<<<<< HEAD
  getLogByTag(tag: Fr): Promise<LogWithTxData>;
=======
  getLogByTag(tag: Fr): Promise<LogWithTxData | null>;
>>>>>>> 8e349723

  /**
   * Removes all of a contract's notes that have been nullified from the note database.
   */
  removeNullifiedNotes(contractAddress: AztecAddress): Promise<void>;

  /**
   * Stores arbitrary information in a per-contract non-volatile database, which can later be retrieved with `dbLoad`.
   * * If data was already stored at this slot, it is overwrriten.
   * @param contractAddress - The contract address to scope the data under.
   * @param slot - The slot in the database in which to store the value. Slots need not be contiguous.
   * @param values - The data to store.
   */
  dbStore(contractAddress: AztecAddress, slot: Fr, values: Fr[]): Promise<void>;

  /**
   * Returns data previously stored via `dbStore` in the per-contract non-volatile database.
   * @param contractAddress - The contract address under which the data is scoped.
   * @param slot - The slot in the database to read.
   * @returns The stored data or `null` if no data is stored under the slot.
   */
  dbLoad(contractAddress: AztecAddress, slot: Fr): Promise<Fr[] | null>;

  /**
   * Deletes data in the per-contract non-volatile database. Does nothing if no data was present.
   * @param contractAddress - The contract address under which the data is scoped.
   * @param slot - The slot in the database to delete.
   */
  dbDelete(contractAddress: AztecAddress, slot: Fr): Promise<void>;

  /**
   * Copies a number of contiguous entries in the per-contract non-volatile database. This allows for efficient data
   * structures by avoiding repeated calls to `dbLoad` and `dbStore`.
   * Supports overlapping source and destination regions (which will result in the overlapped source values being
   * overwritten). All copied slots must exist in the database (i.e. have been stored and not deleted)
   *
   * @param contractAddress - The contract address under which the data is scoped.
   * @param srcSlot - The first slot to copy from.
   * @param dstSlot - The first slot to copy to.
   * @param numEntries - The number of entries to copy.
   */
  dbCopy(contractAddress: AztecAddress, srcSlot: Fr, dstSlot: Fr, numEntries: number): Promise<void>;
}<|MERGE_RESOLUTION|>--- conflicted
+++ resolved
@@ -258,11 +258,7 @@
     recipient: AztecAddress,
   ): Promise<void>;
 
-<<<<<<< HEAD
-  getLogByTag(tag: Fr): Promise<LogWithTxData>;
-=======
   getLogByTag(tag: Fr): Promise<LogWithTxData | null>;
->>>>>>> 8e349723
 
   /**
    * Removes all of a contract's notes that have been nullified from the note database.
