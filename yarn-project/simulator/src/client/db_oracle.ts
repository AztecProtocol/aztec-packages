--- conflicted
+++ resolved
@@ -45,11 +45,7 @@
 
   /**
    * Retrieve the complete address associated to a given address or master nullifier public key hash.
-<<<<<<< HEAD
-   * @param accountOrNpkMHash - account - the address or npkMHash - the master nullifier public key hash
-=======
    * @param accountOrNpkMHash - account address or master nullifier public key hash.
->>>>>>> 95c6b4af
    * @returns A complete address associated with the input address or master nullifier public key hash
    * @throws An error if the account is not registered in the database.
    */
@@ -70,17 +66,10 @@
   popCapsule(): Promise<Fr[]>;
 
   /**
-<<<<<<< HEAD
-   * Retrieve nullifier keys associated with a (specific account or master nullifier key hash) and app/contract address.
-   * @param accountOrNpkMHash - account - the address or npkMHash - the master nullifier public key hash
-   * @returns A Promise that resolves to nullifier keys of a (requested account or master nullifier key hash) and contract.
-   * @throws An error if the nullifier keys associated to account or master nullifier public key hash is not registered in the key store.
-=======
    * Retrieve nullifier keys associated with a specific account or master nullifier public key and app address.
    * @param accountOrNpkMHash - account address or master nullifier public key hash.
    * @returns A Promise that resolves to nullifier keys.
    * @throws If the nullifier keys are not registered in the key store.
->>>>>>> 95c6b4af
    */
   getNullifierKeys(accountOrNpkMHash: AztecAddress | Fr, contractAddress: AztecAddress): Promise<NullifierKeys>;
 
