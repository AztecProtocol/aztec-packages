import {
  type L2Block,
  type MerkleTreeId,
  type NoteStatus,
  type NullifierMembershipWitness,
  type PublicDataWitness,
} from '@aztec/circuit-types';
import { type CompleteAddress, type Header } from '@aztec/circuits.js';
import { type FunctionArtifact, type FunctionSelector } from '@aztec/foundation/abi';
import { type AztecAddress } from '@aztec/foundation/aztec-address';
import { type Fr } from '@aztec/foundation/fields';
import { type ContractInstance } from '@aztec/types/contracts';

import { type NoteData, type NullifierKeys } from '../acvm/index.js';
import { type CommitmentsDB } from '../public/db.js';

/**
 * Error thrown when a contract is not found in the database.
 */
export class ContractNotFoundError extends Error {
  constructor(contractAddress: string) {
    super(`DB has no contract with address ${contractAddress}`);
  }
}

/**
 * Error thrown when a contract class is not found in the database.
 */
export class ContractClassNotFoundError extends Error {
  constructor(contractClassId: string) {
    super(`DB has no contract class with id ${contractClassId}`);
  }
}

/**
 * The database oracle interface.
 */
export interface DBOracle extends CommitmentsDB {
  /**
   * Returns a contract instance associated with an address, if available.
   * @param address - Address.
   * @returns A contract instance.
   */
  getContractInstance(address: AztecAddress): Promise<ContractInstance>;

  /**
   * Retrieve the complete address associated to a given address or master nullifier public key hash.
   * @param accountOrNpkMHash - account address or master nullifier public key hash.
   * @returns A complete address associated with the input address or master nullifier public key hash
   * @throws An error if the account is not registered in the database.
   */
  getCompleteAddress(accountOrNpkMHash: AztecAddress | Fr): Promise<CompleteAddress>;

  /**
   * Retrieve the auth witness for a given message hash.
   * @param messageHash - The message hash.
   * @returns A Promise that resolves to an array of field elements representing the auth witness.
   */
  getAuthWitness(messageHash: Fr): Promise<Fr[]>;

  /**
   * Retrieve a capsule from the capsule dispenser.
   * @returns A promise that resolves to an array of field elements representing the capsule.
   * @remarks A capsule is a "blob" of data that is passed to the contract through an oracle.
   */
  popCapsule(): Promise<Fr[]>;

  /**
<<<<<<< HEAD
   * Gets public keys for an address.
   * @param The address to look up
   * @returns The public keys for a specific address
   * TODO(#5834): Replace with `getCompleteAddress`.
   */
  getPublicKeysForAddress(address: AztecAddress): Promise<PublicKeys>;

  /**
   * Retrieve nullifier keys associated with a specific master nullifier public key hash and app/contract address.
   *
   * @param masterNullifierPublicKeyHash - The master nullifer public key hash.
   * @param contractAddress - The contract address.
   * @returns A Promise that resolves to nullifier keys of a requested account and contract.
   * @throws An error if the account is not registered in the database.
   */
  getNullifierKeys(masterNullifierPublicKeyHash: Fr, contractAddress: AztecAddress): Promise<NullifierKeys>;
=======
   * Retrieve nullifier keys associated with a specific account or master nullifier public key and app address.
   * @param accountOrNpkMHash - account address or master nullifier public key hash.
   * @returns A Promise that resolves to nullifier keys.
   * @throws If the nullifier keys are not registered in the key store.
   */
  getNullifierKeys(accountOrNpkMHash: AztecAddress | Fr, contractAddress: AztecAddress): Promise<NullifierKeys>;
>>>>>>> 880fb54d

  /**
   * Retrieves a set of notes stored in the database for a given contract address and storage slot.
   * The query result is paginated using 'limit' and 'offset' values.
   * Returns an object containing an array of note data.
   *
   * @param contractAddress - The AztecAddress instance representing the contract address.
   * @param storageSlot - The Fr instance representing the storage slot of the notes.
   * @param status - The status of notes to fetch.
   * @returns A Promise that resolves to an array of note data.
   */
  getNotes(contractAddress: AztecAddress, storageSlot: Fr, status: NoteStatus): Promise<NoteData[]>;

  /**
   * Retrieve the artifact information of a specific function within a contract.
   * The function is identified by its selector, which is a unique identifier generated from the function signature.
   *
   * @param contractAddress - The contract address.
   * @param selector - The corresponding function selector.
   * @returns A Promise that resolves to a FunctionArtifact object.
   */
  getFunctionArtifact(contractAddress: AztecAddress, selector: FunctionSelector): Promise<FunctionArtifact>;

  /**
   * Retrieves the artifact of a specified function within a given contract.
   * The function is identified by its name, which is unique within a contract.
   *
   * @param contractAddress - The AztecAddress representing the contract containing the function.
   * @param functionName - The name of the function.
   * @returns The corresponding function's artifact as an object.
   */
  getFunctionArtifactByName(contractAddress: AztecAddress, functionName: string): Promise<FunctionArtifact | undefined>;

  /**
   * Gets the index of a nullifier in the nullifier tree.
   * @param nullifier - The nullifier.
   * @returns - The index of the nullifier. Undefined if it does not exist in the tree.
   */
  getNullifierIndex(nullifier: Fr): Promise<bigint | undefined>;

  /**
   * Retrieve the databases view of the Block Header object.
   * This structure is fed into the circuits simulator and is used to prove against certain historical roots.
   *
   * @returns A Promise that resolves to a Header object.
   */
  getHeader(): Promise<Header>;

  /**
   * Fetch the index of the leaf in the respective tree
   * @param blockNumber - The block number at which to get the leaf index.
   * @param treeId - The id of the tree to search.
   * @param leafValue - The leaf value buffer.
   * @returns - The index of the leaf. Undefined if it does not exist in the tree.
   */
  findLeafIndex(blockNumber: number, treeId: MerkleTreeId, leafValue: Fr): Promise<bigint | undefined>;

  /**
   * Fetch the sibling path of the leaf in the respective tree
   * @param blockNumber - The block number at which to get the sibling path.
   * @param treeId - The id of the tree to search.
   * @param leafIndex - The index of the leaf.
   * @returns - The sibling path of the leaf.
   */
  getSiblingPath(blockNumber: number, treeId: MerkleTreeId, leafIndex: bigint): Promise<Fr[]>;

  /**
   * Returns a nullifier membership witness for a given nullifier at a given block.
   * @param blockNumber - The block number at which to get the index.
   * @param nullifier - Nullifier we try to find witness for.
   * @returns The nullifier membership witness (if found).
   */
  getNullifierMembershipWitness(blockNumber: number, nullifier: Fr): Promise<NullifierMembershipWitness | undefined>;

  /**
   * Returns a low nullifier membership witness for a given nullifier at a given block.
   * @param blockNumber - The block number at which to get the index.
   * @param nullifier - Nullifier we try to find the low nullifier witness for.
   * @returns The low nullifier membership witness (if found).
   * @remarks Low nullifier witness can be used to perform a nullifier non-inclusion proof by leveraging the "linked
   * list structure" of leaves and proving that a lower nullifier is pointing to a bigger next value than the nullifier
   * we are trying to prove non-inclusion for.
   */
  getLowNullifierMembershipWitness(blockNumber: number, nullifier: Fr): Promise<NullifierMembershipWitness | undefined>;

  /**
   * Returns a witness for a given slot of the public data tree at a given block.
   * @param blockNumber - The block number at which to get the witness.
   * @param leafSlot - The slot of the public data in the public data tree.
   */
  getPublicDataTreeWitness(blockNumber: number, leafSlot: Fr): Promise<PublicDataWitness | undefined>;

  /**
   * Fetch a block corresponding to the given block number.
   * @param blockNumber - The block number of a block to fetch.
   * @returns - The block corresponding to the given block number. Undefined if it does not exist.
   */
  getBlock(blockNumber: number): Promise<L2Block | undefined>;

  /**
   * Fetches the current block number.
   * @returns The block number.
   */
  getBlockNumber(): Promise<number>;
}<|MERGE_RESOLUTION|>--- conflicted
+++ resolved
@@ -66,31 +66,12 @@
   popCapsule(): Promise<Fr[]>;
 
   /**
-<<<<<<< HEAD
-   * Gets public keys for an address.
-   * @param The address to look up
-   * @returns The public keys for a specific address
-   * TODO(#5834): Replace with `getCompleteAddress`.
-   */
-  getPublicKeysForAddress(address: AztecAddress): Promise<PublicKeys>;
-
-  /**
-   * Retrieve nullifier keys associated with a specific master nullifier public key hash and app/contract address.
-   *
-   * @param masterNullifierPublicKeyHash - The master nullifer public key hash.
-   * @param contractAddress - The contract address.
-   * @returns A Promise that resolves to nullifier keys of a requested account and contract.
-   * @throws An error if the account is not registered in the database.
-   */
-  getNullifierKeys(masterNullifierPublicKeyHash: Fr, contractAddress: AztecAddress): Promise<NullifierKeys>;
-=======
    * Retrieve nullifier keys associated with a specific account or master nullifier public key and app address.
    * @param accountOrNpkMHash - account address or master nullifier public key hash.
    * @returns A Promise that resolves to nullifier keys.
    * @throws If the nullifier keys are not registered in the key store.
    */
   getNullifierKeys(accountOrNpkMHash: AztecAddress | Fr, contractAddress: AztecAddress): Promise<NullifierKeys>;
->>>>>>> 880fb54d
 
   /**
    * Retrieves a set of notes stored in the database for a given contract address and storage slot.
