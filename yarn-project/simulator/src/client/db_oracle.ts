import {
  type L2Block,
  type MerkleTreeId,
  type NoteStatus,
  type NullifierMembershipWitness,
  type PublicDataWitness,
} from '@aztec/circuit-types';
import { type CompleteAddress, type Header } from '@aztec/circuits.js';
import { type FunctionArtifactWithDebugMetadata, type FunctionSelector } from '@aztec/foundation/abi';
import { type AztecAddress } from '@aztec/foundation/aztec-address';
<<<<<<< HEAD
import { type EthAddress } from '@aztec/foundation/eth-address';
import { Point, type Fr } from '@aztec/foundation/fields';
=======
import { type Fr } from '@aztec/foundation/fields';
>>>>>>> ae502199
import { type ContractInstance } from '@aztec/types/contracts';

import { type NoteData, type NullifierKeys } from '../acvm/index.js';
import { type CommitmentsDB } from '../public/db.js';

/**
 * Error thrown when a contract is not found in the database.
 */
export class ContractNotFoundError extends Error {
  constructor(contractAddress: string) {
    super(`DB has no contract with address ${contractAddress}`);
  }
}

/**
 * Error thrown when a contract class is not found in the database.
 */
export class ContractClassNotFoundError extends Error {
  constructor(contractClassId: string) {
    super(`DB has no contract class with id ${contractClassId}`);
  }
}

/**
 * The database oracle interface.
 */
export interface DBOracle extends CommitmentsDB {
  /**
   * Returns a contract instance associated with an address, if available.
   * @param address - Address.
   * @returns A contract instance.
   */
  getContractInstance(address: AztecAddress): Promise<ContractInstance>;

  /**
   * Retrieve the complete address associated to a given address.
   * @param address - Address to fetch the pubkey for.
   * @returns A complete address associated with the input address.
   */
  getCompleteAddress(address: AztecAddress): Promise<CompleteAddress>;

  /**
   * Retrieve the auth witness for a given message hash.
   * @param messageHash - The message hash.
   * @returns A Promise that resolves to an array of field elements representing the auth witness.
   */
  getAuthWitness(messageHash: Fr): Promise<Fr[]>;

  /**
   * Retrieve a capsule from the capsule dispenser.
   * @returns A promise that resolves to an array of field elements representing the capsule.
   * @remarks A capsule is a "blob" of data that is passed to the contract through an oracle.
   */
  popCapsule(): Promise<Fr[]>;

  getPublicKeysForAddress(address: AztecAddress): Promise<Point[]>;

  /**
   * Retrieve nullifier keys associated with a specific account and app/contract address.
   *
   * @param accountAddress - The account address.
   * @param contractAddress - The contract address.
   * @returns A Promise that resolves to nullifier keys of a requested account and contract.
   * @throws An error if the account is not registered in the database.
   */
  getNullifierKeys(accountAddress: AztecAddress, contractAddress: AztecAddress): Promise<NullifierKeys>;

  /**
   * Retrieves a set of notes stored in the database for a given contract address and storage slot.
   * The query result is paginated using 'limit' and 'offset' values.
   * Returns an object containing an array of note data.
   *
   * @param contractAddress - The AztecAddress instance representing the contract address.
   * @param storageSlot - The Fr instance representing the storage slot of the notes.
   * @param status - The status of notes to fetch.
   * @returns A Promise that resolves to an array of note data.
   */
  getNotes(contractAddress: AztecAddress, storageSlot: Fr, status: NoteStatus): Promise<NoteData[]>;

  /**
   * Retrieve the artifact information of a specific function within a contract.
   * The function is identified by its selector, which is a unique identifier generated from the function signature.
   *
   * @param contractAddress - The contract address.
   * @param selector - The corresponding function selector.
   * @returns A Promise that resolves to a FunctionArtifact object.
   */
  getFunctionArtifact(
    contractAddress: AztecAddress,
    selector: FunctionSelector,
  ): Promise<FunctionArtifactWithDebugMetadata>;

  /**
   * Retrieves the artifact of a specified function within a given contract.
   * The function is identified by its name, which is unique within a contract.
   *
   * @param contractAddress - The AztecAddress representing the contract containing the function.
   * @param functionName - The name of the function.
   * @returns The corresponding function's artifact as an object.
   */
  getFunctionArtifactByName(
    contractAddress: AztecAddress,
    functionName: string,
  ): Promise<FunctionArtifactWithDebugMetadata | undefined>;

  /**
   * Gets the index of a nullifier in the nullifier tree.
   * @param nullifier - The nullifier.
   * @returns - The index of the nullifier. Undefined if it does not exist in the tree.
   */
  getNullifierIndex(nullifier: Fr): Promise<bigint | undefined>;

  /**
   * Retrieve the databases view of the Block Header object.
   * This structure is fed into the circuits simulator and is used to prove against certain historical roots.
   *
   * @returns A Promise that resolves to a Header object.
   */
  getHeader(): Promise<Header>;

  /**
   * Fetch the index of the leaf in the respective tree
   * @param blockNumber - The block number at which to get the leaf index.
   * @param treeId - The id of the tree to search.
   * @param leafValue - The leaf value buffer.
   * @returns - The index of the leaf. Undefined if it does not exist in the tree.
   */
  findLeafIndex(blockNumber: number, treeId: MerkleTreeId, leafValue: Fr): Promise<bigint | undefined>;

  /**
   * Fetch the sibling path of the leaf in the respective tree
   * @param blockNumber - The block number at which to get the sibling path.
   * @param treeId - The id of the tree to search.
   * @param leafIndex - The index of the leaf.
   * @returns - The sibling path of the leaf.
   */
  getSiblingPath(blockNumber: number, treeId: MerkleTreeId, leafIndex: bigint): Promise<Fr[]>;

  /**
   * Returns a nullifier membership witness for a given nullifier at a given block.
   * @param blockNumber - The block number at which to get the index.
   * @param nullifier - Nullifier we try to find witness for.
   * @returns The nullifier membership witness (if found).
   */
  getNullifierMembershipWitness(blockNumber: number, nullifier: Fr): Promise<NullifierMembershipWitness | undefined>;

  /**
   * Returns a low nullifier membership witness for a given nullifier at a given block.
   * @param blockNumber - The block number at which to get the index.
   * @param nullifier - Nullifier we try to find the low nullifier witness for.
   * @returns The low nullifier membership witness (if found).
   * @remarks Low nullifier witness can be used to perform a nullifier non-inclusion proof by leveraging the "linked
   * list structure" of leaves and proving that a lower nullifier is pointing to a bigger next value than the nullifier
   * we are trying to prove non-inclusion for.
   */
  getLowNullifierMembershipWitness(blockNumber: number, nullifier: Fr): Promise<NullifierMembershipWitness | undefined>;

  /**
   * Returns a witness for a given slot of the public data tree at a given block.
   * @param blockNumber - The block number at which to get the witness.
   * @param leafSlot - The slot of the public data in the public data tree.
   */
  getPublicDataTreeWitness(blockNumber: number, leafSlot: Fr): Promise<PublicDataWitness | undefined>;

  /**
   * Fetch a block corresponding to the given block number.
   * @param blockNumber - The block number of a block to fetch.
   * @returns - The block corresponding to the given block number. Undefined if it does not exist.
   */
  getBlock(blockNumber: number): Promise<L2Block | undefined>;

  /**
   * Fetches the current block number.
   * @returns The block number.
   */
  getBlockNumber(): Promise<number>;
}<|MERGE_RESOLUTION|>--- conflicted
+++ resolved
@@ -8,12 +8,8 @@
 import { type CompleteAddress, type Header } from '@aztec/circuits.js';
 import { type FunctionArtifactWithDebugMetadata, type FunctionSelector } from '@aztec/foundation/abi';
 import { type AztecAddress } from '@aztec/foundation/aztec-address';
-<<<<<<< HEAD
 import { type EthAddress } from '@aztec/foundation/eth-address';
 import { Point, type Fr } from '@aztec/foundation/fields';
-=======
-import { type Fr } from '@aztec/foundation/fields';
->>>>>>> ae502199
 import { type ContractInstance } from '@aztec/types/contracts';
 
 import { type NoteData, type NullifierKeys } from '../acvm/index.js';
