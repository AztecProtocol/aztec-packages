--- conflicted
+++ resolved
@@ -329,23 +329,15 @@
     return this.db.storeCapsule(this.contractAddress, slot, capsule);
   }
 
-<<<<<<< HEAD
-  public override async dbLoad(contractAddress: AztecAddress, slot: Fr): Promise<Fr[] | null> {
-=======
-  public override loadCapsule(contractAddress: AztecAddress, slot: Fr): Promise<Fr[] | null> {
->>>>>>> f54db75a
+  public override async loadCapsule(contractAddress: AztecAddress, slot: Fr): Promise<Fr[] | null> {
     if (!contractAddress.equals(this.contractAddress)) {
       // TODO(#10727): instead of this check that this.contractAddress is allowed to access the external DB
       throw new Error(`Contract ${contractAddress} is not allowed to access ${this.contractAddress}'s PXE DB`);
     }
-<<<<<<< HEAD
     return (
       this.capsules.find(c => c.contractAddress.equals(contractAddress) && c.storageSlot.equals(slot))?.data ??
-      (await this.db.dbLoad(this.contractAddress, slot))
+      (await this.db.loadCapsule(this.contractAddress, slot))
     );
-=======
-    return this.db.loadCapsule(this.contractAddress, slot);
->>>>>>> f54db75a
   }
 
   public override deleteCapsule(contractAddress: AztecAddress, slot: Fr): Promise<void> {
