import {
  type AuthWitness,
  type AztecNode,
  type Capsule,
  type CompleteAddress,
  type MerkleTreeId,
  type NoteStatus,
  type NullifierMembershipWitness,
  type PublicDataWitness,
} from '@aztec/circuit-types';
import {
  type BlockHeader,
  type ContractInstance,
  type IndexedTaggingSecret,
  type KeyValidationRequest,
  type LogWithTxData,
} from '@aztec/circuits.js';
import { Aes128 } from '@aztec/circuits.js/barretenberg';
import { siloNullifier } from '@aztec/circuits.js/hash';
import { AztecAddress } from '@aztec/foundation/aztec-address';
import { Fr } from '@aztec/foundation/fields';
import { applyStringFormatting, createLogger } from '@aztec/foundation/log';

import { type NoteData, TypedOracle } from '../acvm/index.js';
import { type DBOracle } from './db_oracle.js';
import { pickNotes } from './pick_notes.js';

/**
 * The execution context for a client view tx simulation.
 * It only reads data from data sources. Nothing will be updated or created during this simulation.
 */
export class ViewDataOracle extends TypedOracle {
  constructor(
    protected readonly contractAddress: AztecAddress,
    /** List of transient auth witnesses to be used during this simulation */
    protected readonly authWitnesses: AuthWitness[],
    protected readonly capsules: Capsule[],
    protected readonly db: DBOracle,
    protected readonly aztecNode: AztecNode,
    protected log = createLogger('simulator:client_view_context'),
    protected readonly scopes?: AztecAddress[],
  ) {
    super();
  }

  public override getBlockNumber(): Promise<number> {
    return this.aztecNode.getBlockNumber();
  }

  public override getContractAddress(): Promise<AztecAddress> {
    return Promise.resolve(this.contractAddress);
  }

  public override getChainId(): Promise<Fr> {
    return Promise.resolve(this.aztecNode.getChainId().then(id => new Fr(id)));
  }

  public override getVersion(): Promise<Fr> {
    return Promise.resolve(this.aztecNode.getVersion().then(v => new Fr(v)));
  }

  /**
   * Retrieve keys associated with a specific master public key and app address.
   * @param pkMHash - The master public key hash.
   * @returns A Promise that resolves to nullifier keys.
   * @throws If the keys are not registered in the key store.
   */
  public override getKeyValidationRequest(pkMHash: Fr): Promise<KeyValidationRequest> {
    return this.db.getKeyValidationRequest(pkMHash, this.contractAddress);
  }

  /**
   * Fetches the index and sibling path of a leaf at a given block from a given tree.
   * @param blockNumber - The block number at which to get the membership witness.
   * @param treeId - Id of the tree to get the sibling path from.
   * @param leafValue - The leaf value
   * @returns The index and sibling path concatenated [index, sibling_path]
   */
  public override getMembershipWitness(blockNumber: number, treeId: MerkleTreeId, leafValue: Fr): Promise<Fr[]> {
    return this.db.getMembershipWitness(blockNumber, treeId, leafValue);
  }

  /**
   * Returns a nullifier membership witness for a given nullifier at a given block.
   * @param blockNumber - The block number at which to get the index.
   * @param nullifier - Nullifier we try to find witness for.
   * @returns The nullifier membership witness (if found).
   */
  public override async getNullifierMembershipWitness(
    blockNumber: number,
    nullifier: Fr,
  ): Promise<NullifierMembershipWitness | undefined> {
    return await this.db.getNullifierMembershipWitness(blockNumber, nullifier);
  }

  /**
   * Returns a low nullifier membership witness for a given nullifier at a given block.
   * @param blockNumber - The block number at which to get the index.
   * @param nullifier - Nullifier we try to find the low nullifier witness for.
   * @returns The low nullifier membership witness (if found).
   * @remarks Low nullifier witness can be used to perform a nullifier non-inclusion proof by leveraging the "linked
   * list structure" of leaves and proving that a lower nullifier is pointing to a bigger next value than the nullifier
   * we are trying to prove non-inclusion for.
   */
  public override async getLowNullifierMembershipWitness(
    blockNumber: number,
    nullifier: Fr,
  ): Promise<NullifierMembershipWitness | undefined> {
    return await this.db.getLowNullifierMembershipWitness(blockNumber, nullifier);
  }

  /**
   * Returns a public data tree witness for a given leaf slot at a given block.
   * @param blockNumber - The block number at which to get the index.
   * @param leafSlot - The slot of the public data tree to get the witness for.
   * @returns - The witness
   */
  public override async getPublicDataTreeWitness(
    blockNumber: number,
    leafSlot: Fr,
  ): Promise<PublicDataWitness | undefined> {
    return await this.db.getPublicDataTreeWitness(blockNumber, leafSlot);
  }

  /**
   * Fetches a block header of a given block.
   * @param blockNumber - The number of a block of which to get the block header.
   * @returns Block extracted from a block with block number `blockNumber`.
   */
  public override async getBlockHeader(blockNumber: number): Promise<BlockHeader | undefined> {
    const block = await this.db.getBlock(blockNumber);
    if (!block) {
      return undefined;
    }
    return block.header;
  }

  /**
   * Retrieve the complete address associated to a given address.
   * @param account - The account address.
   * @returns A complete address associated with the input address.
   * @throws An error if the account is not registered in the database.
   */
  public override getCompleteAddress(account: AztecAddress): Promise<CompleteAddress> {
    return this.db.getCompleteAddress(account);
  }

  /**
   * Returns a contract instance associated with an address or throws if not found.
   * @param address - Address.
   * @returns A contract instance.
   */
  public override getContractInstance(address: AztecAddress): Promise<ContractInstance> {
    return this.db.getContractInstance(address);
  }

  /**
   * Returns an auth witness for the given message hash. Checks on the list of transient witnesses
   * for this transaction first, and falls back to the local database if not found.
   * @param messageHash - Hash of the message to authenticate.
   * @returns Authentication witness for the requested message hash.
   */
  public override getAuthWitness(messageHash: Fr): Promise<Fr[] | undefined> {
    return Promise.resolve(
      this.authWitnesses.find(w => w.requestHash.equals(messageHash))?.witness ?? this.db.getAuthWitness(messageHash),
    );
  }

  /**
   * Gets some notes for a contract address and storage slot.
   * Returns a flattened array containing filtered notes.
   *
   * @remarks
   * Check for pending notes with matching slot.
   * Real notes coming from DB will have a leafIndex which
   * represents their index in the note hash tree.
   *
   * @param storageSlot - The storage slot.
   * @param numSelects - The number of valid selects in selectBy and selectValues.
   * @param selectBy - An array of indices of the fields to selects.
   * @param selectValues - The values to match.
   * @param selectComparators - The comparators to use to match values.
   * @param sortBy - An array of indices of the fields to sort.
   * @param sortOrder - The order of the corresponding index in sortBy. (1: DESC, 2: ASC, 0: Do nothing)
   * @param limit - The number of notes to retrieve per query.
   * @param offset - The starting index for pagination.
   * @param status - The status of notes to fetch.
   * @returns Array of note data.
   */
  public override async getNotes(
    storageSlot: Fr,
    numSelects: number,
    selectByIndexes: number[],
    selectByOffsets: number[],
    selectByLengths: number[],
    selectValues: Fr[],
    selectComparators: number[],
    sortByIndexes: number[],
    sortByOffsets: number[],
    sortByLengths: number[],
    sortOrder: number[],
    limit: number,
    offset: number,
    status: NoteStatus,
  ): Promise<NoteData[]> {
    const dbNotes = await this.db.getNotes(this.contractAddress, storageSlot, status, this.scopes);
    return pickNotes<NoteData>(dbNotes, {
      selects: selectByIndexes.slice(0, numSelects).map((index, i) => ({
        selector: { index, offset: selectByOffsets[i], length: selectByLengths[i] },
        value: selectValues[i],
        comparator: selectComparators[i],
      })),
      sorts: sortByIndexes.map((index, i) => ({
        selector: { index, offset: sortByOffsets[i], length: sortByLengths[i] },
        order: sortOrder[i],
      })),
      limit,
      offset,
    });
  }

  /**
   * Check if a nullifier exists in the nullifier tree.
   * @param innerNullifier - The inner nullifier.
   * @returns A boolean indicating whether the nullifier exists in the tree or not.
   */
  public override async checkNullifierExists(innerNullifier: Fr) {
    const nullifier = await siloNullifier(this.contractAddress, innerNullifier!);
    const index = await this.db.getNullifierIndex(nullifier);
    return index !== undefined;
  }

  /**
   * Fetches a message from the db, given its key.
   * @param contractAddress - Address of a contract by which the message was emitted.
   * @param messageHash - Hash of the message.
   * @param secret - Secret used to compute a nullifier.
   * @dev Contract address and secret are only used to compute the nullifier to get non-nullified messages
   * @returns The l1 to l2 membership witness (index of message in the tree and sibling path).
   */
  public override async getL1ToL2MembershipWitness(contractAddress: AztecAddress, messageHash: Fr, secret: Fr) {
    return await this.db.getL1ToL2MembershipWitness(contractAddress, messageHash, secret);
  }

  /**
   * Read the public storage data.
   * @param contractAddress - The address to read storage from.
   * @param startStorageSlot - The starting storage slot.
   * @param blockNumber - The block number to read storage at.
   * @param numberOfElements - Number of elements to read from the starting storage slot.
   */
  public override async storageRead(
    contractAddress: AztecAddress,
    startStorageSlot: Fr,
    blockNumber: number,
    numberOfElements: number,
  ) {
    const values = [];
    for (let i = 0n; i < numberOfElements; i++) {
      const storageSlot = new Fr(startStorageSlot.value + i);
      const value = await this.aztecNode.getPublicStorageAt(contractAddress, storageSlot, blockNumber);

      this.log.debug(
        `Oracle storage read: slot=${storageSlot.toString()} address-${contractAddress.toString()} value=${value}`,
      );
      values.push(value);
    }
    return values;
  }

  public override debugLog(message: string, fields: Fr[]): void {
    // TODO(#10558) Remove this check once the debug log is fixed
    if (message.startsWith('Context.note_hashes, after pushing new note hash:')) {
      return;
    }
    this.log.verbose(`${applyStringFormatting(message, fields)}`, { module: `${this.log.module}:debug_log` });
  }

  /**
   * Returns the tagging secret for a given sender and recipient pair, siloed to the current contract address.
   * Includes the next index to be used used for tagging with this secret.
   * For this to work, the ivsk_m of the sender must be known.
   * @param sender - The address sending the note
   * @param recipient - The address receiving the note
   * @returns A tagging secret that can be used to tag notes.
   */
  public override async getIndexedTaggingSecretAsSender(
    sender: AztecAddress,
    recipient: AztecAddress,
  ): Promise<IndexedTaggingSecret> {
    return await this.db.getIndexedTaggingSecretAsSender(this.contractAddress, sender, recipient);
  }

  public override async syncNotes() {
    const taggedLogsByRecipient = await this.db.syncTaggedLogs(
      this.contractAddress,
      await this.aztecNode.getBlockNumber(),
      this.scopes,
    );

    for (const [recipient, taggedLogs] of taggedLogsByRecipient.entries()) {
      await this.db.processTaggedLogs(taggedLogs, AztecAddress.fromString(recipient));
    }

    await this.db.removeNullifiedNotes(this.contractAddress);
  }

  public override async deliverNote(
    contractAddress: AztecAddress,
    storageSlot: Fr,
    nonce: Fr,
    content: Fr[],
    noteHash: Fr,
    nullifier: Fr,
    txHash: Fr,
    recipient: AztecAddress,
  ) {
    // TODO(#10727): allow other contracts to deliver notes
    if (!this.contractAddress.equals(contractAddress)) {
      throw new Error(`Got a note delivery request from ${contractAddress}, expected ${this.contractAddress}`);
    }

    await this.db.deliverNote(contractAddress, storageSlot, nonce, content, noteHash, nullifier, txHash, recipient);
  }

<<<<<<< HEAD
  public override getLogByTag(tag: Fr): Promise<LogWithTxData | null> {
    return this.db.getLogByTag(tag);
  }

  public override dbStore(contractAddress: AztecAddress, slot: Fr, values: Fr[]): Promise<void> {
=======
  public override storeCapsule(contractAddress: AztecAddress, slot: Fr, capsule: Fr[]): Promise<void> {
>>>>>>> 08525884
    if (!contractAddress.equals(this.contractAddress)) {
      // TODO(#10727): instead of this check that this.contractAddress is allowed to access the external DB
      throw new Error(`Contract ${contractAddress} is not allowed to access ${this.contractAddress}'s PXE DB`);
    }
    return this.db.storeCapsule(this.contractAddress, slot, capsule);
  }

  public override async loadCapsule(contractAddress: AztecAddress, slot: Fr): Promise<Fr[] | null> {
    if (!contractAddress.equals(this.contractAddress)) {
      // TODO(#10727): instead of this check that this.contractAddress is allowed to access the external DB
      throw new Error(`Contract ${contractAddress} is not allowed to access ${this.contractAddress}'s PXE DB`);
    }
    return (
      this.capsules.find(c => c.contractAddress.equals(contractAddress) && c.storageSlot.equals(slot))?.data ??
      (await this.db.loadCapsule(this.contractAddress, slot))
    );
  }

  public override deleteCapsule(contractAddress: AztecAddress, slot: Fr): Promise<void> {
    if (!contractAddress.equals(this.contractAddress)) {
      // TODO(#10727): instead of this check that this.contractAddress is allowed to access the external DB
      throw new Error(`Contract ${contractAddress} is not allowed to access ${this.contractAddress}'s PXE DB`);
    }
    return this.db.deleteCapsule(this.contractAddress, slot);
  }

  public override copyCapsule(
    contractAddress: AztecAddress,
    srcSlot: Fr,
    dstSlot: Fr,
    numEntries: number,
  ): Promise<void> {
    if (!contractAddress.equals(this.contractAddress)) {
      // TODO(#10727): instead of this check that this.contractAddress is allowed to access the external DB
      throw new Error(`Contract ${contractAddress} is not allowed to access ${this.contractAddress}'s PXE DB`);
    }
    return this.db.copyCapsule(this.contractAddress, srcSlot, dstSlot, numEntries);
  }

  // TODO(#11849): consider replacing this oracle with a pure Noir implementation of aes decryption.
  public override aes128Decrypt(ciphertext: Buffer, iv: Buffer, symKey: Buffer): Promise<Buffer> {
    // Noir can't predict the amount of padding that gets trimmed,
    // but it needs to know the length of the returned value.
    // So we tell Noir that the length is the (predictable) length
    // of the padded plaintext, we return that padded plaintext, and have Noir interpret the padding to do the trimming.
    const aes128 = new Aes128();
    return aes128.decryptBufferCBCKeepPadding(ciphertext, iv, symKey);
  }
}<|MERGE_RESOLUTION|>--- conflicted
+++ resolved
@@ -323,15 +323,11 @@
     await this.db.deliverNote(contractAddress, storageSlot, nonce, content, noteHash, nullifier, txHash, recipient);
   }
 
-<<<<<<< HEAD
   public override getLogByTag(tag: Fr): Promise<LogWithTxData | null> {
     return this.db.getLogByTag(tag);
   }
 
-  public override dbStore(contractAddress: AztecAddress, slot: Fr, values: Fr[]): Promise<void> {
-=======
   public override storeCapsule(contractAddress: AztecAddress, slot: Fr, capsule: Fr[]): Promise<void> {
->>>>>>> 08525884
     if (!contractAddress.equals(this.contractAddress)) {
       // TODO(#10727): instead of this check that this.contractAddress is allowed to access the external DB
       throw new Error(`Contract ${contractAddress} is not allowed to access ${this.contractAddress}'s PXE DB`);
