--- conflicted
+++ resolved
@@ -323,20 +323,6 @@
     // TODO(#10727): allow other contracts to deliver notes
     if (!this.contractAddress.equals(contractAddress)) {
       throw new Error(`Got a note delivery request from ${contractAddress}, expected ${this.contractAddress}`);
-<<<<<<< HEAD
-    }
-
-    await this.db.deliverNote(contractAddress, storageSlot, nonce, content, noteHash, nullifier, txHash, recipient);
-  }
-
-  public override store(contract: AztecAddress, key: Fr, values: Fr[]): Promise<void> {
-    if (!contract.equals(this.contractAddress)) {
-      // TODO(#10727): instead of this check check that this.contractAddress is allowed to process notes for contract
-      throw new Error(
-        `Contract address ${contract} does not match the oracle's contract address ${this.contractAddress}`,
-      );
-=======
->>>>>>> 3b08dcfd
     }
 
     await this.db.deliverNote(contractAddress, storageSlot, nonce, content, noteHash, nullifier, txHash, recipient);
