import {
  type AuthWitness,
  type AztecNode,
  type CompleteAddress,
  MerkleTreeId,
  type NoteStatus,
  type NullifierMembershipWitness,
  type PublicDataWitness,
} from '@aztec/circuit-types';
import { type Header } from '@aztec/circuits.js';
import { siloNullifier } from '@aztec/circuits.js/hash';
import { type AztecAddress } from '@aztec/foundation/aztec-address';
import { Fr } from '@aztec/foundation/fields';
import { createDebugLogger } from '@aztec/foundation/log';
import { type ContractInstance } from '@aztec/types/contracts';

import { type NoteData, TypedOracle } from '../acvm/index.js';
import { type DBOracle } from './db_oracle.js';
import { pickNotes } from './pick_notes.js';

/**
 * The execution context for a client view tx simulation.
 * It only reads data from data sources. Nothing will be updated or created during this simulation.
 */
export class ViewDataOracle extends TypedOracle {
  constructor(
    protected readonly contractAddress: AztecAddress,
    /** List of transient auth witnesses to be used during this simulation */
    protected readonly authWitnesses: AuthWitness[],
    protected readonly db: DBOracle,
    protected readonly aztecNode: AztecNode,
    protected log = createDebugLogger('aztec:simulator:client_view_context'),
  ) {
    super();
  }

  /**
   * Return the nullifier key pair of an account to use in a specific contract.
   * @param account - The account address of the nullifier key.
   */
<<<<<<< HEAD
  public getNullifierKeys(account: AztecAddress) {
    return this.db.getNullifierKeys(account, this.contractAddress);
=======
  public override getNullifierKeyPair(account: AztecAddress) {
    return this.db.getNullifierKeyPair(account, this.contractAddress);
>>>>>>> 3cf9c2c9
  }

  /**
   * Fetches the index and sibling path of a leaf at a given block from a given tree.
   * @param blockNumber - The block number at which to get the membership witness.
   * @param treeId - Id of the tree to get the sibling path from.
   * @param leafValue - The leaf value
   * @returns The index and sibling path concatenated [index, sibling_path]
   */
  public override async getMembershipWitness(blockNumber: number, treeId: MerkleTreeId, leafValue: Fr): Promise<Fr[]> {
    const index = await this.db.findLeafIndex(blockNumber, treeId, leafValue);
    if (!index) {
      throw new Error(`Leaf value: ${leafValue} not found in ${MerkleTreeId[treeId]}`);
    }
    const siblingPath = await this.db.getSiblingPath(blockNumber, treeId, index);
    return [new Fr(index), ...siblingPath];
  }

  /**
   * Fetches a sibling path at a given block and index from a tree specified by `treeId`.
   * @param blockNumber - The block number at which to get the membership witness.
   * @param treeId - Id of the tree to get the sibling path from.
   * @param leafIndex - Index of the leaf to get sibling path for
   * @returns The sibling path.
   */
  public override getSiblingPath(blockNumber: number, treeId: MerkleTreeId, leafIndex: Fr): Promise<Fr[]> {
    return this.db.getSiblingPath(blockNumber, treeId, leafIndex.toBigInt());
  }

  /**
   * Returns a nullifier membership witness for a given nullifier at a given block.
   * @param blockNumber - The block number at which to get the index.
   * @param nullifier - Nullifier we try to find witness for.
   * @returns The nullifier membership witness (if found).
   */
  public override async getNullifierMembershipWitness(
    blockNumber: number,
    nullifier: Fr,
  ): Promise<NullifierMembershipWitness | undefined> {
    return await this.db.getNullifierMembershipWitness(blockNumber, nullifier);
  }

  /**
   * Returns a low nullifier membership witness for a given nullifier at a given block.
   * @param blockNumber - The block number at which to get the index.
   * @param nullifier - Nullifier we try to find the low nullifier witness for.
   * @returns The low nullifier membership witness (if found).
   * @remarks Low nullifier witness can be used to perform a nullifier non-inclusion proof by leveraging the "linked
   * list structure" of leaves and proving that a lower nullifier is pointing to a bigger next value than the nullifier
   * we are trying to prove non-inclusion for.
   */
  public override async getLowNullifierMembershipWitness(
    blockNumber: number,
    nullifier: Fr,
  ): Promise<NullifierMembershipWitness | undefined> {
    return await this.db.getLowNullifierMembershipWitness(blockNumber, nullifier);
  }

  /**
   * Returns a public data tree witness for a given leaf slot at a given block.
   * @param blockNumber - The block number at which to get the index.
   * @param leafSlot - The slot of the public data tree to get the witness for.
   * @returns - The witness
   */
  public override async getPublicDataTreeWitness(
    blockNumber: number,
    leafSlot: Fr,
  ): Promise<PublicDataWitness | undefined> {
    return await this.db.getPublicDataTreeWitness(blockNumber, leafSlot);
  }

  /**
   * Fetches a block header of a given block.
   * @param blockNumber - The number of a block of which to get the block header.
   * @returns Block extracted from a block with block number `blockNumber`.
   */
  public override async getHeader(blockNumber: number): Promise<Header | undefined> {
    const block = await this.db.getBlock(blockNumber);
    if (!block) {
      return undefined;
    }
    return block.header;
  }

  /**
   * Retrieve the complete address associated to a given address.
   * @param address - Address to fetch the complete address for.
   * @returns A complete address associated with the input address.
   */
  public override getCompleteAddress(address: AztecAddress): Promise<CompleteAddress> {
    return this.db.getCompleteAddress(address);
  }

  /**
   * Returns a contract instance associated with an address or throws if not found.
   * @param address - Address.
   * @returns A contract instance.
   */
  public override getContractInstance(address: AztecAddress): Promise<ContractInstance> {
    return this.db.getContractInstance(address);
  }

  /**
   * Returns an auth witness for the given message hash. Checks on the list of transient witnesses
   * for this transaction first, and falls back to the local database if not found.
   * @param messageHash - Hash of the message to authenticate.
   * @returns Authentication witness for the requested message hash.
   */
  public override getAuthWitness(messageHash: Fr): Promise<Fr[] | undefined> {
    return Promise.resolve(
      this.authWitnesses.find(w => w.requestHash.equals(messageHash))?.witness ?? this.db.getAuthWitness(messageHash),
    );
  }

  /**
   * Pops a capsule from the capsule dispenser
   * @returns The capsule values
   * @remarks A capsule is a "blob" of data that is passed to the contract through an oracle.
   */
  public override popCapsule(): Promise<Fr[]> {
    return this.db.popCapsule();
  }

  /**
   * Gets some notes for a contract address and storage slot.
   * Returns a flattened array containing filtered notes.
   *
   * @remarks
   * Check for pending notes with matching slot.
   * Real notes coming from DB will have a leafIndex which
   * represents their index in the note hash tree.
   *
   * @param storageSlot - The storage slot.
   * @param numSelects - The number of valid selects in selectBy and selectValues.
   * @param selectBy - An array of indices of the fields to selects.
   * @param selectValues - The values to match.
   * @param selectComparators - The comparators to use to match values.
   * @param sortBy - An array of indices of the fields to sort.
   * @param sortOrder - The order of the corresponding index in sortBy. (1: DESC, 2: ASC, 0: Do nothing)
   * @param limit - The number of notes to retrieve per query.
   * @param offset - The starting index for pagination.
   * @param status - The status of notes to fetch.
   * @returns Array of note data.
   */
  public override async getNotes(
    storageSlot: Fr,
    numSelects: number,
    selectByIndexes: number[],
    selectByOffsets: number[],
    selectByLengths: number[],
    selectValues: Fr[],
    selectComparators: number[],
    sortByIndexes: number[],
    sortByOffsets: number[],
    sortByLengths: number[],
    sortOrder: number[],
    limit: number,
    offset: number,
    status: NoteStatus,
  ): Promise<NoteData[]> {
    const dbNotes = await this.db.getNotes(this.contractAddress, storageSlot, status);
    return pickNotes<NoteData>(dbNotes, {
      selects: selectByIndexes.slice(0, numSelects).map((index, i) => ({
        selector: { index, offset: selectByOffsets[i], length: selectByLengths[i] },
        value: selectValues[i],
        comparator: selectComparators[i],
      })),
      sorts: sortByIndexes.map((index, i) => ({
        selector: { index, offset: sortByOffsets[i], length: sortByLengths[i] },
        order: sortOrder[i],
      })),
      limit,
      offset,
    });
  }

  /**
   * Check if a nullifier exists in the nullifier tree.
   * @param innerNullifier - The inner nullifier.
   * @returns A boolean indicating whether the nullifier exists in the tree or not.
   */
  public override async checkNullifierExists(innerNullifier: Fr) {
    const nullifier = siloNullifier(this.contractAddress, innerNullifier!);
    const index = await this.db.getNullifierIndex(nullifier);
    return index !== undefined;
  }

  /**
   * Fetches a message from the db, given its key.
   * @param contractAddress - Address of a contract by which the message was emitted.
   * @param messageHash - Hash of the message.
   * @param secret - Secret used to compute a nullifier.
   * @dev Contract address and secret are only used to compute the nullifier to get non-nullified messages
   * @returns The l1 to l2 membership witness (index of message in the tree and sibling path).
   */
  public override async getL1ToL2MembershipWitness(contractAddress: AztecAddress, messageHash: Fr, secret: Fr) {
    return await this.db.getL1ToL2MembershipWitness(contractAddress, messageHash, secret);
  }

  /**
   * Retrieves the portal contract address associated with the given contract address.
   * Throws an error if the input contract address is not found or invalid.
   * @param contractAddress - The address of the contract whose portal address is to be fetched.
   * @returns The portal contract address.
   */
  public override getPortalContractAddress(contractAddress: AztecAddress) {
    return this.db.getPortalContractAddress(contractAddress);
  }

  /**
   * Read the public storage data.
   * @param startStorageSlot - The starting storage slot.
   * @param numberOfElements - Number of elements to read from the starting storage slot.
   */
  public override async storageRead(startStorageSlot: Fr, numberOfElements: number) {
    const values = [];
    for (let i = 0n; i < numberOfElements; i++) {
      const storageSlot = new Fr(startStorageSlot.value + i);
      const value = await this.aztecNode.getPublicStorageAt(this.contractAddress, storageSlot);

      this.log.debug(`Oracle storage read: slot=${storageSlot.toString()} value=${value}`);
      values.push(value);
    }
    return values;
  }
}<|MERGE_RESOLUTION|>--- conflicted
+++ resolved
@@ -38,13 +38,8 @@
    * Return the nullifier key pair of an account to use in a specific contract.
    * @param account - The account address of the nullifier key.
    */
-<<<<<<< HEAD
-  public getNullifierKeys(account: AztecAddress) {
+  public override getNullifierKeys(account: AztecAddress) {
     return this.db.getNullifierKeys(account, this.contractAddress);
-=======
-  public override getNullifierKeyPair(account: AztecAddress) {
-    return this.db.getNullifierKeyPair(account, this.contractAddress);
->>>>>>> 3cf9c2c9
   }
 
   /**
