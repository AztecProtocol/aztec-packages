--- conflicted
+++ resolved
@@ -35,15 +35,6 @@
   }
 
   /**
-<<<<<<< HEAD
-   * Retrieve nullifier keys associated with a specific masterNullifierPublicKeyHash and app/contract address.
-   * @param masterNullifierPublicKeyHash - The master nullifer public key hash.
-   * @returns A Promise that resolves to nullifier keys of a requested account and contract.
-   * @throws An error if the account is not registered in the database.
-   */
-  public override getNullifierKeys(masterNullifierPublicKeyHash: Fr): Promise<NullifierKeys> {
-    return this.db.getNullifierKeys(masterNullifierPublicKeyHash, this.contractAddress);
-=======
    * Retrieve nullifier keys associated with a specific account or master nullifier public key and app address.
    * @param accountOrNpkMHash - account address or master nullifier public key hash.
    * @returns A Promise that resolves to nullifier keys.
@@ -51,7 +42,6 @@
    */
   public override getNullifierKeys(accountOrNpkMHash: AztecAddress | Fr): Promise<NullifierKeys> {
     return this.db.getNullifierKeys(accountOrNpkMHash, this.contractAddress);
->>>>>>> 880fb54d
   }
 
   /**
