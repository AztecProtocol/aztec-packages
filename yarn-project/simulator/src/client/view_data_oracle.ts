--- conflicted
+++ resolved
@@ -15,11 +15,7 @@
 } from '@aztec/circuits.js';
 import { AztecAddress } from '@aztec/circuits.js/aztec-address';
 import { siloNullifier } from '@aztec/circuits.js/hash';
-<<<<<<< HEAD
-=======
 import { LogWithTxData } from '@aztec/circuits.js/logs';
-import { AztecAddress } from '@aztec/foundation/aztec-address';
->>>>>>> 4ee68843
 import { Aes128 } from '@aztec/foundation/crypto';
 import { Fr } from '@aztec/foundation/fields';
 import { applyStringFormatting, createLogger } from '@aztec/foundation/log';
