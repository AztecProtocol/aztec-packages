import {
  type AuthWitness,
  type AztecNode,
  EncryptedL2Log,
  L1NotePayload,
  Note,
  type NoteStatus,
  TaggedNote,
  type UnencryptedL2Log,
  encryptBuffer,
} from '@aztec/circuit-types';
import {
  CallContext,
  FunctionData,
  FunctionSelector,
  type Header,
  PrivateContextInputs,
  PublicCallRequest,
  type TxContext,
} from '@aztec/circuits.js';
import { Aes128 } from '@aztec/circuits.js/barretenberg';
import {
  computeInnerNoteHash,
  computeNoteContentHash,
  computePublicDataTreeLeafSlot,
  computeUniqueNoteHash,
  siloNoteHash,
} from '@aztec/circuits.js/hash';
import { type FunctionAbi, type FunctionArtifact, countArgumentsSize } from '@aztec/foundation/abi';
import { type AztecAddress } from '@aztec/foundation/aztec-address';
<<<<<<< HEAD
import { Fr, GrumpkinScalar, type Point } from '@aztec/foundation/fields';
import { createDebugLogger } from '@aztec/foundation/log';
import { serializeToBuffer } from '@aztec/foundation/serialize';
=======
import { Fr, type Point } from '@aztec/foundation/fields';
import { applyStringFormatting, createDebugLogger } from '@aztec/foundation/log';
>>>>>>> 8f6fa342

import { type NoteData, toACVMWitness } from '../acvm/index.js';
import { type PackedValuesCache } from '../common/packed_values_cache.js';
import { type DBOracle } from './db_oracle.js';
import { type ExecutionNoteCache } from './execution_note_cache.js';
import { CountedLog, type ExecutionResult, type NoteAndSlot } from './execution_result.js';
import { pickNotes } from './pick_notes.js';
import { executePrivateFunction } from './private_execution.js';
import { ViewDataOracle } from './view_data_oracle.js';

/**
 * The execution context for a client tx simulation.
 */
export class ClientExecutionContext extends ViewDataOracle {
  /**
   * New notes created during this execution.
   * It's possible that a note in this list has been nullified (in the same or other executions) and doesn't exist in the ExecutionNoteCache and the final proof data.
   * But we still include those notes in the execution result because their commitments are still in the public inputs of this execution.
   * This information is only for references (currently used for tests), and is not used for any sort of constrains.
   * Users can also use this to get a clearer idea of what's happened during a simulation.
   */
  private newNotes: NoteAndSlot[] = [];
  /**
   * Notes from previous transactions that are returned to the oracle call `getNotes` during this execution.
   * The mapping maps from the unique siloed note hash to the index for notes created in private executions.
   * It maps from siloed note hash to the index for notes created by public functions.
   *
   * They are not part of the ExecutionNoteCache and being forwarded to nested contexts via `extend()`
   * because these notes are meant to be maintained on a per-call basis
   * They should act as references for the read requests output by an app circuit via public inputs.
   */
  private noteHashLeafIndexMap: Map<bigint, bigint> = new Map();
  private nullifiedNoteHashCounters: Map<number, number> = new Map();
  private noteEncryptedLogs: CountedLog<EncryptedL2Log>[] = [];
  private encryptedLogs: CountedLog<EncryptedL2Log>[] = [];
  private unencryptedLogs: CountedLog<UnencryptedL2Log>[] = [];
  private nestedExecutions: ExecutionResult[] = [];
  private enqueuedPublicFunctionCalls: PublicCallRequest[] = [];
  private publicTeardownFunctionCall: PublicCallRequest = PublicCallRequest.empty();

  constructor(
    contractAddress: AztecAddress,
    private readonly argsHash: Fr,
    private readonly txContext: TxContext,
    private readonly callContext: CallContext,
    /** Header of a block whose state is used during private execution (not the block the transaction is included in). */
    protected readonly historicalHeader: Header,
    /** List of transient auth witnesses to be used during this simulation */
    authWitnesses: AuthWitness[],
    private readonly packedValuesCache: PackedValuesCache,
    private readonly noteCache: ExecutionNoteCache,
    db: DBOracle,
    private node: AztecNode,
    protected sideEffectCounter: number = 0,
    log = createDebugLogger('aztec:simulator:client_execution_context'),
  ) {
    super(contractAddress, authWitnesses, db, node, log);
  }

  // We still need this function until we can get user-defined ordering of structs for fn arguments
  // TODO When that is sorted out on noir side, we can use instead the utilities in serialize.ts
  /**
   * Writes the function inputs to the initial witness.
   * @param abi - The function ABI.
   * @returns The initial witness.
   */
  public getInitialWitness(abi: FunctionAbi) {
    const argumentsSize = countArgumentsSize(abi);

    const args = this.packedValuesCache.unpack(this.argsHash);

    if (args.length !== argumentsSize) {
      throw new Error('Invalid arguments size');
    }

    const privateContextInputs = new PrivateContextInputs(
      this.callContext,
      this.historicalHeader,
      this.txContext,
      this.sideEffectCounter,
    );

    const fields = [...privateContextInputs.toFields(), ...args];
    return toACVMWitness(0, fields);
  }

  /**
   * The KernelProver will use this to fully populate witnesses and provide hints to the kernel circuit
   * regarding which note hash each settled read request corresponds to.
   */
  public getNoteHashLeafIndexMap() {
    return this.noteHashLeafIndexMap;
  }

  /**
   * Get the data for the newly created notes.
   * @param innerNoteHashes - Inner note hashes for the notes.
   */
  public getNewNotes(): NoteAndSlot[] {
    return this.newNotes;
  }

  public getNullifiedNoteHashCounters() {
    return this.nullifiedNoteHashCounters;
  }

  /**
   * Return the note encrypted logs emitted during this execution.
   */
  public getNoteEncryptedLogs() {
    // Do not return logs that have been chopped in the cache
    const filteredLogs = this.noteEncryptedLogs.filter(l => this.noteCache.getLogs().includes(l));
    return filteredLogs;
  }

  /**
   * Sometimes notes can be chopped after a nested execution is complete.
   * This means finished nested executions still hold transient logs. This method removes them.
   * TODO(Miranda): is there a cleaner solution?
   */
  public chopNoteEncryptedLogsFromNested() {
    // Do not return logs that have been chopped in the cache
    const allNoteLogs = this.noteCache.getLogs();
    const chop = (thing: any) =>
      thing.nestedExecutions.forEach((result: ExecutionResult) => {
        if (!result.noteEncryptedLogs[0]?.isEmpty()) {
          // The execution has note logs
          result.noteEncryptedLogs = result.noteEncryptedLogs.filter(l => allNoteLogs.includes(l));
        }
        chop(result);
      });
    chop(this);
  }

  /**
   * Return the note encrypted logs emitted during this execution and nested executions.
   */
  public getAllNoteEncryptedLogs() {
    return this.noteCache.getLogs();
  }

  /**
   * Return the encrypted logs emitted during this execution.
   */
  public getEncryptedLogs() {
    return this.encryptedLogs;
  }

  /**
   * Return the encrypted logs emitted during this execution.
   */
  public getUnencryptedLogs() {
    return this.unencryptedLogs;
  }

  /**
   * Return the nested execution results during this execution.
   */
  public getNestedExecutions() {
    return this.nestedExecutions;
  }

  /**
   * Return the enqueued public function calls during this execution.
   */
  public getEnqueuedPublicFunctionCalls() {
    return this.enqueuedPublicFunctionCalls;
  }

  /**
   * Return the public teardown function call set during this execution.
   */
  public getPublicTeardownFunctionCall() {
    return this.publicTeardownFunctionCall;
  }

  /**
   * Pack the given array of arguments.
   * @param args - Arguments to pack
   */
  public override packArgumentsArray(args: Fr[]): Promise<Fr> {
    return Promise.resolve(this.packedValuesCache.pack(args));
  }

  /**
   * Pack the given returns.
   * @param returns - Returns to pack
   */
  public override packReturns(returns: Fr[]): Promise<Fr> {
    return Promise.resolve(this.packedValuesCache.pack(returns));
  }

  /**
   * Unpack the given returns.
   * @param returnsHash - Returns hash to unpack
   */
  public override unpackReturns(returnsHash: Fr): Promise<Fr[]> {
    return Promise.resolve(this.packedValuesCache.unpack(returnsHash));
  }

  /**
   * Gets some notes for a storage slot.
   *
   * @remarks
   * Check for pending notes with matching slot.
   * Real notes coming from DB will have a leafIndex which
   * represents their index in the note hash tree.
   *
   * @param storageSlot - The storage slot.
   * @param numSelects - The number of valid selects in selectBy and selectValues.
   * @param selectBy - An array of indices of the fields to selects.
   * @param selectValues - The values to match.
   * @param selectComparators - The comparators to match by.
   * @param sortBy - An array of indices of the fields to sort.
   * @param sortOrder - The order of the corresponding index in sortBy. (1: DESC, 2: ASC, 0: Do nothing)
   * @param limit - The number of notes to retrieve per query.
   * @param offset - The starting index for pagination.
   * @param status - The status of notes to fetch.
   * @returns Array of note data.
   */
  public override async getNotes(
    storageSlot: Fr,
    numSelects: number,
    selectByIndexes: number[],
    selectByOffsets: number[],
    selectByLengths: number[],
    selectValues: Fr[],
    selectComparators: number[],
    sortByIndexes: number[],
    sortByOffsets: number[],
    sortByLengths: number[],
    sortOrder: number[],
    limit: number,
    offset: number,
    status: NoteStatus,
  ): Promise<NoteData[]> {
    // Nullified pending notes are already removed from the list.
    const pendingNotes = this.noteCache.getNotes(this.callContext.storageContractAddress, storageSlot);

    const pendingNullifiers = this.noteCache.getNullifiers(this.callContext.storageContractAddress);
    const dbNotes = await this.db.getNotes(this.callContext.storageContractAddress, storageSlot, status);
    const dbNotesFiltered = dbNotes.filter(n => !pendingNullifiers.has((n.siloedNullifier as Fr).value));

    const notes = pickNotes<NoteData>([...dbNotesFiltered, ...pendingNotes], {
      selects: selectByIndexes.slice(0, numSelects).map((index, i) => ({
        selector: { index, offset: selectByOffsets[i], length: selectByLengths[i] },
        value: selectValues[i],
        comparator: selectComparators[i],
      })),
      sorts: sortByIndexes.map((index, i) => ({
        selector: { index, offset: sortByOffsets[i], length: sortByLengths[i] },
        order: sortOrder[i],
      })),
      limit,
      offset,
    });

    this.log.debug(
      `Returning ${notes.length} notes for ${this.callContext.storageContractAddress} at ${storageSlot}: ${notes
        .map(n => `${n.nonce.toString()}:[${n.note.items.map(i => i.toString()).join(',')}]`)
        .join(', ')}`,
    );

    notes.forEach(n => {
      if (n.index !== undefined) {
        // TODO(https://github.com/AztecProtocol/aztec-packages/issues/1386)
        // Should always call computeUniqueNoteHash when publicly created notes include nonces.
        const uniqueNoteHash = n.nonce.isZero() ? n.innerNoteHash : computeUniqueNoteHash(n.nonce, n.innerNoteHash);
        const siloedNoteHash = siloNoteHash(n.contractAddress, uniqueNoteHash);
        const noteHashForReadRequest = siloedNoteHash;
        this.noteHashLeafIndexMap.set(noteHashForReadRequest.toBigInt(), n.index);
      }
    });

    return notes;
  }

  /**
   * Keep track of the new note created during execution.
   * It can be used in subsequent calls (or transactions when chaining txs is possible).
   * @param contractAddress - The contract address.
   * @param storageSlot - The storage slot.
   * @param noteTypeId - The type ID of the note.
   * @param noteItems - The items to be included in a Note.
   * @param innerNoteHash - The inner note hash of the new note.
   * @returns
   */
  public override notifyCreatedNote(
    storageSlot: Fr,
    noteTypeId: Fr,
    noteItems: Fr[],
    innerNoteHash: Fr,
    counter: number,
  ) {
    const note = new Note(noteItems);
    this.noteCache.addNewNote(
      {
        contractAddress: this.callContext.storageContractAddress,
        storageSlot,
        nonce: Fr.ZERO, // Nonce cannot be known during private execution.
        note,
        siloedNullifier: undefined, // Siloed nullifier cannot be known for newly created note.
        innerNoteHash,
      },
      counter,
    );
    this.newNotes.push({
      storageSlot,
      noteTypeId,
      note,
    });
  }

  /**
   * Adding a siloed nullifier into the current set of all pending nullifiers created
   * within the current transaction/execution.
   * @param innerNullifier - The pending nullifier to add in the list (not yet siloed by contract address).
   * @param innerNoteHash - The inner note hash of the new note.
   */
  public override notifyNullifiedNote(innerNullifier: Fr, innerNoteHash: Fr, counter: number) {
    const nullifiedNoteHashCounter = this.noteCache.nullifyNote(
      this.callContext.storageContractAddress,
      innerNullifier,
      innerNoteHash,
    );
    if (nullifiedNoteHashCounter !== undefined) {
      this.nullifiedNoteHashCounters.set(nullifiedNoteHashCounter, counter);
    }
    return Promise.resolve();
  }

  /**
   * Encrypt a note and emit it as a log.
   * @param contractAddress - The contract address of the note.
   * @param storageSlot - The storage slot the note is at.
   * @param noteTypeId - The type ID of the note.
   * @param publicKey - The public key of the account that can decrypt the log.
   * @param log - The log contents.
   */
  public override emitEncryptedLog(
    contractAddress: AztecAddress,
    storageSlot: Fr,
    noteTypeId: Fr,
    publicKey: Point,
    log: Fr[],
    counter: number,
  ) {
    // TODO(Miranda): This is a temporary solution until we encrypt logs in the circuit
    // Then we require a new oracle that deals only with notes
    const note = new Note(log);
    const innerNoteHash = computeInnerNoteHash(storageSlot, computeNoteContentHash(log));
    const noteExists = this.noteCache.checkNoteExists(contractAddress, innerNoteHash);
    if (noteExists) {
      // Log linked to note
      const l1NotePayload = new L1NotePayload(note, contractAddress, storageSlot, noteTypeId);
      const taggedNote = new TaggedNote(l1NotePayload);
      const encryptedNote = taggedNote.toEncryptedBuffer(publicKey);
      const encryptedLog = new CountedLog(new EncryptedL2Log(encryptedNote), counter);
      this.noteEncryptedLogs.push(encryptedLog);
      this.noteCache.addNewLog(encryptedLog, innerNoteHash);
      return encryptedNote;
    } else {
      // Generic non-note log
      // We assume only the log and address are required
      const preimage = Buffer.concat([contractAddress.toBuffer(), serializeToBuffer(log)]);
      const encryptedMsg = encryptBuffer(preimage, GrumpkinScalar.random(), publicKey);
      const encryptedLog = new EncryptedL2Log(encryptedMsg);
      this.encryptedLogs.push(new CountedLog(encryptedLog, counter));
      return encryptedMsg;
    }
  }

  /**
   * Emit an unencrypted log.
   * @param log - The unencrypted log to be emitted.
   */
  public override emitUnencryptedLog(log: UnencryptedL2Log, counter: number) {
    this.unencryptedLogs.push(new CountedLog(log, counter));
    const text = log.toHumanReadable();
    this.log.verbose(`Emitted unencrypted log: "${text.length > 100 ? text.slice(0, 100) + '...' : text}"`);
  }

  /**
   * Emit a contract class unencrypted log.
   * This fn exists separately from emitUnencryptedLog because sha hashing the preimage
   * is too large to compile (16,200 fields, 518,400 bytes) => the oracle hashes it.
   * See private_context.nr
   * @param log - The unencrypted log to be emitted.
   */
  public override emitContractClassUnencryptedLog(log: UnencryptedL2Log, counter: number) {
    this.unencryptedLogs.push(new CountedLog(log, counter));
    const text = log.toHumanReadable();
    this.log.verbose(
      `Emitted unencrypted log from ContractClassRegisterer: "${
        text.length > 100 ? text.slice(0, 100) + '...' : text
      }"`,
    );
    return Fr.fromBuffer(log.hash());
  }

  #checkValidStaticCall(childExecutionResult: ExecutionResult) {
    if (
      childExecutionResult.callStackItem.publicInputs.newNoteHashes.some(item => !item.isEmpty()) ||
      childExecutionResult.callStackItem.publicInputs.newNullifiers.some(item => !item.isEmpty()) ||
      childExecutionResult.callStackItem.publicInputs.newL2ToL1Msgs.some(item => !item.isEmpty()) ||
      !childExecutionResult.callStackItem.publicInputs.encryptedLogPreimagesLength.equals(Fr.ZERO) ||
      !childExecutionResult.callStackItem.publicInputs.unencryptedLogPreimagesLength.equals(Fr.ZERO)
    ) {
      throw new Error(`Static call cannot create new notes, emit L2->L1 messages or generate logs`);
    }
  }

  /**
   * Calls a private function as a nested execution.
   * @param targetContractAddress - The address of the contract to call.
   * @param functionSelector - The function selector of the function to call.
   * @param argsHash - The packed arguments to pass to the function.
   * @param sideEffectCounter - The side effect counter at the start of the call.
   * @param isStaticCall - Whether the call is a static call.
   * @param isStaticCall - Whether the call is a delegate call.
   * @returns The execution result.
   */
  override async callPrivateFunction(
    targetContractAddress: AztecAddress,
    functionSelector: FunctionSelector,
    argsHash: Fr,
    sideEffectCounter: number,
    isStaticCall: boolean,
    isDelegateCall: boolean,
  ) {
    this.log.debug(
      `Calling private function ${this.contractAddress}:${functionSelector} from ${this.callContext.storageContractAddress}`,
    );

    isStaticCall = isStaticCall || this.callContext.isStaticCall;

    const targetArtifact = await this.db.getFunctionArtifact(targetContractAddress, functionSelector);
    const targetFunctionData = FunctionData.fromAbi(targetArtifact);

    const derivedTxContext = this.txContext.clone();

    const derivedCallContext = this.deriveCallContext(
      targetContractAddress,
      targetArtifact,
      sideEffectCounter,
      isDelegateCall,
      isStaticCall,
    );

    const context = new ClientExecutionContext(
      targetContractAddress,
      argsHash,
      derivedTxContext,
      derivedCallContext,
      this.historicalHeader,
      this.authWitnesses,
      this.packedValuesCache,
      this.noteCache,
      this.db,
      this.node,
      sideEffectCounter,
    );

    const childExecutionResult = await executePrivateFunction(
      context,
      targetArtifact,
      targetContractAddress,
      targetFunctionData,
    );

    if (isStaticCall) {
      this.#checkValidStaticCall(childExecutionResult);
    }

    this.nestedExecutions.push(childExecutionResult);

    return childExecutionResult.callStackItem;
  }

  /**
   * Creates a PublicCallStackItem object representing the request to call a public function.
   * @param targetContractAddress - The address of the contract to call.
   * @param functionSelector - The function selector of the function to call.
   * @param argsHash - The packed arguments to pass to the function.
   * @param sideEffectCounter - The side effect counter at the start of the call.
   * @param isStaticCall - Whether the call is a static call.
   * @returns The public call stack item with the request information.
   */
  protected async createPublicCallRequest(
    callType: 'enqueued' | 'teardown',
    targetContractAddress: AztecAddress,
    functionSelector: FunctionSelector,
    argsHash: Fr,
    sideEffectCounter: number,
    isStaticCall: boolean,
    isDelegateCall: boolean,
  ): Promise<PublicCallRequest> {
    isStaticCall = isStaticCall || this.callContext.isStaticCall;

    const targetArtifact = await this.db.getFunctionArtifact(targetContractAddress, functionSelector);
    const derivedCallContext = this.deriveCallContext(
      targetContractAddress,
      targetArtifact,
      sideEffectCounter,
      isDelegateCall,
      isStaticCall,
    );
    const args = this.packedValuesCache.unpack(argsHash);

    // TODO($846): if enqueued public calls are associated with global
    // side-effect counter, that will leak info about how many other private
    // side-effects occurred in the TX. Ultimately the private kernel should
    // just output everything in the proper order without any counters.
    this.log.verbose(
      `Created PublicCallRequest of type [${callType}], side-effect counter [${sideEffectCounter}] to ${targetContractAddress}:${functionSelector}(${targetArtifact.name})`,
    );

    return PublicCallRequest.from({
      args,
      callContext: derivedCallContext,
      parentCallContext: this.callContext,
      functionData: FunctionData.fromAbi(targetArtifact),
      contractAddress: targetContractAddress,
    });
  }

  /**
   * Creates and enqueues a PublicCallStackItem object representing the request to call a public function. No function
   * is actually called, since that must happen on the sequencer side. All the fields related to the result
   * of the execution are empty.
   * @param targetContractAddress - The address of the contract to call.
   * @param functionSelector - The function selector of the function to call.
   * @param argsHash - The packed arguments to pass to the function.
   * @param sideEffectCounter - The side effect counter at the start of the call.
   * @param isStaticCall - Whether the call is a static call.
   * @returns The public call stack item with the request information.
   */
  public override async enqueuePublicFunctionCall(
    targetContractAddress: AztecAddress,
    functionSelector: FunctionSelector,
    argsHash: Fr,
    sideEffectCounter: number,
    isStaticCall: boolean,
    isDelegateCall: boolean,
  ): Promise<PublicCallRequest> {
    const enqueuedRequest = await this.createPublicCallRequest(
      'enqueued',
      targetContractAddress,
      functionSelector,
      argsHash,
      sideEffectCounter,
      isStaticCall,
      isDelegateCall,
    );

    this.enqueuedPublicFunctionCalls.push(enqueuedRequest);

    return enqueuedRequest;
  }

  /**
   * Creates a PublicCallStackItem and sets it as the public teardown function. No function
   * is actually called, since that must happen on the sequencer side. All the fields related to the result
   * of the execution are empty.
   * @param targetContractAddress - The address of the contract to call.
   * @param functionSelector - The function selector of the function to call.
   * @param argsHash - The packed arguments to pass to the function.
   * @param sideEffectCounter - The side effect counter at the start of the call.
   * @param isStaticCall - Whether the call is a static call.
   * @returns The public call stack item with the request information.
   */
  public override async setPublicTeardownFunctionCall(
    targetContractAddress: AztecAddress,
    functionSelector: FunctionSelector,
    argsHash: Fr,
    sideEffectCounter: number,
    isStaticCall: boolean,
    isDelegateCall: boolean,
  ): Promise<PublicCallRequest> {
    const publicTeardownFunctionCall = await this.createPublicCallRequest(
      'teardown',
      targetContractAddress,
      functionSelector,
      argsHash,
      sideEffectCounter,
      isStaticCall,
      isDelegateCall,
    );

    this.publicTeardownFunctionCall = publicTeardownFunctionCall;

    return publicTeardownFunctionCall;
  }

  /**
   * Derives the call context for a nested execution.
   * @param targetContractAddress - The address of the contract being called.
   * @param targetArtifact - The artifact of the function being called.
   * @param startSideEffectCounter - The side effect counter at the start of the call.
   * @param isDelegateCall - Whether the call is a delegate call.
   * @param isStaticCall - Whether the call is a static call.
   * @returns The derived call context.
   */
  private deriveCallContext(
    targetContractAddress: AztecAddress,
    targetArtifact: FunctionArtifact,
    startSideEffectCounter: number,
    isDelegateCall = false,
    isStaticCall = false,
  ) {
    return new CallContext(
      isDelegateCall ? this.callContext.msgSender : this.contractAddress,
      isDelegateCall ? this.contractAddress : targetContractAddress,
      FunctionSelector.fromNameAndParameters(targetArtifact.name, targetArtifact.parameters),
      isDelegateCall,
      isStaticCall,
      startSideEffectCounter,
    );
  }

  /**
   * Read the public storage data.
   * @param startStorageSlot - The starting storage slot.
   * @param numberOfElements - Number of elements to read from the starting storage slot.
   */
  public override async storageRead(startStorageSlot: Fr, numberOfElements: number): Promise<Fr[]> {
    // TODO(#4320): This is a hack to work around not having directly access to the public data tree but
    // still having access to the witnesses
    const bn = await this.db.getBlockNumber();

    const values = [];
    for (let i = 0n; i < numberOfElements; i++) {
      const storageSlot = new Fr(startStorageSlot.value + i);
      const leafSlot = computePublicDataTreeLeafSlot(this.callContext.storageContractAddress, storageSlot);
      const witness = await this.db.getPublicDataTreeWitness(bn, leafSlot);
      if (!witness) {
        throw new Error(`No witness for slot ${storageSlot.toString()}`);
      }
      const value = witness.leafPreimage.value;
      this.log.debug(`Oracle storage read: slot=${storageSlot.toString()} value=${value}`);
      values.push(value);
    }
    return values;
  }

  public override aes128Encrypt(input: Buffer, initializationVector: Buffer, key: Buffer): Buffer {
    const aes128 = new Aes128();
    return aes128.encryptBufferCBC(input, initializationVector, key);
  }

  public override debugLog(message: string, fields: Fr[]) {
    this.log.verbose(`debug_log ${applyStringFormatting(message, fields)}`);
  }
}<|MERGE_RESOLUTION|>--- conflicted
+++ resolved
@@ -28,14 +28,9 @@
 } from '@aztec/circuits.js/hash';
 import { type FunctionAbi, type FunctionArtifact, countArgumentsSize } from '@aztec/foundation/abi';
 import { type AztecAddress } from '@aztec/foundation/aztec-address';
-<<<<<<< HEAD
 import { Fr, GrumpkinScalar, type Point } from '@aztec/foundation/fields';
-import { createDebugLogger } from '@aztec/foundation/log';
+import { applyStringFormatting, createDebugLogger } from '@aztec/foundation/log';
 import { serializeToBuffer } from '@aztec/foundation/serialize';
-=======
-import { Fr, type Point } from '@aztec/foundation/fields';
-import { applyStringFormatting, createDebugLogger } from '@aztec/foundation/log';
->>>>>>> 8f6fa342
 
 import { type NoteData, toACVMWitness } from '../acvm/index.js';
 import { type PackedValuesCache } from '../common/packed_values_cache.js';
