import {
  type AuthWitness,
  type AztecNode,
  EncryptedL2Log,
  EncryptedL2NoteLog,
  Event,
  L1EventPayload,
  L1NotePayload,
  Note,
  type NoteStatus,
  PublicExecutionRequest,
  TaggedLog,
  type UnencryptedL2Log,
} from '@aztec/circuit-types';
import {
  CallContext,
  FunctionSelector,
  type Header,
  type KeyValidationRequest,
  PrivateContextInputs,
  type TxContext,
} from '@aztec/circuits.js';
import { Aes128 } from '@aztec/circuits.js/barretenberg';
import { computeUniqueNoteHash, siloNoteHash } from '@aztec/circuits.js/hash';
import {
  EventSelector,
  type FunctionAbi,
  type FunctionArtifact,
  type NoteSelector,
  countArgumentsSize,
} from '@aztec/foundation/abi';
<<<<<<< HEAD
import { AztecAddress } from '@aztec/foundation/aztec-address';
import { poseidon2HashWithSeparator } from '@aztec/foundation/crypto';
=======
import { type AztecAddress } from '@aztec/foundation/aztec-address';
import { pedersenHash } from '@aztec/foundation/crypto';
>>>>>>> 0c1d98ff
import { Fr, GrumpkinScalar, type Point } from '@aztec/foundation/fields';
import { applyStringFormatting, createDebugLogger } from '@aztec/foundation/log';

import { type NoteData, toACVMWitness } from '../acvm/index.js';
import { type PackedValuesCache } from '../common/packed_values_cache.js';
import { type DBOracle } from './db_oracle.js';
import { type ExecutionNoteCache } from './execution_note_cache.js';
import {
  CountedLog,
  CountedNoteLog,
  CountedPublicExecutionRequest,
  type ExecutionResult,
  type NoteAndSlot,
} from './execution_result.js';
import { pickNotes } from './pick_notes.js';
import { executePrivateFunction } from './private_execution.js';
import { ViewDataOracle } from './view_data_oracle.js';

/**
 * The execution context for a client tx simulation.
 */
export class ClientExecutionContext extends ViewDataOracle {
  /**
   * New notes created during this execution.
   * It's possible that a note in this list has been nullified (in the same or other executions) and doesn't exist in the ExecutionNoteCache and the final proof data.
   * But we still include those notes in the execution result because their commitments are still in the public inputs of this execution.
   * This information is only for references (currently used for tests), and is not used for any sort of constrains.
   * Users can also use this to get a clearer idea of what's happened during a simulation.
   */
  private newNotes: NoteAndSlot[] = [];
  /**
   * Notes from previous transactions that are returned to the oracle call `getNotes` during this execution.
   * The mapping maps from the unique siloed note hash to the index for notes created in private executions.
   * It maps from siloed note hash to the index for notes created by public functions.
   *
   * They are not part of the ExecutionNoteCache and being forwarded to nested contexts via `extend()`
   * because these notes are meant to be maintained on a per-call basis
   * They should act as references for the read requests output by an app circuit via public inputs.
   */
  private noteHashLeafIndexMap: Map<bigint, bigint> = new Map();
  private noteHashNullifierCounterMap: Map<number, number> = new Map();
  private noteEncryptedLogs: CountedNoteLog[] = [];
  private encryptedLogs: CountedLog<EncryptedL2Log>[] = [];
  private unencryptedLogs: CountedLog<UnencryptedL2Log>[] = [];
  private nestedExecutions: ExecutionResult[] = [];
  private enqueuedPublicFunctionCalls: CountedPublicExecutionRequest[] = [];
  private publicTeardownFunctionCall: PublicExecutionRequest = PublicExecutionRequest.empty();

  constructor(
    contractAddress: AztecAddress,
    private readonly argsHash: Fr,
    private readonly txContext: TxContext,
    private readonly callContext: CallContext,
    /** Header of a block whose state is used during private execution (not the block the transaction is included in). */
    protected readonly historicalHeader: Header,
    /** List of transient auth witnesses to be used during this simulation */
    authWitnesses: AuthWitness[],
    private readonly packedValuesCache: PackedValuesCache,
    private readonly noteCache: ExecutionNoteCache,
    db: DBOracle,
    private node: AztecNode,
    protected sideEffectCounter: number = 0,
    log = createDebugLogger('aztec:simulator:client_execution_context'),
  ) {
    super(contractAddress, authWitnesses, db, node, log);
  }

  // We still need this function until we can get user-defined ordering of structs for fn arguments
  // TODO When that is sorted out on noir side, we can use instead the utilities in serialize.ts
  /**
   * Writes the function inputs to the initial witness.
   * @param abi - The function ABI.
   * @returns The initial witness.
   */
  public getInitialWitness(abi: FunctionAbi) {
    const argumentsSize = countArgumentsSize(abi);

    const args = this.packedValuesCache.unpack(this.argsHash);

    if (args.length !== argumentsSize) {
      throw new Error('Invalid arguments size');
    }

    const privateContextInputs = new PrivateContextInputs(
      this.callContext,
      this.historicalHeader,
      this.txContext,
      this.sideEffectCounter,
    );

    const fields = [...privateContextInputs.toFields(), ...args];
    return toACVMWitness(0, fields);
  }

  /**
   * The KernelProver will use this to fully populate witnesses and provide hints to the kernel circuit
   * regarding which note hash each settled read request corresponds to.
   */
  public getNoteHashLeafIndexMap() {
    return this.noteHashLeafIndexMap;
  }

  /**
   * Get the data for the newly created notes.
   * @param slottedNoteHashes - Slotted note hashes for the notes.
   */
  public getNewNotes(): NoteAndSlot[] {
    return this.newNotes;
  }

  public getNoteHashNullifierCounterMap() {
    return this.noteHashNullifierCounterMap;
  }

  /**
   * Return the note encrypted logs emitted during this execution.
   */
  public getNoteEncryptedLogs() {
    return this.noteEncryptedLogs;
  }

  /**
   * Return the encrypted logs emitted during this execution.
   */
  public getEncryptedLogs() {
    return this.encryptedLogs;
  }

  /**
   * Return the encrypted logs emitted during this execution.
   */
  public getUnencryptedLogs() {
    return this.unencryptedLogs;
  }

  /**
   * Return the nested execution results during this execution.
   */
  public getNestedExecutions() {
    return this.nestedExecutions;
  }

  /**
   * Return the enqueued public function calls during this execution.
   */
  public getEnqueuedPublicFunctionCalls() {
    return this.enqueuedPublicFunctionCalls;
  }

  /**
   * Return the public teardown function call set during this execution.
   */
  public getPublicTeardownFunctionCall() {
    return this.publicTeardownFunctionCall;
  }

  /**
   * Pack the given array of arguments.
   * @param args - Arguments to pack
   */
  public override packArgumentsArray(args: Fr[]): Promise<Fr> {
    return Promise.resolve(this.packedValuesCache.pack(args));
  }

  /**
   * Pack the given returns.
   * @param returns - Returns to pack
   */
  public override packReturns(returns: Fr[]): Promise<Fr> {
    return Promise.resolve(this.packedValuesCache.pack(returns));
  }

  /**
   * Unpack the given returns.
   * @param returnsHash - Returns hash to unpack
   */
  public override unpackReturns(returnsHash: Fr): Promise<Fr[]> {
    return Promise.resolve(this.packedValuesCache.unpack(returnsHash));
  }

  /**
   * Gets some notes for a storage slot.
   *
   * @remarks
   * Check for pending notes with matching slot.
   * Real notes coming from DB will have a leafIndex which
   * represents their index in the note hash tree.
   *
   * @param storageSlot - The storage slot.
   * @param numSelects - The number of valid selects in selectBy and selectValues.
   * @param selectBy - An array of indices of the fields to selects.
   * @param selectValues - The values to match.
   * @param selectComparators - The comparators to match by.
   * @param sortBy - An array of indices of the fields to sort.
   * @param sortOrder - The order of the corresponding index in sortBy. (1: DESC, 2: ASC, 0: Do nothing)
   * @param limit - The number of notes to retrieve per query.
   * @param offset - The starting index for pagination.
   * @param status - The status of notes to fetch.
   * @returns Array of note data.
   */
  public override async getNotes(
    storageSlot: Fr,
    numSelects: number,
    selectByIndexes: number[],
    selectByOffsets: number[],
    selectByLengths: number[],
    selectValues: Fr[],
    selectComparators: number[],
    sortByIndexes: number[],
    sortByOffsets: number[],
    sortByLengths: number[],
    sortOrder: number[],
    limit: number,
    offset: number,
    status: NoteStatus,
  ): Promise<NoteData[]> {
    // Nullified pending notes are already removed from the list.
    const pendingNotes = this.noteCache.getNotes(this.callContext.storageContractAddress, storageSlot);

    const pendingNullifiers = this.noteCache.getNullifiers(this.callContext.storageContractAddress);
    const dbNotes = await this.db.getNotes(this.callContext.storageContractAddress, storageSlot, status);
    const dbNotesFiltered = dbNotes.filter(n => !pendingNullifiers.has((n.siloedNullifier as Fr).value));

    const notes = pickNotes<NoteData>([...dbNotesFiltered, ...pendingNotes], {
      selects: selectByIndexes.slice(0, numSelects).map((index, i) => ({
        selector: { index, offset: selectByOffsets[i], length: selectByLengths[i] },
        value: selectValues[i],
        comparator: selectComparators[i],
      })),
      sorts: sortByIndexes.map((index, i) => ({
        selector: { index, offset: sortByOffsets[i], length: sortByLengths[i] },
        order: sortOrder[i],
      })),
      limit,
      offset,
    });

    this.log.debug(
      `Returning ${notes.length} notes for ${this.callContext.storageContractAddress} at ${storageSlot}: ${notes
        .map(n => `${n.nonce.toString()}:[${n.note.items.map(i => i.toString()).join(',')}]`)
        .join(', ')}`,
    );

    notes.forEach(n => {
      if (n.index !== undefined) {
        // TODO(https://github.com/AztecProtocol/aztec-packages/issues/1386)
        // Should always call computeUniqueNoteHash when publicly created notes include nonces.
        const uniqueNoteHash = n.nonce.isZero() ? n.slottedNoteHash : computeUniqueNoteHash(n.nonce, n.slottedNoteHash);
        const siloedNoteHash = siloNoteHash(n.contractAddress, uniqueNoteHash);
        const noteHashForReadRequest = siloedNoteHash;
        this.noteHashLeafIndexMap.set(noteHashForReadRequest.toBigInt(), n.index);
      }
    });

    return notes;
  }

  /**
   * Keep track of the new note created during execution.
   * It can be used in subsequent calls (or transactions when chaining txs is possible).
   * @param contractAddress - The contract address.
   * @param storageSlot - The storage slot.
   * @param noteTypeId - The type ID of the note.
   * @param noteItems - The items to be included in a Note.
   * @param slottedNoteHash - The slotted note hash of the new note.
   * @returns
   */
  public override notifyCreatedNote(
    storageSlot: Fr,
    noteTypeId: NoteSelector,
    noteItems: Fr[],
    slottedNoteHash: Fr,
    counter: number,
  ) {
    const note = new Note(noteItems);
    this.noteCache.addNewNote(
      {
        contractAddress: this.callContext.storageContractAddress,
        storageSlot,
        nonce: Fr.ZERO, // Nonce cannot be known during private execution.
        note,
        siloedNullifier: undefined, // Siloed nullifier cannot be known for newly created note.
        slottedNoteHash,
      },
      counter,
    );
    this.newNotes.push({
      storageSlot,
      noteTypeId,
      note,
    });
  }

  /**
   * Adding a siloed nullifier into the current set of all pending nullifiers created
   * within the current transaction/execution.
   * @param innerNullifier - The pending nullifier to add in the list (not yet siloed by contract address).
   * @param slottedNoteHash - The slotted note hash of the new note.
   */
  public override notifyNullifiedNote(innerNullifier: Fr, slottedNoteHash: Fr, counter: number) {
    const nullifiedNoteHashCounter = this.noteCache.nullifyNote(
      this.callContext.storageContractAddress,
      innerNullifier,
      slottedNoteHash,
    );
    if (nullifiedNoteHashCounter !== undefined) {
      this.noteHashNullifierCounterMap.set(nullifiedNoteHashCounter, counter);
    }
    return Promise.resolve();
  }

  /**
   * Emit encrypted data
   * @param contractAddress - The contract emitting the encrypted event.
   * @param randomness - A value used to mask the contract address we are siloing with.
   * @param encryptedEvent - The encrypted event data.
   * @param counter - The effects counter.
   */
  public override emitEncryptedEventLog(
    contractAddress: AztecAddress,
    randomness: Fr,
    encryptedEvent: Buffer,
    counter: number,
  ) {
    // In some cases, we actually want to reveal the contract address we are siloing with:
    // e.g. 'handshaking' contract w/ known address
    // An app providing randomness = 0 signals to not mask the address.
    const maskedContractAddress = randomness.isZero()
      ? contractAddress.toField()
      : poseidon2HashWithSeparator([contractAddress, randomness], 0);
    const encryptedLog = new CountedLog(new EncryptedL2Log(encryptedEvent, maskedContractAddress), counter);
    this.encryptedLogs.push(encryptedLog);
  }

  /**
   * Emit encrypted note data
   * @param noteHashCounter - The note hash counter.
   * @param encryptedNote - The encrypted note data.
   * @param counter - The log counter.
   */
  public override emitEncryptedNoteLog(noteHashCounter: number, encryptedNote: Buffer, counter: number) {
    const encryptedLog = new CountedNoteLog(new EncryptedL2NoteLog(encryptedNote), counter, noteHashCounter);
    this.noteEncryptedLogs.push(encryptedLog);
  }

  /**
   * Encrypt an event
   * @param contractAddress - The contract emitting the encrypted event.
   * @param randomness - A value used to mask the contract address we are siloing with.
   * @param eventTypeId - The type ID of the event (function selector).
   * @param ovKeys - The outgoing viewing keys to use to encrypt.
   * @param ivpkM - The master incoming viewing public key.
   * @param recipient - The recipient of the encrypted event log.
   * @param preimage - The event preimage.
   */
  public override computeEncryptedEventLog(
    contractAddress: AztecAddress,
    randomness: Fr,
    eventTypeId: Fr,
    ovKeys: KeyValidationRequest,
    ivpkM: Point,
    recipient: AztecAddress,
    preimage: Fr[],
  ) {
    const event = new Event(preimage);
    const l1EventPayload = new L1EventPayload(event, contractAddress, randomness, EventSelector.fromField(eventTypeId));
    const taggedEvent = new TaggedLog(l1EventPayload);

    const ephSk = GrumpkinScalar.random();

    return taggedEvent.encrypt(ephSk, recipient, ivpkM, ovKeys);
  }

  /**
   * Encrypt a note
   * @param contractAddress - The contract address of the note.
   * @param storageSlot - The storage slot the note is at.
   * @param noteTypeId - The type ID of the note.
   * @param ovKeys - The outgoing viewing keys to use to encrypt.
   * @param ivpkM - The master incoming viewing public key.
   * @param recipient - The recipient of the encrypted note log.
   * @param preimage - The note preimage.
   */
  public override computeEncryptedNoteLog(
    contractAddress: AztecAddress,
    storageSlot: Fr,
    noteTypeId: NoteSelector,
    ovKeys: KeyValidationRequest,
    ivpkM: Point,
    recipient: AztecAddress,
    preimage: Fr[],
  ) {
    const note = new Note(preimage);
    const l1NotePayload = new L1NotePayload(note, contractAddress, storageSlot, noteTypeId);
    const taggedNote = new TaggedLog(l1NotePayload);

    const ephSk = GrumpkinScalar.random();

    return taggedNote.encrypt(ephSk, recipient, ivpkM, ovKeys);
  }

  /**
   * Emit an unencrypted log.
   * @param log - The unencrypted log to be emitted.
   */
  public override emitUnencryptedLog(log: UnencryptedL2Log, counter: number) {
    this.unencryptedLogs.push(new CountedLog(log, counter));
    const text = log.toHumanReadable();
    this.log.verbose(`Emitted unencrypted log: "${text.length > 100 ? text.slice(0, 100) + '...' : text}"`);
  }

  /**
   * Emit a contract class unencrypted log.
   * This fn exists separately from emitUnencryptedLog because sha hashing the preimage
   * is too large to compile (16,200 fields, 518,400 bytes) => the oracle hashes it.
   * See private_context.nr
   * @param log - The unencrypted log to be emitted.
   */
  public override emitContractClassUnencryptedLog(log: UnencryptedL2Log, counter: number) {
    this.unencryptedLogs.push(new CountedLog(log, counter));
    const text = log.toHumanReadable();
    this.log.verbose(
      `Emitted unencrypted log from ContractClassRegisterer: "${
        text.length > 100 ? text.slice(0, 100) + '...' : text
      }"`,
    );
    return Fr.fromBuffer(log.hash());
  }

  #checkValidStaticCall(childExecutionResult: ExecutionResult) {
    if (
      childExecutionResult.callStackItem.publicInputs.noteHashes.some(item => !item.isEmpty()) ||
      childExecutionResult.callStackItem.publicInputs.nullifiers.some(item => !item.isEmpty()) ||
      childExecutionResult.callStackItem.publicInputs.l2ToL1Msgs.some(item => !item.isEmpty()) ||
      childExecutionResult.callStackItem.publicInputs.encryptedLogsHashes.some(item => !item.isEmpty()) ||
      childExecutionResult.callStackItem.publicInputs.unencryptedLogsHashes.some(item => !item.isEmpty())
    ) {
      throw new Error(`Static call cannot update the state, emit L2->L1 messages or generate logs`);
    }
  }

  /**
   * Calls a private function as a nested execution.
   * @param targetContractAddress - The address of the contract to call.
   * @param functionSelector - The function selector of the function to call.
   * @param argsHash - The packed arguments to pass to the function.
   * @param sideEffectCounter - The side effect counter at the start of the call.
   * @param isStaticCall - Whether the call is a static call.
   * @param isDelegateCall - Whether the call is a delegate call.
   * @returns The execution result.
   */
  override async callPrivateFunction(
    targetContractAddress: AztecAddress,
    functionSelector: FunctionSelector,
    argsHash: Fr,
    sideEffectCounter: number,
    isStaticCall: boolean,
    isDelegateCall: boolean,
  ) {
    this.log.debug(
      `Calling private function ${this.contractAddress}:${functionSelector} from ${this.callContext.storageContractAddress}`,
    );

    isStaticCall = isStaticCall || this.callContext.isStaticCall;

    const targetArtifact = await this.db.getFunctionArtifact(targetContractAddress, functionSelector);

    const derivedTxContext = this.txContext.clone();

    const derivedCallContext = this.deriveCallContext(
      targetContractAddress,
      targetArtifact,
      isDelegateCall,
      isStaticCall,
    );

    const context = new ClientExecutionContext(
      targetContractAddress,
      argsHash,
      derivedTxContext,
      derivedCallContext,
      this.historicalHeader,
      this.authWitnesses,
      this.packedValuesCache,
      this.noteCache,
      this.db,
      this.node,
      sideEffectCounter,
    );

    const childExecutionResult = await executePrivateFunction(
      context,
      targetArtifact,
      targetContractAddress,
      functionSelector,
    );

    if (isStaticCall) {
      this.#checkValidStaticCall(childExecutionResult);
    }

    this.nestedExecutions.push(childExecutionResult);

    const publicInputs = childExecutionResult.callStackItem.publicInputs;
    return {
      endSideEffectCounter: publicInputs.endSideEffectCounter,
      returnsHash: publicInputs.returnsHash,
    };
  }

  /**
   * Creates a PublicCallStackItem object representing the request to call a public function.
   * @param targetContractAddress - The address of the contract to call.
   * @param functionSelector - The function selector of the function to call.
   * @param argsHash - The packed arguments to pass to the function.
   * @param sideEffectCounter - The side effect counter at the start of the call.
   * @param isStaticCall - Whether the call is a static call.
   * @returns The public call stack item with the request information.
   */
  protected async createPublicExecutionRequest(
    callType: 'enqueued' | 'teardown',
    targetContractAddress: AztecAddress,
    functionSelector: FunctionSelector,
    argsHash: Fr,
    sideEffectCounter: number,
    isStaticCall: boolean,
    isDelegateCall: boolean,
  ) {
    const targetArtifact = await this.db.getFunctionArtifact(targetContractAddress, functionSelector);
    const derivedCallContext = this.deriveCallContext(
      targetContractAddress,
      targetArtifact,
      isDelegateCall,
      isStaticCall,
    );
    const args = this.packedValuesCache.unpack(argsHash);

    this.log.verbose(
      `Created PublicExecutionRequest of type [${callType}], side-effect counter [${sideEffectCounter}] to ${targetContractAddress}:${functionSelector}(${targetArtifact.name})`,
    );

    const request = PublicExecutionRequest.from({
      args,
      callContext: derivedCallContext,
      contractAddress: targetContractAddress,
    });

    if (callType === 'enqueued') {
      this.enqueuedPublicFunctionCalls.push(new CountedPublicExecutionRequest(request, sideEffectCounter));
    } else {
      this.publicTeardownFunctionCall = request;
    }
  }

  /**
   * Creates and enqueues a PublicCallStackItem object representing the request to call a public function. No function
   * is actually called, since that must happen on the sequencer side. All the fields related to the result
   * of the execution are empty.
   * @param targetContractAddress - The address of the contract to call.
   * @param functionSelector - The function selector of the function to call.
   * @param argsHash - The packed arguments to pass to the function.
   * @param sideEffectCounter - The side effect counter at the start of the call.
   * @param isStaticCall - Whether the call is a static call.
   * @returns The public call stack item with the request information.
   */
  public override async enqueuePublicFunctionCall(
    targetContractAddress: AztecAddress,
    functionSelector: FunctionSelector,
    argsHash: Fr,
    sideEffectCounter: number,
    isStaticCall: boolean,
    isDelegateCall: boolean,
  ) {
    await this.createPublicExecutionRequest(
      'enqueued',
      targetContractAddress,
      functionSelector,
      argsHash,
      sideEffectCounter,
      isStaticCall,
      isDelegateCall,
    );
  }

  /**
   * Creates a PublicCallStackItem and sets it as the public teardown function. No function
   * is actually called, since that must happen on the sequencer side. All the fields related to the result
   * of the execution are empty.
   * @param targetContractAddress - The address of the contract to call.
   * @param functionSelector - The function selector of the function to call.
   * @param argsHash - The packed arguments to pass to the function.
   * @param sideEffectCounter - The side effect counter at the start of the call.
   * @param isStaticCall - Whether the call is a static call.
   * @returns The public call stack item with the request information.
   */
  public override async setPublicTeardownFunctionCall(
    targetContractAddress: AztecAddress,
    functionSelector: FunctionSelector,
    argsHash: Fr,
    sideEffectCounter: number,
    isStaticCall: boolean,
    isDelegateCall: boolean,
  ) {
    await this.createPublicExecutionRequest(
      'teardown',
      targetContractAddress,
      functionSelector,
      argsHash,
      sideEffectCounter,
      isStaticCall,
      isDelegateCall,
    );
  }

  public override notifySetMinRevertibleSideEffectCounter(minRevertibleSideEffectCounter: number): void {
    this.noteCache.setMinRevertibleSideEffectCounter(minRevertibleSideEffectCounter);
  }

  /**
   * Derives the call context for a nested execution.
   * @param targetContractAddress - The address of the contract being called.
   * @param targetArtifact - The artifact of the function being called.
   * @param isDelegateCall - Whether the call is a delegate call.
   * @param isStaticCall - Whether the call is a static call.
   * @returns The derived call context.
   */
  private deriveCallContext(
    targetContractAddress: AztecAddress,
    targetArtifact: FunctionArtifact,
    isDelegateCall = false,
    isStaticCall = false,
  ) {
    return new CallContext(
      isDelegateCall ? this.callContext.msgSender : this.contractAddress,
      isDelegateCall ? this.contractAddress : targetContractAddress,
      FunctionSelector.fromNameAndParameters(targetArtifact.name, targetArtifact.parameters),
      isDelegateCall,
      isStaticCall,
    );
  }

  /**
   * Read the public storage data.
   * @param contractAddress - The address to read storage from.
   * @param startStorageSlot - The starting storage slot.
   * @param blockNumber - The block number to read storage at.
   * @param numberOfElements - Number of elements to read from the starting storage slot.
   */
  public override async storageRead(
    contractAddress: Fr,
    startStorageSlot: Fr,
    blockNumber: number,
    numberOfElements: number,
  ): Promise<Fr[]> {
    const values = [];
    for (let i = 0n; i < numberOfElements; i++) {
      const storageSlot = new Fr(startStorageSlot.value + i);

      const value = await this.aztecNode.getPublicStorageAt(contractAddress, storageSlot, blockNumber);
      this.log.debug(
        `Oracle storage read: slot=${storageSlot.toString()} address-${contractAddress.toString()} value=${value}`,
      );

      values.push(value);
    }
    return values;
  }

  public override aes128Encrypt(input: Buffer, initializationVector: Buffer, key: Buffer): Buffer {
    const aes128 = new Aes128();
    return aes128.encryptBufferCBC(input, initializationVector, key);
  }

  public override debugLog(message: string, fields: Fr[]) {
    this.log.verbose(`debug_log ${applyStringFormatting(message, fields)}`);
  }

  public getDebugFunctionName() {
    return this.db.getDebugFunctionName(this.contractAddress, this.callContext.functionSelector);
  }
}<|MERGE_RESOLUTION|>--- conflicted
+++ resolved
@@ -29,13 +29,8 @@
   type NoteSelector,
   countArgumentsSize,
 } from '@aztec/foundation/abi';
-<<<<<<< HEAD
-import { AztecAddress } from '@aztec/foundation/aztec-address';
+import { type AztecAddress } from '@aztec/foundation/aztec-address';
 import { poseidon2HashWithSeparator } from '@aztec/foundation/crypto';
-=======
-import { type AztecAddress } from '@aztec/foundation/aztec-address';
-import { pedersenHash } from '@aztec/foundation/crypto';
->>>>>>> 0c1d98ff
 import { Fr, GrumpkinScalar, type Point } from '@aztec/foundation/fields';
 import { applyStringFormatting, createDebugLogger } from '@aztec/foundation/log';
 
