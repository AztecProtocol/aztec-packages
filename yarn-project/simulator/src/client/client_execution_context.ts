<<<<<<< HEAD
import { type Capsule, Note, type NoteStatus, PublicExecutionRequest } from '@aztec/circuit-types';
import { type AuthWitness } from '@aztec/circuit-types/auth-witness';
import {
  type AztecNode,
  CountedContractClassLog,
  CountedPublicExecutionRequest,
  NoteAndSlot,
  type PrivateCallExecutionResult,
} from '@aztec/circuit-types/interfaces/client';
=======
import { PRIVATE_CONTEXT_INPUTS_LENGTH, PUBLIC_DISPATCH_SELECTOR } from '@aztec/constants';
import { Fr } from '@aztec/foundation/fields';
import { createLogger } from '@aztec/foundation/log';
>>>>>>> 9ccd2c9c
import {
  type FunctionAbi,
  type FunctionArtifact,
  FunctionSelector,
  type NoteSelector,
  countArgumentsSize,
<<<<<<< HEAD
} from '@aztec/circuits.js/abi';
import { AztecAddress } from '@aztec/circuits.js/aztec-address';
import { computeUniqueNoteHash, siloNoteHash } from '@aztec/circuits.js/hash';
import { PrivateContextInputs } from '@aztec/circuits.js/kernel';
import { ContractClassLog } from '@aztec/circuits.js/logs';
import { type BlockHeader, CallContext, type TxContext } from '@aztec/circuits.js/tx';
import { PRIVATE_CONTEXT_INPUTS_LENGTH, PUBLIC_DISPATCH_SELECTOR } from '@aztec/constants';
import { Fr } from '@aztec/foundation/fields';
import { createLogger } from '@aztec/foundation/log';
=======
} from '@aztec/stdlib/abi';
import type { AuthWitness } from '@aztec/stdlib/auth-witness';
import { AztecAddress } from '@aztec/stdlib/aztec-address';
import { computeUniqueNoteHash, siloNoteHash } from '@aztec/stdlib/hash';
import type { AztecNode } from '@aztec/stdlib/interfaces/client';
import { PrivateContextInputs } from '@aztec/stdlib/kernel';
import type { UnencryptedL2Log } from '@aztec/stdlib/logs';
import { Note, type NoteStatus } from '@aztec/stdlib/note';
import {
  type BlockHeader,
  CallContext,
  Capsule,
  CountedContractClassLog,
  CountedPublicExecutionRequest,
  NoteAndSlot,
  PrivateCallExecutionResult,
  PublicExecutionRequest,
  type TxContext,
} from '@aztec/stdlib/tx';
>>>>>>> 9ccd2c9c

import { type NoteData, toACVMWitness } from '../acvm/index.js';
import type { HashedValuesCache } from '../common/hashed_values_cache.js';
import type { SimulationProvider } from '../server.js';
import type { DBOracle } from './db_oracle.js';
import type { ExecutionNoteCache } from './execution_note_cache.js';
import { pickNotes } from './pick_notes.js';
import { executePrivateFunction, verifyCurrentClassId } from './private_execution.js';
import { ViewDataOracle } from './view_data_oracle.js';

/**
 * The execution context for a client tx simulation.
 */
export class ClientExecutionContext extends ViewDataOracle {
  /**
   * New notes created during this execution.
   * It's possible that a note in this list has been nullified (in the same or other executions) and doesn't exist in the ExecutionNoteCache and the final proof data.
   * But we still include those notes in the execution result because their commitments are still in the public inputs of this execution.
   * This information is only for references (currently used for tests), and is not used for any sort of constrains.
   * Users can also use this to get a clearer idea of what's happened during a simulation.
   */
  private newNotes: NoteAndSlot[] = [];
  /**
   * Notes from previous transactions that are returned to the oracle call `getNotes` during this execution.
   * The mapping maps from the unique siloed note hash to the index for notes created in private executions.
   * It maps from siloed note hash to the index for notes created by public functions.
   *
   * They are not part of the ExecutionNoteCache and being forwarded to nested contexts via `extend()`
   * because these notes are meant to be maintained on a per-call basis
   * They should act as references for the read requests output by an app circuit via public inputs.
   */
  private noteHashLeafIndexMap: Map<bigint, bigint> = new Map();
  private noteHashNullifierCounterMap: Map<number, number> = new Map();
  private contractClassLogs: CountedContractClassLog[] = [];
  private nestedExecutions: PrivateCallExecutionResult[] = [];
  private enqueuedPublicFunctionCalls: CountedPublicExecutionRequest[] = [];
  private publicTeardownFunctionCall: PublicExecutionRequest = PublicExecutionRequest.empty();

  constructor(
    private readonly argsHash: Fr,
    private readonly txContext: TxContext,
    private readonly callContext: CallContext,
    /** Header of a block whose state is used during private execution (not the block the transaction is included in). */
    protected readonly historicalHeader: BlockHeader,
    /** List of transient auth witnesses to be used during this simulation */
    authWitnesses: AuthWitness[],
    capsules: Capsule[],
    private readonly executionCache: HashedValuesCache,
    private readonly noteCache: ExecutionNoteCache,
    db: DBOracle,
    private node: AztecNode,
    private provider: SimulationProvider,
    protected sideEffectCounter: number = 0,
    log = createLogger('simulator:client_execution_context'),
    scopes?: AztecAddress[],
  ) {
    super(callContext.contractAddress, authWitnesses, capsules, db, node, log, scopes);
  }

  // We still need this function until we can get user-defined ordering of structs for fn arguments
  // TODO When that is sorted out on noir side, we can use instead the utilities in serialize.ts
  /**
   * Writes the function inputs to the initial witness.
   * @param abi - The function ABI.
   * @returns The initial witness.
   */
  public getInitialWitness(abi: FunctionAbi) {
    const argumentsSize = countArgumentsSize(abi);

    const args = this.executionCache.getPreimage(this.argsHash);

    if (args.length !== argumentsSize) {
      throw new Error(`Invalid arguments size: expected ${argumentsSize}, got ${args.length}`);
    }

    const privateContextInputs = new PrivateContextInputs(
      this.callContext,
      this.historicalHeader,
      this.txContext,
      this.sideEffectCounter,
    );
    const privateContextInputsAsFields = privateContextInputs.toFields();
    if (privateContextInputsAsFields.length !== PRIVATE_CONTEXT_INPUTS_LENGTH) {
      throw new Error('Invalid private context inputs size');
    }

    const fields = [...privateContextInputsAsFields, ...args];
    return toACVMWitness(0, fields);
  }

  /**
   * The KernelProver will use this to fully populate witnesses and provide hints to the kernel circuit
   * regarding which note hash each settled read request corresponds to.
   */
  public getNoteHashLeafIndexMap() {
    return this.noteHashLeafIndexMap;
  }

  /**
   * Get the data for the newly created notes.
   */
  public getNewNotes(): NoteAndSlot[] {
    return this.newNotes;
  }

  public getNoteHashNullifierCounterMap() {
    return this.noteHashNullifierCounterMap;
  }

  /**
   * Return the contract class logs emitted during this execution.
   */
  public getContractClassLogs() {
    return this.contractClassLogs;
  }

  /**
   * Return the nested execution results during this execution.
   */
  public getNestedExecutions() {
    return this.nestedExecutions;
  }

  /**
   * Return the enqueued public function calls during this execution.
   */
  public getEnqueuedPublicFunctionCalls() {
    return this.enqueuedPublicFunctionCalls;
  }

  /**
   * Return the public teardown function call set during this execution.
   */
  public getPublicTeardownFunctionCall() {
    return this.publicTeardownFunctionCall;
  }

  /**
   * Store values in the execution cache.
   * @param values - Values to store.
   * @returns The hash of the values.
   */
  public override storeInExecutionCache(values: Fr[]): Promise<Fr> {
    return this.executionCache.store(values);
  }

  /**
   * Gets values from the execution cache.
   * @param hash - Hash of the values.
   * @returns The values.
   */
  public override loadFromExecutionCache(hash: Fr): Promise<Fr[]> {
    return Promise.resolve(this.executionCache.getPreimage(hash));
  }

  /**
   * Gets some notes for a storage slot.
   *
   * @remarks
   * Check for pending notes with matching slot.
   * Real notes coming from DB will have a leafIndex which
   * represents their index in the note hash tree.
   *
   * @param storageSlot - The storage slot.
   * @param numSelects - The number of valid selects in selectBy and selectValues.
   * @param selectBy - An array of indices of the fields to selects.
   * @param selectValues - The values to match.
   * @param selectComparators - The comparators to match by.
   * @param sortBy - An array of indices of the fields to sort.
   * @param sortOrder - The order of the corresponding index in sortBy. (1: DESC, 2: ASC, 0: Do nothing)
   * @param limit - The number of notes to retrieve per query.
   * @param offset - The starting index for pagination.
   * @param status - The status of notes to fetch.
   * @returns Array of note data.
   */
  public override async getNotes(
    storageSlot: Fr,
    numSelects: number,
    selectByIndexes: number[],
    selectByOffsets: number[],
    selectByLengths: number[],
    selectValues: Fr[],
    selectComparators: number[],
    sortByIndexes: number[],
    sortByOffsets: number[],
    sortByLengths: number[],
    sortOrder: number[],
    limit: number,
    offset: number,
    status: NoteStatus,
  ): Promise<NoteData[]> {
    // Nullified pending notes are already removed from the list.
    const pendingNotes = this.noteCache.getNotes(this.callContext.contractAddress, storageSlot);

    const pendingNullifiers = this.noteCache.getNullifiers(this.callContext.contractAddress);
    const dbNotes = await this.db.getNotes(this.callContext.contractAddress, storageSlot, status, this.scopes);
    const dbNotesFiltered = dbNotes.filter(n => !pendingNullifiers.has((n.siloedNullifier as Fr).value));

    const notes = pickNotes<NoteData>([...dbNotesFiltered, ...pendingNotes], {
      selects: selectByIndexes.slice(0, numSelects).map((index, i) => ({
        selector: { index, offset: selectByOffsets[i], length: selectByLengths[i] },
        value: selectValues[i],
        comparator: selectComparators[i],
      })),
      sorts: sortByIndexes.map((index, i) => ({
        selector: { index, offset: sortByOffsets[i], length: sortByLengths[i] },
        order: sortOrder[i],
      })),
      limit,
      offset,
    });

    this.log.debug(
      `Returning ${notes.length} notes for ${this.callContext.contractAddress} at ${storageSlot}: ${notes
        .map(n => `${n.nonce.toString()}:[${n.note.items.map(i => i.toString()).join(',')}]`)
        .join(', ')}`,
    );

    const noteHashesAndIndexes = await Promise.all(
      notes.map(async n => {
        if (n.index !== undefined) {
          const siloedNoteHash = await siloNoteHash(n.contractAddress, n.noteHash);
          const uniqueNoteHash = await computeUniqueNoteHash(n.nonce, siloedNoteHash);

          return { hash: uniqueNoteHash, index: n.index };
        }
      }),
    );

    noteHashesAndIndexes
      .filter(n => n !== undefined)
      .forEach(n => {
        this.noteHashLeafIndexMap.set(n!.hash.toBigInt(), n!.index);
      });

    return notes;
  }

  /**
   * Keep track of the new note created during execution.
   * It can be used in subsequent calls (or transactions when chaining txs is possible).
   * @param contractAddress - The contract address.
   * @param storageSlot - The storage slot.
   * @param noteTypeId - The type ID of the note.
   * @param noteItems - The items to be included in a Note.
   * @param noteHash - A hash of the new note.
   * @returns
   */
  public override notifyCreatedNote(
    storageSlot: Fr,
    noteTypeId: NoteSelector,
    noteItems: Fr[],
    noteHash: Fr,
    counter: number,
  ) {
    this.log.debug(`Notified of new note with inner hash ${noteHash}`, {
      contractAddress: this.callContext.contractAddress,
      storageSlot,
      noteTypeId,
      counter,
    });

    const note = new Note(noteItems);
    this.noteCache.addNewNote(
      {
        contractAddress: this.callContext.contractAddress,
        storageSlot,
        nonce: Fr.ZERO, // Nonce cannot be known during private execution.
        note,
        siloedNullifier: undefined, // Siloed nullifier cannot be known for newly created note.
        noteHash,
      },
      counter,
    );
    this.newNotes.push(new NoteAndSlot(note, storageSlot, noteTypeId));
  }

  /**
   * Adding a siloed nullifier into the current set of all pending nullifiers created
   * within the current transaction/execution.
   * @param innerNullifier - The pending nullifier to add in the list (not yet siloed by contract address).
   * @param noteHash - A hash of the new note.
   */
  public override async notifyNullifiedNote(innerNullifier: Fr, noteHash: Fr, counter: number) {
    const nullifiedNoteHashCounter = await this.noteCache.nullifyNote(
      this.callContext.contractAddress,
      innerNullifier,
      noteHash,
    );
    if (nullifiedNoteHashCounter !== undefined) {
      this.noteHashNullifierCounterMap.set(nullifiedNoteHashCounter, counter);
    }
  }

  /**
   * Adding a siloed nullifier into the current set of all pending nullifiers created
   * within the current transaction/execution.
   * @param innerNullifier - The pending nullifier to add in the list (not yet siloed by contract address).
   * @param noteHash - A hash of the new note.
   */
  public override notifyCreatedNullifier(innerNullifier: Fr) {
    return this.noteCache.nullifierCreated(this.callContext.contractAddress, innerNullifier);
  }

  /**
   * Emit a contract class log.
   * This fn exists because we only carry a poseidon hash through the kernels, and need to
   * keep the preimage in ts for later.
   * We could also return the hash here if we must save extra gates.
   * @param log - The contract class log to be emitted.
   * @param counter - The contract class log's counter.
   */
  public override emitContractClassLog(log: ContractClassLog, counter: number) {
    this.contractClassLogs.push(new CountedContractClassLog(log, counter));
    const text = log.toBuffer().toString('hex');
    this.log.verbose(
      `Emitted log from ContractClassRegisterer: "${text.length > 100 ? text.slice(0, 100) + '...' : text}"`,
    );
  }

  #checkValidStaticCall(childExecutionResult: PrivateCallExecutionResult) {
    if (
      childExecutionResult.publicInputs.noteHashes.some(item => !item.isEmpty()) ||
      childExecutionResult.publicInputs.nullifiers.some(item => !item.isEmpty()) ||
      childExecutionResult.publicInputs.l2ToL1Msgs.some(item => !item.isEmpty()) ||
      childExecutionResult.publicInputs.privateLogs.some(item => !item.isEmpty()) ||
      childExecutionResult.publicInputs.contractClassLogsHashes.some(item => !item.isEmpty())
    ) {
      throw new Error(`Static call cannot update the state, emit L2->L1 messages or generate logs`);
    }
  }

  /**
   * Calls a private function as a nested execution.
   * @param targetContractAddress - The address of the contract to call.
   * @param functionSelector - The function selector of the function to call.
   * @param argsHash - The arguments hash to pass to the function.
   * @param sideEffectCounter - The side effect counter at the start of the call.
   * @param isStaticCall - Whether the call is a static call.
   * @returns The execution result.
   */
  override async callPrivateFunction(
    targetContractAddress: AztecAddress,
    functionSelector: FunctionSelector,
    argsHash: Fr,
    sideEffectCounter: number,
    isStaticCall: boolean,
  ) {
    this.log.debug(
      `Calling private function ${targetContractAddress}:${functionSelector} from ${this.callContext.contractAddress}`,
    );

    isStaticCall = isStaticCall || this.callContext.isStaticCall;

    await verifyCurrentClassId(
      targetContractAddress,
      await this.db.getContractInstance(targetContractAddress),
      this.node,
      this.historicalHeader.globalVariables.blockNumber.toNumber(),
    );

    const targetArtifact = await this.db.getFunctionArtifact(targetContractAddress, functionSelector);

    const derivedTxContext = this.txContext.clone();

    const derivedCallContext = await this.deriveCallContext(targetContractAddress, targetArtifact, isStaticCall);

    const context = new ClientExecutionContext(
      argsHash,
      derivedTxContext,
      derivedCallContext,
      this.historicalHeader,
      this.authWitnesses,
      this.capsules,
      this.executionCache,
      this.noteCache,
      this.db,
      this.node,
      this.provider,
      sideEffectCounter,
      this.log,
      this.scopes,
    );

    const childExecutionResult = await executePrivateFunction(
      this.provider,
      context,
      targetArtifact,
      targetContractAddress,
      functionSelector,
    );

    if (isStaticCall) {
      this.#checkValidStaticCall(childExecutionResult);
    }

    this.nestedExecutions.push(childExecutionResult);

    const publicInputs = childExecutionResult.publicInputs;
    return {
      endSideEffectCounter: publicInputs.endSideEffectCounter,
      returnsHash: publicInputs.returnsHash,
    };
  }

  /**
   * Creates a PublicExecutionRequest object representing the request to call a public function.
   * @param targetContractAddress - The address of the contract to call.
   * @param functionSelector - The function selector of the function to call.
   * @param argsHash - The arguments hash to pass to the function.
   * @param sideEffectCounter - The side effect counter at the start of the call.
   * @param isStaticCall - Whether the call is a static call.
   * @returns The public call stack item with the request information.
   */
  protected async createPublicExecutionRequest(
    callType: 'enqueued' | 'teardown',
    targetContractAddress: AztecAddress,
    functionSelector: FunctionSelector,
    argsHash: Fr,
    sideEffectCounter: number,
    isStaticCall: boolean,
  ) {
    const targetArtifact = await this.db.getFunctionArtifact(targetContractAddress, functionSelector);
    const derivedCallContext = await this.deriveCallContext(targetContractAddress, targetArtifact, isStaticCall);
    const args = this.executionCache.getPreimage(argsHash);

    this.log.verbose(
      `Created ${callType} public execution request to ${targetArtifact.name}@${targetContractAddress}`,
      {
        sideEffectCounter,
        isStaticCall,
        functionSelector,
        targetContractAddress,
        callType,
      },
    );

    const request = PublicExecutionRequest.from({
      args,
      callContext: derivedCallContext,
    });

    if (callType === 'enqueued') {
      this.enqueuedPublicFunctionCalls.push(new CountedPublicExecutionRequest(request, sideEffectCounter));
    } else {
      this.publicTeardownFunctionCall = request;
    }
  }

  /**
   * Creates and enqueues a PublicExecutionRequest object representing the request to call a public function. No function
   * is actually called, since that must happen on the sequencer side. All the fields related to the result
   * of the execution are empty.
   * @param targetContractAddress - The address of the contract to call.
   * @param functionSelector - The function selector of the function to call.
   * @param argsHash - The arguments hash to pass to the function.
   * @param sideEffectCounter - The side effect counter at the start of the call.
   * @param isStaticCall - Whether the call is a static call.
   * @returns The public call stack item with the request information.
   */
  public override async enqueuePublicFunctionCall(
    targetContractAddress: AztecAddress,
    functionSelector: FunctionSelector,
    argsHash: Fr,
    sideEffectCounter: number,
    isStaticCall: boolean,
  ): Promise<Fr> {
    // TODO(https://github.com/AztecProtocol/aztec-packages/issues/8985): Fix this.
    // WARNING: This is insecure and should be temporary!
    // The oracle re-hashes the arguments and returns a new args_hash.
    // new_args = [selector, ...old_args], so as to make it suitable to call the public dispatch function.
    // We don't validate or compute it in the circuit because a) it's harder to do with slices, and
    // b) this is only temporary.
    const newArgsHash = await this.executionCache.store([
      functionSelector.toField(),
      ...this.executionCache.getPreimage(argsHash),
    ]);
    await this.createPublicExecutionRequest(
      'enqueued',
      targetContractAddress,
      FunctionSelector.fromField(new Fr(PUBLIC_DISPATCH_SELECTOR)),
      newArgsHash,
      sideEffectCounter,
      isStaticCall,
    );
    return newArgsHash;
  }

  /**
   * Creates a PublicExecutionRequest and sets it as the public teardown function. No function
   * is actually called, since that must happen on the sequencer side. All the fields related to the result
   * of the execution are empty.
   * @param targetContractAddress - The address of the contract to call.
   * @param functionSelector - The function selector of the function to call.
   * @param argsHash - The arguments hash to pass to the function.
   * @param sideEffectCounter - The side effect counter at the start of the call.
   * @param isStaticCall - Whether the call is a static call.
   * @returns The public call stack item with the request information.
   */
  public override async setPublicTeardownFunctionCall(
    targetContractAddress: AztecAddress,
    functionSelector: FunctionSelector,
    argsHash: Fr,
    sideEffectCounter: number,
    isStaticCall: boolean,
  ): Promise<Fr> {
    // TODO(https://github.com/AztecProtocol/aztec-packages/issues/8985): Fix this.
    // WARNING: This is insecure and should be temporary!
    // The oracle rehashes the arguments and returns a new args_hash.
    // new_args = [selector, ...old_args], so as to make it suitable to call the public dispatch function.
    // We don't validate or compute it in the circuit because a) it's harder to do with slices, and
    // b) this is only temporary.
    const newArgsHash = await this.executionCache.store([
      functionSelector.toField(),
      ...this.executionCache.getPreimage(argsHash),
    ]);
    await this.createPublicExecutionRequest(
      'teardown',
      targetContractAddress,
      FunctionSelector.fromField(new Fr(PUBLIC_DISPATCH_SELECTOR)),
      newArgsHash,
      sideEffectCounter,
      isStaticCall,
    );
    return newArgsHash;
  }

  public override notifySetMinRevertibleSideEffectCounter(minRevertibleSideEffectCounter: number): Promise<void> {
    return this.noteCache.setMinRevertibleSideEffectCounter(minRevertibleSideEffectCounter);
  }

  /**
   * Derives the call context for a nested execution.
   * @param targetContractAddress - The address of the contract being called.
   * @param targetArtifact - The artifact of the function being called.
   * @param isStaticCall - Whether the call is a static call.
   * @returns The derived call context.
   */
  private async deriveCallContext(
    targetContractAddress: AztecAddress,
    targetArtifact: FunctionArtifact,
    isStaticCall = false,
  ) {
    return new CallContext(
      this.contractAddress,
      targetContractAddress,
      await FunctionSelector.fromNameAndParameters(targetArtifact.name, targetArtifact.parameters),
      isStaticCall,
    );
  }

  public getDebugFunctionName() {
    return this.db.getDebugFunctionName(this.contractAddress, this.callContext.functionSelector);
  }

  public override async incrementAppTaggingSecretIndexAsSender(sender: AztecAddress, recipient: AztecAddress) {
    await this.db.incrementAppTaggingSecretIndexAsSender(this.contractAddress, sender, recipient);
  }

  public override async syncNotes() {
    const taggedLogsByRecipient = await this.db.syncTaggedLogs(
      this.contractAddress,
      this.historicalHeader.globalVariables.blockNumber.toNumber(),
      this.scopes,
    );
    for (const [recipient, taggedLogs] of taggedLogsByRecipient.entries()) {
      await this.db.processTaggedLogs(taggedLogs, AztecAddress.fromString(recipient));
    }

    await this.db.removeNullifiedNotes(this.contractAddress);
  }
}<|MERGE_RESOLUTION|>--- conflicted
+++ resolved
@@ -1,42 +1,18 @@
-<<<<<<< HEAD
-import { type Capsule, Note, type NoteStatus, PublicExecutionRequest } from '@aztec/circuit-types';
-import { type AuthWitness } from '@aztec/circuit-types/auth-witness';
-import {
-  type AztecNode,
-  CountedContractClassLog,
-  CountedPublicExecutionRequest,
-  NoteAndSlot,
-  type PrivateCallExecutionResult,
-} from '@aztec/circuit-types/interfaces/client';
-=======
 import { PRIVATE_CONTEXT_INPUTS_LENGTH, PUBLIC_DISPATCH_SELECTOR } from '@aztec/constants';
 import { Fr } from '@aztec/foundation/fields';
 import { createLogger } from '@aztec/foundation/log';
->>>>>>> 9ccd2c9c
 import {
   type FunctionAbi,
   type FunctionArtifact,
   FunctionSelector,
   type NoteSelector,
   countArgumentsSize,
-<<<<<<< HEAD
-} from '@aztec/circuits.js/abi';
-import { AztecAddress } from '@aztec/circuits.js/aztec-address';
-import { computeUniqueNoteHash, siloNoteHash } from '@aztec/circuits.js/hash';
-import { PrivateContextInputs } from '@aztec/circuits.js/kernel';
-import { ContractClassLog } from '@aztec/circuits.js/logs';
-import { type BlockHeader, CallContext, type TxContext } from '@aztec/circuits.js/tx';
-import { PRIVATE_CONTEXT_INPUTS_LENGTH, PUBLIC_DISPATCH_SELECTOR } from '@aztec/constants';
-import { Fr } from '@aztec/foundation/fields';
-import { createLogger } from '@aztec/foundation/log';
-=======
 } from '@aztec/stdlib/abi';
 import type { AuthWitness } from '@aztec/stdlib/auth-witness';
 import { AztecAddress } from '@aztec/stdlib/aztec-address';
 import { computeUniqueNoteHash, siloNoteHash } from '@aztec/stdlib/hash';
 import type { AztecNode } from '@aztec/stdlib/interfaces/client';
 import { PrivateContextInputs } from '@aztec/stdlib/kernel';
-import type { UnencryptedL2Log } from '@aztec/stdlib/logs';
 import { Note, type NoteStatus } from '@aztec/stdlib/note';
 import {
   type BlockHeader,
@@ -49,7 +25,6 @@
   PublicExecutionRequest,
   type TxContext,
 } from '@aztec/stdlib/tx';
->>>>>>> 9ccd2c9c
 
 import { type NoteData, toACVMWitness } from '../acvm/index.js';
 import type { HashedValuesCache } from '../common/hashed_values_cache.js';
