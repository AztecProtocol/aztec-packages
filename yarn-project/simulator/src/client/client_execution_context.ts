import {
  type AuthWitness,
  type AztecNode,
  EncryptedFunctionL2Logs,
  EncryptedL2Log,
  L1NotePayload,
  Note,
  type NoteStatus,
  TaggedNote,
  UnencryptedFunctionL2Logs,
  type UnencryptedL2Log,
} from '@aztec/circuit-types';
import {
  CallContext,
  FunctionData,
  FunctionSelector,
  type Header,
  NoteHashReadRequestMembershipWitness,
  PublicCallRequest,
  type SideEffect,
  TxContext,
} from '@aztec/circuits.js';
import { type Grumpkin } from '@aztec/circuits.js/barretenberg';
import { computePublicDataTreeLeafSlot, computeUniqueCommitment, siloNoteHash } from '@aztec/circuits.js/hash';
import { type FunctionAbi, type FunctionArtifact, countArgumentsSize } from '@aztec/foundation/abi';
import { type AztecAddress } from '@aztec/foundation/aztec-address';
import { Fr, type Point } from '@aztec/foundation/fields';
import { createDebugLogger } from '@aztec/foundation/log';

import { type NoteData, toACVMWitness } from '../acvm/index.js';
import { type PackedValuesCache } from '../common/packed_values_cache.js';
import { type DBOracle } from './db_oracle.js';
import { type ExecutionNoteCache } from './execution_note_cache.js';
import { type ExecutionResult, type NoteAndSlot } from './execution_result.js';
import { pickNotes } from './pick_notes.js';
import { executePrivateFunction } from './private_execution.js';
import { ViewDataOracle } from './view_data_oracle.js';

/**
 * The execution context for a client tx simulation.
 */
export class ClientExecutionContext extends ViewDataOracle {
  /**
   * New notes created during this execution.
   * It's possible that a note in this list has been nullified (in the same or other executions) and doesn't exist in the ExecutionNoteCache and the final proof data.
   * But we still include those notes in the execution result because their commitments are still in the public inputs of this execution.
   * This information is only for references (currently used for tests), and is not used for any sort of constrains.
   * Users can also use this to get a clearer idea of what's happened during a simulation.
   */
  private newNotes: NoteAndSlot[] = [];
  /**
   * Notes from previous transactions that are returned to the oracle call `getNotes` during this execution.
   * The mapping maps from the unique siloed note hash to the index for notes created in private executions.
   * It maps from siloed note hash to the index for notes created by public functions.
   *
   * They are not part of the ExecutionNoteCache and being forwarded to nested contexts via `extend()`
   * because these notes are meant to be maintained on a per-call basis
   * They should act as references for the read requests output by an app circuit via public inputs.
   */
  private gotNotes: Map<bigint, bigint> = new Map();
  private encryptedLogs: EncryptedL2Log[] = [];
  private unencryptedLogs: UnencryptedL2Log[] = [];
  private nestedExecutions: ExecutionResult[] = [];
  private enqueuedPublicFunctionCalls: PublicCallRequest[] = [];

  constructor(
    protected readonly contractAddress: AztecAddress,
    private readonly argsHash: Fr,
    private readonly txContext: TxContext,
    private readonly callContext: CallContext,
    /** Header of a block whose state is used during private execution (not the block the transaction is included in). */
    protected readonly historicalHeader: Header,
    /** List of transient auth witnesses to be used during this simulation */
    protected readonly authWitnesses: AuthWitness[],
    private readonly packedValuesCache: PackedValuesCache,
    private readonly noteCache: ExecutionNoteCache,
    protected readonly db: DBOracle,
    private readonly curve: Grumpkin,
    private node: AztecNode,
    protected sideEffectCounter: number = 0,
    protected log = createDebugLogger('aztec:simulator:client_execution_context'),
  ) {
    super(contractAddress, authWitnesses, db, node, log);
  }

  // We still need this function until we can get user-defined ordering of structs for fn arguments
  // TODO When that is sorted out on noir side, we can use instead the utilities in serialize.ts
  /**
   * Writes the function inputs to the initial witness.
   * @param abi - The function ABI.
   * @returns The initial witness.
   */
  public getInitialWitness(abi: FunctionAbi) {
    const argumentsSize = countArgumentsSize(abi);

    const args = this.packedValuesCache.unpack(this.argsHash);

    if (args.length !== argumentsSize) {
      throw new Error('Invalid arguments size');
    }

    const fields = [
      ...this.callContext.toFields(),
      ...this.historicalHeader.toFields(),

      this.txContext.chainId,
      this.txContext.version,

      new Fr(this.sideEffectCounter),

      ...args,
    ];

    return toACVMWitness(0, fields);
  }

  /**
   * This function will populate readRequestPartialWitnesses which
   * here is just used to flag reads as "transient" for new notes created during this execution
   * or to flag non-transient reads with their leafIndex.
   * The KernelProver will use this to fully populate witnesses and provide hints to
   * the kernel regarding which commitments each transient read request corresponds to.
   * @param noteHashReadRequests - SideEffect containing Note hashed of the notes being read and counter.
   * @returns An array of partially filled in read request membership witnesses.
   */
  public getNoteHashReadRequestPartialWitnesses(noteHashReadRequests: SideEffect[]) {
    return noteHashReadRequests
      .filter(r => !r.isEmpty())
      .map(r => {
        const index = this.gotNotes.get(r.value.toBigInt());
        return index !== undefined
          ? NoteHashReadRequestMembershipWitness.empty(index)
          : NoteHashReadRequestMembershipWitness.emptyTransient();
      });
  }

  /**
   * Get the data for the newly created notes.
   * @param innerNoteHashes - Inner note hashes for the notes.
   */
  public getNewNotes(): NoteAndSlot[] {
    return this.newNotes;
  }

  /**
   * Return the encrypted logs emitted during this execution.
   */
  public getEncryptedLogs() {
    return new EncryptedFunctionL2Logs(this.encryptedLogs);
  }

  /**
   * Return the encrypted logs emitted during this execution.
   */
  public getUnencryptedLogs() {
    return new UnencryptedFunctionL2Logs(this.unencryptedLogs);
  }

  /**
   * Return the nested execution results during this execution.
   */
  public getNestedExecutions() {
    return this.nestedExecutions;
  }

  /**
   * Return the enqueued public function calls during this execution.
   */
  public getEnqueuedPublicFunctionCalls() {
    return this.enqueuedPublicFunctionCalls;
  }

  /**
   * Pack the given arguments.
   * @param args - Arguments to pack
   */
  public packArguments(args: Fr[]): Promise<Fr> {
    return Promise.resolve(this.packedValuesCache.pack(args));
  }

  /**
   * Pack the given returns.
   * @param returns - Returns to pack
   */
  public packReturns(returns: Fr[]): Promise<Fr> {
    return Promise.resolve(this.packedValuesCache.pack(returns));
  }

  /**
   * Unpack the given returns.
   * @param returnsHash - Returns hash to unpack
   */
  public unpackReturns(returnsHash: Fr): Promise<Fr[]> {
    return Promise.resolve(this.packedValuesCache.unpack(returnsHash));
  }

  /**
   * Gets some notes for a storage slot.
   *
   * @remarks
   * Check for pending notes with matching slot.
   * Real notes coming from DB will have a leafIndex which
   * represents their index in the note hash tree.
   *
   * @param storageSlot - The storage slot.
   * @param numSelects - The number of valid selects in selectBy and selectValues.
   * @param selectBy - An array of indices of the fields to selects.
   * @param selectValues - The values to match.
   * @param selectComparators - The comparators to match by.
   * @param sortBy - An array of indices of the fields to sort.
   * @param sortOrder - The order of the corresponding index in sortBy. (1: DESC, 2: ASC, 0: Do nothing)
   * @param limit - The number of notes to retrieve per query.
   * @param offset - The starting index for pagination.
   * @param status - The status of notes to fetch.
   * @returns Array of note data.
   */
  public async getNotes(
    storageSlot: Fr,
    numSelects: number,
    selectByIndexes: number[],
    selectByOffsets: number[],
    selectByLengths: number[],
    selectValues: Fr[],
    selectComparators: number[],
    sortByIndexes: number[],
    sortByOffsets: number[],
    sortByLengths: number[],
    sortOrder: number[],
    limit: number,
    offset: number,
    status: NoteStatus,
  ): Promise<NoteData[]> {
    // Nullified pending notes are already removed from the list.
    const pendingNotes = this.noteCache.getNotes(this.callContext.storageContractAddress, storageSlot);

    const pendingNullifiers = this.noteCache.getNullifiers(this.callContext.storageContractAddress);
    const dbNotes = await this.db.getNotes(this.callContext.storageContractAddress, storageSlot, status);
    const dbNotesFiltered = dbNotes.filter(n => !pendingNullifiers.has((n.siloedNullifier as Fr).value));

    const notes = pickNotes<NoteData>([...dbNotesFiltered, ...pendingNotes], {
      selects: selectByIndexes.slice(0, numSelects).map((index, i) => ({
        selector: { index, offset: selectByOffsets[i], length: selectByLengths[i] },
        value: selectValues[i],
        comparator: selectComparators[i],
      })),
      sorts: sortByIndexes.map((index, i) => ({
        selector: { index, offset: sortByOffsets[i], length: sortByLengths[i] },
        order: sortOrder[i],
      })),
      limit,
      offset,
    });

    this.log.debug(
      `Returning ${notes.length} notes for ${this.callContext.storageContractAddress} at ${storageSlot}: ${notes
        .map(n => `${n.nonce.toString()}:[${n.note.items.map(i => i.toString()).join(',')}]`)
        .join(', ')}`,
    );

    notes.forEach(n => {
      if (n.index !== undefined) {
        const siloedNoteHash = siloNoteHash(n.contractAddress, n.innerNoteHash);
        const uniqueSiloedNoteHash = computeUniqueCommitment(n.nonce, siloedNoteHash);
        // TODO(https://github.com/AztecProtocol/aztec-packages/issues/1386)
        // Should always be uniqueSiloedNoteHash when publicly created notes include nonces.
        const noteHashForReadRequest = n.nonce.isZero() ? siloedNoteHash : uniqueSiloedNoteHash;
        this.gotNotes.set(noteHashForReadRequest.value, n.index);
      }
    });

    return notes;
  }

  /**
   * Keep track of the new note created during execution.
   * It can be used in subsequent calls (or transactions when chaining txs is possible).
   * @param contractAddress - The contract address.
   * @param storageSlot - The storage slot.
   * @param noteTypeId - The type ID of the note.
   * @param noteItems - The items to be included in a Note.
   * @param innerNoteHash - The inner note hash of the new note.
   * @returns
   */
  public notifyCreatedNote(storageSlot: Fr, noteTypeId: Fr, noteItems: Fr[], innerNoteHash: Fr) {
    const note = new Note(noteItems);
    this.noteCache.addNewNote({
      contractAddress: this.callContext.storageContractAddress,
      storageSlot,
      nonce: Fr.ZERO, // Nonce cannot be known during private execution.
      note,
      siloedNullifier: undefined, // Siloed nullifier cannot be known for newly created note.
      innerNoteHash,
    });
    this.newNotes.push({
      storageSlot,
      noteTypeId,
      note,
    });
  }

  /**
   * Adding a siloed nullifier into the current set of all pending nullifiers created
   * within the current transaction/execution.
   * @param innerNullifier - The pending nullifier to add in the list (not yet siloed by contract address).
   * @param innerNoteHash - The inner note hash of the new note.
   */
  public notifyNullifiedNote(innerNullifier: Fr, innerNoteHash: Fr) {
    this.noteCache.nullifyNote(this.callContext.storageContractAddress, innerNullifier, innerNoteHash);
    return Promise.resolve();
  }

  /**
   * Encrypt a note and emit it as a log.
   * @param contractAddress - The contract address of the note.
   * @param storageSlot - The storage slot the note is at.
   * @param noteTypeId - The type ID of the note.
   * @param publicKey - The public key of the account that can decrypt the log.
   * @param log - The log contents.
   */
  public emitEncryptedLog(contractAddress: AztecAddress, storageSlot: Fr, noteTypeId: Fr, publicKey: Point, log: Fr[]) {
    const note = new Note(log);
    const l1NotePayload = new L1NotePayload(note, contractAddress, storageSlot, noteTypeId);
    const taggedNote = new TaggedNote(l1NotePayload);
    const encryptedNote = taggedNote.toEncryptedBuffer(publicKey, this.curve);
    const encryptedLog = (new EncryptedL2Log(encryptedNote));
    this.encryptedLogs.push(encryptedLog);
    return Fr.fromBuffer(encryptedLog.hash());
  }

  /**
   * Emit an unencrypted log.
   * @param log - The unencrypted log to be emitted.
   */
  public emitUnencryptedLog(log: UnencryptedL2Log) {
    this.unencryptedLogs.push(log);
    const text = log.toHumanReadable();
<<<<<<< HEAD
    this.log(`Emitted unencrypted log: "${text.length > 100 ? text.slice(0, 100) + '...' : text}"`);
    return Fr.fromBuffer(log.hash());
=======
    this.log.verbose(`Emitted unencrypted log: "${text.length > 100 ? text.slice(0, 100) + '...' : text}"`);
>>>>>>> 19dbe46b
  }

  #checkValidStaticCall(childExecutionResult: ExecutionResult) {
    if (
      childExecutionResult.callStackItem.publicInputs.newNoteHashes.some(item => !item.isEmpty()) ||
      childExecutionResult.callStackItem.publicInputs.newNullifiers.some(item => !item.isEmpty()) ||
      childExecutionResult.callStackItem.publicInputs.newL2ToL1Msgs.some(item => !item.isEmpty()) ||
      !childExecutionResult.callStackItem.publicInputs.encryptedLogPreimagesLength.equals(new Fr(4)) ||
      !childExecutionResult.callStackItem.publicInputs.unencryptedLogPreimagesLength.equals(new Fr(4))
    ) {
      throw new Error(`Static call cannot create new notes, emit L2->L1 messages or generate logs`);
    }
  }

  /**
   * Calls a private function as a nested execution.
   * @param targetContractAddress - The address of the contract to call.
   * @param functionSelector - The function selector of the function to call.
   * @param argsHash - The packed arguments to pass to the function.
   * @param sideEffectCounter - The side effect counter at the start of the call.
   * @param isStaticCall - Whether the call is a static call.
   * @param isStaticCall - Whether the call is a delegate call.
   * @returns The execution result.
   */
  async callPrivateFunction(
    targetContractAddress: AztecAddress,
    functionSelector: FunctionSelector,
    argsHash: Fr,
    sideEffectCounter: number,
    isStaticCall: boolean,
    isDelegateCall: boolean,
  ) {
    this.log.debug(
      `Calling private function ${this.contractAddress}:${functionSelector} from ${this.callContext.storageContractAddress}`,
    );

    isStaticCall = isStaticCall || this.callContext.isStaticCall;

    const targetArtifact = await this.db.getFunctionArtifact(targetContractAddress, functionSelector);
    const targetFunctionData = FunctionData.fromAbi(targetArtifact);

    const derivedTxContext = new TxContext(false, false, this.txContext.chainId, this.txContext.version);

    const derivedCallContext = await this.deriveCallContext(
      targetContractAddress,
      targetArtifact,
      sideEffectCounter,
      isDelegateCall,
      isStaticCall,
    );

    const context = new ClientExecutionContext(
      targetContractAddress,
      argsHash,
      derivedTxContext,
      derivedCallContext,
      this.historicalHeader,
      this.authWitnesses,
      this.packedValuesCache,
      this.noteCache,
      this.db,
      this.curve,
      this.node,
      sideEffectCounter,
    );

    const childExecutionResult = await executePrivateFunction(
      context,
      targetArtifact,
      targetContractAddress,
      targetFunctionData,
    );

    if (isStaticCall) {
      this.#checkValidStaticCall(childExecutionResult);
    }

    this.nestedExecutions.push(childExecutionResult);

    return childExecutionResult.callStackItem;
  }

  /**
   * Creates a PublicCallStackItem object representing the request to call a public function. No function
   * is actually called, since that must happen on the sequencer side. All the fields related to the result
   * of the execution are empty.
   * @param targetContractAddress - The address of the contract to call.
   * @param functionSelector - The function selector of the function to call.
   * @param argsHash - The packed arguments to pass to the function.
   * @param sideEffectCounter - The side effect counter at the start of the call.
   * @param isStaticCall - Whether the call is a static call.
   * @returns The public call stack item with the request information.
   */
  public async enqueuePublicFunctionCall(
    targetContractAddress: AztecAddress,
    functionSelector: FunctionSelector,
    argsHash: Fr,
    sideEffectCounter: number,
    isStaticCall: boolean,
    isDelegateCall: boolean,
  ): Promise<PublicCallRequest> {
    isStaticCall = isStaticCall || this.callContext.isStaticCall;

    const targetArtifact = await this.db.getFunctionArtifact(targetContractAddress, functionSelector);
    const derivedCallContext = await this.deriveCallContext(
      targetContractAddress,
      targetArtifact,
      sideEffectCounter,
      isDelegateCall,
      isStaticCall,
    );
    const args = this.packedValuesCache.unpack(argsHash);
    const enqueuedRequest = PublicCallRequest.from({
      args,
      callContext: derivedCallContext,
      parentCallContext: this.callContext,
      functionData: FunctionData.fromAbi(targetArtifact),
      contractAddress: targetContractAddress,
    });

    // TODO($846): if enqueued public calls are associated with global
    // side-effect counter, that will leak info about how many other private
    // side-effects occurred in the TX. Ultimately the private kernel should
    // just output everything in the proper order without any counters.
    this.log.verbose(
      `Enqueued call to public function (with side-effect counter #${sideEffectCounter}) ${targetContractAddress}:${functionSelector}(${targetArtifact.name})`,
    );

    this.enqueuedPublicFunctionCalls.push(enqueuedRequest);

    return enqueuedRequest;
  }

  /**
   * Derives the call context for a nested execution.
   * @param targetContractAddress - The address of the contract being called.
   * @param targetArtifact - The artifact of the function being called.
   * @param startSideEffectCounter - The side effect counter at the start of the call.
   * @param isDelegateCall - Whether the call is a delegate call.
   * @param isStaticCall - Whether the call is a static call.
   * @returns The derived call context.
   */
  private async deriveCallContext(
    targetContractAddress: AztecAddress,
    targetArtifact: FunctionArtifact,
    startSideEffectCounter: number,
    isDelegateCall = false,
    isStaticCall = false,
  ) {
    const portalContractAddress = await this.db.getPortalContractAddress(targetContractAddress);
    return new CallContext(
      isDelegateCall ? this.callContext.msgSender : this.contractAddress,
      isDelegateCall ? this.contractAddress : targetContractAddress,
      portalContractAddress,
      FunctionSelector.fromNameAndParameters(targetArtifact.name, targetArtifact.parameters),
      isDelegateCall,
      isStaticCall,
      startSideEffectCounter,
    );
  }

  /**
   * Read the public storage data.
   * @param startStorageSlot - The starting storage slot.
   * @param numberOfElements - Number of elements to read from the starting storage slot.
   */
  public async storageRead(startStorageSlot: Fr, numberOfElements: number): Promise<Fr[]> {
    // TODO(#4320): This is a hack to work around not having directly access to the public data tree but
    // still having access to the witnesses
    const bn = await this.db.getBlockNumber();

    const values = [];
    for (let i = 0n; i < numberOfElements; i++) {
      const storageSlot = new Fr(startStorageSlot.value + i);
      const leafSlot = computePublicDataTreeLeafSlot(this.callContext.storageContractAddress, storageSlot);
      const witness = await this.db.getPublicDataTreeWitness(bn, leafSlot);
      if (!witness) {
        throw new Error(`No witness for slot ${storageSlot.toString()}`);
      }
      const value = witness.leafPreimage.value;
      this.log.debug(`Oracle storage read: slot=${storageSlot.toString()} value=${value}`);
      values.push(value);
    }
    return values;
  }
}<|MERGE_RESOLUTION|>--- conflicted
+++ resolved
@@ -334,12 +334,8 @@
   public emitUnencryptedLog(log: UnencryptedL2Log) {
     this.unencryptedLogs.push(log);
     const text = log.toHumanReadable();
-<<<<<<< HEAD
-    this.log(`Emitted unencrypted log: "${text.length > 100 ? text.slice(0, 100) + '...' : text}"`);
+    this.log.verbose(`Emitted unencrypted log: "${text.length > 100 ? text.slice(0, 100) + '...' : text}"`);
     return Fr.fromBuffer(log.hash());
-=======
-    this.log.verbose(`Emitted unencrypted log: "${text.length > 100 ? text.slice(0, 100) + '...' : text}"`);
->>>>>>> 19dbe46b
   }
 
   #checkValidStaticCall(childExecutionResult: ExecutionResult) {
