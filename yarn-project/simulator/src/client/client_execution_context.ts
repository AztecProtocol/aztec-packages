import {
  type AuthWitness,
  type AztecNode,
  CountedContractClassLog,
  CountedPublicExecutionRequest,
  Note,
  NoteAndSlot,
  type NoteStatus,
  type PrivateExecutionResult,
  PublicExecutionRequest,
  type UnencryptedL2Log,
} from '@aztec/circuit-types';
import {
  type BlockHeader,
  CallContext,
  FunctionSelector,
  PRIVATE_CONTEXT_INPUTS_LENGTH,
  PUBLIC_DISPATCH_SELECTOR,
  PrivateContextInputs,
  type TxContext,
} from '@aztec/circuits.js';
import { computeUniqueNoteHash, siloNoteHash } from '@aztec/circuits.js/hash';
import { type FunctionAbi, type FunctionArtifact, type NoteSelector, countArgumentsSize } from '@aztec/foundation/abi';
import { AztecAddress } from '@aztec/foundation/aztec-address';
import { Fr } from '@aztec/foundation/fields';
import { applyStringFormatting, createDebugLogger } from '@aztec/foundation/log';

import { type NoteData, toACVMWitness } from '../acvm/index.js';
import { type PackedValuesCache } from '../common/packed_values_cache.js';
import { type DBOracle } from './db_oracle.js';
import { type ExecutionNoteCache } from './execution_note_cache.js';
import { pickNotes } from './pick_notes.js';
import { executePrivateFunction } from './private_execution.js';
import { ViewDataOracle } from './view_data_oracle.js';

/**
 * The execution context for a client tx simulation.
 */
export class ClientExecutionContext extends ViewDataOracle {
  /**
   * New notes created during this execution.
   * It's possible that a note in this list has been nullified (in the same or other executions) and doesn't exist in the ExecutionNoteCache and the final proof data.
   * But we still include those notes in the execution result because their commitments are still in the public inputs of this execution.
   * This information is only for references (currently used for tests), and is not used for any sort of constrains.
   * Users can also use this to get a clearer idea of what's happened during a simulation.
   */
  private newNotes: NoteAndSlot[] = [];
  /**
   * Notes from previous transactions that are returned to the oracle call `getNotes` during this execution.
   * The mapping maps from the unique siloed note hash to the index for notes created in private executions.
   * It maps from siloed note hash to the index for notes created by public functions.
   *
   * They are not part of the ExecutionNoteCache and being forwarded to nested contexts via `extend()`
   * because these notes are meant to be maintained on a per-call basis
   * They should act as references for the read requests output by an app circuit via public inputs.
   */
  private noteHashLeafIndexMap: Map<bigint, bigint> = new Map();
  private noteHashNullifierCounterMap: Map<number, number> = new Map();
  private contractClassLogs: CountedContractClassLog[] = [];
  private nestedExecutions: PrivateExecutionResult[] = [];
  private enqueuedPublicFunctionCalls: CountedPublicExecutionRequest[] = [];
  private publicTeardownFunctionCall: PublicExecutionRequest = PublicExecutionRequest.empty();

  constructor(
    private readonly argsHash: Fr,
    private readonly txContext: TxContext,
    private readonly callContext: CallContext,
    /** Header of a block whose state is used during private execution (not the block the transaction is included in). */
    protected readonly historicalHeader: BlockHeader,
    /** List of transient auth witnesses to be used during this simulation */
    authWitnesses: AuthWitness[],
    private readonly packedValuesCache: PackedValuesCache,
    private readonly noteCache: ExecutionNoteCache,
    db: DBOracle,
    private node: AztecNode,
    protected sideEffectCounter: number = 0,
    log = createDebugLogger('aztec:simulator:client_execution_context'),
    scopes?: AztecAddress[],
  ) {
    super(callContext.contractAddress, authWitnesses, db, node, log, scopes);
  }

  // We still need this function until we can get user-defined ordering of structs for fn arguments
  // TODO When that is sorted out on noir side, we can use instead the utilities in serialize.ts
  /**
   * Writes the function inputs to the initial witness.
   * @param abi - The function ABI.
   * @returns The initial witness.
   */
  public getInitialWitness(abi: FunctionAbi) {
    const argumentsSize = countArgumentsSize(abi);

    const args = this.packedValuesCache.unpack(this.argsHash);

    if (args.length !== argumentsSize) {
      throw new Error('Invalid arguments size');
    }

    const privateContextInputs = new PrivateContextInputs(
      this.callContext,
      this.historicalHeader,
      this.txContext,
      this.sideEffectCounter,
    );
    const privateContextInputsAsFields = privateContextInputs.toFields();
    if (privateContextInputsAsFields.length !== PRIVATE_CONTEXT_INPUTS_LENGTH) {
      throw new Error('Invalid private context inputs size');
    }

    const fields = [...privateContextInputsAsFields, ...args];
    return toACVMWitness(0, fields);
  }

  /**
   * The KernelProver will use this to fully populate witnesses and provide hints to the kernel circuit
   * regarding which note hash each settled read request corresponds to.
   */
  public getNoteHashLeafIndexMap() {
    return this.noteHashLeafIndexMap;
  }

  /**
   * Get the data for the newly created notes.
   */
  public getNewNotes(): NoteAndSlot[] {
    return this.newNotes;
  }

  public getNoteHashNullifierCounterMap() {
    return this.noteHashNullifierCounterMap;
  }

  /**
   * Return the contract class logs emitted during this execution.
   */
  public getContractClassLogs() {
    return this.contractClassLogs;
  }

  /**
   * Return the nested execution results during this execution.
   */
  public getNestedExecutions() {
    return this.nestedExecutions;
  }

  /**
   * Return the enqueued public function calls during this execution.
   */
  public getEnqueuedPublicFunctionCalls() {
    return this.enqueuedPublicFunctionCalls;
  }

  /**
   * Return the public teardown function call set during this execution.
   */
  public getPublicTeardownFunctionCall() {
    return this.publicTeardownFunctionCall;
  }

  /**
   * Pack the given array of arguments.
   * @param args - Arguments to pack
   */
  public override packArgumentsArray(args: Fr[]): Promise<Fr> {
    return Promise.resolve(this.packedValuesCache.pack(args));
  }

  /**
   * Pack the given returns.
   * @param returns - Returns to pack
   */
  public override packReturns(returns: Fr[]): Promise<Fr> {
    return Promise.resolve(this.packedValuesCache.pack(returns));
  }

  /**
   * Unpack the given returns.
   * @param returnsHash - Returns hash to unpack
   */
  public override unpackReturns(returnsHash: Fr): Promise<Fr[]> {
    return Promise.resolve(this.packedValuesCache.unpack(returnsHash));
  }

  /**
   * Gets some notes for a storage slot.
   *
   * @remarks
   * Check for pending notes with matching slot.
   * Real notes coming from DB will have a leafIndex which
   * represents their index in the note hash tree.
   *
   * @param storageSlot - The storage slot.
   * @param numSelects - The number of valid selects in selectBy and selectValues.
   * @param selectBy - An array of indices of the fields to selects.
   * @param selectValues - The values to match.
   * @param selectComparators - The comparators to match by.
   * @param sortBy - An array of indices of the fields to sort.
   * @param sortOrder - The order of the corresponding index in sortBy. (1: DESC, 2: ASC, 0: Do nothing)
   * @param limit - The number of notes to retrieve per query.
   * @param offset - The starting index for pagination.
   * @param status - The status of notes to fetch.
   * @returns Array of note data.
   */
  public override async getNotes(
    storageSlot: Fr,
    numSelects: number,
    selectByIndexes: number[],
    selectByOffsets: number[],
    selectByLengths: number[],
    selectValues: Fr[],
    selectComparators: number[],
    sortByIndexes: number[],
    sortByOffsets: number[],
    sortByLengths: number[],
    sortOrder: number[],
    limit: number,
    offset: number,
    status: NoteStatus,
  ): Promise<NoteData[]> {
    // Nullified pending notes are already removed from the list.
    const pendingNotes = this.noteCache.getNotes(this.callContext.contractAddress, storageSlot);

    const pendingNullifiers = this.noteCache.getNullifiers(this.callContext.contractAddress);
    const dbNotes = await this.db.getNotes(this.callContext.contractAddress, storageSlot, status, this.scopes);
    const dbNotesFiltered = dbNotes.filter(n => !pendingNullifiers.has((n.siloedNullifier as Fr).value));

    const notes = pickNotes<NoteData>([...dbNotesFiltered, ...pendingNotes], {
      selects: selectByIndexes.slice(0, numSelects).map((index, i) => ({
        selector: { index, offset: selectByOffsets[i], length: selectByLengths[i] },
        value: selectValues[i],
        comparator: selectComparators[i],
      })),
      sorts: sortByIndexes.map((index, i) => ({
        selector: { index, offset: sortByOffsets[i], length: sortByLengths[i] },
        order: sortOrder[i],
      })),
      limit,
      offset,
    });

    this.log.debug(
      `Returning ${notes.length} notes for ${this.callContext.contractAddress} at ${storageSlot}: ${notes
        .map(n => `${n.nonce.toString()}:[${n.note.items.map(i => i.toString()).join(',')}]`)
        .join(', ')}`,
    );

    notes.forEach(async n => {
      if (n.index !== undefined) {
        const uniqueNoteHash = await computeUniqueNoteHash(n.nonce, n.noteHash);
        const siloedNoteHash = await siloNoteHash(n.contractAddress, uniqueNoteHash);
        this.noteHashLeafIndexMap.set(siloedNoteHash.toBigInt(), n.index);
      }
    });

    return notes;
  }

  /**
   * Keep track of the new note created during execution.
   * It can be used in subsequent calls (or transactions when chaining txs is possible).
   * @param contractAddress - The contract address.
   * @param storageSlot - The storage slot.
   * @param noteTypeId - The type ID of the note.
   * @param noteItems - The items to be included in a Note.
   * @param noteHash - A hash of the new note.
   * @returns
   */
  public override notifyCreatedNote(
    storageSlot: Fr,
    noteTypeId: NoteSelector,
    noteItems: Fr[],
    noteHash: Fr,
    counter: number,
  ) {
    const note = new Note(noteItems);
    this.noteCache.addNewNote(
      {
        contractAddress: this.callContext.contractAddress,
        storageSlot,
        nonce: Fr.ZERO, // Nonce cannot be known during private execution.
        note,
        siloedNullifier: undefined, // Siloed nullifier cannot be known for newly created note.
        noteHash,
      },
      counter,
    );
    this.newNotes.push(new NoteAndSlot(note, storageSlot, noteTypeId));
  }

  /**
   * Adding a siloed nullifier into the current set of all pending nullifiers created
   * within the current transaction/execution.
   * @param innerNullifier - The pending nullifier to add in the list (not yet siloed by contract address).
   * @param noteHash - A hash of the new note.
   */
  public override async notifyNullifiedNote(innerNullifier: Fr, noteHash: Fr, counter: number) {
    const nullifiedNoteHashCounter = await this.noteCache.nullifyNote(
      this.callContext.contractAddress,
      innerNullifier,
      noteHash,
    );
    if (nullifiedNoteHashCounter !== undefined) {
      this.noteHashNullifierCounterMap.set(nullifiedNoteHashCounter, counter);
    }
  }

  /**
<<<<<<< HEAD
   * Emit encrypted data
   * @param contractAddress - The contract emitting the encrypted event.
   * @param randomness - A value used to mask the contract address we are siloing with.
   * @param encryptedEvent - The encrypted event data.
   * @param counter - The effects counter.
   */
  public override async emitEncryptedEventLog(
    contractAddress: AztecAddress,
    randomness: Fr,
    encryptedEvent: Buffer,
    counter: number,
  ) {
    // In some cases, we actually want to reveal the contract address we are siloing with:
    // e.g. 'handshaking' contract w/ known address
    // An app providing randomness = 0 signals to not mask the address.
    const maskedContractAddress = randomness.isZero()
      ? contractAddress.toField()
      : await poseidon2HashWithSeparator([contractAddress, randomness], 0);
    const encryptedLog = new CountedLog(new EncryptedL2Log(encryptedEvent, maskedContractAddress), counter);
    this.encryptedLogs.push(encryptedLog);
  }

  /**
   * Emit encrypted note data
   * @param noteHashCounter - The note hash counter.
   * @param encryptedNote - The encrypted note data.
   * @param counter - The log counter.
   */
  public override emitEncryptedNoteLog(noteHashCounter: number, encryptedNote: Buffer, counter: number) {
    const encryptedLog = new CountedNoteLog(new EncryptedL2NoteLog(encryptedNote), counter, noteHashCounter);
    this.noteEncryptedLogs.push(encryptedLog);
  }

  /**
=======
>>>>>>> 89cb8d33
   * Emit a contract class unencrypted log.
   * This fn exists because sha hashing the preimage
   * is too large to compile (16,200 fields, 518,400 bytes) => the oracle hashes it.
   * See private_context.nr
   * @param log - The unencrypted log to be emitted.
   */
  public override emitContractClassLog(log: UnencryptedL2Log, counter: number) {
    this.contractClassLogs.push(new CountedContractClassLog(log, counter));
    const text = log.toHumanReadable();
    this.log.verbose(
      `Emitted log from ContractClassRegisterer: "${text.length > 100 ? text.slice(0, 100) + '...' : text}"`,
    );
    return Fr.fromBuffer(log.hash());
  }

  #checkValidStaticCall(childExecutionResult: PrivateExecutionResult) {
    if (
      childExecutionResult.publicInputs.noteHashes.some(item => !item.isEmpty()) ||
      childExecutionResult.publicInputs.nullifiers.some(item => !item.isEmpty()) ||
      childExecutionResult.publicInputs.l2ToL1Msgs.some(item => !item.isEmpty()) ||
      childExecutionResult.publicInputs.privateLogs.some(item => !item.isEmpty()) ||
      childExecutionResult.publicInputs.contractClassLogsHashes.some(item => !item.isEmpty())
    ) {
      throw new Error(`Static call cannot update the state, emit L2->L1 messages or generate logs`);
    }
  }

  /**
   * Calls a private function as a nested execution.
   * @param targetContractAddress - The address of the contract to call.
   * @param functionSelector - The function selector of the function to call.
   * @param argsHash - The packed arguments to pass to the function.
   * @param sideEffectCounter - The side effect counter at the start of the call.
   * @param isStaticCall - Whether the call is a static call.
   * @returns The execution result.
   */
  override async callPrivateFunction(
    targetContractAddress: AztecAddress,
    functionSelector: FunctionSelector,
    argsHash: Fr,
    sideEffectCounter: number,
    isStaticCall: boolean,
  ) {
    this.log.debug(
      `Calling private function ${this.contractAddress}:${functionSelector} from ${this.callContext.contractAddress}`,
    );

    isStaticCall = isStaticCall || this.callContext.isStaticCall;

    const targetArtifact = await this.db.getFunctionArtifact(targetContractAddress, functionSelector);

    const derivedTxContext = this.txContext.clone();

    const derivedCallContext = await this.deriveCallContext(targetContractAddress, targetArtifact, isStaticCall);

    const context = new ClientExecutionContext(
      argsHash,
      derivedTxContext,
      derivedCallContext,
      this.historicalHeader,
      this.authWitnesses,
      this.packedValuesCache,
      this.noteCache,
      this.db,
      this.node,
      sideEffectCounter,
      this.log,
      this.scopes,
    );

    const childExecutionResult = await executePrivateFunction(
      context,
      targetArtifact,
      targetContractAddress,
      functionSelector,
    );

    if (isStaticCall) {
      this.#checkValidStaticCall(childExecutionResult);
    }

    this.nestedExecutions.push(childExecutionResult);

    const publicInputs = childExecutionResult.publicInputs;
    return {
      endSideEffectCounter: publicInputs.endSideEffectCounter,
      returnsHash: publicInputs.returnsHash,
    };
  }

  /**
   * Creates a PublicExecutionRequest object representing the request to call a public function.
   * @param targetContractAddress - The address of the contract to call.
   * @param functionSelector - The function selector of the function to call.
   * @param argsHash - The packed arguments to pass to the function.
   * @param sideEffectCounter - The side effect counter at the start of the call.
   * @param isStaticCall - Whether the call is a static call.
   * @returns The public call stack item with the request information.
   */
  protected async createPublicExecutionRequest(
    callType: 'enqueued' | 'teardown',
    targetContractAddress: AztecAddress,
    functionSelector: FunctionSelector,
    argsHash: Fr,
    sideEffectCounter: number,
    isStaticCall: boolean,
  ) {
    const targetArtifact = await this.db.getFunctionArtifact(targetContractAddress, functionSelector);
    const derivedCallContext = await this.deriveCallContext(targetContractAddress, targetArtifact, isStaticCall);
    const args = this.packedValuesCache.unpack(argsHash);

    this.log.verbose(
      `Created PublicExecutionRequest to ${targetArtifact.name}@${targetContractAddress}, of type [${callType}], side-effect counter [${sideEffectCounter}]`,
    );

    const request = PublicExecutionRequest.from({
      args,
      callContext: derivedCallContext,
    });

    if (callType === 'enqueued') {
      this.enqueuedPublicFunctionCalls.push(new CountedPublicExecutionRequest(request, sideEffectCounter));
    } else {
      this.publicTeardownFunctionCall = request;
    }
  }

  /**
   * Creates and enqueues a PublicExecutionRequest object representing the request to call a public function. No function
   * is actually called, since that must happen on the sequencer side. All the fields related to the result
   * of the execution are empty.
   * @param targetContractAddress - The address of the contract to call.
   * @param functionSelector - The function selector of the function to call.
   * @param argsHash - The packed arguments to pass to the function.
   * @param sideEffectCounter - The side effect counter at the start of the call.
   * @param isStaticCall - Whether the call is a static call.
   * @returns The public call stack item with the request information.
   */
  public override async enqueuePublicFunctionCall(
    targetContractAddress: AztecAddress,
    functionSelector: FunctionSelector,
    argsHash: Fr,
    sideEffectCounter: number,
    isStaticCall: boolean,
  ): Promise<Fr> {
    // TODO(https://github.com/AztecProtocol/aztec-packages/issues/8985): Fix this.
    // WARNING: This is insecure and should be temporary!
    // The oracle repacks the arguments and returns a new args_hash.
    // new_args = [selector, ...old_args], so as to make it suitable to call the public dispatch function.
    // We don't validate or compute it in the circuit because a) it's harder to do with slices, and
    // b) this is only temporary.
    const newArgsHash = await this.packedValuesCache.pack([
      functionSelector.toField(),
      ...this.packedValuesCache.unpack(argsHash),
    ]);
    await this.createPublicExecutionRequest(
      'enqueued',
      targetContractAddress,
      FunctionSelector.fromField(new Fr(PUBLIC_DISPATCH_SELECTOR)),
      newArgsHash,
      sideEffectCounter,
      isStaticCall,
    );
    return newArgsHash;
  }

  /**
   * Creates a PublicExecutionRequest and sets it as the public teardown function. No function
   * is actually called, since that must happen on the sequencer side. All the fields related to the result
   * of the execution are empty.
   * @param targetContractAddress - The address of the contract to call.
   * @param functionSelector - The function selector of the function to call.
   * @param argsHash - The packed arguments to pass to the function.
   * @param sideEffectCounter - The side effect counter at the start of the call.
   * @param isStaticCall - Whether the call is a static call.
   * @returns The public call stack item with the request information.
   */
  public override async setPublicTeardownFunctionCall(
    targetContractAddress: AztecAddress,
    functionSelector: FunctionSelector,
    argsHash: Fr,
    sideEffectCounter: number,
    isStaticCall: boolean,
  ): Promise<Fr> {
    // TODO(https://github.com/AztecProtocol/aztec-packages/issues/8985): Fix this.
    // WARNING: This is insecure and should be temporary!
    // The oracle repacks the arguments and returns a new args_hash.
    // new_args = [selector, ...old_args], so as to make it suitable to call the public dispatch function.
    // We don't validate or compute it in the circuit because a) it's harder to do with slices, and
    // b) this is only temporary.
    const newArgsHash = await this.packedValuesCache.pack([
      functionSelector.toField(),
      ...this.packedValuesCache.unpack(argsHash),
    ]);
    await this.createPublicExecutionRequest(
      'teardown',
      targetContractAddress,
      FunctionSelector.fromField(new Fr(PUBLIC_DISPATCH_SELECTOR)),
      newArgsHash,
      sideEffectCounter,
      isStaticCall,
    );
    return newArgsHash;
  }

  public override async notifySetMinRevertibleSideEffectCounter(minRevertibleSideEffectCounter: number): Promise<void> {
    await this.noteCache.setMinRevertibleSideEffectCounter(minRevertibleSideEffectCounter);
  }

  /**
   * Derives the call context for a nested execution.
   * @param targetContractAddress - The address of the contract being called.
   * @param targetArtifact - The artifact of the function being called.
   * @param isStaticCall - Whether the call is a static call.
   * @returns The derived call context.
   */
  private async deriveCallContext(
    targetContractAddress: AztecAddress,
    targetArtifact: FunctionArtifact,
    isStaticCall = false,
  ) {
    return new CallContext(
      this.contractAddress,
      targetContractAddress,
      await FunctionSelector.fromNameAndParameters(targetArtifact.name, targetArtifact.parameters),
      isStaticCall,
    );
  }

  public override debugLog(message: string, fields: Fr[]) {
    this.log.verbose(`debug_log ${applyStringFormatting(message, fields)}`);
  }

  public getDebugFunctionName() {
    return this.db.getDebugFunctionName(this.contractAddress, this.callContext.functionSelector);
  }

  public override async incrementAppTaggingSecretIndexAsSender(sender: AztecAddress, recipient: AztecAddress) {
    await this.db.incrementAppTaggingSecretIndexAsSender(this.contractAddress, sender, recipient);
  }

  public override async syncNotes() {
    const taggedLogsByRecipient = await this.db.syncTaggedLogs(
      this.contractAddress,
      this.historicalHeader.globalVariables.blockNumber.toNumber(),
      this.scopes,
    );
    for (const [recipient, taggedLogs] of taggedLogsByRecipient.entries()) {
      await this.db.processTaggedLogs(taggedLogs, AztecAddress.fromString(recipient));
    }
  }
}<|MERGE_RESOLUTION|>--- conflicted
+++ resolved
@@ -306,43 +306,6 @@
   }
 
   /**
-<<<<<<< HEAD
-   * Emit encrypted data
-   * @param contractAddress - The contract emitting the encrypted event.
-   * @param randomness - A value used to mask the contract address we are siloing with.
-   * @param encryptedEvent - The encrypted event data.
-   * @param counter - The effects counter.
-   */
-  public override async emitEncryptedEventLog(
-    contractAddress: AztecAddress,
-    randomness: Fr,
-    encryptedEvent: Buffer,
-    counter: number,
-  ) {
-    // In some cases, we actually want to reveal the contract address we are siloing with:
-    // e.g. 'handshaking' contract w/ known address
-    // An app providing randomness = 0 signals to not mask the address.
-    const maskedContractAddress = randomness.isZero()
-      ? contractAddress.toField()
-      : await poseidon2HashWithSeparator([contractAddress, randomness], 0);
-    const encryptedLog = new CountedLog(new EncryptedL2Log(encryptedEvent, maskedContractAddress), counter);
-    this.encryptedLogs.push(encryptedLog);
-  }
-
-  /**
-   * Emit encrypted note data
-   * @param noteHashCounter - The note hash counter.
-   * @param encryptedNote - The encrypted note data.
-   * @param counter - The log counter.
-   */
-  public override emitEncryptedNoteLog(noteHashCounter: number, encryptedNote: Buffer, counter: number) {
-    const encryptedLog = new CountedNoteLog(new EncryptedL2NoteLog(encryptedNote), counter, noteHashCounter);
-    this.noteEncryptedLogs.push(encryptedLog);
-  }
-
-  /**
-=======
->>>>>>> 89cb8d33
    * Emit a contract class unencrypted log.
    * This fn exists because sha hashing the preimage
    * is too large to compile (16,200 fields, 518,400 bytes) => the oracle hashes it.
