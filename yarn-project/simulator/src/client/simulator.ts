--- conflicted
+++ resolved
@@ -1,19 +1,8 @@
 import { type FunctionCall, type TxExecutionRequest } from '@aztec/circuit-types';
 import { type AztecNode, PrivateExecutionResult } from '@aztec/circuit-types/interfaces/client';
 import { CallContext } from '@aztec/circuits.js';
-<<<<<<< HEAD
 import { FunctionSelector, FunctionType } from '@aztec/circuits.js/abi';
-import { AztecAddress } from '@aztec/foundation/aztec-address';
-=======
-import {
-  type FunctionArtifact,
-  FunctionSelector,
-  FunctionType,
-  type NoteSelector,
-  encodeArguments,
-} from '@aztec/circuits.js/abi';
 import { AztecAddress } from '@aztec/circuits.js/aztec-address';
->>>>>>> 481d3bea
 import { Fr } from '@aztec/foundation/fields';
 import { type Logger, createLogger } from '@aztec/foundation/log';
 
