--- conflicted
+++ resolved
@@ -18,11 +18,8 @@
     returnValues: [],
     nestedExecutions: [],
     enqueuedPublicFunctionCalls: [],
-<<<<<<< HEAD
     noteEncryptedLogs: [],
-=======
     publicTeardownFunctionCall: PublicCallRequest.empty(),
->>>>>>> 21c418a7
     encryptedLogs: [],
     unencryptedLogs: [],
   };
