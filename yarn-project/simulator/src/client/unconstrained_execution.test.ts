<<<<<<< HEAD
import { type AztecNode, type FunctionCall, Note, type TxScopedL2Log } from '@aztec/circuit-types';
import { BlockHeader, CompleteAddress } from '@aztec/circuits.js';
=======
import { type AztecNode, type FunctionCall, Note } from '@aztec/circuit-types';
import { BlockHeader, CompleteAddress, type ContractInstance } from '@aztec/circuits.js';
>>>>>>> 08525884
import { FunctionSelector, FunctionType, encodeArguments } from '@aztec/foundation/abi';
import { AztecAddress } from '@aztec/foundation/aztec-address';
import { Fr } from '@aztec/foundation/fields';
import { StatefulTestContractArtifact } from '@aztec/noir-contracts.js/StatefulTest';

import { mock } from 'jest-mock-extended';

import { WASMSimulator } from '../providers/acvm_wasm.js';
import { type DBOracle } from './db_oracle.js';
import { AcirSimulator } from './simulator.js';

describe('Unconstrained Execution test suite', () => {
  const simulationProvider = new WASMSimulator();

  let oracle: ReturnType<typeof mock<DBOracle>>;
  let node: ReturnType<typeof mock<AztecNode>>;
  let acirSimulator: AcirSimulator;

  beforeEach(() => {
    oracle = mock<DBOracle>();

    node = mock<AztecNode>();
    node.getBlockNumber.mockResolvedValue(42);
    node.getChainId.mockResolvedValue(1);
    node.getVersion.mockResolvedValue(1);

    acirSimulator = new AcirSimulator(oracle, node, simulationProvider);
  });

  describe('private token contract', () => {
    const ownerSecretKey = Fr.fromHexString('2dcc5485a58316776299be08c78fa3788a1a7961ae30dc747fb1be17692a8d32');

    let owner: AztecAddress;

    const buildNote = (amount: bigint, owner: AztecAddress) => {
      return new Note([new Fr(amount), owner.toField(), Fr.random()]);
    };

    beforeEach(async () => {
      const ownerCompleteAddress = await CompleteAddress.fromSecretKeyAndPartialAddress(ownerSecretKey, Fr.random());
      owner = ownerCompleteAddress.address;

      oracle.getCompleteAddress.mockImplementation((account: AztecAddress) => {
        if (account.equals(owner)) {
          return Promise.resolve(ownerCompleteAddress);
        }
        throw new Error(`Unknown address ${account}`);
      });
    });

    it('should run the summed_values function', async () => {
      const contractAddress = await AztecAddress.random();
      const artifact = StatefulTestContractArtifact.functions.find(f => f.name === 'summed_values')!;

      const notes: Note[] = [...Array(5).fill(buildNote(1n, owner)), ...Array(2).fill(buildNote(2n, owner))];

      node.getBlockNumber.mockResolvedValue(27);
      node.getPublicStorageAt.mockResolvedValue(Fr.ZERO);
      oracle.getFunctionArtifact.mockResolvedValue(artifact);
      oracle.getContractInstance.mockResolvedValue({
        currentContractClassId: new Fr(42),
        originalContractClassId: new Fr(42),
      } as ContractInstance);
      oracle.syncTaggedLogs.mockResolvedValue(new Map());
      oracle.processTaggedLogs.mockResolvedValue();
      oracle.getBlockHeader.mockResolvedValue(BlockHeader.empty());
      oracle.getNotes.mockResolvedValue(
        notes.map((note, index) => ({
          contractAddress,
          storageSlot: Fr.random(),
          nonce: Fr.random(),
          isSome: new Fr(1),
          note,
          noteHash: Fr.random(),
          siloedNullifier: Fr.random(),
          index: BigInt(index),
        })),
      );

      oracle.syncTaggedLogs.mockImplementation((_, __, ___) => Promise.resolve(new Map<string, TxScopedL2Log[]>()));
      oracle.dbLoad.mockImplementation((_, __) => Promise.resolve(null));

      const execRequest: FunctionCall = {
        name: artifact.name,
        to: contractAddress,
        selector: FunctionSelector.empty(),
        type: FunctionType.UNCONSTRAINED,
        isStatic: false,
        args: encodeArguments(artifact, [owner]),
        returnTypes: artifact.returnTypes,
      };

      const result = await acirSimulator.runUnconstrained(execRequest, contractAddress, FunctionSelector.empty());

      expect(result).toEqual(9n);
    }, 30_000);
  });
});<|MERGE_RESOLUTION|>--- conflicted
+++ resolved
@@ -1,10 +1,5 @@
-<<<<<<< HEAD
-import { type AztecNode, type FunctionCall, Note, type TxScopedL2Log } from '@aztec/circuit-types';
-import { BlockHeader, CompleteAddress } from '@aztec/circuits.js';
-=======
-import { type AztecNode, type FunctionCall, Note } from '@aztec/circuit-types';
+import { type AztecNode, type FunctionCall, Note, type TxScopedL2Log} from '@aztec/circuit-types';
 import { BlockHeader, CompleteAddress, type ContractInstance } from '@aztec/circuits.js';
->>>>>>> 08525884
 import { FunctionSelector, FunctionType, encodeArguments } from '@aztec/foundation/abi';
 import { AztecAddress } from '@aztec/foundation/aztec-address';
 import { Fr } from '@aztec/foundation/fields';
