--- conflicted
+++ resolved
@@ -173,11 +173,7 @@
 
   it('Should trace nullifiers', async () => {
     const lowLeafPreimage = new NullifierLeafPreimage(utxo, Fr.ZERO, 0n);
-<<<<<<< HEAD
-    await trace.traceNewNullifier(address, utxo, lowLeafPreimage, Fr.ZERO, [], []);
-=======
     trace.traceNewNullifier(utxo, lowLeafPreimage, Fr.ZERO, [], []);
->>>>>>> 89cb8d33
     expect(trace.getCounter()).toBe(startCounterPlus1);
 
     const pxResult = toPxResult(trace);
@@ -336,22 +332,12 @@
     it('Should enforce maximum number of new nullifiers', async () => {
       for (let i = 0; i < MAX_NULLIFIERS_PER_TX; i++) {
         const lowLeafPreimage = new NullifierLeafPreimage(new Fr(i + 1), Fr.ZERO, 0n);
-<<<<<<< HEAD
-        await trace.traceNewNullifier(AztecAddress.fromNumber(i), new Fr(i), lowLeafPreimage, Fr.ZERO, [], []);
-      }
-      const lowLeafPreimage = new NullifierLeafPreimage(new Fr(41), Fr.ZERO, 0n);
-      await expect(
-        async () =>
-          await trace.traceNewNullifier(AztecAddress.fromNumber(42), new Fr(42), lowLeafPreimage, Fr.ZERO, [], []),
-      ).rejects.toThrow(SideEffectLimitReachedError);
-=======
         trace.traceNewNullifier(new Fr(i), lowLeafPreimage, Fr.ZERO, [], []);
       }
       const lowLeafPreimage = new NullifierLeafPreimage(new Fr(41), Fr.ZERO, 0n);
       expect(() => trace.traceNewNullifier(new Fr(42), lowLeafPreimage, Fr.ZERO, [], [])).toThrow(
         SideEffectLimitReachedError,
       );
->>>>>>> 89cb8d33
     });
 
     it('Should enforce maximum number of L1 to L2 message checks', () => {
@@ -425,19 +411,11 @@
     // counter does not increment for note hash checks
     await nestedTrace.traceNewNoteHash(address, utxo, Fr.ZERO, []);
     testCounter++;
-<<<<<<< HEAD
-    await nestedTrace.traceNullifierCheck(address, utxo, true, lowLeafPreimage, Fr.ZERO, []);
-    testCounter++;
-    await nestedTrace.traceNullifierCheck(address, utxo, true, lowLeafPreimage, Fr.ZERO, []);
-    testCounter++;
-    await nestedTrace.traceNewNullifier(address, utxo, lowLeafPreimage, Fr.ZERO, [], []);
-=======
     nestedTrace.traceNullifierCheck(utxo, true, lowLeafPreimage, Fr.ZERO, []);
     testCounter++;
     nestedTrace.traceNullifierCheck(utxo, true, lowLeafPreimage, Fr.ZERO, []);
     testCounter++;
     nestedTrace.traceNewNullifier(utxo, lowLeafPreimage, Fr.ZERO, [], []);
->>>>>>> 89cb8d33
     testCounter++;
     await nestedTrace.traceL1ToL2MessageCheck(address, utxo, leafIndex, existsDefault, []);
     // counter does not increment for l1tol2 message checks
