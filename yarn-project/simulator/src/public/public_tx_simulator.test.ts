--- conflicted
+++ resolved
@@ -853,13 +853,8 @@
     });
 
     it('allows disabling fee balance checks for fee estimation', async () => {
-<<<<<<< HEAD
-      simulator = createSimulator({ skipFeeEnforcement: true });
-      const feePayer = AztecAddress.random();
-=======
-      simulator = createSimulator({ enforceFeePayment: false });
+      simulator = createSimulator({ skipFeeEnforcement: false });
       const feePayer = await AztecAddress.random();
->>>>>>> f589c90b
 
       const txResult = await simulator.simulate(
         mockTxWithPublicCalls({
