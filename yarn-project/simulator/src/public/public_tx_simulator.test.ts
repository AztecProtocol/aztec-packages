import {
  MerkleTreeId,
  SimulationError,
  type Tx,
  TxExecutionPhase,
<<<<<<< HEAD
  mockTx,
=======
  UnencryptedFunctionL2Logs,
  UnencryptedL2Log,
>>>>>>> b2c5744f
} from '@aztec/circuit-types';
import { type MerkleTreeWriteOperations } from '@aztec/circuit-types/interfaces/server';
import { mockTx } from '@aztec/circuit-types/testing';
import {
  AztecAddress,
  BlockHeader,
  CONTRACT_CLASS_LOG_SIZE_IN_FIELDS,
  ContractClassLog,
  type ContractDataSource,
  Fr,
  Gas,
  GasFees,
  GasSettings,
  GlobalVariables,
  PartialStateReference,
  PublicDataWrite,
<<<<<<< HEAD
  REGISTERER_CONTRACT_ADDRESS,
  REGISTERER_CONTRACT_CLASS_REGISTERED_MAGIC_VALUE,
=======
>>>>>>> b2c5744f
  RevertCode,
  ScopedLogHash,
  StateReference,
  countAccumulatedItems,
} from '@aztec/circuits.js';
import { bufferAsFields } from '@aztec/circuits.js/abi';
import { computePublicDataTreeLeafSlot } from '@aztec/circuits.js/hash';
import { fr, makeContractClassPublic } from '@aztec/circuits.js/testing';
import { AppendOnlyTreeSnapshot, PublicDataTreeLeaf } from '@aztec/circuits.js/trees';
import { NULLIFIER_SUBTREE_HEIGHT, PUBLIC_DATA_TREE_HEIGHT, REGISTERER_CONTRACT_ADDRESS } from '@aztec/constants';
import { type AztecKVStore } from '@aztec/kv-store';
import { openTmpStore } from '@aztec/kv-store/lmdb';
import { type AppendOnlyTree, Poseidon, StandardTree, newTree } from '@aztec/merkle-tree';
import { ProtocolContractAddress } from '@aztec/protocol-contracts';
import { computeFeePayerBalanceStorageSlot } from '@aztec/protocol-contracts/fee-juice';
import { NativeWorldStateService } from '@aztec/world-state';

import { jest } from '@jest/globals';
import { mock } from 'jest-mock-extended';

import { AvmFinalizedCallResult } from '../avm/avm_contract_call_result.js';
import { type AvmPersistableStateManager } from '../avm/journal/journal.js';
import { type InstructionSet } from '../avm/serialization/bytecode_serialization.js';
import { WorldStateDB } from './public_db_sources.js';
import { type PublicTxResult, PublicTxSimulator } from './public_tx_simulator.js';

describe('public_tx_simulator', () => {
  // Nullifier must be >=128 since tree starts with 128 entries pre-filled
  const MIN_NULLIFIER = 128;
  // Gas settings.
  const gasLimits = new Gas(100, 150);
  const teardownGasLimits = new Gas(20, 30);
  const gasFees = new GasFees(2, 3);
  let maxFeesPerGas = gasFees;
  let maxPriorityFeesPerGas = GasFees.empty();

  // gasUsed for the tx after private execution, minus the teardownGasLimits.
  const privateGasUsed = new Gas(13, 17);

  // gasUsed for each enqueued call.
  const enqueuedCallGasUsed = new Gas(12, 34);

  let db: MerkleTreeWriteOperations;
  let worldStateDB: WorldStateDB;

  let publicDataTree: AppendOnlyTree<Fr>;

  let treeStore: AztecKVStore;
  let simulator: PublicTxSimulator;
  let simulateInternal: jest.SpiedFunction<
    (
      stateManager: AvmPersistableStateManager,
      executionResult: any,
      allocatedGas: Gas,
      transactionFee: any,
      fnName: any,
      instructionSet: InstructionSet,
    ) => Promise<AvmFinalizedCallResult>
  >;

  const mockTxWithPublicCalls = async ({
    numberOfSetupCalls = 0,
    numberOfAppLogicCalls = 0,
    hasPublicTeardownCall = false,
    feePayer = AztecAddress.ZERO,
  }: {
    numberOfSetupCalls?: number;
    numberOfAppLogicCalls?: number;
    hasPublicTeardownCall?: boolean;
    feePayer?: AztecAddress;
  }) => {
    // seed with min nullifier to prevent insertion of a nullifier < min
    const tx = await mockTx(/*seed=*/ MIN_NULLIFIER, {
      numberOfNonRevertiblePublicCallRequests: numberOfSetupCalls,
      numberOfRevertiblePublicCallRequests: numberOfAppLogicCalls,
      hasPublicTeardownCallRequest: hasPublicTeardownCall,
    });
    tx.data.constants.txContext.gasSettings = GasSettings.from({
      gasLimits,
      teardownGasLimits,
      maxFeesPerGas,
      maxPriorityFeesPerGas,
    });

    tx.data.forPublic!.nonRevertibleAccumulatedData.nullifiers[0] = new Fr(7777);
    tx.data.forPublic!.nonRevertibleAccumulatedData.nullifiers[1] = new Fr(8888);

    tx.data.forPublic!.revertibleAccumulatedData.nullifiers[0] = new Fr(9999);

    tx.data.gasUsed = privateGasUsed;
    if (hasPublicTeardownCall) {
      tx.data.gasUsed = tx.data.gasUsed.add(teardownGasLimits);
    }

    tx.data.feePayer = feePayer;

    return tx;
  };

  const setFeeBalance = async (feePayer: AztecAddress, balance: Fr) => {
    const feeJuiceAddress = ProtocolContractAddress.FeeJuice;
    const balanceSlot = await computeFeePayerBalanceStorageSlot(feePayer);
    const balancePublicDataTreeLeafSlot = await computePublicDataTreeLeafSlot(feeJuiceAddress, balanceSlot);
    await db.batchInsert(
      MerkleTreeId.PUBLIC_DATA_TREE,
      [new PublicDataTreeLeaf(balancePublicDataTreeLeafSlot, balance).toBuffer()],
      0,
    );
  };

  const mockPublicExecutor = (
    mockedSimulatorExecutions: ((stateManager: AvmPersistableStateManager) => Promise<SimulationError | void>)[],
  ) => {
    for (const executeSimulator of mockedSimulatorExecutions) {
      simulateInternal.mockImplementationOnce(
        async (
          stateManager: AvmPersistableStateManager,
          _executionResult: any,
          allocatedGas: Gas,
          _transactionFee: any,
          _fnName: any,
        ) => {
          const revertReason = await executeSimulator(stateManager);
          if (revertReason === undefined) {
            return Promise.resolve(
              new AvmFinalizedCallResult(
                /*reverted=*/ false,
                /*output=*/ [],
                /*gasLeft=*/ allocatedGas.sub(enqueuedCallGasUsed),
              ),
            );
          } else {
            return Promise.resolve(
              new AvmFinalizedCallResult(
                /*reverted=*/ true,
                /*output=*/ [],
                /*gasLeft=*/ allocatedGas.sub(enqueuedCallGasUsed),
                revertReason,
              ),
            );
          }
        },
      );
    }
  };

  const mockContractClassForTx = async (tx: Tx, revertible = true) => {
    const publicContractClass = await makeContractClassPublic(42);
    const contractClassLogFields = [
      new Fr(REGISTERER_CONTRACT_CLASS_REGISTERED_MAGIC_VALUE),
      publicContractClass.id,
      new Fr(publicContractClass.version),
      publicContractClass.artifactHash,
      publicContractClass.privateFunctionsRoot,
      ...bufferAsFields(
        publicContractClass.packedBytecode,
        Math.ceil(publicContractClass.packedBytecode.length / 32) + 1,
      ),
    ];
    const contractClassLog = new ContractClassLog(
      contractClassLogFields.concat(
        new Array(CONTRACT_CLASS_LOG_SIZE_IN_FIELDS - contractClassLogFields.length).fill(Fr.ZERO),
      ),
    );
    tx.contractClassLogs.push(contractClassLog);
    const contractClassLogHash = ScopedLogHash.fromFields([
      await contractClassLog.hash(),
      new Fr(7),
      new Fr(contractClassLog.getEmittedLength()),
      new Fr(REGISTERER_CONTRACT_ADDRESS),
    ]);
    if (revertible) {
      tx.data.forPublic!.revertibleAccumulatedData.contractClassLogsHashes[0] = contractClassLogHash;
    } else {
      tx.data.forPublic!.nonRevertibleAccumulatedData.contractClassLogsHashes[0] = contractClassLogHash;
    }

    return publicContractClass.id;
  };

  const checkNullifierRoot = async (txResult: PublicTxResult) => {
    const siloedNullifiers = txResult.avmProvingRequest.inputs.publicInputs.accumulatedData.nullifiers;
    // Loop helpful for debugging so you can see root progression
    //for (const nullifier of siloedNullifiers) {
    //  await db.batchInsert(
    //    MerkleTreeId.NULLIFIER_TREE,
    //    [nullifier.toBuffer()],
    //    NULLIFIER_SUBTREE_HEIGHT,
    //  );
    //  console.log(`TESTING Nullifier tree root after insertion ${(await db.getStateReference()).partial.nullifierTree.root}`);
    //}
    // This is how the public processor inserts nullifiers.
    await db.batchInsert(
      MerkleTreeId.NULLIFIER_TREE,
      siloedNullifiers.map(n => n.toBuffer()),
      NULLIFIER_SUBTREE_HEIGHT,
    );
    const expectedRoot = (await db.getStateReference()).partial.nullifierTree.root;
    const gotRoot = txResult.avmProvingRequest.inputs.publicInputs.endTreeSnapshots.nullifierTree.root;
    expect(gotRoot).toEqual(expectedRoot);
  };

  const expectAvailableGasForCalls = (availableGases: Gas[]) => {
    expect(simulateInternal).toHaveBeenCalledTimes(availableGases.length);
    availableGases.forEach((availableGas, i) => {
      expect(simulateInternal).toHaveBeenNthCalledWith(
        i + 1,
        expect.anything(), // AvmPersistableStateManager
        expect.anything(), // publicExecutionRequest
        Gas.from(availableGas),
        expect.anything(), // txFee
        expect.anything(), // fnName
      );
    });
  };

  const createSimulator = ({
    doMerkleOperations = true,
    skipFeeEnforcement = false,
  }: {
    doMerkleOperations?: boolean;
    skipFeeEnforcement?: boolean;
  }) => {
    const simulator = new PublicTxSimulator(
      db,
      worldStateDB,
      GlobalVariables.from({ ...GlobalVariables.empty(), gasFees }),
      doMerkleOperations,
      skipFeeEnforcement,
    );

    // Mock the internal private function. Borrowed from https://stackoverflow.com/a/71033167
    simulateInternal = jest.spyOn(
      simulator as unknown as { simulateEnqueuedCallInternal: PublicTxSimulator['simulateEnqueuedCallInternal'] },
      'simulateEnqueuedCallInternal',
    );
    simulateInternal.mockImplementation(
      (
        _stateManager: AvmPersistableStateManager,
        _executionResult: any,
        allocatedGas: Gas,
        _transactionFee: any,
        _fnName: any,
      ) => {
        return Promise.resolve(
          new AvmFinalizedCallResult(
            /*reverted=*/ false,
            /*output=*/ [],
            /*gasLeft=*/ allocatedGas.sub(enqueuedCallGasUsed),
            /*revertReason=*/ undefined,
          ),
        );
      },
    );
    return simulator;
  };

  beforeEach(async () => {
    db = await (await NativeWorldStateService.tmp()).fork();
    worldStateDB = new WorldStateDB(db, mock<ContractDataSource>());

    treeStore = openTmpStore();

    publicDataTree = await newTree(
      StandardTree,
      treeStore,
      new Poseidon(),
      'PublicData',
      Fr,
      PUBLIC_DATA_TREE_HEIGHT,
      1, // Add a default low leaf for the public data hints to be proved against.
    );
    const snap = new AppendOnlyTreeSnapshot(
      Fr.fromBuffer(publicDataTree.getRoot(true)),
      Number(publicDataTree.getNumLeaves(true)),
    );
    const header = BlockHeader.empty();
    const stateReference = new StateReference(
      header.state.l1ToL2MessageTree,
      new PartialStateReference(header.state.partial.noteHashTree, header.state.partial.nullifierTree, snap),
    );
    // Clone the whole state because somewhere down the line (AbstractPhaseManager) the public data root is modified in the referenced header directly :/
    header.state = StateReference.fromBuffer(stateReference.toBuffer());

    simulator = createSimulator({});
  }, 30_000);

  afterEach(async () => {
    await treeStore.delete();
  });

  it('runs a tx with enqueued public calls in setup phase only', async () => {
    const tx = await mockTxWithPublicCalls({
      numberOfSetupCalls: 2,
    });

    const txResult = await simulator.simulate(tx);

    expect(txResult.processedPhases).toEqual([
      expect.objectContaining({ phase: TxExecutionPhase.SETUP, revertReason: undefined }),
    ]);
    expect(txResult.revertCode).toEqual(RevertCode.OK);
    expect(txResult.revertReason).toBe(undefined);

    const expectedPublicGasUsed = enqueuedCallGasUsed.mul(2); // For 2 setup calls.
    const expectedTotalGas = privateGasUsed.add(expectedPublicGasUsed);
    expect(txResult.gasUsed).toEqual({
      totalGas: expectedTotalGas,
      billedGas: expectedTotalGas,
      teardownGas: Gas.empty(),
      publicGas: expectedPublicGasUsed,
    });

    const availableGasForFirstSetup = gasLimits.sub(privateGasUsed);
    const availableGasForSecondSetup = availableGasForFirstSetup.sub(enqueuedCallGasUsed);
    expectAvailableGasForCalls([availableGasForFirstSetup, availableGasForSecondSetup]);

    const output = txResult.avmProvingRequest!.inputs.publicInputs;

    const expectedGasUsedForFee = expectedTotalGas;
    const expectedTxFee = expectedTotalGas.computeFee(gasFees);
    expect(output.endGasUsed).toEqual(expectedGasUsedForFee);
    expect(output.transactionFee).toEqual(expectedTxFee);

    // We keep all data.
    expect(countAccumulatedItems(output.accumulatedData.nullifiers)).toBe(3);
  });

  it('runs a tx with enqueued public calls in app logic phase only', async () => {
    const tx = await mockTxWithPublicCalls({
      numberOfAppLogicCalls: 2,
    });

    const txResult = await simulator.simulate(tx);

    expect(txResult.processedPhases).toEqual([
      expect.objectContaining({ phase: TxExecutionPhase.APP_LOGIC, revertReason: undefined }),
    ]);
    expect(txResult.revertCode).toEqual(RevertCode.OK);
    expect(txResult.revertReason).toBe(undefined);

    const expectedPublicGasUsed = enqueuedCallGasUsed.mul(2); // For 2 app logic calls.
    const expectedTotalGas = privateGasUsed.add(expectedPublicGasUsed);
    expect(txResult.gasUsed).toEqual({
      totalGas: expectedTotalGas,
      billedGas: expectedTotalGas,
      teardownGas: Gas.empty(),
      publicGas: expectedPublicGasUsed,
    });

    const availableGasForFirstAppLogic = gasLimits.sub(privateGasUsed);
    const availableGasForSecondAppLogic = availableGasForFirstAppLogic.sub(enqueuedCallGasUsed);
    expectAvailableGasForCalls([availableGasForFirstAppLogic, availableGasForSecondAppLogic]);

    const output = txResult.avmProvingRequest!.inputs.publicInputs;

    const expectedGasUsedForFee = expectedTotalGas;
    const expectedTxFee = expectedTotalGas.computeFee(gasFees);
    expect(output.endGasUsed).toEqual(expectedGasUsedForFee);
    expect(output.transactionFee).toEqual(expectedTxFee);

    // We keep all data.
    expect(countAccumulatedItems(output.accumulatedData.nullifiers)).toBe(3);
  });

  it('runs a tx with enqueued public calls in teardown phase only', async () => {
    const tx = await mockTxWithPublicCalls({
      hasPublicTeardownCall: true,
    });

    const txResult = await simulator.simulate(tx);

    expect(txResult.processedPhases).toEqual([
      expect.objectContaining({ phase: TxExecutionPhase.TEARDOWN, revertReason: undefined }),
    ]);
    expect(txResult.revertCode).toEqual(RevertCode.OK);
    expect(txResult.revertReason).toBe(undefined);

    const expectedTeardownGasUsed = enqueuedCallGasUsed;
    const expectedTotalGas = privateGasUsed.add(expectedTeardownGasUsed);
    const expectedBilledGas = privateGasUsed.add(teardownGasLimits);
    expect(txResult.gasUsed).toEqual({
      totalGas: expectedTotalGas,
      billedGas: expectedBilledGas,
      teardownGas: expectedTeardownGasUsed,
      publicGas: expectedTeardownGasUsed,
    });

    expectAvailableGasForCalls([teardownGasLimits]);

    const output = txResult.avmProvingRequest!.inputs.publicInputs;

    const expectedGasUsedForFee = expectedTotalGas.sub(expectedTeardownGasUsed).add(teardownGasLimits);
    const expectedTxFee = expectedGasUsedForFee.computeFee(gasFees);
    expect(output.endGasUsed).toEqual(expectedGasUsedForFee);
    expect(output.transactionFee).toEqual(expectedTxFee);

    // We keep all data.
    expect(countAccumulatedItems(output.accumulatedData.nullifiers)).toBe(3);
  });

  it('runs a tx with all phases', async () => {
    const tx = await mockTxWithPublicCalls({
      numberOfSetupCalls: 2,
      numberOfAppLogicCalls: 1,
      hasPublicTeardownCall: true,
    });

    const txResult = await simulator.simulate(tx);

    expect(txResult.processedPhases).toHaveLength(3);
    expect(txResult.processedPhases).toEqual([
      expect.objectContaining({ phase: TxExecutionPhase.SETUP, revertReason: undefined }),
      expect.objectContaining({ phase: TxExecutionPhase.APP_LOGIC, revertReason: undefined }),
      expect.objectContaining({ phase: TxExecutionPhase.TEARDOWN, revertReason: undefined }),
    ]);
    expect(txResult.revertCode).toEqual(RevertCode.OK);
    expect(txResult.revertReason).toBe(undefined);

    const expectedPublicGasUsed = enqueuedCallGasUsed.mul(3); // 2 for setup and 1 for app logic.
    const expectedTeardownGasUsed = enqueuedCallGasUsed;
    const expectedTotalGas = privateGasUsed.add(expectedPublicGasUsed).add(expectedTeardownGasUsed);
    const expectedBilledGas = privateGasUsed.add(expectedPublicGasUsed).add(teardownGasLimits);

    expect(txResult.gasUsed).toEqual({
      totalGas: expectedTotalGas,
      billedGas: expectedBilledGas,
      teardownGas: expectedTeardownGasUsed,
      publicGas: expectedPublicGasUsed.add(expectedTeardownGasUsed),
    });

    // Check that each enqueued call is allocated the correct amount of gas.
    const availableGasForFirstSetup = gasLimits.sub(teardownGasLimits).sub(privateGasUsed);
    const availableGasForSecondSetup = availableGasForFirstSetup.sub(enqueuedCallGasUsed);
    const availableGasForAppLogic = availableGasForSecondSetup.sub(enqueuedCallGasUsed);
    expectAvailableGasForCalls([
      availableGasForFirstSetup,
      availableGasForSecondSetup,
      availableGasForAppLogic,
      teardownGasLimits,
    ]);

    const output = txResult.avmProvingRequest!.inputs.publicInputs;

    const expectedGasUsedForFee = expectedTotalGas.sub(expectedTeardownGasUsed).add(teardownGasLimits);
    const expectedTxFee = expectedGasUsedForFee.computeFee(gasFees);
    expect(output.endGasUsed).toEqual(expectedGasUsedForFee);
    expect(output.transactionFee).toEqual(expectedTxFee);

    // We keep all data.
    expect(countAccumulatedItems(output.accumulatedData.nullifiers)).toBe(3);
  });

  it('deduplicates public data writes', async function () {
    const tx = await mockTxWithPublicCalls({
      numberOfSetupCalls: 1,
      numberOfAppLogicCalls: 1,
      hasPublicTeardownCall: true,
    });

    const revertibleRequests = tx.getRevertiblePublicExecutionRequests();

    const contractAddress = revertibleRequests[0].callContext.contractAddress;
    const contractSlotA = fr(0x100);
    const contractSlotB = fr(0x150);
    const contractSlotC = fr(0x200);

    mockPublicExecutor([
      // SETUP
      async (_stateManager: AvmPersistableStateManager) => {
        // Nothing happened in setup phase.
      },
      // APP LOGIC
      async (stateManager: AvmPersistableStateManager) => {
        // mock storage writes on the state manager
        await stateManager.writeStorage(contractAddress, contractSlotA, fr(0x101));
        await stateManager.writeStorage(contractAddress, contractSlotB, fr(0x151));
        await stateManager.readStorage(contractAddress, contractSlotA);
      },
      async (stateManager: AvmPersistableStateManager) => {
        // mock storage writes on the state manager
        await stateManager.writeStorage(contractAddress, contractSlotA, fr(0x103));
        await stateManager.writeStorage(contractAddress, contractSlotC, fr(0x201));
        await stateManager.readStorage(contractAddress, contractSlotA);
        await stateManager.writeStorage(contractAddress, contractSlotC, fr(0x102));
        await stateManager.writeStorage(contractAddress, contractSlotC, fr(0x152));
        await stateManager.readStorage(contractAddress, contractSlotA);
      },
    ]);

    const txResult = await simulator.simulate(tx);

    expect(simulateInternal).toHaveBeenCalledTimes(3);

    const output = txResult.avmProvingRequest!.inputs.publicInputs;

    const numPublicDataWrites = 3;
    expect(countAccumulatedItems(output.accumulatedData.publicDataWrites)).toBe(numPublicDataWrites);
    expect(output.accumulatedData.publicDataWrites.slice(0, numPublicDataWrites)).toEqual([
      new PublicDataWrite(await computePublicDataTreeLeafSlot(contractAddress, contractSlotA), fr(0x103)), // 0x101 replaced with 0x103
      new PublicDataWrite(await computePublicDataTreeLeafSlot(contractAddress, contractSlotB), fr(0x151)),
      new PublicDataWrite(await computePublicDataTreeLeafSlot(contractAddress, contractSlotC), fr(0x152)), // 0x201 replaced with 0x102 and then 0x152
    ]);
  });

  it('fails a transaction that reverts in setup', async function () {
    // seed with min nullifier to prevent insertion of a nullifier < min
    const tx = await mockTx(/*seed=*/ MIN_NULLIFIER, {
      numberOfNonRevertiblePublicCallRequests: 1,
      numberOfRevertiblePublicCallRequests: 1,
      hasPublicTeardownCallRequest: true,
    });

    const setupFailureMsg = 'Simulation Failed in setup';
    const setupFailure = new SimulationError(setupFailureMsg, []);
    simulateInternal.mockResolvedValueOnce(
      new AvmFinalizedCallResult(
        /*reverted=*/ true,
        /*output=*/ [],
        /*gasLeft=*/ Gas.empty(),
        /*revertReason=*/ setupFailure,
      ),
    );

    await expect(simulator.simulate(tx)).rejects.toThrow(setupFailureMsg);

    expect(simulateInternal).toHaveBeenCalledTimes(1);
  });

  it('includes a transaction that reverts in app logic only', async function () {
    const tx = await mockTxWithPublicCalls({
      numberOfSetupCalls: 1,
      numberOfAppLogicCalls: 2,
      hasPublicTeardownCall: true,
    });

    const appLogicFailure = new SimulationError('Simulation Failed in app logic', []);

    const siloedNullifiers = [new Fr(10000), new Fr(20000), new Fr(30000), new Fr(40000), new Fr(50000)];
    mockPublicExecutor([
      // SETUP
      async (stateManager: AvmPersistableStateManager) => {
        await stateManager.writeSiloedNullifier(siloedNullifiers[0]);
      },
      // APP LOGIC
      async (stateManager: AvmPersistableStateManager) => {
        await stateManager.writeSiloedNullifier(siloedNullifiers[1]);
        await stateManager.writeSiloedNullifier(siloedNullifiers[2]);
      },
      async (stateManager: AvmPersistableStateManager) => {
        await stateManager.writeSiloedNullifier(siloedNullifiers[3]);
        return Promise.resolve(appLogicFailure);
      },
      // TEARDOWN
      async (stateManager: AvmPersistableStateManager) => {
        await stateManager.writeSiloedNullifier(siloedNullifiers[4]);
      },
    ]);

    const txResult = await simulator.simulate(tx);

    expect(txResult.processedPhases).toHaveLength(3);
    expect(txResult.processedPhases).toEqual([
      expect.objectContaining({ phase: TxExecutionPhase.SETUP, revertReason: undefined }),
      expect.objectContaining({ phase: TxExecutionPhase.APP_LOGIC, revertReason: appLogicFailure }),
      expect.objectContaining({ phase: TxExecutionPhase.TEARDOWN, revertReason: undefined }),
    ]);
    expect(txResult.revertCode).toEqual(RevertCode.APP_LOGIC_REVERTED);
    // tx reports app logic failure
    expect(txResult.revertReason).toBe(appLogicFailure);

    const expectedSetupGas = enqueuedCallGasUsed;
    const expectedAppLogicGas = enqueuedCallGasUsed.mul(2);
    const expectedTeardownGasUsed = enqueuedCallGasUsed;
    const expectedTotalGas = privateGasUsed.add(expectedSetupGas).add(expectedAppLogicGas).add(expectedTeardownGasUsed);
    const expectedBilledGas = privateGasUsed.add(expectedSetupGas).add(expectedAppLogicGas).add(teardownGasLimits);
    expect(txResult.gasUsed).toEqual({
      totalGas: expectedTotalGas,
      billedGas: expectedBilledGas,
      teardownGas: expectedTeardownGasUsed,
      publicGas: expectedTotalGas.sub(privateGasUsed),
    });

    const availableGasForSetup = gasLimits.sub(teardownGasLimits).sub(privateGasUsed);
    const availableGasForFirstAppLogic = availableGasForSetup.sub(enqueuedCallGasUsed);
    const availableGasForSecondAppLogic = availableGasForFirstAppLogic.sub(enqueuedCallGasUsed);
    expectAvailableGasForCalls([
      availableGasForSetup,
      availableGasForFirstAppLogic,
      availableGasForSecondAppLogic,
      teardownGasLimits,
    ]);

    const output = txResult.avmProvingRequest!.inputs.publicInputs;

    const expectedGasUsedForFee = expectedTotalGas.sub(expectedTeardownGasUsed).add(teardownGasLimits);
    const expectedTxFee = expectedGasUsedForFee.computeFee(gasFees);
    expect(output.endGasUsed).toEqual(expectedGasUsedForFee);
    expect(output.transactionFee).toEqual(expectedTxFee);

    // we keep the non-revertible data.
    expect(countAccumulatedItems(output.accumulatedData.nullifiers)).toBe(4);
    const includedSiloedNullifiers = [
      ...tx.data.forPublic!.nonRevertibleAccumulatedData.nullifiers.filter(n => !n.isZero()),
      siloedNullifiers[0],
      // dropped revertibles and app logic
      //...tx.data.forPublic!.revertibleAccumulatedData.nullifiers.filter(n => !n.isZero()),
      //..siloedNullifiers[1...3]
      // teardown
      siloedNullifiers[4],
    ];
    expect(output.accumulatedData.nullifiers.filter(n => !n.isZero())).toEqual(includedSiloedNullifiers);
    await checkNullifierRoot(txResult);
  });

  it('includes a transaction that reverts in teardown only', async function () {
    const tx = await mockTxWithPublicCalls({
      numberOfSetupCalls: 1,
      numberOfAppLogicCalls: 2,
      hasPublicTeardownCall: true,
    });

    const teardownFailure = new SimulationError('Simulation Failed in teardown', []);

    const siloedNullifiers = [new Fr(10000), new Fr(20000), new Fr(30000), new Fr(40000), new Fr(50000)];
    mockPublicExecutor([
      // SETUP
      async (stateManager: AvmPersistableStateManager) => {
        await stateManager.writeSiloedNullifier(siloedNullifiers[0]);
      },
      // APP LOGIC
      async (stateManager: AvmPersistableStateManager) => {
        await stateManager.writeSiloedNullifier(siloedNullifiers[1]);
        await stateManager.writeSiloedNullifier(siloedNullifiers[2]);
      },
      async (stateManager: AvmPersistableStateManager) => {
        await stateManager.writeSiloedNullifier(siloedNullifiers[3]);
      },
      // TEARDOWN
      async (stateManager: AvmPersistableStateManager) => {
        await stateManager.writeSiloedNullifier(siloedNullifiers[4]);
        return Promise.resolve(teardownFailure);
      },
    ]);

    const txResult = await simulator.simulate(tx);

    expect(txResult.processedPhases).toEqual([
      expect.objectContaining({ phase: TxExecutionPhase.SETUP, revertReason: undefined }),
      expect.objectContaining({ phase: TxExecutionPhase.APP_LOGIC, revertReason: undefined }),
      expect.objectContaining({ phase: TxExecutionPhase.TEARDOWN, revertReason: teardownFailure }),
    ]);
    expect(txResult.revertCode).toEqual(RevertCode.TEARDOWN_REVERTED);
    expect(txResult.revertReason).toBe(teardownFailure);

    const expectedSetupGas = enqueuedCallGasUsed;
    const expectedAppLogicGas = enqueuedCallGasUsed.mul(2);
    const expectedTeardownGasUsed = enqueuedCallGasUsed;
    const expectedTotalGas = privateGasUsed.add(expectedSetupGas).add(expectedAppLogicGas).add(expectedTeardownGasUsed);
    const expectedBilledGas = privateGasUsed.add(expectedSetupGas).add(expectedAppLogicGas).add(teardownGasLimits);
    expect(txResult.gasUsed).toEqual({
      totalGas: expectedTotalGas,
      billedGas: expectedBilledGas,
      teardownGas: expectedTeardownGasUsed,
      publicGas: expectedTotalGas.sub(privateGasUsed),
    });

    const availableGasForSetup = gasLimits.sub(teardownGasLimits).sub(privateGasUsed);
    const availableGasForFirstAppLogic = availableGasForSetup.sub(enqueuedCallGasUsed);
    const availableGasForSecondAppLogic = availableGasForFirstAppLogic.sub(enqueuedCallGasUsed);
    expectAvailableGasForCalls([
      availableGasForSetup,
      availableGasForFirstAppLogic,
      availableGasForSecondAppLogic,
      teardownGasLimits,
    ]);

    const output = txResult.avmProvingRequest!.inputs.publicInputs;

    // Should still charge the full teardownGasLimits for fee even though teardown reverted.
    const expectedGasUsedForFee = expectedTotalGas.sub(expectedTeardownGasUsed).add(teardownGasLimits);
    const expectedTxFee = expectedGasUsedForFee.computeFee(gasFees);
    expect(output.endGasUsed).toEqual(expectedGasUsedForFee);
    expect(output.transactionFee).toEqual(expectedTxFee);

    // We keep the non-revertible data.
    expect(countAccumulatedItems(output.accumulatedData.nullifiers)).toBe(3);
    const includedSiloedNullifiers = [
      ...tx.data.forPublic!.nonRevertibleAccumulatedData.nullifiers.filter(n => !n.isZero()),
      siloedNullifiers[0],
      // dropped
      //...tx.data.forPublic!.revertibleAccumulatedData.nullifiers.filter(n => !n.isZero()),
      //..siloedNullifiers[1...4]
    ];
    expect(output.accumulatedData.nullifiers.filter(n => !n.isZero())).toEqual(includedSiloedNullifiers);
    await checkNullifierRoot(txResult);
  });

  it('includes a transaction that reverts in app logic and teardown', async function () {
    const tx = await mockTxWithPublicCalls({
      numberOfSetupCalls: 1,
      numberOfAppLogicCalls: 2,
      hasPublicTeardownCall: true,
    });

    const appLogicFailure = new SimulationError('Simulation Failed in app logic', []);
    const teardownFailure = new SimulationError('Simulation Failed in teardown', []);
    const siloedNullifiers = [new Fr(10000), new Fr(20000), new Fr(30000), new Fr(40000), new Fr(50000)];
    mockPublicExecutor([
      // SETUP
      async (stateManager: AvmPersistableStateManager) => {
        await stateManager.writeSiloedNullifier(siloedNullifiers[0]);
      },
      // APP LOGIC
      async (stateManager: AvmPersistableStateManager) => {
        await stateManager.writeSiloedNullifier(siloedNullifiers[1]);
        await stateManager.writeSiloedNullifier(siloedNullifiers[2]);
      },
      async (stateManager: AvmPersistableStateManager) => {
        await stateManager.writeSiloedNullifier(siloedNullifiers[3]);
        return Promise.resolve(appLogicFailure);
      },
      // TEARDOWN
      async (stateManager: AvmPersistableStateManager) => {
        await stateManager.writeSiloedNullifier(siloedNullifiers[4]);
        return Promise.resolve(teardownFailure);
      },
    ]);

    const txResult = await simulator.simulate(tx);

    expect(txResult.processedPhases).toHaveLength(3);
    expect(txResult.processedPhases).toEqual([
      expect.objectContaining({ phase: TxExecutionPhase.SETUP, revertReason: undefined }),
      expect.objectContaining({ phase: TxExecutionPhase.APP_LOGIC, revertReason: appLogicFailure }),
      expect.objectContaining({ phase: TxExecutionPhase.TEARDOWN, revertReason: teardownFailure }),
    ]);
    expect(txResult.revertCode).toEqual(RevertCode.BOTH_REVERTED);
    // tx reports app logic failure
    expect(txResult.revertReason).toBe(appLogicFailure);

    const expectedSetupGas = enqueuedCallGasUsed;
    const expectedAppLogicGas = enqueuedCallGasUsed.mul(2);
    const expectedTeardownGasUsed = enqueuedCallGasUsed;
    const expectedTotalGas = privateGasUsed.add(expectedSetupGas).add(expectedAppLogicGas).add(expectedTeardownGasUsed);
    const expectedBilledGas = privateGasUsed.add(expectedSetupGas).add(expectedAppLogicGas).add(teardownGasLimits);
    expect(txResult.gasUsed).toEqual({
      totalGas: expectedTotalGas,
      billedGas: expectedBilledGas,
      teardownGas: expectedTeardownGasUsed,
      publicGas: expectedTotalGas.sub(privateGasUsed),
    });

    const availableGasForSetup = gasLimits.sub(teardownGasLimits).sub(privateGasUsed);
    const availableGasForFirstAppLogic = availableGasForSetup.sub(enqueuedCallGasUsed);
    const availableGasForSecondAppLogic = availableGasForFirstAppLogic.sub(enqueuedCallGasUsed);
    expectAvailableGasForCalls([
      availableGasForSetup,
      availableGasForFirstAppLogic,
      availableGasForSecondAppLogic,
      teardownGasLimits,
    ]);

    const output = txResult.avmProvingRequest!.inputs.publicInputs;

    // Should still charge the full teardownGasLimits for fee even though teardown reverted.
    const expectedGasUsedForFee = expectedTotalGas.sub(expectedTeardownGasUsed).add(teardownGasLimits);
    const expectedTxFee = expectedGasUsedForFee.computeFee(gasFees);
    expect(output.endGasUsed).toEqual(expectedGasUsedForFee);
    expect(output.transactionFee).toEqual(expectedTxFee);

    // we keep the non-revertible data
    expect(countAccumulatedItems(output.accumulatedData.nullifiers)).toBe(3);
    const includedSiloedNullifiers = [
      ...tx.data.forPublic!.nonRevertibleAccumulatedData.nullifiers.filter(n => !n.isZero()),
      siloedNullifiers[0],
      // dropped revertibles and app logic
      //...tx.data.forPublic!.revertibleAccumulatedData.nullifiers.filter(n => !n.isZero()),
      //..siloedNullifiers[1...4]
    ];
    expect(output.accumulatedData.nullifiers.filter(n => !n.isZero())).toEqual(includedSiloedNullifiers);
    await checkNullifierRoot(txResult);
  });

  it('nullifier tree root is right', async function () {
    const tx = await mockTxWithPublicCalls({
      numberOfSetupCalls: 1,
      numberOfAppLogicCalls: 2,
      hasPublicTeardownCall: true,
    });

    const siloedNullifiers = [new Fr(10000), new Fr(20000), new Fr(30000), new Fr(40000), new Fr(50000)];

    mockPublicExecutor([
      // SETUP
      async (stateManager: AvmPersistableStateManager) => {
        await stateManager.writeSiloedNullifier(siloedNullifiers[0]);
      },
      // APP LOGIC
      async (stateManager: AvmPersistableStateManager) => {
        await stateManager.writeSiloedNullifier(siloedNullifiers[1]);
        await stateManager.writeSiloedNullifier(siloedNullifiers[2]);
      },
      async (stateManager: AvmPersistableStateManager) => {
        await stateManager.writeSiloedNullifier(siloedNullifiers[3]);
      },
      // TEARDOWN
      async (stateManager: AvmPersistableStateManager) => {
        await stateManager.writeSiloedNullifier(siloedNullifiers[4]);
      },
    ]);

    const txResult = await simulator.simulate(tx);

    await checkNullifierRoot(txResult);
  });

  it.each([
    [' not', 'revertible'],
    ['', 'non-revertible'],
  ])('after a revert, does%s retain contract classes emitted from %s logs', async (_, kind) => {
    const tx = await mockTxWithPublicCalls({
      numberOfSetupCalls: 1,
      numberOfAppLogicCalls: 2,
      hasPublicTeardownCall: true,
    });

    const contractClassId = await mockContractClassForTx(tx, kind == 'revertible');
    const appLogicFailure = new SimulationError('Simulation Failed in app logic', []);
    const siloedNullifiers = [new Fr(10000), new Fr(20000), new Fr(30000), new Fr(40000), new Fr(50000)];
    mockPublicExecutor([
      // SETUP
      async (stateManager: AvmPersistableStateManager) => {
        await stateManager.writeSiloedNullifier(siloedNullifiers[0]);
      },
      // APP LOGIC
      async (stateManager: AvmPersistableStateManager) => {
        await stateManager.writeSiloedNullifier(siloedNullifiers[1]);
        await stateManager.writeSiloedNullifier(siloedNullifiers[2]);
      },
      async (stateManager: AvmPersistableStateManager) => {
        await stateManager.writeSiloedNullifier(siloedNullifiers[3]);
        return Promise.resolve(appLogicFailure);
      },
      // TEARDOWN
      async (stateManager: AvmPersistableStateManager) => {
        await stateManager.writeSiloedNullifier(siloedNullifiers[4]);
      },
    ]);

    const txResult = await simulator.simulate(tx);

    expect(txResult.revertCode).toEqual(RevertCode.APP_LOGIC_REVERTED);
    // tx reports app logic failure
    expect(txResult.revertReason).toBe(appLogicFailure);

    // Note that we do not check tx.data.forPublic? since these are not mutated in the case of a revert.
    // When contract class logs are fields and only stored here, they will be filtered after simulation
    // in processed_tx.ts -> makeProcessedTxFromTxWithPublicCalls() like PrivateLogs.

    const contractClass = await worldStateDB.getContractClass(contractClassId);
    if (kind == 'revertible') {
      expect(tx.contractClassLogs.length).toEqual(0);
      expect(contractClass).toBeUndefined();
    } else {
      expect(tx.contractClassLogs.length).toEqual(1);
      expect(contractClass).toBeDefined();
    }
  });

  it('runs a tx with non-empty priority fees', async () => {
    // gasFees = new GasFees(2, 3);
    maxPriorityFeesPerGas = new GasFees(5, 7);
    // The max fee is gasFee + priorityFee + 1.
    maxFeesPerGas = new GasFees(2 + 5 + 1, 3 + 7 + 1);

    const tx = await mockTxWithPublicCalls({
      numberOfSetupCalls: 1,
      numberOfAppLogicCalls: 1,
      hasPublicTeardownCall: true,
    });

    const txResult = await simulator.simulate(tx);
    expect(txResult.revertCode).toEqual(RevertCode.OK);

    const expectedPublicGasUsed = enqueuedCallGasUsed.mul(2); // 1 for setup and 1 for app logic.
    const expectedTeardownGasUsed = enqueuedCallGasUsed;
    const expectedTotalGas = privateGasUsed.add(expectedPublicGasUsed).add(expectedTeardownGasUsed);
    const expectedBilledGas = privateGasUsed.add(expectedPublicGasUsed).add(teardownGasLimits);
    expect(txResult.gasUsed).toEqual({
      totalGas: expectedTotalGas,
      billedGas: expectedBilledGas,
      teardownGas: expectedTeardownGasUsed,
      publicGas: expectedPublicGasUsed.add(expectedTeardownGasUsed),
    });

    const output = txResult.avmProvingRequest!.inputs.publicInputs;

    const expectedGasUsedForFee = expectedTotalGas.sub(expectedTeardownGasUsed).add(teardownGasLimits);
    expect(output.endGasUsed).toEqual(expectedGasUsedForFee);

    const totalFees = new GasFees(2 + 5, 3 + 7);
    const expectedTxFee = expectedGasUsedForFee.computeFee(totalFees);
    expect(output.transactionFee).toEqual(expectedTxFee);
  });

  describe('fees', () => {
    it('deducts fees from the fee payer balance', async () => {
      const feePayer = await AztecAddress.random();
      await setFeeBalance(feePayer, Fr.MAX_FIELD_VALUE);

      const tx = await mockTxWithPublicCalls({
        numberOfSetupCalls: 1,
        numberOfAppLogicCalls: 1,
        hasPublicTeardownCall: true,
        feePayer,
      });

      const txResult = await simulator.simulate(tx);
      expect(txResult.revertCode).toEqual(RevertCode.OK);
    });

    it('fails if fee payer cant pay for the tx', async () => {
      const feePayer = await AztecAddress.random();

      await expect(
        simulator.simulate(
          await mockTxWithPublicCalls({
            numberOfSetupCalls: 1,
            numberOfAppLogicCalls: 1,
            hasPublicTeardownCall: true,
            feePayer,
          }),
        ),
      ).rejects.toThrow(/Not enough balance for fee payer to pay for transaction/);
    });

    it('allows disabling fee balance checks for fee estimation', async () => {
      simulator = createSimulator({ skipFeeEnforcement: true });
      const feePayer = await AztecAddress.random();

      const txResult = await simulator.simulate(
        await mockTxWithPublicCalls({
          numberOfSetupCalls: 1,
          numberOfAppLogicCalls: 1,
          hasPublicTeardownCall: true,
          feePayer,
        }),
      );
      expect(txResult.revertCode).toEqual(RevertCode.OK);
    });
  });
});<|MERGE_RESOLUTION|>--- conflicted
+++ resolved
@@ -3,19 +3,12 @@
   SimulationError,
   type Tx,
   TxExecutionPhase,
-<<<<<<< HEAD
-  mockTx,
-=======
-  UnencryptedFunctionL2Logs,
-  UnencryptedL2Log,
->>>>>>> b2c5744f
 } from '@aztec/circuit-types';
 import { type MerkleTreeWriteOperations } from '@aztec/circuit-types/interfaces/server';
 import { mockTx } from '@aztec/circuit-types/testing';
 import {
   AztecAddress,
   BlockHeader,
-  CONTRACT_CLASS_LOG_SIZE_IN_FIELDS,
   ContractClassLog,
   type ContractDataSource,
   Fr,
@@ -25,11 +18,6 @@
   GlobalVariables,
   PartialStateReference,
   PublicDataWrite,
-<<<<<<< HEAD
-  REGISTERER_CONTRACT_ADDRESS,
-  REGISTERER_CONTRACT_CLASS_REGISTERED_MAGIC_VALUE,
-=======
->>>>>>> b2c5744f
   RevertCode,
   ScopedLogHash,
   StateReference,
@@ -39,7 +27,7 @@
 import { computePublicDataTreeLeafSlot } from '@aztec/circuits.js/hash';
 import { fr, makeContractClassPublic } from '@aztec/circuits.js/testing';
 import { AppendOnlyTreeSnapshot, PublicDataTreeLeaf } from '@aztec/circuits.js/trees';
-import { NULLIFIER_SUBTREE_HEIGHT, PUBLIC_DATA_TREE_HEIGHT, REGISTERER_CONTRACT_ADDRESS } from '@aztec/constants';
+import { CONTRACT_CLASS_LOG_SIZE_IN_FIELDS, NULLIFIER_SUBTREE_HEIGHT, PUBLIC_DATA_TREE_HEIGHT, REGISTERER_CONTRACT_ADDRESS, REGISTERER_CONTRACT_CLASS_REGISTERED_MAGIC_VALUE } from '@aztec/constants';
 import { type AztecKVStore } from '@aztec/kv-store';
 import { openTmpStore } from '@aztec/kv-store/lmdb';
 import { type AppendOnlyTree, Poseidon, StandardTree, newTree } from '@aztec/merkle-tree';
