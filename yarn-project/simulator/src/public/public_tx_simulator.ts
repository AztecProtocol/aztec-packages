--- conflicted
+++ resolved
@@ -64,12 +64,7 @@
     private globalVariables: GlobalVariables,
     private doMerkleOperations: boolean = false,
   ) {
-<<<<<<< HEAD
-    this.log = createDebugLogger(`aztec:public_tx_simulator`);
-    this.log.info(`fee juice storage balances slot: ${ProtocolContractArtifact.FeeJuice.storageLayout.balances.slot}`);
-=======
     this.log = createLogger(`simulator:public_tx_simulator`);
->>>>>>> 03797181
     this.metrics = new ExecutorMetrics(telemetryClient, 'PublicTxSimulator');
   }
 
