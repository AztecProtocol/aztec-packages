--- conflicted
+++ resolved
@@ -1,27 +1,11 @@
 import { type PublicExecutionRequest, Tx } from '@aztec/circuit-types';
-import {
-  BlockHeader,
-<<<<<<< HEAD
-  DEFAULT_GAS_LIMIT,
-=======
-  FunctionSelector,
->>>>>>> 13ad91cb
-  Gas,
-  GasFees,
-  GasSettings,
-  RollupValidationRequests,
-  TxContext,
-} from '@aztec/circuits.js';
-<<<<<<< HEAD
-=======
-import { type FunctionArtifact } from '@aztec/circuits.js/abi';
+import { BlockHeader, Gas, GasFees, GasSettings, RollupValidationRequests, TxContext } from '@aztec/circuits.js';
 import {
   PartialPrivateTailPublicInputsForPublic,
   PrivateKernelTailCircuitPublicInputs,
   TxConstantData,
 } from '@aztec/circuits.js/kernel';
 import { DEFAULT_GAS_LIMIT, MAX_L2_GAS_PER_TX_PUBLIC_PORTION } from '@aztec/constants';
->>>>>>> 13ad91cb
 import { AztecAddress } from '@aztec/foundation/aztec-address';
 import { Fr } from '@aztec/foundation/fields';
 
