--- conflicted
+++ resolved
@@ -1,44 +1,30 @@
-<<<<<<< HEAD
-import { type PublicExecutionRequest, Tx, UnencryptedFunctionL2Logs, UnencryptedL2Log } from '@aztec/circuit-types';
-import { bufferAsFields } from '@aztec/circuits.js/abi';
-import { AztecAddress } from '@aztec/circuits.js/aztec-address';
-import type { ContractClassPublic, ContractInstanceWithAddress } from '@aztec/circuits.js/contract';
-import { Gas, GasFees, GasSettings } from '@aztec/circuits.js/gas';
-import { siloNullifier } from '@aztec/circuits.js/hash';
-=======
-import { DEFAULT_GAS_LIMIT, MAX_L2_GAS_PER_TX_PUBLIC_PORTION } from '@aztec/constants';
-import { Fr } from '@aztec/foundation/fields';
-import { AztecAddress } from '@aztec/stdlib/aztec-address';
-import { Gas, GasFees, GasSettings } from '@aztec/stdlib/gas';
->>>>>>> 93dc92a8
 import {
-  PartialPrivateTailPublicInputsForPublic,
-  PrivateKernelTailCircuitPublicInputs,
-  RollupValidationRequests,
-<<<<<<< HEAD
-  ScopedLogHash,
-  countAccumulatedItems,
-} from '@aztec/circuits.js/kernel';
-import { PrivateLog } from '@aztec/circuits.js/logs';
-import { BlockHeader, TxConstantData, TxContext } from '@aztec/circuits.js/tx';
-import {
+  CONTRACT_CLASS_LOG_DATA_SIZE_IN_FIELDS,
   DEFAULT_GAS_LIMIT,
   DEPLOYER_CONTRACT_ADDRESS,
   MAX_L2_GAS_PER_TX_PUBLIC_PORTION,
   PRIVATE_LOG_SIZE_IN_FIELDS,
   REGISTERER_CONTRACT_ADDRESS,
+  REGISTERER_CONTRACT_CLASS_REGISTERED_MAGIC_VALUE,
 } from '@aztec/constants';
 import { Fr } from '@aztec/foundation/fields';
 import { assertLength } from '@aztec/foundation/serialize';
+import { DEPLOYER_CONTRACT_INSTANCE_DEPLOYED_TAG } from '@aztec/protocol-contracts';
+import { bufferAsFields } from '@aztec/stdlib/abi';
+import { AztecAddress } from '@aztec/stdlib/aztec-address';
+import type { ContractClassPublic, ContractInstanceWithAddress } from '@aztec/stdlib/contract';
+import { Gas, GasFees, GasSettings } from '@aztec/stdlib/gas';
+import { siloNullifier } from '@aztec/stdlib/hash';
 import {
-  DEPLOYER_CONTRACT_INSTANCE_DEPLOYED_TAG,
-  REGISTERER_CONTRACT_CLASS_REGISTERED_TAG,
-} from '@aztec/protocol-contracts';
-=======
+  PartialPrivateTailPublicInputsForPublic,
+  PrivateKernelTailCircuitPublicInputs,
+  RollupValidationRequests,
+  ScopedLogHash,
+  countAccumulatedItems,
 } from '@aztec/stdlib/kernel';
+import { ContractClassLog, PrivateLog } from '@aztec/stdlib/logs';
 import { type PublicExecutionRequest, Tx } from '@aztec/stdlib/tx';
 import { BlockHeader, TxConstantData, TxContext } from '@aztec/stdlib/tx';
->>>>>>> 93dc92a8
 
 import { strict as assert } from 'assert';
 
@@ -104,27 +90,29 @@
   return tx;
 }
 
-export function addNewContractClassToTx(tx: Tx, contractClass: ContractClassPublic, skipNullifierInsertion = false) {
+export async function addNewContractClassToTx(
+  tx: Tx,
+  contractClass: ContractClassPublic,
+  skipNullifierInsertion = false,
+) {
   const contractClassLogFields = [
-    REGISTERER_CONTRACT_CLASS_REGISTERED_TAG,
+    new Fr(REGISTERER_CONTRACT_CLASS_REGISTERED_MAGIC_VALUE),
     contractClass.id,
     new Fr(contractClass.version),
     new Fr(contractClass.artifactHash),
     new Fr(contractClass.privateFunctionsRoot),
     ...bufferAsFields(contractClass.packedBytecode, Math.ceil(contractClass.packedBytecode.length / 31) + 1),
   ];
-  const contractClassLogBuffer = Buffer.concat([
-    ...contractClassLogFields.map(f => f.toBuffer()),
-    contractClass.packedBytecode,
-    Buffer.alloc(32 - (contractClass.packedBytecode.length % 32)),
-  ]);
-  const contractClassLog = new UnencryptedFunctionL2Logs([
-    new UnencryptedL2Log(AztecAddress.fromNumber(REGISTERER_CONTRACT_ADDRESS), contractClassLogBuffer),
+  const contractClassLog = ContractClassLog.fromFields([
+    new Fr(REGISTERER_CONTRACT_ADDRESS),
+    ...contractClassLogFields.concat(
+      new Array(CONTRACT_CLASS_LOG_DATA_SIZE_IN_FIELDS - contractClassLogFields.length).fill(Fr.ZERO),
+    ),
   ]);
   const contractClassLogHash = ScopedLogHash.fromFields([
-    Fr.fromBuffer(contractClassLog.logs[0].hash()),
+    await contractClassLog.hash(),
     new Fr(7),
-    new Fr(contractClassLog.getKernelLength()),
+    new Fr(contractClassLog.getEmittedLength()),
     new Fr(REGISTERER_CONTRACT_ADDRESS),
   ]);
 
@@ -136,7 +124,7 @@
   const nextLogIndex = countAccumulatedItems(tx.data.forPublic!.revertibleAccumulatedData.contractClassLogsHashes);
   tx.data.forPublic!.revertibleAccumulatedData.contractClassLogsHashes[nextLogIndex] = contractClassLogHash;
 
-  tx.contractClassLogs.addFunctionLogs([contractClassLog]);
+  tx.contractClassLogs.push(contractClassLog);
 }
 
 export async function addNewContractInstanceToTx(
