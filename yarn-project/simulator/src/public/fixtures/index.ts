--- conflicted
+++ resolved
@@ -12,12 +12,7 @@
   GasFees,
   GasSettings,
   GlobalVariables,
-<<<<<<< HEAD
-  Header,
   MAX_L2_GAS_PER_TX_PUBLIC_PORTION,
-=======
-  MAX_L2_GAS_PER_ENQUEUED_CALL,
->>>>>>> 1e21f31d
   PartialPrivateTailPublicInputsForPublic,
   PrivateKernelTailCircuitPublicInputs,
   type PublicFunction,
