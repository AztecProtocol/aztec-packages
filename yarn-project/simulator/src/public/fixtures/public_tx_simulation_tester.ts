--- conflicted
+++ resolved
@@ -2,21 +2,10 @@
 import { type MerkleTreeWriteOperations } from '@aztec/circuit-types/interfaces/server';
 import { CallContext, FunctionSelector, GasFees, GlobalVariables } from '@aztec/circuits.js';
 import { type ContractArtifact, encodeArguments } from '@aztec/circuits.js/abi';
-<<<<<<< HEAD
-import { PUBLIC_DISPATCH_SELECTOR } from '@aztec/constants';
-import { type AztecAddress } from '@aztec/foundation/aztec-address';
-=======
-import { type AvmCircuitPublicInputs } from '@aztec/circuits.js/avm';
 import { type AztecAddress } from '@aztec/circuits.js/aztec-address';
 import {
-  MAX_NOTE_HASHES_PER_TX,
-  MAX_NULLIFIERS_PER_TX,
-  NULLIFIER_SUBTREE_HEIGHT,
-  PUBLIC_DATA_TREE_HEIGHT,
   PUBLIC_DISPATCH_SELECTOR,
 } from '@aztec/constants';
-import { padArrayEnd } from '@aztec/foundation/collection';
->>>>>>> 424875e5
 import { Fr } from '@aztec/foundation/fields';
 import { AvmTestContractArtifact } from '@aztec/noir-contracts.js/AvmTest';
 import { NativeWorldStateService } from '@aztec/world-state';
