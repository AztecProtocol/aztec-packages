import {
  type MerkleTreeWriteOperations,
  type ProcessedTx,
<<<<<<< HEAD
=======
  type ProcessedTxHandler,
  ProvingRequestType,
>>>>>>> 3889deff
  SimulationError,
  type TreeInfo,
  type TxValidator,
  mockTx,
} from '@aztec/circuit-types';
import {
  AvmCircuitInputs,
  type AvmCircuitPublicInputs,
  AztecAddress,
  Fr,
  Gas,
  GasFees,
  GlobalVariables,
  Header,
  PublicDataWrite,
  RevertCode,
  countAccumulatedItems,
} from '@aztec/circuits.js';
import { computePublicDataTreeLeafSlot } from '@aztec/circuits.js/hash';
import { NoopTelemetryClient } from '@aztec/telemetry-client/noop';

import { type MockProxy, mock } from 'jest-mock-extended';

import { type EnqueuedCallsProcessor, type TxPublicCallsResult } from './enqueued_calls_processor.js';
import { computeFeePayerBalanceLeafSlot } from './fee_payment.js';
import { type WorldStateDB } from './public_db_sources.js';
import { PublicProcessor } from './public_processor.js';

describe('public_processor', () => {
  let db: MockProxy<MerkleTreeWriteOperations>;
  let worldStateDB: MockProxy<WorldStateDB>;
<<<<<<< HEAD
=======
  let enqueuedCallsProcessor: MockProxy<EnqueuedCallsProcessor>;
  let handler: MockProxy<ProcessedTxHandler>;
>>>>>>> 3889deff

  let root: Buffer;
  let mockedEnqueuedCallsResult: TxPublicCallsResult;
  let mockedAvmOutput: AvmCircuitPublicInputs;

  let processor: PublicProcessor;

  const gasFees = GasFees.from({ feePerDaGas: new Fr(2), feePerL2Gas: new Fr(3) });
  const globalVariables = GlobalVariables.from({ ...GlobalVariables.empty(), gasFees });

  const mockPrivateOnlyTx = ({ seed = 1, feePayer }: { seed?: number; feePayer?: AztecAddress } = {}) =>
    mockTx(seed, { numberOfNonRevertiblePublicCallRequests: 0, numberOfRevertiblePublicCallRequests: 0, feePayer });

  const mockTxWithPublicCalls = ({ seed = 1, feePayer }: { seed?: number; feePayer?: AztecAddress } = {}) =>
    mockTx(seed, { numberOfNonRevertiblePublicCallRequests: 1, numberOfRevertiblePublicCallRequests: 1, feePayer });

  beforeEach(() => {
    db = mock<MerkleTreeWriteOperations>();
    worldStateDB = mock<WorldStateDB>();
<<<<<<< HEAD
=======
    enqueuedCallsProcessor = mock();
    handler = mock<ProcessedTxHandler>();
>>>>>>> 3889deff

    root = Buffer.alloc(32, 5);

    const avmCircuitInputs = AvmCircuitInputs.empty();
    mockedAvmOutput = avmCircuitInputs.output;
    mockedEnqueuedCallsResult = {
      avmProvingRequest: {
        type: ProvingRequestType.PUBLIC_VM,
        inputs: avmCircuitInputs,
      },
      gasUsed: {
        totalGas: Gas.empty(),
        teardownGas: Gas.empty(),
      },
      revertCode: RevertCode.OK,
      processedPhases: [],
    };

    db.getTreeInfo.mockResolvedValue({ root } as TreeInfo);

    worldStateDB.storageRead.mockResolvedValue(Fr.ZERO);

    enqueuedCallsProcessor.process.mockImplementation(() => {
      return Promise.resolve(mockedEnqueuedCallsResult);
    });

    processor = new PublicProcessor(
      db,
      globalVariables,
      Header.empty(),
      worldStateDB,
      enqueuedCallsProcessor,
      new NoopTelemetryClient(),
    );
  });

  describe('process txs', () => {
    it('process private-only txs', async function () {
      const tx = mockPrivateOnlyTx();

<<<<<<< HEAD
      const hash = tx.getTxHash();
      const [processed, failed] = await processor.process([tx], 1);
=======
      const [processed, failed] = await processor.process([tx], 1, handler);
>>>>>>> 3889deff

      expect(processed.length).toBe(1);
      expect(processed[0].hash).toEqual(tx.getTxHash());
      expect(processed[0].data).toEqual(tx.data);
      expect(failed).toEqual([]);
    });

    it('runs a tx with enqueued public calls', async function () {
      const tx = mockTxWithPublicCalls();

<<<<<<< HEAD
      const tx = mockTx(1, { numberOfNonRevertiblePublicCallRequests: 0, numberOfRevertiblePublicCallRequests: 1 });
      const [processed, failed] = await processor.process([tx], 1);

      expect(processed).toEqual([]);
      expect(failed[0].tx).toEqual(tx);
      expect(failed[0].error).toEqual(new SimulationError(`Failed`, []));
      expect(worldStateDB.commit).toHaveBeenCalledTimes(0);
      expect(worldStateDB.rollbackToCommit).toHaveBeenCalledTimes(1);
    });
  });
=======
      const [processed, failed] = await processor.process([tx], 1, handler);

      expect(processed.length).toBe(1);
      expect(processed[0].hash).toEqual(tx.getTxHash());
      expect(processed[0].data).toEqual(tx.data);
      expect(failed).toEqual([]);
>>>>>>> 3889deff

      expect(worldStateDB.commit).toHaveBeenCalledTimes(1);
    });

    it('runs a tx with reverted enqueued public calls', async function () {
      const tx = mockTxWithPublicCalls();

      mockedEnqueuedCallsResult.revertCode = RevertCode.APP_LOGIC_REVERTED;
      mockedEnqueuedCallsResult.revertReason = new SimulationError(`Failed`, []);

      const [processed, failed] = await processor.process([tx], 1, handler);

      expect(processed.length).toBe(1);
      expect(processed[0].hash).toEqual(tx.getTxHash());
      expect(failed).toEqual([]);

      expect(worldStateDB.commit).toHaveBeenCalledTimes(1);
    });

    it('returns failed txs without aborting entire operation', async function () {
      enqueuedCallsProcessor.process.mockRejectedValue(new SimulationError(`Failed`, []));

<<<<<<< HEAD
      const [processed, failed] = await processor.process([tx], 1);

      expect(failed.map(f => f.error)).toEqual([]);
      expect(processed).toHaveLength(1);
      expect(processed[0].hash).toEqual(tx.getTxHash());
      expect(processed[0].clientIvcProof).toEqual(proof);
      expect(publicExecutor.simulate).toHaveBeenCalledTimes(2);
      expect(worldStateDB.commit).toHaveBeenCalledTimes(1);
      expect(worldStateDB.rollbackToCommit).toHaveBeenCalledTimes(0);

      // we keep the logs
      expect(processed[0].txEffect.encryptedLogs.getTotalLogCount()).toBe(6);
      expect(processed[0].txEffect.unencryptedLogs.getTotalLogCount()).toBe(2);
=======
      const tx = mockTxWithPublicCalls();
      const [processed, failed] = await processor.process([tx], 1, handler);

      expect(processed).toEqual([]);
      expect(failed.length).toBe(1);
      expect(failed[0].tx).toEqual(tx);
      expect(failed[0].error).toEqual(new SimulationError(`Failed`, []));

      expect(worldStateDB.commit).toHaveBeenCalledTimes(0);
      expect(handler.addNewTx).toHaveBeenCalledTimes(0);
>>>>>>> 3889deff
    });

    it('does not attempt to overfill a block', async function () {
      const txs = Array.from([1, 2, 3], seed => mockPrivateOnlyTx({ seed }));

      // We are passing 3 txs but only 2 can fit in the block
      const [processed, failed] = await processor.process(txs, 2);

      expect(processed.length).toBe(2);
      expect(processed[0].hash).toEqual(txs[0].getTxHash());
      expect(processed[1].hash).toEqual(txs[1].getTxHash());
      expect(failed).toEqual([]);

      expect(worldStateDB.commit).toHaveBeenCalledTimes(2);
<<<<<<< HEAD
      expect(worldStateDB.rollbackToCommit).toHaveBeenCalledTimes(0);
=======

      expect(handler.addNewTx).toHaveBeenCalledWith(processed[0]);
      expect(handler.addNewTx).toHaveBeenCalledWith(processed[1]);
>>>>>>> 3889deff
    });

    it('does not send a transaction to the prover if validation fails', async function () {
      const tx = mockPrivateOnlyTx();

      const txValidator: MockProxy<TxValidator<ProcessedTx>> = mock();
      txValidator.validateTxs.mockRejectedValue([[], [tx]]);

      const [processed, failed] = await processor.process([tx], 1, txValidator);

<<<<<<< HEAD
      expect(processed).toHaveLength(0);
      expect(failed).toHaveLength(1);
      expect(publicExecutor.simulate).toHaveBeenCalledTimes(1);
=======
      expect(processed).toEqual([]);
      expect(failed.length).toBe(1);
      expect(failed[0].tx).toEqual(tx);

      expect(handler.addNewTx).toHaveBeenCalledTimes(0);
>>>>>>> 3889deff
    });
  });

  describe('with fee payer', () => {
    const feePayer = AztecAddress.fromBigInt(123123n);
    const initialBalance = new Fr(1000);

    beforeEach(() => {
      worldStateDB.storageRead.mockResolvedValue(initialBalance);

      worldStateDB.storageWrite.mockImplementation((address: AztecAddress, slot: Fr) =>
        Promise.resolve(computePublicDataTreeLeafSlot(address, slot).toBigInt()),
      );
    });

<<<<<<< HEAD
    describe('with fee payer', () => {
      it('injects balance update with no public calls', async function () {
        const feePayer = AztecAddress.random();
        const initialBalance = BigInt(1e12);
        const inclusionFee = 100n;
        const tx = mockTx(1, {
          numberOfNonRevertiblePublicCallRequests: 0,
          numberOfRevertiblePublicCallRequests: 0,
          feePayer,
        });

        tx.data.constants.txContext.gasSettings = GasSettings.from({
          ...GasSettings.default(),
          inclusionFee: new Fr(inclusionFee),
        });

        worldStateDB.storageRead.mockResolvedValue(new Fr(initialBalance));
        worldStateDB.storageWrite.mockImplementation((address: AztecAddress, slot: Fr) =>
          Promise.resolve(computePublicDataTreeLeafSlot(address, slot).toBigInt()),
        );

        const [processed, failed] = await processor.process([tx], 1);

        expect(failed.map(f => f.error)).toEqual([]);
        expect(processed).toHaveLength(1);
        expect(publicExecutor.simulate).toHaveBeenCalledTimes(0);
        expect(worldStateDB.commit).toHaveBeenCalledTimes(1);
        expect(worldStateDB.rollbackToCommit).toHaveBeenCalledTimes(0);
        expect(worldStateDB.storageWrite).toHaveBeenCalledTimes(1);
        expect(processed[0].data.feePayer).toEqual(feePayer);
        expect(processed[0].txEffect.publicDataWrites[0]).toEqual(
          new PublicDataWrite(computeFeePayerBalanceLeafSlot(feePayer), new Fr(initialBalance - inclusionFee)),
        );
      });

      it('injects balance update with public enqueued call', async function () {
        const feePayer = AztecAddress.random();
        const initialBalance = BigInt(1e12);
        const inclusionFee = 100n;
        const tx = mockTx(1, {
          numberOfNonRevertiblePublicCallRequests: 0,
          numberOfRevertiblePublicCallRequests: 2,
          feePayer,
        });

        tx.data.constants.txContext.gasSettings = GasSettings.from({
          ...GasSettings.default(),
          inclusionFee: new Fr(inclusionFee),
        });

        worldStateDB.storageRead.mockResolvedValue(new Fr(initialBalance));
        worldStateDB.storageWrite.mockImplementation((address: AztecAddress, slot: Fr) =>
          Promise.resolve(computePublicDataTreeLeafSlot(address, slot).toBigInt()),
        );

        const [processed, failed] = await processor.process([tx], 1);

        expect(failed.map(f => f.error)).toEqual([]);
        expect(processed).toHaveLength(1);
        expect(processed[0].hash).toEqual(tx.getTxHash());
        expect(processed[0].clientIvcProof).toEqual(proof);
        expect(publicExecutor.simulate).toHaveBeenCalledTimes(2);
        expect(worldStateDB.commit).toHaveBeenCalledTimes(1);
        expect(worldStateDB.rollbackToCommit).toHaveBeenCalledTimes(0);
        expect(worldStateDB.storageWrite).toHaveBeenCalledTimes(1);
        expect(processed[0].data.feePayer).toEqual(feePayer);

        const transactionFee = processed[0].txEffect.transactionFee.toBigInt();
        expect(processed[0].txEffect.publicDataWrites[0]).toEqual(
          new PublicDataWrite(computeFeePayerBalanceLeafSlot(feePayer), new Fr(initialBalance - transactionFee)),
        );
      });

      it('tweaks existing balance update from claim', async function () {
        const feePayer = AztecAddress.random();
        const initialBalance = BigInt(1e12);
        const inclusionFee = 100n;
        const tx = mockTx(1, {
          numberOfNonRevertiblePublicCallRequests: 0,
          numberOfRevertiblePublicCallRequests: 0,
          feePayer,
        });

        tx.data.constants.txContext.gasSettings = GasSettings.from({
          ...GasSettings.default(),
          inclusionFee: new Fr(inclusionFee),
        });

        worldStateDB.storageRead.mockResolvedValue(Fr.ZERO);
        worldStateDB.storageWrite.mockImplementation((address: AztecAddress, slot: Fr) =>
          Promise.resolve(computePublicDataTreeLeafSlot(address, slot).toBigInt()),
        );

        // TODO: Find a better way to test this.
        // This is wrong. Private kernel tail cannot output any publicDataWrites.
        tx.data.forRollup!.end.publicDataWrites[0] = new PublicDataWrite(
          computeFeePayerBalanceLeafSlot(feePayer),
          new Fr(initialBalance),
        );

        const [processed, failed] = await processor.process([tx], 1);

        expect(failed.map(f => f.error)).toEqual([]);
        expect(processed).toHaveLength(1);
        expect(processed[0].hash).toEqual(tx.getTxHash());
        expect(processed[0].clientIvcProof).toEqual(proof);
        expect(worldStateDB.commit).toHaveBeenCalledTimes(1);
        expect(worldStateDB.rollbackToCommit).toHaveBeenCalledTimes(0);
        expect(worldStateDB.storageWrite).toHaveBeenCalledTimes(1);
        expect(processed[0].data.feePayer).toEqual(feePayer);

        const transactionFee = processed[0].txEffect.transactionFee.toBigInt();
        expect(processed[0].txEffect.publicDataWrites[0]).toEqual(
          new PublicDataWrite(computeFeePayerBalanceLeafSlot(feePayer), new Fr(initialBalance - transactionFee)),
        );
      });

      it('rejects tx if fee payer has not enough balance', async function () {
        const feePayer = AztecAddress.random();
        const initialBalance = 1n;
        const inclusionFee = 100n;
        const tx = mockTx(1, {
          numberOfNonRevertiblePublicCallRequests: 0,
          numberOfRevertiblePublicCallRequests: 0,
          feePayer,
        });

        tx.data.constants.txContext.gasSettings = GasSettings.from({
          ...GasSettings.default(),
          inclusionFee: new Fr(inclusionFee),
        });

        worldStateDB.storageRead.mockResolvedValue(new Fr(initialBalance));
        worldStateDB.storageWrite.mockImplementation((address: AztecAddress, slot: Fr) =>
          Promise.resolve(computePublicDataTreeLeafSlot(address, slot).toBigInt()),
        );

        const [processed, failed] = await processor.process([tx], 1);

        expect(processed).toHaveLength(0);
        expect(failed).toHaveLength(1);
        expect(failed[0].error.message).toMatch(/Not enough balance/i);
        expect(publicExecutor.simulate).toHaveBeenCalledTimes(0);
        expect(worldStateDB.commit).toHaveBeenCalledTimes(0);
        expect(worldStateDB.rollbackToCommit).toHaveBeenCalledTimes(0);
        expect(worldStateDB.storageWrite).toHaveBeenCalledTimes(0);
=======
    it('injects balance update with no public calls', async function () {
      const tx = mockPrivateOnlyTx({
        feePayer,
      });

      const privateGasUsed = new Gas(12, 34);
      tx.data.gasUsed = privateGasUsed;

      const txFee = privateGasUsed.computeFee(globalVariables.gasFees);

      const [processed, failed] = await processor.process([tx], 1, handler);

      expect(processed).toHaveLength(1);
      expect(processed[0].data.feePayer).toEqual(feePayer);
      expect(processed[0].txEffect.publicDataWrites[0]).toEqual(
        new PublicDataWrite(computeFeePayerBalanceLeafSlot(feePayer), initialBalance.sub(txFee)),
      );
      expect(failed).toEqual([]);

      expect(worldStateDB.commit).toHaveBeenCalledTimes(1);
      expect(worldStateDB.storageWrite).toHaveBeenCalledTimes(1);

      expect(handler.addNewTx).toHaveBeenCalledWith(processed[0]);
    });

    it('injects balance update with public enqueued call', async function () {
      const txFee = new Fr(567);
      mockedAvmOutput.transactionFee = txFee;

      const tx = mockTxWithPublicCalls({
        feePayer,
      });

      const [processed, failed] = await processor.process([tx], 1, handler);

      expect(processed).toHaveLength(1);
      expect(processed[0].hash).toEqual(tx.getTxHash());
      expect(processed[0].data.feePayer).toEqual(feePayer);
      expect(processed[0].txEffect.transactionFee).toEqual(txFee);
      expect(processed[0].txEffect.publicDataWrites[0]).toEqual(
        new PublicDataWrite(computeFeePayerBalanceLeafSlot(feePayer), initialBalance.sub(txFee)),
      );
      expect(failed).toEqual([]);

      expect(worldStateDB.commit).toHaveBeenCalledTimes(1);
      expect(worldStateDB.storageWrite).toHaveBeenCalledTimes(1);

      expect(handler.addNewTx).toHaveBeenCalledWith(processed[0]);
    });

    it('tweaks existing balance update from claim', async function () {
      const txFee = new Fr(567);
      const pendingBalance = new Fr(2000);
      const pendingWrites = [
        new PublicDataWrite(new Fr(888n), new Fr(999)),
        new PublicDataWrite(computeFeePayerBalanceLeafSlot(feePayer), pendingBalance),
        new PublicDataWrite(new Fr(666n), new Fr(777)),
      ];
      mockedAvmOutput.transactionFee = txFee;
      mockedAvmOutput.accumulatedData.publicDataWrites[0] = pendingWrites[0];
      mockedAvmOutput.accumulatedData.publicDataWrites[1] = pendingWrites[1];
      mockedAvmOutput.accumulatedData.publicDataWrites[2] = pendingWrites[2];

      const tx = mockTxWithPublicCalls({
        feePayer,
      });

      const [processed, failed] = await processor.process([tx], 1, handler);

      expect(processed).toHaveLength(1);
      expect(processed[0].hash).toEqual(tx.getTxHash());
      expect(processed[0].data.feePayer).toEqual(feePayer);
      expect(countAccumulatedItems(processed[0].txEffect.publicDataWrites)).toBe(3);
      expect(processed[0].txEffect.publicDataWrites.slice(0, 3)).toEqual([
        pendingWrites[0],
        new PublicDataWrite(computeFeePayerBalanceLeafSlot(feePayer), pendingBalance.sub(txFee)),
        pendingWrites[2],
      ]);
      expect(failed).toEqual([]);

      expect(worldStateDB.commit).toHaveBeenCalledTimes(1);
      expect(worldStateDB.storageWrite).toHaveBeenCalledTimes(1);

      expect(handler.addNewTx).toHaveBeenCalledWith(processed[0]);
    });

    it('rejects tx if fee payer has not enough balance', async function () {
      const txFee = initialBalance.add(new Fr(1));
      mockedAvmOutput.transactionFee = txFee;

      const tx = mockTxWithPublicCalls({
        feePayer,
>>>>>>> 3889deff
      });

      const [processed, failed] = await processor.process([tx], 1, handler);

      expect(processed).toEqual([]);
      expect(failed).toHaveLength(1);
      expect(failed[0].error.message).toMatch(/Not enough balance/i);

      expect(worldStateDB.commit).toHaveBeenCalledTimes(0);
      expect(worldStateDB.storageWrite).toHaveBeenCalledTimes(0);
    });
  });
});<|MERGE_RESOLUTION|>--- conflicted
+++ resolved
@@ -1,11 +1,7 @@
 import {
   type MerkleTreeWriteOperations,
   type ProcessedTx,
-<<<<<<< HEAD
-=======
-  type ProcessedTxHandler,
   ProvingRequestType,
->>>>>>> 3889deff
   SimulationError,
   type TreeInfo,
   type TxValidator,
@@ -37,11 +33,7 @@
 describe('public_processor', () => {
   let db: MockProxy<MerkleTreeWriteOperations>;
   let worldStateDB: MockProxy<WorldStateDB>;
-<<<<<<< HEAD
-=======
   let enqueuedCallsProcessor: MockProxy<EnqueuedCallsProcessor>;
-  let handler: MockProxy<ProcessedTxHandler>;
->>>>>>> 3889deff
 
   let root: Buffer;
   let mockedEnqueuedCallsResult: TxPublicCallsResult;
@@ -61,11 +53,7 @@
   beforeEach(() => {
     db = mock<MerkleTreeWriteOperations>();
     worldStateDB = mock<WorldStateDB>();
-<<<<<<< HEAD
-=======
     enqueuedCallsProcessor = mock();
-    handler = mock<ProcessedTxHandler>();
->>>>>>> 3889deff
 
     root = Buffer.alloc(32, 5);
 
@@ -106,12 +94,7 @@
     it('process private-only txs', async function () {
       const tx = mockPrivateOnlyTx();
 
-<<<<<<< HEAD
-      const hash = tx.getTxHash();
-      const [processed, failed] = await processor.process([tx], 1);
-=======
-      const [processed, failed] = await processor.process([tx], 1, handler);
->>>>>>> 3889deff
+      const [processed, failed] = await processor.process([tx], 1);
 
       expect(processed.length).toBe(1);
       expect(processed[0].hash).toEqual(tx.getTxHash());
@@ -122,25 +105,12 @@
     it('runs a tx with enqueued public calls', async function () {
       const tx = mockTxWithPublicCalls();
 
-<<<<<<< HEAD
-      const tx = mockTx(1, { numberOfNonRevertiblePublicCallRequests: 0, numberOfRevertiblePublicCallRequests: 1 });
-      const [processed, failed] = await processor.process([tx], 1);
-
-      expect(processed).toEqual([]);
-      expect(failed[0].tx).toEqual(tx);
-      expect(failed[0].error).toEqual(new SimulationError(`Failed`, []));
-      expect(worldStateDB.commit).toHaveBeenCalledTimes(0);
-      expect(worldStateDB.rollbackToCommit).toHaveBeenCalledTimes(1);
-    });
-  });
-=======
-      const [processed, failed] = await processor.process([tx], 1, handler);
+      const [processed, failed] = await processor.process([tx], 1);
 
       expect(processed.length).toBe(1);
       expect(processed[0].hash).toEqual(tx.getTxHash());
       expect(processed[0].data).toEqual(tx.data);
       expect(failed).toEqual([]);
->>>>>>> 3889deff
 
       expect(worldStateDB.commit).toHaveBeenCalledTimes(1);
     });
@@ -151,7 +121,7 @@
       mockedEnqueuedCallsResult.revertCode = RevertCode.APP_LOGIC_REVERTED;
       mockedEnqueuedCallsResult.revertReason = new SimulationError(`Failed`, []);
 
-      const [processed, failed] = await processor.process([tx], 1, handler);
+      const [processed, failed] = await processor.process([tx], 1);
 
       expect(processed.length).toBe(1);
       expect(processed[0].hash).toEqual(tx.getTxHash());
@@ -163,23 +133,8 @@
     it('returns failed txs without aborting entire operation', async function () {
       enqueuedCallsProcessor.process.mockRejectedValue(new SimulationError(`Failed`, []));
 
-<<<<<<< HEAD
-      const [processed, failed] = await processor.process([tx], 1);
-
-      expect(failed.map(f => f.error)).toEqual([]);
-      expect(processed).toHaveLength(1);
-      expect(processed[0].hash).toEqual(tx.getTxHash());
-      expect(processed[0].clientIvcProof).toEqual(proof);
-      expect(publicExecutor.simulate).toHaveBeenCalledTimes(2);
-      expect(worldStateDB.commit).toHaveBeenCalledTimes(1);
-      expect(worldStateDB.rollbackToCommit).toHaveBeenCalledTimes(0);
-
-      // we keep the logs
-      expect(processed[0].txEffect.encryptedLogs.getTotalLogCount()).toBe(6);
-      expect(processed[0].txEffect.unencryptedLogs.getTotalLogCount()).toBe(2);
-=======
       const tx = mockTxWithPublicCalls();
-      const [processed, failed] = await processor.process([tx], 1, handler);
+      const [processed, failed] = await processor.process([tx], 1);
 
       expect(processed).toEqual([]);
       expect(failed.length).toBe(1);
@@ -187,8 +142,6 @@
       expect(failed[0].error).toEqual(new SimulationError(`Failed`, []));
 
       expect(worldStateDB.commit).toHaveBeenCalledTimes(0);
-      expect(handler.addNewTx).toHaveBeenCalledTimes(0);
->>>>>>> 3889deff
     });
 
     it('does not attempt to overfill a block', async function () {
@@ -203,13 +156,6 @@
       expect(failed).toEqual([]);
 
       expect(worldStateDB.commit).toHaveBeenCalledTimes(2);
-<<<<<<< HEAD
-      expect(worldStateDB.rollbackToCommit).toHaveBeenCalledTimes(0);
-=======
-
-      expect(handler.addNewTx).toHaveBeenCalledWith(processed[0]);
-      expect(handler.addNewTx).toHaveBeenCalledWith(processed[1]);
->>>>>>> 3889deff
     });
 
     it('does not send a transaction to the prover if validation fails', async function () {
@@ -220,17 +166,9 @@
 
       const [processed, failed] = await processor.process([tx], 1, txValidator);
 
-<<<<<<< HEAD
-      expect(processed).toHaveLength(0);
-      expect(failed).toHaveLength(1);
-      expect(publicExecutor.simulate).toHaveBeenCalledTimes(1);
-=======
       expect(processed).toEqual([]);
       expect(failed.length).toBe(1);
       expect(failed[0].tx).toEqual(tx);
-
-      expect(handler.addNewTx).toHaveBeenCalledTimes(0);
->>>>>>> 3889deff
     });
   });
 
@@ -246,154 +184,6 @@
       );
     });
 
-<<<<<<< HEAD
-    describe('with fee payer', () => {
-      it('injects balance update with no public calls', async function () {
-        const feePayer = AztecAddress.random();
-        const initialBalance = BigInt(1e12);
-        const inclusionFee = 100n;
-        const tx = mockTx(1, {
-          numberOfNonRevertiblePublicCallRequests: 0,
-          numberOfRevertiblePublicCallRequests: 0,
-          feePayer,
-        });
-
-        tx.data.constants.txContext.gasSettings = GasSettings.from({
-          ...GasSettings.default(),
-          inclusionFee: new Fr(inclusionFee),
-        });
-
-        worldStateDB.storageRead.mockResolvedValue(new Fr(initialBalance));
-        worldStateDB.storageWrite.mockImplementation((address: AztecAddress, slot: Fr) =>
-          Promise.resolve(computePublicDataTreeLeafSlot(address, slot).toBigInt()),
-        );
-
-        const [processed, failed] = await processor.process([tx], 1);
-
-        expect(failed.map(f => f.error)).toEqual([]);
-        expect(processed).toHaveLength(1);
-        expect(publicExecutor.simulate).toHaveBeenCalledTimes(0);
-        expect(worldStateDB.commit).toHaveBeenCalledTimes(1);
-        expect(worldStateDB.rollbackToCommit).toHaveBeenCalledTimes(0);
-        expect(worldStateDB.storageWrite).toHaveBeenCalledTimes(1);
-        expect(processed[0].data.feePayer).toEqual(feePayer);
-        expect(processed[0].txEffect.publicDataWrites[0]).toEqual(
-          new PublicDataWrite(computeFeePayerBalanceLeafSlot(feePayer), new Fr(initialBalance - inclusionFee)),
-        );
-      });
-
-      it('injects balance update with public enqueued call', async function () {
-        const feePayer = AztecAddress.random();
-        const initialBalance = BigInt(1e12);
-        const inclusionFee = 100n;
-        const tx = mockTx(1, {
-          numberOfNonRevertiblePublicCallRequests: 0,
-          numberOfRevertiblePublicCallRequests: 2,
-          feePayer,
-        });
-
-        tx.data.constants.txContext.gasSettings = GasSettings.from({
-          ...GasSettings.default(),
-          inclusionFee: new Fr(inclusionFee),
-        });
-
-        worldStateDB.storageRead.mockResolvedValue(new Fr(initialBalance));
-        worldStateDB.storageWrite.mockImplementation((address: AztecAddress, slot: Fr) =>
-          Promise.resolve(computePublicDataTreeLeafSlot(address, slot).toBigInt()),
-        );
-
-        const [processed, failed] = await processor.process([tx], 1);
-
-        expect(failed.map(f => f.error)).toEqual([]);
-        expect(processed).toHaveLength(1);
-        expect(processed[0].hash).toEqual(tx.getTxHash());
-        expect(processed[0].clientIvcProof).toEqual(proof);
-        expect(publicExecutor.simulate).toHaveBeenCalledTimes(2);
-        expect(worldStateDB.commit).toHaveBeenCalledTimes(1);
-        expect(worldStateDB.rollbackToCommit).toHaveBeenCalledTimes(0);
-        expect(worldStateDB.storageWrite).toHaveBeenCalledTimes(1);
-        expect(processed[0].data.feePayer).toEqual(feePayer);
-
-        const transactionFee = processed[0].txEffect.transactionFee.toBigInt();
-        expect(processed[0].txEffect.publicDataWrites[0]).toEqual(
-          new PublicDataWrite(computeFeePayerBalanceLeafSlot(feePayer), new Fr(initialBalance - transactionFee)),
-        );
-      });
-
-      it('tweaks existing balance update from claim', async function () {
-        const feePayer = AztecAddress.random();
-        const initialBalance = BigInt(1e12);
-        const inclusionFee = 100n;
-        const tx = mockTx(1, {
-          numberOfNonRevertiblePublicCallRequests: 0,
-          numberOfRevertiblePublicCallRequests: 0,
-          feePayer,
-        });
-
-        tx.data.constants.txContext.gasSettings = GasSettings.from({
-          ...GasSettings.default(),
-          inclusionFee: new Fr(inclusionFee),
-        });
-
-        worldStateDB.storageRead.mockResolvedValue(Fr.ZERO);
-        worldStateDB.storageWrite.mockImplementation((address: AztecAddress, slot: Fr) =>
-          Promise.resolve(computePublicDataTreeLeafSlot(address, slot).toBigInt()),
-        );
-
-        // TODO: Find a better way to test this.
-        // This is wrong. Private kernel tail cannot output any publicDataWrites.
-        tx.data.forRollup!.end.publicDataWrites[0] = new PublicDataWrite(
-          computeFeePayerBalanceLeafSlot(feePayer),
-          new Fr(initialBalance),
-        );
-
-        const [processed, failed] = await processor.process([tx], 1);
-
-        expect(failed.map(f => f.error)).toEqual([]);
-        expect(processed).toHaveLength(1);
-        expect(processed[0].hash).toEqual(tx.getTxHash());
-        expect(processed[0].clientIvcProof).toEqual(proof);
-        expect(worldStateDB.commit).toHaveBeenCalledTimes(1);
-        expect(worldStateDB.rollbackToCommit).toHaveBeenCalledTimes(0);
-        expect(worldStateDB.storageWrite).toHaveBeenCalledTimes(1);
-        expect(processed[0].data.feePayer).toEqual(feePayer);
-
-        const transactionFee = processed[0].txEffect.transactionFee.toBigInt();
-        expect(processed[0].txEffect.publicDataWrites[0]).toEqual(
-          new PublicDataWrite(computeFeePayerBalanceLeafSlot(feePayer), new Fr(initialBalance - transactionFee)),
-        );
-      });
-
-      it('rejects tx if fee payer has not enough balance', async function () {
-        const feePayer = AztecAddress.random();
-        const initialBalance = 1n;
-        const inclusionFee = 100n;
-        const tx = mockTx(1, {
-          numberOfNonRevertiblePublicCallRequests: 0,
-          numberOfRevertiblePublicCallRequests: 0,
-          feePayer,
-        });
-
-        tx.data.constants.txContext.gasSettings = GasSettings.from({
-          ...GasSettings.default(),
-          inclusionFee: new Fr(inclusionFee),
-        });
-
-        worldStateDB.storageRead.mockResolvedValue(new Fr(initialBalance));
-        worldStateDB.storageWrite.mockImplementation((address: AztecAddress, slot: Fr) =>
-          Promise.resolve(computePublicDataTreeLeafSlot(address, slot).toBigInt()),
-        );
-
-        const [processed, failed] = await processor.process([tx], 1);
-
-        expect(processed).toHaveLength(0);
-        expect(failed).toHaveLength(1);
-        expect(failed[0].error.message).toMatch(/Not enough balance/i);
-        expect(publicExecutor.simulate).toHaveBeenCalledTimes(0);
-        expect(worldStateDB.commit).toHaveBeenCalledTimes(0);
-        expect(worldStateDB.rollbackToCommit).toHaveBeenCalledTimes(0);
-        expect(worldStateDB.storageWrite).toHaveBeenCalledTimes(0);
-=======
     it('injects balance update with no public calls', async function () {
       const tx = mockPrivateOnlyTx({
         feePayer,
@@ -404,7 +194,7 @@
 
       const txFee = privateGasUsed.computeFee(globalVariables.gasFees);
 
-      const [processed, failed] = await processor.process([tx], 1, handler);
+      const [processed, failed] = await processor.process([tx], 1);
 
       expect(processed).toHaveLength(1);
       expect(processed[0].data.feePayer).toEqual(feePayer);
@@ -415,8 +205,6 @@
 
       expect(worldStateDB.commit).toHaveBeenCalledTimes(1);
       expect(worldStateDB.storageWrite).toHaveBeenCalledTimes(1);
-
-      expect(handler.addNewTx).toHaveBeenCalledWith(processed[0]);
     });
 
     it('injects balance update with public enqueued call', async function () {
@@ -427,7 +215,7 @@
         feePayer,
       });
 
-      const [processed, failed] = await processor.process([tx], 1, handler);
+      const [processed, failed] = await processor.process([tx], 1);
 
       expect(processed).toHaveLength(1);
       expect(processed[0].hash).toEqual(tx.getTxHash());
@@ -440,8 +228,6 @@
 
       expect(worldStateDB.commit).toHaveBeenCalledTimes(1);
       expect(worldStateDB.storageWrite).toHaveBeenCalledTimes(1);
-
-      expect(handler.addNewTx).toHaveBeenCalledWith(processed[0]);
     });
 
     it('tweaks existing balance update from claim', async function () {
@@ -461,7 +247,7 @@
         feePayer,
       });
 
-      const [processed, failed] = await processor.process([tx], 1, handler);
+      const [processed, failed] = await processor.process([tx], 1);
 
       expect(processed).toHaveLength(1);
       expect(processed[0].hash).toEqual(tx.getTxHash());
@@ -476,8 +262,6 @@
 
       expect(worldStateDB.commit).toHaveBeenCalledTimes(1);
       expect(worldStateDB.storageWrite).toHaveBeenCalledTimes(1);
-
-      expect(handler.addNewTx).toHaveBeenCalledWith(processed[0]);
     });
 
     it('rejects tx if fee payer has not enough balance', async function () {
@@ -486,10 +270,9 @@
 
       const tx = mockTxWithPublicCalls({
         feePayer,
->>>>>>> 3889deff
-      });
-
-      const [processed, failed] = await processor.process([tx], 1, handler);
+      });
+
+      const [processed, failed] = await processor.process([tx], 1);
 
       expect(processed).toEqual([]);
       expect(failed).toHaveLength(1);
