import {
  AVM_REQUEST,
  type AvmProvingRequest,
  MerkleTreeId,
  type NestedProcessReturnValues,
  type PublicKernelNonTailRequest,
  PublicKernelType,
  type PublicProvingRequest,
  type SimulationError,
  type Tx,
  type UnencryptedFunctionL2Logs,
} from '@aztec/circuit-types';
import {
  type AvmExecutionHints,
  AztecAddress,
  CallRequest,
  ContractStorageRead,
  ContractStorageUpdateRequest,
  Fr,
  FunctionData,
  Gas,
  type GlobalVariables,
  type Header,
  type KernelCircuitPublicInputs,
  L2ToL1Message,
  LogHash,
  MAX_L1_TO_L2_MSG_READ_REQUESTS_PER_CALL,
  MAX_NEW_L2_TO_L1_MSGS_PER_CALL,
  MAX_NEW_NOTE_HASHES_PER_CALL,
  MAX_NEW_NULLIFIERS_PER_CALL,
  MAX_NOTE_HASH_READ_REQUESTS_PER_CALL,
  MAX_NULLIFIER_NON_EXISTENT_READ_REQUESTS_PER_CALL,
  MAX_NULLIFIER_READ_REQUESTS_PER_CALL,
  MAX_PUBLIC_CALL_STACK_LENGTH_PER_CALL,
  MAX_PUBLIC_DATA_READS_PER_CALL,
  MAX_PUBLIC_DATA_UPDATE_REQUESTS_PER_CALL,
  MAX_UNENCRYPTED_LOGS_PER_CALL,
  NESTED_RECURSIVE_PROOF_LENGTH,
  NoteHash,
  Nullifier,
  PublicCallData,
  type PublicCallRequest,
  PublicCallStackItem,
  PublicCircuitPublicInputs,
  PublicKernelCircuitPrivateInputs,
  type PublicKernelCircuitPublicInputs,
  PublicKernelData,
  ReadRequest,
  RevertCode,
  makeEmptyProof,
  makeEmptyRecursiveProof,
} from '@aztec/circuits.js';
import { computeVarArgsHash } from '@aztec/circuits.js/hash';
import { padArrayEnd } from '@aztec/foundation/collection';
import { type DebugLogger, createDebugLogger } from '@aztec/foundation/log';
import {
<<<<<<< HEAD
  type ProtocolArtifact,
  ProtocolCircuitVkIndexes,
  ProtocolCircuitVks,
  getVKIndex,
  getVKSiblingPath,
} from '@aztec/noir-protocol-circuits-types';
import {
  type PublicExecution,
=======
  type PublicExecutionRequest,
>>>>>>> eb00830f
  type PublicExecutionResult,
  type PublicExecutor,
  accumulateReturnValues,
  isPublicExecutionResult,
} from '@aztec/simulator';
import { type MerkleTreeOperations } from '@aztec/world-state';

import { HintsBuilder } from './hints_builder.js';
import { type PublicKernelCircuitSimulator } from './public_kernel_circuit_simulator.js';

export const PhaseIsRevertible: Record<PublicKernelType, boolean> = {
  [PublicKernelType.NON_PUBLIC]: false,
  [PublicKernelType.SETUP]: false,
  [PublicKernelType.APP_LOGIC]: true,
  [PublicKernelType.TEARDOWN]: true,
  [PublicKernelType.TAIL]: false,
};

export type PublicProvingInformation = {
  functionName: string; // informational only
  calldata: Fr[];
  bytecode: Buffer;
  inputs: PublicKernelCircuitPrivateInputs;
  avmHints: AvmExecutionHints;
};

export function makeAvmProvingRequest(
  info: PublicProvingInformation,
  kernelType: PublicKernelNonTailRequest['type'],
): AvmProvingRequest {
  return {
    type: AVM_REQUEST,
    functionName: info.functionName,
    bytecode: info.bytecode,
    calldata: info.calldata,
    avmHints: info.avmHints,
    kernelRequest: {
      type: kernelType,
      inputs: info.inputs,
    },
  };
}

export type TxPublicCallsResult = {
  /** Inputs to be used for proving */
  publicProvingInformation: PublicProvingInformation[];
  /** The public kernel output at the end of the Tx */
  kernelOutput: PublicKernelCircuitPublicInputs;
  /** The last circuit ran by this phase */
  lastKernelArtifact: ProtocolArtifact;
  /** Unencrypted logs generated during the execution of this Tx */
  newUnencryptedLogs: UnencryptedFunctionL2Logs[];
  /** Revert reason, if any */
  revertReason?: SimulationError;
  /** Return values of simulating complete callstack */
  returnValues: NestedProcessReturnValues[];
  /** Gas used during the execution this Tx */
  gasUsed?: Gas;
};

export type PhaseResult = {
  /** The collection of public proving requests */
  publicProvingRequests: PublicProvingRequest[];
  /** The output of the public kernel circuit simulation for this phase */
  publicKernelOutput: PublicKernelCircuitPublicInputs;
  /** The last circuit ran by this phase */
  lastKernelArtifact: ProtocolArtifact;
  /** The final output of the public kernel circuit for this phase */
  finalKernelOutput?: KernelCircuitPublicInputs;
  /** Revert reason, if any */
  revertReason?: SimulationError;
  /** Return values of simulating complete callstack */
  returnValues: NestedProcessReturnValues[];
  /** Gas used during the execution this phase */
  gasUsed?: Gas;
};

export abstract class AbstractPhaseManager {
  protected hintsBuilder: HintsBuilder;
  protected log: DebugLogger;
  constructor(
    protected db: MerkleTreeOperations,
    protected publicExecutor: PublicExecutor,
    protected publicKernel: PublicKernelCircuitSimulator,
    protected globalVariables: GlobalVariables,
    protected historicalHeader: Header,
    public phase: PublicKernelType,
  ) {
    this.hintsBuilder = new HintsBuilder(db);
    this.log = createDebugLogger(`aztec:sequencer:${phase}`);
  }

  /**
   * @param tx - the tx to be processed
   * @param publicKernelPublicInputs - the output of the public kernel circuit for the previous phase
   */
  abstract handle(
    tx: Tx,
    publicKernelPublicInputs: PublicKernelCircuitPublicInputs,
    previousKernelArtifact: ProtocolArtifact,
  ): Promise<PhaseResult>;

  public static extractEnqueuedPublicCallsByPhase(tx: Tx): Record<PublicKernelType, PublicCallRequest[]> {
    const data = tx.data.forPublic;
    if (!data) {
      return {
        [PublicKernelType.NON_PUBLIC]: [],
        [PublicKernelType.SETUP]: [],
        [PublicKernelType.APP_LOGIC]: [],
        [PublicKernelType.TEARDOWN]: [],
        [PublicKernelType.TAIL]: [],
      };
    }
    const publicCallsStack = tx.enqueuedPublicFunctionCalls.slice().reverse();
    const nonRevertibleCallStack = data.endNonRevertibleData.publicCallStack.filter(i => !i.isEmpty());
    const revertibleCallStack = data.end.publicCallStack.filter(i => !i.isEmpty());

    const callRequestsStack = publicCallsStack
      .map(call => call.toCallRequest())
      .filter(
        // filter out enqueued calls that are not in the public call stack
        // TODO mitch left a question about whether this is only needed when unit testing
        // with mock data
        call => revertibleCallStack.find(p => p.equals(call)) || nonRevertibleCallStack.find(p => p.equals(call)),
      );

    if (callRequestsStack.length === 0) {
      return {
        [PublicKernelType.NON_PUBLIC]: [],
        [PublicKernelType.SETUP]: [],
        [PublicKernelType.APP_LOGIC]: [],
        [PublicKernelType.TEARDOWN]: [],
        [PublicKernelType.TAIL]: [],
      };
    }

    // find the first call that is revertible
    const firstRevertibleCallIndex = callRequestsStack.findIndex(
      c => revertibleCallStack.findIndex(p => p.equals(c)) !== -1,
    );

    const teardownCallStack = tx.publicTeardownFunctionCall.isEmpty() ? [] : [tx.publicTeardownFunctionCall];

    if (firstRevertibleCallIndex === 0) {
      return {
        [PublicKernelType.NON_PUBLIC]: [],
        [PublicKernelType.SETUP]: [],
        [PublicKernelType.APP_LOGIC]: publicCallsStack,
        [PublicKernelType.TEARDOWN]: teardownCallStack,
        [PublicKernelType.TAIL]: [],
      };
    } else if (firstRevertibleCallIndex === -1) {
      // there's no app logic, split the functions between setup (many) and teardown (just one function call)
      return {
        [PublicKernelType.NON_PUBLIC]: [],
        [PublicKernelType.SETUP]: publicCallsStack,
        [PublicKernelType.APP_LOGIC]: [],
        [PublicKernelType.TEARDOWN]: teardownCallStack,
        [PublicKernelType.TAIL]: [],
      };
    } else {
      return {
        [PublicKernelType.NON_PUBLIC]: [],
        [PublicKernelType.SETUP]: publicCallsStack.slice(0, firstRevertibleCallIndex),
        [PublicKernelType.APP_LOGIC]: publicCallsStack.slice(firstRevertibleCallIndex),
        [PublicKernelType.TEARDOWN]: teardownCallStack,
        [PublicKernelType.TAIL]: [],
      };
    }
  }

  protected extractEnqueuedPublicCalls(tx: Tx): PublicCallRequest[] {
    const calls = AbstractPhaseManager.extractEnqueuedPublicCallsByPhase(tx)[this.phase];

    return calls;
  }

  protected async processEnqueuedPublicCalls(
    tx: Tx,
    previousPublicKernelOutput: PublicKernelCircuitPublicInputs,
    previousKernelArtifact: ProtocolArtifact,
  ): Promise<TxPublicCallsResult> {
    const enqueuedCalls = this.extractEnqueuedPublicCalls(tx);

    if (!enqueuedCalls || !enqueuedCalls.length) {
      return {
        publicProvingInformation: [],
        kernelOutput: previousPublicKernelOutput,
        lastKernelArtifact: previousKernelArtifact,
        newUnencryptedLogs: [],
        returnValues: [],
        gasUsed: Gas.empty(),
      };
    }

    // TODO(#1684): Should multiple separately enqueued public calls be treated as
    // separate public callstacks to be proven by separate public kernel sequences
    // and submitted separately to the base rollup?

    const provingInformationList: PublicProvingInformation[] = [];
    const newUnencryptedFunctionLogs: UnencryptedFunctionL2Logs[] = [];
    // Transaction fee is zero for all phases except teardown
    const transactionFee = this.getTransactionFee(tx, previousPublicKernelOutput);
    let gasUsed = Gas.empty();
    let kernelPublicOutput: PublicKernelCircuitPublicInputs = previousPublicKernelOutput;

    const enqueuedCallResults = [];

    for (const enqueuedCall of enqueuedCalls) {
      const executionStack: (PublicExecutionRequest | PublicExecutionResult)[] = [enqueuedCall];

      // Keep track of which result is for the top/enqueued call
      let enqueuedExecutionResult: PublicExecutionResult | undefined;

      while (executionStack.length) {
        const current = executionStack.pop()!;
        const isExecutionRequest = !isPublicExecutionResult(current);
        const result = isExecutionRequest
          ? await this.publicExecutor.simulate(
              /*executionRequest=*/ current,
              this.globalVariables,
              /*availableGas=*/ this.getAvailableGas(tx, kernelPublicOutput),
              tx.data.constants.txContext,
              /*pendingNullifiers=*/ this.getSiloedPendingNullifiers(kernelPublicOutput),
              transactionFee,
              /*startSideEffectCounter=*/ AbstractPhaseManager.getMaxSideEffectCounter(kernelPublicOutput) + 1,
              // NOTE: startSideEffectCounter is not the same as the executionRequest's sideEffectCounter
              // (which counts the request itself)
            )
          : current;

        // Accumulate gas used in this execution
        gasUsed = gasUsed.add(Gas.from(result.startGasLeft).sub(Gas.from(result.endGasLeft)));

        // Sanity check for a current upstream assumption.
        // Consumers of the result seem to expect "reverted <=> revertReason !== undefined".
        const functionSelector = result.executionRequest.functionSelector.toString();
        if (result.reverted && !result.revertReason) {
          throw new Error(
            `Simulation of ${result.executionRequest.contractAddress.toString()}:${functionSelector}(${
              result.functionName
            }) reverted with no reason.`,
          );
        }

        if (result.reverted && !PhaseIsRevertible[this.phase]) {
          this.log.debug(
            `Simulation error on ${result.executionRequest.contractAddress.toString()}:${functionSelector}(${
              result.functionName
            }) with reason: ${result.revertReason}`,
          );
          throw result.revertReason;
        }

        if (isExecutionRequest) {
          newUnencryptedFunctionLogs.push(result.allUnencryptedLogs);
        }
        executionStack.push(...result.nestedExecutions);

        // Simulate the public kernel circuit.
        this.log.debug(
          `Running public kernel circuit for ${result.executionRequest.contractAddress.toString()}:${functionSelector}(${
            result.functionName
          })`,
        );
        const callData = await this.getPublicCallData(result, isExecutionRequest);
        const [privateInputs, publicInputs, artifact] = await this.runKernelCircuit(
          kernelPublicOutput,
          previousKernelArtifact,
          callData,
        );
        kernelPublicOutput = publicInputs;
        previousKernelArtifact = artifact;

        // Capture the inputs for later proving in the AVM and kernel.
        const publicProvingInformation: PublicProvingInformation = {
          functionName: result.functionName,
          calldata: result.calldata,
          bytecode: result.bytecode!,
          inputs: privateInputs,
          avmHints: result.avmCircuitHints,
        };
        provingInformationList.push(publicProvingInformation);

        // Sanity check: Note we can't expect them to just be equal, because e.g.
        // if the simulator reverts in app logic, it "resets" and result.reverted will be false when we run teardown,
        // but the kernel carries the reverted flag forward. But if the simulator reverts, so should the kernel.
        if (result.reverted && kernelPublicOutput.revertCode.isOK()) {
          throw new Error(
            `Public kernel circuit did not revert on ${result.executionRequest.contractAddress.toString()}:${functionSelector}(${
              result.functionName
            }), but simulator did.`,
          );
        }

        // We know the phase is revertible due to the above check.
        // So safely return the revert reason and the kernel output (which has had its revertible side effects dropped)
        if (result.reverted) {
          this.log.debug(
            `Reverting on ${result.executionRequest.contractAddress.toString()}:${functionSelector}(${
              result.functionName
            }) with reason: ${result.revertReason}`,
          );
          // TODO(@spalladino): Check gasUsed is correct. The AVM should take care of setting gasLeft to zero upon a revert.
          return {
            publicProvingInformation: [],
            kernelOutput: kernelPublicOutput,
            lastKernelArtifact: previousKernelArtifact,
            newUnencryptedLogs: [],
            revertReason: result.revertReason,
            returnValues: [],
            gasUsed,
          };
        }

        if (!enqueuedExecutionResult) {
          enqueuedExecutionResult = result;
        }

        enqueuedCallResults.push(accumulateReturnValues(enqueuedExecutionResult));
      }
    }

    return {
      publicProvingInformation: provingInformationList,
      kernelOutput: kernelPublicOutput,
      lastKernelArtifact: previousKernelArtifact,
      newUnencryptedLogs: newUnencryptedFunctionLogs,
      returnValues: enqueuedCallResults,
      gasUsed,
    };
  }

  /** Returns all pending private and public nullifiers. */
  private getSiloedPendingNullifiers(ko: PublicKernelCircuitPublicInputs) {
    return [...ko.end.newNullifiers, ...ko.endNonRevertibleData.newNullifiers].filter(n => !n.isEmpty());
  }

  protected getAvailableGas(tx: Tx, previousPublicKernelOutput: PublicKernelCircuitPublicInputs) {
    return tx.data.constants.txContext.gasSettings
      .getLimits() // No need to subtract teardown limits since they are already included in end.gasUsed
      .sub(previousPublicKernelOutput.end.gasUsed)
      .sub(previousPublicKernelOutput.endNonRevertibleData.gasUsed);
  }

  protected getTransactionFee(_tx: Tx, _previousPublicKernelOutput: PublicKernelCircuitPublicInputs) {
    return Fr.ZERO;
  }

  private async runKernelCircuit(
    previousOutput: PublicKernelCircuitPublicInputs,
    previousCircuit: ProtocolArtifact,
    callData: PublicCallData,
  ): Promise<[PublicKernelCircuitPrivateInputs, PublicKernelCircuitPublicInputs, ProtocolArtifact]> {
    const previousKernel = this.getPreviousKernelData(previousOutput, previousCircuit);

    // We take a deep copy (clone) of these inputs to be passed to the prover
    const inputs = new PublicKernelCircuitPrivateInputs(previousKernel, callData);
    switch (this.phase) {
      case PublicKernelType.SETUP:
        return [inputs.clone(), await this.publicKernel.publicKernelCircuitSetup(inputs), 'PublicKernelSetupArtifact'];
      case PublicKernelType.APP_LOGIC:
        return [
          inputs.clone(),
          await this.publicKernel.publicKernelCircuitAppLogic(inputs),
          'PublicKernelAppLogicArtifact',
        ];
      case PublicKernelType.TEARDOWN:
        return [
          inputs.clone(),
          await this.publicKernel.publicKernelCircuitTeardown(inputs),
          'PublicKernelTeardownArtifact',
        ];
      default:
        throw new Error(`No public kernel circuit for inputs`);
    }
  }

  protected getPreviousKernelData(
    previousOutput: PublicKernelCircuitPublicInputs,
    previousCircuit: ProtocolArtifact,
  ): PublicKernelData {
    // The proof is not used in simulation
    const proof = makeEmptyRecursiveProof(NESTED_RECURSIVE_PROOF_LENGTH);

    const vk = ProtocolCircuitVks[previousCircuit];
    const vkIndex = ProtocolCircuitVkIndexes[previousCircuit];

    const leafIndex = getVKIndex(vk);

    return new PublicKernelData(previousOutput, proof, vk, vkIndex, getVKSiblingPath(leafIndex));
  }

  protected async getPublicCallStackItem(result: PublicExecutionResult, isExecutionRequest = false) {
    const publicDataTreeInfo = await this.db.getTreeInfo(MerkleTreeId.PUBLIC_DATA_TREE);
    this.historicalHeader.state.partial.publicDataTree.root = Fr.fromBuffer(publicDataTreeInfo.root);

    const callStackPreimages = await this.getPublicCallStackPreimages(result);
    const publicCallStackHashes = padArrayEnd(
      callStackPreimages.map(c => c.hash()),
      Fr.ZERO,
      MAX_PUBLIC_CALL_STACK_LENGTH_PER_CALL,
    );

    const publicCircuitPublicInputs = PublicCircuitPublicInputs.from({
      callContext: result.executionRequest.callContext,
      proverAddress: AztecAddress.ZERO,
      argsHash: computeVarArgsHash(result.executionRequest.args),
      newNoteHashes: padArrayEnd(result.newNoteHashes, NoteHash.empty(), MAX_NEW_NOTE_HASHES_PER_CALL),
      newNullifiers: padArrayEnd(result.newNullifiers, Nullifier.empty(), MAX_NEW_NULLIFIERS_PER_CALL),
      newL2ToL1Msgs: padArrayEnd(result.newL2ToL1Messages, L2ToL1Message.empty(), MAX_NEW_L2_TO_L1_MSGS_PER_CALL),
      startSideEffectCounter: result.startSideEffectCounter,
      endSideEffectCounter: result.endSideEffectCounter,
      returnsHash: computeVarArgsHash(result.returnValues),
      noteHashReadRequests: padArrayEnd(
        result.noteHashReadRequests,
        ReadRequest.empty(),
        MAX_NOTE_HASH_READ_REQUESTS_PER_CALL,
      ),
      nullifierReadRequests: padArrayEnd(
        result.nullifierReadRequests,
        ReadRequest.empty(),
        MAX_NULLIFIER_READ_REQUESTS_PER_CALL,
      ),
      nullifierNonExistentReadRequests: padArrayEnd(
        result.nullifierNonExistentReadRequests,
        ReadRequest.empty(),
        MAX_NULLIFIER_NON_EXISTENT_READ_REQUESTS_PER_CALL,
      ),
      l1ToL2MsgReadRequests: padArrayEnd(
        result.l1ToL2MsgReadRequests,
        ReadRequest.empty(),
        MAX_L1_TO_L2_MSG_READ_REQUESTS_PER_CALL,
      ),
      contractStorageReads: padArrayEnd(
        result.contractStorageReads,
        ContractStorageRead.empty(),
        MAX_PUBLIC_DATA_READS_PER_CALL,
      ),
      contractStorageUpdateRequests: padArrayEnd(
        result.contractStorageUpdateRequests,
        ContractStorageUpdateRequest.empty(),
        MAX_PUBLIC_DATA_UPDATE_REQUESTS_PER_CALL,
      ),
      publicCallStackHashes,
      unencryptedLogsHashes: padArrayEnd(result.unencryptedLogsHashes, LogHash.empty(), MAX_UNENCRYPTED_LOGS_PER_CALL),
      historicalHeader: this.historicalHeader,
      globalVariables: this.globalVariables,
      startGasLeft: Gas.from(result.startGasLeft),
      endGasLeft: Gas.from(result.endGasLeft),
      transactionFee: result.transactionFee,
      // TODO(@just-mitch): need better mapping from simulator to revert code.
      revertCode: result.reverted ? RevertCode.APP_LOGIC_REVERTED : RevertCode.OK,
    });

    return new PublicCallStackItem(
      result.executionRequest.contractAddress,
      new FunctionData(result.executionRequest.functionSelector, false),
      publicCircuitPublicInputs,
      isExecutionRequest,
    );
  }

  protected async getPublicCallStackPreimages(result: PublicExecutionResult): Promise<PublicCallStackItem[]> {
    const nested = result.nestedExecutions;
    if (nested.length > MAX_PUBLIC_CALL_STACK_LENGTH_PER_CALL) {
      throw new Error(
        `Public call stack size exceeded (max ${MAX_PUBLIC_CALL_STACK_LENGTH_PER_CALL}, got ${nested.length})`,
      );
    }

    return await Promise.all(nested.map(n => this.getPublicCallStackItem(n)));
  }

  /**
   * Looks at the side effects of a transaction and returns the highest counter
   * @param tx - A transaction
   * @returns The highest side effect counter in the transaction so far
   */
  static getMaxSideEffectCounter(inputs: PublicKernelCircuitPublicInputs): number {
    const sideEffectCounters = [
      ...inputs.endNonRevertibleData.newNoteHashes,
      ...inputs.endNonRevertibleData.newNullifiers,
      ...inputs.endNonRevertibleData.noteEncryptedLogsHashes,
      ...inputs.endNonRevertibleData.encryptedLogsHashes,
      ...inputs.endNonRevertibleData.unencryptedLogsHashes,
      ...inputs.endNonRevertibleData.publicCallStack,
      ...inputs.endNonRevertibleData.publicDataUpdateRequests,
      ...inputs.end.newNoteHashes,
      ...inputs.end.newNullifiers,
      ...inputs.end.noteEncryptedLogsHashes,
      ...inputs.end.encryptedLogsHashes,
      ...inputs.end.unencryptedLogsHashes,
      ...inputs.end.publicCallStack,
      ...inputs.end.publicDataUpdateRequests,
    ];

    let max = 0;
    for (const sideEffect of sideEffectCounters) {
      if ('startSideEffectCounter' in sideEffect) {
        // look at both start and end counters because for enqueued public calls start > 0 while end === 0
        max = Math.max(max, sideEffect.startSideEffectCounter.toNumber(), sideEffect.endSideEffectCounter.toNumber());
      } else if ('counter' in sideEffect) {
        max = Math.max(max, sideEffect.counter);
      } else {
        throw new Error('Unknown side effect type');
      }
    }

    return max;
  }

  protected getBytecodeHash(_result: PublicExecutionResult) {
    // TODO: Determine how to calculate bytecode hash. Circuits just check it isn't zero for now.
    // See https://github.com/AztecProtocol/aztec3-packages/issues/378
    const bytecodeHash = new Fr(1n);
    return Promise.resolve(bytecodeHash);
  }

  /**
   * Calculates the PublicCircuitOutput for this execution result along with its proof,
   * and assembles a PublicCallData object from it.
   * @param result - The execution result.
   * @param preimages - The preimages of the callstack items.
   * @param isExecutionRequest - Whether the current callstack item should be considered a public fn execution request.
   * @returns A corresponding PublicCallData object.
   */
  protected async getPublicCallData(result: PublicExecutionResult, isExecutionRequest = false) {
    const bytecodeHash = await this.getBytecodeHash(result);
    const callStackItem = await this.getPublicCallStackItem(result, isExecutionRequest);
    const publicCallRequests = (await this.getPublicCallStackPreimages(result)).map(c =>
      c.toCallRequest(callStackItem.publicInputs.callContext),
    );
    const publicCallStack = padArrayEnd(publicCallRequests, CallRequest.empty(), MAX_PUBLIC_CALL_STACK_LENGTH_PER_CALL);
    return new PublicCallData(callStackItem, publicCallStack, makeEmptyProof(), bytecodeHash);
  }
}<|MERGE_RESOLUTION|>--- conflicted
+++ resolved
@@ -54,7 +54,6 @@
 import { padArrayEnd } from '@aztec/foundation/collection';
 import { type DebugLogger, createDebugLogger } from '@aztec/foundation/log';
 import {
-<<<<<<< HEAD
   type ProtocolArtifact,
   ProtocolCircuitVkIndexes,
   ProtocolCircuitVks,
@@ -62,10 +61,7 @@
   getVKSiblingPath,
 } from '@aztec/noir-protocol-circuits-types';
 import {
-  type PublicExecution,
-=======
   type PublicExecutionRequest,
->>>>>>> eb00830f
   type PublicExecutionResult,
   type PublicExecutor,
   accumulateReturnValues,
