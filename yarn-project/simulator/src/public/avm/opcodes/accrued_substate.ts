import { NullifierCollisionError } from '../../state_manager/nullifiers.js';
import type { AvmContext } from '../avm_context.js';
import { TypeTag, Uint1 } from '../avm_memory_types.js';
import { InstructionExecutionError, StaticCallAlterationError } from '../errors.js';
import { Opcode, OperandType } from '../serialization/instruction_serialization.js';
import { Addressing } from './addressing_mode.js';
import { Instruction } from './instruction.js';

export class NoteHashExists extends Instruction {
  static type: string = 'NOTEHASHEXISTS';
  static readonly opcode: Opcode = Opcode.NOTEHASHEXISTS;
  // Informs (de)serialization. See Instruction.deserialize.
  static readonly wireFormat = [
    OperandType.UINT8,
    OperandType.UINT8,
    OperandType.UINT16,
    OperandType.UINT16,
    OperandType.UINT16,
  ];

  constructor(
    private indirect: number,
    private noteHashOffset: number,
    private leafIndexOffset: number,
    private existsOffset: number,
  ) {
    super();
  }

  public async execute(context: AvmContext): Promise<void> {
    const memory = context.machineState.memory;
<<<<<<< HEAD
    context.machineState.consumeGas(this.baseGasCost());
=======
    const addressing = Addressing.fromWire(this.indirect);

    context.machineState.consumeGas(this.gasCost());
>>>>>>> 0592163c
    const operands = [this.noteHashOffset, this.leafIndexOffset, this.existsOffset];
    const [noteHashOffset, leafIndexOffset, existsOffset] = addressing.resolve(operands, memory);
    memory.checkTags(TypeTag.FIELD, noteHashOffset, leafIndexOffset);

    // Note that this instruction accepts any type in memory, and converts to Field.
    const noteHash = memory.get(noteHashOffset).toFr();
    const leafIndex = memory.get(leafIndexOffset).toFr();

    const exists = await context.persistableState.checkNoteHashExists(context.environment.address, noteHash, leafIndex);
    memory.set(existsOffset, exists ? new Uint1(1) : new Uint1(0));
  }
}

export class EmitNoteHash extends Instruction {
  static type: string = 'EMITNOTEHASH';
  static readonly opcode: Opcode = Opcode.EMITNOTEHASH;
  // Informs (de)serialization. See Instruction.deserialize.
  static readonly wireFormat = [OperandType.UINT8, OperandType.UINT8, OperandType.UINT16];

  constructor(private indirect: number, private noteHashOffset: number) {
    super();
  }

  public async execute(context: AvmContext): Promise<void> {
    const memory = context.machineState.memory;
<<<<<<< HEAD
    context.machineState.consumeGas(this.baseGasCost());
=======
    const addressing = Addressing.fromWire(this.indirect);

    context.machineState.consumeGas(this.gasCost());
>>>>>>> 0592163c

    const operands = [this.noteHashOffset];
    const [noteHashOffset] = addressing.resolve(operands, memory);
    memory.checkTag(TypeTag.FIELD, noteHashOffset);

    if (context.environment.isStaticCall) {
      throw new StaticCallAlterationError();
    }

    const noteHash = memory.get(noteHashOffset).toFr();
    await context.persistableState.writeNoteHash(context.environment.address, noteHash);
  }
}

export class NullifierExists extends Instruction {
  static type: string = 'NULLIFIEREXISTS';
  static readonly opcode: Opcode = Opcode.NULLIFIEREXISTS;
  // Informs (de)serialization. See Instruction.deserialize.
  static readonly wireFormat = [
    OperandType.UINT8,
    OperandType.UINT8,
    OperandType.UINT16,
    OperandType.UINT16,
    OperandType.UINT16,
  ];

  constructor(
    private indirect: number,
    private nullifierOffset: number,
    private addressOffset: number,
    private existsOffset: number,
  ) {
    super();
  }

  public async execute(context: AvmContext): Promise<void> {
    const memory = context.machineState.memory;
<<<<<<< HEAD
    context.machineState.consumeGas(this.baseGasCost());
=======
    const addressing = Addressing.fromWire(this.indirect);

    context.machineState.consumeGas(this.gasCost());
>>>>>>> 0592163c

    const operands = [this.nullifierOffset, this.addressOffset, this.existsOffset];
    const [nullifierOffset, addressOffset, existsOffset] = addressing.resolve(operands, memory);
    memory.checkTags(TypeTag.FIELD, nullifierOffset, addressOffset);

    const nullifier = memory.get(nullifierOffset).toFr();
    const address = memory.get(addressOffset).toAztecAddress();
    const exists = await context.persistableState.checkNullifierExists(address, nullifier);

    memory.set(existsOffset, exists ? new Uint1(1) : new Uint1(0));
  }
}

export class EmitNullifier extends Instruction {
  static type: string = 'EMITNULLIFIER';
  static readonly opcode: Opcode = Opcode.EMITNULLIFIER;
  // Informs (de)serialization. See Instruction.deserialize.
  static readonly wireFormat = [OperandType.UINT8, OperandType.UINT8, OperandType.UINT16];

  constructor(private indirect: number, private nullifierOffset: number) {
    super();
  }

  public async execute(context: AvmContext): Promise<void> {
    if (context.environment.isStaticCall) {
      throw new StaticCallAlterationError();
    }

    const memory = context.machineState.memory;
<<<<<<< HEAD
    context.machineState.consumeGas(this.baseGasCost());
=======
    const addressing = Addressing.fromWire(this.indirect);

    context.machineState.consumeGas(this.gasCost());
>>>>>>> 0592163c

    const operands = [this.nullifierOffset];
    const [nullifierOffset] = addressing.resolve(operands, memory);
    memory.checkTag(TypeTag.FIELD, nullifierOffset);

    const nullifier = memory.get(nullifierOffset).toFr();
    try {
      await context.persistableState.writeNullifier(context.environment.address, nullifier);
    } catch (e) {
      if (e instanceof NullifierCollisionError) {
        // Error is known/expected, raise as InstructionExecutionError that the will lead the simulator to revert this call
        throw new InstructionExecutionError(
          `Attempted to emit duplicate nullifier ${nullifier} (contract address: ${context.environment.address}).`,
        );
      } else {
        throw e;
      }
    }
  }
}

export class L1ToL2MessageExists extends Instruction {
  static type: string = 'L1TOL2MSGEXISTS';
  static readonly opcode: Opcode = Opcode.L1TOL2MSGEXISTS;
  // Informs (de)serialization. See Instruction.deserialize.
  static readonly wireFormat = [
    OperandType.UINT8,
    OperandType.UINT8,
    OperandType.UINT16,
    OperandType.UINT16,
    OperandType.UINT16,
  ];

  constructor(
    private indirect: number,
    private msgHashOffset: number,
    private msgLeafIndexOffset: number,
    private existsOffset: number,
  ) {
    super();
  }

  public async execute(context: AvmContext): Promise<void> {
    const memory = context.machineState.memory;
<<<<<<< HEAD
    context.machineState.consumeGas(this.baseGasCost());
=======
    const addressing = Addressing.fromWire(this.indirect);

    context.machineState.consumeGas(this.gasCost());
>>>>>>> 0592163c

    const operands = [this.msgHashOffset, this.msgLeafIndexOffset, this.existsOffset];
    const [msgHashOffset, msgLeafIndexOffset, existsOffset] = addressing.resolve(operands, memory);
    memory.checkTags(TypeTag.FIELD, msgHashOffset, msgLeafIndexOffset);

    const msgHash = memory.get(msgHashOffset).toFr();
    const msgLeafIndex = memory.get(msgLeafIndexOffset).toFr();
    const exists = await context.persistableState.checkL1ToL2MessageExists(msgHash, msgLeafIndex);
    memory.set(existsOffset, exists ? new Uint1(1) : new Uint1(0));
  }
}

export class EmitUnencryptedLog extends Instruction {
  // TODO(#11124): rename unencrypted -> public
  static type: string = 'EMITUNENCRYPTEDLOG';
  static readonly opcode: Opcode = Opcode.EMITUNENCRYPTEDLOG;
  // Informs (de)serialization. See Instruction.deserialize.
  static readonly wireFormat = [OperandType.UINT8, OperandType.UINT8, OperandType.UINT16, OperandType.UINT16];

  constructor(private indirect: number, private logOffset: number, private logSizeOffset: number) {
    super();
  }

  public async execute(context: AvmContext): Promise<void> {
    if (context.environment.isStaticCall) {
      throw new StaticCallAlterationError();
    }

    const memory = context.machineState.memory;
<<<<<<< HEAD
    context.machineState.consumeGas(this.baseGasCost());
=======
    const addressing = Addressing.fromWire(this.indirect);
>>>>>>> 0592163c

    const operands = [this.logOffset, this.logSizeOffset];
    const [logOffset, logSizeOffset] = addressing.resolve(operands, memory);
    memory.checkTag(TypeTag.UINT32, logSizeOffset);
    const logSize = memory.get(logSizeOffset).toNumber();
    memory.checkTagsRange(TypeTag.FIELD, logOffset, logSize);

    const contractAddress = context.environment.address;

    context.machineState.consumeGas(this.dynamicGasCost(logSize));
    const log = memory.getSlice(logOffset, logSize).map(f => f.toFr());
    context.persistableState.writePublicLog(contractAddress, log);
  }
}

export class SendL2ToL1Message extends Instruction {
  static type: string = 'SENDL2TOL1MSG';
  static readonly opcode: Opcode = Opcode.SENDL2TOL1MSG;
  // Informs (de)serialization. See Instruction.deserialize.
  static readonly wireFormat = [OperandType.UINT8, OperandType.UINT8, OperandType.UINT16, OperandType.UINT16];

  constructor(private indirect: number, private recipientOffset: number, private contentOffset: number) {
    super();
  }

  public async execute(context: AvmContext): Promise<void> {
    if (context.environment.isStaticCall) {
      throw new StaticCallAlterationError();
    }

    const memory = context.machineState.memory;
<<<<<<< HEAD
    context.machineState.consumeGas(this.baseGasCost());
=======
    const addressing = Addressing.fromWire(this.indirect);

    context.machineState.consumeGas(this.gasCost());
>>>>>>> 0592163c

    const operands = [this.recipientOffset, this.contentOffset];
    const [recipientOffset, contentOffset] = addressing.resolve(operands, memory);
    memory.checkTags(TypeTag.FIELD, recipientOffset, contentOffset);

    const recipient = memory.get(recipientOffset).toFr();
    const content = memory.get(contentOffset).toFr();
    context.persistableState.writeL2ToL1Message(context.environment.address, recipient, content);
  }
}<|MERGE_RESOLUTION|>--- conflicted
+++ resolved
@@ -29,13 +29,9 @@
 
   public async execute(context: AvmContext): Promise<void> {
     const memory = context.machineState.memory;
-<<<<<<< HEAD
-    context.machineState.consumeGas(this.baseGasCost());
-=======
-    const addressing = Addressing.fromWire(this.indirect);
-
-    context.machineState.consumeGas(this.gasCost());
->>>>>>> 0592163c
+    const addressing = Addressing.fromWire(this.indirect);
+
+    context.machineState.consumeGas(this.baseGasCost());
     const operands = [this.noteHashOffset, this.leafIndexOffset, this.existsOffset];
     const [noteHashOffset, leafIndexOffset, existsOffset] = addressing.resolve(operands, memory);
     memory.checkTags(TypeTag.FIELD, noteHashOffset, leafIndexOffset);
@@ -61,13 +57,9 @@
 
   public async execute(context: AvmContext): Promise<void> {
     const memory = context.machineState.memory;
-<<<<<<< HEAD
-    context.machineState.consumeGas(this.baseGasCost());
-=======
-    const addressing = Addressing.fromWire(this.indirect);
-
-    context.machineState.consumeGas(this.gasCost());
->>>>>>> 0592163c
+    const addressing = Addressing.fromWire(this.indirect);
+
+    context.machineState.consumeGas(this.baseGasCost());
 
     const operands = [this.noteHashOffset];
     const [noteHashOffset] = addressing.resolve(operands, memory);
@@ -105,13 +97,9 @@
 
   public async execute(context: AvmContext): Promise<void> {
     const memory = context.machineState.memory;
-<<<<<<< HEAD
-    context.machineState.consumeGas(this.baseGasCost());
-=======
-    const addressing = Addressing.fromWire(this.indirect);
-
-    context.machineState.consumeGas(this.gasCost());
->>>>>>> 0592163c
+    const addressing = Addressing.fromWire(this.indirect);
+
+    context.machineState.consumeGas(this.baseGasCost());
 
     const operands = [this.nullifierOffset, this.addressOffset, this.existsOffset];
     const [nullifierOffset, addressOffset, existsOffset] = addressing.resolve(operands, memory);
@@ -141,13 +129,9 @@
     }
 
     const memory = context.machineState.memory;
-<<<<<<< HEAD
-    context.machineState.consumeGas(this.baseGasCost());
-=======
-    const addressing = Addressing.fromWire(this.indirect);
-
-    context.machineState.consumeGas(this.gasCost());
->>>>>>> 0592163c
+    const addressing = Addressing.fromWire(this.indirect);
+
+    context.machineState.consumeGas(this.baseGasCost());
 
     const operands = [this.nullifierOffset];
     const [nullifierOffset] = addressing.resolve(operands, memory);
@@ -192,13 +176,9 @@
 
   public async execute(context: AvmContext): Promise<void> {
     const memory = context.machineState.memory;
-<<<<<<< HEAD
-    context.machineState.consumeGas(this.baseGasCost());
-=======
-    const addressing = Addressing.fromWire(this.indirect);
-
-    context.machineState.consumeGas(this.gasCost());
->>>>>>> 0592163c
+    const addressing = Addressing.fromWire(this.indirect);
+
+    context.machineState.consumeGas(this.baseGasCost());
 
     const operands = [this.msgHashOffset, this.msgLeafIndexOffset, this.existsOffset];
     const [msgHashOffset, msgLeafIndexOffset, existsOffset] = addressing.resolve(operands, memory);
@@ -228,11 +208,9 @@
     }
 
     const memory = context.machineState.memory;
-<<<<<<< HEAD
-    context.machineState.consumeGas(this.baseGasCost());
-=======
-    const addressing = Addressing.fromWire(this.indirect);
->>>>>>> 0592163c
+    const addressing = Addressing.fromWire(this.indirect);
+
+    context.machineState.consumeGas(this.baseGasCost());
 
     const operands = [this.logOffset, this.logSizeOffset];
     const [logOffset, logSizeOffset] = addressing.resolve(operands, memory);
@@ -264,13 +242,9 @@
     }
 
     const memory = context.machineState.memory;
-<<<<<<< HEAD
-    context.machineState.consumeGas(this.baseGasCost());
-=======
-    const addressing = Addressing.fromWire(this.indirect);
-
-    context.machineState.consumeGas(this.gasCost());
->>>>>>> 0592163c
+    const addressing = Addressing.fromWire(this.indirect);
+
+    context.machineState.consumeGas(this.baseGasCost());
 
     const operands = [this.recipientOffset, this.contentOffset];
     const [recipientOffset, contentOffset] = addressing.resolve(operands, memory);
