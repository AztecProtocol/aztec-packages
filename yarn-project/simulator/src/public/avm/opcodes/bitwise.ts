import type { AvmContext } from '../avm_context.js';
import { getGasCostMultiplierFromTypeTag } from '../avm_gas.js';
import { type IntegralValue, TaggedMemory, type TaggedMemoryInterface, TypeTag } from '../avm_memory_types.js';
import { Opcode, OperandType } from '../serialization/instruction_serialization.js';
import { Addressing } from './addressing_mode.js';
import { Instruction } from './instruction.js';
import { ThreeOperandInstruction } from './instruction_impl.js';

abstract class ThreeOperandBitwiseInstruction extends ThreeOperandInstruction {
  public async execute(context: AvmContext): Promise<void> {
    const memory = context.machineState.memory;
<<<<<<< HEAD
    context.machineState.consumeGas(this.baseGasCost());
=======
    const addressing = Addressing.fromWire(this.indirect);

    context.machineState.consumeGas(this.gasCost());
>>>>>>> 0592163c

    const operands = [this.aOffset, this.bOffset, this.dstOffset];
    const [aOffset, bOffset, dstOffset] = addressing.resolve(operands, memory);
    this.checkTags(memory, aOffset, bOffset);

    const multiplier = this.getDynamicMultiplier(memory.getTag(aOffset));
    context.machineState.consumeGas(this.dynamicGasCost(multiplier));

    const a = memory.getAs<IntegralValue>(aOffset);
    const b = memory.getAs<IntegralValue>(bOffset);

    const res = this.compute(a, b);
    memory.set(dstOffset, res);
  }

  protected abstract compute(a: IntegralValue, b: IntegralValue): IntegralValue;
  protected checkTags(memory: TaggedMemoryInterface, aOffset: number, bOffset: number) {
    TaggedMemory.checkIsIntegralTag(memory.getTag(aOffset));
    memory.checkTagsAreSame(aOffset, bOffset);
  }

  protected getDynamicMultiplier(_lhsTag: TypeTag): number {
    return 0;
  }
}

export class And extends ThreeOperandBitwiseInstruction {
  static readonly type: string = 'AND';
  static readonly opcode = Opcode.AND_8; // FIXME: needed for gas.

  protected override compute(a: IntegralValue, b: IntegralValue): IntegralValue {
    return a.and(b);
  }

  protected override getDynamicMultiplier(lhsTag: TypeTag): number {
    return getGasCostMultiplierFromTypeTag(lhsTag);
  }
}

export class Or extends ThreeOperandBitwiseInstruction {
  static readonly type: string = 'OR';
  static readonly opcode = Opcode.OR_8; // FIXME: needed for gas.

  protected override compute(a: IntegralValue, b: IntegralValue): IntegralValue {
    return a.or(b);
  }

  protected override getDynamicMultiplier(lhsTag: TypeTag): number {
    return getGasCostMultiplierFromTypeTag(lhsTag);
  }
}

export class Xor extends ThreeOperandBitwiseInstruction {
  static readonly type: string = 'XOR';
  static readonly opcode = Opcode.XOR_8; // FIXME: needed for gas.

  protected override compute(a: IntegralValue, b: IntegralValue): IntegralValue {
    return a.xor(b);
  }

  protected override getDynamicMultiplier(lhsTag: TypeTag): number {
    return getGasCostMultiplierFromTypeTag(lhsTag);
  }
}

export class Shl extends ThreeOperandBitwiseInstruction {
  static readonly type: string = 'SHL';
  static readonly opcode = Opcode.SHL_8; // FIXME: needed for gas.

  protected override compute(a: IntegralValue, b: IntegralValue): IntegralValue {
    return a.shl(b);
  }
  protected override checkTags(memory: TaggedMemoryInterface, aOffset: number, bOffset: number) {
    TaggedMemory.checkIsIntegralTag(memory.getTag(aOffset));
    memory.checkTag(TypeTag.UINT8, bOffset);
  }
}

export class Shr extends ThreeOperandBitwiseInstruction {
  static readonly type: string = 'SHR';
  static readonly opcode = Opcode.SHR_8; // FIXME: needed for gas.

  protected override compute(a: IntegralValue, b: IntegralValue): IntegralValue {
    return a.shr(b);
  }
  protected override checkTags(memory: TaggedMemoryInterface, aOffset: number, bOffset: number) {
    TaggedMemory.checkIsIntegralTag(memory.getTag(aOffset));
    memory.checkTag(TypeTag.UINT8, bOffset);
  }
}

export class Not extends Instruction {
  static readonly type: string = 'NOT';
  static readonly opcode = Opcode.NOT_8;

  static readonly wireFormat8 = [OperandType.UINT8, OperandType.UINT8, OperandType.UINT8, OperandType.UINT8];
  static readonly wireFormat16 = [OperandType.UINT8, OperandType.UINT8, OperandType.UINT16, OperandType.UINT16];

  constructor(private indirect: number, private srcOffset: number, private dstOffset: number) {
    super();
  }

  public async execute(context: AvmContext): Promise<void> {
    const memory = context.machineState.memory;
<<<<<<< HEAD
    context.machineState.consumeGas(this.baseGasCost());
=======
    const addressing = Addressing.fromWire(this.indirect);

    context.machineState.consumeGas(this.gasCost());
>>>>>>> 0592163c

    const operands = [this.srcOffset, this.dstOffset];
    const [srcOffset, dstOffset] = addressing.resolve(operands, memory);
    TaggedMemory.checkIsIntegralTag(memory.getTag(srcOffset));
    const value = memory.getAs<IntegralValue>(srcOffset);

    const res = value.not();
    memory.set(dstOffset, res);
  }
}<|MERGE_RESOLUTION|>--- conflicted
+++ resolved
@@ -9,13 +9,9 @@
 abstract class ThreeOperandBitwiseInstruction extends ThreeOperandInstruction {
   public async execute(context: AvmContext): Promise<void> {
     const memory = context.machineState.memory;
-<<<<<<< HEAD
-    context.machineState.consumeGas(this.baseGasCost());
-=======
     const addressing = Addressing.fromWire(this.indirect);
 
-    context.machineState.consumeGas(this.gasCost());
->>>>>>> 0592163c
+    context.machineState.consumeGas(this.baseGasCost());
 
     const operands = [this.aOffset, this.bOffset, this.dstOffset];
     const [aOffset, bOffset, dstOffset] = addressing.resolve(operands, memory);
@@ -120,13 +116,9 @@
 
   public async execute(context: AvmContext): Promise<void> {
     const memory = context.machineState.memory;
-<<<<<<< HEAD
-    context.machineState.consumeGas(this.baseGasCost());
-=======
     const addressing = Addressing.fromWire(this.indirect);
 
-    context.machineState.consumeGas(this.gasCost());
->>>>>>> 0592163c
+    context.machineState.consumeGas(this.baseGasCost());
 
     const operands = [this.srcOffset, this.dstOffset];
     const [srcOffset, dstOffset] = addressing.resolve(operands, memory);
