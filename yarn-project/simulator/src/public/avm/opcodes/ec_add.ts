import { Grumpkin } from '@aztec/foundation/crypto';
import { Point } from '@aztec/foundation/fields';

import type { AvmContext } from '../avm_context.js';
import { Field, TypeTag, Uint1 } from '../avm_memory_types.js';
import { Opcode, OperandType } from '../serialization/instruction_serialization.js';
import { Addressing } from './addressing_mode.js';
import { Instruction } from './instruction.js';

export class EcAdd extends Instruction {
  static type: string = 'ECADD';
  static readonly opcode = Opcode.ECADD;

  // Informs (de)serialization. See Instruction.deserialize.
  static readonly wireFormat: OperandType[] = [
    OperandType.UINT8, // reserved
    OperandType.UINT16, // indirect
    OperandType.UINT16, // p1X
    OperandType.UINT16, // p1Y
    OperandType.UINT16, // p1IsInfinite
    OperandType.UINT16, // p2X
    OperandType.UINT16, // p2Y
    OperandType.UINT16, // p2IsInfinite
    OperandType.UINT16, // dst
  ];

  constructor(
    private indirect: number,
    private p1XOffset: number,
    private p1YOffset: number,
    private p1IsInfiniteOffset: number,
    private p2XOffset: number,
    private p2YOffset: number,
    private p2IsInfiniteOffset: number,
    private dstOffset: number,
  ) {
    super();
  }

  public async execute(context: AvmContext): Promise<void> {
    const memory = context.machineState.memory;
<<<<<<< HEAD
    context.machineState.consumeGas(this.baseGasCost());
=======
    const addressing = Addressing.fromWire(this.indirect);

    context.machineState.consumeGas(this.gasCost());
>>>>>>> 0592163c

    const operands = [
      this.p1XOffset,
      this.p1YOffset,
      this.p1IsInfiniteOffset,
      this.p2XOffset,
      this.p2YOffset,
      this.p2IsInfiniteOffset,
      this.dstOffset,
    ];
    const [p1XOffset, p1YOffset, p1IsInfiniteOffset, p2XOffset, p2YOffset, p2IsInfiniteOffset, dstOffset] =
      addressing.resolve(operands, memory);

    memory.checkTags(TypeTag.FIELD, p1XOffset, p1YOffset, p2XOffset, p2YOffset);
    memory.checkTags(TypeTag.UINT1, p1IsInfiniteOffset, p2IsInfiniteOffset);

    const p1X = memory.get(p1XOffset);
    const p1Y = memory.get(p1YOffset);
    const p1IsInfinite = memory.get(p1IsInfiniteOffset).toNumber() === 1;
    const p1 = new Point(p1X.toFr(), p1Y.toFr(), p1IsInfinite);
    if (!p1.isOnGrumpkin()) {
      throw new Error(`Point1 is not on the curve`);
    }

    const p2X = memory.get(p2XOffset);
    const p2Y = memory.get(p2YOffset);
    // unused. Point doesn't store this information
    const p2IsInfinite = memory.get(p2IsInfiniteOffset).toNumber() === 1;
    const p2 = new Point(p2X.toFr(), p2Y.toFr(), p2IsInfinite);
    if (!p2.isOnGrumpkin()) {
      throw new Error(`Point1 is not on the curve`);
    }

    const grumpkin = new Grumpkin();
    let dest;
    if (p1IsInfinite) {
      dest = p2;
    } else if (p2IsInfinite) {
      dest = p1;
    } else {
      dest = await grumpkin.add(p1, p2);
    }

    // Important to use setSlice() and not set() in the two following statements as
    // this checks that the offsets lie within memory range.
    memory.setSlice(dstOffset, [new Field(dest.x), new Field(dest.y)]);
    // Check representation of infinity for grumpkin
    memory.setSlice(dstOffset + 2, [new Uint1(dest.equals(Point.ZERO) ? 1 : 0)]);
  }
}<|MERGE_RESOLUTION|>--- conflicted
+++ resolved
@@ -39,13 +39,9 @@
 
   public async execute(context: AvmContext): Promise<void> {
     const memory = context.machineState.memory;
-<<<<<<< HEAD
-    context.machineState.consumeGas(this.baseGasCost());
-=======
     const addressing = Addressing.fromWire(this.indirect);
 
-    context.machineState.consumeGas(this.gasCost());
->>>>>>> 0592163c
+    context.machineState.consumeGas(this.baseGasCost());
 
     const operands = [
       this.p1XOffset,
