--- conflicted
+++ resolved
@@ -33,11 +33,9 @@
 
   public async execute(context: AvmContext): Promise<void> {
     const memory = context.machineState.memory;
-<<<<<<< HEAD
+    const addressing = Addressing.fromWire(this.indirect);
+
     context.machineState.consumeGas(this.baseGasCost());
-=======
-    const addressing = Addressing.fromWire(this.indirect);
->>>>>>> 0592163c
 
     const operands = [this.messageOffset, this.fieldsOffset, this.fieldsSizeOffset];
     const [messageOffset, fieldsOffset, fieldsSizeOffset] = addressing.resolve(operands, memory);
@@ -55,14 +53,6 @@
       memory.checkTagsRange(TypeTag.UINT8, messageOffset, this.messageSize);
       memory.checkTagsRange(TypeTag.FIELD, fieldsOffset, fieldsSize);
 
-<<<<<<< HEAD
-    // Interpret str<N> = [u8; N] to string.
-    const messageAsStr = rawMessage.map(field => String.fromCharCode(field.toNumber())).join('');
-    const formattedStr = applyStringFormatting(
-      messageAsStr,
-      fields.map(field => field.toFr()),
-    );
-=======
       // Interpret str<N> = [u8; N] to string.
       const messageAsStr = rawMessage.map(field => String.fromCharCode(field.toNumber())).join('');
       const formattedStr = applyStringFormatting(
@@ -72,7 +62,6 @@
 
       DebugLog.logger.verbose(formattedStr);
     }
->>>>>>> 0592163c
 
     // Despite having dynamic "size" operands, the gas cost is fixed because
     // this opcode is a no-op except during client-initiated simulation
