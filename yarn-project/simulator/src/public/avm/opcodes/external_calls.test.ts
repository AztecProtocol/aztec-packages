import { Fr } from '@aztec/foundation/fields';
import { computePublicBytecodeCommitment } from '@aztec/stdlib/contract';
import { makeContractClassPublic, makeContractInstanceFromClassId } from '@aztec/stdlib/testing';

import { mock } from 'jest-mock-extended';

import type { PublicSideEffectTraceInterface } from '../../../public/side_effect_trace_interface.js';
import type { PublicContractsDB, PublicTreesDB } from '../../public_db_sources.js';
import type { AvmContext } from '../avm_context.js';
import { Field, TypeTag, Uint1, Uint32 } from '../avm_memory_types.js';
import { markBytecodeAsAvm } from '../bytecode_utils.js';
import { initContext, initPersistableStateManager } from '../fixtures/index.js';
import type { AvmPersistableStateManager } from '../journal/journal.js';
import { encodeToBytecode } from '../serialization/bytecode_serialization.js';
import { Opcode } from '../serialization/instruction_serialization.js';
import {
  mockGetBytecodeCommitment,
  mockGetContractClass,
  mockGetContractInstance,
  mockGetNullifierIndex,
  mockTraceFork,
} from '../test_utils.js';
import { EnvironmentVariable, GetEnvVar } from './environment_getters.js';
import { Call, Return, Revert, StaticCall, SuccessCopy } from './external_calls.js';
import type { Instruction } from './instruction.js';
import { CalldataCopy, Set } from './memory.js';
import { SStore } from './storage.js';

describe('External Calls', () => {
  let context: AvmContext;
  let treesDB: PublicTreesDB;
  let contractsDB: PublicContractsDB;
  let trace: PublicSideEffectTraceInterface;
  let persistableState: AvmPersistableStateManager;

  beforeEach(() => {
    treesDB = mock<PublicTreesDB>();
    contractsDB = mock<PublicContractsDB>();
    trace = mock<PublicSideEffectTraceInterface>();
    persistableState = initPersistableStateManager({ treesDB, contractsDB, trace });
    context = initContext({ persistableState });
    mockTraceFork(trace); // make sure trace.fork() works on nested call
  });

  describe('Call', () => {
    it('Should (de)serialize correctly', () => {
      const buf = Buffer.from([
        Call.opcode, // opcode
        ...Buffer.from('12', 'hex'), // indirect (8 bit)
        ...Buffer.from('1234', 'hex'), // gasOffset
        ...Buffer.from('a234', 'hex'), // addrOffset
        ...Buffer.from('b234', 'hex'), // argsOffset
        ...Buffer.from('c234', 'hex'), // argsSizeOffset
      ]);
      const inst = new Call(
        /*indirect=*/ 0x12,
        /*gasOffset=*/ 0x1234,
        /*addrOffset=*/ 0xa234,
        /*argsOffset=*/ 0xb234,
        /*argsSizeOffset=*/ 0xc234,
      );

      expect(Call.deserialize(buf)).toEqual(inst);
      expect(inst.serialize()).toEqual(buf);
    });

    it('Call to non-existent bytecode returns failure', async () => {
      const gasOffset = 0;
      const l2Gas = 2e6;
      const daGas = 3e6;
      const addrOffset = 2;
      const addr = new Fr(123456n);
      const argsOffset = 3;
      const args = [new Field(1), new Field(2), new Field(3)];
      const argsSize = args.length;
      const argsSizeOffset = 20;
      // Define dst offset for SuccessCopy
      const successDstOffset = 6;

      const { l2GasLeft: initialL2Gas, daGasLeft: initialDaGas } = context.machineState;

      context.machineState.memory.set(0, new Field(l2Gas));
      context.machineState.memory.set(1, new Field(daGas));
      context.machineState.memory.set(2, new Field(addr));
      context.machineState.memory.set(argsSizeOffset, new Uint32(argsSize));
      context.machineState.memory.setSlice(3, args);

      const instruction = new Call(/*indirect=*/ 0, gasOffset, addrOffset, argsOffset, argsSizeOffset);
      await instruction.execute(context);

      // Use SuccessCopy to get success
      const successCopyInstruction = new SuccessCopy(/*indirect=*/ 0, successDstOffset);
      await successCopyInstruction.execute(context);

      const successValue = context.machineState.memory.get(successDstOffset);
      expect(successValue).toEqual(new Uint1(0n)); // failure, contract non-existent!

      const retValue = context.machineState.nestedReturndata;
      expect(retValue).toEqual([]);

      // should charge for the CALL instruction itself, and all allocated gas should be consumed
      expect(context.machineState.l2GasLeft).toBeLessThan(initialL2Gas - l2Gas);
      expect(context.machineState.daGasLeft).toEqual(initialDaGas - daGas);
      expect(context.machineState.collectedRevertInfo?.recursiveRevertReason?.message).toMatch(/No bytecode found/);
    });

    it('Should execute a call correctly', async () => {
      const gasOffset = 0;
      const l2Gas = 2e6;
      const daGas = 3e6;
      const addrOffset = 2;
      const addr = new Fr(123456n);
      const argsOffset = 3;
      const args = [new Field(1), new Field(2), new Field(3)];
      const argsSize = args.length;
      const argsSizeOffset = 20;
      // Define dst offset for SuccessCopy
      const successDstOffset = 6;

      const otherContextInstructionsBytecode = markBytecodeAsAvm(
        encodeToBytecode([
          new Set(/*indirect=*/ 0, /*dstOffset=*/ 0, TypeTag.UINT32, 0).as(Opcode.SET_8, Set.wireFormat8),
          new Set(/*indirect=*/ 0, /*dstOffset=*/ 1, TypeTag.UINT32, argsSize).as(Opcode.SET_8, Set.wireFormat8),
          new Set(/*indirect=*/ 0, /*dstOffset=*/ 2, TypeTag.UINT32, 2).as(Opcode.SET_8, Set.wireFormat8),
          new CalldataCopy(/*indirect=*/ 0, /*csOffsetAddress=*/ 0, /*copySizeOffset=*/ 1, /*dstOffset=*/ 3),
          new Return(/*indirect=*/ 0, /*retOffset=*/ 3, /*sizeOffset=*/ 2),
        ]),
      );

<<<<<<< HEAD
      const contractClass = await makeContractClassPublic(0, otherContextInstructionsBytecode);
      mockGetContractClass(worldStateDB, contractClass);
      mockGetBytecodeCommitment(worldStateDB, await computePublicBytecodeCommitment(contractClass.packedBytecode));
=======
      const contractClass = await makeContractClassPublic(0, {
        bytecode: otherContextInstructionsBytecode,
        selector: FunctionSelector.random(),
      });
      mockGetContractClass(contractsDB, contractClass);
      mockGetBytecodeCommitment(contractsDB, await computePublicBytecodeCommitment(contractClass.packedBytecode));
>>>>>>> 95a0ec17
      const contractInstance = await makeContractInstanceFromClassId(contractClass.id);
      mockGetContractInstance(contractsDB, contractInstance);
      mockGetNullifierIndex(treesDB, contractInstance.address.toField());

      const { l2GasLeft: initialL2Gas, daGasLeft: initialDaGas } = context.machineState;

      context.machineState.memory.set(0, new Field(l2Gas));
      context.machineState.memory.set(1, new Field(daGas));
      context.machineState.memory.set(2, new Field(addr));
      context.machineState.memory.set(argsSizeOffset, new Uint32(argsSize));
      context.machineState.memory.setSlice(3, args);

      const instruction = new Call(/*indirect=*/ 0, gasOffset, addrOffset, argsOffset, argsSizeOffset);
      await instruction.execute(context);

      // Use SuccessCopy to get success
      const successCopyInstruction = new SuccessCopy(/*indirect=*/ 0, successDstOffset);
      await successCopyInstruction.execute(context);

      const successValue = context.machineState.memory.get(successDstOffset);
      expect(successValue).toEqual(new Uint1(1n));

      const retValue = context.machineState.nestedReturndata;
      expect(retValue).toEqual([new Fr(1n), new Fr(2n)]);

      expect(context.machineState.l2GasLeft).toBeLessThan(initialL2Gas);
      expect(context.machineState.daGasLeft).toBeLessThanOrEqual(initialDaGas);
    });

    it('Should cap to available gas if allocated is bigger', async () => {
      const gasOffset = 0;
      const l2Gas = 1e9;
      const daGas = 1e9;
      const addrOffset = 2;
      const addr = new Fr(123456n);
      const argsSize = 0;
      const argsSizeOffset = 20;
      // Define dst offset for SuccessCopy
      const successDstOffset = 6;

      const otherContextInstructionsBytecode = markBytecodeAsAvm(
        encodeToBytecode([
          new GetEnvVar(/*indirect=*/ 0, /*dstOffset=*/ 0, /*envVar=*/ EnvironmentVariable.L2GASLEFT).as(
            Opcode.GETENVVAR_16,
            GetEnvVar.wireFormat16,
          ),
          new Set(/*indirect=*/ 0, /*dstOffset=*/ 1, TypeTag.UINT32, 1).as(Opcode.SET_8, Set.wireFormat8),
          new Return(/*indirect=*/ 0, /*retOffset=*/ 0, /*size=*/ 1),
        ]),
      );
      mockGetNullifierIndex(treesDB, addr);

<<<<<<< HEAD
      const contractClass = await makeContractClassPublic(0, otherContextInstructionsBytecode);
      mockGetContractClass(worldStateDB, contractClass);
      mockGetBytecodeCommitment(worldStateDB, await computePublicBytecodeCommitment(contractClass.packedBytecode));
=======
      const contractClass = await makeContractClassPublic(0, {
        bytecode: otherContextInstructionsBytecode,
        selector: FunctionSelector.random(),
      });
      mockGetContractClass(contractsDB, contractClass);
      mockGetBytecodeCommitment(contractsDB, await computePublicBytecodeCommitment(contractClass.packedBytecode));
>>>>>>> 95a0ec17
      const contractInstance = await makeContractInstanceFromClassId(contractClass.id);
      mockGetContractInstance(contractsDB, contractInstance);
      mockGetNullifierIndex(treesDB, contractInstance.address.toField());

      const { l2GasLeft: initialL2Gas, daGasLeft: initialDaGas } = context.machineState;

      context.machineState.memory.set(0, new Field(l2Gas));
      context.machineState.memory.set(1, new Field(daGas));
      context.machineState.memory.set(2, new Field(addr));
      context.machineState.memory.set(argsSizeOffset, new Uint32(argsSize));

      const instruction = new Call(/*indirect=*/ 0, gasOffset, addrOffset, /*argsOffset=*/ 0, argsSizeOffset);
      await instruction.execute(context);

      // Use SuccessCopy to get success
      const successCopyInstruction = new SuccessCopy(/*indirect=*/ 0, successDstOffset);
      await successCopyInstruction.execute(context);

      const successValue = context.machineState.memory.get(successDstOffset);
      expect(successValue).toEqual(new Uint1(1n));

      const retValues = context.machineState.nestedReturndata;
      expect(retValues).toHaveLength(1);
      expect(retValues[0].toBigInt()).toBeLessThan(initialL2Gas);

      expect(context.machineState.l2GasLeft).toBeLessThan(initialL2Gas);
      expect(context.machineState.daGasLeft).toBeLessThanOrEqual(initialDaGas);
    });
  });

  describe('Static Call', () => {
    it('Should (de)serialize correctly', () => {
      const buf = Buffer.from([
        StaticCall.opcode, // opcode
        ...Buffer.from('12', 'hex'), // indirect (8 bit)
        ...Buffer.from('1234', 'hex'), // gasOffset
        ...Buffer.from('a234', 'hex'), // addrOffset
        ...Buffer.from('b234', 'hex'), // argsOffset
        ...Buffer.from('c234', 'hex'), // argsSizeOffset
      ]);
      const inst = new StaticCall(
        /*indirect=*/ 0x12,
        /*gasOffset=*/ 0x1234,
        /*addrOffset=*/ 0xa234,
        /*argsOffset=*/ 0xb234,
        /*argsSizeOffset=*/ 0xc234,
      );

      expect(StaticCall.deserialize(buf)).toEqual(inst);
      expect(inst.serialize()).toEqual(buf);
    });

    it('Should fail if a static call attempts to touch storage', async () => {
      const gasOffset = 0;
      const gas = [new Field(0n), new Field(0n), new Field(0n)];
      const addrOffset = 10;
      const addr = new Field(123456n);
      const argsOffset = 20;
      const args = [new Field(1n), new Field(2n), new Field(3n)];

      const argsSize = args.length;
      const argsSizeOffset = 60;

      context.machineState.memory.setSlice(gasOffset, gas);
      context.machineState.memory.set(addrOffset, addr);
      context.machineState.memory.set(argsSizeOffset, new Uint32(argsSize));
      context.machineState.memory.setSlice(argsOffset, args);

      const otherContextInstructions: Instruction[] = [
        new SStore(/*indirect=*/ 0, /*srcOffset=*/ 0, /*slotOffset=*/ 0),
      ];

      const otherContextInstructionsBytecode = markBytecodeAsAvm(encodeToBytecode(otherContextInstructions));
      mockGetNullifierIndex(treesDB, addr.toFr());

<<<<<<< HEAD
      const contractClass = await makeContractClassPublic(0, otherContextInstructionsBytecode);
      mockGetContractClass(worldStateDB, contractClass);
      mockGetBytecodeCommitment(worldStateDB, await computePublicBytecodeCommitment(contractClass.packedBytecode));
=======
      const contractClass = await makeContractClassPublic(0, {
        bytecode: otherContextInstructionsBytecode,
        selector: FunctionSelector.random(),
      });
      mockGetContractClass(contractsDB, contractClass);
      mockGetBytecodeCommitment(contractsDB, await computePublicBytecodeCommitment(contractClass.packedBytecode));
>>>>>>> 95a0ec17
      const contractInstance = await makeContractInstanceFromClassId(contractClass.id);
      mockGetContractInstance(contractsDB, contractInstance);

      const instruction = new StaticCall(/*indirect=*/ 0, gasOffset, addrOffset, argsOffset, argsSizeOffset);
      await instruction.execute(context);
      // Ideally we'd mock the nested call.
      expect(context.machineState.collectedRevertInfo?.recursiveRevertReason.message).toMatch(
        'Static call cannot update the state, emit L2->L1 messages or generate logs',
      );
    });
  });

  describe('RETURN', () => {
    it('Should (de)serialize correctly', () => {
      const buf = Buffer.from([
        Return.opcode, // opcode
        0x01, // indirect
        ...Buffer.from('1234', 'hex'), // returnOffset
        ...Buffer.from('a234', 'hex'), // copySize
      ]);
      const inst = new Return(/*indirect=*/ 0x01, /*returnOffset=*/ 0x1234, /*copySize=*/ 0xa234);

      expect(Return.deserialize(buf)).toEqual(inst);
      expect(inst.serialize()).toEqual(buf);
    });

    it('Should return data from the return opcode', async () => {
      const returnData = [new Fr(1n), new Fr(2n), new Fr(3n)];

      context.machineState.memory.set(0, new Field(1n));
      context.machineState.memory.set(1, new Field(2n));
      context.machineState.memory.set(2, new Field(3n));
      context.machineState.memory.set(3, new Uint32(returnData.length));

      const instruction = new Return(/*indirect=*/ 0, /*returnOffset=*/ 0, 3);
      await instruction.execute(context);

      expect(context.machineState.getHalted()).toBe(true);
      expect(context.machineState.getReverted()).toBe(false);
      expect(context.machineState.getOutput()).toEqual(returnData);
    });
  });

  describe('REVERT', () => {
    it('Should (de)serialize correctly', () => {
      const buf = Buffer.from([
        Opcode.REVERT_16, // opcode
        0x01, // indirect
        ...Buffer.from('1234', 'hex'), // returnOffset
        ...Buffer.from('a234', 'hex'), // retSizeOffset
      ]);
      const inst = new Revert(/*indirect=*/ 0x01, /*returnOffset=*/ 0x1234, /*retSizeOffset=*/ 0xa234).as(
        Opcode.REVERT_16,
        Revert.wireFormat16,
      );

      expect(Revert.as(Revert.wireFormat16).deserialize(buf)).toEqual(inst);
      expect(inst.serialize()).toEqual(buf);
    });

    it('Should return data and revert from the revert opcode', async () => {
      const returnData = [...'assert message'].flatMap(c => new Field(c.charCodeAt(0)));
      returnData.unshift(new Field(0n)); // Prepend an error selector

      context.machineState.memory.set(0, new Uint32(returnData.length));
      context.machineState.memory.setSlice(10, returnData);

      const instruction = new Revert(/*indirect=*/ 0, /*returnOffset=*/ 10, /*retSizeOffset=*/ 0);
      await instruction.execute(context);

      expect(context.machineState.getHalted()).toBe(true);
      expect(context.machineState.getReverted()).toBe(true);
      expect(context.machineState.getOutput()).toEqual(returnData.map(f => f.toFr()));
    });
  });

  describe('SuccessCopy', () => {
    it('Should (de)serialize correctly', () => {
      const buf = Buffer.from([
        SuccessCopy.opcode, // opcode
        0x12, // indirect (8-bit)
        ...Buffer.from('5678', 'hex'), // dstOffset (16-bit)
      ]);
      const inst = new SuccessCopy(/*indirect=*/ 0x12, /*dstOffset=*/ 0x5678);

      expect(SuccessCopy.deserialize(buf)).toEqual(inst);
      expect(inst.serialize()).toEqual(buf);
    });

    it('Should correctly copy success state for a successful call', async () => {
      context.machineState.nestedCallSuccess = true;
      const dstOffset = 0;

      const instruction = new SuccessCopy(/*indirect=*/ 0, dstOffset);
      await instruction.execute(context);

      const successValue = context.machineState.memory.get(dstOffset);
      expect(successValue).toEqual(new Uint1(1n));
    });

    it('Should correctly copy success state for a failed call', async () => {
      context.machineState.nestedCallSuccess = false;
      const dstOffset = 0;

      const instruction = new SuccessCopy(/*indirect=*/ 0, dstOffset);
      await instruction.execute(context);

      const successValue = context.machineState.memory.get(dstOffset);
      expect(successValue).toEqual(new Uint1(0n));
    });
  });
});<|MERGE_RESOLUTION|>--- conflicted
+++ resolved
@@ -127,18 +127,9 @@
         ]),
       );
 
-<<<<<<< HEAD
       const contractClass = await makeContractClassPublic(0, otherContextInstructionsBytecode);
-      mockGetContractClass(worldStateDB, contractClass);
-      mockGetBytecodeCommitment(worldStateDB, await computePublicBytecodeCommitment(contractClass.packedBytecode));
-=======
-      const contractClass = await makeContractClassPublic(0, {
-        bytecode: otherContextInstructionsBytecode,
-        selector: FunctionSelector.random(),
-      });
       mockGetContractClass(contractsDB, contractClass);
       mockGetBytecodeCommitment(contractsDB, await computePublicBytecodeCommitment(contractClass.packedBytecode));
->>>>>>> 95a0ec17
       const contractInstance = await makeContractInstanceFromClassId(contractClass.id);
       mockGetContractInstance(contractsDB, contractInstance);
       mockGetNullifierIndex(treesDB, contractInstance.address.toField());
@@ -191,18 +182,9 @@
       );
       mockGetNullifierIndex(treesDB, addr);
 
-<<<<<<< HEAD
       const contractClass = await makeContractClassPublic(0, otherContextInstructionsBytecode);
-      mockGetContractClass(worldStateDB, contractClass);
-      mockGetBytecodeCommitment(worldStateDB, await computePublicBytecodeCommitment(contractClass.packedBytecode));
-=======
-      const contractClass = await makeContractClassPublic(0, {
-        bytecode: otherContextInstructionsBytecode,
-        selector: FunctionSelector.random(),
-      });
       mockGetContractClass(contractsDB, contractClass);
       mockGetBytecodeCommitment(contractsDB, await computePublicBytecodeCommitment(contractClass.packedBytecode));
->>>>>>> 95a0ec17
       const contractInstance = await makeContractInstanceFromClassId(contractClass.id);
       mockGetContractInstance(contractsDB, contractInstance);
       mockGetNullifierIndex(treesDB, contractInstance.address.toField());
@@ -278,18 +260,9 @@
       const otherContextInstructionsBytecode = markBytecodeAsAvm(encodeToBytecode(otherContextInstructions));
       mockGetNullifierIndex(treesDB, addr.toFr());
 
-<<<<<<< HEAD
       const contractClass = await makeContractClassPublic(0, otherContextInstructionsBytecode);
-      mockGetContractClass(worldStateDB, contractClass);
-      mockGetBytecodeCommitment(worldStateDB, await computePublicBytecodeCommitment(contractClass.packedBytecode));
-=======
-      const contractClass = await makeContractClassPublic(0, {
-        bytecode: otherContextInstructionsBytecode,
-        selector: FunctionSelector.random(),
-      });
       mockGetContractClass(contractsDB, contractClass);
       mockGetBytecodeCommitment(contractsDB, await computePublicBytecodeCommitment(contractClass.packedBytecode));
->>>>>>> 95a0ec17
       const contractInstance = await makeContractInstanceFromClassId(contractClass.id);
       mockGetContractInstance(contractsDB, contractInstance);
 
