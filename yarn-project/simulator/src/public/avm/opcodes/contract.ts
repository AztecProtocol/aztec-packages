--- conflicted
+++ resolved
@@ -34,13 +34,9 @@
 
   async execute(context: AvmContext): Promise<void> {
     const memory = context.machineState.memory;
-<<<<<<< HEAD
-    context.machineState.consumeGas(this.baseGasCost());
-=======
     const addressing = Addressing.fromWire(this.indirect);
 
-    context.machineState.consumeGas(this.gasCost());
->>>>>>> 0592163c
+    context.machineState.consumeGas(this.baseGasCost());
 
     if (!(this.memberEnum in ContractInstanceMember)) {
       throw new InstructionExecutionError(`Invalid GETCONSTRACTINSTANCE member enum ${this.memberEnum}`);
