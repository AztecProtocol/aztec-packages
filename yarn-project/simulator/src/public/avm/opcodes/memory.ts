--- conflicted
+++ resolved
@@ -66,13 +66,9 @@
     const res = TaggedMemory.buildFromTagTruncating(this.value, this.inTag);
 
     const memory = context.machineState.memory;
-<<<<<<< HEAD
-    context.machineState.consumeGas(this.baseGasCost());
-=======
-    const addressing = Addressing.fromWire(this.indirect);
-
-    context.machineState.consumeGas(this.gasCost());
->>>>>>> 0592163c
+    const addressing = Addressing.fromWire(this.indirect);
+
+    context.machineState.consumeGas(this.baseGasCost());
 
     const operands = [this.dstOffset];
     const [dstOffset] = addressing.resolve(operands, memory);
@@ -105,13 +101,9 @@
 
   public async execute(context: AvmContext): Promise<void> {
     const memory = context.machineState.memory;
-<<<<<<< HEAD
-    context.machineState.consumeGas(this.baseGasCost());
-=======
-    const addressing = Addressing.fromWire(this.indirect);
-
-    context.machineState.consumeGas(this.gasCost());
->>>>>>> 0592163c
+    const addressing = Addressing.fromWire(this.indirect);
+
+    context.machineState.consumeGas(this.baseGasCost());
 
     const operands = [this.srcOffset, this.dstOffset];
     const [srcOffset, dstOffset] = addressing.resolve(operands, memory);
@@ -148,13 +140,9 @@
 
   public async execute(context: AvmContext): Promise<void> {
     const memory = context.machineState.memory;
-<<<<<<< HEAD
-    context.machineState.consumeGas(this.baseGasCost());
-=======
-    const addressing = Addressing.fromWire(this.indirect);
-
-    context.machineState.consumeGas(this.gasCost());
->>>>>>> 0592163c
+    const addressing = Addressing.fromWire(this.indirect);
+
+    context.machineState.consumeGas(this.baseGasCost());
 
     const operands = [this.srcOffset, this.dstOffset];
     const [srcOffset, dstOffset] = addressing.resolve(operands, memory);
@@ -186,11 +174,9 @@
 
   public async execute(context: AvmContext): Promise<void> {
     const memory = context.machineState.memory;
-<<<<<<< HEAD
-    context.machineState.consumeGas(this.baseGasCost());
-=======
-    const addressing = Addressing.fromWire(this.indirect);
->>>>>>> 0592163c
+    const addressing = Addressing.fromWire(this.indirect);
+
+    context.machineState.consumeGas(this.baseGasCost());
 
     const operands = [this.copySizeOffset, this.cdStartOffset, this.dstOffset];
     const [copySizeOffset, cdStartOffset, dstOffset] = addressing.resolve(operands, memory);
@@ -221,11 +207,9 @@
 
   public async execute(context: AvmContext): Promise<void> {
     const memory = context.machineState.memory;
-<<<<<<< HEAD
-    context.machineState.consumeGas(this.baseGasCost());
-=======
-    const addressing = Addressing.fromWire(this.indirect);
->>>>>>> 0592163c
+    const addressing = Addressing.fromWire(this.indirect);
+
+    context.machineState.consumeGas(this.baseGasCost());
 
     const operands = [this.dstOffset];
     const [dstOffset] = addressing.resolve(operands, memory);
@@ -257,11 +241,9 @@
 
   public async execute(context: AvmContext): Promise<void> {
     const memory = context.machineState.memory;
-<<<<<<< HEAD
-    context.machineState.consumeGas(this.baseGasCost());
-=======
-    const addressing = Addressing.fromWire(this.indirect);
->>>>>>> 0592163c
+    const addressing = Addressing.fromWire(this.indirect);
+
+    context.machineState.consumeGas(this.baseGasCost());
 
     const operands = [this.copySizeOffset, this.rdStartOffset, this.dstOffset];
     const [copySizeOffset, rdStartOffset, dstOffset] = addressing.resolve(operands, memory);
