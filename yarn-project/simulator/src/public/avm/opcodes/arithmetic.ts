--- conflicted
+++ resolved
@@ -14,13 +14,9 @@
 export abstract class ThreeOperandArithmeticInstruction extends ThreeOperandInstruction {
   public async execute(context: AvmContext): Promise<void> {
     const memory = context.machineState.memory;
-<<<<<<< HEAD
-    context.machineState.consumeGas(this.baseGasCost());
-=======
     const addressing = Addressing.fromWire(this.indirect);
 
-    context.machineState.consumeGas(this.gasCost());
->>>>>>> 0592163c
+    context.machineState.consumeGas(this.baseGasCost());
 
     const operands = [this.aOffset, this.bOffset, this.dstOffset];
     const [aOffset, bOffset, dstOffset] = addressing.resolve(operands, memory);
