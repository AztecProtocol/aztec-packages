--- conflicted
+++ resolved
@@ -282,12 +282,8 @@
     .bytecode;
   const contractClass = await makeContractClassPublic(seed, bytecode);
 
-<<<<<<< HEAD
   const constructorAbi = getContractFunctionAbi('constructor', contractArtifact);
-=======
-  const constructorAbi = getContractFunctionArtifact('constructor', contractArtifact);
   const { publicKeys } = await deriveKeys(Fr.random());
->>>>>>> 95a0ec17
   const initializationHash = await computeInitializationHash(constructorAbi, constructorArgs);
   const contractInstance =
     originalContractClassId === undefined
