import {
  CANONICAL_AUTH_REGISTRY_ADDRESS,
  DEPLOYER_CONTRACT_ADDRESS,
  FEE_JUICE_ADDRESS,
  MULTI_CALL_ENTRYPOINT_ADDRESS,
  REGISTERER_CONTRACT_ADDRESS,
  ROUTER_ADDRESS,
} from '@aztec/constants';
import { poseidon2Hash } from '@aztec/foundation/crypto';
import { Fr } from '@aztec/foundation/fields';
import { jsonStringify } from '@aztec/foundation/json-rpc';
import { createLogger } from '@aztec/foundation/log';
import { ProtocolContractAddress } from '@aztec/protocol-contracts';
import { PublicDataWrite } from '@aztec/stdlib/avm';
import { AztecAddress } from '@aztec/stdlib/aztec-address';
import type { ContractClassPublicWithCommitment } from '@aztec/stdlib/contract';
import { SerializableContractInstance } from '@aztec/stdlib/contract';
<<<<<<< HEAD
=======
import type { ContractClassWithCommitment, ContractInstanceWithAddress } from '@aztec/stdlib/contract';
>>>>>>> 95a0ec17
import {
  computeNoteHashNonce,
  computePublicDataTreeLeafSlot,
  computeUniqueNoteHash,
  siloNoteHash,
  siloNullifier,
} from '@aztec/stdlib/hash';
import type { PublicCallRequest } from '@aztec/stdlib/kernel';
import { SharedMutableValues, SharedMutableValuesWithHash } from '@aztec/stdlib/shared-mutable';
import { MerkleTreeId } from '@aztec/stdlib/trees';

import { strict as assert } from 'assert';

<<<<<<< HEAD
import type { WorldStateDB } from '../../../public/public_db_sources.js';
=======
import { getPublicFunctionDebugName } from '../../../common/debug_fn_name.js';
import type { PublicTreesDB } from '../../../public/public_db_sources.js';
import type { PublicContractsDBInterface } from '../../../server.js';
>>>>>>> 95a0ec17
import type { PublicSideEffectTraceInterface } from '../../side_effect_trace_interface.js';
import type { AvmExecutionEnvironment } from '../avm_execution_environment.js';
import { NullifierCollisionError, NullifierManager } from './nullifiers.js';
import { PublicStorage } from './public_storage.js';

/**
 * A class to manage persistable AVM state for contract calls.
 * Maintains a cache of the current world state,
 * a trace of all side effects.
 *
 * The simulator should make any world state / tree queries through this object.
 *
 * Manages merging of successful/reverted child state into current state.
 */
export class AvmPersistableStateManager {
  private readonly log = createLogger('simulator:avm:state_manager');

  /** Make sure a forked state is never merged twice. */
  private alreadyMergedIntoParent = false;

  constructor(
    private readonly treesDB: PublicTreesDB,
    private readonly contractsDB: PublicContractsDBInterface,
    private readonly trace: PublicSideEffectTraceInterface,
    private readonly firstNullifier: Fr, // Needed for note hashes.
    private readonly blockNumber: number, // Needed for contract updates.
    private readonly doMerkleOperations: boolean = false,
    private readonly publicStorage: PublicStorage = new PublicStorage(treesDB),
    private readonly nullifiers: NullifierManager = new NullifierManager(treesDB),
  ) {}

  /**
   * Create a new state manager
   */
  public static create(
    treesDB: PublicTreesDB,
    contractsDB: PublicContractsDBInterface,
    trace: PublicSideEffectTraceInterface,
    doMerkleOperations: boolean = false,
    firstNullifier: Fr,
    blockNumber: number,
  ): AvmPersistableStateManager {
    return new AvmPersistableStateManager(treesDB, contractsDB, trace, firstNullifier, blockNumber, doMerkleOperations);
  }

  // DO NOT USE!
  // FIXME(fcarreiro): refactor and remove this.
  public deprecatedGetTreesForPIGeneration() {
    return this.treesDB;
  }

  /**
   * Create a new state manager forked from this one
   */
  public async fork() {
    await this.treesDB.createCheckpoint();
    return new AvmPersistableStateManager(
      this.treesDB,
      this.contractsDB,
      this.trace.fork(),
      this.firstNullifier,
      this.blockNumber,
      this.doMerkleOperations,
      this.publicStorage.fork(),
      this.nullifiers.fork(),
    );
  }

  /**
   * Accept forked world state modifications & traced side effects / hints
   */
  public async merge(forkedState: AvmPersistableStateManager) {
    await this._merge(forkedState, /*reverted=*/ false);
  }

  /**
   * Reject forked world state modifications & traced side effects, keep traced hints
   */
  public async reject(forkedState: AvmPersistableStateManager) {
    await this._merge(forkedState, /*reverted=*/ true);
  }

  private async _merge(forkedState: AvmPersistableStateManager, reverted: boolean) {
    // sanity check to avoid merging the same forked trace twice
    assert(
      !forkedState.alreadyMergedIntoParent,
      'Cannot merge forked state that has already been merged into its parent!',
    );
    forkedState.alreadyMergedIntoParent = true;
    this.publicStorage.acceptAndMerge(forkedState.publicStorage);
    this.nullifiers.acceptAndMerge(forkedState.nullifiers);
    this.trace.merge(forkedState.trace, reverted);
    if (reverted) {
      await this.treesDB.revertCheckpoint();
      if (this.doMerkleOperations) {
        this.log.trace(
          `Rolled back nullifier tree to root ${new Fr(
            (await this.treesDB.getTreeInfo(MerkleTreeId.NULLIFIER_TREE)).root,
          )}`,
        );
      }
    } else {
      this.log.trace('Merging forked state into parent...');
      await this.treesDB.commitCheckpoint();
    }
  }

  /**
   * Write to public storage, journal/trace the write.
   *
   * @param contractAddress - the address of the contract whose storage is being written to
   * @param slot - the slot in the contract's storage being written to
   * @param value - the value being written to the slot
   */
  public async writeStorage(contractAddress: AztecAddress, slot: Fr, value: Fr, protocolWrite = false): Promise<void> {
    const leafSlot = await computePublicDataTreeLeafSlot(contractAddress, slot);
    this.log.trace(`Storage write (address=${contractAddress}, slot=${slot}): value=${value}, leafSlot=${leafSlot}`);

    if (this.doMerkleOperations) {
      // write to native merkle trees
      const publicDataWrite = new PublicDataWrite(leafSlot, value);
      const result = await this.treesDB.sequentialInsert(MerkleTreeId.PUBLIC_DATA_TREE, [publicDataWrite.toBuffer()]);
      assert(result !== undefined, 'Public data tree insertion error. You might want to disable doMerkleOperations.');
      this.log.trace(`Inserted public data tree leaf at leafSlot ${leafSlot}, value: ${value}`);
    } else {
      // Cache storage writes for later reference/reads
      this.publicStorage.write(contractAddress, slot, value);
    }

    await this.trace.tracePublicStorageWrite(contractAddress, slot, value, protocolWrite);
  }

  /**
   * Read from public storage.
   *
   * @param contractAddress - the address of the contract whose storage is being read from
   * @param slot - the slot in the contract's storage being read from
   * @returns the latest value written to slot, or 0 if never written to before
   */
  public async readStorage(contractAddress: AztecAddress, slot: Fr): Promise<Fr> {
    if (this.doMerkleOperations) {
      const value = await this.treesDB.storageRead(contractAddress, slot);
      return value;
    } else {
      // TODO(fcarreiro): I don't get this. PublicStorage CAN end up reading the tree. Why is it in the "dont do merkle operations" branch?
      const read = await this.publicStorage.read(contractAddress, slot);
      this.log.trace(
        `Storage read results (address=${contractAddress}, slot=${slot}): value=${read.value}, cached=${read.cached}`,
      );
      return read.value;
    }
  }

  // TODO(4886): We currently don't silo note hashes.
  /**
   * Check if a note hash exists at the given leaf index, trace the check.
   *
   * @param contractAddress - the address of the contract whose storage is being read from
   * @param noteHash - the unsiloed note hash being checked
   * @param leafIndex - the leaf index being checked
   * @returns true if the note hash exists at the given leaf index, false otherwise
   */
  public async checkNoteHashExists(contractAddress: AztecAddress, noteHash: Fr, leafIndex: Fr): Promise<boolean> {
    const gotLeafValue = (await this.treesDB.getCommitmentValue(leafIndex.toBigInt())) ?? Fr.ZERO;
    const exists = gotLeafValue.equals(noteHash);
    this.log.trace(
      `noteHashes(${contractAddress})@${noteHash} ?? leafIndex: ${leafIndex} | gotLeafValue: ${gotLeafValue}, exists: ${exists}.`,
    );
    return Promise.resolve(exists);
  }

  /**
   * Write a raw note hash, silo it and make it unique, then trace the write.
   * @param noteHash - the unsiloed note hash to write
   */
  public async writeNoteHash(contractAddress: AztecAddress, noteHash: Fr): Promise<void> {
    this.log.trace(`noteHashes(${contractAddress}) += ${noteHash}.`);
    const siloedNoteHash = await siloNoteHash(contractAddress, noteHash);
    await this.writeSiloedNoteHash(siloedNoteHash);
  }

  /**
   * Write a note hash, make it unique, trace the write.
   * @param siloedNoteHash - the non unique note hash to write
   */
  public async writeSiloedNoteHash(siloedNoteHash: Fr): Promise<void> {
    const nonce = await computeNoteHashNonce(this.firstNullifier, this.trace.getNoteHashCount());
    const uniqueNoteHash = await computeUniqueNoteHash(nonce, siloedNoteHash);
    await this.writeUniqueNoteHash(uniqueNoteHash);
  }

  /**
   * Write a note hash, trace the write.
   * @param uniqueNoteHash - the siloed unique hash to write
   */
  public async writeUniqueNoteHash(uniqueNoteHash: Fr): Promise<void> {
    this.log.trace(`noteHashes += @${uniqueNoteHash}.`);
    if (this.doMerkleOperations) {
      await this.treesDB.appendLeaves(MerkleTreeId.NOTE_HASH_TREE, [uniqueNoteHash]);
    }
    this.trace.traceNewNoteHash(uniqueNoteHash);
  }

  /**
   * Check if a nullifier exists, trace the check.
   * @param contractAddress - address of the contract that the nullifier is associated with
   * @param nullifier - the unsiloed nullifier to check
   * @returns exists - whether the nullifier exists in the nullifier set
   */
  public async checkNullifierExists(contractAddress: AztecAddress, nullifier: Fr): Promise<boolean> {
    this.log.trace(`Checking existence of nullifier (address=${contractAddress}, nullifier=${nullifier})`);
    const siloedNullifier = await siloNullifier(contractAddress, nullifier);

    if (this.doMerkleOperations) {
      const exists = (await this.treesDB.getNullifierIndex(siloedNullifier)) !== undefined;
      this.log.trace(`Checked siloed nullifier ${siloedNullifier} (exists=${exists})`);
      return Promise.resolve(exists);
    } else {
      // TODO: same here, this CAN hit the db.
      const { exists, cacheHit } = await this.nullifiers.checkExists(siloedNullifier);
      this.log.trace(`Checked siloed nullifier ${siloedNullifier} (exists=${exists}), cacheHit=${cacheHit}`);
      return Promise.resolve(exists);
    }
  }

  /**
   * Write a nullifier to the nullifier set, trace the write.
   * @param contractAddress - address of the contract that the nullifier is associated with
   * @param nullifier - the unsiloed nullifier to write
   */
  public async writeNullifier(contractAddress: AztecAddress, nullifier: Fr) {
    this.log.trace(`Inserting new nullifier (address=${nullifier}, nullifier=${contractAddress})`);
    const siloedNullifier = await siloNullifier(contractAddress, nullifier);
    await this.writeSiloedNullifier(siloedNullifier);
  }

  /**
   * Write a nullifier to the nullifier set, trace the write.
   * @param siloedNullifier - the siloed nullifier to write
   */
  public async writeSiloedNullifier(siloedNullifier: Fr) {
    this.log.trace(`Inserting siloed nullifier=${siloedNullifier}`);

    if (this.doMerkleOperations) {
      const index = await this.treesDB.getNullifierIndex(siloedNullifier);

      if (index !== undefined) {
        this.log.verbose(`Siloed nullifier ${siloedNullifier} already present in tree at index ${index}!`);
        throw new NullifierCollisionError(
          `Siloed nullifier ${siloedNullifier} already exists in parent cache or host.`,
        );
      } else {
        await this.treesDB.sequentialInsert(MerkleTreeId.NULLIFIER_TREE, [siloedNullifier.toBuffer()]);
      }
    } else {
      // Cache pending nullifiers for later access
      await this.nullifiers.append(siloedNullifier);
    }

    this.trace.traceNewNullifier(siloedNullifier);
  }

  public async writeSiloedNullifiersFromPrivate(siloedNullifiers: Fr[]) {
    for (const siloedNullifier of siloedNullifiers.filter(n => !n.isEmpty())) {
      await this.writeSiloedNullifier(siloedNullifier);
    }
  }

  /**
   * Check if an L1 to L2 message exists, trace the check.
   * @param msgHash - the message hash to check existence of
   * @param msgLeafIndex - the message leaf index to use in the check
   * @returns exists - whether the message exists in the L1 to L2 Messages tree
   */
  public async checkL1ToL2MessageExists(
    contractAddress: AztecAddress,
    msgHash: Fr,
    msgLeafIndex: Fr,
  ): Promise<boolean> {
    const valueAtIndex = (await this.treesDB.getL1ToL2LeafValue(msgLeafIndex.toBigInt())) ?? Fr.ZERO;
    const exists = valueAtIndex.equals(msgHash);
    this.log.trace(
      `l1ToL2Messages(@${msgLeafIndex}) ?? exists: ${exists}, expected: ${msgHash}, found: ${valueAtIndex}.`,
    );
    return Promise.resolve(exists);
  }

  /**
   * Write an L2 to L1 message.
   * @param contractAddress - L2 contract address that created this message
   * @param recipient - L1 contract address to send the message to.
   * @param content - Message content.
   */
  public writeL2ToL1Message(contractAddress: AztecAddress, recipient: Fr, content: Fr) {
    this.log.trace(`L2ToL1Messages(${contractAddress}) += (recipient: ${recipient}, content: ${content}).`);
    this.trace.traceNewL2ToL1Message(contractAddress, recipient, content);
  }

  /**
   * Write a public log
   * @param contractAddress - address of the contract that emitted the log
   * @param log - log contents
   */
  public writePublicLog(contractAddress: AztecAddress, log: Fr[]) {
    this.log.trace(`PublicLog(${contractAddress}) += event with ${log.length} fields.`);
    this.trace.tracePublicLog(contractAddress, log);
  }

  /**
   * Get a contract instance.
   * @param contractAddress - address of the contract instance to retrieve.
   * @returns the contract instance or undefined if it does not exist.
   */
  public async getContractInstance(contractAddress: AztecAddress): Promise<SerializableContractInstance | undefined> {
    this.log.trace(`Getting contract instance for address ${contractAddress}`);
    const instanceWithAddress = await this.contractsDB.getContractInstance(contractAddress, this.blockNumber);
    const exists = instanceWithAddress !== undefined;

    const instance = exists ? new SerializableContractInstance(instanceWithAddress) : undefined;
    if (!exists) {
      this.log.debug(`Contract instance NOT FOUND (address=${contractAddress})`);
      return undefined;
    }

    this.log.trace(`Got contract instance (address=${contractAddress}): instance=${jsonStringify(instance!)}`);
    // Canonical addresses do not trigger nullifier and update checks.
    if (contractAddressIsCanonical(contractAddress)) {
      return instance;
    }

    // This will decide internally whether to check the nullifier tree or not depending on doMerkleOperations.
    const nullifierExistsInTree = await this.checkNullifierExists(
      AztecAddress.fromNumber(DEPLOYER_CONTRACT_ADDRESS),
      contractAddress.toField(),
    );
    assert(
      exists == nullifierExistsInTree,
      'treesDB contains contract instance, but nullifier tree does not contain contract address (or vice versa).... This is a bug!',
    );

    // All that is left is tocheck that the contract updatability information is correct.
    // That is, that the current and original contract class ids are correct.
    await this.checkContractUpdateInformation(instanceWithAddress);

    return instance;
  }

  private async checkContractUpdateInformation(instance: ContractInstanceWithAddress): Promise<void> {
    // If "merkle operations" are not requested, we trust the DB.
    // Otherwise we check that the contract updatability information is correct.
    // That is, that the current and original contract class ids are correct.
    // All failures are fatal and the simulation is not expected to be provable.
    if (this.doMerkleOperations) {
      // Conceptually, we want to do the following:
      // * Read a SharedMutable at the contract update slot.
      // * Obtain the expected current class id from the SharedMutable, at the current block.
      // * if expectedId == 0 then currentClassId should be original contract class id
      // * if expectedId != 0 then currentClassId should be expectedId
      //
      // However, we will also be checking the hash of the shared mutable values.
      // This is a bit of a leak of information, since the circuit will use it to prove
      // one public read insted of N of the shared mutable values.
      const { sharedMutableSlot, sharedMutableHashSlot } = await SharedMutableValuesWithHash.getContractUpdateSlots(
        instance.address,
      );
      const readDeployerStorage = async (storageSlot: Fr) =>
        await this.readStorage(ProtocolContractAddress.ContractInstanceDeployer, storageSlot);

      const hash = await readDeployerStorage(sharedMutableHashSlot);
      const sharedMutableValues = await SharedMutableValues.readFromTree(sharedMutableSlot, readDeployerStorage);
      const preImage = sharedMutableValues.toFields();

      // 1) update never scheduled: hash == 0 and preimage should be empty (but poseidon2hash(preimage) will not be 0s)
      if (hash.isZero()) {
        assert(
          preImage.every(f => f.isZero()),
          `Found updatability hash 0 but preimage is not empty for contract instance ${instance.address}.`,
        );
        assert(
          instance.currentContractClassId.equals(instance.originalContractClassId),
          `Found updatability hash 0 for contract instance ${instance.address} but original class id ${instance.originalContractClassId} != current class id ${instance.currentContractClassId}.`,
        );
        return;
      }

      // 2) At this point we know that the hash is not zero and this means that an update has at some point been scheduled.
      const computedHash = await poseidon2Hash(preImage);
      assert(
        hash.equals(computedHash),
        `Shared mutable values hash mismatch for contract instance ${instance.address}. Expected: ${hash}, computed: ${computedHash}`,
      );

      // We now check that, depending on the current block, the current class id is correct.
      const expectedClassIdRaw = sharedMutableValues.svc.getCurrentAt(this.blockNumber).at(0)!;
      const expectedClassId = expectedClassIdRaw.isZero() ? instance.originalContractClassId : expectedClassIdRaw;
      assert(
        instance.currentContractClassId.equals(expectedClassId),
        `Current class id mismatch
        for contract instance ${instance.address}. Expected: ${expectedClassId}, current: ${instance.currentContractClassId}`,
      );
    }
  }

  /**
   * Get a contract class.
   * @param classId - class id to retrieve.
   * @returns the contract class or undefined if it does not exist.
   */
  public async getContractClass(classId: Fr): Promise<ContractClassPublicWithCommitment | undefined> {
    this.log.trace(`Getting contract class for id ${classId}`);
<<<<<<< HEAD
    const contractClass = await this.worldStateDB.getContractClass(classId);
    const exists = contractClass !== undefined;
    let extendedClass: ContractClassPublicWithCommitment | undefined = undefined;
=======
    const klass = await this.contractsDB.getContractClass(classId);
    const exists = klass !== undefined;
    let extendedClass: ContractClassWithCommitment | undefined = undefined;
>>>>>>> 95a0ec17

    // Note: We currently do not generate info to check the nullifier tree, because
    // this is not needed for our use cases.
    if (exists) {
      this.log.trace(`Got contract class (id=${classId})`);
      // Extend class information with public bytecode commitment.
      const bytecodeCommitment = await this.contractsDB.getBytecodeCommitment(classId);
      assert(
        bytecodeCommitment,
        `Bytecode commitment was not found in DB for contract class (${classId}). This should not happen!`,
      );
      extendedClass = {
        ...contractClass,
        publicBytecodeCommitment: bytecodeCommitment,
      };
    } else {
      this.log.debug(`Contract instance NOT FOUND (id=${classId})`);
    }

    this.trace.traceGetContractClass(classId, exists);
    return extendedClass;
  }

  /**
   * Get a contract's bytecode from the contracts DB, also trace the contract class and instance indirectly.
   */
  public async getBytecode(contractAddress: AztecAddress): Promise<Buffer | undefined> {
    this.log.debug(`Getting bytecode for contract address ${contractAddress}`);
    const contractInstance = await this.getContractInstance(contractAddress);

    if (!contractInstance) {
      return undefined;
    }

    const contractClass = await this.getContractClass(contractInstance.currentContractClassId);
    assert(
      contractClass,
      `Contract class not found in DB, but a contract instance was found with this class ID (${contractInstance.currentContractClassId}). This should not happen!`,
    );

    return contractClass.packedBytecode;
  }

  public traceEnqueuedCall(publicCallRequest: PublicCallRequest) {
    this.trace.traceEnqueuedCall(publicCallRequest);
  }

<<<<<<< HEAD
  public getPublicFunctionDebugName(avmEnvironment: AvmExecutionEnvironment): string {
    const functionSelector = avmEnvironment.calldata[0];
    return `<${functionSelector}> (Contract: ${avmEnvironment.address})`;
  }

  public async getLeafOrLowLeafInfo<ID extends IndexedTreeId, T extends IndexedTreeLeafPreimage>(
    treeId: ID,
    key: bigint,
  ): Promise<GetLeafResult<T>> {
    // "key" is siloed slot (leafSlot) or siloed nullifier
    const leafOrLowLeafInfo = await this.db.getPreviousValueIndex(treeId, key);
    assert(
      leafOrLowLeafInfo !== undefined,
      `${MerkleTreeId[treeId]} low leaf index should always be found (even if target leaf does not exist)`,
    );
    const { index: leafOrLowLeafIndex, alreadyPresent } = leafOrLowLeafInfo;

    const leafPreimage = await this.db.getLeafPreimage(treeId, leafOrLowLeafIndex);
    assert(
      leafPreimage !== undefined,
      `${MerkleTreeId[treeId]}  low leaf preimage should never be undefined (even if target leaf does not exist)`,
    );

    return { preimage: leafPreimage as T, leafOrLowLeafIndex, alreadyPresent };
=======
  public async getPublicFunctionDebugName(avmEnvironment: AvmExecutionEnvironment): Promise<string> {
    return await getPublicFunctionDebugName(this.contractsDB, avmEnvironment.address, avmEnvironment.calldata);
>>>>>>> 95a0ec17
  }
}

function contractAddressIsCanonical(contractAddress: AztecAddress): boolean {
  return (
    contractAddress.equals(AztecAddress.fromNumber(CANONICAL_AUTH_REGISTRY_ADDRESS)) ||
    contractAddress.equals(AztecAddress.fromNumber(DEPLOYER_CONTRACT_ADDRESS)) ||
    contractAddress.equals(AztecAddress.fromNumber(REGISTERER_CONTRACT_ADDRESS)) ||
    contractAddress.equals(AztecAddress.fromNumber(MULTI_CALL_ENTRYPOINT_ADDRESS)) ||
    contractAddress.equals(AztecAddress.fromNumber(FEE_JUICE_ADDRESS)) ||
    contractAddress.equals(AztecAddress.fromNumber(ROUTER_ADDRESS))
  );
}<|MERGE_RESOLUTION|>--- conflicted
+++ resolved
@@ -13,12 +13,8 @@
 import { ProtocolContractAddress } from '@aztec/protocol-contracts';
 import { PublicDataWrite } from '@aztec/stdlib/avm';
 import { AztecAddress } from '@aztec/stdlib/aztec-address';
-import type { ContractClassPublicWithCommitment } from '@aztec/stdlib/contract';
+import type { ContractClassPublicWithCommitment, ContractInstanceWithAddress } from '@aztec/stdlib/contract';
 import { SerializableContractInstance } from '@aztec/stdlib/contract';
-<<<<<<< HEAD
-=======
-import type { ContractClassWithCommitment, ContractInstanceWithAddress } from '@aztec/stdlib/contract';
->>>>>>> 95a0ec17
 import {
   computeNoteHashNonce,
   computePublicDataTreeLeafSlot,
@@ -32,13 +28,9 @@
 
 import { strict as assert } from 'assert';
 
-<<<<<<< HEAD
-import type { WorldStateDB } from '../../../public/public_db_sources.js';
-=======
 import { getPublicFunctionDebugName } from '../../../common/debug_fn_name.js';
 import type { PublicTreesDB } from '../../../public/public_db_sources.js';
 import type { PublicContractsDBInterface } from '../../../server.js';
->>>>>>> 95a0ec17
 import type { PublicSideEffectTraceInterface } from '../../side_effect_trace_interface.js';
 import type { AvmExecutionEnvironment } from '../avm_execution_environment.js';
 import { NullifierCollisionError, NullifierManager } from './nullifiers.js';
@@ -449,15 +441,9 @@
    */
   public async getContractClass(classId: Fr): Promise<ContractClassPublicWithCommitment | undefined> {
     this.log.trace(`Getting contract class for id ${classId}`);
-<<<<<<< HEAD
-    const contractClass = await this.worldStateDB.getContractClass(classId);
+    const contractClass = await this.contractsDB.getContractClass(classId);
     const exists = contractClass !== undefined;
     let extendedClass: ContractClassPublicWithCommitment | undefined = undefined;
-=======
-    const klass = await this.contractsDB.getContractClass(classId);
-    const exists = klass !== undefined;
-    let extendedClass: ContractClassWithCommitment | undefined = undefined;
->>>>>>> 95a0ec17
 
     // Note: We currently do not generate info to check the nullifier tree, because
     // this is not needed for our use cases.
@@ -505,35 +491,8 @@
     this.trace.traceEnqueuedCall(publicCallRequest);
   }
 
-<<<<<<< HEAD
-  public getPublicFunctionDebugName(avmEnvironment: AvmExecutionEnvironment): string {
-    const functionSelector = avmEnvironment.calldata[0];
-    return `<${functionSelector}> (Contract: ${avmEnvironment.address})`;
-  }
-
-  public async getLeafOrLowLeafInfo<ID extends IndexedTreeId, T extends IndexedTreeLeafPreimage>(
-    treeId: ID,
-    key: bigint,
-  ): Promise<GetLeafResult<T>> {
-    // "key" is siloed slot (leafSlot) or siloed nullifier
-    const leafOrLowLeafInfo = await this.db.getPreviousValueIndex(treeId, key);
-    assert(
-      leafOrLowLeafInfo !== undefined,
-      `${MerkleTreeId[treeId]} low leaf index should always be found (even if target leaf does not exist)`,
-    );
-    const { index: leafOrLowLeafIndex, alreadyPresent } = leafOrLowLeafInfo;
-
-    const leafPreimage = await this.db.getLeafPreimage(treeId, leafOrLowLeafIndex);
-    assert(
-      leafPreimage !== undefined,
-      `${MerkleTreeId[treeId]}  low leaf preimage should never be undefined (even if target leaf does not exist)`,
-    );
-
-    return { preimage: leafPreimage as T, leafOrLowLeafIndex, alreadyPresent };
-=======
   public async getPublicFunctionDebugName(avmEnvironment: AvmExecutionEnvironment): Promise<string> {
     return await getPublicFunctionDebugName(this.contractsDB, avmEnvironment.address, avmEnvironment.calldata);
->>>>>>> 95a0ec17
   }
 }
 
