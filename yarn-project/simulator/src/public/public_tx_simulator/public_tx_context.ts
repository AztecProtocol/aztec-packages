--- conflicted
+++ resolved
@@ -390,10 +390,7 @@
       this.startTreeSnapshots,
       /*startGasUsed=*/ this.gasUsedByPrivate,
       this.clampedGasSettings,
-<<<<<<< HEAD
-=======
       computeEffectiveGasFees(this.globalVariables.gasFees, this.gasSettings),
->>>>>>> d91ddc2e
       this.feePayer,
       /*publicCallRequestArrayLengths=*/ new PublicCallRequestArrayLengths(
         this.setupCallRequests.length,
