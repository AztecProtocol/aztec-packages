--- conflicted
+++ resolved
@@ -73,13 +73,10 @@
     return this.metrics.tracer;
   }
 
-<<<<<<< HEAD
   setMetricsLabel(label: string) {
     this.metrics = new ExecutorMetrics(this.telemetryClient, label);
   }
 
-=======
->>>>>>> 1ebd0442
   /**
    * Simulate a transaction's public portion including all of its phases.
    * @param tx - The transaction to simulate.
