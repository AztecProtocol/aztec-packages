--- conflicted
+++ resolved
@@ -4,15 +4,6 @@
   type Gas,
   type GasSettings,
   type GlobalVariables,
-<<<<<<< HEAD
-  type BlockHeader,
-  L2ToL1Message,
-  LogHash,
-  MAX_ENQUEUED_CALLS_PER_CALL,
-  MAX_L1_TO_L2_MSG_READ_REQUESTS_PER_CALL,
-  MAX_L2_TO_L1_MSGS_PER_CALL,
-=======
->>>>>>> 6e33cb91
   MAX_L2_TO_L1_MSGS_PER_TX,
   MAX_NOTE_HASHES_PER_TX,
   MAX_PUBLIC_DATA_UPDATE_REQUESTS_PER_TX,
@@ -155,159 +146,4 @@
   );
   //console.log(`AvmCircuitPublicInputs:\n${inspect(avmCircuitPublicInputs)}`);
   return avmCircuitPublicInputs;
-<<<<<<< HEAD
-}
-
-export function generateAvmProvingRequest(
-  real: boolean,
-  fnName: string,
-  stateManager: AvmPersistableStateManager,
-  historicalHeader: BlockHeader,
-  globalVariables: GlobalVariables,
-  executionRequest: PublicExecutionRequest,
-  result: EnqueuedPublicCallExecutionResult,
-  allocatedGas: Gas,
-  transactionFee: Fr,
-): AvmProvingRequest {
-  const avmExecutionEnv = new AvmExecutionEnvironment(
-    executionRequest.callContext.contractAddress,
-    executionRequest.callContext.msgSender,
-    executionRequest.callContext.functionSelector,
-    /*contractCallDepth=*/ Fr.zero(),
-    transactionFee,
-    globalVariables,
-    executionRequest.callContext.isStaticCall,
-    executionRequest.args,
-  );
-
-  const avmCallResult = new AvmFinalizedCallResult(result.reverted, result.returnValues, result.endGasLeft);
-
-  // Generate an AVM proving request
-  let avmProvingRequest: AvmProvingRequest;
-  if (real) {
-    const deprecatedFunctionCallResult = stateManager.trace.toPublicFunctionCallResult(
-      avmExecutionEnv,
-      /*startGasLeft=*/ allocatedGas,
-      Buffer.alloc(0),
-      avmCallResult,
-      fnName,
-    );
-    const publicInputs = getPublicCircuitPublicInputs(historicalHeader, globalVariables, deprecatedFunctionCallResult);
-    avmProvingRequest = makeAvmProvingRequest(publicInputs, deprecatedFunctionCallResult);
-  } else {
-    avmProvingRequest = emptyAvmProvingRequest();
-  }
-  return avmProvingRequest;
-}
-
-function emptyAvmProvingRequest(): AvmProvingRequest {
-  return {
-    type: ProvingRequestType.PUBLIC_VM,
-    inputs: AvmCircuitInputs.empty(),
-  };
-}
-function makeAvmProvingRequest(inputs: PublicCircuitPublicInputs, result: PublicFunctionCallResult): AvmProvingRequest {
-  return {
-    type: ProvingRequestType.PUBLIC_VM,
-    inputs: new AvmCircuitInputs(
-      result.functionName,
-      result.calldata,
-      inputs,
-      result.avmCircuitHints,
-      AvmCircuitPublicInputs.empty(),
-    ),
-  };
-}
-
-function getPublicCircuitPublicInputs(
-  historicalHeader: BlockHeader,
-  globalVariables: GlobalVariables,
-  result: PublicFunctionCallResult,
-) {
-  const header = historicalHeader.clone(); // don't modify the original
-  header.state.partial.publicDataTree.root = Fr.zero(); // AVM doesn't check this yet
-
-  return PublicCircuitPublicInputs.from({
-    callContext: result.executionRequest.callContext,
-    proverAddress: AztecAddress.ZERO,
-    argsHash: computeVarArgsHash(result.executionRequest.args),
-    noteHashes: padArrayEnd(
-      result.noteHashes,
-      NoteHash.empty(),
-      MAX_NOTE_HASHES_PER_CALL,
-      `Too many note hashes. Got ${result.noteHashes.length} with max being ${MAX_NOTE_HASHES_PER_CALL}`,
-    ),
-    nullifiers: padArrayEnd(
-      result.nullifiers,
-      Nullifier.empty(),
-      MAX_NULLIFIERS_PER_CALL,
-      `Too many nullifiers. Got ${result.nullifiers.length} with max being ${MAX_NULLIFIERS_PER_CALL}`,
-    ),
-    l2ToL1Msgs: padArrayEnd(
-      result.l2ToL1Messages,
-      L2ToL1Message.empty(),
-      MAX_L2_TO_L1_MSGS_PER_CALL,
-      `Too many L2 to L1 messages. Got ${result.l2ToL1Messages.length} with max being ${MAX_L2_TO_L1_MSGS_PER_CALL}`,
-    ),
-    startSideEffectCounter: result.startSideEffectCounter,
-    endSideEffectCounter: result.endSideEffectCounter,
-    returnsHash: computeVarArgsHash(result.returnValues),
-    noteHashReadRequests: padArrayEnd(
-      result.noteHashReadRequests,
-      TreeLeafReadRequest.empty(),
-      MAX_NOTE_HASH_READ_REQUESTS_PER_CALL,
-      `Too many note hash read requests. Got ${result.noteHashReadRequests.length} with max being ${MAX_NOTE_HASH_READ_REQUESTS_PER_CALL}`,
-    ),
-    nullifierReadRequests: padArrayEnd(
-      result.nullifierReadRequests,
-      ReadRequest.empty(),
-      MAX_NULLIFIER_READ_REQUESTS_PER_CALL,
-      `Too many nullifier read requests. Got ${result.nullifierReadRequests.length} with max being ${MAX_NULLIFIER_READ_REQUESTS_PER_CALL}`,
-    ),
-    nullifierNonExistentReadRequests: padArrayEnd(
-      result.nullifierNonExistentReadRequests,
-      ReadRequest.empty(),
-      MAX_NULLIFIER_NON_EXISTENT_READ_REQUESTS_PER_CALL,
-      `Too many nullifier non-existent read requests. Got ${result.nullifierNonExistentReadRequests.length} with max being ${MAX_NULLIFIER_NON_EXISTENT_READ_REQUESTS_PER_CALL}`,
-    ),
-    l1ToL2MsgReadRequests: padArrayEnd(
-      result.l1ToL2MsgReadRequests,
-      TreeLeafReadRequest.empty(),
-      MAX_L1_TO_L2_MSG_READ_REQUESTS_PER_CALL,
-      `Too many L1 to L2 message read requests. Got ${result.l1ToL2MsgReadRequests.length} with max being ${MAX_L1_TO_L2_MSG_READ_REQUESTS_PER_CALL}`,
-    ),
-    contractStorageReads: padArrayEnd(
-      result.contractStorageReads,
-      ContractStorageRead.empty(),
-      MAX_PUBLIC_DATA_READS_PER_CALL,
-      `Too many public data reads. Got ${result.contractStorageReads.length} with max being ${MAX_PUBLIC_DATA_READS_PER_CALL}`,
-    ),
-    contractStorageUpdateRequests: padArrayEnd(
-      result.contractStorageUpdateRequests,
-      ContractStorageUpdateRequest.empty(),
-      MAX_PUBLIC_DATA_UPDATE_REQUESTS_PER_CALL,
-      `Too many public data update requests. Got ${result.contractStorageUpdateRequests.length} with max being ${MAX_PUBLIC_DATA_UPDATE_REQUESTS_PER_CALL}`,
-    ),
-    publicCallRequests: padArrayEnd(
-      result.publicCallRequests,
-      PublicInnerCallRequest.empty(),
-      MAX_ENQUEUED_CALLS_PER_CALL,
-      `Too many public call requests. Got ${result.publicCallRequests.length} with max being ${MAX_ENQUEUED_CALLS_PER_CALL}`,
-    ),
-    unencryptedLogsHashes: padArrayEnd(
-      result.unencryptedLogsHashes,
-      LogHash.empty(),
-      MAX_UNENCRYPTED_LOGS_PER_CALL,
-      `Too many unencrypted logs. Got ${result.unencryptedLogsHashes.length} with max being ${MAX_UNENCRYPTED_LOGS_PER_CALL}`,
-    ),
-    historicalHeader: header,
-    globalVariables: globalVariables,
-    startGasLeft: Gas.from(result.startGasLeft),
-    endGasLeft: Gas.from(result.endGasLeft),
-    transactionFee: result.transactionFee,
-    // TODO(@just-mitch): need better mapping from simulator to revert code.
-    revertCode: result.reverted ? RevertCode.APP_LOGIC_REVERTED : RevertCode.OK,
-  });
-=======
->>>>>>> 6e33cb91
 }