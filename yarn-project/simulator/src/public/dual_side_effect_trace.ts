--- conflicted
+++ resolved
@@ -104,36 +104,16 @@
     this.enqueuedCallTrace.traceNullifierCheck(siloedNullifier, exists, lowLeafPreimage, lowLeafIndex, lowLeafPath);
   }
 
-<<<<<<< HEAD
-  public async traceNewNullifier(
-    contractAddress: AztecAddress,
-    nullifier: Fr,
-=======
   public traceNewNullifier(
     siloedNullifier: Fr,
->>>>>>> 89cb8d33
     lowLeafPreimage: NullifierLeafPreimage,
     lowLeafIndex: Fr,
     lowLeafPath: Fr[],
     insertionPath: Fr[],
   ) {
-<<<<<<< HEAD
-    await this.innerCallTrace.traceNewNullifier(
-      contractAddress,
-      nullifier,
-      lowLeafPreimage,
-      lowLeafIndex,
-      lowLeafPath,
-      insertionPath,
-    );
-    await this.enqueuedCallTrace.traceNewNullifier(
-      contractAddress,
-      nullifier,
-=======
     this.innerCallTrace.traceNewNullifier(siloedNullifier, lowLeafPreimage, lowLeafIndex, lowLeafPath, insertionPath);
     this.enqueuedCallTrace.traceNewNullifier(
       siloedNullifier,
->>>>>>> 89cb8d33
       lowLeafPreimage,
       lowLeafIndex,
       lowLeafPath,
