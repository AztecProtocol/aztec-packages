import {
  type FailedTx,
  NestedProcessReturnValues,
  type ProcessedTx,
  type ProcessedTxHandler,
  Tx,
  type TxValidator,
  makeProcessedTx,
  validateProcessedTx,
} from '@aztec/circuit-types';
import {
  AztecAddress,
  ContractClassRegisteredEvent,
  FEE_JUICE_ADDRESS,
  type GlobalVariables,
  type Header,
  MAX_PUBLIC_DATA_UPDATE_REQUESTS_PER_TX,
  PROTOCOL_PUBLIC_DATA_UPDATE_REQUESTS_PER_TX,
  PublicDataUpdateRequest,
} from '@aztec/circuits.js';
import { times } from '@aztec/foundation/collection';
import { createDebugLogger } from '@aztec/foundation/log';
import { Timer } from '@aztec/foundation/timer';
import { ClassRegistererAddress } from '@aztec/protocol-contracts/class-registerer';
<<<<<<< HEAD
=======
import {
  PublicExecutor,
  type SimulationProvider,
  computeFeePayerBalanceLeafSlot,
  computeFeePayerBalanceStorageSlot,
} from '@aztec/simulator';
>>>>>>> 87e0a17d
import { Attributes, type TelemetryClient, type Tracer, trackSpan } from '@aztec/telemetry-client';
import { type ContractDataSource } from '@aztec/types/contracts';
import { type MerkleTreeOperations } from '@aztec/world-state';

<<<<<<< HEAD
import { type SimulationProvider } from '../providers/index.js';
import { type PublicStateDB } from './db_interfaces.js';
import { EnqueuedCallsProcessor } from './enqueued_calls_processor.js';
import { PublicExecutor } from './executor.js';
import { computeFeePayerBalanceLeafSlot, computeFeePayerBalanceStorageSlot } from './fee_payment.js';
import { ContractsDataSourcePublicDB, WorldStateDB, WorldStatePublicDB } from './public_db_sources.js';
=======
import { type AbstractPhaseManager } from './abstract_phase_manager.js';
import { PhaseManagerFactory } from './phase_manager_factory.js';
import { WorldStateDB } from './public_db_sources.js';
>>>>>>> 87e0a17d
import { RealPublicKernelCircuitSimulator } from './public_kernel.js';
import { type PublicKernelCircuitSimulator } from './public_kernel_circuit_simulator.js';
import { PublicProcessorMetrics } from './public_processor_metrics.js';

/**
 * Creates new instances of PublicProcessor given the provided merkle tree db and contract data source.
 */
export class PublicProcessorFactory {
  constructor(
    private merkleTree: MerkleTreeOperations,
    private contractDataSource: ContractDataSource,
    private simulator: SimulationProvider,
    private telemetryClient: TelemetryClient,
  ) {}

  /**
   * Creates a new instance of a PublicProcessor.
   * @param historicalHeader - The header of a block previous to the one in which the tx is included.
   * @param globalVariables - The global variables for the block being processed.
   * @returns A new instance of a PublicProcessor.
   */
  public create(maybeHistoricalHeader: Header | undefined, globalVariables: GlobalVariables): PublicProcessor {
    const { merkleTree, telemetryClient } = this;
    const historicalHeader = maybeHistoricalHeader ?? merkleTree.getInitialHeader();

<<<<<<< HEAD
    const worldStatePublicDB = new WorldStatePublicDB(merkleTree);
    const worldStateDB = new WorldStateDB(merkleTree);
    const publicExecutor = new PublicExecutor(
      worldStatePublicDB,
      publicContractsDB,
      worldStateDB,
      historicalHeader,
      telemetryClient,
    );

    const publicKernelSimulator = new RealPublicKernelCircuitSimulator(this.simulator);

    return PublicProcessor.create(
=======
    const worldStateDB = new WorldStateDB(merkleTree, this.contractDataSource);
    const publicExecutor = new PublicExecutor(worldStateDB, historicalHeader, telemetryClient);
    return new PublicProcessor(
>>>>>>> 87e0a17d
      merkleTree,
      publicExecutor,
      publicKernelSimulator,
      globalVariables,
      historicalHeader,
      worldStateDB,
      this.telemetryClient,
    );
  }
}

/**
 * Converts Txs lifted from the P2P module into ProcessedTx objects by executing
 * any public function calls in them. Txs with private calls only are unaffected.
 */
export class PublicProcessor {
  private metrics: PublicProcessorMetrics;
  constructor(
    protected db: MerkleTreeOperations,
    protected publicExecutor: PublicExecutor,
    protected publicKernel: PublicKernelCircuitSimulator,
    protected globalVariables: GlobalVariables,
    protected historicalHeader: Header,
<<<<<<< HEAD
    protected publicContractsDB: ContractsDataSourcePublicDB,
    protected publicStateDB: PublicStateDB,
    protected enqueuedCallsProcessor: EnqueuedCallsProcessor,
=======
    protected worldStateDB: WorldStateDB,
>>>>>>> 87e0a17d
    telemetryClient: TelemetryClient,
    private log = createDebugLogger('aztec:sequencer:public-processor'),
  ) {
    this.metrics = new PublicProcessorMetrics(telemetryClient, 'PublicProcessor');
  }

  static create(
    db: MerkleTreeOperations,
    publicExecutor: PublicExecutor,
    publicKernelSimulator: PublicKernelCircuitSimulator,
    globalVariables: GlobalVariables,
    historicalHeader: Header,
    publicContractsDB: ContractsDataSourcePublicDB,
    publicStateDB: PublicStateDB,
    telemetryClient: TelemetryClient,
  ) {
    const enqueuedCallsProcessor = EnqueuedCallsProcessor.create(
      db,
      publicExecutor,
      publicKernelSimulator,
      globalVariables,
      historicalHeader,
      publicContractsDB,
      publicStateDB,
    );

    return new PublicProcessor(
      db,
      publicExecutor,
      publicKernelSimulator,
      globalVariables,
      historicalHeader,
      publicContractsDB,
      publicStateDB,
      enqueuedCallsProcessor,
      telemetryClient,
    );
  }

  get tracer(): Tracer {
    return this.metrics.tracer;
  }

  /**
   * Run each tx through the public circuit and the public kernel circuit if needed.
   * @param txs - Txs to process.
   * @param processedTxHandler - Handler for processed txs in the context of block building or proving.
   * @returns The list of processed txs with their circuit simulation outputs.
   */
  public async process(
    txs: Tx[],
    maxTransactions = txs.length,
    processedTxHandler?: ProcessedTxHandler,
    txValidator?: TxValidator<ProcessedTx>,
  ): Promise<[ProcessedTx[], FailedTx[], NestedProcessReturnValues[]]> {
    // The processor modifies the tx objects in place, so we need to clone them.
    txs = txs.map(tx => Tx.clone(tx));
    const result: ProcessedTx[] = [];
    const failed: FailedTx[] = [];
    let returns: NestedProcessReturnValues[] = [];

    for (const tx of txs) {
      // only process up to the limit of the block
      if (result.length >= maxTransactions) {
        break;
      }
      try {
        const [processedTx, returnValues] = !tx.hasPublicCalls()
          ? [makeProcessedTx(tx, tx.data.toKernelCircuitPublicInputs(), [])]
          : await this.processTxWithPublicCalls(tx);
        this.log.debug(`Processed tx`, {
          txHash: processedTx.hash,
          historicalHeaderHash: processedTx.data.constants.historicalHeader.hash(),
          blockNumber: processedTx.data.constants.globalVariables.blockNumber,
          lastArchiveRoot: processedTx.data.constants.historicalHeader.lastArchive.root,
        });

        // Set fee payment update request into the processed tx
        processedTx.finalPublicDataUpdateRequests = await this.createFinalDataUpdateRequests(processedTx);

        // Commit the state updates from this transaction
        await this.worldStateDB.commit();
        validateProcessedTx(processedTx);

        // Re-validate the transaction
        if (txValidator) {
          // Only accept processed transactions that are not double-spends,
          // public functions emitting nullifiers would pass earlier check but fail here.
          // Note that we're checking all nullifiers generated in the private execution twice,
          // we could store the ones already checked and skip them here as an optimization.
          const [_, invalid] = await txValidator.validateTxs([processedTx]);
          if (invalid.length) {
            throw new Error(`Transaction ${invalid[0].hash} invalid after processing public functions`);
          }
        }
        // if we were given a handler then send the transaction to it for block building or proving
        if (processedTxHandler) {
          await processedTxHandler.addNewTx(processedTx);
        }
        result.push(processedTx);
        returns = returns.concat(returnValues ?? []);
      } catch (err: any) {
        const errorMessage = err instanceof Error ? err.message : 'Unknown error';
        this.log.warn(`Failed to process tx ${tx.getTxHash()}: ${errorMessage} ${err?.stack}`);

        failed.push({
          tx,
          error: err instanceof Error ? err : new Error(errorMessage),
        });
        returns.push(new NestedProcessReturnValues([]));
      }
    }

    return [result, failed, returns];
  }

  /**
   * Creates the final set of data update requests for the transaction. This includes the
   * set of public data update requests as returned by the public kernel, plus a data update
   * request for updating fee balance. It also updates the local public state db.
   * See build_or_patch_payment_update_request in base_rollup_inputs.nr for more details.
   */
  private async createFinalDataUpdateRequests(tx: ProcessedTx) {
    const finalPublicDataUpdateRequests = [
      ...tx.data.end.publicDataUpdateRequests,
      ...times(PROTOCOL_PUBLIC_DATA_UPDATE_REQUESTS_PER_TX, () => PublicDataUpdateRequest.empty()),
    ];

    const feePayer = tx.data.feePayer;
    if (feePayer.isZero()) {
      return finalPublicDataUpdateRequests;
    }

    const feeJuiceAddress = AztecAddress.fromBigInt(FEE_JUICE_ADDRESS);
    const balanceSlot = computeFeePayerBalanceStorageSlot(feePayer);
    const leafSlot = computeFeePayerBalanceLeafSlot(feePayer);
    const txFee = tx.data.getTransactionFee(this.globalVariables.gasFees);

    this.log.debug(`Deducting ${txFee} balance in Fee Juice for ${feePayer}`);

    const existingBalanceWriteIndex = finalPublicDataUpdateRequests.findIndex(request =>
      request.leafSlot.equals(leafSlot),
    );

    const balance =
      existingBalanceWriteIndex > -1
        ? finalPublicDataUpdateRequests[existingBalanceWriteIndex].newValue
        : await this.worldStateDB.storageRead(feeJuiceAddress, balanceSlot);

    if (balance.lt(txFee)) {
      throw new Error(`Not enough balance for fee payer to pay for transaction (got ${balance} needs ${txFee})`);
    }

    const updatedBalance = balance.sub(txFee);
    await this.worldStateDB.storageWrite(feeJuiceAddress, balanceSlot, updatedBalance);

    finalPublicDataUpdateRequests[
      existingBalanceWriteIndex > -1 ? existingBalanceWriteIndex : MAX_PUBLIC_DATA_UPDATE_REQUESTS_PER_TX
    ] = new PublicDataUpdateRequest(leafSlot, updatedBalance, 0);

    return finalPublicDataUpdateRequests;
  }

  @trackSpan('PublicProcessor.processTxWithPublicCalls', tx => ({
    [Attributes.TX_HASH]: tx.getTxHash().toString(),
  }))
  private async processTxWithPublicCalls(tx: Tx): Promise<[ProcessedTx, NestedProcessReturnValues[]]> {
    const timer = new Timer();
<<<<<<< HEAD

    const { tailKernelOutput, returnValues, revertReason, provingRequests, gasUsed, processedPhases } =
      await this.enqueuedCallsProcessor.process(tx);
=======
    let returnValues: NestedProcessReturnValues[] = [];
    const publicProvingRequests: PublicProvingRequest[] = [];
    let phase: AbstractPhaseManager | undefined = PhaseManagerFactory.phaseFromTx(
      tx,
      this.db,
      this.publicExecutor,
      this.publicKernel,
      this.globalVariables,
      this.historicalHeader,
      this.worldStateDB,
    );
    this.log.debug(`Beginning processing in phase ${phase?.phase} for tx ${tx.getTxHash()}`);

    let publicKernelPublicInput = tx.data.toPublicKernelCircuitPublicInputs();
    let lastKernelArtifact: ProtocolArtifact = 'PrivateKernelTailToPublicArtifact'; // All txs with public calls must carry tail to public proofs
    let finalKernelOutput: KernelCircuitPublicInputs | undefined;
    let revertReason: SimulationError | undefined;
    const gasUsed: ProcessedTx['gasUsed'] = {};
    let phaseCount = 0;
    while (phase) {
      phaseCount++;
      const phaseTimer = new Timer();
      const output = await phase.handle(tx, publicKernelPublicInput, lastKernelArtifact);

      if (output.revertReason) {
        this.metrics.recordRevertedPhase(phase.phase);
      } else {
        this.metrics.recordPhaseDuration(phase.phase, phaseTimer.ms());
      }

      gasUsed[phase.phase] = output.gasUsed;
      if (phase.phase === PublicKernelType.APP_LOGIC) {
        returnValues = output.returnValues;
      }
      publicProvingRequests.push(...output.publicProvingRequests);
      publicKernelPublicInput = output.publicKernelOutput;
      lastKernelArtifact = output.lastKernelArtifact;
      finalKernelOutput = output.finalKernelOutput;
      revertReason ??= output.revertReason;
      phase = PhaseManagerFactory.phaseFromOutput(
        publicKernelPublicInput,
        phase,
        this.db,
        this.publicExecutor,
        this.publicKernel,
        this.globalVariables,
        this.historicalHeader,
        this.worldStateDB,
      );
    }
>>>>>>> 87e0a17d

    if (!tailKernelOutput) {
      this.metrics.recordFailedTx();
      throw new Error('Final public kernel was not executed.');
    }

    processedPhases.forEach(phase => {
      if (phase.revertReason) {
        this.metrics.recordRevertedPhase(phase.phase);
      } else {
        this.metrics.recordPhaseDuration(phase.phase, phase.durationMs);
      }
    });

    this.metrics.recordClassRegistration(
      ...ContractClassRegisteredEvent.fromLogs(tx.unencryptedLogs.unrollLogs(), ClassRegistererAddress),
    );

    const phaseCount = processedPhases.length;
    this.metrics.recordTx(phaseCount, timer.ms());

    const processedTx = makeProcessedTx(tx, tailKernelOutput, provingRequests, revertReason, gasUsed);
    return [processedTx, returnValues];
  }
}<|MERGE_RESOLUTION|>--- conflicted
+++ resolved
@@ -22,31 +22,15 @@
 import { createDebugLogger } from '@aztec/foundation/log';
 import { Timer } from '@aztec/foundation/timer';
 import { ClassRegistererAddress } from '@aztec/protocol-contracts/class-registerer';
-<<<<<<< HEAD
-=======
-import {
-  PublicExecutor,
-  type SimulationProvider,
-  computeFeePayerBalanceLeafSlot,
-  computeFeePayerBalanceStorageSlot,
-} from '@aztec/simulator';
->>>>>>> 87e0a17d
 import { Attributes, type TelemetryClient, type Tracer, trackSpan } from '@aztec/telemetry-client';
 import { type ContractDataSource } from '@aztec/types/contracts';
 import { type MerkleTreeOperations } from '@aztec/world-state';
 
-<<<<<<< HEAD
 import { type SimulationProvider } from '../providers/index.js';
-import { type PublicStateDB } from './db_interfaces.js';
 import { EnqueuedCallsProcessor } from './enqueued_calls_processor.js';
 import { PublicExecutor } from './executor.js';
 import { computeFeePayerBalanceLeafSlot, computeFeePayerBalanceStorageSlot } from './fee_payment.js';
-import { ContractsDataSourcePublicDB, WorldStateDB, WorldStatePublicDB } from './public_db_sources.js';
-=======
-import { type AbstractPhaseManager } from './abstract_phase_manager.js';
-import { PhaseManagerFactory } from './phase_manager_factory.js';
 import { WorldStateDB } from './public_db_sources.js';
->>>>>>> 87e0a17d
 import { RealPublicKernelCircuitSimulator } from './public_kernel.js';
 import { type PublicKernelCircuitSimulator } from './public_kernel_circuit_simulator.js';
 import { PublicProcessorMetrics } from './public_processor_metrics.js';
@@ -72,25 +56,11 @@
     const { merkleTree, telemetryClient } = this;
     const historicalHeader = maybeHistoricalHeader ?? merkleTree.getInitialHeader();
 
-<<<<<<< HEAD
-    const worldStatePublicDB = new WorldStatePublicDB(merkleTree);
-    const worldStateDB = new WorldStateDB(merkleTree);
-    const publicExecutor = new PublicExecutor(
-      worldStatePublicDB,
-      publicContractsDB,
-      worldStateDB,
-      historicalHeader,
-      telemetryClient,
-    );
-
-    const publicKernelSimulator = new RealPublicKernelCircuitSimulator(this.simulator);
-
-    return PublicProcessor.create(
-=======
     const worldStateDB = new WorldStateDB(merkleTree, this.contractDataSource);
     const publicExecutor = new PublicExecutor(worldStateDB, historicalHeader, telemetryClient);
-    return new PublicProcessor(
->>>>>>> 87e0a17d
+    const publicKernelSimulator = new RealPublicKernelCircuitSimulator(this.simulator);
+
+    return PublicProcessor.create(
       merkleTree,
       publicExecutor,
       publicKernelSimulator,
@@ -114,13 +84,8 @@
     protected publicKernel: PublicKernelCircuitSimulator,
     protected globalVariables: GlobalVariables,
     protected historicalHeader: Header,
-<<<<<<< HEAD
-    protected publicContractsDB: ContractsDataSourcePublicDB,
-    protected publicStateDB: PublicStateDB,
+    protected worldStateDB: WorldStateDB,
     protected enqueuedCallsProcessor: EnqueuedCallsProcessor,
-=======
-    protected worldStateDB: WorldStateDB,
->>>>>>> 87e0a17d
     telemetryClient: TelemetryClient,
     private log = createDebugLogger('aztec:sequencer:public-processor'),
   ) {
@@ -133,8 +98,7 @@
     publicKernelSimulator: PublicKernelCircuitSimulator,
     globalVariables: GlobalVariables,
     historicalHeader: Header,
-    publicContractsDB: ContractsDataSourcePublicDB,
-    publicStateDB: PublicStateDB,
+    worldStateDB: WorldStateDB,
     telemetryClient: TelemetryClient,
   ) {
     const enqueuedCallsProcessor = EnqueuedCallsProcessor.create(
@@ -143,8 +107,7 @@
       publicKernelSimulator,
       globalVariables,
       historicalHeader,
-      publicContractsDB,
-      publicStateDB,
+      worldStateDB,
     );
 
     return new PublicProcessor(
@@ -153,8 +116,7 @@
       publicKernelSimulator,
       globalVariables,
       historicalHeader,
-      publicContractsDB,
-      publicStateDB,
+      worldStateDB,
       enqueuedCallsProcessor,
       telemetryClient,
     );
@@ -289,62 +251,9 @@
   }))
   private async processTxWithPublicCalls(tx: Tx): Promise<[ProcessedTx, NestedProcessReturnValues[]]> {
     const timer = new Timer();
-<<<<<<< HEAD
 
     const { tailKernelOutput, returnValues, revertReason, provingRequests, gasUsed, processedPhases } =
       await this.enqueuedCallsProcessor.process(tx);
-=======
-    let returnValues: NestedProcessReturnValues[] = [];
-    const publicProvingRequests: PublicProvingRequest[] = [];
-    let phase: AbstractPhaseManager | undefined = PhaseManagerFactory.phaseFromTx(
-      tx,
-      this.db,
-      this.publicExecutor,
-      this.publicKernel,
-      this.globalVariables,
-      this.historicalHeader,
-      this.worldStateDB,
-    );
-    this.log.debug(`Beginning processing in phase ${phase?.phase} for tx ${tx.getTxHash()}`);
-
-    let publicKernelPublicInput = tx.data.toPublicKernelCircuitPublicInputs();
-    let lastKernelArtifact: ProtocolArtifact = 'PrivateKernelTailToPublicArtifact'; // All txs with public calls must carry tail to public proofs
-    let finalKernelOutput: KernelCircuitPublicInputs | undefined;
-    let revertReason: SimulationError | undefined;
-    const gasUsed: ProcessedTx['gasUsed'] = {};
-    let phaseCount = 0;
-    while (phase) {
-      phaseCount++;
-      const phaseTimer = new Timer();
-      const output = await phase.handle(tx, publicKernelPublicInput, lastKernelArtifact);
-
-      if (output.revertReason) {
-        this.metrics.recordRevertedPhase(phase.phase);
-      } else {
-        this.metrics.recordPhaseDuration(phase.phase, phaseTimer.ms());
-      }
-
-      gasUsed[phase.phase] = output.gasUsed;
-      if (phase.phase === PublicKernelType.APP_LOGIC) {
-        returnValues = output.returnValues;
-      }
-      publicProvingRequests.push(...output.publicProvingRequests);
-      publicKernelPublicInput = output.publicKernelOutput;
-      lastKernelArtifact = output.lastKernelArtifact;
-      finalKernelOutput = output.finalKernelOutput;
-      revertReason ??= output.revertReason;
-      phase = PhaseManagerFactory.phaseFromOutput(
-        publicKernelPublicInput,
-        phase,
-        this.db,
-        this.publicExecutor,
-        this.publicKernel,
-        this.globalVariables,
-        this.historicalHeader,
-        this.worldStateDB,
-      );
-    }
->>>>>>> 87e0a17d
 
     if (!tailKernelOutput) {
       this.metrics.recordFailedTx();
