import {
  type NullifierMembershipWitness,
  UnencryptedFunctionL2Logs,
  type UnencryptedL2Log,
} from '@aztec/circuit-types';
import {
  CallContext,
  FunctionData,
  type FunctionSelector,
  type GlobalVariables,
  type Header,
} from '@aztec/circuits.js';
import { type AztecAddress } from '@aztec/foundation/aztec-address';
import { EthAddress } from '@aztec/foundation/eth-address';
import { Fr } from '@aztec/foundation/fields';
import { createDebugLogger } from '@aztec/foundation/log';
import { type ContractInstance } from '@aztec/types/contracts';

import { TypedOracle, toACVMWitness } from '../acvm/index.js';
import { type PackedValuesCache, type SideEffectCounter } from '../common/index.js';
import { type CommitmentsDB, type PublicContractsDB, type PublicStateDB } from './db.js';
import { type PublicExecution, type PublicExecutionResult, checkValidStaticCall } from './execution.js';
import { executePublicFunction } from './executor.js';
import { ContractStorageActionsCollector } from './state_actions.js';

/**
 * The execution context for a public tx simulation.
 */
export class PublicExecutionContext extends TypedOracle {
  private storageActions: ContractStorageActionsCollector;
  private nestedExecutions: PublicExecutionResult[] = [];
  private unencryptedLogs: UnencryptedL2Log[] = [];

  constructor(
    /**
     * Data for this execution.
     */
    public readonly execution: PublicExecution,
    public readonly header: Header,
    public readonly globalVariables: GlobalVariables,
    private readonly packedValuesCache: PackedValuesCache,
    private readonly sideEffectCounter: SideEffectCounter,
    public readonly stateDb: PublicStateDB,
    public readonly contractsDb: PublicContractsDB,
    public readonly commitmentsDb: CommitmentsDB,
    private log = createDebugLogger('aztec:simulator:public_execution_context'),
  ) {
    super();
    this.storageActions = new ContractStorageActionsCollector(stateDb, execution.callContext.storageContractAddress);
  }

  /**
   * Generates the initial witness for a public function.
   * @param args - The arguments to the function.
   * @param callContext - The call context of the function.
   * @param header - Contains data required to reconstruct a block hash (historical roots etc.).
   * @param globalVariables - The global variables.
   * @param witnessStartIndex - The index where to start inserting the parameters.
   * @returns The initial witness.
   */
  public getInitialWitness(witnessStartIndex = 0) {
    const { callContext, args } = this.execution;
    const fields = [
      ...callContext.toFields(),
      ...this.header.toFields(),
      ...this.globalVariables.toFields(),
      new Fr(this.sideEffectCounter.current()),
      ...args,
    ];

    return toACVMWitness(witnessStartIndex, fields);
  }

  /**
   * Return the nested execution results during this execution.
   */
  public getNestedExecutions() {
    return this.nestedExecutions;
  }

  /**
   * Return the encrypted logs emitted during this execution.
   */
  public getUnencryptedLogs() {
    return new UnencryptedFunctionL2Logs(this.unencryptedLogs);
  }

  /**
   * Return the data read and updated during this execution.
   */
  public getStorageActionData() {
    const [contractStorageReads, contractStorageUpdateRequests] = this.storageActions.collect();
    return { contractStorageReads, contractStorageUpdateRequests };
  }

  /**
   * Pack the given arguments.
   * @param args - Arguments to pack
   */
  public packArguments(args: Fr[]): Promise<Fr> {
    return Promise.resolve(this.packedValuesCache.pack(args));
  }

  /**
   * Pack the given returns.
   * @param returns - Returns to pack
   */
  public packReturns(returns: Fr[]): Promise<Fr> {
    return Promise.resolve(this.packedValuesCache.pack(returns));
  }

  /**
   * Unpack the given returns.
   * @param returnsHash - Returns hash to unpack
   */
  public unpackReturns(returnsHash: Fr): Promise<Fr[]> {
    return Promise.resolve(this.packedValuesCache.unpack(returnsHash));
  }

  /**
   * Fetches a message from the db, given its key.
   * @param contractAddress - Address of a contract by which the message was emitted.
   * @param messageHash - Hash of the message.
   * @param secret - Secret used to compute a nullifier.
   * @dev Contract address and secret are only used to compute the nullifier to get non-nullified messages
   * @returns The l1 to l2 membership witness (index of message in the tree and sibling path).
   */
  public async getL1ToL2MembershipWitness(contractAddress: AztecAddress, messageHash: Fr, secret: Fr) {
    return await this.commitmentsDb.getL1ToL2MembershipWitness(contractAddress, messageHash, secret);
  }

  /**
   * Emit an unencrypted log.
   * @param log - The unencrypted log to be emitted.
   */
  public emitUnencryptedLog(log: UnencryptedL2Log) {
    // TODO(https://github.com/AztecProtocol/aztec-packages/issues/885)
    this.unencryptedLogs.push(log);
<<<<<<< HEAD
    this.log(`Emitted unencrypted log: "${log.toHumanReadable()}"`);
    return Fr.fromBuffer(log.hash());
=======
    this.log.verbose(`Emitted unencrypted log: "${log.toHumanReadable()}"`);
>>>>>>> 19dbe46b
  }

  /**
   * Retrieves the portal contract address associated with the given contract address.
   * Returns zero address if the input contract address is not found or invalid.
   * @param contractAddress - The address of the contract whose portal address is to be fetched.
   * @returns The portal contract address.
   */
  public async getPortalContractAddress(contractAddress: AztecAddress) {
    return (await this.contractsDb.getPortalContractAddress(contractAddress)) ?? EthAddress.ZERO;
  }

  /**
   * Read the public storage data.
   * @param startStorageSlot - The starting storage slot.
   * @param numberOfElements - Number of elements to read from the starting storage slot.
   */
  public async storageRead(startStorageSlot: Fr, numberOfElements: number) {
    const values = [];
    for (let i = 0; i < Number(numberOfElements); i++) {
      const storageSlot = new Fr(startStorageSlot.value + BigInt(i));
      const sideEffectCounter = this.sideEffectCounter.count();
      const value = await this.storageActions.read(storageSlot, sideEffectCounter);
      this.log.debug(`Oracle storage read: slot=${storageSlot.toString()} value=${value.toString()}`);
      values.push(value);
    }
    return values;
  }

  /**
   * Write some values to the public storage.
   * @param startStorageSlot - The starting storage slot.
   * @param values - The values to be written.
   */
  public async storageWrite(startStorageSlot: Fr, values: Fr[]) {
    const newValues = [];
    for (let i = 0; i < values.length; i++) {
      const storageSlot = new Fr(startStorageSlot.toBigInt() + BigInt(i));
      const newValue = values[i];
      const sideEffectCounter = this.sideEffectCounter.count();
      this.storageActions.write(storageSlot, newValue, sideEffectCounter);
      await this.stateDb.storageWrite(this.execution.callContext.storageContractAddress, storageSlot, newValue);
      this.log.debug(`Oracle storage write: slot=${storageSlot.toString()} value=${newValue.toString()}`);
      newValues.push(newValue);
    }
    return newValues;
  }

  /**
   * Calls a public function as a nested execution.
   * @param targetContractAddress - The address of the contract to call.
   * @param functionSelector - The function selector of the function to call.
   * @param argsHash - The packed arguments to pass to the function.
   * @returns The return values of the public function.
   */
  public async callPublicFunction(
    targetContractAddress: AztecAddress,
    functionSelector: FunctionSelector,
    argsHash: Fr,
    sideEffectCounter: number,
    isStaticCall: boolean,
    isDelegateCall: boolean,
  ) {
    isStaticCall = isStaticCall || this.execution.callContext.isStaticCall;

    const args = this.packedValuesCache.unpack(argsHash);
    this.log.verbose(
      `Public function call: addr=${targetContractAddress} selector=${functionSelector} args=${args.join(',')}`,
    );

    const portalAddress = (await this.contractsDb.getPortalContractAddress(targetContractAddress)) ?? EthAddress.ZERO;
    const functionData = new FunctionData(functionSelector, /*isPrivate=*/ false);
    const callContext = CallContext.from({
      msgSender: isDelegateCall ? this.execution.callContext.msgSender : this.execution.contractAddress,
      storageContractAddress: isDelegateCall ? this.execution.contractAddress : targetContractAddress,
      portalContractAddress: portalAddress,
      functionSelector,
      isDelegateCall,
      isStaticCall,
      sideEffectCounter,
    });

    const nestedExecution: PublicExecution = {
      args,
      contractAddress: targetContractAddress,
      functionData,
      callContext,
    };

    const context = new PublicExecutionContext(
      nestedExecution,
      this.header,
      this.globalVariables,
      this.packedValuesCache,
      this.sideEffectCounter,
      this.stateDb,
      this.contractsDb,
      this.commitmentsDb,
      this.log,
    );

    const childExecutionResult = await executePublicFunction(context, /*nested=*/ true);

    if (isStaticCall) {
      checkValidStaticCall(
        childExecutionResult.newNoteHashes,
        childExecutionResult.newNullifiers,
        childExecutionResult.contractStorageUpdateRequests,
        childExecutionResult.newL2ToL1Messages,
        childExecutionResult.unencryptedLogs,
      );
    }

    this.nestedExecutions.push(childExecutionResult);
    this.log.debug(`Returning from nested call: ret=${childExecutionResult.returnValues.join(', ')}`);

    return childExecutionResult.returnValues;
  }

  public async getNullifierMembershipWitness(
    blockNumber: number,
    nullifier: Fr,
  ): Promise<NullifierMembershipWitness | undefined> {
    if (!this.header.globalVariables.blockNumber.equals(new Fr(blockNumber))) {
      throw new Error(`Public execution oracle can only access nullifier membership witnesses for the current block`);
    }
    return await this.commitmentsDb.getNullifierMembershipWitnessAtLatestBlock(nullifier);
  }

  public async checkNullifierExists(nullifier: Fr): Promise<boolean> {
    const witness = await this.commitmentsDb.getNullifierMembershipWitnessAtLatestBlock(nullifier);
    return !!witness;
  }

  public async getContractInstance(address: AztecAddress): Promise<ContractInstance> {
    // Note to AVM implementor: The wrapper of the oracle call get_contract_instance in aztec-nr
    // automatically checks that the returned instance is correct, by hashing it together back
    // into the address. However, in the AVM, we also need to prove the negative, otherwise a malicious
    // sequencer could just lie about not having the instance available in its local db. We can do this
    // by using the prove_contract_non_deployment_at method if the contract is not found in the db.
    const instance = await this.contractsDb.getContractInstance(address);
    if (!instance) {
      throw new Error(`Contract instance at ${address} not found`);
    }
    return instance;
  }
}<|MERGE_RESOLUTION|>--- conflicted
+++ resolved
@@ -136,12 +136,8 @@
   public emitUnencryptedLog(log: UnencryptedL2Log) {
     // TODO(https://github.com/AztecProtocol/aztec-packages/issues/885)
     this.unencryptedLogs.push(log);
-<<<<<<< HEAD
-    this.log(`Emitted unencrypted log: "${log.toHumanReadable()}"`);
+    this.log.verbose(`Emitted unencrypted log: "${log.toHumanReadable()}"`);
     return Fr.fromBuffer(log.hash());
-=======
-    this.log.verbose(`Emitted unencrypted log: "${log.toHumanReadable()}"`);
->>>>>>> 19dbe46b
   }
 
   /**
