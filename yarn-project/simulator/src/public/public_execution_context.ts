import {
  type NullifierMembershipWitness,
  UnencryptedFunctionL2Logs,
  type UnencryptedL2Log,
} from '@aztec/circuit-types';
import {
  CallContext,
  FunctionData,
  type FunctionSelector,
  type GlobalVariables,
  type Header,
} from '@aztec/circuits.js';
import { type AztecAddress } from '@aztec/foundation/aztec-address';
import { EthAddress } from '@aztec/foundation/eth-address';
import { Fr } from '@aztec/foundation/fields';
import { createDebugLogger } from '@aztec/foundation/log';
import { type ContractInstance } from '@aztec/types/contracts';

import { TypedOracle, toACVMWitness } from '../acvm/index.js';
import { type PackedValuesCache, type SideEffectCounter } from '../common/index.js';
import { type CommitmentsDB, type PublicContractsDB, type PublicStateDB } from './db.js';
import { type PublicExecution, type PublicExecutionResult, checkValidStaticCall } from './execution.js';
import { executePublicFunction } from './executor.js';
import { ContractStorageActionsCollector } from './state_actions.js';

/**
 * The execution context for a public tx simulation.
 */
export class PublicExecutionContext extends TypedOracle {
  private storageActions: ContractStorageActionsCollector;
  private nestedExecutions: PublicExecutionResult[] = [];
  private unencryptedLogs: UnencryptedL2Log[] = [];

  constructor(
    /**
     * Data for this execution.
     */
    public readonly execution: PublicExecution,
    private readonly header: Header,
    private readonly globalVariables: GlobalVariables,
    private readonly packedValuesCache: PackedValuesCache,
    private readonly sideEffectCounter: SideEffectCounter,
    private readonly stateDb: PublicStateDB,
    private readonly contractsDb: PublicContractsDB,
    private readonly commitmentsDb: CommitmentsDB,
    private log = createDebugLogger('aztec:simulator:public_execution_context'),
  ) {
    super();
    this.storageActions = new ContractStorageActionsCollector(stateDb, execution.callContext.storageContractAddress);
  }

  /**
   * Generates the initial witness for a public function.
   * @param args - The arguments to the function.
   * @param callContext - The call context of the function.
   * @param header - Contains data required to reconstruct a block hash (historical roots etc.).
   * @param globalVariables - The global variables.
   * @param witnessStartIndex - The index where to start inserting the parameters.
   * @returns The initial witness.
   */
  public getInitialWitness(witnessStartIndex = 0) {
    const { callContext, args } = this.execution;
    const fields = [
      ...callContext.toFields(),
      ...this.header.toFields(),
      ...this.globalVariables.toFields(),
      new Fr(this.sideEffectCounter.current()),
      ...args,
    ];

    return toACVMWitness(witnessStartIndex, fields);
  }

  /**
   * Return the nested execution results during this execution.
   */
  public getNestedExecutions() {
    return this.nestedExecutions;
  }

  /**
   * Return the encrypted logs emitted during this execution.
   */
  public getUnencryptedLogs() {
    return new UnencryptedFunctionL2Logs(this.unencryptedLogs);
  }

  /**
   * Return the data read and updated during this execution.
   */
  public getStorageActionData() {
    const [contractStorageReads, contractStorageUpdateRequests] = this.storageActions.collect();
    return { contractStorageReads, contractStorageUpdateRequests };
  }

  /**
   * Pack the given arguments.
   * @param args - Arguments to pack
   */
  public packArguments(args: Fr[]): Promise<Fr> {
    return Promise.resolve(this.packedValuesCache.pack(args));
  }

  /**
   * Pack the given returns.
   * @param returns - Returns to pack
   */
  public packReturns(returns: Fr[]): Promise<Fr> {
    return Promise.resolve(this.packedValuesCache.pack(returns));
  }

  /**
   * Unpack the given returns.
   * @param returnsHash - Returns hash to unpack
   */
  public unpackReturns(returnsHash: Fr): Promise<Fr[]> {
    return Promise.resolve(this.packedValuesCache.unpack(returnsHash));
  }

  /**
   * Fetches a message from the db, given its key.
   * @param contractAddress - Address of a contract by which the message was emitted.
   * @param messageHash - Hash of the message.
   * @param secret - Secret used to compute a nullifier.
   * @dev Contract address and secret are only used to compute the nullifier to get non-nullified messages
   * @returns The l1 to l2 membership witness (index of message in the tree and sibling path).
   */
  public async getL1ToL2MembershipWitness(contractAddress: AztecAddress, messageHash: Fr, secret: Fr) {
    return await this.commitmentsDb.getL1ToL2MembershipWitness(contractAddress, messageHash, secret);
  }

  /**
   * Emit an unencrypted log.
   * @param log - The unencrypted log to be emitted.
   */
  public emitUnencryptedLog(log: UnencryptedL2Log) {
    // TODO(https://github.com/AztecProtocol/aztec-packages/issues/885)
    this.unencryptedLogs.push(log);
    this.log.verbose(`Emitted unencrypted log: "${log.toHumanReadable()}"`);
  }

  /**
   * Retrieves the portal contract address associated with the given contract address.
   * Returns zero address if the input contract address is not found or invalid.
   * @param contractAddress - The address of the contract whose portal address is to be fetched.
   * @returns The portal contract address.
   */
  public async getPortalContractAddress(contractAddress: AztecAddress) {
    return (await this.contractsDb.getPortalContractAddress(contractAddress)) ?? EthAddress.ZERO;
  }

  /**
   * Read the public storage data.
   * @param startStorageSlot - The starting storage slot.
   * @param numberOfElements - Number of elements to read from the starting storage slot.
   */
  public async storageRead(startStorageSlot: Fr, numberOfElements: number) {
    const values = [];
    for (let i = 0; i < Number(numberOfElements); i++) {
      const storageSlot = new Fr(startStorageSlot.value + BigInt(i));
      const sideEffectCounter = this.sideEffectCounter.count();
      const value = await this.storageActions.read(storageSlot, sideEffectCounter);
      this.log.debug(`Oracle storage read: slot=${storageSlot.toString()} value=${value.toString()}`);
      values.push(value);
    }
    return values;
  }

  /**
   * Write some values to the public storage.
   * @param startStorageSlot - The starting storage slot.
   * @param values - The values to be written.
   */
  public async storageWrite(startStorageSlot: Fr, values: Fr[]) {
    const newValues = [];
    for (let i = 0; i < values.length; i++) {
      const storageSlot = new Fr(startStorageSlot.toBigInt() + BigInt(i));
      const newValue = values[i];
      const sideEffectCounter = this.sideEffectCounter.count();
      this.storageActions.write(storageSlot, newValue, sideEffectCounter);
      await this.stateDb.storageWrite(this.execution.callContext.storageContractAddress, storageSlot, newValue);
      this.log.debug(`Oracle storage write: slot=${storageSlot.toString()} value=${newValue.toString()}`);
      newValues.push(newValue);
    }
    return newValues;
  }

  /**
   * Calls a public function as a nested execution.
   * @param targetContractAddress - The address of the contract to call.
   * @param functionSelector - The function selector of the function to call.
   * @param argsHash - The packed arguments to pass to the function.
   * @returns The return values of the public function.
   */
  public async callPublicFunction(
    targetContractAddress: AztecAddress,
    functionSelector: FunctionSelector,
    argsHash: Fr,
    sideEffectCounter: number,
    isStaticCall: boolean,
    isDelegateCall: boolean,
  ) {
    isStaticCall = isStaticCall || this.execution.callContext.isStaticCall;

<<<<<<< HEAD
    const args = this.packedValuesCache.unpack(argsHash);
    this.log(`Public function call: addr=${targetContractAddress} selector=${functionSelector} args=${args.join(',')}`);
=======
    const args = this.packedArgsCache.unpack(argsHash);
    this.log.verbose(
      `Public function call: addr=${targetContractAddress} selector=${functionSelector} args=${args.join(',')}`,
    );
>>>>>>> f038b704

    const portalAddress = (await this.contractsDb.getPortalContractAddress(targetContractAddress)) ?? EthAddress.ZERO;

    const acir = await this.contractsDb.getBytecode(targetContractAddress, functionSelector);
    if (!acir) {
      throw new Error(`Bytecode not found for ${targetContractAddress}:${functionSelector}`);
    }

    const functionData = new FunctionData(functionSelector, false);

    const callContext = CallContext.from({
      msgSender: isDelegateCall ? this.execution.callContext.msgSender : this.execution.contractAddress,
      storageContractAddress: isDelegateCall ? this.execution.contractAddress : targetContractAddress,
      portalContractAddress: portalAddress,
      functionSelector,
      isDelegateCall,
      isStaticCall,
      sideEffectCounter,
    });

    const nestedExecution: PublicExecution = {
      args,
      contractAddress: targetContractAddress,
      functionData,
      callContext,
    };

    const context = new PublicExecutionContext(
      nestedExecution,
      this.header,
      this.globalVariables,
      this.packedValuesCache,
      this.sideEffectCounter,
      this.stateDb,
      this.contractsDb,
      this.commitmentsDb,
      this.log,
    );

    const childExecutionResult = await executePublicFunction(context, acir, true /** nested */);

    if (isStaticCall) {
      checkValidStaticCall(
        childExecutionResult.newNoteHashes,
        childExecutionResult.newNullifiers,
        childExecutionResult.contractStorageUpdateRequests,
        childExecutionResult.newL2ToL1Messages,
        childExecutionResult.unencryptedLogs,
      );
    }

    this.nestedExecutions.push(childExecutionResult);
    this.log.debug(`Returning from nested call: ret=${childExecutionResult.returnValues.join(', ')}`);

    return childExecutionResult.returnValues;
  }

  public async getNullifierMembershipWitness(
    blockNumber: number,
    nullifier: Fr,
  ): Promise<NullifierMembershipWitness | undefined> {
    if (!this.header.globalVariables.blockNumber.equals(new Fr(blockNumber))) {
      throw new Error(`Public execution oracle can only access nullifier membership witnesses for the current block`);
    }
    return await this.commitmentsDb.getNullifierMembershipWitnessAtLatestBlock(nullifier);
  }

  public async getContractInstance(address: AztecAddress): Promise<ContractInstance> {
    // Note to AVM implementor: The wrapper of the oracle call get_contract_instance in aztec-nr
    // automatically checks that the returned instance is correct, by hashing it together back
    // into the address. However, in the AVM, we also need to prove the negative, otherwise a malicious
    // sequencer could just lie about not having the instance available in its local db. We can do this
    // by using the prove_contract_non_deployment_at method if the contract is not found in the db.
    const instance = await this.contractsDb.getContractInstance(address);
    if (!instance) {
      throw new Error(`Contract instance at ${address} not found`);
    }
    return instance;
  }
}<|MERGE_RESOLUTION|>--- conflicted
+++ resolved
@@ -202,15 +202,10 @@
   ) {
     isStaticCall = isStaticCall || this.execution.callContext.isStaticCall;
 
-<<<<<<< HEAD
     const args = this.packedValuesCache.unpack(argsHash);
-    this.log(`Public function call: addr=${targetContractAddress} selector=${functionSelector} args=${args.join(',')}`);
-=======
-    const args = this.packedArgsCache.unpack(argsHash);
     this.log.verbose(
       `Public function call: addr=${targetContractAddress} selector=${functionSelector} args=${args.join(',')}`,
     );
->>>>>>> f038b704
 
     const portalAddress = (await this.contractsDb.getPortalContractAddress(targetContractAddress)) ?? EthAddress.ZERO;
 
