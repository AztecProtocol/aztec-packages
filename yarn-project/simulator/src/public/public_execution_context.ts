import {
  type NullifierMembershipWitness,
  UnencryptedFunctionL2Logs,
  type UnencryptedL2Log,
} from '@aztec/circuit-types';
import {
  CallContext,
  FunctionData,
  type FunctionSelector,
  type GlobalVariables,
  type Header,
} from '@aztec/circuits.js';
import { type AztecAddress } from '@aztec/foundation/aztec-address';
import { EthAddress } from '@aztec/foundation/eth-address';
import { Fr } from '@aztec/foundation/fields';
import { createDebugLogger } from '@aztec/foundation/log';
import { type ContractInstance } from '@aztec/types/contracts';

import { TypedOracle, toACVMWitness } from '../acvm/index.js';
import { type PackedValuesCache, type SideEffectCounter } from '../common/index.js';
import { type CommitmentsDB, type PublicContractsDB, type PublicStateDB } from './db.js';
import { type PublicExecution, type PublicExecutionResult, checkValidStaticCall } from './execution.js';
import { executePublicFunction } from './executor.js';
import { ContractStorageActionsCollector } from './state_actions.js';

/**
 * The execution context for a public tx simulation.
 */
export class PublicExecutionContext extends TypedOracle {
  private storageActions: ContractStorageActionsCollector;
  private nestedExecutions: PublicExecutionResult[] = [];
  private unencryptedLogs: UnencryptedL2Log[] = [];

  constructor(
    /**
     * Data for this execution.
     */
    public readonly execution: PublicExecution,
<<<<<<< HEAD
    private readonly header: Header,
    private readonly globalVariables: GlobalVariables,
    private readonly packedValuesCache: PackedValuesCache,
=======
    public readonly header: Header,
    public readonly globalVariables: GlobalVariables,
    private readonly packedArgsCache: PackedArgsCache,
>>>>>>> 5af2b95a
    private readonly sideEffectCounter: SideEffectCounter,
    public readonly stateDb: PublicStateDB,
    public readonly contractsDb: PublicContractsDB,
    public readonly commitmentsDb: CommitmentsDB,
    private log = createDebugLogger('aztec:simulator:public_execution_context'),
  ) {
    super();
    this.storageActions = new ContractStorageActionsCollector(stateDb, execution.callContext.storageContractAddress);
  }

  /**
   * Generates the initial witness for a public function.
   * @param args - The arguments to the function.
   * @param callContext - The call context of the function.
   * @param header - Contains data required to reconstruct a block hash (historical roots etc.).
   * @param globalVariables - The global variables.
   * @param witnessStartIndex - The index where to start inserting the parameters.
   * @returns The initial witness.
   */
  public getInitialWitness(witnessStartIndex = 0) {
    const { callContext, args } = this.execution;
    const fields = [
      ...callContext.toFields(),
      ...this.header.toFields(),
      ...this.globalVariables.toFields(),
      new Fr(this.sideEffectCounter.current()),
      ...args,
    ];

    return toACVMWitness(witnessStartIndex, fields);
  }

  /**
   * Return the nested execution results during this execution.
   */
  public getNestedExecutions() {
    return this.nestedExecutions;
  }

  /**
   * Return the encrypted logs emitted during this execution.
   */
  public getUnencryptedLogs() {
    return new UnencryptedFunctionL2Logs(this.unencryptedLogs);
  }

  /**
   * Return the data read and updated during this execution.
   */
  public getStorageActionData() {
    const [contractStorageReads, contractStorageUpdateRequests] = this.storageActions.collect();
    return { contractStorageReads, contractStorageUpdateRequests };
  }

  /**
   * Pack the given arguments.
   * @param args - Arguments to pack
   */
  public packArguments(args: Fr[]): Promise<Fr> {
    return Promise.resolve(this.packedValuesCache.pack(args));
  }

  /**
   * Pack the given returns.
   * @param returns - Returns to pack
   */
  public packReturns(returns: Fr[]): Promise<Fr> {
    return Promise.resolve(this.packedValuesCache.pack(returns));
  }

  /**
   * Unpack the given returns.
   * @param returnsHash - Returns hash to unpack
   */
  public unpackReturns(returnsHash: Fr): Promise<Fr[]> {
    return Promise.resolve(this.packedValuesCache.unpack(returnsHash));
  }

  /**
   * Fetches a message from the db, given its key.
   * @param contractAddress - Address of a contract by which the message was emitted.
   * @param messageHash - Hash of the message.
   * @param secret - Secret used to compute a nullifier.
   * @dev Contract address and secret are only used to compute the nullifier to get non-nullified messages
   * @returns The l1 to l2 membership witness (index of message in the tree and sibling path).
   */
  public async getL1ToL2MembershipWitness(contractAddress: AztecAddress, messageHash: Fr, secret: Fr) {
    return await this.commitmentsDb.getL1ToL2MembershipWitness(contractAddress, messageHash, secret);
  }

  /**
   * Emit an unencrypted log.
   * @param log - The unencrypted log to be emitted.
   */
  public emitUnencryptedLog(log: UnencryptedL2Log) {
    // TODO(https://github.com/AztecProtocol/aztec-packages/issues/885)
    this.unencryptedLogs.push(log);
    this.log.verbose(`Emitted unencrypted log: "${log.toHumanReadable()}"`);
  }

  /**
   * Retrieves the portal contract address associated with the given contract address.
   * Returns zero address if the input contract address is not found or invalid.
   * @param contractAddress - The address of the contract whose portal address is to be fetched.
   * @returns The portal contract address.
   */
  public async getPortalContractAddress(contractAddress: AztecAddress) {
    return (await this.contractsDb.getPortalContractAddress(contractAddress)) ?? EthAddress.ZERO;
  }

  /**
   * Read the public storage data.
   * @param startStorageSlot - The starting storage slot.
   * @param numberOfElements - Number of elements to read from the starting storage slot.
   */
  public async storageRead(startStorageSlot: Fr, numberOfElements: number) {
    const values = [];
    for (let i = 0; i < Number(numberOfElements); i++) {
      const storageSlot = new Fr(startStorageSlot.value + BigInt(i));
      const sideEffectCounter = this.sideEffectCounter.count();
      const value = await this.storageActions.read(storageSlot, sideEffectCounter);
      this.log.debug(`Oracle storage read: slot=${storageSlot.toString()} value=${value.toString()}`);
      values.push(value);
    }
    return values;
  }

  /**
   * Write some values to the public storage.
   * @param startStorageSlot - The starting storage slot.
   * @param values - The values to be written.
   */
  public async storageWrite(startStorageSlot: Fr, values: Fr[]) {
    const newValues = [];
    for (let i = 0; i < values.length; i++) {
      const storageSlot = new Fr(startStorageSlot.toBigInt() + BigInt(i));
      const newValue = values[i];
      const sideEffectCounter = this.sideEffectCounter.count();
      this.storageActions.write(storageSlot, newValue, sideEffectCounter);
      await this.stateDb.storageWrite(this.execution.callContext.storageContractAddress, storageSlot, newValue);
      this.log.debug(`Oracle storage write: slot=${storageSlot.toString()} value=${newValue.toString()}`);
      newValues.push(newValue);
    }
    return newValues;
  }

  /**
   * Calls a public function as a nested execution.
   * @param targetContractAddress - The address of the contract to call.
   * @param functionSelector - The function selector of the function to call.
   * @param argsHash - The packed arguments to pass to the function.
   * @returns The return values of the public function.
   */
  public async callPublicFunction(
    targetContractAddress: AztecAddress,
    functionSelector: FunctionSelector,
    argsHash: Fr,
    sideEffectCounter: number,
    isStaticCall: boolean,
    isDelegateCall: boolean,
  ) {
    isStaticCall = isStaticCall || this.execution.callContext.isStaticCall;

    const args = this.packedValuesCache.unpack(argsHash);
    this.log.verbose(
      `Public function call: addr=${targetContractAddress} selector=${functionSelector} args=${args.join(',')}`,
    );

    const portalAddress = (await this.contractsDb.getPortalContractAddress(targetContractAddress)) ?? EthAddress.ZERO;
    const functionData = new FunctionData(functionSelector, /*isPrivate=*/ false);
    const callContext = CallContext.from({
      msgSender: isDelegateCall ? this.execution.callContext.msgSender : this.execution.contractAddress,
      storageContractAddress: isDelegateCall ? this.execution.contractAddress : targetContractAddress,
      portalContractAddress: portalAddress,
      functionSelector,
      isDelegateCall,
      isStaticCall,
      sideEffectCounter,
    });

    const nestedExecution: PublicExecution = {
      args,
      contractAddress: targetContractAddress,
      functionData,
      callContext,
    };

    const context = new PublicExecutionContext(
      nestedExecution,
      this.header,
      this.globalVariables,
      this.packedValuesCache,
      this.sideEffectCounter,
      this.stateDb,
      this.contractsDb,
      this.commitmentsDb,
      this.log,
    );

    const childExecutionResult = await executePublicFunction(context, /*nested=*/ true);

    if (isStaticCall) {
      checkValidStaticCall(
        childExecutionResult.newNoteHashes,
        childExecutionResult.newNullifiers,
        childExecutionResult.contractStorageUpdateRequests,
        childExecutionResult.newL2ToL1Messages,
        childExecutionResult.unencryptedLogs,
      );
    }

    this.nestedExecutions.push(childExecutionResult);
    this.log.debug(`Returning from nested call: ret=${childExecutionResult.returnValues.join(', ')}`);

    return childExecutionResult.returnValues;
  }

  public async getNullifierMembershipWitness(
    blockNumber: number,
    nullifier: Fr,
  ): Promise<NullifierMembershipWitness | undefined> {
    if (!this.header.globalVariables.blockNumber.equals(new Fr(blockNumber))) {
      throw new Error(`Public execution oracle can only access nullifier membership witnesses for the current block`);
    }
    return await this.commitmentsDb.getNullifierMembershipWitnessAtLatestBlock(nullifier);
  }

  public async getContractInstance(address: AztecAddress): Promise<ContractInstance> {
    // Note to AVM implementor: The wrapper of the oracle call get_contract_instance in aztec-nr
    // automatically checks that the returned instance is correct, by hashing it together back
    // into the address. However, in the AVM, we also need to prove the negative, otherwise a malicious
    // sequencer could just lie about not having the instance available in its local db. We can do this
    // by using the prove_contract_non_deployment_at method if the contract is not found in the db.
    const instance = await this.contractsDb.getContractInstance(address);
    if (!instance) {
      throw new Error(`Contract instance at ${address} not found`);
    }
    return instance;
  }
}<|MERGE_RESOLUTION|>--- conflicted
+++ resolved
@@ -36,15 +36,9 @@
      * Data for this execution.
      */
     public readonly execution: PublicExecution,
-<<<<<<< HEAD
-    private readonly header: Header,
-    private readonly globalVariables: GlobalVariables,
-    private readonly packedValuesCache: PackedValuesCache,
-=======
     public readonly header: Header,
     public readonly globalVariables: GlobalVariables,
-    private readonly packedArgsCache: PackedArgsCache,
->>>>>>> 5af2b95a
+    private readonly packedValuesCache: PackedValuesCache,
     private readonly sideEffectCounter: SideEffectCounter,
     public readonly stateDb: PublicStateDB,
     public readonly contractsDb: PublicContractsDB,
