import { UnencryptedFunctionL2Logs, type UnencryptedL2Log } from '@aztec/circuit-types';
import {
  CallContext,
  FunctionData,
  type FunctionSelector,
  type Gas,
  type GasSettings,
  type GlobalVariables,
  type Header,
  PublicContextInputs,
} from '@aztec/circuits.js';
import { type AztecAddress } from '@aztec/foundation/aztec-address';
import { Fr } from '@aztec/foundation/fields';
import { createDebugLogger } from '@aztec/foundation/log';
import { type ContractInstance } from '@aztec/types/contracts';

import { TypedOracle, toACVMWitness } from '../acvm/index.js';
import { type PackedValuesCache, type SideEffectCounter } from '../common/index.js';
import { type CommitmentsDB, type PublicContractsDB, type PublicStateDB } from './db.js';
import { type PublicExecution, type PublicExecutionResult, checkValidStaticCall } from './execution.js';
import { executePublicFunction } from './executor.js';
import { ContractStorageActionsCollector } from './state_actions.js';

/**
 * The execution context for a public tx simulation.
 */
export class PublicExecutionContext extends TypedOracle {
  private storageActions: ContractStorageActionsCollector;
  private nestedExecutions: PublicExecutionResult[] = [];
  private unencryptedLogs: UnencryptedL2Log[] = [];

  constructor(
    /**
     * Data for this execution.
     */
    public readonly execution: PublicExecution,
    public readonly header: Header,
    public readonly globalVariables: GlobalVariables,
    private readonly packedValuesCache: PackedValuesCache,
    private readonly sideEffectCounter: SideEffectCounter,
    public readonly stateDb: PublicStateDB,
    public readonly contractsDb: PublicContractsDB,
    public readonly commitmentsDb: CommitmentsDB,
<<<<<<< HEAD
    // Unencrypted logs emitted during this call AND any nested calls
    // Useful for maintaining correct ordering in ts
    private allUnencryptedLogs: UnencryptedL2Log[] = [],
=======
    public readonly availableGas: Gas,
    public readonly transactionFee: Fr,
    public readonly gasSettings: GasSettings,
>>>>>>> dfb87049
    private log = createDebugLogger('aztec:simulator:public_execution_context'),
  ) {
    super();
    this.storageActions = new ContractStorageActionsCollector(stateDb, execution.callContext.storageContractAddress);
  }

  /**
   * Generates the initial witness for a public function.
   * @param args - The arguments to the function.
   * @param callContext - The call context of the function.
   * @param header - Contains data required to reconstruct a block hash (historical roots etc.).
   * @param globalVariables - The global variables.
   * @param witnessStartIndex - The index where to start inserting the parameters.
   * @returns The initial witness.
   */
  public getInitialWitness(witnessStartIndex = 0) {
    const { callContext, args } = this.execution;
    const publicContextInputs = new PublicContextInputs(
      callContext,
      this.header,
      this.globalVariables,
      this.sideEffectCounter.current(),
      this.availableGas,
      this.transactionFee,
    );
    const fields = [...publicContextInputs.toFields(), ...args];
    return toACVMWitness(witnessStartIndex, fields);
  }

  /**
   * Return the nested execution results during this execution.
   */
  public getNestedExecutions() {
    return this.nestedExecutions;
  }

  /**
   * Return the encrypted logs emitted during this execution.
   */
  public getUnencryptedLogs() {
    return new UnencryptedFunctionL2Logs(this.unencryptedLogs);
  }

  /**
   * Return the encrypted logs emitted during this execution, including nested calls.
   */
  public getAllUnencryptedLogs() {
    return new UnencryptedFunctionL2Logs(this.allUnencryptedLogs);
  }
  

  /**
   * Return the data read and updated during this execution.
   */
  public getStorageActionData() {
    const [contractStorageReads, contractStorageUpdateRequests] = this.storageActions.collect();
    return { contractStorageReads, contractStorageUpdateRequests };
  }

  /**
   * Pack the given array of arguments.
   * @param args - Arguments to pack
   */
  public override packArgumentsArray(args: Fr[]): Promise<Fr> {
    return Promise.resolve(this.packedValuesCache.pack(args));
  }

  /**
   * Pack the given returns.
   * @param returns - Returns to pack
   */
  public override packReturns(returns: Fr[]): Promise<Fr> {
    return Promise.resolve(this.packedValuesCache.pack(returns));
  }

  /**
   * Unpack the given returns.
   * @param returnsHash - Returns hash to unpack
   */
  public override unpackReturns(returnsHash: Fr): Promise<Fr[]> {
    return Promise.resolve(this.packedValuesCache.unpack(returnsHash));
  }

  /**
   * Fetches a message from the db, given its key.
   * @param contractAddress - Address of a contract by which the message was emitted.
   * @param messageHash - Hash of the message.
   * @param secret - Secret used to compute a nullifier.
   * @dev Contract address and secret are only used to compute the nullifier to get non-nullified messages
   * @returns The l1 to l2 membership witness (index of message in the tree and sibling path).
   */
  public override async getL1ToL2MembershipWitness(contractAddress: AztecAddress, messageHash: Fr, secret: Fr) {
    return await this.commitmentsDb.getL1ToL2MembershipWitness(contractAddress, messageHash, secret);
  }

  /**
   * Emit an unencrypted log.
   * @param log - The unencrypted log to be emitted.
   */
  public override emitUnencryptedLog(log: UnencryptedL2Log) {
    this.unencryptedLogs.push(log);
    this.allUnencryptedLogs.push(log);
    this.log.verbose(`Emitted unencrypted log: "${log.toHumanReadable()}"`);
  }

  /**
   * Read the public storage data.
   * @param startStorageSlot - The starting storage slot.
   * @param numberOfElements - Number of elements to read from the starting storage slot.
   */
  public override async storageRead(startStorageSlot: Fr, numberOfElements: number) {
    const values = [];
    for (let i = 0; i < Number(numberOfElements); i++) {
      const storageSlot = new Fr(startStorageSlot.value + BigInt(i));
      const sideEffectCounter = this.sideEffectCounter.count();
      const value = await this.storageActions.read(storageSlot, sideEffectCounter);
      this.log.debug(`Oracle storage read: slot=${storageSlot.toString()} value=${value.toString()}`);
      values.push(value);
    }
    return values;
  }

  /**
   * Write some values to the public storage.
   * @param startStorageSlot - The starting storage slot.
   * @param values - The values to be written.
   */
  public override async storageWrite(startStorageSlot: Fr, values: Fr[]) {
    const newValues = [];
    for (let i = 0; i < values.length; i++) {
      const storageSlot = new Fr(startStorageSlot.toBigInt() + BigInt(i));
      const newValue = values[i];
      const sideEffectCounter = this.sideEffectCounter.count();
      this.storageActions.write(storageSlot, newValue, sideEffectCounter);
      await this.stateDb.storageWrite(this.execution.callContext.storageContractAddress, storageSlot, newValue);
      this.log.debug(`Oracle storage write: slot=${storageSlot.toString()} value=${newValue.toString()}`);
      newValues.push(newValue);
    }
    return newValues;
  }

  /**
   * Calls a public function as a nested execution.
   * @param targetContractAddress - The address of the contract to call.
   * @param functionSelector - The function selector of the function to call.
   * @param argsHash - The packed arguments to pass to the function.
   * @returns The return values of the public function.
   */
  public override async callPublicFunction(
    targetContractAddress: AztecAddress,
    functionSelector: FunctionSelector,
    argsHash: Fr,
    sideEffectCounter: number,
    isStaticCall: boolean,
    isDelegateCall: boolean,
  ) {
    isStaticCall = isStaticCall || this.execution.callContext.isStaticCall;

    const args = this.packedValuesCache.unpack(argsHash);
    this.log.verbose(
      `Public function call: addr=${targetContractAddress} selector=${functionSelector} args=${args.join(',')}`,
    );

    const functionData = new FunctionData(functionSelector, /*isPrivate=*/ false);
    const callContext = CallContext.from({
      msgSender: isDelegateCall ? this.execution.callContext.msgSender : this.execution.contractAddress,
      storageContractAddress: isDelegateCall ? this.execution.contractAddress : targetContractAddress,
      functionSelector,
      isDelegateCall,
      isStaticCall,
      sideEffectCounter,
    });

    const nestedExecution: PublicExecution = {
      args,
      contractAddress: targetContractAddress,
      functionData,
      callContext,
    };

    const context = new PublicExecutionContext(
      nestedExecution,
      this.header,
      this.globalVariables,
      this.packedValuesCache,
      this.sideEffectCounter,
      this.stateDb,
      this.contractsDb,
      this.commitmentsDb,
<<<<<<< HEAD
      this.allUnencryptedLogs,
=======
      this.availableGas,
      this.transactionFee,
      this.gasSettings,
>>>>>>> dfb87049
      this.log,
    );

    const childExecutionResult = await executePublicFunction(context, /*nested=*/ true);

    if (isStaticCall) {
      checkValidStaticCall(
        childExecutionResult.newNoteHashes,
        childExecutionResult.newNullifiers,
        childExecutionResult.contractStorageUpdateRequests,
        childExecutionResult.newL2ToL1Messages,
        childExecutionResult.unencryptedLogs,
      );
    }

    this.nestedExecutions.push(childExecutionResult);
    this.log.debug(`Returning from nested call: ret=${childExecutionResult.returnValues.join(', ')}`);

    return childExecutionResult.returnValues;
  }

  public override async checkNullifierExists(nullifier: Fr): Promise<boolean> {
    const witness = await this.commitmentsDb.getNullifierMembershipWitnessAtLatestBlock(nullifier);
    return !!witness;
  }

  public override async getContractInstance(address: AztecAddress): Promise<ContractInstance> {
    // Note to AVM implementor: The wrapper of the oracle call get_contract_instance in aztec-nr
    // automatically checks that the returned instance is correct, by hashing it together back
    // into the address. However, in the AVM, we also need to prove the negative, otherwise a malicious
    // sequencer could just lie about not having the instance available in its local db. We can do this
    // by using the prove_contract_non_deployment_at method if the contract is not found in the db.
    const instance = await this.contractsDb.getContractInstance(address);
    if (!instance) {
      throw new Error(`Contract instance at ${address} not found`);
    }
    return instance;
  }
}<|MERGE_RESOLUTION|>--- conflicted
+++ resolved
@@ -41,15 +41,12 @@
     public readonly stateDb: PublicStateDB,
     public readonly contractsDb: PublicContractsDB,
     public readonly commitmentsDb: CommitmentsDB,
-<<<<<<< HEAD
     // Unencrypted logs emitted during this call AND any nested calls
     // Useful for maintaining correct ordering in ts
     private allUnencryptedLogs: UnencryptedL2Log[] = [],
-=======
     public readonly availableGas: Gas,
     public readonly transactionFee: Fr,
     public readonly gasSettings: GasSettings,
->>>>>>> dfb87049
     private log = createDebugLogger('aztec:simulator:public_execution_context'),
   ) {
     super();
@@ -239,13 +236,10 @@
       this.stateDb,
       this.contractsDb,
       this.commitmentsDb,
-<<<<<<< HEAD
       this.allUnencryptedLogs,
-=======
       this.availableGas,
       this.transactionFee,
       this.gasSettings,
->>>>>>> dfb87049
       this.log,
     );
 
