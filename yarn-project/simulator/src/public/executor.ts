import { UnencryptedFunctionL2Logs } from '@aztec/circuit-types';
import { Fr, type GlobalVariables, type Header, PublicCircuitPublicInputs } from '@aztec/circuits.js';
import { createDebugLogger } from '@aztec/foundation/log';

import { spawn } from 'child_process';
import fs from 'fs/promises';
import path from 'path';

import { Oracle, acvm, extractCallStack, witnessMapToFields } from '../acvm/index.js';
import { AvmContext } from '../avm/avm_context.js';
import { AvmMachineState } from '../avm/avm_machine_state.js';
import { AvmSimulator } from '../avm/avm_simulator.js';
import { HostStorage } from '../avm/journal/host_storage.js';
import { AvmPersistableStateManager } from '../avm/journal/index.js';
import { AcirSimulator } from '../client/simulator.js';
import { ExecutionError, createSimulationError } from '../common/errors.js';
import { SideEffectCounter } from '../common/index.js';
import { PackedArgsCache } from '../common/packed_args_cache.js';
import { type CommitmentsDB, type PublicContractsDB, type PublicStateDB } from './db.js';
import { type PublicExecution, type PublicExecutionResult, checkValidStaticCall } from './execution.js';
import { PublicExecutionContext } from './public_execution_context.js';
import { convertAvmResults, createAvmExecutionEnvironment, isAvmBytecode } from './transitional_adaptors.js';

/**
 * Execute a public function and return the execution result.
 */
export async function executePublicFunction(
  context: PublicExecutionContext,
  nested: boolean,
): Promise<PublicExecutionResult> {
  const bytecode = await context.contractsDb.getBytecode(
    context.execution.contractAddress,
    context.execution.functionData.selector,
  );
  if (!bytecode) {
    throw new Error(
      `Bytecode not found for ${context.execution.contractAddress}:${context.execution.functionData.selector}`,
    );
  }

  if (isAvmBytecode(bytecode)) {
    return await executePublicFunctionAvm(context);
  } else {
    return await executePublicFunctionAcvm(context, bytecode, nested);
  }
}

async function executePublicFunctionAvm(executionContext: PublicExecutionContext): Promise<PublicExecutionResult> {
  const address = executionContext.execution.contractAddress;
  const selector = executionContext.execution.functionData.selector;
  const log = createDebugLogger('aztec:simulator:public_execution');
  log.verbose(`[AVM] Executing public external function ${address.toString()}:${selector}.`);

  // Temporary code to construct the AVM context
  // These data structures will permeate across the simulator when the public executor is phased out
  const hostStorage = new HostStorage(
    executionContext.stateDb,
    executionContext.contractsDb,
    executionContext.commitmentsDb,
  );
  const worldStateJournal = new AvmPersistableStateManager(hostStorage);

  const executionEnv = createAvmExecutionEnvironment(
    executionContext.execution,
    executionContext.header,
    executionContext.globalVariables,
  );

  // TODO(@spalladino) Load initial gas from the public execution request
  const machineState = new AvmMachineState(1e7, 1e7, 1e7);

  const context = new AvmContext(worldStateJournal, executionEnv, machineState);
  const simulator = new AvmSimulator(context);

  const result = await simulator.execute();
  const newWorldState = context.persistableState.flush();

  log.verbose(`[AVM] ${address.toString()}:${selector} returned, reverted: ${result.reverted}.`);

  // TODO(@spalladino) Read gas left from machineState and return it
  return await convertAvmResults(executionContext, newWorldState, result);
}

async function executePublicFunctionAcvm(
  context: PublicExecutionContext,
  acir: Buffer,
  nested: boolean,
): Promise<PublicExecutionResult> {
  const execution = context.execution;
  const { contractAddress, functionData } = execution;
  const selector = functionData.selector;
  const log = createDebugLogger('aztec:simulator:public_execution');
  log.verbose(`[ACVM] Executing public external function ${contractAddress.toString()}:${selector}.`);

  const initialWitness = context.getInitialWitness();
  const acvmCallback = new Oracle(context);
<<<<<<< HEAD
  const { partialAndReturnWitness, reverted, revertReason } = await acvm(
    await AcirSimulator.getSolver(),
    acir,
    initialWitness,
    acvmCallback,
  )
    .then(result => ({
      partialAndReturnWitness: result.partialAndReturnWitness,
      reverted: false,
      revertReason: undefined,
    }))
    .catch((err: Error) => {
=======

  const { partialWitness, reverted, revertReason } = await (async () => {
    try {
      const result = await acvm(await AcirSimulator.getSolver(), acir, initialWitness, acvmCallback);
      return {
        partialWitness: result.partialWitness,
        reverted: false,
        revertReason: undefined,
      };
    } catch (err_) {
      const err = err_ as Error;
>>>>>>> d8724459
      const ee = new ExecutionError(
        err.message,
        {
          contractAddress,
          functionSelector: selector,
        },
        extractCallStack(err),
        { cause: err },
      );

      if (nested) {
        // If we're nested, throw the error so the parent can handle it
        throw ee;
      } else {
        return {
          partialAndReturnWitness: undefined,
          reverted: true,
          revertReason: createSimulationError(ee),
        };
      }
    }
  })();

  if (reverted) {
    if (!revertReason) {
      throw new Error('Reverted but no revert reason');
    }

    return {
      execution,
      returnValues: [],
      newNoteHashes: [],
      newL2ToL1Messages: [],
      // TODO (side effects) get these values in the revert case from the vm
      startSideEffectCounter: Fr.ZERO,
      endSideEffectCounter: Fr.ZERO,
      newNullifiers: [],
      nullifierReadRequests: [],
      nullifierNonExistentReadRequests: [],
      contractStorageReads: [],
      contractStorageUpdateRequests: [],
      nestedExecutions: [],
      unencryptedLogs: UnencryptedFunctionL2Logs.empty(),
      reverted,
      revertReason,
    };
  }

  if (!partialAndReturnWitness) {
    throw new Error('No partial witness returned from ACVM');
  }

  const returnWitness = witnessMapToFields(partialAndReturnWitness[1]);
  const {
    returnValues,
    nullifierReadRequests: nullifierReadRequestsPadded,
    nullifierNonExistentReadRequests: nullifierNonExistentReadRequestsPadded,
    newL2ToL1Msgs,
    newNoteHashes: newNoteHashesPadded,
    newNullifiers: newNullifiersPadded,
    startSideEffectCounter,
    endSideEffectCounter,
  } = PublicCircuitPublicInputs.fromFields(returnWitness);

  const nullifierReadRequests = nullifierReadRequestsPadded.filter(v => !v.isEmpty());
  const nullifierNonExistentReadRequests = nullifierNonExistentReadRequestsPadded.filter(v => !v.isEmpty());
  const newL2ToL1Messages = newL2ToL1Msgs.filter(v => !v.isEmpty());
  const newNoteHashes = newNoteHashesPadded.filter(v => !v.isEmpty());
  const newNullifiers = newNullifiersPadded.filter(v => !v.isEmpty());

  const { contractStorageReads, contractStorageUpdateRequests } = context.getStorageActionData();

  log.debug(
    `Contract storage reads: ${contractStorageReads
      .map(r => r.toFriendlyJSON() + ` - sec: ${r.sideEffectCounter}`)
      .join(', ')}`,
  );
  log.debug(
    `Contract storage update requests: ${contractStorageUpdateRequests
      .map(r => r.toFriendlyJSON() + ` - sec: ${r.sideEffectCounter}`)
      .join(', ')}`,
  );

  const nestedExecutions = context.getNestedExecutions();
  const unencryptedLogs = context.getUnencryptedLogs();

  return {
    execution,
    newNoteHashes,
    newL2ToL1Messages,
    newNullifiers,
    startSideEffectCounter,
    endSideEffectCounter,
    nullifierReadRequests,
    nullifierNonExistentReadRequests,
    contractStorageReads,
    contractStorageUpdateRequests,
    returnValues,
    nestedExecutions,
    unencryptedLogs,
    reverted: false,
    revertReason: undefined,
  };
}

/**
 * Handles execution of public functions.
 */
export class PublicExecutor {
  constructor(
    private readonly stateDb: PublicStateDB,
    private readonly contractsDb: PublicContractsDB,
    private readonly commitmentsDb: CommitmentsDB,
    private readonly header: Header,
  ) {}

  private readonly log = createDebugLogger('aztec:simulator:public_executor');
  /**
   * Executes a public execution request.
   * @param execution - The execution to run.
   * @param globalVariables - The global variables to use.
   * @returns The result of the run plus all nested runs.
   */
  public async simulate(
    execution: PublicExecution,
    globalVariables: GlobalVariables,
    sideEffectCounter: number = 0,
  ): Promise<PublicExecutionResult> {
    // Functions can request to pack arguments before calling other functions.
    // We use this cache to hold the packed arguments.
    const packedArgs = PackedArgsCache.create([]);

    const context = new PublicExecutionContext(
      execution,
      this.header,
      globalVariables,
      packedArgs,
      new SideEffectCounter(sideEffectCounter),
      this.stateDb,
      this.contractsDb,
      this.commitmentsDb,
    );

    const executionResult = await executePublicFunction(context, /*nested=*/ false);

    if (executionResult.execution.callContext.isStaticCall) {
      checkValidStaticCall(
        executionResult.newNoteHashes,
        executionResult.newNullifiers,
        executionResult.contractStorageUpdateRequests,
        executionResult.newL2ToL1Messages,
        executionResult.unencryptedLogs,
      );
    }

    return executionResult;
  }

  /**
   * These functions are currently housed in the temporary executor as it relies on access to
   * oracles like the contractsDB and this is the least intrusive way to achieve this.
   * When we remove this executor(tracking issue #4792) and have an interface that is compatible with the kernel circuits,
   * this will be moved to sequencer-client/prover.
   */

  /**
   * Generates a proof for an associated avm execution. This is currently only used for testing purposes,
   * as proof generation is not fully complete in the AVM yet.
   * @param execution - The execution to run.
   * @returns An AVM proof and the verification key.
   */
  public async getAvmProof(avmExecution: PublicExecution): Promise<Buffer[]> {
    // The paths for the barretenberg binary and the write path are hardcoded for now.
    const bbPath = path.resolve('../../barretenberg/cpp');
    const artifactsPath = path.resolve('target');

    // Create the directory if it does not exist
    await fs.rm(artifactsPath, { recursive: true, force: true });
    await fs.mkdir(artifactsPath, { recursive: true });

    const calldataPath = path.join(artifactsPath, 'calldata.bin');
    const bytecodePath = path.join(artifactsPath, 'avm_bytecode.bin');
    const proofPath = path.join(artifactsPath, 'proof');

    const { args, functionData, contractAddress } = avmExecution;
    const bytecode = await this.contractsDb.getBytecode(contractAddress, functionData.selector);
    // Write call data and bytecode to files.
    await fs.writeFile(
      calldataPath,
      args.map(c => c.toBuffer()),
    );
    await fs.writeFile(bytecodePath, bytecode!);

    const bbExec = path.join(bbPath, 'build', 'bin', 'bb');
    const bbArgs = ['avm_prove', '-b', bytecodePath, '-d', calldataPath, '-o', proofPath];
    this.log.debug(`calling '${bbExec} ${bbArgs.join(' ')}'`);
    const bbBinary = spawn(bbExec, bbArgs);

    // The binary writes the proof and the verification key to the write path.
    return new Promise((resolve, reject) => {
      let stdout: string = '';
      let stderr: string = '';

      bbBinary.on('close', () => {
        this.log.verbose(`Proof generation complete. Reading proof and vk from ${proofPath}.`);
        return resolve(Promise.all([fs.readFile(proofPath), fs.readFile(path.join(artifactsPath, 'vk'))]));
      });

      // Catch stdout.
      bbBinary.stdout.on('data', (data: Buffer) => {
        stdout += data.toString();
      });
      bbBinary.stdout.on('end', () => {
        if (stdout.length > 0) {
          this.log.debug(`stdout: ${stdout}`);
        }
      });

      // Catch stderr.
      bbBinary.stderr.on('data', (data: Buffer) => {
        stderr += data.toString();
      });
      bbBinary.stderr.on('end', () => {
        if (stderr.length > 0) {
          this.log.warn(`stderr: ${stderr}`);
        }
      });

      // Catch and propagate errors from spawning
      bbBinary.on('error', err => {
        reject(err);
      });
    });
  }

  /**
   * Verifies an AVM proof. This function is currently only used for testing purposes, as verification
   * is not fully complete in the AVM yet.
   * @param vk - The verification key to use.
   * @param proof - The proof to verify.
   * @returns True if the proof is valid, false otherwise.
   */
  async verifyAvmProof(vk: Buffer, proof: Buffer): Promise<boolean> {
    // The relative paths for the barretenberg binary and the write path are hardcoded for now.
    const bbPath = path.resolve('../../barretenberg/cpp');
    const artifactsPath = path.resolve('./target');

    const vkPath = path.join(artifactsPath, 'vk');
    const proofPath = path.join(artifactsPath, 'proof');

    // Write the verification key and the proof to files.
    await fs.writeFile(vkPath, vk);
    await fs.writeFile(proofPath, proof);

    const bbExec = path.join(bbPath, 'build', 'bin', 'bb');
    const bbArgs = ['avm_verify', '-p', proofPath];
    this.log.debug(`calling '${bbPath} ${bbArgs.join(' ')}'`);
    const bbBinary = spawn(bbExec, bbArgs);

    // The binary prints to stdout 1 if the proof is valid and 0 if it is not.
    return new Promise((resolve, reject) => {
      let result = Buffer.alloc(0);
      bbBinary.stdout.on('data', data => {
        result += data;
      });
      bbBinary.on('close', () => {
        resolve(result.toString() === '1');
      });
      // Catch and propagate errors from spawning
      bbBinary.on('error', err => {
        reject(err);
      });
    });
  }
}<|MERGE_RESOLUTION|>--- conflicted
+++ resolved
@@ -94,32 +94,17 @@
 
   const initialWitness = context.getInitialWitness();
   const acvmCallback = new Oracle(context);
-<<<<<<< HEAD
-  const { partialAndReturnWitness, reverted, revertReason } = await acvm(
-    await AcirSimulator.getSolver(),
-    acir,
-    initialWitness,
-    acvmCallback,
-  )
-    .then(result => ({
-      partialAndReturnWitness: result.partialAndReturnWitness,
-      reverted: false,
-      revertReason: undefined,
-    }))
-    .catch((err: Error) => {
-=======
-
-  const { partialWitness, reverted, revertReason } = await (async () => {
+
+  const { partialAndReturnWitness, reverted, revertReason } = await (async () => {
     try {
       const result = await acvm(await AcirSimulator.getSolver(), acir, initialWitness, acvmCallback);
       return {
-        partialWitness: result.partialWitness,
+        partialAndReturnWitness: result.partialAndReturnWitness,
         reverted: false,
         revertReason: undefined,
       };
     } catch (err_) {
       const err = err_ as Error;
->>>>>>> d8724459
       const ee = new ExecutionError(
         err.message,
         {
