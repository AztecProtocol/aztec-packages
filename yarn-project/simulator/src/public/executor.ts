import { UnencryptedFunctionL2Logs } from '@aztec/circuit-types';
import {
  Fr,
  Gas,
  type GlobalVariables,
  type Header,
  PublicCircuitPublicInputs,
  type TxContext,
} from '@aztec/circuits.js';
import { createDebugLogger } from '@aztec/foundation/log';

import { spawn } from 'child_process';
import fs from 'fs/promises';
import path from 'path';

import { Oracle, acvm, extractCallStack, witnessMapToFields } from '../acvm/index.js';
import { AvmContext } from '../avm/avm_context.js';
import { AvmMachineState } from '../avm/avm_machine_state.js';
import { AvmSimulator } from '../avm/avm_simulator.js';
import { HostStorage } from '../avm/journal/host_storage.js';
import { AvmPersistableStateManager } from '../avm/journal/index.js';
import { AcirSimulator } from '../client/simulator.js';
import { ExecutionError, createSimulationError } from '../common/errors.js';
import { SideEffectCounter } from '../common/index.js';
import { PackedValuesCache } from '../common/packed_values_cache.js';
import { type CommitmentsDB, type PublicContractsDB, type PublicStateDB } from './db.js';
import { type PublicExecution, type PublicExecutionResult, checkValidStaticCall } from './execution.js';
import { PublicExecutionContext } from './public_execution_context.js';
import { convertAvmResults, createAvmExecutionEnvironment, isAvmBytecode } from './transitional_adaptors.js';

/**
 * Execute a public function and return the execution result.
 */
export async function executePublicFunction(
  context: PublicExecutionContext,
  nested: boolean,
): Promise<PublicExecutionResult> {
  const bytecode = await context.contractsDb.getBytecode(
    context.execution.contractAddress,
    context.execution.functionData.selector,
  );
  if (!bytecode) {
    throw new Error(
      `Bytecode not found for ${context.execution.contractAddress}:${context.execution.functionData.selector}`,
    );
  }

  if (isAvmBytecode(bytecode)) {
    return await executePublicFunctionAvm(context);
  } else {
    return await executePublicFunctionAcvm(context, bytecode, nested);
  }
}

async function executePublicFunctionAvm(executionContext: PublicExecutionContext): Promise<PublicExecutionResult> {
  const address = executionContext.execution.contractAddress;
  const selector = executionContext.execution.functionData.selector;
  const log = createDebugLogger('aztec:simulator:public_execution');
  log.verbose(`[AVM] Executing public external function ${address.toString()}:${selector}.`);

  // Temporary code to construct the AVM context
  // These data structures will permeate across the simulator when the public executor is phased out
  const hostStorage = new HostStorage(
    executionContext.stateDb,
    executionContext.contractsDb,
    executionContext.commitmentsDb,
  );
  const worldStateJournal = new AvmPersistableStateManager(hostStorage);

  const executionEnv = createAvmExecutionEnvironment(
    executionContext.execution,
    executionContext.header,
    executionContext.globalVariables,
    executionContext.gasSettings,
    executionContext.transactionFee,
  );

  const machineState = new AvmMachineState(executionContext.availableGas);
  const context = new AvmContext(worldStateJournal, executionEnv, machineState);
  const simulator = new AvmSimulator(context);

  const result = await simulator.execute();
  const newWorldState = context.persistableState.flush();

  log.verbose(
    `[AVM] ${address.toString()}:${selector} returned, reverted: ${result.reverted}, reason: ${result.revertReason}.`,
  );

  return await convertAvmResults(executionContext, newWorldState, result, machineState);
}

async function executePublicFunctionAcvm(
  context: PublicExecutionContext,
  acir: Buffer,
  nested: boolean,
): Promise<PublicExecutionResult> {
  const execution = context.execution;
  const { contractAddress, functionData } = execution;
  const selector = functionData.selector;
  const log = createDebugLogger('aztec:simulator:public_execution');
  log.verbose(`[ACVM] Executing public external function ${contractAddress.toString()}:${selector}.`);

  const initialWitness = context.getInitialWitness();
  const acvmCallback = new Oracle(context);

  const { partialWitness, returnWitnessMap, reverted, revertReason } = await (async () => {
    try {
      const result = await acvm(await AcirSimulator.getSolver(), acir, initialWitness, acvmCallback);
      return {
        partialWitness: result.partialWitness,
        returnWitnessMap: result.returnWitness,
        reverted: false,
        revertReason: undefined,
      };
    } catch (err_) {
      const err = err_ as Error;
      const ee = new ExecutionError(
        err.message,
        {
          contractAddress,
          functionSelector: selector,
        },
        extractCallStack(err),
        { cause: err },
      );

      if (nested) {
        // If we're nested, throw the error so the parent can handle it
        throw ee;
      } else {
        return {
          partialWitness: undefined,
          returnWitnessMap: undefined,
          reverted: true,
          revertReason: createSimulationError(ee),
        };
      }
    }
  })();

  if (reverted) {
    if (!revertReason) {
      throw new Error('Reverted but no revert reason');
    }

    return {
      execution,
      returnValues: [],
      newNoteHashes: [],
      newL2ToL1Messages: [],
      // TODO (side effects) get these values in the revert case from the vm
      startSideEffectCounter: Fr.ZERO,
      endSideEffectCounter: Fr.ZERO,
      newNullifiers: [],
      nullifierReadRequests: [],
      nullifierNonExistentReadRequests: [],
      contractStorageReads: [],
      contractStorageUpdateRequests: [],
      nestedExecutions: [],
      unencryptedLogsHashes: [],
      unencryptedLogs: UnencryptedFunctionL2Logs.empty(),
      unencryptedLogPreimagesLength: new Fr(4n), // empty logs have len 4
      allUnencryptedLogs: UnencryptedFunctionL2Logs.empty(),
      reverted,
      revertReason,
      startGasLeft: context.availableGas,
      endGasLeft: Gas.empty(),
      transactionFee: context.transactionFee,
    };
  }

  if (!partialWitness) {
    throw new Error('No partial witness returned from ACVM');
  }

  const returnWitness = witnessMapToFields(returnWitnessMap);
  const {
    returnsHash,
    nullifierReadRequests: nullifierReadRequestsPadded,
    nullifierNonExistentReadRequests: nullifierNonExistentReadRequestsPadded,
    newL2ToL1Msgs,
    newNoteHashes: newNoteHashesPadded,
    newNullifiers: newNullifiersPadded,
    startSideEffectCounter,
    endSideEffectCounter,
    unencryptedLogsHashes: unencryptedLogsHashesPadded,
    unencryptedLogPreimagesLength,
  } = PublicCircuitPublicInputs.fromFields(returnWitness);
  const returnValues = await context.unpackReturns(returnsHash);

  const nullifierReadRequests = nullifierReadRequestsPadded.filter(v => !v.isEmpty());
  const nullifierNonExistentReadRequests = nullifierNonExistentReadRequestsPadded.filter(v => !v.isEmpty());
  const newL2ToL1Messages = newL2ToL1Msgs.filter(v => !v.isEmpty());
  const newNoteHashes = newNoteHashesPadded.filter(v => !v.isEmpty());
  const newNullifiers = newNullifiersPadded.filter(v => !v.isEmpty());
  const unencryptedLogsHashes = unencryptedLogsHashesPadded.filter(v => !v.isEmpty());

  const { contractStorageReads, contractStorageUpdateRequests } = context.getStorageActionData();

  log.debug(
    `Contract storage reads: ${contractStorageReads
      .map(r => r.toFriendlyJSON() + ` - sec: ${r.sideEffectCounter}`)
      .join(', ')}`,
  );
  log.debug(
    `Contract storage update requests: ${contractStorageUpdateRequests
      .map(r => r.toFriendlyJSON() + ` - sec: ${r.sideEffectCounter}`)
      .join(', ')}`,
  );

  const nestedExecutions = context.getNestedExecutions();
  const unencryptedLogs = context.getUnencryptedLogs();
<<<<<<< HEAD
  const allUnencryptedLogs = context.getAllUnencryptedLogs();
=======

  // TODO(palla/gas): We should be loading these values from the returned PublicCircuitPublicInputs
>>>>>>> 2b8b2c3b
  const startGasLeft = context.availableGas;
  const endGasLeft = context.availableGas; // No gas consumption in non-AVM

  return {
    execution,
    newNoteHashes,
    newL2ToL1Messages,
    newNullifiers,
    startSideEffectCounter,
    endSideEffectCounter,
    nullifierReadRequests,
    nullifierNonExistentReadRequests,
    contractStorageReads,
    contractStorageUpdateRequests,
    returnValues,
    nestedExecutions,
    unencryptedLogsHashes,
    unencryptedLogs,
    unencryptedLogPreimagesLength,
    allUnencryptedLogs,
    reverted: false,
    revertReason: undefined,
    startGasLeft,
    endGasLeft,
    transactionFee: context.transactionFee,
  };
}

/**
 * Handles execution of public functions.
 */
export class PublicExecutor {
  constructor(
    private readonly stateDb: PublicStateDB,
    private readonly contractsDb: PublicContractsDB,
    private readonly commitmentsDb: CommitmentsDB,
    private readonly header: Header,
  ) {}

  private readonly log = createDebugLogger('aztec:simulator:public_executor');
  /**
   * Executes a public execution request.
   * @param execution - The execution to run.
   * @param globalVariables - The global variables to use.
   * @returns The result of the run plus all nested runs.
   */
  public async simulate(
    execution: PublicExecution,
    globalVariables: GlobalVariables,
    availableGas: Gas,
    txContext: TxContext,
    transactionFee: Fr = Fr.ZERO,
    sideEffectCounter: number = 0,
  ): Promise<PublicExecutionResult> {
    // Functions can request to pack arguments before calling other functions.
    // We use this cache to hold the packed arguments.
    const packedArgs = PackedValuesCache.create([]);

    const context = new PublicExecutionContext(
      execution,
      this.header,
      globalVariables,
      packedArgs,
      new SideEffectCounter(sideEffectCounter),
      this.stateDb,
      this.contractsDb,
      this.commitmentsDb,
      availableGas,
      transactionFee,
      txContext.gasSettings,
    );

    const executionResult = await executePublicFunction(context, /*nested=*/ false);

    if (executionResult.execution.callContext.isStaticCall) {
      checkValidStaticCall(
        executionResult.newNoteHashes,
        executionResult.newNullifiers,
        executionResult.contractStorageUpdateRequests,
        executionResult.newL2ToL1Messages,
        executionResult.unencryptedLogs,
      );
    }

    return executionResult;
  }

  /**
   * These functions are currently housed in the temporary executor as it relies on access to
   * oracles like the contractsDB and this is the least intrusive way to achieve this.
   * When we remove this executor(tracking issue #4792) and have an interface that is compatible with the kernel circuits,
   * this will be moved to sequencer-client/prover.
   */

  /**
   * Generates a proof for an associated avm execution. This is currently only used for testing purposes,
   * as proof generation is not fully complete in the AVM yet.
   * @param execution - The execution to run.
   * @returns An AVM proof and the verification key.
   */
  public async getAvmProof(avmExecution: PublicExecution): Promise<Buffer[]> {
    // The paths for the barretenberg binary and the write path are hardcoded for now.
    const bbPath = path.resolve('../../barretenberg/cpp');
    const artifactsPath = path.resolve('target');

    // Create the directory if it does not exist
    await fs.rm(artifactsPath, { recursive: true, force: true });
    await fs.mkdir(artifactsPath, { recursive: true });

    const calldataPath = path.join(artifactsPath, 'calldata.bin');
    const bytecodePath = path.join(artifactsPath, 'avm_bytecode.bin');
    const proofPath = path.join(artifactsPath, 'proof');

    const { args, functionData, contractAddress } = avmExecution;
    const bytecode = await this.contractsDb.getBytecode(contractAddress, functionData.selector);
    // Write call data and bytecode to files.
    await fs.writeFile(
      calldataPath,
      args.map(c => c.toBuffer()),
    );
    await fs.writeFile(bytecodePath, bytecode!);

    const bbExec = path.join(bbPath, 'build', 'bin', 'bb');
    const bbArgs = ['avm_prove', '-b', bytecodePath, '-d', calldataPath, '-o', proofPath];
    this.log.debug(`calling '${bbExec} ${bbArgs.join(' ')}'`);
    const bbBinary = spawn(bbExec, bbArgs);

    // The binary writes the proof and the verification key to the write path.
    return new Promise((resolve, reject) => {
      let stdout: string = '';
      let stderr: string = '';

      bbBinary.on('close', () => {
        this.log.verbose(`Proof generation complete. Reading proof and vk from ${proofPath}.`);
        return resolve(Promise.all([fs.readFile(proofPath), fs.readFile(path.join(artifactsPath, 'vk'))]));
      });

      // Catch stdout.
      bbBinary.stdout.on('data', (data: Buffer) => {
        stdout += data.toString();
      });
      bbBinary.stdout.on('end', () => {
        if (stdout.length > 0) {
          this.log.debug(`stdout: ${stdout}`);
        }
      });

      // Catch stderr.
      bbBinary.stderr.on('data', (data: Buffer) => {
        stderr += data.toString();
      });
      bbBinary.stderr.on('end', () => {
        if (stderr.length > 0) {
          this.log.warn(`stderr: ${stderr}`);
        }
      });

      // Catch and propagate errors from spawning
      bbBinary.on('error', err => {
        reject(err);
      });
    });
  }

  /**
   * Verifies an AVM proof. This function is currently only used for testing purposes, as verification
   * is not fully complete in the AVM yet.
   * @param vk - The verification key to use.
   * @param proof - The proof to verify.
   * @returns True if the proof is valid, false otherwise.
   */
  async verifyAvmProof(vk: Buffer, proof: Buffer): Promise<boolean> {
    // The relative paths for the barretenberg binary and the write path are hardcoded for now.
    const bbPath = path.resolve('../../barretenberg/cpp');
    const artifactsPath = path.resolve('./target');

    const vkPath = path.join(artifactsPath, 'vk');
    const proofPath = path.join(artifactsPath, 'proof');

    // Write the verification key and the proof to files.
    await fs.writeFile(vkPath, vk);
    await fs.writeFile(proofPath, proof);

    const bbExec = path.join(bbPath, 'build', 'bin', 'bb');
    const bbArgs = ['avm_verify', '-p', proofPath];
    this.log.debug(`calling '${bbPath} ${bbArgs.join(' ')}'`);
    const bbBinary = spawn(bbExec, bbArgs);

    // The binary prints to stdout 1 if the proof is valid and 0 if it is not.
    return new Promise((resolve, reject) => {
      let result = Buffer.alloc(0);
      bbBinary.stdout.on('data', data => {
        result += data;
      });
      bbBinary.on('close', () => {
        resolve(result.toString() === '1');
      });
      // Catch and propagate errors from spawning
      bbBinary.on('error', err => {
        reject(err);
      });
    });
  }
}<|MERGE_RESOLUTION|>--- conflicted
+++ resolved
@@ -210,12 +210,9 @@
 
   const nestedExecutions = context.getNestedExecutions();
   const unencryptedLogs = context.getUnencryptedLogs();
-<<<<<<< HEAD
   const allUnencryptedLogs = context.getAllUnencryptedLogs();
-=======
 
   // TODO(palla/gas): We should be loading these values from the returned PublicCircuitPublicInputs
->>>>>>> 2b8b2c3b
   const startGasLeft = context.availableGas;
   const endGasLeft = context.availableGas; // No gas consumption in non-AVM
 
