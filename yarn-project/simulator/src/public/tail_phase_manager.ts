--- conflicted
+++ resolved
@@ -12,11 +12,6 @@
   type NoteHash,
   type PublicKernelCircuitPublicInputs,
   PublicKernelTailCircuitPrivateInputs,
-<<<<<<< HEAD
-  SideEffect,
-=======
-  makeEmptyProof,
->>>>>>> 2202e8d1
   mergeAccumulatedData,
   sortByCounter,
 } from '@aztec/circuits.js';
