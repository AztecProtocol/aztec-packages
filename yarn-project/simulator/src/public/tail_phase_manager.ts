--- conflicted
+++ resolved
@@ -155,15 +155,9 @@
   }
 
   private sortLogsHashes<N extends number>(unencryptedLogsHashes: Tuple<SideEffect, N>): Tuple<SideEffect, N> {
-<<<<<<< HEAD
     // TODO(6052): logs here may have duplicate counters from nested calls
-    return sortByCounter(unencryptedLogsHashes.map(n => ({ ...n, counter: n.counter.toNumber() }))).map(
-      h => new SideEffect(h.value, new Fr(h.counter)),
-    ) as Tuple<SideEffect, N>;
-=======
     return sortByCounter(
       unencryptedLogsHashes.map(n => ({ ...n, counter: n.counter.toNumber(), isEmpty: () => n.isEmpty() })),
     ).map(h => new SideEffect(h.value, new Fr(h.counter))) as Tuple<SideEffect, N>;
->>>>>>> 2b8b2c3b
   }
 }