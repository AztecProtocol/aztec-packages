--- conflicted
+++ resolved
@@ -443,9 +443,7 @@
 
     this.enqueuedCalls.push(publicCallRequest);
 
-    this.avmCircuitHints.enqueuedCalls.items.push(
-      new AvmEnqueuedCallHint(publicCallRequest.callContext.contractAddress, calldata),
-    );
+    this.avmCircuitHints.enqueuedCalls.items.push(new AvmEnqueuedCallHint(publicCallRequest.contractAddress, calldata));
   }
 
   /**
@@ -475,7 +473,7 @@
       this.enqueuedCalls.push(publicCallRequests[i]);
 
       this.avmCircuitHints.enqueuedCalls.items.push(
-        new AvmEnqueuedCallHint(publicCallRequests[i].callContext.contractAddress, calldatas[i]),
+        new AvmEnqueuedCallHint(publicCallRequests[i].contractAddress, calldatas[i]),
       );
     }
   }
@@ -580,13 +578,8 @@
   ): VMCircuitPublicInputs {
     return new VMCircuitPublicInputs(
       /*constants=*/ constants,
-<<<<<<< HEAD
-      /*callRequest=*/ createPublicCallRequest(avmEnvironment),
+      /*callRequest=*/ callRequest,
       /*publicCallStack=*/ makeTuple(MAX_ENQUEUED_CALLS_PER_TX, PublicInnerCallRequest.empty),
-=======
-      /*callRequest=*/ callRequest,
-      /*publicCallStack=*/ makeTuple(MAX_PUBLIC_CALL_STACK_LENGTH_PER_TX, PublicInnerCallRequest.empty),
->>>>>>> 7802fc8c
       /*previousValidationRequestArrayLengths=*/ this.previousValidationRequestArrayLengths,
       /*validationRequests=*/ this.getValidationRequests(),
       /*previousAccumulatedDataArrayLengths=*/ this.previousAccumulatedDataArrayLengths,
@@ -647,18 +640,8 @@
       /*noteEncryptedLogsHashes=*/ makeTuple(MAX_NOTE_ENCRYPTED_LOGS_PER_TX, LogHash.empty),
       /*encryptedLogsHashes=*/ makeTuple(MAX_ENCRYPTED_LOGS_PER_TX, ScopedLogHash.empty),
       padArrayEnd(this.unencryptedLogsHashes, ScopedLogHash.empty(), MAX_UNENCRYPTED_LOGS_PER_TX),
-<<<<<<< HEAD
-      // TODO(dbanks12): this is only necessary until VMCircuitPublicInputs uses unsiloed storage slots and pairs storage accesses with contract address
-      padArrayEnd(
-        this.contractStorageUpdateRequests.map(w => new PublicDataUpdateRequest(w.storageSlot, w.newValue, w.counter)),
-        PublicDataUpdateRequest.empty(),
-        MAX_PUBLIC_DATA_UPDATE_REQUESTS_PER_TX,
-      ),
+      padArrayEnd(this.publicDataWrites, PublicDataUpdateRequest.empty(), MAX_PUBLIC_DATA_UPDATE_REQUESTS_PER_TX),
       /*publicCallStack=*/ makeTuple(MAX_ENQUEUED_CALLS_PER_TX, PublicCallRequest.empty),
-=======
-      padArrayEnd(this.publicDataWrites, PublicDataUpdateRequest.empty(), MAX_PUBLIC_DATA_UPDATE_REQUESTS_PER_TX),
-      /*publicCallStack=*/ makeTuple(MAX_PUBLIC_CALL_STACK_LENGTH_PER_TX, PublicCallRequest.empty),
->>>>>>> 7802fc8c
       /*gasUsed=*/ gasUsed,
     );
   }
@@ -690,20 +673,4 @@
       );
     }
   }
-<<<<<<< HEAD
-}
-
-/**
- * Helper function to create a public execution request from an AVM execution environment
- */
-function createPublicCallRequest(avmEnvironment: AvmExecutionEnvironment): PublicCallRequest {
-  return new PublicCallRequest(
-    avmEnvironment.sender,
-    avmEnvironment.address,
-    avmEnvironment.functionSelector,
-    avmEnvironment.isStaticCall,
-    computeVarArgsHash(avmEnvironment.calldata),
-  );
-=======
->>>>>>> 7802fc8c
 }