import { UnencryptedFunctionL2Logs, UnencryptedL2Log } from '@aztec/circuit-types';
import {
  AvmAccumulatedData,
  AvmAppendTreeHint,
  AvmCircuitPublicInputs,
  AvmContractBytecodeHints,
  AvmContractInstanceHint,
  AvmEnqueuedCallHint,
  AvmExecutionHints,
  AvmExternalCallHint,
  AvmNullifierReadTreeHint,
  AvmNullifierWriteTreeHint,
  AvmPublicDataReadTreeHint,
  AvmPublicDataWriteTreeHint,
  type AztecAddress,
  type ContractClassIdPreimage,
  EthAddress,
  Gas,
  type GasSettings,
  type GlobalVariables,
  L1_TO_L2_MSG_TREE_HEIGHT,
  L2ToL1Message,
  LogHash,
  MAX_ENQUEUED_CALLS_PER_TX,
  MAX_L2_TO_L1_MSGS_PER_TX,
  MAX_NOTE_HASHES_PER_TX,
  MAX_NULLIFIERS_PER_TX,
  MAX_PUBLIC_DATA_UPDATE_REQUESTS_PER_TX,
  MAX_UNENCRYPTED_LOGS_PER_TX,
  NOTE_HASH_TREE_HEIGHT,
  NULLIFIER_TREE_HEIGHT,
  NoteHash,
  Nullifier,
  NullifierLeafPreimage,
  PUBLIC_DATA_TREE_HEIGHT,
  PrivateToAvmAccumulatedData,
  PrivateToAvmAccumulatedDataArrayLengths,
  PublicCallRequest,
  PublicDataTreeLeafPreimage,
  PublicDataUpdateRequest,
  PublicDataWrite,
  ScopedL2ToL1Message,
  ScopedLogHash,
  type ScopedNoteHash,
  SerializableContractInstance,
  type TreeSnapshots,
} from '@aztec/circuits.js';
import { computePublicDataTreeLeafSlot } from '@aztec/circuits.js/hash';
import { padArrayEnd } from '@aztec/foundation/collection';
import { Fr } from '@aztec/foundation/fields';
import { jsonStringify } from '@aztec/foundation/json-rpc';
import { createDebugLogger } from '@aztec/foundation/log';

import { assert } from 'console';

import { type AvmContractCallResult, type AvmFinalizedCallResult } from '../avm/avm_contract_call_result.js';
import { type AvmExecutionEnvironment } from '../avm/avm_execution_environment.js';
import { type EnqueuedPublicCallExecutionResultWithSideEffects, type PublicFunctionCallResult } from './execution.js';
import { SideEffectLimitReachedError } from './side_effect_errors.js';
import { type PublicSideEffectTraceInterface } from './side_effect_trace_interface.js';

const emptyPublicDataPath = () => new Array(PUBLIC_DATA_TREE_HEIGHT).fill(Fr.zero());
const emptyNoteHashPath = () => new Array(NOTE_HASH_TREE_HEIGHT).fill(Fr.zero());
const emptyNullifierPath = () => new Array(NULLIFIER_TREE_HEIGHT).fill(Fr.zero());
const emptyL1ToL2MessagePath = () => new Array(L1_TO_L2_MSG_TREE_HEIGHT).fill(Fr.zero());

/**
 * A struct containing just the side effects as regular arrays
 * as opposed to "Tuple" arrays used by circuit public inputs.
 * This struct is helpful for testing and checking array lengths.
 **/
export type SideEffects = {
  enqueuedCalls: PublicCallRequest[];

  publicDataWrites: PublicDataUpdateRequest[];
  noteHashes: ScopedNoteHash[];
  nullifiers: Nullifier[];
  l2ToL1Msgs: ScopedL2ToL1Message[];

  unencryptedLogs: UnencryptedL2Log[];
  unencryptedLogsHashes: ScopedLogHash[];
};

export class SideEffectArrayLengths {
  constructor(
    public readonly publicDataWrites: number,
    public readonly noteHashes: number,
    public readonly nullifiers: number,
    public readonly l2ToL1Msgs: number,
    public readonly unencryptedLogs: number,
  ) {}

  static empty() {
    return new this(0, 0, 0, 0, 0);
  }
}

/**
 * Trace side effects for an entire enqueued call.
 */
export class PublicEnqueuedCallSideEffectTrace implements PublicSideEffectTraceInterface {
  public log = createDebugLogger('aztec:public_enqueued_call_side_effect_trace');

  /** The side effect counter increments with every call to the trace. */
  private sideEffectCounter: number;

  private enqueuedCalls: PublicCallRequest[] = [];

  private publicDataWrites: PublicDataUpdateRequest[] = [];
  private noteHashes: ScopedNoteHash[] = [];
  private nullifiers: Nullifier[] = [];
  private l2ToL1Messages: ScopedL2ToL1Message[] = [];
  private unencryptedLogs: UnencryptedL2Log[] = [];
  private unencryptedLogsHashes: ScopedLogHash[] = [];

  private avmCircuitHints: AvmExecutionHints;

  /** Make sure a forked trace is never merged twice. */
  private alreadyMergedIntoParent = false;

  constructor(
    /** The counter of this trace's first side effect. */
    public readonly startSideEffectCounter: number = 0,
    /** Track parent's (or previous kernel's) lengths so the AVM can properly enforce TX-wide limits,
     *  otherwise the public kernel can fail to prove because TX limits are breached.
     */
    private readonly previousSideEffectArrayLengths: SideEffectArrayLengths = SideEffectArrayLengths.empty(),
  ) {
    this.log.debug(`Creating trace instance with startSideEffectCounter: ${startSideEffectCounter}`);
    this.sideEffectCounter = startSideEffectCounter;
    this.avmCircuitHints = AvmExecutionHints.empty();
  }

  public fork() {
    return new PublicEnqueuedCallSideEffectTrace(
      this.sideEffectCounter,
      new SideEffectArrayLengths(
        this.previousSideEffectArrayLengths.publicDataWrites + this.publicDataWrites.length,
        this.previousSideEffectArrayLengths.noteHashes + this.noteHashes.length,
        this.previousSideEffectArrayLengths.nullifiers + this.nullifiers.length,
        this.previousSideEffectArrayLengths.l2ToL1Msgs + this.l2ToL1Messages.length,
        this.previousSideEffectArrayLengths.unencryptedLogs + this.unencryptedLogs.length,
      ),
    );
  }

  public merge(forkedTrace: this, reverted: boolean = false) {
    // sanity check to avoid merging the same forked trace twice
    assert(
      !forkedTrace.alreadyMergedIntoParent,
      'Cannot merge a forked trace that has already been merged into its parent!',
    );
    forkedTrace.alreadyMergedIntoParent = true;

    this.sideEffectCounter = forkedTrace.sideEffectCounter;
    this.enqueuedCalls.push(...forkedTrace.enqueuedCalls);

    if (!reverted) {
      this.publicDataWrites.push(...forkedTrace.publicDataWrites);
      this.noteHashes.push(...forkedTrace.noteHashes);
      this.nullifiers.push(...forkedTrace.nullifiers);
      this.l2ToL1Messages.push(...forkedTrace.l2ToL1Messages);
      this.unencryptedLogs.push(...forkedTrace.unencryptedLogs);
      this.unencryptedLogsHashes.push(...forkedTrace.unencryptedLogsHashes);
    }
    this.mergeHints(forkedTrace);
  }

  private mergeHints(forkedTrace: this) {
    this.avmCircuitHints.enqueuedCalls.items.push(...forkedTrace.avmCircuitHints.enqueuedCalls.items);

    this.avmCircuitHints.storageValues.items.push(...forkedTrace.avmCircuitHints.storageValues.items);
    this.avmCircuitHints.noteHashExists.items.push(...forkedTrace.avmCircuitHints.noteHashExists.items);
    this.avmCircuitHints.nullifierExists.items.push(...forkedTrace.avmCircuitHints.nullifierExists.items);
    this.avmCircuitHints.l1ToL2MessageExists.items.push(...forkedTrace.avmCircuitHints.l1ToL2MessageExists.items);

    this.avmCircuitHints.externalCalls.items.push(...forkedTrace.avmCircuitHints.externalCalls.items);

    this.avmCircuitHints.contractInstances.items.push(...forkedTrace.avmCircuitHints.contractInstances.items);
    this.avmCircuitHints.contractBytecodeHints.items.push(...forkedTrace.avmCircuitHints.contractBytecodeHints.items);

    this.avmCircuitHints.publicDataReads.items.push(...forkedTrace.avmCircuitHints.publicDataReads.items);
    this.avmCircuitHints.publicDataWrites.items.push(...forkedTrace.avmCircuitHints.publicDataWrites.items);
    this.avmCircuitHints.nullifierReads.items.push(...forkedTrace.avmCircuitHints.nullifierReads.items);
    this.avmCircuitHints.nullifierWrites.items.push(...forkedTrace.avmCircuitHints.nullifierWrites.items);
    this.avmCircuitHints.noteHashReads.items.push(...forkedTrace.avmCircuitHints.noteHashReads.items);
    this.avmCircuitHints.noteHashWrites.items.push(...forkedTrace.avmCircuitHints.noteHashWrites.items);
    this.avmCircuitHints.l1ToL2MessageReads.items.push(...forkedTrace.avmCircuitHints.l1ToL2MessageReads.items);
  }

  public getCounter() {
    return this.sideEffectCounter;
  }

  private incrementSideEffectCounter() {
    this.sideEffectCounter++;
  }

<<<<<<< HEAD
  public async tracePublicStorageRead(
    contractAddress: AztecAddress,
=======
  public tracePublicStorageRead(
    _contractAddress: AztecAddress,
>>>>>>> 89cb8d33
    slot: Fr,
    value: Fr,
    leafPreimage: PublicDataTreeLeafPreimage = PublicDataTreeLeafPreimage.empty(),
    leafIndex: Fr = Fr.zero(),
    path: Fr[] = emptyPublicDataPath(),
  ) {
    if (!leafIndex.equals(Fr.zero())) {
      // if we have real merkle hint content, make sure the value matches the the provided preimage
      assert(leafPreimage.value.equals(value), 'Value mismatch when tracing in public data write');
    }

<<<<<<< HEAD
    const leafSlot = await computePublicDataTreeLeafSlot(contractAddress, slot);

    this.publicDataReads.push(new PublicDataRead(leafSlot, value, this.sideEffectCounter));

    this.avmCircuitHints.storageValues.items.push(
      new AvmKeyValueHint(/*key=*/ new Fr(this.sideEffectCounter), /*value=*/ value),
    );
    this.avmCircuitHints.storageReadRequest.items.push(new AvmPublicDataReadTreeHint(leafPreimage, leafIndex, path));
=======
    this.avmCircuitHints.publicDataReads.items.push(new AvmPublicDataReadTreeHint(leafPreimage, leafIndex, path));
>>>>>>> 89cb8d33
    this.log.debug(`SLOAD cnt: ${this.sideEffectCounter} val: ${value} slot: ${slot}`);
    this.incrementSideEffectCounter();
  }

  public async tracePublicStorageWrite(
    contractAddress: AztecAddress,
    slot: Fr,
    value: Fr,
    lowLeafPreimage: PublicDataTreeLeafPreimage = PublicDataTreeLeafPreimage.empty(),
    lowLeafIndex: Fr = Fr.zero(),
    lowLeafPath: Fr[] = emptyPublicDataPath(),
    newLeafPreimage: PublicDataTreeLeafPreimage = PublicDataTreeLeafPreimage.empty(),
    insertionPath: Fr[] = emptyPublicDataPath(),
  ) {
    if (!lowLeafIndex.equals(Fr.zero())) {
      // if we have real merkle hint content, make sure the value matches the the provided preimage
      assert(newLeafPreimage.value.equals(value), 'Value mismatch when tracing in public data read');
    }
    if (
      this.publicDataWrites.length + this.previousSideEffectArrayLengths.publicDataWrites >=
      MAX_PUBLIC_DATA_UPDATE_REQUESTS_PER_TX
    ) {
      throw new SideEffectLimitReachedError(
        'public data (contract storage) write',
        MAX_PUBLIC_DATA_UPDATE_REQUESTS_PER_TX,
      );
    }

    const leafSlot = await computePublicDataTreeLeafSlot(contractAddress, slot);
    this.publicDataWrites.push(new PublicDataUpdateRequest(leafSlot, value, this.sideEffectCounter));

    // New hinting
    const readHint = new AvmPublicDataReadTreeHint(lowLeafPreimage, lowLeafIndex, lowLeafPath);
    this.avmCircuitHints.publicDataWrites.items.push(
      new AvmPublicDataWriteTreeHint(readHint, newLeafPreimage, insertionPath),
    );

    this.log.debug(
      `Traced public data write (address=${contractAddress}, slot=${slot}, leafSlot=${leafSlot}): value=${value} (counter=${this.sideEffectCounter})`,
    );
    this.incrementSideEffectCounter();
  }

  // TODO(8287): _exists can be removed once we have the vm properly handling the equality check
  public traceNoteHashCheck(
    _contractAddress: AztecAddress,
    noteHash: Fr,
    leafIndex: Fr,
    _exists: boolean,
    path: Fr[] = emptyNoteHashPath(),
  ) {
    // New Hinting
    this.avmCircuitHints.noteHashReads.items.push(new AvmAppendTreeHint(leafIndex, noteHash, path));
    // NOTE: counter does not increment for note hash checks (because it doesn't rely on pending note hashes)
  }

  public traceNewNoteHash(
    contractAddress: AztecAddress,
    noteHash: Fr,
    leafIndex: Fr = Fr.zero(),
    path: Fr[] = emptyNoteHashPath(),
  ) {
    if (this.noteHashes.length + this.previousSideEffectArrayLengths.noteHashes >= MAX_NOTE_HASHES_PER_TX) {
      throw new SideEffectLimitReachedError('note hash', MAX_NOTE_HASHES_PER_TX);
    }

    // TODO(dbanks12): make unique and silo instead of scoping
    //const siloedNoteHash = await siloNoteHash(contractAddress, noteHash);
    this.noteHashes.push(new NoteHash(noteHash, this.sideEffectCounter).scope(contractAddress));
    this.log.debug(`NEW_NOTE_HASH cnt: ${this.sideEffectCounter}`);
    this.avmCircuitHints.noteHashWrites.items.push(new AvmAppendTreeHint(leafIndex, noteHash, path));
    this.incrementSideEffectCounter();
  }

  public traceNullifierCheck(
    _siloedNullifier: Fr,
    _exists: boolean,
    lowLeafPreimage: NullifierLeafPreimage = NullifierLeafPreimage.empty(),
    lowLeafIndex: Fr = Fr.zero(),
    lowLeafPath: Fr[] = emptyNullifierPath(),
  ) {
<<<<<<< HEAD
    // NOTE: isPending and leafIndex are unused for now but may be used for optimizations or kernel hints later
    this.enforceLimitOnNullifierChecks();

    // TODO(dbanks12): use siloed nullifier instead of scoped once public kernel stops siloing
    // and once VM public inputs are meant to contain siloed nullifiers.
    //const siloedNullifier = await siloNullifier(contractAddress, nullifier);
    const readRequest = new ReadRequest(nullifier, this.sideEffectCounter).scope(contractAddress);
    if (exists) {
      this.nullifierReadRequests.push(readRequest);
    } else {
      this.nullifierNonExistentReadRequests.push(readRequest);
    }
    this.avmCircuitHints.nullifierExists.items.push(
      new AvmKeyValueHint(/*key=*/ new Fr(this.sideEffectCounter), /*value=*/ new Fr(exists ? 1 : 0)),
    );
    // New Hints
    this.avmCircuitHints.nullifierReadRequest.items.push(
=======
    this.avmCircuitHints.nullifierReads.items.push(
>>>>>>> 89cb8d33
      new AvmNullifierReadTreeHint(lowLeafPreimage, lowLeafIndex, lowLeafPath),
    );
    this.log.debug(`NULLIFIER_EXISTS cnt: ${this.sideEffectCounter}`);
    this.incrementSideEffectCounter();
  }

<<<<<<< HEAD
  public async traceNewNullifier(
    contractAddress: AztecAddress,
    nullifier: Fr,
=======
  public traceNewNullifier(
    siloedNullifier: Fr,
>>>>>>> 89cb8d33
    lowLeafPreimage: NullifierLeafPreimage = NullifierLeafPreimage.empty(),
    lowLeafIndex: Fr = Fr.zero(),
    lowLeafPath: Fr[] = emptyNullifierPath(),
    insertionPath: Fr[] = emptyNullifierPath(),
  ) {
    if (this.nullifiers.length + this.previousSideEffectArrayLengths.nullifiers >= MAX_NULLIFIERS_PER_TX) {
      throw new SideEffectLimitReachedError('nullifier', MAX_NULLIFIERS_PER_TX);
    }

<<<<<<< HEAD
    const siloedNullifier = await siloNullifier(contractAddress, nullifier);
=======
>>>>>>> 89cb8d33
    this.nullifiers.push(new Nullifier(siloedNullifier, this.sideEffectCounter, /*noteHash=*/ Fr.ZERO));

    const lowLeafReadHint = new AvmNullifierReadTreeHint(lowLeafPreimage, lowLeafIndex, lowLeafPath);
    this.avmCircuitHints.nullifierWrites.items.push(new AvmNullifierWriteTreeHint(lowLeafReadHint, insertionPath));
    this.log.debug(`NEW_NULLIFIER cnt: ${this.sideEffectCounter}`);
    this.incrementSideEffectCounter();
  }

  // TODO(8287): _exists can be removed once we have the vm properly handling the equality check
  public traceL1ToL2MessageCheck(
    _contractAddress: AztecAddress,
    msgHash: Fr,
    msgLeafIndex: Fr,
    _exists: boolean,
    path: Fr[] = emptyL1ToL2MessagePath(),
  ) {
    this.avmCircuitHints.l1ToL2MessageReads.items.push(new AvmAppendTreeHint(msgLeafIndex, msgHash, path));
  }

  public traceNewL2ToL1Message(contractAddress: AztecAddress, recipient: Fr, content: Fr) {
    if (this.l2ToL1Messages.length + this.previousSideEffectArrayLengths.l2ToL1Msgs >= MAX_L2_TO_L1_MSGS_PER_TX) {
      throw new SideEffectLimitReachedError('l2 to l1 message', MAX_L2_TO_L1_MSGS_PER_TX);
    }

    const recipientAddress = EthAddress.fromField(recipient);
    this.l2ToL1Messages.push(
      new L2ToL1Message(recipientAddress, content, this.sideEffectCounter).scope(contractAddress),
    );
    this.log.debug(`NEW_L2_TO_L1_MSG cnt: ${this.sideEffectCounter}`);
    this.incrementSideEffectCounter();
  }

  public traceUnencryptedLog(contractAddress: AztecAddress, log: Fr[]) {
    if (
      this.unencryptedLogs.length + this.previousSideEffectArrayLengths.unencryptedLogs >=
      MAX_UNENCRYPTED_LOGS_PER_TX
    ) {
      throw new SideEffectLimitReachedError('unencrypted log', MAX_UNENCRYPTED_LOGS_PER_TX);
    }

    const ulog = new UnencryptedL2Log(contractAddress, Buffer.concat(log.map(f => f.toBuffer())));
    const basicLogHash = Fr.fromBuffer(ulog.hash());
    this.unencryptedLogs.push(ulog);
    // This length is for charging DA and is checked on-chain - has to be length of log preimage + 4 bytes.
    // The .length call also has a +4 but that is unrelated
    this.unencryptedLogsHashes.push(
      new LogHash(basicLogHash, this.sideEffectCounter, new Fr(ulog.length + 4)).scope(contractAddress),
    );
    this.log.debug(`NEW_UNENCRYPTED_LOG cnt: ${this.sideEffectCounter}`);
    this.incrementSideEffectCounter();
  }

  public traceGetContractInstance(
    contractAddress: AztecAddress,
    exists: boolean,
    instance: SerializableContractInstance = SerializableContractInstance.default(),
  ) {
    this.avmCircuitHints.contractInstances.items.push(
      new AvmContractInstanceHint(
        contractAddress,
        exists,
        instance.salt,
        instance.deployer,
        instance.contractClassId,
        instance.initializationHash,
        instance.publicKeys,
      ),
    );
    this.log.debug(`CONTRACT_INSTANCE cnt: ${this.sideEffectCounter}`);
    this.incrementSideEffectCounter();
  }

  // This tracing function gets called everytime we start simulation/execution.
  // This happens both when starting a new top-level trace and the start of every forked trace
  // We use this to collect the AvmContractBytecodeHints
  public traceGetBytecode(
    contractAddress: AztecAddress,
    exists: boolean,
    bytecode: Buffer = Buffer.alloc(0),
    contractInstance: SerializableContractInstance = SerializableContractInstance.default(),
    contractClass: ContractClassIdPreimage = {
      artifactHash: Fr.zero(),
      privateFunctionsRoot: Fr.zero(),
      publicBytecodeCommitment: Fr.zero(),
    },
  ) {
    const instance = new AvmContractInstanceHint(
      contractAddress,
      exists,
      contractInstance.salt,
      contractInstance.deployer,
      contractInstance.contractClassId,
      contractInstance.initializationHash,
      contractInstance.publicKeys,
    );
    // We need to deduplicate the contract instances based on addresses
    this.avmCircuitHints.contractBytecodeHints.items.push(
      new AvmContractBytecodeHints(bytecode, instance, contractClass),
    );
    this.log.debug(
      `Bytecode retrieval for contract execution traced: exists=${exists}, instance=${jsonStringify(contractInstance)}`,
    );
  }

  /**
   * Trace a nested call.
   * Accept some results from a finished nested call's trace into this one.
   */
  public async traceNestedCall(
    /** The trace of the nested call. */
    _nestedCallTrace: this,
    /** The execution environment of the nested call. */
    nestedEnvironment: AvmExecutionEnvironment,
    /** How much gas was available for this public execution. */
    startGasLeft: Gas,
    /** Bytecode used for this execution. */
    _bytecode: Buffer,
    /** The call's results */
    avmCallResults: AvmContractCallResult,
    /** Function name for logging */
    _functionName: string = 'unknown',
  ) {
    // TODO(4805): check if some threshold is reached for max nested calls (to unique contracts?)
    //
    // Store end side effect counter before it gets updated by absorbing nested call trace
    const endSideEffectCounter = new Fr(this.sideEffectCounter);

    const gasUsed = new Gas(
      startGasLeft.daGas - avmCallResults.gasLeft.daGas,
      startGasLeft.l2Gas - avmCallResults.gasLeft.l2Gas,
    );

    this.avmCircuitHints.externalCalls.items.push(
      new AvmExternalCallHint(
        /*success=*/ new Fr(avmCallResults.reverted ? 0 : 1),
        avmCallResults.output,
        gasUsed,
        endSideEffectCounter,
        nestedEnvironment.address,
      ),
    );
  }

  /**
   * Trace an enqueued call.
   * Accept some results from a finished call's trace into this one.
   */
  public traceEnqueuedCall(
    /** The call request from private that enqueued this call. */
    publicCallRequest: PublicCallRequest,
    /** The call's calldata */
    calldata: Fr[],
    /** Did the call revert? */
    _reverted: boolean,
  ) {
    this.log.debug(`Tracing enqueued call`);
    // TODO(4805): check if some threshold is reached for max enqueued or nested calls (to unique contracts?)
    this.enqueuedCalls.push(publicCallRequest);
    this.avmCircuitHints.enqueuedCalls.items.push(new AvmEnqueuedCallHint(publicCallRequest.contractAddress, calldata));
  }

  public getSideEffects(): SideEffects {
    return {
      enqueuedCalls: this.enqueuedCalls,
      publicDataWrites: this.publicDataWrites,
      noteHashes: this.noteHashes,
      nullifiers: this.nullifiers,
      l2ToL1Msgs: this.l2ToL1Messages,
      unencryptedLogs: this.unencryptedLogs,
      unencryptedLogsHashes: this.unencryptedLogsHashes,
    };
  }

  /**
   * Get the results of public execution.
   */
  public toPublicEnqueuedCallExecutionResult(
    /** The call's results */
    avmCallResults: AvmFinalizedCallResult,
  ): EnqueuedPublicCallExecutionResultWithSideEffects {
    return {
      endGasLeft: Gas.from(avmCallResults.gasLeft),
      endSideEffectCounter: new Fr(this.sideEffectCounter),
      returnValues: avmCallResults.output,
      reverted: avmCallResults.reverted,
      revertReason: avmCallResults.revertReason,
      sideEffects: {
        publicDataWrites: this.publicDataWrites,
        noteHashes: this.noteHashes,
        nullifiers: this.nullifiers,
        l2ToL1Messages: this.l2ToL1Messages,
        unencryptedLogsHashes: this.unencryptedLogsHashes, // Scoped?
        unencryptedLogs: new UnencryptedFunctionL2Logs(this.unencryptedLogs),
      },
    };
  }

  public toAvmCircuitPublicInputs(
    /** Globals. */
    globalVariables: GlobalVariables,
    /** Start tree snapshots. */
    startTreeSnapshots: TreeSnapshots,
    /** Gas used at start of TX. */
    startGasUsed: Gas,
    /** How much gas was available for this public execution. */
    gasLimits: GasSettings,
    /** Call requests for setup phase. */
    publicSetupCallRequests: PublicCallRequest[],
    /** Call requests for app logic phase. */
    publicAppLogicCallRequests: PublicCallRequest[],
    /** Call request for teardown phase. */
    publicTeardownCallRequest: PublicCallRequest,
    /** End tree snapshots. */
    endTreeSnapshots: TreeSnapshots,
    /**
     * Gas used by the whole transaction, assuming entire teardown limit is used.
     * This is the gas used when computing transaction fee.
     */
    endGasUsed: Gas,
    /** Transaction fee. */
    transactionFee: Fr,
    /** The call's results */
    reverted: boolean,
  ): AvmCircuitPublicInputs {
    return new AvmCircuitPublicInputs(
      globalVariables,
      startTreeSnapshots,
      startGasUsed,
      gasLimits,
      padArrayEnd(publicSetupCallRequests, PublicCallRequest.empty(), MAX_ENQUEUED_CALLS_PER_TX),
      padArrayEnd(publicAppLogicCallRequests, PublicCallRequest.empty(), MAX_ENQUEUED_CALLS_PER_TX),
      publicTeardownCallRequest,
      /*previousNonRevertibleAccumulatedDataArrayLengths=*/ PrivateToAvmAccumulatedDataArrayLengths.empty(),
      /*previousRevertibleAccumulatedDataArrayLengths=*/ PrivateToAvmAccumulatedDataArrayLengths.empty(),
      /*previousNonRevertibleAccumulatedDataArray=*/ PrivateToAvmAccumulatedData.empty(),
      /*previousRevertibleAccumulatedDataArray=*/ PrivateToAvmAccumulatedData.empty(),
      endTreeSnapshots,
      endGasUsed,
      /*accumulatedData=*/ this.getAvmAccumulatedData(),
      transactionFee,
      reverted,
    );
  }

  public toPublicFunctionCallResult(
    /** The execution environment of the nested call. */
    _avmEnvironment: AvmExecutionEnvironment,
    /** How much gas was available for this public execution. */
    _startGasLeft: Gas,
    /** Bytecode used for this execution. */
    _bytecode: Buffer,
    /** The call's results */
    _avmCallResults: AvmFinalizedCallResult,
    /** Function name for logging */
    _functionName: string = 'unknown',
  ): PublicFunctionCallResult {
    throw new Error('Not implemented');
  }

  public getUnencryptedLogs() {
    return this.unencryptedLogs;
  }

  public getAvmCircuitHints() {
    return this.avmCircuitHints;
  }

  private getAvmAccumulatedData() {
    return new AvmAccumulatedData(
      padArrayEnd(
        this.noteHashes.map(n => n.value),
        Fr.zero(),
        MAX_NOTE_HASHES_PER_TX,
      ),
      padArrayEnd(
        this.nullifiers.map(n => n.value),
        Fr.zero(),
        MAX_NULLIFIERS_PER_TX,
      ),
      padArrayEnd(this.l2ToL1Messages, ScopedL2ToL1Message.empty(), MAX_L2_TO_L1_MSGS_PER_TX),
      padArrayEnd(this.unencryptedLogsHashes, ScopedLogHash.empty(), MAX_UNENCRYPTED_LOGS_PER_TX),
      padArrayEnd(
        this.publicDataWrites.map(w => new PublicDataWrite(w.leafSlot, w.newValue)),
        PublicDataWrite.empty(),
        MAX_PUBLIC_DATA_UPDATE_REQUESTS_PER_TX,
      ),
    );
  }
}<|MERGE_RESOLUTION|>--- conflicted
+++ resolved
@@ -196,13 +196,8 @@
     this.sideEffectCounter++;
   }
 
-<<<<<<< HEAD
-  public async tracePublicStorageRead(
-    contractAddress: AztecAddress,
-=======
   public tracePublicStorageRead(
     _contractAddress: AztecAddress,
->>>>>>> 89cb8d33
     slot: Fr,
     value: Fr,
     leafPreimage: PublicDataTreeLeafPreimage = PublicDataTreeLeafPreimage.empty(),
@@ -214,18 +209,7 @@
       assert(leafPreimage.value.equals(value), 'Value mismatch when tracing in public data write');
     }
 
-<<<<<<< HEAD
-    const leafSlot = await computePublicDataTreeLeafSlot(contractAddress, slot);
-
-    this.publicDataReads.push(new PublicDataRead(leafSlot, value, this.sideEffectCounter));
-
-    this.avmCircuitHints.storageValues.items.push(
-      new AvmKeyValueHint(/*key=*/ new Fr(this.sideEffectCounter), /*value=*/ value),
-    );
-    this.avmCircuitHints.storageReadRequest.items.push(new AvmPublicDataReadTreeHint(leafPreimage, leafIndex, path));
-=======
     this.avmCircuitHints.publicDataReads.items.push(new AvmPublicDataReadTreeHint(leafPreimage, leafIndex, path));
->>>>>>> 89cb8d33
     this.log.debug(`SLOAD cnt: ${this.sideEffectCounter} val: ${value} slot: ${slot}`);
     this.incrementSideEffectCounter();
   }
@@ -307,41 +291,15 @@
     lowLeafIndex: Fr = Fr.zero(),
     lowLeafPath: Fr[] = emptyNullifierPath(),
   ) {
-<<<<<<< HEAD
-    // NOTE: isPending and leafIndex are unused for now but may be used for optimizations or kernel hints later
-    this.enforceLimitOnNullifierChecks();
-
-    // TODO(dbanks12): use siloed nullifier instead of scoped once public kernel stops siloing
-    // and once VM public inputs are meant to contain siloed nullifiers.
-    //const siloedNullifier = await siloNullifier(contractAddress, nullifier);
-    const readRequest = new ReadRequest(nullifier, this.sideEffectCounter).scope(contractAddress);
-    if (exists) {
-      this.nullifierReadRequests.push(readRequest);
-    } else {
-      this.nullifierNonExistentReadRequests.push(readRequest);
-    }
-    this.avmCircuitHints.nullifierExists.items.push(
-      new AvmKeyValueHint(/*key=*/ new Fr(this.sideEffectCounter), /*value=*/ new Fr(exists ? 1 : 0)),
-    );
-    // New Hints
-    this.avmCircuitHints.nullifierReadRequest.items.push(
-=======
     this.avmCircuitHints.nullifierReads.items.push(
->>>>>>> 89cb8d33
       new AvmNullifierReadTreeHint(lowLeafPreimage, lowLeafIndex, lowLeafPath),
     );
     this.log.debug(`NULLIFIER_EXISTS cnt: ${this.sideEffectCounter}`);
     this.incrementSideEffectCounter();
   }
 
-<<<<<<< HEAD
-  public async traceNewNullifier(
-    contractAddress: AztecAddress,
-    nullifier: Fr,
-=======
   public traceNewNullifier(
     siloedNullifier: Fr,
->>>>>>> 89cb8d33
     lowLeafPreimage: NullifierLeafPreimage = NullifierLeafPreimage.empty(),
     lowLeafIndex: Fr = Fr.zero(),
     lowLeafPath: Fr[] = emptyNullifierPath(),
@@ -351,10 +309,6 @@
       throw new SideEffectLimitReachedError('nullifier', MAX_NULLIFIERS_PER_TX);
     }
 
-<<<<<<< HEAD
-    const siloedNullifier = await siloNullifier(contractAddress, nullifier);
-=======
->>>>>>> 89cb8d33
     this.nullifiers.push(new Nullifier(siloedNullifier, this.sideEffectCounter, /*noteHash=*/ Fr.ZERO));
 
     const lowLeafReadHint = new AvmNullifierReadTreeHint(lowLeafPreimage, lowLeafIndex, lowLeafPath);
