<<<<<<< HEAD
import { type Tx } from '@aztec/circuit-types';
import {
  type MerkleTreeCheckpointOperations,
  type MerkleTreeReadOperations,
  type MerkleTreeWriteOperations,
} from '@aztec/circuit-types/interfaces/server';
import { type PublicDBAccessStats } from '@aztec/circuit-types/stats';
import type { FunctionSelector } from '@aztec/circuits.js/abi';
import { PublicDataWrite } from '@aztec/circuits.js/avm';
import type { AztecAddress } from '@aztec/circuits.js/aztec-address';
import {
  type ContractClassPublic,
  type ContractDataSource,
  type ContractInstanceWithAddress,
  computePublicBytecodeCommitment,
} from '@aztec/circuits.js/contract';
import { computePublicDataTreeLeafSlot } from '@aztec/circuits.js/hash';
import { MerkleTreeId, type PublicDataTreeLeafPreimage } from '@aztec/circuits.js/trees';
=======
>>>>>>> 9ccd2c9c
import { Fr } from '@aztec/foundation/fields';
import { createLogger } from '@aztec/foundation/log';
import { Timer } from '@aztec/foundation/timer';
import { ContractClassRegisteredEvent } from '@aztec/protocol-contracts/class-registerer';
import { ContractInstanceDeployedEvent } from '@aztec/protocol-contracts/instance-deployer';
import type { FunctionSelector } from '@aztec/stdlib/abi';
import { PublicDataWrite } from '@aztec/stdlib/avm';
import type { AztecAddress } from '@aztec/stdlib/aztec-address';
import {
  type ContractClassPublic,
  type ContractDataSource,
  type ContractInstanceWithAddress,
  computePublicBytecodeCommitment,
} from '@aztec/stdlib/contract';
import { computePublicDataTreeLeafSlot } from '@aztec/stdlib/hash';
import type {
  MerkleTreeCheckpointOperations,
  MerkleTreeReadOperations,
  MerkleTreeWriteOperations,
} from '@aztec/stdlib/interfaces/server';
import { ContractClassTxL2Logs } from '@aztec/stdlib/logs';
import type { PublicDBAccessStats } from '@aztec/stdlib/stats';
import { MerkleTreeId, type PublicDataTreeLeafPreimage } from '@aztec/stdlib/trees';
import type { Tx } from '@aztec/stdlib/tx';

import type { PublicContractsDB, PublicStateDB } from './db_interfaces.js';

/**
 * Implements the PublicContractsDB using a ContractDataSource.
 * Progressively records contracts in transaction as they are processed in a block.
 */
export class ContractsDataSourcePublicDB implements PublicContractsDB {
  private instanceCache = new Map<string, ContractInstanceWithAddress>();
  private classCache = new Map<string, ContractClassPublic>();
  private bytecodeCommitmentCache = new Map<string, Fr>();

  private log = createLogger('simulator:contracts-data-source');

  constructor(private dataSource: ContractDataSource) {}
  /**
   * Add new contracts from a transaction
   * @param tx - The transaction to add contracts from.
   */
  public async addNewContracts(tx: Tx): Promise<void> {
    // Extract contract class and instance data from logs and add to cache for this block
    const siloedLogs = await tx.filterContractClassLogs(tx.data.getNonEmptyContractClassLogsHashes(), true);
    const contractClassRegisteredEvents = siloedLogs
      .filter(log => ContractClassRegisteredEvent.isContractClassRegisteredEvent(log))
      .map(log => ContractClassRegisteredEvent.fromLog(log));
    await Promise.all(
      contractClassRegisteredEvents.map(async event => {
        this.log.debug(`Adding class ${event.contractClassId.toString()} to public execution contract cache`);
        this.classCache.set(event.contractClassId.toString(), await event.toContractClassPublic());
      }),
    );

    // We store the contract instance deployed event log in private logs, contract_instance_deployer_contract/src/main.nr
    const contractInstanceEvents = tx.data
      .getNonEmptyPrivateLogs()
      .filter(log => ContractInstanceDeployedEvent.isContractInstanceDeployedEvent(log))
      .map(ContractInstanceDeployedEvent.fromLog);
    contractInstanceEvents.forEach(e => {
      this.log.debug(
        `Adding instance ${e.address.toString()} with class ${e.contractClassId.toString()} to public execution contract cache`,
      );
      this.instanceCache.set(e.address.toString(), e.toContractInstance());
    });
  }

  /**
   * Removes new contracts added from transactions
   * @param tx - The tx's contracts to be removed
   * @param onlyRevertible - Whether to only remove contracts added from revertible contract class logs
   */
  public async removeNewContracts(tx: Tx, onlyRevertible: boolean = false): Promise<void> {
    // TODO(@spalladino): Can this inadvertently delete a valid contract added by another tx?
    // Let's say we have two txs adding the same contract on the same block. If the 2nd one reverts,
    // wouldn't that accidentally remove the contract added on the first one?
    const contractClassLogs = onlyRevertible ? await tx.getSplitContractClassLogs(true, true) : tx.contractClassLogs;
    contractClassLogs
      .filter(log => ContractClassRegisteredEvent.isContractClassRegisteredEvent(log))
      .forEach(log => {
        const event = ContractClassRegisteredEvent.fromLog(log);
        this.classCache.delete(event.contractClassId.toString());
      });

    // We store the contract instance deployed event log in private logs, contract_instance_deployer_contract/src/main.nr
    const privateLogs = onlyRevertible
      ? tx.data.forPublic!.revertibleAccumulatedData.privateLogs.filter(l => !l.isEmpty())
      : tx.data.getNonEmptyPrivateLogs();
    const contractInstanceEvents = privateLogs
      .filter(log => ContractInstanceDeployedEvent.isContractInstanceDeployedEvent(log))
      .map(ContractInstanceDeployedEvent.fromLog);
    contractInstanceEvents.forEach(e => this.instanceCache.delete(e.address.toString()));

    return Promise.resolve();
  }

  public async getContractInstance(address: AztecAddress): Promise<ContractInstanceWithAddress | undefined> {
    return this.instanceCache.get(address.toString()) ?? (await this.dataSource.getContract(address));
  }

  public async getContractClass(contractClassId: Fr): Promise<ContractClassPublic | undefined> {
    return this.classCache.get(contractClassId.toString()) ?? (await this.dataSource.getContractClass(contractClassId));
  }

  public async getBytecodeCommitment(contractClassId: Fr): Promise<Fr | undefined> {
    // Try and retrieve from cache
    const key = contractClassId.toString();
    const result = this.bytecodeCommitmentCache.get(key);
    if (result !== undefined) {
      return result;
    }
    // Now try from the store
    const fromStore = await this.dataSource.getBytecodeCommitment(contractClassId);
    if (fromStore !== undefined) {
      this.bytecodeCommitmentCache.set(key, fromStore);
      return fromStore;
    }

    // Not in either the store or the cache, build it here and cache
    const contractClass = await this.getContractClass(contractClassId);
    if (contractClass === undefined) {
      return undefined;
    }

    const value = await computePublicBytecodeCommitment(contractClass.packedBytecode);
    this.bytecodeCommitmentCache.set(key, value);
    return value;
  }

  public async getDebugFunctionName(address: AztecAddress, selector: FunctionSelector): Promise<string | undefined> {
    return await this.dataSource.getContractFunctionName(address, selector);
  }
}

/**
 * A public state DB that reads and writes to the world state.
 */
export class WorldStateDB extends ContractsDataSourcePublicDB implements PublicStateDB, MerkleTreeCheckpointOperations {
  private logger = createLogger('simulator:world-state-db');

  constructor(public db: MerkleTreeWriteOperations, dataSource: ContractDataSource) {
    super(dataSource);
  }

  /**
   * Checkpoints the current fork state
   */
  public async createCheckpoint() {
    await this.db.createCheckpoint();
  }

  /**
   * Commits the current checkpoint
   */
  public async commitCheckpoint() {
    await this.db.commitCheckpoint();
  }

  /**
   * Reverts the current checkpoint
   */
  public async revertCheckpoint() {
    await this.db.revertCheckpoint();
  }

  public getMerkleInterface(): MerkleTreeWriteOperations {
    return this.db;
  }

  /**
   * Reads a value from public storage, returning zero if none.
   * @param contract - Owner of the storage.
   * @param slot - Slot to read in the contract storage.
   * @returns The current value in the storage slot.
   */
  public async storageRead(contract: AztecAddress, slot: Fr): Promise<Fr> {
    return await readPublicState(this.db, contract, slot);
  }

  /**
   * Records a write to public storage.
   * @param contract - Owner of the storage.
   * @param slot - Slot to read in the contract storage.
   * @param newValue - The new value to store.
   * @returns The slot of the written leaf in the public data tree.
   */
  public async storageWrite(contract: AztecAddress, slot: Fr, newValue: Fr): Promise<void> {
    const leafSlot = await computePublicDataTreeLeafSlot(contract, slot);
    const publicDataWrite = new PublicDataWrite(leafSlot, newValue);
    await this.db.sequentialInsert(MerkleTreeId.PUBLIC_DATA_TREE, [publicDataWrite.toBuffer()]);
  }

  public async getL1ToL2LeafValue(leafIndex: bigint): Promise<Fr | undefined> {
    const timer = new Timer();
    const leafValue = await this.db.getLeafValue(MerkleTreeId.L1_TO_L2_MESSAGE_TREE, leafIndex);
    this.logger.debug(`[DB] Fetched L1 to L2 message leaf value`, {
      eventName: 'public-db-access',
      duration: timer.ms(),
      operation: 'get-l1-to-l2-message-leaf-value',
    } satisfies PublicDBAccessStats);
    return leafValue;
  }

  public async getCommitmentValue(leafIndex: bigint): Promise<Fr | undefined> {
    const timer = new Timer();
    const leafValue = await this.db.getLeafValue(MerkleTreeId.NOTE_HASH_TREE, leafIndex);
    this.logger.debug(`[DB] Fetched commitment leaf value`, {
      eventName: 'public-db-access',
      duration: timer.ms(),
      operation: 'get-commitment-leaf-value',
    } satisfies PublicDBAccessStats);
    return leafValue;
  }

  public async getNullifierIndex(nullifier: Fr): Promise<bigint | undefined> {
    const timer = new Timer();
    const index = (await this.db.findLeafIndices(MerkleTreeId.NULLIFIER_TREE, [nullifier.toBuffer()]))[0];
    this.logger.debug(`[DB] Fetched nullifier index`, {
      eventName: 'public-db-access',
      duration: timer.ms(),
      operation: 'get-nullifier-index',
    } satisfies PublicDBAccessStats);
    return index;
  }
}

export async function readPublicState(db: MerkleTreeReadOperations, contract: AztecAddress, slot: Fr): Promise<Fr> {
  const leafSlot = (await computePublicDataTreeLeafSlot(contract, slot)).toBigInt();

  const lowLeafResult = await db.getPreviousValueIndex(MerkleTreeId.PUBLIC_DATA_TREE, leafSlot);
  if (!lowLeafResult || !lowLeafResult.alreadyPresent) {
    return Fr.ZERO;
  }

  const preimage = (await db.getLeafPreimage(
    MerkleTreeId.PUBLIC_DATA_TREE,
    lowLeafResult.index,
  )) as PublicDataTreeLeafPreimage;

  return preimage.value;
}<|MERGE_RESOLUTION|>--- conflicted
+++ resolved
@@ -1,24 +1,3 @@
-<<<<<<< HEAD
-import { type Tx } from '@aztec/circuit-types';
-import {
-  type MerkleTreeCheckpointOperations,
-  type MerkleTreeReadOperations,
-  type MerkleTreeWriteOperations,
-} from '@aztec/circuit-types/interfaces/server';
-import { type PublicDBAccessStats } from '@aztec/circuit-types/stats';
-import type { FunctionSelector } from '@aztec/circuits.js/abi';
-import { PublicDataWrite } from '@aztec/circuits.js/avm';
-import type { AztecAddress } from '@aztec/circuits.js/aztec-address';
-import {
-  type ContractClassPublic,
-  type ContractDataSource,
-  type ContractInstanceWithAddress,
-  computePublicBytecodeCommitment,
-} from '@aztec/circuits.js/contract';
-import { computePublicDataTreeLeafSlot } from '@aztec/circuits.js/hash';
-import { MerkleTreeId, type PublicDataTreeLeafPreimage } from '@aztec/circuits.js/trees';
-=======
->>>>>>> 9ccd2c9c
 import { Fr } from '@aztec/foundation/fields';
 import { createLogger } from '@aztec/foundation/log';
 import { Timer } from '@aztec/foundation/timer';
@@ -39,7 +18,6 @@
   MerkleTreeReadOperations,
   MerkleTreeWriteOperations,
 } from '@aztec/stdlib/interfaces/server';
-import { ContractClassTxL2Logs } from '@aztec/stdlib/logs';
 import type { PublicDBAccessStats } from '@aztec/stdlib/stats';
 import { MerkleTreeId, type PublicDataTreeLeafPreimage } from '@aztec/stdlib/trees';
 import type { Tx } from '@aztec/stdlib/tx';
