import {
  MerkleTreeId,
  type MerkleTreeReadOperations,
  type MerkleTreeWriteOperations,
  NullifierMembershipWitness,
  type Tx,
} from '@aztec/circuit-types';
import { type PublicDBAccessStats } from '@aztec/circuit-types/stats';
import {
  type AztecAddress,
  type ContractClassPublic,
  type ContractDataSource,
  type ContractInstanceWithAddress,
  Fr,
  type FunctionSelector,
  type L1_TO_L2_MSG_TREE_HEIGHT,
  type NULLIFIER_TREE_HEIGHT,
  type NullifierLeafPreimage,
  type PublicDataTreeLeafPreimage,
  computePublicBytecodeCommitment,
} from '@aztec/circuits.js';
import {
  computeL1ToL2MessageNullifier,
  computePublicDataTreeLeafSlot,
  siloContractClassLog,
} from '@aztec/circuits.js/hash';
import { createLogger } from '@aztec/foundation/log';
import { Timer } from '@aztec/foundation/timer';
import { ContractClassRegisteredEvent } from '@aztec/protocol-contracts/class-registerer';
import { ContractInstanceDeployedEvent } from '@aztec/protocol-contracts/instance-deployer';

import { MessageLoadOracleInputs } from '../common/message_load_oracle_inputs.js';
import { type CommitmentsDB, type PublicContractsDB, type PublicStateDB } from './db_interfaces.js';

/**
 * Implements the PublicContractsDB using a ContractDataSource.
 * Progressively records contracts in transaction as they are processed in a block.
 */
export class ContractsDataSourcePublicDB implements PublicContractsDB {
  private instanceCache = new Map<string, ContractInstanceWithAddress>();
  private classCache = new Map<string, ContractClassPublic>();
  private bytecodeCommitmentCache = new Map<string, Fr>();

  private log = createLogger('simulator:contracts-data-source');

  constructor(private dataSource: ContractDataSource) {}
  /**
   * Add new contracts from a transaction
   * @param tx - The transaction to add contracts from.
   */
  public async addNewContracts(tx: Tx): Promise<void> {
    // Extract contract class and instance data from logs and add to cache for this block
<<<<<<< HEAD
    const logs = tx.data.getNonEmptyContractClassLogs();
    logs
      .filter(log => ContractClassRegisteredEvent.isContractClassRegisteredEvent(siloContractClassLog(log)))
      .forEach(log => {
        const event = ContractClassRegisteredEvent.fromLog(siloContractClassLog(log));
=======
    const logs = tx.contractClassLogs.unrollLogs();
    const contractClassRegisteredEvents = logs
      .filter(log => ContractClassRegisteredEvent.isContractClassRegisteredEvent(log.data))
      .map(log => ContractClassRegisteredEvent.fromLog(log.data));
    await Promise.all(
      contractClassRegisteredEvents.map(async event => {
>>>>>>> 1c7d2089
        this.log.debug(`Adding class ${event.contractClassId.toString()} to public execution contract cache`);
        this.classCache.set(event.contractClassId.toString(), await event.toContractClassPublic());
      }),
    );

    // We store the contract instance deployed event log in private logs, contract_instance_deployer_contract/src/main.nr
    const contractInstanceEvents = tx.data
      .getNonEmptyPrivateLogs()
      .filter(log => ContractInstanceDeployedEvent.isContractInstanceDeployedEvent(log))
      .map(ContractInstanceDeployedEvent.fromLog);
    contractInstanceEvents.forEach(e => {
      this.log.debug(
        `Adding instance ${e.address.toString()} with class ${e.contractClassId.toString()} to public execution contract cache`,
      );
      this.instanceCache.set(e.address.toString(), e.toContractInstance());
    });
  }

  /**
   * Removes new contracts added from transactions
   * @param tx - The tx's contracts to be removed
   */
  public removeNewContracts(tx: Tx): Promise<void> {
    // TODO(@spalladino): Can this inadvertently delete a valid contract added by another tx?
    // Let's say we have two txs adding the same contract on the same block. If the 2nd one reverts,
    // wouldn't that accidentally remove the contract added on the first one?
    const logs = tx.data.getNonEmptyContractClassLogs();
    logs
      .filter(log => ContractClassRegisteredEvent.isContractClassRegisteredEvent(siloContractClassLog(log)))
      .forEach(log => {
        const event = ContractClassRegisteredEvent.fromLog(siloContractClassLog(log));
        this.classCache.delete(event.contractClassId.toString());
      });

    // We store the contract instance deployed event log in private logs, contract_instance_deployer_contract/src/main.nr
    const contractInstanceEvents = tx.data
      .getNonEmptyPrivateLogs()
      .filter(log => ContractInstanceDeployedEvent.isContractInstanceDeployedEvent(log))
      .map(ContractInstanceDeployedEvent.fromLog);
    contractInstanceEvents.forEach(e => this.instanceCache.delete(e.address.toString()));

    return Promise.resolve();
  }

  public async getContractInstance(address: AztecAddress): Promise<ContractInstanceWithAddress | undefined> {
    return this.instanceCache.get(address.toString()) ?? (await this.dataSource.getContract(address));
  }

  public async getContractClass(contractClassId: Fr): Promise<ContractClassPublic | undefined> {
    return this.classCache.get(contractClassId.toString()) ?? (await this.dataSource.getContractClass(contractClassId));
  }

  public async getBytecodeCommitment(contractClassId: Fr): Promise<Fr | undefined> {
    // Try and retrieve from cache
    const key = contractClassId.toString();
    const result = this.bytecodeCommitmentCache.get(key);
    if (result !== undefined) {
      return result;
    }
    // Now try from the store
    const fromStore = await this.dataSource.getBytecodeCommitment(contractClassId);
    if (fromStore !== undefined) {
      this.bytecodeCommitmentCache.set(key, fromStore);
      return fromStore;
    }

    // Not in either the store or the cache, build it here and cache
    const contractClass = await this.getContractClass(contractClassId);
    if (contractClass === undefined) {
      return undefined;
    }

    const value = await computePublicBytecodeCommitment(contractClass.packedBytecode);
    this.bytecodeCommitmentCache.set(key, value);
    return value;
  }

  async getBytecode(address: AztecAddress, selector: FunctionSelector): Promise<Buffer | undefined> {
    const instance = await this.getContractInstance(address);
    if (!instance) {
      throw new Error(`Contract ${address.toString()} not found`);
    }
    const contractClass = await this.getContractClass(instance.contractClassId);
    if (!contractClass) {
      throw new Error(`Contract class ${instance.contractClassId.toString()} for ${address.toString()} not found`);
    }
    return contractClass.publicFunctions.find(f => f.selector.equals(selector))?.bytecode;
  }

  public async getDebugFunctionName(address: AztecAddress, selector: FunctionSelector): Promise<string | undefined> {
    return await this.dataSource.getContractFunctionName(address, selector);
  }
}

/**
 * A public state DB that reads and writes to the world state.
 */
export class WorldStateDB extends ContractsDataSourcePublicDB implements PublicStateDB, CommitmentsDB {
  private logger = createLogger('simulator:world-state-db');

  private publicCommittedWriteCache: Map<bigint, Fr> = new Map();
  private publicCheckpointedWriteCache: Map<bigint, Fr> = new Map();
  private publicUncommittedWriteCache: Map<bigint, Fr> = new Map();

  constructor(private db: MerkleTreeWriteOperations, dataSource: ContractDataSource) {
    super(dataSource);
  }

  public getMerkleInterface(): MerkleTreeWriteOperations {
    return this.db;
  }

  /**
   * Reads a value from public storage, returning zero if none.
   * @param contract - Owner of the storage.
   * @param slot - Slot to read in the contract storage.
   * @returns The current value in the storage slot.
   */
  public async storageRead(contract: AztecAddress, slot: Fr): Promise<Fr> {
    const leafSlot = (await computePublicDataTreeLeafSlot(contract, slot)).toBigInt();
    const uncommitted = this.publicUncommittedWriteCache.get(leafSlot);
    if (uncommitted !== undefined) {
      return uncommitted;
    }
    const checkpointed = this.publicCheckpointedWriteCache.get(leafSlot);
    if (checkpointed !== undefined) {
      return checkpointed;
    }
    const committed = this.publicCommittedWriteCache.get(leafSlot);
    if (committed !== undefined) {
      return committed;
    }

    return await readPublicState(this.db, contract, slot);
  }

  /**
   * Records a write to public storage.
   * @param contract - Owner of the storage.
   * @param slot - Slot to read in the contract storage.
   * @param newValue - The new value to store.
   * @returns The slot of the written leaf in the public data tree.
   */
  public async storageWrite(contract: AztecAddress, slot: Fr, newValue: Fr): Promise<bigint> {
    const index = (await computePublicDataTreeLeafSlot(contract, slot)).toBigInt();
    this.publicUncommittedWriteCache.set(index, newValue);
    return index;
  }

  public async getNullifierMembershipWitnessAtLatestBlock(
    nullifier: Fr,
  ): Promise<NullifierMembershipWitness | undefined> {
    const timer = new Timer();
    const index = (await this.db.findLeafIndices(MerkleTreeId.NULLIFIER_TREE, [nullifier.toBuffer()]))[0];
    if (!index) {
      return undefined;
    }

    const leafPreimagePromise = this.db.getLeafPreimage(MerkleTreeId.NULLIFIER_TREE, index);
    const siblingPathPromise = this.db.getSiblingPath<typeof NULLIFIER_TREE_HEIGHT>(
      MerkleTreeId.NULLIFIER_TREE,
      BigInt(index),
    );

    const [leafPreimage, siblingPath] = await Promise.all([leafPreimagePromise, siblingPathPromise]);

    if (!leafPreimage) {
      return undefined;
    }

    this.logger.debug(`[DB] Fetched nullifier membership`, {
      eventName: 'public-db-access',
      duration: timer.ms(),
      operation: 'get-nullifier-membership-witness-at-latest-block',
    } satisfies PublicDBAccessStats);

    return new NullifierMembershipWitness(BigInt(index), leafPreimage as NullifierLeafPreimage, siblingPath);
  }

  public async getL1ToL2MembershipWitness(
    contractAddress: AztecAddress,
    messageHash: Fr,
    secret: Fr,
  ): Promise<MessageLoadOracleInputs<typeof L1_TO_L2_MSG_TREE_HEIGHT>> {
    const timer = new Timer();

    const messageIndex = (await this.db.findLeafIndices(MerkleTreeId.L1_TO_L2_MESSAGE_TREE, [messageHash]))[0];
    if (messageIndex === undefined) {
      throw new Error(`No L1 to L2 message found for message hash ${messageHash.toString()}`);
    }

    const messageNullifier = await computeL1ToL2MessageNullifier(contractAddress, messageHash, secret);
    const nullifierIndex = await this.getNullifierIndex(messageNullifier);

    if (nullifierIndex !== undefined) {
      throw new Error(`No non-nullified L1 to L2 message found for message hash ${messageHash.toString()}`);
    }

    const siblingPath = await this.db.getSiblingPath<typeof L1_TO_L2_MSG_TREE_HEIGHT>(
      MerkleTreeId.L1_TO_L2_MESSAGE_TREE,
      messageIndex,
    );

    this.logger.debug(`[DB] Fetched L1 to L2 message membership`, {
      eventName: 'public-db-access',
      duration: timer.ms(),
      operation: 'get-l1-to-l2-message-membership-witness',
    } satisfies PublicDBAccessStats);

    return new MessageLoadOracleInputs<typeof L1_TO_L2_MSG_TREE_HEIGHT>(messageIndex, siblingPath);
  }

  public async getL1ToL2LeafValue(leafIndex: bigint): Promise<Fr | undefined> {
    const timer = new Timer();
    const leafValue = await this.db.getLeafValue(MerkleTreeId.L1_TO_L2_MESSAGE_TREE, leafIndex);
    this.logger.debug(`[DB] Fetched L1 to L2 message leaf value`, {
      eventName: 'public-db-access',
      duration: timer.ms(),
      operation: 'get-l1-to-l2-message-leaf-value',
    } satisfies PublicDBAccessStats);
    return leafValue;
  }

  public async getCommitmentIndex(commitment: Fr): Promise<bigint | undefined> {
    const timer = new Timer();
    const index = (await this.db.findLeafIndices(MerkleTreeId.NOTE_HASH_TREE, [commitment]))[0];
    this.logger.debug(`[DB] Fetched commitment index`, {
      eventName: 'public-db-access',
      duration: timer.ms(),
      operation: 'get-commitment-index',
    } satisfies PublicDBAccessStats);
    return index;
  }

  public async getCommitmentValue(leafIndex: bigint): Promise<Fr | undefined> {
    const timer = new Timer();
    const leafValue = await this.db.getLeafValue(MerkleTreeId.NOTE_HASH_TREE, leafIndex);
    this.logger.debug(`[DB] Fetched commitment leaf value`, {
      eventName: 'public-db-access',
      duration: timer.ms(),
      operation: 'get-commitment-leaf-value',
    } satisfies PublicDBAccessStats);
    return leafValue;
  }

  public async getNullifierIndex(nullifier: Fr): Promise<bigint | undefined> {
    const timer = new Timer();
    const index = (await this.db.findLeafIndices(MerkleTreeId.NULLIFIER_TREE, [nullifier.toBuffer()]))[0];
    this.logger.debug(`[DB] Fetched nullifier index`, {
      eventName: 'public-db-access',
      duration: timer.ms(),
      operation: 'get-nullifier-index',
    } satisfies PublicDBAccessStats);
    return index;
  }

  /**
   * Commit the pending public changes to the DB.
   * @returns Nothing.
   */
  commit(): Promise<void> {
    for (const [k, v] of this.publicCheckpointedWriteCache) {
      this.publicCommittedWriteCache.set(k, v);
    }
    // uncommitted writes take precedence over checkpointed writes
    // since they are the most recent
    for (const [k, v] of this.publicUncommittedWriteCache) {
      this.publicCommittedWriteCache.set(k, v);
    }
    return this.rollbackToCommit();
  }

  /**
   * Rollback the pending public changes.
   * @returns Nothing.
   */
  async rollbackToCommit(): Promise<void> {
    await this.rollbackToCheckpoint();
    this.publicCheckpointedWriteCache = new Map<bigint, Fr>();
    return Promise.resolve();
  }

  checkpoint(): Promise<void> {
    for (const [k, v] of this.publicUncommittedWriteCache) {
      this.publicCheckpointedWriteCache.set(k, v);
    }
    return this.rollbackToCheckpoint();
  }

  rollbackToCheckpoint(): Promise<void> {
    this.publicUncommittedWriteCache = new Map<bigint, Fr>();
    return Promise.resolve();
  }
}

export async function readPublicState(db: MerkleTreeReadOperations, contract: AztecAddress, slot: Fr): Promise<Fr> {
  const leafSlot = (await computePublicDataTreeLeafSlot(contract, slot)).toBigInt();

  const lowLeafResult = await db.getPreviousValueIndex(MerkleTreeId.PUBLIC_DATA_TREE, leafSlot);
  if (!lowLeafResult || !lowLeafResult.alreadyPresent) {
    return Fr.ZERO;
  }

  const preimage = (await db.getLeafPreimage(
    MerkleTreeId.PUBLIC_DATA_TREE,
    lowLeafResult.index,
  )) as PublicDataTreeLeafPreimage;

  return preimage.value;
}<|MERGE_RESOLUTION|>--- conflicted
+++ resolved
@@ -50,20 +50,12 @@
    */
   public async addNewContracts(tx: Tx): Promise<void> {
     // Extract contract class and instance data from logs and add to cache for this block
-<<<<<<< HEAD
     const logs = tx.data.getNonEmptyContractClassLogs();
-    logs
+    const contractClassRegisteredEvents = logs
       .filter(log => ContractClassRegisteredEvent.isContractClassRegisteredEvent(siloContractClassLog(log)))
-      .forEach(log => {
-        const event = ContractClassRegisteredEvent.fromLog(siloContractClassLog(log));
-=======
-    const logs = tx.contractClassLogs.unrollLogs();
-    const contractClassRegisteredEvents = logs
-      .filter(log => ContractClassRegisteredEvent.isContractClassRegisteredEvent(log.data))
-      .map(log => ContractClassRegisteredEvent.fromLog(log.data));
+      .map(log => ContractClassRegisteredEvent.fromLog(siloContractClassLog(log)));
     await Promise.all(
       contractClassRegisteredEvents.map(async event => {
->>>>>>> 1c7d2089
         this.log.debug(`Adding class ${event.contractClassId.toString()} to public execution contract cache`);
         this.classCache.set(event.contractClassId.toString(), await event.toContractClassPublic());
       }),
