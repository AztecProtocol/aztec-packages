--- conflicted
+++ resolved
@@ -1,9 +1,5 @@
-import { ContractClassTxL2Logs, MerkleTreeId, type Tx } from '@aztec/circuit-types';
+import { MerkleTreeId, type Tx } from '@aztec/circuit-types';
 import {
-<<<<<<< HEAD
-  MerkleTreeId,
-=======
->>>>>>> b2c5744f
   type MerkleTreeReadOperations,
   type MerkleTreeWriteOperations,
   NullifierMembershipWitness,
