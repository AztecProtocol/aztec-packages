<<<<<<< HEAD
import { MerkleTreeId, type Tx } from '@aztec/circuit-types';
=======
import { ContractClassTxL2Logs, type Tx } from '@aztec/circuit-types';
>>>>>>> 80ace045
import {
  type MerkleTreeCheckpointOperations,
  type MerkleTreeReadOperations,
  type MerkleTreeWriteOperations,
} from '@aztec/circuit-types/interfaces/server';
import { type PublicDBAccessStats } from '@aztec/circuit-types/stats';
import type { FunctionSelector } from '@aztec/circuits.js/abi';
import { PublicDataWrite } from '@aztec/circuits.js/avm';
import type { AztecAddress } from '@aztec/circuits.js/aztec-address';
import {
  type ContractClassPublic,
  type ContractDataSource,
  type ContractInstanceWithAddress,
  computePublicBytecodeCommitment,
} from '@aztec/circuits.js/contract';
import { computePublicDataTreeLeafSlot } from '@aztec/circuits.js/hash';
import { MerkleTreeId, type PublicDataTreeLeafPreimage } from '@aztec/circuits.js/trees';
import { Fr } from '@aztec/foundation/fields';
import { createLogger } from '@aztec/foundation/log';
import { Timer } from '@aztec/foundation/timer';
import { ContractClassRegisteredEvent } from '@aztec/protocol-contracts/class-registerer';
import { ContractInstanceDeployedEvent } from '@aztec/protocol-contracts/instance-deployer';

import { type PublicContractsDB, type PublicStateDB } from './db_interfaces.js';

/**
 * Implements the PublicContractsDB using a ContractDataSource.
 * Progressively records contracts in transaction as they are processed in a block.
 */
export class ContractsDataSourcePublicDB implements PublicContractsDB {
  private instanceCache = new Map<string, ContractInstanceWithAddress>();
  private classCache = new Map<string, ContractClassPublic>();
  private bytecodeCommitmentCache = new Map<string, Fr>();

  private log = createLogger('simulator:contracts-data-source');

  constructor(private dataSource: ContractDataSource) {}
  /**
   * Add new contracts from a transaction
   * @param tx - The transaction to add contracts from.
   */
  public async addNewContracts(tx: Tx): Promise<void> {
    // Extract contract class and instance data from logs and add to cache for this block
    const siloedLogs = await tx.filterContractClassLogs(tx.data.getNonEmptyContractClassLogsHashes(), true);
    const contractClassRegisteredEvents = siloedLogs
      .filter(log => ContractClassRegisteredEvent.isContractClassRegisteredEvent(log))
      .map(log => ContractClassRegisteredEvent.fromLog(log));
    await Promise.all(
      contractClassRegisteredEvents.map(async event => {
        this.log.debug(`Adding class ${event.contractClassId.toString()} to public execution contract cache`);
        this.classCache.set(event.contractClassId.toString(), await event.toContractClassPublic());
      }),
    );

    // We store the contract instance deployed event log in private logs, contract_instance_deployer_contract/src/main.nr
    const contractInstanceEvents = tx.data
      .getNonEmptyPrivateLogs()
      .filter(log => ContractInstanceDeployedEvent.isContractInstanceDeployedEvent(log))
      .map(ContractInstanceDeployedEvent.fromLog);
    contractInstanceEvents.forEach(e => {
      this.log.debug(
        `Adding instance ${e.address.toString()} with class ${e.contractClassId.toString()} to public execution contract cache`,
      );
      this.instanceCache.set(e.address.toString(), e.toContractInstance());
    });
  }

  /**
   * Removes new contracts added from transactions
   * @param tx - The tx's contracts to be removed
   * @param onlyRevertible - Whether to only remove contracts added from revertible contract class logs
   */
  public async removeNewContracts(tx: Tx, onlyRevertible: boolean = false): Promise<void> {
    // TODO(@spalladino): Can this inadvertently delete a valid contract added by another tx?
    // Let's say we have two txs adding the same contract on the same block. If the 2nd one reverts,
    // wouldn't that accidentally remove the contract added on the first one?
    const contractClassLogs = onlyRevertible ? await tx.getSplitContractClassLogs(true, true) : tx.contractClassLogs;
    contractClassLogs
      .filter(log => ContractClassRegisteredEvent.isContractClassRegisteredEvent(log))
      .forEach(log => {
        const event = ContractClassRegisteredEvent.fromLog(log);
        this.classCache.delete(event.contractClassId.toString());
      });

    // We store the contract instance deployed event log in private logs, contract_instance_deployer_contract/src/main.nr
    const privateLogs = onlyRevertible
      ? tx.data.forPublic!.revertibleAccumulatedData.privateLogs.filter(l => !l.isEmpty())
      : tx.data.getNonEmptyPrivateLogs();
    const contractInstanceEvents = privateLogs
      .filter(log => ContractInstanceDeployedEvent.isContractInstanceDeployedEvent(log))
      .map(ContractInstanceDeployedEvent.fromLog);
    contractInstanceEvents.forEach(e => this.instanceCache.delete(e.address.toString()));

    return Promise.resolve();
  }

  public async getContractInstance(address: AztecAddress): Promise<ContractInstanceWithAddress | undefined> {
    return this.instanceCache.get(address.toString()) ?? (await this.dataSource.getContract(address));
  }

  public async getContractClass(contractClassId: Fr): Promise<ContractClassPublic | undefined> {
    return this.classCache.get(contractClassId.toString()) ?? (await this.dataSource.getContractClass(contractClassId));
  }

  public async getBytecodeCommitment(contractClassId: Fr): Promise<Fr | undefined> {
    // Try and retrieve from cache
    const key = contractClassId.toString();
    const result = this.bytecodeCommitmentCache.get(key);
    if (result !== undefined) {
      return result;
    }
    // Now try from the store
    const fromStore = await this.dataSource.getBytecodeCommitment(contractClassId);
    if (fromStore !== undefined) {
      this.bytecodeCommitmentCache.set(key, fromStore);
      return fromStore;
    }

    // Not in either the store or the cache, build it here and cache
    const contractClass = await this.getContractClass(contractClassId);
    if (contractClass === undefined) {
      return undefined;
    }

    const value = await computePublicBytecodeCommitment(contractClass.packedBytecode);
    this.bytecodeCommitmentCache.set(key, value);
    return value;
  }

  public async getDebugFunctionName(address: AztecAddress, selector: FunctionSelector): Promise<string | undefined> {
    return await this.dataSource.getContractFunctionName(address, selector);
  }
}

/**
 * A public state DB that reads and writes to the world state.
 */
export class WorldStateDB extends ContractsDataSourcePublicDB implements PublicStateDB, MerkleTreeCheckpointOperations {
  private logger = createLogger('simulator:world-state-db');

  constructor(public db: MerkleTreeWriteOperations, dataSource: ContractDataSource) {
    super(dataSource);
  }

  /**
   * Checkpoints the current fork state
   */
  public async createCheckpoint() {
    await this.db.createCheckpoint();
  }

  /**
   * Commits the current checkpoint
   */
  public async commitCheckpoint() {
    await this.db.commitCheckpoint();
  }

  /**
   * Reverts the current checkpoint
   */
  public async revertCheckpoint() {
    await this.db.revertCheckpoint();
  }

  public getMerkleInterface(): MerkleTreeWriteOperations {
    return this.db;
  }

  /**
   * Reads a value from public storage, returning zero if none.
   * @param contract - Owner of the storage.
   * @param slot - Slot to read in the contract storage.
   * @returns The current value in the storage slot.
   */
  public async storageRead(contract: AztecAddress, slot: Fr): Promise<Fr> {
    return await readPublicState(this.db, contract, slot);
  }

  /**
   * Records a write to public storage.
   * @param contract - Owner of the storage.
   * @param slot - Slot to read in the contract storage.
   * @param newValue - The new value to store.
   * @returns The slot of the written leaf in the public data tree.
   */
  public async storageWrite(contract: AztecAddress, slot: Fr, newValue: Fr): Promise<void> {
    const leafSlot = await computePublicDataTreeLeafSlot(contract, slot);
    const publicDataWrite = new PublicDataWrite(leafSlot, newValue);
    await this.db.sequentialInsert(MerkleTreeId.PUBLIC_DATA_TREE, [publicDataWrite.toBuffer()]);
  }

  public async getL1ToL2LeafValue(leafIndex: bigint): Promise<Fr | undefined> {
    const timer = new Timer();
    const leafValue = await this.db.getLeafValue(MerkleTreeId.L1_TO_L2_MESSAGE_TREE, leafIndex);
    this.logger.debug(`[DB] Fetched L1 to L2 message leaf value`, {
      eventName: 'public-db-access',
      duration: timer.ms(),
      operation: 'get-l1-to-l2-message-leaf-value',
    } satisfies PublicDBAccessStats);
    return leafValue;
  }

  public async getCommitmentValue(leafIndex: bigint): Promise<Fr | undefined> {
    const timer = new Timer();
    const leafValue = await this.db.getLeafValue(MerkleTreeId.NOTE_HASH_TREE, leafIndex);
    this.logger.debug(`[DB] Fetched commitment leaf value`, {
      eventName: 'public-db-access',
      duration: timer.ms(),
      operation: 'get-commitment-leaf-value',
    } satisfies PublicDBAccessStats);
    return leafValue;
  }

  public async getNullifierIndex(nullifier: Fr): Promise<bigint | undefined> {
    const timer = new Timer();
    const index = (await this.db.findLeafIndices(MerkleTreeId.NULLIFIER_TREE, [nullifier.toBuffer()]))[0];
    this.logger.debug(`[DB] Fetched nullifier index`, {
      eventName: 'public-db-access',
      duration: timer.ms(),
      operation: 'get-nullifier-index',
    } satisfies PublicDBAccessStats);
    return index;
  }
}

export async function readPublicState(db: MerkleTreeReadOperations, contract: AztecAddress, slot: Fr): Promise<Fr> {
  const leafSlot = (await computePublicDataTreeLeafSlot(contract, slot)).toBigInt();

  const lowLeafResult = await db.getPreviousValueIndex(MerkleTreeId.PUBLIC_DATA_TREE, leafSlot);
  if (!lowLeafResult || !lowLeafResult.alreadyPresent) {
    return Fr.ZERO;
  }

  const preimage = (await db.getLeafPreimage(
    MerkleTreeId.PUBLIC_DATA_TREE,
    lowLeafResult.index,
  )) as PublicDataTreeLeafPreimage;

  return preimage.value;
}<|MERGE_RESOLUTION|>--- conflicted
+++ resolved
@@ -1,8 +1,4 @@
-<<<<<<< HEAD
-import { MerkleTreeId, type Tx } from '@aztec/circuit-types';
-=======
-import { ContractClassTxL2Logs, type Tx } from '@aztec/circuit-types';
->>>>>>> 80ace045
+import { type Tx } from '@aztec/circuit-types';
 import {
   type MerkleTreeCheckpointOperations,
   type MerkleTreeReadOperations,
