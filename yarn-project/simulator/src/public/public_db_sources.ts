--- conflicted
+++ resolved
@@ -1,14 +1,5 @@
 import { ContractClassTxL2Logs, MerkleTreeId, type Tx } from '@aztec/circuit-types';
-import {
-  type MerkleTreeReadOperations,
-  type MerkleTreeWriteOperations,
-<<<<<<< HEAD
-  type Tx,
-} from '@aztec/circuit-types';
-=======
-  NullifierMembershipWitness,
-} from '@aztec/circuit-types/interfaces/server';
->>>>>>> a1758ed2
+import { type MerkleTreeReadOperations, type MerkleTreeWriteOperations } from '@aztec/circuit-types/interfaces/server';
 import { type PublicDBAccessStats } from '@aztec/circuit-types/stats';
 import {
   type AztecAddress,
@@ -17,19 +8,11 @@
   type ContractInstanceWithAddress,
   Fr,
   type FunctionSelector,
-<<<<<<< HEAD
-  type PublicDataTreeLeafPreimage,
   PublicDataWrite,
   computePublicBytecodeCommitment,
 } from '@aztec/circuits.js';
 import { computePublicDataTreeLeafSlot } from '@aztec/circuits.js/hash';
-=======
-  computePublicBytecodeCommitment,
-} from '@aztec/circuits.js';
-import { computeL1ToL2MessageNullifier, computePublicDataTreeLeafSlot } from '@aztec/circuits.js/hash';
-import { type NullifierLeafPreimage, type PublicDataTreeLeafPreimage } from '@aztec/circuits.js/trees';
-import { type L1_TO_L2_MSG_TREE_HEIGHT, type NULLIFIER_TREE_HEIGHT } from '@aztec/constants';
->>>>>>> a1758ed2
+import { type PublicDataTreeLeafPreimage } from '@aztec/circuits.js/trees';
 import { createLogger } from '@aztec/foundation/log';
 import { Timer } from '@aztec/foundation/timer';
 import { ContractClassRegisteredEvent } from '@aztec/protocol-contracts/class-registerer';
