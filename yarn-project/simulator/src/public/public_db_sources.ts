<<<<<<< HEAD
import { type Tx } from '@aztec/circuit-types';
import { ContractClassTxL2Logs } from '@aztec/circuit-types';
import {
  type MerkleTreeCheckpointOperations,
  type MerkleTreeReadOperations,
  type MerkleTreeWriteOperations,
} from '@aztec/circuit-types/interfaces/server';
import { type PublicDBAccessStats } from '@aztec/circuit-types/stats';
import type { FunctionSelector } from '@aztec/circuits.js/abi';
import { PublicDataWrite } from '@aztec/circuits.js/avm';
import type { AztecAddress } from '@aztec/circuits.js/aztec-address';
import {
  type ContractClassPublic,
  type ContractDataSource,
  type ContractInstanceWithAddress,
  computePublicBytecodeCommitment,
} from '@aztec/circuits.js/contract';
import { computePublicDataTreeLeafSlot } from '@aztec/circuits.js/hash';
import { MerkleTreeId, type PublicDataTreeLeafPreimage } from '@aztec/circuits.js/trees';
=======
>>>>>>> 93dc92a8
import { Fr } from '@aztec/foundation/fields';
import { createLogger } from '@aztec/foundation/log';
import { Timer } from '@aztec/foundation/timer';
import { ContractClassRegisteredEvent } from '@aztec/protocol-contracts/class-registerer';
import { ContractInstanceDeployedEvent } from '@aztec/protocol-contracts/instance-deployer';
<<<<<<< HEAD

import { type PublicContractsDB, type PublicStateDB } from './db_interfaces.js';
import { TxContractCache } from './tx_contract_cache.js';
=======
import type { FunctionSelector } from '@aztec/stdlib/abi';
import { PublicDataWrite } from '@aztec/stdlib/avm';
import type { AztecAddress } from '@aztec/stdlib/aztec-address';
import {
  type ContractClassPublic,
  type ContractDataSource,
  type ContractInstanceWithAddress,
  computePublicBytecodeCommitment,
} from '@aztec/stdlib/contract';
import { computePublicDataTreeLeafSlot } from '@aztec/stdlib/hash';
import type {
  MerkleTreeCheckpointOperations,
  MerkleTreeReadOperations,
  MerkleTreeWriteOperations,
} from '@aztec/stdlib/interfaces/server';
import type { PublicDBAccessStats } from '@aztec/stdlib/stats';
import { MerkleTreeId, type PublicDataTreeLeafPreimage } from '@aztec/stdlib/trees';
import type { Tx } from '@aztec/stdlib/tx';

import type { PublicContractsDB, PublicStateDB } from '../common/db_interfaces.js';
>>>>>>> 93dc92a8

/**
 * Implements the PublicContractsDB using a ContractDataSource.
 * Progressively records contracts in transaction as they are processed in a block.
 * Separates block-level contract information (from processed/included txs) from the
 * current tx's contract information (which may be cleared on tx revert/death).
 */
export class ContractsDataSourcePublicDB implements PublicContractsDB {
  // The three caching layers.
  // The current tx's new contract information is cached
  // in currentTxNonRevertibleCache and currentTxRevertibleCache.
  // When a tx succeeds, that cache is merged into the block cache and cleared.
  private blockCache = new TxContractCache();
  private currentTxNonRevertibleCache = new TxContractCache();
  private currentTxRevertibleCache = new TxContractCache();
  private bytecodeCommitmentCache = new Map<string, Fr>();

  private log = createLogger('simulator:contracts-data-source');

  constructor(private dataSource: ContractDataSource) {}

  /**
   * Add new contracts from a transaction
   * @param tx - The transaction to add contracts from.
   */
  public async addNewContracts(tx: Tx): Promise<void> {
<<<<<<< HEAD
    await this.addContractClasses(tx);
    this.addContractInstances(tx);
  }

  /**
   * Add contract classes from a transaction
   * @param tx - The transaction to add contract classes from.
   */
  private async addContractClasses(tx: Tx) {
    // Extract contract class from logs
    const nonRevertibleContractClassLogs = tx.contractClassLogs
      .filterScoped(
        tx.data.forPublic!.nonRevertibleAccumulatedData.contractClassLogsHashes,
        ContractClassTxL2Logs.empty(),
      )
      .unrollLogs();
    const revertibleContractClassLogs = tx.contractClassLogs
      .filterScoped(tx.data.forPublic!.revertibleAccumulatedData.contractClassLogsHashes, ContractClassTxL2Logs.empty())
      .unrollLogs();

    const nonRevertibleContractClassEvents = nonRevertibleContractClassLogs
      .filter(log => ContractClassRegisteredEvent.isContractClassRegisteredEvent(log.data))
      .map(log => ContractClassRegisteredEvent.fromLog(log.data));

    const revertibleContractClassEvents = revertibleContractClassLogs
      .filter(log => ContractClassRegisteredEvent.isContractClassRegisteredEvent(log.data))
      .map(log => ContractClassRegisteredEvent.fromLog(log.data));

    // Cache contract classes
=======
    // Extract contract class and instance data from logs and add to cache for this block
    const siloedLogs = await tx.filterContractClassLogs(tx.data.getNonEmptyContractClassLogsHashes(), true);
    const contractClassRegisteredEvents = siloedLogs
      .filter(log => ContractClassRegisteredEvent.isContractClassRegisteredEvent(log))
      .map(log => ContractClassRegisteredEvent.fromLog(log));
>>>>>>> 93dc92a8
    await Promise.all(
      nonRevertibleContractClassEvents.map(async event => {
        this.log.debug(`Adding class ${event.contractClassId.toString()} to contract 's non-revertible tx cache`);
        const contractClass = await event.toContractClassPublic();

        this.currentTxNonRevertibleCache.addClass(event.contractClassId, contractClass);
      }),
    );

    await Promise.all(
      revertibleContractClassEvents.map(async event => {
        this.log.debug(`Adding class ${event.contractClassId.toString()} to contract's revertible tx cache`);
        const contractClass = await event.toContractClassPublic();

        this.currentTxRevertibleCache.addClass(event.contractClassId, contractClass);
      }),
    );
  }

  /**
   * Add contract instances from a transaction
   * @param tx - The transaction to add contract instances from.
   */
  private addContractInstances(tx: Tx) {
    // Extract contract instance from logs
    const nonRevertibleContractInstanceLogs = tx.data.forPublic!.nonRevertibleAccumulatedData.privateLogs.filter(
      l => !l.isEmpty(),
    );
    const revertibleContractInstanceLogs = tx.data.forPublic!.revertibleAccumulatedData.privateLogs.filter(
      l => !l.isEmpty(),
    );

    const nonRevertibleContractInstanceEvents = nonRevertibleContractInstanceLogs
      .filter(log => ContractInstanceDeployedEvent.isContractInstanceDeployedEvent(log))
      .map(log => ContractInstanceDeployedEvent.fromLog(log));

    const revertibleContractInstanceEvents = revertibleContractInstanceLogs
      .filter(log => ContractInstanceDeployedEvent.isContractInstanceDeployedEvent(log))
      .map(log => ContractInstanceDeployedEvent.fromLog(log));

    // Cache contract instances
    nonRevertibleContractInstanceEvents.forEach(e => {
      this.log.debug(
        `Adding instance ${e.address.toString()} with class ${e.contractClassId.toString()} to non-revertible tx contract cache`,
      );
      this.currentTxNonRevertibleCache.addInstance(e.address, e.toContractInstance());
    });
    revertibleContractInstanceEvents.forEach(e => {
      this.log.debug(
        `Adding instance ${e.address.toString()} with class ${e.contractClassId.toString()} to revertible tx contract cache`,
      );
      this.currentTxRevertibleCache.addInstance(e.address, e.toContractInstance());
    });
  }

  /**
   * Clear new contracts from the current tx's cache
   */
<<<<<<< HEAD
  public clearContractsForTx() {
    this.currentTxRevertibleCache.clear();
    this.currentTxRevertibleCache.clear();
    this.currentTxNonRevertibleCache.clear();
  }
=======
  public async removeNewContracts(tx: Tx, onlyRevertible: boolean = false): Promise<void> {
    // TODO(@spalladino): Can this inadvertently delete a valid contract added by another tx?
    // Let's say we have two txs adding the same contract on the same block. If the 2nd one reverts,
    // wouldn't that accidentally remove the contract added on the first one?
    const contractClassLogs = onlyRevertible ? await tx.getSplitContractClassLogs(true, true) : tx.contractClassLogs;
    contractClassLogs
      .filter(log => ContractClassRegisteredEvent.isContractClassRegisteredEvent(log))
      .forEach(log => {
        const event = ContractClassRegisteredEvent.fromLog(log);
        this.classCache.delete(event.contractClassId.toString());
      });

    // We store the contract instance deployed event log in private logs, contract_instance_deployer_contract/src/main.nr
    const privateLogs = onlyRevertible
      ? tx.data.forPublic!.revertibleAccumulatedData.privateLogs.filter(l => !l.isEmpty())
      : tx.data.getNonEmptyPrivateLogs();
    const contractInstanceEvents = privateLogs
      .filter(log => ContractInstanceDeployedEvent.isContractInstanceDeployedEvent(log))
      .map(ContractInstanceDeployedEvent.fromLog);
    contractInstanceEvents.forEach(e => this.instanceCache.delete(e.address.toString()));
>>>>>>> 93dc92a8

  /**
   * Commits the current transaction's cached contracts to the block-level cache.
   * Then, clears the tx cache.
   */
  public commitContractsForTx(onlyNonRevertibles: boolean = false) {
    // Merge non-revertible tx cache into block cache
    this.blockCache.mergeFrom(this.currentTxNonRevertibleCache);

    if (!onlyNonRevertibles) {
      // Merge revertible tx cache into block cache
      this.blockCache.mergeFrom(this.currentTxRevertibleCache);
    }

    // Clear the tx's caches
    this.currentTxNonRevertibleCache.clear();
    this.currentTxRevertibleCache.clear();
  }

  public async getContractInstance(address: AztecAddress): Promise<ContractInstanceWithAddress | undefined> {
    // Check caches in order: tx revertible -> tx non-revertible -> block -> data source
    return (
      this.currentTxRevertibleCache.getInstance(address) ??
      this.currentTxNonRevertibleCache.getInstance(address) ??
      this.blockCache.getInstance(address) ??
      (await this.dataSource.getContract(address))
    );
  }

  public async getContractClass(contractClassId: Fr): Promise<ContractClassPublic | undefined> {
    // Check caches in order: tx revertible -> tx non-revertible -> block -> data source
    return (
      this.currentTxRevertibleCache.getClass(contractClassId) ??
      this.currentTxNonRevertibleCache.getClass(contractClassId) ??
      this.blockCache.getClass(contractClassId) ??
      (await this.dataSource.getContractClass(contractClassId))
    );
  }

  public async getBytecodeCommitment(contractClassId: Fr): Promise<Fr | undefined> {
    // Try and retrieve from cache
    const key = contractClassId.toString();
    const result = this.bytecodeCommitmentCache.get(key);

    if (result !== undefined) {
      return result;
    }

    // Now try from the store
    const fromStore = await this.dataSource.getBytecodeCommitment(contractClassId);
    if (fromStore !== undefined) {
      this.bytecodeCommitmentCache.set(key, fromStore);
      return fromStore;
    }

    // Not in either the store or the caches, build it here and cache
    const contractClass = await this.getContractClass(contractClassId);
    if (contractClass === undefined) {
      return undefined;
    }
    const value = await computePublicBytecodeCommitment(contractClass.packedBytecode);
    this.bytecodeCommitmentCache.set(key, value);
    return value;
  }

  public async getDebugFunctionName(address: AztecAddress, selector: FunctionSelector): Promise<string | undefined> {
    return await this.dataSource.getContractFunctionName(address, selector);
  }
}

/**
 * A public state DB that reads and writes to the world state.
 */
export class WorldStateDB extends ContractsDataSourcePublicDB implements PublicStateDB, MerkleTreeCheckpointOperations {
  private logger = createLogger('simulator:world-state-db');

  constructor(public db: MerkleTreeWriteOperations, dataSource: ContractDataSource) {
    super(dataSource);
  }

  /**
   * Checkpoints the current fork state
   */
  public async createCheckpoint() {
    await this.db.createCheckpoint();
  }

  /**
   * Commits the current checkpoint
   */
  public async commitCheckpoint() {
    await this.db.commitCheckpoint();
  }

  /**
   * Reverts the current checkpoint
   */
  public async revertCheckpoint() {
    await this.db.revertCheckpoint();
  }

  public getMerkleInterface(): MerkleTreeWriteOperations {
    return this.db;
  }

  /**
   * Reads a value from public storage, returning zero if none.
   * @param contract - Owner of the storage.
   * @param slot - Slot to read in the contract storage.
   * @returns The current value in the storage slot.
   */
  public async storageRead(contract: AztecAddress, slot: Fr): Promise<Fr> {
    return await readPublicState(this.db, contract, slot);
  }

  /**
   * Records a write to public storage.
   * @param contract - Owner of the storage.
   * @param slot - Slot to read in the contract storage.
   * @param newValue - The new value to store.
   * @returns The slot of the written leaf in the public data tree.
   */
  public async storageWrite(contract: AztecAddress, slot: Fr, newValue: Fr): Promise<void> {
    const leafSlot = await computePublicDataTreeLeafSlot(contract, slot);
    const publicDataWrite = new PublicDataWrite(leafSlot, newValue);
    await this.db.sequentialInsert(MerkleTreeId.PUBLIC_DATA_TREE, [publicDataWrite.toBuffer()]);
  }

  public async getL1ToL2LeafValue(leafIndex: bigint): Promise<Fr | undefined> {
    const timer = new Timer();
    const leafValue = await this.db.getLeafValue(MerkleTreeId.L1_TO_L2_MESSAGE_TREE, leafIndex);
    this.logger.debug(`[DB] Fetched L1 to L2 message leaf value`, {
      eventName: 'public-db-access',
      duration: timer.ms(),
      operation: 'get-l1-to-l2-message-leaf-value',
    } satisfies PublicDBAccessStats);
    return leafValue;
  }

  public async getCommitmentValue(leafIndex: bigint): Promise<Fr | undefined> {
    const timer = new Timer();
    const leafValue = await this.db.getLeafValue(MerkleTreeId.NOTE_HASH_TREE, leafIndex);
    this.logger.debug(`[DB] Fetched commitment leaf value`, {
      eventName: 'public-db-access',
      duration: timer.ms(),
      operation: 'get-commitment-leaf-value',
    } satisfies PublicDBAccessStats);
    return leafValue;
  }

  public async getNullifierIndex(nullifier: Fr): Promise<bigint | undefined> {
    const timer = new Timer();
    const index = (await this.db.findLeafIndices(MerkleTreeId.NULLIFIER_TREE, [nullifier.toBuffer()]))[0];
    this.logger.debug(`[DB] Fetched nullifier index`, {
      eventName: 'public-db-access',
      duration: timer.ms(),
      operation: 'get-nullifier-index',
    } satisfies PublicDBAccessStats);
    return index;
  }
}

export async function readPublicState(db: MerkleTreeReadOperations, contract: AztecAddress, slot: Fr): Promise<Fr> {
  const leafSlot = (await computePublicDataTreeLeafSlot(contract, slot)).toBigInt();

  const lowLeafResult = await db.getPreviousValueIndex(MerkleTreeId.PUBLIC_DATA_TREE, leafSlot);
  if (!lowLeafResult || !lowLeafResult.alreadyPresent) {
    return Fr.ZERO;
  }

  const preimage = (await db.getLeafPreimage(
    MerkleTreeId.PUBLIC_DATA_TREE,
    lowLeafResult.index,
  )) as PublicDataTreeLeafPreimage;

  return preimage.value;
}<|MERGE_RESOLUTION|>--- conflicted
+++ resolved
@@ -1,35 +1,8 @@
-<<<<<<< HEAD
-import { type Tx } from '@aztec/circuit-types';
-import { ContractClassTxL2Logs } from '@aztec/circuit-types';
-import {
-  type MerkleTreeCheckpointOperations,
-  type MerkleTreeReadOperations,
-  type MerkleTreeWriteOperations,
-} from '@aztec/circuit-types/interfaces/server';
-import { type PublicDBAccessStats } from '@aztec/circuit-types/stats';
-import type { FunctionSelector } from '@aztec/circuits.js/abi';
-import { PublicDataWrite } from '@aztec/circuits.js/avm';
-import type { AztecAddress } from '@aztec/circuits.js/aztec-address';
-import {
-  type ContractClassPublic,
-  type ContractDataSource,
-  type ContractInstanceWithAddress,
-  computePublicBytecodeCommitment,
-} from '@aztec/circuits.js/contract';
-import { computePublicDataTreeLeafSlot } from '@aztec/circuits.js/hash';
-import { MerkleTreeId, type PublicDataTreeLeafPreimage } from '@aztec/circuits.js/trees';
-=======
->>>>>>> 93dc92a8
 import { Fr } from '@aztec/foundation/fields';
 import { createLogger } from '@aztec/foundation/log';
 import { Timer } from '@aztec/foundation/timer';
 import { ContractClassRegisteredEvent } from '@aztec/protocol-contracts/class-registerer';
 import { ContractInstanceDeployedEvent } from '@aztec/protocol-contracts/instance-deployer';
-<<<<<<< HEAD
-
-import { type PublicContractsDB, type PublicStateDB } from './db_interfaces.js';
-import { TxContractCache } from './tx_contract_cache.js';
-=======
 import type { FunctionSelector } from '@aztec/stdlib/abi';
 import { PublicDataWrite } from '@aztec/stdlib/avm';
 import type { AztecAddress } from '@aztec/stdlib/aztec-address';
@@ -45,12 +18,13 @@
   MerkleTreeReadOperations,
   MerkleTreeWriteOperations,
 } from '@aztec/stdlib/interfaces/server';
+import type { ContractClassLog } from '@aztec/stdlib/logs';
 import type { PublicDBAccessStats } from '@aztec/stdlib/stats';
 import { MerkleTreeId, type PublicDataTreeLeafPreimage } from '@aztec/stdlib/trees';
 import type { Tx } from '@aztec/stdlib/tx';
 
 import type { PublicContractsDB, PublicStateDB } from '../common/db_interfaces.js';
->>>>>>> 93dc92a8
+import { TxContractCache } from './tx_contract_cache.js';
 
 /**
  * Implements the PublicContractsDB using a ContractDataSource.
@@ -77,7 +51,6 @@
    * @param tx - The transaction to add contracts from.
    */
   public async addNewContracts(tx: Tx): Promise<void> {
-<<<<<<< HEAD
     await this.addContractClasses(tx);
     this.addContractInstances(tx);
   }
@@ -87,35 +60,31 @@
    * @param tx - The transaction to add contract classes from.
    */
   private async addContractClasses(tx: Tx) {
+    // Extract contract class and instance data from logs and add to cache for this block
+
     // Extract contract class from logs
-    const nonRevertibleContractClassLogs = tx.contractClassLogs
-      .filterScoped(
-        tx.data.forPublic!.nonRevertibleAccumulatedData.contractClassLogsHashes,
-        ContractClassTxL2Logs.empty(),
-      )
-      .unrollLogs();
-    const revertibleContractClassLogs = tx.contractClassLogs
-      .filterScoped(tx.data.forPublic!.revertibleAccumulatedData.contractClassLogsHashes, ContractClassTxL2Logs.empty())
-      .unrollLogs();
-
-    const nonRevertibleContractClassEvents = nonRevertibleContractClassLogs
-      .filter(log => ContractClassRegisteredEvent.isContractClassRegisteredEvent(log.data))
-      .map(log => ContractClassRegisteredEvent.fromLog(log.data));
-
-    const revertibleContractClassEvents = revertibleContractClassLogs
-      .filter(log => ContractClassRegisteredEvent.isContractClassRegisteredEvent(log.data))
-      .map(log => ContractClassRegisteredEvent.fromLog(log.data));
+    const siloedNonRevertibleContractClassLogs = tx.data.forPublic
+      ? await tx.filterContractClassLogs(
+          tx.data.forPublic!.nonRevertibleAccumulatedData.contractClassLogsHashes,
+          /*siloed=*/ true,
+        )
+      : await tx.filterContractClassLogs(tx.data.forRollup!.end.contractClassLogsHashes, /*siloed=*/ true);
+    const siloedRevertibleContractClassLogs = tx.data.forPublic
+      ? await tx.filterContractClassLogs(
+          tx.data.forPublic!.revertibleAccumulatedData.contractClassLogsHashes,
+          /*siloed=*/ true,
+        )
+      : [];
+    const nonRevertibleContractClassEvents = siloedNonRevertibleContractClassLogs
+      .filter((log: ContractClassLog) => ContractClassRegisteredEvent.isContractClassRegisteredEvent(log))
+      .map((log: ContractClassLog) => ContractClassRegisteredEvent.fromLog(log));
+    const revertibleContractClassEvents = siloedRevertibleContractClassLogs
+      .filter((log: ContractClassLog) => ContractClassRegisteredEvent.isContractClassRegisteredEvent(log))
+      .map((log: ContractClassLog) => ContractClassRegisteredEvent.fromLog(log));
 
     // Cache contract classes
-=======
-    // Extract contract class and instance data from logs and add to cache for this block
-    const siloedLogs = await tx.filterContractClassLogs(tx.data.getNonEmptyContractClassLogsHashes(), true);
-    const contractClassRegisteredEvents = siloedLogs
-      .filter(log => ContractClassRegisteredEvent.isContractClassRegisteredEvent(log))
-      .map(log => ContractClassRegisteredEvent.fromLog(log));
->>>>>>> 93dc92a8
     await Promise.all(
-      nonRevertibleContractClassEvents.map(async event => {
+      nonRevertibleContractClassEvents.map(async (event: ContractClassRegisteredEvent) => {
         this.log.debug(`Adding class ${event.contractClassId.toString()} to contract 's non-revertible tx cache`);
         const contractClass = await event.toContractClassPublic();
 
@@ -124,7 +93,7 @@
     );
 
     await Promise.all(
-      revertibleContractClassEvents.map(async event => {
+      revertibleContractClassEvents.map(async (event: ContractClassRegisteredEvent) => {
         this.log.debug(`Adding class ${event.contractClassId.toString()} to contract's revertible tx cache`);
         const contractClass = await event.toContractClassPublic();
 
@@ -139,12 +108,12 @@
    */
   private addContractInstances(tx: Tx) {
     // Extract contract instance from logs
-    const nonRevertibleContractInstanceLogs = tx.data.forPublic!.nonRevertibleAccumulatedData.privateLogs.filter(
-      l => !l.isEmpty(),
-    );
-    const revertibleContractInstanceLogs = tx.data.forPublic!.revertibleAccumulatedData.privateLogs.filter(
-      l => !l.isEmpty(),
-    );
+    const nonRevertibleContractInstanceLogs = tx.data.forPublic
+      ? tx.data.forPublic!.nonRevertibleAccumulatedData.privateLogs.filter(l => !l.isEmpty())
+      : tx.data.forRollup!.end.privateLogs.filter(l => !l.isEmpty());
+    const revertibleContractInstanceLogs = tx.data.forPublic
+      ? tx.data.forPublic!.revertibleAccumulatedData.privateLogs.filter(l => !l.isEmpty())
+      : [];
 
     const nonRevertibleContractInstanceEvents = nonRevertibleContractInstanceLogs
       .filter(log => ContractInstanceDeployedEvent.isContractInstanceDeployedEvent(log))
@@ -172,34 +141,11 @@
   /**
    * Clear new contracts from the current tx's cache
    */
-<<<<<<< HEAD
   public clearContractsForTx() {
     this.currentTxRevertibleCache.clear();
     this.currentTxRevertibleCache.clear();
     this.currentTxNonRevertibleCache.clear();
   }
-=======
-  public async removeNewContracts(tx: Tx, onlyRevertible: boolean = false): Promise<void> {
-    // TODO(@spalladino): Can this inadvertently delete a valid contract added by another tx?
-    // Let's say we have two txs adding the same contract on the same block. If the 2nd one reverts,
-    // wouldn't that accidentally remove the contract added on the first one?
-    const contractClassLogs = onlyRevertible ? await tx.getSplitContractClassLogs(true, true) : tx.contractClassLogs;
-    contractClassLogs
-      .filter(log => ContractClassRegisteredEvent.isContractClassRegisteredEvent(log))
-      .forEach(log => {
-        const event = ContractClassRegisteredEvent.fromLog(log);
-        this.classCache.delete(event.contractClassId.toString());
-      });
-
-    // We store the contract instance deployed event log in private logs, contract_instance_deployer_contract/src/main.nr
-    const privateLogs = onlyRevertible
-      ? tx.data.forPublic!.revertibleAccumulatedData.privateLogs.filter(l => !l.isEmpty())
-      : tx.data.getNonEmptyPrivateLogs();
-    const contractInstanceEvents = privateLogs
-      .filter(log => ContractInstanceDeployedEvent.isContractInstanceDeployedEvent(log))
-      .map(ContractInstanceDeployedEvent.fromLog);
-    contractInstanceEvents.forEach(e => this.instanceCache.delete(e.address.toString()));
->>>>>>> 93dc92a8
 
   /**
    * Commits the current transaction's cached contracts to the block-level cache.
