import type { Fr } from '@aztec/foundation/fields';
import type { AztecAddress } from '@aztec/stdlib/aztec-address';
<<<<<<< HEAD
import type { ContractClassPublicWithCommitment, SerializableContractInstance } from '@aztec/stdlib/contract';
=======
>>>>>>> 95a0ec17
import type { PublicCallRequest } from '@aztec/stdlib/kernel';
import type { PublicLog } from '@aztec/stdlib/logs';

export interface PublicSideEffectTraceInterface {
  fork(): PublicSideEffectTraceInterface;
  merge(nestedTrace: PublicSideEffectTraceInterface, reverted?: boolean): void;
  getCounter(): number;
  // all "trace*" functions can throw SideEffectLimitReachedError
  tracePublicStorageWrite(
    contractAddress: AztecAddress,
    slot: Fr, // This is the storage slot not the computed leaf slot
    value: Fr,
    protocolWrite: boolean,
  ): Promise<void>;
  traceNewNoteHash(uniqueNoteHash: Fr): void;
  getNoteHashCount(): number;
  traceNewNullifier(siloedNullifier: Fr): void;
  traceNewL2ToL1Message(contractAddress: AztecAddress, recipient: Fr, content: Fr): void;
  tracePublicLog(contractAddress: AztecAddress, log: Fr[]): void;
<<<<<<< HEAD
  traceGetContractInstance(
    contractAddress: AztecAddress,
    exists: boolean,
    instance?: SerializableContractInstance,
    updateMembershipHint?: AvmPublicDataReadTreeHint,
    updatePreimage?: Fr[],
  ): void;
  traceGetContractClass(contractClassId: Fr, exists: boolean, contractClass?: ContractClassPublicWithCommitment): void;
  traceEnqueuedCall(
    /** The call request from private that enqueued this call. */
    publicCallRequest: PublicCallRequest,
    /** The call's calldata */
    calldata: Fr[],
    /** Did the call revert? */
    reverted: boolean,
  ): void;
=======
  traceGetContractClass(contractClassId: Fr, exists: boolean): void;
  traceEnqueuedCall(publicCallRequest: PublicCallRequest): void;
>>>>>>> 95a0ec17
  getPublicLogs(): PublicLog[];
}<|MERGE_RESOLUTION|>--- conflicted
+++ resolved
@@ -1,9 +1,5 @@
 import type { Fr } from '@aztec/foundation/fields';
 import type { AztecAddress } from '@aztec/stdlib/aztec-address';
-<<<<<<< HEAD
-import type { ContractClassPublicWithCommitment, SerializableContractInstance } from '@aztec/stdlib/contract';
-=======
->>>>>>> 95a0ec17
 import type { PublicCallRequest } from '@aztec/stdlib/kernel';
 import type { PublicLog } from '@aztec/stdlib/logs';
 
@@ -23,26 +19,7 @@
   traceNewNullifier(siloedNullifier: Fr): void;
   traceNewL2ToL1Message(contractAddress: AztecAddress, recipient: Fr, content: Fr): void;
   tracePublicLog(contractAddress: AztecAddress, log: Fr[]): void;
-<<<<<<< HEAD
-  traceGetContractInstance(
-    contractAddress: AztecAddress,
-    exists: boolean,
-    instance?: SerializableContractInstance,
-    updateMembershipHint?: AvmPublicDataReadTreeHint,
-    updatePreimage?: Fr[],
-  ): void;
-  traceGetContractClass(contractClassId: Fr, exists: boolean, contractClass?: ContractClassPublicWithCommitment): void;
-  traceEnqueuedCall(
-    /** The call request from private that enqueued this call. */
-    publicCallRequest: PublicCallRequest,
-    /** The call's calldata */
-    calldata: Fr[],
-    /** Did the call revert? */
-    reverted: boolean,
-  ): void;
-=======
   traceGetContractClass(contractClassId: Fr, exists: boolean): void;
   traceEnqueuedCall(publicCallRequest: PublicCallRequest): void;
->>>>>>> 95a0ec17
   getPublicLogs(): PublicLog[];
 }