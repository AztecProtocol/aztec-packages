import {
  type AvmProvingRequest,
  MerkleTreeId,
  type MerkleTreeReadOperations,
  ProvingRequestType,
  type PublicExecutionRequest,
  type SimulationError,
  type Tx,
  TxExecutionPhase,
  TxHash,
} from '@aztec/circuit-types';
import {
  AppendOnlyTreeSnapshot,
  AvmCircuitInputs,
  type AvmCircuitPublicInputs,
  Fr,
  Gas,
  type GasSettings,
  type GlobalVariables,
  MAX_L2_GAS_PER_TX_PUBLIC_PORTION,
  type PrivateToPublicAccumulatedData,
  type PublicCallRequest,
  PublicCircuitPublicInputs,
  RevertCode,
  type StateReference,
  TreeSnapshots,
  countAccumulatedItems,
} from '@aztec/circuits.js';
import { type Logger, createLogger } from '@aztec/foundation/log';

import { strict as assert } from 'assert';
import { inspect } from 'util';

import { AvmPersistableStateManager } from '../avm/index.js';
import { DualSideEffectTrace } from './dual_side_effect_trace.js';
import { PublicEnqueuedCallSideEffectTrace, SideEffectArrayLengths } from './enqueued_call_side_effect_trace.js';
import { type WorldStateDB } from './public_db_sources.js';
import { PublicSideEffectTrace } from './side_effect_trace.js';
import { generateAvmCircuitPublicInputs } from './transitional_adapters.js';
import { getCallRequestsByPhase, getExecutionRequestsByPhase } from './utils.js';

/**
 * The transaction-level context for public execution.
 */
export class PublicTxContext {
  private log: Logger;

  /* Gas used including private, teardown gas _limit_, setup and app logic */
  private gasUsedByPublic: Gas = Gas.empty();
  /* Gas actually used during teardown (different from limit) */
  public teardownGasUsed: Gas = Gas.empty();

  /* Entire transaction execution is done. */
  private halted = false;
  /* Where did reverts happen (if at all)? */
  private revertCode: RevertCode = RevertCode.OK;
  /* What caused a revert (if one occurred)? */
  public revertReason: SimulationError | undefined;

  public avmProvingRequest: AvmProvingRequest | undefined; // FIXME(dbanks12): remove

  constructor(
    public readonly state: PhaseStateManager,
    private readonly globalVariables: GlobalVariables,
    private readonly startStateReference: StateReference,
    private readonly gasSettings: GasSettings,
    private readonly gasUsedByPrivate: Gas,
    private readonly gasAllocatedToPublic: Gas,
    private readonly setupCallRequests: PublicCallRequest[],
    private readonly appLogicCallRequests: PublicCallRequest[],
    private readonly teardownCallRequests: PublicCallRequest[],
    private readonly setupExecutionRequests: PublicExecutionRequest[],
    private readonly appLogicExecutionRequests: PublicExecutionRequest[],
    private readonly teardownExecutionRequests: PublicExecutionRequest[],
    public readonly nonRevertibleAccumulatedDataFromPrivate: PrivateToPublicAccumulatedData,
    public readonly revertibleAccumulatedDataFromPrivate: PrivateToPublicAccumulatedData,
    public trace: PublicEnqueuedCallSideEffectTrace, // FIXME(dbanks12): should be private
  ) {
<<<<<<< HEAD
    this.log = createDebugLogger(`aztec:public_tx_context`);
    this.log.debug(`PublicTxContext created with gas allocated to public: ${inspect(this.gasAllocatedToPublic)}`);
=======
    this.log = createLogger(`simulator:public_tx_context`);
    this.gasUsed = startGasUsed;
>>>>>>> 03797181
  }

  public static async create(
    db: MerkleTreeReadOperations,
    worldStateDB: WorldStateDB,
    tx: Tx,
    globalVariables: GlobalVariables,
    doMerkleOperations: boolean,
  ) {
    const nonRevertibleAccumulatedDataFromPrivate = tx.data.forPublic!.nonRevertibleAccumulatedData;

    const innerCallTrace = new PublicSideEffectTrace();
    const previousAccumulatedDataArrayLengths = new SideEffectArrayLengths(
      /*publicDataWrites*/ 0,
      countAccumulatedItems(nonRevertibleAccumulatedDataFromPrivate.noteHashes),
      /*nullifiers=*/ 0,
      countAccumulatedItems(nonRevertibleAccumulatedDataFromPrivate.l2ToL1Msgs),
      /*unencryptedLogsHashes*/ 0,
    );
    const enqueuedCallTrace = new PublicEnqueuedCallSideEffectTrace(
      /*startSideEffectCounter=*/ 0,
      previousAccumulatedDataArrayLengths,
    );
    const trace = new DualSideEffectTrace(innerCallTrace, enqueuedCallTrace);

    // Transaction level state manager that will be forked for revertible phases.
    const txStateManager = await AvmPersistableStateManager.create(worldStateDB, trace, doMerkleOperations);

    const gasSettings = tx.data.constants.txContext.gasSettings;
    const gasUsedByPrivate = tx.data.gasUsed;
    // Gas allocated to public is "whatever's left" after private, but with some max applied.
    const gasAllocatedToPublic = applyMaxToAvailableGas(gasSettings.gasLimits.sub(gasUsedByPrivate));

    return new PublicTxContext(
      new PhaseStateManager(txStateManager),
      globalVariables,
      await db.getStateReference(),
      gasSettings,
      gasUsedByPrivate,
      gasAllocatedToPublic,
      getCallRequestsByPhase(tx, TxExecutionPhase.SETUP),
      getCallRequestsByPhase(tx, TxExecutionPhase.APP_LOGIC),
      getCallRequestsByPhase(tx, TxExecutionPhase.TEARDOWN),
      getExecutionRequestsByPhase(tx, TxExecutionPhase.SETUP),
      getExecutionRequestsByPhase(tx, TxExecutionPhase.APP_LOGIC),
      getExecutionRequestsByPhase(tx, TxExecutionPhase.TEARDOWN),
      tx.data.forPublic!.nonRevertibleAccumulatedData,
      tx.data.forPublic!.revertibleAccumulatedData,
      enqueuedCallTrace,
    );
  }

  /**
   * Signal that the entire transaction execution is done.
   * All phases have been processed.
   * Actual transaction fee and actual total consumed gas can now be queried.
   */
  halt() {
    if (this.state.isForked()) {
      this.state.mergeForkedState();
    }
    this.halted = true;
  }

  /**
   * Revert execution a phase. Populate revertReason & revertCode.
   * If in setup, throw an error (transaction will be thrown out).
   * NOTE: this does not "halt" the entire transaction execution.
   */
  revert(phase: TxExecutionPhase, revertReason: SimulationError | undefined = undefined, culprit = '') {
    this.log.debug(`${TxExecutionPhase[phase]} phase reverted! ${culprit} failed with reason: ${revertReason}`);

    if (revertReason && !this.revertReason) {
      // don't override revertReason
      // (if app logic and teardown both revert, we want app logic's reason)
      this.revertReason = revertReason;
    }
    if (phase === TxExecutionPhase.SETUP) {
      this.log.debug(`Setup phase reverted! The transaction will be thrown out.`);
      if (revertReason) {
        throw revertReason;
      } else {
        throw new Error(`Setup phase reverted! The transaction will be thrown out. ${culprit} failed`);
      }
    } else if (phase === TxExecutionPhase.APP_LOGIC) {
      this.revertCode = RevertCode.APP_LOGIC_REVERTED;
    } else if (phase === TxExecutionPhase.TEARDOWN) {
      if (this.revertCode.equals(RevertCode.APP_LOGIC_REVERTED)) {
        this.revertCode = RevertCode.BOTH_REVERTED;
      } else {
        this.revertCode = RevertCode.TEARDOWN_REVERTED;
      }
    }
  }

  /**
   * Get the revert code.
   * @returns The revert code.
   */
  getFinalRevertCode(): RevertCode {
    assert(this.halted, 'Cannot know the final revert code until tx execution ends');
    return this.revertCode;
  }

  /**
   * Construct & return transaction hash.
   * @returns The transaction's hash.
   */
  getTxHash(): TxHash {
    // Private kernel functions are executed client side and for this reason tx hash is already set as first nullifier
    const firstNullifier = this.nonRevertibleAccumulatedDataFromPrivate.nullifiers[0];
    if (!firstNullifier || firstNullifier.isZero()) {
      throw new Error(`Cannot get tx hash since first nullifier is missing`);
    }
    return new TxHash(firstNullifier.toBuffer());
  }

  /**
   * Are there any call requests for the speciiied phase?
   */
  hasPhase(phase: TxExecutionPhase): boolean {
    if (phase === TxExecutionPhase.SETUP) {
      return this.setupCallRequests.length > 0;
    } else if (phase === TxExecutionPhase.APP_LOGIC) {
      return this.appLogicCallRequests.length > 0;
    } else {
      // phase === TxExecutionPhase.TEARDOWN
      return this.teardownCallRequests.length > 0;
    }
  }

  /**
   * Get the call requests for the specified phase (including args hashes).
   */
  getCallRequestsForPhase(phase: TxExecutionPhase): PublicCallRequest[] {
    switch (phase) {
      case TxExecutionPhase.SETUP:
        return this.setupCallRequests;
      case TxExecutionPhase.APP_LOGIC:
        return this.appLogicCallRequests;
      case TxExecutionPhase.TEARDOWN:
        return this.teardownCallRequests;
    }
  }

  /**
   * Get the call requests for the specified phase (including actual args).
   */
  getExecutionRequestsForPhase(phase: TxExecutionPhase): PublicExecutionRequest[] {
    switch (phase) {
      case TxExecutionPhase.SETUP:
        return this.setupExecutionRequests;
      case TxExecutionPhase.APP_LOGIC:
        return this.appLogicExecutionRequests;
      case TxExecutionPhase.TEARDOWN:
        return this.teardownExecutionRequests;
    }
  }

  /**
   * How much gas is left as of the specified phase?
   */
  getGasLeftAtPhase(phase: TxExecutionPhase): Gas {
    if (phase === TxExecutionPhase.TEARDOWN) {
      return applyMaxToAvailableGas(this.gasSettings.teardownGasLimits);
    } else {
      const gasLeftForPublic = this.gasAllocatedToPublic.sub(this.gasUsedByPublic);
      return gasLeftForPublic;
    }
  }

  /**
   * Consume gas. Track gas for teardown phase separately.
   */
  consumeGas(phase: TxExecutionPhase, gas: Gas) {
    if (phase === TxExecutionPhase.TEARDOWN) {
      this.teardownGasUsed = this.teardownGasUsed.add(gas);
    } else {
      this.gasUsedByPublic = this.gasUsedByPublic.add(gas);
    }
  }

  /**
   * The gasUsed by public and private,
   * as if the entire teardown gas limit was consumed.
   */
  getTotalGasUsed(): Gas {
    return this.gasUsedByPrivate.add(this.gasUsedByPublic);
  }

  /**
   * Compute the gas used using the actual gas used during teardown instead
   * of the teardown gas limit.
   * Note that this.gasUsed is initialized from private's gasUsed which includes
   * teardown gas limit.
   */
  getActualGasUsed(): Gas {
    assert(this.halted, 'Can only compute actual gas used after tx execution ends');
    const requireTeardown = this.teardownCallRequests.length > 0;
    const teardownGasLimits = requireTeardown ? this.gasSettings.teardownGasLimits : Gas.empty();
    return this.getTotalGasUsed().sub(teardownGasLimits).add(this.teardownGasUsed);
  }

  /**
   * Get the transaction fee as is available to the specified phase.
   * Only teardown should have access to the actual transaction fee.
   */
  getTransactionFee(phase: TxExecutionPhase): Fr {
    if (phase === TxExecutionPhase.TEARDOWN) {
      return this.getTransactionFeeUnsafe();
    } else {
      return Fr.zero();
    }
  }

  /**
   * Compute the transaction fee.
   * Should only be called during or after teardown.
   */
  private getTransactionFeeUnsafe(): Fr {
    const txFee = this.getTotalGasUsed().computeFee(this.globalVariables.gasFees);
    this.log.debug(`Computed tx fee`, {
      txFee,
      gasUsed: inspect(this.getTotalGasUsed()),
      gasFees: inspect(this.globalVariables.gasFees),
    });
    return txFee;
  }

  /**
   * Generate the public inputs for the AVM circuit.
   */
  private generateAvmCircuitPublicInputs(endStateReference: StateReference): AvmCircuitPublicInputs {
    assert(this.halted, 'Can only get AvmCircuitPublicInputs after tx execution ends');
    const ephemeralTrees = this.state.getActiveStateManager().merkleTrees.treeMap;

    const getAppendSnaphot = (id: MerkleTreeId) => {
      const tree = ephemeralTrees.get(id)!;
      return new AppendOnlyTreeSnapshot(tree.getRoot(), Number(tree.leafCount));
    };

    const noteHashTree = getAppendSnaphot(MerkleTreeId.NOTE_HASH_TREE);
    const nullifierTree = getAppendSnaphot(MerkleTreeId.NULLIFIER_TREE);
    const publicDataTree = getAppendSnaphot(MerkleTreeId.PUBLIC_DATA_TREE);

    const endTreeSnapshots = new TreeSnapshots(
      endStateReference.l1ToL2MessageTree,
      noteHashTree,
      nullifierTree,
      publicDataTree,
    );

    return generateAvmCircuitPublicInputs(
      this.trace,
      this.globalVariables,
      this.startStateReference,
      /*startGasUsed=*/ this.gasUsedByPrivate,
      this.gasSettings,
      this.setupCallRequests,
      this.appLogicCallRequests,
      this.teardownCallRequests,
      this.nonRevertibleAccumulatedDataFromPrivate,
      this.revertibleAccumulatedDataFromPrivate,
      endTreeSnapshots,
      /*endGasUsed=*/ this.getTotalGasUsed(),
      this.getTransactionFeeUnsafe(),
      this.revertCode,
    );
  }

  /**
   * Generate the proving request for the AVM circuit.
   */
  generateProvingRequest(endStateReference: StateReference): AvmProvingRequest {
    const hints = this.trace.getAvmCircuitHints();
    return {
      type: ProvingRequestType.PUBLIC_VM,
      inputs: new AvmCircuitInputs(
        'public_dispatch',
        [],
        PublicCircuitPublicInputs.empty(),
        hints,
        this.generateAvmCircuitPublicInputs(endStateReference),
      ),
    };
  }
}

/**
 * Thin wrapper around the state manager to handle forking and merging for phases.
 *
 * This lets us keep track of whether the state has already been forked
 * so that we can conditionally fork at the start of a phase.
 *
 * There is a state manager that lives at the level of the entire transaction,
 * but for app logic and teardown the active state manager will be a fork of the
 * transaction level one.
 */
class PhaseStateManager {
  private log: Logger;

  private currentlyActiveStateManager: AvmPersistableStateManager | undefined;

  constructor(private readonly txStateManager: AvmPersistableStateManager) {
    this.log = createLogger(`simulator:public_phase_state_manager`);
  }

  fork() {
    assert(!this.currentlyActiveStateManager, 'Cannot fork when already forked');
    this.log.debug(`Forking phase state manager`);
    this.currentlyActiveStateManager = this.txStateManager.fork();
  }

  getActiveStateManager() {
    return this.currentlyActiveStateManager || this.txStateManager;
  }

  isForked() {
    return !!this.currentlyActiveStateManager;
  }

  mergeForkedState() {
    assert(this.currentlyActiveStateManager, 'No forked state to merge');
    this.log.debug(`Merging in forked state`);
    this.txStateManager.merge(this.currentlyActiveStateManager!);
    // Drop the forked state manager now that it is merged
    this.currentlyActiveStateManager = undefined;
  }

  discardForkedState() {
    this.log.debug(`Discarding forked state`);
    assert(this.currentlyActiveStateManager, 'No forked state to discard');
    this.txStateManager.reject(this.currentlyActiveStateManager!);
    // Drop the forked state manager. We don't want it!
    this.currentlyActiveStateManager = undefined;
  }
}

/**
 * Apply L2 gas maximum.
 */
function applyMaxToAvailableGas(availableGas: Gas) {
  return new Gas(
    /*daGas=*/ availableGas.daGas,
    /*l2Gas=*/ Math.min(availableGas.l2Gas, MAX_L2_GAS_PER_TX_PUBLIC_PORTION),
  );
}<|MERGE_RESOLUTION|>--- conflicted
+++ resolved
@@ -76,13 +76,7 @@
     public readonly revertibleAccumulatedDataFromPrivate: PrivateToPublicAccumulatedData,
     public trace: PublicEnqueuedCallSideEffectTrace, // FIXME(dbanks12): should be private
   ) {
-<<<<<<< HEAD
-    this.log = createDebugLogger(`aztec:public_tx_context`);
-    this.log.debug(`PublicTxContext created with gas allocated to public: ${inspect(this.gasAllocatedToPublic)}`);
-=======
     this.log = createLogger(`simulator:public_tx_context`);
-    this.gasUsed = startGasUsed;
->>>>>>> 03797181
   }
 
   public static async create(
