--- conflicted
+++ resolved
@@ -17,11 +17,7 @@
   Gas,
   type GasSettings,
   type GlobalVariables,
-<<<<<<< HEAD
-  type Header,
   MAX_L2_GAS_PER_TX_PUBLIC_PORTION,
-=======
->>>>>>> e7ebef8d
   type PrivateToPublicAccumulatedData,
   type PublicCallRequest,
   PublicCircuitPublicInputs,
@@ -345,13 +341,8 @@
       this.teardownCallRequests,
       this.nonRevertibleAccumulatedDataFromPrivate,
       this.revertibleAccumulatedDataFromPrivate,
-<<<<<<< HEAD
-      endStateReference,
+      endTreeSnapshots,
       /*endGasUsed=*/ this.getTotalGasUsed(),
-=======
-      endTreeSnapshots,
-      /*endGasUsed=*/ this.gasUsed,
->>>>>>> e7ebef8d
       this.getTransactionFeeUnsafe(),
       this.revertCode,
     );
