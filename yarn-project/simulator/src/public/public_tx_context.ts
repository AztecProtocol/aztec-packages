--- conflicted
+++ resolved
@@ -17,18 +17,6 @@
   Gas,
   type GasSettings,
   type GlobalVariables,
-<<<<<<< HEAD
-  MAX_L2_GAS_PER_TX_PUBLIC_PORTION,
-  MAX_L2_TO_L1_MSGS_PER_TX,
-  MAX_NOTE_HASHES_PER_TX,
-  MAX_NULLIFIERS_PER_TX,
-  MAX_TOTAL_PUBLIC_DATA_UPDATE_REQUESTS_PER_TX,
-  NULLIFIER_SUBTREE_HEIGHT,
-  PrivateToAvmAccumulatedData,
-  PrivateToAvmAccumulatedDataArrayLengths,
-  type PrivateToPublicAccumulatedData,
-=======
->>>>>>> a1758ed2
   PublicCallRequest,
   PublicDataWrite,
   RevertCode,
@@ -50,6 +38,7 @@
   MAX_NOTE_HASHES_PER_TX,
   MAX_NULLIFIERS_PER_TX,
   MAX_TOTAL_PUBLIC_DATA_UPDATE_REQUESTS_PER_TX,
+  NULLIFIER_SUBTREE_HEIGHT,
 } from '@aztec/constants';
 import { padArrayEnd } from '@aztec/foundation/collection';
 import { type Logger, createLogger } from '@aztec/foundation/log';
