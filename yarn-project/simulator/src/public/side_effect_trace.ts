--- conflicted
+++ resolved
@@ -452,13 +452,8 @@
     // To do so, the circuit needs to know the class ID in the
     if (this.gotBytecodeFromClassIds.has(contractInstance.currentContractClassId.toString())) {
       // this ensures there are no duplicates
-<<<<<<< HEAD
-      this.log.debug(
+      this.log.trace(
         `Contract class id ${contractInstance.currentContractClassId.toString()} already exists in previous hints`,
-=======
-      this.log.trace(
-        `Contract class id ${contractInstance.contractClassId.toString()} already exists in previous hints`,
->>>>>>> 99438a5b
       );
       return;
     }
