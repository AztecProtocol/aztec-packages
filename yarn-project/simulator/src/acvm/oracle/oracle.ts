import { MerkleTreeId, UnencryptedL2Log } from '@aztec/circuit-types';
<<<<<<< HEAD
import {
  type PartialAddress,
  type PublicKeys,
  acvmFieldMessageToString,
  oracleDebugCallToFormattedStr,
} from '@aztec/circuits.js';
=======
import { acvmFieldMessageToString, oracleDebugCallToFormattedStr } from '@aztec/circuits.js';
>>>>>>> 3cda21a9
import { EventSelector, FunctionSelector } from '@aztec/foundation/abi';
import { AztecAddress } from '@aztec/foundation/aztec-address';
import { Fr, Point } from '@aztec/foundation/fields';
import { createDebugLogger } from '@aztec/foundation/log';

import { type ACVMField } from '../acvm_types.js';
import { frToBoolean, frToNumber, fromACVMField } from '../deserialize.js';
import { toACVMField, toAcvmEnqueuePublicFunctionResult } from '../serialize.js';
import { type TypedOracle } from './typed_oracle.js';

/**
 * A data source that has all the apis required by Aztec.nr.
 */
export class Oracle {
  constructor(private typedOracle: TypedOracle, private log = createDebugLogger('aztec:simulator:oracle')) {}

  getRandomField(): ACVMField {
    const val = this.typedOracle.getRandomField();
    return toACVMField(val);
  }

  async packArgumentsArray(args: ACVMField[]): Promise<ACVMField> {
    const packed = await this.typedOracle.packArgumentsArray(args.map(fromACVMField));
    return toACVMField(packed);
  }

  async packArguments(_length: ACVMField[], values: ACVMField[]): Promise<ACVMField> {
    const packed = await this.typedOracle.packArgumentsArray(values.map(fromACVMField));
    return toACVMField(packed);
  }

  // Since the argument is a slice, noir automatically adds a length field to oracle call.
  async packReturns(_length: ACVMField[], values: ACVMField[]): Promise<ACVMField> {
    const packed = await this.typedOracle.packReturns(values.map(fromACVMField));
    return toACVMField(packed);
  }

  async unpackReturns([returnsHash]: ACVMField[]): Promise<ACVMField[]> {
    const unpacked = await this.typedOracle.unpackReturns(fromACVMField(returnsHash));
    return unpacked.map(toACVMField);
  }

  async getNullifierKeys([accountAddress]: ACVMField[]): Promise<ACVMField[]> {
    const { masterNullifierPublicKey, appNullifierSecretKey } = await this.typedOracle.getNullifierKeys(
      fromACVMField(accountAddress),
    );
    return [
      toACVMField(masterNullifierPublicKey.x),
      toACVMField(masterNullifierPublicKey.y),
      toACVMField(appNullifierSecretKey),
    ];
  }

<<<<<<< HEAD
  async getNullifierKeysWithNpkMH([masterNullifierPublicKeyHash]: ACVMField[]): Promise<ACVMField[]> {
    const { masterNullifierPublicKey, appNullifierSecretKey } = await this.typedOracle.getNullifierKeysWithNpkMH(
      fromACVMField(masterNullifierPublicKeyHash),
    );
    return [
      toACVMField(masterNullifierPublicKey.x),
      toACVMField(masterNullifierPublicKey.y),
      toACVMField(appNullifierSecretKey),
    ];
  }

  // TODO: #5834 Nuke this
  async getPublicKeyAndPartialAddress([address]: ACVMField[]) {
    const { publicKey, partialAddress } = await this.typedOracle.getCompleteAddress(
      AztecAddress.fromField(fromACVMField(address)),
    );
    return [publicKey.x, publicKey.y, partialAddress].map(toACVMField);
  }

  // TODO: #5834 Nuke this
  async getPublicKeyAndPartialAddressWithNpkMH([masterNullifierPublicKeyHash]: ACVMField[]) {
    const { publicKey, partialAddress } = await this.typedOracle.getCompleteAddressWithNpkMH(
      fromACVMField(masterNullifierPublicKeyHash),
    );
    return [publicKey.x, publicKey.y, partialAddress].map(toACVMField);
  }

=======
>>>>>>> 3cda21a9
  async getContractInstance([address]: ACVMField[]) {
    const instance = await this.typedOracle.getContractInstance(AztecAddress.fromField(fromACVMField(address)));

    return [
      instance.salt,
      instance.deployer,
      instance.contractClassId,
      instance.initializationHash,
      instance.publicKeysHash,
    ].map(toACVMField);
  }

  async getMembershipWitness(
    [blockNumber]: ACVMField[],
    [treeId]: ACVMField[],
    [leafValue]: ACVMField[],
  ): Promise<ACVMField[]> {
    const parsedBlockNumber = frToNumber(fromACVMField(blockNumber));
    const parsedTreeId = frToNumber(fromACVMField(treeId));
    const parsedLeafValue = fromACVMField(leafValue);

    const witness = await this.typedOracle.getMembershipWitness(parsedBlockNumber, parsedTreeId, parsedLeafValue);
    if (!witness) {
      throw new Error(
        `Leaf ${leafValue} not found in the tree ${MerkleTreeId[parsedTreeId]} at block ${parsedBlockNumber}.`,
      );
    }
    return witness.map(toACVMField);
  }

  async getSiblingPath(
    [blockNumber]: ACVMField[],
    [treeId]: ACVMField[],
    [leafIndex]: ACVMField[],
  ): Promise<ACVMField[]> {
    const parsedBlockNumber = frToNumber(fromACVMField(blockNumber));
    const parsedTreeId = frToNumber(fromACVMField(treeId));
    const parsedLeafIndex = fromACVMField(leafIndex);

    const path = await this.typedOracle.getSiblingPath(parsedBlockNumber, parsedTreeId, parsedLeafIndex);
    return path.map(toACVMField);
  }

  async getNullifierMembershipWitness(
    [blockNumber]: ACVMField[],
    [nullifier]: ACVMField[], // nullifier, we try to find the witness for (to prove inclusion)
  ): Promise<ACVMField[]> {
    const parsedBlockNumber = frToNumber(fromACVMField(blockNumber));
    const parsedNullifier = fromACVMField(nullifier);

    const witness = await this.typedOracle.getNullifierMembershipWitness(parsedBlockNumber, parsedNullifier);
    if (!witness) {
      throw new Error(`Nullifier witness not found for nullifier ${parsedNullifier} at block ${parsedBlockNumber}.`);
    }
    return witness.toFields().map(toACVMField);
  }

  async getLowNullifierMembershipWitness(
    [blockNumber]: ACVMField[],
    [nullifier]: ACVMField[], // nullifier, we try to find the low nullifier witness for (to prove non-inclusion)
  ): Promise<ACVMField[]> {
    const parsedBlockNumber = frToNumber(fromACVMField(blockNumber));
    const parsedNullifier = fromACVMField(nullifier);

    const witness = await this.typedOracle.getLowNullifierMembershipWitness(parsedBlockNumber, parsedNullifier);
    if (!witness) {
      throw new Error(
        `Low nullifier witness not found for nullifier ${parsedNullifier} at block ${parsedBlockNumber}.`,
      );
    }
    return witness.toFields().map(toACVMField);
  }

  async getPublicDataTreeWitness([blockNumber]: ACVMField[], [leafSlot]: ACVMField[]): Promise<ACVMField[]> {
    const parsedBlockNumber = frToNumber(fromACVMField(blockNumber));
    const parsedLeafSlot = fromACVMField(leafSlot);

    const witness = await this.typedOracle.getPublicDataTreeWitness(parsedBlockNumber, parsedLeafSlot);
    if (!witness) {
      throw new Error(`Public data witness not found for slot ${parsedLeafSlot} at block ${parsedBlockNumber}.`);
    }
    return witness.toFields().map(toACVMField);
  }

  async getHeader([blockNumber]: ACVMField[]): Promise<ACVMField[]> {
    const parsedBlockNumber = frToNumber(fromACVMField(blockNumber));

    const header = await this.typedOracle.getHeader(parsedBlockNumber);
    if (!header) {
      throw new Error(`Block header not found for block ${parsedBlockNumber}.`);
    }
    return header.toFields().map(toACVMField);
  }

  async getAuthWitness([messageHash]: ACVMField[]): Promise<ACVMField[]> {
    const messageHashField = fromACVMField(messageHash);
    const witness = await this.typedOracle.getAuthWitness(messageHashField);
    if (!witness) {
      throw new Error(`Authorization not found for message hash ${messageHashField}`);
    }
    return witness.map(toACVMField);
  }

  async popCapsule(): Promise<ACVMField[]> {
    const capsule = await this.typedOracle.popCapsule();
    if (!capsule) {
      throw new Error(`No capsules available`);
    }
    return capsule.map(toACVMField);
  }

  async getPublicKeysAndPartialAddress([address]: ACVMField[]): Promise<ACVMField[]> {
<<<<<<< HEAD
    let publicKeys: PublicKeys;
    let partialAddress: PartialAddress;

    // TODO #5834: This should be reworked to return the public keys as well
    try {
      ({ partialAddress } = await this.typedOracle.getCompleteAddress(AztecAddress.fromField(fromACVMField(address))));
    } catch (err) {
      partialAddress = Fr.ZERO;
    }

    try {
      publicKeys = await this.typedOracle.getPublicKeysForAddress(AztecAddress.fromField(fromACVMField(address)));
    } catch (err) {
      publicKeys = {
        masterNullifierPublicKey: Point.ZERO,
        masterIncomingViewingPublicKey: Point.ZERO,
        masterOutgoingViewingPublicKey: Point.ZERO,
        masterTaggingPublicKey: Point.ZERO,
      };
    }

    const acvmPublicKeys = [
      publicKeys.masterNullifierPublicKey.toFields(),
      publicKeys.masterIncomingViewingPublicKey.toFields(),
      publicKeys.masterOutgoingViewingPublicKey.toFields(),
      publicKeys.masterTaggingPublicKey.toFields(),
    ].flat();

    return [...acvmPublicKeys, partialAddress].map(toACVMField);
=======
    const parsedAddress = AztecAddress.fromField(fromACVMField(address));
    const {
      masterNullifierPublicKey,
      masterIncomingViewingPublicKey,
      masterOutgoingViewingPublicKey,
      masterTaggingPublicKey,
      partialAddress,
    } = await this.typedOracle.getCompleteAddress(parsedAddress);

    return [
      ...masterNullifierPublicKey.toFields(),
      ...masterIncomingViewingPublicKey.toFields(),
      ...masterOutgoingViewingPublicKey.toFields(),
      ...masterTaggingPublicKey.toFields(),
      partialAddress,
    ].map(toACVMField);
>>>>>>> 3cda21a9
  }

  async getNotes(
    [storageSlot]: ACVMField[],
    [numSelects]: ACVMField[],
    selectByIndexes: ACVMField[],
    selectByOffsets: ACVMField[],
    selectByLengths: ACVMField[],
    selectValues: ACVMField[],
    selectComparators: ACVMField[],
    sortByIndexes: ACVMField[],
    sortByOffsets: ACVMField[],
    sortByLengths: ACVMField[],
    sortOrder: ACVMField[],
    [limit]: ACVMField[],
    [offset]: ACVMField[],
    [status]: ACVMField[],
    [returnSize]: ACVMField[],
  ): Promise<ACVMField[]> {
    const noteDatas = await this.typedOracle.getNotes(
      fromACVMField(storageSlot),
      +numSelects,
      selectByIndexes.map(s => +s),
      selectByOffsets.map(s => +s),
      selectByLengths.map(s => +s),
      selectValues.map(fromACVMField),
      selectComparators.map(s => +s),
      sortByIndexes.map(s => +s),
      sortByOffsets.map(s => +s),
      sortByLengths.map(s => +s),
      sortOrder.map(s => +s),
      +limit,
      +offset,
      +status,
    );

    const noteLength = noteDatas?.[0]?.note.items.length ?? 0;
    if (!noteDatas.every(({ note }) => noteLength === note.items.length)) {
      throw new Error('Notes should all be the same length.');
    }

    const contractAddress = noteDatas[0]?.contractAddress ?? Fr.ZERO;

    // Values indicates whether the note is settled or transient.
    const noteTypes = {
      isSettled: new Fr(0),
      isTransient: new Fr(1),
    };
    const flattenData = noteDatas.flatMap(({ nonce, note, index }) => [
      nonce,
      index === undefined ? noteTypes.isTransient : noteTypes.isSettled,
      ...note.items,
    ]);

    const returnFieldSize = +returnSize;
    const returnData = [noteDatas.length, contractAddress, ...flattenData].map(v => toACVMField(v));
    if (returnData.length > returnFieldSize) {
      throw new Error(`Return data size too big. Maximum ${returnFieldSize} fields. Got ${flattenData.length}.`);
    }

    const paddedZeros = Array(returnFieldSize - returnData.length).fill(toACVMField(0));
    return returnData.concat(paddedZeros);
  }

  notifyCreatedNote(
    [storageSlot]: ACVMField[],
    [noteTypeId]: ACVMField[],
    note: ACVMField[],
    [innerNoteHash]: ACVMField[],
    [counter]: ACVMField[],
  ): ACVMField {
    this.typedOracle.notifyCreatedNote(
      fromACVMField(storageSlot),
      fromACVMField(noteTypeId),
      note.map(fromACVMField),
      fromACVMField(innerNoteHash),
      +counter,
    );
    return toACVMField(0);
  }

  async notifyNullifiedNote(
    [innerNullifier]: ACVMField[],
    [innerNoteHash]: ACVMField[],
    [counter]: ACVMField[],
  ): Promise<ACVMField> {
    await this.typedOracle.notifyNullifiedNote(fromACVMField(innerNullifier), fromACVMField(innerNoteHash), +counter);
    return toACVMField(0);
  }

  async checkNullifierExists([innerNullifier]: ACVMField[]): Promise<ACVMField> {
    const exists = await this.typedOracle.checkNullifierExists(fromACVMField(innerNullifier));
    return toACVMField(exists);
  }

  async getL1ToL2MembershipWitness(
    [contractAddress]: ACVMField[],
    [messageHash]: ACVMField[],
    [secret]: ACVMField[],
  ): Promise<ACVMField[]> {
    const message = await this.typedOracle.getL1ToL2MembershipWitness(
      AztecAddress.fromString(contractAddress),
      fromACVMField(messageHash),
      fromACVMField(secret),
    );
    return message.toFields().map(toACVMField);
  }

  async storageRead([startStorageSlot]: ACVMField[], [numberOfElements]: ACVMField[]): Promise<ACVMField[]> {
    const values = await this.typedOracle.storageRead(fromACVMField(startStorageSlot), +numberOfElements);
    return values.map(toACVMField);
  }

  async storageWrite([startStorageSlot]: ACVMField[], values: ACVMField[]): Promise<ACVMField[]> {
    const newValues = await this.typedOracle.storageWrite(fromACVMField(startStorageSlot), values.map(fromACVMField));
    return newValues.map(toACVMField);
  }

  emitEncryptedLog(
    [contractAddress]: ACVMField[],
    [storageSlot]: ACVMField[],
    [noteTypeId]: ACVMField[],
    [publicKeyX]: ACVMField[],
    [publicKeyY]: ACVMField[],
    log: ACVMField[],
    [counter]: ACVMField[],
  ): ACVMField[] {
    const publicKey = new Point(fromACVMField(publicKeyX), fromACVMField(publicKeyY));
    const encLog = this.typedOracle.emitEncryptedLog(
      AztecAddress.fromString(contractAddress),
      Fr.fromString(storageSlot),
      Fr.fromString(noteTypeId),
      publicKey,
      log.map(fromACVMField),
      +counter,
    );
    // TODO(1139): We should encrypt in the circuit, but instead we inject here
    // encryption output is 112 + 32 * (N + 3) bytes, for log len N
    // so split into N + 7 fields (gross but avoids 300+ ACVMFields)
    const encLogFields = [];
    for (let i = 0; i < Math.ceil(encLog.length / 31); i++) {
      encLogFields.push(toACVMField(encLog.subarray(31 * i, Math.min(31 * (i + 1), encLog.length))));
    }

    return encLogFields;
  }

  emitUnencryptedLog(
    [contractAddress]: ACVMField[],
    [eventSelector]: ACVMField[],
    message: ACVMField[],
    [counter]: ACVMField[],
  ): ACVMField {
    const logPayload = Buffer.concat(message.map(fromACVMField).map(f => f.toBuffer()));
    const log = new UnencryptedL2Log(
      AztecAddress.fromString(contractAddress),
      EventSelector.fromField(fromACVMField(eventSelector)),
      logPayload,
    );

    this.typedOracle.emitUnencryptedLog(log, +counter);
    return toACVMField(0);
  }

  emitContractClassUnencryptedLog(
    [contractAddress]: ACVMField[],
    [eventSelector]: ACVMField[],
    message: ACVMField[],
    [counter]: ACVMField[],
  ): ACVMField {
    const logPayload = Buffer.concat(message.map(fromACVMField).map(f => f.toBuffer()));
    const log = new UnencryptedL2Log(
      AztecAddress.fromString(contractAddress),
      EventSelector.fromField(fromACVMField(eventSelector)),
      logPayload,
    );

    const logHash = this.typedOracle.emitContractClassUnencryptedLog(log, +counter);
    return toACVMField(logHash);
  }

  debugLog(...args: ACVMField[][]): void {
    this.log.verbose(oracleDebugCallToFormattedStr(args));
  }

  debugLogWithPrefix(arg0: ACVMField[], ...args: ACVMField[][]): void {
    this.log.verbose(`${acvmFieldMessageToString(arg0)}: ${oracleDebugCallToFormattedStr(args)}`);
  }

  async callPrivateFunction(
    [contractAddress]: ACVMField[],
    [functionSelector]: ACVMField[],
    [argsHash]: ACVMField[],
    [sideEffectCounter]: ACVMField[],
    [isStaticCall]: ACVMField[],
    [isDelegateCall]: ACVMField[],
  ): Promise<ACVMField[]> {
    const callStackItem = await this.typedOracle.callPrivateFunction(
      AztecAddress.fromField(fromACVMField(contractAddress)),
      FunctionSelector.fromField(fromACVMField(functionSelector)),
      fromACVMField(argsHash),
      frToNumber(fromACVMField(sideEffectCounter)),
      frToBoolean(fromACVMField(isStaticCall)),
      frToBoolean(fromACVMField(isDelegateCall)),
    );
    return callStackItem.toFields().map(toACVMField);
  }

  async callPublicFunction(
    [contractAddress]: ACVMField[],
    [functionSelector]: ACVMField[],
    [argsHash]: ACVMField[],
    [sideEffectCounter]: ACVMField[],
    [isStaticCall]: ACVMField[],
    [isDelegateCall]: ACVMField[],
  ): Promise<ACVMField[]> {
    const returnValues = await this.typedOracle.callPublicFunction(
      AztecAddress.fromField(fromACVMField(contractAddress)),
      FunctionSelector.fromField(fromACVMField(functionSelector)),
      fromACVMField(argsHash),
      frToNumber(fromACVMField(sideEffectCounter)),
      frToBoolean(fromACVMField(isStaticCall)),
      frToBoolean(fromACVMField(isDelegateCall)),
    );
    return returnValues.map(toACVMField);
  }

  async enqueuePublicFunctionCall(
    [contractAddress]: ACVMField[],
    [functionSelector]: ACVMField[],
    [argsHash]: ACVMField[],
    [sideEffectCounter]: ACVMField[],
    [isStaticCall]: ACVMField[],
    [isDelegateCall]: ACVMField[],
  ) {
    const enqueuedRequest = await this.typedOracle.enqueuePublicFunctionCall(
      AztecAddress.fromString(contractAddress),
      FunctionSelector.fromField(fromACVMField(functionSelector)),
      fromACVMField(argsHash),
      frToNumber(fromACVMField(sideEffectCounter)),
      frToBoolean(fromACVMField(isStaticCall)),
      frToBoolean(fromACVMField(isDelegateCall)),
    );
    return toAcvmEnqueuePublicFunctionResult(enqueuedRequest);
  }

  async setPublicTeardownFunctionCall(
    [contractAddress]: ACVMField[],
    [functionSelector]: ACVMField[],
    [argsHash]: ACVMField[],
    [sideEffectCounter]: ACVMField[],
    [isStaticCall]: ACVMField[],
    [isDelegateCall]: ACVMField[],
  ) {
    const teardownRequest = await this.typedOracle.setPublicTeardownFunctionCall(
      AztecAddress.fromString(contractAddress),
      FunctionSelector.fromField(fromACVMField(functionSelector)),
      fromACVMField(argsHash),
      frToNumber(fromACVMField(sideEffectCounter)),
      frToBoolean(fromACVMField(isStaticCall)),
      frToBoolean(fromACVMField(isDelegateCall)),
    );
    return toAcvmEnqueuePublicFunctionResult(teardownRequest);
  }

  aes128Encrypt(input: ACVMField[], initializationVector: ACVMField[], key: ACVMField[]): ACVMField[] {
    // Convert each field to a number and then to a buffer (1 byte is stored in 1 field)
    const processedInput = Buffer.from(input.map(fromACVMField).map(f => f.toNumber()));
    const processedIV = Buffer.from(initializationVector.map(fromACVMField).map(f => f.toNumber()));
    const processedKey = Buffer.from(key.map(fromACVMField).map(f => f.toNumber()));

    // Encrypt the input
    const ciphertext = this.typedOracle.aes128Encrypt(processedInput, processedIV, processedKey);

    // Convert each byte of ciphertext to a field and return it
    return Array.from(ciphertext).map(byte => toACVMField(byte));
  }
}<|MERGE_RESOLUTION|>--- conflicted
+++ resolved
@@ -1,14 +1,5 @@
 import { MerkleTreeId, UnencryptedL2Log } from '@aztec/circuit-types';
-<<<<<<< HEAD
-import {
-  type PartialAddress,
-  type PublicKeys,
-  acvmFieldMessageToString,
-  oracleDebugCallToFormattedStr,
-} from '@aztec/circuits.js';
-=======
 import { acvmFieldMessageToString, oracleDebugCallToFormattedStr } from '@aztec/circuits.js';
->>>>>>> 3cda21a9
 import { EventSelector, FunctionSelector } from '@aztec/foundation/abi';
 import { AztecAddress } from '@aztec/foundation/aztec-address';
 import { Fr, Point } from '@aztec/foundation/fields';
@@ -62,7 +53,6 @@
     ];
   }
 
-<<<<<<< HEAD
   async getNullifierKeysWithNpkMH([masterNullifierPublicKeyHash]: ACVMField[]): Promise<ACVMField[]> {
     const { masterNullifierPublicKey, appNullifierSecretKey } = await this.typedOracle.getNullifierKeysWithNpkMH(
       fromACVMField(masterNullifierPublicKeyHash),
@@ -75,14 +65,6 @@
   }
 
   // TODO: #5834 Nuke this
-  async getPublicKeyAndPartialAddress([address]: ACVMField[]) {
-    const { publicKey, partialAddress } = await this.typedOracle.getCompleteAddress(
-      AztecAddress.fromField(fromACVMField(address)),
-    );
-    return [publicKey.x, publicKey.y, partialAddress].map(toACVMField);
-  }
-
-  // TODO: #5834 Nuke this
   async getPublicKeyAndPartialAddressWithNpkMH([masterNullifierPublicKeyHash]: ACVMField[]) {
     const { publicKey, partialAddress } = await this.typedOracle.getCompleteAddressWithNpkMH(
       fromACVMField(masterNullifierPublicKeyHash),
@@ -90,8 +72,6 @@
     return [publicKey.x, publicKey.y, partialAddress].map(toACVMField);
   }
 
-=======
->>>>>>> 3cda21a9
   async getContractInstance([address]: ACVMField[]) {
     const instance = await this.typedOracle.getContractInstance(AztecAddress.fromField(fromACVMField(address)));
 
@@ -204,37 +184,6 @@
   }
 
   async getPublicKeysAndPartialAddress([address]: ACVMField[]): Promise<ACVMField[]> {
-<<<<<<< HEAD
-    let publicKeys: PublicKeys;
-    let partialAddress: PartialAddress;
-
-    // TODO #5834: This should be reworked to return the public keys as well
-    try {
-      ({ partialAddress } = await this.typedOracle.getCompleteAddress(AztecAddress.fromField(fromACVMField(address))));
-    } catch (err) {
-      partialAddress = Fr.ZERO;
-    }
-
-    try {
-      publicKeys = await this.typedOracle.getPublicKeysForAddress(AztecAddress.fromField(fromACVMField(address)));
-    } catch (err) {
-      publicKeys = {
-        masterNullifierPublicKey: Point.ZERO,
-        masterIncomingViewingPublicKey: Point.ZERO,
-        masterOutgoingViewingPublicKey: Point.ZERO,
-        masterTaggingPublicKey: Point.ZERO,
-      };
-    }
-
-    const acvmPublicKeys = [
-      publicKeys.masterNullifierPublicKey.toFields(),
-      publicKeys.masterIncomingViewingPublicKey.toFields(),
-      publicKeys.masterOutgoingViewingPublicKey.toFields(),
-      publicKeys.masterTaggingPublicKey.toFields(),
-    ].flat();
-
-    return [...acvmPublicKeys, partialAddress].map(toACVMField);
-=======
     const parsedAddress = AztecAddress.fromField(fromACVMField(address));
     const {
       masterNullifierPublicKey,
@@ -251,7 +200,6 @@
       ...masterTaggingPublicKey.toFields(),
       partialAddress,
     ].map(toACVMField);
->>>>>>> 3cda21a9
   }
 
   async getNotes(
