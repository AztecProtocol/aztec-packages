--- conflicted
+++ resolved
@@ -179,42 +179,19 @@
 
   async getPublicKeysAndPartialAddress([address]: ACVMField[]): Promise<ACVMField[]> {
     const parsedAddress = AztecAddress.fromField(fromACVMField(address));
-<<<<<<< HEAD
-    const {
-      masterNullifierPublicKey,
-      masterIncomingViewingPublicKey,
-      masterOutgoingViewingPublicKey,
-      masterTaggingPublicKey,
-      partialAddress,
-    } = await this.typedOracle.getCompleteAddress({
+    const { publicKeys, partialAddress } = await this.typedOracle.getCompleteAddress({
       account: parsedAddress,
     });
 
-    return [
-      ...masterNullifierPublicKey.toFields(),
-      ...masterIncomingViewingPublicKey.toFields(),
-      ...masterOutgoingViewingPublicKey.toFields(),
-      ...masterTaggingPublicKey.toFields(),
-      partialAddress,
-    ].map(toACVMField);
+    return [...publicKeys.toFields(), partialAddress].map(toACVMField);
   }
 
   // Keeping this oracle separate from above because I don't want an implicit overload in noir code
   async getPublicKeysAndPartialAddressWithNpkMHash([masterNullifierPublicKeyHash]: ACVMField[]) {
     const parsedNpkMHash = fromACVMField(masterNullifierPublicKeyHash);
-
-    const {
-      masterNullifierPublicKey,
-      masterIncomingViewingPublicKey,
-      masterOutgoingViewingPublicKey,
-      masterTaggingPublicKey,
-      partialAddress,
-    } = await this.typedOracle.getCompleteAddress({
+    const { publicKeys, partialAddress } = await this.typedOracle.getCompleteAddress({
       npkMHash: parsedNpkMHash,
     });
-=======
-    const { publicKeys, partialAddress } = await this.typedOracle.getCompleteAddress(parsedAddress);
->>>>>>> 2633cfcc
 
     return [...publicKeys.toFields(), partialAddress].map(toACVMField);
   }
