import { MerkleTreeId, UnencryptedL2Log } from '@aztec/circuit-types';
import { FunctionSelector, NoteSelector } from '@aztec/foundation/abi';
import { AztecAddress } from '@aztec/foundation/aztec-address';
import { Fr } from '@aztec/foundation/fields';

import { type ACVMField } from '../acvm_types.js';
import { frToBoolean, frToNumber, fromACVMField, fromBoundedVec } from '../deserialize.js';
import { toACVMField } from '../serialize.js';
import { type TypedOracle } from './typed_oracle.js';

/**
 * A data source that has all the apis required by Aztec.nr.
 */
export class Oracle {
  constructor(private typedOracle: TypedOracle) {}

  getRandomField(): ACVMField {
    const val = this.typedOracle.getRandomField();
    return toACVMField(val);
  }

  async storeArrayInExecutionCache(values: ACVMField[]): Promise<ACVMField> {
    const hash = await this.typedOracle.storeArrayInExecutionCache(values.map(fromACVMField));
    return toACVMField(hash);
  }

  // Since the argument is a slice, noir automatically adds a length field to oracle call.
  async storeInExecutionCache(_length: ACVMField[], values: ACVMField[]): Promise<ACVMField> {
    const hash = await this.typedOracle.storeInExecutionCache(values.map(fromACVMField));
    return toACVMField(hash);
  }

  async loadFromExecutionCache([returnsHash]: ACVMField[]): Promise<ACVMField[]> {
    const values = await this.typedOracle.loadFromExecutionCache(fromACVMField(returnsHash));
    return values.map(toACVMField);
  }

  async getBlockNumber(): Promise<ACVMField> {
    return toACVMField(await this.typedOracle.getBlockNumber());
  }

  async getContractAddress(): Promise<ACVMField> {
    return toACVMField(await this.typedOracle.getContractAddress());
  }

  async getVersion(): Promise<ACVMField> {
    return toACVMField(await this.typedOracle.getVersion());
  }

  async getChainId(): Promise<ACVMField> {
    return toACVMField(await this.typedOracle.getChainId());
  }

  async getKeyValidationRequest([pkMHash]: ACVMField[]): Promise<ACVMField[]> {
    const { pkM, skApp } = await this.typedOracle.getKeyValidationRequest(fromACVMField(pkMHash));

    return [toACVMField(pkM.x), toACVMField(pkM.y), toACVMField(pkM.isInfinite), toACVMField(skApp)];
  }

  async getContractInstance([address]: ACVMField[]) {
    const instance = await this.typedOracle.getContractInstance(AztecAddress.fromField(fromACVMField(address)));

    return [
      instance.salt,
      instance.deployer,
      instance.contractClassId,
      instance.initializationHash,
      ...instance.publicKeys.toFields(),
    ].map(toACVMField);
  }

  async getMembershipWitness(
    [blockNumber]: ACVMField[],
    [treeId]: ACVMField[],
    [leafValue]: ACVMField[],
  ): Promise<ACVMField[]> {
    const parsedBlockNumber = frToNumber(fromACVMField(blockNumber));
    const parsedTreeId = frToNumber(fromACVMField(treeId));
    const parsedLeafValue = fromACVMField(leafValue);

    const witness = await this.typedOracle.getMembershipWitness(parsedBlockNumber, parsedTreeId, parsedLeafValue);
    if (!witness) {
      throw new Error(
        `Leaf ${leafValue} not found in the tree ${MerkleTreeId[parsedTreeId]} at block ${parsedBlockNumber}.`,
      );
    }
    return witness.map(toACVMField);
  }

  async getNullifierMembershipWitness(
    [blockNumber]: ACVMField[],
    [nullifier]: ACVMField[], // nullifier, we try to find the witness for (to prove inclusion)
  ): Promise<ACVMField[]> {
    const parsedBlockNumber = frToNumber(fromACVMField(blockNumber));
    const parsedNullifier = fromACVMField(nullifier);

    const witness = await this.typedOracle.getNullifierMembershipWitness(parsedBlockNumber, parsedNullifier);
    if (!witness) {
      throw new Error(`Nullifier witness not found for nullifier ${parsedNullifier} at block ${parsedBlockNumber}.`);
    }
    return witness.toFields().map(toACVMField);
  }

  async getLowNullifierMembershipWitness(
    [blockNumber]: ACVMField[],
    [nullifier]: ACVMField[], // nullifier, we try to find the low nullifier witness for (to prove non-inclusion)
  ): Promise<ACVMField[]> {
    const parsedBlockNumber = frToNumber(fromACVMField(blockNumber));
    const parsedNullifier = fromACVMField(nullifier);

    const witness = await this.typedOracle.getLowNullifierMembershipWitness(parsedBlockNumber, parsedNullifier);
    if (!witness) {
      throw new Error(
        `Low nullifier witness not found for nullifier ${parsedNullifier} at block ${parsedBlockNumber}.`,
      );
    }
    return witness.toFields().map(toACVMField);
  }

  async getPublicDataTreeWitness([blockNumber]: ACVMField[], [leafSlot]: ACVMField[]): Promise<ACVMField[]> {
    const parsedBlockNumber = frToNumber(fromACVMField(blockNumber));
    const parsedLeafSlot = fromACVMField(leafSlot);

    const witness = await this.typedOracle.getPublicDataTreeWitness(parsedBlockNumber, parsedLeafSlot);
    if (!witness) {
      throw new Error(`Public data witness not found for slot ${parsedLeafSlot} at block ${parsedBlockNumber}.`);
    }
    return witness.toFields().map(toACVMField);
  }

  async getBlockHeader([blockNumber]: ACVMField[]): Promise<ACVMField[]> {
    const parsedBlockNumber = frToNumber(fromACVMField(blockNumber));

    const header = await this.typedOracle.getBlockHeader(parsedBlockNumber);
    if (!header) {
      throw new Error(`Block header not found for block ${parsedBlockNumber}.`);
    }
    return header.toFields().map(toACVMField);
  }

  async getAuthWitness([messageHash]: ACVMField[]): Promise<ACVMField[]> {
    const messageHashField = fromACVMField(messageHash);
    const witness = await this.typedOracle.getAuthWitness(messageHashField);
    if (!witness) {
      throw new Error(`Authorization not found for message hash ${messageHashField}`);
    }
    return witness.map(toACVMField);
  }

  async popCapsule(): Promise<ACVMField[]> {
    const capsule = await this.typedOracle.popCapsule();
    if (!capsule) {
      throw new Error(`No capsules available`);
    }
    return capsule.map(toACVMField);
  }

  async getPublicKeysAndPartialAddress([address]: ACVMField[]): Promise<ACVMField[]> {
    const parsedAddress = AztecAddress.fromField(fromACVMField(address));
    const { publicKeys, partialAddress } = await this.typedOracle.getCompleteAddress(parsedAddress);

    return [...publicKeys.toFields(), partialAddress].map(toACVMField);
  }

  async getNotes(
    [storageSlot]: ACVMField[],
    [numSelects]: ACVMField[],
    selectByIndexes: ACVMField[],
    selectByOffsets: ACVMField[],
    selectByLengths: ACVMField[],
    selectValues: ACVMField[],
    selectComparators: ACVMField[],
    sortByIndexes: ACVMField[],
    sortByOffsets: ACVMField[],
    sortByLengths: ACVMField[],
    sortOrder: ACVMField[],
    [limit]: ACVMField[],
    [offset]: ACVMField[],
    [status]: ACVMField[],
    [returnSize]: ACVMField[],
  ): Promise<ACVMField[]> {
    const noteDatas = await this.typedOracle.getNotes(
      fromACVMField(storageSlot),
      +numSelects,
      selectByIndexes.map(s => +s),
      selectByOffsets.map(s => +s),
      selectByLengths.map(s => +s),
      selectValues.map(fromACVMField),
      selectComparators.map(s => +s),
      sortByIndexes.map(s => +s),
      sortByOffsets.map(s => +s),
      sortByLengths.map(s => +s),
      sortOrder.map(s => +s),
      +limit,
      +offset,
      +status,
    );

    const noteLength = noteDatas?.[0]?.note.items.length ?? 0;
    if (!noteDatas.every(({ note }) => noteLength === note.items.length)) {
      throw new Error('Notes should all be the same length.');
    }

    const contractAddress = noteDatas[0]?.contractAddress ?? Fr.ZERO;

    // Values indicates whether the note is settled or transient.
    const noteTypes = {
      isSettled: new Fr(0),
      isTransient: new Fr(1),
    };
    const flattenData = noteDatas.flatMap(({ nonce, note, index }) => [
      nonce,
      index === undefined ? noteTypes.isTransient : noteTypes.isSettled,
      ...note.items,
    ]);

    const returnFieldSize = +returnSize;
    const returnData = [noteDatas.length, contractAddress, ...flattenData].map(v => toACVMField(v));
    if (returnData.length > returnFieldSize) {
      throw new Error(`Return data size too big. Maximum ${returnFieldSize} fields. Got ${flattenData.length}.`);
    }

    const paddedZeros = Array(returnFieldSize - returnData.length).fill(toACVMField(0));
    return returnData.concat(paddedZeros);
  }

  notifyCreatedNote(
    [storageSlot]: ACVMField[],
    [noteTypeId]: ACVMField[],
    note: ACVMField[],
    [noteHash]: ACVMField[],
    [counter]: ACVMField[],
  ): ACVMField {
    this.typedOracle.notifyCreatedNote(
      fromACVMField(storageSlot),
      NoteSelector.fromField(fromACVMField(noteTypeId)),
      note.map(fromACVMField),
      fromACVMField(noteHash),
      +counter,
    );
    return toACVMField(0);
  }

  async notifyNullifiedNote(
    [innerNullifier]: ACVMField[],
    [noteHash]: ACVMField[],
    [counter]: ACVMField[],
  ): Promise<ACVMField> {
    await this.typedOracle.notifyNullifiedNote(fromACVMField(innerNullifier), fromACVMField(noteHash), +counter);
    return toACVMField(0);
  }

  async notifyCreatedNullifier([innerNullifier]: ACVMField[]): Promise<ACVMField> {
    await this.typedOracle.notifyCreatedNullifier(fromACVMField(innerNullifier));
    return toACVMField(0);
  }

  async checkNullifierExists([innerNullifier]: ACVMField[]): Promise<ACVMField> {
    const exists = await this.typedOracle.checkNullifierExists(fromACVMField(innerNullifier));
    return toACVMField(exists);
  }

  async getL1ToL2MembershipWitness(
    [contractAddress]: ACVMField[],
    [messageHash]: ACVMField[],
    [secret]: ACVMField[],
  ): Promise<ACVMField[]> {
    const message = await this.typedOracle.getL1ToL2MembershipWitness(
      AztecAddress.fromString(contractAddress),
      fromACVMField(messageHash),
      fromACVMField(secret),
    );
    return message.toFields().map(toACVMField);
  }

  async storageRead(
    [contractAddress]: ACVMField[],
    [startStorageSlot]: ACVMField[],
    [blockNumber]: ACVMField[],
    [numberOfElements]: ACVMField[],
  ): Promise<ACVMField[]> {
    const values = await this.typedOracle.storageRead(
      new AztecAddress(fromACVMField(contractAddress)),
      fromACVMField(startStorageSlot),
      +blockNumber,
      +numberOfElements,
    );
    return values.map(toACVMField);
  }

  async storageWrite([startStorageSlot]: ACVMField[], values: ACVMField[]): Promise<ACVMField[]> {
    const newValues = await this.typedOracle.storageWrite(fromACVMField(startStorageSlot), values.map(fromACVMField));
    return newValues.map(toACVMField);
  }

  emitContractClassLog([contractAddress]: ACVMField[], message: ACVMField[], [counter]: ACVMField[]): ACVMField {
    const logPayload = Buffer.concat(message.map(fromACVMField).map(f => f.toBuffer()));
    const log = new UnencryptedL2Log(AztecAddress.fromString(contractAddress), logPayload);

    const logHash = this.typedOracle.emitContractClassLog(log, +counter);
    return toACVMField(logHash);
  }

  debugLog(message: ACVMField[], _ignoredFieldsSize: ACVMField[], fields: ACVMField[]): void {
    const messageStr = message.map(acvmField => String.fromCharCode(fromACVMField(acvmField).toNumber())).join('');
    const fieldsFr = fields.map(fromACVMField);
    this.typedOracle.debugLog(messageStr, fieldsFr);
  }

  async callPrivateFunction(
    [contractAddress]: ACVMField[],
    [functionSelector]: ACVMField[],
    [argsHash]: ACVMField[],
    [sideEffectCounter]: ACVMField[],
    [isStaticCall]: ACVMField[],
  ): Promise<ACVMField[]> {
    const { endSideEffectCounter, returnsHash } = await this.typedOracle.callPrivateFunction(
      AztecAddress.fromField(fromACVMField(contractAddress)),
      FunctionSelector.fromField(fromACVMField(functionSelector)),
      fromACVMField(argsHash),
      frToNumber(fromACVMField(sideEffectCounter)),
      frToBoolean(fromACVMField(isStaticCall)),
    );
    return [endSideEffectCounter, returnsHash].map(toACVMField);
  }

  async enqueuePublicFunctionCall(
    [contractAddress]: ACVMField[],
    [functionSelector]: ACVMField[],
    [argsHash]: ACVMField[],
    [sideEffectCounter]: ACVMField[],
    [isStaticCall]: ACVMField[],
  ): Promise<ACVMField> {
    const newArgsHash = await this.typedOracle.enqueuePublicFunctionCall(
      AztecAddress.fromString(contractAddress),
      FunctionSelector.fromField(fromACVMField(functionSelector)),
      fromACVMField(argsHash),
      frToNumber(fromACVMField(sideEffectCounter)),
      frToBoolean(fromACVMField(isStaticCall)),
    );
    return toACVMField(newArgsHash);
  }

  async setPublicTeardownFunctionCall(
    [contractAddress]: ACVMField[],
    [functionSelector]: ACVMField[],
    [argsHash]: ACVMField[],
    [sideEffectCounter]: ACVMField[],
    [isStaticCall]: ACVMField[],
  ): Promise<ACVMField> {
    const newArgsHash = await this.typedOracle.setPublicTeardownFunctionCall(
      AztecAddress.fromString(contractAddress),
      FunctionSelector.fromField(fromACVMField(functionSelector)),
      fromACVMField(argsHash),
      frToNumber(fromACVMField(sideEffectCounter)),
      frToBoolean(fromACVMField(isStaticCall)),
    );
    return toACVMField(newArgsHash);
  }

  notifySetMinRevertibleSideEffectCounter([minRevertibleSideEffectCounter]: ACVMField[]) {
    this.typedOracle.notifySetMinRevertibleSideEffectCounter(frToNumber(fromACVMField(minRevertibleSideEffectCounter)));
  }

  async getIndexedTaggingSecretAsSender([sender]: ACVMField[], [recipient]: ACVMField[]): Promise<ACVMField[]> {
    const taggingSecret = await this.typedOracle.getIndexedTaggingSecretAsSender(
      AztecAddress.fromString(sender),
      AztecAddress.fromString(recipient),
    );
    return taggingSecret.toFields().map(toACVMField);
  }

  async incrementAppTaggingSecretIndexAsSender([sender]: ACVMField[], [recipient]: ACVMField[]) {
    await this.typedOracle.incrementAppTaggingSecretIndexAsSender(
      AztecAddress.fromString(sender),
      AztecAddress.fromString(recipient),
    );
  }

  async syncNotes() {
    await this.typedOracle.syncNotes();
  }

  async deliverNote(
    [contractAddress]: ACVMField[],
    [storageSlot]: ACVMField[],
    [nonce]: ACVMField[],
    content: ACVMField[],
    [contentLength]: ACVMField[],
    [noteHash]: ACVMField[],
    [nullifier]: ACVMField[],
    [txHash]: ACVMField[],
    [recipient]: ACVMField[],
  ): Promise<ACVMField> {
    // TODO(#10728): try-catch this block and return false if we get an exception so that the contract can decide what
    // to do if a note fails delivery (e.g. not increment the tagging index, or add it to some pending work list).
    // Delivery might fail due to temporary issues, such as poor node connectivity.
    await this.typedOracle.deliverNote(
      AztecAddress.fromString(contractAddress),
      fromACVMField(storageSlot),
      fromACVMField(nonce),
      fromBoundedVec(content, contentLength),
      fromACVMField(noteHash),
      fromACVMField(nullifier),
      fromACVMField(txHash),
      AztecAddress.fromString(recipient),
    );

    return toACVMField(true);
  }

<<<<<<< HEAD
  async store([contract]: ACVMField[], [key]: ACVMField[], values: ACVMField[]) {
    const processedContract = AztecAddress.fromField(fromACVMField(contract));
    const processedKey = fromACVMField(key);
    const processedValues = values.map(fromACVMField);
    logger.debug(`Storing data for key ${processedKey} in contract ${processedContract}. Data: [${processedValues}]`);
    await this.typedOracle.store(processedContract, processedKey, processedValues);
  }

  /**
   * Load data from pxe db.
   * @param contract - The contract address.
   * @param key - The key to load.
   * @param tSize - The size of the serialized object to return.
   * @returns The data found flag and the serialized object concatenated in one array.
   */
  async load([contract]: ACVMField[], [key]: ACVMField[], [tSize]: ACVMField[]): Promise<(ACVMField | ACVMField[])[]> {
    const processedContract = AztecAddress.fromField(fromACVMField(contract));
    const processedKey = fromACVMField(key);
    const values = await this.typedOracle.load(processedContract, processedKey);
=======
  async dbStore([contractAddress]: ACVMField[], [slot]: ACVMField[], values: ACVMField[]) {
    await this.typedOracle.dbStore(
      AztecAddress.fromField(fromACVMField(contractAddress)),
      fromACVMField(slot),
      values.map(fromACVMField),
    );
  }

  async dbLoad(
    [contractAddress]: ACVMField[],
    [slot]: ACVMField[],
    [tSize]: ACVMField[],
  ): Promise<(ACVMField | ACVMField[])[]> {
    const values = await this.typedOracle.dbLoad(
      AztecAddress.fromField(fromACVMField(contractAddress)),
      fromACVMField(slot),
    );

    // We are going to return a Noir Option struct to represent the possibility of null values. Options are a struct
    // with two fields: `some` (a boolean) and `value` (a field array in this case).
>>>>>>> 3b08dcfd
    if (values === null) {
      // No data was found so we set `some` to 0 and pad `value` with zeros get the correct return size.
      return [toACVMField(0), Array(frToNumber(fromACVMField(tSize))).fill(toACVMField(0))];
    } else {
      // Data was found so we set `some` to 1 and return it along with `value`.
      return [toACVMField(1), values.map(toACVMField)];
    }
  }

  async dbDelete([contractAddress]: ACVMField[], [slot]: ACVMField[]) {
    await this.typedOracle.dbDelete(AztecAddress.fromField(fromACVMField(contractAddress)), fromACVMField(slot));
  }

  async dbCopy(
    [contractAddress]: ACVMField[],
    [srcSlot]: ACVMField[],
    [dstSlot]: ACVMField[],
    [numEntries]: ACVMField[],
  ) {
    await this.typedOracle.dbCopy(
      AztecAddress.fromField(fromACVMField(contractAddress)),
      fromACVMField(srcSlot),
      fromACVMField(dstSlot),
      frToNumber(fromACVMField(numEntries)),
    );
  }
}<|MERGE_RESOLUTION|>--- conflicted
+++ resolved
@@ -409,27 +409,6 @@
     return toACVMField(true);
   }
 
-<<<<<<< HEAD
-  async store([contract]: ACVMField[], [key]: ACVMField[], values: ACVMField[]) {
-    const processedContract = AztecAddress.fromField(fromACVMField(contract));
-    const processedKey = fromACVMField(key);
-    const processedValues = values.map(fromACVMField);
-    logger.debug(`Storing data for key ${processedKey} in contract ${processedContract}. Data: [${processedValues}]`);
-    await this.typedOracle.store(processedContract, processedKey, processedValues);
-  }
-
-  /**
-   * Load data from pxe db.
-   * @param contract - The contract address.
-   * @param key - The key to load.
-   * @param tSize - The size of the serialized object to return.
-   * @returns The data found flag and the serialized object concatenated in one array.
-   */
-  async load([contract]: ACVMField[], [key]: ACVMField[], [tSize]: ACVMField[]): Promise<(ACVMField | ACVMField[])[]> {
-    const processedContract = AztecAddress.fromField(fromACVMField(contract));
-    const processedKey = fromACVMField(key);
-    const values = await this.typedOracle.load(processedContract, processedKey);
-=======
   async dbStore([contractAddress]: ACVMField[], [slot]: ACVMField[], values: ACVMField[]) {
     await this.typedOracle.dbStore(
       AztecAddress.fromField(fromACVMField(contractAddress)),
@@ -450,7 +429,6 @@
 
     // We are going to return a Noir Option struct to represent the possibility of null values. Options are a struct
     // with two fields: `some` (a boolean) and `value` (a field array in this case).
->>>>>>> 3b08dcfd
     if (values === null) {
       // No data was found so we set `some` to 0 and pad `value` with zeros get the correct return size.
       return [toACVMField(0), Array(frToNumber(fromACVMField(tSize))).fill(toACVMField(0))];
