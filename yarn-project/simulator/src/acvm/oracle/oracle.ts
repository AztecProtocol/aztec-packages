--- conflicted
+++ resolved
@@ -1,11 +1,7 @@
 import { MerkleTreeId, UnencryptedL2Log } from '@aztec/circuit-types';
 import { FunctionSelector, NoteSelector } from '@aztec/circuits.js/abi';
-<<<<<<< HEAD
 import { AztecAddress } from '@aztec/circuits.js/aztec-address';
-=======
 import { LogWithTxData } from '@aztec/circuits.js/logs';
-import { AztecAddress } from '@aztec/foundation/aztec-address';
->>>>>>> 4ee68843
 import { Fr } from '@aztec/foundation/fields';
 
 import { type ACVMField } from '../acvm_types.js';
