import {
  type CompleteAddress,
  type MerkleTreeId,
  type Note,
  type NoteStatus,
  type NullifierMembershipWitness,
  type PublicDataWitness,
  type PublicKey,
  type SiblingPath,
  type UnencryptedL2Log,
} from '@aztec/circuit-types';
import {
  type Header,
  type L1_TO_L2_MSG_TREE_HEIGHT,
  type PrivateCallStackItem,
  type PublicCallRequest,
} from '@aztec/circuits.js';
import { type FunctionSelector } from '@aztec/foundation/abi';
import { type AztecAddress } from '@aztec/foundation/aztec-address';
import { Fr } from '@aztec/foundation/fields';
import { type ContractInstance } from '@aztec/types/contracts';

/** Nullifier keys which both correspond to the same master nullifier secret key. */
export interface NullifierKeys {
  /** Master nullifier public key. */
  masterNullifierPublicKey: PublicKey;
  /** App nullifier secret key. */
  appNullifierSecretKey: Fr;
}

/**
 * Information about a note needed during execution.
 */
export interface NoteData {
  /** The note. */
  note: Note;
  /** The contract address of the note. */
  contractAddress: AztecAddress;
  /** The storage slot of the note. */
  storageSlot: Fr;
  /** The nonce of the note. */
  nonce: Fr;
  /** The inner note hash of the note. */
  innerNoteHash: Fr;
  /** The corresponding nullifier of the note. Undefined for pending notes. */
  siloedNullifier?: Fr;
  /** The note's leaf index in the note hash tree. Undefined for pending notes. */
  index?: bigint;
}

export class MessageLoadOracleInputs<N extends number> {
  constructor(
    /** The index of the message commitment in the merkle tree. */
    public index: bigint,
    /** The path in the merkle tree to the message. */
    public siblingPath: SiblingPath<N>,
  ) {}

  toFields(): Fr[] {
    return [new Fr(this.index), ...this.siblingPath.toFields()];
  }
}

class OracleMethodNotAvailableError extends Error {
  constructor(methodName: string) {
    super(`Oracle method ${methodName} is not available.`);
  }
}

/**
 * Oracle with typed parameters and typed return values.
 * Methods that require read and/or write will have to be implemented based on the context (public, private, or view)
 * and are unavailable by default.
 */
export abstract class TypedOracle {
  getRandomField(): Fr {
    return Fr.random();
  }

  packArgumentsArray(_args: Fr[]): Promise<Fr> {
    throw new OracleMethodNotAvailableError('packArgumentsArray');
  }

  packReturns(_returns: Fr[]): Promise<Fr> {
    throw new OracleMethodNotAvailableError('packReturns');
  }

  unpackReturns(_returnsHash: Fr): Promise<Fr[]> {
    throw new OracleMethodNotAvailableError('unpackReturns');
  }

<<<<<<< HEAD
  getNullifierKeys(_masterNullifierPublicKeyHash: Fr): Promise<NullifierKeys> {
    throw new OracleMethodNotAvailableError('getNullifierKeys');
  }

  getPublicKeyAndPartialAddress(_address: AztecAddress): Promise<Fr[] | undefined> {
    throw new OracleMethodNotAvailableError('getPublicKeyAndPartialAddress');
  }

=======
  getNullifierKeys(_accountOrNpkMHash: AztecAddress | Fr): Promise<NullifierKeys> {
    throw new OracleMethodNotAvailableError('getNullifierKeys');
  }

>>>>>>> 880fb54d
  getContractInstance(_address: AztecAddress): Promise<ContractInstance> {
    throw new OracleMethodNotAvailableError('getContractInstance');
  }

  getMembershipWitness(_blockNumber: number, _treeId: MerkleTreeId, _leafValue: Fr): Promise<Fr[] | undefined> {
    throw new OracleMethodNotAvailableError('getMembershipWitness');
  }

  getSiblingPath(_blockNumber: number, _treeId: MerkleTreeId, _leafIndex: Fr): Promise<Fr[]> {
    throw new OracleMethodNotAvailableError('getSiblingPath');
  }

  getNullifierMembershipWitness(_blockNumber: number, _nullifier: Fr): Promise<NullifierMembershipWitness | undefined> {
    throw new OracleMethodNotAvailableError('getNullifierMembershipWitness');
  }

  getPublicDataTreeWitness(_blockNumber: number, _leafSlot: Fr): Promise<PublicDataWitness | undefined> {
    throw new OracleMethodNotAvailableError('getPublicDataTreeWitness');
  }

  getLowNullifierMembershipWitness(
    _blockNumber: number,
    _nullifier: Fr,
  ): Promise<NullifierMembershipWitness | undefined> {
    throw new OracleMethodNotAvailableError('getLowNullifierMembershipWitness');
  }

  getHeader(_blockNumber: number): Promise<Header | undefined> {
    throw new OracleMethodNotAvailableError('getHeader');
  }

  getCompleteAddress(_accountOrNpkMHash: AztecAddress | Fr): Promise<CompleteAddress> {
    throw new OracleMethodNotAvailableError('getCompleteAddress');
  }

  getAuthWitness(_messageHash: Fr): Promise<Fr[] | undefined> {
    throw new OracleMethodNotAvailableError('getAuthWitness');
  }

  popCapsule(): Promise<Fr[]> {
    throw new OracleMethodNotAvailableError('popCapsule');
  }

  getNotes(
    _storageSlot: Fr,
    _numSelects: number,
    _selectByIndexes: number[],
    _selectByOffsets: number[],
    _selectByLengths: number[],
    _selectValues: Fr[],
    _selectComparators: number[],
    _sortByIndexes: number[],
    _sortByOffsets: number[],
    _sortByLengths: number[],
    _sortOrder: number[],
    _limit: number,
    _offset: number,
    _status: NoteStatus,
  ): Promise<NoteData[]> {
    throw new OracleMethodNotAvailableError('getNotes');
  }

  notifyCreatedNote(_storageSlot: Fr, _noteTypeId: Fr, _note: Fr[], _innerNoteHash: Fr, _counter: number): void {
    throw new OracleMethodNotAvailableError('notifyCreatedNote');
  }

  notifyNullifiedNote(_innerNullifier: Fr, _innerNoteHash: Fr, _counter: number): Promise<void> {
    throw new OracleMethodNotAvailableError('notifyNullifiedNote');
  }

  checkNullifierExists(_innerNullifier: Fr): Promise<boolean> {
    throw new OracleMethodNotAvailableError('checkNullifierExists');
  }

  getL1ToL2MembershipWitness(
    _contractAddress: AztecAddress,
    _messageHash: Fr,
    _secret: Fr,
  ): Promise<MessageLoadOracleInputs<typeof L1_TO_L2_MSG_TREE_HEIGHT>> {
    throw new OracleMethodNotAvailableError('getL1ToL2MembershipWitness');
  }

  storageRead(_startStorageSlot: Fr, _numberOfElements: number): Promise<Fr[]> {
    throw new OracleMethodNotAvailableError('storageRead');
  }

  storageWrite(_startStorageSlot: Fr, _values: Fr[]): Promise<Fr[]> {
    throw new OracleMethodNotAvailableError('storageWrite');
  }

  emitEncryptedLog(
    _contractAddress: AztecAddress,
    _storageSlot: Fr,
    _noteTypeId: Fr,
    _publicKey: PublicKey,
    _log: Fr[],
    _counter: number,
  ): Buffer {
    throw new OracleMethodNotAvailableError('emitEncryptedLog');
  }

  emitUnencryptedLog(_log: UnencryptedL2Log, _counter: number): void {
    throw new OracleMethodNotAvailableError('emitUnencryptedLog');
  }

  emitContractClassUnencryptedLog(_log: UnencryptedL2Log, _counter: number): Fr {
    throw new OracleMethodNotAvailableError('emitContractClassUnencryptedLog');
  }

  callPrivateFunction(
    _targetContractAddress: AztecAddress,
    _functionSelector: FunctionSelector,
    _argsHash: Fr,
    _sideEffectCounter: number,
    _isStaticCall: boolean,
    _isDelegateCall: boolean,
  ): Promise<PrivateCallStackItem> {
    throw new OracleMethodNotAvailableError('callPrivateFunction');
  }

  callPublicFunction(
    _targetContractAddress: AztecAddress,
    _functionSelector: FunctionSelector,
    _argsHash: Fr,
    _sideEffectCounter: number,
    _isStaticCall: boolean,
    _isDelegateCall: boolean,
  ): Promise<Fr[]> {
    throw new OracleMethodNotAvailableError('callPublicFunction');
  }

  enqueuePublicFunctionCall(
    _targetContractAddress: AztecAddress,
    _functionSelector: FunctionSelector,
    _argsHash: Fr,
    _sideEffectCounter: number,
    _isStaticCall: boolean,
    _isDelegateCall: boolean,
  ): Promise<PublicCallRequest> {
    throw new OracleMethodNotAvailableError('enqueuePublicFunctionCall');
  }

  setPublicTeardownFunctionCall(
    _targetContractAddress: AztecAddress,
    _functionSelector: FunctionSelector,
    _argsHash: Fr,
    _sideEffectCounter: number,
    _isStaticCall: boolean,
    _isDelegateCall: boolean,
  ): Promise<PublicCallRequest> {
    throw new OracleMethodNotAvailableError('setPublicTeardownFunctionCall');
  }

  aes128Encrypt(_input: Buffer, _initializationVector: Buffer, _key: Buffer): Buffer {
    throw new OracleMethodNotAvailableError('encrypt');
  }

  debugLog(_message: string, _fields: Fr[]): void {
    throw new OracleMethodNotAvailableError('debugLog');
  }
}<|MERGE_RESOLUTION|>--- conflicted
+++ resolved
@@ -89,21 +89,10 @@
     throw new OracleMethodNotAvailableError('unpackReturns');
   }
 
-<<<<<<< HEAD
-  getNullifierKeys(_masterNullifierPublicKeyHash: Fr): Promise<NullifierKeys> {
-    throw new OracleMethodNotAvailableError('getNullifierKeys');
-  }
-
-  getPublicKeyAndPartialAddress(_address: AztecAddress): Promise<Fr[] | undefined> {
-    throw new OracleMethodNotAvailableError('getPublicKeyAndPartialAddress');
-  }
-
-=======
   getNullifierKeys(_accountOrNpkMHash: AztecAddress | Fr): Promise<NullifierKeys> {
     throw new OracleMethodNotAvailableError('getNullifierKeys');
   }
 
->>>>>>> 880fb54d
   getContractInstance(_address: AztecAddress): Promise<ContractInstance> {
     throw new OracleMethodNotAvailableError('getContractInstance');
   }
