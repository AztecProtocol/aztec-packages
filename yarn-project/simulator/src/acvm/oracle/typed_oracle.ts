--- conflicted
+++ resolved
@@ -250,10 +250,6 @@
     throw new OracleMethodNotAvailableError('deliverNote');
   }
 
-<<<<<<< HEAD
-  store(_contract: AztecAddress, _key: Fr, _values: Fr[]): Promise<void> {
-    throw new OracleMethodNotAvailableError('store');
-=======
   dbStore(_contractAddress: AztecAddress, _key: Fr, _values: Fr[]): Promise<void> {
     throw new OracleMethodNotAvailableError('dbStore');
   }
@@ -264,7 +260,6 @@
 
   dbDelete(_contractAddress: AztecAddress, _key: Fr): Promise<void> {
     throw new OracleMethodNotAvailableError('dbDelete');
->>>>>>> 3b08dcfd
   }
 
   dbCopy(_contractAddress: AztecAddress, _srcKey: Fr, _dstKey: Fr, _numEntries: number): Promise<void> {
