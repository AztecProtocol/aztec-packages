--- conflicted
+++ resolved
@@ -195,26 +195,6 @@
     throw new OracleMethodNotAvailableError('storageWrite');
   }
 
-<<<<<<< HEAD
-  async emitEncryptedEventLog(
-    _contractAddress: AztecAddress,
-    _randomness: Fr,
-    _encryptedEvent: Buffer,
-    _counter: number,
-  ): Promise<void> {
-    throw new OracleMethodNotAvailableError('emitEncryptedEventLog');
-  }
-
-  emitEncryptedNoteLog(_noteHashCounter: number, _encryptedNote: Buffer, _counter: number): void {
-    throw new OracleMethodNotAvailableError('emitEncryptedNoteLog');
-  }
-
-  emitUnencryptedLog(_log: UnencryptedL2Log, _counter: number): void {
-    throw new OracleMethodNotAvailableError('emitUnencryptedLog');
-  }
-
-=======
->>>>>>> 89cb8d33
   emitContractClassLog(_log: UnencryptedL2Log, _counter: number): Fr {
     throw new OracleMethodNotAvailableError('emitContractClassUnencryptedLog');
   }
