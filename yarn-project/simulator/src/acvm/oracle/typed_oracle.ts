import {
  type CompleteAddress,
  type MerkleTreeId,
  type Note,
  type NoteStatus,
  type NullifierMembershipWitness,
  type PublicDataWitness,
  type PublicKey,
  type SiblingPath,
  type UnencryptedL2Log,
} from '@aztec/circuit-types';
import {
  type Header,
  type L1_TO_L2_MSG_TREE_HEIGHT,
  type PrivateCallStackItem,
  type PublicCallRequest,
  type PublicKeys,
} from '@aztec/circuits.js';
import { type FunctionSelector } from '@aztec/foundation/abi';
import { type AztecAddress } from '@aztec/foundation/aztec-address';
import { Fr } from '@aztec/foundation/fields';
import { type ContractInstance } from '@aztec/types/contracts';

/** Nullifier keys which both correspond to the same master nullifier secret key. */
export interface NullifierKeys {
  /** Master nullifier public key. */
  masterNullifierPublicKey: PublicKey;
  /** App nullifier secret key. */
  appNullifierSecretKey: Fr;
}

/**
 * Information about a note needed during execution.
 */
export interface NoteData {
  /** The note. */
  note: Note;
  /** The contract address of the note. */
  contractAddress: AztecAddress;
  /** The storage slot of the note. */
  storageSlot: Fr;
  /** The nonce of the note. */
  nonce: Fr;
  /** The inner note hash of the note. */
  innerNoteHash: Fr;
  /** The corresponding nullifier of the note. Undefined for pending notes. */
  siloedNullifier?: Fr;
  /** The note's leaf index in the note hash tree. Undefined for pending notes. */
  index?: bigint;
}

export class MessageLoadOracleInputs<N extends number> {
  constructor(
    /** The index of the message commitment in the merkle tree. */
    public index: bigint,
    /** The path in the merkle tree to the message. */
    public siblingPath: SiblingPath<N>,
  ) {}

  toFields(): Fr[] {
    return [new Fr(this.index), ...this.siblingPath.toFields()];
  }
}

class OracleMethodNotAvailableError extends Error {
  constructor(methodName: string) {
    super(`Oracle method ${methodName} is not available.`);
  }
}

/**
 * Oracle with typed parameters and typed return values.
 * Methods that require read and/or write will have to be implemented based on the context (public, private, or view)
 * and are unavailable by default.
 */
export abstract class TypedOracle {
  getRandomField(): Fr {
    return Fr.random();
  }

  packArgumentsArray(_args: Fr[]): Promise<Fr> {
    throw new OracleMethodNotAvailableError('packArgumentsArray');
  }

  packReturns(_returns: Fr[]): Promise<Fr> {
    throw new OracleMethodNotAvailableError('packReturns');
  }

  unpackReturns(_returnsHash: Fr): Promise<Fr[]> {
    throw new OracleMethodNotAvailableError('unpackReturns');
  }

  getNullifierKeys(_accountAddress: AztecAddress): Promise<NullifierKeys> {
    throw new OracleMethodNotAvailableError('getNullifierKeys');
  }

<<<<<<< HEAD
  getNullifierKeysWithNpkMH(_masterNullifierPublicKeyHash: Fr): Promise<NullifierKeys> {
    throw new OracleMethodNotAvailableError('getNullifierKeysWithNpkMH');
  }

  getPublicKeyAndPartialAddress(_address: AztecAddress): Promise<Fr[] | undefined> {
    throw new OracleMethodNotAvailableError('getPublicKeyAndPartialAddress');
  }

=======
>>>>>>> 3cda21a9
  getContractInstance(_address: AztecAddress): Promise<ContractInstance> {
    throw new OracleMethodNotAvailableError('getContractInstance');
  }

  getMembershipWitness(_blockNumber: number, _treeId: MerkleTreeId, _leafValue: Fr): Promise<Fr[] | undefined> {
    throw new OracleMethodNotAvailableError('getMembershipWitness');
  }

  getSiblingPath(_blockNumber: number, _treeId: MerkleTreeId, _leafIndex: Fr): Promise<Fr[]> {
    throw new OracleMethodNotAvailableError('getSiblingPath');
  }

  getNullifierMembershipWitness(_blockNumber: number, _nullifier: Fr): Promise<NullifierMembershipWitness | undefined> {
    throw new OracleMethodNotAvailableError('getNullifierMembershipWitness');
  }

  getPublicDataTreeWitness(_blockNumber: number, _leafSlot: Fr): Promise<PublicDataWitness | undefined> {
    throw new OracleMethodNotAvailableError('getPublicDataTreeWitness');
  }

  getLowNullifierMembershipWitness(
    _blockNumber: number,
    _nullifier: Fr,
  ): Promise<NullifierMembershipWitness | undefined> {
    throw new OracleMethodNotAvailableError('getLowNullifierMembershipWitness');
  }

  getHeader(_blockNumber: number): Promise<Header | undefined> {
    throw new OracleMethodNotAvailableError('getHeader');
  }

  getCompleteAddress(_address: AztecAddress): Promise<CompleteAddress> {
    throw new OracleMethodNotAvailableError('getCompleteAddress');
  }

  getCompleteAddressWithNpkMH(_masterNullifierPublicKeyHash: Fr): Promise<CompleteAddress> {
    throw new OracleMethodNotAvailableError('getCompleteAddressWithNpkMH');
  }

  getAuthWitness(_messageHash: Fr): Promise<Fr[] | undefined> {
    throw new OracleMethodNotAvailableError('getAuthWitness');
  }

  popCapsule(): Promise<Fr[]> {
    throw new OracleMethodNotAvailableError('popCapsule');
  }

<<<<<<< HEAD
  getPublicKeysForAddress(_address: AztecAddress): Promise<PublicKeys> {
    throw new OracleMethodNotAvailableError('getPublicKeysForAddress');
  }

=======
>>>>>>> 3cda21a9
  getNotes(
    _storageSlot: Fr,
    _numSelects: number,
    _selectByIndexes: number[],
    _selectByOffsets: number[],
    _selectByLengths: number[],
    _selectValues: Fr[],
    _selectComparators: number[],
    _sortByIndexes: number[],
    _sortByOffsets: number[],
    _sortByLengths: number[],
    _sortOrder: number[],
    _limit: number,
    _offset: number,
    _status: NoteStatus,
  ): Promise<NoteData[]> {
    throw new OracleMethodNotAvailableError('getNotes');
  }

  notifyCreatedNote(_storageSlot: Fr, _noteTypeId: Fr, _note: Fr[], _innerNoteHash: Fr, _counter: number): void {
    throw new OracleMethodNotAvailableError('notifyCreatedNote');
  }

  notifyNullifiedNote(_innerNullifier: Fr, _innerNoteHash: Fr, _counter: number): Promise<void> {
    throw new OracleMethodNotAvailableError('notifyNullifiedNote');
  }

  checkNullifierExists(_innerNullifier: Fr): Promise<boolean> {
    throw new OracleMethodNotAvailableError('checkNullifierExists');
  }

  getL1ToL2MembershipWitness(
    _contractAddress: AztecAddress,
    _messageHash: Fr,
    _secret: Fr,
  ): Promise<MessageLoadOracleInputs<typeof L1_TO_L2_MSG_TREE_HEIGHT>> {
    throw new OracleMethodNotAvailableError('getL1ToL2MembershipWitness');
  }

  storageRead(_startStorageSlot: Fr, _numberOfElements: number): Promise<Fr[]> {
    throw new OracleMethodNotAvailableError('storageRead');
  }

  storageWrite(_startStorageSlot: Fr, _values: Fr[]): Promise<Fr[]> {
    throw new OracleMethodNotAvailableError('storageWrite');
  }

  emitEncryptedLog(
    _contractAddress: AztecAddress,
    _storageSlot: Fr,
    _noteTypeId: Fr,
    _publicKey: PublicKey,
    _log: Fr[],
    _counter: number,
  ): Buffer {
    throw new OracleMethodNotAvailableError('emitEncryptedLog');
  }

  emitUnencryptedLog(_log: UnencryptedL2Log, _counter: number): void {
    throw new OracleMethodNotAvailableError('emitUnencryptedLog');
  }

  emitContractClassUnencryptedLog(_log: UnencryptedL2Log, _counter: number): Fr {
    throw new OracleMethodNotAvailableError('emitContractClassUnencryptedLog');
  }

  callPrivateFunction(
    _targetContractAddress: AztecAddress,
    _functionSelector: FunctionSelector,
    _argsHash: Fr,
    _sideEffectCounter: number,
    _isStaticCall: boolean,
    _isDelegateCall: boolean,
  ): Promise<PrivateCallStackItem> {
    throw new OracleMethodNotAvailableError('callPrivateFunction');
  }

  callPublicFunction(
    _targetContractAddress: AztecAddress,
    _functionSelector: FunctionSelector,
    _argsHash: Fr,
    _sideEffectCounter: number,
    _isStaticCall: boolean,
    _isDelegateCall: boolean,
  ): Promise<Fr[]> {
    throw new OracleMethodNotAvailableError('callPublicFunction');
  }

  enqueuePublicFunctionCall(
    _targetContractAddress: AztecAddress,
    _functionSelector: FunctionSelector,
    _argsHash: Fr,
    _sideEffectCounter: number,
    _isStaticCall: boolean,
    _isDelegateCall: boolean,
  ): Promise<PublicCallRequest> {
    throw new OracleMethodNotAvailableError('enqueuePublicFunctionCall');
  }

  setPublicTeardownFunctionCall(
    _targetContractAddress: AztecAddress,
    _functionSelector: FunctionSelector,
    _argsHash: Fr,
    _sideEffectCounter: number,
    _isStaticCall: boolean,
    _isDelegateCall: boolean,
  ): Promise<PublicCallRequest> {
    throw new OracleMethodNotAvailableError('setPublicTeardownFunctionCall');
  }

  aes128Encrypt(_input: Buffer, _initializationVector: Buffer, _key: Buffer): Buffer {
    throw new OracleMethodNotAvailableError('encrypt');
  }
}<|MERGE_RESOLUTION|>--- conflicted
+++ resolved
@@ -94,17 +94,10 @@
     throw new OracleMethodNotAvailableError('getNullifierKeys');
   }
 
-<<<<<<< HEAD
   getNullifierKeysWithNpkMH(_masterNullifierPublicKeyHash: Fr): Promise<NullifierKeys> {
     throw new OracleMethodNotAvailableError('getNullifierKeysWithNpkMH');
   }
 
-  getPublicKeyAndPartialAddress(_address: AztecAddress): Promise<Fr[] | undefined> {
-    throw new OracleMethodNotAvailableError('getPublicKeyAndPartialAddress');
-  }
-
-=======
->>>>>>> 3cda21a9
   getContractInstance(_address: AztecAddress): Promise<ContractInstance> {
     throw new OracleMethodNotAvailableError('getContractInstance');
   }
@@ -152,13 +145,6 @@
     throw new OracleMethodNotAvailableError('popCapsule');
   }
 
-<<<<<<< HEAD
-  getPublicKeysForAddress(_address: AztecAddress): Promise<PublicKeys> {
-    throw new OracleMethodNotAvailableError('getPublicKeysForAddress');
-  }
-
-=======
->>>>>>> 3cda21a9
   getNotes(
     _storageSlot: Fr,
     _numSelects: number,
