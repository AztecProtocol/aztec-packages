import { MerkleTreeId, type MerkleTreeWriteOperations } from '@aztec/circuit-types';
import {
  DEPLOYER_CONTRACT_ADDRESS,
  GasFees,
  PublicDataTreeLeafPreimage,
  PublicKeys,
  SerializableContractInstance,
} from '@aztec/circuits.js';
import { Grumpkin } from '@aztec/circuits.js/barretenberg';
import {
  computeNoteHashNonce,
  computePublicDataTreeLeafSlot,
  computeUniqueNoteHash,
  computeVarArgsHash,
  siloNoteHash,
  siloNullifier,
} from '@aztec/circuits.js/hash';
import { makeContractClassPublic, makeContractInstanceFromClassId } from '@aztec/circuits.js/testing';
import { FunctionSelector } from '@aztec/foundation/abi';
import { AztecAddress } from '@aztec/foundation/aztec-address';
import { keccak256, keccakf1600, pedersenCommit, pedersenHash, poseidon2Hash, sha256 } from '@aztec/foundation/crypto';
import { Fq, Fr, Point } from '@aztec/foundation/fields';
import { type Fieldable } from '@aztec/foundation/serialize';
import { openTmpStore } from '@aztec/kv-store/lmdb';
import { getTelemetryClient } from '@aztec/telemetry-client';
import { MerkleTrees } from '@aztec/world-state';

import { randomInt } from 'crypto';
import { mock } from 'jest-mock-extended';

import { type WorldStateDB } from '../public/public_db_sources.js';
import { SideEffectTrace } from '../public/side_effect_trace.js';
import { type PublicSideEffectTraceInterface } from '../public/side_effect_trace_interface.js';
import { type AvmContext } from './avm_context.js';
import { type AvmExecutionEnvironment } from './avm_execution_environment.js';
import { type MemoryValue, TypeTag, type Uint8, type Uint64 } from './avm_memory_types.js';
import { AvmSimulator } from './avm_simulator.js';
import { AvmEphemeralForest } from './avm_tree.js';
import { isAvmBytecode, markBytecodeAsAvm } from './bytecode_utils.js';
import {
  getAvmGadgetsTestContractBytecode,
  getAvmTestContractArtifact,
  getAvmTestContractBytecode,
  initContext,
  initExecutionEnvironment,
  initGlobalVariables,
  initMachineState,
  initPersistableStateManager,
  randomMemoryBytes,
  randomMemoryFields,
  randomMemoryUint64s,
  resolveAvmTestContractAssertionMessage,
} from './fixtures/index.js';
import { type AvmPersistableStateManager } from './journal/journal.js';
import {
  Add,
  CalldataCopy,
  Div,
  EmitNoteHash,
  EmitNullifier,
  EmitUnencryptedLog,
  type Instruction,
  Jump,
  Return,
  SStore,
  SendL2ToL1Message,
  Set,
} from './opcodes/index.js';
import { encodeToBytecode } from './serialization/bytecode_serialization.js';
import { Opcode } from './serialization/instruction_serialization.js';
import {
  mockGetBytecode,
  mockGetContractClass,
  mockGetContractInstance,
  mockL1ToL2MessageExists,
  mockNoteHashCount,
  mockNoteHashExists,
  mockNullifierExists,
  mockStorageRead,
  mockStorageReadWithMap,
  mockTraceFork,
} from './test_utils.js';

const siloAddress = (contractAddress: AztecAddress) => {
  const contractAddressNullifier = siloNullifier(
    AztecAddress.fromNumber(DEPLOYER_CONTRACT_ADDRESS),
    contractAddress.toField(),
  );
  return contractAddressNullifier;
};

describe('AVM simulator: injected bytecode', () => {
  let calldata: Fr[];
  let bytecode: Buffer;

  beforeAll(() => {
    calldata = [new Fr(1), new Fr(2)];
    bytecode = encodeToBytecode([
      new Set(/*indirect*/ 0, /*dstOffset*/ 0, TypeTag.UINT32, /*value*/ 0).as(Opcode.SET_8, Set.wireFormat8),
      new Set(/*indirect*/ 0, /*dstOffset*/ 1, TypeTag.UINT32, /*value*/ 2).as(Opcode.SET_8, Set.wireFormat8),
      new CalldataCopy(/*indirect=*/ 0, /*cdOffset=*/ 0, /*copySize=*/ 1, /*dstOffset=*/ 0),
      new Add(/*indirect=*/ 0, /*aOffset=*/ 0, /*bOffset=*/ 1, /*dstOffset=*/ 2).as(Opcode.ADD_8, Add.wireFormat8),
      new Set(/*indirect*/ 0, /*dstOffset*/ 0, TypeTag.UINT32, /*value*/ 1).as(Opcode.SET_8, Set.wireFormat8),
      new Return(/*indirect=*/ 0, /*returnOffset=*/ 2, /*copySizeOffset=*/ 0),
    ]);
  });

  it('Should not be recognized as AVM bytecode (magic missing)', () => {
    expect(!isAvmBytecode(bytecode));
  });

  it('Should execute bytecode that performs basic addition', async () => {
    const context = initContext({ env: initExecutionEnvironment({ calldata }) });
    const results = await new AvmSimulator(context).executeBytecode(markBytecodeAsAvm(bytecode));

    expect(results.reverted).toBe(false);
    expect(results.output).toEqual([new Fr(3)]);
  });

  it('Should halt if runs out of gas', async () => {
    const context = initContext({
      env: initExecutionEnvironment({ calldata }),
      machineState: initMachineState({ l2GasLeft: 5 }),
    });

    const results = await new AvmSimulator(context).executeBytecode(markBytecodeAsAvm(bytecode));
    expect(results.reverted).toBe(true);
    expect(results.output).toEqual([]);
    expect(results.revertReason?.message).toEqual('Not enough L2GAS gas left');
    expect(results.gasLeft.l2Gas).toEqual(0);
    expect(results.gasLeft.daGas).toEqual(0);
  });

  it('An exceptional halt should consume all allocated gas', async () => {
    const context = initContext();

    // should halt with tag mismatch
    const badBytecode = encodeToBytecode([
      new Div(/*indirect=*/ 0, /*aOffset=*/ 0, /*bOffset=*/ 0, /*dstOffset=*/ 0).as(Opcode.DIV_8, Div.wireFormat8),
    ]);
    const results = await new AvmSimulator(context).executeBytecode(markBytecodeAsAvm(badBytecode));
    expect(results.reverted).toBe(true);
    expect(results.output).toEqual([]);
    expect(results.revertReason?.message).toMatch(/Tag mismatch/);
    expect(results.gasLeft.l2Gas).toEqual(0);
    expect(results.gasLeft.daGas).toEqual(0);
  });
});

describe('AVM simulator: transpiled Noir contracts', () => {
  it('execution of a non-existent contract immediately reverts and consumes all allocated gas', async () => {
    const context = initContext();
    const results = await new AvmSimulator(context).execute();

    expect(results.reverted).toBe(true);
    expect(results.output).toEqual([]);
    expect(results.gasLeft).toEqual({ l2Gas: 0, daGas: 0 });
  });

  it('addition', async () => {
    const calldata: Fr[] = [new Fr(1), new Fr(2)];
    const context = initContext({ env: initExecutionEnvironment({ calldata }) });

    const bytecode = getAvmTestContractBytecode('add_args_return');
    const results = await new AvmSimulator(context).executeBytecode(bytecode);

    expect(results.reverted).toBe(false);
    expect(results.output).toEqual([new Fr(3)]);
  });

  it('addition via dispatch', async () => {
    const calldata: Fr[] = [
      (await FunctionSelector.fromSignature('add_args_return(Field,Field)')).toField(),
      new Fr(1),
      new Fr(2),
    ];
    const context = initContext({ env: initExecutionEnvironment({ calldata }) });

    const bytecode = getAvmTestContractBytecode('public_dispatch');
    const results = await new AvmSimulator(context).executeBytecode(bytecode);

    expect(results.reverted).toBe(false);
    expect(results.output).toEqual([new Fr(3)]);
  });

  it('get_args_hash via dispatch', async () => {
    const calldata = [new Fr(8), new Fr(1), new Fr(2), new Fr(3)];
    const dispatchCalldata = [
      (await FunctionSelector.fromSignature('get_args_hash(u8,[Field;3])')).toField(),
      ...calldata,
    ];

    const context = initContext({ env: initExecutionEnvironment({ calldata: dispatchCalldata }) });
    const bytecode = getAvmTestContractBytecode('public_dispatch');
    const results = await new AvmSimulator(context).executeBytecode(bytecode);

    expect(results.reverted).toBe(false);
    expect(results.output).toEqual([await computeVarArgsHash(calldata)]);
  });

  it('modulo and u1', async () => {
    const calldata: Fr[] = [new Fr(2)];
    const context = initContext({ env: initExecutionEnvironment({ calldata }) });

    const bytecode = getAvmTestContractBytecode('modulo2');
    const results = await new AvmSimulator(context).executeBytecode(bytecode);

    expect(results.reverted).toBe(false);
    expect(results.output).toEqual([new Fr(0)]);
  });

  it('Should be recognized as AVM bytecode (magic present)', () => {
    const bytecode = getAvmTestContractBytecode('add_args_return');
    expect(isAvmBytecode(bytecode));
  });

  it('Should handle calldata oracle', async () => {
    const calldata: Fr[] = [new Fr(1), new Fr(2), new Fr(3)];
    const context = initContext({ env: initExecutionEnvironment({ calldata }) });

    const bytecode = getAvmTestContractBytecode('assert_calldata_copy');
    const results = await new AvmSimulator(context).executeBytecode(bytecode);

    expect(results.reverted).toBe(false);
  });

  it('Should handle return oracle', async () => {
    const context = initContext();

    const bytecode = getAvmTestContractBytecode('return_oracle');
    const results = await new AvmSimulator(context).executeBytecode(bytecode);

    expect(results.reverted).toBe(false);
    expect(results.output).toEqual([new Fr(1), new Fr(2), new Fr(3)]);
  });

  it('Should handle revert oracle', async () => {
    const context = initContext();

    const bytecode = getAvmTestContractBytecode('revert_oracle');
    const results = await new AvmSimulator(context).executeBytecode(bytecode);

    expect(results.reverted).toBe(true);
    expect(results.output).toEqual([new Fr(1), new Fr(2), new Fr(3)]);
  });

  it('ec_add should not revert', async () => {
    // This test performs the same doubling as in elliptic_curve_add_and_double
    // But the optimizer is not able to optimize out the addition
    const calldata: Fr[] = [
      new Fr(1), // P1x
      new Fr(17631683881184975370165255887551781615748388533673675138860n), // P1y
      new Fr(0), // P1inf
      new Fr(1), // P2x
      new Fr(17631683881184975370165255887551781615748388533673675138860n), // P2y
      new Fr(0), // P2inf
    ];
    const context = initContext({ env: initExecutionEnvironment({ calldata }) });

    const bytecode = getAvmTestContractBytecode('elliptic_curve_add');
    const results = await new AvmSimulator(context).executeBytecode(bytecode);

    expect(results.reverted).toBe(false);
  });

  it('elliptic curve operations', async () => {
    const context = initContext();

    const bytecode = getAvmTestContractBytecode('elliptic_curve_add_and_double');
    const results = await new AvmSimulator(context).executeBytecode(bytecode);

    expect(results.reverted).toBe(false);
    const grumpkin = new Grumpkin();
    const g3 = await grumpkin.mul(grumpkin.generator(), new Fq(3));
    expect(results.output).toEqual([g3.x, g3.y, Fr.ZERO]);
  });

  it('variable msm operations', async () => {
    const context = initContext();

    const bytecode = getAvmTestContractBytecode('variable_base_msm');
    const results = await new AvmSimulator(context).executeBytecode(bytecode);

    expect(results.reverted).toBe(false);
    const grumpkin = new Grumpkin();
    const g3 = await grumpkin.mul(grumpkin.generator(), new Fq(3));
    const g20 = await grumpkin.mul(grumpkin.generator(), new Fq(20));
    const expectedResult = await grumpkin.add(g3, g20);
    expect(results.output).toEqual([expectedResult.x, expectedResult.y, Fr.ZERO]);
  });

  it('pedersen commitment operations', async () => {
    const calldata: Fr[] = [new Fr(100), new Fr(1)];
    const context = initContext({ env: initExecutionEnvironment({ calldata }) });

    const bytecode = getAvmTestContractBytecode('pedersen_commit');
    const results = await new AvmSimulator(context).executeBytecode(bytecode);

    expect(results.reverted).toBe(false);
    // This doesnt include infinites
    const expectedResult = (await pedersenCommit([Buffer.from([100]), Buffer.from([1])], 20)).map(f => new Fr(f));
    // TODO: Come back to the handling of infinities when we confirm how they're handled in bb
    const isInf = expectedResult[0] === new Fr(0) && expectedResult[1] === new Fr(0);
    expectedResult.push(new Fr(isInf));
    expect(results.output).toEqual(expectedResult);
  });

  describe('U128 addition and overflows', () => {
    it('U128 addition', async () => {
      const calldata: Fr[] = [
        // First U128
        new Fr(1),
        new Fr(2),
        // Second U128
        new Fr(3),
        new Fr(4),
      ];
      const context = initContext({ env: initExecutionEnvironment({ calldata }) });

      const bytecode = getAvmTestContractBytecode('add_u128');
      const results = await new AvmSimulator(context).executeBytecode(bytecode);

      expect(results.reverted).toBe(false);
      expect(results.output).toEqual([new Fr(4), new Fr(6)]);
    });

    it('Expect failure on U128::add() overflow', async () => {
      const bytecode = getAvmTestContractBytecode('u128_addition_overflow');
      const results = await new AvmSimulator(initContext()).executeBytecode(bytecode);
      expect(results.reverted).toBe(true);
      expect(results.revertReason).toBeDefined();
      expect(
        resolveAvmTestContractAssertionMessage('u128_addition_overflow', results.revertReason!, results.output),
      ).toMatch('attempt to add with overflow');
    });

    it('Expect failure on U128::from_integer() overflow', async () => {
      const bytecode = getAvmTestContractBytecode('u128_from_integer_overflow');
      const results = await new AvmSimulator(initContext()).executeBytecode(bytecode);
      expect(results.reverted).toBe(true);
      expect(results.revertReason).toBeDefined();
      expect(
        resolveAvmTestContractAssertionMessage('u128_from_integer_overflow', results.revertReason!, results.output),
      ).toMatch('call to assert_max_bit_size');
    });
  });

  it('Logging', async () => {
    const context = initContext();
    const bytecode = getAvmTestContractBytecode('debug_logging');
    const results = await new AvmSimulator(context).executeBytecode(bytecode);

    expect(results.reverted).toBe(false);
    expect(results.output).toEqual([]);
  });

  it('Assertion message', async () => {
    const calldata: Fr[] = [new Fr(20)];
    const context = initContext({ env: initExecutionEnvironment({ calldata }) });

    const bytecode = getAvmTestContractBytecode('assert_nullifier_exists');
    const results = await new AvmSimulator(context).executeBytecode(bytecode);

    expect(results.reverted).toBe(true);
    expect(results.revertReason).toBeDefined();
    expect(results.output).toHaveLength(1); // Error selector for static string error
    expect(
      resolveAvmTestContractAssertionMessage('assert_nullifier_exists', results.revertReason!, results.output),
    ).toMatch("Nullifier doesn't exist!");
  });

  describe.each([
    ['set_opcode_u8', 8n],
    ['set_opcode_u32', 1n << 30n],
    ['set_opcode_u64', 1n << 60n],
    ['set_opcode_small_field', 0x001234567890abcdef1234567890abcdefn],
    ['set_opcode_big_field', 0x991234567890abcdef1234567890abcdefn],
    ['set_opcode_really_big_field', 0x1234567890abcdef1234567890abcdef1234567890abcdef1234567890abcdefn],
  ])('SET functions', (name: string, res: bigint) => {
    it(`function '${name}'`, async () => {
      const context = initContext();
      const bytecode = getAvmTestContractBytecode(name);
      const results = await new AvmSimulator(context).executeBytecode(bytecode);

      expect(results.reverted).toBe(false);
      expect(results.output).toEqual([new Fr(res)]);
    });
  });

  /*
   * Can run these as follows to measure sha256 instruction execution counts:
   * for i in 10 20 30 40 50 60 70 80 90 100 255 256 511 512 2048; do
   *   echo sha-ing $i...;
   *   LOG_LEVEL=debug yarn test src/avm/avm_simulator.test.ts -t "sha256_hash_$i " &> sha$i.log;
   * done
   * for i in 10 20 30 40 50 60 70 80 90 100 255 256 511 512 2048; do
   *   echo sha256 of $i bytes $(grep -Eo 'Executed .* instructions.* Gas' sha$i.log);
   * done
   */
  describe.each([
    ['sha256_hash_10', /*input=*/ randomMemoryBytes(10), /*output=*/ sha256FromMemoryBytes],
    ['sha256_hash_20', /*input=*/ randomMemoryBytes(20), /*output=*/ sha256FromMemoryBytes],
    ['sha256_hash_30', /*input=*/ randomMemoryBytes(30), /*output=*/ sha256FromMemoryBytes],
    ['sha256_hash_40', /*input=*/ randomMemoryBytes(40), /*output=*/ sha256FromMemoryBytes],
    ['sha256_hash_50', /*input=*/ randomMemoryBytes(50), /*output=*/ sha256FromMemoryBytes],
    ['sha256_hash_60', /*input=*/ randomMemoryBytes(60), /*output=*/ sha256FromMemoryBytes],
    ['sha256_hash_70', /*input=*/ randomMemoryBytes(70), /*output=*/ sha256FromMemoryBytes],
    ['sha256_hash_80', /*input=*/ randomMemoryBytes(80), /*output=*/ sha256FromMemoryBytes],
    ['sha256_hash_90', /*input=*/ randomMemoryBytes(90), /*output=*/ sha256FromMemoryBytes],
    ['sha256_hash_100', /*input=*/ randomMemoryBytes(100), /*output=*/ sha256FromMemoryBytes],
    ['sha256_hash_255', /*input=*/ randomMemoryBytes(255), /*output=*/ sha256FromMemoryBytes],
    ['sha256_hash_256', /*input=*/ randomMemoryBytes(256), /*output=*/ sha256FromMemoryBytes],
    ['sha256_hash_511', /*input=*/ randomMemoryBytes(511), /*output=*/ sha256FromMemoryBytes],
    ['sha256_hash_512', /*input=*/ randomMemoryBytes(512), /*output=*/ sha256FromMemoryBytes],
    ['sha256_hash_2048', /*input=*/ randomMemoryBytes(2048), /*output=*/ sha256FromMemoryBytes],
    ['keccak_hash', /*input=*/ randomMemoryBytes(10), /*output=*/ keccak256FromMemoryBytes],
    ['keccak_f1600', /*input=*/ randomMemoryUint64s(25), /*output=*/ keccakF1600FromMemoryUint64s],
    ['poseidon2_hash', /*input=*/ randomMemoryFields(10), /*output=*/ poseidon2FromMemoryFields],
    ['pedersen_hash', /*input=*/ randomMemoryFields(10), /*output=*/ pedersenFromMemoryFields],
    ['pedersen_hash_with_index', /*input=*/ randomMemoryFields(10), /*output=*/ indexedPedersenFromMemoryFields],
<<<<<<< HEAD
  ])('Hashes in noir contracts', (name: string, input: MemoryValue[], output: (msg: any[]) => Fr[]) => {
    it(`Should execute contract function that performs ${name} on input of length ${input.length}`, async () => {
=======
  ])('Hashes in noir contracts', (name: string, input: MemoryValue[], output: (msg: any[]) => Promise<Fr[]>) => {
    it(`Should execute contract function that performs ${name}`, async () => {
>>>>>>> a305aefb
      const calldata = input.map(e => e.toFr());

      const context = initContext({ env: initExecutionEnvironment({ calldata }) });
      const bytecode = getAvmGadgetsTestContractBytecode(name);
      const results = await new AvmSimulator(context).executeBytecode(bytecode);

      expect(results.reverted).toBe(false);
      expect(results.output).toEqual(await output(input));
    });
  });

  describe('Environment getters', () => {
    let env: AvmExecutionEnvironment;
    let context: AvmContext;
    let address: AztecAddress;
    let sender: AztecAddress;

    const transactionFee = Fr.random();
    const chainId = Fr.random();
    const version = Fr.random();
    const blockNumber = Fr.random();
    const timestamp = new Fr(randomInt(100000)); // cap timestamp since must fit in u64
    const feePerDaGas = Fr.random();
    const feePerL2Gas = Fr.random();
    const gasFees = new GasFees(feePerDaGas, feePerL2Gas);

    beforeAll(async () => {
      address = await AztecAddress.random();
      sender = await AztecAddress.random();

      const globals = initGlobalVariables({
        chainId,
        version,
        blockNumber,
        timestamp,
        gasFees,
      });
      env = initExecutionEnvironment({
        address,
        sender,
        transactionFee,
        globals,
      });
    });

    beforeEach(() => {
      context = initContext({ env });
    });

    it.each([
      ['address', () => address.toField(), 'get_address'],
      ['sender', () => sender.toField(), 'get_sender'],
      ['transactionFee', () => transactionFee.toField(), 'get_transaction_fee'],
      ['chainId', () => chainId.toField(), 'get_chain_id'],
      ['version', () => version.toField(), 'get_version'],
      ['blockNumber', () => blockNumber.toField(), 'get_block_number'],
      ['timestamp', () => timestamp.toField(), 'get_timestamp'],
      ['feePerDaGas', () => feePerDaGas.toField(), 'get_fee_per_da_gas'],
      ['feePerL2Gas', () => feePerL2Gas.toField(), 'get_fee_per_l2_gas'],
    ])('%s getter', async (_name: string, valueGetter: () => Fr, functionName: string) => {
      const value = valueGetter();
      const bytecode = getAvmTestContractBytecode(functionName);
      const results = await new AvmSimulator(context).executeBytecode(bytecode);

      expect(results.reverted).toBe(false);

      const returnData = results.output;
      expect(returnData).toEqual([value]);
    });
  });

  it('conversions', async () => {
    const calldata: Fr[] = [new Fr(0b1011101010100)];
    const context = initContext({ env: initExecutionEnvironment({ calldata }) });

    const bytecode = getAvmTestContractBytecode('to_radix_le');
    const results = await new AvmSimulator(context).executeBytecode(bytecode);

    expect(results.reverted).toBe(false);
    expect(results.output.map(f => f.toNumber().toString()).join('')).toEqual('0010101011');
  });

  describe('Side effects, world state, nested calls', () => {
    const address = AztecAddress.fromNumber(1);
    const sender = AztecAddress.fromNumber(42);
    const leafIndex = new Fr(7);
    const slotNumber = 1; // must update Noir contract if changing this
    const slot = new Fr(slotNumber);
    const listSlotNumber0 = 2; // must update Noir contract if changing this
    const listSlotNumber1 = listSlotNumber0 + 1;
    const listSlot0 = new Fr(listSlotNumber0);
    const listSlot1 = new Fr(listSlotNumber1);
    const value0 = new Fr(420);
    const value1 = new Fr(69);
    let siloedNullifier0: Fr;

    let worldStateDB: WorldStateDB;
    let trace: PublicSideEffectTraceInterface;
    let persistableState: AvmPersistableStateManager;

    beforeAll(async () => {
      siloedNullifier0 = await siloNullifier(address, value0);
    });

    beforeEach(() => {
      worldStateDB = mock<WorldStateDB>();
      trace = mock<PublicSideEffectTraceInterface>();
      persistableState = initPersistableStateManager({ worldStateDB, trace });
    });

    const createContext = (calldata: Fr[] = []) => {
      return initContext({
        persistableState,
        env: initExecutionEnvironment({ address, sender, calldata }),
      });
    };

    // Will check existence at leafIndex, but nothing may be found there and/or something may be found at mockAtLeafIndex
    describe.each([
      [/*mockAtLeafIndex=*/ undefined], // doesn't exist at all
      [/*mockAtLeafIndex=*/ leafIndex], // should be found!
      [/*mockAtLeafIndex=*/ leafIndex.add(Fr.ONE)], // won't be found! (checking leafIndex+1, but it exists at leafIndex)
    ])('Note hash checks', (mockAtLeafIndex?: Fr) => {
      const expectFound = mockAtLeafIndex !== undefined && mockAtLeafIndex.equals(leafIndex);
      const existsElsewhere = mockAtLeafIndex !== undefined && !mockAtLeafIndex.equals(leafIndex);
      const existsStr = expectFound ? 'DOES exist' : 'does NOT exist';
      const foundAtStr = existsElsewhere
        ? `at leafIndex=${mockAtLeafIndex.toNumber()} (exists at leafIndex=${leafIndex.toNumber()})`
        : '';
      it(`Should return ${expectFound} (and be traced) when noteHash ${existsStr} ${foundAtStr}`, async () => {
        const calldata = [value0, leafIndex];
        const context = createContext(calldata);
        const bytecode = getAvmTestContractBytecode('note_hash_exists');
        if (mockAtLeafIndex !== undefined) {
          mockNoteHashExists(worldStateDB, mockAtLeafIndex, value0);
        }

        const results = await new AvmSimulator(context).executeBytecode(bytecode);
        expect(results.reverted).toBe(false);
        expect(results.output).toEqual([expectFound ? Fr.ONE : Fr.ZERO]);
        const expectedValue = results.output[0].toNumber() === 1 ? value0 : Fr.ZERO;
        expect(trace.traceNoteHashCheck).toHaveBeenCalledTimes(1);
        expect(trace.traceNoteHashCheck).toHaveBeenCalledWith(
          address,
          /*noteHash=*/ expectedValue,
          leafIndex,
          /*exists=*/ expectFound,
        );
      });
    });

    describe.each([[/*exists=*/ false], [/*exists=*/ true]])('Nullifier checks', (exists: boolean) => {
      const existsStr = exists ? 'DOES exist' : 'does NOT exist';
      it(`Should return ${exists} (and be traced) when nullifier ${existsStr}`, async () => {
        const calldata = [value0];
        const context = createContext(calldata);
        const bytecode = getAvmTestContractBytecode('nullifier_exists');

        if (exists) {
          mockNullifierExists(worldStateDB, leafIndex, siloedNullifier0);
        }

        const results = await new AvmSimulator(context).executeBytecode(bytecode);
        expect(results.reverted).toBe(false);
        expect(results.output).toEqual([exists ? Fr.ONE : Fr.ZERO]);

        expect(trace.traceNullifierCheck).toHaveBeenCalledTimes(1);
        const isPending = false;
        // leafIndex is returned from DB call for nullifiers, so it is absent on DB miss
        const _tracedLeafIndex = exists && !isPending ? leafIndex : Fr.ZERO;
        expect(trace.traceNullifierCheck).toHaveBeenCalledWith(siloedNullifier0, exists);
      });
    });

    // Will check existence at leafIndex, but nothing may be found there and/or something may be found at mockAtLeafIndex
    describe.each([
      [/*mockAtLeafIndex=*/ undefined], // doesn't exist at all
      [/*mockAtLeafIndex=*/ leafIndex], // should be found!
      [/*mockAtLeafIndex=*/ leafIndex.add(Fr.ONE)], // won't be found! (checking leafIndex+1, but it exists at leafIndex)
    ])('L1ToL2 message checks', (mockAtLeafIndex?: Fr) => {
      const expectFound = mockAtLeafIndex !== undefined && mockAtLeafIndex.equals(leafIndex);
      const existsElsewhere = mockAtLeafIndex !== undefined && !mockAtLeafIndex.equals(leafIndex);
      const existsStr = expectFound ? 'DOES exist' : 'does NOT exist';
      const foundAtStr = existsElsewhere
        ? `at leafIndex=${mockAtLeafIndex.toNumber()} (exists at leafIndex=${leafIndex.toNumber()})`
        : '';

      it(`Should return ${expectFound} (and be traced) when message ${existsStr} ${foundAtStr}`, async () => {
        const calldata = [value0, leafIndex];
        const context = createContext(calldata);
        const bytecode = getAvmTestContractBytecode('l1_to_l2_msg_exists');
        if (mockAtLeafIndex !== undefined) {
          mockL1ToL2MessageExists(worldStateDB, mockAtLeafIndex, value0, /*valueAtOtherIndices=*/ value1);
        }

        const results = await new AvmSimulator(context).executeBytecode(bytecode);
        expect(results.reverted).toBe(false);
        expect(results.output).toEqual([expectFound ? Fr.ONE : Fr.ZERO]);

        expect(trace.traceL1ToL2MessageCheck).toHaveBeenCalledTimes(1);
        let expectedValue = results.output[0].toNumber() === 1 ? value0 : value1;
        if (mockAtLeafIndex === undefined) {
          expectedValue = Fr.ZERO;
        }
        expect(trace.traceL1ToL2MessageCheck).toHaveBeenCalledWith(
          address,
          /*msgHash=*/ expectedValue,
          leafIndex,
          /*exists=*/ expectFound,
        );
      });
    });

    it('Should append a new note hash correctly', async () => {
      const calldata = [value0];
      const context = createContext(calldata);
      const bytecode = getAvmTestContractBytecode('new_note_hash');
      mockNoteHashCount(trace, 0);

      const results = await new AvmSimulator(context).executeBytecode(bytecode);
      expect(results.reverted).toBe(false);
      expect(results.output).toEqual([]);

      expect(trace.traceNewNoteHash).toHaveBeenCalledTimes(1);
      const siloedNotehash = await siloNoteHash(address, value0);
      const nonce = await computeNoteHashNonce(context.persistableState.firstNullifier, 0);
      const uniqueNoteHash = await computeUniqueNoteHash(nonce, siloedNotehash);
      expect(trace.traceNewNoteHash).toHaveBeenCalledWith(uniqueNoteHash);
    });

    it('Should append a new nullifier correctly', async () => {
      const calldata = [value0];
      const context = createContext(calldata);
      const bytecode = getAvmTestContractBytecode('new_nullifier');

      const results = await new AvmSimulator(context).executeBytecode(bytecode);
      expect(results.reverted).toBe(false);
      expect(results.output).toEqual([]);

      expect(trace.traceNewNullifier).toHaveBeenCalledTimes(1);
      expect(trace.traceNewNullifier).toHaveBeenCalledWith(siloedNullifier0);
    });

    describe('Cached nullifiers', () => {
      it(`Emits a nullifier and checks its existence`, async () => {
        const calldata = [value0];

        const context = createContext(calldata);
        const bytecode = getAvmTestContractBytecode('emit_nullifier_and_check');

        const results = await new AvmSimulator(context).executeBytecode(bytecode);
        expect(results.reverted).toBe(false);

        // New nullifier and nullifier existence check should be traced
        expect(trace.traceNewNullifier).toHaveBeenCalledTimes(1);
        expect(trace.traceNewNullifier).toHaveBeenCalledWith(siloedNullifier0);
        expect(trace.traceNullifierCheck).toHaveBeenCalledTimes(1);
        // leafIndex is returned from DB call for nullifiers, so it is absent on DB miss
        expect(trace.traceNullifierCheck).toHaveBeenCalledWith(siloedNullifier0, /*exists=*/ true);
      });
      it(`Emits same nullifier twice (expect failure)`, async () => {
        const calldata = [value0];

        const context = createContext(calldata);
        const bytecode = getAvmTestContractBytecode('nullifier_collision');

        const results = await new AvmSimulator(context).executeBytecode(bytecode);
        expect(results.reverted).toBe(true);
        expect(results.revertReason?.message).toMatch(/Attempted to emit duplicate nullifier/);

        // Nullifier should be traced exactly once
        expect(trace.traceNewNullifier).toHaveBeenCalledTimes(1);
        expect(trace.traceNewNullifier).toHaveBeenCalledWith(siloedNullifier0);
      });
    });

    describe('Public Logs', () => {
      it(`Emit public logs (should be traced)`, async () => {
        const context = createContext();
        const bytecode = getAvmTestContractBytecode('emit_public_log');

        const results = await new AvmSimulator(context).executeBytecode(bytecode);
        expect(results.reverted).toBe(false);

        const expectedFields = [new Fr(10), new Fr(20), new Fr(30)];
        const expectedString = 'Hello, world!'.split('').map(c => new Fr(c.charCodeAt(0)));
        const expectedCompressedString = [
          '\0A long time ago, in a galaxy fa',
          '\0r far away...\0\0\0\0\0\0\0\0\0\0\0\0\0\0\0\0\0\0',
        ].map(s => new Fr(Buffer.from(s)));

        expect(trace.tracePublicLog).toHaveBeenCalledTimes(3);
        expect(trace.tracePublicLog).toHaveBeenCalledWith(address, expectedFields);
        expect(trace.tracePublicLog).toHaveBeenCalledWith(address, expectedString);
        expect(trace.tracePublicLog).toHaveBeenCalledWith(address, expectedCompressedString);
      });
    });

    describe('Public storage accesses', () => {
      it('Should set value in storage (single)', async () => {
        const calldata = [value0];

        const context = createContext(calldata);
        const bytecode = getAvmTestContractBytecode('set_storage_single');

        const results = await new AvmSimulator(context).executeBytecode(bytecode);
        expect(results.reverted).toBe(false);

        expect(await context.persistableState.peekStorage(address, slot)).toEqual(value0);

        expect(trace.tracePublicStorageWrite).toHaveBeenCalledTimes(1);
        expect(trace.tracePublicStorageWrite).toHaveBeenCalledWith(address, slot, value0, false);
      });

      it('Should read value in storage (single)', async () => {
        const context = createContext();
        mockStorageRead(worldStateDB, value0);

        const bytecode = getAvmTestContractBytecode('read_storage_single');

        const results = await new AvmSimulator(context).executeBytecode(bytecode);
        expect(results.reverted).toBe(false);
        expect(results.output).toEqual([value0]);

        expect(trace.tracePublicStorageRead).toHaveBeenCalledTimes(1);
        expect(trace.tracePublicStorageRead).toHaveBeenCalledWith(address, slot, value0);
      });

      it('Should set and read a value from storage (single)', async () => {
        const calldata = [value0];

        const context = createContext(calldata);
        const bytecode = getAvmTestContractBytecode('set_read_storage_single');
        const results = await new AvmSimulator(context).executeBytecode(bytecode);

        expect(results.reverted).toBe(false);
        expect(results.output).toEqual([value0]);

        expect(trace.tracePublicStorageWrite).toHaveBeenCalledTimes(1);
        expect(trace.tracePublicStorageWrite).toHaveBeenCalledWith(address, slot, value0, false);
        expect(trace.tracePublicStorageRead).toHaveBeenCalledTimes(1);
        expect(trace.tracePublicStorageRead).toHaveBeenCalledWith(address, slot, value0);
      });

      it('Should set a value in storage (list)', async () => {
        const calldata = [value0, value1];

        const context = createContext(calldata);
        const bytecode = getAvmTestContractBytecode('set_storage_list');

        const results = await new AvmSimulator(context).executeBytecode(bytecode);
        expect(results.reverted).toBe(false);

        expect(await context.persistableState.peekStorage(address, listSlot0)).toEqual(calldata[0]);
        expect(await context.persistableState.peekStorage(address, listSlot1)).toEqual(calldata[1]);

        expect(trace.tracePublicStorageWrite).toHaveBeenCalledTimes(2);
        expect(trace.tracePublicStorageWrite).toHaveBeenCalledWith(address, listSlot0, value0, false);
        expect(trace.tracePublicStorageWrite).toHaveBeenCalledWith(address, listSlot1, value1, false);
      });

      it('Should read a value in storage (list)', async () => {
        const context = createContext();
        const mockedStorage = new Map([
          [listSlot0.toBigInt(), value0],
          [listSlot1.toBigInt(), value1],
        ]);
        mockStorageReadWithMap(worldStateDB, mockedStorage);

        const bytecode = getAvmTestContractBytecode('read_storage_list');

        const results = await new AvmSimulator(context).executeBytecode(bytecode);
        expect(results.reverted).toBe(false);
        expect(results.output).toEqual([value0, value1]);

        expect(trace.tracePublicStorageRead).toHaveBeenCalledTimes(2);
        expect(trace.tracePublicStorageRead).toHaveBeenCalledWith(address, listSlot0, value0);
        expect(trace.tracePublicStorageRead).toHaveBeenCalledWith(address, listSlot1, value1);
      });

      it('Should set a value in storage (map)', async () => {
        const calldata = [address.toField(), value0];

        const context = createContext(calldata);
        const bytecode = getAvmTestContractBytecode('set_storage_map');

        const results = await new AvmSimulator(context).executeBytecode(bytecode);
        expect(results.reverted).toBe(false);

        // returns the storage slot for modified key
        const mapSlotNumber = results.output[0].toBigInt();
        const mapSlot = new Fr(mapSlotNumber);

        expect(await context.persistableState.peekStorage(address, mapSlot)).toEqual(value0);

        expect(trace.tracePublicStorageWrite).toHaveBeenCalledTimes(1);
        expect(trace.tracePublicStorageWrite).toHaveBeenCalledWith(address, mapSlot, value0, false);
      });

      it('Should read-add-set a value in storage (map)', async () => {
        const calldata = [address.toField(), value0];

        const context = createContext(calldata);
        const bytecode = getAvmTestContractBytecode('add_storage_map');

        const results = await new AvmSimulator(context).executeBytecode(bytecode);
        expect(results.reverted).toBe(false);

        // returns the storage slot for modified key
        const mapSlotNumber = results.output[0].toBigInt();
        const mapSlot = new Fr(mapSlotNumber);

        expect(await context.persistableState.peekStorage(address, mapSlot)).toEqual(value0);

        expect(trace.tracePublicStorageRead).toHaveBeenCalledTimes(1);
        expect(trace.tracePublicStorageRead).toHaveBeenCalledWith(address, mapSlot, Fr.zero());
        expect(trace.tracePublicStorageWrite).toHaveBeenCalledTimes(1);
        expect(trace.tracePublicStorageWrite).toHaveBeenCalledWith(address, mapSlot, value0, false);
      });

      it('Should read value in storage (map)', async () => {
        const calldata = [address.toField()];

        const context = createContext(calldata);
        mockStorageRead(worldStateDB, value0);
        const bytecode = getAvmTestContractBytecode('read_storage_map');

        const results = await new AvmSimulator(context).executeBytecode(bytecode);
        expect(results.reverted).toBe(false);
        expect(results.output).toEqual([value0]);

        expect(trace.tracePublicStorageRead).toHaveBeenCalledTimes(1);
        // slot is the result of a pedersen hash and is therefore not known in the test
        expect(trace.tracePublicStorageRead).toHaveBeenCalledWith(address, expect.anything(), value0);
      });
    });

    describe('Contract Instance Retrieval', () => {
      it(`Can getContractInstance`, async () => {
        const calldata = [address.toField()];
        const context = createContext(calldata);
        // Contract instance must match noir
        const contractInstance = new SerializableContractInstance({
          version: 1 as const,
          salt: new Fr(0x123),
          deployer: AztecAddress.fromBigInt(0x456n),
          contractClassId: new Fr(0x789),
          initializationHash: new Fr(0x101112),
          publicKeys: new PublicKeys(
            new Point(new Fr(0x131415), new Fr(0x161718), false),
            new Point(new Fr(0x192021), new Fr(0x222324), false),
            new Point(new Fr(0x252627), new Fr(0x282930), false),
            new Point(new Fr(0x313233), new Fr(0x343536), false),
          ),
        });
        const contractInstanceWithAddress = contractInstance.withAddress(address);
        // mock once per enum value (deployer, classId, initializationHash)
        mockGetContractInstance(worldStateDB, contractInstanceWithAddress);
        mockGetContractInstance(worldStateDB, contractInstanceWithAddress);
        mockGetContractInstance(worldStateDB, contractInstanceWithAddress);
        mockNullifierExists(worldStateDB, await siloAddress(contractInstanceWithAddress.address));
        mockNullifierExists(worldStateDB, await siloAddress(contractInstanceWithAddress.address));
        mockNullifierExists(worldStateDB, await siloAddress(contractInstanceWithAddress.address));

        const bytecode = getAvmTestContractBytecode('test_get_contract_instance');

        const results = await new AvmSimulator(context).executeBytecode(bytecode);
        expect(results.reverted).toBe(false);

        expect(trace.traceGetContractInstance).toHaveBeenCalledTimes(3); // called for each enum value
        expect(trace.traceGetContractInstance).toHaveBeenCalledWith(address, /*exists=*/ true, contractInstance);
      });
    });

    describe('Nested external calls', () => {
      it(`Nested call to non-existent contract`, async () => {
        const calldata = [value0, value1];
        const context = createContext(calldata);
        const callBytecode = getAvmTestContractBytecode('nested_call_to_add');
        // We don't mock getBytecode for the nested contract, so it will not exist
        // which should cause the nested call to immediately revert

        const nestedTrace = mock<PublicSideEffectTraceInterface>();
        mockTraceFork(trace, nestedTrace);

        const results = await new AvmSimulator(context).executeBytecode(callBytecode);
        expect(results.reverted).toBe(true);
        expect(results.output).toEqual([]);
      });

      it(`Nested call`, async () => {
        const calldata = [value0, value1];
        const context = createContext(calldata);
        const callBytecode = getAvmTestContractBytecode('nested_call_to_add');
        const nestedBytecode = getAvmTestContractBytecode('public_dispatch');
        await mockGetBytecode(worldStateDB, nestedBytecode);

        const contractClass = await makeContractClassPublic(0, {
          bytecode: nestedBytecode,
          selector: FunctionSelector.random(),
        });
        mockGetContractClass(worldStateDB, contractClass);
        const contractInstance = await makeContractInstanceFromClassId(contractClass.id);
        mockGetContractInstance(worldStateDB, contractInstance);
        mockNullifierExists(worldStateDB, await siloAddress(contractInstance.address));

        const nestedTrace = mock<PublicSideEffectTraceInterface>();
        mockTraceFork(trace, nestedTrace);

        const results = await new AvmSimulator(context).executeBytecode(callBytecode);
        expect(results.reverted).toBe(false);
        expect(results.output).toEqual([value0.add(value1)]);
      });

      it(`Nested static call`, async () => {
        const calldata = [value0, value1];
        const context = createContext(calldata);
        const callBytecode = getAvmTestContractBytecode('nested_static_call_to_add');
        const nestedBytecode = getAvmTestContractBytecode('public_dispatch');
        await mockGetBytecode(worldStateDB, nestedBytecode);

        const contractClass = await makeContractClassPublic(0, {
          bytecode: nestedBytecode,
          selector: FunctionSelector.random(),
        });
        mockGetContractClass(worldStateDB, contractClass);
        const contractInstance = await makeContractInstanceFromClassId(contractClass.id);
        mockGetContractInstance(worldStateDB, contractInstance);
        mockNullifierExists(worldStateDB, await siloAddress(contractInstance.address));

        const nestedTrace = mock<PublicSideEffectTraceInterface>();
        mockTraceFork(trace, nestedTrace);

        const results = await new AvmSimulator(context).executeBytecode(callBytecode);
        expect(results.reverted).toBe(false);
        expect(results.output).toEqual([value0.add(value1)]);
      });

      it(`Nested call with not enough gas (expect failure)`, async () => {
        const gas = [/*l2=*/ 5, /*da=*/ 10000].map(g => new Fr(g));
        const targetFunctionSelector = await FunctionSelector.fromSignature(
          'nested_call_to_add_with_gas(Field,Field,Field,Field)',
        );
        const calldata: Fr[] = [targetFunctionSelector.toField(), value0, value1, ...gas];
        const context = createContext(calldata);
        const artifact = getAvmTestContractArtifact('public_dispatch');
        await mockGetBytecode(worldStateDB, artifact.bytecode);

        const contractClass = await makeContractClassPublic(0, {
          bytecode: artifact.bytecode,
          selector: FunctionSelector.random(),
        });
        mockGetContractClass(worldStateDB, contractClass);
        const contractInstance = await makeContractInstanceFromClassId(contractClass.id);
        mockGetContractInstance(worldStateDB, contractInstance);
        mockNullifierExists(worldStateDB, await siloAddress(contractInstance.address));

        mockTraceFork(trace);

        const results = await new AvmSimulator(context).executeBytecode(artifact.bytecode);
        expect(results.reverted).toBe(true);
        expect(results.revertReason?.message).toMatch('Not enough L2GAS gas left');
      });

      it(`Nested static call which modifies storage (expect failure)`, async () => {
        const context = createContext();
        const callBytecode = getAvmTestContractBytecode('nested_static_call_to_set_storage');
        const nestedBytecode = getAvmTestContractBytecode('public_dispatch');
        await mockGetBytecode(worldStateDB, nestedBytecode);

        const contractClass = await makeContractClassPublic(0, {
          bytecode: nestedBytecode,
          selector: FunctionSelector.random(),
        });
        mockGetContractClass(worldStateDB, contractClass);
        const contractInstance = await makeContractInstanceFromClassId(contractClass.id);
        mockGetContractInstance(worldStateDB, contractInstance);
        mockNullifierExists(worldStateDB, await siloAddress(contractInstance.address));

        const nestedTrace = mock<PublicSideEffectTraceInterface>();
        mockTraceFork(trace, nestedTrace);

        const results = await new AvmSimulator(context).executeBytecode(callBytecode);

        expect(results.reverted).toBe(true); // The outer call should revert.
        expect(results.revertReason?.message).toEqual(
          'Static call cannot update the state, emit L2->L1 messages or generate logs',
        );

        // Nested call should NOT have been able to write storage
        expect(trace.tracePublicStorageWrite).toHaveBeenCalledTimes(0);
      });

      it(`Nested calls rethrow exceptions`, async () => {
        const calldata = [value0, value1];
        const context = createContext(calldata);
        const callBytecode = getAvmTestContractBytecode('nested_call_to_assert_same');
        const nestedBytecode = getAvmTestContractBytecode('public_dispatch');
        await mockGetBytecode(worldStateDB, nestedBytecode);

        const contractClass = await makeContractClassPublic(0, {
          bytecode: nestedBytecode,
          selector: FunctionSelector.random(),
        });
        mockGetContractClass(worldStateDB, contractClass);
        const contractInstance = await makeContractInstanceFromClassId(contractClass.id);
        mockGetContractInstance(worldStateDB, contractInstance);
        mockNullifierExists(worldStateDB, await siloAddress(contractInstance.address));

        mockTraceFork(trace);

        const results = await new AvmSimulator(context).executeBytecode(callBytecode);
        expect(results.reverted).toBe(true); // The outer call should revert.
        expect(results.revertReason).toBeDefined();
        expect(
          resolveAvmTestContractAssertionMessage('public_dispatch', results.revertReason!, results.output),
        ).toMatch('Values are not equal');
      });

      it('Should handle returndatacopy oracle', async () => {
        const context = createContext();
        const callBytecode = getAvmTestContractBytecode('returndata_copy_oracle');
        const nestedBytecode = getAvmTestContractBytecode('public_dispatch');
        await mockGetBytecode(worldStateDB, nestedBytecode);

        const contractClass = await makeContractClassPublic(0, {
          bytecode: nestedBytecode,
          selector: FunctionSelector.random(),
        });
        mockGetContractClass(worldStateDB, contractClass);
        const contractInstance = await makeContractInstanceFromClassId(contractClass.id);
        mockGetContractInstance(worldStateDB, contractInstance);
        mockNullifierExists(worldStateDB, await siloAddress(contractInstance.address));

        mockTraceFork(trace);

        const results = await new AvmSimulator(context).executeBytecode(callBytecode);

        expect(results.reverted).toBe(false);
      });
    });

    describe('Side effect trace errors on overflow', () => {
      const trace = new SideEffectTrace();
      const persistableState = initPersistableStateManager({ worldStateDB, trace });

      it.each([
        ['Public storage writes', () => new SStore(/*indirect=*/ 0, /*srcOffset=*/ 0, /*slotOffset=*/ 0)],
        ['New note hashes', () => new EmitNoteHash(/*indirect=*/ 0, /*noteHashOffset=*/ 0)],
        ['New nullifiers', () => new EmitNullifier(/*indirect=*/ 0, /*noteHashOffset=*/ 0)],
        ['New unencrypted logs', () => new EmitUnencryptedLog(/*indirect=*/ 0, /*logOffset=*/ 0, /*logSizeOffest=*/ 1)],
        [
          'New L1 to L2 messages',
          () => new SendL2ToL1Message(/*indirect=*/ 0, /*recipientOffset=*/ 0, /*contentOffest=*/ 0),
        ],
      ])(`Overrun of %s`, async (_sideEffectType: string, createInstr: () => Instruction) => {
        const bytecode = encodeToBytecode([
          new Set(/*indirect*/ 0, /*dstOffset*/ 0, TypeTag.FIELD, /*value*/ 0).as(Opcode.SET_8, Set.wireFormat8),
          new Set(/*indirect*/ 0, /*dstOffset*/ 100, TypeTag.FIELD, /*value*/ 100).as(Opcode.SET_8, Set.wireFormat8),
          new Set(/*indirect*/ 0, /*dstOffset*/ 1, TypeTag.UINT32, /*value*/ 1).as(Opcode.SET_8, Set.wireFormat8),
          createInstr(),
          // change value at memory offset 0 so each instr operates on a different value (important for nullifier emission)
          new Add(/*indirect=*/ 0, /*aOffset=*/ 0, /*bOffset=*/ 100, /*dstOffset=*/ 0).as(
            Opcode.ADD_8,
            Add.wireFormat8,
          ),
          // infinitely loop back to the tested instruction
          // infinite loop should break on side effect overrun error,
          // but otherwise will run out of gas
          // Note: 15 is the byte index, calculated as 3*size(Set.wireFormat8)
          new Jump(/*jumpOffset*/ 15),
        ]);
        const context = initContext({ persistableState });
        const results = await new AvmSimulator(context).executeBytecode(markBytecodeAsAvm(bytecode));
        expect(results.reverted).toBe(true);
        expect(results.output).toEqual([]);
        expect(results.revertReason?.message).toMatch('Reached the limit');
      });
    });
  });

  describe('Side effects including merkle checks', () => {
    const address = AztecAddress.fromNumber(1);
    const sender = AztecAddress.fromNumber(42);

    const value0 = new Fr(420);

    const slotNumber0 = 1; // must update Noir contract if changing this
    const slot0 = new Fr(slotNumber0);

    let worldStateDB: WorldStateDB;
    let merkleTrees: MerkleTreeWriteOperations;
    let trace: PublicSideEffectTraceInterface;
    let persistableState: AvmPersistableStateManager;
    let ephemeralForest: AvmEphemeralForest;

    let leafSlot0: Fr;

    beforeAll(async () => {
      leafSlot0 = await computePublicDataTreeLeafSlot(address, slot0);
    });

    beforeEach(async () => {
      trace = mock<PublicSideEffectTraceInterface>();

      worldStateDB = mock<WorldStateDB>();
      const tmp = openTmpStore();
      const telemetryClient = getTelemetryClient();
      merkleTrees = await (await MerkleTrees.new(tmp, telemetryClient)).fork();
      (worldStateDB as jest.Mocked<WorldStateDB>).getMerkleInterface.mockReturnValue(merkleTrees);
      ephemeralForest = await AvmEphemeralForest.create(worldStateDB.getMerkleInterface());

      persistableState = initPersistableStateManager({
        worldStateDB,
        trace,
        doMerkleOperations: true,
        merkleTrees: ephemeralForest,
      });
    });

    const createContext = (calldata: Fr[] = []) => {
      return initContext({
        persistableState,
        env: initExecutionEnvironment({ address, sender, calldata }),
      });
    };

    describe('Public storage accesses', () => {
      it('Should set value in storage (single)', async () => {
        const calldata = [value0];
        const {
          preimage: lowLeafPreimage,
          index: lowLeafIndex,
          alreadyPresent: leafAlreadyPresent,
        } = await ephemeralForest.getLeafOrLowLeafInfo<MerkleTreeId.PUBLIC_DATA_TREE, PublicDataTreeLeafPreimage>(
          MerkleTreeId.PUBLIC_DATA_TREE,
          leafSlot0,
        );

        const lowLeafPath = await ephemeralForest.getSiblingPath(MerkleTreeId.PUBLIC_DATA_TREE, lowLeafIndex);

        // leafSlot0 should NOT be present in the tree!
        expect(leafAlreadyPresent).toEqual(false);
        expect(lowLeafPreimage.slot).not.toEqual(leafSlot0);
        const newLeafPreimage = new PublicDataTreeLeafPreimage(
          leafSlot0,
          value0,
          lowLeafPreimage.nextSlot,
          lowLeafPreimage.nextIndex,
        );

        const context = createContext(calldata);
        const bytecode = getAvmTestContractBytecode('set_storage_single');

        const results = await new AvmSimulator(context).executeBytecode(bytecode);
        expect(results.reverted).toBe(false);

        expect(await context.persistableState.peekStorage(address, slot0)).toEqual(value0);

        expect(trace.tracePublicStorageWrite).toHaveBeenCalledTimes(1);
        expect(trace.tracePublicStorageWrite).toHaveBeenCalledWith(
          address,
          slot0,
          value0,
          false,
          lowLeafPreimage,
          new Fr(lowLeafIndex),
          lowLeafPath,
          newLeafPreimage,
          expect.anything(), // can't know path without performing test insertion
        );
      });

      it('Should read value in storage (single) - never written', async () => {
        const context = createContext();

        const {
          preimage: lowLeafPreimage,
          index: lowLeafIndex,
          alreadyPresent: leafAlreadyPresent,
        } = await ephemeralForest.getLeafOrLowLeafInfo<MerkleTreeId.PUBLIC_DATA_TREE, PublicDataTreeLeafPreimage>(
          MerkleTreeId.PUBLIC_DATA_TREE,
          leafSlot0,
        );

        const lowLeafPath = await ephemeralForest.getSiblingPath(MerkleTreeId.PUBLIC_DATA_TREE, lowLeafIndex);

        // leafSlot0 should NOT be present in the tree!
        expect(leafAlreadyPresent).toEqual(false);
        expect(lowLeafPreimage.slot).not.toEqual(leafSlot0);

        const bytecode = getAvmTestContractBytecode('read_storage_single');

        const results = await new AvmSimulator(context).executeBytecode(bytecode);
        expect(results.reverted).toBe(false);
        expect(results.output).toEqual([Fr.zero()]);

        expect(trace.tracePublicStorageRead).toHaveBeenCalledTimes(1);
        expect(trace.tracePublicStorageRead).toHaveBeenCalledWith(
          address,
          slot0,
          /*value=*/ Fr.zero(),
          lowLeafPreimage,
          new Fr(lowLeafIndex),
          lowLeafPath,
        );
      });

      it('Should read value in storage (single) - written before, leaf exists', async () => {
        const context = createContext();
        (worldStateDB as jest.Mocked<WorldStateDB>).storageRead.mockImplementationOnce(
          (_contractAddress: AztecAddress, _slot: Fr) => Promise.resolve(value0),
        );

        await ephemeralForest.writePublicStorage(leafSlot0, value0);

        const { preimage: leafPreimage, index: leafIndex } = await ephemeralForest.getLeafOrLowLeafInfo<
          MerkleTreeId.PUBLIC_DATA_TREE,
          PublicDataTreeLeafPreimage
        >(MerkleTreeId.PUBLIC_DATA_TREE, leafSlot0);

        const leafPath = await ephemeralForest.getSiblingPath(MerkleTreeId.PUBLIC_DATA_TREE, leafIndex);

        // leafSlot0 should be present in the tree!
        expect(leafPreimage.slot).toEqual(leafSlot0);
        expect(leafPreimage.value).toEqual(value0);

        const bytecode = getAvmTestContractBytecode('read_storage_single');

        const results = await new AvmSimulator(context).executeBytecode(bytecode);
        expect(results.reverted).toBe(false);
        expect(results.output).toEqual([value0]);

        expect(trace.tracePublicStorageRead).toHaveBeenCalledTimes(1);
        expect(trace.tracePublicStorageRead).toHaveBeenCalledWith(
          address,
          slot0,
          value0,
          leafPreimage,
          new Fr(leafIndex),
          leafPath,
        );
      });

      it('Should set and read value in storage (single)', async () => {
        const calldata = [value0];

        const {
          preimage: lowLeafPreimage,
          index: lowLeafIndex,
          alreadyPresent: leafAlreadyPresent,
        } = await ephemeralForest.getLeafOrLowLeafInfo<MerkleTreeId.PUBLIC_DATA_TREE, PublicDataTreeLeafPreimage>(
          MerkleTreeId.PUBLIC_DATA_TREE,
          leafSlot0,
        );
        const lowLeafPath = await ephemeralForest.getSiblingPath(MerkleTreeId.PUBLIC_DATA_TREE, lowLeafIndex);

        // leafSlot0 should NOT be present in the tree!
        expect(leafAlreadyPresent).toEqual(false);
        expect(lowLeafPreimage.slot).not.toEqual(leafSlot0);
        const newLeafPreimage = new PublicDataTreeLeafPreimage(
          leafSlot0,
          value0,
          lowLeafPreimage.nextSlot,
          lowLeafPreimage.nextIndex,
        );

        const context = createContext(calldata);
        const bytecode = getAvmTestContractBytecode('set_read_storage_single');
        const results = await new AvmSimulator(context).executeBytecode(bytecode);

        expect(results.reverted).toBe(false);
        expect(results.output).toEqual([value0]);

        const { preimage: leafPreimage, index: leafIndex } = await ephemeralForest.getLeafOrLowLeafInfo<
          MerkleTreeId.PUBLIC_DATA_TREE,
          PublicDataTreeLeafPreimage
        >(MerkleTreeId.PUBLIC_DATA_TREE, leafSlot0);

        const leafPath = await ephemeralForest.getSiblingPath(MerkleTreeId.PUBLIC_DATA_TREE, leafIndex);

        // leafSlot0 should now be present in the tree!
        expect(leafPreimage.slot).toEqual(leafSlot0);
        expect(leafPreimage.value).toEqual(value0);

        expect(trace.tracePublicStorageWrite).toHaveBeenCalledTimes(1);
        expect(trace.tracePublicStorageWrite).toHaveBeenCalledWith(
          address,
          slot0,
          value0,
          false,
          lowLeafPreimage,
          new Fr(lowLeafIndex),
          lowLeafPath,
          newLeafPreimage,
          expect.anything(), // can't know path without performing test insertion
        );
        expect(trace.tracePublicStorageRead).toHaveBeenCalledTimes(1);
        expect(trace.tracePublicStorageRead).toHaveBeenCalledWith(
          address,
          slot0,
          value0,
          leafPreimage,
          new Fr(leafIndex),
          leafPath,
        );
      });
    });
  });
});

function sha256FromMemoryBytes(bytes: Uint8[]): Promise<Fr[]> {
  return Promise.resolve([...sha256(Buffer.concat(bytes.map(b => b.toBuffer())))].map(b => new Fr(b)));
}

function keccak256FromMemoryBytes(bytes: Uint8[]): Promise<Fr[]> {
  return Promise.resolve([...keccak256(Buffer.concat(bytes.map(b => b.toBuffer())))].map(b => new Fr(b)));
}

function keccakF1600FromMemoryUint64s(mem: Uint64[]): Promise<Fr[]> {
  return Promise.resolve([...keccakf1600(mem.map(u => u.toBigInt()))].map(b => new Fr(b)));
}

async function poseidon2FromMemoryFields(fields: Fieldable[]): Promise<Fr[]> {
  return [await poseidon2Hash(fields)];
}

async function pedersenFromMemoryFields(fields: Fieldable[]): Promise<Fr[]> {
  return [await pedersenHash(fields)];
}

async function indexedPedersenFromMemoryFields(fields: Fieldable[]): Promise<Fr[]> {
  return [await pedersenHash(fields, /*index=*/ 20)];
}<|MERGE_RESOLUTION|>--- conflicted
+++ resolved
@@ -418,13 +418,8 @@
     ['poseidon2_hash', /*input=*/ randomMemoryFields(10), /*output=*/ poseidon2FromMemoryFields],
     ['pedersen_hash', /*input=*/ randomMemoryFields(10), /*output=*/ pedersenFromMemoryFields],
     ['pedersen_hash_with_index', /*input=*/ randomMemoryFields(10), /*output=*/ indexedPedersenFromMemoryFields],
-<<<<<<< HEAD
-  ])('Hashes in noir contracts', (name: string, input: MemoryValue[], output: (msg: any[]) => Fr[]) => {
+  ])('Hashes in noir contracts', (name: string, input: MemoryValue[], output: (msg: any[]) => Promise<Fr[]>) => {
     it(`Should execute contract function that performs ${name} on input of length ${input.length}`, async () => {
-=======
-  ])('Hashes in noir contracts', (name: string, input: MemoryValue[], output: (msg: any[]) => Promise<Fr[]>) => {
-    it(`Should execute contract function that performs ${name}`, async () => {
->>>>>>> a305aefb
       const calldata = input.map(e => e.toFr());
 
       const context = initContext({ env: initExecutionEnvironment({ calldata }) });
