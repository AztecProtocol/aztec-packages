// All code in this file needs to die once the public executor is phased out.
import { UnencryptedFunctionL2Logs } from '@aztec/circuit-types';
import {
  ContractStorageRead,
  ContractStorageUpdateRequest,
  GlobalVariables,
  L2ToL1Message,
  ReadRequest,
  SideEffect,
  SideEffectLinkedToNoteHash,
} from '@aztec/circuits.js';
import { Fr } from '@aztec/foundation/fields';

import { createSimulationError } from '../common/errors.js';
import { PublicExecution, PublicExecutionResult } from '../public/execution.js';
import { AvmExecutionEnvironment } from './avm_execution_environment.js';
<<<<<<< HEAD
import { AvmContractCallResults } from './avm_message_call_result.js';
import { JournalData } from './journal/journal.js';
=======
import { type AvmContractCallResults } from './avm_message_call_result.js';
import { type JournalData } from './journal/journal.js';
import { Mov } from './opcodes/memory.js';
>>>>>>> db2a4117

/** Temporary Method
 *
 * Convert a PublicExecution(Environment) object to an AvmExecutionEnvironment
 *
 * @param current
 * @param globalVariables
 * @returns
 */
export function temporaryCreateAvmExecutionEnvironment(
  current: PublicExecution,
  globalVariables: GlobalVariables,
): AvmExecutionEnvironment {
  // Function selector is included temporarily until noir codegens public contract bytecode in a single blob
  return new AvmExecutionEnvironment(
    current.contractAddress,
    current.callContext.storageContractAddress,
    current.callContext.msgSender, // TODO: origin is not available
    current.callContext.msgSender,
    current.callContext.portalContractAddress,
    /*feePerL1Gas=*/ Fr.zero(),
    /*feePerL2Gas=*/ Fr.zero(),
    /*feePerDaGas=*/ Fr.zero(),
    /*contractCallDepth=*/ Fr.zero(),
    globalVariables,
    current.callContext.isStaticCall,
    current.callContext.isDelegateCall,
    current.args,
    current.functionData.selector,
  );
}

/** Temporary Method
 *
 * Convert the result of an AVM contract call to a PublicExecutionResult for the public kernel
 *
 * @param execution
 * @param newWorldState
 * @param result
 * @returns
 */
export function temporaryConvertAvmResults(
  execution: PublicExecution,
  newWorldState: JournalData,
  result: AvmContractCallResults,
): PublicExecutionResult {
  const newNoteHashes = newWorldState.newNoteHashes.map(noteHash => new SideEffect(noteHash, Fr.zero()));

  const contractStorageReads: ContractStorageRead[] = [];
  const reduceStorageReadRequests = (contractAddress: bigint, storageReads: Map<bigint, Fr[]>) => {
    return storageReads.forEach((innerArray, key) => {
      innerArray.forEach(value => {
        contractStorageReads.push(new ContractStorageRead(new Fr(key), new Fr(value), 0));
      });
    });
  };
  newWorldState.storageReads.forEach((storageMap: Map<bigint, Fr[]>, address: bigint) =>
    reduceStorageReadRequests(address, storageMap),
  );

  const contractStorageUpdateRequests: ContractStorageUpdateRequest[] = [];
  const reduceStorageUpdateRequests = (contractAddress: bigint, storageUpdateRequests: Map<bigint, Fr[]>) => {
    return storageUpdateRequests.forEach((innerArray, key) => {
      innerArray.forEach(value => {
        contractStorageUpdateRequests.push(new ContractStorageUpdateRequest(new Fr(key), new Fr(value), 0));
      });
    });
  };
  newWorldState.storageWrites.forEach((storageMap: Map<bigint, Fr[]>, address: bigint) =>
    reduceStorageUpdateRequests(address, storageMap),
  );

  const returnValues = result.output;

  // TODO(follow up in pr tree): NOT SUPPORTED YET, make sure hashing and log resolution is done correctly
  // Disabled.
  const nestedExecutions: PublicExecutionResult[] = [];
  const nullifierReadRequests: ReadRequest[] = [];
  const nullifierNonExistentReadRequests: ReadRequest[] = [];
  const newNullifiers: SideEffectLinkedToNoteHash[] = [];
  const unencryptedLogs = UnencryptedFunctionL2Logs.empty();
  const newL2ToL1Messages = newWorldState.newL1Messages.map(() => L2ToL1Message.empty());
  // TODO keep track of side effect counters
  const startSideEffectCounter = Fr.ZERO;
  const endSideEffectCounter = Fr.ZERO;

  return {
    execution,
    nullifierReadRequests,
    nullifierNonExistentReadRequests,
    newNoteHashes,
    newL2ToL1Messages,
    startSideEffectCounter,
    endSideEffectCounter,
    newNullifiers,
    contractStorageReads,
    contractStorageUpdateRequests,
    returnValues,
    nestedExecutions,
    unencryptedLogs,
    reverted: result.reverted,
    revertReason: result.revertReason ? createSimulationError(result.revertReason) : undefined,
  };
}

export function isAvmBytecode(bytecode: Buffer): boolean {
  const magicBuf = Buffer.from([
    Mov.opcode, // opcode
    0x00, // indirect
    ...Buffer.from('000018ca', 'hex'), // srcOffset
    ...Buffer.from('000018ca', 'hex'), // dstOffset
  ]);
  const magicSize = magicBuf.length;
  return bytecode.subarray(-magicSize).equals(magicBuf);
}<|MERGE_RESOLUTION|>--- conflicted
+++ resolved
@@ -14,14 +14,9 @@
 import { createSimulationError } from '../common/errors.js';
 import { PublicExecution, PublicExecutionResult } from '../public/execution.js';
 import { AvmExecutionEnvironment } from './avm_execution_environment.js';
-<<<<<<< HEAD
-import { AvmContractCallResults } from './avm_message_call_result.js';
-import { JournalData } from './journal/journal.js';
-=======
 import { type AvmContractCallResults } from './avm_message_call_result.js';
 import { type JournalData } from './journal/journal.js';
 import { Mov } from './opcodes/memory.js';
->>>>>>> db2a4117
 
 /** Temporary Method
  *
