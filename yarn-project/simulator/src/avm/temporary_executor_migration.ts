--- conflicted
+++ resolved
@@ -96,17 +96,11 @@
   const nestedExecutions: PublicExecutionResult[] = [];
   const nullifierReadRequests: ReadRequest[] = [];
   const nullifierNonExistentReadRequests: ReadRequest[] = [];
-<<<<<<< HEAD
-  const newNullifiers: SideEffectLinkedToNoteHash[] = [];
-  const unencryptedLogs = UnencryptedFunctionL2Logs.default();
-  const newL2ToL1Messages = newWorldState.newL1Messages.map(() => L2ToL1Message.default());
-=======
   const newNullifiers: SideEffectLinkedToNoteHash[] = newWorldState.newNullifiers.map(
     (nullifier, i) => new SideEffectLinkedToNoteHash(nullifier.toField(), Fr.zero(), new Fr(i + 1)),
   );
-  const unencryptedLogs = UnencryptedFunctionL2Logs.empty();
+  const unencryptedLogs = UnencryptedFunctionL2Logs.default();
   const newL2ToL1Messages = newWorldState.newL1Messages.map(() => L2ToL1Message.empty());
->>>>>>> 88e8b6de
   // TODO keep track of side effect counters
   const startSideEffectCounter = Fr.ZERO;
   const endSideEffectCounter = Fr.ZERO;
