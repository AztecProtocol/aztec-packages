<<<<<<< HEAD
import {
  type AztecAddress,
  Fr,
  type FunctionSelector,
  type GlobalVariables,
  MAX_L2_GAS_PER_TX_PUBLIC_PORTION,
} from '@aztec/circuits.js';
import { type DebugLogger, createDebugLogger } from '@aztec/foundation/log';
=======
import { type AztecAddress, Fr, type GlobalVariables, MAX_L2_GAS_PER_ENQUEUED_CALL } from '@aztec/circuits.js';
import { type Logger, createLogger } from '@aztec/foundation/log';
>>>>>>> 03797181

import { strict as assert } from 'assert';

import { SideEffectLimitReachedError } from '../public/side_effect_errors.js';
import { AvmContext } from './avm_context.js';
import { AvmContractCallResult } from './avm_contract_call_result.js';
import { AvmExecutionEnvironment } from './avm_execution_environment.js';
import { type Gas } from './avm_gas.js';
import { AvmMachineState } from './avm_machine_state.js';
import { isAvmBytecode } from './bytecode_utils.js';
import {
  AvmExecutionError,
  AvmRevertReason,
  InvalidProgramCounterError,
  revertReasonFromExceptionalHalt,
  revertReasonFromExplicitRevert,
} from './errors.js';
import { type AvmPersistableStateManager } from './journal/journal.js';
import {
  INSTRUCTION_SET,
  type InstructionSet,
  decodeInstructionFromBytecode,
} from './serialization/bytecode_serialization.js';

type OpcodeTally = {
  count: number;
  gas: Gas;
};
type PcTally = {
  opcode: string;
  count: number;
  gas: Gas;
};

export class AvmSimulator {
  private log: Logger;
  private bytecode: Buffer | undefined;
  private opcodeTallies: Map<string, OpcodeTally> = new Map();
  private pcTallies: Map<number, PcTally> = new Map();

  private tallyPrintFunction = () => {};
  private tallyInstructionFunction = (_a: number, _b: string, _c: Gas) => {};

  // Test Purposes only: Logger will not have the proper function name. Use this constructor for testing purposes
  // only. Otherwise, use build() below.
  constructor(private context: AvmContext, private instructionSet: InstructionSet = INSTRUCTION_SET()) {
    assert(
      context.machineState.gasLeft.l2Gas <= MAX_L2_GAS_PER_TX_PUBLIC_PORTION,
      `Cannot allocate more than ${MAX_L2_GAS_PER_TX_PUBLIC_PORTION} to the AVM for execution.`,
    );
    this.log = createLogger(`simulator:avm(calldata[0]: ${context.environment.calldata[0]})`);
    // TODO(palla/log): Should tallies be printed on debug, or only on trace?
    if (this.log.isLevelEnabled('debug')) {
      this.tallyPrintFunction = this.printOpcodeTallies;
      this.tallyInstructionFunction = this.tallyInstruction;
    }
  }

  // Factory to have a proper function name in the logger. Retrieving the name is asynchronous and
  // cannot be done as part of the constructor.
  public static async build(context: AvmContext): Promise<AvmSimulator> {
    const simulator = new AvmSimulator(context);
    const fnName = await context.persistableState.getPublicFunctionDebugName(context.environment);
    simulator.log = createLogger(`simulator:avm(f:${fnName})`);

    return simulator;
  }

  public static async create(
    stateManager: AvmPersistableStateManager,
    address: AztecAddress,
    sender: AztecAddress,
    transactionFee: Fr,
    globals: GlobalVariables,
    isStaticCall: boolean,
    calldata: Fr[],
    allocatedGas: Gas,
  ) {
    const avmExecutionEnv = new AvmExecutionEnvironment(
      address,
      sender,
      /*contractCallDepth=*/ Fr.zero(),
      transactionFee,
      globals,
      isStaticCall,
      calldata,
    );

    const avmMachineState = new AvmMachineState(allocatedGas);
    const avmContext = new AvmContext(stateManager, avmExecutionEnv, avmMachineState);
    return await AvmSimulator.build(avmContext);
  }

  /**
   * Fetch the bytecode and execute it in the current context.
   */
  public async execute(): Promise<AvmContractCallResult> {
    const bytecode = await this.context.persistableState.getBytecode(this.context.environment.address);
    if (!bytecode) {
      // revert, consuming all gas
      const message = `No bytecode found at: ${this.context.environment.address}. Reverting...`;
      const fnName = await this.context.persistableState.getPublicFunctionDebugName(this.context.environment);
      const revertReason = new AvmRevertReason(
        message,
        /*failingFunction=*/ {
          contractAddress: this.context.environment.address,
          functionName: fnName,
        },
        /*noirCallStack=*/ [],
      );
      this.log.warn(message);
      return new AvmContractCallResult(
        /*reverted=*/ true,
        /*output=*/ [],
        /*gasLeft=*/ { l2Gas: 0, daGas: 0 },
        revertReason,
      );
    }

    return await this.executeBytecode(bytecode);
  }

  /**
   * Return the bytecode used for execution, if any.
   */
  public getBytecode(): Buffer | undefined {
    return this.bytecode;
  }

  /**
   * Executes the provided bytecode in the current context.
   * This method is useful for testing and debugging.
   */
  public async executeBytecode(bytecode: Buffer): Promise<AvmContractCallResult> {
    assert(isAvmBytecode(bytecode), "AVM simulator can't execute non-AVM bytecode");
    assert(bytecode.length > 0, "AVM simulator can't execute empty bytecode");

    this.bytecode = bytecode;

    const { machineState } = this.context;
    try {
      // Execute instruction pointed to by the current program counter
      // continuing until the machine state signifies a halt
      let instrCounter = 0;
      while (!machineState.getHalted()) {
        const [instruction, bytesRead] = decodeInstructionFromBytecode(bytecode, machineState.pc, this.instructionSet);
        const instrStartGas = machineState.gasLeft; // Save gas before executing instruction (for profiling)
        const instrPc = machineState.pc; // Save PC before executing instruction (for profiling)

        this.log.trace(
          `[PC:${machineState.pc}] [IC:${instrCounter++}] ${instruction.toString()} (gasLeft l2=${
            machineState.l2GasLeft
          } da=${machineState.daGasLeft})`,
        );
        // Execute the instruction.
        // Normal returns and reverts will return normally here.
        // "Exceptional halts" will throw.
        machineState.nextPc = machineState.pc + bytesRead;

        await instruction.execute(this.context);
        if (!instruction.handlesPC()) {
          // Increment PC if the instruction doesn't handle it itself
          machineState.pc += bytesRead;
        }

        // gas used by this instruction - used for profiling/tallying
        const gasUsed: Gas = {
          l2Gas: instrStartGas.l2Gas - machineState.l2GasLeft,
          daGas: instrStartGas.daGas - machineState.daGasLeft,
        };
        this.tallyInstructionFunction(instrPc, instruction.constructor.name, gasUsed);

        if (machineState.pc >= bytecode.length) {
          this.log.warn('Passed end of program');
          throw new InvalidProgramCounterError(machineState.pc, /*max=*/ bytecode.length);
        }
      }

      const output = machineState.getOutput();
      const reverted = machineState.getReverted();
      const revertReason = reverted ? await revertReasonFromExplicitRevert(output, this.context) : undefined;
      const results = new AvmContractCallResult(reverted, output, machineState.gasLeft, revertReason);
      this.log.debug(`Context execution results: ${results.toString()}`);

      this.tallyPrintFunction();
      // Return results for processing by calling context
      return results;
    } catch (err: any) {
      this.log.verbose('Exceptional halt (revert by something other than REVERT opcode)');
      if (!(err instanceof AvmExecutionError || err instanceof SideEffectLimitReachedError)) {
        this.log.error(`Unknown error thrown by AVM: ${err}`);
        throw err;
      }

      const revertReason = await revertReasonFromExceptionalHalt(err, this.context);
      // Note: "exceptional halts" cannot return data, hence [].
      const results = new AvmContractCallResult(/*reverted=*/ true, /*output=*/ [], machineState.gasLeft, revertReason);
      this.log.debug(`Context execution results: ${results.toString()}`);

      this.tallyPrintFunction();
      // Return results for processing by calling context
      return results;
    }
  }

  private tallyInstruction(pc: number, opcode: string, gasUsed: Gas) {
    const opcodeTally = this.opcodeTallies.get(opcode) || ({ count: 0, gas: { l2Gas: 0, daGas: 0 } } as OpcodeTally);
    opcodeTally.count++;
    opcodeTally.gas.l2Gas += gasUsed.l2Gas;
    opcodeTally.gas.daGas += gasUsed.daGas;
    this.opcodeTallies.set(opcode, opcodeTally);

    const pcTally = this.pcTallies.get(pc) || ({ opcode: opcode, count: 0, gas: { l2Gas: 0, daGas: 0 } } as PcTally);
    pcTally.count++;
    pcTally.gas.l2Gas += gasUsed.l2Gas;
    pcTally.gas.daGas += gasUsed.daGas;
    this.pcTallies.set(pc, pcTally);
  }

  private printOpcodeTallies() {
    this.log.debug(`Printing tallies per opcode sorted by gas...`);
    // sort descending by L2 gas consumed
    const sortedOpcodes = Array.from(this.opcodeTallies.entries()).sort((a, b) => b[1].gas.l2Gas - a[1].gas.l2Gas);
    for (const [opcode, tally] of sortedOpcodes) {
      // NOTE: don't care to clutter the logs with DA gas for now
      this.log.debug(`${opcode} executed ${tally.count} times consuming a total of ${tally.gas.l2Gas} L2 gas`);
    }

    this.log.debug(`Printing tallies per PC sorted by #times each PC was executed...`);
    const sortedPcs = Array.from(this.pcTallies.entries())
      .sort((a, b) => b[1].count - a[1].count)
      .filter((_, i) => i < 20);
    for (const [pc, tally] of sortedPcs) {
      // NOTE: don't care to clutter the logs with DA gas for now
      this.log.debug(
        `PC:${pc} containing opcode ${tally.opcode} executed ${tally.count} times consuming a total of ${tally.gas.l2Gas} L2 gas`,
      );
    }
  }
}<|MERGE_RESOLUTION|>--- conflicted
+++ resolved
@@ -1,16 +1,5 @@
-<<<<<<< HEAD
-import {
-  type AztecAddress,
-  Fr,
-  type FunctionSelector,
-  type GlobalVariables,
-  MAX_L2_GAS_PER_TX_PUBLIC_PORTION,
-} from '@aztec/circuits.js';
-import { type DebugLogger, createDebugLogger } from '@aztec/foundation/log';
-=======
-import { type AztecAddress, Fr, type GlobalVariables, MAX_L2_GAS_PER_ENQUEUED_CALL } from '@aztec/circuits.js';
+import { type AztecAddress, Fr, type GlobalVariables, MAX_L2_GAS_PER_TX_PUBLIC_PORTION } from '@aztec/circuits.js';
 import { type Logger, createLogger } from '@aztec/foundation/log';
->>>>>>> 03797181
 
 import { strict as assert } from 'assert';
 
