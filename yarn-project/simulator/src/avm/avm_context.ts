--- conflicted
+++ resolved
@@ -41,13 +41,9 @@
   public createNestedContractCallContext(
     address: AztecAddress,
     calldata: Fr[],
-<<<<<<< HEAD
-    temporaryFunctionSelector: FunctionSelector = FunctionSelector.default(),
-=======
     allocatedGas: Gas,
     callType: 'CALL' | 'STATICCALL',
-    temporaryFunctionSelector: FunctionSelector = FunctionSelector.empty(),
->>>>>>> 88e8b6de
+    temporaryFunctionSelector: FunctionSelector = FunctionSelector.default(),
   ): AvmContext {
     const deriveFn =
       callType === 'CALL'
@@ -55,38 +51,7 @@
         : this.environment.deriveEnvironmentForNestedStaticCall;
     const newExecutionEnvironment = deriveFn.call(this.environment, address, calldata, temporaryFunctionSelector);
     const forkedWorldState = this.persistableState.fork();
-<<<<<<< HEAD
-    const machineState = AvmMachineState.fromState(this.machineState);
-    return new AvmContext(forkedWorldState, newExecutionEnvironment, machineState);
-  }
-
-  /**
-   * Prepare a new AVM context that will be ready for an external/nested static call
-   * - Fork the world state journal
-   * - Derive a machine state from the current state
-   *   - E.g., gas metering is preserved but pc is reset
-   * - Derive an execution environment from the caller/parent
-   *   - Alter both address and storageAddress
-   *
-   * @param address - The contract instance to initialize a context for
-   * @param calldata - Data/arguments for nested call
-   * @returns new AvmContext instance
-   */
-  public createNestedContractStaticCallContext(
-    address: AztecAddress,
-    calldata: Fr[],
-    temporaryFunctionSelector: FunctionSelector = FunctionSelector.default(),
-  ): AvmContext {
-    const newExecutionEnvironment = this.environment.deriveEnvironmentForNestedStaticCall(
-      address,
-      calldata,
-      temporaryFunctionSelector,
-    );
-    const forkedWorldState = this.persistableState.fork();
-    const machineState = AvmMachineState.fromState(this.machineState);
-=======
     const machineState = AvmMachineState.fromState(gasToGasLeft(allocatedGas));
->>>>>>> 88e8b6de
     return new AvmContext(forkedWorldState, newExecutionEnvironment, machineState);
   }
 }