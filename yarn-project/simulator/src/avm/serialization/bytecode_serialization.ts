--- conflicted
+++ resolved
@@ -128,15 +128,9 @@
     [Return.opcode, Return],
     [Revert.opcode, Revert],
 
-<<<<<<< HEAD
     // //// Gadgets
     [Keccak.opcode, Keccak],
     [Poseidon2.opcode, Poseidon2],
-=======
-    // Gadgets
-    //[Keccak.opcode, Keccak],
-    //[Poseidon.opcode, Poseidon],
->>>>>>> 234ae3e7
   ]);
 
 interface Serializable {
