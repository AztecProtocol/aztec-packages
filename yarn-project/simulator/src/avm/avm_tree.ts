--- conflicted
+++ resolved
@@ -186,24 +186,9 @@
       const existingPublicDataSiblingPath = siblingPath;
       updatedPreimage.value = newValue;
 
-<<<<<<< HEAD
-      // It is really unintuitive that by updating, we are also appending a Zero Leaf to the tree
-      // Additionally, this leaf preimage does not seem to factor into further appends
-      const emptyLeaf = new PublicDataTreeLeafPreimage(Fr.ZERO, Fr.ZERO, Fr.ZERO, 0n);
-      const insertionIndex = tree.leafCount;
-      await tree.updateLeaf(await this.hashPreimage(updatedPreimage), index);
-      await tree.appendLeaf(Fr.ZERO);
-      this.setIndexedUpdates(treeId, index, updatedPreimage);
-      this.setIndexedUpdates(treeId, insertionIndex, emptyLeaf);
-      const insertionPath = (await tree.getSiblingPath(insertionIndex))!;
-
-      // Even though we append an empty leaf into the tree as a part of update - it doesnt seem to impact future inserts...
-      this._updateSortedKeys(treeId, [updatedPreimage.slot], [index]);
-=======
       tree.updateLeaf(this.hashPreimage(updatedPreimage), lowLeafIndex);
       this.setIndexedUpdates(treeId, lowLeafIndex, updatedPreimage);
       this._updateSortedKeys(treeId, [updatedPreimage.slot], [lowLeafIndex]);
->>>>>>> 89cb8d33
 
       return {
         element: updatedPreimage,
@@ -227,11 +212,7 @@
       new Fr(preimage.getNextKey()),
       preimage.getNextIndex(),
     );
-<<<<<<< HEAD
-    const insertionPath = await this.appendIndexedTree(treeId, index, updatedLowLeaf, newPublicDataLeaf);
-=======
     const insertionPath = this.appendIndexedTree(treeId, lowLeafIndex, updatedLowLeaf, newPublicDataLeaf);
->>>>>>> 89cb8d33
 
     // Even though the low leaf key is not updated, we still need to update the sorted keys in case we have
     // not seen the low leaf before
@@ -475,10 +456,6 @@
     }
   }
 
-<<<<<<< HEAD
-      // Is it enough to just insert the sibling path without inserting the leaf? - now probably since we will update this low nullifier index in append
-      await this.treeMap.get(treeId)!.insertSiblingPath(index, siblingPath);
-=======
   /**
    * Query the external DB to get leaf if present, low leaf if absent
    */
@@ -493,7 +470,6 @@
       `${MerkleTreeId[treeId]} low leaf index should always be found (even if target leaf does not exist)`,
     );
     const { index: leafIndex, alreadyPresent } = previousValueIndex;
->>>>>>> 89cb8d33
 
     const leafPreimage = await this.treeDb.getLeafPreimage(treeId, leafIndex);
     assert(
@@ -570,16 +546,7 @@
   /**
    * This hashes the preimage to a field element
    */
-<<<<<<< HEAD
-  async hashPreimage<T extends TreeLeafPreimage>(preimage: T): Promise<Fr> {
-    // Watch for this edge-case, we are hashing the key=0 leaf to 0.
-    // This is for backward compatibility with the world state implementation
-    if (preimage.getKey() === 0n) {
-      return Fr.zero();
-    }
-=======
   hashPreimage<T extends TreeLeafPreimage>(preimage: T): Fr {
->>>>>>> 89cb8d33
     const input = preimage.toHashInputs().map(x => Fr.fromBuffer(x));
     return await poseidon2Hash(input);
   }
@@ -716,16 +683,12 @@
     for (let i = 0; i < siblingPath.length; i++) {
       // Flip(XOR) the last bit because we are inserting siblings of the leaf
       const sibIndex = index ^ 1n;
-<<<<<<< HEAD
-      await this.updateLeaf(siblingPath[i], sibIndex, this.depth - i);
-=======
       const node = this.getNode(sibIndex, this.depth - i);
       // If we are inserting a sibling path and we already have a branch at that index in our
       // ephemeral tree, we should not overwrite it
       if (node === undefined || node.tag === TreeType.LEAF) {
         this.updateLeaf(siblingPath[i], sibIndex, this.depth - i);
       }
->>>>>>> 89cb8d33
       index >>= 1n;
     }
   }
