import { MerkleTreeId, type MerkleTreeWriteOperations } from '@aztec/circuit-types';
import {
  type ContractClassPublic,
  type ContractInstanceWithAddress,
  DEPLOYER_CONTRACT_ADDRESS,
  PublicDataWrite,
} from '@aztec/circuits.js';
import { computePublicDataTreeLeafSlot, siloNullifier } from '@aztec/circuits.js/hash';
import { type ContractArtifact } from '@aztec/foundation/abi';
import { AztecAddress } from '@aztec/foundation/aztec-address';
import { Fr } from '@aztec/foundation/fields';
import { createLogger } from '@aztec/foundation/log';
import { ProtocolContractAddress } from '@aztec/protocol-contracts';
import { computeFeePayerBalanceStorageSlot } from '@aztec/protocol-contracts/fee-juice';

<<<<<<< HEAD
import { computeFeePayerBalanceStorageSlot } from '../../server.js';
=======
import { PUBLIC_DISPATCH_FN_NAME, getContractFunctionArtifact } from './index.js';
>>>>>>> c067772a
import { type SimpleContractDataSource } from './simple_contract_data_source.js';

/**
 * An abstract test class that enables tests of real apps in the AVM without requiring e2e tests.
 * It enables this by letting us (1) perform pseudo-contract-deployments (and registrations)
 * that trigger merkle tree operations and (2) maintain a contract data source to store
 * and retrieve contract classes and instances.
 *
 * This class is meant to be extended when writing tests for a specific simulation interface.
 * For example, has been extended for testing of the core AvmSimulator, and again for the PublicTxSimulator,
 * both of which benefit from such pseudo-deployments by populating merkle trees and a contract data source
 * with contract information.
 */
export abstract class BaseAvmSimulationTester {
  public logger = createLogger('avm-simulation-tester');

<<<<<<< HEAD
  constructor(public contractDataSource: SimpleContractDataSource, public merkleTrees: MerkleTreeWriteOperations) {}
=======
  constructor(
    public contractDataSource: SimpleContractDataSource,
    public merkleTrees: MerkleTreeWriteOperations,
    /* May want to skip contract deployment tree ops to test failed contract address nullifier checks on CALL */
    private skipContractDeployments = false,
    private initialFeePayerBalance = new Fr(10 ** 10),
  ) {}
>>>>>>> c067772a

  async setFeePayerBalance(feePayer: AztecAddress, balance = this.initialFeePayerBalance) {
    const feeJuiceAddress = ProtocolContractAddress.FeeJuice;
    const balanceSlot = await computeFeePayerBalanceStorageSlot(feePayer);
    await this.setPublicStorage(feeJuiceAddress, balanceSlot, balance);
  }

  async setPublicStorage(address: AztecAddress, slot: Fr, value: Fr) {
    const leafSlot = await computePublicDataTreeLeafSlot(address, slot);
    // get existing preimage
    const publicDataWrite = new PublicDataWrite(leafSlot, value);
    await this.merkleTrees.batchInsert(MerkleTreeId.PUBLIC_DATA_TREE, [publicDataWrite.toBuffer()], 0);
  }

  /**
   * Derive the contract class and instance with some seed.
   * Add both to the contract data source along with the contract artifact.
   */
  async registerAndDeployContract(
    constructorArgs: any[],
    deployer: AztecAddress,
    contractArtifact: ContractArtifact,
    skipNullifierInsertion = false,
    seed = 0,
  ): Promise<ContractInstanceWithAddress> {
    const contractInstance = await this.contractDataSource.registerAndDeployContract(
      constructorArgs,
      deployer,
      contractArtifact,
      seed,
    );
    if (!skipNullifierInsertion) {
      await this.insertContractAddressNullifier(contractInstance.address);
    }
    return contractInstance;
  }

  async registerFeeJuiceContract(): Promise<ContractInstanceWithAddress> {
    return await this.contractDataSource.registerFeeJuiceContract();
  }

  getFirstContractInstance(): ContractInstanceWithAddress {
    return this.contractDataSource.getFirstContractInstance();
  }

  addContractClass(contractClass: ContractClassPublic, contractArtifact: ContractArtifact): Promise<void> {
    this.logger.debug(`Adding contract class with Id ${contractClass.id}`);
    this.contractDataSource.addContractArtifact(contractClass.id, contractArtifact);
    return this.contractDataSource.addContractClass(contractClass);
  }

  async addContractInstance(contractInstance: ContractInstanceWithAddress, skipNullifierInsertion = false) {
    if (!skipNullifierInsertion) {
      await this.insertContractAddressNullifier(contractInstance.address);
    }
    await this.contractDataSource.addContractInstance(contractInstance);
  }

  private async insertContractAddressNullifier(contractAddress: AztecAddress) {
    const contractAddressNullifier = await siloNullifier(
      AztecAddress.fromNumber(DEPLOYER_CONTRACT_ADDRESS),
      contractAddress.toField(),
    );
    await this.merkleTrees.batchInsert(MerkleTreeId.NULLIFIER_TREE, [contractAddressNullifier.toBuffer()], 0);
  }
}<|MERGE_RESOLUTION|>--- conflicted
+++ resolved
@@ -13,11 +13,6 @@
 import { ProtocolContractAddress } from '@aztec/protocol-contracts';
 import { computeFeePayerBalanceStorageSlot } from '@aztec/protocol-contracts/fee-juice';
 
-<<<<<<< HEAD
-import { computeFeePayerBalanceStorageSlot } from '../../server.js';
-=======
-import { PUBLIC_DISPATCH_FN_NAME, getContractFunctionArtifact } from './index.js';
->>>>>>> c067772a
 import { type SimpleContractDataSource } from './simple_contract_data_source.js';
 
 /**
@@ -34,17 +29,11 @@
 export abstract class BaseAvmSimulationTester {
   public logger = createLogger('avm-simulation-tester');
 
-<<<<<<< HEAD
-  constructor(public contractDataSource: SimpleContractDataSource, public merkleTrees: MerkleTreeWriteOperations) {}
-=======
   constructor(
     public contractDataSource: SimpleContractDataSource,
     public merkleTrees: MerkleTreeWriteOperations,
-    /* May want to skip contract deployment tree ops to test failed contract address nullifier checks on CALL */
-    private skipContractDeployments = false,
     private initialFeePayerBalance = new Fr(10 ** 10),
   ) {}
->>>>>>> c067772a
 
   async setFeePayerBalance(feePayer: AztecAddress, balance = this.initialFeePayerBalance) {
     const feeJuiceAddress = ProtocolContractAddress.FeeJuice;
