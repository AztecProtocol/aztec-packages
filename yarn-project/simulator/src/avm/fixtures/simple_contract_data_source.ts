import {
  type ContractClassPublic,
  type ContractDataSource,
  type ContractInstanceWithAddress,
  FunctionSelector,
  PUBLIC_DISPATCH_SELECTOR,
  type PublicFunction,
  computeInitializationHash,
  computePublicBytecodeCommitment,
} from '@aztec/circuits.js';
<<<<<<< HEAD
import { makeContractClassPublic, makeContractInstanceFromClassId } from '@aztec/circuits.js/testing';
import { type ContractArtifact } from '@aztec/foundation/abi';
=======
import { type ContractArtifact } from '@aztec/circuits.js/abi';
>>>>>>> 13ad91cb
import { type AztecAddress } from '@aztec/foundation/aztec-address';
import { type Fr } from '@aztec/foundation/fields';
import { createLogger } from '@aztec/foundation/log';
import { getCanonicalFeeJuice } from '@aztec/protocol-contracts/fee-juice';

import { PUBLIC_DISPATCH_FN_NAME, getContractFunctionArtifact } from './index.js';

/**
 * This class is used during public/avm testing to function as a database of
 * contract contract classes and instances. Tests can populate it with classes
 * and instances and then probe it via the ContractDataSource interface.
 *
 * This class does not include any real merkle trees & merkle operations.
 */
export class SimpleContractDataSource implements ContractDataSource {
  public logger = createLogger('simple-contract-data-source');

  // maps contract class ID to class
  private contractClasses: Map<string, ContractClassPublic> = new Map();
  // maps contract instance address to instance
  private contractInstances: Map<string, ContractInstanceWithAddress> = new Map();
  // maps contract instance address to address
  private contractArtifacts: Map<string, ContractArtifact> = new Map();

  /////////////////////////////////////////////////////////////
  // Helper functions not in the contract data source interface
  /**
   * Derive the contract class and instance with some seed.
   * Add both to the contract data source along with the contract artifact.
   */
  async registerAndDeployContract(
    constructorArgs: any[],
    deployer: AztecAddress,
    contractArtifact: ContractArtifact,
    seed = 0,
    originalContractClassId?: Fr, // if previously upgraded
  ): Promise<ContractInstanceWithAddress> {
    const bytecode = getContractFunctionArtifact(PUBLIC_DISPATCH_FN_NAME, contractArtifact)!.bytecode;
    const contractClass = await makeContractClassPublic(
      seed,
      /*publicDispatchFunction=*/ { bytecode, selector: new FunctionSelector(PUBLIC_DISPATCH_SELECTOR) },
    );

    const constructorAbi = getContractFunctionArtifact('constructor', contractArtifact);
    const initializationHash = await computeInitializationHash(constructorAbi, constructorArgs);
    this.logger.trace(`Initialization hash for contract class ${contractClass.id}: ${initializationHash.toString()}`);
    const contractInstance =
      originalContractClassId === undefined
        ? await makeContractInstanceFromClassId(contractClass.id, seed, {
            deployer,
            initializationHash,
          })
        : await makeContractInstanceFromClassId(originalContractClassId, seed, {
            deployer,
            initializationHash,
            currentClassId: contractClass.id,
          });

    this.addContractArtifact(contractClass.id, contractArtifact);
    await this.addContractClass(contractClass);
    await this.addContractInstance(contractInstance);
    return contractInstance;
  }

  async registerFeeJuiceContract(): Promise<ContractInstanceWithAddress> {
    const feeJuice = await getCanonicalFeeJuice();
    const feeJuiceContractClassPublic = {
      ...feeJuice.contractClass,
      privateFunctions: [],
      unconstrainedFunctions: [],
    };

    this.addContractArtifact(feeJuiceContractClassPublic.id, feeJuice.artifact);
    await this.addContractClass(feeJuiceContractClassPublic);
    await this.addContractInstance(feeJuice.instance);
    return feeJuice.instance;
  }

  getFirstContractInstance(): ContractInstanceWithAddress {
    return this.contractInstances.values().next().value;
  }

  addContractArtifact(classId: Fr, artifact: ContractArtifact): void {
    this.contractArtifacts.set(classId.toString(), artifact);
  }

  /////////////////////////////////////////////////////////////
  // ContractDataSource function impelementations
  getPublicFunction(_address: AztecAddress, _selector: FunctionSelector): Promise<PublicFunction> {
    throw new Error('Method not implemented.');
  }

  getBlockNumber(): Promise<number> {
    throw new Error('Method not implemented.');
  }

  getContractClass(id: Fr): Promise<ContractClassPublic | undefined> {
    return Promise.resolve(this.contractClasses.get(id.toString()));
  }

  async getBytecodeCommitment(id: Fr): Promise<Fr | undefined> {
    const contractClass = await this.getContractClass(id);
    return Promise.resolve(computePublicBytecodeCommitment(contractClass!.packedBytecode));
  }

  getContract(address: AztecAddress): Promise<ContractInstanceWithAddress | undefined> {
    return Promise.resolve(this.contractInstances.get(address.toString()));
  }

  getContractClassIds(): Promise<Fr[]> {
    throw new Error('Method not implemented.');
  }

  async getContractArtifact(address: AztecAddress): Promise<ContractArtifact | undefined> {
    const contractInstance = await this.getContract(address);
    if (!contractInstance) {
      this.logger.warn(`Contract not found at address: ${address}`);
      return undefined;
    }
    this.logger.debug(`Retrieved contract artifact for address: ${address}`);
    this.logger.debug(`Contract class ID: ${contractInstance.currentContractClassId}`);
    return Promise.resolve(this.contractArtifacts.get(contractInstance!.currentContractClassId.toString()));
  }

  getContractFunctionName(_address: AztecAddress, _selector: FunctionSelector): Promise<string> {
    return Promise.resolve(PUBLIC_DISPATCH_FN_NAME);
  }

  registerContractFunctionSignatures(_address: AztecAddress, _signatures: string[]): Promise<void> {
    return Promise.resolve();
  }

  addContractClass(contractClass: ContractClassPublic): Promise<void> {
    this.contractClasses.set(contractClass.id.toString(), contractClass);
    return Promise.resolve();
  }

  addContractInstance(contractInstance: ContractInstanceWithAddress): Promise<void> {
    this.contractInstances.set(contractInstance.address.toString(), contractInstance);
    return Promise.resolve();
  }
}<|MERGE_RESOLUTION|>--- conflicted
+++ resolved
@@ -3,17 +3,13 @@
   type ContractDataSource,
   type ContractInstanceWithAddress,
   FunctionSelector,
-  PUBLIC_DISPATCH_SELECTOR,
   type PublicFunction,
   computeInitializationHash,
   computePublicBytecodeCommitment,
 } from '@aztec/circuits.js';
-<<<<<<< HEAD
+import { type ContractArtifact } from '@aztec/circuits.js/abi';
 import { makeContractClassPublic, makeContractInstanceFromClassId } from '@aztec/circuits.js/testing';
-import { type ContractArtifact } from '@aztec/foundation/abi';
-=======
-import { type ContractArtifact } from '@aztec/circuits.js/abi';
->>>>>>> 13ad91cb
+import { PUBLIC_DISPATCH_SELECTOR } from '@aztec/constants';
 import { type AztecAddress } from '@aztec/foundation/aztec-address';
 import { type Fr } from '@aztec/foundation/fields';
 import { createLogger } from '@aztec/foundation/log';
