--- conflicted
+++ resolved
@@ -80,11 +80,7 @@
   public async execute(context: AvmContext): Promise<void> {
     context.machineState.consumeGas(this.gasCost());
 
-<<<<<<< HEAD
-    context.machineState.internalCallStack.push(context.machineState.nextPc);
-=======
     context.machineState.internalCallStack.push(context.machineState.pc);
->>>>>>> 1a41d428
     context.machineState.pc = this.loc;
 
     context.machineState.memory.assert({});
