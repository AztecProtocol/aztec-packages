import {
  keccak256,
  keccakf1600,
  pedersenHash,
  poseidon2Permutation,
  sha256Compression,
} from '@aztec/foundation/crypto';

import { strict as assert } from 'assert';

import { type AvmContext } from '../avm_context.js';
import { Field, TypeTag, Uint8, Uint32, Uint64 } from '../avm_memory_types.js';
import { InstructionExecutionError } from '../errors.js';
import { Opcode, OperandType } from '../serialization/instruction_serialization.js';
import { Addressing } from './addressing_mode.js';
import { Instruction } from './instruction.js';

export class Poseidon2 extends Instruction {
  static type: string = 'POSEIDON2';
  static readonly opcode: Opcode = Opcode.POSEIDON2;
  static readonly stateSize = 4;

  // Informs (de)serialization. See Instruction.deserialize.
  static readonly wireFormat: OperandType[] = [
    OperandType.UINT8,
    OperandType.UINT8,
    OperandType.UINT32,
    OperandType.UINT32,
  ];

  constructor(private indirect: number, private inputStateOffset: number, private outputStateOffset: number) {
    super();
  }

  public async execute(context: AvmContext): Promise<void> {
    const memory = context.machineState.memory.track(this.type);
    context.machineState.consumeGas(this.gasCost());

    const operands = [this.inputStateOffset, this.outputStateOffset];
<<<<<<< HEAD
    const [inputOffset, outputOffset] = Addressing.fromWire(this.indirect, operands.length).resolve(operands, memory);
=======
    const addressing = Addressing.fromWire(this.indirect, operands.length);
    const [inputOffset, outputOffset] = addressing.resolve(operands, memory);
>>>>>>> 12b85268
    memory.checkTagsRange(TypeTag.FIELD, inputOffset, Poseidon2.stateSize);

    const inputState = memory.getSlice(inputOffset, Poseidon2.stateSize);
    const outputState = poseidon2Permutation(inputState);
    memory.setSlice(
      outputOffset,
      outputState.map(word => new Field(word)),
    );

    memory.assert({ reads: Poseidon2.stateSize, writes: Poseidon2.stateSize, addressing });
    context.machineState.incrementPc();
  }
}

export class Keccak extends Instruction {
  static type: string = 'KECCAK';
  static readonly opcode: Opcode = Opcode.KECCAK;

  // Informs (de)serialization. See Instruction.deserialize.
  static readonly wireFormat: OperandType[] = [
    OperandType.UINT8,
    OperandType.UINT8,
    OperandType.UINT32,
    OperandType.UINT32,
    OperandType.UINT32,
  ];

  constructor(
    private indirect: number,
    private dstOffset: number,
    private messageOffset: number,
    private messageSizeOffset: number,
  ) {
    super();
  }

  // pub fn keccak256(input: [u8], message_size: u32) -> [u8; 32]
  public async execute(context: AvmContext): Promise<void> {
    const memory = context.machineState.memory.track(this.type);
    const operands = [this.dstOffset, this.messageOffset, this.messageSizeOffset];
<<<<<<< HEAD
    const [dstOffset, messageOffset, messageSizeOffset] = Addressing.fromWire(this.indirect, operands.length).resolve(
      operands,
      memory,
    );
=======
    const addressing = Addressing.fromWire(this.indirect, operands.length);
    const [dstOffset, messageOffset, messageSizeOffset] = addressing.resolve(operands, memory);
>>>>>>> 12b85268
    memory.checkTag(TypeTag.UINT32, messageSizeOffset);
    const messageSize = memory.get(messageSizeOffset).toNumber();
    context.machineState.consumeGas(this.gasCost(messageSize));

    memory.checkTagsRange(TypeTag.UINT8, messageOffset, messageSize);

    const messageData = Buffer.concat(memory.getSlice(messageOffset, messageSize).map(word => word.toBuffer()));
    const hashBuffer = keccak256(messageData);

    // We need to convert the hashBuffer because map doesn't work as expected on an Uint8Array (Buffer).
    const res = [...hashBuffer].map(byte => new Uint8(byte));
    memory.setSlice(dstOffset, res);

    memory.assert({ reads: messageSize + 1, writes: 32, addressing });
    context.machineState.incrementPc();
  }
}

export class KeccakF1600 extends Instruction {
  static type: string = 'KECCAKF1600';
  static readonly opcode: Opcode = Opcode.KECCAKF1600;

  // Informs (de)serialization. See Instruction.deserialize.
  static readonly wireFormat: OperandType[] = [
    OperandType.UINT8,
    OperandType.UINT8,
    OperandType.UINT32,
    OperandType.UINT32,
    OperandType.UINT32,
  ];

  constructor(
    private indirect: number,
    private dstOffset: number,
    private stateOffset: number,
    // This is here for compatibility with the CPP side. Should be removed in both.
    private stateSizeOffset: number,
  ) {
    super();
  }

  // pub fn keccakf1600(input: [u64; 25]) -> [u64; 25]
  public async execute(context: AvmContext): Promise<void> {
    const memory = context.machineState.memory.track(this.type);
    const operands = [this.dstOffset, this.stateOffset, this.stateSizeOffset];
<<<<<<< HEAD
    const [dstOffset, stateOffset, stateSizeOffset] = Addressing.fromWire(this.indirect, operands.length).resolve(
      operands,
      memory,
    );
=======
    const addressing = Addressing.fromWire(this.indirect, operands.length);
    const [dstOffset, stateOffset, stateSizeOffset] = addressing.resolve(operands, memory);
>>>>>>> 12b85268
    memory.checkTag(TypeTag.UINT32, stateSizeOffset);
    const stateSize = memory.get(stateSizeOffset).toNumber();
    assert(stateSize === 25, 'Invalid state size for keccakf1600');
    context.machineState.consumeGas(this.gasCost());

    memory.checkTagsRange(TypeTag.UINT64, stateOffset, stateSize);

    const stateData = memory.getSlice(stateOffset, stateSize).map(word => word.toBigInt());
    const updatedState = keccakf1600(stateData);

    const res = updatedState.map(word => new Uint64(word));
    memory.setSlice(dstOffset, res);

    memory.assert({ reads: stateSize + 1, writes: 25, addressing });
    context.machineState.incrementPc();
  }
}

export class Sha256Compression extends Instruction {
  static type: string = 'SHA256COMPRESSION';
  static readonly opcode: Opcode = Opcode.SHA256COMPRESSION;

  // Informs (de)serialization. See Instruction.deserialize.
  static readonly wireFormat: OperandType[] = [
    OperandType.UINT8,
    OperandType.UINT8,
    OperandType.UINT32,
    OperandType.UINT32,
    OperandType.UINT32,
    OperandType.UINT32,
    OperandType.UINT32,
  ];

  constructor(
    private indirect: number,
    private outputOffset: number,
    private stateOffset: number,
    private stateSizeOffset: number,
    private inputsOffset: number,
    private inputsSizeOffset: number,
  ) {
    super();
  }

  public async execute(context: AvmContext): Promise<void> {
    const STATE_SIZE = 8;
    const INPUTS_SIZE = 16;

    const memory = context.machineState.memory.track(this.type);
    const operands = [
      this.outputOffset,
      this.stateOffset,
      this.stateSizeOffset,
      this.inputsOffset,
      this.inputsSizeOffset,
    ];
<<<<<<< HEAD
    const [outputOffset, stateOffset, stateSizeOffset, inputsOffset, inputsSizeOffset] = Addressing.fromWire(
      this.indirect,
      operands.length,
    ).resolve(operands, memory);
=======
    const addressing = Addressing.fromWire(this.indirect, operands.length);
    const [outputOffset, stateOffset, stateSizeOffset, inputsOffset, inputsSizeOffset] = addressing.resolve(
      operands,
      memory,
    );
>>>>>>> 12b85268
    const stateSize = memory.get(stateSizeOffset).toNumber();
    const inputsSize = memory.get(inputsSizeOffset).toNumber();
    if (stateSize !== STATE_SIZE) {
      throw new InstructionExecutionError('`state` argument to SHA256 compression must be of length 8');
    }
    if (inputsSize !== INPUTS_SIZE) {
      throw new InstructionExecutionError('`inputs` argument to SHA256 compression must be of length 16');
    }
    // +2 to account for both size offsets (stateSizeOffset and inputsSizeOffset)
    // Note: size of output is same as size of state
    context.machineState.consumeGas(this.gasCost());
    memory.checkTagsRange(TypeTag.UINT32, inputsOffset, inputsSize);
    memory.checkTagsRange(TypeTag.UINT32, stateOffset, stateSize);

    const state = Uint32Array.from(memory.getSlice(stateOffset, stateSize).map(word => word.toNumber()));
    const inputs = Uint32Array.from(memory.getSlice(inputsOffset, inputsSize).map(word => word.toNumber()));
    const output = sha256Compression(state, inputs);

    // Conversion required from Uint32Array to Uint32[] (can't map directly, need `...`)
    const res = [...output].map(word => new Uint32(word));
    memory.setSlice(outputOffset, res);

    memory.assert({ reads: stateSize + inputsSize + 2, writes: stateSize, addressing });
    context.machineState.incrementPc();
  }
}

export class Pedersen extends Instruction {
  static type: string = 'PEDERSEN';
  static readonly opcode: Opcode = Opcode.PEDERSEN;

  // Informs (de)serialization. See Instruction.deserialize.
  static readonly wireFormat: OperandType[] = [
    OperandType.UINT8,
    OperandType.UINT8,
    OperandType.UINT32,
    OperandType.UINT32,
    OperandType.UINT32,
    OperandType.UINT32,
  ];

  constructor(
    private indirect: number,
    private genIndexOffset: number,
    private dstOffset: number,
    private messageOffset: number,
    private messageSizeOffset: number,
  ) {
    super();
  }

  public async execute(context: AvmContext): Promise<void> {
    const memory = context.machineState.memory.track(this.type);
    const operands = [this.genIndexOffset, this.dstOffset, this.messageOffset, this.messageSizeOffset];
<<<<<<< HEAD
    const [genIndexOffset, dstOffset, messageOffset, messageSizeOffset] = Addressing.fromWire(
      this.indirect,
      operands.length,
    ).resolve(operands, memory);
=======
    const addressing = Addressing.fromWire(this.indirect, operands.length);
    const [genIndexOffset, dstOffset, messageOffset, messageSizeOffset] = addressing.resolve(operands, memory);
>>>>>>> 12b85268

    // We hash a set of field elements
    const genIndex = Number(memory.get(genIndexOffset).toBigInt());
    memory.checkTag(TypeTag.UINT32, genIndexOffset);
    const messageSize = Number(memory.get(messageSizeOffset).toBigInt());
    memory.checkTag(TypeTag.UINT32, messageSizeOffset);
    const hashData = memory.getSlice(messageOffset, messageSize);

    context.machineState.consumeGas(this.gasCost(messageSize));

    memory.checkTagsRange(TypeTag.FIELD, messageOffset, messageSize);

    // No domain sep for now
    const hash = pedersenHash(hashData, genIndex);
    memory.set(dstOffset, new Field(hash));

    memory.assert({ reads: messageSize + 2, writes: 1, addressing });
    context.machineState.incrementPc();
  }
}<|MERGE_RESOLUTION|>--- conflicted
+++ resolved
@@ -37,12 +37,8 @@
     context.machineState.consumeGas(this.gasCost());
 
     const operands = [this.inputStateOffset, this.outputStateOffset];
-<<<<<<< HEAD
-    const [inputOffset, outputOffset] = Addressing.fromWire(this.indirect, operands.length).resolve(operands, memory);
-=======
     const addressing = Addressing.fromWire(this.indirect, operands.length);
     const [inputOffset, outputOffset] = addressing.resolve(operands, memory);
->>>>>>> 12b85268
     memory.checkTagsRange(TypeTag.FIELD, inputOffset, Poseidon2.stateSize);
 
     const inputState = memory.getSlice(inputOffset, Poseidon2.stateSize);
@@ -83,15 +79,8 @@
   public async execute(context: AvmContext): Promise<void> {
     const memory = context.machineState.memory.track(this.type);
     const operands = [this.dstOffset, this.messageOffset, this.messageSizeOffset];
-<<<<<<< HEAD
-    const [dstOffset, messageOffset, messageSizeOffset] = Addressing.fromWire(this.indirect, operands.length).resolve(
-      operands,
-      memory,
-    );
-=======
     const addressing = Addressing.fromWire(this.indirect, operands.length);
     const [dstOffset, messageOffset, messageSizeOffset] = addressing.resolve(operands, memory);
->>>>>>> 12b85268
     memory.checkTag(TypeTag.UINT32, messageSizeOffset);
     const messageSize = memory.get(messageSizeOffset).toNumber();
     context.machineState.consumeGas(this.gasCost(messageSize));
@@ -137,15 +126,8 @@
   public async execute(context: AvmContext): Promise<void> {
     const memory = context.machineState.memory.track(this.type);
     const operands = [this.dstOffset, this.stateOffset, this.stateSizeOffset];
-<<<<<<< HEAD
-    const [dstOffset, stateOffset, stateSizeOffset] = Addressing.fromWire(this.indirect, operands.length).resolve(
-      operands,
-      memory,
-    );
-=======
     const addressing = Addressing.fromWire(this.indirect, operands.length);
     const [dstOffset, stateOffset, stateSizeOffset] = addressing.resolve(operands, memory);
->>>>>>> 12b85268
     memory.checkTag(TypeTag.UINT32, stateSizeOffset);
     const stateSize = memory.get(stateSizeOffset).toNumber();
     assert(stateSize === 25, 'Invalid state size for keccakf1600');
@@ -202,18 +184,11 @@
       this.inputsOffset,
       this.inputsSizeOffset,
     ];
-<<<<<<< HEAD
-    const [outputOffset, stateOffset, stateSizeOffset, inputsOffset, inputsSizeOffset] = Addressing.fromWire(
-      this.indirect,
-      operands.length,
-    ).resolve(operands, memory);
-=======
     const addressing = Addressing.fromWire(this.indirect, operands.length);
     const [outputOffset, stateOffset, stateSizeOffset, inputsOffset, inputsSizeOffset] = addressing.resolve(
       operands,
       memory,
     );
->>>>>>> 12b85268
     const stateSize = memory.get(stateSizeOffset).toNumber();
     const inputsSize = memory.get(inputsSizeOffset).toNumber();
     if (stateSize !== STATE_SIZE) {
@@ -268,15 +243,8 @@
   public async execute(context: AvmContext): Promise<void> {
     const memory = context.machineState.memory.track(this.type);
     const operands = [this.genIndexOffset, this.dstOffset, this.messageOffset, this.messageSizeOffset];
-<<<<<<< HEAD
-    const [genIndexOffset, dstOffset, messageOffset, messageSizeOffset] = Addressing.fromWire(
-      this.indirect,
-      operands.length,
-    ).resolve(operands, memory);
-=======
     const addressing = Addressing.fromWire(this.indirect, operands.length);
     const [genIndexOffset, dstOffset, messageOffset, messageSizeOffset] = addressing.resolve(operands, memory);
->>>>>>> 12b85268
 
     // We hash a set of field elements
     const genIndex = Number(memory.get(genIndexOffset).toBigInt());
