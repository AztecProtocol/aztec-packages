--- conflicted
+++ resolved
@@ -50,14 +50,9 @@
       this.p2IsInfiniteOffset,
       this.dstOffset,
     ];
-<<<<<<< HEAD
-    const [p1XOffset, p1YOffset, p1IsInfiniteOffset, p2XOffset, p2YOffset, p2IsInfiniteOffset, dstOffset] =
-      Addressing.fromWire(this.indirect, operands.length).resolve(operands, memory);
-=======
     const addressing = Addressing.fromWire(this.indirect, operands.length);
     const [p1XOffset, p1YOffset, p1IsInfiniteOffset, p2XOffset, p2YOffset, p2IsInfiniteOffset, dstOffset] =
       addressing.resolve(operands, memory);
->>>>>>> 12b85268
 
     const p1X = memory.get(p1XOffset);
     const p1Y = memory.get(p1YOffset);
