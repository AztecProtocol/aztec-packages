import { applyStringFormatting, createDebugLogger } from '@aztec/foundation/log';

import { type AvmContext } from '../avm_context.js';
import { TypeTag } from '../avm_memory_types.js';
import { Opcode, OperandType } from '../serialization/instruction_serialization.js';
import { Addressing } from './addressing_mode.js';
import { Instruction } from './instruction.js';

export class DebugLog extends Instruction {
  static type: string = 'DEBUGLOG';
  static readonly opcode: Opcode = Opcode.DEBUGLOG;
  static readonly logger = createDebugLogger('aztec:avm_simulator:debug_log');

  // Informs (de)serialization. See Instruction.deserialize.
  static readonly wireFormat: OperandType[] = [
    OperandType.UINT8, // Opcode
    OperandType.UINT8, // Indirect
    OperandType.UINT32, // message memory address
    OperandType.UINT32, // message size
    OperandType.UINT32, // fields memory address
    OperandType.UINT32, // fields size address
  ];

  constructor(
    private indirect: number,
    private messageOffset: number,
    private messageSize: number,
    private fieldsOffset: number,
    private fieldsSizeOffset: number,
  ) {
    super();
  }

  public async execute(context: AvmContext): Promise<void> {
    const memory = context.machineState.memory.track(this.type);
    const operands = [this.messageOffset, this.fieldsOffset, this.fieldsSizeOffset];
<<<<<<< HEAD
    const [messageOffset, fieldsOffset, fieldsSizeOffset] = Addressing.fromWire(this.indirect, operands.length).resolve(
      operands,
      memory,
    );
=======
    const addressing = Addressing.fromWire(this.indirect, operands.length);
    const [messageOffset, fieldsOffset, fieldsSizeOffset] = addressing.resolve(operands, memory);
>>>>>>> 12b85268

    const fieldsSize = memory.get(fieldsSizeOffset).toNumber();
    memory.checkTagsRange(TypeTag.UINT8, messageOffset, this.messageSize);
    memory.checkTagsRange(TypeTag.FIELD, fieldsOffset, fieldsSize);

    context.machineState.consumeGas(this.gasCost());

    const rawMessage = memory.getSlice(messageOffset, this.messageSize);
    const fields = memory.getSlice(fieldsOffset, fieldsSize);

    // Interpret str<N> = [u8; N] to string.
    const messageAsStr = rawMessage.map(field => String.fromCharCode(field.toNumber())).join('');
    const formattedStr = applyStringFormatting(
      messageAsStr,
      fields.map(field => field.toFr()),
    );

    DebugLog.logger.verbose(formattedStr);

    memory.assert({ reads: 1 + fieldsSize + this.messageSize, addressing });
    context.machineState.incrementPc();
  }
}<|MERGE_RESOLUTION|>--- conflicted
+++ resolved
@@ -34,15 +34,8 @@
   public async execute(context: AvmContext): Promise<void> {
     const memory = context.machineState.memory.track(this.type);
     const operands = [this.messageOffset, this.fieldsOffset, this.fieldsSizeOffset];
-<<<<<<< HEAD
-    const [messageOffset, fieldsOffset, fieldsSizeOffset] = Addressing.fromWire(this.indirect, operands.length).resolve(
-      operands,
-      memory,
-    );
-=======
     const addressing = Addressing.fromWire(this.indirect, operands.length);
     const [messageOffset, fieldsOffset, fieldsSizeOffset] = addressing.resolve(operands, memory);
->>>>>>> 12b85268
 
     const fieldsSize = memory.get(fieldsSizeOffset).toNumber();
     memory.checkTagsRange(TypeTag.UINT8, messageOffset, this.messageSize);
