--- conflicted
+++ resolved
@@ -29,19 +29,10 @@
 
   public async execute(context: AvmContext): Promise<void> {
     const memory = context.machineState.memory.track(this.type);
-<<<<<<< HEAD
-    context.machineState.consumeGas(this.gasCost(memoryOperations));
+    context.machineState.consumeGas(this.gasCost());
     const operands = [this.noteHashOffset, this.leafIndexOffset, this.existsOffset];
-    const [noteHashOffset, leafIndexOffset, existsOffset] = Addressing.fromWire(this.indirect, operands.length).resolve(
-      operands,
-      memory,
-    );
-=======
-    context.machineState.consumeGas(this.gasCost());
-    const operands = [this.noteHashOffset, this.leafIndexOffset, this.existsOffset];
     const addressing = Addressing.fromWire(this.indirect, operands.length);
     const [noteHashOffset, leafIndexOffset, existsOffset] = addressing.resolve(operands, memory);
->>>>>>> 12b85268
     memory.checkTags(TypeTag.FIELD, noteHashOffset, leafIndexOffset);
 
     // Note that this instruction accepts any type in memory, and converts to Field.
@@ -75,12 +66,8 @@
     context.machineState.consumeGas(this.gasCost());
 
     const operands = [this.noteHashOffset];
-<<<<<<< HEAD
-    const [noteHashOffset] = Addressing.fromWire(this.indirect, operands.length).resolve(operands, memory);
-=======
     const addressing = Addressing.fromWire(this.indirect, operands.length);
     const [noteHashOffset] = addressing.resolve(operands, memory);
->>>>>>> 12b85268
     memory.checkTag(TypeTag.FIELD, noteHashOffset);
 
     if (context.environment.isStaticCall) {
@@ -121,15 +108,8 @@
     context.machineState.consumeGas(this.gasCost());
 
     const operands = [this.nullifierOffset, this.addressOffset, this.existsOffset];
-<<<<<<< HEAD
-    const [nullifierOffset, addressOffset, existsOffset] = Addressing.fromWire(this.indirect, operands.length).resolve(
-      operands,
-      memory,
-    );
-=======
     const addressing = Addressing.fromWire(this.indirect, operands.length);
     const [nullifierOffset, addressOffset, existsOffset] = addressing.resolve(operands, memory);
->>>>>>> 12b85268
     memory.checkTags(TypeTag.FIELD, nullifierOffset, addressOffset);
 
     const nullifier = memory.get(nullifierOffset).toFr();
@@ -162,12 +142,8 @@
     context.machineState.consumeGas(this.gasCost());
 
     const operands = [this.nullifierOffset];
-<<<<<<< HEAD
-    const [nullifierOffset] = Addressing.fromWire(this.indirect, operands.length).resolve(operands, memory);
-=======
     const addressing = Addressing.fromWire(this.indirect, operands.length);
     const [nullifierOffset] = addressing.resolve(operands, memory);
->>>>>>> 12b85268
     memory.checkTag(TypeTag.FIELD, nullifierOffset);
 
     const nullifier = memory.get(nullifierOffset).toFr();
@@ -215,15 +191,8 @@
     context.machineState.consumeGas(this.gasCost());
 
     const operands = [this.msgHashOffset, this.msgLeafIndexOffset, this.existsOffset];
-<<<<<<< HEAD
-    const [msgHashOffset, msgLeafIndexOffset, existsOffset] = Addressing.fromWire(
-      this.indirect,
-      operands.length,
-    ).resolve(operands, memory);
-=======
     const addressing = Addressing.fromWire(this.indirect, operands.length);
     const [msgHashOffset, msgLeafIndexOffset, existsOffset] = addressing.resolve(operands, memory);
->>>>>>> 12b85268
     memory.checkTags(TypeTag.FIELD, msgHashOffset, msgLeafIndexOffset);
 
     const msgHash = memory.get(msgHashOffset).toFr();
@@ -258,12 +227,8 @@
     const memory = context.machineState.memory.track(this.type);
 
     const operands = [this.logOffset, this.logSizeOffset];
-<<<<<<< HEAD
-    const [logOffset, logSizeOffset] = Addressing.fromWire(this.indirect, operands.length).resolve(operands, memory);
-=======
     const addressing = Addressing.fromWire(this.indirect, operands.length);
     const [logOffset, logSizeOffset] = addressing.resolve(operands, memory);
->>>>>>> 12b85268
     memory.checkTag(TypeTag.UINT32, logSizeOffset);
     const logSize = memory.get(logSizeOffset).toNumber();
     memory.checkTagsRange(TypeTag.FIELD, logOffset, logSize);
@@ -298,15 +263,8 @@
     context.machineState.consumeGas(this.gasCost());
 
     const operands = [this.recipientOffset, this.contentOffset];
-<<<<<<< HEAD
-    const [recipientOffset, contentOffset] = Addressing.fromWire(this.indirect, operands.length).resolve(
-      operands,
-      memory,
-    );
-=======
     const addressing = Addressing.fromWire(this.indirect, operands.length);
     const [recipientOffset, contentOffset] = addressing.resolve(operands, memory);
->>>>>>> 12b85268
 
     const recipient = memory.get(recipientOffset).toFr();
     const content = memory.get(contentOffset).toFr();
