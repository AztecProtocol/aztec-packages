--- conflicted
+++ resolved
@@ -89,11 +89,7 @@
    * Computes gas cost for the instruction based on its base cost and memory operations.
    * @returns Gas cost.
    */
-<<<<<<< HEAD
-  protected gasCost(ops: Partial<MemoryOperations & { indirect: number; dynMultiplier: number }> = {}): Gas {
-=======
-  protected gasCost(dynMultiplier: number = 0) {
->>>>>>> 784d483b
+  protected gasCost(dynMultiplier: number = 0): Gas {
     const baseGasCost = getBaseGasCost(this.opcode);
     const dynGasCost = mulGas(getDynamicGasCost(this.opcode), dynMultiplier);
     return sumGas(baseGasCost, dynGasCost);
