--- conflicted
+++ resolved
@@ -32,8 +32,7 @@
     );
     memory.checkTag(TypeTag.FIELD, addressOffset);
 
-<<<<<<< HEAD
-    const address = context.machineState.memory.get(addressOffset).toFr();
+    const address = memory.get(addressOffset).toFr();
     const instance = await context.persistableState.getContractInstance(address);
 
     const data = [
@@ -44,29 +43,6 @@
       instance.initializationHash,
       instance.publicKeysHash,
     ].map(f => new Field(f));
-=======
-    const address = AztecAddress.fromField(memory.get(addressOffset).toFr());
-    const instance = await context.persistableState.hostStorage.contractsDb.getContractInstance(address);
-
-    const data =
-      instance === undefined
-        ? [
-            new Field(0), // not found
-            new Field(0),
-            new Field(0),
-            new Field(0),
-            new Field(0),
-            new Field(0),
-          ]
-        : [
-            new Fr(1), // found
-            instance.salt,
-            instance.deployer.toField(),
-            instance.contractClassId,
-            instance.initializationHash,
-            instance.publicKeysHash,
-          ].map(f => new Field(f));
->>>>>>> 79a0e03e
 
     memory.setSlice(dstOffset, data);
 
