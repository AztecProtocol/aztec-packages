--- conflicted
+++ resolved
@@ -1,9 +1,5 @@
-<<<<<<< HEAD
-import { AztecAddress, FunctionSelector } from '@aztec/circuits.js';
-=======
 import { FunctionSelector } from '@aztec/circuits.js';
 import { padArrayEnd } from '@aztec/foundation/collection';
->>>>>>> 88e8b6de
 
 import type { AvmContext } from '../avm_context.js';
 import { gasLeftToGas, sumGas } from '../avm_gas.js';
@@ -115,44 +111,9 @@
   }
 }
 
-<<<<<<< HEAD
-  async execute(context: AvmContext): Promise<void> {
-    const [_gasOffset, addrOffset, argsOffset, retOffset, successOffset] = Addressing.fromWire(this.indirect).resolve(
-      [this._gasOffset, this.addrOffset, this.argsOffset, this.retOffset, this.successOffset],
-      context.machineState.memory,
-    );
-
-    const callAddress = context.machineState.memory.get(addrOffset);
-    const calldata = context.machineState.memory.getSlice(argsOffset, this.argsSize).map(f => f.toFr());
-    const functionSelector = context.machineState.memory.getAs<Field>(this.temporaryFunctionSelectorOffset).toFr();
-
-    const nestedContext = context.createNestedContractStaticCallContext(
-      AztecAddress.fromField(callAddress.toFr()),
-      calldata,
-      FunctionSelector.fromField(functionSelector),
-    );
-
-    const nestedCallResults = await new AvmSimulator(nestedContext).execute();
-    const success = !nestedCallResults.reverted;
-
-    // We only take as much data as was specified in the return size -> TODO: should we be reverting here
-    const returnData = nestedCallResults.output.slice(0, this.retSize);
-    const convertedReturnData = returnData.map(f => new Field(f));
-
-    // Write our return data into memory
-    context.machineState.memory.set(successOffset, new Uint8(success ? 1 : 0));
-    context.machineState.memory.setSlice(retOffset, convertedReturnData);
-
-    if (success) {
-      context.persistableState.acceptNestedCallState(nestedContext.persistableState);
-    } else {
-      context.persistableState.rejectNestedCallState(nestedContext.persistableState);
-    }
-=======
 export class StaticCall extends ExternalCall {
   static type = 'STATICCALL' as const;
   static readonly opcode: Opcode = Opcode.STATICCALL;
->>>>>>> 88e8b6de
 
   public get type() {
     return StaticCall.type;
