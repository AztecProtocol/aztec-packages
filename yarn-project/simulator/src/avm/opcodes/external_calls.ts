--- conflicted
+++ resolved
@@ -59,16 +59,10 @@
     const calldata = memory.getSlice(argsOffset, calldataSize).map(f => f.toFr());
     const l2Gas = memory.get(gasOffset).toNumber();
     const daGas = memory.getAs<Field>(gasOffset + 1).toNumber();
-<<<<<<< HEAD
-    const functionSelector = memory.getAs<Field>(this.temporaryFunctionSelectorOffset).toFr();
-    // If we are already in a static call, we propagate the environment.
-    const callType = context.environment.isStaticCall ? 'STATICCALL' : this.type;
-=======
     const functionSelector = memory.getAs<Field>(this.functionSelectorOffset).toFr();
     // If we are already in a static call, we propagate the environment.
     const callType = context.environment.isStaticCall ? 'STATICCALL' : this.type;
 
->>>>>>> 8a71fd5a
     const allocatedGas = { l2Gas, daGas };
     const memoryOperations = { reads: calldataSize + 5, writes: 1 + this.retSize, indirect: this.indirect };
     const totalGas = sumGas(this.gasCost(memoryOperations), allocatedGas);
