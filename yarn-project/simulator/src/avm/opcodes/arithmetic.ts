--- conflicted
+++ resolved
@@ -10,12 +10,8 @@
     context.machineState.consumeGas(this.gasCost());
 
     const operands = [this.aOffset, this.bOffset, this.dstOffset];
-<<<<<<< HEAD
-    const [aOffset, bOffset, dstOffset] = Addressing.fromWire(this.indirect, operands.length).resolve(operands, memory);
-=======
     const addressing = Addressing.fromWire(this.indirect, operands.length);
     const [aOffset, bOffset, dstOffset] = addressing.resolve(operands, memory);
->>>>>>> 12b85268
     memory.checkTags(this.inTag, aOffset, bOffset);
 
     const a = memory.get(aOffset);
