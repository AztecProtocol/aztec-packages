--- conflicted
+++ resolved
@@ -1,8 +1,11 @@
-<<<<<<< HEAD
-import { type IndexedTreeId, MerkleTreeId, type MerkleTreeWriteOperations } from '@aztec/circuit-types';
-=======
 import { MerkleTreeId } from '@aztec/circuit-types';
-import { type PublicCallRequest, SerializableContractInstance } from '@aztec/circuits.js';
+import { type IndexedTreeId, type MerkleTreeWriteOperations } from '@aztec/circuit-types/interfaces/server';
+import {
+  type ContractClassIdPreimage,
+  type PublicCallRequest,
+  PublicDataWrite,
+  SerializableContractInstance,
+} from '@aztec/circuits.js';
 import { AvmNullifierReadTreeHint, AvmPublicDataReadTreeHint } from '@aztec/circuits.js/avm';
 import {
   computeNoteHashNonce,
@@ -18,20 +21,11 @@
   computeSharedMutableHashSlot,
 } from '@aztec/circuits.js/shared-mutable';
 import { NullifierLeafPreimage, PublicDataTreeLeafPreimage } from '@aztec/circuits.js/trees';
->>>>>>> a1758ed2
 import {
   CANONICAL_AUTH_REGISTRY_ADDRESS,
-  type ContractClassIdPreimage,
   DEPLOYER_CONTRACT_ADDRESS,
   FEE_JUICE_ADDRESS,
   MULTI_CALL_ENTRYPOINT_ADDRESS,
-<<<<<<< HEAD
-  NullifierLeafPreimage,
-  type PublicCallRequest,
-  PublicDataTreeLeafPreimage,
-  PublicDataWrite,
-=======
->>>>>>> a1758ed2
   REGISTERER_CONTRACT_ADDRESS,
   ROUTER_ADDRESS,
   UPDATED_CLASS_IDS_SLOT,
