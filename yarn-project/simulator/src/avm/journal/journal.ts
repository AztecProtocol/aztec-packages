--- conflicted
+++ resolved
@@ -170,19 +170,7 @@
         insertionPath = result.insertionPath;
       }
 
-<<<<<<< HEAD
-      const insertionPath = result.newSubtreeSiblingPath.toFields();
-      const newLeafPreimage = new PublicDataTreeLeafPreimage(
-        leafSlot,
-        value,
-        lowLeafPreimage.nextSlot,
-        lowLeafPreimage.nextIndex,
-      );
-      // FIXME: Why do we need to hint both preimages for public data writes, but not for nullifier insertions?
-      await this.trace.tracePublicStorageWrite(
-=======
       this.trace.tracePublicStorageWrite(
->>>>>>> 89cb8d33
         contractAddress,
         slot,
         value,
@@ -240,13 +228,8 @@
         `Tracing storage leaf preimage slot=${slot}, leafSlot=${leafSlot}, value=${value}, nextKey=${leafPreimage.nextSlot}, nextIndex=${leafPreimage.nextIndex}`,
       );
       // On non-existence, AVM circuit will need to recognize that leafPreimage.slot != leafSlot,
-<<<<<<< HEAD
-      // prove that this is a low leaf that skips leafSlot, and then prove memebership of the leaf.
-      await this.trace.tracePublicStorageRead(contractAddress, slot, value, leafPreimage, new Fr(leafIndex), leafPath);
-=======
       // prove that this is a low leaf that skips leafSlot, and then prove membership of the leaf.
       this.trace.tracePublicStorageRead(contractAddress, slot, value, leafPreimage, new Fr(leafIndex), leafPath);
->>>>>>> 89cb8d33
     } else {
       await this.trace.tracePublicStorageRead(contractAddress, slot, value);
     }
@@ -301,23 +284,11 @@
     this.log.debug(`noteHashes(${contractAddress}) += @${noteHash}.`);
 
     if (this.doMerkleOperations) {
-<<<<<<< HEAD
-      // TODO: We should track this globally here in the state manager
-      const info = await this.merkleTrees.getTreeInfo(MerkleTreeId.NOTE_HASH_TREE);
-      const leafIndex = new Fr(info.size + 1n);
-
-      const path = await this.merkleTrees.getSiblingPath(MerkleTreeId.NOTE_HASH_TREE, leafIndex.toBigInt());
-      const siloedNoteHash = await siloNoteHash(contractAddress, noteHash);
-
-      await this.merkleTrees.appendLeaves(MerkleTreeId.NOTE_HASH_TREE, [siloedNoteHash]);
-      this.trace.traceNewNoteHash(contractAddress, noteHash, leafIndex, path.toFields());
-=======
       // Should write a helper for this
       const leafIndex = new Fr(this.merkleTrees.treeMap.get(MerkleTreeId.NOTE_HASH_TREE)!.leafCount);
       const siloedNoteHash = siloNoteHash(contractAddress, noteHash);
       const insertionPath = this.merkleTrees.appendNoteHash(siloedNoteHash);
       this.trace.traceNewNoteHash(contractAddress, noteHash, leafIndex, insertionPath);
->>>>>>> 89cb8d33
     } else {
       this.trace.traceNewNoteHash(contractAddress, noteHash);
     }
@@ -330,16 +301,10 @@
    * @returns exists - whether the nullifier exists in the nullifier set
    */
   public async checkNullifierExists(contractAddress: AztecAddress, nullifier: Fr): Promise<boolean> {
-<<<<<<< HEAD
-    const [exists, isPending, _] = await this.nullifiers.checkExists(contractAddress, nullifier);
-
-    const siloedNullifier = await siloNullifier(contractAddress, nullifier);
-=======
     this.log.debug(`Checking existence of nullifier (address=${contractAddress}, nullifier=${nullifier})`);
     const siloedNullifier = siloNullifier(contractAddress, nullifier);
     const [exists, isPending, _] = await this.nullifiers.checkExists(siloedNullifier);
     this.log.debug(`Checked siloed nullifier ${siloedNullifier} (exists=${exists}, pending=${isPending})`);
->>>>>>> 89cb8d33
 
     if (this.doMerkleOperations) {
       // Get leaf if present, low leaf if absent
@@ -381,13 +346,6 @@
    * @param nullifier - the unsiloed nullifier to write
    */
   public async writeNullifier(contractAddress: AztecAddress, nullifier: Fr) {
-<<<<<<< HEAD
-    this.log.debug(`nullifiers(${contractAddress}) += ${nullifier}.`);
-    // Cache pending nullifiers for later access
-    await this.nullifiers.append(contractAddress, nullifier);
-
-    const siloedNullifier = await siloNullifier(contractAddress, nullifier);
-=======
     this.log.debug(`Inserting new nullifier (address=${nullifier}, nullifier=${contractAddress})`);
     const siloedNullifier = siloNullifier(contractAddress, nullifier);
     await this.writeSiloedNullifier(siloedNullifier);
@@ -399,7 +357,6 @@
    */
   public async writeSiloedNullifier(siloedNullifier: Fr) {
     this.log.debug(`Inserting siloed nullifier=${siloedNullifier}`);
->>>>>>> 89cb8d33
 
     if (this.doMerkleOperations) {
       // Maybe overkill, but we should check if the nullifier is already present in the tree before attempting to insert
@@ -450,29 +407,6 @@
           insertionPath,
         );
       }
-<<<<<<< HEAD
-      const insertionResult = await this.merkleTrees.batchInsert(
-        MerkleTreeId.NULLIFIER_TREE,
-        [siloedNullifier.toBuffer()],
-        0,
-      );
-      const lowLeafInfo = insertionResult.lowLeavesWitnessData![0];
-      const lowLeafPreimage = lowLeafInfo.leafPreimage as NullifierLeafPreimage;
-      const lowLeafIndex = lowLeafInfo.index;
-      const lowLeafPath = lowLeafInfo.siblingPath.toFields();
-      const insertionPath = insertionResult.newSubtreeSiblingPath.toFields();
-
-      await this.trace.traceNewNullifier(
-        contractAddress,
-        nullifier,
-        lowLeafPreimage,
-        new Fr(lowLeafIndex),
-        lowLeafPath,
-        insertionPath,
-      );
-    } else {
-      await this.trace.traceNewNullifier(contractAddress, nullifier);
-=======
     } else {
       // Cache pending nullifiers for later access
       await this.nullifiers.append(siloedNullifier);
@@ -483,7 +417,6 @@
   public async writeSiloedNullifiersFromPrivate(siloedNullifiers: Fr[]) {
     for (const siloedNullifier of siloedNullifiers.filter(n => !n.isEmpty())) {
       await this.writeSiloedNullifier(siloedNullifier);
->>>>>>> 89cb8d33
     }
   }
 
@@ -593,11 +526,7 @@
       const contractClassPreimage = {
         artifactHash: contractClass.artifactHash,
         privateFunctionsRoot: contractClass.privateFunctionsRoot,
-<<<<<<< HEAD
-        publicBytecodeCommitment: await computePublicBytecodeCommitment(contractClass.packedBytecode),
-=======
         publicBytecodeCommitment: bytecodeCommitment,
->>>>>>> 89cb8d33
       };
 
       this.trace.traceGetBytecode(
