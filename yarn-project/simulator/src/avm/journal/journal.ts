import { MerkleTreeId } from '@aztec/circuit-types';
import {
  AvmNullifierReadTreeHint,
  AvmPublicDataReadTreeHint,
  AztecAddress,
  NullifierLeafPreimage,
  type PublicCallRequest,
<<<<<<< HEAD
  type PublicDataTreeLeafPreimage,
=======
  PublicDataTreeLeafPreimage,
  REGISTERER_CONTRACT_ADDRESS,
  ROUTER_ADDRESS,
  ScheduledDelayChange,
  ScheduledValueChange,
>>>>>>> be273e53
  SerializableContractInstance,
  UPDATED_CLASS_IDS_SLOT,
  UPDATES_SCHEDULED_VALUE_CHANGE_LEN,
  UPDATES_VALUE_SIZE,
  computeSharedMutableHashSlot,
} from '@aztec/circuits.js';
import {
  computeNoteHashNonce,
  computePublicDataTreeLeafSlot,
  computeUniqueNoteHash,
  deriveStorageSlotInMap,
  siloNoteHash,
  siloNullifier,
} from '@aztec/circuits.js/hash';
<<<<<<< HEAD
import {
  CANONICAL_AUTH_REGISTRY_ADDRESS,
  DEPLOYER_CONTRACT_ADDRESS,
  FEE_JUICE_ADDRESS,
  MULTI_CALL_ENTRYPOINT_ADDRESS,
  REGISTERER_CONTRACT_ADDRESS,
  ROUTER_ADDRESS,
} from '@aztec/constants';
=======
import { poseidon2Hash } from '@aztec/foundation/crypto';
>>>>>>> be273e53
import { Fr } from '@aztec/foundation/fields';
import { jsonStringify } from '@aztec/foundation/json-rpc';
import { createLogger } from '@aztec/foundation/log';
import { ProtocolContractAddress } from '@aztec/protocol-contracts';

import { strict as assert } from 'assert';

import { getPublicFunctionDebugName } from '../../common/debug_fn_name.js';
import { type WorldStateDB } from '../../public/public_db_sources.js';
import { type PublicSideEffectTraceInterface } from '../../public/side_effect_trace_interface.js';
import { type AvmExecutionEnvironment } from '../avm_execution_environment.js';
import { AvmEphemeralForest } from '../avm_tree.js';
import { NullifierCollisionError, NullifierManager } from './nullifiers.js';
import { PublicStorage } from './public_storage.js';

/**
 * A class to manage persistable AVM state for contract calls.
 * Maintains a cache of the current world state,
 * a trace of all side effects.
 *
 * The simulator should make any world state / tree queries through this object.
 *
 * Manages merging of successful/reverted child state into current state.
 */
export class AvmPersistableStateManager {
  private readonly log = createLogger('simulator:avm:state_manager');

  /** Make sure a forked state is never merged twice. */
  private alreadyMergedIntoParent = false;

  constructor(
    /** Reference to node storage */
    private readonly worldStateDB: WorldStateDB,
    /** Side effect trace */
    // TODO(5818): make private once no longer accessed in executor
    public readonly trace: PublicSideEffectTraceInterface,
    /** Public storage, including cached writes */
    private readonly publicStorage: PublicStorage = new PublicStorage(worldStateDB),
    /** Nullifier set, including cached/recently-emitted nullifiers */
    private readonly nullifiers: NullifierManager = new NullifierManager(worldStateDB),
    private readonly doMerkleOperations: boolean = false,
    /** Ephmeral forest for merkle tree operations */
    public merkleTrees: AvmEphemeralForest,
    public readonly firstNullifier: Fr,
  ) {}

  /**
   * Create a new state manager
   */
  public static async create(
    worldStateDB: WorldStateDB,
    trace: PublicSideEffectTraceInterface,
    doMerkleOperations: boolean = false,
    firstNullifier: Fr,
  ): Promise<AvmPersistableStateManager> {
    const ephemeralForest = await AvmEphemeralForest.create(worldStateDB.getMerkleInterface());
    return new AvmPersistableStateManager(
      worldStateDB,
      trace,
      /*publicStorage=*/ new PublicStorage(worldStateDB),
      /*nullifiers=*/ new NullifierManager(worldStateDB),
      /*doMerkleOperations=*/ doMerkleOperations,
      ephemeralForest,
      firstNullifier,
    );
  }

  /**
   * Create a new state manager forked from this one
   */
  public fork() {
    return new AvmPersistableStateManager(
      this.worldStateDB,
      this.trace.fork(),
      this.publicStorage.fork(),
      this.nullifiers.fork(),
      this.doMerkleOperations,
      this.merkleTrees.fork(),
      this.firstNullifier,
    );
  }

  /**
   * Accept forked world state modifications & traced side effects / hints
   */
  public merge(forkedState: AvmPersistableStateManager) {
    this._merge(forkedState, /*reverted=*/ false);
  }

  /**
   * Reject forked world state modifications & traced side effects, keep traced hints
   */
  public reject(forkedState: AvmPersistableStateManager) {
    this._merge(forkedState, /*reverted=*/ true);
  }

  private _merge(forkedState: AvmPersistableStateManager, reverted: boolean) {
    // sanity check to avoid merging the same forked trace twice
    assert(
      !forkedState.alreadyMergedIntoParent,
      'Cannot merge forked state that has already been merged into its parent!',
    );
    forkedState.alreadyMergedIntoParent = true;
    this.publicStorage.acceptAndMerge(forkedState.publicStorage);
    this.nullifiers.acceptAndMerge(forkedState.nullifiers);
    this.trace.merge(forkedState.trace, reverted);
    if (reverted) {
      if (this.doMerkleOperations) {
        this.log.trace(
          `Rolled back nullifier tree to root ${this.merkleTrees.treeMap.get(MerkleTreeId.NULLIFIER_TREE)!.getRoot()}`,
        );
      }
    } else {
      this.log.trace('Merging forked state into parent...');
      this.merkleTrees = forkedState.merkleTrees;
    }
  }

  /**
   * Write to public storage, journal/trace the write.
   *
   * @param contractAddress - the address of the contract whose storage is being written to
   * @param slot - the slot in the contract's storage being written to
   * @param value - the value being written to the slot
   */
  public async writeStorage(contractAddress: AztecAddress, slot: Fr, value: Fr, protocolWrite = false): Promise<void> {
    this.log.trace(`Storage write (address=${contractAddress}, slot=${slot}): value=${value}`);
    const leafSlot = await computePublicDataTreeLeafSlot(contractAddress, slot);
    this.log.trace(`leafSlot=${leafSlot}`);
    // Cache storage writes for later reference/reads
    this.publicStorage.write(contractAddress, slot, value);

    if (this.doMerkleOperations) {
      const result = await this.merkleTrees.writePublicStorage(leafSlot, value);
      assert(result !== undefined, 'Public data tree insertion error. You might want to disable doMerkleOperations.');
      this.log.trace(`Inserted public data tree leaf at leafSlot ${leafSlot}, value: ${value}`);

      const lowLeafInfo = result.lowWitness;
      const lowLeafPreimage = result.lowWitness.preimage as PublicDataTreeLeafPreimage;
      const lowLeafIndex = lowLeafInfo.index;
      const lowLeafPath = lowLeafInfo.siblingPath;

      const newLeafPreimage = result.element as PublicDataTreeLeafPreimage;
      let insertionPath: Fr[] | undefined;
      if (!result.update) {
        insertionPath = result.insertionPath;
        assert(
          newLeafPreimage.value.equals(value),
          `Value mismatch when performing public data write (got value: ${value}, value in ephemeral tree: ${newLeafPreimage.value})`,
        );
      }

      await this.trace.tracePublicStorageWrite(
        contractAddress,
        slot,
        value,
        protocolWrite,
        lowLeafPreimage,
        new Fr(lowLeafIndex),
        lowLeafPath,
        newLeafPreimage,
        insertionPath,
      );
    } else {
      await this.trace.tracePublicStorageWrite(contractAddress, slot, value, protocolWrite);
    }
  }

  /**
   * Read from public storage, trace the read.
   *
   * @param contractAddress - the address of the contract whose storage is being read from
   * @param slot - the slot in the contract's storage being read from
   * @returns the latest value written to slot, or 0 if never written to before
   */
  public async readStorage(contractAddress: AztecAddress, slot: Fr): Promise<Fr> {
    const { value, leafPreimage, leafIndex, leafPath } = await this.getPublicDataMembership(contractAddress, slot);

    if (this.doMerkleOperations) {
      this.trace.tracePublicStorageRead(contractAddress, slot, value, leafPreimage, leafIndex, leafPath);
    } else {
      this.trace.tracePublicStorageRead(contractAddress, slot, value);
    }

    return Promise.resolve(value);
  }

  async getPublicDataMembership(
    contractAddress: AztecAddress,
    slot: Fr,
  ): Promise<{
    value: Fr;
    leafPreimage: PublicDataTreeLeafPreimage;
    leafIndex: Fr;
    leafPath: Fr[];
  }> {
    const { value, cached } = await this.publicStorage.read(contractAddress, slot);
    this.log.trace(`Storage read  (address=${contractAddress}, slot=${slot}): value=${value}, cached=${cached}`);
    const leafSlot = await computePublicDataTreeLeafSlot(contractAddress, slot);
    this.log.trace(`leafSlot=${leafSlot}`);

    if (this.doMerkleOperations) {
      // Get leaf if present, low leaf if absent
      // If leaf is present, hint/trace it. Otherwise, hint/trace the low leaf.
      const {
        preimage,
        index: leafIndex,
        alreadyPresent,
      } = await this.merkleTrees.getLeafOrLowLeafInfo(MerkleTreeId.PUBLIC_DATA_TREE, leafSlot);
      // The index and preimage here is either the low leaf or the leaf itself (depending on the value of update flag)
      // In either case, we just want the sibling path to this leaf - it's up to the avm to distinguish if it's a low leaf or not
      const leafPath = await this.merkleTrees.getSiblingPath(MerkleTreeId.PUBLIC_DATA_TREE, leafIndex);
      const leafPreimage = preimage as PublicDataTreeLeafPreimage;

      this.log.trace(`leafPreimage.slot: ${leafPreimage.slot}, leafPreimage.value: ${leafPreimage.value}`);
      this.log.trace(
        `leafPreimage.nextSlot: ${leafPreimage.nextSlot}, leafPreimage.nextIndex: ${Number(leafPreimage.nextIndex)}`,
      );

      if (alreadyPresent) {
        assert(
          leafPreimage.value.equals(value),
          `Value mismatch when performing public data read (got value: ${value}, value in ephemeral tree: ${leafPreimage.value})`,
        );
      } else {
        this.log.trace(`Slot has never been written before!`);
        // Sanity check that the leaf slot is skipped by low leaf when it doesn't exist
        assert(
          leafPreimage.slot.toBigInt() < leafSlot.toBigInt() &&
            (leafPreimage.nextIndex === 0n || leafPreimage.nextSlot.toBigInt() > leafSlot.toBigInt()),
          'Public data tree low leaf should skip the target leaf slot when the target leaf does not exist or is the max value.',
        );
      }
      return {
        value,
        leafPreimage,
        leafIndex: new Fr(leafIndex),
        leafPath,
      };
    } else {
      return {
        value,
        leafPreimage: PublicDataTreeLeafPreimage.empty(),
        leafIndex: Fr.ZERO,
        leafPath: [],
      };
    }
  }

  /**
   * Read from public storage, don't trace the read.
   *
   * @param contractAddress - the address of the contract whose storage is being read from
   * @param slot - the slot in the contract's storage being read from
   * @returns the latest value written to slot, or 0 if never written to before
   */
  public async peekStorage(contractAddress: AztecAddress, slot: Fr): Promise<Fr> {
    const { value, cached } = await this.publicStorage.read(contractAddress, slot);
    this.log.trace(`Storage peek  (address=${contractAddress}, slot=${slot}): value=${value},  cached=${cached}`);
    return Promise.resolve(value);
  }

  // TODO(4886): We currently don't silo note hashes.
  /**
   * Check if a note hash exists at the given leaf index, trace the check.
   *
   * @param contractAddress - the address of the contract whose storage is being read from
   * @param noteHash - the unsiloed note hash being checked
   * @param leafIndex - the leaf index being checked
   * @returns true if the note hash exists at the given leaf index, false otherwise
   */
  public async checkNoteHashExists(contractAddress: AztecAddress, noteHash: Fr, leafIndex: Fr): Promise<boolean> {
    const gotLeafValue = (await this.worldStateDB.getCommitmentValue(leafIndex.toBigInt())) ?? Fr.ZERO;
    const exists = gotLeafValue.equals(noteHash);
    this.log.trace(
      `noteHashes(${contractAddress})@${noteHash} ?? leafIndex: ${leafIndex} | gotLeafValue: ${gotLeafValue}, exists: ${exists}.`,
    );
    if (this.doMerkleOperations) {
      // TODO(8287): We still return exists here, but we need to transmit both the requested noteHash and the gotLeafValue
      // such that the VM can constrain the equality and decide on exists based on that.
      const path = await this.merkleTrees.getSiblingPath(MerkleTreeId.NOTE_HASH_TREE, leafIndex.toBigInt());
      this.trace.traceNoteHashCheck(contractAddress, gotLeafValue, leafIndex, exists, path);
    } else {
      this.trace.traceNoteHashCheck(contractAddress, gotLeafValue, leafIndex, exists);
    }
    return Promise.resolve(exists);
  }

  /**
   * Write a raw note hash, silo it and make it unique, then trace the write.
   * @param noteHash - the unsiloed note hash to write
   */
  public async writeNoteHash(contractAddress: AztecAddress, noteHash: Fr): Promise<void> {
    const siloedNoteHash = await siloNoteHash(contractAddress, noteHash);

    await this.writeSiloedNoteHash(siloedNoteHash);
  }

  /**
   * Write a note hash, make it unique, trace the write.
   * @param noteHash - the non unique note hash to write
   */
  public async writeSiloedNoteHash(noteHash: Fr): Promise<void> {
    const nonce = await computeNoteHashNonce(this.firstNullifier, this.trace.getNoteHashCount());
    const uniqueNoteHash = await computeUniqueNoteHash(nonce, noteHash);

    await this.writeUniqueNoteHash(uniqueNoteHash);
  }

  /**
   * Write a note hash, trace the write.
   * @param noteHash - the siloed unique hash to write
   */
  public async writeUniqueNoteHash(noteHash: Fr): Promise<void> {
    this.log.trace(`noteHashes += @${noteHash}.`);

    if (this.doMerkleOperations) {
      // Should write a helper for this
      const leafIndex = new Fr(this.merkleTrees.treeMap.get(MerkleTreeId.NOTE_HASH_TREE)!.leafCount);
      const insertionPath = await this.merkleTrees.appendNoteHash(noteHash);
      this.trace.traceNewNoteHash(noteHash, leafIndex, insertionPath);
    } else {
      this.trace.traceNewNoteHash(noteHash);
    }
  }

  /**
   * Check if a nullifier exists, trace the check.
   * @param contractAddress - address of the contract that the nullifier is associated with
   * @param nullifier - the unsiloed nullifier to check
   * @returns exists - whether the nullifier exists in the nullifier set
   */
  public async checkNullifierExists(contractAddress: AztecAddress, nullifier: Fr): Promise<boolean> {
    this.log.trace(`Checking existence of nullifier (address=${contractAddress}, nullifier=${nullifier})`);
    const siloedNullifier = await siloNullifier(contractAddress, nullifier);
    const [exists, leafOrLowLeafPreimage, leafOrLowLeafIndex, leafOrLowLeafPath] = await this.getNullifierMembership(
      siloedNullifier,
    );

    if (this.doMerkleOperations) {
      this.trace.traceNullifierCheck(
        siloedNullifier,
        exists,
        leafOrLowLeafPreimage,
        leafOrLowLeafIndex,
        leafOrLowLeafPath,
      );
    } else {
      this.trace.traceNullifierCheck(siloedNullifier, exists);
    }
    return Promise.resolve(exists);
  }

  /**
   * Helper to get membership information for a siloed nullifier when checking its existence.
   * Optionally trace the nullifier check.
   *
   * @param siloedNullifier - the siloed nullifier to get membership information for
   * @returns
   *     - exists - whether the nullifier exists in the nullifier set
   *     - leafOrLowLeafPreimage - the preimage of the nullifier leaf or its low-leaf if it doesn't exist
   *     - leafOrLowLeafIndex - the leaf index of the nullifier leaf or its low-leaf if it doesn't exist
   *     - leafOrLowLeafPath - the sibling path of the nullifier leaf or its low-leaf if it doesn't exist
   */
  private async getNullifierMembership(
    siloedNullifier: Fr,
  ): Promise<
    [
      /*exists=*/ boolean,
      /*leafOrLowLeafPreimage=*/ NullifierLeafPreimage,
      /*leafOrLowLeafIndex=*/ Fr,
      /*leafOrLowLeafIndexPath=*/ Fr[],
    ]
  > {
    const [exists, isPending, _] = await this.nullifiers.checkExists(siloedNullifier);
    this.log.trace(`Checked siloed nullifier ${siloedNullifier} (exists=${exists}), pending=${isPending}`);

    if (this.doMerkleOperations) {
      // Get leaf if present, low leaf if absent
      // If leaf is present, hint/trace it. Otherwise, hint/trace the low leaf.
      const {
        preimage,
        index: leafIndex,
        alreadyPresent,
      } = await this.merkleTrees.getLeafOrLowLeafInfo(MerkleTreeId.NULLIFIER_TREE, siloedNullifier);
      const leafPreimage = preimage as NullifierLeafPreimage;
      const leafPath = await this.merkleTrees.getSiblingPath(MerkleTreeId.NULLIFIER_TREE, leafIndex);

      assert(
        alreadyPresent == exists,
        'WorldStateDB contains nullifier leaf, but merkle tree does not (or vice versa).... This is a bug!',
      );

      if (exists) {
        this.log.trace(`Siloed nullifier ${siloedNullifier} exists at leafIndex=${leafIndex}`);
      } else {
        // Sanity check that the leaf value is skipped by low leaf when it doesn't exist
        assert(
          leafPreimage.nullifier.toBigInt() < siloedNullifier.toBigInt() &&
            (leafPreimage.nextIndex === 0n || leafPreimage.nextNullifier.toBigInt() > siloedNullifier.toBigInt()),
          'Nullifier tree low leaf should skip the target leaf nullifier when the target leaf does not exist.',
        );
      }
      return [exists, leafPreimage, new Fr(leafIndex), leafPath];
    } else {
      return [exists, NullifierLeafPreimage.empty(), Fr.ZERO, []];
    }
  }

  /**
   * Write a nullifier to the nullifier set, trace the write.
   * @param contractAddress - address of the contract that the nullifier is associated with
   * @param nullifier - the unsiloed nullifier to write
   */
  public async writeNullifier(contractAddress: AztecAddress, nullifier: Fr) {
    this.log.trace(`Inserting new nullifier (address=${nullifier}, nullifier=${contractAddress})`);
    const siloedNullifier = await siloNullifier(contractAddress, nullifier);
    await this.writeSiloedNullifier(siloedNullifier);
  }

  /**
   * Write a nullifier to the nullifier set, trace the write.
   * @param siloedNullifier - the siloed nullifier to write
   */
  public async writeSiloedNullifier(siloedNullifier: Fr) {
    this.log.trace(`Inserting siloed nullifier=${siloedNullifier}`);

    if (this.doMerkleOperations) {
      // Maybe overkill, but we should check if the nullifier is already present in the tree before attempting to insert
      // It might be better to catch the error from the insert operation
      // Trace all nullifier creations, even duplicate insertions that fail
      const { preimage, index, alreadyPresent } = await this.merkleTrees.getLeafOrLowLeafInfo(
        MerkleTreeId.NULLIFIER_TREE,
        siloedNullifier,
      );
      if (alreadyPresent) {
        this.log.verbose(`Siloed nullifier ${siloedNullifier} already present in tree at index ${index}!`);
        // If the nullifier is already present, we should not insert it again
        // instead we provide the direct membership path
        const path = await this.merkleTrees.getSiblingPath(MerkleTreeId.NULLIFIER_TREE, index);
        // This just becomes a nullifier read hint
        this.trace.traceNullifierCheck(
          siloedNullifier,
          /*exists=*/ alreadyPresent,
          preimage as NullifierLeafPreimage,
          new Fr(index),
          path,
        );
        throw new NullifierCollisionError(
          `Siloed nullifier ${siloedNullifier} already exists in parent cache or host.`,
        );
      } else {
        // Cache pending nullifiers for later access
        await this.nullifiers.append(siloedNullifier);
        // We append the new nullifier
        this.log.trace(
          `Nullifier tree root before insertion ${await this.merkleTrees.treeMap
            .get(MerkleTreeId.NULLIFIER_TREE)!
            .getRoot()}`,
        );
        const appendResult = await this.merkleTrees.appendNullifier(siloedNullifier);
        this.log.trace(
          `Nullifier tree root after insertion ${await this.merkleTrees.treeMap
            .get(MerkleTreeId.NULLIFIER_TREE)!
            .getRoot()}`,
        );
        const lowLeafPreimage = appendResult.lowWitness.preimage as NullifierLeafPreimage;
        const lowLeafIndex = appendResult.lowWitness.index;
        const lowLeafPath = appendResult.lowWitness.siblingPath;
        const insertionPath = appendResult.insertionPath;
        this.trace.traceNewNullifier(
          siloedNullifier,
          lowLeafPreimage,
          new Fr(lowLeafIndex),
          lowLeafPath,
          insertionPath,
        );
      }
    } else {
      // Cache pending nullifiers for later access
      await this.nullifiers.append(siloedNullifier);
      this.trace.traceNewNullifier(siloedNullifier);
    }
  }

  public async writeSiloedNullifiersFromPrivate(siloedNullifiers: Fr[]) {
    for (const siloedNullifier of siloedNullifiers.filter(n => !n.isEmpty())) {
      await this.writeSiloedNullifier(siloedNullifier);
    }
  }

  /**
   * Check if an L1 to L2 message exists, trace the check.
   * @param msgHash - the message hash to check existence of
   * @param msgLeafIndex - the message leaf index to use in the check
   * @returns exists - whether the message exists in the L1 to L2 Messages tree
   */
  public async checkL1ToL2MessageExists(
    contractAddress: AztecAddress,
    msgHash: Fr,
    msgLeafIndex: Fr,
  ): Promise<boolean> {
    const valueAtIndex = (await this.worldStateDB.getL1ToL2LeafValue(msgLeafIndex.toBigInt())) ?? Fr.ZERO;
    const exists = valueAtIndex.equals(msgHash);
    this.log.trace(
      `l1ToL2Messages(@${msgLeafIndex}) ?? exists: ${exists}, expected: ${msgHash}, found: ${valueAtIndex}.`,
    );

    if (this.doMerkleOperations) {
      // TODO(8287): We still return exists here, but we need to transmit both the requested msgHash and the value
      // such that the VM can constrain the equality and decide on exists based on that.
      // We should defintely add a helper here
      const path = await this.merkleTrees.treeDb.getSiblingPath(
        MerkleTreeId.L1_TO_L2_MESSAGE_TREE,
        msgLeafIndex.toBigInt(),
      );
      this.trace.traceL1ToL2MessageCheck(contractAddress, valueAtIndex, msgLeafIndex, exists, path.toFields());
    } else {
      this.trace.traceL1ToL2MessageCheck(contractAddress, valueAtIndex, msgLeafIndex, exists);
    }
    return Promise.resolve(exists);
  }

  /**
   * Write an L2 to L1 message.
   * @param contractAddress - L2 contract address that created this message
   * @param recipient - L1 contract address to send the message to.
   * @param content - Message content.
   */
  public writeL2ToL1Message(contractAddress: AztecAddress, recipient: Fr, content: Fr) {
    this.log.trace(`L2ToL1Messages(${contractAddress}) += (recipient: ${recipient}, content: ${content}).`);
    this.trace.traceNewL2ToL1Message(contractAddress, recipient, content);
  }

  /**
   * Write a public log
   * @param contractAddress - address of the contract that emitted the log
   * @param log - log contents
   */
  public writePublicLog(contractAddress: AztecAddress, log: Fr[]) {
    this.log.trace(`PublicLog(${contractAddress}) += event with ${log.length} fields.`);
    this.trace.tracePublicLog(contractAddress, log);
  }

  /**
   * Get a contract instance.
   * @param contractAddress - address of the contract instance to retrieve.
   * @returns the contract instance or undefined if it does not exist.
   */
  public async getContractInstance(contractAddress: AztecAddress): Promise<SerializableContractInstance | undefined> {
    this.log.trace(`Getting contract instance for address ${contractAddress}`);
    const instanceWithAddress = await this.worldStateDB.getContractInstance(contractAddress);
    const exists = instanceWithAddress !== undefined;

    let nullifierMembership = AvmNullifierReadTreeHint.empty();
    let updateMembership = AvmPublicDataReadTreeHint.empty();
    let updatePreimage: Fr[] = [];
    if (!contractAddressIsCanonical(contractAddress)) {
      const contractAddressNullifier = await siloNullifier(
        AztecAddress.fromNumber(DEPLOYER_CONTRACT_ADDRESS),
        contractAddress.toField(),
      );
      const [
        nullifierExistsInTree,
        nullifierLeafOrLowLeafPreimage,
        nullifierLeafOrLowLeafIndex,
        nullifierLeafOrLowLeafPath,
      ] = await this.getNullifierMembership(/*siloedNullifier=*/ contractAddressNullifier);
      nullifierMembership = new AvmNullifierReadTreeHint(
        nullifierLeafOrLowLeafPreimage,
        nullifierLeafOrLowLeafIndex,
        nullifierLeafOrLowLeafPath,
      );
      assert(
        exists == nullifierExistsInTree,
        'WorldStateDB contains contract instance, but nullifier tree does not contain contract address (or vice versa).... This is a bug!',
      );

      ({ updateMembership, updatePreimage } = await this.getContractUpdateHints(contractAddress));
    }

    if (exists) {
      const instance = new SerializableContractInstance(instanceWithAddress);
      this.log.trace(
        `Got contract instance (address=${contractAddress}): exists=${exists}, instance=${jsonStringify(instance)}`,
      );
      if (this.doMerkleOperations) {
        this.trace.traceGetContractInstance(
          contractAddress,
          exists,
          instance,
          nullifierMembership,
          updateMembership,
          updatePreimage,
        );
      } else {
        this.trace.traceGetContractInstance(contractAddress, exists, instance);
      }

      return Promise.resolve(instance);
    } else {
      this.log.debug(`Contract instance NOT FOUND (address=${contractAddress})`);
      if (this.doMerkleOperations) {
        this.trace.traceGetContractInstance(
          contractAddress,
          exists,
          /*instance=*/ undefined,
          nullifierMembership,
          updateMembership,
          updatePreimage,
        );
      } else {
        this.trace.traceGetContractInstance(contractAddress, exists);
      }
      return Promise.resolve(undefined);
    }
  }

  /**
   * Get a contract's bytecode from the contracts DB, also trace the contract class and instance
   */
  public async getBytecode(contractAddress: AztecAddress): Promise<Buffer | undefined> {
    this.log.debug(`Getting bytecode for contract address ${contractAddress}`);
    const instanceWithAddress = await this.worldStateDB.getContractInstance(contractAddress);
    const exists = instanceWithAddress !== undefined;

    let nullifierMembership = AvmNullifierReadTreeHint.empty();
    let updateMembership = AvmPublicDataReadTreeHint.empty();
    let updatePreimage: Fr[] = [];

    if (!contractAddressIsCanonical(contractAddress)) {
      const contractAddressNullifier = await siloNullifier(
        AztecAddress.fromNumber(DEPLOYER_CONTRACT_ADDRESS),
        contractAddress.toField(),
      );
      const [
        nullifierExistsInTree,
        nullifierLeafOrLowLeafPreimage,
        nullifierLeafOrLowLeafIndex,
        nullifierLeafOrLowLeafPath,
      ] = await this.getNullifierMembership(/*siloedNullifier=*/ contractAddressNullifier);
      assert(
        exists == nullifierExistsInTree,
        'WorldStateDB contains contract instance, but nullifier tree does not contain contract address (or vice versa).... This is a bug!',
      );
      nullifierMembership = new AvmNullifierReadTreeHint(
        nullifierLeafOrLowLeafPreimage,
        nullifierLeafOrLowLeafIndex,
        nullifierLeafOrLowLeafPath,
      );

      ({ updateMembership, updatePreimage } = await this.getContractUpdateHints(contractAddress));
    }

    if (exists) {
      const instance = new SerializableContractInstance(instanceWithAddress);
      const contractClass = await this.worldStateDB.getContractClass(instance.currentContractClassId);
      const bytecodeCommitment = await this.worldStateDB.getBytecodeCommitment(instance.currentContractClassId);

      assert(
        contractClass,
        `Contract class not found in DB, but a contract instance was found with this class ID (${instance.currentContractClassId}). This should not happen!`,
      );

      assert(
        bytecodeCommitment,
        `Bytecode commitment was not found in DB for contract class (${instance.currentContractClassId}). This should not happen!`,
      );

      const contractClassPreimage = {
        artifactHash: contractClass.artifactHash,
        privateFunctionsRoot: contractClass.privateFunctionsRoot,
        publicBytecodeCommitment: bytecodeCommitment,
      };

      if (this.doMerkleOperations) {
        this.trace.traceGetBytecode(
          contractAddress,
          exists,
          contractClass.packedBytecode,
          instance,
          contractClassPreimage,
          nullifierMembership,
          updateMembership,
          updatePreimage,
        );
      } else {
        this.trace.traceGetBytecode(
          contractAddress,
          exists,
          contractClass.packedBytecode,
          instance,
          contractClassPreimage,
        );
      }

      return contractClass.packedBytecode;
    } else {
      // If the contract instance is not found, we assume it has not been deployed.
      // It doesnt matter what the values of the contract instance are in this case, as long as we tag it with exists=false.
      // This will hint to the avm circuit to just perform the non-membership check on the address and disregard the bytecode hash
      if (this.doMerkleOperations) {
        this.trace.traceGetBytecode(
          contractAddress,
          exists,
          /*instance=*/ undefined,
          /*contractClass=*/ undefined,
          /*bytecode=*/ undefined,
          nullifierMembership,
          updateMembership,
          updatePreimage,
        );
      } else {
        this.trace.traceGetBytecode(contractAddress, exists); // bytecode, instance, class undefined
      }
      return undefined;
    }
  }

  async getContractUpdateHints(contractAddress: AztecAddress) {
    const sharedMutableSlot = await deriveStorageSlotInMap(new Fr(UPDATED_CLASS_IDS_SLOT), contractAddress);

    const hashSlot = computeSharedMutableHashSlot(sharedMutableSlot, UPDATES_SCHEDULED_VALUE_CHANGE_LEN);

    const {
      value: hash,
      leafPreimage,
      leafIndex,
      leafPath,
    } = await this.getPublicDataMembership(ProtocolContractAddress.ContractInstanceDeployer, hashSlot);
    const updateMembership = new AvmPublicDataReadTreeHint(leafPreimage, leafIndex, leafPath);

    const readStorage = async (storageSlot: Fr) =>
      (await this.publicStorage.read(ProtocolContractAddress.ContractInstanceDeployer, storageSlot)).value;

    const valueChange = await ScheduledValueChange.readFromTree(sharedMutableSlot, UPDATES_VALUE_SIZE, readStorage);

    const delayChange = await ScheduledDelayChange.readFromTree(sharedMutableSlot, readStorage);

    const updatePreimage = [delayChange.toField(), ...valueChange.toFields()];

    if (!hash.isZero()) {
      const hashed = await poseidon2Hash(updatePreimage);
      if (!hashed.equals(hash)) {
        throw new Error(`Update hint hash mismatch: ${hash} != ${hashed}`);
      }
      this.log.trace(`Non empty update hint found for contract ${contractAddress}`);
    } else {
      if (updatePreimage.some(f => !f.isZero())) {
        throw new Error(`Update hint hash is zero, but update preimage is not: ${updatePreimage}`);
      }
      this.log.trace(`No update hint found for contract ${contractAddress}`);
    }

    return {
      updateMembership,
      updatePreimage,
    };
  }

  public traceEnqueuedCall(publicCallRequest: PublicCallRequest, calldata: Fr[], reverted: boolean) {
    this.trace.traceEnqueuedCall(publicCallRequest, calldata, reverted);
  }

  public async getPublicFunctionDebugName(avmEnvironment: AvmExecutionEnvironment): Promise<string> {
    return await getPublicFunctionDebugName(this.worldStateDB, avmEnvironment.address, avmEnvironment.calldata);
  }
}

function contractAddressIsCanonical(contractAddress: AztecAddress): boolean {
  return (
    contractAddress.equals(AztecAddress.fromNumber(CANONICAL_AUTH_REGISTRY_ADDRESS)) ||
    contractAddress.equals(AztecAddress.fromNumber(DEPLOYER_CONTRACT_ADDRESS)) ||
    contractAddress.equals(AztecAddress.fromNumber(REGISTERER_CONTRACT_ADDRESS)) ||
    contractAddress.equals(AztecAddress.fromNumber(MULTI_CALL_ENTRYPOINT_ADDRESS)) ||
    contractAddress.equals(AztecAddress.fromNumber(FEE_JUICE_ADDRESS)) ||
    contractAddress.equals(AztecAddress.fromNumber(ROUTER_ADDRESS))
  );
}<|MERGE_RESOLUTION|>--- conflicted
+++ resolved
@@ -5,15 +5,7 @@
   AztecAddress,
   NullifierLeafPreimage,
   type PublicCallRequest,
-<<<<<<< HEAD
   type PublicDataTreeLeafPreimage,
-=======
-  PublicDataTreeLeafPreimage,
-  REGISTERER_CONTRACT_ADDRESS,
-  ROUTER_ADDRESS,
-  ScheduledDelayChange,
-  ScheduledValueChange,
->>>>>>> be273e53
   SerializableContractInstance,
   UPDATED_CLASS_IDS_SLOT,
   UPDATES_SCHEDULED_VALUE_CHANGE_LEN,
@@ -28,7 +20,6 @@
   siloNoteHash,
   siloNullifier,
 } from '@aztec/circuits.js/hash';
-<<<<<<< HEAD
 import {
   CANONICAL_AUTH_REGISTRY_ADDRESS,
   DEPLOYER_CONTRACT_ADDRESS,
@@ -37,9 +28,6 @@
   REGISTERER_CONTRACT_ADDRESS,
   ROUTER_ADDRESS,
 } from '@aztec/constants';
-=======
-import { poseidon2Hash } from '@aztec/foundation/crypto';
->>>>>>> be273e53
 import { Fr } from '@aztec/foundation/fields';
 import { jsonStringify } from '@aztec/foundation/json-rpc';
 import { createLogger } from '@aztec/foundation/log';
