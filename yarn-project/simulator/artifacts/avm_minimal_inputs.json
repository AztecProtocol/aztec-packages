--- conflicted
+++ resolved
@@ -1,18 +1,6 @@
 {
   "hints": {
     "tx": {
-<<<<<<< HEAD
-      "hash": "0x2d6eaa10877d8c0994df1311da2b6c5fc716d6bcfa7a5995a0e6f975b08ac653",
-      "globalVariables": {
-        "chainId": "0x0000000000000000000000000000000000000000000000000000000000000000",
-        "version": "0x0000000000000000000000000000000000000000000000000000000000000000",
-        "blockNumber": "0x0000000000000000000000000000000000000000000000000000000000000000",
-        "slotNumber": "0x0000000000000000000000000000000000000000000000000000000000000000",
-        "timestamp": "0",
-        "coinbase": "0x0000000000000000000000000000000000000000",
-        "feeRecipient": "0x0000000000000000000000000000000000000000000000000000000000000000",
-        "gasFees": { "feePerDaGas": "0", "feePerL2Gas": "0" }
-=======
       "hash": "0x1c7bccdff7c7ea7a528c367bfbd30cde2bce5bc5e687fcaa9b92329811be3716",
       "globalVariables": {
         "chainId": "0x0000000000000000000000000000000000000000000000000000000000000000",
@@ -22,26 +10,43 @@
         "timestamp": "99833",
         "coinbase": "0x0000000000000000000000000000000000000000",
         "feeRecipient": "0x0000000000000000000000000000000000000000000000000000000000000000",
-        "gasFees": { "feePerDaGas": "2", "feePerL2Gas": "3" }
->>>>>>> 2731d9a8
+        "gasFees": {
+          "feePerDaGas": "2",
+          "feePerL2Gas": "3"
+        }
       },
       "gasSettings": {
-        "gasLimits": { "daGas": 1000000000, "l2Gas": 6000000 },
-        "teardownGasLimits": { "daGas": 0, "l2Gas": 0 },
-        "maxFeesPerGas": { "feePerDaGas": "10", "feePerL2Gas": "10" },
-        "maxPriorityFeesPerGas": { "feePerDaGas": "0", "feePerL2Gas": "0" }
-      },
-<<<<<<< HEAD
-      "effectiveGasFees": { "feePerDaGas": "0", "feePerL2Gas": "0" },
-=======
-      "effectiveGasFees": { "feePerDaGas": "2", "feePerL2Gas": "3" },
->>>>>>> 2731d9a8
+        "gasLimits": {
+          "daGas": 1000000000,
+          "l2Gas": 6000000
+        },
+        "teardownGasLimits": {
+          "daGas": 0,
+          "l2Gas": 0
+        },
+        "maxFeesPerGas": {
+          "feePerDaGas": "10",
+          "feePerL2Gas": "10"
+        },
+        "maxPriorityFeesPerGas": {
+          "feePerDaGas": "0",
+          "feePerL2Gas": "0"
+        }
+      },
+      "effectiveGasFees": {
+        "feePerDaGas": "2",
+        "feePerL2Gas": "3"
+      },
       "nonRevertibleAccumulatedData": {
         "noteHashes": [],
         "nullifiers": ["0x00000000000000000000000000000000000000000000000000000000000668a0"],
         "l2ToL1Messages": []
       },
-      "revertibleAccumulatedData": { "noteHashes": [], "nullifiers": [], "l2ToL1Messages": [] },
+      "revertibleAccumulatedData": {
+        "noteHashes": [],
+        "nullifiers": [],
+        "l2ToL1Messages": []
+      },
       "setupEnqueuedCalls": [],
       "appLogicEnqueuedCalls": [
         {
@@ -52,12 +57,11 @@
         }
       ],
       "teardownEnqueuedCall": null,
-<<<<<<< HEAD
-      "gasUsedByPrivate": { "daGas": 0, "l2Gas": 0 }
-=======
-      "gasUsedByPrivate": { "daGas": 0, "l2Gas": 0 },
+      "gasUsedByPrivate": {
+        "daGas": 0,
+        "l2Gas": 0
+      },
       "feePayer": "0x000000000000000000000000000000000000000000000000000000000000002a"
->>>>>>> 2731d9a8
     },
     "contractInstances": [
       {
@@ -616,7 +620,9 @@
         },
         "index": "127",
         "leafPreimage": {
-          "leaf": { "nullifier": "0x000000000000000000000000000000000000000000000000000000000000007f" },
+          "leaf": {
+            "nullifier": "0x000000000000000000000000000000000000000000000000000000000000007f"
+          },
           "nextKey": "0x1fc93d6f39404974628d0cd615d3dad4aa26784f1f2f8a12cdb0ac811eac87d9",
           "nextIndex": "128"
         }
@@ -628,7 +634,9 @@
         },
         "index": "128",
         "leafPreimage": {
-          "leaf": { "nullifier": "0x1fc93d6f39404974628d0cd615d3dad4aa26784f1f2f8a12cdb0ac811eac87d9" },
+          "leaf": {
+            "nullifier": "0x1fc93d6f39404974628d0cd615d3dad4aa26784f1f2f8a12cdb0ac811eac87d9"
+          },
           "nextKey": "0x0000000000000000000000000000000000000000000000000000000000000000",
           "nextIndex": "0"
         }
@@ -769,10 +777,14 @@
           "nextAvailableLeafIndex": 130
         },
         "treeId": 0,
-        "leaf": { "nullifier": "0x00000000000000000000000000000000000000000000000000000000000668a0" },
+        "leaf": {
+          "nullifier": "0x00000000000000000000000000000000000000000000000000000000000668a0"
+        },
         "lowLeavesWitnessData": {
           "leaf": {
-            "leaf": { "nullifier": "0x000000000000000000000000000000000000000000000000000000000000007f" },
+            "leaf": {
+              "nullifier": "0x000000000000000000000000000000000000000000000000000000000000007f"
+            },
             "nextKey": "0x1fc93d6f39404974628d0cd615d3dad4aa26784f1f2f8a12cdb0ac811eac87d9",
             "nextIndex": "128"
           },
@@ -822,7 +834,9 @@
         },
         "insertionWitnessData": {
           "leaf": {
-            "leaf": { "nullifier": "0x0000000000000000000000000000000000000000000000000000000000000000" },
+            "leaf": {
+              "nullifier": "0x0000000000000000000000000000000000000000000000000000000000000000"
+            },
             "nextKey": "0x0000000000000000000000000000000000000000000000000000000000000000",
             "nextIndex": "0"
           },
@@ -873,24 +887,35 @@
       }
     ],
     "appendLeavesHints": [],
-    "createCheckpointHints": [{ "actionCounter": 0, "oldCheckpointId": 0, "newCheckpointId": 1 }],
-    "commitCheckpointHints": [{ "actionCounter": 1, "oldCheckpointId": 1, "newCheckpointId": 0 }],
+    "createCheckpointHints": [
+      {
+        "actionCounter": 0,
+        "oldCheckpointId": 0,
+        "newCheckpointId": 1
+      }
+    ],
+    "commitCheckpointHints": [
+      {
+        "actionCounter": 1,
+        "oldCheckpointId": 1,
+        "newCheckpointId": 0
+      }
+    ],
     "revertCheckpointHints": []
   },
   "publicInputs": {
     "globalVariables": {
       "chainId": "0x0000000000000000000000000000000000000000000000000000000000000000",
       "version": "0x0000000000000000000000000000000000000000000000000000000000000000",
-<<<<<<< HEAD
-      "blockNumber": "0x000000000000000000000000000000000000000000000000000000000000002a",
-=======
       "blockNumber": 42,
->>>>>>> 2731d9a8
       "slotNumber": "0x0000000000000000000000000000000000000000000000000000000000000000",
       "timestamp": "99833",
       "coinbase": "0x0000000000000000000000000000000000000000",
       "feeRecipient": "0x0000000000000000000000000000000000000000000000000000000000000000",
-      "gasFees": { "feePerDaGas": "2", "feePerL2Gas": "3" }
+      "gasFees": {
+        "feePerDaGas": "2",
+        "feePerL2Gas": "3"
+      }
     },
     "startTreeSnapshots": {
       "l1ToL2MessageTree": {
@@ -910,16 +935,38 @@
         "nextAvailableLeafIndex": 129
       }
     },
-    "startGasUsed": { "daGas": 0, "l2Gas": 0 },
+    "startGasUsed": {
+      "daGas": 0,
+      "l2Gas": 0
+    },
     "gasSettings": {
-      "gasLimits": { "daGas": 1000000000, "l2Gas": 6000000 },
-      "teardownGasLimits": { "daGas": 0, "l2Gas": 0 },
-      "maxFeesPerGas": { "feePerDaGas": "10", "feePerL2Gas": "10" },
-      "maxPriorityFeesPerGas": { "feePerDaGas": "0", "feePerL2Gas": "0" }
+      "gasLimits": {
+        "daGas": 1000000000,
+        "l2Gas": 6000000
+      },
+      "teardownGasLimits": {
+        "daGas": 0,
+        "l2Gas": 0
+      },
+      "maxFeesPerGas": {
+        "feePerDaGas": "10",
+        "feePerL2Gas": "10"
+      },
+      "maxPriorityFeesPerGas": {
+        "feePerDaGas": "0",
+        "feePerL2Gas": "0"
+      }
     },
-    "effectiveGasFees": { "feePerDaGas": "2", "feePerL2Gas": "3" },
+    "effectiveGasFees": {
+      "feePerDaGas": "2",
+      "feePerL2Gas": "3"
+    },
     "feePayer": "0x000000000000000000000000000000000000000000000000000000000000002a",
-    "publicCallRequestArrayLengths": { "setupCalls": 0, "appLogicCalls": 1, "teardownCall": false },
+    "publicCallRequestArrayLengths": {
+      "setupCalls": 0,
+      "appLogicCalls": 1,
+      "teardownCall": false
+    },
     "publicSetupCallRequests": [
       {
         "msgSender": "0x0000000000000000000000000000000000000000000000000000000000000000",
@@ -1314,8 +1361,16 @@
       "isStaticCall": false,
       "calldataHash": "0x0000000000000000000000000000000000000000000000000000000000000000"
     },
-    "previousNonRevertibleAccumulatedDataArrayLengths": { "noteHashes": 0, "nullifiers": 1, "l2ToL1Msgs": 0 },
-    "previousRevertibleAccumulatedDataArrayLengths": { "noteHashes": 0, "nullifiers": 0, "l2ToL1Msgs": 0 },
+    "previousNonRevertibleAccumulatedDataArrayLengths": {
+      "noteHashes": 0,
+      "nullifiers": 1,
+      "l2ToL1Msgs": 0
+    },
+    "previousRevertibleAccumulatedDataArrayLengths": {
+      "noteHashes": 0,
+      "nullifiers": 0,
+      "l2ToL1Msgs": 0
+    },
     "previousNonRevertibleAccumulatedData": {
       "noteHashes": [
         "0x0000000000000000000000000000000000000000000000000000000000000000",
@@ -1718,7 +1773,10 @@
         "nextAvailableLeafIndex": 129
       }
     },
-    "endGasUsed": { "daGas": 0, "l2Gas": 27 },
+    "endGasUsed": {
+      "daGas": 0,
+      "l2Gas": 27
+    },
     "accumulatedDataArrayLengths": {
       "noteHashes": 64,
       "nullifiers": 64,
