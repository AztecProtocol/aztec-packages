{
  "hints": {
    "tx": {
      "hash": "0x21bf57bf74312ec5481b9ab0cd65db739b9bbe47f6087dd250d03c0acffaa50f",
      "globalVariables": {
        "chainId": "0x0000000000000000000000000000000000000000000000000000000000000000",
        "version": "0x0000000000000000000000000000000000000000000000000000000000000000",
        "blockNumber": 42,
        "slotNumber": "0x0000000000000000000000000000000000000000000000000000000000000000",
        "timestamp": "99833",
        "coinbase": "0x0000000000000000000000000000000000000000",
        "feeRecipient": "0x0000000000000000000000000000000000000000000000000000000000000000",
        "gasFees": {
          "feePerDaGas": "2",
          "feePerL2Gas": "3"
        }
      },
      "gasSettings": {
        "gasLimits": {
          "daGas": 1000000000,
          "l2Gas": 6000000
        },
        "teardownGasLimits": {
          "daGas": 0,
          "l2Gas": 0
        },
        "maxFeesPerGas": {
          "feePerDaGas": "10",
          "feePerL2Gas": "10"
        },
        "maxPriorityFeesPerGas": {
          "feePerDaGas": "0",
          "feePerL2Gas": "0"
        }
      },
      "effectiveGasFees": {
        "feePerDaGas": "2",
        "feePerL2Gas": "3"
      },
      "nonRevertibleAccumulatedData": {
        "noteHashes": [],
        "nullifiers": ["0x00000000000000000000000000000000000000000000000000000000000668a0"],
        "l2ToL1Messages": []
      },
      "revertibleAccumulatedData": {
        "noteHashes": [],
        "nullifiers": [],
        "l2ToL1Messages": []
      },
      "setupEnqueuedCalls": [],
      "appLogicEnqueuedCalls": [
        {
          "request": {
            "msgSender": "0x000000000000000000000000000000000000000000000000000000000000002a",
            "contractAddress": "0x03deefb26b3b88ef515e0ce5bd1402ea3a7c12569597cddb19ce6260444d625f",
            "isStaticCall": false,
            "calldataHash": "0x210b9efa10b8e4522089aa9b227e18fb47dbf4c9a53b37225416d7900600be65"
          },
          "calldata": ["0x000000000000000000000000000000000000000000000000000000000d6ab3ae"]
        }
      ],
      "teardownEnqueuedCall": null,
      "gasUsedByPrivate": {
        "daGas": 0,
        "l2Gas": 0
      },
      "feePayer": "0x000000000000000000000000000000000000000000000000000000000000002a"
    },
    "contractInstances": [
      {
        "address": "0x03deefb26b3b88ef515e0ce5bd1402ea3a7c12569597cddb19ce6260444d625f",
        "salt": "0x0000000000000000000000000000000000000000000000000000000000000000",
        "deployer": "0x000000000000000000000000000000000000000000000000000000000000002a",
        "currentContractClassId": "0x296f245361997268ff14bfab8664aee8768ddddcad0e25ab13b2d79426a039d9",
        "originalContractClassId": "0x296f245361997268ff14bfab8664aee8768ddddcad0e25ab13b2d79426a039d9",
        "initializationHash": "0x0000000000000000000000000000000000000000000000000000000000000000",
        "publicKeys": {
          "masterNullifierPublicKey": "0x2f243b0a9e6452177f219124cdca0235d320fff8e6a12bfe453b79f2b972d3610b1b11aa19e43beb549c8e0a3c535017ba7e0f519bcc6f9e653fde77e0d851b8",
          "masterIncomingViewingPublicKey": "0x09441036c29c90317531f627e398f87633d84d45033205a317be8cc41505bfb1166da22db50d8284615b17e1c515e7e3404d6a53ce0c8a0c35e55eac61976956",
          "masterOutgoingViewingPublicKey": "0x1e201f2370edbe9f3cda147da3d48a0d0a73b43ff4f988966dd1293a71cc7bc50b505865ff21c9271c1015db76b357573a8d8f7629c6cdcfd0b0d03f070a67fe",
          "masterTaggingPublicKey": "0x1a530e0f4ab4b4d1c1e0b14b5a47cccab0f5e5c25ca1d82b38d03df3a06797af1948b3796303ea11b4df97a53a1d56db21a8581c91ad20645bdd7ec2d6c4adc1"
        }
      }
    ],
    "contractClasses": [
      {
        "classId": "0x296f245361997268ff14bfab8664aee8768ddddcad0e25ab13b2d79426a039d9",
        "artifactHash": "0x0000000000000000000000000000000000000000000000000000000000000001",
        "privateFunctionsRoot": "0x0000000000000000000000000000000000000000000000000000000000000003",
        "packedBytecode": "JwAABAEnAAEEAgAAAAECOwAAAAAC"
      }
    ],
    "bytecodeCommitments": [
      {
        "classId": "0x296f245361997268ff14bfab8664aee8768ddddcad0e25ab13b2d79426a039d9",
        "commitment": "0x253955340ab6819b564797927db2433e18decc4b3f37cbd27dcf3b4d6222a694"
      }
    ],
    "startingTreeRoots": {
      "l1ToL2MessageTree": {
        "root": "0x2e33ee2008411c04b99c24b313513d097a0d21a5040b6193d1f978b8226892d6",
        "nextAvailableLeafIndex": 0
      },
      "noteHashTree": {
        "root": "0x1fd848aa69e1633722fe249a5b7f53b094f1c9cef9f5c694b073fd1cc5850dfb",
        "nextAvailableLeafIndex": 0
      },
      "nullifierTree": {
        "root": "0x13223dc7d3f70ef884b53611dc940832ee7a7d0982a6f927061c0a0dc2e4a822",
        "nextAvailableLeafIndex": 129
      },
      "publicDataTree": {
        "root": "0x0fc38d0942d8a4e699cf3f2977bb6b8034a257487e81c5d9f4efd1d50ee8c271",
        "nextAvailableLeafIndex": 129
      }
    },
    "getSiblingPathHints": [
      {
        "hintKey": {
          "root": "0x13223dc7d3f70ef884b53611dc940832ee7a7d0982a6f927061c0a0dc2e4a822",
          "nextAvailableLeafIndex": 129
        },
        "treeId": 0,
        "index": "127",
        "path": [
          "0x0d2e74b9d21f0f0ca0bb02fe570268b7927737220eb27c2ee03911305b4a39b4",
          "0x125f11770899f31d09cd5954bda0a90973b480be7ff9e29a9c02562ab78f0ee6",
          "0x07961b7b41a4705f005f5fe2942faae223307b4f3033c46f9cccfdd57791b65f",
          "0x29957e7d9a08ebc027115c442d1405703b1c5e530a6b171906a0172627ddc6eb",
          "0x135c2d2dc15a5acc7b43b89aaba27718b5f575df9413618552a3a1b3121c8bee",
          "0x28b8fd8b9d61fbe4b1c0a05c6313d3ea28b715a5c2ddab3a4f9d127c27dc6b9f",
          "0x169afc20aaa33427f6a9f136203922bf52f1107285f5696611645b6b55df8561",
          "0x03636478a9719977602b5943fcdbb5d8c9d6782709eab20562433915438bbae7",
          "0x067243231eddf4222f3911defbba7705aff06ed45960b27f6f91319196ef97e1",
          "0x1849b85f3c693693e732dfc4577217acc18295193bede09ce8b97ad910310972",
          "0x2a775ea761d20435b31fa2c33ff07663e24542ffb9e7b293dfce3042eb104686",
          "0x0f320b0703439a8114f81593de99cd0b8f3b9bf854601abb5b2ea0e8a3dda4a7",
          "0x0d07f6e7a8a0e9199d6d92801fff867002ff5b4808962f9da2ba5ce1bdd26a73",
          "0x1c4954081e324939350febc2b918a293ebcdaead01be95ec02fcbe8d2c1635d1",
          "0x0197f2171ef99c2d053ee1fb5ff5ab288d56b9b41b4716c9214a4d97facc4c4a",
          "0x2b9cdd484c5ba1e4d6efcc3f18734b5ac4c4a0b9102e2aeb48521a661d3feee9",
          "0x14f44d672eb357739e42463497f9fdac46623af863eea4d947ca00a497dcdeb3",
          "0x071d7627ae3b2eabda8a810227bf04206370ac78dbf6c372380182dbd3711fe3",
          "0x2fdc08d9fe075ac58cb8c00f98697861a13b3ab6f9d41a4e768f75e477475bf5",
          "0x20165fe405652104dceaeeca92950aa5adc571b8cafe192878cba58ff1be49c5",
          "0x1c8c3ca0b3a3d75850fcd4dc7bf1e3445cd0cfff3ca510630fd90b47e8a24755",
          "0x1f0c1a8fb16b0d2ac9a146d7ae20d8d179695a92a79ed66fc45d9da4532459b3",
          "0x038146ec5a2573e1c30d2fb32c66c8440f426fbd108082df41c7bebd1d521c30",
          "0x17d3d12b17fe762de4b835b2180b012e808816a7f2ff69ecb9d65188235d8fd4",
          "0x0e1a6b7d63a6e5a9e54e8f391dd4e9d49cdfedcbc87f02cd34d4641d2eb30491",
          "0x09244eec34977ff795fc41036996ce974136377f521ac8eb9e04642d204783d2",
          "0x1646d6f544ec36df9dc41f778a7ef1690a53c730b501471b6acd202194a7e8e9",
          "0x064769603ba3f6c41f664d266ecb9a3a0f6567cd3e48b40f34d4894ee4c361b3",
          "0x1595bb3cd19f84619dc2e368175a88d8627a7439eda9397202cdb1167531fd3f",
          "0x2a529be462b81ca30265b558763b1498289c9d88277ab14f0838cb1fce4b472c",
          "0x0c08da612363088ad0bbc78abd233e8ace4c05a56fdabdd5e5e9b05e428bdaee",
          "0x14748d0241710ef47f54b931ac5a58082b1d56b0f0c30d55fb71a6e8c9a6be14",
          "0x0b59baa35b9dc267744f0ccb4e3b0255c1fc512460d91130c6bc19fb2668568d",
          "0x2c45bb0c3d5bc1dc98e0baef09ff46d18c1a451e724f41c2b675549bb5c80e59",
          "0x121468e6710bf1ffec6d0f26743afe6f88ef55dab40b83ca0a39bc44b196374c",
          "0x2042c32c823a7440ceb6c342f9125f1fe426b02c527cd8fb28c85d02b705e759",
          "0x0d582c10ff8115413aa5b70564fdd2f3cefe1f33a1e43a47bc495081e91e73e5",
          "0x0f55a0d491a9da093eb999fa0dffaf904620cbc78d07e63c6f795c5c7512b523",
          "0x21849764e1aa64b83a69e39d27eedaec2a8f97066e5ddb74634ffdb11388dd9a",
          "0x2e33ee2008411c04b99c24b313513d097a0d21a5040b6193d1f978b8226892d6"
        ]
      },
      {
        "hintKey": {
          "root": "0x2506a978dddc8e7647f33ecb0833656caeafed4b285197668b5bc04b4c718504",
          "nextAvailableLeafIndex": 130
        },
        "treeId": 0,
        "index": "128",
        "path": [
          "0x02df77e9b0231e5a09f8b05d4736d17f77dec7d8bdc665f03c45836fc38b18c4",
          "0x0b63a53787021a4a962a452c2921b3663aff1ffd8d5510540f8e659e782956f1",
          "0x0e34ac2c09f45a503d2908bcb12f1cbae5fa4065759c88d501c097506a8b2290",
          "0x21f9172d72fdcdafc312eee05cf5092980dda821da5b760a9fb8dbdf607c8a20",
          "0x2373ea368857ec7af97e7b470d705848e2bf93ed7bef142a490f2119bcf82d8e",
          "0x120157cfaaa49ce3da30f8b47879114977c24b266d58b0ac18b325d878aafddf",
          "0x01c28fe1059ae0237b72334700697bdf465e03df03986fe05200cadeda66bd76",
          "0x21c906c659d3536eef57ea71596e08067d7bf73188da336f6f9d994a8e5802c4",
          "0x067243231eddf4222f3911defbba7705aff06ed45960b27f6f91319196ef97e1",
          "0x1849b85f3c693693e732dfc4577217acc18295193bede09ce8b97ad910310972",
          "0x2a775ea761d20435b31fa2c33ff07663e24542ffb9e7b293dfce3042eb104686",
          "0x0f320b0703439a8114f81593de99cd0b8f3b9bf854601abb5b2ea0e8a3dda4a7",
          "0x0d07f6e7a8a0e9199d6d92801fff867002ff5b4808962f9da2ba5ce1bdd26a73",
          "0x1c4954081e324939350febc2b918a293ebcdaead01be95ec02fcbe8d2c1635d1",
          "0x0197f2171ef99c2d053ee1fb5ff5ab288d56b9b41b4716c9214a4d97facc4c4a",
          "0x2b9cdd484c5ba1e4d6efcc3f18734b5ac4c4a0b9102e2aeb48521a661d3feee9",
          "0x14f44d672eb357739e42463497f9fdac46623af863eea4d947ca00a497dcdeb3",
          "0x071d7627ae3b2eabda8a810227bf04206370ac78dbf6c372380182dbd3711fe3",
          "0x2fdc08d9fe075ac58cb8c00f98697861a13b3ab6f9d41a4e768f75e477475bf5",
          "0x20165fe405652104dceaeeca92950aa5adc571b8cafe192878cba58ff1be49c5",
          "0x1c8c3ca0b3a3d75850fcd4dc7bf1e3445cd0cfff3ca510630fd90b47e8a24755",
          "0x1f0c1a8fb16b0d2ac9a146d7ae20d8d179695a92a79ed66fc45d9da4532459b3",
          "0x038146ec5a2573e1c30d2fb32c66c8440f426fbd108082df41c7bebd1d521c30",
          "0x17d3d12b17fe762de4b835b2180b012e808816a7f2ff69ecb9d65188235d8fd4",
          "0x0e1a6b7d63a6e5a9e54e8f391dd4e9d49cdfedcbc87f02cd34d4641d2eb30491",
          "0x09244eec34977ff795fc41036996ce974136377f521ac8eb9e04642d204783d2",
          "0x1646d6f544ec36df9dc41f778a7ef1690a53c730b501471b6acd202194a7e8e9",
          "0x064769603ba3f6c41f664d266ecb9a3a0f6567cd3e48b40f34d4894ee4c361b3",
          "0x1595bb3cd19f84619dc2e368175a88d8627a7439eda9397202cdb1167531fd3f",
          "0x2a529be462b81ca30265b558763b1498289c9d88277ab14f0838cb1fce4b472c",
          "0x0c08da612363088ad0bbc78abd233e8ace4c05a56fdabdd5e5e9b05e428bdaee",
          "0x14748d0241710ef47f54b931ac5a58082b1d56b0f0c30d55fb71a6e8c9a6be14",
          "0x0b59baa35b9dc267744f0ccb4e3b0255c1fc512460d91130c6bc19fb2668568d",
          "0x2c45bb0c3d5bc1dc98e0baef09ff46d18c1a451e724f41c2b675549bb5c80e59",
          "0x121468e6710bf1ffec6d0f26743afe6f88ef55dab40b83ca0a39bc44b196374c",
          "0x2042c32c823a7440ceb6c342f9125f1fe426b02c527cd8fb28c85d02b705e759",
          "0x0d582c10ff8115413aa5b70564fdd2f3cefe1f33a1e43a47bc495081e91e73e5",
          "0x0f55a0d491a9da093eb999fa0dffaf904620cbc78d07e63c6f795c5c7512b523",
          "0x21849764e1aa64b83a69e39d27eedaec2a8f97066e5ddb74634ffdb11388dd9a",
          "0x2e33ee2008411c04b99c24b313513d097a0d21a5040b6193d1f978b8226892d6"
        ]
      },
      {
        "hintKey": {
          "root": "0x0fc38d0942d8a4e699cf3f2977bb6b8034a257487e81c5d9f4efd1d50ee8c271",
          "nextAvailableLeafIndex": 129
        },
        "treeId": 2,
        "index": "127",
        "path": [
          "0x29ab146e2826485e04f8c0c9435a5fa06b1389b87326ca9c9d05dafe39fc919d",
          "0x1d788e6f639be930876a5e104ba0f16e5e2bc370621f48ba3d130afbb634398f",
          "0x000fd04d4cf71f97edbf8765a9cd622171f5103eaecea64339ce5c05e707ea6d",
          "0x27450abf99a5f25b11d5a556adceeeb685060f730be5c23aec21cd16a4f8345c",
          "0x179d7b5df7a65a4bdda408605c069b3ea175a5f4e2b0fccc9f2ebcb5d12c7c28",
          "0x19e2b3449d24e57ea4d6948048220d0756f93b6aaca968960b173df69903160a",
          "0x1a35cf71ad31b7058db0cec41776442412ccd9f75276205dcd8fd0ffc4bbfaab",
          "0x2b8fd9e9d1a931ea127c590008dc6334fcc5985f58c013b17013126ae5688d29",
          "0x067243231eddf4222f3911defbba7705aff06ed45960b27f6f91319196ef97e1",
          "0x1849b85f3c693693e732dfc4577217acc18295193bede09ce8b97ad910310972",
          "0x2a775ea761d20435b31fa2c33ff07663e24542ffb9e7b293dfce3042eb104686",
          "0x0f320b0703439a8114f81593de99cd0b8f3b9bf854601abb5b2ea0e8a3dda4a7",
          "0x0d07f6e7a8a0e9199d6d92801fff867002ff5b4808962f9da2ba5ce1bdd26a73",
          "0x1c4954081e324939350febc2b918a293ebcdaead01be95ec02fcbe8d2c1635d1",
          "0x0197f2171ef99c2d053ee1fb5ff5ab288d56b9b41b4716c9214a4d97facc4c4a",
          "0x2b9cdd484c5ba1e4d6efcc3f18734b5ac4c4a0b9102e2aeb48521a661d3feee9",
          "0x14f44d672eb357739e42463497f9fdac46623af863eea4d947ca00a497dcdeb3",
          "0x071d7627ae3b2eabda8a810227bf04206370ac78dbf6c372380182dbd3711fe3",
          "0x2fdc08d9fe075ac58cb8c00f98697861a13b3ab6f9d41a4e768f75e477475bf5",
          "0x20165fe405652104dceaeeca92950aa5adc571b8cafe192878cba58ff1be49c5",
          "0x1c8c3ca0b3a3d75850fcd4dc7bf1e3445cd0cfff3ca510630fd90b47e8a24755",
          "0x1f0c1a8fb16b0d2ac9a146d7ae20d8d179695a92a79ed66fc45d9da4532459b3",
          "0x038146ec5a2573e1c30d2fb32c66c8440f426fbd108082df41c7bebd1d521c30",
          "0x17d3d12b17fe762de4b835b2180b012e808816a7f2ff69ecb9d65188235d8fd4",
          "0x0e1a6b7d63a6e5a9e54e8f391dd4e9d49cdfedcbc87f02cd34d4641d2eb30491",
          "0x09244eec34977ff795fc41036996ce974136377f521ac8eb9e04642d204783d2",
          "0x1646d6f544ec36df9dc41f778a7ef1690a53c730b501471b6acd202194a7e8e9",
          "0x064769603ba3f6c41f664d266ecb9a3a0f6567cd3e48b40f34d4894ee4c361b3",
          "0x1595bb3cd19f84619dc2e368175a88d8627a7439eda9397202cdb1167531fd3f",
          "0x2a529be462b81ca30265b558763b1498289c9d88277ab14f0838cb1fce4b472c",
          "0x0c08da612363088ad0bbc78abd233e8ace4c05a56fdabdd5e5e9b05e428bdaee",
          "0x14748d0241710ef47f54b931ac5a58082b1d56b0f0c30d55fb71a6e8c9a6be14",
          "0x0b59baa35b9dc267744f0ccb4e3b0255c1fc512460d91130c6bc19fb2668568d",
          "0x2c45bb0c3d5bc1dc98e0baef09ff46d18c1a451e724f41c2b675549bb5c80e59",
          "0x121468e6710bf1ffec6d0f26743afe6f88ef55dab40b83ca0a39bc44b196374c",
          "0x2042c32c823a7440ceb6c342f9125f1fe426b02c527cd8fb28c85d02b705e759",
          "0x0d582c10ff8115413aa5b70564fdd2f3cefe1f33a1e43a47bc495081e91e73e5",
          "0x0f55a0d491a9da093eb999fa0dffaf904620cbc78d07e63c6f795c5c7512b523",
          "0x21849764e1aa64b83a69e39d27eedaec2a8f97066e5ddb74634ffdb11388dd9a",
          "0x2e33ee2008411c04b99c24b313513d097a0d21a5040b6193d1f978b8226892d6"
        ]
      },
      {
        "hintKey": {
          "root": "0x0fc38d0942d8a4e699cf3f2977bb6b8034a257487e81c5d9f4efd1d50ee8c271",
          "nextAvailableLeafIndex": 129
        },
        "treeId": 2,
        "index": "128",
        "path": [
          "0x0000000000000000000000000000000000000000000000000000000000000000",
          "0x0b63a53787021a4a962a452c2921b3663aff1ffd8d5510540f8e659e782956f1",
          "0x0e34ac2c09f45a503d2908bcb12f1cbae5fa4065759c88d501c097506a8b2290",
          "0x21f9172d72fdcdafc312eee05cf5092980dda821da5b760a9fb8dbdf607c8a20",
          "0x2373ea368857ec7af97e7b470d705848e2bf93ed7bef142a490f2119bcf82d8e",
          "0x120157cfaaa49ce3da30f8b47879114977c24b266d58b0ac18b325d878aafddf",
          "0x01c28fe1059ae0237b72334700697bdf465e03df03986fe05200cadeda66bd76",
          "0x0e7ff208cfc461dcf4d5d56e7f63bcec82f3d542f0b73dfb0788ee369949c25d",
          "0x067243231eddf4222f3911defbba7705aff06ed45960b27f6f91319196ef97e1",
          "0x1849b85f3c693693e732dfc4577217acc18295193bede09ce8b97ad910310972",
          "0x2a775ea761d20435b31fa2c33ff07663e24542ffb9e7b293dfce3042eb104686",
          "0x0f320b0703439a8114f81593de99cd0b8f3b9bf854601abb5b2ea0e8a3dda4a7",
          "0x0d07f6e7a8a0e9199d6d92801fff867002ff5b4808962f9da2ba5ce1bdd26a73",
          "0x1c4954081e324939350febc2b918a293ebcdaead01be95ec02fcbe8d2c1635d1",
          "0x0197f2171ef99c2d053ee1fb5ff5ab288d56b9b41b4716c9214a4d97facc4c4a",
          "0x2b9cdd484c5ba1e4d6efcc3f18734b5ac4c4a0b9102e2aeb48521a661d3feee9",
          "0x14f44d672eb357739e42463497f9fdac46623af863eea4d947ca00a497dcdeb3",
          "0x071d7627ae3b2eabda8a810227bf04206370ac78dbf6c372380182dbd3711fe3",
          "0x2fdc08d9fe075ac58cb8c00f98697861a13b3ab6f9d41a4e768f75e477475bf5",
          "0x20165fe405652104dceaeeca92950aa5adc571b8cafe192878cba58ff1be49c5",
          "0x1c8c3ca0b3a3d75850fcd4dc7bf1e3445cd0cfff3ca510630fd90b47e8a24755",
          "0x1f0c1a8fb16b0d2ac9a146d7ae20d8d179695a92a79ed66fc45d9da4532459b3",
          "0x038146ec5a2573e1c30d2fb32c66c8440f426fbd108082df41c7bebd1d521c30",
          "0x17d3d12b17fe762de4b835b2180b012e808816a7f2ff69ecb9d65188235d8fd4",
          "0x0e1a6b7d63a6e5a9e54e8f391dd4e9d49cdfedcbc87f02cd34d4641d2eb30491",
          "0x09244eec34977ff795fc41036996ce974136377f521ac8eb9e04642d204783d2",
          "0x1646d6f544ec36df9dc41f778a7ef1690a53c730b501471b6acd202194a7e8e9",
          "0x064769603ba3f6c41f664d266ecb9a3a0f6567cd3e48b40f34d4894ee4c361b3",
          "0x1595bb3cd19f84619dc2e368175a88d8627a7439eda9397202cdb1167531fd3f",
          "0x2a529be462b81ca30265b558763b1498289c9d88277ab14f0838cb1fce4b472c",
          "0x0c08da612363088ad0bbc78abd233e8ace4c05a56fdabdd5e5e9b05e428bdaee",
          "0x14748d0241710ef47f54b931ac5a58082b1d56b0f0c30d55fb71a6e8c9a6be14",
          "0x0b59baa35b9dc267744f0ccb4e3b0255c1fc512460d91130c6bc19fb2668568d",
          "0x2c45bb0c3d5bc1dc98e0baef09ff46d18c1a451e724f41c2b675549bb5c80e59",
          "0x121468e6710bf1ffec6d0f26743afe6f88ef55dab40b83ca0a39bc44b196374c",
          "0x2042c32c823a7440ceb6c342f9125f1fe426b02c527cd8fb28c85d02b705e759",
          "0x0d582c10ff8115413aa5b70564fdd2f3cefe1f33a1e43a47bc495081e91e73e5",
          "0x0f55a0d491a9da093eb999fa0dffaf904620cbc78d07e63c6f795c5c7512b523",
          "0x21849764e1aa64b83a69e39d27eedaec2a8f97066e5ddb74634ffdb11388dd9a",
          "0x2e33ee2008411c04b99c24b313513d097a0d21a5040b6193d1f978b8226892d6"
        ]
      },
      {
        "hintKey": {
          "root": "0x0fc38d0942d8a4e699cf3f2977bb6b8034a257487e81c5d9f4efd1d50ee8c271",
          "nextAvailableLeafIndex": 129
        },
        "treeId": 2,
        "index": "128",
        "path": [
          "0x0000000000000000000000000000000000000000000000000000000000000000",
          "0x0b63a53787021a4a962a452c2921b3663aff1ffd8d5510540f8e659e782956f1",
          "0x0e34ac2c09f45a503d2908bcb12f1cbae5fa4065759c88d501c097506a8b2290",
          "0x21f9172d72fdcdafc312eee05cf5092980dda821da5b760a9fb8dbdf607c8a20",
          "0x2373ea368857ec7af97e7b470d705848e2bf93ed7bef142a490f2119bcf82d8e",
          "0x120157cfaaa49ce3da30f8b47879114977c24b266d58b0ac18b325d878aafddf",
          "0x01c28fe1059ae0237b72334700697bdf465e03df03986fe05200cadeda66bd76",
          "0x0e7ff208cfc461dcf4d5d56e7f63bcec82f3d542f0b73dfb0788ee369949c25d",
          "0x067243231eddf4222f3911defbba7705aff06ed45960b27f6f91319196ef97e1",
          "0x1849b85f3c693693e732dfc4577217acc18295193bede09ce8b97ad910310972",
          "0x2a775ea761d20435b31fa2c33ff07663e24542ffb9e7b293dfce3042eb104686",
          "0x0f320b0703439a8114f81593de99cd0b8f3b9bf854601abb5b2ea0e8a3dda4a7",
          "0x0d07f6e7a8a0e9199d6d92801fff867002ff5b4808962f9da2ba5ce1bdd26a73",
          "0x1c4954081e324939350febc2b918a293ebcdaead01be95ec02fcbe8d2c1635d1",
          "0x0197f2171ef99c2d053ee1fb5ff5ab288d56b9b41b4716c9214a4d97facc4c4a",
          "0x2b9cdd484c5ba1e4d6efcc3f18734b5ac4c4a0b9102e2aeb48521a661d3feee9",
          "0x14f44d672eb357739e42463497f9fdac46623af863eea4d947ca00a497dcdeb3",
          "0x071d7627ae3b2eabda8a810227bf04206370ac78dbf6c372380182dbd3711fe3",
          "0x2fdc08d9fe075ac58cb8c00f98697861a13b3ab6f9d41a4e768f75e477475bf5",
          "0x20165fe405652104dceaeeca92950aa5adc571b8cafe192878cba58ff1be49c5",
          "0x1c8c3ca0b3a3d75850fcd4dc7bf1e3445cd0cfff3ca510630fd90b47e8a24755",
          "0x1f0c1a8fb16b0d2ac9a146d7ae20d8d179695a92a79ed66fc45d9da4532459b3",
          "0x038146ec5a2573e1c30d2fb32c66c8440f426fbd108082df41c7bebd1d521c30",
          "0x17d3d12b17fe762de4b835b2180b012e808816a7f2ff69ecb9d65188235d8fd4",
          "0x0e1a6b7d63a6e5a9e54e8f391dd4e9d49cdfedcbc87f02cd34d4641d2eb30491",
          "0x09244eec34977ff795fc41036996ce974136377f521ac8eb9e04642d204783d2",
          "0x1646d6f544ec36df9dc41f778a7ef1690a53c730b501471b6acd202194a7e8e9",
          "0x064769603ba3f6c41f664d266ecb9a3a0f6567cd3e48b40f34d4894ee4c361b3",
          "0x1595bb3cd19f84619dc2e368175a88d8627a7439eda9397202cdb1167531fd3f",
          "0x2a529be462b81ca30265b558763b1498289c9d88277ab14f0838cb1fce4b472c",
          "0x0c08da612363088ad0bbc78abd233e8ace4c05a56fdabdd5e5e9b05e428bdaee",
          "0x14748d0241710ef47f54b931ac5a58082b1d56b0f0c30d55fb71a6e8c9a6be14",
          "0x0b59baa35b9dc267744f0ccb4e3b0255c1fc512460d91130c6bc19fb2668568d",
          "0x2c45bb0c3d5bc1dc98e0baef09ff46d18c1a451e724f41c2b675549bb5c80e59",
          "0x121468e6710bf1ffec6d0f26743afe6f88ef55dab40b83ca0a39bc44b196374c",
          "0x2042c32c823a7440ceb6c342f9125f1fe426b02c527cd8fb28c85d02b705e759",
          "0x0d582c10ff8115413aa5b70564fdd2f3cefe1f33a1e43a47bc495081e91e73e5",
          "0x0f55a0d491a9da093eb999fa0dffaf904620cbc78d07e63c6f795c5c7512b523",
          "0x21849764e1aa64b83a69e39d27eedaec2a8f97066e5ddb74634ffdb11388dd9a",
          "0x2e33ee2008411c04b99c24b313513d097a0d21a5040b6193d1f978b8226892d6"
        ]
      },
      {
        "hintKey": {
          "root": "0x0fc38d0942d8a4e699cf3f2977bb6b8034a257487e81c5d9f4efd1d50ee8c271",
          "nextAvailableLeafIndex": 129
        },
        "treeId": 2,
        "index": "128",
        "path": [
          "0x0000000000000000000000000000000000000000000000000000000000000000",
          "0x0b63a53787021a4a962a452c2921b3663aff1ffd8d5510540f8e659e782956f1",
          "0x0e34ac2c09f45a503d2908bcb12f1cbae5fa4065759c88d501c097506a8b2290",
          "0x21f9172d72fdcdafc312eee05cf5092980dda821da5b760a9fb8dbdf607c8a20",
          "0x2373ea368857ec7af97e7b470d705848e2bf93ed7bef142a490f2119bcf82d8e",
          "0x120157cfaaa49ce3da30f8b47879114977c24b266d58b0ac18b325d878aafddf",
          "0x01c28fe1059ae0237b72334700697bdf465e03df03986fe05200cadeda66bd76",
          "0x0e7ff208cfc461dcf4d5d56e7f63bcec82f3d542f0b73dfb0788ee369949c25d",
          "0x067243231eddf4222f3911defbba7705aff06ed45960b27f6f91319196ef97e1",
          "0x1849b85f3c693693e732dfc4577217acc18295193bede09ce8b97ad910310972",
          "0x2a775ea761d20435b31fa2c33ff07663e24542ffb9e7b293dfce3042eb104686",
          "0x0f320b0703439a8114f81593de99cd0b8f3b9bf854601abb5b2ea0e8a3dda4a7",
          "0x0d07f6e7a8a0e9199d6d92801fff867002ff5b4808962f9da2ba5ce1bdd26a73",
          "0x1c4954081e324939350febc2b918a293ebcdaead01be95ec02fcbe8d2c1635d1",
          "0x0197f2171ef99c2d053ee1fb5ff5ab288d56b9b41b4716c9214a4d97facc4c4a",
          "0x2b9cdd484c5ba1e4d6efcc3f18734b5ac4c4a0b9102e2aeb48521a661d3feee9",
          "0x14f44d672eb357739e42463497f9fdac46623af863eea4d947ca00a497dcdeb3",
          "0x071d7627ae3b2eabda8a810227bf04206370ac78dbf6c372380182dbd3711fe3",
          "0x2fdc08d9fe075ac58cb8c00f98697861a13b3ab6f9d41a4e768f75e477475bf5",
          "0x20165fe405652104dceaeeca92950aa5adc571b8cafe192878cba58ff1be49c5",
          "0x1c8c3ca0b3a3d75850fcd4dc7bf1e3445cd0cfff3ca510630fd90b47e8a24755",
          "0x1f0c1a8fb16b0d2ac9a146d7ae20d8d179695a92a79ed66fc45d9da4532459b3",
          "0x038146ec5a2573e1c30d2fb32c66c8440f426fbd108082df41c7bebd1d521c30",
          "0x17d3d12b17fe762de4b835b2180b012e808816a7f2ff69ecb9d65188235d8fd4",
          "0x0e1a6b7d63a6e5a9e54e8f391dd4e9d49cdfedcbc87f02cd34d4641d2eb30491",
          "0x09244eec34977ff795fc41036996ce974136377f521ac8eb9e04642d204783d2",
          "0x1646d6f544ec36df9dc41f778a7ef1690a53c730b501471b6acd202194a7e8e9",
          "0x064769603ba3f6c41f664d266ecb9a3a0f6567cd3e48b40f34d4894ee4c361b3",
          "0x1595bb3cd19f84619dc2e368175a88d8627a7439eda9397202cdb1167531fd3f",
          "0x2a529be462b81ca30265b558763b1498289c9d88277ab14f0838cb1fce4b472c",
          "0x0c08da612363088ad0bbc78abd233e8ace4c05a56fdabdd5e5e9b05e428bdaee",
          "0x14748d0241710ef47f54b931ac5a58082b1d56b0f0c30d55fb71a6e8c9a6be14",
          "0x0b59baa35b9dc267744f0ccb4e3b0255c1fc512460d91130c6bc19fb2668568d",
          "0x2c45bb0c3d5bc1dc98e0baef09ff46d18c1a451e724f41c2b675549bb5c80e59",
          "0x121468e6710bf1ffec6d0f26743afe6f88ef55dab40b83ca0a39bc44b196374c",
          "0x2042c32c823a7440ceb6c342f9125f1fe426b02c527cd8fb28c85d02b705e759",
          "0x0d582c10ff8115413aa5b70564fdd2f3cefe1f33a1e43a47bc495081e91e73e5",
          "0x0f55a0d491a9da093eb999fa0dffaf904620cbc78d07e63c6f795c5c7512b523",
          "0x21849764e1aa64b83a69e39d27eedaec2a8f97066e5ddb74634ffdb11388dd9a",
          "0x2e33ee2008411c04b99c24b313513d097a0d21a5040b6193d1f978b8226892d6"
        ]
      },
      {
        "hintKey": {
          "root": "0x0fc38d0942d8a4e699cf3f2977bb6b8034a257487e81c5d9f4efd1d50ee8c271",
          "nextAvailableLeafIndex": 129
        },
        "treeId": 2,
        "index": "128",
        "path": [
          "0x0000000000000000000000000000000000000000000000000000000000000000",
          "0x0b63a53787021a4a962a452c2921b3663aff1ffd8d5510540f8e659e782956f1",
          "0x0e34ac2c09f45a503d2908bcb12f1cbae5fa4065759c88d501c097506a8b2290",
          "0x21f9172d72fdcdafc312eee05cf5092980dda821da5b760a9fb8dbdf607c8a20",
          "0x2373ea368857ec7af97e7b470d705848e2bf93ed7bef142a490f2119bcf82d8e",
          "0x120157cfaaa49ce3da30f8b47879114977c24b266d58b0ac18b325d878aafddf",
          "0x01c28fe1059ae0237b72334700697bdf465e03df03986fe05200cadeda66bd76",
          "0x0e7ff208cfc461dcf4d5d56e7f63bcec82f3d542f0b73dfb0788ee369949c25d",
          "0x067243231eddf4222f3911defbba7705aff06ed45960b27f6f91319196ef97e1",
          "0x1849b85f3c693693e732dfc4577217acc18295193bede09ce8b97ad910310972",
          "0x2a775ea761d20435b31fa2c33ff07663e24542ffb9e7b293dfce3042eb104686",
          "0x0f320b0703439a8114f81593de99cd0b8f3b9bf854601abb5b2ea0e8a3dda4a7",
          "0x0d07f6e7a8a0e9199d6d92801fff867002ff5b4808962f9da2ba5ce1bdd26a73",
          "0x1c4954081e324939350febc2b918a293ebcdaead01be95ec02fcbe8d2c1635d1",
          "0x0197f2171ef99c2d053ee1fb5ff5ab288d56b9b41b4716c9214a4d97facc4c4a",
          "0x2b9cdd484c5ba1e4d6efcc3f18734b5ac4c4a0b9102e2aeb48521a661d3feee9",
          "0x14f44d672eb357739e42463497f9fdac46623af863eea4d947ca00a497dcdeb3",
          "0x071d7627ae3b2eabda8a810227bf04206370ac78dbf6c372380182dbd3711fe3",
          "0x2fdc08d9fe075ac58cb8c00f98697861a13b3ab6f9d41a4e768f75e477475bf5",
          "0x20165fe405652104dceaeeca92950aa5adc571b8cafe192878cba58ff1be49c5",
          "0x1c8c3ca0b3a3d75850fcd4dc7bf1e3445cd0cfff3ca510630fd90b47e8a24755",
          "0x1f0c1a8fb16b0d2ac9a146d7ae20d8d179695a92a79ed66fc45d9da4532459b3",
          "0x038146ec5a2573e1c30d2fb32c66c8440f426fbd108082df41c7bebd1d521c30",
          "0x17d3d12b17fe762de4b835b2180b012e808816a7f2ff69ecb9d65188235d8fd4",
          "0x0e1a6b7d63a6e5a9e54e8f391dd4e9d49cdfedcbc87f02cd34d4641d2eb30491",
          "0x09244eec34977ff795fc41036996ce974136377f521ac8eb9e04642d204783d2",
          "0x1646d6f544ec36df9dc41f778a7ef1690a53c730b501471b6acd202194a7e8e9",
          "0x064769603ba3f6c41f664d266ecb9a3a0f6567cd3e48b40f34d4894ee4c361b3",
          "0x1595bb3cd19f84619dc2e368175a88d8627a7439eda9397202cdb1167531fd3f",
          "0x2a529be462b81ca30265b558763b1498289c9d88277ab14f0838cb1fce4b472c",
          "0x0c08da612363088ad0bbc78abd233e8ace4c05a56fdabdd5e5e9b05e428bdaee",
          "0x14748d0241710ef47f54b931ac5a58082b1d56b0f0c30d55fb71a6e8c9a6be14",
          "0x0b59baa35b9dc267744f0ccb4e3b0255c1fc512460d91130c6bc19fb2668568d",
          "0x2c45bb0c3d5bc1dc98e0baef09ff46d18c1a451e724f41c2b675549bb5c80e59",
          "0x121468e6710bf1ffec6d0f26743afe6f88ef55dab40b83ca0a39bc44b196374c",
          "0x2042c32c823a7440ceb6c342f9125f1fe426b02c527cd8fb28c85d02b705e759",
          "0x0d582c10ff8115413aa5b70564fdd2f3cefe1f33a1e43a47bc495081e91e73e5",
          "0x0f55a0d491a9da093eb999fa0dffaf904620cbc78d07e63c6f795c5c7512b523",
          "0x21849764e1aa64b83a69e39d27eedaec2a8f97066e5ddb74634ffdb11388dd9a",
          "0x2e33ee2008411c04b99c24b313513d097a0d21a5040b6193d1f978b8226892d6"
        ]
      }
    ],
    "getPreviousValueIndexHints": [
      {
        "hintKey": {
          "root": "0x13223dc7d3f70ef884b53611dc940832ee7a7d0982a6f927061c0a0dc2e4a822",
          "nextAvailableLeafIndex": 129
        },
        "treeId": 0,
        "value": "0x00000000000000000000000000000000000000000000000000000000000668a0",
        "index": "127",
        "alreadyPresent": false
      },
      {
        "hintKey": {
          "root": "0x2506a978dddc8e7647f33ecb0833656caeafed4b285197668b5bc04b4c718504",
          "nextAvailableLeafIndex": 130
        },
        "treeId": 0,
        "value": "0x27252dad7f80281796fbc24345842e0c4322466d6997fed605a9c70d5a5fe4a4",
        "index": "128",
        "alreadyPresent": true
      },
      {
        "hintKey": {
          "root": "0x0fc38d0942d8a4e699cf3f2977bb6b8034a257487e81c5d9f4efd1d50ee8c271",
          "nextAvailableLeafIndex": 129
        },
        "treeId": 2,
        "value": "0x01b013eff893d40bcc8bb6f65ff9e323a95bf23758ebea5b4ba19d063ce8b739",
        "index": "127",
        "alreadyPresent": false
      },
      {
        "hintKey": {
          "root": "0x0fc38d0942d8a4e699cf3f2977bb6b8034a257487e81c5d9f4efd1d50ee8c271",
          "nextAvailableLeafIndex": 129
        },
        "treeId": 2,
        "value": "0x1d558cb0f0a077f1e9b8e0e318697ecb084221b92dd11b25caa40e9aabe4abb0",
        "index": "128",
        "alreadyPresent": false
      },
      {
        "hintKey": {
          "root": "0x0fc38d0942d8a4e699cf3f2977bb6b8034a257487e81c5d9f4efd1d50ee8c271",
          "nextAvailableLeafIndex": 129
        },
        "treeId": 2,
        "value": "0x2693432e83c2e2535a1202eccb358470a788112f2f559a34dd504b5942046582",
        "index": "128",
        "alreadyPresent": false
      },
      {
        "hintKey": {
          "root": "0x0fc38d0942d8a4e699cf3f2977bb6b8034a257487e81c5d9f4efd1d50ee8c271",
          "nextAvailableLeafIndex": 129
        },
        "treeId": 2,
        "value": "0x0d7ca11528a78d07015a0874abd99857e91aece64a74519eaf4a0cd706710ce6",
        "index": "128",
        "alreadyPresent": false
      },
      {
        "hintKey": {
          "root": "0x0fc38d0942d8a4e699cf3f2977bb6b8034a257487e81c5d9f4efd1d50ee8c271",
          "nextAvailableLeafIndex": 129
        },
        "treeId": 2,
        "value": "0x07f7092a0dcf9bcea5791da60feb1bf4666ad16590d33d1ca86275efb2e7112e",
        "index": "128",
        "alreadyPresent": true
      }
    ],
    "getLeafPreimageHintsPublicDataTree": [
      {
        "hintKey": {
          "root": "0x0fc38d0942d8a4e699cf3f2977bb6b8034a257487e81c5d9f4efd1d50ee8c271",
          "nextAvailableLeafIndex": 129
        },
        "index": "127",
        "leafPreimage": {
          "leaf": {
            "slot": "0x000000000000000000000000000000000000000000000000000000000000007f",
            "value": "0x0000000000000000000000000000000000000000000000000000000000000000"
          },
          "nextKey": "0x07f7092a0dcf9bcea5791da60feb1bf4666ad16590d33d1ca86275efb2e7112e",
          "nextIndex": "128"
        }
      },
      {
        "hintKey": {
          "root": "0x0fc38d0942d8a4e699cf3f2977bb6b8034a257487e81c5d9f4efd1d50ee8c271",
          "nextAvailableLeafIndex": 129
        },
        "index": "128",
        "leafPreimage": {
          "leaf": {
            "slot": "0x07f7092a0dcf9bcea5791da60feb1bf4666ad16590d33d1ca86275efb2e7112e",
            "value": "0x00000000000000000000000000000000000000000000000000000002540be400"
          },
          "nextKey": "0x0000000000000000000000000000000000000000000000000000000000000000",
          "nextIndex": "0"
        }
      },
      {
        "hintKey": {
          "root": "0x0fc38d0942d8a4e699cf3f2977bb6b8034a257487e81c5d9f4efd1d50ee8c271",
          "nextAvailableLeafIndex": 129
        },
        "index": "128",
        "leafPreimage": {
          "leaf": {
            "slot": "0x07f7092a0dcf9bcea5791da60feb1bf4666ad16590d33d1ca86275efb2e7112e",
            "value": "0x00000000000000000000000000000000000000000000000000000002540be400"
          },
          "nextKey": "0x0000000000000000000000000000000000000000000000000000000000000000",
          "nextIndex": "0"
        }
      },
      {
        "hintKey": {
          "root": "0x0fc38d0942d8a4e699cf3f2977bb6b8034a257487e81c5d9f4efd1d50ee8c271",
          "nextAvailableLeafIndex": 129
        },
        "index": "128",
        "leafPreimage": {
          "leaf": {
            "slot": "0x07f7092a0dcf9bcea5791da60feb1bf4666ad16590d33d1ca86275efb2e7112e",
            "value": "0x00000000000000000000000000000000000000000000000000000002540be400"
          },
          "nextKey": "0x0000000000000000000000000000000000000000000000000000000000000000",
          "nextIndex": "0"
        }
      },
      {
        "hintKey": {
          "root": "0x0fc38d0942d8a4e699cf3f2977bb6b8034a257487e81c5d9f4efd1d50ee8c271",
          "nextAvailableLeafIndex": 129
        },
        "index": "128",
        "leafPreimage": {
          "leaf": {
            "slot": "0x07f7092a0dcf9bcea5791da60feb1bf4666ad16590d33d1ca86275efb2e7112e",
            "value": "0x00000000000000000000000000000000000000000000000000000002540be400"
          },
          "nextKey": "0x0000000000000000000000000000000000000000000000000000000000000000",
          "nextIndex": "0"
        }
      }
    ],
    "getLeafPreimageHintsNullifierTree": [
      {
        "hintKey": {
          "root": "0x13223dc7d3f70ef884b53611dc940832ee7a7d0982a6f927061c0a0dc2e4a822",
          "nextAvailableLeafIndex": 129
        },
        "index": "127",
        "leafPreimage": {
<<<<<<< HEAD
          "leaf": {
            "nullifier": "0x000000000000000000000000000000000000000000000000000000000000007f"
          },
          "nextKey": "0x1fc93d6f39404974628d0cd615d3dad4aa26784f1f2f8a12cdb0ac811eac87d9",
=======
          "leaf": { "nullifier": "0x000000000000000000000000000000000000000000000000000000000000007f" },
          "nextKey": "0x27252dad7f80281796fbc24345842e0c4322466d6997fed605a9c70d5a5fe4a4",
>>>>>>> d5c48d85
          "nextIndex": "128"
        }
      },
      {
        "hintKey": {
          "root": "0x2506a978dddc8e7647f33ecb0833656caeafed4b285197668b5bc04b4c718504",
          "nextAvailableLeafIndex": 130
        },
        "index": "128",
        "leafPreimage": {
<<<<<<< HEAD
          "leaf": {
            "nullifier": "0x1fc93d6f39404974628d0cd615d3dad4aa26784f1f2f8a12cdb0ac811eac87d9"
          },
=======
          "leaf": { "nullifier": "0x27252dad7f80281796fbc24345842e0c4322466d6997fed605a9c70d5a5fe4a4" },
>>>>>>> d5c48d85
          "nextKey": "0x0000000000000000000000000000000000000000000000000000000000000000",
          "nextIndex": "0"
        }
      }
    ],
    "getLeafValueHints": [],
    "sequentialInsertHintsPublicDataTree": [
      {
        "hintKey": {
          "root": "0x0fc38d0942d8a4e699cf3f2977bb6b8034a257487e81c5d9f4efd1d50ee8c271",
          "nextAvailableLeafIndex": 129
        },
        "stateAfter": {
          "root": "0x0bba1f256d9a694bb1d5e583e19d0278e4662ad388386a076cda7a7df89018ae",
          "nextAvailableLeafIndex": 129
        },
        "treeId": 2,
        "leaf": {
          "slot": "0x07f7092a0dcf9bcea5791da60feb1bf4666ad16590d33d1ca86275efb2e7112e",
          "value": "0x00000000000000000000000000000000000000000000000000000002540be3af"
        },
        "lowLeavesWitnessData": {
          "leaf": {
            "leaf": {
              "slot": "0x07f7092a0dcf9bcea5791da60feb1bf4666ad16590d33d1ca86275efb2e7112e",
              "value": "0x00000000000000000000000000000000000000000000000000000002540be400"
            },
            "nextKey": "0x0000000000000000000000000000000000000000000000000000000000000000",
            "nextIndex": "0"
          },
          "index": "128",
          "path": [
            "0x0000000000000000000000000000000000000000000000000000000000000000",
            "0x0b63a53787021a4a962a452c2921b3663aff1ffd8d5510540f8e659e782956f1",
            "0x0e34ac2c09f45a503d2908bcb12f1cbae5fa4065759c88d501c097506a8b2290",
            "0x21f9172d72fdcdafc312eee05cf5092980dda821da5b760a9fb8dbdf607c8a20",
            "0x2373ea368857ec7af97e7b470d705848e2bf93ed7bef142a490f2119bcf82d8e",
            "0x120157cfaaa49ce3da30f8b47879114977c24b266d58b0ac18b325d878aafddf",
            "0x01c28fe1059ae0237b72334700697bdf465e03df03986fe05200cadeda66bd76",
            "0x0e7ff208cfc461dcf4d5d56e7f63bcec82f3d542f0b73dfb0788ee369949c25d",
            "0x067243231eddf4222f3911defbba7705aff06ed45960b27f6f91319196ef97e1",
            "0x1849b85f3c693693e732dfc4577217acc18295193bede09ce8b97ad910310972",
            "0x2a775ea761d20435b31fa2c33ff07663e24542ffb9e7b293dfce3042eb104686",
            "0x0f320b0703439a8114f81593de99cd0b8f3b9bf854601abb5b2ea0e8a3dda4a7",
            "0x0d07f6e7a8a0e9199d6d92801fff867002ff5b4808962f9da2ba5ce1bdd26a73",
            "0x1c4954081e324939350febc2b918a293ebcdaead01be95ec02fcbe8d2c1635d1",
            "0x0197f2171ef99c2d053ee1fb5ff5ab288d56b9b41b4716c9214a4d97facc4c4a",
            "0x2b9cdd484c5ba1e4d6efcc3f18734b5ac4c4a0b9102e2aeb48521a661d3feee9",
            "0x14f44d672eb357739e42463497f9fdac46623af863eea4d947ca00a497dcdeb3",
            "0x071d7627ae3b2eabda8a810227bf04206370ac78dbf6c372380182dbd3711fe3",
            "0x2fdc08d9fe075ac58cb8c00f98697861a13b3ab6f9d41a4e768f75e477475bf5",
            "0x20165fe405652104dceaeeca92950aa5adc571b8cafe192878cba58ff1be49c5",
            "0x1c8c3ca0b3a3d75850fcd4dc7bf1e3445cd0cfff3ca510630fd90b47e8a24755",
            "0x1f0c1a8fb16b0d2ac9a146d7ae20d8d179695a92a79ed66fc45d9da4532459b3",
            "0x038146ec5a2573e1c30d2fb32c66c8440f426fbd108082df41c7bebd1d521c30",
            "0x17d3d12b17fe762de4b835b2180b012e808816a7f2ff69ecb9d65188235d8fd4",
            "0x0e1a6b7d63a6e5a9e54e8f391dd4e9d49cdfedcbc87f02cd34d4641d2eb30491",
            "0x09244eec34977ff795fc41036996ce974136377f521ac8eb9e04642d204783d2",
            "0x1646d6f544ec36df9dc41f778a7ef1690a53c730b501471b6acd202194a7e8e9",
            "0x064769603ba3f6c41f664d266ecb9a3a0f6567cd3e48b40f34d4894ee4c361b3",
            "0x1595bb3cd19f84619dc2e368175a88d8627a7439eda9397202cdb1167531fd3f",
            "0x2a529be462b81ca30265b558763b1498289c9d88277ab14f0838cb1fce4b472c",
            "0x0c08da612363088ad0bbc78abd233e8ace4c05a56fdabdd5e5e9b05e428bdaee",
            "0x14748d0241710ef47f54b931ac5a58082b1d56b0f0c30d55fb71a6e8c9a6be14",
            "0x0b59baa35b9dc267744f0ccb4e3b0255c1fc512460d91130c6bc19fb2668568d",
            "0x2c45bb0c3d5bc1dc98e0baef09ff46d18c1a451e724f41c2b675549bb5c80e59",
            "0x121468e6710bf1ffec6d0f26743afe6f88ef55dab40b83ca0a39bc44b196374c",
            "0x2042c32c823a7440ceb6c342f9125f1fe426b02c527cd8fb28c85d02b705e759",
            "0x0d582c10ff8115413aa5b70564fdd2f3cefe1f33a1e43a47bc495081e91e73e5",
            "0x0f55a0d491a9da093eb999fa0dffaf904620cbc78d07e63c6f795c5c7512b523",
            "0x21849764e1aa64b83a69e39d27eedaec2a8f97066e5ddb74634ffdb11388dd9a",
            "0x2e33ee2008411c04b99c24b313513d097a0d21a5040b6193d1f978b8226892d6"
          ]
        },
        "insertionWitnessData": {
          "leaf": {
            "leaf": {
              "slot": "0x0000000000000000000000000000000000000000000000000000000000000000",
              "value": "0x0000000000000000000000000000000000000000000000000000000000000000"
            },
            "nextKey": "0x0000000000000000000000000000000000000000000000000000000000000000",
            "nextIndex": "0"
          },
          "index": "0",
          "path": [
            "0x0000000000000000000000000000000000000000000000000000000000000000",
            "0x0000000000000000000000000000000000000000000000000000000000000000",
            "0x0000000000000000000000000000000000000000000000000000000000000000",
            "0x0000000000000000000000000000000000000000000000000000000000000000",
            "0x0000000000000000000000000000000000000000000000000000000000000000",
            "0x0000000000000000000000000000000000000000000000000000000000000000",
            "0x0000000000000000000000000000000000000000000000000000000000000000",
            "0x0000000000000000000000000000000000000000000000000000000000000000",
            "0x0000000000000000000000000000000000000000000000000000000000000000",
            "0x0000000000000000000000000000000000000000000000000000000000000000",
            "0x0000000000000000000000000000000000000000000000000000000000000000",
            "0x0000000000000000000000000000000000000000000000000000000000000000",
            "0x0000000000000000000000000000000000000000000000000000000000000000",
            "0x0000000000000000000000000000000000000000000000000000000000000000",
            "0x0000000000000000000000000000000000000000000000000000000000000000",
            "0x0000000000000000000000000000000000000000000000000000000000000000",
            "0x0000000000000000000000000000000000000000000000000000000000000000",
            "0x0000000000000000000000000000000000000000000000000000000000000000",
            "0x0000000000000000000000000000000000000000000000000000000000000000",
            "0x0000000000000000000000000000000000000000000000000000000000000000",
            "0x0000000000000000000000000000000000000000000000000000000000000000",
            "0x0000000000000000000000000000000000000000000000000000000000000000",
            "0x0000000000000000000000000000000000000000000000000000000000000000",
            "0x0000000000000000000000000000000000000000000000000000000000000000",
            "0x0000000000000000000000000000000000000000000000000000000000000000",
            "0x0000000000000000000000000000000000000000000000000000000000000000",
            "0x0000000000000000000000000000000000000000000000000000000000000000",
            "0x0000000000000000000000000000000000000000000000000000000000000000",
            "0x0000000000000000000000000000000000000000000000000000000000000000",
            "0x0000000000000000000000000000000000000000000000000000000000000000",
            "0x0000000000000000000000000000000000000000000000000000000000000000",
            "0x0000000000000000000000000000000000000000000000000000000000000000",
            "0x0000000000000000000000000000000000000000000000000000000000000000",
            "0x0000000000000000000000000000000000000000000000000000000000000000",
            "0x0000000000000000000000000000000000000000000000000000000000000000",
            "0x0000000000000000000000000000000000000000000000000000000000000000",
            "0x0000000000000000000000000000000000000000000000000000000000000000",
            "0x0000000000000000000000000000000000000000000000000000000000000000",
            "0x0000000000000000000000000000000000000000000000000000000000000000",
            "0x0000000000000000000000000000000000000000000000000000000000000000"
          ]
        }
      }
    ],
    "sequentialInsertHintsNullifierTree": [
      {
        "hintKey": {
          "root": "0x13223dc7d3f70ef884b53611dc940832ee7a7d0982a6f927061c0a0dc2e4a822",
          "nextAvailableLeafIndex": 129
        },
        "stateAfter": {
          "root": "0x2506a978dddc8e7647f33ecb0833656caeafed4b285197668b5bc04b4c718504",
          "nextAvailableLeafIndex": 130
        },
        "treeId": 0,
        "leaf": {
          "nullifier": "0x00000000000000000000000000000000000000000000000000000000000668a0"
        },
        "lowLeavesWitnessData": {
          "leaf": {
<<<<<<< HEAD
            "leaf": {
              "nullifier": "0x000000000000000000000000000000000000000000000000000000000000007f"
            },
            "nextKey": "0x1fc93d6f39404974628d0cd615d3dad4aa26784f1f2f8a12cdb0ac811eac87d9",
=======
            "leaf": { "nullifier": "0x000000000000000000000000000000000000000000000000000000000000007f" },
            "nextKey": "0x27252dad7f80281796fbc24345842e0c4322466d6997fed605a9c70d5a5fe4a4",
>>>>>>> d5c48d85
            "nextIndex": "128"
          },
          "index": "127",
          "path": [
            "0x0d2e74b9d21f0f0ca0bb02fe570268b7927737220eb27c2ee03911305b4a39b4",
            "0x125f11770899f31d09cd5954bda0a90973b480be7ff9e29a9c02562ab78f0ee6",
            "0x07961b7b41a4705f005f5fe2942faae223307b4f3033c46f9cccfdd57791b65f",
            "0x29957e7d9a08ebc027115c442d1405703b1c5e530a6b171906a0172627ddc6eb",
            "0x135c2d2dc15a5acc7b43b89aaba27718b5f575df9413618552a3a1b3121c8bee",
            "0x28b8fd8b9d61fbe4b1c0a05c6313d3ea28b715a5c2ddab3a4f9d127c27dc6b9f",
            "0x169afc20aaa33427f6a9f136203922bf52f1107285f5696611645b6b55df8561",
            "0x03636478a9719977602b5943fcdbb5d8c9d6782709eab20562433915438bbae7",
            "0x067243231eddf4222f3911defbba7705aff06ed45960b27f6f91319196ef97e1",
            "0x1849b85f3c693693e732dfc4577217acc18295193bede09ce8b97ad910310972",
            "0x2a775ea761d20435b31fa2c33ff07663e24542ffb9e7b293dfce3042eb104686",
            "0x0f320b0703439a8114f81593de99cd0b8f3b9bf854601abb5b2ea0e8a3dda4a7",
            "0x0d07f6e7a8a0e9199d6d92801fff867002ff5b4808962f9da2ba5ce1bdd26a73",
            "0x1c4954081e324939350febc2b918a293ebcdaead01be95ec02fcbe8d2c1635d1",
            "0x0197f2171ef99c2d053ee1fb5ff5ab288d56b9b41b4716c9214a4d97facc4c4a",
            "0x2b9cdd484c5ba1e4d6efcc3f18734b5ac4c4a0b9102e2aeb48521a661d3feee9",
            "0x14f44d672eb357739e42463497f9fdac46623af863eea4d947ca00a497dcdeb3",
            "0x071d7627ae3b2eabda8a810227bf04206370ac78dbf6c372380182dbd3711fe3",
            "0x2fdc08d9fe075ac58cb8c00f98697861a13b3ab6f9d41a4e768f75e477475bf5",
            "0x20165fe405652104dceaeeca92950aa5adc571b8cafe192878cba58ff1be49c5",
            "0x1c8c3ca0b3a3d75850fcd4dc7bf1e3445cd0cfff3ca510630fd90b47e8a24755",
            "0x1f0c1a8fb16b0d2ac9a146d7ae20d8d179695a92a79ed66fc45d9da4532459b3",
            "0x038146ec5a2573e1c30d2fb32c66c8440f426fbd108082df41c7bebd1d521c30",
            "0x17d3d12b17fe762de4b835b2180b012e808816a7f2ff69ecb9d65188235d8fd4",
            "0x0e1a6b7d63a6e5a9e54e8f391dd4e9d49cdfedcbc87f02cd34d4641d2eb30491",
            "0x09244eec34977ff795fc41036996ce974136377f521ac8eb9e04642d204783d2",
            "0x1646d6f544ec36df9dc41f778a7ef1690a53c730b501471b6acd202194a7e8e9",
            "0x064769603ba3f6c41f664d266ecb9a3a0f6567cd3e48b40f34d4894ee4c361b3",
            "0x1595bb3cd19f84619dc2e368175a88d8627a7439eda9397202cdb1167531fd3f",
            "0x2a529be462b81ca30265b558763b1498289c9d88277ab14f0838cb1fce4b472c",
            "0x0c08da612363088ad0bbc78abd233e8ace4c05a56fdabdd5e5e9b05e428bdaee",
            "0x14748d0241710ef47f54b931ac5a58082b1d56b0f0c30d55fb71a6e8c9a6be14",
            "0x0b59baa35b9dc267744f0ccb4e3b0255c1fc512460d91130c6bc19fb2668568d",
            "0x2c45bb0c3d5bc1dc98e0baef09ff46d18c1a451e724f41c2b675549bb5c80e59",
            "0x121468e6710bf1ffec6d0f26743afe6f88ef55dab40b83ca0a39bc44b196374c",
            "0x2042c32c823a7440ceb6c342f9125f1fe426b02c527cd8fb28c85d02b705e759",
            "0x0d582c10ff8115413aa5b70564fdd2f3cefe1f33a1e43a47bc495081e91e73e5",
            "0x0f55a0d491a9da093eb999fa0dffaf904620cbc78d07e63c6f795c5c7512b523",
            "0x21849764e1aa64b83a69e39d27eedaec2a8f97066e5ddb74634ffdb11388dd9a",
            "0x2e33ee2008411c04b99c24b313513d097a0d21a5040b6193d1f978b8226892d6"
          ]
        },
        "insertionWitnessData": {
          "leaf": {
            "leaf": {
              "nullifier": "0x0000000000000000000000000000000000000000000000000000000000000000"
            },
            "nextKey": "0x0000000000000000000000000000000000000000000000000000000000000000",
            "nextIndex": "0"
          },
          "index": "129",
          "path": [
            "0x13f89c6f1c38efa27cceff92310c307ada6118d9f54c80b08be433e1265be067",
            "0x0b63a53787021a4a962a452c2921b3663aff1ffd8d5510540f8e659e782956f1",
            "0x0e34ac2c09f45a503d2908bcb12f1cbae5fa4065759c88d501c097506a8b2290",
            "0x21f9172d72fdcdafc312eee05cf5092980dda821da5b760a9fb8dbdf607c8a20",
            "0x2373ea368857ec7af97e7b470d705848e2bf93ed7bef142a490f2119bcf82d8e",
            "0x120157cfaaa49ce3da30f8b47879114977c24b266d58b0ac18b325d878aafddf",
            "0x01c28fe1059ae0237b72334700697bdf465e03df03986fe05200cadeda66bd76",
            "0x21c906c659d3536eef57ea71596e08067d7bf73188da336f6f9d994a8e5802c4",
            "0x067243231eddf4222f3911defbba7705aff06ed45960b27f6f91319196ef97e1",
            "0x1849b85f3c693693e732dfc4577217acc18295193bede09ce8b97ad910310972",
            "0x2a775ea761d20435b31fa2c33ff07663e24542ffb9e7b293dfce3042eb104686",
            "0x0f320b0703439a8114f81593de99cd0b8f3b9bf854601abb5b2ea0e8a3dda4a7",
            "0x0d07f6e7a8a0e9199d6d92801fff867002ff5b4808962f9da2ba5ce1bdd26a73",
            "0x1c4954081e324939350febc2b918a293ebcdaead01be95ec02fcbe8d2c1635d1",
            "0x0197f2171ef99c2d053ee1fb5ff5ab288d56b9b41b4716c9214a4d97facc4c4a",
            "0x2b9cdd484c5ba1e4d6efcc3f18734b5ac4c4a0b9102e2aeb48521a661d3feee9",
            "0x14f44d672eb357739e42463497f9fdac46623af863eea4d947ca00a497dcdeb3",
            "0x071d7627ae3b2eabda8a810227bf04206370ac78dbf6c372380182dbd3711fe3",
            "0x2fdc08d9fe075ac58cb8c00f98697861a13b3ab6f9d41a4e768f75e477475bf5",
            "0x20165fe405652104dceaeeca92950aa5adc571b8cafe192878cba58ff1be49c5",
            "0x1c8c3ca0b3a3d75850fcd4dc7bf1e3445cd0cfff3ca510630fd90b47e8a24755",
            "0x1f0c1a8fb16b0d2ac9a146d7ae20d8d179695a92a79ed66fc45d9da4532459b3",
            "0x038146ec5a2573e1c30d2fb32c66c8440f426fbd108082df41c7bebd1d521c30",
            "0x17d3d12b17fe762de4b835b2180b012e808816a7f2ff69ecb9d65188235d8fd4",
            "0x0e1a6b7d63a6e5a9e54e8f391dd4e9d49cdfedcbc87f02cd34d4641d2eb30491",
            "0x09244eec34977ff795fc41036996ce974136377f521ac8eb9e04642d204783d2",
            "0x1646d6f544ec36df9dc41f778a7ef1690a53c730b501471b6acd202194a7e8e9",
            "0x064769603ba3f6c41f664d266ecb9a3a0f6567cd3e48b40f34d4894ee4c361b3",
            "0x1595bb3cd19f84619dc2e368175a88d8627a7439eda9397202cdb1167531fd3f",
            "0x2a529be462b81ca30265b558763b1498289c9d88277ab14f0838cb1fce4b472c",
            "0x0c08da612363088ad0bbc78abd233e8ace4c05a56fdabdd5e5e9b05e428bdaee",
            "0x14748d0241710ef47f54b931ac5a58082b1d56b0f0c30d55fb71a6e8c9a6be14",
            "0x0b59baa35b9dc267744f0ccb4e3b0255c1fc512460d91130c6bc19fb2668568d",
            "0x2c45bb0c3d5bc1dc98e0baef09ff46d18c1a451e724f41c2b675549bb5c80e59",
            "0x121468e6710bf1ffec6d0f26743afe6f88ef55dab40b83ca0a39bc44b196374c",
            "0x2042c32c823a7440ceb6c342f9125f1fe426b02c527cd8fb28c85d02b705e759",
            "0x0d582c10ff8115413aa5b70564fdd2f3cefe1f33a1e43a47bc495081e91e73e5",
            "0x0f55a0d491a9da093eb999fa0dffaf904620cbc78d07e63c6f795c5c7512b523",
            "0x21849764e1aa64b83a69e39d27eedaec2a8f97066e5ddb74634ffdb11388dd9a",
            "0x2e33ee2008411c04b99c24b313513d097a0d21a5040b6193d1f978b8226892d6"
          ]
        }
      }
    ],
    "appendLeavesHints": [],
    "createCheckpointHints": [
      {
        "actionCounter": 0,
        "oldCheckpointId": 0,
        "newCheckpointId": 1
      }
    ],
    "commitCheckpointHints": [
      {
        "actionCounter": 1,
        "oldCheckpointId": 1,
        "newCheckpointId": 0
      }
    ],
    "revertCheckpointHints": []
  },
  "publicInputs": {
    "globalVariables": {
      "chainId": "0x0000000000000000000000000000000000000000000000000000000000000000",
      "version": "0x0000000000000000000000000000000000000000000000000000000000000000",
      "blockNumber": 42,
      "slotNumber": "0x0000000000000000000000000000000000000000000000000000000000000000",
      "timestamp": "99833",
      "coinbase": "0x0000000000000000000000000000000000000000",
      "feeRecipient": "0x0000000000000000000000000000000000000000000000000000000000000000",
      "gasFees": {
        "feePerDaGas": "2",
        "feePerL2Gas": "3"
      }
    },
    "startTreeSnapshots": {
      "l1ToL2MessageTree": {
        "root": "0x2e33ee2008411c04b99c24b313513d097a0d21a5040b6193d1f978b8226892d6",
        "nextAvailableLeafIndex": 0
      },
      "noteHashTree": {
        "root": "0x1fd848aa69e1633722fe249a5b7f53b094f1c9cef9f5c694b073fd1cc5850dfb",
        "nextAvailableLeafIndex": 0
      },
      "nullifierTree": {
        "root": "0x13223dc7d3f70ef884b53611dc940832ee7a7d0982a6f927061c0a0dc2e4a822",
        "nextAvailableLeafIndex": 129
      },
      "publicDataTree": {
        "root": "0x0fc38d0942d8a4e699cf3f2977bb6b8034a257487e81c5d9f4efd1d50ee8c271",
        "nextAvailableLeafIndex": 129
      }
    },
    "startGasUsed": {
      "daGas": 0,
      "l2Gas": 0
    },
    "gasSettings": {
      "gasLimits": {
        "daGas": 1000000000,
        "l2Gas": 6000000
      },
      "teardownGasLimits": {
        "daGas": 0,
        "l2Gas": 0
      },
      "maxFeesPerGas": {
        "feePerDaGas": "10",
        "feePerL2Gas": "10"
      },
      "maxPriorityFeesPerGas": {
        "feePerDaGas": "0",
        "feePerL2Gas": "0"
      }
    },
    "effectiveGasFees": {
      "feePerDaGas": "2",
      "feePerL2Gas": "3"
    },
    "feePayer": "0x000000000000000000000000000000000000000000000000000000000000002a",
    "publicCallRequestArrayLengths": {
      "setupCalls": 0,
      "appLogicCalls": 1,
      "teardownCall": false
    },
    "publicSetupCallRequests": [
      {
        "msgSender": "0x0000000000000000000000000000000000000000000000000000000000000000",
        "contractAddress": "0x0000000000000000000000000000000000000000000000000000000000000000",
        "isStaticCall": false,
        "calldataHash": "0x0000000000000000000000000000000000000000000000000000000000000000"
      },
      {
        "msgSender": "0x0000000000000000000000000000000000000000000000000000000000000000",
        "contractAddress": "0x0000000000000000000000000000000000000000000000000000000000000000",
        "isStaticCall": false,
        "calldataHash": "0x0000000000000000000000000000000000000000000000000000000000000000"
      },
      {
        "msgSender": "0x0000000000000000000000000000000000000000000000000000000000000000",
        "contractAddress": "0x0000000000000000000000000000000000000000000000000000000000000000",
        "isStaticCall": false,
        "calldataHash": "0x0000000000000000000000000000000000000000000000000000000000000000"
      },
      {
        "msgSender": "0x0000000000000000000000000000000000000000000000000000000000000000",
        "contractAddress": "0x0000000000000000000000000000000000000000000000000000000000000000",
        "isStaticCall": false,
        "calldataHash": "0x0000000000000000000000000000000000000000000000000000000000000000"
      },
      {
        "msgSender": "0x0000000000000000000000000000000000000000000000000000000000000000",
        "contractAddress": "0x0000000000000000000000000000000000000000000000000000000000000000",
        "isStaticCall": false,
        "calldataHash": "0x0000000000000000000000000000000000000000000000000000000000000000"
      },
      {
        "msgSender": "0x0000000000000000000000000000000000000000000000000000000000000000",
        "contractAddress": "0x0000000000000000000000000000000000000000000000000000000000000000",
        "isStaticCall": false,
        "calldataHash": "0x0000000000000000000000000000000000000000000000000000000000000000"
      },
      {
        "msgSender": "0x0000000000000000000000000000000000000000000000000000000000000000",
        "contractAddress": "0x0000000000000000000000000000000000000000000000000000000000000000",
        "isStaticCall": false,
        "calldataHash": "0x0000000000000000000000000000000000000000000000000000000000000000"
      },
      {
        "msgSender": "0x0000000000000000000000000000000000000000000000000000000000000000",
        "contractAddress": "0x0000000000000000000000000000000000000000000000000000000000000000",
        "isStaticCall": false,
        "calldataHash": "0x0000000000000000000000000000000000000000000000000000000000000000"
      },
      {
        "msgSender": "0x0000000000000000000000000000000000000000000000000000000000000000",
        "contractAddress": "0x0000000000000000000000000000000000000000000000000000000000000000",
        "isStaticCall": false,
        "calldataHash": "0x0000000000000000000000000000000000000000000000000000000000000000"
      },
      {
        "msgSender": "0x0000000000000000000000000000000000000000000000000000000000000000",
        "contractAddress": "0x0000000000000000000000000000000000000000000000000000000000000000",
        "isStaticCall": false,
        "calldataHash": "0x0000000000000000000000000000000000000000000000000000000000000000"
      },
      {
        "msgSender": "0x0000000000000000000000000000000000000000000000000000000000000000",
        "contractAddress": "0x0000000000000000000000000000000000000000000000000000000000000000",
        "isStaticCall": false,
        "calldataHash": "0x0000000000000000000000000000000000000000000000000000000000000000"
      },
      {
        "msgSender": "0x0000000000000000000000000000000000000000000000000000000000000000",
        "contractAddress": "0x0000000000000000000000000000000000000000000000000000000000000000",
        "isStaticCall": false,
        "calldataHash": "0x0000000000000000000000000000000000000000000000000000000000000000"
      },
      {
        "msgSender": "0x0000000000000000000000000000000000000000000000000000000000000000",
        "contractAddress": "0x0000000000000000000000000000000000000000000000000000000000000000",
        "isStaticCall": false,
        "calldataHash": "0x0000000000000000000000000000000000000000000000000000000000000000"
      },
      {
        "msgSender": "0x0000000000000000000000000000000000000000000000000000000000000000",
        "contractAddress": "0x0000000000000000000000000000000000000000000000000000000000000000",
        "isStaticCall": false,
        "calldataHash": "0x0000000000000000000000000000000000000000000000000000000000000000"
      },
      {
        "msgSender": "0x0000000000000000000000000000000000000000000000000000000000000000",
        "contractAddress": "0x0000000000000000000000000000000000000000000000000000000000000000",
        "isStaticCall": false,
        "calldataHash": "0x0000000000000000000000000000000000000000000000000000000000000000"
      },
      {
        "msgSender": "0x0000000000000000000000000000000000000000000000000000000000000000",
        "contractAddress": "0x0000000000000000000000000000000000000000000000000000000000000000",
        "isStaticCall": false,
        "calldataHash": "0x0000000000000000000000000000000000000000000000000000000000000000"
      },
      {
        "msgSender": "0x0000000000000000000000000000000000000000000000000000000000000000",
        "contractAddress": "0x0000000000000000000000000000000000000000000000000000000000000000",
        "isStaticCall": false,
        "calldataHash": "0x0000000000000000000000000000000000000000000000000000000000000000"
      },
      {
        "msgSender": "0x0000000000000000000000000000000000000000000000000000000000000000",
        "contractAddress": "0x0000000000000000000000000000000000000000000000000000000000000000",
        "isStaticCall": false,
        "calldataHash": "0x0000000000000000000000000000000000000000000000000000000000000000"
      },
      {
        "msgSender": "0x0000000000000000000000000000000000000000000000000000000000000000",
        "contractAddress": "0x0000000000000000000000000000000000000000000000000000000000000000",
        "isStaticCall": false,
        "calldataHash": "0x0000000000000000000000000000000000000000000000000000000000000000"
      },
      {
        "msgSender": "0x0000000000000000000000000000000000000000000000000000000000000000",
        "contractAddress": "0x0000000000000000000000000000000000000000000000000000000000000000",
        "isStaticCall": false,
        "calldataHash": "0x0000000000000000000000000000000000000000000000000000000000000000"
      },
      {
        "msgSender": "0x0000000000000000000000000000000000000000000000000000000000000000",
        "contractAddress": "0x0000000000000000000000000000000000000000000000000000000000000000",
        "isStaticCall": false,
        "calldataHash": "0x0000000000000000000000000000000000000000000000000000000000000000"
      },
      {
        "msgSender": "0x0000000000000000000000000000000000000000000000000000000000000000",
        "contractAddress": "0x0000000000000000000000000000000000000000000000000000000000000000",
        "isStaticCall": false,
        "calldataHash": "0x0000000000000000000000000000000000000000000000000000000000000000"
      },
      {
        "msgSender": "0x0000000000000000000000000000000000000000000000000000000000000000",
        "contractAddress": "0x0000000000000000000000000000000000000000000000000000000000000000",
        "isStaticCall": false,
        "calldataHash": "0x0000000000000000000000000000000000000000000000000000000000000000"
      },
      {
        "msgSender": "0x0000000000000000000000000000000000000000000000000000000000000000",
        "contractAddress": "0x0000000000000000000000000000000000000000000000000000000000000000",
        "isStaticCall": false,
        "calldataHash": "0x0000000000000000000000000000000000000000000000000000000000000000"
      },
      {
        "msgSender": "0x0000000000000000000000000000000000000000000000000000000000000000",
        "contractAddress": "0x0000000000000000000000000000000000000000000000000000000000000000",
        "isStaticCall": false,
        "calldataHash": "0x0000000000000000000000000000000000000000000000000000000000000000"
      },
      {
        "msgSender": "0x0000000000000000000000000000000000000000000000000000000000000000",
        "contractAddress": "0x0000000000000000000000000000000000000000000000000000000000000000",
        "isStaticCall": false,
        "calldataHash": "0x0000000000000000000000000000000000000000000000000000000000000000"
      },
      {
        "msgSender": "0x0000000000000000000000000000000000000000000000000000000000000000",
        "contractAddress": "0x0000000000000000000000000000000000000000000000000000000000000000",
        "isStaticCall": false,
        "calldataHash": "0x0000000000000000000000000000000000000000000000000000000000000000"
      },
      {
        "msgSender": "0x0000000000000000000000000000000000000000000000000000000000000000",
        "contractAddress": "0x0000000000000000000000000000000000000000000000000000000000000000",
        "isStaticCall": false,
        "calldataHash": "0x0000000000000000000000000000000000000000000000000000000000000000"
      },
      {
        "msgSender": "0x0000000000000000000000000000000000000000000000000000000000000000",
        "contractAddress": "0x0000000000000000000000000000000000000000000000000000000000000000",
        "isStaticCall": false,
        "calldataHash": "0x0000000000000000000000000000000000000000000000000000000000000000"
      },
      {
        "msgSender": "0x0000000000000000000000000000000000000000000000000000000000000000",
        "contractAddress": "0x0000000000000000000000000000000000000000000000000000000000000000",
        "isStaticCall": false,
        "calldataHash": "0x0000000000000000000000000000000000000000000000000000000000000000"
      },
      {
        "msgSender": "0x0000000000000000000000000000000000000000000000000000000000000000",
        "contractAddress": "0x0000000000000000000000000000000000000000000000000000000000000000",
        "isStaticCall": false,
        "calldataHash": "0x0000000000000000000000000000000000000000000000000000000000000000"
      },
      {
        "msgSender": "0x0000000000000000000000000000000000000000000000000000000000000000",
        "contractAddress": "0x0000000000000000000000000000000000000000000000000000000000000000",
        "isStaticCall": false,
        "calldataHash": "0x0000000000000000000000000000000000000000000000000000000000000000"
      }
    ],
    "publicAppLogicCallRequests": [
      {
        "msgSender": "0x000000000000000000000000000000000000000000000000000000000000002a",
        "contractAddress": "0x03deefb26b3b88ef515e0ce5bd1402ea3a7c12569597cddb19ce6260444d625f",
        "isStaticCall": false,
        "calldataHash": "0x210b9efa10b8e4522089aa9b227e18fb47dbf4c9a53b37225416d7900600be65"
      },
      {
        "msgSender": "0x0000000000000000000000000000000000000000000000000000000000000000",
        "contractAddress": "0x0000000000000000000000000000000000000000000000000000000000000000",
        "isStaticCall": false,
        "calldataHash": "0x0000000000000000000000000000000000000000000000000000000000000000"
      },
      {
        "msgSender": "0x0000000000000000000000000000000000000000000000000000000000000000",
        "contractAddress": "0x0000000000000000000000000000000000000000000000000000000000000000",
        "isStaticCall": false,
        "calldataHash": "0x0000000000000000000000000000000000000000000000000000000000000000"
      },
      {
        "msgSender": "0x0000000000000000000000000000000000000000000000000000000000000000",
        "contractAddress": "0x0000000000000000000000000000000000000000000000000000000000000000",
        "isStaticCall": false,
        "calldataHash": "0x0000000000000000000000000000000000000000000000000000000000000000"
      },
      {
        "msgSender": "0x0000000000000000000000000000000000000000000000000000000000000000",
        "contractAddress": "0x0000000000000000000000000000000000000000000000000000000000000000",
        "isStaticCall": false,
        "calldataHash": "0x0000000000000000000000000000000000000000000000000000000000000000"
      },
      {
        "msgSender": "0x0000000000000000000000000000000000000000000000000000000000000000",
        "contractAddress": "0x0000000000000000000000000000000000000000000000000000000000000000",
        "isStaticCall": false,
        "calldataHash": "0x0000000000000000000000000000000000000000000000000000000000000000"
      },
      {
        "msgSender": "0x0000000000000000000000000000000000000000000000000000000000000000",
        "contractAddress": "0x0000000000000000000000000000000000000000000000000000000000000000",
        "isStaticCall": false,
        "calldataHash": "0x0000000000000000000000000000000000000000000000000000000000000000"
      },
      {
        "msgSender": "0x0000000000000000000000000000000000000000000000000000000000000000",
        "contractAddress": "0x0000000000000000000000000000000000000000000000000000000000000000",
        "isStaticCall": false,
        "calldataHash": "0x0000000000000000000000000000000000000000000000000000000000000000"
      },
      {
        "msgSender": "0x0000000000000000000000000000000000000000000000000000000000000000",
        "contractAddress": "0x0000000000000000000000000000000000000000000000000000000000000000",
        "isStaticCall": false,
        "calldataHash": "0x0000000000000000000000000000000000000000000000000000000000000000"
      },
      {
        "msgSender": "0x0000000000000000000000000000000000000000000000000000000000000000",
        "contractAddress": "0x0000000000000000000000000000000000000000000000000000000000000000",
        "isStaticCall": false,
        "calldataHash": "0x0000000000000000000000000000000000000000000000000000000000000000"
      },
      {
        "msgSender": "0x0000000000000000000000000000000000000000000000000000000000000000",
        "contractAddress": "0x0000000000000000000000000000000000000000000000000000000000000000",
        "isStaticCall": false,
        "calldataHash": "0x0000000000000000000000000000000000000000000000000000000000000000"
      },
      {
        "msgSender": "0x0000000000000000000000000000000000000000000000000000000000000000",
        "contractAddress": "0x0000000000000000000000000000000000000000000000000000000000000000",
        "isStaticCall": false,
        "calldataHash": "0x0000000000000000000000000000000000000000000000000000000000000000"
      },
      {
        "msgSender": "0x0000000000000000000000000000000000000000000000000000000000000000",
        "contractAddress": "0x0000000000000000000000000000000000000000000000000000000000000000",
        "isStaticCall": false,
        "calldataHash": "0x0000000000000000000000000000000000000000000000000000000000000000"
      },
      {
        "msgSender": "0x0000000000000000000000000000000000000000000000000000000000000000",
        "contractAddress": "0x0000000000000000000000000000000000000000000000000000000000000000",
        "isStaticCall": false,
        "calldataHash": "0x0000000000000000000000000000000000000000000000000000000000000000"
      },
      {
        "msgSender": "0x0000000000000000000000000000000000000000000000000000000000000000",
        "contractAddress": "0x0000000000000000000000000000000000000000000000000000000000000000",
        "isStaticCall": false,
        "calldataHash": "0x0000000000000000000000000000000000000000000000000000000000000000"
      },
      {
        "msgSender": "0x0000000000000000000000000000000000000000000000000000000000000000",
        "contractAddress": "0x0000000000000000000000000000000000000000000000000000000000000000",
        "isStaticCall": false,
        "calldataHash": "0x0000000000000000000000000000000000000000000000000000000000000000"
      },
      {
        "msgSender": "0x0000000000000000000000000000000000000000000000000000000000000000",
        "contractAddress": "0x0000000000000000000000000000000000000000000000000000000000000000",
        "isStaticCall": false,
        "calldataHash": "0x0000000000000000000000000000000000000000000000000000000000000000"
      },
      {
        "msgSender": "0x0000000000000000000000000000000000000000000000000000000000000000",
        "contractAddress": "0x0000000000000000000000000000000000000000000000000000000000000000",
        "isStaticCall": false,
        "calldataHash": "0x0000000000000000000000000000000000000000000000000000000000000000"
      },
      {
        "msgSender": "0x0000000000000000000000000000000000000000000000000000000000000000",
        "contractAddress": "0x0000000000000000000000000000000000000000000000000000000000000000",
        "isStaticCall": false,
        "calldataHash": "0x0000000000000000000000000000000000000000000000000000000000000000"
      },
      {
        "msgSender": "0x0000000000000000000000000000000000000000000000000000000000000000",
        "contractAddress": "0x0000000000000000000000000000000000000000000000000000000000000000",
        "isStaticCall": false,
        "calldataHash": "0x0000000000000000000000000000000000000000000000000000000000000000"
      },
      {
        "msgSender": "0x0000000000000000000000000000000000000000000000000000000000000000",
        "contractAddress": "0x0000000000000000000000000000000000000000000000000000000000000000",
        "isStaticCall": false,
        "calldataHash": "0x0000000000000000000000000000000000000000000000000000000000000000"
      },
      {
        "msgSender": "0x0000000000000000000000000000000000000000000000000000000000000000",
        "contractAddress": "0x0000000000000000000000000000000000000000000000000000000000000000",
        "isStaticCall": false,
        "calldataHash": "0x0000000000000000000000000000000000000000000000000000000000000000"
      },
      {
        "msgSender": "0x0000000000000000000000000000000000000000000000000000000000000000",
        "contractAddress": "0x0000000000000000000000000000000000000000000000000000000000000000",
        "isStaticCall": false,
        "calldataHash": "0x0000000000000000000000000000000000000000000000000000000000000000"
      },
      {
        "msgSender": "0x0000000000000000000000000000000000000000000000000000000000000000",
        "contractAddress": "0x0000000000000000000000000000000000000000000000000000000000000000",
        "isStaticCall": false,
        "calldataHash": "0x0000000000000000000000000000000000000000000000000000000000000000"
      },
      {
        "msgSender": "0x0000000000000000000000000000000000000000000000000000000000000000",
        "contractAddress": "0x0000000000000000000000000000000000000000000000000000000000000000",
        "isStaticCall": false,
        "calldataHash": "0x0000000000000000000000000000000000000000000000000000000000000000"
      },
      {
        "msgSender": "0x0000000000000000000000000000000000000000000000000000000000000000",
        "contractAddress": "0x0000000000000000000000000000000000000000000000000000000000000000",
        "isStaticCall": false,
        "calldataHash": "0x0000000000000000000000000000000000000000000000000000000000000000"
      },
      {
        "msgSender": "0x0000000000000000000000000000000000000000000000000000000000000000",
        "contractAddress": "0x0000000000000000000000000000000000000000000000000000000000000000",
        "isStaticCall": false,
        "calldataHash": "0x0000000000000000000000000000000000000000000000000000000000000000"
      },
      {
        "msgSender": "0x0000000000000000000000000000000000000000000000000000000000000000",
        "contractAddress": "0x0000000000000000000000000000000000000000000000000000000000000000",
        "isStaticCall": false,
        "calldataHash": "0x0000000000000000000000000000000000000000000000000000000000000000"
      },
      {
        "msgSender": "0x0000000000000000000000000000000000000000000000000000000000000000",
        "contractAddress": "0x0000000000000000000000000000000000000000000000000000000000000000",
        "isStaticCall": false,
        "calldataHash": "0x0000000000000000000000000000000000000000000000000000000000000000"
      },
      {
        "msgSender": "0x0000000000000000000000000000000000000000000000000000000000000000",
        "contractAddress": "0x0000000000000000000000000000000000000000000000000000000000000000",
        "isStaticCall": false,
        "calldataHash": "0x0000000000000000000000000000000000000000000000000000000000000000"
      },
      {
        "msgSender": "0x0000000000000000000000000000000000000000000000000000000000000000",
        "contractAddress": "0x0000000000000000000000000000000000000000000000000000000000000000",
        "isStaticCall": false,
        "calldataHash": "0x0000000000000000000000000000000000000000000000000000000000000000"
      },
      {
        "msgSender": "0x0000000000000000000000000000000000000000000000000000000000000000",
        "contractAddress": "0x0000000000000000000000000000000000000000000000000000000000000000",
        "isStaticCall": false,
        "calldataHash": "0x0000000000000000000000000000000000000000000000000000000000000000"
      }
    ],
    "publicTeardownCallRequest": {
      "msgSender": "0x0000000000000000000000000000000000000000000000000000000000000000",
      "contractAddress": "0x0000000000000000000000000000000000000000000000000000000000000000",
      "isStaticCall": false,
      "calldataHash": "0x0000000000000000000000000000000000000000000000000000000000000000"
    },
    "previousNonRevertibleAccumulatedDataArrayLengths": {
      "noteHashes": 0,
      "nullifiers": 1,
      "l2ToL1Msgs": 0
    },
    "previousRevertibleAccumulatedDataArrayLengths": {
      "noteHashes": 0,
      "nullifiers": 0,
      "l2ToL1Msgs": 0
    },
    "previousNonRevertibleAccumulatedData": {
      "noteHashes": [
        "0x0000000000000000000000000000000000000000000000000000000000000000",
        "0x0000000000000000000000000000000000000000000000000000000000000000",
        "0x0000000000000000000000000000000000000000000000000000000000000000",
        "0x0000000000000000000000000000000000000000000000000000000000000000",
        "0x0000000000000000000000000000000000000000000000000000000000000000",
        "0x0000000000000000000000000000000000000000000000000000000000000000",
        "0x0000000000000000000000000000000000000000000000000000000000000000",
        "0x0000000000000000000000000000000000000000000000000000000000000000",
        "0x0000000000000000000000000000000000000000000000000000000000000000",
        "0x0000000000000000000000000000000000000000000000000000000000000000",
        "0x0000000000000000000000000000000000000000000000000000000000000000",
        "0x0000000000000000000000000000000000000000000000000000000000000000",
        "0x0000000000000000000000000000000000000000000000000000000000000000",
        "0x0000000000000000000000000000000000000000000000000000000000000000",
        "0x0000000000000000000000000000000000000000000000000000000000000000",
        "0x0000000000000000000000000000000000000000000000000000000000000000",
        "0x0000000000000000000000000000000000000000000000000000000000000000",
        "0x0000000000000000000000000000000000000000000000000000000000000000",
        "0x0000000000000000000000000000000000000000000000000000000000000000",
        "0x0000000000000000000000000000000000000000000000000000000000000000",
        "0x0000000000000000000000000000000000000000000000000000000000000000",
        "0x0000000000000000000000000000000000000000000000000000000000000000",
        "0x0000000000000000000000000000000000000000000000000000000000000000",
        "0x0000000000000000000000000000000000000000000000000000000000000000",
        "0x0000000000000000000000000000000000000000000000000000000000000000",
        "0x0000000000000000000000000000000000000000000000000000000000000000",
        "0x0000000000000000000000000000000000000000000000000000000000000000",
        "0x0000000000000000000000000000000000000000000000000000000000000000",
        "0x0000000000000000000000000000000000000000000000000000000000000000",
        "0x0000000000000000000000000000000000000000000000000000000000000000",
        "0x0000000000000000000000000000000000000000000000000000000000000000",
        "0x0000000000000000000000000000000000000000000000000000000000000000",
        "0x0000000000000000000000000000000000000000000000000000000000000000",
        "0x0000000000000000000000000000000000000000000000000000000000000000",
        "0x0000000000000000000000000000000000000000000000000000000000000000",
        "0x0000000000000000000000000000000000000000000000000000000000000000",
        "0x0000000000000000000000000000000000000000000000000000000000000000",
        "0x0000000000000000000000000000000000000000000000000000000000000000",
        "0x0000000000000000000000000000000000000000000000000000000000000000",
        "0x0000000000000000000000000000000000000000000000000000000000000000",
        "0x0000000000000000000000000000000000000000000000000000000000000000",
        "0x0000000000000000000000000000000000000000000000000000000000000000",
        "0x0000000000000000000000000000000000000000000000000000000000000000",
        "0x0000000000000000000000000000000000000000000000000000000000000000",
        "0x0000000000000000000000000000000000000000000000000000000000000000",
        "0x0000000000000000000000000000000000000000000000000000000000000000",
        "0x0000000000000000000000000000000000000000000000000000000000000000",
        "0x0000000000000000000000000000000000000000000000000000000000000000",
        "0x0000000000000000000000000000000000000000000000000000000000000000",
        "0x0000000000000000000000000000000000000000000000000000000000000000",
        "0x0000000000000000000000000000000000000000000000000000000000000000",
        "0x0000000000000000000000000000000000000000000000000000000000000000",
        "0x0000000000000000000000000000000000000000000000000000000000000000",
        "0x0000000000000000000000000000000000000000000000000000000000000000",
        "0x0000000000000000000000000000000000000000000000000000000000000000",
        "0x0000000000000000000000000000000000000000000000000000000000000000",
        "0x0000000000000000000000000000000000000000000000000000000000000000",
        "0x0000000000000000000000000000000000000000000000000000000000000000",
        "0x0000000000000000000000000000000000000000000000000000000000000000",
        "0x0000000000000000000000000000000000000000000000000000000000000000",
        "0x0000000000000000000000000000000000000000000000000000000000000000",
        "0x0000000000000000000000000000000000000000000000000000000000000000",
        "0x0000000000000000000000000000000000000000000000000000000000000000",
        "0x0000000000000000000000000000000000000000000000000000000000000000"
      ],
      "nullifiers": [
        "0x00000000000000000000000000000000000000000000000000000000000668a0",
        "0x0000000000000000000000000000000000000000000000000000000000000000",
        "0x0000000000000000000000000000000000000000000000000000000000000000",
        "0x0000000000000000000000000000000000000000000000000000000000000000",
        "0x0000000000000000000000000000000000000000000000000000000000000000",
        "0x0000000000000000000000000000000000000000000000000000000000000000",
        "0x0000000000000000000000000000000000000000000000000000000000000000",
        "0x0000000000000000000000000000000000000000000000000000000000000000",
        "0x0000000000000000000000000000000000000000000000000000000000000000",
        "0x0000000000000000000000000000000000000000000000000000000000000000",
        "0x0000000000000000000000000000000000000000000000000000000000000000",
        "0x0000000000000000000000000000000000000000000000000000000000000000",
        "0x0000000000000000000000000000000000000000000000000000000000000000",
        "0x0000000000000000000000000000000000000000000000000000000000000000",
        "0x0000000000000000000000000000000000000000000000000000000000000000",
        "0x0000000000000000000000000000000000000000000000000000000000000000",
        "0x0000000000000000000000000000000000000000000000000000000000000000",
        "0x0000000000000000000000000000000000000000000000000000000000000000",
        "0x0000000000000000000000000000000000000000000000000000000000000000",
        "0x0000000000000000000000000000000000000000000000000000000000000000",
        "0x0000000000000000000000000000000000000000000000000000000000000000",
        "0x0000000000000000000000000000000000000000000000000000000000000000",
        "0x0000000000000000000000000000000000000000000000000000000000000000",
        "0x0000000000000000000000000000000000000000000000000000000000000000",
        "0x0000000000000000000000000000000000000000000000000000000000000000",
        "0x0000000000000000000000000000000000000000000000000000000000000000",
        "0x0000000000000000000000000000000000000000000000000000000000000000",
        "0x0000000000000000000000000000000000000000000000000000000000000000",
        "0x0000000000000000000000000000000000000000000000000000000000000000",
        "0x0000000000000000000000000000000000000000000000000000000000000000",
        "0x0000000000000000000000000000000000000000000000000000000000000000",
        "0x0000000000000000000000000000000000000000000000000000000000000000",
        "0x0000000000000000000000000000000000000000000000000000000000000000",
        "0x0000000000000000000000000000000000000000000000000000000000000000",
        "0x0000000000000000000000000000000000000000000000000000000000000000",
        "0x0000000000000000000000000000000000000000000000000000000000000000",
        "0x0000000000000000000000000000000000000000000000000000000000000000",
        "0x0000000000000000000000000000000000000000000000000000000000000000",
        "0x0000000000000000000000000000000000000000000000000000000000000000",
        "0x0000000000000000000000000000000000000000000000000000000000000000",
        "0x0000000000000000000000000000000000000000000000000000000000000000",
        "0x0000000000000000000000000000000000000000000000000000000000000000",
        "0x0000000000000000000000000000000000000000000000000000000000000000",
        "0x0000000000000000000000000000000000000000000000000000000000000000",
        "0x0000000000000000000000000000000000000000000000000000000000000000",
        "0x0000000000000000000000000000000000000000000000000000000000000000",
        "0x0000000000000000000000000000000000000000000000000000000000000000",
        "0x0000000000000000000000000000000000000000000000000000000000000000",
        "0x0000000000000000000000000000000000000000000000000000000000000000",
        "0x0000000000000000000000000000000000000000000000000000000000000000",
        "0x0000000000000000000000000000000000000000000000000000000000000000",
        "0x0000000000000000000000000000000000000000000000000000000000000000",
        "0x0000000000000000000000000000000000000000000000000000000000000000",
        "0x0000000000000000000000000000000000000000000000000000000000000000",
        "0x0000000000000000000000000000000000000000000000000000000000000000",
        "0x0000000000000000000000000000000000000000000000000000000000000000",
        "0x0000000000000000000000000000000000000000000000000000000000000000",
        "0x0000000000000000000000000000000000000000000000000000000000000000",
        "0x0000000000000000000000000000000000000000000000000000000000000000",
        "0x0000000000000000000000000000000000000000000000000000000000000000",
        "0x0000000000000000000000000000000000000000000000000000000000000000",
        "0x0000000000000000000000000000000000000000000000000000000000000000",
        "0x0000000000000000000000000000000000000000000000000000000000000000",
        "0x0000000000000000000000000000000000000000000000000000000000000000"
      ],
      "l2ToL1Msgs": [
        {
          "message": {
            "recipient": "0x0000000000000000000000000000000000000000",
            "content": "0x0000000000000000000000000000000000000000000000000000000000000000"
          },
          "contractAddress": "0x0000000000000000000000000000000000000000000000000000000000000000"
        },
        {
          "message": {
            "recipient": "0x0000000000000000000000000000000000000000",
            "content": "0x0000000000000000000000000000000000000000000000000000000000000000"
          },
          "contractAddress": "0x0000000000000000000000000000000000000000000000000000000000000000"
        },
        {
          "message": {
            "recipient": "0x0000000000000000000000000000000000000000",
            "content": "0x0000000000000000000000000000000000000000000000000000000000000000"
          },
          "contractAddress": "0x0000000000000000000000000000000000000000000000000000000000000000"
        },
        {
          "message": {
            "recipient": "0x0000000000000000000000000000000000000000",
            "content": "0x0000000000000000000000000000000000000000000000000000000000000000"
          },
          "contractAddress": "0x0000000000000000000000000000000000000000000000000000000000000000"
        },
        {
          "message": {
            "recipient": "0x0000000000000000000000000000000000000000",
            "content": "0x0000000000000000000000000000000000000000000000000000000000000000"
          },
          "contractAddress": "0x0000000000000000000000000000000000000000000000000000000000000000"
        },
        {
          "message": {
            "recipient": "0x0000000000000000000000000000000000000000",
            "content": "0x0000000000000000000000000000000000000000000000000000000000000000"
          },
          "contractAddress": "0x0000000000000000000000000000000000000000000000000000000000000000"
        },
        {
          "message": {
            "recipient": "0x0000000000000000000000000000000000000000",
            "content": "0x0000000000000000000000000000000000000000000000000000000000000000"
          },
          "contractAddress": "0x0000000000000000000000000000000000000000000000000000000000000000"
        },
        {
          "message": {
            "recipient": "0x0000000000000000000000000000000000000000",
            "content": "0x0000000000000000000000000000000000000000000000000000000000000000"
          },
          "contractAddress": "0x0000000000000000000000000000000000000000000000000000000000000000"
        }
      ]
    },
    "previousRevertibleAccumulatedData": {
      "noteHashes": [
        "0x0000000000000000000000000000000000000000000000000000000000000000",
        "0x0000000000000000000000000000000000000000000000000000000000000000",
        "0x0000000000000000000000000000000000000000000000000000000000000000",
        "0x0000000000000000000000000000000000000000000000000000000000000000",
        "0x0000000000000000000000000000000000000000000000000000000000000000",
        "0x0000000000000000000000000000000000000000000000000000000000000000",
        "0x0000000000000000000000000000000000000000000000000000000000000000",
        "0x0000000000000000000000000000000000000000000000000000000000000000",
        "0x0000000000000000000000000000000000000000000000000000000000000000",
        "0x0000000000000000000000000000000000000000000000000000000000000000",
        "0x0000000000000000000000000000000000000000000000000000000000000000",
        "0x0000000000000000000000000000000000000000000000000000000000000000",
        "0x0000000000000000000000000000000000000000000000000000000000000000",
        "0x0000000000000000000000000000000000000000000000000000000000000000",
        "0x0000000000000000000000000000000000000000000000000000000000000000",
        "0x0000000000000000000000000000000000000000000000000000000000000000",
        "0x0000000000000000000000000000000000000000000000000000000000000000",
        "0x0000000000000000000000000000000000000000000000000000000000000000",
        "0x0000000000000000000000000000000000000000000000000000000000000000",
        "0x0000000000000000000000000000000000000000000000000000000000000000",
        "0x0000000000000000000000000000000000000000000000000000000000000000",
        "0x0000000000000000000000000000000000000000000000000000000000000000",
        "0x0000000000000000000000000000000000000000000000000000000000000000",
        "0x0000000000000000000000000000000000000000000000000000000000000000",
        "0x0000000000000000000000000000000000000000000000000000000000000000",
        "0x0000000000000000000000000000000000000000000000000000000000000000",
        "0x0000000000000000000000000000000000000000000000000000000000000000",
        "0x0000000000000000000000000000000000000000000000000000000000000000",
        "0x0000000000000000000000000000000000000000000000000000000000000000",
        "0x0000000000000000000000000000000000000000000000000000000000000000",
        "0x0000000000000000000000000000000000000000000000000000000000000000",
        "0x0000000000000000000000000000000000000000000000000000000000000000",
        "0x0000000000000000000000000000000000000000000000000000000000000000",
        "0x0000000000000000000000000000000000000000000000000000000000000000",
        "0x0000000000000000000000000000000000000000000000000000000000000000",
        "0x0000000000000000000000000000000000000000000000000000000000000000",
        "0x0000000000000000000000000000000000000000000000000000000000000000",
        "0x0000000000000000000000000000000000000000000000000000000000000000",
        "0x0000000000000000000000000000000000000000000000000000000000000000",
        "0x0000000000000000000000000000000000000000000000000000000000000000",
        "0x0000000000000000000000000000000000000000000000000000000000000000",
        "0x0000000000000000000000000000000000000000000000000000000000000000",
        "0x0000000000000000000000000000000000000000000000000000000000000000",
        "0x0000000000000000000000000000000000000000000000000000000000000000",
        "0x0000000000000000000000000000000000000000000000000000000000000000",
        "0x0000000000000000000000000000000000000000000000000000000000000000",
        "0x0000000000000000000000000000000000000000000000000000000000000000",
        "0x0000000000000000000000000000000000000000000000000000000000000000",
        "0x0000000000000000000000000000000000000000000000000000000000000000",
        "0x0000000000000000000000000000000000000000000000000000000000000000",
        "0x0000000000000000000000000000000000000000000000000000000000000000",
        "0x0000000000000000000000000000000000000000000000000000000000000000",
        "0x0000000000000000000000000000000000000000000000000000000000000000",
        "0x0000000000000000000000000000000000000000000000000000000000000000",
        "0x0000000000000000000000000000000000000000000000000000000000000000",
        "0x0000000000000000000000000000000000000000000000000000000000000000",
        "0x0000000000000000000000000000000000000000000000000000000000000000",
        "0x0000000000000000000000000000000000000000000000000000000000000000",
        "0x0000000000000000000000000000000000000000000000000000000000000000",
        "0x0000000000000000000000000000000000000000000000000000000000000000",
        "0x0000000000000000000000000000000000000000000000000000000000000000",
        "0x0000000000000000000000000000000000000000000000000000000000000000",
        "0x0000000000000000000000000000000000000000000000000000000000000000",
        "0x0000000000000000000000000000000000000000000000000000000000000000"
      ],
      "nullifiers": [
        "0x0000000000000000000000000000000000000000000000000000000000000000",
        "0x0000000000000000000000000000000000000000000000000000000000000000",
        "0x0000000000000000000000000000000000000000000000000000000000000000",
        "0x0000000000000000000000000000000000000000000000000000000000000000",
        "0x0000000000000000000000000000000000000000000000000000000000000000",
        "0x0000000000000000000000000000000000000000000000000000000000000000",
        "0x0000000000000000000000000000000000000000000000000000000000000000",
        "0x0000000000000000000000000000000000000000000000000000000000000000",
        "0x0000000000000000000000000000000000000000000000000000000000000000",
        "0x0000000000000000000000000000000000000000000000000000000000000000",
        "0x0000000000000000000000000000000000000000000000000000000000000000",
        "0x0000000000000000000000000000000000000000000000000000000000000000",
        "0x0000000000000000000000000000000000000000000000000000000000000000",
        "0x0000000000000000000000000000000000000000000000000000000000000000",
        "0x0000000000000000000000000000000000000000000000000000000000000000",
        "0x0000000000000000000000000000000000000000000000000000000000000000",
        "0x0000000000000000000000000000000000000000000000000000000000000000",
        "0x0000000000000000000000000000000000000000000000000000000000000000",
        "0x0000000000000000000000000000000000000000000000000000000000000000",
        "0x0000000000000000000000000000000000000000000000000000000000000000",
        "0x0000000000000000000000000000000000000000000000000000000000000000",
        "0x0000000000000000000000000000000000000000000000000000000000000000",
        "0x0000000000000000000000000000000000000000000000000000000000000000",
        "0x0000000000000000000000000000000000000000000000000000000000000000",
        "0x0000000000000000000000000000000000000000000000000000000000000000",
        "0x0000000000000000000000000000000000000000000000000000000000000000",
        "0x0000000000000000000000000000000000000000000000000000000000000000",
        "0x0000000000000000000000000000000000000000000000000000000000000000",
        "0x0000000000000000000000000000000000000000000000000000000000000000",
        "0x0000000000000000000000000000000000000000000000000000000000000000",
        "0x0000000000000000000000000000000000000000000000000000000000000000",
        "0x0000000000000000000000000000000000000000000000000000000000000000",
        "0x0000000000000000000000000000000000000000000000000000000000000000",
        "0x0000000000000000000000000000000000000000000000000000000000000000",
        "0x0000000000000000000000000000000000000000000000000000000000000000",
        "0x0000000000000000000000000000000000000000000000000000000000000000",
        "0x0000000000000000000000000000000000000000000000000000000000000000",
        "0x0000000000000000000000000000000000000000000000000000000000000000",
        "0x0000000000000000000000000000000000000000000000000000000000000000",
        "0x0000000000000000000000000000000000000000000000000000000000000000",
        "0x0000000000000000000000000000000000000000000000000000000000000000",
        "0x0000000000000000000000000000000000000000000000000000000000000000",
        "0x0000000000000000000000000000000000000000000000000000000000000000",
        "0x0000000000000000000000000000000000000000000000000000000000000000",
        "0x0000000000000000000000000000000000000000000000000000000000000000",
        "0x0000000000000000000000000000000000000000000000000000000000000000",
        "0x0000000000000000000000000000000000000000000000000000000000000000",
        "0x0000000000000000000000000000000000000000000000000000000000000000",
        "0x0000000000000000000000000000000000000000000000000000000000000000",
        "0x0000000000000000000000000000000000000000000000000000000000000000",
        "0x0000000000000000000000000000000000000000000000000000000000000000",
        "0x0000000000000000000000000000000000000000000000000000000000000000",
        "0x0000000000000000000000000000000000000000000000000000000000000000",
        "0x0000000000000000000000000000000000000000000000000000000000000000",
        "0x0000000000000000000000000000000000000000000000000000000000000000",
        "0x0000000000000000000000000000000000000000000000000000000000000000",
        "0x0000000000000000000000000000000000000000000000000000000000000000",
        "0x0000000000000000000000000000000000000000000000000000000000000000",
        "0x0000000000000000000000000000000000000000000000000000000000000000",
        "0x0000000000000000000000000000000000000000000000000000000000000000",
        "0x0000000000000000000000000000000000000000000000000000000000000000",
        "0x0000000000000000000000000000000000000000000000000000000000000000",
        "0x0000000000000000000000000000000000000000000000000000000000000000",
        "0x0000000000000000000000000000000000000000000000000000000000000000"
      ],
      "l2ToL1Msgs": [
        {
          "message": {
            "recipient": "0x0000000000000000000000000000000000000000",
            "content": "0x0000000000000000000000000000000000000000000000000000000000000000"
          },
          "contractAddress": "0x0000000000000000000000000000000000000000000000000000000000000000"
        },
        {
          "message": {
            "recipient": "0x0000000000000000000000000000000000000000",
            "content": "0x0000000000000000000000000000000000000000000000000000000000000000"
          },
          "contractAddress": "0x0000000000000000000000000000000000000000000000000000000000000000"
        },
        {
          "message": {
            "recipient": "0x0000000000000000000000000000000000000000",
            "content": "0x0000000000000000000000000000000000000000000000000000000000000000"
          },
          "contractAddress": "0x0000000000000000000000000000000000000000000000000000000000000000"
        },
        {
          "message": {
            "recipient": "0x0000000000000000000000000000000000000000",
            "content": "0x0000000000000000000000000000000000000000000000000000000000000000"
          },
          "contractAddress": "0x0000000000000000000000000000000000000000000000000000000000000000"
        },
        {
          "message": {
            "recipient": "0x0000000000000000000000000000000000000000",
            "content": "0x0000000000000000000000000000000000000000000000000000000000000000"
          },
          "contractAddress": "0x0000000000000000000000000000000000000000000000000000000000000000"
        },
        {
          "message": {
            "recipient": "0x0000000000000000000000000000000000000000",
            "content": "0x0000000000000000000000000000000000000000000000000000000000000000"
          },
          "contractAddress": "0x0000000000000000000000000000000000000000000000000000000000000000"
        },
        {
          "message": {
            "recipient": "0x0000000000000000000000000000000000000000",
            "content": "0x0000000000000000000000000000000000000000000000000000000000000000"
          },
          "contractAddress": "0x0000000000000000000000000000000000000000000000000000000000000000"
        },
        {
          "message": {
            "recipient": "0x0000000000000000000000000000000000000000",
            "content": "0x0000000000000000000000000000000000000000000000000000000000000000"
          },
          "contractAddress": "0x0000000000000000000000000000000000000000000000000000000000000000"
        }
      ]
    },
    "endTreeSnapshots": {
      "l1ToL2MessageTree": {
        "root": "0x2e33ee2008411c04b99c24b313513d097a0d21a5040b6193d1f978b8226892d6",
        "nextAvailableLeafIndex": 0
      },
      "noteHashTree": {
        "root": "0x1fd848aa69e1633722fe249a5b7f53b094f1c9cef9f5c694b073fd1cc5850dfb",
        "nextAvailableLeafIndex": 64
      },
      "nullifierTree": {
        "root": "0x2506a978dddc8e7647f33ecb0833656caeafed4b285197668b5bc04b4c718504",
        "nextAvailableLeafIndex": 193
      },
      "publicDataTree": {
        "root": "0x0bba1f256d9a694bb1d5e583e19d0278e4662ad388386a076cda7a7df89018ae",
        "nextAvailableLeafIndex": 129
      }
    },
    "endGasUsed": {
      "daGas": 0,
      "l2Gas": 27
    },
    "accumulatedDataArrayLengths": {
      "noteHashes": 64,
      "nullifiers": 64,
      "l2ToL1Msgs": 8,
      "publicLogs": 8,
      "publicDataWrites": 64
    },
    "accumulatedData": {
      "noteHashes": [
        "0x0000000000000000000000000000000000000000000000000000000000000000",
        "0x0000000000000000000000000000000000000000000000000000000000000000",
        "0x0000000000000000000000000000000000000000000000000000000000000000",
        "0x0000000000000000000000000000000000000000000000000000000000000000",
        "0x0000000000000000000000000000000000000000000000000000000000000000",
        "0x0000000000000000000000000000000000000000000000000000000000000000",
        "0x0000000000000000000000000000000000000000000000000000000000000000",
        "0x0000000000000000000000000000000000000000000000000000000000000000",
        "0x0000000000000000000000000000000000000000000000000000000000000000",
        "0x0000000000000000000000000000000000000000000000000000000000000000",
        "0x0000000000000000000000000000000000000000000000000000000000000000",
        "0x0000000000000000000000000000000000000000000000000000000000000000",
        "0x0000000000000000000000000000000000000000000000000000000000000000",
        "0x0000000000000000000000000000000000000000000000000000000000000000",
        "0x0000000000000000000000000000000000000000000000000000000000000000",
        "0x0000000000000000000000000000000000000000000000000000000000000000",
        "0x0000000000000000000000000000000000000000000000000000000000000000",
        "0x0000000000000000000000000000000000000000000000000000000000000000",
        "0x0000000000000000000000000000000000000000000000000000000000000000",
        "0x0000000000000000000000000000000000000000000000000000000000000000",
        "0x0000000000000000000000000000000000000000000000000000000000000000",
        "0x0000000000000000000000000000000000000000000000000000000000000000",
        "0x0000000000000000000000000000000000000000000000000000000000000000",
        "0x0000000000000000000000000000000000000000000000000000000000000000",
        "0x0000000000000000000000000000000000000000000000000000000000000000",
        "0x0000000000000000000000000000000000000000000000000000000000000000",
        "0x0000000000000000000000000000000000000000000000000000000000000000",
        "0x0000000000000000000000000000000000000000000000000000000000000000",
        "0x0000000000000000000000000000000000000000000000000000000000000000",
        "0x0000000000000000000000000000000000000000000000000000000000000000",
        "0x0000000000000000000000000000000000000000000000000000000000000000",
        "0x0000000000000000000000000000000000000000000000000000000000000000",
        "0x0000000000000000000000000000000000000000000000000000000000000000",
        "0x0000000000000000000000000000000000000000000000000000000000000000",
        "0x0000000000000000000000000000000000000000000000000000000000000000",
        "0x0000000000000000000000000000000000000000000000000000000000000000",
        "0x0000000000000000000000000000000000000000000000000000000000000000",
        "0x0000000000000000000000000000000000000000000000000000000000000000",
        "0x0000000000000000000000000000000000000000000000000000000000000000",
        "0x0000000000000000000000000000000000000000000000000000000000000000",
        "0x0000000000000000000000000000000000000000000000000000000000000000",
        "0x0000000000000000000000000000000000000000000000000000000000000000",
        "0x0000000000000000000000000000000000000000000000000000000000000000",
        "0x0000000000000000000000000000000000000000000000000000000000000000",
        "0x0000000000000000000000000000000000000000000000000000000000000000",
        "0x0000000000000000000000000000000000000000000000000000000000000000",
        "0x0000000000000000000000000000000000000000000000000000000000000000",
        "0x0000000000000000000000000000000000000000000000000000000000000000",
        "0x0000000000000000000000000000000000000000000000000000000000000000",
        "0x0000000000000000000000000000000000000000000000000000000000000000",
        "0x0000000000000000000000000000000000000000000000000000000000000000",
        "0x0000000000000000000000000000000000000000000000000000000000000000",
        "0x0000000000000000000000000000000000000000000000000000000000000000",
        "0x0000000000000000000000000000000000000000000000000000000000000000",
        "0x0000000000000000000000000000000000000000000000000000000000000000",
        "0x0000000000000000000000000000000000000000000000000000000000000000",
        "0x0000000000000000000000000000000000000000000000000000000000000000",
        "0x0000000000000000000000000000000000000000000000000000000000000000",
        "0x0000000000000000000000000000000000000000000000000000000000000000",
        "0x0000000000000000000000000000000000000000000000000000000000000000",
        "0x0000000000000000000000000000000000000000000000000000000000000000",
        "0x0000000000000000000000000000000000000000000000000000000000000000",
        "0x0000000000000000000000000000000000000000000000000000000000000000",
        "0x0000000000000000000000000000000000000000000000000000000000000000"
      ],
      "nullifiers": [
        "0x00000000000000000000000000000000000000000000000000000000000668a0",
        "0x0000000000000000000000000000000000000000000000000000000000000000",
        "0x0000000000000000000000000000000000000000000000000000000000000000",
        "0x0000000000000000000000000000000000000000000000000000000000000000",
        "0x0000000000000000000000000000000000000000000000000000000000000000",
        "0x0000000000000000000000000000000000000000000000000000000000000000",
        "0x0000000000000000000000000000000000000000000000000000000000000000",
        "0x0000000000000000000000000000000000000000000000000000000000000000",
        "0x0000000000000000000000000000000000000000000000000000000000000000",
        "0x0000000000000000000000000000000000000000000000000000000000000000",
        "0x0000000000000000000000000000000000000000000000000000000000000000",
        "0x0000000000000000000000000000000000000000000000000000000000000000",
        "0x0000000000000000000000000000000000000000000000000000000000000000",
        "0x0000000000000000000000000000000000000000000000000000000000000000",
        "0x0000000000000000000000000000000000000000000000000000000000000000",
        "0x0000000000000000000000000000000000000000000000000000000000000000",
        "0x0000000000000000000000000000000000000000000000000000000000000000",
        "0x0000000000000000000000000000000000000000000000000000000000000000",
        "0x0000000000000000000000000000000000000000000000000000000000000000",
        "0x0000000000000000000000000000000000000000000000000000000000000000",
        "0x0000000000000000000000000000000000000000000000000000000000000000",
        "0x0000000000000000000000000000000000000000000000000000000000000000",
        "0x0000000000000000000000000000000000000000000000000000000000000000",
        "0x0000000000000000000000000000000000000000000000000000000000000000",
        "0x0000000000000000000000000000000000000000000000000000000000000000",
        "0x0000000000000000000000000000000000000000000000000000000000000000",
        "0x0000000000000000000000000000000000000000000000000000000000000000",
        "0x0000000000000000000000000000000000000000000000000000000000000000",
        "0x0000000000000000000000000000000000000000000000000000000000000000",
        "0x0000000000000000000000000000000000000000000000000000000000000000",
        "0x0000000000000000000000000000000000000000000000000000000000000000",
        "0x0000000000000000000000000000000000000000000000000000000000000000",
        "0x0000000000000000000000000000000000000000000000000000000000000000",
        "0x0000000000000000000000000000000000000000000000000000000000000000",
        "0x0000000000000000000000000000000000000000000000000000000000000000",
        "0x0000000000000000000000000000000000000000000000000000000000000000",
        "0x0000000000000000000000000000000000000000000000000000000000000000",
        "0x0000000000000000000000000000000000000000000000000000000000000000",
        "0x0000000000000000000000000000000000000000000000000000000000000000",
        "0x0000000000000000000000000000000000000000000000000000000000000000",
        "0x0000000000000000000000000000000000000000000000000000000000000000",
        "0x0000000000000000000000000000000000000000000000000000000000000000",
        "0x0000000000000000000000000000000000000000000000000000000000000000",
        "0x0000000000000000000000000000000000000000000000000000000000000000",
        "0x0000000000000000000000000000000000000000000000000000000000000000",
        "0x0000000000000000000000000000000000000000000000000000000000000000",
        "0x0000000000000000000000000000000000000000000000000000000000000000",
        "0x0000000000000000000000000000000000000000000000000000000000000000",
        "0x0000000000000000000000000000000000000000000000000000000000000000",
        "0x0000000000000000000000000000000000000000000000000000000000000000",
        "0x0000000000000000000000000000000000000000000000000000000000000000",
        "0x0000000000000000000000000000000000000000000000000000000000000000",
        "0x0000000000000000000000000000000000000000000000000000000000000000",
        "0x0000000000000000000000000000000000000000000000000000000000000000",
        "0x0000000000000000000000000000000000000000000000000000000000000000",
        "0x0000000000000000000000000000000000000000000000000000000000000000",
        "0x0000000000000000000000000000000000000000000000000000000000000000",
        "0x0000000000000000000000000000000000000000000000000000000000000000",
        "0x0000000000000000000000000000000000000000000000000000000000000000",
        "0x0000000000000000000000000000000000000000000000000000000000000000",
        "0x0000000000000000000000000000000000000000000000000000000000000000",
        "0x0000000000000000000000000000000000000000000000000000000000000000",
        "0x0000000000000000000000000000000000000000000000000000000000000000",
        "0x0000000000000000000000000000000000000000000000000000000000000000"
      ],
      "l2ToL1Msgs": [
        {
          "message": {
            "recipient": "0x0000000000000000000000000000000000000000",
            "content": "0x0000000000000000000000000000000000000000000000000000000000000000"
          },
          "contractAddress": "0x0000000000000000000000000000000000000000000000000000000000000000"
        },
        {
          "message": {
            "recipient": "0x0000000000000000000000000000000000000000",
            "content": "0x0000000000000000000000000000000000000000000000000000000000000000"
          },
          "contractAddress": "0x0000000000000000000000000000000000000000000000000000000000000000"
        },
        {
          "message": {
            "recipient": "0x0000000000000000000000000000000000000000",
            "content": "0x0000000000000000000000000000000000000000000000000000000000000000"
          },
          "contractAddress": "0x0000000000000000000000000000000000000000000000000000000000000000"
        },
        {
          "message": {
            "recipient": "0x0000000000000000000000000000000000000000",
            "content": "0x0000000000000000000000000000000000000000000000000000000000000000"
          },
          "contractAddress": "0x0000000000000000000000000000000000000000000000000000000000000000"
        },
        {
          "message": {
            "recipient": "0x0000000000000000000000000000000000000000",
            "content": "0x0000000000000000000000000000000000000000000000000000000000000000"
          },
          "contractAddress": "0x0000000000000000000000000000000000000000000000000000000000000000"
        },
        {
          "message": {
            "recipient": "0x0000000000000000000000000000000000000000",
            "content": "0x0000000000000000000000000000000000000000000000000000000000000000"
          },
          "contractAddress": "0x0000000000000000000000000000000000000000000000000000000000000000"
        },
        {
          "message": {
            "recipient": "0x0000000000000000000000000000000000000000",
            "content": "0x0000000000000000000000000000000000000000000000000000000000000000"
          },
          "contractAddress": "0x0000000000000000000000000000000000000000000000000000000000000000"
        },
        {
          "message": {
            "recipient": "0x0000000000000000000000000000000000000000",
            "content": "0x0000000000000000000000000000000000000000000000000000000000000000"
          },
          "contractAddress": "0x0000000000000000000000000000000000000000000000000000000000000000"
        }
      ],
      "publicLogs": [
        {
          "contractAddress": "0x0000000000000000000000000000000000000000000000000000000000000000",
          "fields": [
            "0x0000000000000000000000000000000000000000000000000000000000000000",
            "0x0000000000000000000000000000000000000000000000000000000000000000",
            "0x0000000000000000000000000000000000000000000000000000000000000000",
            "0x0000000000000000000000000000000000000000000000000000000000000000",
            "0x0000000000000000000000000000000000000000000000000000000000000000",
            "0x0000000000000000000000000000000000000000000000000000000000000000",
            "0x0000000000000000000000000000000000000000000000000000000000000000",
            "0x0000000000000000000000000000000000000000000000000000000000000000",
            "0x0000000000000000000000000000000000000000000000000000000000000000",
            "0x0000000000000000000000000000000000000000000000000000000000000000",
            "0x0000000000000000000000000000000000000000000000000000000000000000",
            "0x0000000000000000000000000000000000000000000000000000000000000000",
            "0x0000000000000000000000000000000000000000000000000000000000000000"
          ],
          "emittedLength": 0
        },
        {
          "contractAddress": "0x0000000000000000000000000000000000000000000000000000000000000000",
          "fields": [
            "0x0000000000000000000000000000000000000000000000000000000000000000",
            "0x0000000000000000000000000000000000000000000000000000000000000000",
            "0x0000000000000000000000000000000000000000000000000000000000000000",
            "0x0000000000000000000000000000000000000000000000000000000000000000",
            "0x0000000000000000000000000000000000000000000000000000000000000000",
            "0x0000000000000000000000000000000000000000000000000000000000000000",
            "0x0000000000000000000000000000000000000000000000000000000000000000",
            "0x0000000000000000000000000000000000000000000000000000000000000000",
            "0x0000000000000000000000000000000000000000000000000000000000000000",
            "0x0000000000000000000000000000000000000000000000000000000000000000",
            "0x0000000000000000000000000000000000000000000000000000000000000000",
            "0x0000000000000000000000000000000000000000000000000000000000000000",
            "0x0000000000000000000000000000000000000000000000000000000000000000"
          ],
          "emittedLength": 0
        },
        {
          "contractAddress": "0x0000000000000000000000000000000000000000000000000000000000000000",
          "fields": [
            "0x0000000000000000000000000000000000000000000000000000000000000000",
            "0x0000000000000000000000000000000000000000000000000000000000000000",
            "0x0000000000000000000000000000000000000000000000000000000000000000",
            "0x0000000000000000000000000000000000000000000000000000000000000000",
            "0x0000000000000000000000000000000000000000000000000000000000000000",
            "0x0000000000000000000000000000000000000000000000000000000000000000",
            "0x0000000000000000000000000000000000000000000000000000000000000000",
            "0x0000000000000000000000000000000000000000000000000000000000000000",
            "0x0000000000000000000000000000000000000000000000000000000000000000",
            "0x0000000000000000000000000000000000000000000000000000000000000000",
            "0x0000000000000000000000000000000000000000000000000000000000000000",
            "0x0000000000000000000000000000000000000000000000000000000000000000",
            "0x0000000000000000000000000000000000000000000000000000000000000000"
          ],
          "emittedLength": 0
        },
        {
          "contractAddress": "0x0000000000000000000000000000000000000000000000000000000000000000",
          "fields": [
            "0x0000000000000000000000000000000000000000000000000000000000000000",
            "0x0000000000000000000000000000000000000000000000000000000000000000",
            "0x0000000000000000000000000000000000000000000000000000000000000000",
            "0x0000000000000000000000000000000000000000000000000000000000000000",
            "0x0000000000000000000000000000000000000000000000000000000000000000",
            "0x0000000000000000000000000000000000000000000000000000000000000000",
            "0x0000000000000000000000000000000000000000000000000000000000000000",
            "0x0000000000000000000000000000000000000000000000000000000000000000",
            "0x0000000000000000000000000000000000000000000000000000000000000000",
            "0x0000000000000000000000000000000000000000000000000000000000000000",
            "0x0000000000000000000000000000000000000000000000000000000000000000",
            "0x0000000000000000000000000000000000000000000000000000000000000000",
            "0x0000000000000000000000000000000000000000000000000000000000000000"
          ],
          "emittedLength": 0
        },
        {
          "contractAddress": "0x0000000000000000000000000000000000000000000000000000000000000000",
          "fields": [
            "0x0000000000000000000000000000000000000000000000000000000000000000",
            "0x0000000000000000000000000000000000000000000000000000000000000000",
            "0x0000000000000000000000000000000000000000000000000000000000000000",
            "0x0000000000000000000000000000000000000000000000000000000000000000",
            "0x0000000000000000000000000000000000000000000000000000000000000000",
            "0x0000000000000000000000000000000000000000000000000000000000000000",
            "0x0000000000000000000000000000000000000000000000000000000000000000",
            "0x0000000000000000000000000000000000000000000000000000000000000000",
            "0x0000000000000000000000000000000000000000000000000000000000000000",
            "0x0000000000000000000000000000000000000000000000000000000000000000",
            "0x0000000000000000000000000000000000000000000000000000000000000000",
            "0x0000000000000000000000000000000000000000000000000000000000000000",
            "0x0000000000000000000000000000000000000000000000000000000000000000"
          ],
          "emittedLength": 0
        },
        {
          "contractAddress": "0x0000000000000000000000000000000000000000000000000000000000000000",
          "fields": [
            "0x0000000000000000000000000000000000000000000000000000000000000000",
            "0x0000000000000000000000000000000000000000000000000000000000000000",
            "0x0000000000000000000000000000000000000000000000000000000000000000",
            "0x0000000000000000000000000000000000000000000000000000000000000000",
            "0x0000000000000000000000000000000000000000000000000000000000000000",
            "0x0000000000000000000000000000000000000000000000000000000000000000",
            "0x0000000000000000000000000000000000000000000000000000000000000000",
            "0x0000000000000000000000000000000000000000000000000000000000000000",
            "0x0000000000000000000000000000000000000000000000000000000000000000",
            "0x0000000000000000000000000000000000000000000000000000000000000000",
            "0x0000000000000000000000000000000000000000000000000000000000000000",
            "0x0000000000000000000000000000000000000000000000000000000000000000",
            "0x0000000000000000000000000000000000000000000000000000000000000000"
          ],
          "emittedLength": 0
        },
        {
          "contractAddress": "0x0000000000000000000000000000000000000000000000000000000000000000",
          "fields": [
            "0x0000000000000000000000000000000000000000000000000000000000000000",
            "0x0000000000000000000000000000000000000000000000000000000000000000",
            "0x0000000000000000000000000000000000000000000000000000000000000000",
            "0x0000000000000000000000000000000000000000000000000000000000000000",
            "0x0000000000000000000000000000000000000000000000000000000000000000",
            "0x0000000000000000000000000000000000000000000000000000000000000000",
            "0x0000000000000000000000000000000000000000000000000000000000000000",
            "0x0000000000000000000000000000000000000000000000000000000000000000",
            "0x0000000000000000000000000000000000000000000000000000000000000000",
            "0x0000000000000000000000000000000000000000000000000000000000000000",
            "0x0000000000000000000000000000000000000000000000000000000000000000",
            "0x0000000000000000000000000000000000000000000000000000000000000000",
            "0x0000000000000000000000000000000000000000000000000000000000000000"
          ],
          "emittedLength": 0
        },
        {
          "contractAddress": "0x0000000000000000000000000000000000000000000000000000000000000000",
          "fields": [
            "0x0000000000000000000000000000000000000000000000000000000000000000",
            "0x0000000000000000000000000000000000000000000000000000000000000000",
            "0x0000000000000000000000000000000000000000000000000000000000000000",
            "0x0000000000000000000000000000000000000000000000000000000000000000",
            "0x0000000000000000000000000000000000000000000000000000000000000000",
            "0x0000000000000000000000000000000000000000000000000000000000000000",
            "0x0000000000000000000000000000000000000000000000000000000000000000",
            "0x0000000000000000000000000000000000000000000000000000000000000000",
            "0x0000000000000000000000000000000000000000000000000000000000000000",
            "0x0000000000000000000000000000000000000000000000000000000000000000",
            "0x0000000000000000000000000000000000000000000000000000000000000000",
            "0x0000000000000000000000000000000000000000000000000000000000000000",
            "0x0000000000000000000000000000000000000000000000000000000000000000"
          ],
          "emittedLength": 0
        }
      ],
      "publicDataWrites": [
        {
          "leafSlot": "0x07f7092a0dcf9bcea5791da60feb1bf4666ad16590d33d1ca86275efb2e7112e",
          "value": "0x00000000000000000000000000000000000000000000000000000002540be3af"
        },
        {
          "leafSlot": "0x0000000000000000000000000000000000000000000000000000000000000000",
          "value": "0x0000000000000000000000000000000000000000000000000000000000000000"
        },
        {
          "leafSlot": "0x0000000000000000000000000000000000000000000000000000000000000000",
          "value": "0x0000000000000000000000000000000000000000000000000000000000000000"
        },
        {
          "leafSlot": "0x0000000000000000000000000000000000000000000000000000000000000000",
          "value": "0x0000000000000000000000000000000000000000000000000000000000000000"
        },
        {
          "leafSlot": "0x0000000000000000000000000000000000000000000000000000000000000000",
          "value": "0x0000000000000000000000000000000000000000000000000000000000000000"
        },
        {
          "leafSlot": "0x0000000000000000000000000000000000000000000000000000000000000000",
          "value": "0x0000000000000000000000000000000000000000000000000000000000000000"
        },
        {
          "leafSlot": "0x0000000000000000000000000000000000000000000000000000000000000000",
          "value": "0x0000000000000000000000000000000000000000000000000000000000000000"
        },
        {
          "leafSlot": "0x0000000000000000000000000000000000000000000000000000000000000000",
          "value": "0x0000000000000000000000000000000000000000000000000000000000000000"
        },
        {
          "leafSlot": "0x0000000000000000000000000000000000000000000000000000000000000000",
          "value": "0x0000000000000000000000000000000000000000000000000000000000000000"
        },
        {
          "leafSlot": "0x0000000000000000000000000000000000000000000000000000000000000000",
          "value": "0x0000000000000000000000000000000000000000000000000000000000000000"
        },
        {
          "leafSlot": "0x0000000000000000000000000000000000000000000000000000000000000000",
          "value": "0x0000000000000000000000000000000000000000000000000000000000000000"
        },
        {
          "leafSlot": "0x0000000000000000000000000000000000000000000000000000000000000000",
          "value": "0x0000000000000000000000000000000000000000000000000000000000000000"
        },
        {
          "leafSlot": "0x0000000000000000000000000000000000000000000000000000000000000000",
          "value": "0x0000000000000000000000000000000000000000000000000000000000000000"
        },
        {
          "leafSlot": "0x0000000000000000000000000000000000000000000000000000000000000000",
          "value": "0x0000000000000000000000000000000000000000000000000000000000000000"
        },
        {
          "leafSlot": "0x0000000000000000000000000000000000000000000000000000000000000000",
          "value": "0x0000000000000000000000000000000000000000000000000000000000000000"
        },
        {
          "leafSlot": "0x0000000000000000000000000000000000000000000000000000000000000000",
          "value": "0x0000000000000000000000000000000000000000000000000000000000000000"
        },
        {
          "leafSlot": "0x0000000000000000000000000000000000000000000000000000000000000000",
          "value": "0x0000000000000000000000000000000000000000000000000000000000000000"
        },
        {
          "leafSlot": "0x0000000000000000000000000000000000000000000000000000000000000000",
          "value": "0x0000000000000000000000000000000000000000000000000000000000000000"
        },
        {
          "leafSlot": "0x0000000000000000000000000000000000000000000000000000000000000000",
          "value": "0x0000000000000000000000000000000000000000000000000000000000000000"
        },
        {
          "leafSlot": "0x0000000000000000000000000000000000000000000000000000000000000000",
          "value": "0x0000000000000000000000000000000000000000000000000000000000000000"
        },
        {
          "leafSlot": "0x0000000000000000000000000000000000000000000000000000000000000000",
          "value": "0x0000000000000000000000000000000000000000000000000000000000000000"
        },
        {
          "leafSlot": "0x0000000000000000000000000000000000000000000000000000000000000000",
          "value": "0x0000000000000000000000000000000000000000000000000000000000000000"
        },
        {
          "leafSlot": "0x0000000000000000000000000000000000000000000000000000000000000000",
          "value": "0x0000000000000000000000000000000000000000000000000000000000000000"
        },
        {
          "leafSlot": "0x0000000000000000000000000000000000000000000000000000000000000000",
          "value": "0x0000000000000000000000000000000000000000000000000000000000000000"
        },
        {
          "leafSlot": "0x0000000000000000000000000000000000000000000000000000000000000000",
          "value": "0x0000000000000000000000000000000000000000000000000000000000000000"
        },
        {
          "leafSlot": "0x0000000000000000000000000000000000000000000000000000000000000000",
          "value": "0x0000000000000000000000000000000000000000000000000000000000000000"
        },
        {
          "leafSlot": "0x0000000000000000000000000000000000000000000000000000000000000000",
          "value": "0x0000000000000000000000000000000000000000000000000000000000000000"
        },
        {
          "leafSlot": "0x0000000000000000000000000000000000000000000000000000000000000000",
          "value": "0x0000000000000000000000000000000000000000000000000000000000000000"
        },
        {
          "leafSlot": "0x0000000000000000000000000000000000000000000000000000000000000000",
          "value": "0x0000000000000000000000000000000000000000000000000000000000000000"
        },
        {
          "leafSlot": "0x0000000000000000000000000000000000000000000000000000000000000000",
          "value": "0x0000000000000000000000000000000000000000000000000000000000000000"
        },
        {
          "leafSlot": "0x0000000000000000000000000000000000000000000000000000000000000000",
          "value": "0x0000000000000000000000000000000000000000000000000000000000000000"
        },
        {
          "leafSlot": "0x0000000000000000000000000000000000000000000000000000000000000000",
          "value": "0x0000000000000000000000000000000000000000000000000000000000000000"
        },
        {
          "leafSlot": "0x0000000000000000000000000000000000000000000000000000000000000000",
          "value": "0x0000000000000000000000000000000000000000000000000000000000000000"
        },
        {
          "leafSlot": "0x0000000000000000000000000000000000000000000000000000000000000000",
          "value": "0x0000000000000000000000000000000000000000000000000000000000000000"
        },
        {
          "leafSlot": "0x0000000000000000000000000000000000000000000000000000000000000000",
          "value": "0x0000000000000000000000000000000000000000000000000000000000000000"
        },
        {
          "leafSlot": "0x0000000000000000000000000000000000000000000000000000000000000000",
          "value": "0x0000000000000000000000000000000000000000000000000000000000000000"
        },
        {
          "leafSlot": "0x0000000000000000000000000000000000000000000000000000000000000000",
          "value": "0x0000000000000000000000000000000000000000000000000000000000000000"
        },
        {
          "leafSlot": "0x0000000000000000000000000000000000000000000000000000000000000000",
          "value": "0x0000000000000000000000000000000000000000000000000000000000000000"
        },
        {
          "leafSlot": "0x0000000000000000000000000000000000000000000000000000000000000000",
          "value": "0x0000000000000000000000000000000000000000000000000000000000000000"
        },
        {
          "leafSlot": "0x0000000000000000000000000000000000000000000000000000000000000000",
          "value": "0x0000000000000000000000000000000000000000000000000000000000000000"
        },
        {
          "leafSlot": "0x0000000000000000000000000000000000000000000000000000000000000000",
          "value": "0x0000000000000000000000000000000000000000000000000000000000000000"
        },
        {
          "leafSlot": "0x0000000000000000000000000000000000000000000000000000000000000000",
          "value": "0x0000000000000000000000000000000000000000000000000000000000000000"
        },
        {
          "leafSlot": "0x0000000000000000000000000000000000000000000000000000000000000000",
          "value": "0x0000000000000000000000000000000000000000000000000000000000000000"
        },
        {
          "leafSlot": "0x0000000000000000000000000000000000000000000000000000000000000000",
          "value": "0x0000000000000000000000000000000000000000000000000000000000000000"
        },
        {
          "leafSlot": "0x0000000000000000000000000000000000000000000000000000000000000000",
          "value": "0x0000000000000000000000000000000000000000000000000000000000000000"
        },
        {
          "leafSlot": "0x0000000000000000000000000000000000000000000000000000000000000000",
          "value": "0x0000000000000000000000000000000000000000000000000000000000000000"
        },
        {
          "leafSlot": "0x0000000000000000000000000000000000000000000000000000000000000000",
          "value": "0x0000000000000000000000000000000000000000000000000000000000000000"
        },
        {
          "leafSlot": "0x0000000000000000000000000000000000000000000000000000000000000000",
          "value": "0x0000000000000000000000000000000000000000000000000000000000000000"
        },
        {
          "leafSlot": "0x0000000000000000000000000000000000000000000000000000000000000000",
          "value": "0x0000000000000000000000000000000000000000000000000000000000000000"
        },
        {
          "leafSlot": "0x0000000000000000000000000000000000000000000000000000000000000000",
          "value": "0x0000000000000000000000000000000000000000000000000000000000000000"
        },
        {
          "leafSlot": "0x0000000000000000000000000000000000000000000000000000000000000000",
          "value": "0x0000000000000000000000000000000000000000000000000000000000000000"
        },
        {
          "leafSlot": "0x0000000000000000000000000000000000000000000000000000000000000000",
          "value": "0x0000000000000000000000000000000000000000000000000000000000000000"
        },
        {
          "leafSlot": "0x0000000000000000000000000000000000000000000000000000000000000000",
          "value": "0x0000000000000000000000000000000000000000000000000000000000000000"
        },
        {
          "leafSlot": "0x0000000000000000000000000000000000000000000000000000000000000000",
          "value": "0x0000000000000000000000000000000000000000000000000000000000000000"
        },
        {
          "leafSlot": "0x0000000000000000000000000000000000000000000000000000000000000000",
          "value": "0x0000000000000000000000000000000000000000000000000000000000000000"
        },
        {
          "leafSlot": "0x0000000000000000000000000000000000000000000000000000000000000000",
          "value": "0x0000000000000000000000000000000000000000000000000000000000000000"
        },
        {
          "leafSlot": "0x0000000000000000000000000000000000000000000000000000000000000000",
          "value": "0x0000000000000000000000000000000000000000000000000000000000000000"
        },
        {
          "leafSlot": "0x0000000000000000000000000000000000000000000000000000000000000000",
          "value": "0x0000000000000000000000000000000000000000000000000000000000000000"
        },
        {
          "leafSlot": "0x0000000000000000000000000000000000000000000000000000000000000000",
          "value": "0x0000000000000000000000000000000000000000000000000000000000000000"
        },
        {
          "leafSlot": "0x0000000000000000000000000000000000000000000000000000000000000000",
          "value": "0x0000000000000000000000000000000000000000000000000000000000000000"
        },
        {
          "leafSlot": "0x0000000000000000000000000000000000000000000000000000000000000000",
          "value": "0x0000000000000000000000000000000000000000000000000000000000000000"
        },
        {
          "leafSlot": "0x0000000000000000000000000000000000000000000000000000000000000000",
          "value": "0x0000000000000000000000000000000000000000000000000000000000000000"
        },
        {
          "leafSlot": "0x0000000000000000000000000000000000000000000000000000000000000000",
          "value": "0x0000000000000000000000000000000000000000000000000000000000000000"
        },
        {
          "leafSlot": "0x0000000000000000000000000000000000000000000000000000000000000000",
          "value": "0x0000000000000000000000000000000000000000000000000000000000000000"
        }
      ]
    },
    "transactionFee": "0x0000000000000000000000000000000000000000000000000000000000000051",
    "reverted": false
  }
}<|MERGE_RESOLUTION|>--- conflicted
+++ resolved
@@ -623,15 +623,10 @@
         },
         "index": "127",
         "leafPreimage": {
-<<<<<<< HEAD
           "leaf": {
             "nullifier": "0x000000000000000000000000000000000000000000000000000000000000007f"
           },
-          "nextKey": "0x1fc93d6f39404974628d0cd615d3dad4aa26784f1f2f8a12cdb0ac811eac87d9",
-=======
-          "leaf": { "nullifier": "0x000000000000000000000000000000000000000000000000000000000000007f" },
           "nextKey": "0x27252dad7f80281796fbc24345842e0c4322466d6997fed605a9c70d5a5fe4a4",
->>>>>>> d5c48d85
           "nextIndex": "128"
         }
       },
@@ -642,13 +637,9 @@
         },
         "index": "128",
         "leafPreimage": {
-<<<<<<< HEAD
           "leaf": {
-            "nullifier": "0x1fc93d6f39404974628d0cd615d3dad4aa26784f1f2f8a12cdb0ac811eac87d9"
-          },
-=======
-          "leaf": { "nullifier": "0x27252dad7f80281796fbc24345842e0c4322466d6997fed605a9c70d5a5fe4a4" },
->>>>>>> d5c48d85
+            "nullifier": "0x27252dad7f80281796fbc24345842e0c4322466d6997fed605a9c70d5a5fe4a4"
+          },
           "nextKey": "0x0000000000000000000000000000000000000000000000000000000000000000",
           "nextIndex": "0"
         }
@@ -794,15 +785,10 @@
         },
         "lowLeavesWitnessData": {
           "leaf": {
-<<<<<<< HEAD
             "leaf": {
               "nullifier": "0x000000000000000000000000000000000000000000000000000000000000007f"
             },
-            "nextKey": "0x1fc93d6f39404974628d0cd615d3dad4aa26784f1f2f8a12cdb0ac811eac87d9",
-=======
-            "leaf": { "nullifier": "0x000000000000000000000000000000000000000000000000000000000000007f" },
             "nextKey": "0x27252dad7f80281796fbc24345842e0c4322466d6997fed605a9c70d5a5fe4a4",
->>>>>>> d5c48d85
             "nextIndex": "128"
           },
           "index": "127",
