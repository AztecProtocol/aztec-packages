--- conflicted
+++ resolved
@@ -9,13 +9,8 @@
     "formatting:fix": "run -T prettier -w ./src",
     "test": "NODE_NO_WARNINGS=1 node --experimental-vm-modules $(yarn bin jest) --passWithNoTests"
   },
-<<<<<<< HEAD
-  "engines":{
-    "node":">=18"
-=======
   "engines": {
     "node": ">=18"
->>>>>>> ac1dc4b6
   },
   "files": ["dest", "src", "!*.test.*"],
   "types": "./dest/index.d.ts",
