#include "c_bind.h"
#include "barretenberg/srs/reference_string/mem_reference_string.hpp"
#include "aztec3/circuits/abis/function_data.hpp"
#include "aztec3/circuits/abis/barretenberg/verifier_reference_string.hpp"
#include "private_circuit_public_inputs.hpp"
#include "tx_request.hpp"
#include "tx_context.hpp"
#include "function_leaf_preimage.hpp"
#include "base_rollup/base_rollup_inputs.hpp"
#include "private_kernel/previous_kernel_data.hpp"

#include <aztec3/constants.hpp>

#include <aztec3/utils/types/native_types.hpp>
#include <barretenberg/stdlib/merkle_tree/membership.hpp>
#include <barretenberg/crypto/keccak/keccak.hpp>
#include <barretenberg/common/serialize.hpp>

namespace {

using aztec3::circuits::abis::FunctionLeafPreimage;
using aztec3::circuits::abis::TxContext;
using aztec3::circuits::abis::TxRequest;
using NT = aztec3::utils::types::NativeTypes;

// Cbind helper functions
/**
 * @brief Compute an imperfect merkle tree's root from leaves.
 *
 * @details given a `uint8_t const*` buffer representing a merkle tree's leaves,
 * compute the corresponding tree's root and return the serialized results
 * in the `output` buffer. "Partial left tree" here means that the tree's leaves
 * are filled strictly from left to right, but there may be empty leaves on the right
 * end of the tree.
 *
 * @tparam TREE_HEIGHT height of the tree used to determine max leaves and used when computing root
 * @tparam LeafPreimage the preimage type with a `.hash()` function to generate empty/zero-leaves
 * @param leaves_buf a buffer of bytes representing the leaves of the tree, where each leaf is
 * assumed to be a field and is interpreted using `NT::fr::serialize_from_buffer(leaf_ptr)`
 * @param num_leaves the number of leaves in leaves_buf
 * @returns a field (`NT::fr`) containing the computed merkle tree root
 */
template <size_t TREE_HEIGHT, typename LeafPreimage>
NT::fr compute_root_of_partial_left_tree(uint8_t const* leaves_buf, uint8_t num_leaves)
{
    const size_t max_leaves = 2 << (TREE_HEIGHT - 1);
    // cant exceed max leaves
    ASSERT(num_leaves <= max_leaves);

    // initialize the vector of leaves to a complete-tree-sized vector of zero-leaves
    NT::fr zero_leaf = LeafPreimage().hash(); // hash of empty/0 preimage
    std::vector<NT::fr> leaves(max_leaves, zero_leaf);

    // Iterate over the input buffer, extracting each leaf and serializing it from buffer to field
    // Insert each leaf field into the vector
    // If num_leaves < perfect tree, remaining leaves will be `zero_leaf`
    for (size_t l = 0; l < num_leaves; l++) {
        // each iteration skips to over some number of `fr`s to get to the // next leaf
        uint8_t const* cur_leaf_ptr = leaves_buf + sizeof(NT::fr) * l;
        NT::fr leaf = NT::fr::serialize_from_buffer(cur_leaf_ptr);
        leaves[l] = leaf;
    }

    // compute the root of this complete tree, return
    return plonk::stdlib::merkle_tree::compute_tree_root_native(leaves);
}

} // namespace

#define WASM_EXPORT __attribute__((visibility("default")))

<<<<<<< HEAD
// Note: We don't have a simple way of calling the barretenberg c-bind.
// Mimick bbmalloc behaviour.
static void* bbmalloc(size_t size)
{
    auto ptr = aligned_alloc(64, size);
    return ptr;
}

/** Copy this string to a bbmalloc'd buffer */
static const char* bbmalloc_copy_string(const char* data, size_t len)
{
    char* output_copy = (char*)bbmalloc(len + 1);
    memcpy(output_copy, data, len + 1);
    return output_copy;
}

/**
 * For testing only. Take this object, write it to a buffer, then output it. */
template <typename T> static const char* as_string_output(uint8_t const* input_buf, uint32_t* size)
{
    T obj;
    read(input_buf, obj);
    std::ostringstream stream;
    stream << obj;
    std::string str = stream.str();
    *size = (uint32_t)str.size();
    return bbmalloc_copy_string(str.c_str(), *size);
}

=======
// WASM Cbinds
>>>>>>> 51985c2c
extern "C" {

/**
 * @brief Hashes a TX request. This is a WASM-export that can be called from Typescript.
 *
 * @details given a `uint8_t*` buffer representing a full TX request,
 * read it into a `TxRequest` object, hash it to a `fr`,
 * and serialize it to a `uint8_t*` output buffer
 *
 * @param tx_request_buf buffer of bytes containing all data needed to construct a TX request via `read()`
 * @param output buffer that will contain the output which will be the hashed `TxRequest`
 */
WASM_EXPORT void abis__hash_tx_request(uint8_t const* tx_request_buf, uint8_t* output)
{
    TxRequest<NT> tx_request;
    read(tx_request_buf, tx_request);
    NT::fr::serialize_to_buffer(tx_request.hash(), output);
}

/**
 * @brief Generates a function's "selector" from its "signature" using keccak256.
 * This is a WASM-export that can be called from Typescript.
 *
 * @details given a `char const*` c-string representing a "function signature",
 * hash using keccak and return its first 4 bytes (the "function selector")
 * by copying them into the `output` buffer arg. This is a workalike of
 * Ethereum/solidity's function selector computation....
 * Ethereum function selector is computed as follows:
 * `uint8_t* hash = keccak256(const char* func_sig);`
 * where func_sig does NOT include the trailing null character
 * And the resulting cstring for "transfer(address,uint256)" is:
 * `0xa9059cbb`
 * The 0th to 3rd bytes make up the function selector like:
 * where 0xa9 is hash[0], 05 is hash[1], 9c is hash[2], and bb is hash[3]
 *
 * @param func_sig_cstr c-string representing the function signature string like "transfer(uint256,address)"
 * @param output buffer that will contain the output which will be 4-byte function selector
 */
WASM_EXPORT void abis__compute_function_selector(char const* func_sig_cstr, uint8_t* output)
{
    // hash the function signature using keccak256
    auto keccak_hash = ethash_keccak256(reinterpret_cast<uint8_t const*>(func_sig_cstr), strlen(func_sig_cstr));
    // get a pointer to the start of the hash bytes
    uint8_t const* hash_bytes = reinterpret_cast<uint8_t const*>(&keccak_hash.word64s[0]);
    // get the correct number of bytes from the hash and copy into output buffer
    std::copy_n(hash_bytes, aztec3::FUNCTION_SELECTOR_NUM_BYTES, output);
}

/**
 * @brief Generates a function tree leaf from its preimage.
 * This is a WASM-export that can be called from Typescript.
 *
 * @details given a `uint8_t const*` buffer representing a function leaf's prieimage,
 * construct a FunctionLeafPreimage instance, hash, and return the serialized results
 * in the `output` buffer.
 *
 * @param function_leaf_preimage_buf a buffer of bytes representing the function leaf's preimage
 * contents (`function_selector`, `is_private`, `vk_hash`, and `acir_hash`)
 * @param output buffer that will contain the output. The hashed and serialized function leaf.
 */
WASM_EXPORT void abis__compute_function_leaf(uint8_t const* function_leaf_preimage_buf, uint8_t* output)
{
    FunctionLeafPreimage<NT> leaf_preimage;
    read(function_leaf_preimage_buf, leaf_preimage);
    leaf_preimage.hash();
    NT::fr::serialize_to_buffer(leaf_preimage.hash(), output);
}

<<<<<<< HEAD
// TODO(AD): After Milestone 1, rewrite this with better injection mechanism.
WASM_EXPORT void abis__set_global_verifier_reference_string(uint8_t* data)
{
    auto vrs = std::make_shared<bonk::VerifierMemReferenceString>(data);
    serialize::set_global_verifier_reference_string(vrs);
}

/*** Serialization test helpers ***/
WASM_EXPORT const char* abis__test_roundtrip_serialize_tx_context(uint8_t const* tx_context_buf, uint32_t* size)
{
    return as_string_output<TxContext<NT>>(tx_context_buf, size);
}

WASM_EXPORT const char* abis__test_roundtrip_serialize_tx_request(uint8_t const* tx_request_buf, uint32_t* size)
{
    return as_string_output<TxRequest<NT>>(tx_request_buf, size);
}

WASM_EXPORT const char* abis__test_roundtrip_serialize_call_context(uint8_t const* call_context_buf, uint32_t* size)
{
    return as_string_output<aztec3::circuits::abis::CallContext<NT>>(call_context_buf, size);
}

WASM_EXPORT const char* abis__test_roundtrip_serialize_private_circuit_public_inputs(
    uint8_t const* private_circuits_public_inputs_buf, uint32_t* size)
{
    return as_string_output<aztec3::circuits::abis::PrivateCircuitPublicInputs<NT>>(private_circuits_public_inputs_buf,
                                                                                    size);
}

WASM_EXPORT const char* abis__test_roundtrip_serialize_function_data(uint8_t const* function_data_buf, uint32_t* size)
{
    return as_string_output<aztec3::circuits::abis::FunctionData<NT>>(function_data_buf, size);
}

WASM_EXPORT const char* abis__test_roundtrip_serialize_base_rollup_inputs(uint8_t const* rollup_inputs_buf,
                                                                          uint32_t* size)
{
    return as_string_output<aztec3::circuits::abis::BaseRollupInputs<NT>>(rollup_inputs_buf, size);
}

WASM_EXPORT const char* abis__test_roundtrip_serialize_previous_kernel_data(uint8_t const* kernel_data_buf,
                                                                            uint32_t* size)
{
    return as_string_output<aztec3::circuits::abis::private_kernel::PreviousKernelData<NT>>(kernel_data_buf, size);
}
=======
/**
 * @brief Compute a function tree root from its leaves.
 * This is a WASM-export that can be called from Typescript.
 *
 * @details given a `uint8_t const*` buffer representing a function tree's leaves,
 * compute the corresponding tree's root and return the serialized results
 * in the `output` buffer.
 *
 * @param function_leaves_buf a buffer of bytes representing the function leaves of the
 * tree for which the root is being computed
 * @param function_leaves_buf a buffer of bytes representing the leaves of the function tree,
 * where each leaf is assumed to be a serialized field
 * @param num_leaves the number of leaves in leaves_buf
 * @param output buffer that will contain the output. The serialized function tree root.
 */
WASM_EXPORT void abis__compute_function_tree_root(uint8_t const* function_leaves_buf,
                                                  uint8_t num_leaves,
                                                  uint8_t* output)
{
    NT::fr root = compute_root_of_partial_left_tree<aztec3::FUNCTION_TREE_HEIGHT, FunctionLeafPreimage<NT>>(
        function_leaves_buf, num_leaves);

    // serialize and return root
    NT::fr::serialize_to_buffer(root, output);
}

>>>>>>> 51985c2c
} // extern "C"<|MERGE_RESOLUTION|>--- conflicted
+++ resolved
@@ -67,9 +67,6 @@
 
 } // namespace
 
-#define WASM_EXPORT __attribute__((visibility("default")))
-
-<<<<<<< HEAD
 // Note: We don't have a simple way of calling the barretenberg c-bind.
 // Mimick bbmalloc behaviour.
 static void* bbmalloc(size_t size)
@@ -99,9 +96,8 @@
     return bbmalloc_copy_string(str.c_str(), *size);
 }
 
-=======
+#define WASM_EXPORT __attribute__((visibility("default")))
 // WASM Cbinds
->>>>>>> 51985c2c
 extern "C" {
 
 /**
@@ -170,54 +166,6 @@
     NT::fr::serialize_to_buffer(leaf_preimage.hash(), output);
 }
 
-<<<<<<< HEAD
-// TODO(AD): After Milestone 1, rewrite this with better injection mechanism.
-WASM_EXPORT void abis__set_global_verifier_reference_string(uint8_t* data)
-{
-    auto vrs = std::make_shared<bonk::VerifierMemReferenceString>(data);
-    serialize::set_global_verifier_reference_string(vrs);
-}
-
-/*** Serialization test helpers ***/
-WASM_EXPORT const char* abis__test_roundtrip_serialize_tx_context(uint8_t const* tx_context_buf, uint32_t* size)
-{
-    return as_string_output<TxContext<NT>>(tx_context_buf, size);
-}
-
-WASM_EXPORT const char* abis__test_roundtrip_serialize_tx_request(uint8_t const* tx_request_buf, uint32_t* size)
-{
-    return as_string_output<TxRequest<NT>>(tx_request_buf, size);
-}
-
-WASM_EXPORT const char* abis__test_roundtrip_serialize_call_context(uint8_t const* call_context_buf, uint32_t* size)
-{
-    return as_string_output<aztec3::circuits::abis::CallContext<NT>>(call_context_buf, size);
-}
-
-WASM_EXPORT const char* abis__test_roundtrip_serialize_private_circuit_public_inputs(
-    uint8_t const* private_circuits_public_inputs_buf, uint32_t* size)
-{
-    return as_string_output<aztec3::circuits::abis::PrivateCircuitPublicInputs<NT>>(private_circuits_public_inputs_buf,
-                                                                                    size);
-}
-
-WASM_EXPORT const char* abis__test_roundtrip_serialize_function_data(uint8_t const* function_data_buf, uint32_t* size)
-{
-    return as_string_output<aztec3::circuits::abis::FunctionData<NT>>(function_data_buf, size);
-}
-
-WASM_EXPORT const char* abis__test_roundtrip_serialize_base_rollup_inputs(uint8_t const* rollup_inputs_buf,
-                                                                          uint32_t* size)
-{
-    return as_string_output<aztec3::circuits::abis::BaseRollupInputs<NT>>(rollup_inputs_buf, size);
-}
-
-WASM_EXPORT const char* abis__test_roundtrip_serialize_previous_kernel_data(uint8_t const* kernel_data_buf,
-                                                                            uint32_t* size)
-{
-    return as_string_output<aztec3::circuits::abis::private_kernel::PreviousKernelData<NT>>(kernel_data_buf, size);
-}
-=======
 /**
  * @brief Compute a function tree root from its leaves.
  * This is a WASM-export that can be called from Typescript.
@@ -244,5 +192,51 @@
     NT::fr::serialize_to_buffer(root, output);
 }
 
->>>>>>> 51985c2c
+// TODO(AD): After Milestone 1, rewrite this with better injection mechanism.
+WASM_EXPORT void abis__set_global_verifier_reference_string(uint8_t* data)
+{
+    auto vrs = std::make_shared<bonk::VerifierMemReferenceString>(data);
+    serialize::set_global_verifier_reference_string(vrs);
+}
+
+/*** Serialization test helpers ***/
+WASM_EXPORT const char* abis__test_roundtrip_serialize_tx_context(uint8_t const* tx_context_buf, uint32_t* size)
+{
+    return as_string_output<TxContext<NT>>(tx_context_buf, size);
+}
+
+WASM_EXPORT const char* abis__test_roundtrip_serialize_tx_request(uint8_t const* tx_request_buf, uint32_t* size)
+{
+    return as_string_output<TxRequest<NT>>(tx_request_buf, size);
+}
+
+WASM_EXPORT const char* abis__test_roundtrip_serialize_call_context(uint8_t const* call_context_buf, uint32_t* size)
+{
+    return as_string_output<aztec3::circuits::abis::CallContext<NT>>(call_context_buf, size);
+}
+
+WASM_EXPORT const char* abis__test_roundtrip_serialize_private_circuit_public_inputs(
+    uint8_t const* private_circuits_public_inputs_buf, uint32_t* size)
+{
+    return as_string_output<aztec3::circuits::abis::PrivateCircuitPublicInputs<NT>>(private_circuits_public_inputs_buf,
+                                                                                    size);
+}
+
+WASM_EXPORT const char* abis__test_roundtrip_serialize_function_data(uint8_t const* function_data_buf, uint32_t* size)
+{
+    return as_string_output<aztec3::circuits::abis::FunctionData<NT>>(function_data_buf, size);
+}
+
+WASM_EXPORT const char* abis__test_roundtrip_serialize_base_rollup_inputs(uint8_t const* rollup_inputs_buf,
+                                                                          uint32_t* size)
+{
+    return as_string_output<aztec3::circuits::abis::BaseRollupInputs<NT>>(rollup_inputs_buf, size);
+}
+
+WASM_EXPORT const char* abis__test_roundtrip_serialize_previous_kernel_data(uint8_t const* kernel_data_buf,
+                                                                            uint32_t* size)
+{
+    return as_string_output<aztec3::circuits::abis::private_kernel::PreviousKernelData<NT>>(kernel_data_buf, size);
+}
+
 } // extern "C"