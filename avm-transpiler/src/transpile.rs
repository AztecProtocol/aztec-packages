--- conflicted
+++ resolved
@@ -255,13 +255,8 @@
             },
             BrilligOpcode::ForeignCall { function, destinations, inputs } => {
                 handle_foreign_call(&mut avm_instrs, function, destinations, inputs);
-<<<<<<< HEAD
-            }
-        _ => panic!(
-=======
             },
             _ => panic!(
->>>>>>> 9f2a6eb8
                 "Transpiler doesn't know how to process {:?} brillig instruction",
                 brillig_instr
             ),
