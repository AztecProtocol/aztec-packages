use acvm::acir::brillig::{BitSize, IntegerBitSize, Opcode as BrilligOpcode};
use fxhash::FxHashMap as HashMap;
use std::collections::BTreeMap;

use acvm::acir::circuit::BrilligOpcodeLocation;
use acvm::brillig_vm::brillig::{
    BinaryFieldOp, BinaryIntOp, BlackBoxOp, HeapArray, HeapVector, MemoryAddress, ValueOrArray,
};
use acvm::FieldElement;
use noirc_errors::debug_info::DebugInfo;

use crate::bit_traits::bits_needed_for;
use crate::instructions::{AddressingModeBuilder, AvmInstruction, AvmOperand, AvmTypeTag};
use crate::opcodes::AvmOpcode;
use crate::utils::{dbg_print_avm_program, dbg_print_brillig_program, make_operand};

/// Transpile a Brillig program to AVM bytecode
pub fn brillig_to_avm(
    brillig_bytecode: &[BrilligOpcode<FieldElement>],
    brillig_pcs_to_avm_pcs: &[usize],
) -> Vec<u8> {
    dbg_print_brillig_program(brillig_bytecode);

    let mut avm_instrs: Vec<AvmInstruction> = Vec::new();

    // Transpile a Brillig instruction to one or more AVM instructions
    for brillig_instr in brillig_bytecode {
        match brillig_instr {
            BrilligOpcode::BinaryFieldOp { destination, op, lhs, rhs } => {
                let bits_needed =
                    [*lhs, *rhs, *destination].iter().map(bits_needed_for).max().unwrap();

                assert!(
                    bits_needed == 8 || bits_needed == 16,
                    "BinaryFieldOp only support 8 or 16 bit encodings, got: {}",
                    bits_needed
                );

                let avm_opcode = match op {
                    BinaryFieldOp::Add => match bits_needed {
                        8 => AvmOpcode::ADD_8,
                        16 => AvmOpcode::ADD_16,
                        _ => unreachable!(),
                    },
                    BinaryFieldOp::Sub => match bits_needed {
                        8 => AvmOpcode::SUB_8,
                        16 => AvmOpcode::SUB_16,
                        _ => unreachable!(),
                    },
                    BinaryFieldOp::Mul => match bits_needed {
                        8 => AvmOpcode::MUL_8,
                        16 => AvmOpcode::MUL_16,
                        _ => unreachable!(),
                    },
                    BinaryFieldOp::Div => match bits_needed {
                        8 => AvmOpcode::FDIV_8,
                        16 => AvmOpcode::FDIV_16,
                        _ => unreachable!(),
                    },
                    BinaryFieldOp::IntegerDiv => match bits_needed {
                        8 => AvmOpcode::DIV_8,
                        16 => AvmOpcode::DIV_16,
                        _ => unreachable!(),
                    },
                    BinaryFieldOp::Equals => match bits_needed {
                        8 => AvmOpcode::EQ_8,
                        16 => AvmOpcode::EQ_16,
                        _ => unreachable!(),
                    },
                    BinaryFieldOp::LessThan => match bits_needed {
                        8 => AvmOpcode::LT_8,
                        16 => AvmOpcode::LT_16,
                        _ => unreachable!(),
                    },
                    BinaryFieldOp::LessThanEquals => match bits_needed {
                        8 => AvmOpcode::LTE_8,
                        16 => AvmOpcode::LTE_16,
                        _ => unreachable!(),
                    },
                };

                avm_instrs.push(AvmInstruction {
                    opcode: avm_opcode,
                    indirect: Some(
                        AddressingModeBuilder::default()
                            .direct_operand(lhs)
                            .direct_operand(rhs)
                            .direct_operand(destination)
                            .build(),
                    ),
                    tag: Some(AvmTypeTag::FIELD),
                    operands: vec![
                        make_operand(bits_needed, &lhs.to_usize()),
                        make_operand(bits_needed, &rhs.to_usize()),
                        make_operand(bits_needed, &destination.to_usize()),
                    ],
                });
            }
            BrilligOpcode::BinaryIntOp { destination, op, bit_size, lhs, rhs } => {
                assert!(
                    is_integral_bit_size(*bit_size),
                    "BinaryIntOp bit size should be integral: {:?}",
                    brillig_instr
                );
                let bits_needed =
                    [*lhs, *rhs, *destination].iter().map(bits_needed_for).max().unwrap();
                assert!(
                    bits_needed == 8 || bits_needed == 16,
                    "BinaryIntOp only support 8 or 16 bit encodings, got: {}",
                    bits_needed
                );

                let avm_opcode = match op {
                    BinaryIntOp::Add => match bits_needed {
                        8 => AvmOpcode::ADD_8,
                        16 => AvmOpcode::ADD_16,
                        _ => unreachable!(),
                    },
                    BinaryIntOp::Sub => match bits_needed {
                        8 => AvmOpcode::SUB_8,
                        16 => AvmOpcode::SUB_16,
                        _ => unreachable!(),
                    },
                    BinaryIntOp::Mul => match bits_needed {
                        8 => AvmOpcode::MUL_8,
                        16 => AvmOpcode::MUL_16,
                        _ => unreachable!(),
                    },
                    BinaryIntOp::Div => match bits_needed {
                        8 => AvmOpcode::DIV_8,
                        16 => AvmOpcode::DIV_16,
                        _ => unreachable!(),
                    },
                    BinaryIntOp::And => match bits_needed {
                        8 => AvmOpcode::AND_8,
                        16 => AvmOpcode::AND_16,
                        _ => unreachable!(),
                    },
                    BinaryIntOp::Or => match bits_needed {
                        8 => AvmOpcode::OR_8,
                        16 => AvmOpcode::OR_16,
                        _ => unreachable!(),
                    },
                    BinaryIntOp::Xor => match bits_needed {
                        8 => AvmOpcode::XOR_8,
                        16 => AvmOpcode::XOR_16,
                        _ => unreachable!(),
                    },
                    BinaryIntOp::Shl => match bits_needed {
                        8 => AvmOpcode::SHL_8,
                        16 => AvmOpcode::SHL_16,
                        _ => unreachable!(),
                    },
                    BinaryIntOp::Shr => match bits_needed {
                        8 => AvmOpcode::SHR_8,
                        16 => AvmOpcode::SHR_16,
                        _ => unreachable!(),
                    },
                    BinaryIntOp::Equals => match bits_needed {
                        8 => AvmOpcode::EQ_8,
                        16 => AvmOpcode::EQ_16,
                        _ => unreachable!(),
                    },
                    BinaryIntOp::LessThan => match bits_needed {
                        8 => AvmOpcode::LT_8,
                        16 => AvmOpcode::LT_16,
                        _ => unreachable!(),
                    },
                    BinaryIntOp::LessThanEquals => match bits_needed {
                        8 => AvmOpcode::LTE_8,
                        16 => AvmOpcode::LTE_16,
                        _ => unreachable!(),
                    },
                };
                avm_instrs.push(AvmInstruction {
                    opcode: avm_opcode,
                    indirect: Some(
                        AddressingModeBuilder::default()
                            .direct_operand(lhs)
                            .direct_operand(rhs)
                            .direct_operand(destination)
                            .build(),
                    ),
                    tag: Some(tag_from_bit_size(BitSize::Integer(*bit_size))),
                    operands: vec![
                        make_operand(bits_needed, &lhs.to_usize()),
                        make_operand(bits_needed, &rhs.to_usize()),
                        make_operand(bits_needed, &destination.to_usize()),
                    ],
                });
            }
            BrilligOpcode::Not { destination, source, bit_size } => {
                assert!(
                    is_integral_bit_size(*bit_size),
                    "Not bit size should be integral: {:?}",
                    brillig_instr
                );
                let bits_needed =
                    [*source, *destination].iter().map(bits_needed_for).max().unwrap();
                assert!(
                    bits_needed == 8 || bits_needed == 16,
                    "Not only support 8 or 16 bit encodings, got: {}",
                    bits_needed
                );

                avm_instrs.push(AvmInstruction {
                    opcode: if bits_needed == 8 { AvmOpcode::NOT_8 } else { AvmOpcode::NOT_16 },
                    indirect: Some(
                        AddressingModeBuilder::default()
                            .direct_operand(source)
                            .direct_operand(destination)
                            .build(),
                    ),
                    operands: vec![
                        make_operand(bits_needed, &source.to_usize()),
                        make_operand(bits_needed, &destination.to_usize()),
                    ],
                    tag: None,
                });
            }
            BrilligOpcode::CalldataCopy { destination_address, size_address, offset_address } => {
                avm_instrs.push(AvmInstruction {
                    opcode: AvmOpcode::CALLDATACOPY,
                    indirect: Some(
                        AddressingModeBuilder::default()
                            .direct_operand(offset_address)
                            .direct_operand(size_address)
                            .direct_operand(destination_address)
                            .build(),
                    ),
                    operands: vec![
                        AvmOperand::U32 {
                            value: offset_address.to_usize() as u32, // cdOffset (calldata offset)
                        },
                        AvmOperand::U32 { value: size_address.to_usize() as u32 }, // sizeOffset
                        AvmOperand::U32 {
                            value: destination_address.to_usize() as u32, // dstOffset
                        },
                    ],
                    ..Default::default()
                });
            }
            BrilligOpcode::Jump { location } => {
                let avm_loc = brillig_pcs_to_avm_pcs[*location];
                avm_instrs.push(AvmInstruction {
                    opcode: AvmOpcode::JUMP_16,
                    operands: vec![make_operand(16, &avm_loc)],
                    ..Default::default()
                });
            }
            BrilligOpcode::JumpIf { condition, location } => {
                let avm_loc = brillig_pcs_to_avm_pcs[*location];
                avm_instrs.push(AvmInstruction {
                    opcode: AvmOpcode::JUMPI_16,
                    indirect: Some(
                        AddressingModeBuilder::default().direct_operand(condition).build(),
                    ),
                    operands: vec![
                        make_operand(16, &avm_loc),
                        make_operand(16, &condition.to_usize()),
                    ],
                    ..Default::default()
                });
            }
            BrilligOpcode::Const { destination, value, bit_size } => {
                handle_const(&mut avm_instrs, destination, value, bit_size, false);
            }
            BrilligOpcode::IndirectConst { destination_pointer, value, bit_size } => {
                handle_const(&mut avm_instrs, destination_pointer, value, bit_size, true);
            }
            BrilligOpcode::Mov { destination, source } => {
                avm_instrs.push(generate_mov_instruction(
                    Some(
                        AddressingModeBuilder::default()
                            .direct_operand(source)
                            .direct_operand(destination)
                            .build(),
                    ),
                    source.to_usize() as u32,
                    destination.to_usize() as u32,
                ));
            }
            BrilligOpcode::Load { destination, source_pointer } => {
                avm_instrs.push(generate_mov_instruction(
                    Some(
                        AddressingModeBuilder::default()
                            .indirect_operand(source_pointer)
                            .direct_operand(destination)
                            .build(),
                    ),
                    source_pointer.to_usize() as u32,
                    destination.to_usize() as u32,
                ));
            }
            BrilligOpcode::Store { destination_pointer, source } => {
                avm_instrs.push(generate_mov_instruction(
                    Some(
                        AddressingModeBuilder::default()
                            .direct_operand(source)
                            .indirect_operand(destination_pointer)
                            .build(),
                    ),
                    source.to_usize() as u32,
                    destination_pointer.to_usize() as u32,
                ));
            }
            BrilligOpcode::Call { location } => {
                let avm_loc = brillig_pcs_to_avm_pcs[*location];
                avm_instrs.push(AvmInstruction {
                    opcode: AvmOpcode::INTERNALCALL,
                    operands: vec![AvmOperand::U32 { value: avm_loc as u32 }],
                    ..Default::default()
                });
            }
            BrilligOpcode::Return {} => avm_instrs
                .push(AvmInstruction { opcode: AvmOpcode::INTERNALRETURN, ..Default::default() }),
            BrilligOpcode::Stop { return_data_offset, return_data_size } => {
                avm_instrs.push(AvmInstruction {
                    opcode: AvmOpcode::RETURN,
                    indirect: Some(AddressingModeBuilder::default().build()),
                    operands: vec![
                        AvmOperand::U32 { value: *return_data_offset as u32 },
                        AvmOperand::U32 { value: *return_data_size as u32 },
                    ],
                    ..Default::default()
                });
            }
            BrilligOpcode::Trap { revert_data } => {
                let bits_needed =
                    *[bits_needed_for(&revert_data.pointer), bits_needed_for(&revert_data.size)]
                        .iter()
                        .max()
                        .unwrap();
                let avm_opcode = match bits_needed {
                    8 => AvmOpcode::REVERT_8,
                    16 => AvmOpcode::REVERT_16,
                    _ => panic!("REVERT only support 8 or 16 bit encodings, got: {}", bits_needed),
                };
                avm_instrs.push(AvmInstruction {
                    opcode: avm_opcode,
                    indirect: Some(
                        AddressingModeBuilder::default()
                            .indirect_operand(&revert_data.pointer)
                            .build(),
                    ),
                    operands: vec![
                        make_operand(bits_needed, &revert_data.pointer.to_usize()),
                        make_operand(bits_needed, &revert_data.size),
                    ],
                    ..Default::default()
                });
            }
            BrilligOpcode::Cast { destination, source, bit_size } => {
                handle_cast(&mut avm_instrs, source, destination, *bit_size);
            }
            BrilligOpcode::ForeignCall {
                function,
                destinations,
                inputs,
                destination_value_types: _,
                input_value_types: _,
            } => {
                handle_foreign_call(&mut avm_instrs, function, destinations, inputs);
            }
            BrilligOpcode::BlackBox(operation) => {
                handle_black_box_function(&mut avm_instrs, operation);
            }
            _ => panic!(
                "Transpiler doesn't know how to process {:?} brillig instruction",
                brillig_instr
            ),
        }
    }

    // TEMPORARY: Add a "magic number" instruction to the end of the program.
    // This makes it possible to know that the bytecode corresponds to the AVM.
    // We are adding a MOV instruction that moves a value to itself.
    // This should therefore not affect the program's execution.
    avm_instrs.push(AvmInstruction {
        opcode: AvmOpcode::MOV_16,
        indirect: Some(AddressingModeBuilder::default().build()),
        operands: vec![AvmOperand::U16 { value: 0x18ca }, AvmOperand::U16 { value: 0x18ca }],
        ..Default::default()
    });

    dbg_print_avm_program(&avm_instrs);

    // Constructing bytecode from instructions
    let mut bytecode = Vec::new();
    for instruction in avm_instrs {
        bytecode.extend_from_slice(&instruction.to_bytes());
    }
    bytecode
}

/// Handle brillig foreign calls
/// Examples:
/// - Tree access opcodes
/// - Hashing/gadget opcodes
/// - Environment getter opcodes
/// - TODO: support for avm external calls through this function
fn handle_foreign_call(
    avm_instrs: &mut Vec<AvmInstruction>,
    function: &str,
    destinations: &Vec<ValueOrArray>,
    inputs: &Vec<ValueOrArray>,
) {
    match function {
        "avmOpcodeCall" => handle_external_call(avm_instrs, destinations, inputs, AvmOpcode::CALL),
        "avmOpcodeStaticCall" => {
            handle_external_call(avm_instrs, destinations, inputs, AvmOpcode::STATICCALL);
        }
        "avmOpcodeEmitUnencryptedLog" => {
            handle_emit_unencrypted_log(avm_instrs, destinations, inputs);
        }
        "avmOpcodeNoteHashExists" => handle_note_hash_exists(avm_instrs, destinations, inputs),
        "avmOpcodeEmitNoteHash" | "avmOpcodeEmitNullifier" => handle_emit_note_hash_or_nullifier(
            function == "avmOpcodeEmitNullifier",
            avm_instrs,
            destinations,
            inputs,
        ),
        "avmOpcodeNullifierExists" => handle_nullifier_exists(avm_instrs, destinations, inputs),
        "avmOpcodeL1ToL2MsgExists" => handle_l1_to_l2_msg_exists(avm_instrs, destinations, inputs),
        "avmOpcodeSendL2ToL1Msg" => handle_send_l2_to_l1_msg(avm_instrs, destinations, inputs),
        "avmOpcodeGetContractInstance" => {
            handle_get_contract_instance(avm_instrs, destinations, inputs);
        }
        "avmOpcodeCalldataCopy" => handle_calldata_copy(avm_instrs, destinations, inputs),
        "avmOpcodeReturn" => handle_return(avm_instrs, destinations, inputs),
        "avmOpcodeStorageRead" => handle_storage_read(avm_instrs, destinations, inputs),
        "avmOpcodeStorageWrite" => handle_storage_write(avm_instrs, destinations, inputs),
        "debugLog" => handle_debug_log(avm_instrs, destinations, inputs),
        // Getters.
        _ if inputs.is_empty() && destinations.len() == 1 => {
            handle_getter_instruction(avm_instrs, function, destinations, inputs);
        }
        // Anything else.
        _ => panic!("Transpiler doesn't know how to process ForeignCall function {}", function),
    }
}

/// Handle an AVM CALL
/// (an external 'call' brillig foreign call was encountered)
/// Adds the new instruction to the avm instructions list.
fn handle_external_call(
    avm_instrs: &mut Vec<AvmInstruction>,
    destinations: &Vec<ValueOrArray>,
    inputs: &Vec<ValueOrArray>,
    opcode: AvmOpcode,
) {
    if destinations.len() != 2 || inputs.len() != 5 {
        panic!(
            "Transpiler expects ForeignCall (Static)Call to have 2 destinations and 5 inputs, got {} and {}.
            Make sure your call instructions's input/return arrays have static length (`[Field; <size>]`)!",
            destinations.len(),
            inputs.len()
        );
    }
    let gas = inputs[0];
    let gas_offset_ptr = match gas {
        ValueOrArray::HeapArray(HeapArray { pointer, size }) => {
            assert!(size == 2, "Call instruction's gas input should be a HeapArray of size 2 (`[l2Gas, daGas]`)");
            pointer
        }
        ValueOrArray::HeapVector(_) => panic!("Call instruction's gas input must be a HeapArray, not a HeapVector. Make sure you are explicitly defining its size as 2 (`[l2Gas, daGas]`)!"),
        _ => panic!("Call instruction's gas input should be a HeapArray"),
    };
    let address_offset = match &inputs[1] {
        ValueOrArray::MemoryAddress(offset) => offset,
        _ => panic!("Call instruction's target address input should be a basic MemoryAddress",),
    };
    // The args are a slice, and this is represented as a (Field, HeapVector).
    // The field is the length (memory address) and the HeapVector has the data and length again.
    // This is an ACIR internal representation detail that leaks to the SSA.
    // Observe that below, we use `inputs[3]` and therefore skip the length field.
    let args = inputs[3];
    let (args_offset_ptr, args_size_offset) = match args {
        ValueOrArray::HeapVector(HeapVector { pointer, size }) => (pointer, size),
        _ => panic!("Call instruction's args input should be a HeapVector input"),
    };
    let function_selector_offset = match &inputs[4] {
        ValueOrArray::MemoryAddress(offset) => offset,
        _ => panic!("Call instruction's function selector input should be a basic MemoryAddress",),
    };

    let ret_offset_maybe = destinations[0];
    let (ret_offset_ptr, ret_size) = match ret_offset_maybe {
        ValueOrArray::HeapArray(HeapArray { pointer, size }) => (pointer, size as u32),
        ValueOrArray::HeapVector(_) => panic!("Call instruction's return data must be a HeapArray, not a HeapVector. Make sure you are explicitly defining its size (`let returnData: [Field; <size>] = ...`)!"),
        _ => panic!("Call instruction's returnData destination should be a HeapArray input"),
    };
    let success_offset = match &destinations[1] {
        ValueOrArray::MemoryAddress(offset) => offset,
        _ => panic!("Call instruction's success destination should be a basic MemoryAddress",),
    };
    avm_instrs.push(AvmInstruction {
        opcode,
        //   * gas offset INDIRECT
        //   * address offset direct
        //   * args offset INDIRECT
        //   * arg size offset direct
        //   * ret offset INDIRECT
        //   * (n/a) ret size is an immediate
        //   * success offset direct
        //   * selector direct
        indirect: Some(
            AddressingModeBuilder::default()
                .indirect_operand(&gas_offset_ptr)
                .direct_operand(address_offset)
                .indirect_operand(&args_offset_ptr)
                .direct_operand(&args_size_offset)
                .indirect_operand(&ret_offset_ptr)
                .direct_operand(success_offset)
                .direct_operand(function_selector_offset)
                .build(),
        ),
        operands: vec![
            AvmOperand::U32 { value: gas_offset_ptr.to_usize() as u32 },
            AvmOperand::U32 { value: address_offset.to_usize() as u32 },
            AvmOperand::U32 { value: args_offset_ptr.to_usize() as u32 },
            AvmOperand::U32 { value: args_size_offset.to_usize() as u32 },
            AvmOperand::U32 { value: ret_offset_ptr.to_usize() as u32 },
            AvmOperand::U32 { value: ret_size },
            AvmOperand::U32 { value: success_offset.to_usize() as u32 },
            AvmOperand::U32 { value: function_selector_offset.to_usize() as u32 },
        ],
        ..Default::default()
    });
}

fn handle_cast(
    avm_instrs: &mut Vec<AvmInstruction>,
    source: &MemoryAddress,
    destination: &MemoryAddress,
    bit_size: BitSize,
) {
    let tag = tag_from_bit_size(bit_size);
    avm_instrs.push(generate_cast_instruction(source, false, destination, false, tag));
}

/// Handle an AVM NOTEHASHEXISTS instruction
/// Adds the new instruction to the avm instructions list.
fn handle_note_hash_exists(
    avm_instrs: &mut Vec<AvmInstruction>,
    destinations: &Vec<ValueOrArray>,
    inputs: &Vec<ValueOrArray>,
) {
    let (note_hash_offset_operand, leaf_index_offset_operand) = match &inputs[..] {
        [
            ValueOrArray::MemoryAddress(nh_offset),
            ValueOrArray::MemoryAddress(li_offset)
        ] => (nh_offset, li_offset),
        _ => panic!(
            "Transpiler expects ForeignCall::NOTEHASHEXISTS to have 2 inputs of type MemoryAddress, got {:?}", inputs
        ),
    };
    let exists_offset_operand = match &destinations[..] {
        [ValueOrArray::MemoryAddress(offset)] => offset,
        _ => panic!(
            "Transpiler expects ForeignCall::NOTEHASHEXISTS to have 1 output of type MemoryAddress, got {:?}", destinations
        ),
    };
    avm_instrs.push(AvmInstruction {
        opcode: AvmOpcode::NOTEHASHEXISTS,
        indirect: Some(
            AddressingModeBuilder::default()
                .direct_operand(note_hash_offset_operand)
                .direct_operand(leaf_index_offset_operand)
                .direct_operand(exists_offset_operand)
                .build(),
        ),
        operands: vec![
            AvmOperand::U32 { value: note_hash_offset_operand.to_usize() as u32 },
            AvmOperand::U32 { value: leaf_index_offset_operand.to_usize() as u32 },
            AvmOperand::U32 { value: exists_offset_operand.to_usize() as u32 },
        ],
        ..Default::default()
    });
}

fn handle_emit_unencrypted_log(
    avm_instrs: &mut Vec<AvmInstruction>,
    destinations: &Vec<ValueOrArray>,
    inputs: &Vec<ValueOrArray>,
) {
    if !destinations.is_empty() || inputs.len() != 2 {
        panic!(
            "Transpiler expects ForeignCall::EMITUNENCRYPTEDLOG to have 0 destinations and 2 inputs, got {} and {}",
            destinations.len(),
            inputs.len()
        );
    }

    // The fields are a slice, and this is represented as a (length: Field, slice: HeapVector).
    // The length field is redundant and we skipt it.
    let (message_offset, message_size_offset) = match &inputs[1] {
        ValueOrArray::HeapVector(vec) => (vec.pointer, vec.size),
        _ => panic!("Unexpected inputs for ForeignCall::EMITUNENCRYPTEDLOG: {:?}", inputs),
    };
    avm_instrs.push(AvmInstruction {
        opcode: AvmOpcode::EMITUNENCRYPTEDLOG,
        // The message array from Brillig is indirect.
        indirect: Some(
            AddressingModeBuilder::default()
                .indirect_operand(&message_size_offset)
                .direct_operand(&message_size_offset)
                .build(),
        ),
        operands: vec![
            AvmOperand::U32 { value: message_offset.to_usize() as u32 },
            AvmOperand::U32 { value: message_size_offset.to_usize() as u32 },
        ],
        ..Default::default()
    });
}

/// Handle an AVM EMITNOTEHASH or EMITNULLIFIER instruction
/// (an emitNoteHash or emitNullifier brillig foreign call was encountered)
/// Adds the new instruction to the avm instructions list.
fn handle_emit_note_hash_or_nullifier(
    is_nullifier: bool, // false for note hash, true for nullifier
    avm_instrs: &mut Vec<AvmInstruction>,
    destinations: &Vec<ValueOrArray>,
    inputs: &Vec<ValueOrArray>,
) {
    let function_name = if is_nullifier { "EMITNULLIFIER" } else { "EMITNOTEHASH" };

    if !destinations.is_empty() || inputs.len() != 1 {
        panic!(
            "Transpiler expects ForeignCall::{} to have 0 destinations and 1 input, got {} and {}",
            function_name,
            destinations.len(),
            inputs.len()
        );
    }
    let offset_operand = match &inputs[0] {
        ValueOrArray::MemoryAddress(offset) => offset,
        _ => panic!(
            "Transpiler does not know how to handle ForeignCall::{} with HeapArray/Vector inputs",
            function_name
        ),
    };
    avm_instrs.push(AvmInstruction {
        opcode: if is_nullifier { AvmOpcode::EMITNULLIFIER } else { AvmOpcode::EMITNOTEHASH },
        indirect: Some(AddressingModeBuilder::default().direct_operand(offset_operand).build()),
        operands: vec![AvmOperand::U32 { value: offset_operand.to_usize() as u32 }],
        ..Default::default()
    });
}

/// Handle an AVM NULLIFIEREXISTS instruction
/// (a nullifierExists brillig foreign call was encountered)
/// Adds the new instruction to the avm instructions list.
fn handle_nullifier_exists(
    avm_instrs: &mut Vec<AvmInstruction>,
    destinations: &Vec<ValueOrArray>,
    inputs: &Vec<ValueOrArray>,
) {
    if destinations.len() != 1 || inputs.len() != 2 {
        panic!("Transpiler expects ForeignCall::CHECKNULLIFIEREXISTS to have 1 destinations and 2 inputs, got {} and {}", destinations.len(), inputs.len());
    }
    let nullifier_offset_operand = match &inputs[0] {
        ValueOrArray::MemoryAddress(offset) => offset,
        _ => panic!("Transpiler does not know how to handle ForeignCall::EMITNOTEHASH with HeapArray/Vector inputs"),
    };
    let address_offset_operand = match &inputs[1] {
        ValueOrArray::MemoryAddress(offset) => offset,
        _ => panic!("Transpiler does not know how to handle ForeignCall::EMITNOTEHASH with HeapArray/Vector inputs"),
    };
    let exists_offset_operand = match &destinations[0] {
        ValueOrArray::MemoryAddress(offset) => offset,
        _ => panic!("Transpiler does not know how to handle ForeignCall::EMITNOTEHASH with HeapArray/Vector inputs"),
    };
    avm_instrs.push(AvmInstruction {
        opcode: AvmOpcode::NULLIFIEREXISTS,
        indirect: Some(
            AddressingModeBuilder::default()
                .direct_operand(nullifier_offset_operand)
                .direct_operand(address_offset_operand)
                .direct_operand(exists_offset_operand)
                .build(),
        ),
        operands: vec![
            AvmOperand::U32 { value: nullifier_offset_operand.to_usize() as u32 },
            AvmOperand::U32 { value: address_offset_operand.to_usize() as u32 },
            AvmOperand::U32 { value: exists_offset_operand.to_usize() as u32 },
        ],
        ..Default::default()
    });
}

/// Handle an AVM L1TOL2MSGEXISTS instruction
/// (a l1ToL2MsgExists brillig foreign call was encountered)
/// Adds the new instruction to the avm instructions list.
fn handle_l1_to_l2_msg_exists(
    avm_instrs: &mut Vec<AvmInstruction>,
    destinations: &Vec<ValueOrArray>,
    inputs: &Vec<ValueOrArray>,
) {
    if destinations.len() != 1 || inputs.len() != 2 {
        panic!(
            "Transpiler expects ForeignCall::L1TOL2MSGEXISTS to have 1 destinations and 2 input, got {} and {}",
            destinations.len(),
            inputs.len()
        );
    }
    let msg_hash_offset_operand = match &inputs[0] {
        ValueOrArray::MemoryAddress(offset) => offset,
        _ => panic!(
            "Transpiler does not know how to handle ForeignCall::L1TOL2MSGEXISTS with HeapArray/Vector inputs",
        ),
    };
    let msg_leaf_index_offset_operand = match &inputs[1] {
        ValueOrArray::MemoryAddress(offset) => offset,
        _ => panic!(
            "Transpiler does not know how to handle ForeignCall::L1TOL2MSGEXISTS with HeapArray/Vector inputs",
        ),
    };
    let exists_offset_operand = match &destinations[0] {
        ValueOrArray::MemoryAddress(offset) => offset,
        _ => panic!(
            "Transpiler does not know how to handle ForeignCall::L1TOL2MSGEXISTS with HeapArray/Vector inputs",
        ),
    };
    avm_instrs.push(AvmInstruction {
        opcode: AvmOpcode::L1TOL2MSGEXISTS,
        indirect: Some(
            AddressingModeBuilder::default()
                .direct_operand(msg_hash_offset_operand)
                .direct_operand(msg_leaf_index_offset_operand)
                .direct_operand(exists_offset_operand)
                .build(),
        ),
        operands: vec![
            AvmOperand::U32 { value: msg_hash_offset_operand.to_usize() as u32 },
            AvmOperand::U32 { value: msg_leaf_index_offset_operand.to_usize() as u32 },
            AvmOperand::U32 { value: exists_offset_operand.to_usize() as u32 },
        ],
        ..Default::default()
    });
}

/// Handle an AVM SENDL2TOL1MSG
/// (a sendL2ToL1Msg brillig foreign call was encountered)
/// Adds the new instruction to the avm instructions list.
fn handle_send_l2_to_l1_msg(
    avm_instrs: &mut Vec<AvmInstruction>,
    destinations: &Vec<ValueOrArray>,
    inputs: &Vec<ValueOrArray>,
) {
    if !destinations.is_empty() || inputs.len() != 2 {
        panic!(
            "Transpiler expects ForeignCall::SENDL2TOL1MSG to have 0 destinations and 2 inputs, got {} and {}",
            destinations.len(),
            inputs.len()
        );
    }
    let recipient_offset_operand = match &inputs[0] {
        ValueOrArray::MemoryAddress(offset) => offset,
        _ => panic!(
            "Transpiler does not know how to handle ForeignCall::SENDL2TOL1MSG with HeapArray/Vector inputs",
        ),
    };
    let content_offset_operand = match &inputs[1] {
        ValueOrArray::MemoryAddress(offset) => offset,
        _ => panic!(
            "Transpiler does not know how to handle ForeignCall::SENDL2TOL1MSG with HeapArray/Vector inputs",
        ),
    };
    avm_instrs.push(AvmInstruction {
        opcode: AvmOpcode::SENDL2TOL1MSG,
        indirect: Some(
            AddressingModeBuilder::default()
                .direct_operand(recipient_offset_operand)
                .direct_operand(content_offset_operand)
                .build(),
        ),
        operands: vec![
            AvmOperand::U32 { value: recipient_offset_operand.to_usize() as u32 },
            AvmOperand::U32 { value: content_offset_operand.to_usize() as u32 },
        ],
        ..Default::default()
    });
}

/// Getter Instructions are instructions that take NO inputs, and return information
/// from the current execution context.
///
/// This includes:
/// - Global variables
/// - Caller
/// - storage address
/// - ...
fn handle_getter_instruction(
    avm_instrs: &mut Vec<AvmInstruction>,
    function: &str,
    destinations: &Vec<ValueOrArray>,
    inputs: &Vec<ValueOrArray>,
) {
    enum EnvironmentVariable {
        ADDRESS,
        STORAGEADDRESS,
        SENDER,
        FUNCTIONSELECTOR,
        TRANSACTIONFEE,
        CHAINID,
        VERSION,
        BLOCKNUMBER,
        TIMESTAMP,
        FEEPERL2GAS,
        FEEPERDAGAS,
        ISSTATICCALL,
        L2GASLEFT,
        DAGASLEFT,
    }

    // For the foreign calls we want to handle, we do not want inputs, as they are getters
    assert!(inputs.is_empty());
    assert!(destinations.len() == 1);

    let dest_offset_maybe = destinations[0];
    let dest_offset = match dest_offset_maybe {
        ValueOrArray::MemoryAddress(dest_offset) => dest_offset,
        _ => panic!("ForeignCall address destination should be a single value"),
    };

    let var_idx = match function {
        "avmOpcodeAddress" => EnvironmentVariable::ADDRESS,
        "avmOpcodeStorageAddress" => EnvironmentVariable::STORAGEADDRESS,
        "avmOpcodeSender" => EnvironmentVariable::SENDER,
        "avmOpcodeFeePerL2Gas" => EnvironmentVariable::FEEPERL2GAS,
        "avmOpcodeFeePerDaGas" => EnvironmentVariable::FEEPERDAGAS,
        "avmOpcodeTransactionFee" => EnvironmentVariable::TRANSACTIONFEE,
        "avmOpcodeChainId" => EnvironmentVariable::CHAINID,
        "avmOpcodeVersion" => EnvironmentVariable::VERSION,
        "avmOpcodeBlockNumber" => EnvironmentVariable::BLOCKNUMBER,
        "avmOpcodeTimestamp" => EnvironmentVariable::TIMESTAMP,
        "avmOpcodeL2GasLeft" => EnvironmentVariable::L2GASLEFT,
        "avmOpcodeDaGasLeft" => EnvironmentVariable::DAGASLEFT,
        "avmOpcodeFunctionSelector" => EnvironmentVariable::FUNCTIONSELECTOR,
        "avmOpcodeIsStaticCall" => EnvironmentVariable::ISSTATICCALL,
        _ => panic!("Transpiler doesn't know how to process getter {:?}", function),
    };

    avm_instrs.push(AvmInstruction {
        opcode: AvmOpcode::GETENVVAR_16,
        indirect: Some(AddressingModeBuilder::default().direct_operand(&dest_offset).build()),
        operands: vec![
            AvmOperand::U8 { value: var_idx as u8 },
            AvmOperand::U16 { value: dest_offset.to_usize() as u16 },
        ],
        ..Default::default()
    });
}

/// Handles Brillig's CONST opcode.
fn handle_const(
    avm_instrs: &mut Vec<AvmInstruction>,
    destination: &MemoryAddress,
    value: &FieldElement,
    bit_size: &BitSize,
    indirect: bool,
) {
    let tag = tag_from_bit_size(*bit_size);
    avm_instrs.push(generate_set_instruction(tag, destination, value, indirect));
}

/// Generates an AVM SET instruction.
fn generate_set_instruction(
    tag: AvmTypeTag,
    dest: &MemoryAddress,
    value: &FieldElement,
    indirect: bool,
) -> AvmInstruction {
    let bits_needed_val = bits_needed_for(value);
    let bits_needed_mem = if bits_needed_val >= 16 { 16 } else { bits_needed_for(dest) };
    assert!(bits_needed_mem <= 16);
    let bits_needed_opcode = bits_needed_val.max(bits_needed_mem);

    let set_opcode = match bits_needed_opcode {
        8 => AvmOpcode::SET_8,
        16 => AvmOpcode::SET_16,
        32 => AvmOpcode::SET_32,
        64 => AvmOpcode::SET_64,
        128 => AvmOpcode::SET_128,
        254 => AvmOpcode::SET_FF,
        _ => panic!("Invalid bits needed for opcode: {}", bits_needed_opcode),
    };

    AvmInstruction {
        opcode: set_opcode,
        indirect: if indirect {
            Some(AddressingModeBuilder::default().indirect_operand(dest).build())
        } else {
            Some(AddressingModeBuilder::default().direct_operand(dest).build())
        },
        tag: Some(tag),
        operands: vec![
            make_operand(bits_needed_opcode, value),
            make_operand(bits_needed_mem, &(dest.to_usize())),
        ],
    }
}

/// Generates an AVM CAST instruction.
fn generate_cast_instruction(
    source: &MemoryAddress,
    source_indirect: bool,
    destination: &MemoryAddress,
    destination_indirect: bool,
    dst_tag: AvmTypeTag,
) -> AvmInstruction {
    let bits_needed = bits_needed_for(source).max(bits_needed_for(destination));
    let avm_opcode = match bits_needed {
        8 => AvmOpcode::CAST_8,
        16 => AvmOpcode::CAST_16,
        _ => panic!("CAST only supports 8 and 16 bit encodings, needed {}", bits_needed),
    };
    let mut indirect_flags = AddressingModeBuilder::default();
    indirect_flags = if source_indirect {
        indirect_flags.indirect_operand(source)
    } else {
        indirect_flags.direct_operand(source)
    };

    indirect_flags = if destination_indirect {
        indirect_flags.indirect_operand(destination)
    } else {
        indirect_flags.direct_operand(destination)
    };

    AvmInstruction {
        opcode: avm_opcode,
        indirect: Some(indirect_flags.build()),
        tag: Some(dst_tag),
        operands: vec![
            make_operand(bits_needed, &(source.to_usize())),
            make_operand(bits_needed, &(destination.to_usize())),
        ],
    }
}

/// Generates an AVM MOV instruction.
fn generate_mov_instruction(
    indirect: Option<AvmOperand>,
    source: u32,
    dest: u32,
) -> AvmInstruction {
    let bits_needed = [source, dest].iter().map(bits_needed_for).max().unwrap();

    let mov_opcode = match bits_needed {
        8 => AvmOpcode::MOV_8,
        16 => AvmOpcode::MOV_16,
        _ => panic!("MOV operands must fit in 16 bits but needed {}", bits_needed),
    };

    AvmInstruction {
        opcode: mov_opcode,
        indirect,
        operands: vec![make_operand(bits_needed, &source), make_operand(bits_needed, &dest)],
        ..Default::default()
    }
}

/// Black box functions, for the meantime only covers pedersen operations as the blackbox function api suits our current needs.
/// (array goes in -> field element comes out)
fn handle_black_box_function(avm_instrs: &mut Vec<AvmInstruction>, operation: &BlackBoxOp) {
    match operation {
        BlackBoxOp::Sha256Compression { input, hash_values, output } => {
            let inputs_offset = input.pointer.to_usize();
            let state_offset = hash_values.pointer.to_usize();
            let output_offset = output.pointer.to_usize();

            avm_instrs.push(AvmInstruction {
                opcode: AvmOpcode::SHA256COMPRESSION,
                indirect: Some(
                    AddressingModeBuilder::default()
                        .indirect_operand(&output.pointer)
                        .indirect_operand(&hash_values.pointer)
                        .indirect_operand(&input.pointer)
                        .build(),
                ),
                operands: vec![
                    AvmOperand::U32 { value: output_offset as u32 },
                    AvmOperand::U32 { value: state_offset as u32 },
                    AvmOperand::U32 { value: inputs_offset as u32 },
                ],
                ..Default::default()
            });
        }
        BlackBoxOp::PedersenHash { inputs, domain_separator, output } => {
            let message_offset = inputs.pointer.to_usize();
            let message_size_offset = inputs.size.to_usize();

            let index_offset = domain_separator.to_usize();
            let dest_offset = output.to_usize();

            avm_instrs.push(AvmInstruction {
                opcode: AvmOpcode::PEDERSEN,
                indirect: Some(
                    AddressingModeBuilder::default()
                        .direct_operand(domain_separator)
                        .direct_operand(output)
                        .indirect_operand(&inputs.pointer)
                        .direct_operand(&inputs.size)
                        .build(),
                ),
                operands: vec![
                    AvmOperand::U32 { value: index_offset as u32 },
                    AvmOperand::U32 { value: dest_offset as u32 },
                    AvmOperand::U32 { value: message_offset as u32 },
                    AvmOperand::U32 { value: message_size_offset as u32 },
                ],
                ..Default::default()
            });
        }
        BlackBoxOp::Poseidon2Permutation {
            message,
            output,
            len: _, // we don't use this.
        } => {
            // We'd love to validate the input size, but it's not known at compile time.
            assert_eq!(output.size, 4, "Poseidon2Permutation output size must be 4!");
            let input_state_offset = message.pointer.to_usize();
            let output_state_offset = output.pointer.to_usize();

            avm_instrs.push(AvmInstruction {
                opcode: AvmOpcode::POSEIDON2,
                indirect: Some(
                    AddressingModeBuilder::default()
                        .indirect_operand(&message.pointer)
                        .indirect_operand(&output.pointer)
                        .build(),
                ),
                operands: vec![
                    AvmOperand::U32 { value: input_state_offset as u32 },
                    AvmOperand::U32 { value: output_state_offset as u32 },
                ],
                ..Default::default()
            });
        }
<<<<<<< HEAD
=======
        BlackBoxOp::Keccak256 { message, output } => {
            let message_offset = message.pointer.to_usize();
            let message_size_offset = message.size.to_usize();
            let dest_offset = output.pointer.to_usize();
            assert_eq!(output.size, 32, "Keccak256 output size must be 32!");

            avm_instrs.push(AvmInstruction {
                opcode: AvmOpcode::KECCAK,
                indirect: Some(
                    AddressingModeBuilder::default()
                        .indirect_operand(&output.pointer)
                        .indirect_operand(&message.pointer)
                        .direct_operand(&message.size)
                        .build(),
                ),
                operands: vec![
                    AvmOperand::U32 { value: dest_offset as u32 },
                    AvmOperand::U32 { value: message_offset as u32 },
                    AvmOperand::U32 { value: message_size_offset as u32 },
                ],
                ..Default::default()
            });
        }
>>>>>>> 349f9386
        BlackBoxOp::Keccakf1600 { message, output } => {
            let message_offset = message.pointer.to_usize();
            let message_size_offset = message.size.to_usize();
            let dest_offset = output.pointer.to_usize();
            assert_eq!(output.size, 25, "Keccakf1600 output size must be 25!");

            avm_instrs.push(AvmInstruction {
                opcode: AvmOpcode::KECCAKF1600,
                indirect: Some(
                    AddressingModeBuilder::default()
                        .indirect_operand(&output.pointer)
                        .indirect_operand(&message.pointer)
                        .direct_operand(&message.size)
                        .build(),
                ),
                operands: vec![
                    AvmOperand::U32 { value: dest_offset as u32 },
                    AvmOperand::U32 { value: message_offset as u32 },
                    AvmOperand::U32 { value: message_size_offset as u32 },
                ],
                ..Default::default()
            });
        }
        BlackBoxOp::ToRadix { input, radix, output, output_bits } => {
            let num_limbs = output.size as u32;
            let input_offset = input.to_usize() as u32;
            let output_offset = output.pointer.to_usize() as u32;
            let radix_offset = radix.to_usize() as u32;

            avm_instrs.push(AvmInstruction {
                opcode: AvmOpcode::TORADIXLE,
                indirect: Some(
                    AddressingModeBuilder::default()
                        .direct_operand(input)
                        .indirect_operand(&output.pointer)
                        .direct_operand(radix)
                        .build(),
                ),
                tag: None,
                operands: vec![
                    AvmOperand::U32 { value: input_offset },
                    AvmOperand::U32 { value: output_offset },
                    AvmOperand::U32 { value: radix_offset },
                    AvmOperand::U32 { value: num_limbs },
                    AvmOperand::U8 { value: *output_bits as u8 },
                ],
            });
        }
        // This will be changed to utilise relative memory offsets
        BlackBoxOp::EmbeddedCurveAdd {
            input1_x: p1_x_offset,
            input1_y: p1_y_offset,
            input1_infinite: p1_infinite_offset,
            input2_x: p2_x_offset,
            input2_y: p2_y_offset,
            input2_infinite: p2_infinite_offset,
            result,
        } => avm_instrs.push(AvmInstruction {
            opcode: AvmOpcode::ECADD,
            // The result (SIXTH operand) is indirect.
            indirect: Some(
                AddressingModeBuilder::default()
                    .direct_operand(p1_x_offset)
                    .direct_operand(p1_y_offset)
                    .direct_operand(p1_infinite_offset)
                    .direct_operand(p2_x_offset)
                    .direct_operand(p2_y_offset)
                    .direct_operand(p2_infinite_offset)
                    .indirect_operand(&result.pointer)
                    .build(),
            ),
            operands: vec![
                AvmOperand::U32 { value: p1_x_offset.to_usize() as u32 },
                AvmOperand::U32 { value: p1_y_offset.to_usize() as u32 },
                AvmOperand::U32 { value: p1_infinite_offset.to_usize() as u32 },
                AvmOperand::U32 { value: p2_x_offset.to_usize() as u32 },
                AvmOperand::U32 { value: p2_y_offset.to_usize() as u32 },
                AvmOperand::U32 { value: p2_infinite_offset.to_usize() as u32 },
                AvmOperand::U32 { value: result.pointer.to_usize() as u32 },
            ],
            ..Default::default()
        }),
        // Temporary while we dont have efficient noir implementations
        BlackBoxOp::MultiScalarMul { points, scalars, outputs } => {
            // The length of the scalars vector is 2x the length of the points vector due to limb
            // decomposition
            let points_offset = points.pointer.to_usize();
            let num_points = points.size.to_usize();
            let scalars_offset = scalars.pointer.to_usize();
            // Output array is fixed to 3
            assert_eq!(outputs.size, 3, "Output array size must be equal to 3");
            let outputs_offset = outputs.pointer.to_usize();
            avm_instrs.push(AvmInstruction {
                opcode: AvmOpcode::MSM,
                indirect: Some(
                    AddressingModeBuilder::default()
                        .indirect_operand(&points.pointer)
                        .indirect_operand(&scalars.pointer)
                        .indirect_operand(&outputs.pointer)
                        .direct_operand(&points.size)
                        .build(),
                ),
                operands: vec![
                    AvmOperand::U32 { value: points_offset as u32 },
                    AvmOperand::U32 { value: scalars_offset as u32 },
                    AvmOperand::U32 { value: outputs_offset as u32 },
                    AvmOperand::U32 { value: num_points as u32 },
                ],
                ..Default::default()
            });
        }
        // Temporary while we dont have efficient noir implementations (again)
        BlackBoxOp::PedersenCommitment { inputs, domain_separator, output } => {
            let input_offset = inputs.pointer.to_usize();
            let input_size_offset = inputs.size.to_usize();
            let index_offset = domain_separator.to_usize();
            let output_offset = output.pointer.to_usize();
            avm_instrs.push(AvmInstruction {
                opcode: AvmOpcode::PEDERSENCOMMITMENT,
                indirect: Some(
                    AddressingModeBuilder::default()
                        .indirect_operand(&inputs.pointer)
                        .indirect_operand(&output.pointer)
                        .direct_operand(&inputs.size)
                        .direct_operand(domain_separator)
                        .build(),
                ),
                operands: vec![
                    AvmOperand::U32 { value: input_offset as u32 },
                    AvmOperand::U32 { value: output_offset as u32 },
                    AvmOperand::U32 { value: input_size_offset as u32 },
                    AvmOperand::U32 { value: index_offset as u32 },
                ],
                ..Default::default()
            });
        }
        _ => panic!("Transpiler doesn't know how to process {:?}", operation),
    }
}

fn handle_debug_log(
    avm_instrs: &mut Vec<AvmInstruction>,
    destinations: &Vec<ValueOrArray>,
    inputs: &Vec<ValueOrArray>,
) {
    if !destinations.is_empty() || inputs.len() != 3 {
        panic!(
            "Transpiler expects ForeignCall::DEBUGLOG to have 0 destinations and 3 inputs, got {} and {}",
            destinations.len(),
            inputs.len()
        );
    }
    let (message_offset, message_size) = match &inputs[0] {
        ValueOrArray::HeapArray(HeapArray { pointer, size }) => (pointer, *size as u32),
        _ => panic!("Message for ForeignCall::DEBUGLOG should be a HeapArray."),
    };
    // The fields are a slice, and this is represented as a (length: Field, slice: HeapVector).
    // The length field is redundant and we skipt it.
    let (fields_offset_ptr, fields_size_ptr) = match &inputs[2] {
        ValueOrArray::HeapVector(HeapVector { pointer, size }) => (pointer, size),
        _ => panic!("List of fields for ForeignCall::DEBUGLOG should be a HeapVector (slice)."),
    };
    avm_instrs.push(AvmInstruction {
        opcode: AvmOpcode::DEBUGLOG,
        // (left to right)
        //  * message_offset INDIRECT
        //  * (N/A) message_size is an immediate
        //  * fields_offset_ptr INDIRECT
        //  * fields_size_ptr direct
        indirect: Some(
            AddressingModeBuilder::default()
                .indirect_operand(message_offset)
                .indirect_operand(fields_offset_ptr)
                .direct_operand(fields_size_ptr)
                .build(),
        ),
        operands: vec![
            AvmOperand::U32 { value: message_offset.to_usize() as u32 },
            AvmOperand::U32 { value: message_size },
            // indirect
            AvmOperand::U32 { value: fields_offset_ptr.to_usize() as u32 },
            // indirect
            AvmOperand::U32 { value: fields_size_ptr.to_usize() as u32 },
        ],
        ..Default::default()
    });
}

// #[oracle(avmOpcodeCalldataCopy)]
// unconstrained fn calldata_copy_opcode<let N: u32>(cdoffset: Field) -> [Field; N] {}
fn handle_calldata_copy(
    avm_instrs: &mut Vec<AvmInstruction>,
    destinations: &Vec<ValueOrArray>,
    inputs: &Vec<ValueOrArray>,
) {
    assert!(inputs.len() == 2);
    assert!(destinations.len() == 1);

    let cd_offset = match inputs[0] {
        ValueOrArray::MemoryAddress(address) => address,
        _ => panic!("CalldataCopy offset should be a memory address"),
    };

    let copy_size_offset = match inputs[1] {
        ValueOrArray::MemoryAddress(address) => address,
        _ => panic!("CalldataCopy size should be a memory address"),
    };

    let (dest_offset, ..) = match destinations[0] {
        ValueOrArray::HeapArray(HeapArray { pointer, size }) => (pointer, size),
        _ => panic!("CalldataCopy destination should be an array"),
    };

    avm_instrs.push(AvmInstruction {
        opcode: AvmOpcode::CALLDATACOPY,
        indirect: Some(
            AddressingModeBuilder::default()
                .direct_operand(&cd_offset)
                .direct_operand(&copy_size_offset)
                .indirect_operand(&dest_offset)
                .build(),
        ),
        operands: vec![
            AvmOperand::U32 {
                value: cd_offset.to_usize() as u32, // cdOffset (calldata offset)
            },
            AvmOperand::U32 { value: copy_size_offset.to_usize() as u32 }, // copy size
            AvmOperand::U32 {
                value: dest_offset.to_usize() as u32, // dstOffset
            },
        ],
        ..Default::default()
    });
}

// #[oracle(avmOpcodeReturn)]
// unconstrained fn return_opcode<let N: u32>(returndata: [Field; N]) {}
fn handle_return(
    avm_instrs: &mut Vec<AvmInstruction>,
    destinations: &Vec<ValueOrArray>,
    inputs: &Vec<ValueOrArray>,
) {
    assert!(inputs.len() == 1);
    assert!(destinations.len() == 0);

    // First arg is the size, which is ignored because it's redundant.
    let (return_data_offset, return_data_size) = match inputs[0] {
        ValueOrArray::HeapArray(HeapArray { pointer, size }) => (pointer, size as u32),
        _ => panic!("Return instruction's args input should be a HeapArray"),
    };

    avm_instrs.push(AvmInstruction {
        opcode: AvmOpcode::RETURN,
        indirect: Some(
            AddressingModeBuilder::default().indirect_operand(&return_data_offset).build(),
        ),
        operands: vec![
            AvmOperand::U32 { value: return_data_offset.to_usize() as u32 },
            AvmOperand::U32 { value: return_data_size },
        ],
        ..Default::default()
    });
}

/// Emit a storage write opcode
/// The current implementation writes an array of values into storage ( contiguous slots in memory )
fn handle_storage_write(
    avm_instrs: &mut Vec<AvmInstruction>,
    destinations: &Vec<ValueOrArray>,
    inputs: &Vec<ValueOrArray>,
) {
    assert!(inputs.len() == 2);
    assert!(destinations.is_empty());

    let slot_offset_maybe = inputs[0];
    let slot_offset = match slot_offset_maybe {
        ValueOrArray::MemoryAddress(slot_offset) => slot_offset,
        _ => panic!("ForeignCall address destination should be a single value"),
    };

    let src_offset_maybe = inputs[1];
    let src_offset = match src_offset_maybe {
        ValueOrArray::MemoryAddress(src_offset) => src_offset,
        _ => panic!("ForeignCall address source should be a single value"),
    };

    avm_instrs.push(AvmInstruction {
        opcode: AvmOpcode::SSTORE,
        indirect: Some(
            AddressingModeBuilder::default()
                .direct_operand(&src_offset)
                .direct_operand(&slot_offset)
                .build(),
        ),
        operands: vec![
            AvmOperand::U32 { value: src_offset.to_usize() as u32 },
            AvmOperand::U32 { value: slot_offset.to_usize() as u32 },
        ],
        ..Default::default()
    });
}

/// Emit a GETCONTRACTINSTANCE opcode
fn handle_get_contract_instance(
    avm_instrs: &mut Vec<AvmInstruction>,
    destinations: &Vec<ValueOrArray>,
    inputs: &Vec<ValueOrArray>,
) {
    assert!(inputs.len() == 1);
    assert!(destinations.len() == 1);

    let address_offset_maybe = inputs[0];
    let address_offset = match address_offset_maybe {
        ValueOrArray::MemoryAddress(slot_offset) => slot_offset,
        _ => panic!("GETCONTRACTINSTANCE address should be a single value"),
    };

    let dest_offset_maybe = destinations[0];
    let dest_offset = match dest_offset_maybe {
        ValueOrArray::HeapArray(HeapArray { pointer, .. }) => pointer,
        _ => panic!("GETCONTRACTINSTANCE destination should be an array"),
    };

    avm_instrs.push(AvmInstruction {
        opcode: AvmOpcode::GETCONTRACTINSTANCE,
        indirect: Some(
            AddressingModeBuilder::default()
                .direct_operand(&address_offset)
                .indirect_operand(&dest_offset)
                .build(),
        ),
        operands: vec![
            AvmOperand::U32 { value: address_offset.to_usize() as u32 },
            AvmOperand::U32 { value: dest_offset.to_usize() as u32 },
        ],
        ..Default::default()
    });
}

/// Emit a storage read opcode
/// The current implementation reads an array of values from storage ( contiguous slots in memory )
fn handle_storage_read(
    avm_instrs: &mut Vec<AvmInstruction>,
    destinations: &Vec<ValueOrArray>,
    inputs: &Vec<ValueOrArray>,
) {
    assert!(inputs.len() == 1); // output
    assert!(destinations.len() == 1); // return value

    let slot_offset_maybe = inputs[0];
    let slot_offset = match slot_offset_maybe {
        ValueOrArray::MemoryAddress(slot_offset) => slot_offset,
        _ => panic!("ForeignCall address input should be a single value"),
    };

    let dest_offset_maybe = destinations[0];
    let dest_offset = match dest_offset_maybe {
        ValueOrArray::MemoryAddress(dest_offset) => dest_offset,
        _ => panic!("ForeignCall address destination should be a single value"),
    };

    avm_instrs.push(AvmInstruction {
        opcode: AvmOpcode::SLOAD,
        indirect: Some(
            AddressingModeBuilder::default()
                .direct_operand(&slot_offset)
                .direct_operand(&dest_offset)
                .build(),
        ),
        operands: vec![
            AvmOperand::U32 { value: slot_offset.to_usize() as u32 },
            AvmOperand::U32 { value: dest_offset.to_usize() as u32 },
        ],
        ..Default::default()
    });
}

/// Patch a Noir function's debug info with updated PCs since transpilation injects extra
/// instructions in some cases.
pub fn patch_debug_info_pcs(
    mut debug_infos: Vec<DebugInfo>,
    brillig_pcs_to_avm_pcs: &[usize],
) -> Vec<DebugInfo> {
    for patched_debug_info in debug_infos.iter_mut() {
        let mut patched_brillig_locations = BTreeMap::new();
        for (brillig_function_id, opcode_locations_map) in
            patched_debug_info.brillig_locations.iter()
        {
            // create a new map with all of its keys (OpcodeLocations) patched
            let mut patched_locations = BTreeMap::new();
            for (original_opcode_location, source_locations) in opcode_locations_map.iter() {
                let avm_opcode_location =
                    BrilligOpcodeLocation(brillig_pcs_to_avm_pcs[original_opcode_location.0]);
                patched_locations.insert(avm_opcode_location, source_locations.clone());
            }
            // insert the new map as a brillig locations map for the current function id
            patched_brillig_locations.insert(*brillig_function_id, patched_locations);
        }

        // patch the `DebugInfo` entry
        patched_debug_info.brillig_locations = patched_brillig_locations;
    }
    debug_infos
}

/// Patch the assert messages with updated PCs since transpilation injects extra
/// opcodes into the bytecode.
pub fn patch_assert_message_pcs(
    assert_messages: HashMap<usize, String>,
    brillig_pcs_to_avm_pcs: &[usize],
) -> HashMap<usize, String> {
    assert_messages
        .into_iter()
        .map(|(brillig_pc, message)| (brillig_pcs_to_avm_pcs[brillig_pc], message))
        .collect()
}

/// Compute an array that maps each Brillig pc to an AVM pc.
/// This must be done before transpiling to properly transpile jump destinations.
/// This is necessary for two reasons:
/// 1. The transpiler injects `initial_offset` instructions at the beginning of the program.
/// 2. Some brillig instructions (_e.g._ Stop, or certain ForeignCalls) map to multiple AVM instructions
/// args:
///     initial_offset: how many AVM instructions were inserted at the start of the program
///     brillig: the Brillig program
/// returns: an array where each index is a Brillig pc,
///     and each value is the corresponding AVM pc.
pub fn map_brillig_pcs_to_avm_pcs(brillig_bytecode: &[BrilligOpcode<FieldElement>]) -> Vec<usize> {
    let mut pc_map = vec![0; brillig_bytecode.len()];

    pc_map[0] = 0; // first PC is always 0 as there are no instructions inserted by AVM at start
    for i in 0..brillig_bytecode.len() - 1 {
        let num_avm_instrs_for_this_brillig_instr = match &brillig_bytecode[i] {
            _ => 1,
        };
        // next Brillig pc will map to an AVM pc offset by the
        // number of AVM instructions generated for this Brillig one
        pc_map[i + 1] = pc_map[i] + num_avm_instrs_for_this_brillig_instr;
    }
    pc_map
}

fn is_integral_bit_size(bit_size: IntegerBitSize) -> bool {
    matches!(
        bit_size,
        IntegerBitSize::U1
            | IntegerBitSize::U8
            | IntegerBitSize::U16
            | IntegerBitSize::U32
            | IntegerBitSize::U64
            | IntegerBitSize::U128
    )
}

fn tag_from_bit_size(bit_size: BitSize) -> AvmTypeTag {
    match bit_size {
        BitSize::Integer(IntegerBitSize::U1) => AvmTypeTag::UINT1,
        BitSize::Integer(IntegerBitSize::U8) => AvmTypeTag::UINT8,
        BitSize::Integer(IntegerBitSize::U16) => AvmTypeTag::UINT16,
        BitSize::Integer(IntegerBitSize::U32) => AvmTypeTag::UINT32,
        BitSize::Integer(IntegerBitSize::U64) => AvmTypeTag::UINT64,
        BitSize::Integer(IntegerBitSize::U128) => AvmTypeTag::UINT128,
        BitSize::Field => AvmTypeTag::FIELD,
        _ => panic!("The AVM doesn't support integer bit size {:?}", bit_size),
    }
}<|MERGE_RESOLUTION|>--- conflicted
+++ resolved
@@ -1040,32 +1040,6 @@
                 ..Default::default()
             });
         }
-<<<<<<< HEAD
-=======
-        BlackBoxOp::Keccak256 { message, output } => {
-            let message_offset = message.pointer.to_usize();
-            let message_size_offset = message.size.to_usize();
-            let dest_offset = output.pointer.to_usize();
-            assert_eq!(output.size, 32, "Keccak256 output size must be 32!");
-
-            avm_instrs.push(AvmInstruction {
-                opcode: AvmOpcode::KECCAK,
-                indirect: Some(
-                    AddressingModeBuilder::default()
-                        .indirect_operand(&output.pointer)
-                        .indirect_operand(&message.pointer)
-                        .direct_operand(&message.size)
-                        .build(),
-                ),
-                operands: vec![
-                    AvmOperand::U32 { value: dest_offset as u32 },
-                    AvmOperand::U32 { value: message_offset as u32 },
-                    AvmOperand::U32 { value: message_size_offset as u32 },
-                ],
-                ..Default::default()
-            });
-        }
->>>>>>> 349f9386
         BlackBoxOp::Keccakf1600 { message, output } => {
             let message_offset = message.pointer.to_usize();
             let message_size_offset = message.size.to_usize();
