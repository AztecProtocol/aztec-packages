use acvm::acir::brillig::Opcode as BrilligOpcode;
use acvm::acir::circuit::brillig::Brillig;

<<<<<<< HEAD
use acvm::brillig_vm::brillig::{BinaryFieldOp, BinaryIntOp, ValueOrArray};
=======
use acvm::brillig_vm::brillig::{
    BinaryFieldOp, BinaryIntOp, BlackBoxOp, HeapArray, MemoryAddress, Value, ValueOrArray,
};
>>>>>>> c1709b3d

use crate::instructions::{
    AvmInstruction, AvmOperand, AvmTypeTag, ALL_DIRECT, FIRST_OPERAND_INDIRECT,
    ZEROTH_OPERAND_INDIRECT,
};
use crate::opcodes::AvmOpcode;
use crate::utils::{dbg_print_avm_program, dbg_print_brillig_program};

/// Transpile a Brillig program to AVM bytecode
pub fn brillig_to_avm(brillig: &Brillig) -> Vec<u8> {
    dbg_print_brillig_program(brillig);

    let mut avm_instrs: Vec<AvmInstruction> = Vec::new();

    // Map Brillig pcs to AVM pcs
    // (some Brillig instructions map to >1 AVM instruction)
    let brillig_pcs_to_avm_pcs = map_brillig_pcs_to_avm_pcs(avm_instrs.len(), brillig);

    // Transpile a Brillig instruction to one or more AVM instructions
    for brillig_instr in &brillig.bytecode {
        match brillig_instr {
            BrilligOpcode::BinaryFieldOp {
                destination,
                op,
                lhs,
                rhs,
            } => {
                let avm_opcode = match op {
                    BinaryFieldOp::Add => AvmOpcode::ADD,
                    BinaryFieldOp::Sub => AvmOpcode::SUB,
                    BinaryFieldOp::Mul => AvmOpcode::MUL,
                    BinaryFieldOp::Div => AvmOpcode::DIV,
                    BinaryFieldOp::Equals => AvmOpcode::EQ,
                };
                avm_instrs.push(AvmInstruction {
                    opcode: avm_opcode,
                    indirect: Some(ALL_DIRECT),
                    tag: Some(AvmTypeTag::FIELD),
                    operands: vec![
                        AvmOperand::U32 {
                            value: lhs.to_usize() as u32,
                        },
                        AvmOperand::U32 {
                            value: rhs.to_usize() as u32,
                        },
                        AvmOperand::U32 {
                            value: destination.to_usize() as u32,
                        },
                    ],
                });
            }
            BrilligOpcode::BinaryIntOp {
                destination,
                op,
                bit_size,
                lhs,
                rhs,
            } => {
                let avm_opcode = match op {
                    BinaryIntOp::Add => AvmOpcode::ADD,
                    BinaryIntOp::Sub => AvmOpcode::SUB,
                    BinaryIntOp::Mul => AvmOpcode::MUL,
                    BinaryIntOp::UnsignedDiv => AvmOpcode::DIV,
                    BinaryIntOp::Equals => AvmOpcode::EQ,
                    BinaryIntOp::LessThan => AvmOpcode::LT,
                    BinaryIntOp::LessThanEquals => AvmOpcode::LTE,
                    BinaryIntOp::And => AvmOpcode::AND,
                    BinaryIntOp::Or => AvmOpcode::OR,
                    BinaryIntOp::Xor => AvmOpcode::XOR,
                    BinaryIntOp::Shl => AvmOpcode::SHL,
                    BinaryIntOp::Shr => AvmOpcode::SHR,
                    _ => panic!(
                        "Transpiler doesn't know how to process BinaryIntOp {:?}",
                        brillig_instr
                    ),
                };
                avm_instrs.push(AvmInstruction {
                    opcode: avm_opcode,
                    indirect: Some(ALL_DIRECT),
                    tag: Some(tag_from_bit_size(*bit_size)),
                    operands: vec![
                        AvmOperand::U32 {
                            value: lhs.to_usize() as u32,
                        },
                        AvmOperand::U32 {
                            value: rhs.to_usize() as u32,
                        },
                        AvmOperand::U32 {
                            value: destination.to_usize() as u32,
                        },
                    ],
                });
            }
            BrilligOpcode::CalldataCopy { destination_address, size, offset } => {
                avm_instrs.push(AvmInstruction {
                    opcode: AvmOpcode::CALLDATACOPY,
                    indirect: Some(ALL_DIRECT),
                    operands: vec![
                        AvmOperand::U32 {
                            value: *offset as u32, // cdOffset (calldata offset)
                        }, AvmOperand::U32 {
                            value: *size as u32,
                        }, AvmOperand::U32 {
                            value: destination_address.to_usize() as u32, // dstOffset
                        }],
                        ..Default::default()
                    });
            }
            BrilligOpcode::Jump { location } => {
                let avm_loc = brillig_pcs_to_avm_pcs[*location];
                avm_instrs.push(AvmInstruction {
                    opcode: AvmOpcode::JUMP,
                    operands: vec![AvmOperand::U32 {
                        value: avm_loc as u32,
                    }],
                    ..Default::default()
                });
            }
            BrilligOpcode::JumpIf {
                condition,
                location,
            } => {
                let avm_loc = brillig_pcs_to_avm_pcs[*location];
                avm_instrs.push(AvmInstruction {
                    opcode: AvmOpcode::JUMPI,
                    indirect: Some(ALL_DIRECT),
                    operands: vec![
                        AvmOperand::U32 {
                            value: avm_loc as u32,
                        },
                        AvmOperand::U32 {
                            value: condition.to_usize() as u32,
                        },
                    ],
                    ..Default::default()
                });
            }
<<<<<<< HEAD
            BrilligOpcode::Const { destination, value, bit_size:_ } => {
                avm_instrs.push(AvmInstruction {
                    opcode: AvmOpcode::SET,
                    indirect: Some(0),
                    dst_tag: Some(AvmTypeTag::UINT128),
                    operands: vec![
                        // TODO(4267): support u8..u128 and use dst_tag
                        // value - temporarily as u128 - matching wireFormat in typescript
                        AvmOperand::U128 {
                            value: value.to_usize() as u128,
                        },
                        // dest offset
                        AvmOperand::U32 {
                            value: destination.to_usize() as u32,
                        },
                    ],
                });
=======
            BrilligOpcode::Const { destination, value, bit_size } => {
                handle_const(&mut avm_instrs, destination, value, bit_size);
>>>>>>> c1709b3d
            }
            BrilligOpcode::Mov {
                destination,
                source,
            } => {
                avm_instrs.push(generate_mov_instruction(Some(ALL_DIRECT), source.to_usize() as u32, destination.to_usize() as u32));
            }
            BrilligOpcode::Load {
                destination,
                source_pointer,
            } => {
                avm_instrs.push(generate_mov_instruction(Some(ZEROTH_OPERAND_INDIRECT), source_pointer.to_usize() as u32, destination.to_usize() as u32));
            }
            BrilligOpcode::Store {
                destination_pointer,
                source,
            } => {
                avm_instrs.push(generate_mov_instruction(Some(FIRST_OPERAND_INDIRECT), source.to_usize() as u32, destination_pointer.to_usize() as u32));
            }
            BrilligOpcode::Call { location } => {
                let avm_loc = brillig_pcs_to_avm_pcs[*location];
                avm_instrs.push(AvmInstruction {
                    opcode: AvmOpcode::INTERNALCALL,
                    operands: vec![AvmOperand::U32 {
                        value: avm_loc as u32,
                    }],
                    ..Default::default()
                });
            }
            BrilligOpcode::Return {} => avm_instrs.push(AvmInstruction {
                opcode: AvmOpcode::INTERNALRETURN,
                ..Default::default()
            }),
            BrilligOpcode::Stop { return_data_offset, return_data_size } => {
                avm_instrs.push(AvmInstruction {
                    opcode: AvmOpcode::RETURN,
                    indirect: Some(ALL_DIRECT),
                    operands: vec![
                        AvmOperand::U32 { value: *return_data_offset as u32 },
                        AvmOperand::U32 { value: *return_data_size as u32 },
                    ],
                    ..Default::default()
                });
            }
            BrilligOpcode::Trap { /*return_data_offset, return_data_size*/ } => {
                // TODO(https://github.com/noir-lang/noir/issues/3113): Trap should support return data
                avm_instrs.push(AvmInstruction {
                    opcode: AvmOpcode::REVERT,
                    indirect: Some(ALL_DIRECT),
                    operands: vec![
                        //AvmOperand::U32 { value: *return_data_offset as u32},
                        //AvmOperand::U32 { value: *return_data_size as u32},
                        AvmOperand::U32 { value: 0 },
                        AvmOperand::U32 { value: 0 },
                    ],
                    ..Default::default()
                });
            },
<<<<<<< HEAD
            BrilligOpcode::ForeignCall { function, destinations, inputs, destination_value_types:_, input_value_types:_ } => {
                handle_foreign_call(&mut avm_instrs, function, destinations, inputs);
            },
=======
            BrilligOpcode::Cast { destination, source, bit_size } => {
                avm_instrs.push(generate_cast_instruction(source.to_usize() as u32, destination.to_usize() as u32, tag_from_bit_size(*bit_size)));
            }
            BrilligOpcode::ForeignCall { function, destinations, inputs, destination_value_types:_, input_value_types:_ } => {
                handle_foreign_call(&mut avm_instrs, function, destinations, inputs);
            },
            BrilligOpcode::BlackBox(operation) => handle_black_box_function(&mut avm_instrs, operation),
>>>>>>> c1709b3d
            _ => panic!(
                "Transpiler doesn't know how to process {:?} brillig instruction",
                brillig_instr
            ),
        }
    }

    dbg_print_avm_program(&avm_instrs);

    // Constructing bytecode from instructions
    let mut bytecode = Vec::new();
    for instruction in avm_instrs {
        bytecode.extend_from_slice(&instruction.to_bytes());
    }
    bytecode
}

<<<<<<< HEAD
/// Handle foreign function calls
/// - Environment getting opcodes will be represented as foreign calls
=======
/// Handle brillig foreign calls
/// Examples:
/// - Tree access opcodes
/// - Hashing/gadget opcodes
/// - Environment getter opcodes
>>>>>>> c1709b3d
/// - TODO: support for avm external calls through this function
fn handle_foreign_call(
    avm_instrs: &mut Vec<AvmInstruction>,
    function: &String,
    destinations: &Vec<ValueOrArray>,
    inputs: &Vec<ValueOrArray>,
) {
<<<<<<< HEAD
    // For the foreign calls we want to handle, we do not want inputs, as they are getters
    assert!(inputs.len() == 0);
=======
    match function.as_str() {
        "emitNoteHash" | "emitNullifier" => handle_emit_note_hash_or_nullifier(
            function.as_str() == "emitNullifier",
            avm_instrs,
            destinations,
            inputs,
        ),
        "nullifierExists" => handle_nullifier_exists(avm_instrs, destinations, inputs),
        "keccak256" | "sha256" => {
            handle_2_field_hash_instruction(avm_instrs, function, destinations, inputs)
        }
        "poseidon" => {
            handle_single_field_hash_instruction(avm_instrs, function, destinations, inputs)
        }
        _ => handle_getter_instruction(avm_instrs, function, destinations, inputs),
    }
}

/// Handle an AVM EMITNOTEHASH or EMITNULLIFIER instruction
/// (an emitNoteHash or emitNullifier brillig foreign call was encountered)
/// Adds the new instruction to the avm instructions list.
fn handle_emit_note_hash_or_nullifier(
    is_nullifier: bool, // false for note hash, true for nullifier
    avm_instrs: &mut Vec<AvmInstruction>,
    destinations: &Vec<ValueOrArray>,
    inputs: &Vec<ValueOrArray>,
) {
    let function_name = if is_nullifier {
        "EMITNULLIFIER"
    } else {
        "EMITNOTEHASH"
    };

    if destinations.len() != 0 || inputs.len() != 1 {
        panic!(
            "Transpiler expects ForeignCall::{} to have 0 destinations and 1 input, got {} and {}",
            function_name,
            destinations.len(),
            inputs.len()
        );
    }
    let offset_operand = match &inputs[0] {
        ValueOrArray::MemoryAddress(offset) => offset.to_usize() as u32,
        _ => panic!(
            "Transpiler does not know how to handle ForeignCall::{} with HeapArray/Vector inputs",
            function_name
        ),
    };
    avm_instrs.push(AvmInstruction {
        opcode: if is_nullifier {
            AvmOpcode::EMITNULLIFIER
        } else {
            AvmOpcode::EMITNOTEHASH
        },
        indirect: Some(ALL_DIRECT),
        operands: vec![AvmOperand::U32 {
            value: offset_operand,
        }],
        ..Default::default()
    });
}

/// Handle an AVM NULLIFIEREXISTS instruction
/// (a nullifierExists brillig foreign call was encountered)
/// Adds the new instruction to the avm instructions list.
fn handle_nullifier_exists(
    avm_instrs: &mut Vec<AvmInstruction>,
    destinations: &Vec<ValueOrArray>,
    inputs: &Vec<ValueOrArray>,
) {
    if destinations.len() != 1 || inputs.len() != 1 {
        panic!("Transpiler expects ForeignCall::CHECKNULLIFIEREXISTS to have 1 destinations and 1 input, got {} and {}", destinations.len(), inputs.len());
    }
    let nullifier_offset_operand = match &inputs[0] {
        ValueOrArray::MemoryAddress(offset) => offset.to_usize() as u32,
        _ => panic!("Transpiler does not know how to handle ForeignCall::EMITNOTEHASH with HeapArray/Vector inputs"),
    };
    let exists_offset_operand = match &destinations[0] {
        ValueOrArray::MemoryAddress(offset) => offset.to_usize() as u32,
        _ => panic!("Transpiler does not know how to handle ForeignCall::EMITNOTEHASH with HeapArray/Vector inputs"),
    };
    avm_instrs.push(AvmInstruction {
        opcode: AvmOpcode::NULLIFIEREXISTS,
        indirect: Some(ALL_DIRECT),
        operands: vec![
            AvmOperand::U32 {
                value: nullifier_offset_operand,
            },
            AvmOperand::U32 {
                value: exists_offset_operand,
            },
        ],
        ..Default::default()
    });
}

/// Two field hash instructions represent instruction's that's outputs are larger than a field element
///
/// This includes:
/// - keccak
/// - sha256
///
/// In the future the output of these may expand / contract depending on what is most efficient for the circuit
/// to reason about. In order to decrease user friction we will use two field outputs.
fn handle_2_field_hash_instruction(
    avm_instrs: &mut Vec<AvmInstruction>,
    function: &String,
    destinations: &[ValueOrArray],
    inputs: &[ValueOrArray],
) {
    // handle field returns differently
    let hash_offset_maybe = inputs[0];
    let (hash_offset, hash_size) = match hash_offset_maybe {
        ValueOrArray::HeapArray(HeapArray { pointer, size }) => (pointer.0, size),
        _ => panic!("Keccak | Sha256 address inputs destination should be a single value"),
    };

    assert!(destinations.len() == 1);
    let dest_offset_maybe = destinations[0];
    let dest_offset = match dest_offset_maybe {
        ValueOrArray::HeapArray(HeapArray { pointer, size }) => {
            assert!(size == 2);
            pointer.0
        }
        _ => panic!("Keccak | Poseidon address destination should be a single value"),
    };

    let opcode = match function.as_str() {
        "keccak256" => AvmOpcode::KECCAK,
        "sha256" => AvmOpcode::SHA256,
        _ => panic!(
            "Transpiler doesn't know how to process ForeignCall function {:?}",
            function
        ),
    };

    avm_instrs.push(AvmInstruction {
        opcode,
        indirect: Some(3), // 11 - addressing mode, indirect for input and output
        operands: vec![
            AvmOperand::U32 {
                value: dest_offset as u32,
            },
            AvmOperand::U32 {
                value: hash_offset as u32,
            },
            AvmOperand::U32 {
                value: hash_size as u32,
            },
        ],
        ..Default::default()
    });
}

/// A single field hash instruction includes hash functions that emit a single field element
/// directly onto the stack.
///
/// This includes (snark friendly functions):
/// - poseidon2
///
/// Pedersen is not implemented this way as the black box function representation has the correct api.
/// As the Poseidon BBF only deals with a single permutation, it is not quite suitable for our current avm
/// representation.
fn handle_single_field_hash_instruction(
    avm_instrs: &mut Vec<AvmInstruction>,
    function: &String,
    destinations: &[ValueOrArray],
    inputs: &[ValueOrArray],
) {
    // handle field returns differently
    let hash_offset_maybe = inputs[0];
    let (hash_offset, hash_size) = match hash_offset_maybe {
        ValueOrArray::HeapArray(HeapArray { pointer, size }) => (pointer.0, size),
        _ => panic!("Poseidon address inputs destination should be a single value"),
    };

    assert!(destinations.len() == 1);
    let dest_offset_maybe = destinations[0];
    let dest_offset = match dest_offset_maybe {
        ValueOrArray::MemoryAddress(dest_offset) => dest_offset.0,
        _ => panic!("Poseidon address destination should be a single value"),
    };

    let opcode = match function.as_str() {
        "poseidon" => AvmOpcode::POSEIDON,
        _ => panic!(
            "Transpiler doesn't know how to process ForeignCall function {:?}",
            function
        ),
    };

    avm_instrs.push(AvmInstruction {
        opcode,
        indirect: Some(1),
        operands: vec![
            AvmOperand::U32 {
                value: dest_offset as u32,
            },
            AvmOperand::U32 {
                value: hash_offset as u32,
            },
            AvmOperand::U32 {
                value: hash_size as u32,
            },
        ],
        ..Default::default()
    });
}

/// Getter Instructions are instructions that take NO inputs, and return information
/// from the current execution context.
///
/// This includes:
/// - Global variables
/// - Caller
/// - storage address
/// - ...
fn handle_getter_instruction(
    avm_instrs: &mut Vec<AvmInstruction>,
    function: &String,
    destinations: &Vec<ValueOrArray>,
    inputs: &Vec<ValueOrArray>,
) {
    // For the foreign calls we want to handle, we do not want inputs, as they are getters
    assert!(inputs.is_empty());
>>>>>>> c1709b3d
    assert!(destinations.len() == 1);
    let dest_offset_maybe = destinations[0];
    let dest_offset = match dest_offset_maybe {
        ValueOrArray::MemoryAddress(dest_offset) => dest_offset.0,
        _ => panic!("ForeignCall address destination should be a single value"),
    };

    let opcode = match function.as_str() {
        "address" => AvmOpcode::ADDRESS,
        "storageAddress" => AvmOpcode::STORAGEADDRESS,
        "origin" => AvmOpcode::ORIGIN,
        "sender" => AvmOpcode::SENDER,
        "portal" => AvmOpcode::PORTAL,
        "feePerL1Gas" => AvmOpcode::FEEPERL1GAS,
        "feePerL2Gas" => AvmOpcode::FEEPERL2GAS,
        "feePerDaGas" => AvmOpcode::FEEPERDAGAS,
        "chainId" => AvmOpcode::CHAINID,
        "version" => AvmOpcode::VERSION,
        "blockNumber" => AvmOpcode::BLOCKNUMBER,
        "timestamp" => AvmOpcode::TIMESTAMP,
        // "callStackDepth" => AvmOpcode::CallStackDepth,
        _ => panic!(
            "Transpiler doesn't know how to process ForeignCall function {:?}",
            function
        ),
    };
<<<<<<< HEAD

    avm_instrs.push(AvmInstruction {
        opcode,
        indirect: Some(0),
=======
    avm_instrs.push(AvmInstruction {
        opcode,
        indirect: Some(ALL_DIRECT),
>>>>>>> c1709b3d
        operands: vec![AvmOperand::U32 {
            value: dest_offset as u32,
        }],
        ..Default::default()
<<<<<<< HEAD
    });
=======
    })
}

/// Handles Brillig's CONST opcode.
fn handle_const(
    avm_instrs: &mut Vec<AvmInstruction>,
    destination: &MemoryAddress,
    value: &Value,
    bit_size: &u32,
) {
    let tag = tag_from_bit_size(*bit_size);
    let dest = destination.to_usize() as u32;

    if !matches!(tag, AvmTypeTag::FIELD) {
        avm_instrs.push(generate_set_instruction(tag, dest, value.to_u128()));
    } else {
        // Handling fields is a bit more complex since we cannot fit a field in a single instruction.
        // We need to split the field into 128-bit chunks and set them individually.
        let field = value.to_field();
        if !field.fits_in_u128() {
            // If the field doesn't fit in 128 bits, we need scratch space. That's not trivial.
            // Will this ever happen? ACIR supports up to 126 bit fields.
            // However, it might be needed _inside_ the unconstrained function.
            panic!("SET: Field value doesn't fit in 128 bits, that's not supported yet!");
        }
        avm_instrs.extend([
            generate_set_instruction(AvmTypeTag::UINT128, dest, field.to_u128()),
            generate_cast_instruction(dest, dest, AvmTypeTag::FIELD),
        ]);
    }
}

/// Generates an AVM SET instruction.
fn generate_set_instruction(tag: AvmTypeTag, dest: u32, value: u128) -> AvmInstruction {
    AvmInstruction {
        opcode: AvmOpcode::SET,
        indirect: Some(ALL_DIRECT),
        tag: Some(tag),
        operands: vec![
            // const
            match tag {
                AvmTypeTag::UINT8 => AvmOperand::U8 { value: value as u8 },
                AvmTypeTag::UINT16 => AvmOperand::U16 {
                    value: value as u16,
                },
                AvmTypeTag::UINT32 => AvmOperand::U32 {
                    value: value as u32,
                },
                AvmTypeTag::UINT64 => AvmOperand::U64 {
                    value: value as u64,
                },
                AvmTypeTag::UINT128 => AvmOperand::U128 { value },
                _ => panic!("Invalid type tag {:?} for set", tag),
            },
            // dest offset
            AvmOperand::U32 { value: dest },
        ],
    }
}

/// Generates an AVM CAST instruction.
fn generate_cast_instruction(source: u32, destination: u32, dst_tag: AvmTypeTag) -> AvmInstruction {
    AvmInstruction {
        opcode: AvmOpcode::CAST,
        indirect: Some(ALL_DIRECT),
        tag: Some(dst_tag),
        operands: vec![
            AvmOperand::U32 { value: source },
            AvmOperand::U32 { value: destination },
        ],
    }
}

/// Generates an AVM MOV instruction.
fn generate_mov_instruction(indirect: Option<u8>, source: u32, dest: u32) -> AvmInstruction {
    AvmInstruction {
        opcode: AvmOpcode::MOV,
        indirect,
        operands: vec![
            AvmOperand::U32 { value: source },
            AvmOperand::U32 { value: dest },
        ],
        ..Default::default()
    }
}

/// Black box functions, for the meantime only covers pedersen operations as the blackbox function api suits our current needs.
/// (array goes in -> field element comes out)
fn handle_black_box_function(avm_instrs: &mut Vec<AvmInstruction>, operation: &BlackBoxOp) {
    match operation {
        BlackBoxOp::PedersenHash {
            inputs,
            domain_separator: _,
            output,
        } => {
            let hash_offset = inputs.pointer.0;
            let hash_size = inputs.size.0;

            let dest_offset = output.0;

            avm_instrs.push(AvmInstruction {
                opcode: AvmOpcode::PEDERSEN,
                indirect: Some(1),
                operands: vec![
                    AvmOperand::U32 {
                        value: dest_offset as u32,
                    },
                    AvmOperand::U32 {
                        value: hash_offset as u32,
                    },
                    AvmOperand::U32 {
                        value: hash_size as u32,
                    },
                ],
                ..Default::default()
            });
        }
        _ => panic!(
            "Transpiler doesn't know how to process BlackBoxOp {:?}",
            operation
        ),
    }
>>>>>>> c1709b3d
}

/// Compute an array that maps each Brillig pc to an AVM pc.
/// This must be done before transpiling to properly transpile jump destinations.
/// This is necessary for two reasons:
/// 1. The transpiler injects `initial_offset` instructions at the beginning of the program.
/// 2. Some brillig instructions (_e.g._ Stop, or certain ForeignCalls) map to multiple AVM instructions
/// args:
///     initial_offset: how many AVM instructions were inserted at the start of the program
///     brillig: the Brillig program
/// returns: an array where each index is a Brillig pc,
///     and each value is the corresponding AVM pc.
fn map_brillig_pcs_to_avm_pcs(initial_offset: usize, brillig: &Brillig) -> Vec<usize> {
    let mut pc_map = vec![0; brillig.bytecode.len()];

    pc_map[0] = initial_offset;
    for i in 0..brillig.bytecode.len() - 1 {
        let num_avm_instrs_for_this_brillig_instr = match &brillig.bytecode[i] {
            BrilligOpcode::Const { bit_size: 254, .. } => 2,
            _ => 1,
        };
        // next Brillig pc will map to an AVM pc offset by the
        // number of AVM instructions generated for this Brillig one
        pc_map[i + 1] = pc_map[i] + num_avm_instrs_for_this_brillig_instr;
    }
    pc_map
}

fn tag_from_bit_size(bit_size: u32) -> AvmTypeTag {
    match bit_size {
        1 => AvmTypeTag::UINT8, // temp workaround
        8 => AvmTypeTag::UINT8,
        16 => AvmTypeTag::UINT16,
        32 => AvmTypeTag::UINT32,
        64 => AvmTypeTag::UINT64,
        128 => AvmTypeTag::UINT128,
        254 => AvmTypeTag::FIELD,
        _ => panic!("The AVM doesn't support integer bit size {:?}", bit_size),
    }
}<|MERGE_RESOLUTION|>--- conflicted
+++ resolved
@@ -1,13 +1,9 @@
 use acvm::acir::brillig::Opcode as BrilligOpcode;
 use acvm::acir::circuit::brillig::Brillig;
 
-<<<<<<< HEAD
-use acvm::brillig_vm::brillig::{BinaryFieldOp, BinaryIntOp, ValueOrArray};
-=======
 use acvm::brillig_vm::brillig::{
     BinaryFieldOp, BinaryIntOp, BlackBoxOp, HeapArray, MemoryAddress, Value, ValueOrArray,
 };
->>>>>>> c1709b3d
 
 use crate::instructions::{
     AvmInstruction, AvmOperand, AvmTypeTag, ALL_DIRECT, FIRST_OPERAND_INDIRECT,
@@ -145,28 +141,8 @@
                     ..Default::default()
                 });
             }
-<<<<<<< HEAD
-            BrilligOpcode::Const { destination, value, bit_size:_ } => {
-                avm_instrs.push(AvmInstruction {
-                    opcode: AvmOpcode::SET,
-                    indirect: Some(0),
-                    dst_tag: Some(AvmTypeTag::UINT128),
-                    operands: vec![
-                        // TODO(4267): support u8..u128 and use dst_tag
-                        // value - temporarily as u128 - matching wireFormat in typescript
-                        AvmOperand::U128 {
-                            value: value.to_usize() as u128,
-                        },
-                        // dest offset
-                        AvmOperand::U32 {
-                            value: destination.to_usize() as u32,
-                        },
-                    ],
-                });
-=======
             BrilligOpcode::Const { destination, value, bit_size } => {
                 handle_const(&mut avm_instrs, destination, value, bit_size);
->>>>>>> c1709b3d
             }
             BrilligOpcode::Mov {
                 destination,
@@ -225,19 +201,13 @@
                     ..Default::default()
                 });
             },
-<<<<<<< HEAD
+            BrilligOpcode::Cast { destination, source, bit_size } => {
+                avm_instrs.push(generate_cast_instruction(source.to_usize() as u32, destination.to_usize() as u32, tag_from_bit_size(*bit_size)));
+            }
             BrilligOpcode::ForeignCall { function, destinations, inputs, destination_value_types:_, input_value_types:_ } => {
                 handle_foreign_call(&mut avm_instrs, function, destinations, inputs);
             },
-=======
-            BrilligOpcode::Cast { destination, source, bit_size } => {
-                avm_instrs.push(generate_cast_instruction(source.to_usize() as u32, destination.to_usize() as u32, tag_from_bit_size(*bit_size)));
-            }
-            BrilligOpcode::ForeignCall { function, destinations, inputs, destination_value_types:_, input_value_types:_ } => {
-                handle_foreign_call(&mut avm_instrs, function, destinations, inputs);
-            },
             BrilligOpcode::BlackBox(operation) => handle_black_box_function(&mut avm_instrs, operation),
->>>>>>> c1709b3d
             _ => panic!(
                 "Transpiler doesn't know how to process {:?} brillig instruction",
                 brillig_instr
@@ -255,16 +225,11 @@
     bytecode
 }
 
-<<<<<<< HEAD
-/// Handle foreign function calls
-/// - Environment getting opcodes will be represented as foreign calls
-=======
 /// Handle brillig foreign calls
 /// Examples:
 /// - Tree access opcodes
 /// - Hashing/gadget opcodes
 /// - Environment getter opcodes
->>>>>>> c1709b3d
 /// - TODO: support for avm external calls through this function
 fn handle_foreign_call(
     avm_instrs: &mut Vec<AvmInstruction>,
@@ -272,10 +237,6 @@
     destinations: &Vec<ValueOrArray>,
     inputs: &Vec<ValueOrArray>,
 ) {
-<<<<<<< HEAD
-    // For the foreign calls we want to handle, we do not want inputs, as they are getters
-    assert!(inputs.len() == 0);
-=======
     match function.as_str() {
         "emitNoteHash" | "emitNullifier" => handle_emit_note_hash_or_nullifier(
             function.as_str() == "emitNullifier",
@@ -501,7 +462,6 @@
 ) {
     // For the foreign calls we want to handle, we do not want inputs, as they are getters
     assert!(inputs.is_empty());
->>>>>>> c1709b3d
     assert!(destinations.len() == 1);
     let dest_offset_maybe = destinations[0];
     let dest_offset = match dest_offset_maybe {
@@ -528,23 +488,13 @@
             function
         ),
     };
-<<<<<<< HEAD
-
-    avm_instrs.push(AvmInstruction {
-        opcode,
-        indirect: Some(0),
-=======
     avm_instrs.push(AvmInstruction {
         opcode,
         indirect: Some(ALL_DIRECT),
->>>>>>> c1709b3d
         operands: vec![AvmOperand::U32 {
             value: dest_offset as u32,
         }],
         ..Default::default()
-<<<<<<< HEAD
-    });
-=======
     })
 }
 
@@ -667,7 +617,6 @@
             operation
         ),
     }
->>>>>>> c1709b3d
 }
 
 /// Compute an array that maps each Brillig pc to an AVM pc.
