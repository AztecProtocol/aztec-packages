--- conflicted
+++ resolved
@@ -6,14 +6,8 @@
 use acvm::acir::circuit::Program;
 use noirc_errors::debug_info::ProgramDebugInfo;
 
-<<<<<<< HEAD
-use crate::transpile::{brillig_to_avm, patch_assert_message_pcs, patch_debug_info_pcs};
-use crate::utils::{extract_brillig_from_acir_program, extract_static_assert_messages};
-use fxhash::FxHashMap as HashMap;
-=======
-use crate::transpile::{brillig_to_avm, map_brillig_pcs_to_avm_pcs, patch_debug_info_pcs};
+use crate::transpile::{brillig_to_avm, patch_debug_info_pcs};
 use crate::utils::extract_brillig_from_acir_program;
->>>>>>> 1a41d428
 
 /// Representation of a contract with some transpiled functions
 #[derive(Debug, Serialize, Deserialize)]
@@ -101,12 +95,6 @@
                 let brillig_bytecode = extract_brillig_from_acir_program(&acir_program);
                 info!("Extracted Brillig program has {} instructions", brillig_bytecode.len());
 
-<<<<<<< HEAD
-=======
-                // Map Brillig pcs to AVM pcs (index is Brillig PC, value is AVM PC)
-                let brillig_pcs_to_avm_pcs = map_brillig_pcs_to_avm_pcs(brillig_bytecode);
-
->>>>>>> 1a41d428
                 // Transpile to AVM
                 let (avm_bytecode, brillig_pcs_to_avm_pcs) = brillig_to_avm(brillig_bytecode);
 
@@ -116,10 +104,6 @@
                     function.name,
                     avm_bytecode.len(),
                 );
-
-                // Patch the assert messages with updated PCs
-                let assert_messages =
-                    patch_assert_message_pcs(assert_messages, &brillig_pcs_to_avm_pcs);
 
                 // Patch the debug infos with updated PCs
                 let debug_infos = patch_debug_info_pcs(
