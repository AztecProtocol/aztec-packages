--- conflicted
+++ resolved
@@ -6,15 +6,6 @@
 
 use crate::opcodes::AvmOpcode;
 
-<<<<<<< HEAD
-=======
-/// Common values of the indirect instruction flag
-pub const ALL_DIRECT: u8 = 0b00000000;
-pub const ZEROTH_OPERAND_INDIRECT: u8 = 0b00000001;
-pub const FIRST_OPERAND_INDIRECT: u8 = 0b00000010;
-pub const SECOND_OPERAND_INDIRECT: u8 = 0b00000100;
-
->>>>>>> 3a306218
 /// A simple representation of an AVM instruction for the purpose
 /// of generating an AVM bytecode from Brillig.
 /// Note: this does structure not impose rules like "ADD instruction must have 3 operands"
@@ -174,9 +165,9 @@
         self
     }
 
-    fn build(self) -> u128 {
+    pub(crate) fn build(self) -> AvmOperand {
         let num_operands = self.indirect.len();
-        assert!(num_operands <= 64);
+        assert!(num_operands <= 8, "Too many operands for building addressing mode bytes");
 
         let mut result = 0;
         for (i, (indirect, relative)) in
@@ -189,16 +180,11 @@
                 result |= 1 << (num_operands + i);
             }
         }
-        result
-    }
 
-    pub(crate) fn build_u8(self) -> u8 {
-        // assert!(self.indirect.len() <= 4);
-        self.build() as u8
-    }
-
-    pub(crate) fn build_u16(self) -> u16 {
-        assert!(self.indirect.len() <= 8);
-        self.build() as u16
+        if num_operands <= 4 {
+            AvmOperand::U8 { value: result as u8 }
+        } else {
+            AvmOperand::U16 { value: result as u16 }
+        }
     }
 }