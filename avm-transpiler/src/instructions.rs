use std::fmt::{self, Display};
use std::fmt::{Debug, Formatter};

use crate::opcodes::AvmOpcode;

/// Common values of the indirect instruction flag
pub const ALL_DIRECT: u8 = 0b00000000;
pub const ZEROTH_OPERAND_INDIRECT: u8 = 0b00000001;
pub const FIRST_OPERAND_INDIRECT: u8 = 0b00000010;
pub const ZEROTH_FIRST_OPERANDS_INDIRECT: u8 = 0b00000011;

/// A simple representation of an AVM instruction for the purpose
/// of generating an AVM bytecode from Brillig.
/// Note: this does structure not impose rules like "ADD instruction must have 3 operands"
/// That job is left to the instruction decoder, not this thin transpiler.
pub struct AvmInstruction {
    pub opcode: AvmOpcode,

    /// Any instructions with memory offset operands have the indirect flag
    /// Each bit is a boolean: 0:direct, 1:indirect
    /// The 0th bit corresponds to an instruction's 0th offset arg, 1st to 1st, etc...
    pub indirect: Option<u8>,

    /// Some instructions have a destination xor input tag
    /// Its usage will depend on the instruction.
    pub tag: Option<AvmTypeTag>,

    /// Different instructions have different numbers of operands
    pub operands: Vec<AvmOperand>,
}

impl Display for AvmInstruction {
    fn fmt(&self, f: &mut Formatter<'_>) -> fmt::Result {
        write!(f, "opcode {}", self.opcode.name())?;
        if let Some(indirect) = self.indirect {
            write!(f, ", indirect: {}", indirect)?;
        }
<<<<<<< HEAD
        // TODO(4271): add in_tag alongside its support in TS
        if let Some(dst_tag) = self.dst_tag {
            write!(f, ", dst_tag: {}", dst_tag as u8)?;
=======
        // This will be either inTag or dstTag depending on the operation
        if let Some(dst_tag) = self.tag {
            write!(f, ", tag: {}", dst_tag as u8)?;
>>>>>>> c1709b3d
        }
        if !self.operands.is_empty() {
            write!(f, ", operands: [")?;
            for operand in &self.operands {
                write!(f, "{operand}, ")?;
            }
            write!(f, "]")?;
        };
        Ok(())
    }
}

impl AvmInstruction {
    /// Bytes representation for generating AVM bytecode
    pub fn to_bytes(&self) -> Vec<u8> {
        let mut bytes = Vec::new();
        bytes.push(self.opcode as u8);
        if let Some(indirect) = self.indirect {
            bytes.push(indirect);
        }
        // This will be either inTag or dstTag depending on the operation
        if let Some(tag) = self.tag {
            bytes.extend_from_slice(&(tag as u8).to_be_bytes());
        }
        for operand in &self.operands {
            bytes.extend_from_slice(&operand.to_be_bytes());
        }
        bytes
    }
}

impl Debug for AvmInstruction {
    fn fmt(&self, f: &mut Formatter<'_>) -> fmt::Result {
        write!(f, "{self}")
    }
}

impl Default for AvmInstruction {
    fn default() -> Self {
        AvmInstruction {
            opcode: AvmOpcode::ADD,
            // TODO(4266): default to Some(0), since all instructions have indirect flag except jumps
            indirect: None,
            tag: None,
            operands: vec![],
        }
    }
}

/// AVM instructions may include a type tag
#[derive(Copy, Clone, Debug)]
pub enum AvmTypeTag {
    UNINITIALIZED,
    UINT8,
    UINT16,
    UINT32,
    UINT64,
    UINT128,
    FIELD,
    INVALID,
}

/// Operands are usually 32 bits (offsets or jump destinations)
/// Constants (as used by the SET instruction) can have size
/// different from 32 bits
pub enum AvmOperand {
    U8 { value: u8 },
    U16 { value: u16 },
    U32 { value: u32 },
    U64 { value: u64 },
    U128 { value: u128 },
}

impl Display for AvmOperand {
    fn fmt(&self, f: &mut Formatter<'_>) -> fmt::Result {
        match self {
<<<<<<< HEAD
            AvmOperand::U32 { value } => write!(f, " U32:{}", value),
            // TODO(4267): Support operands of size other than 32 bits (for SET)
=======
            AvmOperand::U8 { value } => write!(f, " U8:{}", value),
            AvmOperand::U16 { value } => write!(f, " U16:{}", value),
            AvmOperand::U32 { value } => write!(f, " U32:{}", value),
            AvmOperand::U64 { value } => write!(f, " U64:{}", value),
>>>>>>> c1709b3d
            AvmOperand::U128 { value } => write!(f, " U128:{}", value),
        }
    }
}

impl AvmOperand {
    pub fn to_be_bytes(&self) -> Vec<u8> {
        match self {
            AvmOperand::U8 { value } => value.to_be_bytes().to_vec(),
            AvmOperand::U16 { value } => value.to_be_bytes().to_vec(),
            AvmOperand::U32 { value } => value.to_be_bytes().to_vec(),
            AvmOperand::U64 { value } => value.to_be_bytes().to_vec(),
            AvmOperand::U128 { value } => value.to_be_bytes().to_vec(),
        }
    }
}<|MERGE_RESOLUTION|>--- conflicted
+++ resolved
@@ -35,15 +35,9 @@
         if let Some(indirect) = self.indirect {
             write!(f, ", indirect: {}", indirect)?;
         }
-<<<<<<< HEAD
-        // TODO(4271): add in_tag alongside its support in TS
-        if let Some(dst_tag) = self.dst_tag {
-            write!(f, ", dst_tag: {}", dst_tag as u8)?;
-=======
         // This will be either inTag or dstTag depending on the operation
         if let Some(dst_tag) = self.tag {
             write!(f, ", tag: {}", dst_tag as u8)?;
->>>>>>> c1709b3d
         }
         if !self.operands.is_empty() {
             write!(f, ", operands: [")?;
@@ -120,15 +114,10 @@
 impl Display for AvmOperand {
     fn fmt(&self, f: &mut Formatter<'_>) -> fmt::Result {
         match self {
-<<<<<<< HEAD
-            AvmOperand::U32 { value } => write!(f, " U32:{}", value),
-            // TODO(4267): Support operands of size other than 32 bits (for SET)
-=======
             AvmOperand::U8 { value } => write!(f, " U8:{}", value),
             AvmOperand::U16 { value } => write!(f, " U16:{}", value),
             AvmOperand::U32 { value } => write!(f, " U32:{}", value),
             AvmOperand::U64 { value } => write!(f, " U64:{}", value),
->>>>>>> c1709b3d
             AvmOperand::U128 { value } => write!(f, " U128:{}", value),
         }
     }
