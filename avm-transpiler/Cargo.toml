[package]
name = "avm-transpiler"
version = "0.1.0"
authors = ["The Aztec Team <hello@aztecprotocol.com>"]
edition = "2021"
license = "MIT OR Apache-2.0"

# See more keys and their definitions at https://doc.rust-lang.org/cargo/reference/manifest.html

[dependencies]
# local
<<<<<<< HEAD
acvm = { path = "../noir/noir-repo/acvm-repo/acvm", features=["bn254"] }
=======
acvm = { path = "../noir/noir-repo/acvm-repo/acvm" }
>>>>>>> 57864f98
noirc_errors = { path = "../noir/noir-repo/compiler/noirc_errors" }

# external
base64 = "0.21"
env_logger = "0.11"
log = "0.4"
serde_json = "1.0"
serde = { version = "1.0.136", features = ["derive"] }
flate2 = "1.0"<|MERGE_RESOLUTION|>--- conflicted
+++ resolved
@@ -9,11 +9,7 @@
 
 [dependencies]
 # local
-<<<<<<< HEAD
 acvm = { path = "../noir/noir-repo/acvm-repo/acvm", features=["bn254"] }
-=======
-acvm = { path = "../noir/noir-repo/acvm-repo/acvm" }
->>>>>>> 57864f98
 noirc_errors = { path = "../noir/noir-repo/compiler/noirc_errors" }
 
 # external
