--- conflicted
+++ resolved
@@ -11,12 +11,6 @@
 
     COPY --dir scripts src Cargo.lock Cargo.toml rust-toolchain.toml .
 
-<<<<<<< HEAD
-    # for debugging rebuilds
-    RUN echo CONTENT HASH $(find . -type f -exec sha256sum {} ';' | sort | sha256sum | awk '{print $1}') | tee .content-hash
-
-=======
->>>>>>> d4377ee6
 build:
     FROM +source
     # build avm transpiler, and make sure the big build and deps folders don't hit cache
