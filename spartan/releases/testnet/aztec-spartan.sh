--- conflicted
+++ resolved
@@ -137,7 +137,6 @@
 }
 
 get_node_info() {
-<<<<<<< HEAD
     echo -e "${BLUE}Fetching node info...${NC}"
     CMD="get-node-info --node-url ${BOOTNODE_URL} --json"
     # TODO: use the correct (corresponding) image
@@ -165,36 +164,10 @@
 
     echo -e "${GREEN}Node info fetched successfully${NC}"
     return 0
-=======
-  echo -e "${BLUE}Fetching node info...${NC}"
-  CMD="get-node-info --node-url ${BOOTNODE_URL} --json"
-  # TODO: use the correct (corresponding) image
-  # Can't do it today because `release/unhinged-unicorn` doesn't support --json flag
-  NODE_INFO=$(curl -X POST -H 'Content-Type: application/json' -d '{"jsonrpc":"2.0","method":"node_getNodeInfo","params":[],"id":1}' -s ${BOOTNODE_URL})
-
-  # Extract the relevant fields
-  result=$(echo $NODE_INFO | jq -r '.result')
-  L1_CHAIN_ID=$(echo $result | jq -r '.l1ChainId')
-  BOOTSTRAP_NODES=$(echo $result | jq -r '.enr')
-  REGISTRY_CONTRACT_ADDRESS=$(echo $result | jq -r '.l1ContractAddresses.registryAddress')
-  GOVERNANCE_PROPOSER_CONTRACT_ADDRESS=$(echo $result | jq -r '.l1ContractAddresses.governanceProposerAddress')
-  FEE_JUICE_CONTRACT_ADDRESS=$(echo $result | jq -r '.l1ContractAddresses.feeJuiceAddress')
-  ROLLUP_CONTRACT_ADDRESS=$(echo $result | jq -r '.l1ContractAddresses.rollupAddress')
-  REWARD_DISTRIBUTOR_CONTRACT_ADDRESS=$(echo $result | jq -r '.l1ContractAddresses.rewardDistributorAddress')
-  GOVERNANCE_CONTRACT_ADDRESS=$(echo $result | jq -r '.l1ContractAddresses.governanceAddress')
-  COIN_ISSUER_CONTRACT_ADDRESS=$(echo $result | jq -r '.l1ContractAddresses.coinIssuerAddress')
-  FEE_JUICE_PORTAL_CONTRACT_ADDRESS=$(echo $result | jq -r '.l1ContractAddresses.feeJuicePortalAddress')
-  INBOX_CONTRACT_ADDRESS=$(echo $result | jq -r '.l1ContractAddresses.inboxAddress')
-  OUTBOX_CONTRACT_ADDRESS=$(echo $result | jq -r '.l1ContractAddresses.outboxAddress')
-
-  echo -e "${GREEN}Node info fetched successfully${NC}"
-  return 0
->>>>>>> e83fe03b
 }
 
 # Configure environment
 configure_environment() {
-<<<<<<< HEAD
     local args=("$@")
     parse_args "${args[@]}"
 
@@ -253,65 +226,6 @@
             fi
         done
     fi
-=======
-  local args=("$@")
-  parse_args "${args[@]}"
-
-  echo -e "${BLUE}Configuring environment...${NC}"
-  if [ -n "$NETWORK" ]; then
-    NETWORK="$NETWORK"
-  else
-    read -p "Network [unhinged-unicorn]: " NETWORK
-    NETWORK=${NETWORK:-unhinged-unicorn}
-  fi
-
-  # if the network is `unhinged-unicorn`
-  if [ "$NETWORK" = "unhinged-unicorn" ]; then
-    BOOTNODE_URL="${BOOTNODE_URL:-http://34.169.19.201:8080}"
-    ETHEREUM_HOSTS="${ETHEREUM_HOSTS:-http://34.82.214.254:8545}"
-    IMAGE="${IMAGE:-aztecprotocol/aztec:unhinged-unicorn}"
-  else
-    # unknown network
-    echo -e "${RED}Unknown network: $NETWORK${NC}"
-  fi
-
-  # Check that bootnode, ethereum host, and image are set
-  if [ -z "$BOOTNODE_URL" ] || [ -z "$ETHEREUM_HOSTS" ] || [ -z "$IMAGE" ]; then
-    echo -e "${RED}Bootnode, Ethereum host, and image are required${NC}"
-    exit 1
-  fi
-
-  # get the node info
-  get_node_info
-
-  if [ -n "$CLI_P2P_PORT" ]; then
-    P2P_PORT="$CLI_P2P_PORT"
-  else
-    read -p "P2P Port [$DEFAULT_P2P_PORT]: " P2P_PORT
-    P2P_PORT=${P2P_PORT:-$DEFAULT_P2P_PORT}
-  fi
-
-  if [ -n "$CLI_PORT" ]; then
-    PORT="$CLI_PORT"
-  else
-    read -p "Node Port [$DEFAULT_PORT]: " PORT
-    PORT=${PORT:-$DEFAULT_PORT}
-  fi
-
-  if [ -n "$CLI_KEY" ]; then
-    KEY="$CLI_KEY"
-  else
-    while true; do
-      read -p "Validator Private Key: " KEY
-      if [ -z "$KEY" ]; then
-        echo -e "${RED}Error: Validator Private Key is required${NC}"
-      else
-        break
-      fi
-    done
-  fi
->>>>>>> e83fe03b
-
   if [ -n "$CLI_COINBASE" ]; then
     COINBASE="$CLI_COINBASE"
   else
