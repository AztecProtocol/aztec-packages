#!/bin/bash

# Helper script for deploying local KIND scenarios.
# Usage: ./deploy_kind.sh <namespace> <values_file=default.yaml>
# Optional environment variables:
#   VALUES_FILE (default: "default.yaml")
#   CHAOS_VALUES (default: "", no chaos installation)
#   AZTEC_DOCKER_TAG (default: current git commit)
#   INSTALL_TIMEOUT (default: 30m)

source $(git rev-parse --show-toplevel)/ci3/source

# Positional parameters.
namespace="$1"
values_file="${2:-default.yaml}"

# Default values for environment variables
chaos_values="${CHAOS_VALUES:-}"
aztec_docker_tag=${AZTEC_DOCKER_TAG:-$(git rev-parse HEAD)}
install_timeout=${INSTALL_TIMEOUT:-30m}

if ! docker_has_image "aztecprotocol/aztec:$aztec_docker_tag"; then
  echo "Aztec Docker image not found. It needs to be built."
  exit 1
fi

# Switch to a KIND cluster (will also pull in necessary dependencies)
<<<<<<< HEAD
flock logs/kind-boot.lock ../bootstrap.sh kind

# Load the Docker image into kind
flock logs/kind-image.lock kind load docker-image aztecprotocol/aztec:$aztec_docker_tag
=======
../bootstrap.sh kind

# Load the Docker image into kind
kind load docker-image aztecprotocol/aztec:$aztec_docker_tag
>>>>>>> origin/cl/ci3.3

function show_status_until_pxe_ready {
  set +x   # don't spam with our commands
  sleep 15 # let helm upgrade start
  for i in {1..100}; do
    if kubectl wait pod -l app==pxe --for=condition=Ready -n "$namespace" --timeout=20s >/dev/null 2>/dev/null; then
      break # we are up, stop showing status
    fi
    # show startup status
    kubectl get pods -n "$namespace"
  done
}

show_status_until_pxe_ready &

function cleanup {
  # kill everything in our process group except our process
  trap - SIGTERM && kill -9 $(pgrep -g $$ | grep -v $$) $(jobs -p) &>/dev/null || true
}
trap cleanup SIGINT SIGTERM EXIT

# if we don't have a chaos values, remove any existing chaos experiments
if [ -z "$chaos_values" ]; then
  echo "Deleting existing network chaos experiments..."
  kubectl delete networkchaos --all --all-namespaces 2>/dev/null || true
fi

# Some configuration values are set in the eth-devnet/config/config.yaml file
# and are used to generate the genesis.json file.
# We need to read these values and pass them into the eth devnet create.sh script
# so that it can generate the genesis.json and config.yaml file with the correct values.
./generate_devnet_config.sh "$values_file"

# Install the Helm chart
helm upgrade --install spartan ../aztec-network \
  --namespace "$namespace" \
  --create-namespace \
  --values "../aztec-network/values/$values_file" \
  --set images.aztec.image="aztecprotocol/aztec:$aztec_docker_tag" \
  --wait \
  --wait-for-jobs=true \
  --timeout="$install_timeout"

kubectl wait pod -l app==pxe --for=condition=Ready -n "$namespace" --timeout=10m

if [ -n "$chaos_values" ]; then
  ../bootstrap.sh chaos-mesh
  ../bootstrap.sh network-shaping "$chaos_values"
else
  echo "Skipping network chaos configuration (CHAOS_VALUES not set)"
<<<<<<< HEAD
fi
=======
fi
>>>>>>> origin/cl/ci3.3<|MERGE_RESOLUTION|>--- conflicted
+++ resolved
@@ -25,17 +25,10 @@
 fi
 
 # Switch to a KIND cluster (will also pull in necessary dependencies)
-<<<<<<< HEAD
 flock logs/kind-boot.lock ../bootstrap.sh kind
 
 # Load the Docker image into kind
 flock logs/kind-image.lock kind load docker-image aztecprotocol/aztec:$aztec_docker_tag
-=======
-../bootstrap.sh kind
-
-# Load the Docker image into kind
-kind load docker-image aztecprotocol/aztec:$aztec_docker_tag
->>>>>>> origin/cl/ci3.3
 
 function show_status_until_pxe_ready {
   set +x   # don't spam with our commands
@@ -86,8 +79,4 @@
   ../bootstrap.sh network-shaping "$chaos_values"
 else
   echo "Skipping network chaos configuration (CHAOS_VALUES not set)"
-<<<<<<< HEAD
-fi
-=======
-fi
->>>>>>> origin/cl/ci3.3+fi