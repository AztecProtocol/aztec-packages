--- conflicted
+++ resolved
@@ -88,50 +88,21 @@
 # so that it can generate the genesis.json and config.yaml file with the correct values.
 if [ "$sepolia_deployment" = "true" ]; then
   echo "Generating sepolia accounts..."
-<<<<<<< HEAD
   # Split EXTERNAL_ETHEREUM_HOSTS by comma and take first host
   # set +x
   export ETHEREUM_HOST=$(echo "$EXTERNAL_ETHEREUM_HOSTS" | cut -d',' -f1)
   ./prepare_sepolia_accounts.sh "$values_file" 1 "$mnemonic_file"
   echo "mnemonic: $mnemonic_file"
   L1_ACCOUNTS_MNEMONIC="$(cat "$mnemonic_file")"
-  echo "L1_ACCOUNTS_MNEMONIC: $L1_ACCOUNTS_MNEMONIC"
-=======
-  set +x
-  ./prepare_sepolia_accounts.sh "$values_file" 1 "$mnemonic_file"
-  L1_ACCOUNTS_MNEMONIC=$(cat "$mnemonic_file")
-  set -x
-else
-  echo "Generating devnet config..."
-  ./generate_devnet_config.sh "$values_file"
-fi
->>>>>>> 000d5159
 
   # Escape the EXTERNAL_ETHEREUM_HOSTS value for Helm
   ESCAPED_HOSTS=$(echo "$EXTERNAL_ETHEREUM_HOSTS" | sed 's/,/\\,/g' | sed 's/=/\\=/g')
 
-<<<<<<< HEAD
   helm_set_args+=(
     --set ethereum.execution.externalHosts="$ESCAPED_HOSTS"
     --set ethereum.beacon.externalHost="$EXTERNAL_ETHEREUM_CONSENSUS_HOST"
     --set aztec.l1DeploymentMnemonic="$L1_ACCOUNTS_MNEMONIC"
     --set ethereum.deployL1ContractsPrivateKey="$L1_DEPLOYMENT_PRIVATE_KEY"
-=======
-helm_set_args=(
-  --set images.aztec.image="aztecprotocol/aztec:$aztec_docker_tag"
-)
-
-# If this is a sepolia run, we need to write some values
-if [ "$sepolia_deployment" = "true" ]; then
-  set +x
-  # Escape commas in the EXTERNAL_ETHEREUM_HOSTS value
-  ESCAPED_HOSTS=$(echo "$EXTERNAL_ETHEREUM_HOSTS" | sed 's/,/\\,/g')
-  helm_set_args+=(
-    --set "ethereum.execution.externalHosts=$ESCAPED_HOSTS"
-    --set "ethereum.beacon.externalHost=$EXTERNAL_ETHEREUM_CONSENSUS_HOST"
-    --set "aztec.l1DeploymentMnemonic=$L1_ACCOUNTS_MNEMONIC"
-    --set "ethereum.deployL1ContractsPrivateKey=$L1_DEPLOYMENT_PRIVATE_KEY"
->>>>>>> 000d5159
   )
 
   if [ -n "${EXTERNAL_ETHEREUM_CONSENSUS_HOST_API_KEY:-}" ]; then
