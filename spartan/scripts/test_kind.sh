--- conflicted
+++ resolved
@@ -75,11 +75,7 @@
 stern_pid=""
 function copy_stern_to_log {
   # Start stern in a subshell, capture its PID, and pipe output to cache_log so it is uploaded
-<<<<<<< HEAD
-  stern spartan -n "$namespace" >"logs/kind-$namespace.log" &>/dev/null &
-=======
   stern "$helm_instance" -n "$namespace" >"logs/kind-$namespace.log" &>/dev/null &
->>>>>>> 51f16d46
   stern_pid=$!
 }
 
