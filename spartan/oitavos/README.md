# For teams

## Install docker


## Setup your environment

On your local machine, copy the `deploy-oitavos-team.sh` script to the remote machine:
```sh
PEM=given
FILE=/path/to/your/checkout/spartan/oitavos/deploy-oitavos-team.sh
REMOTE=given

scp -i $PEM $FILE ubuntu@$REMOTE:~/deploy.sh
```

Log into the remote machine:
```
ssh -i $PEM ubuntu@$REMOTE
```

Setup docker:

```sh
sudo apt update
sudo apt install docker.io
sudo systemctl start docker
sudo groupadd docker
sudo usermod -aG docker $USER
newgrp docker
```

Now export some stuff that will remain constant:

```sh
export AZTEC_IMAGE=given
export ETHEREUM_HOST=given
export BOOT_NODE_URL=given
<<<<<<< HEAD
export PUBLIC_IP=given
export OTEL_URL=given
=======
export PUBLIC_IP=given, same as the one you used to ssh
>>>>>>> 73a7c231
```

Now, whenever you win a validator, you are going to launch a container.
They need to use different ports, and that script will be reading/writing from your `pwd`,
so you want a different dir for each validator.

So when you win validator 1, you can run:

```sh
mkdir val1
cd val1
VALIDATOR_PRIVATE_KEY=0x4c9f2ddf5a2436ba5bb481149e4a7e6c43827d1999b82ae7c66138a768c128cc \
VALIDATOR_ADDRESS=0xaaff72f778ae11740eaf84eafcef3e8bc7446aac \
NODE_PORT=8080 \
P2P_TCP_PORT=40400 \
P2P_UDP_PORT=40500 \
../deploy.sh
```

Note, it doesn't log from the running container.

When you win another validator, you can open a new tab and

```sh
# export the same static vars above
mkdir val2
cd val2
VALIDATOR_PRIVATE_KEY=given \
VALIDATOR_ADDRESS=given \
NODE_PORT=8081 \
P2P_TCP_PORT=40401 \
P2P_UDP_PORT=40501 \
../deploy.sh
```

# For operators

Deploy the cluster with
```sh
./deploy-oitavos-spartan.sh aztecprotocol/aztec:someStableImage
```

That is going to add external load balancing services to the `oitavos` namespace.

You need to grab those, and update the values in `oitavos-spartan.yaml` with the new values.

Then cancel the deployment and rerun in order to update the values.

(in a perfect world, the pods would wait and dynamically grab the addresses)

Then go into the `oitavos` namespace and kill the prover node pod so it will restart with the new values.

Then you should be good to go.

<|MERGE_RESOLUTION|>--- conflicted
+++ resolved
@@ -36,12 +36,7 @@
 export AZTEC_IMAGE=given
 export ETHEREUM_HOST=given
 export BOOT_NODE_URL=given
-<<<<<<< HEAD
-export PUBLIC_IP=given
-export OTEL_URL=given
-=======
 export PUBLIC_IP=given, same as the one you used to ssh
->>>>>>> 73a7c231
 ```
 
 Now, whenever you win a validator, you are going to launch a container.
