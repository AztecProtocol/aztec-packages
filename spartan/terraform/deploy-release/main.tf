terraform {
  backend "gcs" {
    bucket = "aztec-terraform"
    prefix = "terraform/state"
  }
  required_providers {
    helm = {
      source  = "hashicorp/helm"
      version = "~> 2.16.1"
    }
    kubernetes = {
      source  = "hashicorp/kubernetes"
      version = "~> 2.24.0"
    }
  }
}

provider "kubernetes" {
  alias          = "gke-cluster"
  config_path    = "~/.kube/config"
  config_context = var.GKE_CLUSTER_CONTEXT
}

provider "helm" {
  alias = "gke-cluster"
  kubernetes {
    config_path    = "~/.kube/config"
    config_context = var.GKE_CLUSTER_CONTEXT
  }
}

# Aztec Helm release for gke-cluster
resource "helm_release" "aztec-gke-cluster" {
  provider         = helm.gke-cluster
  name             = var.RELEASE_NAME
  repository       = "../../"
  chart            = "aztec-network"
  namespace        = var.RELEASE_NAME
  create_namespace = true
  upgrade_install  = true

  # base values file
  values = [file("../../aztec-network/values/${var.VALUES_FILE}")]

  set {
    name  = "images.aztec.image"
    value = var.AZTEC_DOCKER_IMAGE
  }

  set {
    name  = "aztec.l1DeploymentMnemonic"
    value = var.L1_DEPLOYMENT_MNEMONIC
  }

  set {
<<<<<<< HEAD
    name  = "ethereum.deployL1ContractsPrivateKey"
    value = var.L1_DEPLOYMENT_PRIVATE_KEY
  }

  set {
    name  = "bootNode.seqPublisherPrivateKey"
    value = var.BOOT_NODE_SEQ_PUBLISHER_PRIVATE_KEY
  }

  set {
    name  = "proverNode.proverPublisherPrivateKey"
    value = var.PROVER_PUBLISHER_PRIVATE_KEY
  }

  set_list {
    name  = "validator.validatorKeys"
    value = var.VALIDATOR_KEYS
  }

  set {
    name  = "ethereum.externalHost"
    value = var.ETHEREUM_EXTERNAL_HOST
=======
    name  = "aztec.l1Salt"
    value = var.L1_DEPLOYMENT_SALT
>>>>>>> 8956e282
  }

  # Setting timeout and wait conditions
  timeout       = 1200 # 20 minutes in seconds
  wait          = true
  wait_for_jobs = true

}<|MERGE_RESOLUTION|>--- conflicted
+++ resolved
@@ -53,7 +53,6 @@
   }
 
   set {
-<<<<<<< HEAD
     name  = "ethereum.deployL1ContractsPrivateKey"
     value = var.L1_DEPLOYMENT_PRIVATE_KEY
   }
@@ -76,10 +75,11 @@
   set {
     name  = "ethereum.externalHost"
     value = var.ETHEREUM_EXTERNAL_HOST
-=======
+  }
+
+  set {
     name  = "aztec.l1Salt"
     value = var.L1_DEPLOYMENT_SALT
->>>>>>> 8956e282
   }
 
   # Setting timeout and wait conditions
