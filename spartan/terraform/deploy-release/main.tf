terraform {
  backend "gcs" {
    bucket = "aztec-terraform"
    prefix = "terraform/state"
  }
  required_providers {
    helm = {
      source  = "hashicorp/helm"
      version = "~> 2.16.1"
    }
    kubernetes = {
      source  = "hashicorp/kubernetes"
      version = "~> 2.24.0"
    }
  }
}

provider "kubernetes" {
  alias          = "gke-cluster"
  config_path    = "~/.kube/config"
  config_context = var.GKE_CLUSTER_CONTEXT
}

provider "helm" {
  alias = "gke-cluster"
  kubernetes {
    config_path    = "~/.kube/config"
    config_context = var.GKE_CLUSTER_CONTEXT
  }
}


data "terraform_remote_state" "metrics" {
  backend = "gcs"
  config = {
    bucket = "aztec-terraform"
    prefix = "metrics-deploy/us-west1-a/aztec-gke-private/metrics/terraform.tfstate"
  }
}

# Aztec Helm release for gke-cluster
resource "helm_release" "aztec-gke-cluster" {
  provider         = helm.gke-cluster
  name             = var.RELEASE_NAME
  repository       = "../../"
  chart            = "aztec-network"
  namespace        = var.RELEASE_NAME
  create_namespace = true
  upgrade_install  = true

  # base values file
  values = [file("../../aztec-network/values/${var.VALUES_FILE}")]

  set {
    name  = "images.aztec.image"
    value = var.AZTEC_DOCKER_IMAGE
  }

  dynamic "set" {
    for_each = var.L1_DEPLOYMENT_MNEMONIC != "" ? toset(["iterate"]) : toset([])
    content {
      name  = "aztec.l1DeploymentMnemonic"
      value = var.L1_DEPLOYMENT_MNEMONIC
    }
  }

  dynamic "set" {
    for_each = var.L1_DEPLOYMENT_PRIVATE_KEY != "" ? toset(["iterate"]) : toset([])
    content {
      name  = "ethereum.deployL1ContractsPrivateKey"
      value = var.L1_DEPLOYMENT_PRIVATE_KEY
    }
  }

  dynamic "set" {
    for_each = var.EXTERNAL_ETHEREUM_HOST != "" ? toset(["iterate"]) : toset([])
    content {
      name  = "ethereum.externalHost"
      value = var.EXTERNAL_ETHEREUM_HOST
    }
  }

  dynamic "set" {
    for_each = var.EXTERNAL_ETHEREUM_CONSENSUS_HOST != "" ? toset(["iterate"]) : toset([])
    content {
      name  = "ethereum.beacon.externalHost"
      value = var.EXTERNAL_ETHEREUM_CONSENSUS_HOST
    }
  }

  dynamic "set" {
    for_each = var.EXTERNAL_ETHEREUM_CONSENSUS_HOST_API_KEY != "" ? toset(["iterate"]) : toset([])
    content {
      name  = "ethereum.beacon.apiKey"
      value = var.EXTERNAL_ETHEREUM_CONSENSUS_HOST_API_KEY
    }
  }

  dynamic "set" {
    for_each = var.EXTERNAL_ETHEREUM_CONSENSUS_HOST_API_KEY_HEADER != "" ? toset(["iterate"]) : toset([])
    content {
<<<<<<< HEAD
      name  = "ethereum.execution.externalHost"
      value = var.ETHEREUM_EXTERNAL_HOST
=======
      name  = "ethereum.beacon.apiKeyHeader"
      value = var.EXTERNAL_ETHEREUM_CONSENSUS_HOST_API_KEY_HEADER
>>>>>>> afb52e3f
    }
  }

  set {
    name  = "aztec.l1Salt"
    value = var.L1_DEPLOYMENT_SALT
  }

  set {
    name  = "telemetry.otelCollectorEndpoint"
    value = "http://${data.terraform_remote_state.metrics.outputs.otel_collector_ip}:4318"
  }

  set {
    name  = "network.gke"
    value = true
  }

  # Setting timeout and wait conditions
  timeout       = 1200 # 20 minutes in seconds
  wait          = true
  wait_for_jobs = true

}<|MERGE_RESOLUTION|>--- conflicted
+++ resolved
@@ -75,7 +75,7 @@
   dynamic "set" {
     for_each = var.EXTERNAL_ETHEREUM_HOST != "" ? toset(["iterate"]) : toset([])
     content {
-      name  = "ethereum.externalHost"
+      name  = "ethereum.execution.externalHost"
       value = var.EXTERNAL_ETHEREUM_HOST
     }
   }
@@ -99,13 +99,8 @@
   dynamic "set" {
     for_each = var.EXTERNAL_ETHEREUM_CONSENSUS_HOST_API_KEY_HEADER != "" ? toset(["iterate"]) : toset([])
     content {
-<<<<<<< HEAD
-      name  = "ethereum.execution.externalHost"
-      value = var.ETHEREUM_EXTERNAL_HOST
-=======
       name  = "ethereum.beacon.apiKeyHeader"
       value = var.EXTERNAL_ETHEREUM_CONSENSUS_HOST_API_KEY_HEADER
->>>>>>> afb52e3f
     }
   }
 
