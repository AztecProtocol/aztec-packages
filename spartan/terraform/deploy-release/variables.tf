--- conflicted
+++ resolved
@@ -25,7 +25,6 @@
   sensitive   = true
 }
 
-<<<<<<< HEAD
 variable "L1_DEPLOYMENT_PRIVATE_KEY" {
   description = "Private key to use for the L1 contract deployments"
   type        = string
@@ -53,10 +52,9 @@
 variable "ETHEREUM_EXTERNAL_HOST" {
   description = "External host to use for the ethereum node"
   type        = string
-=======
+}
 variable "L1_DEPLOYMENT_SALT" {
   description = "Salt to use for the L1 contract deployments"
   type        = string
   default     = ""
->>>>>>> 8956e282
 }