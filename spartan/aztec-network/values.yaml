--- conflicted
+++ resolved
@@ -252,11 +252,8 @@
     storageSize: "80Gi"
   beacon:
     externalHost: ""
-<<<<<<< HEAD
-=======
     apiKey: ""
     apiKeyHeader: ""
->>>>>>> afb52e3f
     service:
       port: 5052
       targetPort: 5052
