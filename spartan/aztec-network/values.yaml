--- conflicted
+++ resolved
@@ -82,8 +82,6 @@
   logLevel: "debug; info: aztec:simulator, json-rpc"
   p2p:
     enabled: "true"
-<<<<<<< HEAD
-=======
     floodPublish: true
   resources:
     requests:
@@ -123,7 +121,6 @@
   resources:
     requests:
       memory: "5Gi"
->>>>>>> 6db9872e
   maxOldSpaceSize: "4608"
   deployContracts: true # Set to false to use manual contract addresses
   startupProbe:
@@ -284,12 +281,6 @@
     service:
       port: 5052
       targetPort: 5052
-<<<<<<< HEAD
-=======
-    resources:
-      requests:
-        memory: "4Gi"
->>>>>>> 6db9872e
     storageSize: "80Gi"
   validator:
     storageSize: "80Gi"
