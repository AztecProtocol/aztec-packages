nameOverride: ""
fullnameOverride: ""

network:
  # If true, pods will use host networking.
  # This is to ensure that nodes are individually addressable from the outside.
  # Under the current configuration, this also means that there must be a unique
  # physical node in the cluster for each pod that participates in peer-to-peer.
  # I.e. the sum of the number of validator, boot node, and prover nodes must be
  # less than the number of physical nodes in the cluster.
  public: false
  setupL2Contracts: true

storage:
  localSsd: false
  dataStoreMapSize: "134217728" # 128 GB
  worldStateMapSize: "134217728" # 128 GB

telemetry:
  enabled: false
  otelCollectorEndpoint:
  useGcloudObservability: false

images:
  aztec:
    image: aztecprotocol/aztec
    pullPolicy: IfNotPresent
  curl:
    image: curlimages/curl:7.81.0
    pullPolicy: IfNotPresent
  foundry:
    image: ghcr.io/foundry-rs/foundry@sha256:ce4b236f6760fdeb08e82267c9fa17647d29a374760bfe7ee01998fb8c0aaad7
    pullPolicy: IfNotPresent
  reth:
    image: ghcr.io/paradigmxyz/reth:v1.0.8
    pullPolicy: IfNotPresent
  lighthouse:
    image: sigp/lighthouse:v6.0.1
    pullPolicy: IfNotPresent

aztec:
  slotDuration: 24 # in seconds, aka L2 slot duration. Must be a multiple of {{ ethereum.blockTime }}
  epochDuration: 16 # how many L2 slots in an epoch
  epochProofClaimWindow: 13 # in L2 slots
  realProofs: false
  l1DeploymentMnemonic: "test test test test test test test test test test test junk" # the mnemonic used when deploying contracts
  l1Salt: "" # leave empty for random salt

bootNode:
  seqPublisherPrivateKey: ""
  peerIdPrivateKey: ""
  externalHost: ""
  replicas: 1
  service:
    p2pTcpPort: 40400
    p2pUdpPort: 40400
    nodePort: 8080
  logLevel: "debug; info: aztec:simulator, json-rpc"
  coinbaseAddress: "0xaaaaaaaaaaaaaaaaaaaaaaaaaaaaaaaaaaaaaaaa"
  sequencer:
    maxSecondsBetweenBlocks: 0
    minTxsPerBlock: 1
  validator:
    disabled: true
  p2p:
    enabled: "true"
  resources:
    requests:
      memory: "4Gi"
      cpu: "1"
  maxOldSpaceSize: "3584"
  deployContracts: true # Set to false to use manual contract addresses
  startupProbe:
    periodSeconds: 10
    # Only if we fail for 20 minutes straight do we call it botched
    # This gives enough time to sync
    failureThreshold: 120
  contracts:
    rollupAddress: ""
    registryAddress: ""
    inboxAddress: ""
    outboxAddress: ""
    feeJuiceAddress: ""
    feeJuicePortalAddress: ""
  archiverPollingInterval: 1000
  archiverViemPollingInterval: 1000
  viemPollingInterval: 1000
  stakingAssetAddress: ""
  storageSize: "1Gi"
  dataDir: "/data"

validator:
  # If true, the validator will use its peers to serve as the boot node.
  # This cannot be used when the network first starts up.
  # But it must be used if the boot node is killed, and the validator is restarted.
  dynamicBootNode: false
  replicas: 1
  validatorKeys:
    - 0xac0974bec39a17e36ba4a6b4d238ff944bacb478cbed5efcae784d7bf4f2ff80
  validatorAddresses:
    - 0xf39Fd6e51aad88F6F4ce6aB8827279cffFb92266
  service:
    p2pTcpPort: 40400
    p2pUdpPort: 40400
    nodePort: 8080
  logLevel: "debug; info: aztec:simulator, json-rpc"
  sequencer:
    maxSecondsBetweenBlocks: 0
    minTxsPerBlock: 1
    maxTxsPerBlock: 4
    enforceTimeTable: true
    enforceFees: false
  validator:
    disabled: false
    reexecute: true
  p2p:
    enabled: "true"
  startupProbe:
    periodSeconds: 10
    # Only if we fail for 20 minutes straight do we call it botched
    # This gives enough time to sync
    failureThreshold: 120
  resources:
    requests:
      memory: "4Gi"
      cpu: "1"
  maxOldSpaceSize: "3584"
  archiverPollingInterval: 1000
  archiverViemPollingInterval: 1000
  attestationPollingInterval: 1000
  viemPollingInterval: 1000
  storageSize: "1Gi"
  dataDir: "/data"
  l1FixedPriorityFeePerGas: ""
  l1GasLimitBufferPercentage: ""

proverNode:
  proverPublisherPrivateKey: "0xac0974bec39a17e36ba4a6b4d238ff944bacb478cbed5efcae784d7bf4f2ff80"
  externalHost: ""
  replicas: 1
  p2pEnabled: true
  service:
    p2pTcpPort: 40400
    p2pUdpPort: 40400
    nodePort: 8080
  logLevel: "debug; info: aztec:simulator, json-rpc"
  proverAgent:
    count: 0
    pollIntervalMs: 1000
    proofTypes: []
  proverBroker:
    enabled: false
    jobTimeoutMs: 30000
    pollIntervalMs: 1000
    jobMaxRetries: 3
  resources:
    requests:
      memory: "4Gi"
      cpu: "1"
  maxOldSpaceSize: "3584"
  archiverPollingInterval: 1000
  archiverViemPollingInterval: 1000
  pollInterval: 1000
  viemPollingInterval: 1000
  dataDir: "/data"
  storageSize: "1Gi"
  txGathering:
    timeoutMs: 60000
    intervalMs: 1000
    maxParallelRequests: 100

pxe:
  logLevel: "debug; info: aztec:simulator, json-rpc"
  replicas: 1
  service:
    nodePort: 8081
  readinessProbe:
    initialDelaySeconds: 5
    periodSeconds: 10
    timeoutSeconds: 5
    successThreshold: 1
    failureThreshold: 3
  resources:
    requests:
      memory: "4Gi"
      cpu: "1"

bot:
  enabled: true
  nodeUrl: ""
  logLevel: "debug; info: aztec:simulator, json-rpc"
  replicas: 1
  botPrivateKey: "0xcafe"
  txIntervalSeconds: 24
  privateTransfersPerTx: 0
  publicTransfersPerTx: 1
  # Do not wait for transactions
  followChain: "NONE"
  botNoStart: false
  feePaymentMethod: "none"
  maxErrors: 3
  stopIfUnhealthy: true
  service:
    type: ClusterIP
    nodePort: 8082
  readinessProbe:
    initialDelaySeconds: 5
    periodSeconds: 10
    timeoutSeconds: 5
    successThreshold: 1
    failureThreshold: 3
  resources:
    requests:
      memory: "4Gi"
      cpu: "1"

ethereum:
  externalHost: ""
  replicas: 1
  chainId: 1337
  blockTime: 12
  # 1 billion gas limit
  # helps ensure we can deploy public contracts
  gasLimit: "1000000000"
  args: ""
<<<<<<< HEAD
  execution:
    service:
      type: ClusterIP
      port: 8545
      targetPort: 8545
      nodePort: ""
    resources:
      requests:
        memory: "4Gi"
        cpu: "1"
      limits:
        memory: "8Gi"
        cpu: "4"
    storage: "80Gi"
  beacon:
    service:
      type: ClusterIP
      port: 5052
      targetPort: 5052
      nodePort: ""
    resources:
      requests:
        memory: "4Gi"
        cpu: "1"
      limits:
        memory: "8Gi"
        cpu: "4"
    storage: "80Gi"
  validator:
    resources:
      requests:
        memory: "4Gi"
        cpu: "1"
      limits:
        memory: "8Gi"
        cpu: "4"
    storage: "80Gi"
=======
  service:
    port: 8545
    targetPort: 8545
>>>>>>> 7e628cc5
  readinessProbe:
    initialDelaySeconds: 5
    periodSeconds: 10
    timeoutSeconds: 5
    successThreshold: 1
    failureThreshold: 3
<<<<<<< HEAD
=======
  resources:
    requests:
      memory: "4Gi"
      cpu: "1"
  storageSize: "80Gi"
>>>>>>> 7e628cc5
  deployL1ContractsPrivateKey:

proverAgent:
  service:
    nodePort: 8083
  enabled: true
  replicas: 1
  pollIntervalMs: 1000
  proofTypes: ["foo", "bar", "baz"]
  gke:
    spotEnabled: false
  logLevel: "debug; info: aztec:simulator, json-rpc"
  bb:
    hardwareConcurrency: ""
  resources:
    requests:
      memory: "4Gi"
      cpu: "1"
  pollInterval: 200

proverBroker:
  service:
    nodePort: 8084
  enabled: true
  replicas: 1
  jobTimeoutMs: 30000
  pollIntervalMs: 1000
  jobMaxRetries: 3
  logLevel: "debug; info: aztec:simulator, json-rpc"
  storageSize: "1Gi"
  dataDir: "/data"
  resources:
    requests:
      memory: "4Gi"
      cpu: "1"
  maxOldSpaceSize: "3584"

jobs:
  deployL1Verifier:
    enable: false

faucet:
  replicas: 1
  service:
    nodePort: 8085
  apiServerPort: 8086
  accountIndex: 0
  l1Assets: ""
  logLevel: ""
  resources:
    requests:
      memory: "2Gi"
      cpu: "200m"<|MERGE_RESOLUTION|>--- conflicted
+++ resolved
@@ -223,10 +223,8 @@
   # helps ensure we can deploy public contracts
   gasLimit: "1000000000"
   args: ""
-<<<<<<< HEAD
   execution:
     service:
-      type: ClusterIP
       port: 8545
       targetPort: 8545
       nodePort: ""
@@ -234,13 +232,9 @@
       requests:
         memory: "4Gi"
         cpu: "1"
-      limits:
-        memory: "8Gi"
-        cpu: "4"
-    storage: "80Gi"
+    storageSize: "80Gi"
   beacon:
     service:
-      type: ClusterIP
       port: 5052
       targetPort: 5052
       nodePort: ""
@@ -248,38 +242,19 @@
       requests:
         memory: "4Gi"
         cpu: "1"
-      limits:
-        memory: "8Gi"
-        cpu: "4"
-    storage: "80Gi"
+    storageSize: "80Gi"
   validator:
     resources:
       requests:
         memory: "4Gi"
         cpu: "1"
-      limits:
-        memory: "8Gi"
-        cpu: "4"
-    storage: "80Gi"
-=======
-  service:
-    port: 8545
-    targetPort: 8545
->>>>>>> 7e628cc5
+    storageSize: "80Gi"
   readinessProbe:
     initialDelaySeconds: 5
     periodSeconds: 10
     timeoutSeconds: 5
     successThreshold: 1
     failureThreshold: 3
-<<<<<<< HEAD
-=======
-  resources:
-    requests:
-      memory: "4Gi"
-      cpu: "1"
-  storageSize: "80Gi"
->>>>>>> 7e628cc5
   deployL1ContractsPrivateKey:
 
 proverAgent:
