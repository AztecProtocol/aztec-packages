nameOverride: ""
fullnameOverride: ""

network:
  # If true, pods will use host networking.
  # This is to ensure that nodes are individually addressable from the outside.
  # Under the current configuration, this also means that there must be a unique
  # physical node in the cluster for each pod that participates in peer-to-peer.
  # I.e. the sum of the number of validator, boot node, and prover nodes must be
  # less than the number of physical nodes in the cluster.
  public: false
  setupL2Contracts: true

telemetry:
  enabled: false
  otelCollectorEndpoint:

images:
  aztec:
    image: aztecprotocol/aztec
    pullPolicy: IfNotPresent
  curl:
    image: curlimages/curl:7.81.0
    pullPolicy: IfNotPresent
  foundry:
    image: ghcr.io/foundry-rs/foundry@sha256:ce4b236f6760fdeb08e82267c9fa17647d29a374760bfe7ee01998fb8c0aaad7
    pullPolicy: IfNotPresent
  reth:
    image: ghcr.io/paradigmxyz/reth:v1.0.8
    pullPolicy: IfNotPresent

aztec:
  slotDuration: 24 # in seconds, aka L2 slot duration. Must be a multiple of {{ ethereum.blockTime }}
  epochDuration: 16 # how many L2 slots in an epoch
  epochProofClaimWindow: 13 # in L2 slots
  realProofs: false
  l1DeploymentMnemonic: "test test test test test test test test test test test junk" # the mnemonic used when deploying contracts

bootNode:
  seqPublisherPrivateKey: ""
  peerIdPrivateKey: ""
  externalHost: ""
  replicas: 1
  service:
    p2pTcpPort: 40400
    p2pUdpPort: 40400
    nodePort: 8080
  logLevel: "debug"
  debug: ""
  coinbaseAddress: "0xaaaaaaaaaaaaaaaaaaaaaaaaaaaaaaaaaaaaaaaa"
  sequencer:
    maxSecondsBetweenBlocks: 0
    minTxsPerBlock: 1
  validator:
    disabled: true
  p2p:
    enabled: "true"
  resources:
    requests:
      memory: "2Gi"
      cpu: "200m"
  deployContracts: true # Set to false to use manual contract addresses
  startupProbe:
    periodSeconds: 10
    # Only if we fail for 20 minutes straight do we call it botched
    # This gives enough time to sync
    failureThreshold: 120
  contracts:
    rollupAddress: ""
    registryAddress: ""
    inboxAddress: ""
    outboxAddress: ""
    feeJuiceAddress: ""
    feeJuicePortalAddress: ""
<<<<<<< HEAD
  storage: "8Gi"
  archiverPollingInterval: 1000
  archiverViemPollingInterval: 1000
  viemPollingInterval: 1000
=======
    stakingAssetAddress: ""
  storageSize: "1Gi"
  dataDir: "/data"
>>>>>>> ce0eee0e

validator:
  # If true, the validator will use its peers to serve as the boot node.
  # This cannot be used when the network first starts up.
  # But it must be used if the boot node is killed, and the validator is restarted.
  dynamicBootNode: false
  replicas: 1
  validatorKeys:
    - 0xac0974bec39a17e36ba4a6b4d238ff944bacb478cbed5efcae784d7bf4f2ff80
  validatorAddresses:
    - 0xf39Fd6e51aad88F6F4ce6aB8827279cffFb92266
  service:
    p2pTcpPort: 40400
    p2pUdpPort: 40400
    nodePort: 8080
  logLevel: "debug"
  debug: ""
  sequencer:
    maxSecondsBetweenBlocks: 0
    minTxsPerBlock: 1
    maxTxsPerBlock: 4
    enforceTimeTable: true
  validator:
    disabled: false
    reexecute: true
  p2p:
    enabled: "true"
  startupProbe:
    periodSeconds: 10
    # Only if we fail for 20 minutes straight do we call it botched
    # This gives enough time to sync
    failureThreshold: 120
  resources:
    requests:
      memory: "2Gi"
      cpu: "200m"
<<<<<<< HEAD
  archiverPollingInterval: 1000
  archiverViemPollingInterval: 1000
  attestationPollingInterval: 1000
  viemPollingInterval: 1000
=======
  storageSize: "1Gi"
  dataDir: "/data"
>>>>>>> ce0eee0e

proverNode:
  proverPublisherPrivateKey: "0xac0974bec39a17e36ba4a6b4d238ff944bacb478cbed5efcae784d7bf4f2ff80"
  externalHost: ""
  replicas: 1
  p2pEnabled: true
  service:
    p2pTcpPort: 40400
    p2pUdpPort: 40400
    nodePort: 8080
  logLevel: "debug"
  debug: ""
  proverAgent:
    count: 0
    pollIntervalMs: 1000
    proofTypes: []
  proverBroker:
    enabled: false
    jobTimeoutMs: 30000
    pollIntervalMs: 1000
    jobMaxRetries: 3
    dataDirectory: ""
  resources:
    requests:
      memory: "2Gi"
      cpu: "200m"
  storage: "8Gi"
  archiverPollingInterval: 1000
  archiverViemPollingInterval: 1000
  pollInterval: 1000
  viemPollingInterval: 1000

pxe:
  logLevel: "debug"
  replicas: 1
  service:
    nodePort: 8081
  readinessProbe:
    initialDelaySeconds: 5
    periodSeconds: 10
    timeoutSeconds: 5
    successThreshold: 1
    failureThreshold: 3
  resources:
    requests:
      memory: "2Gi"
      cpu: "200m"

bot:
  enabled: true
  nodeUrl: ""
  logLevel: "debug"
  replicas: 1
  botPrivateKey: "0xcafe"
  txIntervalSeconds: 24
  privateTransfersPerTx: 0
  publicTransfersPerTx: 1
  # Do not wait for transactions
  followChain: "NONE"
  botNoStart: false
  maxErrors: 3
  stopIfUnhealthy: true
  service:
    type: ClusterIP
    nodePort: 8082
  readinessProbe:
    initialDelaySeconds: 5
    periodSeconds: 10
    timeoutSeconds: 5
    successThreshold: 1
    failureThreshold: 3
  resources:
    requests:
      memory: "2Gi"
      cpu: "200m"

ethereum:
  externalHost: ""
  replicas: 1
  chainId: 1337
  blockTime: 12sec
  # 1 billion gas limit
  # helps ensure we can deploy public contracts
  gasLimit: "1000000000"
  args: ""
  service:
    type: ClusterIP
    port: 8545
    targetPort: 8545
    nodePort: ""
  readinessProbe:
    initialDelaySeconds: 5
    periodSeconds: 10
    timeoutSeconds: 5
    successThreshold: 1
    failureThreshold: 3
  resources:
    requests:
      memory: "2Gi"
      cpu: "200m"
  storage: "80Gi"
  deployL1ContractsPrivateKey:

proverAgent:
  service:
    nodePort: 8083
  enabled: true
  replicas: 1
  pollIntervalMs: 1000
  proofTypes: ["foo", "bar", "baz"]
  gke:
    spotEnabled: false
  logLevel: "debug"
  bb:
    hardwareConcurrency: ""
  nodeSelector: {}
  resources: {}
  pollInterval: 200

proverBroker:
  service:
    nodePort: 8084
  enabled: true
  replicas: 1
  jobTimeoutMs: 30000
  pollIntervalMs: 1000
  jobMaxRetries: 3
  dataDirectory: ""
  logLevel: "debug"
  nodeSelector: {}
  resources: {}

jobs:
  deployL1Verifier:
    enable: false<|MERGE_RESOLUTION|>--- conflicted
+++ resolved
@@ -72,16 +72,13 @@
     outboxAddress: ""
     feeJuiceAddress: ""
     feeJuicePortalAddress: ""
-<<<<<<< HEAD
   storage: "8Gi"
   archiverPollingInterval: 1000
   archiverViemPollingInterval: 1000
   viemPollingInterval: 1000
-=======
-    stakingAssetAddress: ""
+  stakingAssetAddress: ""
   storageSize: "1Gi"
   dataDir: "/data"
->>>>>>> ce0eee0e
 
 validator:
   # If true, the validator will use its peers to serve as the boot node.
@@ -118,15 +115,12 @@
     requests:
       memory: "2Gi"
       cpu: "200m"
-<<<<<<< HEAD
   archiverPollingInterval: 1000
   archiverViemPollingInterval: 1000
   attestationPollingInterval: 1000
   viemPollingInterval: 1000
-=======
   storageSize: "1Gi"
   dataDir: "/data"
->>>>>>> ce0eee0e
 
 proverNode:
   proverPublisherPrivateKey: "0xac0974bec39a17e36ba4a6b4d238ff944bacb478cbed5efcae784d7bf4f2ff80"
