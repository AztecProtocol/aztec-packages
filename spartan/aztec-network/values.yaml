nameOverride: ""
fullnameOverride: ""

network:
  # If true, pods will use host networking.
  # This is to ensure that nodes are individually addressable from the outside.
  # Under the current configuration, this also means that there must be a unique
  # physical node in the cluster for each pod that participates in peer-to-peer.
  # I.e. the sum of the number of validator, boot node, and prover nodes must be
  # less than the number of physical nodes in the cluster.
  public: false
  setupL2Contracts: true

telemetry:
  enabled: false
  otelCollectorEndpoint:

images:
  aztec:
    image: aztecprotocol/aztec
    pullPolicy: IfNotPresent
  curl:
    image: curlimages/curl:7.81.0
    pullPolicy: IfNotPresent
  foundry:
    image: ghcr.io/foundry-rs/foundry@sha256:ce4b236f6760fdeb08e82267c9fa17647d29a374760bfe7ee01998fb8c0aaad7
    pullPolicy: IfNotPresent
  reth:
    image: ghcr.io/paradigmxyz/reth:v1.0.8
    pullPolicy: IfNotPresent

aztec:
  slotDuration: 24 # in seconds, aka L2 slot duration. Must be a multiple of {{ ethereum.blockTime }}
  epochDuration: 16 # how many L2 slots in an epoch
  epochProofClaimWindow: 13 # in L2 slots

bootNode:
  externalHost: ""
  replicas: 1
  service:
    p2pTcpPort: 40400
    p2pUdpPort: 40400
    nodePort: 8080
  logLevel: "debug"
  debug: "aztec:*,-aztec:avm_simulator*,-aztec:libp2p_service*,-aztec:circuits:artifact_hash,-json-rpc*,-aztec:world-state:database,-aztec:l2_block_stream*"
  coinbaseAddress: "0xaaaaaaaaaaaaaaaaaaaaaaaaaaaaaaaaaaaaaaaa"
  sequencer:
    maxSecondsBetweenBlocks: 0
    minTxsPerBlock: 1
  realProofs: false
  validator:
    disabled: true
  p2p:
    enabled: "true"
  resources:
    requests:
      memory: "2Gi"
      cpu: "200m"
  deployContracts: true # Set to false to use manual contract addresses
  startupProbe:
    periodSeconds: 10
    # Only if we fail for 20 minutes straight do we call it botched
    # This gives enough time to sync
    failureThreshold: 120
  contracts:
    rollupAddress: ""
    registryAddress: ""
    inboxAddress: ""
    outboxAddress: ""
    feeJuiceAddress: ""
    feeJuicePortalAddress: ""
  storage: "8Gi"

validator:
  # If true, the validator will use its peers to serve as the boot node.
  # This cannot be used when the network first starts up.
  # But it must be used if the boot node is killed, and the validator is restarted.
  dynamicBootNode: false
  replicas: 1
  validatorKeys:
    - 0xac0974bec39a17e36ba4a6b4d238ff944bacb478cbed5efcae784d7bf4f2ff80
  validatorAddresses:
    - 0xf39Fd6e51aad88F6F4ce6aB8827279cffFb92266
  service:
    p2pTcpPort: 40400
    p2pUdpPort: 40400
    nodePort: 8080
  logLevel: "debug"
  debug: "aztec:*,-aztec:avm_simulator*,-aztec:libp2p_service*,-aztec:circuits:artifact_hash,-json-rpc*,-aztec:world-state:database,-aztec:l2_block_stream*"
  sequencer:
    maxSecondsBetweenBlocks: 0
    minTxsPerBlock: 1
    maxTxsPerBlock: 4
    enforceTimeTable: true
  validator:
    disabled: false
  p2p:
    enabled: "true"
  startupProbe:
    periodSeconds: 10
    # Only if we fail for 20 minutes straight do we call it botched
    # This gives enough time to sync
    failureThreshold: 120
  resources:
    requests:
      memory: "2Gi"
      cpu: "200m"

proverNode:
  externalHost: ""
  replicas: 1
  p2pEnabled: true
  service:
    p2pTcpPort: 40400
    p2pUdpPort: 40400
    nodePort: 8080
  logLevel: "debug"
  debug: "aztec:*,-aztec:avm_simulator*,-aztec:libp2p_service*,-aztec:circuits:artifact_hash,-json-rpc*,-aztec:world-state:database,-aztec:l2_block_stream*"
  realProofs: false
  proverAgentEnabled: false
  resources:
    requests:
      memory: "2Gi"
      cpu: "200m"
  storage: "8Gi"

pxe:
  proverEnabled: false
  logLevel: "debug"
  proverEnable: false
  debug: "aztec:*,-aztec:avm_simulator*,-aztec:libp2p_service*,-aztec:circuits:artifact_hash,-json-rpc*,-aztec:world-state:database,-aztec:l2_block_stream*"
  replicas: 1
  service:
    nodePort: 8081
  readinessProbe:
    initialDelaySeconds: 5
    periodSeconds: 10
    timeoutSeconds: 5
    successThreshold: 1
    failureThreshold: 3
  resources:
    requests:
      memory: "2Gi"
      cpu: "200m"

bot:
  enabled: true
  nodeUrl: ""
  logLevel: "debug"
  debug: "aztec:*,-aztec:avm_simulator*,-aztec:libp2p_service*,-aztec:circuits:artifact_hash,-json-rpc*,-aztec:l2_block_stream,-aztec:world-state:database"
  replicas: 1
  botPrivateKey: "0xcafe"
  txIntervalSeconds: 24
  privateTransfersPerTx: 0
  publicTransfersPerTx: 1
  # Do not wait for transactions
  followChain: "NONE"
  botNoStart: false
  pxeProverEnabled: false
  proverRealProofs: false
  maxErrors: 3
  stopIfUnhealthy: true
  service:
    type: ClusterIP
    nodePort: 8082
  readinessProbe:
    initialDelaySeconds: 5
    periodSeconds: 10
    timeoutSeconds: 5
    successThreshold: 1
    failureThreshold: 3
  resources:
    requests:
      memory: "2Gi"
      cpu: "200m"

ethereum:
  externalHost: ""
  replicas: 1
  chainId: 1337
  blockTime: 12sec
  # 1 billion gas limit
  # helps ensure we can deploy public contracts
  gasLimit: "1000000000"
  args: ""
  service:
    type: ClusterIP
    port: 8545
    targetPort: 8545
    nodePort: ""
  readinessProbe:
    initialDelaySeconds: 5
    periodSeconds: 10
    timeoutSeconds: 5
    successThreshold: 1
    failureThreshold: 3
  resources:
    requests:
      memory: "2Gi"
      cpu: "200m"
  storage: "80Gi"

proverAgent:
  service:
    nodePort: 8083
  enabled: true
  replicas: 1
<<<<<<< HEAD
  gke:
    spotEnabled: false
=======
  logLevel: "debug"
>>>>>>> 820bcc63
  debug: "aztec:*,-aztec:avm_simulator*,-aztec:libp2p_service*,-aztec:circuits:artifact_hash,-json-rpc*,-aztec:world-state:database,-aztec:l2_block_stream*"
  realProofs: false
  concurrency: 1
  bb:
    hardwareConcurrency: ""
  nodeSelector: {}
  resources: {}

jobs:
  deployL1Verifier:
    enable: false<|MERGE_RESOLUTION|>--- conflicted
+++ resolved
@@ -205,12 +205,9 @@
     nodePort: 8083
   enabled: true
   replicas: 1
-<<<<<<< HEAD
   gke:
     spotEnabled: false
-=======
-  logLevel: "debug"
->>>>>>> 820bcc63
+  logLevel: "debug"
   debug: "aztec:*,-aztec:avm_simulator*,-aztec:libp2p_service*,-aztec:circuits:artifact_hash,-json-rpc*,-aztec:world-state:database,-aztec:l2_block_stream*"
   realProofs: false
   concurrency: 1
