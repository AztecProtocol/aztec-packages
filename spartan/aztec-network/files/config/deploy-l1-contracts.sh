--- conflicted
+++ resolved
@@ -3,11 +3,8 @@
 
 CHAIN_ID=$1
 
-<<<<<<< HEAD
 # Use default account, it is funded on our dev machine
 export PRIVATE_KEY=${PRIVATE_KEY:-"0xac0974bec39a17e36ba4a6b4d238ff944bacb478cbed5efcae784d7bf4f2ff80"}
-=======
->>>>>>> 9ebaa65c
 
 # Run the deploy-l1-contracts command and capture the output
 output=""
@@ -15,6 +12,7 @@
 RETRY_DELAY=60
 for attempt in $(seq 1 $MAX_RETRIES); do
   # if INIT_VALIDATORS is true, then we need to pass the validators flag to the deploy-l1-contracts command
+  
   if [ "${INIT_VALIDATORS:-false}" = "true" ]; then
     output=$(node --no-warnings /usr/src/yarn-project/aztec/dest/bin/index.js deploy-l1-contracts --mnemonic "$MNEMONIC" --validators $2 --l1-chain-id $CHAIN_ID) && break
   else
