--- conflicted
+++ resolved
@@ -6,27 +6,19 @@
 
 # Run the deploy-l1-contracts command and capture the output
 output=""
-<<<<<<< HEAD
 MAX_RETRIES=5
 RETRY_DELAY=60
 for attempt in $(seq 1 $MAX_RETRIES); do
   # if INIT_VALIDATORS is true, then we need to pass the validators flag to the deploy-l1-contracts command
   if [ "${INIT_VALIDATORS:-false}" = "true" ]; then
-    output=$(node --no-warnings /usr/src/yarn-project/aztec/dest/bin/index.js deploy-l1-contracts --validators "$2" --l1-chain-id "$CHAIN_ID") && break
+    output=$(node --no-warnings /usr/src/yarn-project/aztec/dest/bin/index.js deploy-l1-contracts --mnemonic "$MNEMONIC" --validators $2 --l1-chain-id $CHAIN_ID) && break
   else
-    output=$(node --no-warnings /usr/src/yarn-project/aztec/dest/bin/index.js deploy-l1-contracts --l1-chain-id "$CHAIN_ID") && break
+    output=$(node --no-warnings /usr/src/yarn-project/aztec/dest/bin/index.js deploy-l1-contracts --mnemonic "$MNEMONIC" --l1-chain-id $CHAIN_ID) && break
   fi
   echo "Attempt $attempt failed. Retrying in $RETRY_DELAY seconds..."
   sleep "$RETRY_DELAY"
 done || { echo "All l1 contract deploy attempts failed."; exit 1; }
-=======
-# if INIT_VALIDATORS is true, then we need to pass the validators flag to the deploy-l1-contracts command
-if [ "$INIT_VALIDATORS" = "true" ]; then
-  output=$(node --no-warnings /usr/src/yarn-project/aztec/dest/bin/index.js deploy-l1-contracts --mnemonic "$MNEMONIC" --validators $2 --l1-chain-id $CHAIN_ID)
-else
-  output=$(node --no-warnings /usr/src/yarn-project/aztec/dest/bin/index.js deploy-l1-contracts --mnemonic "$MNEMONIC" --l1-chain-id $CHAIN_ID)
-fi
->>>>>>> bb5f364e
+
 
 echo "$output"
 
