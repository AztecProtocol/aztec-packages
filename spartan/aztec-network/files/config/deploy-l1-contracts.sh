--- conflicted
+++ resolved
@@ -1,21 +1,13 @@
 #!/bin/bash
 set -exu
 
-<<<<<<< HEAD
-CHAIN_ID=$1
-=======
 SALT=${1:-$RANDOM}
 CHAIN_ID=$2
->>>>>>> 8956e282
 
 # Run the deploy-l1-contracts command and capture the output
 output=""
 MAX_RETRIES=5
 RETRY_DELAY=60
-<<<<<<< HEAD
-=======
-export LOG_LEVEL=debug
->>>>>>> 8956e282
 
 for attempt in $(seq 1 $MAX_RETRIES); do
   # Construct base command
@@ -30,15 +22,9 @@
 
   # Add validators if INIT_VALIDATORS is true
   if [ "${INIT_VALIDATORS:-false}" = "true" ]; then
-<<<<<<< HEAD
-    output=$(eval $base_cmd --validators $2 --l1-chain-id $CHAIN_ID) && break
+    output=$(eval $base_cmd --validators $3 --l1-chain-id $CHAIN_ID --salt $SALT) && break
   else
-    output=$(eval $base_cmd --l1-chain-id $CHAIN_ID) && break
-=======
-    output=$(node --no-warnings /usr/src/yarn-project/aztec/dest/bin/index.js deploy-l1-contracts --mnemonic "$MNEMONIC" --validators $3 --l1-chain-id $CHAIN_ID --salt $SALT) && break
-  else
-    output=$(node --no-warnings /usr/src/yarn-project/aztec/dest/bin/index.js deploy-l1-contracts --mnemonic "$MNEMONIC" --l1-chain-id $CHAIN_ID --salt $SALT) && break
->>>>>>> 8956e282
+    output=$(eval $base_cmd --l1-chain-id $CHAIN_ID --salt $SALT) && break
   fi
 
   echo "Attempt $attempt failed. Retrying in $RETRY_DELAY seconds..."
