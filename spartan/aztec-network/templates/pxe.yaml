apiVersion: apps/v1
kind: Deployment
metadata:
  name: {{ include "aztec-network.fullname" . }}-pxe
  labels:
    {{- include "aztec-network.labels" . | nindent 4 }}
spec:
  replicas: {{ .Values.pxe.replicas }}
  selector:
    matchLabels:
      {{- include "aztec-network.selectorLabels" . | nindent 6 }}
      app: pxe
  template:
    metadata:
      labels:
        {{- include "aztec-network.selectorLabels" . | nindent 8 }}
        app: pxe
    spec:
      serviceAccountName: {{ include "aztec-network.fullname" . }}-node
      {{- if .Values.network.public }}
      hostNetwork: true
      dnsPolicy: ClusterFirstWithHostNet
      {{- end }}
      volumes:
        - name: config
          emptyDir: {}
        - name: scripts
          configMap:
            name: {{ include "aztec-network.fullname" . }}-scripts
        - name: scripts-output
          emptyDir: {}
      initContainers:
        {{- include "aztec-network.serviceAddressSetupContainer" . | nindent 8 }}
        - name: wait-for-boot-node
          image: {{ .Values.images.curl.image }}
          command:
            - /bin/sh
            - -c
            - |
              source /shared/config/service-addresses
              cat /shared/config/service-addresses
              until curl --head --silent ${BOOT_NODE_HOST}/status; do
                echo "Waiting for boot node..."
                sleep 5
              done
          volumeMounts:
            - name: config
              mountPath: /shared/config
        {{- if not .Values.network.public }}
        # We only need to wait for the validator service if the network is not public
        - name: wait-for-validator-service
          image: {{ .Values.images.curl.image }}
          command:
            - /bin/sh
            - -c
            - |
              until curl --head --silent {{ include "aztec-network.validatorUrl" . }}/status; do
                echo "Waiting for validator service..."
                sleep 5
              done
        {{- end }}
      containers:
        - name: pxe
          {{- include "aztec-network.image" . | nindent 10 }}
          volumeMounts:
            - name: config
              mountPath: /shared/config
          command:
            - "/bin/bash"
            - "-c"
            - |
              source /shared/config/service-addresses
              cat /shared/config/service-addresses
              {{- if .Values.network.public }}
              # If the network is public, we need to use the boot node URL
              export AZTEC_NODE_URL=${BOOT_NODE_HOST}
              {{- else }}
              # If the network is not public, we can use the validator URL
              export AZTEC_NODE_URL={{ include "aztec-network.validatorUrl" . }}
              {{- end }}
              echo "AZTEC_NODE_URL=${AZTEC_NODE_URL}"
              node --no-warnings /usr/src/yarn-project/aztec/dest/bin/index.js start --pxe
          env:
            - name: K8S_POD_UID
              valueFrom:
                fieldRef:
                  fieldPath: metadata.uid
            - name: K8S_POD_NAME
              valueFrom:
                fieldRef:
                  fieldPath: metadata.name
            - name: OTEL_SERVICE_NAME
              value: pxe
            - name: K8S_NAMESPACE_NAME
              valueFrom:
                fieldRef:
                  fieldPath: metadata.namespace
            - name: AZTEC_PORT
              value: "{{ .Values.pxe.service.nodePort }}"
            - name: LOG_JSON
              value: "1"
            - name: LOG_LEVEL
              value: "{{ .Values.pxe.logLevel }}"
            - name: PXE_PROVER_ENABLED
              value: "{{ .Values.aztec.realProofs }}"
            - name: USE_GCLOUD_OBSERVABILITY
              value: "{{ .Values.telemetry.useGcloudObservability }}"
<<<<<<< HEAD
=======
            - name: OTEL_EXCLUDE_METRICS
              value: "{{ .Values.pxe.otelExcludeMetrics }}"
>>>>>>> 39e815cd
          ports:
            - name: http
              containerPort: {{ .Values.pxe.service.nodePort }}
              protocol: TCP
          readinessProbe:
            exec:
              command:
                - /bin/bash
                - -c
                - |
                  curl -s -X POST -H 'content-type: application/json' \
                  -d '{"jsonrpc":"2.0","method":"pxe_getNodeInfo","params":[],"id":67}' \
                  127.0.0.1:{{ .Values.pxe.service.nodePort }} | grep -q '"protocolVersion":1'
            initialDelaySeconds: {{ .Values.pxe.readinessProbe.initialDelaySeconds }}
            periodSeconds: {{ .Values.pxe.readinessProbe.periodSeconds }}
            timeoutSeconds: {{ .Values.pxe.readinessProbe.timeoutSeconds }}
            successThreshold: {{ .Values.pxe.readinessProbe.successThreshold }}
            failureThreshold: {{ .Values.pxe.readinessProbe.failureThreshold }}
          resources:
            {{- toYaml .Values.pxe.resources | nindent 12 }}
---
apiVersion: v1
kind: Service
metadata:
  name: {{ include "aztec-network.fullname" . }}-pxe
  labels:
    {{- include "aztec-network.labels" . | nindent 4 }}
spec:
  type: ClusterIP
  selector:
    {{- include "aztec-network.selectorLabels" . | nindent 4 }}
    app: pxe
  ports:
    - protocol: TCP
      port: {{ .Values.pxe.service.nodePort }}
      targetPort: {{ .Values.pxe.service.nodePort }}
      {{- if and (eq .Values.pxe.service.type "NodePort") .Values.pxe.service.nodePort }}
      nodePort: {{ .Values.pxe.service.nodePort }}
      {{- end }}
---
{{if .Values.network.public }}
apiVersion: v1
kind: Service
metadata:
  name: pxe-lb
  annotations:
    service.beta.kubernetes.io/aws-load-balancer-type: "nlb"
    service.beta.kubernetes.io/aws-load-balancer-nlb-target-type: "ip"
    service.beta.kubernetes.io/aws-load-balancer-scheme: "internet-facing"
  labels:
    {{- include "aztec-network.labels" . | nindent 4 }}
spec:
  type: LoadBalancer
  selector:
    {{- include "aztec-network.selectorLabels" . | nindent 4 }}
    app: pxe
  ports:
    - protocol: TCP
      port: {{ .Values.pxe.service.nodePort }}
      targetPort: {{ .Values.pxe.service.nodePort }}
      {{- if and (eq .Values.pxe.service.type "NodePort") .Values.pxe.service.nodePort }}
      nodePort: {{ .Values.pxe.service.nodePort }}
      {{- end }}
---
{{ end }}<|MERGE_RESOLUTION|>--- conflicted
+++ resolved
@@ -105,11 +105,8 @@
               value: "{{ .Values.aztec.realProofs }}"
             - name: USE_GCLOUD_OBSERVABILITY
               value: "{{ .Values.telemetry.useGcloudObservability }}"
-<<<<<<< HEAD
-=======
             - name: OTEL_EXCLUDE_METRICS
               value: "{{ .Values.pxe.otelExcludeMetrics }}"
->>>>>>> 39e815cd
           ports:
             - name: http
               containerPort: {{ .Values.pxe.service.nodePort }}
