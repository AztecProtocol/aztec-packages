{{- if .Values.bot.enabled }}
apiVersion: apps/v1
kind: StatefulSet
metadata:
  name: {{ include "aztec-network.fullname" . }}-bot
  labels:
    app: {{- include "aztec-network.labels" . | nindent 4 }}
spec:
  replicas: {{ .Values.bot.replicas }}
  selector:
    matchLabels:
      app: {{- include "aztec-network.selectorLabels" . | nindent 6 }}
      app: bot
  template:
    metadata:
      labels:
        {{- include "aztec-network.selectorLabels" . | nindent 8 }}
        app: bot
    spec:
      {{- if and .Values.bot.gke.spotEnabled .Values.network.gke }}
      affinity:
        nodeAffinity:
          requiredDuringSchedulingIgnoredDuringExecution:
            nodeSelectorTerms:
            - matchExpressions:
              - key: cloud.google.com/gke-spot
                operator: Exists
      tolerations:
      - key: "cloud.google.com/gke-spot"
        operator: "Equal"
        value: "true"
        effect: "NoSchedule"
      {{- end }}
      {{- if .Values.network.public }}
      serviceAccountName: {{ include "aztec-network.fullname" . }}-node
      hostNetwork: true
      {{- end }}
      volumes:
        - name: config
          emptyDir: {}
        - name: scripts
          configMap:
            name: {{ include "aztec-network.fullname" . }}-scripts
        - name: scripts-output
          emptyDir: {}
      initContainers:
        {{- include "aztec-network.serviceAddressSetupContainer" . | nindent 8 }}
        - name: get-private-key
          image: {{ .Values.images.foundry.image }}
          imagePullPolicy: {{ .Values.images.foundry.pullPolicy }}
          command:
            - "/bin/sh"
            - "-c"
            - |
              source /scripts/get-private-key.sh
          volumeMounts:
            - name: scripts
              mountPath: /scripts
            - name: config
              mountPath: /shared/config
          env:
            - name: KEY_INDEX_START
              value: {{ .Values.aztec.botKeyIndexStart | quote }}
            - name: MNEMONIC
              value: {{ .Values.aztec.l1DeploymentMnemonic }}
            - name: POD_NAME
              valueFrom:
                fieldRef:
                  fieldPath: metadata.name

        - name: wait-for-aztec-node
          image: "{{ .Values.images.curl.image }}"
          command:
            - /bin/sh
            - -c
            - |
              source /shared/config/service-addresses
              cat /shared/config/service-addresses
              {{- if .Values.bot.nodeUrl }}
              export AZTEC_NODE_URL={{ .Values.bot.nodeUrl }}
              {{- else if .Values.network.public }}
              export AZTEC_NODE_URL=${BOOT_NODE_HOST}
              {{- else }}
              export AZTEC_NODE_URL={{ include "aztec-network.validatorUrl" . }}
              {{- end }}
              echo "AZTEC_NODE_URL=${AZTEC_NODE_URL}"
              until curl -s ${AZTEC_NODE_URL}/status; do echo waiting for aztec-node; sleep 2; done
          volumeMounts:
            - name: config
              mountPath: /shared/config
      containers:
        - name: transaction-bot
          {{- include "aztec-network.image" . | nindent 10 }}
          volumeMounts:
            - name: config
              mountPath: /shared/config
            - name: scripts
              mountPath: /scripts
          command:
            - "/bin/bash"
            - "-c"
            - |
              source /shared/config/service-addresses
              cat /shared/config/service-addresses
<<<<<<< HEAD
              {{- if .Values.aztec.botKeyIndexStart }}
              source /shared/config/keys.env
              {{- end }}
=======
              source /shared/config/keys.env
>>>>>>> 22061252
              {{- if .Values.bot.nodeUrl }}
              export AZTEC_NODE_URL={{ .Values.bot.nodeUrl }}
              {{- else if .Values.network.public }}
              export AZTEC_NODE_URL=${BOOT_NODE_HOST}
              {{- else }}
              export AZTEC_NODE_URL={{ include "aztec-network.validatorUrl" . }}
              {{- end }}
              echo "AZTEC_NODE_URL=${AZTEC_NODE_URL}"
              node --no-warnings /usr/src/yarn-project/aztec/dest/bin/index.js start --pxe --bot
          env:
            - name: K8S_POD_UID
              valueFrom:
                fieldRef:
                  fieldPath: metadata.uid
            - name: K8S_POD_NAME
              valueFrom:
                fieldRef:
                  fieldPath: metadata.name
            - name: OTEL_SERVICE_NAME
              value: bot
            - name: K8S_NAMESPACE_NAME
              valueFrom:
                fieldRef:
                  fieldPath: metadata.namespace
            - name: AZTEC_PORT
              value: "{{ .Values.bot.service.nodePort }}"
            - name: LOG_JSON
              value: "1"
            - name: LOG_LEVEL
              value: "{{ .Values.bot.logLevel }}"
            - name: BOT_PRIVATE_KEY
              value: "{{ .Values.bot.botPrivateKey }}"
            - name: BOT_TX_INTERVAL_SECONDS
              value: "{{ .Values.bot.txIntervalSeconds }}"
            - name: BOT_PRIVATE_TRANSFERS_PER_TX
              value: "{{ .Values.bot.privateTransfersPerTx }}"
            - name: BOT_PUBLIC_TRANSFERS_PER_TX
              value: "{{ .Values.bot.publicTransfersPerTx }}"
            - name: BOT_FOLLOW_CHAIN
              value: "{{ .Values.bot.followChain }}"
            - name: BOT_NO_START
              value: "{{ .Values.bot.botNoStart }}"
            - name: BOT_FEE_PAYMENT_METHOD
              value: "{{ .Values.bot.feePaymentMethod }}"
            - name: PXE_PROVER_ENABLED
              value: "{{ .Values.aztec.realProofs }}"
            - name: PROVER_REAL_PROOFS
              value: "{{ .Values.aztec.realProofs }}"
            - name: BOT_MAX_CONSECUTIVE_ERRORS
              value: "{{ .Values.bot.maxErrors }}"
            - name: BOT_STOP_WHEN_UNHEALTHY
              value: "{{ .Values.bot.stopIfUnhealthy }}"
            - name: USE_GCLOUD_LOGGING
              value: "{{ .Values.telemetry.useGcloudLogging }}"
            - name: USE_GCLOUD_METRICS
              value: "{{ .Values.telemetry.useGcloudMetrics }}"
            - name: OTEL_EXCLUDE_METRICS
              value: "{{ .Values.telemetry.excludeMetrics }}"
            - name: L1_CHAIN_ID
              value: "{{ .Values.ethereum.chainId }}"
          ports:
            - name: http
              containerPort: {{ .Values.bot.service.nodePort }}
              protocol: TCP
          readinessProbe:
            exec:
              command:
                - /bin/bash
                - -c
                - |
                  curl -s -X POST -H 'content-type: application/json' \
                  -d '{"jsonrpc":"2.0","method":"pxe_getNodeInfo","params":[],"id":67}' \
                  127.0.0.1:{{ .Values.bot.service.nodePort }} > /tmp/probe_output.txt && \
                  cat /tmp/probe_output.txt && \
                  grep -q '"enr:-' /tmp/probe_output.txt
            initialDelaySeconds: {{ .Values.bot.readinessProbe.initialDelaySeconds }}
            periodSeconds: {{ .Values.bot.readinessProbe.periodSeconds }}
            timeoutSeconds: {{ .Values.bot.readinessProbe.timeoutSeconds }}
            successThreshold: {{ .Values.bot.readinessProbe.successThreshold }}
            failureThreshold: {{ .Values.bot.readinessProbe.failureThreshold }}
          resources:
            {{- toYaml .Values.bot.resources | nindent 12 }}
---
apiVersion: v1
kind: Service
metadata:
  name: {{ include "aztec-network.fullname" . }}-bot
  labels:
    {{- include "aztec-network.labels" . | nindent 4 }}
    app: bot
spec:
  type: {{ .Values.bot.service.type }}
  selector:
    {{- include "aztec-network.selectorLabels" . | nindent 4 }}
    app: bot
  ports:
    - protocol: TCP
      port: {{ .Values.bot.service.nodePort }}
      targetPort: {{ .Values.bot.service.nodePort }}
      {{- if and (eq .Values.bot.service.type "NodePort") .Values.bot.service.nodePort }}
      nodePort: {{ .Values.bot.service.nodePort }}
      {{- end }}
{{- end }}<|MERGE_RESOLUTION|>--- conflicted
+++ resolved
@@ -102,13 +102,7 @@
             - |
               source /shared/config/service-addresses
               cat /shared/config/service-addresses
-<<<<<<< HEAD
-              {{- if .Values.aztec.botKeyIndexStart }}
               source /shared/config/keys.env
-              {{- end }}
-=======
-              source /shared/config/keys.env
->>>>>>> 22061252
               {{- if .Values.bot.nodeUrl }}
               export AZTEC_NODE_URL={{ .Values.bot.nodeUrl }}
               {{- else if .Values.network.public }}
