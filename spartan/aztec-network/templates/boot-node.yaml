apiVersion: apps/v1
kind: StatefulSet
metadata:
  name: {{ include "aztec-network.fullname" . }}-boot-node
  labels:
    {{- include "aztec-network.labels" . | nindent 4 }}
spec:
  serviceName: {{ include "aztec-network.fullname" . }}-boot-node
  replicas: {{ .Values.bootNode.replicas }}
  selector:
    matchLabels:
      {{- include "aztec-network.selectorLabels" . | nindent 6 }}
      app: boot-node
  template:
    metadata:
      labels:
        {{- include "aztec-network.selectorLabels" . | nindent 8 }}
        app: boot-node
    spec:
      initContainers:
        - name: wait-for-ethereum
          image: {{ .Values.images.curl.image }}
          command:
            - /bin/sh
            - -c
            - |
              until curl -s -X POST -H 'Content-Type: application/json' \
                -d '{"jsonrpc":"2.0","method":"web3_clientVersion","params":[],"id":67}' \
                {{ include "aztec-network.ethereumHost" . }} | grep -q reth; do
                echo "Waiting for Ethereum node..."
                sleep 5
              done
              echo "Ethereum node is ready!"
              {{- if .Values.telemetry.enabled }}
              until curl --head --silent {{ include "aztec-network.otelCollectorMetricsEndpoint" . }} > /dev/null; do
                echo "Waiting for OpenTelemetry collector..."
                sleep 5
              done
              echo "OpenTelemetry collector is ready!"
              {{- end }}
      {{- if .Values.bootNode.deployContracts }}
        - name: deploy-contracts
          image: {{ .Values.images.aztec.image }}
          command:
            [
              "/bin/sh",
              "-c",
              "cp /scripts/deploy-contracts.sh /tmp/deploy-contracts.sh && chmod +x /tmp/deploy-contracts.sh && /tmp/deploy-contracts.sh {{ .Values.ethereum.chainId }} \"{{ join "," .Values.validator.validatorAddresses }}\""
            ]
          volumeMounts:
            - name: scripts-output
              mountPath: /shared
            - name: scripts
              mountPath: /scripts
          env:
            - name: ETHEREUM_HOST
              value: {{ include "aztec-network.ethereumHost" . | quote }}
            - name: INIT_VALIDATORS
              value: {{ not .Values.validator.external | quote }}
            - name: ETHEREUM_SLOT_DURATION
              value: "{{ .Values.ethereum.blockTime }}"
            - name: AZTEC_SLOT_DURATION
              value: "{{ .Values.aztec.slotDuration }}"
            - name: AZTEC_EPOCH_DURATION
              value: "{{ .Values.aztec.epochDuration }}"
            - name: AZTEC_EPOCH_PROOF_CLAIM_WINDOW_IN_L2_SLOTS
              value: "{{ .Values.aztec.epochProofClaimWindow }}"
      {{- end }}
      containers:
        - name: boot-node
          image: {{ .Values.images.aztec.image }}
          command:
          # sleep to allow dns name to be resolvable
            [
              "/bin/bash",
              "-c",
              "sleep 30 && source /shared/contracts.env && env && node --no-warnings /usr/src/yarn-project/aztec/dest/bin/index.js start --node --archiver --sequencer --pxe",
            ]
          startupProbe:
            httpGet:
              path: /status
              port: {{ .Values.bootNode.service.nodePort }}
            periodSeconds: {{ .Values.bootNode.startupProbe.periodSeconds }}
            failureThreshold: {{ .Values.bootNode.startupProbe.failureThreshold }}
          livenessProbe:
            httpGet:
              path: /status
              port: {{ .Values.bootNode.service.nodePort }}
            initialDelaySeconds: 30
            periodSeconds: 5
            timeoutSeconds: 30
            failureThreshold: 3
          volumeMounts:
          {{- if .Values.bootNode.deployContracts }}
            - name: scripts-output
              mountPath: /shared
          {{- else }}
            - name: contracts-env
              mountPath: /shared/contracts.env
              subPath: contracts.env
          {{- end }}
          env:
            - name: POD_IP
              valueFrom:
                fieldRef:
                  fieldPath: status.podIP
            - name: PORT
              value: "{{ .Values.bootNode.service.nodePort }}"
            - name: LOG_LEVEL
              value: "{{ .Values.bootNode.logLevel }}"
            - name: LOG_JSON
              value: "1"
            - name: DEBUG
              value: "{{ .Values.bootNode.debug }}"
            - name: ETHEREUM_HOST
              value: {{ include "aztec-network.ethereumHost" . | quote }}
            - name: P2P_ENABLED
              value: "{{ .Values.bootNode.p2p.enabled }}"
            - name: COINBASE
              value: "{{ .Values.bootNode.coinbaseAddress }}"
            - name: VALIDATOR_DISABLED
              value: "{{ .Values.bootNode.validator.disabled }}"
            - name: L1_CHAIN_ID
              value: "{{ .Values.ethereum.chainId }}"
            - name: SEQ_MAX_SECONDS_BETWEEN_BLOCKS
              value: "{{ .Values.bootNode.sequencer.maxSecondsBetweenBlocks }}"
            - name: SEQ_MIN_TX_PER_BLOCK
              value: "{{ .Values.bootNode.sequencer.minTxsPerBlock }}"
            - name: P2P_TCP_ANNOUNCE_ADDR
              {{- if .Values.bootNode.externalTcpHost }}
              value: "{{ .Values.bootNode.externalTcpHost }}:{{ .Values.bootNode.service.p2pTcpPort }}"
              {{- else }}
              value: "$(POD_IP):{{ .Values.bootNode.service.p2pTcpPort }}"
              {{- end }}
            - name: P2P_UDP_ANNOUNCE_ADDR
              {{- if .Values.bootNode.externalUdpHost }}
              value: "{{ .Values.bootNode.externalUdpHost }}:{{ .Values.bootNode.service.p2pUdpPort }}"
              {{- else }}
              value: "$(POD_IP):{{ .Values.bootNode.service.p2pUdpPort }}"
              {{- end }}
            - name: P2P_TCP_LISTEN_ADDR
              value: "0.0.0.0:{{ .Values.bootNode.service.p2pTcpPort }}"
            - name: P2P_UDP_LISTEN_ADDR
              value: "0.0.0.0:{{ .Values.bootNode.service.p2pUdpPort }}"
            - name: VALIDATOR_PRIVATE_KEY
              value: "0xac0974bec39a17e36ba4a6b4d238ff944bacb478cbed5efcae784d7bf4f2ff80"
            - name: OTEL_RESOURCE_ATTRIBUTES
              value: service.name={{ .Release.Name }},service.namespace={{ .Release.Namespace }},service.version={{ .Chart.AppVersion }},environment={{ .Values.environment | default "production" }}
            - name: OTEL_EXPORTER_OTLP_METRICS_ENDPOINT
              value: {{ include "aztec-network.otelCollectorMetricsEndpoint" . | quote }}
            - name: OTEL_EXPORTER_OTLP_TRACES_ENDPOINT
              value: {{ include "aztec-network.otelCollectorTracesEndpoint" . | quote }}
            - name: OTEL_EXPORTER_OTLP_LOGS_ENDPOINT
              value: {{ include "aztec-network.otelCollectorLogsEndpoint" . | quote }}
<<<<<<< HEAD
            - name: PROVER_REAL_PROOFS
              value: "{{ .Values.bootNode.realProofs }}"
=======
            - name: ETHEREUM_SLOT_DURATION
              value: "{{ .Values.ethereum.blockTime }}"
            - name: AZTEC_SLOT_DURATION
              value: "{{ .Values.aztec.slotDuration }}"
            - name: AZTEC_EPOCH_DURATION
              value: "{{ .Values.aztec.epochDuration }}"
            - name: AZTEC_EPOCH_PROOF_CLAIM_WINDOW_IN_L2_SLOTS
              value: "{{ .Values.aztec.epochProofClaimWindow }}"
>>>>>>> d5130995
          ports:
            - containerPort: {{ .Values.bootNode.service.nodePort }}
            - containerPort: {{ .Values.bootNode.service.p2pTcpPort }}
            - containerPort: {{ .Values.bootNode.service.p2pUdpPort }}
              protocol: UDP
          resources:
            {{- toYaml .Values.bootNode.resources | nindent 12 }}
      volumes:
      {{- if .Values.bootNode.deployContracts }}
        - name: scripts
          configMap:
            name: {{ include "aztec-network.fullname" . }}-deploy-contracts-script
        - name: scripts-output
          emptyDir: {}
      {{- else }}
        - name: contracts-env
          configMap:
            name: {{ include "aztec-network.fullname" . }}-contracts-env
      {{- end }}
{{- if .Values.bootNode.deployContracts }}
---
apiVersion: v1
kind: ConfigMap
metadata:
  name: {{ include "aztec-network.fullname" . }}-deploy-contracts-script
  labels:
    {{- include "aztec-network.labels" . | nindent 4 }}
data:
  deploy-contracts.sh: |
    {{ .Files.Get "files/config/deploy-l1-contracts.sh" | nindent 4 }}
{{- else }}
---
apiVersion: v1
kind: ConfigMap
metadata:
  name: {{ include "aztec-network.fullname" . }}-contracts-env
  labels:
    {{- include "aztec-network.labels" . | nindent 4 }}
data:
  contracts.env: |
    export ROLLUP_CONTRACT_ADDRESS={{ .Values.bootNode.contracts.rollupAddress }}
    export REGISTRY_CONTRACT_ADDRESS={{ .Values.bootNode.contracts.registryAddress }}
    export INBOX_CONTRACT_ADDRESS={{ .Values.bootNode.contracts.inboxAddress }}
    export OUTBOX_CONTRACT_ADDRESS={{ .Values.bootNode.contracts.outboxAddress }}
    export FEE_JUICE_CONTRACT_ADDRESS={{ .Values.bootNode.contracts.feeJuiceAddress }}
    export FEE_JUICE_PORTAL_CONTRACT_ADDRESS={{ .Values.bootNode.contracts.feeJuicePortalAddress }}
{{- end }}
---
# Headless service for StatefulSet DNS entries
apiVersion: v1
kind: Service
metadata:
  name: {{ include "aztec-network.fullname" . }}-boot-node
  labels:
    {{- include "aztec-network.labels" . | nindent 4 }}
spec:
  clusterIP: None
  selector:
    {{- include "aztec-network.selectorLabels" . | nindent 4 }}
    app: boot-node
  ports:
    - port: {{ .Values.bootNode.service.p2pTcpPort }}
      name: p2p-tpc
    - port: {{ .Values.bootNode.service.p2pUdpPort }}
      name: p2p-udp
      protocol: UDP
    - port: {{ .Values.bootNode.service.nodePort }}
      name: node
---
{{if .Values.network.public }}
apiVersion: v1
kind: Service
metadata:
  name: {{ include "aztec-network.fullname" . }}-boot-node-lb-tcp
  labels:
    {{- include "aztec-network.labels" . | nindent 4 }}
spec:
  type: LoadBalancer
  selector:
    {{- include "aztec-network.selectorLabels" . | nindent 4 }}
    app: boot-node
  ports:
    - port: {{ .Values.bootNode.service.p2pTcpPort }}
      name: p2p-tpc
    - port: {{ .Values.bootNode.service.nodePort }}
      name: node
---
apiVersion: v1
kind: Service
metadata:
  name: {{ include "aztec-network.fullname" . }}-boot-node-lb-udp
  annotations:
    service.beta.kubernetes.io/aws-load-balancer-type: "nlb"
    service.beta.kubernetes.io/aws-load-balancer-nlb-target-type: "ip"
    service.beta.kubernetes.io/aws-load-balancer-scheme: "internet-facing"
  labels:
    {{- include "aztec-network.labels" . | nindent 4 }}
spec:
  type: LoadBalancer
  selector:
    {{- include "aztec-network.selectorLabels" . | nindent 4 }}
    app: boot-node
  ports:
    - port: {{ .Values.bootNode.service.p2pUdpPort }}
      name: p2p-udp
      protocol: UDP
---
{{ end }}<|MERGE_RESOLUTION|>--- conflicted
+++ resolved
@@ -152,10 +152,8 @@
               value: {{ include "aztec-network.otelCollectorTracesEndpoint" . | quote }}
             - name: OTEL_EXPORTER_OTLP_LOGS_ENDPOINT
               value: {{ include "aztec-network.otelCollectorLogsEndpoint" . | quote }}
-<<<<<<< HEAD
             - name: PROVER_REAL_PROOFS
               value: "{{ .Values.bootNode.realProofs }}"
-=======
             - name: ETHEREUM_SLOT_DURATION
               value: "{{ .Values.ethereum.blockTime }}"
             - name: AZTEC_SLOT_DURATION
@@ -164,7 +162,6 @@
               value: "{{ .Values.aztec.epochDuration }}"
             - name: AZTEC_EPOCH_PROOF_CLAIM_WINDOW_IN_L2_SLOTS
               value: "{{ .Values.aztec.epochProofClaimWindow }}"
->>>>>>> d5130995
           ports:
             - containerPort: {{ .Values.bootNode.service.nodePort }}
             - containerPort: {{ .Values.bootNode.service.p2pTcpPort }}
