--- conflicted
+++ resolved
@@ -68,12 +68,8 @@
                 sleep 5
               done
               echo "Ethereum node is ready!"
-<<<<<<< HEAD
-              if [ "$(cast code --rpc-url ${ETHEREUM_HOST} 0x4e59b44847b379578588920ca78fbf26c0b4956c)" = "0x" ]; then
-=======
               PROXY_CODE="$(cast code --rpc-url ${ETHEREUM_HOST} 0x4e59b44847b379578588920ca78fbf26c0b4956c)"
               if [ "$PROXY_CODE" = "0x" ]; then
->>>>>>> 39e815cd
                 echo "Deploying Deterministic Deployment Proxy"
                 cast publish --rpc-url ${ETHEREUM_HOST} 0xf8a58085174876e800830186a08080b853604580600e600039806000f350fe7fffffffffffffffffffffffffffffffffffffffffffffffffffffffffffffffe03601600081602082378035828234f58015156039578182fd5b8082525050506014600cf31ba02222222222222222222222222222222222222222222222222222222222222222a02222222222222222222222222222222222222222222222222222222222222222
               fi
@@ -248,11 +244,8 @@
               value: "{{ .Values.storage.worldStateMapSize }}"
             - name: USE_GCLOUD_OBSERVABILITY
               value: "{{ .Values.telemetry.useGcloudObservability }}"
-<<<<<<< HEAD
-=======
             - name: OTEL_EXCLUDE_METRICS
               value: "{{ .Values.bootNode.otelExcludeMetrics }}"
->>>>>>> 39e815cd
           ports:
             - containerPort: {{ .Values.bootNode.service.nodePort }}
             - containerPort: {{ .Values.bootNode.service.p2pTcpPort }}
