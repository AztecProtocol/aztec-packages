apiVersion: apps/v1
kind: StatefulSet
metadata:
  name: {{ include "aztec-network.fullname" . }}-boot-node
  labels:
    {{- include "aztec-network.labels" . | nindent 4 }}
spec:
  serviceName: {{ include "aztec-network.fullname" . }}-boot-node
  replicas: {{ .Values.bootNode.replicas }}
  selector:
    matchLabels:
      {{- include "aztec-network.selectorLabels" . | nindent 6 }}
      app: boot-node
  volumeClaimTemplates:
    - metadata:
        name: boot-node-data
      spec:
        accessModes: [ "ReadWriteOnce" ]
        resources:
          requests:
            storage: {{ .Values.bootNode.storageSize }}
  template:
    metadata:
      labels:
        {{- include "aztec-network.selectorLabels" . | nindent 8 }}
        app: boot-node
    spec:
      dnsPolicy: ClusterFirstWithHostNet
      {{- if .Values.network.public }}
      hostNetwork: true
      {{- include "aztec-network.publicAntiAffinity" . | nindent 6 }}
      {{- end }}
      serviceAccountName: {{ include "aztec-network.fullname" . }}-node
      initContainers:
        {{- include "aztec-network.p2pSetupContainer" . | nindent 8 }}
        {{- include "aztec-network.serviceAddressSetupContainer" . | nindent 8 }}
        - name: wait-for-ethereum
          {{- include "aztec-network.image" . | nindent 10 }}
          command:
            - /bin/bash
            - -c
            - |
              source /shared/config/service-addresses
              cat /shared/config/service-addresses
              echo "Awaiting ethereum node at ${ETHEREUM_HOST}"
              until curl -s -X POST -H 'Content-Type: application/json' \
                -d '{"jsonrpc":"2.0","method":"eth_chainId","params":[],"id":67}' \
                ${ETHEREUM_HOST} | grep 0x; do
                echo "Waiting for Ethereum node ${ETHEREUM_HOST}..."
                sleep 5
              done
              echo "Ethereum node is ready!"
              {{- if .Values.telemetry.enabled }}
              until curl --head --silent $OTEL_COLLECTOR_ENDPOINT > /dev/null; do
                echo "Waiting for OpenTelemetry collector $OTEL_COLLECTOR_ENDPOINT..."
                sleep 5
              done
              echo "OpenTelemetry collector is ready!"
              {{- end }}
          volumeMounts:
            - name: config
              mountPath: /shared/config
      {{- if .Values.bootNode.deployContracts }}
<<<<<<< HEAD
        {{- if not .Values.ethereum.externalHost }}
=======
>>>>>>> 48624b7f
        - name: deploy-create2-deployer
          image: {{ .Values.images.foundry.image }}
          command:
            - /bin/sh
            - -c
            - |
              source /shared/config/service-addresses
              if [ "$(cast code --rpc-url ${ETHEREUM_HOST} 0x4e59b44847b379578588920ca78fbf26c0b4956c)" = "0x" ]; then
                echo "Deploying Deterministic Deployment Proxy"
                cast publish --rpc-url ${ETHEREUM_HOST} 0xf8a58085174876e800830186a08080b853604580600e600039806000f350fe7fffffffffffffffffffffffffffffffffffffffffffffffffffffffffffffffe03601600081602082378035828234f58015156039578182fd5b8082525050506014600cf31ba02222222222222222222222222222222222222222222222222222222222222222a02222222222222222222222222222222222222222222222222222222222222222
              fi
          volumeMounts:
            - name: config
              mountPath: /shared/config
        {{- end }}
        - name: deploy-l1-contracts
          {{- include "aztec-network.image" . | nindent 10 }}
          command:
            - /bin/bash
            - -c
            - |
              cp /scripts/deploy-l1-contracts.sh /tmp/deploy-l1-contracts.sh
              chmod +x /tmp/deploy-l1-contracts.sh
              source /shared/config/service-addresses

              /tmp/deploy-l1-contracts.sh "{{ .Values.aztec.l1Salt }}" "{{ .Values.ethereum.chainId }}" "{{ join "," .Values.validator.validatorAddresses }}"
          volumeMounts:
            - name: scripts-output
              mountPath: /shared/contracts
            - name: config
              mountPath: /shared/config
            - name: scripts
              mountPath: /scripts
          env:
            - name: TELEMETRY
              value: "{{ .Values.telemetry.enabled }}"
            - name: INIT_VALIDATORS
              value: "true"
            - name: MNEMONIC
              value: "{{ .Values.aztec.l1DeploymentMnemonic }}"
            - name: L1_DEPLOYMENT_PRIVATE_KEY
              value: "{{ .Values.ethereum.deployL1ContractsPrivateKey }}"
            - name: ETHEREUM_SLOT_DURATION
              value: "{{ .Values.ethereum.blockTime }}"
            - name: AZTEC_SLOT_DURATION
              value: "{{ .Values.aztec.slotDuration }}"
            - name: AZTEC_EPOCH_DURATION
              value: "{{ .Values.aztec.epochDuration }}"
            - name: AZTEC_EPOCH_PROOF_CLAIM_WINDOW_IN_L2_SLOTS
              value: "{{ .Values.aztec.epochProofClaimWindow }}"
            - name: K8S_POD_UID
              valueFrom:
                fieldRef:
                  fieldPath: metadata.uid
            - name: K8S_POD_NAME
              valueFrom:
                fieldRef:
                  fieldPath: metadata.name
      {{- end }}
      containers:
        - name: boot-node
          {{- include "aztec-network.image" . | nindent 10 }}
          command:
            - /bin/bash
            - -c
            - |
              sleep 30 && \
              source /shared/contracts/contracts.env && \
              source /shared/p2p/p2p-addresses && \
              source /shared/config/service-addresses && \
              env && \
              node --no-warnings /usr/src/yarn-project/aztec/dest/bin/index.js start --node --archiver --sequencer --pxe
          startupProbe:
            httpGet:
              path: /status
              port: {{ .Values.bootNode.service.nodePort }}
            periodSeconds: {{ .Values.bootNode.startupProbe.periodSeconds }}
            failureThreshold: {{ .Values.bootNode.startupProbe.failureThreshold }}
          livenessProbe:
            httpGet:
              path: /status
              port: {{ .Values.bootNode.service.nodePort }}
            initialDelaySeconds: 30
            periodSeconds: 5
            timeoutSeconds: 30
            failureThreshold: 3
          volumeMounts:
            - name: p2p-addresses
              mountPath: /shared/p2p
            - name: config
              mountPath: /shared/config
            - name: boot-node-data
              mountPath: {{ .Values.bootNode.dataDir }}
            {{- if .Values.bootNode.deployContracts }}
            - name: scripts-output
              mountPath: /shared/contracts
            {{- else }}
            - name: contracts-env
              mountPath: /shared/contracts/contracts.env
              subPath: contracts.env
            {{- end }}
          env:
            - name: POD_IP
              valueFrom:
                fieldRef:
                  fieldPath: status.podIP
            - name: K8S_POD_UID
              valueFrom:
                fieldRef:
                  fieldPath: metadata.uid
            - name: K8S_POD_NAME
              valueFrom:
                fieldRef:
                  fieldPath: metadata.name
            - name: AZTEC_PORT
              value: "{{ .Values.bootNode.service.nodePort }}"
            - name: LOG_LEVEL
              value: "{{ .Values.bootNode.logLevel }}"
            - name: LOG_JSON
              value: "1"
            - name: P2P_ENABLED
              value: "{{ .Values.bootNode.p2p.enabled }}"
            - name: COINBASE
              value: "{{ .Values.bootNode.coinbaseAddress }}"
            - name: VALIDATOR_DISABLED
              value: "{{ .Values.bootNode.validator.disabled }}"
            - name: L1_CHAIN_ID
              value: "{{ .Values.ethereum.chainId }}"
            - name: SEQ_MAX_SECONDS_BETWEEN_BLOCKS
              value: "{{ .Values.bootNode.sequencer.maxSecondsBetweenBlocks }}"
            - name: SEQ_MIN_TX_PER_BLOCK
              value: "{{ .Values.bootNode.sequencer.minTxsPerBlock }}"
            - name: VALIDATOR_PRIVATE_KEY
              value: "0xac0974bec39a17e36ba4a6b4d238ff944bacb478cbed5efcae784d7bf4f2ff80"
            - name: SEQ_PUBLISHER_PRIVATE_KEY
              value: "{{ .Values.bootNode.seqPublisherPrivateKey }}"
            - name: OTEL_RESOURCE_ATTRIBUTES
              value: service.name={{ .Release.Name }},service.namespace={{ .Release.Namespace }},service.version={{ .Chart.AppVersion }},environment={{ .Values.environment | default "production" }}
            - name: PROVER_REAL_PROOFS
              value: "{{ .Values.aztec.realProofs }}"
            - name: PXE_PROVER_ENABLED
              value: "{{ .Values.aztec.realProofs }}"
            - name: ETHEREUM_SLOT_DURATION
              value: "{{ .Values.ethereum.blockTime }}"
            - name: AZTEC_SLOT_DURATION
              value: "{{ .Values.aztec.slotDuration }}"
            - name: AZTEC_EPOCH_DURATION
              value: "{{ .Values.aztec.epochDuration }}"
            - name: AZTEC_EPOCH_PROOF_CLAIM_WINDOW_IN_L2_SLOTS
              value: "{{ .Values.aztec.epochProofClaimWindow }}"
            - name: ARCHIVER_POLLING_INTERVAL_MS
              value: {{ .Values.bootNode.archiverPollingInterval | quote }}
            - name: ARCHIVER_VIEM_POLLING_INTERVAL_MS
              value: {{ .Values.bootNode.archiverViemPollingInterval | quote }}
            - name: L1_READER_VIEM_POLLING_INTERVAL_MS
              value: {{ .Values.bootNode.archiverViemPollingInterval | quote }}
            - name: SEQ_VIEM_POLLING_INTERVAL_MS
              value: {{ .Values.bootNode.viemPollingInterval | quote }}
            - name: PEER_ID_PRIVATE_KEY
              value: "{{ .Values.bootNode.peerIdPrivateKey }}"
          ports:
            - containerPort: {{ .Values.bootNode.service.nodePort }}
            - containerPort: {{ .Values.bootNode.service.p2pTcpPort }}
            - containerPort: {{ .Values.bootNode.service.p2pUdpPort }}
              protocol: UDP
          resources:
            {{- toYaml .Values.bootNode.resources | nindent 12 }}
      volumes:
        - name: p2p-addresses
          emptyDir: {}
        - name: config
          emptyDir: {}
        - name: boot-node-data
          persistentVolumeClaim:
            claimName: boot-node-data
      {{- if .Values.bootNode.deployContracts }}
        - name: scripts
          configMap:
            name: {{ include "aztec-network.fullname" . }}-scripts
        - name: scripts-output
          emptyDir: {}
      {{- else }}
        - name: contracts-env
          configMap:
            name: {{ include "aztec-network.fullname" . }}-contracts-env
      {{- end }}
{{- if not .Values.bootNode.deployContracts }}
---
apiVersion: v1
kind: ConfigMap
metadata:
  name: {{ include "aztec-network.fullname" . }}-contracts-env
  labels:
    {{- include "aztec-network.labels" . | nindent 4 }}
data:
  contracts.env: |
    export ROLLUP_CONTRACT_ADDRESS={{ .Values.bootNode.contracts.rollupAddress }}
    export REGISTRY_CONTRACT_ADDRESS={{ .Values.bootNode.contracts.registryAddress }}
    export INBOX_CONTRACT_ADDRESS={{ .Values.bootNode.contracts.inboxAddress }}
    export OUTBOX_CONTRACT_ADDRESS={{ .Values.bootNode.contracts.outboxAddress }}
    export FEE_JUICE_CONTRACT_ADDRESS={{ .Values.bootNode.contracts.feeJuiceAddress }}
    export STAKING_ASSET_CONTRACT_ADDRESS={{ .Values.bootNode.contracts.stakingAssetAddress }}
    export FEE_JUICE_PORTAL_CONTRACT_ADDRESS={{ .Values.bootNode.contracts.feeJuicePortalAddress }}
{{- end }}
---
# Headless service for StatefulSet DNS entries
apiVersion: v1
kind: Service
metadata:
  name: {{ include "aztec-network.fullname" . }}-boot-node
  labels:
    {{- include "aztec-network.labels" . | nindent 4 }}
spec:
  # If this is a public network, we want to expose the boot node as a LoadBalancer
  {{- if .Values.network.public }}
  type: LoadBalancer
  {{- else }}
  type: ClusterIP
  clusterIP: None
  {{- end }}
  selector:
    {{- include "aztec-network.selectorLabels" . | nindent 4 }}
    app: boot-node
  ports:
    # External load balancers cannot handle mixed TCP/UDP ports, so we only expose the node port
    {{- if not .Values.network.public }}
    - port: {{ .Values.bootNode.service.p2pTcpPort }}
      name: p2p-tpc
    - port: {{ .Values.bootNode.service.p2pUdpPort }}
      name: p2p-udp
      protocol: UDP
    {{- end }}
    - port: {{ .Values.bootNode.service.nodePort }}
      name: node<|MERGE_RESOLUTION|>--- conflicted
+++ resolved
@@ -61,10 +61,6 @@
             - name: config
               mountPath: /shared/config
       {{- if .Values.bootNode.deployContracts }}
-<<<<<<< HEAD
-        {{- if not .Values.ethereum.externalHost }}
-=======
->>>>>>> 48624b7f
         - name: deploy-create2-deployer
           image: {{ .Values.images.foundry.image }}
           command:
@@ -79,7 +75,6 @@
           volumeMounts:
             - name: config
               mountPath: /shared/config
-        {{- end }}
         - name: deploy-l1-contracts
           {{- include "aztec-network.image" . | nindent 10 }}
           command:
