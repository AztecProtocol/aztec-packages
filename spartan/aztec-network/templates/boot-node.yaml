--- conflicted
+++ resolved
@@ -221,15 +221,11 @@
             - name: USE_GCLOUD_OBSERVABILITY
               value: "{{ .Values.telemetry.useGcloudObservability }}"
             - name: OTEL_EXCLUDE_METRICS
-<<<<<<< HEAD
-              value: "{{ .Values.bootNode.otelExcludeMetrics }}"
+              value: "{{ .Values.telemetry.excludeMetrics }}"
             {{- if .Values.blobSink.enabled }}
             - name: BLOB_SINK_URL
               value: {{ include "aztec-network.blobSinkUrl" . }}
             {{- end }}
-=======
-              value: "{{ .Values.telemetry.excludeMetrics }}"
->>>>>>> f8f0d39b
           ports:
             - containerPort: {{ .Values.bootNode.service.nodePort }}
             - containerPort: {{ .Values.bootNode.service.p2pTcpPort }}
