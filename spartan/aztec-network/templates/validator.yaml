--- conflicted
+++ resolved
@@ -37,15 +37,9 @@
               cat /shared/config/service-addresses
               # First check ethereum node
               until curl -s -X POST -H 'Content-Type: application/json' \
-<<<<<<< HEAD
                 -d '{"jsonrpc":"2.0","method":"eth_chainId","params":[],"id":67}' \
                 $ETHEREUM_HOST | grep 0x; do
-                echo "Waiting for Ethereum node..."
-=======
-                -d '{"jsonrpc":"2.0","method":"web3_clientVersion","params":[],"id":67}' \
-                $ETHEREUM_HOST | grep -q reth; do
                 echo "Waiting for Ethereum node ${ETHEREUM_HOST}..."
->>>>>>> 9ebaa65c
                 sleep 5
               done
               echo "Ethereum node is ready!"
