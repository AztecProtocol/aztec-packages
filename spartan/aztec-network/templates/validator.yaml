apiVersion: apps/v1
kind: StatefulSet
metadata:
  name: {{ include "aztec-network.fullname" . }}-validator
  labels:
    {{- include "aztec-network.labels" . | nindent 4 }}
spec:
  serviceName: {{ include "aztec-network.fullname" . }}-validator
  replicas: {{ .Values.validator.replicas }}
  podManagementPolicy: Parallel
  selector:
    matchLabels:
      {{- include "aztec-network.selectorLabels" . | nindent 6 }}
      app: validator
  {{- if not .Values.storage.localSsd }}
  volumeClaimTemplates:
    - metadata:
        name: validator-data
      spec:
        accessModes: [ "ReadWriteOnce" ]
        resources:
          requests:
            storage: {{ .Values.validator.storageSize }}
  {{- end }}
  template:
    metadata:
      labels:
        {{- include "aztec-network.selectorLabels" . | nindent 8 }}
        app: validator
    spec:
      {{- if .Values.storage.localSsd }}
      {{- include "aztec-network.gcpLocalSsd" . | nindent 6 }}
      {{- end }}

      {{- if .Values.network.public }}
      hostNetwork: true
      dnsPolicy: ClusterFirstWithHostNet
      {{- include "aztec-network.publicAntiAffinity" . | nindent 6 }}
      {{- end }}
      serviceAccountName: {{ include "aztec-network.fullname" . }}-node
      initContainers:
        {{- include "aztec-network.p2pSetupContainer" . | nindent 8 }}
        {{- include "aztec-network.serviceAddressSetupContainer" . | nindent 8 }}
        - name: wait-for-services
          {{- include "aztec-network.image" . | nindent 10 }}
          command:
            - /bin/bash
            - -c
            - |
              source /shared/config/service-addresses
              cat /shared/config/service-addresses
              # First check ethereum node
              until curl -s -X POST -H 'Content-Type: application/json' \
                -d '{"jsonrpc":"2.0","method":"eth_chainId","params":[],"id":67}' \
                $ETHEREUM_HOST | grep 0x; do
                echo "Waiting for Ethereum node ${ETHEREUM_HOST}..."
                sleep 5
              done
              echo "Ethereum node is ready!"

              {{- if .Values.telemetry.enabled }}
              until curl --head --silent $OTEL_COLLECTOR_ENDPOINT > /dev/null; do
                echo "Waiting for OpenTelemetry collector $OTEL_COLLECTOR_ENDPOINT..."
                sleep 5
              done
              echo "OpenTelemetry collector is ready!"
              {{- end }}

              if [ "{{ .Values.validator.dynamicBootNode }}" = "true" ]; then
                echo "{{ include "aztec-network.pxeUrl" . }}" > /shared/pxe/pxe_url
              else
                until curl --silent --head --fail "${BOOT_NODE_HOST}/status" > /dev/null; do
                  echo "Waiting for boot node..."
                  sleep 5
                done
                echo "Boot node is ready!"
                echo "${BOOT_NODE_HOST}" > /shared/pxe/pxe_url
              fi
          volumeMounts:
            - name: pxe-url
              mountPath: /shared/pxe
            - name: scripts
              mountPath: /scripts
            - name: config
              mountPath: /shared/config

        - name: configure-validator-env
          {{- include "aztec-network.image" . | nindent 10 }}
          command:
            - "/bin/bash"
            - "-c"
            - |
              source /shared/config/service-addresses && \
              cp /scripts/configure-validator-env.sh /tmp/configure-validator-env.sh && \
              chmod +x /tmp/configure-validator-env.sh && \
              /tmp/configure-validator-env.sh "$(cat /shared/pxe/pxe_url)"
          volumeMounts:
            - name: contracts-env
              mountPath: /shared/contracts
            - name: pxe-url
              mountPath: /shared/pxe
            - name: scripts
              mountPath: /scripts
            - name: validator-keys
              mountPath: /app/config
              readOnly: true
            - name: config
              mountPath: /shared/config
          env:
            - name: POD_NAME
              valueFrom:
                fieldRef:
                  fieldPath: metadata.name
      containers:
        - name: validator
          {{- include "aztec-network.image" . | nindent 10 }}
          command:
            - "/bin/bash"
            - "-c"
            - |
              sleep 10 && \
              source /shared/contracts/contracts.env && \
              source /shared/p2p/p2p-addresses && \
              source /shared/config/service-addresses && \
              env && \
              node --no-warnings /usr/src/yarn-project/aztec/dest/bin/index.js start --node --archiver --sequencer
          startupProbe:
            httpGet:
              path: /status
              port: {{ .Values.validator.service.nodePort }}
            failureThreshold: {{ .Values.validator.startupProbe.failureThreshold }}
            periodSeconds: {{ .Values.validator.startupProbe.periodSeconds }}
          livenessProbe:
            exec:
              command:
                - /bin/sh
                - -c
                - curl -fSs http://127.0.0.1:{{ .Values.validator.service.nodePort }}/status
            initialDelaySeconds: 30
            periodSeconds: 5
            timeoutSeconds: 30
            failureThreshold: 3
          volumeMounts:
            - name: contracts-env
              mountPath: /shared/contracts
            - name: p2p-addresses
              mountPath: /shared/p2p
            - name: config
              mountPath: /shared/config
            - name: validator-data
              mountPath: {{ .Values.validator.dataDir }}
          env:
            - name: K8S_POD_UID
              valueFrom:
                fieldRef:
                  fieldPath: metadata.uid
            - name: K8S_POD_NAME
              valueFrom:
                fieldRef:
                  fieldPath: metadata.name
            - name: POD_IP
              valueFrom:
                fieldRef:
                  fieldPath: status.podIP
            - name: NODE_OPTIONS
              value: "--max-old-space-size={{ .Values.validator.maxOldSpaceSize}}"
            - name: AZTEC_PORT
              value: "{{ .Values.validator.service.nodePort }}"
            - name: LOG_LEVEL
              value: "{{ .Values.validator.logLevel }}"
            - name: LOG_JSON
              value: "1"
            - name: P2P_ENABLED
              value: "{{ .Values.validator.p2p.enabled }}"
            - name: VALIDATOR_DISABLED
              value: "{{ .Values.validator.validator.disabled }}"
            - name: VALIDATOR_REEXECUTE
              value: "{{ .Values.validator.validator.reexecute }}"
            - name: SEQ_MAX_SECONDS_BETWEEN_BLOCKS
              value: "{{ .Values.validator.sequencer.maxSecondsBetweenBlocks }}"
            - name: SEQ_MIN_TX_PER_BLOCK
              value: "{{ .Values.validator.sequencer.minTxsPerBlock }}"
            - name: SEQ_MAX_TX_PER_BLOCK
              value: "{{ .Values.validator.sequencer.maxTxsPerBlock }}"
            - name: SEQ_ENFORCE_TIME_TABLE
              value: "{{ .Values.validator.sequencer.enforceTimeTable }}"
            - name: ENFORCE_FEES
              value: "{{ .Values.validator.sequencer.enforceFees }}"
            - name: L1_CHAIN_ID
              value: "{{ .Values.ethereum.chainId }}"
            - name: OTEL_RESOURCE_ATTRIBUTES
              value: service.name={{ .Release.Name }},service.namespace={{ .Release.Namespace }},service.version={{ .Chart.AppVersion }},environment={{ .Values.environment | default "production" }}
            - name: ETHEREUM_SLOT_DURATION
              value: "{{ .Values.ethereum.blockTime }}"
            - name: AZTEC_SLOT_DURATION
              value: "{{ .Values.aztec.slotDuration }}"
            - name: AZTEC_EPOCH_DURATION
              value: "{{ .Values.aztec.epochDuration }}"
            - name: AZTEC_EPOCH_PROOF_CLAIM_WINDOW_IN_L2_SLOTS
              value: "{{ .Values.aztec.epochProofClaimWindow }}"
            - name: VALIDATOR_ATTESTATIONS_POLLING_INTERVAL_MS
              value: {{ .Values.validator.attestationPollingInterval | quote }}
            - name: ARCHIVER_POLLING_INTERVAL_MS
              value: {{ .Values.validator.archiverPollingInterval | quote }}
            - name: ARCHIVER_VIEM_POLLING_INTERVAL_MS
              value: {{ .Values.validator.viemPollingInterval | quote }}
            - name: L1_READER_VIEM_POLLING_INTERVAL_MS
              value: {{ .Values.validator.viemPollingInterval | quote }}
            - name: SEQ_VIEM_POLLING_INTERVAL_MS
              value: {{ .Values.validator.viemPollingInterval | quote }}
<<<<<<< HEAD
            - name: L1_FIXED_PRIORITY_FEE_PER_GAS
              value: {{ .Values.validator.l1FixedPriorityFeePerGas | quote }}
=======
            - name: DATA_DIRECTORY
              value: "{{ .Values.validator.dataDir }}"
            - name: DATA_STORE_MAP_SIZE_KB
              value: "{{ .Values.storage.dataStoreMapSize }}"
            - name: WS_DB_MAP_SIZE_KB
              value: "{{ .Values.storage.worldStateMapSize }}"
>>>>>>> 1c23662f
          ports:
            - containerPort: {{ .Values.validator.service.nodePort }}
            - containerPort: {{ .Values.validator.service.p2pTcpPort }}
            - containerPort: {{ .Values.validator.service.p2pUdpPort }}
              protocol: UDP
          resources:
            {{- toYaml .Values.validator.resources | nindent 12 }}
      volumes:
        - name: scripts
          configMap:
            name: {{ include "aztec-network.fullname" . }}-scripts
        - name: validator-keys
          configMap:
            name: {{ include "aztec-network.fullname" . }}-validator-keys
        - name: contracts-env
          emptyDir: {}
        - name: p2p-addresses
          emptyDir: {}
        - name: pxe-url
          emptyDir: {}
        - name: config
          emptyDir: {}
      {{- if .Values.storage.localSsd }}
        - name: validator-data
          emptyDir: {}
      {{ else }}
        - name: validator-data
          persistentVolumeClaim:
            claimName: validator-data
      {{- end }}
---
# If this is not a public network, create a headless service for StatefulSet DNS entries
{{ if not .Values.network.public }}
apiVersion: v1
kind: Service
metadata:
  name: {{ include "aztec-network.fullname" . }}-validator
  labels:
    {{- include "aztec-network.labels" . | nindent 4 }}
spec:
  clusterIP: None
  selector:
    {{- include "aztec-network.selectorLabels" . | nindent 4 }}
    app: validator
  ports:
    - port: {{ .Values.validator.service.p2pTcpPort }}
      name: p2p-tcp
      protocol: TCP
    - port: {{ .Values.validator.service.p2pUdpPort }}
      name: p2p-udp
      protocol: UDP
    - port: {{ .Values.validator.service.nodePort }}
      name: node
      protocol: TCP
{{ end }}<|MERGE_RESOLUTION|>--- conflicted
+++ resolved
@@ -208,17 +208,14 @@
               value: {{ .Values.validator.viemPollingInterval | quote }}
             - name: SEQ_VIEM_POLLING_INTERVAL_MS
               value: {{ .Values.validator.viemPollingInterval | quote }}
-<<<<<<< HEAD
             - name: L1_FIXED_PRIORITY_FEE_PER_GAS
               value: {{ .Values.validator.l1FixedPriorityFeePerGas | quote }}
-=======
             - name: DATA_DIRECTORY
               value: "{{ .Values.validator.dataDir }}"
             - name: DATA_STORE_MAP_SIZE_KB
               value: "{{ .Values.storage.dataStoreMapSize }}"
             - name: WS_DB_MAP_SIZE_KB
               value: "{{ .Values.storage.worldStateMapSize }}"
->>>>>>> 1c23662f
           ports:
             - containerPort: {{ .Values.validator.service.nodePort }}
             - containerPort: {{ .Values.validator.service.p2pTcpPort }}
