--- conflicted
+++ resolved
@@ -211,11 +211,8 @@
               value: "{{ .Values.storage.worldStateMapSize }}"
             - name: USE_GCLOUD_OBSERVABILITY
               value: "{{ .Values.telemetry.useGcloudObservability }}"
-<<<<<<< HEAD
-=======
             - name: OTEL_EXCLUDE_METRICS
               value: "{{ .Values.validator.otelExcludeMetrics }}"
->>>>>>> 39e815cd
           ports:
             - containerPort: {{ .Values.validator.service.nodePort }}
             - containerPort: {{ .Values.validator.service.p2pTcpPort }}
