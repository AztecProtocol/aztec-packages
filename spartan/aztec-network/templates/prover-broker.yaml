{{- if .Values.proverBroker.enabled }}
apiVersion: apps/v1
kind: StatefulSet
metadata:
  name: {{ include "aztec-network.fullname" . }}-prover-broker
  labels:
    {{- include "aztec-network.labels" . | nindent 4 }}
spec:
  replicas: {{ .Values.proverBroker.replicas }}
  selector:
    matchLabels:
      {{- include "aztec-network.selectorLabels" . | nindent 6 }}
      app: prover-broker
  {{- if not .Values.storage.localSsd }}
  volumeClaimTemplates:
    - metadata:
        name: prover-broker-data
      spec:
        accessModes: [ "ReadWriteOnce" ]
        resources:
          requests:
            storage: {{ .Values.proverBroker.storageSize }}
  {{- end }}
  template:
    metadata:
      labels:
        {{- include "aztec-network.selectorLabels" . | nindent 8 }}
        app: prover-broker
    spec:
      {{- if .Values.network.gke }}
      nodeSelector:
        local-ssd: "{{ .Values.storage.localSsd }}"
        node-type: network
      {{- end }}
      {{- if .Values.network.public }}
      serviceAccountName: {{ include "aztec-network.fullname" . }}-node
      hostNetwork: true
      dnsPolicy: ClusterFirstWithHostNet
      {{- include "aztec-network.publicAntiAffinity" . | nindent 6 }}
      {{- end }}
      volumes:
        - name: config
          emptyDir: {}
        - name: prover-broker-data
          emptyDir: {}
        - name: scripts
          configMap:
            name: {{ include "aztec-network.fullname" . }}-scripts
            defaultMode: 0755
      initContainers:
<<<<<<< HEAD
        {{- include "aztec-network.combinedAllSetupContainer" . | nindent 8 }}
        - name: wait-for-prover-node
=======
        {{- include "aztec-network.serviceAddressSetupContainer" . | nindent 8 }}
        {{- include "aztec-network.otelResourceSetupContainer" . | nindent 8 }}
        - name: wait-for-dependencies
>>>>>>> 8932dd69
          {{- include "aztec-network.image" . | nindent 10 }}
          command:
            - /bin/bash
            - -c
            - |
              source /shared/config/service-addresses
              cat /shared/config/service-addresses

              # If we already have a registry address, and the bootstrap nodes are set, then we don't need to wait for the services
              if [ -n "{{ .Values.aztec.contracts.registryAddress }}" ]; then
                echo "Registry address already set, skipping wait for services"
                exit 0
              fi

              {{- include "aztec-network.waitForEthereum" . | nindent 14 }}

              until curl --head --silent $BOOT_NODE_HOST/status; do
                echo "Waiting for boot node..."
                sleep 5
              done
              echo "Boot node is ready!"

          volumeMounts:
            - name: config
              mountPath: /shared/config

        - name: configure-broker-env
          {{- include "aztec-network.image" . | nindent 10 }}
          command:
            - "/bin/bash"
            - "-c"
            - "cp /scripts/configure-prover-env.sh /tmp/configure-prover-env.sh && \
               chmod +x /tmp/configure-prover-env.sh && \
               source /shared/config/service-addresses && \
               /tmp/configure-prover-env.sh ${BOOT_NODE_HOST}"
          volumeMounts:
            - name: contracts-env
              mountPath: /shared/contracts
            - name: scripts
              mountPath: /scripts
            - name: config
              mountPath: /shared/config
          env:
            # broker does not join the p2p network
            - name: P2P_ENABLED
              value: "false"
            - name: BOOTSTRAP_NODES
              value: "{{ .Values.aztec.bootstrapENRs }}"
            - name: REGISTRY_CONTRACT_ADDRESS
              value: "{{ .Values.aztec.contracts.registryAddress }}"

      containers:
        - name: prover-broker
          {{- include "aztec-network.image" . | nindent 10 }}
          volumeMounts:
            - name: config
              mountPath: /shared/config
            - name: contracts-env
              mountPath: /shared/contracts
            - name: prover-broker-data
              mountPath: {{ .Values.proverBroker.dataDir }}
          command:
            - "/bin/bash"
            - "-c"
            - |
              source /shared/config/service-addresses && \
              source /shared/contracts/contracts.env && \
              source /shared/config/otel-resource && \
              node --no-warnings /usr/src/yarn-project/aztec/dest/bin/index.js start --prover-broker
          env:
            - name: K8S_POD_UID
              valueFrom:
                fieldRef:
                  fieldPath: metadata.uid
            - name: K8S_POD_NAME
              valueFrom:
                fieldRef:
                  fieldPath: metadata.name
            - name: K8S_NAMESPACE_NAME
              valueFrom:
                fieldRef:
                  fieldPath: metadata.namespace
            - name: NODE_OPTIONS
              value: "--max-old-space-size={{ .Values.proverBroker.maxOldSpaceSize}}"
            - name: L1_CHAIN_ID
              value: "{{ .Values.ethereum.chainId }}"
            - name: AZTEC_PORT
              value: "{{ .Values.proverBroker.service.nodePort }}"
            - name: LOG_LEVEL
              value: "{{ .Values.proverBroker.logLevel }}"
            - name: LOG_JSON
              value: "1"
            - name: PROVER_BROKER_POLL_INTERVAL_MS
              value: "{{ .Values.proverBroker.pollIntervalMs }}"
            - name: PROVER_BROKER_JOB_TIMEOUT_MS
              value: "{{ .Values.proverBroker.jobTimeoutMs }}"
            - name: PROVER_BROKER_JOB_MAX_RETRIES
              value: "{{ .Values.proverBroker.jobMaxRetries }}"
            - name: DATA_DIRECTORY
              value: "{{ .Values.proverBroker.dataDir }}"
            - name: DATA_STORE_MAP_SIZE_KB
              value: "{{ .Values.storage.dataStoreMapSize }}"
            - name: USE_GCLOUD_LOGGING
              value: "{{ .Values.telemetry.useGcloudLogging }}"
            - name: OTEL_EXCLUDE_METRICS
              value: "{{ .Values.telemetry.excludeMetrics }}"
          resources:
            {{- toYaml .Values.proverBroker.resources | nindent 12 }}
      volumes:
        - name: scripts
          configMap:
            name: {{ include "aztec-network.fullname" . }}-scripts
            defaultMode: 0755
        - name: config
          emptyDir: {}
        - name: contracts-env
          emptyDir: {}
      {{- if .Values.storage.localSsd }}
        - name: prover-broker-data
          emptyDir: {}
      {{ else }}
        - name: prover-broker-data
          persistentVolumeClaim:
            claimName: prover-broker-data
      {{- end }}
{{- end }}
---
# Headless service for StatefulSet DNS entries
apiVersion: v1
kind: Service
metadata:
  name: {{ include "aztec-network.fullname" . }}-prover-broker
  labels:
    {{- include "aztec-network.labels" . | nindent 4 }}
    app: prover-broker
spec:
  type: ClusterIP
  selector:
    {{- include "aztec-network.selectorLabels" . | nindent 4 }}
    app: prover-broker
  ports:
    - port: {{ .Values.proverBroker.service.nodePort }}
      name: node<|MERGE_RESOLUTION|>--- conflicted
+++ resolved
@@ -48,14 +48,9 @@
             name: {{ include "aztec-network.fullname" . }}-scripts
             defaultMode: 0755
       initContainers:
-<<<<<<< HEAD
         {{- include "aztec-network.combinedAllSetupContainer" . | nindent 8 }}
-        - name: wait-for-prover-node
-=======
-        {{- include "aztec-network.serviceAddressSetupContainer" . | nindent 8 }}
-        {{- include "aztec-network.otelResourceSetupContainer" . | nindent 8 }}
+
         - name: wait-for-dependencies
->>>>>>> 8932dd69
           {{- include "aztec-network.image" . | nindent 10 }}
           command:
             - /bin/bash
@@ -87,10 +82,7 @@
           command:
             - "/bin/bash"
             - "-c"
-            - "cp /scripts/configure-prover-env.sh /tmp/configure-prover-env.sh && \
-               chmod +x /tmp/configure-prover-env.sh && \
-               source /shared/config/service-addresses && \
-               /tmp/configure-prover-env.sh ${BOOT_NODE_HOST}"
+            - "/scripts/configure-prover-env.sh ${BOOT_NODE_HOST}"
           volumeMounts:
             - name: contracts-env
               mountPath: /shared/contracts
