--- conflicted
+++ resolved
@@ -37,10 +37,7 @@
       dnsPolicy: ClusterFirstWithHostNet
       initContainers:
         {{- include "aztec-network.serviceAddressSetupContainer" . | nindent 8 }}
-<<<<<<< HEAD
         {{- include "aztec-network.getRollupContractAddress" . | nindent 8 }}
-=======
->>>>>>> 2e6cebde
       containers:
         - name: blob-sink
           {{- include "aztec-network.image" . | nindent 10 }}
@@ -114,13 +111,10 @@
           configMap:
             name: {{ include "aztec-network.fullname" . }}-scripts
             defaultMode: 0755
-<<<<<<< HEAD
         - name: contracts-env
           emptyDir: {}
         - name: pxe-url
           emptyDir: {}
-=======
->>>>>>> 2e6cebde
         - name: config
           emptyDir: {}
       {{- if .Values.storage.localSsd }}
