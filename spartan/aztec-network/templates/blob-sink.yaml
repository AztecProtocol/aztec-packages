--- conflicted
+++ resolved
@@ -37,11 +37,7 @@
       dnsPolicy: ClusterFirstWithHostNet
       initContainers:
         {{- include "aztec-network.serviceAddressSetupContainer" . | nindent 8 }}
-<<<<<<< HEAD
         {{- include "aztec-network.getRollupContractAddress" . | nindent 8 }}
-=======
-        {{- include "aztec-network.combinedWaitAndConfigureContainer" . | nindent 8 }}
->>>>>>> 13df3ca3
       containers:
         - name: blob-sink
           {{- include "aztec-network.image" . | nindent 10 }}
@@ -49,16 +45,10 @@
             - /bin/bash
             - -c
             - |
-<<<<<<< HEAD
-              source /shared/config/service-addresses && \
-              source /shared/contracts/contracts.env && \
-              env && \
-=======
               source /shared/contracts/contracts.env
               source /shared/config/service-addresses
               env
 
->>>>>>> 13df3ca3
               node --no-warnings /usr/src/yarn-project/aztec/dest/bin/index.js start --blob-sink
           startupProbe:
             httpGet:
