{{- if .Values.proverAgent.enabled }}
apiVersion: apps/v1
kind: ReplicaSet
metadata:
  name: {{ include "aztec-network.fullname" . }}-prover-agent
  labels:
    {{- include "aztec-network.labels" . | nindent 4 }}
spec:
  replicas: {{ .Values.proverAgent.replicas }}
  selector:
    matchLabels:
      {{- include "aztec-network.selectorLabels" . | nindent 6 }}
      app: prover-agent
  template:
    metadata:
      labels:
        {{- include "aztec-network.selectorLabels" . | nindent 8 }}
        app: prover-agent
    spec:
      {{- if .Values.proverAgent.gke.spotEnabled }}
      affinity:
        nodeAffinity:
          requiredDuringSchedulingIgnoredDuringExecution:
            nodeSelectorTerms:
            - matchExpressions:
              - key: cloud.google.com/gke-spot
                operator: Exists
      tolerations:
      - key: "cloud.google.com/gke-spot"
        operator: "Equal"
        value: "true"
        effect: "NoSchedule"
      {{- end }}
      serviceAccountName: {{ include "aztec-network.fullname" . }}-node
      {{- if .Values.network.public }}
      hostNetwork: true
      {{- end }}
      volumes:
        - name: config
          emptyDir: {}
        - name: scripts
          configMap:
            name: {{ include "aztec-network.fullname" . }}-scripts
      initContainers:
        {{- include "aztec-network.serviceAddressSetupContainer" . | nindent 8 }}
        - name: wait-for-prover-node
          image: {{ .Values.images.aztec.image }}
          command:
            - /bin/bash
            - -c
            - |
              source /shared/config/service-addresses
              until curl -s -X POST ${PROVER_BROKER_HOST}/status; do
                echo "Waiting for broker ${PROVER_BROKER_HOST} ..."
                sleep 5
              done
              echo "Broker is ready!"
              {{- if .Values.telemetry.enabled }}
              until curl --head --silent {{ include "aztec-network.otelCollectorMetricsEndpoint" . }} > /dev/null; do
                echo "Waiting for OpenTelemetry collector..."
                sleep 5
              done
              echo "OpenTelemetry collector is ready!"
              {{- end }}
          volumeMounts:
            - name: config
              mountPath: /shared/config
      containers:
        - name: prover-agent
          image: "{{ .Values.images.aztec.image }}"
          imagePullPolicy: {{ .Values.images.aztec.pullPolicy }}
          volumeMounts:
            - name: config
              mountPath: /shared/config
          command:
            - "/bin/bash"
            - "-c"
            - |
              source /shared/config/service-addresses && \
              node --no-warnings /usr/src/yarn-project/aztec/dest/bin/index.js start --prover-agent
          env:
            - name: AZTEC_PORT
              value: "{{ .Values.proverAgent.service.nodePort }}"
            - name: LOG_LEVEL
              value: "{{ .Values.proverAgent.logLevel }}"
            - name: LOG_JSON
              value: "1"
            - name: DEBUG
              value: "{{ .Values.proverAgent.debug }}"
            - name: PROVER_REAL_PROOFS
<<<<<<< HEAD
              value: "{{ .Values.proverAgent.realProofs }}"
=======
              value: "{{ .Values.aztec.realProofs }}"
>>>>>>> f22cfb90
            - name: PROVER_AGENT_COUNT
              value: "1"
            - name: PROVER_AGENT_POLL_INTERVAL_MS
              value: "{{ .Values.proverAgent.pollIntervalMs }}"
            - name: PROVER_AGENT_PROOF_TYPES
              value: {{ join "," .Values.proverAgent.proofTypes | quote }}
            - name: OTEL_RESOURCE_ATTRIBUTES
              value: service.name={{ .Release.Name }},service.namespace={{ .Release.Namespace }},service.version={{ .Chart.AppVersion }},environment={{ .Values.environment | default "production" }}
            - name: OTEL_EXPORTER_OTLP_METRICS_ENDPOINT
              value: {{ include "aztec-network.otelCollectorMetricsEndpoint" . | quote }}
            - name: OTEL_EXPORTER_OTLP_TRACES_ENDPOINT
              value: {{ include "aztec-network.otelCollectorTracesEndpoint" . | quote }}
            - name: OTEL_EXPORTER_OTLP_LOGS_ENDPOINT
              value: {{ include "aztec-network.otelCollectorLogsEndpoint" . | quote }}
          resources:
            {{- toYaml .Values.proverAgent.resources | nindent 12 }}
{{- end }}<|MERGE_RESOLUTION|>--- conflicted
+++ resolved
@@ -88,11 +88,7 @@
             - name: DEBUG
               value: "{{ .Values.proverAgent.debug }}"
             - name: PROVER_REAL_PROOFS
-<<<<<<< HEAD
-              value: "{{ .Values.proverAgent.realProofs }}"
-=======
               value: "{{ .Values.aztec.realProofs }}"
->>>>>>> f22cfb90
             - name: PROVER_AGENT_COUNT
               value: "1"
             - name: PROVER_AGENT_POLL_INTERVAL_MS
