--- conflicted
+++ resolved
@@ -96,7 +96,7 @@
             - name: PROVER_COORDINATION_NODE_URL
               value: {{ include "aztec-network.bootNodeUrl" . | quote }}
             - name: PROVER_JOB_SOURCE_URL
-<<<<<<< HEAD
+              value: "http://$(POD_IP):{{ .Values.proverNode.service.nodePort }}"
               value: "http://$(POD_DNS_NAME):{{ .Values.proverNode.service.nodePort }}"
             - name: OTEL_EXPORTER_OTLP_METRICS_ENDPOINT
               value: {{ include "aztec-network.otelCollectorMetricsEndpoint" . | quote }}
@@ -104,9 +104,6 @@
               value: {{ include "aztec-network.otelCollectorTracesEndpoint" . | quote }}
             - name: OTEL_EXPORTER_OTLP_LOGS_ENDPOINT
               value: {{ include "aztec-network.otelCollectorLogsEndpoint" . | quote }}
-=======
-              value: "http://$(POD_IP):{{ .Values.proverNode.service.nodePort }}"
->>>>>>> 1b85840c
           ports:
             - containerPort: {{ .Values.proverNode.service.nodePort }}
           resources:
