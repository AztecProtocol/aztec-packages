--- conflicted
+++ resolved
@@ -112,7 +112,6 @@
               value: "0.0.0.0:{{ .Values.proverNode.service.p2pTcpPort }}"
             - name: P2P_UDP_LISTEN_ADDR
               value: "0.0.0.0:{{ .Values.proverNode.service.p2pUdpPort }}"
-<<<<<<< HEAD
             - name: OTEL_RESOURCE_ATTRIBUTES
               value: service.name={{ .Release.Name }},service.namespace={{ .Release.Namespace }},service.version={{ .Chart.AppVersion }},environment={{ .Values.environment | default "production" }}
             - name: OTEL_EXPORTER_OTLP_METRICS_ENDPOINT
@@ -121,8 +120,6 @@
               value: {{ include "aztec-network.otelCollectorTracesEndpoint" . | quote }}
             - name: OTEL_EXPORTER_OTLP_LOGS_ENDPOINT
               value: {{ include "aztec-network.otelCollectorLogsEndpoint" . | quote }}
-=======
->>>>>>> 9de9e4dd
           ports:
             - containerPort: {{ .Values.proverNode.service.nodePort }}
             - containerPort: {{ .Values.proverNode.service.p2pTcpPort }}
