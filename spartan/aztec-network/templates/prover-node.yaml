apiVersion: apps/v1
kind: StatefulSet
metadata:
  name: {{ include "aztec-network.fullname" . }}-prover-node
  labels:
    {{- include "aztec-network.labels" . | nindent 4 }}
spec:
  serviceName: {{ include "aztec-network.fullname" . }}-prover-node
  replicas: {{ .Values.proverNode.replicas }}
  selector:
    matchLabels:
      {{- include "aztec-network.selectorLabels" . | nindent 6 }}
      app: prover-node
  {{- if not .Values.storage.localSsd }}
  volumeClaimTemplates:
    - metadata:
        name: prover-node-data
      spec:
        accessModes: [ "ReadWriteOnce" ]
        resources:
          requests:
            storage: {{ .Values.proverNode.storageSize }}
  {{- end }}
  template:
    metadata:
      labels:
        {{- include "aztec-network.selectorLabels" . | nindent 8 }}
        app: prover-node
    spec:
      {{- if .Values.network.gke }}
      nodeSelector:
        local-ssd: "{{ .Values.storage.localSsd }}"
        node-type: network
      {{- end }}
      {{- if .Values.network.public }}
      serviceAccountName: {{ include "aztec-network.fullname" . }}-node
      hostNetwork: true
      dnsPolicy: ClusterFirstWithHostNet
      {{- include "aztec-network.publicAntiAffinity" . | nindent 6 }}
      {{- end }}
      terminationGracePeriodSeconds: 5  # default is 30 - speed up initcontainer termination
      initContainers:
        {{- include "aztec-network.combinedAllSetupContainer" . | nindent 8 }}
        {{- include "aztec-network.otelResourceSetupContainer" . | nindent 8 }}

        - name: wait-for-services
          {{- include "aztec-network.image" . | nindent 10 }}
          command:
            - /bin/bash
            - -c
            - |
              source /shared/config/service-addresses
              cat /shared/config/service-addresses

              # If we already have a registry address, and the bootstrap nodes are set, then we don't need to wait for the services
              if [ -n "{{ .Values.aztec.contracts.registryAddress }}" ] && [ -n "{{ .Values.aztec.bootstrapENRs }}" ]; then
                echo "Registry address and bootstrap nodes already set, skipping wait for services"
                exit 0
              fi

              {{- include "aztec-network.waitForEthereum" . | nindent 14 }}


              until curl --head --silent $BOOT_NODE_HOST/status; do
                echo "Waiting for boot node..."
                sleep 5
              done
              echo "Boot node is ready!"
          volumeMounts:
            - name: config
              mountPath: /shared/config

      containers:
        - name: prover-node
          {{- include "aztec-network.image" . | nindent 10 }}
          command:
            - /bin/bash
            - -c
            - |
              source /shared/config/service-addresses
<<<<<<< HEAD
              /scripts/configure-prover-env.sh ${BOOT_NODE_HOST:-}
=======
              /scripts/configure-prover-env.sh ${BOOT_NODE_HOST:-""} ${FULL_NODE_HOST:-""}
>>>>>>> 5fce7fa2
              source /scripts/get-private-key.sh
              source /shared/config/keys.env
              source /shared/contracts/contracts.env
              source /shared/config/p2p-addresses
              source /shared/config/otel-resource

              env

              node --no-warnings /usr/src/yarn-project/aztec/dest/bin/index.js start --prover-node --archiver
          volumeMounts:
            - name: contracts-env
              mountPath: /shared/contracts
            - name: scripts
              mountPath: /scripts
            - name: config
              mountPath: /shared/config
            - name: prover-node-data
              mountPath: {{ .Values.proverNode.dataDir }}
          env:
            - name: BOOTSTRAP_NODES
              value: "{{ .Values.aztec.bootstrapENRs }}"
            - name: REGISTRY_CONTRACT_ADDRESS
              value: "{{ .Values.aztec.contracts.registryAddress }}"
            - name: KEY_INDEX_START
              value: {{ .Values.aztec.proverKeyIndexStart | quote }}
            - name: MNEMONIC
              value: {{ .Values.aztec.l1DeploymentMnemonic }}
            - name: K8S_POD_UID
              valueFrom:
                fieldRef:
                  fieldPath: metadata.uid
            - name: K8S_POD_NAME
              valueFrom:
                fieldRef:
                  fieldPath: metadata.name
            - name: K8S_NAMESPACE_NAME
              valueFrom:
                fieldRef:
                  fieldPath: metadata.namespace
            - name: POD_IP
              valueFrom:
                fieldRef:
                  fieldPath: status.podIP
            - name: NODE_OPTIONS
              value: "--max-old-space-size={{ .Values.proverNode.maxOldSpaceSize}}"
            - name: AZTEC_PORT
              value: "{{ .Values.proverNode.service.nodePort }}"
            - name: LOG_LEVEL
              value: "{{ .Values.proverNode.logLevel }}"
            - name: LOG_JSON
              value: "1"
            - name: PROVER_REAL_PROOFS
              value: "{{ .Values.aztec.realProofs }}"
            - name: PROVER_AGENT_COUNT
              value: "{{ .Values.proverNode.proverAgent.count }}"
            - name: PROVER_AGENT_POLL_INTERVAL_MS
              value: "{{ .Values.proverNode.proverAgent.pollIntervalMs }}"
            - name: PROVER_AGENT_PROOF_TYPES
              value: {{ join "," .Values.proverNode.proverAgent.proofTypes | quote }}
            - name: PROVER_BROKER_POLL_INTERVAL_MS
              value: "{{ .Values.proverNode.proverBroker.pollIntervalMs }}"
            - name: PROVER_BROKER_JOB_TIMEOUT_MS
              value: "{{ .Values.proverNode.proverBroker.jobTimeoutMs }}"
            - name: PROVER_BROKER_JOB_MAX_RETRIES
              value: "{{ .Values.proverNode.proverBroker.jobMaxRetries }}"
            - name: PROVER_NODE_TX_GATHERING_MAX_PARALLEL_REQUESTS_PER_NODE
              value: "{{ .Values.proverNode.txGathering.maxParallelRequests }}"
            - name: PROVER_FAILED_PROOF_STORE
              value: "{{ .Values.proverNode.failedProofStore }}"
            - name: PROVER_NODE_FAILED_EPOCH_STORE
              value: "{{ .Values.proverNode.failedEpochStore }}"
            - name: L1_CHAIN_ID
              value: "{{ .Values.ethereum.chainId }}"
            - name: L1_FIXED_PRIORITY_FEE_PER_GAS
              value: {{ .Values.proverNode.l1FixedPriorityFeePerGas | quote }}
            - name: L1_GAS_LIMIT_BUFFER_PERCENTAGE
              value: {{ .Values.proverNode.l1GasLimitBufferPercentage | quote }}
            - name: L1_GAS_PRICE_MAX
              value: {{ .Values.proverNode.l1GasPriceMax | quote }}
            - name: P2P_ENABLED
              value: "{{ .Values.proverNode.p2p.enabled }}"
            - name: P2P_MAX_TX_POOL_SIZE
              value: "{{ .Values.network.mempoolLimitBytes }}"
            - name: P2P_GOSSIPSUB_FLOOD_PUBLISH
              value: "{{ .Values.proverNode.p2p.floodPublish }}"
            - name: P2P_PORT
              value: "{{ .Values.proverNode.service.p2pPort }}"
            - name: ETHEREUM_SLOT_DURATION
              value: "{{ .Values.ethereum.blockTime }}"
            - name: AZTEC_SLOT_DURATION
              value: "{{ .Values.aztec.slotDuration }}"
            - name: AZTEC_EPOCH_DURATION
              value: "{{ .Values.aztec.epochDuration }}"
            - name: AZTEC_PROOF_SUBMISSION_WINDOW
              value: "{{ .Values.aztec.proofSubmissionWindow }}"
            - name: PROVER_VIEM_POLLING_INTERVAL_MS
              value: {{ .Values.proverNode.viemPollingInterval | quote }}
            - name: DATA_DIRECTORY
              value: "{{ .Values.proverNode.dataDir }}"
            - name: DATA_STORE_MAP_SIZE_KB
              value: "{{ .Values.storage.dataStoreMapSize }}"
            - name: WS_DB_MAP_SIZE_KB
              value: "{{ .Values.storage.worldStateMapSize }}"
            - name: USE_GCLOUD_LOGGING
              value: "{{ .Values.telemetry.useGcloudLogging }}"
            - name: OTEL_EXCLUDE_METRICS
              value: "{{ .Values.telemetry.excludeMetrics }}"
            - name: TEST_ACCOUNTS
              value: "{{ .Values.aztec.testAccounts }}"
            - name: SPONSORED_FPC
              value: "{{ .Values.aztec.sponsoredFPC }}"
            {{- if .Values.blobSink.enabled }}
            - name: BLOB_SINK_URL
              value: {{ include "aztec-network.blobSinkUrl" . }}
            {{- end }}
            - name: P2P_BOOTSTRAP_NODES_AS_FULL_PEERS
              value: "{{ .Values.network.p2pBootstrapNodesAsFullPeers }}"
            - name: SYNC_SNAPSHOTS_URL
              value: "{{ .Values.snapshots.syncUrl }}"
          ports:
            - containerPort: {{ .Values.proverNode.service.nodePort }}
            - containerPort: {{ .Values.proverNode.service.p2pPort }}
            - containerPort: {{ .Values.proverNode.service.p2pPort }}
              protocol: UDP
          resources:
            {{- toYaml .Values.proverNode.resources | nindent 12 }}
      volumes:
        - name: scripts
          configMap:
            name: {{ include "aztec-network.fullname" . }}-scripts
            defaultMode: 0755
        - name: contracts-env
          emptyDir: {}
        - name: config
          emptyDir: {}
      {{- if .Values.storage.localSsd }}
        - name: prover-node-data
          emptyDir: {}
      {{ else }}
        - name: prover-node-data
          persistentVolumeClaim:
            claimName: prover-node-data
      {{- end }}
{{if not .Values.network.public }}
---
apiVersion: v1
kind: Service
metadata:
  name: {{ include "aztec-network.fullname" . }}-prover-node
  labels:
    {{- include "aztec-network.labels" . | nindent 4 }}
    app: prover-node
spec:
  type: ClusterIP
  selector:
    {{- include "aztec-network.selectorLabels" . | nindent 4 }}
    app: prover-node
  ports:
    - port: {{ .Values.proverNode.service.nodePort }}
      name: node
    - port: {{ .Values.proverNode.service.p2pPort }}
      name: p2p-tcp
    - port: {{ .Values.proverNode.service.p2pPort }}
      name: p2p-udp
      protocol: UDP
{{ end }}<|MERGE_RESOLUTION|>--- conflicted
+++ resolved
@@ -78,11 +78,7 @@
             - -c
             - |
               source /shared/config/service-addresses
-<<<<<<< HEAD
-              /scripts/configure-prover-env.sh ${BOOT_NODE_HOST:-}
-=======
               /scripts/configure-prover-env.sh ${BOOT_NODE_HOST:-""} ${FULL_NODE_HOST:-""}
->>>>>>> 5fce7fa2
               source /scripts/get-private-key.sh
               source /shared/config/keys.env
               source /shared/contracts/contracts.env
