apiVersion: apps/v1
kind: StatefulSet
metadata:
  name: {{ include "aztec-network.fullname" . }}-prover-node
  labels:
    {{- include "aztec-network.labels" . | nindent 4 }}
spec:
  serviceName: {{ include "aztec-network.fullname" . }}-prover-node
  replicas: {{ .Values.proverNode.replicas }}
  selector:
    matchLabels:
      {{- include "aztec-network.selectorLabels" . | nindent 6 }}
      app: prover-node
  {{- if not .Values.storage.localSsd }}
  volumeClaimTemplates:
    - metadata:
        name: prover-node-data
      spec:
        accessModes: [ "ReadWriteOnce" ]
        resources:
          requests:
            storage: {{ .Values.proverNode.storageSize }}
  {{- end }}
  template:
    metadata:
      labels:
        {{- include "aztec-network.selectorLabels" . | nindent 8 }}
        app: prover-node
    spec:
      {{- if .Values.storage.localSsd }}
      {{- include "aztec-network.gcpLocalSsd" . | nindent 6 }}
      {{- end }}
      {{- if .Values.network.public }}
      hostNetwork: true
      dnsPolicy: ClusterFirstWithHostNet
      {{- include "aztec-network.publicAntiAffinity" . | nindent 6 }}
      {{- end }}
      serviceAccountName: {{ include "aztec-network.fullname" . }}-node
      initContainers:
        {{- include "aztec-network.serviceAddressSetupContainer" . | nindent 8 }}
        {{- include "aztec-network.p2pSetupContainer" . | nindent 8 }}
        - name: wait-for-services
          {{- include "aztec-network.image" . | nindent 10 }}
          command:
            - /bin/bash
            - -c
            - |
              source /shared/config/service-addresses
              cat /shared/config/service-addresses
              {{- include "aztec-network.waitForEthereum" . | nindent 14 }}

              if [ "${PROVER_BROKER_ENABLED}" == "false" ]; then
                until curl -s -X POST ${PROVER_BROKER_HOST}/status; do
                  echo "Waiting for broker ${PROVER_BROKER_HOST} ..."
                  sleep 5
                done
                echo "Broker is ready!"
              else
                echo "Using built-in job broker"
              fi

              until curl --head --silent $BOOT_NODE_HOST/status; do
                echo "Waiting for boot node..."
                sleep 5
              done
              echo "Boot node is ready!"
          volumeMounts:
            - name: config
              mountPath: /shared/config
          env:
            - name: PROVER_BROKER_ENABLED
              value: "{{ .Values.proverNode.proverBroker.enabled }}"

        - name: configure-prover-env
          {{- include "aztec-network.image" . | nindent 10 }}
          command:
            - "/bin/bash"
            - "-c"
            - "cp /scripts/configure-prover-env.sh /tmp/configure-prover-env.sh && \
               chmod +x /tmp/configure-prover-env.sh && \
               source /shared/config/service-addresses && \
               /tmp/configure-prover-env.sh ${BOOT_NODE_HOST}"
          volumeMounts:
            - name: contracts-env
              mountPath: /shared/contracts
            - name: scripts
              mountPath: /scripts
            - name: config
              mountPath: /shared/config

      containers:
        - name: prover-node
          {{- include "aztec-network.image" . | nindent 10 }}
          command:
            - "/bin/bash"
            - "-c"
            - |
              source /shared/contracts/contracts.env && \
              source /shared/p2p/p2p-addresses && \
              source /shared/config/service-addresses && \
              env && \
              node --no-warnings /usr/src/yarn-project/aztec/dest/bin/index.js start --prover-node --archiver
          volumeMounts:
            - name: contracts-env
              mountPath: /shared/contracts
            - name: p2p-addresses
              mountPath: /shared/p2p
            - name: config
              mountPath: /shared/config
            - name: prover-node-data
              mountPath: {{ .Values.proverNode.dataDir }}
          env:
            - name: K8S_POD_UID
              valueFrom:
                fieldRef:
                  fieldPath: metadata.uid
            - name: K8S_POD_NAME
              valueFrom:
                fieldRef:
                  fieldPath: metadata.name
            - name: OTEL_SERVICE_NAME
              value: prover-node
            - name: K8S_NAMESPACE_NAME
              valueFrom:
                fieldRef:
                  fieldPath: metadata.namespace
            - name: POD_IP
              valueFrom:
                fieldRef:
                  fieldPath: status.podIP
            - name: NODE_OPTIONS
              value: "--max-old-space-size={{ .Values.proverNode.maxOldSpaceSize}}"
            - name: AZTEC_PORT
              value: "{{ .Values.proverNode.service.nodePort }}"
            - name: LOG_LEVEL
              value: "{{ .Values.proverNode.logLevel }}"
            - name: LOG_JSON
              value: "1"
            - name: PROVER_REAL_PROOFS
              value: "{{ .Values.aztec.realProofs }}"
            - name: PROVER_AGENT_COUNT
              value: "{{ .Values.proverNode.proverAgent.count }}"
            - name: PROVER_AGENT_POLL_INTERVAL_MS
              value: "{{ .Values.proverNode.proverAgent.pollIntervalMs }}"
            - name: PROVER_AGENT_PROOF_TYPES
              value: {{ join "," .Values.proverNode.proverAgent.proofTypes | quote }}
            - name: PROVER_BROKER_ENABLED
              value: "{{ .Values.proverNode.proverBroker.enabled }}"
            - name: PROVER_BROKER_POLL_INTERVAL_MS
              value: "{{ .Values.proverNode.proverBroker.pollIntervalMs }}"
            - name: PROVER_BROKER_JOB_TIMEOUT_MS
              value: "{{ .Values.proverNode.proverBroker.jobTimeoutMs }}"
            - name: PROVER_BROKER_JOB_MAX_RETRIES
              value: "{{ .Values.proverNode.proverBroker.jobMaxRetries }}"
            - name: PROVER_PUBLISHER_PRIVATE_KEY
              value: "{{ .Values.proverNode.proverPublisherPrivateKey }}"
            - name: PROVER_NODE_TX_GATHERING_TIMEOUT_MS
              value: "{{ .Values.proverNode.txGathering.timeoutMs }}"
            - name: PROVER_NODE_TX_GATHERING_INTERVAL_MS
              value: "{{ .Values.proverNode.txGathering.intervalMs }}"
            - name: PROVER_NODE_TX_GATHERING_MAX_PARALLEL_REQUESTS
              value: "{{ .Values.proverNode.txGathering.maxParallelRequests }}"
            - name: PROVER_FAILED_PROOF_STORE
              value: "{{ .Values.proverNode.failedProofStore }}"
            - name: OTEL_RESOURCE_ATTRIBUTES
              value: service.name={{ .Release.Name }},service.namespace={{ .Release.Namespace }},service.version={{ .Chart.AppVersion }},environment={{ .Values.environment | default "production" }}
            - name: L1_CHAIN_ID
              value: "{{ .Values.ethereum.chainId }}"
            - name: P2P_ENABLED
              value: "{{ .Values.proverNode.p2pEnabled }}"
            - name: P2P_TCP_LISTEN_ADDR
              value: "0.0.0.0:{{ .Values.proverNode.service.p2pTcpPort }}"
            - name: P2P_UDP_LISTEN_ADDR
              value: "0.0.0.0:{{ .Values.proverNode.service.p2pUdpPort }}"
            - name: ETHEREUM_SLOT_DURATION
              value: "{{ .Values.ethereum.blockTime }}"
            - name: AZTEC_SLOT_DURATION
              value: "{{ .Values.aztec.slotDuration }}"
            - name: AZTEC_EPOCH_DURATION
              value: "{{ .Values.aztec.epochDuration }}"
            - name: AZTEC_EPOCH_PROOF_CLAIM_WINDOW_IN_L2_SLOTS
              value: "{{ .Values.aztec.epochProofClaimWindow }}"
            - name: PROVER_VIEM_POLLING_INTERVAL_MS
              value: {{ .Values.proverNode.viemPollingInterval | quote }}
            - name: DATA_DIRECTORY
              value: "{{ .Values.proverNode.dataDir }}"
            - name: DATA_STORE_MAP_SIZE_KB
              value: "{{ .Values.storage.dataStoreMapSize }}"
            - name: WS_DB_MAP_SIZE_KB
              value: "{{ .Values.storage.worldStateMapSize }}"
            - name: USE_GCLOUD_OBSERVABILITY
              value: "{{ .Values.telemetry.useGcloudObservability }}"
<<<<<<< HEAD
=======
            - name: OTEL_EXCLUDE_METRICS
              value: "{{ .Values.proverNode.otelExcludeMetrics }}"
>>>>>>> 39e815cd
          ports:
            - containerPort: {{ .Values.proverNode.service.nodePort }}
            - containerPort: {{ .Values.proverNode.service.p2pTcpPort }}
            - containerPort: {{ .Values.proverNode.service.p2pUdpPort }}
              protocol: UDP
          resources:
            {{- toYaml .Values.proverNode.resources | nindent 12 }}
      volumes:
        - name: scripts
          configMap:
            name: {{ include "aztec-network.fullname" . }}-scripts
        - name: contracts-env
          emptyDir: {}
        - name: p2p-addresses
          emptyDir: {}
        - name: config
          emptyDir: {}
      {{- if .Values.storage.localSsd }}
        - name: prover-node-data
          emptyDir: {}
      {{ else }}
        - name: prover-node-data
          persistentVolumeClaim:
            claimName: prover-node-data
      {{- end }}
{{if not .Values.network.public }}
---
apiVersion: v1
kind: Service
metadata:
  name: {{ include "aztec-network.fullname" . }}-prover-node
  labels:
    {{- include "aztec-network.labels" . | nindent 4 }}
spec:
  type: ClusterIP
  selector:
    {{- include "aztec-network.selectorLabels" . | nindent 4 }}
    app: prover-node
  ports:
    - port: {{ .Values.proverNode.service.nodePort }}
      name: node
    - port: {{ .Values.proverNode.service.p2pTcpPort }}
      name: p2p-tcp
    - port: {{ .Values.proverNode.service.p2pUdpPort }}
      name: p2p-udp
      protocol: UDP
{{ end }}<|MERGE_RESOLUTION|>--- conflicted
+++ resolved
@@ -190,11 +190,8 @@
               value: "{{ .Values.storage.worldStateMapSize }}"
             - name: USE_GCLOUD_OBSERVABILITY
               value: "{{ .Values.telemetry.useGcloudObservability }}"
-<<<<<<< HEAD
-=======
             - name: OTEL_EXCLUDE_METRICS
               value: "{{ .Values.proverNode.otelExcludeMetrics }}"
->>>>>>> 39e815cd
           ports:
             - containerPort: {{ .Values.proverNode.service.nodePort }}
             - containerPort: {{ .Values.proverNode.service.p2pTcpPort }}
