--- conflicted
+++ resolved
@@ -191,15 +191,11 @@
             - name: USE_GCLOUD_OBSERVABILITY
               value: "{{ .Values.telemetry.useGcloudObservability }}"
             - name: OTEL_EXCLUDE_METRICS
-<<<<<<< HEAD
-              value: "{{ .Values.proverNode.otelExcludeMetrics }}"
+              value: "{{ .Values.telemetry.excludeMetrics }}"
             {{- if .Values.blobSink.enabled }}
             - name: BLOB_SINK_URL
               value: {{ include "aztec-network.blobSinkUrl" . }}
             {{- end }}
-=======
-              value: "{{ .Values.telemetry.excludeMetrics }}"
->>>>>>> f8f0d39b
           ports:
             - containerPort: {{ .Values.proverNode.service.nodePort }}
             - containerPort: {{ .Values.proverNode.service.p2pTcpPort }}
