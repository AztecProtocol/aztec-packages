aztec:
  slotDuration: 24
  epochDuration: 4
  epochProofClaimWindow: 2

ethereum:
  blockTime: 8
  execution:
    resources:
      requests:
        memory: "2Gi"
        cpu: "200m"
<<<<<<< HEAD
=======
      limits:
        memory: "2Gi"
        cpu: "200m"
>>>>>>> c5671d2a
  beacon:
    resources:
      requests:
        memory: "2Gi"
        cpu: "200m"
<<<<<<< HEAD
=======
      limits:
        memory: "2Gi"
        cpu: "200m"
>>>>>>> c5671d2a
  validator:
    resources:
      requests:
        memory: "2Gi"
        cpu: "200m"
<<<<<<< HEAD
=======
      limits:
        memory: "2Gi"
        cpu: "200m"
>>>>>>> c5671d2a

telemetry:
  enabled: true

validator:
  replicas: 8
  validatorKeys:
    - 0xac0974bec39a17e36ba4a6b4d238ff944bacb478cbed5efcae784d7bf4f2ff80
    - 0x59c6995e998f97a5a0044966f0945389dc9e86dae88c7a8412f4603b6b78690d
    - 0x5de4111afa1a4b94908f83103eb1f1706367c2e68ca870fc3fb9a804cdab365a
    - 0x7c852118294e51e653712a81e05800f419141751be58f605c371e15141b007a6
    - 0x47e179ec197488593b187f80a00eb0da91f1b9d0b13f8733639f19c30a34926a
    - 0x8b3a350cf5c34c9194ca85829a2df0ec3153be0318b5e2d3348e872092edffba
    - 0x92db14e403b83dfe3df233f83dfa3a0d7096f21ca9b0d6d6b8d88b2b4ec1564e
    - 0x4bbbf85ce3377467afe5d46f804f221813b2bb87f24d81f60f1fcdbf7cbf4356
  validatorAddresses:
    - 0xf39Fd6e51aad88F6F4ce6aB8827279cffFb92266
    - 0x70997970C51812dc3A010C7d01b50e0d17dc79C8
    - 0x3C44CdDdB6a900fa2b585dd299e03d12FA4293BC
    - 0x90F79bf6EB2c4f870365E785982E1f101E93b906
    - 0x15d34AAf54267DB7D7c367839AAf71A00a2C6A65
    - 0x9965507D1a55bcC2695C58ba16FB37d819B0A4dc
    - 0x976EA74026E726554dB657fA54763abd0C3a0aa9
    - 0x14dC79964da2C08b23698B3D3cc7Ca32193d9955
  resources:
    requests:
      memory: "512Mi"
      cpu: "200m"
  validator:
    disabled: false
  sequencer:
    enforceTimeTable: false

bot:
  followChain: "PENDING"
  enabled: true
  txIntervalSeconds: 1

bootNode:
  validator:
    disabled: true
  resources:
    requests:
      memory: "2Gi"
      cpu: "200m"

proverAgent:
  resources:
    requests:
      memory: "2Gi"
      cpu: "200m"

proverBroker:
  resources:
    requests:
      memory: "2Gi"
      cpu: "200m"

proverNode:
  resources:
    requests:
      memory: "2Gi"
      cpu: "200m"<|MERGE_RESOLUTION|>--- conflicted
+++ resolved
@@ -10,34 +10,25 @@
       requests:
         memory: "2Gi"
         cpu: "200m"
-<<<<<<< HEAD
-=======
       limits:
         memory: "2Gi"
         cpu: "200m"
->>>>>>> c5671d2a
   beacon:
     resources:
       requests:
         memory: "2Gi"
         cpu: "200m"
-<<<<<<< HEAD
-=======
       limits:
         memory: "2Gi"
         cpu: "200m"
->>>>>>> c5671d2a
   validator:
     resources:
       requests:
         memory: "2Gi"
         cpu: "200m"
-<<<<<<< HEAD
-=======
       limits:
         memory: "2Gi"
         cpu: "200m"
->>>>>>> c5671d2a
 
 telemetry:
   enabled: true
