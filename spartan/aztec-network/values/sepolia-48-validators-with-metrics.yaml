telemetry:
  enabled: true

aztec:
  l1DeploymentMnemonic: ""
<<<<<<< HEAD
=======
  numberOfDefaultAccounts: 0
  validatorKeyIndexStart: 0
  proverKeyIndexStart: 48
  botKeyIndexStart: 49
>>>>>>> 268a614e

network:
  setupL2Contracts: false
  public: false

ethereum:
  chainId: "11155111"
  deployL1ContractsPrivateKey:
  execution:
    externalHosts:
  beacon:
    externalHost:
    apiKey: ""
    apiKeyHeader: ""

validator:
  l1FixedPriorityFeePerGas: 2
  l1GasLimitBufferPercentage: 15
  l1GasPriceMax: 500
  replicas: 48
  validatorKeys:
  validator:
    disabled: false

bootNode:
  seqPublisherPrivateKey:

proverNode:
  proverPublisherPrivateKey:

bot:
  txIntervalSeconds: 0<|MERGE_RESOLUTION|>--- conflicted
+++ resolved
@@ -3,13 +3,7 @@
 
 aztec:
   l1DeploymentMnemonic: ""
-<<<<<<< HEAD
-=======
   numberOfDefaultAccounts: 0
-  validatorKeyIndexStart: 0
-  proverKeyIndexStart: 48
-  botKeyIndexStart: 49
->>>>>>> 268a614e
 
 network:
   setupL2Contracts: false
