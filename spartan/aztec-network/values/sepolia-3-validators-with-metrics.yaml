telemetry:
  enabled: true

aztec:
  realProofs: false
<<<<<<< HEAD
=======
  numberOfDefaultAccounts: 0
  validatorKeyIndexStart: 0
  proverKeyIndexStart: 3
  botKeyIndexStart: 4
>>>>>>> 268a614e

network:
  setupL2Contracts: false
  public: false

ethereum:
  l1DeploymentMnemonic:
  chainId: "11155111"
  execution:
    externalHosts:
  beacon:
    externalHost:
    apiKey:
    apiKeyHeader:

validator:
  l1FixedPriorityFeePerGas: 2
  l1GasLimitBufferPercentage: 15
  l1GasPriceMax: 500
  replicas: 3
  validator:
    disabled: false

bot:
  txIntervalSeconds: 20<|MERGE_RESOLUTION|>--- conflicted
+++ resolved
@@ -3,13 +3,7 @@
 
 aztec:
   realProofs: false
-<<<<<<< HEAD
-=======
   numberOfDefaultAccounts: 0
-  validatorKeyIndexStart: 0
-  proverKeyIndexStart: 3
-  botKeyIndexStart: 4
->>>>>>> 268a614e
 
 network:
   setupL2Contracts: false
