--- conflicted
+++ resolved
@@ -3,15 +3,6 @@
 
 validator:
   replicas: 1
-<<<<<<< HEAD
-  validatorKeys:
-    - 0xac0974bec39a17e36ba4a6b4d238ff944bacb478cbed5efcae784d7bf4f2ff80
-  validatorAddresses:
-    - 0xf39Fd6e51aad88F6F4ce6aB8827279cffFb92266
-=======
-  sequencer:
-    enforceFees: false # disabled until the bot can fund itself
->>>>>>> 61614b1a
   validator:
     disabled: false
 
