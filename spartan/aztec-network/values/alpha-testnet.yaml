telemetry:
  enabled: true

snapshots:
  uploadLocation: "gs://aztec-testnet/snapshots/"
  syncUrl: "https://storage.googleapis.com/aztec-testnet/snapshots/"
  frequency: "0 0 * * *" # daily uploads at midnight

aztec:
  realProofs: true
  numberOfDefaultAccounts: 0
  testAccounts: false
  sponsoredFPC: true
  bootstrapENRs: "enr:-LO4QLbJddVpePYjaiCftOBY-L7O6Mfj_43TAn5Q1Y-5qQ_OWmSFc7bTKWHzw5xmdVIqXUiizum_kIRniXdPnWHHcwEEhWF6dGVjqDAwLTExMTU1MTExLTAwMDAwMDAwLTAtMTgwNmEwMjgtMWE1MzBmM2KCaWSCdjSCaXCEI8nh9YlzZWNwMjU2azGhA-_dX6aFcXP1DLk91negbXL2a0mNYGXH4hrMvb2i92I0g3VkcIKd0A,enr:-LO4QN4WF8kFyV3sQVX0C_y_03Eepxk5Wac70l9QJcIDRYwKS6aRst1YcfbTDdvovXdRfKf-WSXNVWViGLhDA-dUz2MEhWF6dGVjqDAwLTExMTU1MTExLTAwMDAwMDAwLTAtMTgwNmEwMjgtMWE1MzBmM2KCaWSCdjSCaXCEIicTHolzZWNwMjU2azGhAsz7aFFYRnP5xjTux5UW-HyEQcW_EJrZMT1CNm79N4g-g3VkcIKd0A,enr:-LO4QFrGfkRaCk_iFTeUjR5ESwo45Eov9hx_T1-BLdoT-iHzFgCiHMT4V1KBtdFp8D0ajLSe5HcNYrhalmdJXgv6NTUEhWF6dGVjqDAwLTExMTU1MTExLTAwMDAwMDAwLTAtMTgwNmEwMjgtMWE1MzBmM2KCaWSCdjSCaXCEIlICt4lzZWNwMjU2azGhAlC6nKB3iDtRFqWKWqxf_t-P9hc-SZ6VFBJV4y3bTZBQg3VkcIKd0A"
  contracts:
    registryAddress: "0x4d2cc1d5fb6be65240e0bfc8154243e69c0fb19e"
    rollupAddress: "0x8d1cc702453fa889f137dbd5734cdb7ee96b6ba0"
    slashFactoryAddress: "0x3c9ccf55a8ac3c2eeedf2ee2aa1722188fd676be"
    feeAssetHandlerContractAddress: "0x80d848dc9f52df56789e2d62ce66f19555ff1019"

network:
  public: true
  p2pBootstrapNodesAsFullPeers: false

blobSink:
  enabled: true
  archiveApiUrl: "https://api.sepolia.blobscan.com"
  dataStoreConfig:
    dataDir: "/data"
    storageSize: "128Gi"
    dataStoreMapSize: "134217728" # 128 GB

bot:
  enabled: false

pxe:
  enabled: false

faucet:
  enabled: false

bootNode:
  enabled: false
  # unused.
  externalHost: "http://localhost:8080"

fullNode:
  fixedStaticIpName: "alpha-testnet-full-node-ip"
  staticIpUrl: full-node.alpha-testnet.aztec.network
  enabled: true
  replicas: 1
  maxOldSpaceSize: "8192"
  storageSize: "512Gi"
  resources:
    requests:
      cpu: "3"
      memory: "10Gi"
  sentinelEnabled: true

proverNode:
  l1FixedPriorityFeePerGas: 3
  l1GasLimitBufferPercentage: 15
  l1GasPriceMax: 1000
  failedEpochStore: "gs://aztec-testnet/failed-epochs/"
  maxOldSpaceSize: "8192"
  storageSize: "512Gi"
  resources:
    requests:
      cpu: "3"
      memory: "10Gi"

validator:
  replicas: 3
  l1FixedPriorityFeePerGas: 3
  l1GasLimitBufferPercentage: 15
  l1GasPriceMax: 1000
  storageSize: "512Gi"
  sequencer:
    minTxsPerBlock: 0
    maxTxsPerBlock: 8
  validator:
    disabled: false
  maxOldSpaceSize: "8192"
  resources:
    requests:
      cpu: "3"
      memory: "10Gi"

proverBroker:
<<<<<<< HEAD
  storageSize: "10Gi"
=======
  storageSize: "64Gi"
>>>>>>> dd9d8ac3

proverAgent:
  replicas: 32
  bb:
    hardwareConcurrency: 31
  gke:
    spotEnabled: true
  resources:
    requests:
      memory: "116Gi"
      cpu: "31"

ethereum:
  chainId: "11155111"
  l1GasPriceMax: 1000
  l1FixedPriorityFeePerGas: 3

jobs:
  deployL1Verifier:
    enable: false<|MERGE_RESOLUTION|>--- conflicted
+++ resolved
@@ -87,11 +87,7 @@
       memory: "10Gi"
 
 proverBroker:
-<<<<<<< HEAD
-  storageSize: "10Gi"
-=======
   storageSize: "64Gi"
->>>>>>> dd9d8ac3
 
 proverAgent:
   replicas: 32
