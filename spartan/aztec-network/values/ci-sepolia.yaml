--- conflicted
+++ resolved
@@ -3,13 +3,7 @@
   proofSubmissionWindow: 8
   realProofs: false
   l1DeploymentMnemonic: ""
-<<<<<<< HEAD
-=======
   numberOfDefaultAccounts: 0
-  validatorKeyIndexStart: 0
-  proverKeyIndexStart: 3
-  botKeyIndexStart: 4
->>>>>>> 268a614e
 
 network:
   setupL2Contracts: false
