telemetry:
  enabled: true

aztec:
  slotDuration: 36
  epochDuration: 32
  realProofs: true
  # TODO: Will need to change these as ignition will be using them
  l1DeploymentMnemonic: ""
  validatorKeyIndexStart: 4
  proverKeyIndexStart: 52

images:
  aztec:
    pullPolicy: Always

network:
  setupL2Contracts: false
  public: true

ethereum:
  chainId: "11155111"
  deployL1ContractsPrivateKey:
<<<<<<< HEAD
  execution:
    externalHost:
  beacon:
    externalHost:
=======
  externalHost:
  beacon:
    externalHost:
    apiKey: ""
    apiKeyHeader: ""
>>>>>>> afb52e3f

validator:
  l1FixedPriorityFeePerGas: 2
  l1GasLimitBufferPercentage: 15
  replicas: 48
  l1GasPriceMax: 500
  storageSize: "100Gi"
  resources:
    requests:
      memory: "512Mi"
  validator:
    disabled: false

bootNode:
  validator:
    disabled: true
  storageSize: "100Gi"

proverAgent:
  replicas: 60
  bb:
    hardwareConcurrency: 31
  gke:
    spotEnabled: true
  resources:
    requests:
      memory: "116Gi"
      cpu: "31"

bot:
  replicas: 4
  followChain: "NONE"
  enabled: true
  txIntervalSeconds: 0
  privateTransfersPerTx: 1
  publicTransfersPerTx: 1
  bb:
    hardwareConcurrency: 7
  resources:
    requests:
      memory: "8Gi"
      cpu: "7"
      ephemeral-storage: "8Gi"

jobs:
  deployL1Verifier:
    enable: true<|MERGE_RESOLUTION|>--- conflicted
+++ resolved
@@ -21,18 +21,12 @@
 ethereum:
   chainId: "11155111"
   deployL1ContractsPrivateKey:
-<<<<<<< HEAD
   execution:
     externalHost:
   beacon:
     externalHost:
-=======
-  externalHost:
-  beacon:
-    externalHost:
     apiKey: ""
     apiKeyHeader: ""
->>>>>>> afb52e3f
 
 validator:
   l1FixedPriorityFeePerGas: 2
