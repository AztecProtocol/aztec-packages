#!/usr/bin/env bash
source $(git rev-parse --show-toplevel)/ci3/source_bootstrap

cmd=${1:-}

hash=$(hash_str $(cache_content_hash .rebuild_patterns) $(../yarn-project/bootstrap.sh hash))

flock scripts/logs/install_deps.lock scripts/install_deps.sh >&2

function network_shaping {
  namespace="$1"
  chaos_values="$2"
  if ! kubectl get service chaos-daemon -n chaos-mesh &>/dev/null; then
    echo "Please set up chaos-mesh first. You can do this by running spartan/bootstrap.sh chaos-mesh"
    exit 1
  fi

  echo "Deploying Aztec Chaos Scenarios..."
  if ! helm upgrade --install aztec-chaos-scenarios aztec-chaos-scenarios \
    --namespace chaos-mesh \
    --values "aztec-chaos-scenarios/values/$chaos_values" \
    --set global.targetNamespace="$namespace" \
    --wait \
    --timeout=5m; then
    echo "Error: failed to deploy Aztec Chaos Scenarios!"
    return 1
  fi
  echo "Aztec Chaos Scenarios applied successfully"
  return 0
}

function gke {
  # For GKE access
  if ! command -v gcloud &> /dev/null; then
    if [ -f /etc/os-release ] && grep -qi "Ubuntu" /etc/os-release; then
      sudo apt update
      sudo apt install -y apt-transport-https ca-certificates gnupg curl
      sudo rm -f /usr/share/keyrings/cloud.google.gpg && curl https://packages.cloud.google.com/apt/doc/apt-key.gpg | sudo gpg --dearmor -o /usr/share/keyrings/cloud.google.gpg
      echo "deb [signed-by=/usr/share/keyrings/cloud.google.gpg] https://packages.cloud.google.com/apt cloud-sdk main" | sudo tee -a /etc/apt/sources.list.d/google-cloud-sdk.list
      sudo apt install -y google-cloud-cli
      sudo apt install google-cloud-cli-gke-gcloud-auth-plugin
      echo "Now you can run 'gcloud init'. Exiting with 1 as this is a necessary step."
    else
      echo "gcloud not found. This is needed for GKE kubernetes usage." >&2
      echo "If needed, install glcoud and do 'gcloud components install gke-gcloud-auth-plugin', then 'gcloud init'" >&2
    fi
    exit 1
  fi
}

function test_cmds {
  if [ "$(arch)" == "arm64" ]; then
    # Currently maddiaa/eth2-testnet-genesis is not published for arm64. Skip KIND tests.
    return
  fi
  # Note: commands that start with 'timeout ...' override the default timeout.
  # TODO figure out why these take long sometimes.
  echo "$hash ./spartan/bootstrap.sh test-kind-smoke"
  if [ "$CI_FULL" -eq 1 ]; then
    # echo "$hash timeout -v 20m ./spartan/bootstrap.sh test-kind-transfer"
    # TODO(#12791) re-enable
    # echo "$hash timeout -v 30m ./spartan/bootstrap.sh test-kind-4epochs"
    # echo "$hash timeout -v 30m ./spartan/bootstrap.sh test-kind-upgrade-rollup-version"
    # echo "$hash timeout -v 30m ./spartan/bootstrap.sh test-prod-deployment"
<<<<<<< HEAD
    echo "$hash ./spartan/bootstrap.sh test-cli-upgrade-with-lock"
    echo "$hash ./spartan/bootstrap.sh test-cli-add-validators"
=======
    echo "$hash ./spartan/bootstrap.sh test-cli-upgrade"
>>>>>>> 1d0185dd
  fi

  if [ "$CI_NIGHTLY" -eq 1 ]; then
    echo "$hash timeout -v 50m ./spartan/bootstrap.sh test-kind-4epochs-sepolia"
    echo "$hash timeout -v 30m ./spartan/bootstrap.sh test-kind-proving"
  fi
}

function test {
  echo_header "spartan test"
  test_cmds | filter_test_cmds | parallelise
}

case "$cmd" in
  "")
    # do nothing but the install_deps.sh above
    ;;
  "kind")
    if ! kubectl config get-clusters | grep -q "^kind-kind$" || ! docker ps | grep -q "kind-control-plane"; then
      # Sometimes, kubectl does not have our kind context yet kind registers it as existing
      # Ensure our context exists in kubectl
      # As well if kind-control-plane has been killed, just recreate the cluster
      flock scripts/logs/kind-boot.lock bash -c "kind delete cluster; kind create cluster --config scripts/kind-config.yaml"
      # Patch the kubeconfig to replace any invalid API server address (0.0.0.0) with 127.0.0.1
      sed -i 's/https:\/\/0\.0\.0\.0:/https:\/\/127.0.0.1:/' "$HOME/.kube/config"
    fi
    kubectl config use-context kind-kind >/dev/null || true
    docker update --restart=no kind-control-plane >/dev/null || true
    ;;
  "chaos-mesh")
    chaos-mesh/install.sh
    ;;
  "metrics-kind")
    metrics/install-kind.sh
    ;;
  "metrics-prod")
    metrics/install-prod.sh
    ;;
  "network-shaping")
    shift
    namespace="$1"
    chaos_values="$2"
    if network_shaping "$namespace" "$chaos_values"; then
      exit
    fi
    # If we are unable to apply network shaping, as we cannot change existing chaos configurations, then delete existing configurations and try again
    echo "Deleting existing network chaos experiments..."
    kubectl delete networkchaos --all --all-namespaces
    network_shaping "$namespace" "$chaos_values"
    ;;
  "hash")
    echo $hash
    ;;
  test|test_cmds|gke)
    $cmd
    ;;
  "test-kind-smoke")
    OVERRIDES="telemetry.enabled=false,bot.enabled=false" \
    FRESH_INSTALL=${FRESH_INSTALL:-true} INSTALL_METRICS=false \
      ./scripts/test_kind.sh src/spartan/smoke.test.ts 1-validators.yaml smoke${NAME_POSTFIX:-}
    ;;
  "test-kind-4epochs")
    # TODO(#12163) reenable bot once not conflicting with transfer
    OVERRIDES="bot.enabled=false" \
    FRESH_INSTALL=${FRESH_INSTALL:-true} INSTALL_METRICS=false \
      ./scripts/test_kind.sh src/spartan/4epochs.test.ts ci.yaml four-epochs${NAME_POSTFIX:-}
    ;;
  "test-kind-4epochs-sepolia")
    OVERRIDES="bot.enabled=false" \
    FRESH_INSTALL=${FRESH_INSTALL:-true} INSTALL_METRICS=false SEPOLIA_RUN=true \
      ./scripts/test_kind.sh src/spartan/4epochs.test.ts ci-sepolia.yaml four-epochs${NAME_POSTFIX:-}
    ;;
  "test-kind-proving")
    OVERRIDES="bot.enabled=false" \
    FRESH_INSTALL=${FRESH_INSTALL:-true} INSTALL_METRICS=false \
      ./scripts/test_kind.sh src/spartan/proving.test.ts ci.yaml proving${NAME_POSTFIX:-}
    ;;
  "test-kind-transfer")
    # TODO(#12163) reenable bot once not conflicting with transfer
    OVERRIDES="blobSink.enabled=true,bot.enabled=false" \
    FRESH_INSTALL=${FRESH_INSTALL:-true} INSTALL_METRICS=false \
      ./scripts/test_kind.sh src/spartan/transfer.test.ts ci.yaml transfer${NAME_POSTFIX:-}
    ;;
  "test-kind-upgrade-rollup-version")
    OVERRIDES="bot.enabled=false,ethereum.acceleratedTestDeployments=false" \
    FRESH_INSTALL=${FRESH_INSTALL:-true} INSTALL_METRICS=false \
      ./scripts/test_kind.sh src/spartan/upgrade_rollup_version.test.ts ci.yaml upgrade-rollup-version${NAME_POSTFIX:-}
    ;;
  "test-prod-deployment")
    FRESH_INSTALL=false INSTALL_METRICS=false ./scripts/test_prod_deployment.sh
    ;;
  "test-cli-upgrade")
    OVERRIDES="telemetry.enabled=false,network.setupL2Contracts=false" \
    FRESH_INSTALL=${FRESH_INSTALL:-true} INSTALL_METRICS=false \
      ./scripts/test_kind.sh src/spartan/upgrade_via_cli.test.ts 1-validators.yaml upgrade-via-cli${NAME_POSTFIX:-}
    ;;
  "test-cli-add-validators")
    OVERRIDES="telemetry.enabled=false" \
    FRESH_INSTALL=${FRESH_INSTALL:-true} INSTALL_METRICS=false \
      ./scripts/test_kind.sh src/spartan/add_additional_validators.test.ts add-validators.yaml add-validators${NAME_POSTFIX:-}
    ;;
  *)
    echo "Unknown command: $cmd"
    exit 1
esac<|MERGE_RESOLUTION|>--- conflicted
+++ resolved
@@ -62,12 +62,9 @@
     # echo "$hash timeout -v 30m ./spartan/bootstrap.sh test-kind-4epochs"
     # echo "$hash timeout -v 30m ./spartan/bootstrap.sh test-kind-upgrade-rollup-version"
     # echo "$hash timeout -v 30m ./spartan/bootstrap.sh test-prod-deployment"
-<<<<<<< HEAD
     echo "$hash ./spartan/bootstrap.sh test-cli-upgrade-with-lock"
     echo "$hash ./spartan/bootstrap.sh test-cli-add-validators"
-=======
     echo "$hash ./spartan/bootstrap.sh test-cli-upgrade"
->>>>>>> 1d0185dd
   fi
 
   if [ "$CI_NIGHTLY" -eq 1 ]; then
