--- conflicted
+++ resolved
@@ -71,17 +71,10 @@
     # do nothing but the install_deps.sh above
     ;;
   "kind")
-<<<<<<< HEAD
-    # Recreate KIND whenever our kubectl does not have it configured, or when we don't have nodes running (no kind-control-plane docker container)
-    if ! kubectl config get-clusters | grep -q "^kind-kind$" || ! docker ps -a --format '{{.Names}}' | grep -qw "kind-control-plane"; then
-      kind delete cluster || true
-      retry kind create cluster --wait 45s
-=======
     if ! kubectl config get-clusters | grep -q "^kind-kind$"; then
       # Sometimes, kubectl does not have our kind context yet kind registers it as existing
       # Ensure our context exists in kubectl
       retry "kind delete cluster || true; timeout -v 45s kind create cluster"
->>>>>>> 7ea6b5ea
     fi
     kubectl config use-context kind-kind >/dev/null || true
     docker update --restart=no kind-control-plane
