--- conflicted
+++ resolved
@@ -60,32 +60,17 @@
   # Note: commands that start with 'timeout ...' override the default timeout.
   # TODO figure out why these take long sometimes.
   echo "$hash ./spartan/bootstrap.sh test-kind-smoke"
-<<<<<<< HEAD
-  if [ "$CI_FULL" -eq 1 ]; then
-    # echo "$hash:timeout=20m ./spartan/bootstrap.sh test-kind-transfer"
-    # TODO(#12791) re-enable
-    # echo "$hash:timeout=30m ./spartan/bootstrap.sh test-kind-4epochs"
-    # echo "$hash:timeout=30m ./spartan/bootstrap.sh test-kind-upgrade-rollup-version"
-    # echo "$hash:timeout=30m ./spartan/bootstrap.sh test-prod-deployment"
-    echo "$hash ./spartan/bootstrap.sh test-cli-upgrade"
-  fi
 
   if [ "$CI_NIGHTLY" -eq 1 ]; then
-    echo "$hash:timeout=50m ./spartan/bootstrap.sh test-kind-4epochs-sepolia"
-    echo "$hash:timeout=30m ./spartan/bootstrap.sh test-kind-proving"
-=======
-
-  if [ "$CI_NIGHTLY" -eq 1 ]; then
-    echo "$hash timeout -v 20m ./spartan/bootstrap.sh test-kind-transfer"
+    echo "$hash:TIMEOUT=20m ./spartan/bootstrap.sh test-kind-transfer"
     # TODO(#12791) re-enable
-    # echo "$hash timeout -v 30m ./spartan/bootstrap.sh test-kind-proving"
-    # echo "$hash timeout -v 30m ./spartan/bootstrap.sh test-kind-4epochs"
-    # echo "$hash timeout -v 50m ./spartan/bootstrap.sh test-kind-4epochs-sepolia"
-    # echo "$hash timeout -v 30m ./spartan/bootstrap.sh test-kind-upgrade-rollup-version"
-    # echo "$hash timeout -v 30m ./spartan/bootstrap.sh test-prod-deployment"
+    # echo "$hash:TIMEOUT=30m ./spartan/bootstrap.sh test-kind-proving"
+    # echo "$hash:TIMEOUT=30m ./spartan/bootstrap.sh test-kind-4epochs"
+    # echo "$hash:TIMEOUT=50m ./spartan/bootstrap.sh test-kind-4epochs-sepolia"
+    # echo "$hash:TIMEOUT=30m ./spartan/bootstrap.sh test-kind-upgrade-rollup-version"
+    # echo "$hash:TIMEOUT=30m ./spartan/bootstrap.sh test-prod-deployment"
+    # echo "$hash:TIMEOUT=30m ./spartan/bootstrap.sh test-kind-1tps"
     # echo "$hash ./spartan/bootstrap.sh test-cli-upgrade"
-    # echo "$hash timeout -v 30m ./spartan/bootstrap.sh test-kind-1tps"
->>>>>>> b855fcd2
   fi
 }
 
