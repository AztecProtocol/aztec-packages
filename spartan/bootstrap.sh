#!/usr/bin/env bash
source $(git rev-parse --show-toplevel)/ci3/source_bootstrap

cmd=${1:-}

hash=$(hash_str $(cache_content_hash .rebuild_patterns) $(../yarn-project/bootstrap.sh hash))

flock scripts/logs/install_deps.lock scripts/install_deps.sh >&2

function network_shaping {
  namespace="$1"
  chaos_values="$2"
  if ! kubectl get service chaos-daemon -n chaos-mesh &>/dev/null; then
    echo "Please set up chaos-mesh first. You can do this by running spartan/bootstrap.sh chaos-mesh"
    exit 1
  fi

  echo "Deploying Aztec Chaos Scenarios..."
  if ! helm upgrade --install aztec-chaos-scenarios aztec-chaos-scenarios \
    --namespace chaos-mesh \
    --values "aztec-chaos-scenarios/values/$chaos_values" \
    --set global.targetNamespace="$namespace" \
    --wait \
    --timeout=5m; then
    echo "Error: failed to deploy Aztec Chaos Scenarios!"
    return 1
  fi
  echo "Aztec Chaos Scenarios applied successfully"
  return 0
}

function gke {
  # For GKE access
  if ! command -v gcloud &> /dev/null; then
    if [ -f /etc/os-release ] && grep -qi "Ubuntu" /etc/os-release; then
      sudo apt update
      sudo apt install -y apt-transport-https ca-certificates gnupg curl
      sudo rm -f /usr/share/keyrings/cloud.google.gpg && curl https://packages.cloud.google.com/apt/doc/apt-key.gpg | sudo gpg --dearmor -o /usr/share/keyrings/cloud.google.gpg
      echo "deb [signed-by=/usr/share/keyrings/cloud.google.gpg] https://packages.cloud.google.com/apt cloud-sdk main" | sudo tee -a /etc/apt/sources.list.d/google-cloud-sdk.list
      sudo apt install -y google-cloud-cli
      sudo apt install google-cloud-cli-gke-gcloud-auth-plugin
      echo "Now you can run 'gcloud init'. Exiting with 1 as this is a necessary step."
    else
      echo "gcloud not found. This is needed for GKE kubernetes usage." >&2
      echo "If needed, install glcoud and do 'gcloud components install gke-gcloud-auth-plugin', then 'gcloud init'" >&2
    fi
    exit 1
  fi
}

function test_cmds {
  echo "$hash timeout -v 20m ./spartan/bootstrap.sh test-local"
  if [ "$(arch)" == "arm64" ]; then
    # Currently maddiaa/eth2-testnet-genesis is not published for arm64. Skip KIND tests.
    return
  fi
  # Note: commands that start with 'timeout ...' override the default timeout.
  # TODO figure out why these take long sometimes.
  echo "$hash timeout -v 20m ./spartan/bootstrap.sh test-kind-smoke"
  if [ "$CI_FULL" -eq 1 ]; then
    echo "$hash timeout -v 20m ./spartan/bootstrap.sh test-kind-transfer"
    echo "$hash timeout -v 30m ./spartan/bootstrap.sh test-kind-4epochs"
    echo "$hash timeout -v 30m ./spartan/bootstrap.sh test-kind-transfer-blob-with-sink"
    echo "$hash timeout -v 30m ./spartan/bootstrap.sh test-kind-upgrade-rollup-version"
  fi
}

function test {
  echo_header "spartan test"
  test_cmds | filter_test_cmds | parallelise
}

case "$cmd" in
  "")
    # do nothing but the install_deps.sh above
    ;;
  "kind")
    if ! kubectl config get-clusters | grep -q "^kind-kind$" || ! docker ps | grep -q "kind-control-plane"; then
      # Sometimes, kubectl does not have our kind context yet kind registers it as existing
      # Ensure our context exists in kubectl
      # As well if kind-control-plane has been killed, just recreate the cluster
      flock scripts/logs/kind-boot.lock bash -c "kind delete cluster; kind create cluster"
    fi
    kubectl config use-context kind-kind >/dev/null || true
    docker update --restart=no kind-control-plane >/dev/null || true
    ;;
  "chaos-mesh")
    chaos-mesh/install.sh
    ;;
  "metrics-kind")
    metrics/install-kind.sh
    ;;
  "metrics-prod")
    metrics/install-prod.sh
    ;;
  "network-shaping")
    shift
    namespace="$1"
    chaos_values="$2"
    if network_shaping "$namespace" "$chaos_values"; then
      exit
    fi
    # If we are unable to apply network shaping, as we cannot change existing chaos configurations, then delete existing configurations and try again
    echo "Deleting existing network chaos experiments..."
    kubectl delete networkchaos --all --all-namespaces
    network_shaping "$namespace" "$chaos_values"
    ;;
  "hash")
    echo $hash
    ;;
  test|test_cmds|gke)
    $cmd
    ;;
  "test-kind-smoke")
    NAMESPACE=smoke FRESH_INSTALL=${FRESH_INSTALL:-true} INSTALL_METRICS=false \
      ./scripts/test_kind.sh src/spartan/smoke.test.ts ci-smoke.yaml smoke
    ;;
  "test-kind-4epochs")
    # TODO(#12163) reenable bot once not conflicting with transfer
    export OVERRIDES="bot.enabled=false"
    NAMESPACE=4epochs FRESH_INSTALL=${FRESH_INSTALL:-true} INSTALL_METRICS=false \
      ./scripts/test_kind.sh src/spartan/4epochs.test.ts ci.yaml 4epochs
    ;;
  "test-kind-transfer")
    # TODO(#12163) reenable bot once not conflicting with transfer
    export OVERRIDES="bot.enabled=false"
    NAMESPACE=transfer FRESH_INSTALL=${FRESH_INSTALL:-true} INSTALL_METRICS=false \
      ./scripts/test_kind.sh src/spartan/transfer.test.ts ci.yaml transfer
    ;;
  "test-kind-transfer-blob-with-sink")
    # TODO(#12163) reenable bot once not conflicting with transfer
    export OVERRIDES="blobSink.enabled=true,bot.enabled=false"
<<<<<<< HEAD
    export OVERRIDES="bot.enabled=false"
=======
>>>>>>> 0ed233d7
    NAMESPACE=transfer FRESH_INSTALL=${FRESH_INSTALL:-true} INSTALL_METRICS=false \
      ./scripts/test_kind.sh src/spartan/transfer.test.ts ci.yaml transfer-blob-with-sink
    ;;
  "test-kind-upgrade-rollup-version")
    export OVERRIDES="bot.enabled=false"
    NAMESPACE=upgrade-rollup-version FRESH_INSTALL=${FRESH_INSTALL:-true} INSTALL_METRICS=false \
      ./scripts/test_kind.sh src/spartan/upgrade_rollup_version.test.ts ci.yaml upgrade-rollup-version
    ;;
  "test-local")
    # Isolate network stack in docker.
    docker_isolate ../scripts/run_native_testnet.sh -i -val 3
    ;;
  *)
    echo "Unknown command: $cmd"
    exit 1
esac<|MERGE_RESOLUTION|>--- conflicted
+++ resolved
@@ -130,10 +130,6 @@
   "test-kind-transfer-blob-with-sink")
     # TODO(#12163) reenable bot once not conflicting with transfer
     export OVERRIDES="blobSink.enabled=true,bot.enabled=false"
-<<<<<<< HEAD
-    export OVERRIDES="bot.enabled=false"
-=======
->>>>>>> 0ed233d7
     NAMESPACE=transfer FRESH_INSTALL=${FRESH_INSTALL:-true} INSTALL_METRICS=false \
       ./scripts/test_kind.sh src/spartan/transfer.test.ts ci.yaml transfer-blob-with-sink
     ;;
