#!/usr/bin/env bash
source $(git rev-parse --show-toplevel)/ci3/source_bootstrap

cmd=${1:-}

hash=$(hash_str $(cache_content_hash .rebuild_patterns) $(../yarn-project/bootstrap.sh hash))

flock scripts/logs/install_deps.lock scripts/install_deps.sh >&2

function network_shaping {
  namespace="$1"
  chaos_values="$2"
  if ! kubectl get service chaos-daemon -n chaos-mesh &>/dev/null; then
    echo "Please set up chaos-mesh first. You can do this by running spartan/bootstrap.sh chaos-mesh"
    exit 1
  fi

  echo "Deploying Aztec Chaos Scenarios..."
  if ! helm upgrade --install aztec-chaos-scenarios aztec-chaos-scenarios \
    --namespace chaos-mesh \
    --values "aztec-chaos-scenarios/values/$chaos_values" \
    --set global.targetNamespace="$namespace" \
    --wait \
    --timeout=5m; then
    echo "Error: failed to deploy Aztec Chaos Scenarios!"
    return 1
  fi
  echo "Aztec Chaos Scenarios applied successfully"
  return 0
}

function gke {
  # For GKE access
  if ! command -v gcloud &> /dev/null; then
    if [ -f /etc/os-release ] && grep -qi "Ubuntu" /etc/os-release; then
      sudo apt update
      sudo apt install -y apt-transport-https ca-certificates gnupg curl
      sudo rm -f /usr/share/keyrings/cloud.google.gpg && curl https://packages.cloud.google.com/apt/doc/apt-key.gpg | sudo gpg --dearmor -o /usr/share/keyrings/cloud.google.gpg
      echo "deb [signed-by=/usr/share/keyrings/cloud.google.gpg] https://packages.cloud.google.com/apt cloud-sdk main" | sudo tee -a /etc/apt/sources.list.d/google-cloud-sdk.list
      sudo apt install -y google-cloud-cli
      sudo apt install google-cloud-cli-gke-gcloud-auth-plugin
      echo "Now you can run 'gcloud init'. Exiting with 1 as this is a necessary step."
    else
      echo "gcloud not found. This is needed for GKE kubernetes usage." >&2
      echo "If needed, install glcoud and do 'gcloud components install gke-gcloud-auth-plugin', then 'gcloud init'" >&2
    fi
    exit 1
  fi
}

function test_cmds {
  echo "$hash timeout -v 20m ./spartan/bootstrap.sh test-local"
  if [ "$(arch)" == "arm64" ]; then
    # Currently maddiaa/eth2-testnet-genesis is not published for arm64. Skip KIND tests.
    return
  fi
  # Note: commands that start with 'timeout ...' override the default timeout.
  # TODO figure out why these take long sometimes.
  echo "$hash timeout -v 20m ./spartan/bootstrap.sh test-kind-smoke"
  if [ "$CI_FULL" -eq 1 ]; then
    echo "$hash timeout -v 20m ./spartan/bootstrap.sh test-kind-transfer"
    echo "$hash timeout -v 30m ./spartan/bootstrap.sh test-kind-4epochs"
    echo "$hash timeout -v 30m ./spartan/bootstrap.sh test-kind-upgrade-rollup-version"
    echo "$hash timeout -v 30m ./spartan/bootstrap.sh test-prod-deployment"
  fi
}

function test {
  echo_header "spartan test"
  test_cmds | filter_test_cmds | parallelise
}

case "$cmd" in
  "")
    # do nothing but the install_deps.sh above
    ;;
  "kind")
    if ! kubectl config get-clusters | grep -q "^kind-kind$" || ! docker ps | grep -q "kind-control-plane"; then
      # Sometimes, kubectl does not have our kind context yet kind registers it as existing
      # Ensure our context exists in kubectl
      # As well if kind-control-plane has been killed, just recreate the cluster
      flock scripts/logs/kind-boot.lock bash -c "kind delete cluster; kind create cluster --config scripts/kind-config.yaml"
      # Patch the kubeconfig to replace any invalid API server address (0.0.0.0) with 127.0.0.1
      sed -i 's/https:\/\/0\.0\.0\.0:/https:\/\/127.0.0.1:/' "$HOME/.kube/config"
    fi
    kubectl config use-context kind-kind >/dev/null || true
    docker update --restart=no kind-control-plane >/dev/null || true
    ;;
  "chaos-mesh")
    chaos-mesh/install.sh
    ;;
  "metrics-kind")
    metrics/install-kind.sh
    ;;
  "metrics-prod")
    metrics/install-prod.sh
    ;;
  "network-shaping")
    shift
    namespace="$1"
    chaos_values="$2"
    if network_shaping "$namespace" "$chaos_values"; then
      exit
    fi
    # If we are unable to apply network shaping, as we cannot change existing chaos configurations, then delete existing configurations and try again
    echo "Deleting existing network chaos experiments..."
    kubectl delete networkchaos --all --all-namespaces
    network_shaping "$namespace" "$chaos_values"
    ;;
  "hash")
    echo $hash
    ;;
  test|test_cmds|gke)
    $cmd
    ;;
  "test-kind-smoke")
    FRESH_INSTALL=${FRESH_INSTALL:-true} INSTALL_METRICS=false \
      ./scripts/test_kind.sh src/spartan/smoke.test.ts ci-smoke.yaml smoke${NAME_POSTFIX:-}
    ;;
  "test-kind-4epochs")
<<<<<<< HEAD
    NAMESPACE=4epochs FRESH_INSTALL=${FRESH_INSTALL:-true} INSTALL_METRICS=false \
      ./scripts/test_kind.sh src/spartan/4epochs.test.ts ci.yaml four-epochs
    ;;
  "test-kind-transfer")
    NAMESPACE=transfer FRESH_INSTALL=${FRESH_INSTALL:-true} INSTALL_METRICS=false \
      ./scripts/test_kind.sh src/spartan/transfer.test.ts ci.yaml transfer
    ;;
  "test-kind-transfer-blob-with-sink")
    export OVERRIDES="blobSink.enabled=true"
    NAMESPACE=transfer FRESH_INSTALL=${FRESH_INSTALL:-true} INSTALL_METRICS=false \
      ./scripts/test_kind.sh src/spartan/transfer.test.ts ci.yaml transfer-blob-with-sink
    ;;
  "test-kind-upgrade-rollup-version")
    NAMESPACE=upgrade-rollup-version FRESH_INSTALL=${FRESH_INSTALL:-true} INSTALL_METRICS=false \
      ./scripts/test_kind.sh src/spartan/upgrade_rollup_version.test.ts ci.yaml upgrade-rollup-version
=======
    # TODO(#12163) reenable bot once not conflicting with transfer
    OVERRIDES="bot.enabled=false" \
    FRESH_INSTALL=${FRESH_INSTALL:-true} INSTALL_METRICS=false \
      ./scripts/test_kind.sh src/spartan/4epochs.test.ts ci.yaml four-epochs${NAME_POSTFIX:-}
    ;;
  "test-kind-transfer")
    # TODO(#12163) reenable bot once not conflicting with transfer
    OVERRIDES="blobSink.enabled=true,bot.enabled=false" \
    FRESH_INSTALL=${FRESH_INSTALL:-true} INSTALL_METRICS=false \
      ./scripts/test_kind.sh src/spartan/transfer.test.ts ci.yaml transfer${NAME_POSTFIX:-}
    ;;
  "test-kind-upgrade-rollup-version")
    OVERRIDES="bot.enabled=false,ethereum.acceleratedTestDeployments=false" \
    FRESH_INSTALL=${FRESH_INSTALL:-true} INSTALL_METRICS=false \
      ./scripts/test_kind.sh src/spartan/upgrade_rollup_version.test.ts ci.yaml upgrade-rollup-version${NAME_POSTFIX:-}
    ;;
  "test-prod-deployment")
    FRESH_INSTALL=false INSTALL_METRICS=false ./scripts/test_prod_deployment.sh
>>>>>>> adceed68
    ;;
  "test-local")
    # Isolate network stack in docker.
    docker_isolate ../scripts/run_native_testnet.sh -i -val 3
    ;;
  *)
    echo "Unknown command: $cmd"
    exit 1
esac<|MERGE_RESOLUTION|>--- conflicted
+++ resolved
@@ -118,42 +118,20 @@
       ./scripts/test_kind.sh src/spartan/smoke.test.ts ci-smoke.yaml smoke${NAME_POSTFIX:-}
     ;;
   "test-kind-4epochs")
-<<<<<<< HEAD
-    NAMESPACE=4epochs FRESH_INSTALL=${FRESH_INSTALL:-true} INSTALL_METRICS=false \
-      ./scripts/test_kind.sh src/spartan/4epochs.test.ts ci.yaml four-epochs
-    ;;
-  "test-kind-transfer")
-    NAMESPACE=transfer FRESH_INSTALL=${FRESH_INSTALL:-true} INSTALL_METRICS=false \
-      ./scripts/test_kind.sh src/spartan/transfer.test.ts ci.yaml transfer
-    ;;
-  "test-kind-transfer-blob-with-sink")
-    export OVERRIDES="blobSink.enabled=true"
-    NAMESPACE=transfer FRESH_INSTALL=${FRESH_INSTALL:-true} INSTALL_METRICS=false \
-      ./scripts/test_kind.sh src/spartan/transfer.test.ts ci.yaml transfer-blob-with-sink
-    ;;
-  "test-kind-upgrade-rollup-version")
-    NAMESPACE=upgrade-rollup-version FRESH_INSTALL=${FRESH_INSTALL:-true} INSTALL_METRICS=false \
-      ./scripts/test_kind.sh src/spartan/upgrade_rollup_version.test.ts ci.yaml upgrade-rollup-version
-=======
-    # TODO(#12163) reenable bot once not conflicting with transfer
-    OVERRIDES="bot.enabled=false" \
     FRESH_INSTALL=${FRESH_INSTALL:-true} INSTALL_METRICS=false \
       ./scripts/test_kind.sh src/spartan/4epochs.test.ts ci.yaml four-epochs${NAME_POSTFIX:-}
     ;;
   "test-kind-transfer")
-    # TODO(#12163) reenable bot once not conflicting with transfer
-    OVERRIDES="blobSink.enabled=true,bot.enabled=false" \
     FRESH_INSTALL=${FRESH_INSTALL:-true} INSTALL_METRICS=false \
       ./scripts/test_kind.sh src/spartan/transfer.test.ts ci.yaml transfer${NAME_POSTFIX:-}
     ;;
   "test-kind-upgrade-rollup-version")
-    OVERRIDES="bot.enabled=false,ethereum.acceleratedTestDeployments=false" \
+    OVERRIDES="ethereum.acceleratedTestDeployments=false" \
     FRESH_INSTALL=${FRESH_INSTALL:-true} INSTALL_METRICS=false \
       ./scripts/test_kind.sh src/spartan/upgrade_rollup_version.test.ts ci.yaml upgrade-rollup-version${NAME_POSTFIX:-}
     ;;
   "test-prod-deployment")
     FRESH_INSTALL=false INSTALL_METRICS=false ./scripts/test_prod_deployment.sh
->>>>>>> adceed68
     ;;
   "test-local")
     # Isolate network stack in docker.
