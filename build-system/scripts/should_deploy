--- conflicted
+++ resolved
@@ -3,11 +3,7 @@
 # Right now, that's only if we're master.
 set -eu
 
-<<<<<<< HEAD
-if [ "$BRANCH" == "master" ]; then
-=======
 if [ "$BRANCH" == "master" ] || [ "$DRY_DEPLOY" -eq 1 ]; then
->>>>>>> eb8413e3
   exit 0
 else
   exit 1
