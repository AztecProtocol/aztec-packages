--- conflicted
+++ resolved
@@ -1,26 +1,10 @@
 #!/bin/bash
-<<<<<<< HEAD
-# Returns true if we are expected to proceed with a deploy job.
-# Specifically if we have a commit tag, are master, or are being forced to deploy.
-# This script should be used at the start of all deployment steps to early out PR runs.
-# Later deployment steps may early out regardless, e.g. npm deploys only run for tagged commits.
-# Dockerhub publishing will publish for master, or PR's run with force-deploy, but only tag latest on tagged commits.
+# Returns success if we are expected to do a deployment.
+# Right now, that's only if we're master.
 set -eu
 
-[[ -n "$COMMIT_TAG" || "$BRANCH" == "master" || "$COMMIT_MESSAGE" == *"[ci force-deploy]"* ]]
-=======
-# Returns success if we are expected to do a deployment.
-# This is if we have a commit tag (release) or if we're on `master` branch (devnet deployment).
-
-set -eu
-
-# This is when we only want to deploy on master, not release with new COMMIT_TAG.
-# Specifically for deploying devnet.
-RELEASE=${1:-1}
-
-if [ -n "$COMMIT_TAG" ] && [ "$RELEASE" != "0" ] || [ "$BRANCH" = "master" ]; then
+if [ "$BRANCH" == "master" ]; then
   exit 0
 else
   exit 1
-fi
->>>>>>> 14b97369
+fi