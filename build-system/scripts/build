--- conflicted
+++ resolved
@@ -119,7 +119,6 @@
   echo "Building stage: $STAGE"
   STAGE_IMAGE_COMMIT_URI=$ECR_URL/$REPOSITORY:cache-$CONTENT_HASH-$STAGE
   # Build our dockerfile, add timing information
-<<<<<<< HEAD
   
   # Check if there is a commit tag
   if [[ -n "$COMMIT_TAG" ]]; then
@@ -147,19 +146,13 @@
     fi
     
     # Pass commit tag as build argument if it exists
-    docker build --target $STAGE $STAGE_CACHE_FROM -t $STAGE_IMAGE_COMMIT_URI -f $DOCKERFILE --build-arg ARG_COMMIT_HASH=$COMMIT_HASH DOCKER_TAG=${COMMIT_TAG_VERSION#v} . \
-=======
-  docker build --target $STAGE $STAGE_CACHE_FROM -t $STAGE_IMAGE_COMMIT_URI -f $DOCKERFILE --build-arg ARG_CONTENT_HASH=$CONTENT_HASH . \
->>>>>>> 12ecb045
+    docker build --target $STAGE $STAGE_CACHE_FROM -t $STAGE_IMAGE_COMMIT_URI -f $DOCKERFILE --build-arg ARG_CONTENT_HASH=$CONTENT_HASH DOCKER_TAG=${COMMIT_TAG_VERSION#v} . \
     | while read line ; do echo "$(date "+%H:%M:%S")| $line"; done
   else
-    docker build --target $STAGE $STAGE_CACHE_FROM -t $STAGE_IMAGE_COMMIT_URI -f $DOCKERFILE --build-arg ARG_COMMIT_HASH=$COMMIT_HASH . \
+    docker build --target $STAGE $STAGE_CACHE_FROM -t $STAGE_IMAGE_COMMIT_URI -f $DOCKERFILE --build-arg ARG_CONTENT_HASH=$CONTENT_HASH . \
     | while read line ; do echo "$(date "+%H:%M:%S")| $line"; done
     
   fi
-  
-  docker build --target $STAGE $STAGE_CACHE_FROM -t $STAGE_IMAGE_COMMIT_URI -f $DOCKERFILE --build-arg ARG_COMMIT_HASH=$COMMIT_HASH . \
-  | while read line ; do echo "$(date "+%H:%M:%S")| $line"; done
   
   # We don't want to have redo this stages work when building the final image. Use it as a layer cache.
   CACHE_FROM="--cache-from $STAGE_IMAGE_COMMIT_URI $CACHE_FROM"
@@ -182,13 +175,8 @@
 IMAGE_COMMIT_URI=$ECR_URL/$REPOSITORY:cache-$CONTENT_HASH
 echo "Building image: $IMAGE_COMMIT_URI"
 # Build our dockerfile, add timing information
-<<<<<<< HEAD
-docker build -t $IMAGE_COMMIT_URI -f $DOCKERFILE $CACHE_FROM --build-arg COMMIT_TAG=$COMMIT_TAG --build-arg ARG_COMMIT_HASH=$COMMIT_HASH . \
+docker build -t $IMAGE_COMMIT_URI -f $DOCKERFILE $CACHE_FROM --build-arg COMMIT_TAG=$COMMIT_TAG --build-arg ARG_CONTENT_HASH=$CONTENT_HASH . \
 | while read line ; do echo "$(date "+%H:%M:%S")| $line"; done
-=======
-docker build -t $IMAGE_COMMIT_URI -f $DOCKERFILE $CACHE_FROM --build-arg COMMIT_TAG=$COMMIT_TAG --build-arg ARG_CONTENT_HASH=$CONTENT_HASH . \
-  | while read line ; do echo "$(date "+%H:%M:%S")| $line"; done
->>>>>>> 12ecb045
 echo "Pushing image: $IMAGE_COMMIT_URI"
 docker push $IMAGE_COMMIT_URI > /dev/null 2>&1
 untag_remote_image $REPOSITORY tainted