#!/usr/bin/env bash
# Builds the PROJECTS in the given order.
# Will terminate build at TARGET_PROJECT (if given).
# Will only build TARGET_PROJECT if ONLY_TARGET given.
# PROJECT elements have structure PROJECT_DIR_NAME:WORKING_DIR:DOCKERFILE:REPO.
# If DOCKERFILE is excluded it tries to default to ./Dockerfile then ./<PROJECT_DIR_NAME>/Dockerfile
# If REPO is excluded it defaults to PROJECT_DIR_NAME.

[ -n "${BUILD_SYSTEM_DEBUG:-}" ] && set -x # conditionally trace
set -eu

TARGET_PROJECT=${1:-}
ONLY_TARGET=${ONLY_TARGET:-}
NO_CACHE=${NO_CACHE:-}
MANIFEST="build_manifest.yml"

if [ -n "$NO_CACHE" ]; then
  ADDITIONAL_ARGS="${ADDITIONAL_ARGS:-} --no-cache"
fi

# If given a name, check it exists.
if [ -n "$TARGET_PROJECT" ]; then
  if [ $(yq "has(\"$TARGET_PROJECT\")" $MANIFEST) == "false" ]; then
    echo "Unknown project $TARGET_PROJECT, check $MANIFEST";
    exit 1
  fi
fi

# Build list of projects to build.
if [ -n "$ONLY_TARGET" ]; then
  DEPS=("$TARGET_PROJECT")
else
  DEPS=($(query_manifest allDependencies $TARGET_PROJECT))
fi
declare -a PROJECTS
for DEP in ${DEPS[@]}; do
  BUILD_DIR=$(query_manifest buildDir $DEP)
  DOCKERFILE=$(query_manifest dockerfile $DEP)
  PROJECTS+=("$DEP:$BUILD_DIR:$DOCKERFILE")
done

for E in "${PROJECTS[@]}"; do
  ARR=(${E//:/ })
  PROJECT_DIR_NAME=${ARR[0]}
  WORKING_DIR=${ARR[1]}
  DOCKERFILE=${ARR[2]:-Dockerfile}
  REPO=${ARR[3]:-$PROJECT_DIR_NAME}
  LAUNCH=${ARR[4]:-}

  if [ "$ONLY_TARGET" == "true" -a ! "$PROJECT_DIR_NAME" = "$TARGET_PROJECT" ]; then
    continue
  fi

  pushd $WORKING_DIR > /dev/null

  if [ ! -f "$DOCKERFILE" ]; then
    DOCKERFILE=./Dockerfile
    if [ ! -f "$DOCKERFILE" ]; then
      DOCKERFILE=./$PROJECT_DIR_NAME/Dockerfile
      if [ ! -f "$DOCKERFILE" ]; then
        echo "Dockerfile not found."
        exit 1
      fi
    fi
  fi

  DEPLOY_IMAGE_URI=aztecprotocol/$REPO:latest
  CACHE_IMAGE_URI=$(calculate_image_uri $REPO)
  ARR=(${CACHE_IMAGE_URI//:/ })
  REPO_URI=${ARR[0]}
  TAG=${ARR[1]}

  GREEN="\033[32m"
  BLUE="\033[94m"
  YELLOW="\033[93m"
  BOLD="\033[1m"
  RESET="\033[0m"

  echo
  echo
  echo
  echo -e "${BOLD}Repository${RESET}: ${BOLD}${BLUE}$REPO${RESET}"
  echo -e "${BOLD}Cache Image URI${RESET}: $REPO_URI:$TAG"
  echo -e "${BOLD}Deploy Image URI${RESET}: $DEPLOY_IMAGE_URI"
  echo -e "${BOLD}Dockerfile${RESET}: $DOCKERFILE"
  echo -e "${BOLD}Context${RESET}: $PWD"
  echo

  GREP_PATTERN=$(query_manifest rebuildPatterns $REPO | tr '\n' '|')
  # Remove the trailing '|'.
  GREP_PATTERN=${GREP_PATTERN%|}

  # Ensure index is updated before we call git diff-index.
  git status > /dev/null

  if (cd $(git rev-parse --show-toplevel) && git diff-index --name-only HEAD; git ls-files --others --exclude-standard) | grep -qE "$GREP_PATTERN"; then
    echo -e "${YELLOW}Project or dependency has local modifications! Building...${RESET}"
    docker build ${ADDITIONAL_ARGS:-} --build-arg ARG_COMMIT_HASH=$COMMIT_HASH -f $DOCKERFILE -t $CACHE_IMAGE_URI .
  else
    if [ -z "$NO_CACHE" ] && docker image ls --format "{{.Repository}}:{{.Tag}}" | grep -q -w "$CACHE_IMAGE_URI$"; then
      echo -e "${GREEN}Image exists locally. Tagging as $DEPLOY_IMAGE_URI${RESET}"
    else
      if [ -z "$NO_CACHE" ] && [ -f ~/.aws/credentials ] && ecr_login && image_exists $REPO $TAG ; then
        docker pull $CACHE_IMAGE_URI
      else
        docker build ${ADDITIONAL_ARGS:-} --build-arg ARG_COMMIT_HASH=$COMMIT_HASH -f $DOCKERFILE -t $CACHE_IMAGE_URI .
      fi
    fi
  fi

<<<<<<< HEAD
=======
  # Retag with deployment uri.
  docker tag $CACHE_IMAGE_URI $DEPLOY_IMAGE_URI

  # Retag for aztecprotocol dockerhub.
  docker tag $DEPLOY_IMAGE_URI aztecprotocol/$REPO:latest

  remove_old_images $REPO

>>>>>>> f3c65ce7
  echo -e "${BOLD}Tagged${RESET}: aztecprotocol/$REPO:latest"
  echo -e "${BOLD}SHA256${RESET}: $(docker inspect --format='{{.Id}}' $DEPLOY_IMAGE_URI)"

  if [ "$PROJECT_DIR_NAME" = "$TARGET_PROJECT" ]; then
    if [ -n "$LAUNCH" ]; then
      docker run -ti --rm aztecprotocol/$REPO:latest
    fi

    break
  fi

  popd > /dev/null
done<|MERGE_RESOLUTION|>--- conflicted
+++ resolved
@@ -108,17 +108,11 @@
     fi
   fi
 
-<<<<<<< HEAD
-=======
   # Retag with deployment uri.
   docker tag $CACHE_IMAGE_URI $DEPLOY_IMAGE_URI
 
-  # Retag for aztecprotocol dockerhub.
-  docker tag $DEPLOY_IMAGE_URI aztecprotocol/$REPO:latest
-
   remove_old_images $REPO
 
->>>>>>> f3c65ce7
   echo -e "${BOLD}Tagged${RESET}: aztecprotocol/$REPO:latest"
   echo -e "${BOLD}SHA256${RESET}: $(docker inspect --format='{{.Id}}' $DEPLOY_IMAGE_URI)"
 
