--- conflicted
+++ resolved
@@ -116,80 +116,64 @@
 
 [[redirects]]
     from = "/reference/sandbox_reference/sandbox-reference"
-<<<<<<< HEAD
-    to = "/guides/getting_started"
+    to = "/developers/getting_started"
 
 [[redirects]]
     from = "/reference/sandbox_reference"
-    to = "/guides/getting_started"
-
-[[redirects]]
-    from = "/guides/getting_started/quickstart"
-    to = "/guides/getting_started"
-
-[[redirects]]
-from = "/guides/developer_guides/getting_started/quickstart"
-to = "/guides/developer_guides/getting_started"
-
-[[redirects]]
-    from = "/tutorials/codealong/contract_tutorials/token_bridge/*"
-    to = "/tutorials/codealong/contract_tutorials/token_bridge"
-=======
-    to = "/developers/getting_started" 
-
-[[redirects]]
-    from = "/reference/sandbox_reference"
-    to = "/developers/getting_started" 
+    to = "/developers/getting_started"
 
 [[redirects]]
     from = "/guides/getting_started/*"
-    to = "/developers/getting_started/*" 
+    to = "/developers/getting_started/*"
 
 [[redirects]]
     from = "/guides/developer_guides/getting_started/quickstart"
-    to = "/developers/getting_started" 
-    
+    to = "/developers/getting_started"
+
 [[redirects]]
     from = "/aztec/concepts_overview"
-    to = "/aztec" 
+    to = "/aztec"
 
 [[redirects]]
     from = "/aztec/concepts/accounts/authwit"
-    to = "/aztec/concepts/advanced/authwit" 
+    to = "/aztec/concepts/advanced/authwit"
 
 [[redirects]]
     from = "/aztec/concepts/storage/storage_slots"
-    to = "/aztec/concepts/advanced/storage/storage_slots" 
+    to = "/aztec/concepts/advanced/storage/storage_slots"
 
 [[redirects]]
     from = "/aztec/concepts/storage/trees/*"
-    to = "/aztec/concepts/advanced/storage/indexed_merkle_tree" 
+    to = "/aztec/concepts/advanced/storage/indexed_merkle_tree"
 
 [[redirects]]
     from = "/aztec/concepts/storage/partial_notes"
-    to = "/aztec/concepts/advanced/storage/partial_notes" 
+    to = "/aztec/concepts/advanced/storage/partial_notes"
 
 [[redirects]]
     from = "/aztec/concepts/circuits/*"
-    to = "/aztec/concepts/advanced/circuits" 
+    to = "/aztec/concepts/advanced/circuits"
 
 [[redirects]]
     from = "/tutorials/*"
-    to = "/developers/tutorials/*" 
+    to = "/developers/tutorials/*"
 
 [[redirects]]
     from = "/guides/*"
-    to = "/developers/guides/*" 
+    to = "/developers/guides/*"
 
 [[redirects]]
     from = "/reference/*"
-    to = "/developers/reference/*" 
+    to = "/developers/reference/*"
 
 [[redirects]]
     from = "/guides/privacy_considerations"
-    to = "/developers/reference/considerations/privacy_considerations" 
+    to = "/developers/reference/considerations/privacy_considerations"
 
 [[redirects]]
     from = "/reference/developer_references/limitations"
     to = "/developers/reference/considerations/limitations"
->>>>>>> 435a0afe
+
+[[redirects]]
+    from = "/tutorials/codealong/contract_tutorials/token_bridge/*"
+    to = "/tutorials/codealong/contract_tutorials/token_bridge"