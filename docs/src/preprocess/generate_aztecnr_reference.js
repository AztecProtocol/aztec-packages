--- conflicted
+++ resolved
@@ -143,28 +143,6 @@
         isMethod: true,
       });
     }
-<<<<<<< HEAD
-
-    const standaloneFunctionRegex = /(?:pub\s+)?fn\s+(\w+)(?:<.*?>)?\s*\(([\s\S]*?)\)\s*(?:->\s*(.*?))?\s*{?/g;
-    let standaloneFunctionMatch;
-    while ((standaloneFunctionMatch = standaloneFunctionRegex.exec(content)) !== null) {
-        const name = standaloneFunctionMatch[1];
-
-        if (!functions.some(f => f.name === name && f.isMethod)) {
-            const params = parseParameters(standaloneFunctionMatch[2]);
-            const returnType = (standaloneFunctionMatch[3] || '').replace(/[\[:;,.]$/g, '').replace(/^[\[:;,.]/g, '');
-
-            let description = '';
-            const descriptionMatch = content.substring(0, standaloneFunctionMatch.index).match(/\/\/\s*(.*)\n\s*$/);
-            if (descriptionMatch) {
-                const precedingText = content.substring(0, descriptionMatch.index);
-                if (!precedingText.includes('docs:start:') && !precedingText.includes('docs:end:')) {
-                    description = descriptionMatch[1];
-                }
-            }
-
-            functions.push({ name, params, returnType, description, isMethod: false });
-=======
   }
 
   const standaloneFunctionRegex =
@@ -193,7 +171,6 @@
           !precedingText.includes("docs:end:")
         ) {
           description = descriptionMatch[1];
->>>>>>> 2870acd1
         }
       }
 
