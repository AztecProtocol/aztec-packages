--- conflicted
+++ resolved
@@ -2,237 +2,8 @@
 const path = require("path");
 const childProcess = require("child_process");
 
-<<<<<<< HEAD
-const getLineNumberFromIndex = (fileContent, index) => {
-  return fileContent.substring(0, index).split("\n").length;
-};
-
-/**
- * Search for lines of the form
- */
-function processHighlighting(codeSnippet, identifier) {
-  const lines = codeSnippet.split("\n");
-  /**
-   * For an identifier = bar:
-   *
-   * Matches of the form: `highlight-next-line:foo:bar:baz` will be replaced with "highlight-next-line".
-   * Matches of the form: `highlight-next-line:foo:baz` will be replaced with "".
-   */
-  const regex1 = /highlight-next-line:([a-zA-Z0-9-._:]+)/;
-  const replacement1 = "highlight-next-line";
-  const regex2 = /highlight-start:([a-zA-Z0-9-._:]+)/;
-  const replacement2 = "highlight-start";
-  const regex3 = /highlight-end:([a-zA-Z0-9-._:]+)/;
-  const replacement3 = "highlight-end";
-  const regex4 = /this-will-error:([a-zA-Z0-9-._:]+)/;
-  const replacement4 = "this-will-error";
-
-  let result = "";
-  let mutated = false;
-
-  const processLine = (line, regex, replacement) => {
-    const match = line.match(regex);
-    if (match) {
-      mutated = true;
-
-      const identifiers = match[1].split(":");
-      if (identifiers.includes(identifier)) {
-        line = line.replace(match[0], replacement);
-      } else {
-        // Remove matched text completely
-        line = line.replace(match[0], "");
-      }
-    } else {
-      // No match: it's an ordinary line of code.
-    }
-    return line.trim() == "//" || line.trim() == "#" ? "" : line;
-  };
-
-  for (let line of lines) {
-    mutated = false;
-    line = processLine(line, regex1, replacement1);
-    line = processLine(line, regex2, replacement2);
-    line = processLine(line, regex3, replacement3);
-    line = processLine(line, regex4, replacement4);
-    result += line === "" && mutated ? "" : line + "\n";
-  }
-
-  return result.trim();
-}
-
-let lastReleasedVersion;
-
-/** Returns the last released tag */
-function getLatestTag() {
-  if (!lastReleasedVersion) {
-    const manifest = path.resolve(
-      __dirname,
-      "../../../.release-please-manifest.json"
-    );
-    lastReleasedVersion = JSON.parse(fs.readFileSync(manifest).toString())["."];
-  }
-  return lastReleasedVersion
-    ? `aztec-packages-v${lastReleasedVersion}`
-    : undefined;
-}
-
-/** Returns whether to use the latest release or the current version of stuff. */
-function useLastRelease() {
-  return process.env.NETLIFY || process.env.INCLUDE_RELEASED_CODE;
-}
-
-/**
- * Returns the contents of a file. If the build is running for publishing, it will load the contents
- * of the file in the last released version.
- */
-function readFile(filePath, tag) {
-  if (tag && tag !== "master") {
-    try {
-      const tag = getLatestTag();
-      const root = path.resolve(__dirname, "../../../");
-      const relPath = path.relative(root, filePath);
-      return childProcess.execSync(`git show ${tag}:${relPath}`).toString();
-    } catch (err) {
-      console.error(
-        `Error reading file ${filePath} from latest version. Falling back to current content.`
-      );
-    }
-  }
-  return fs.readFileSync(filePath, "utf-8");
-}
-
-/** Extracts a code snippet, trying with the last release if applicable, and falling back to current content. */
-function extractCodeSnippet(filePath, identifier) {
-  if (useLastRelease()) {
-    try {
-      return doExtractCodeSnippet(filePath, identifier, false);
-    } catch (err) {
-      console.error(
-        `Error extracting code snippet ${identifier} for ${filePath}: ${err}. Falling back to current content.`
-      );
-    }
-  }
-
-  return doExtractCodeSnippet(filePath, identifier, true);
-}
-
-/**
- * Parse a code file, looking for identifiers of the form:
- * `docs:start:${identifier}` and `docs:end:{identifier}`.
- * Extract that section of code.
- *
- * It's complicated if code snippet identifiers overlap (i.e. the 'start' of one code snippet is in the
- * middle of another code snippet). The extra logic in this function searches for all identifiers, and
- * removes any which fall within the bounds of the code snippet for this particular `identifier` param.
- * @returns the code snippet, and start and end line numbers which can later be used for creating a link to github source code.
- */
-function doExtractCodeSnippet(filePath, identifier, useCurrent) {
-  const tag = useCurrent ? "master" : getLatestTag();
-  let fileContent = readFile(filePath, tag);
-  let lineRemovalCount = 0;
-  let linesToRemove = [];
-
-  const startRegex = /(?:\/\/|#)\s+docs:start:([a-zA-Z0-9-._:]+)/g; // `g` will iterate through the regex.exec loop
-  const endRegex = /(?:\/\/|#)\s+docs:end:([a-zA-Z0-9-._:]+)/g;
-
-  /**
-   * Search for one of the regex statements in the code file. If it's found, return the line as a string and the line number.
-   */
-  const lookForMatch = (regex) => {
-    let match;
-    let matchFound = false;
-    let matchedLineNum = null;
-    let actualMatch = null;
-    let lines = fileContent.split("\n");
-    while ((match = regex.exec(fileContent))) {
-      if (match !== null) {
-        const identifiers = match[1].split(":");
-        let tempMatch = identifiers.includes(identifier) ? match : null;
-
-        if (tempMatch === null) {
-          // If it's not a match, we'll make a note that we should remove the matched text, because it's from some other identifier and should not appear in the snippet for this identifier.
-          for (let i = 0; i < lines.length; i++) {
-            let line = lines[i];
-            if (line.trim() == match[0].trim()) {
-              linesToRemove.push(i + 1); // lines are indexed from 1
-              ++lineRemovalCount;
-            }
-          }
-        } else {
-          if (matchFound === true) {
-            throw new Error(
-              `Duplicate for regex ${regex} and identifier ${identifier}`
-            );
-          }
-          matchFound = true;
-          matchedLineNum = getLineNumberFromIndex(fileContent, tempMatch.index);
-          actualMatch = tempMatch;
-        }
-      }
-    }
-
-    return [actualMatch, matchedLineNum];
-  };
-
-  let [startMatch, startLineNum] = lookForMatch(startRegex);
-  let [endMatch, endLineNum] = lookForMatch(endRegex);
-
-  // Double-check that the extracted line actually contains the required start and end identifier.
-  if (startMatch !== null) {
-    const startIdentifiers = startMatch[1].split(":");
-    startMatch = startIdentifiers.includes(identifier) ? startMatch : null;
-  }
-  if (endMatch !== null) {
-    const endIdentifiers = endMatch[1].split(":");
-    endMatch = endIdentifiers.includes(identifier) ? endMatch : null;
-  }
-
-  if (startMatch === null || endMatch === null) {
-    if (startMatch === null && endMatch === null) {
-      throw new Error(
-        `Identifier "${identifier}" not found in file "${filePath}"`
-      );
-    } else if (startMatch === null) {
-      throw new Error(
-        `Start line "docs:start:${identifier}" not found in file "${filePath}"`
-      );
-    } else {
-      throw new Error(
-        `End line "docs:end:${identifier}" not found in file "${filePath}"`
-      );
-    }
-  }
-
-  let lines = fileContent.split("\n");
-
-  // We only want to remove lines which actually fall within the bounds of our code snippet, so narrow down the list of lines that we actually want to remove.
-  linesToRemove = linesToRemove.filter((lineNum) => {
-    const removal_in_bounds = lineNum >= startLineNum && lineNum <= endLineNum;
-    return removal_in_bounds;
-  });
-
-  // Remove lines which contain `docs:` comments for unrelated identifiers:
-  lines = lines.filter((l, i) => {
-    return !linesToRemove.includes(i + 1); // lines are indexed from 1
-  });
-
-  // Remove lines from the snippet which fall outside the `docs:start` and `docs:end` values.
-  lines = lines.filter((l, i) => {
-    return i + 1 > startLineNum && i + 1 < endLineNum - linesToRemove.length; // lines are indexed from 1
-  });
-
-  // We have our code snippet!
-  let codeSnippet = lines.join("\n");
-
-  // The code snippet might contain some docusaurus highlighting comments for other identifiers. We should remove those.
-  codeSnippet = processHighlighting(codeSnippet, identifier);
-
-  return [codeSnippet, startLineNum, endLineNum, tag];
-}
-=======
 const { preprocessIncludeCode } = require("./include_code");
 const { preprocessIncludeVersion } = require("./include_version");
->>>>>>> 7d315cdb
 
 async function processMarkdownFilesInDir(rootDir, docsDir, regex) {
   const files = fs.readdirSync(docsDir);
