--- conflicted
+++ resolved
@@ -91,28 +91,11 @@
       },
       items: [
         "dev_docs/contracts/workflow",
-<<<<<<< HEAD
-        "dev_docs/contracts/syntax",
-        "dev_docs/contracts/contract",
-        "dev_docs/contracts/functions",
         "dev_docs/contracts/layout",
-        "dev_docs/contracts/types",
-        "dev_docs/contracts/storage",
-        "dev_docs/contracts/state_variables",
-        "dev_docs/contracts/control_structure",
-        "dev_docs/contracts/visibility",
-        "dev_docs/contracts/globals",
-=======
-        "dev_docs/contracts/layout",
->>>>>>> 41ef378a
         "dev_docs/contracts/events",
         "dev_docs/contracts/compiling",
         "dev_docs/contracts/deploying",
         "dev_docs/contracts/artifacts",
-<<<<<<< HEAD
-        "dev_docs/contracts/abi",
-        "dev_docs/contracts/context",
-=======
         {
           label: "Syntax",
           type: "category",
@@ -122,13 +105,8 @@
           },
           items: [
             "dev_docs/contracts/syntax/contract",
-            "dev_docs/contracts/syntax/functions",
-            "dev_docs/contracts/syntax/storage",
-            "dev_docs/contracts/syntax/state_variables",
-            "dev_docs/contracts/syntax/globals",
-          ],
-        },
->>>>>>> 41ef378a
+          ],
+        },
         {
           label: "Portals",
           type: "category",
@@ -141,7 +119,6 @@
             "dev_docs/contracts/portals/registry",
             "dev_docs/contracts/portals/inbox",
             "dev_docs/contracts/portals/outbox",
-          ],
         },
         // {
         //   label: "Resources",
