--- conflicted
+++ resolved
@@ -298,7 +298,20 @@
               },
               items: ["developers/contracts/syntax/storage/storage_slots"],
             },
-<<<<<<< HEAD
+            "dev_docs/contracts/syntax/events",
+            {
+              label: "Functions",
+              type: "category",
+              link: {
+                type: "doc",
+                id: "dev_docs/contracts/syntax/functions/main",
+              },
+              items: [
+                "dev_docs/contracts/syntax/storage/public_state",
+                "dev_docs/contracts/syntax/storage/private_state",
+                "dev_docs/contracts/syntax/storage/storage_slots",
+              ],
+            },
             "dev_docs/contracts/syntax/events",
             {
               label: "Functions",
@@ -317,11 +330,6 @@
               ],
             },
             "dev_docs/contracts/syntax/oracles",
-=======
-            "developers/contracts/syntax/events",
-            "developers/contracts/syntax/functions",
-            "developers/contracts/syntax/oracles",
->>>>>>> 3b257373
             {
               label: "Proving Historical Blockchain Data",
               type: "category",
