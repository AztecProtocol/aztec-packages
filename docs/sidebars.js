--- conflicted
+++ resolved
@@ -63,7 +63,7 @@
     // ABOUT AZTEC
 
     {
-      type: "html", 
+      type: "html",
       className: "sidebar-title",
       value: "LEARN",
       defaultStyle: true,
@@ -302,10 +302,6 @@
           label: "Guides",
           type: "category",
           items: [
-<<<<<<< HEAD
-            "developers/sandbox/guides/blank_box",
-=======
->>>>>>> c1709b3d
             "developers/sandbox/guides/run_more_than_one_pxe_sandbox",
             "developers/wallets/creating_schnorr_accounts",
           ],
@@ -323,13 +319,7 @@
               id: "apis/pxe/interfaces/PXE",
             },
           ],
-<<<<<<< HEAD
-
-        },
-       
-=======
-        },
->>>>>>> c1709b3d
+        },
       ],
     },
     {
@@ -369,55 +359,6 @@
               link: {
                 type: "doc",
                 id: "developers/contracts/writing_contracts/storage/main",
-<<<<<<< HEAD
-              },
-              items: [
-                "developers/contracts/writing_contracts/storage/define_storage",
-                "developers/contracts/writing_contracts/storage/storage_slots",
-              ],
-            },
-            {
-              label: "Accounts and Account Contracts",
-              type: "category",
-              items: [
-                "developers/contracts/writing_contracts/accounts/write_accounts_contract",
-      
-              ],
-            },
-            {
-              label: "Events",
-              type: "category",
-              items: [
-                "developers/contracts/writing_contracts/events/emit_event",
-              ],
-            },
-            {
-              label: "Oracles",
-              type: "category",
-              link: {
-                type: "doc",
-                id: "developers/contracts/writing_contracts/oracles/main",
-              },
-              items: [
-                "developers/contracts/writing_contracts/oracles/inbuilt_oracles",
-                "developers/contracts/writing_contracts/oracles/pop_capsule",
-              ],
-            },
-            {
-              label: "Portals",
-              type: "category",
-              link: {
-                type: "doc",
-                id: "developers/contracts/writing_contracts/portals/portals",
-              },
-              items: [
-                "developers/contracts/writing_contracts/portals/deploy_with_portal",
-                "developers/contracts/writing_contracts/portals/communicate_with_portal",
-              ],
-            },
-            {
-              label: "Historical Data",
-=======
               },
               items: [
                 "developers/contracts/writing_contracts/storage/define_storage",
@@ -453,15 +394,12 @@
             },
             {
               label: "Portals",
->>>>>>> c1709b3d
               type: "category",
               link: {
                 type: "doc",
                 id: "developers/contracts/writing_contracts/portals/portals",
               },
               items: [
-<<<<<<< HEAD
-=======
                 "developers/contracts/writing_contracts/portals/deploy_with_portal",
                 "developers/contracts/writing_contracts/portals/communicate_with_portal",
               ],
@@ -470,7 +408,6 @@
               label: "Historical Data",
               type: "category",
               items: [
->>>>>>> c1709b3d
                 {
                   label: "Historical Blockchain Data (Archive Tree)",
                   type: "category",
@@ -482,22 +419,6 @@
                     "developers/contracts/writing_contracts/historical_data/archive_tree/how_to_prove_history",
                   ],
                 },
-<<<<<<< HEAD
-              ],
-            },
-            {
-              label: "Access public data from private state (Slow Updates Tree)",
-              type: "category",
-              link: {
-                type: "doc",
-                id: "developers/contracts/writing_contracts/historical_data/slow_updates_tree/main",
-              },
-              items: [
-                "developers/contracts/writing_contracts/historical_data/slow_updates_tree/implement_slow_updates",
-              ],
-            },
-           
-=======
               ],
             },
             {
@@ -512,50 +433,28 @@
                 "developers/contracts/writing_contracts/historical_data/slow_updates_tree/implement_slow_updates",
               ],
             },
->>>>>>> c1709b3d
           ],
         },
         {
           label: "Compiling Contracts",
-<<<<<<< HEAD
           type: "category",
           items: [
             "developers/contracts/compiling_contracts/how_to_compile_contract",
             "developers/contracts/compiling_contracts/artifacts",
-                     ],
+          ],
         },
         {
           label: "Deploying Contracts",
           type: "category",
           items: [
             "developers/contracts/deploying_contracts/how_to_deploy_contract",
-                     ],
-        },
-         "developers/contracts/testing_contracts/main",
+          ],
+        },
+        "developers/contracts/testing_contracts/main",
         {
           label: "References",
           type: "category",
           items: [
-=======
-          type: "category",
-          items: [
-            "developers/contracts/compiling_contracts/how_to_compile_contract",
-            "developers/contracts/compiling_contracts/artifacts",
-          ],
-        },
-        {
-          label: "Deploying Contracts",
-          type: "category",
-          items: [
-            "developers/contracts/deploying_contracts/how_to_deploy_contract",
-          ],
-        },
-        "developers/contracts/testing_contracts/main",
-        {
-          label: "References",
-          type: "category",
-          items: [
->>>>>>> c1709b3d
             "developers/contracts/references/globals",
             {
               label: "Storage Reference",
@@ -566,11 +465,7 @@
               },
               items: [
                 "developers/contracts/references/storage/private_state",
-<<<<<<< HEAD
-                "developers/contracts/references/storage/public_state"
-=======
                 "developers/contracts/references/storage/public_state",
->>>>>>> c1709b3d
               ],
             },
             {
@@ -583,14 +478,11 @@
                 "developers/contracts/references/portals/registry",
               ],
             },
-<<<<<<< HEAD
-=======
             {
               label: "Aztec.nr Reference",
               type: "category",
               items: aztecNRSidebar,
             },
->>>>>>> c1709b3d
             "developers/contracts/references/history_lib_reference",
             "developers/contracts/references/slow_updates_tree",
           ],
@@ -654,11 +546,7 @@
             "developers/aztecjs/guides/call_view_function",
           ],
         },
-<<<<<<< HEAD
-        { 
-=======
-        {
->>>>>>> c1709b3d
+        {
           label: "References",
           type: "category",
           items: [
@@ -672,15 +560,9 @@
               type: "category",
               items: [{ dirName: "apis/accounts", type: "autogenerated" }],
             },
-<<<<<<< HEAD
-       ],
-    },
-    ],
-=======
-          ],
-        },
-      ],
->>>>>>> c1709b3d
+          ],
+        },
+      ],
     },
     {
       label: "Debugging",
@@ -706,13 +588,7 @@
         type: "doc",
         id: "developers/wallets/main",
       },
-<<<<<<< HEAD
-      items: [
-        "developers/wallets/architecture",
-      ],
-=======
       items: ["developers/wallets/architecture"],
->>>>>>> c1709b3d
     },
 
     /*    {
