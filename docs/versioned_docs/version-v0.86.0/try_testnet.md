---
title: Try Testnet
keywords: [testnet, aztec, migration]
tags: [testnet, migration]
id: try_testnet
---

## Explore testnet

- [Read the announcement in our blog](https://aztec.network/blog)
- [Check out our growing ecosystem of explorers, bridges, wallets, apps, and more](https://aztec.network/ecosystem)

## Take part

- [Run a node](./the_aztec_network/guides/run_nodes/how_to_run_sequencer.md)
- [Interact with testnet using Playground, a tool for deploying & interacting with contracts](https://play.aztec.network/)
- [Get inspiration for what you could build](./developers/inspiration.md)

## Develop on Aztec Testnet

<<<<<<< HEAD
- Follow the [getting started on testnet guide](./developers/getting_started.md)
=======
- [Start running a full node](./the_aztec_network/guides/run_nodes/how_to_run_full_node.md) so you can interact with the network. If you need to access an Aztec node, you can use your locally running full node.
- Follow the [getting started on testnet guide](./developers/guides/local_env/getting_started_on_testnet.md)
>>>>>>> de1adb4b
- Try the [`testnet` branch of the Aztec Starter template Github repo](https://github.com/AztecProtocol/aztec-starter/tree/testnet)
- Follow our [tutorials](./developers/tutorials/codealong/contract_tutorials/counter_contract.md) in order to write your first contract, deploy it, and interact with it using Aztec CLI and Aztec.js

## Chain Information

**Version**: `0.85.0-alpha-testnet.3`

**L1 Chain ID**: `11155111`

**Rollup Version**: `150103439`

**Node ENR**: `enr:-MK4QGMeY-XZOb8V-1f6rDbm_E3SGk8JqvlveqFtQ80WLUbnOapCMv3fh4UAh1SeYw5KfcqPFfk_F99cnO8jDIfS_AwGhWF6dGVjsDAwLTExMTU1MTExLThkMWNjNzAyLTE1MDEwMzQzOS0wYjZiNWY2Yy0wZWE1MWRhNIJpZIJ2NIJpcIQia0KqiXNlY3AyNTZrMaEDmQTk2B2UCjSyvQfvs1SSSYE3namSE7IzmWU_vFrHP5KDdGNwgp3Qg3VkcIKd0A`

## Core L1 and L2 Precompiles and Contracts

### L1 Contract Addresses

| Contract Name         | Address                                      |
| --------------------- | -------------------------------------------- |
| Rollup                | `0x8d1cc702453fa889f137dbd5734cdb7ee96b6ba0` |
| Registry              | `0x4d2cc1d5fb6be65240e0bfc8154243e69c0fb19e` |
| L1 → L2 Inbox         | `0x812bdd3aa323fe28db926b55d7f0273b3efadf06` |
| L2 → L1 Outbox        | `0x4345f34cc1a4be57156f1d0c669f9f5cbfb15d0a` |
| Fee Juice             | `0x487ff89a8bdaefea2ad10d3e23727ccda8f845b9` |
| Staking Asset         | `0x5c30c66847866a184ccb5197cbe31fce7a92eb26` |
| Fee Juice Portal      | `0xcddb813623c83369250aec0a65cd02ab3e577865` |
| Coin Issuer           | `0xf8d7d601759cbcfb78044ba7ca9b0c0d6301a54f` |
| Reward Distributor    | `0x169aa723de66698d6cfa97ae576ab2546e8465a2` |
| Governance Proposer   | `0xf4bf5df1c3b2dd67a0525fc600e98ca51143a67d` |
| Governance            | `0xee63e102e35f24c34b9ea09b597acfb491c94e78` |
| Slash Factory         | `0x3c9ccf55a8ac3c2eeedf2ee2aa1722188fd676be` |
| Fee Asset Handler     | `0x80d848dc9f52df56789e2d62ce66f19555ff1019` |
| Staking Asset Handler | `undefined`                                  |

### L2 Contract Addresses

| Contract Name     | Address                                                              |
| ----------------- | -------------------------------------------------------------------- |
| Class Registerer  | `0x0000000000000000000000000000000000000000000000000000000000000003` |
| Fee Juice         | `0x0000000000000000000000000000000000000000000000000000000000000005` |
| Instance Deployer | `0x0000000000000000000000000000000000000000000000000000000000000002` |
| MultiCall         | `0x0000000000000000000000000000000000000000000000000000000000000004` |
| Sponsored FPC     | `0x0b27e30667202907fc700d50e9bc816be42f8141fae8b9f2281873dbdb9fc2e5` |<|MERGE_RESOLUTION|>--- conflicted
+++ resolved
@@ -18,12 +18,8 @@
 
 ## Develop on Aztec Testnet
 
-<<<<<<< HEAD
+- [Start running a full node](./the_aztec_network/guides/run_nodes/how_to_run_full_node.md) so you can interact with the network. If you need to access an Aztec node, you can use your locally running full node.
 - Follow the [getting started on testnet guide](./developers/getting_started.md)
-=======
-- [Start running a full node](./the_aztec_network/guides/run_nodes/how_to_run_full_node.md) so you can interact with the network. If you need to access an Aztec node, you can use your locally running full node.
-- Follow the [getting started on testnet guide](./developers/guides/local_env/getting_started_on_testnet.md)
->>>>>>> de1adb4b
 - Try the [`testnet` branch of the Aztec Starter template Github repo](https://github.com/AztecProtocol/aztec-starter/tree/testnet)
 - Follow our [tutorials](./developers/tutorials/codealong/contract_tutorials/counter_contract.md) in order to write your first contract, deploy it, and interact with it using Aztec CLI and Aztec.js
 
