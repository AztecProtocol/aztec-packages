--- conflicted
+++ resolved
@@ -46,11 +46,7 @@
 So the `update_to` function above allows anyone to update the contract that implements it. A more complete implementation should have a proper authorization systems to secure contracts from malicious upgrades.
 :::
 
-<<<<<<< HEAD
-Contract upgrades are implemented using a DelayedPublicMutable storage variable in the deployer protocol contract, since the upgrade applies to both public and private functions.
-=======
-Contract upgrades are implemented using a SharedMutable storage variable in the `ContractInstanceRegistry`, since the upgrade applies to both public and private functions.
->>>>>>> 19e4cd7e
+Contract upgrades are implemented using a DelayedPublicMutable storage variable in the `ContractInstanceRegistry`, since the upgrade applies to both public and private functions.
 This means that they have a delay before entering into effect. The default delay is `86400` seconds (one day) but can be configured by the contract:
 
 ```rust
