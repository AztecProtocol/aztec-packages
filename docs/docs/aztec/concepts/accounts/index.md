--- conflicted
+++ resolved
@@ -2,8 +2,7 @@
 title: Accounts
 sidebar_position: 1
 tags: [accounts]
-<<<<<<< HEAD
----
+---                                                                                                                                                               
 
 Aztec has native account abstraction. Every account in Aztec is a smart contract.
 
@@ -32,7 +31,6 @@
 On Aztec, there is no limitation on verification logic, as transaction validity check is executed client-side and a proof of validity is supplied to the sequencer. The sequencer only verifies the proof and this process is independent of the verification logic complexity.
 
 This unlocks a whole universe of new use cases and optimization of existing ones. Whenever the dapp can benefit from moving expensive computations off-chain, Aztec AA will provide a unique chance for an optimization. That is to say, on traditional chains users pay for each executed opcode, hence more complex operations (e.g. alternative signature verification) are quite expensive. In the case of Aztec, it can be moved off-chain so that it becomes almost free. The user pays for the operations in terms of client-side prover time.
-
 
 Couple of examples:
 - Multisig contract with an arbitrary number of parties that can verify any number of signatures for free.
@@ -164,7 +162,4 @@
 
 Fee abstraction unlocks use cases like:
 - Sponsored transactions (e.g. the dapp’s business model might assume revenue from other streams besides transaction fees or the dapp might utilize sponsored transaction mechanics for marketing purposes). For example, sponsoring the first ten transactions for every user.
-- Flexibility in the currency used in transaction payments (e.g. users can pay for transactions in ERC-20 token).
-=======
----
->>>>>>> dd7f5999
+- Flexibility in the currency used in transaction payments (e.g. users can pay for transactions in ERC-20 token).