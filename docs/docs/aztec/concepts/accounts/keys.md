--- conflicted
+++ resolved
@@ -82,21 +82,17 @@
 
 To make public state accessible privately, there should be a delay window in public state updates. One needs this window to be able to generate proofs client-side. This approach would not generate additional nullifiers and commitments for each transaction while allowing the user to rotate their key. However, this causes every transaction to now have a time-to-live determined by the frequency of the mutable shared state, as well as imposing restrictions on how fast keys can be rotated due to minimum delays.
 
-#### Reusing some of the in-protocol keys​
+#### Reusing some of the in-protocol keys
 
 It is possible to use some of the key pairs defined in protocol (e.g. incoming viewing keys) as the signing key. Since this key is part of the address preimage, it can be validated against the account contract address rather than having to store it. However, this approach is not recommended since it reduces the security of the user's account.
 
-#### Using a separate keystore​
+#### Using a separate keystore
 
 Since there are no restrictions on the actions that an account contract may execute for authenticating a transaction (as long as these are all private function executions), the signing public keys can be stored in a separate keystore contract that is checked on every call. In this case, each user could keep a single contract that acts as a keystore, and have multiple account contracts that check against that keystore for authorization. This will incur a higher proving time for each transaction, but has no additional cost in terms of fees.
 
 ### Keys generation
 
-<<<<<<< HEAD
 All key pairs (except for the signing keys) are generated in the [Private Execution Environment](../pxe/index.md) (PXE) when a user creates an account. PXE is also responsible for the further key management (oracle access to keys, app siloed keys derivation, etc.)
-=======
-Storing the signing public key in a private note makes it accessible from the entrypoint function, which is required to be a private function, and allows for rotating the key when needed. However, keep in mind that reading a private note requires nullifying it to ensure it is up-to-date, so each transaction you send will destroy and recreate the public key. This has the side effect of enforcing a strict ordering across all transactions, since each transaction will refer to the instantiation of the private note from the previous one.
->>>>>>> 7f802a48
 
 ### Keys derivation 
 
@@ -108,13 +104,7 @@
 
 Typically, for account contracts the public keys will be non-zero and for non-account contracts zero. 
 
-<<<<<<< HEAD
 An exception (a non-account contract which would have some of the keys non-zero) is an escrow contract. Escrow contract is a type of contract which on its own is an "owner" of a note meaning that it has a` Npk_m` registered and the notes contain this `Npk_m`. 
-=======
-It is possible to use some of the key pairs defined in protocol (e.g. incoming viewing keys) as the signing key.
-Since this key is part of the address preimage (more on this in the privacy master key section), it can be validated against the account contract address rather than having to store it.
-However, this approach is not recommended since it reduces the security of the user's account.
->>>>>>> 7f802a48
 
 Participants in this escrow contract would then somehow get a hold of the escrow's `nsk_m` and nullify the notes based on the logic of the escrow. An example of an escrow contract is a betting contract. In this scenario, both parties involved in the bet would be aware of the escrow's `nsk_m`. The escrow would then release the reward only to the party that provides a "proof of winning".
 
