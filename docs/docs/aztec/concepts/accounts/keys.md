---
title: Keys
tags: [accounts, keys]
---

In this section, you will learn what keys are used in Aztec, and how the addresses are derived.

## Types of keys

Each Aztec account is backed by four key pairs:

- Nullifier keys – used to spend notes.
- Address keys – this is an auxiliary key used for the address derivation; it’s internally utilized by the protocol and does not require any action from developers.
- Incoming viewing keys – used to encrypt a note for the recipient.
- Signing keys – an optional key pair used for account authorization.

The first three pairs are embedded into the protocol while the signing key is abstracted up to the account contract developer.

### Nullifier keys

Nullifier keys are presented as a pair of the master nullifier public key (`Npk_m`) and the master nullifier secret key (`nsk_m`).

To spend a note, the user computes a nullifier corresponding to this note. A nullifier is a hash of the note hash and app-siloed nullifier secret key, the latter is derived using the nullifier master secret key. To compute the nullifier, the protocol checks that the app-siloed key is derived from the master key for this contract and that master nullifier public key is linked to the note owner's address.

### Address keys

Address keys are used for account [address derivation](../accounts/index.md).

Address keys are a pair of keys `AddressPublicKey` and `address_sk` where `address_sk` is a scalar defined as `address_sk = pre_address + ivsk` and `AddressPublicKey` is an elliptic curve point defined as `AddressPublicKey = address_sk * G`. `pre_address` can be thought of as a hash of all account’s key pairs and functions in the account contract:

```
partial_address := poseidon2(contract_class_id, salted_initialization_hash)
public_keys_hash := poseidon2(Npk_m, Ivpk_m, Ovpk_m, Tpk_m)
pre_address := poseidon2(public_keys_hash, partial_address)
```

:::note
Under the current design Aztec protocol does not use `Ovpk` (outgoing viewing key) and `Tpk` (tagging key). However, formally they still exist and can be used by developers for some non-trivial design choices if needed.
:::

### Incoming viewing keys

The incoming viewing public key (`Ivpk`) is used by the sender to encrypt a note for the recipient. The corresponding incoming viewing secret key (`ivsk`) is used by the recipient to decrypt the note.

When it comes to notes encryption and decryption:

- For each note, there is a randomly generated ephemeral key pair (`esk`, `Epk`) where `Epk = esk * G`.
- The `AddressPublicKey` (derived from the `ivsk`) together with `esk` are encrypted as a secret `S`, `S = esk * AddressPublicKey`.
- `symmetric_encryption_key = hash(S)`
- `Ciphertext = aes_encrypt(note, symmetric_encryption_key)`
- The recipient gets a pair (`Epk`, `Ciphertext`)
- The recipient uses the `address_sk` to decrypt the secret: `S = Epk * address_sk`.
- The recipient uses the decrypted secret to decrypt the ciphertext.

### Signing keys

<<<<<<< HEAD
Thanks to the native [account abstraction](../accounts#background/index.md), authorization logic can be implemented in an alternative way that is up to the developer (e.g. using Google authorization credentials, vanilla password logic or Face ID mechanism). In these cases, signing keys may not be relevant.
=======
Thanks to the native [account abstraction](../accounts/index.md), authorization logic can be implemented in an alternative way that is up to the developer (e.g. using Google authorization credentials, vanilla password logic or Face ID mechanism). In these cases, signing keys may not be relevant.
>>>>>>> 6c156042

However if one wants to implement authorization logic containing signatures (e.g. ECDSA or Shnorr) they will need signing keys. Usually, an account contract will validate a signature of the incoming payload against a known signing public key.

This is a snippet of our Schnorr Account contract implementation, which uses Schnorr signatures for authentication:

#include_code is_valid_impl noir-projects/noir-contracts/contracts/schnorr_account_contract/src/main.nr rust

### Storing signing keys

Since signatures are fully abstracted, how the public key is stored in the contract is abstracted as well and left to the developer of the account contract. Among a few common approaches are storing the key in a private note, in an immutable private note, using shared mutable state, reusing other in-protocol keys, or a separate keystore. Below, we elaborate on these approaches.

#### Using a private note​

Storing the signing public key in a private note makes it accessible from the `entrypoint` function, which is required to be a private function, and allows for rotating the key when needed. However, keep in mind that reading a private note requires nullifying it to ensure it is up-to-date, so each transaction you send will destroy and recreate the public key so the protocol circuits can be sure that the notes are not stale. This incurs cost for every transaction.

#### Using an immutable private note​

Using an immutable private note removes the need to nullify the note on every read. This generates no nullifiers or new commitments per transaction. However, it does not allow the user to rotate their key.

#include_code public_key noir-projects/noir-contracts/contracts/schnorr_account_contract/src/main.nr rust

:::note
When it comes to storing the signing key in a private note, there are several details that rely on the wallets:

- A note with a key is managed similar to any other private note. Wallets are expected to backup all the notes so that they can be restored on another device (e.g. if the user wants to move to another device).
- The note with the key might exist locally only (in PXE) or it can be broadcasted as an encrypted note by the wallet to itself. In the second case, this note will also exist on Aztec.
  :::

#### Using Shared Mutable state

<<<<<<< HEAD
By [Shared Mutable](../../../reference/developer_references/smart_contract_reference/storage/shared_state#sharedmutable) we mean privately readable publicly mutable state.
=======
By [Shared Mutable](../../../developers/reference/smart_contract_reference/storage/shared_state.md#sharedmutable) we mean privately readable publicly mutable state.
>>>>>>> 6c156042

To make public state accessible privately, there is a delay window in public state updates. One needs this window to be able to generate proofs client-side. This approach would not generate additional nullifiers and commitments for each transaction while allowing the user to rotate their key. However, this causes every transaction to now have a time-to-live determined by the frequency of the mutable shared state, as well as imposing restrictions on how fast keys can be rotated due to minimum delays.

#### Reusing some of the in-protocol keys

It is possible to use some of the key pairs defined in protocol (e.g. incoming viewing keys) as the signing key. Since this key is part of the address preimage, it can be validated against the account contract address rather than having to store it. However, this approach is not recommended since it reduces the security of the user's account.

#### Using a separate keystore

Since there are no restrictions on the actions that an account contract may execute for authenticating a transaction (as long as these are all private function executions), the signing public keys can be stored in a separate keystore contract that is checked on every call. In this case, each user could keep a single contract that acts as a keystore, and have multiple account contracts that check against that keystore for authorization. This will incur a higher proving time for each transaction, but has no additional cost in terms of fees.

### Keys generation

All key pairs (except for the signing keys) are generated in the [Private Execution Environment](../pxe/index.md) (PXE) when a user creates an account. PXE is also responsible for the further key management (oracle access to keys, app siloed keys derivation, etc.)

### Keys derivation

All key pairs are derived using elliptic curve public-key cryptography on the [Grumpkin curve](https://github.com/AztecProtocol/aztec-connect/blob/9374aae687ec5ea01adeb651e7b9ab0d69a1b33b/markdown/specs/aztec-connect/src/primitives.md), where the secret key is represented as a scalar and the public key is represented as an elliptic curve point multiplied by that scalar.

The address private key is an exception and derived in a way described above in the [Address keys](#address-keys) section.

### The special case of escrow contracts

Typically, for account contracts the public keys will be non-zero and for non-account contracts zero.

An exception (a non-account contract which would have some of the keys non-zero) is an escrow contract. Escrow contract is a type of contract which on its own is an "owner" of a note meaning that it has a `Npk_m` registered and the notes contain this `Npk_m`.

Participants in this escrow contract would then somehow get a hold of the escrow's `nsk_m` and nullify the notes based on the logic of the escrow. An example of an escrow contract is a betting contract. In this scenario, both parties involved in the bet would be aware of the escrow's `nsk_m`. The escrow would then release the reward only to the party that provides a "proof of winning".

### App-siloed keys

Nullifier keys and Incoming view keys are app-siloed meaning they are scoped to the contract that requests them. This means that the keys used for the same user in two different application contracts will be different.

App-siloed keys allow to minimize damage of potential key leaks as a leak of the scoped keys would only affect one application.

App-siloed keys are derived from the corresponding master keys and the contract address. For example, for the app-siloed nullifier secret key: `nsk_app = hash(nsk_m, app_contract_address)`.

<<<<<<< HEAD
App-siloed keys [are derived](../storage/storage_slots#implementation/index.md) in PXE every time the user interacts with the application.
=======
App-siloed keys [are derived](../advanced/storage/storage_slots.md#implementation) in PXE every time the user interacts with the application.
>>>>>>> 6c156042

App-siloed incoming viewing key also allows per-application auditability. A user may choose to disclose this key for a given application to an auditor or regulator (or for 3rd party interfaces, e.g. giving access to a block explorer to display my activity), as a means to reveal all their activity within that context, while retaining privacy across all other applications in the network.

### Key rotation

Key rotation is the process of creating new signing keys to replace existing keys. By rotating encryption keys on a regular schedule or after specific events, you can reduce the potential consequences of the key being compromised.

On Aztec, key rotation is impossible for nullifier keys, incoming viewing keys and address keys as all of them are embedded into the address and address is unchangeable. In the meanwhile, signing keys can be rotated.<|MERGE_RESOLUTION|>--- conflicted
+++ resolved
@@ -54,11 +54,7 @@
 
 ### Signing keys
 
-<<<<<<< HEAD
-Thanks to the native [account abstraction](../accounts#background/index.md), authorization logic can be implemented in an alternative way that is up to the developer (e.g. using Google authorization credentials, vanilla password logic or Face ID mechanism). In these cases, signing keys may not be relevant.
-=======
 Thanks to the native [account abstraction](../accounts/index.md), authorization logic can be implemented in an alternative way that is up to the developer (e.g. using Google authorization credentials, vanilla password logic or Face ID mechanism). In these cases, signing keys may not be relevant.
->>>>>>> 6c156042
 
 However if one wants to implement authorization logic containing signatures (e.g. ECDSA or Shnorr) they will need signing keys. Usually, an account contract will validate a signature of the incoming payload against a known signing public key.
 
@@ -89,11 +85,7 @@
 
 #### Using Shared Mutable state
 
-<<<<<<< HEAD
-By [Shared Mutable](../../../reference/developer_references/smart_contract_reference/storage/shared_state#sharedmutable) we mean privately readable publicly mutable state.
-=======
 By [Shared Mutable](../../../developers/reference/smart_contract_reference/storage/shared_state.md#sharedmutable) we mean privately readable publicly mutable state.
->>>>>>> 6c156042
 
 To make public state accessible privately, there is a delay window in public state updates. One needs this window to be able to generate proofs client-side. This approach would not generate additional nullifiers and commitments for each transaction while allowing the user to rotate their key. However, this causes every transaction to now have a time-to-live determined by the frequency of the mutable shared state, as well as imposing restrictions on how fast keys can be rotated due to minimum delays.
 
@@ -131,11 +123,7 @@
 
 App-siloed keys are derived from the corresponding master keys and the contract address. For example, for the app-siloed nullifier secret key: `nsk_app = hash(nsk_m, app_contract_address)`.
 
-<<<<<<< HEAD
-App-siloed keys [are derived](../storage/storage_slots#implementation/index.md) in PXE every time the user interacts with the application.
-=======
 App-siloed keys [are derived](../advanced/storage/storage_slots.md#implementation) in PXE every time the user interacts with the application.
->>>>>>> 6c156042
 
 App-siloed incoming viewing key also allows per-application auditability. A user may choose to disclose this key for a given application to an auditor or regulator (or for 3rd party interfaces, e.g. giving access to a block explorer to display my activity), as a means to reveal all their activity within that context, while retaining privacy across all other applications in the network.
 
