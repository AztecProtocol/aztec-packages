--- conflicted
+++ resolved
@@ -13,31 +13,6 @@
 
 The CLI will be installed automatically via Docker by running the command to install and start the sandbox, [instructions here](./sandbox-reference.md#with-docker).
 
-<<<<<<< HEAD
-:::info
-
-The `@aztec/aztec` and `@aztec/cli` packages published to npm **should not be used**, in favor of Docker. If you've installed the sandbox or the CLI via NPM, **uninstall** them and remove them from your project dependencies and [install via Docker](./sandbox-reference.md#with-docker).
-
-<Tabs>
-  <TabItem value="yarn" label="yarn" default>
-
-<code>
-yarn global remove @aztec/aztec @aztec/cli
-</code>
-
-  </TabItem>
-  <TabItem value="npm" label="npm">
-
-<code>
-npm -g uninstall @aztec/aztec @aztec/cli
-</code>
-
-   </TabItem>
-</Tabs>
-:::
-
-=======
->>>>>>> 09dbfcd7
 ## Update
 
 The CLI comes with an update command.
