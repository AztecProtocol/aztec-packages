---
title: Aztec Sandbox
---

import Image from "@theme/IdealImage";

## Introduction

The Aztec Sandbox aims to provide a local development system against which you can build and test Aztec.nr contracts in a fast, safe, and free environment.

:::info
For a quickstart checkout [the Quickstart section](./quickstart.md)
:::

Here we will walkthrough the process of retrieving the Sandbox, installing the client libraries and using it to deploy and use a fully token contract on the Aztec network using Aztec.js.

You can find the [complete tutorial code here](https://github.com/AztecProtocol/dev-rel/tree/main/tutorials/sandbox-tutorial/token).

## Prerequisites

- Node.js >= v18
- Docker and Docker Compose (Docker Desktop under WSL2 on windows)

That's it...

## Install the Sandbox

In your terminal:

```sh
/bin/bash -c "$(curl -fsSL 'https://sandbox.aztec.network')"
```

It will download and execute a script invoking docker compose with 2 containers:

- Anvil
- Aztec Sandbox

3 ports will need to be opened on your system in order for you to interact with the sandbox.
The first port is for Anvil, it defaults to 8545 and can be overridden by specifying a value in the environment variable `SANDBOX_ANVIL_PORT`.
The second one is sandbox Aztec Node port, it defaults to 8079 and can be overridden by specifying a value in the environment variable `SANDBOX_AZTEC_NODE_PORT`.
The third is the sandbox PXE port.
It defaults to value 8080 but can be overridden with environment variable `SANDBOX_PXE_PORT`.

Within a few seconds the Sandbox should be up and running!

<Image img={require("/img/sandbox.png")} />

:::info
To start anvil in a fork mode set `FORK_URL` and `FORK_BLOCK_NUMBER` environment variables before running the script.
You can do so by running:
```sh
export FORK_URL=https://mainnet.infura.io/v3/your-infura-key
export FORK_BLOCK_NUMBER=13300000
```
If `FORK_BLOCK_NUMBER` is not set, it defaults to genesis block number.
:::

## Project setup

We will deploy a pre-compiled token contract, and send tokens privately, using the Sandbox.

:::info
If you don't want to follow along and copy pasting step-by-step, the full code repository is available [here](https://github.com/AztecProtocol/dev-rel/tree/main/tutorials/sandbox-tutorial/token)
:::

We will create a `yarn` project called `token` (although npm works fine too). If you are familiar with setting up Javascript/Typescript projects then you can skip to step 6.

1. Ensure node version is 18 or higher by running

```sh
node -v
```

2. Initialize a yarn project

```sh
mkdir token
cd token
yarn init -yp
```

3. Create a `src` folder inside your new `token` directory:

```sh
mkdir src
```

4. Add necessary yarn packages (and optionally add typescript too)

```sh
yarn add @aztec/aztec.js @aztec/noir-contracts typescript @types/node
```

5. [Optional] If creating a typescript file, add a `tsconfig.json` file into the project root, here is an example:

```json
{
  "compilerOptions": {
    "outDir": "dest",
    "rootDir": "src",
    "target": "es2020",
    "lib": ["dom", "esnext", "es2017.object"],
    "module": "NodeNext",
    "moduleResolution": "NodeNext",
    "strict": true,
    "declaration": true,
    "allowSyntheticDefaultImports": true,
    "esModuleInterop": true,
    "downlevelIteration": true,
    "inlineSourceMap": true,
    "declarationMap": true,
    "importHelpers": true,
    "resolveJsonModule": true,
    "composite": true,
    "skipLibCheck": true
  },
  "references": [],
  "include": ["src", "src/*.json"]
}
```

6. Update `package.json` - Add a `scripts` section to `package.json` and set `"type": "module"`:

```json
{
  "name": "token",
  "version": "1.0.0",
  "description": "My first token contract",
  "main": "index.js",
  "author": "1000x Dev",
  "license": "MIT",
  "type": "module",
  "scripts": {
    "build": "yarn clean && tsc -b",
    "build:dev": "tsc -b --watch",
    "clean": "rm -rf ./dest tsconfig.tsbuildinfo",
    "start": "yarn build && DEBUG='token' node ./dest/index.js"
  },
  "dependencies": {
    "@aztec/aztec.js": "latest",
    "@aztec/noir-contracts": "latest",
    "@types/node": "^20.6.3",
    "typescript": "^5.2.2"
  }
}
```

7. Create an `index.ts` file in the `src` directory with the following sandbox connection setup:

```ts
#include_code imports /yarn-project/end-to-end/src/e2e_sandbox_example.test.ts raw

async function main() {
#include_code setup /yarn-project/end-to-end/src/e2e_sandbox_example.test.ts raw
}

main();
```

8. Finally, run the package:

In the project root, run

```sh
yarn start
```

A successful run should show:

```
  token Aztec Sandbox Info  {
  token   sandboxVersion: '#include_aztec_short_version',
  token   compatibleNargoVersion: '#include_noir_version',
  token   chainId: 31337,
  token   protocolVersion: 1,
  token   l1ContractAddresses: {
  token     rollupAddress: EthAddress {
  token       buffer: <Buffer cf 7e d3 ac ca 5a 46 7e 9e 70 4c 70 3e 8d 87 f6 34 fb 0f c9>
  token     },
  token     registryAddress: EthAddress {
  token       buffer: <Buffer 5f bd b2 31 56 78 af ec b3 67 f0 32 d9 3f 64 2f 64 18 0a a3>
  token     },
  token     inboxAddress: EthAddress {
  token       buffer: <Buffer e7 f1 72 5e 77 34 ce 28 8f 83 67 e1 bb 14 3e 90 bb 3f 05 12>
  token     },
  token     outboxAddress: EthAddress {
  token       buffer: <Buffer 00 00 00 00 00 00 00 00 00 00 00 00 00 00 00 00 00 00 00 00>
  token     },
  token     contractDeploymentEmitterAddress: EthAddress {
  token       buffer: <Buffer 5f c8 d3 26 90 cc 91 d4 c3 9d 9d 3a bc bd 16 98 9f 87 57 07>
  token     },
  token     decoderHelperAddress: EthAddress {
  token       buffer: <Buffer 00 00 00 00 00 00 00 00 00 00 00 00 00 00 00 00 00 00 00 00>
  token     }
  token   }
  token } +0ms
```

Great! The Sandbox is running and we are able to interact with it.

## Accounts

The sandbox is preloaded with multiple accounts so you don't have to sit and create them. Let's load these accounts

#include_code load_accounts /yarn-project/end-to-end/src/e2e_sandbox_example.test.ts typescript

An explanation on accounts on Aztec can be found [here](../../concepts/foundation/accounts/main.md).

If you want more accounts, you can find instructions in the [Account creation section](../wallets/creating_schnorr_accounts.md).

## Token Contract Deployment

Writing a contract from scratch is beyond the scope of this page. Feel free to look at the [Token contract tutorial](../tutorials/writing_token_contract.md) or the section on aztec-noir contracts [here](../contracts/main.md)

Now that we have our accounts loaded, let's move on to deploy our pre-compiled token contract. Add this to `index.ts` below the code you added earlier:

#include_code Deployment /yarn-project/end-to-end/src/e2e_sandbox_example.test.ts typescript

`yarn start` will now give the following output:

```
  token Aztec Sandbox Info  {
  token   sandboxVersion: '#include_aztec_short_version',
  token   compatibleNargoVersion: '#include_noir_version',
  token   chainId: 31337,
  token   protocolVersion: 1,
  token   l1ContractAddresses: {
  token     rollupAddress: EthAddress {
  token       buffer: <Buffer cf 7e d3 ac ca 5a 46 7e 9e 70 4c 70 3e 8d 87 f6 34 fb 0f c9>
  token     },
  token     registryAddress: EthAddress {
  token       buffer: <Buffer 5f bd b2 31 56 78 af ec b3 67 f0 32 d9 3f 64 2f 64 18 0a a3>
  token     },
  token     inboxAddress: EthAddress {
  token       buffer: <Buffer e7 f1 72 5e 77 34 ce 28 8f 83 67 e1 bb 14 3e 90 bb 3f 05 12>
  token     },
  token     outboxAddress: EthAddress {
  token       buffer: <Buffer 00 00 00 00 00 00 00 00 00 00 00 00 00 00 00 00 00 00 00 00>
  token     },
  token     contractDeploymentEmitterAddress: EthAddress {
  token       buffer: <Buffer 5f c8 d3 26 90 cc 91 d4 c3 9d 9d 3a bc bd 16 98 9f 87 57 07>
  token     },
  token     decoderHelperAddress: EthAddress {
  token       buffer: <Buffer 00 00 00 00 00 00 00 00 00 00 00 00 00 00 00 00 00 00 00 00>
  token     }
  token   }
  token } +0ms
  token Loaded alice's account at 0x25048e8c...70d0 +4s
  token Loaded bob's account at 0x115f123b...6483 +0ms
  token Deploying token contract... +0ms
  token Contract successfully deployed at address 0x11a03dce...afc7 +5s
  token Minting tokens to Alice... +18ms
  token 1000000 tokens were successfully minted and redeemed by Alice +10s
```

We can break this down as follows:

1. We create and send a contract deployment transaction to the network.
2. We wait for it to be successfully mined.
3. We retrieve the transaction receipt containing the transaction status and contract address.
4. We connect to the contract with Alice
5. Alice initialize the contract with herself as the admin and a minter.
6. Alice mints 1,000,000 tokens to be claimed by herself in private.
7. Alice redeems the tokens privately.

## Viewing the balance of an account

A token contract wouldn't be very useful if you aren't able to query the balance of an account. As part of the deployment, tokens were minted to Alice. We can now call the contract's `balance_of_private()` function to retrieve the balances of the accounts.

Here is the `balance_of_private` code from the contract (do not to paste it into `index.ts`):

#include_code balance_of_private /yarn-project/noir-contracts/src/contracts/token_contract/src/main.nr rust

Call the `balance_of_private` function using the following code (paste this):

#include_code Balance /yarn-project/end-to-end/src/e2e_sandbox_example.test.ts typescript

Running now should yield output:

```
  token Aztec Sandbox Info  {
  token   sandboxVersion: '#include_aztec_short_version',
  token   compatibleNargoVersion: '#include_noir_version',
  token   chainId: 31337,
  token   protocolVersion: 1,
  token   l1ContractAddresses: {
  token     rollupAddress: EthAddress {
  token       buffer: <Buffer cf 7e d3 ac ca 5a 46 7e 9e 70 4c 70 3e 8d 87 f6 34 fb 0f c9>
  token     },
  token     registryAddress: EthAddress {
  token       buffer: <Buffer 5f bd b2 31 56 78 af ec b3 67 f0 32 d9 3f 64 2f 64 18 0a a3>
  token     },
  token     inboxAddress: EthAddress {
  token       buffer: <Buffer e7 f1 72 5e 77 34 ce 28 8f 83 67 e1 bb 14 3e 90 bb 3f 05 12>
  token     },
  token     outboxAddress: EthAddress {
  token       buffer: <Buffer 00 00 00 00 00 00 00 00 00 00 00 00 00 00 00 00 00 00 00 00>
  token     },
  token     contractDeploymentEmitterAddress: EthAddress {
  token       buffer: <Buffer 5f c8 d3 26 90 cc 91 d4 c3 9d 9d 3a bc bd 16 98 9f 87 57 07>
  token     },
  token     decoderHelperAddress: EthAddress {
  token       buffer: <Buffer 00 00 00 00 00 00 00 00 00 00 00 00 00 00 00 00 00 00 00 00>
  token     }
  token   }
  token } +0ms
  token Loaded alice's account at 0x25048e8c...70d0 +4s
  token Loaded bob's account at 0x115f123b...6483 +0ms
  token Deploying token contract... +0ms
  token Contract successfully deployed at address 0x1b388d99...4b55 +4s
  token Minting tokens to Alice... +10ms
  token 1000000 tokens were successfully minted and redeemed by Alice +10s
  token Alice's balance 1000000 +80ms
  token Bob's balance 0 +31ms
```

Above, we created a second instance of the `TokenContract` contract class.
This time pertaining to Bob.
This class offers a TypeScript bindings of our `Token` contract..
We then call `balance_of_private()` as a `view` method.
View methods can be thought as read-only.
No transaction is submitted as a result but a user's state can be queried.

We can see that each account has the expected balance of tokens.

### Diagram of calling an unconstrained (view) function

<img src="/img/sandbox_unconstrained_function.svg" alt="Unconstrained function call" />

## Creating and submitting transactions

Now lets transfer some funds from Alice to Bob by calling the `transfer` function on the contract. This function takes 4 arguments:

1. The sender.
2. The recipient.
3. The quantity of tokens to be transferred.
4. The nonce for the [authentication witness](../../concepts//foundation/accounts/main.md#authorizing-actions), or 0 if msg.sender equal sender.

Here is the Noir code for the `transfer` function (don't paste this into `index.ts`):

#include_code transfer /yarn-project/noir-contracts/src/contracts/token_contract/src/main.nr rust

Here is the Typescript code to call the `transfer` function, add this to your `index.ts` at the bottom of the `main` function:

#include_code Transfer /yarn-project/end-to-end/src/e2e_sandbox_example.test.ts typescript

Our output should now look like this:

```
  token Aztec Sandbox Info  {
  token   sandboxVersion: '#include_aztec_short_version',
  token   compatibleNargoVersion: '#include_noir_version',
  token   chainId: 31337,
  token   protocolVersion: 1,
  token   l1ContractAddresses: {
  token     rollupAddress: EthAddress {
  token       buffer: <Buffer cf 7e d3 ac ca 5a 46 7e 9e 70 4c 70 3e 8d 87 f6 34 fb 0f c9>
  token     },
  token     registryAddress: EthAddress {
  token       buffer: <Buffer 5f bd b2 31 56 78 af ec b3 67 f0 32 d9 3f 64 2f 64 18 0a a3>
  token     },
  token     inboxAddress: EthAddress {
  token       buffer: <Buffer e7 f1 72 5e 77 34 ce 28 8f 83 67 e1 bb 14 3e 90 bb 3f 05 12>
  token     },
  token     outboxAddress: EthAddress {
  token       buffer: <Buffer 00 00 00 00 00 00 00 00 00 00 00 00 00 00 00 00 00 00 00 00>
  token     },
  token     contractDeploymentEmitterAddress: EthAddress {
  token       buffer: <Buffer 5f c8 d3 26 90 cc 91 d4 c3 9d 9d 3a bc bd 16 98 9f 87 57 07>
  token     },
  token     decoderHelperAddress: EthAddress {
  token       buffer: <Buffer 00 00 00 00 00 00 00 00 00 00 00 00 00 00 00 00 00 00 00 00>
  token     }
  token   }
  token } +0ms
  token Loaded alice's account at 0x25048e8c...70d0 +4s
  token Loaded bob's account at 0x115f123b...6483 +0ms
  token Deploying token contract... +0ms
  token Contract successfully deployed at address 0x01d8af7d...9a4d +5s
  token Minting tokens to Alice... +18ms
  token 1000000 tokens were successfully minted and redeemed by Alice +11s
  token Alice's balance 1000000 +59ms
  token Bob's balance 0 +33ms
  token Transferring 543 tokens from Alice to Bob... +0ms
  token Alice's balance 999457 +6s
  token Bob's balance 543 +39ms
```

Here, we used the same contract abstraction as was previously used for reading Alice's balance. But this time we called `send()` generating and sending a transaction to the network. After waiting for the transaction to settle we were able to check the new balance values.

Finally, the contract has 2 `mint` functions that can be used to generate new tokens for an account.
We will focus only on `mint_private`.
This function is public but it mints tokens privately.
This function takes:

1. A quantity of tokens to be minted.
2. A secret hash.

Here is the Noir code:

#include_code mint_private /yarn-project/noir-contracts/src/contracts/token_contract/src/main.nr rust
<<<<<<< HEAD
=======

This function is public and it inserts a new note into the private data tree and increases the total token supply by the amount minted.
>>>>>>> 7042bc61

To make the note spendable the note has to be redeemed.
A user can do that by calling the `redeem_shield` function:

#include_code redeem_shield /yarn-project/noir-contracts/src/contracts/token_contract/src/main.nr rust

Notice that this function is private and that it takes a secret as an input argument.

Let's now use these functions to mint some tokens to Bob's account using Typescript, add this to `index.ts`:

#include_code Mint /yarn-project/end-to-end/src/e2e_sandbox_example.test.ts typescript

Our complete output should now be:

```
  token Aztec Sandbox Info  {
  token   sandboxVersion: '#include_aztec_short_version',
  token   compatibleNargoVersion: '#include_noir_version',
  token   chainId: 31337,
  token   protocolVersion: 1,
  token   l1ContractAddresses: {
  token     rollupAddress: EthAddress {
  token       buffer: <Buffer cf 7e d3 ac ca 5a 46 7e 9e 70 4c 70 3e 8d 87 f6 34 fb 0f c9>
  token     },
  token     registryAddress: EthAddress {
  token       buffer: <Buffer 5f bd b2 31 56 78 af ec b3 67 f0 32 d9 3f 64 2f 64 18 0a a3>
  token     },
  token     inboxAddress: EthAddress {
  token       buffer: <Buffer e7 f1 72 5e 77 34 ce 28 8f 83 67 e1 bb 14 3e 90 bb 3f 05 12>
  token     },
  token     outboxAddress: EthAddress {
  token       buffer: <Buffer 00 00 00 00 00 00 00 00 00 00 00 00 00 00 00 00 00 00 00 00>
  token     },
  token     contractDeploymentEmitterAddress: EthAddress {
  token       buffer: <Buffer 5f c8 d3 26 90 cc 91 d4 c3 9d 9d 3a bc bd 16 98 9f 87 57 07>
  token     },
  token     decoderHelperAddress: EthAddress {
  token       buffer: <Buffer 00 00 00 00 00 00 00 00 00 00 00 00 00 00 00 00 00 00 00 00>
  token     }
  token   }
  token } +0ms
  token Loaded alice's account at 0x25048e8c...70d0 +4s
  token Loaded bob's account at 0x115f123b...6483 +0ms
  token Deploying token contract... +0ms
  token Contract successfully deployed at address 0x03a0bb2c...02c2 +7s
  token Minting tokens to Alice... +19ms
  token 1000000 tokens were successfully minted and redeemed by Alice +9s
  token Alice's balance 1000000 +43ms
  token Bob's balance 0 +31ms
  token Transferring 543 tokens from Alice to Bob... +0ms
  token Alice's balance 999457 +6s
  token Bob's balance 543 +36ms
  token Minting 10000 tokens to Bob... +5s
  token Alice's balance 999457 +9s
  token Bob's balance 10543 +43ms
```

That's it! We have successfully deployed a token contract to an instance of the Aztec network and mined private state-transitioning transactions. We have also queried the resulting state all via the interfaces provided by the contract.

You can find the [complete tutorial code here](https://github.com/AztecProtocol/dev-rel/tree/main/tutorials/sandbox-tutorial/token).

### Diagram of sending a transaction

<img src="/img/sandbox_sending_a_tx.svg" alt="Sending a transaction" />

## Next Steps

Here we showed how to interact with the sandbox, but didn't go into details on how to write your own contract or any relevant setup needed for it.

You can find more information about writing Aztec contracts [here](../contracts/main.md) on syntax, compiling, deploying and interacting with how to start writing contracts.<|MERGE_RESOLUTION|>--- conflicted
+++ resolved
@@ -400,11 +400,8 @@
 Here is the Noir code:
 
 #include_code mint_private /yarn-project/noir-contracts/src/contracts/token_contract/src/main.nr rust
-<<<<<<< HEAD
-=======
 
 This function is public and it inserts a new note into the private data tree and increases the total token supply by the amount minted.
->>>>>>> 7042bc61
 
 To make the note spendable the note has to be redeemed.
 A user can do that by calling the `redeem_shield` function:
