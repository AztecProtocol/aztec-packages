--- conflicted
+++ resolved
@@ -15,6 +15,7 @@
 Here we will walkthrough the process of retrieving the Sandbox, installing the client libraries and using it to deploy and use a fully private token contract on the Aztec network using Aztec.js.
 
 You can find the [complete tutorial code here](https://github.com/AztecProtocol/dev-rel/tree/main/tutorials/sandbox-tutorial/token).
+
 ## Prerequisites
 
 - Node.js >= v18
@@ -22,7 +23,8 @@
 
 That's it...
 
-## Install the Sandbox 
+## Install the Sandbox
+
 In your terminal:
 
 ```sh
@@ -42,7 +44,7 @@
 
 ## Project setup
 
-We will deploy a pre-compiled token contract, and send tokens privately, using the Sandbox. 
+We will deploy a pre-compiled token contract, and send tokens privately, using the Sandbox.
 
 :::info
 If you don't want to follow along and copy pasting step-by-step, the full code repository is available [here](https://github.com/AztecProtocol/dev-rel/tree/main/tutorials/sandbox-tutorial/token)
@@ -73,7 +75,7 @@
 4. Add necessary yarn packages (and optionally add typescript too)
 
 ```sh
-yarn add @aztec/aztec.js @aztec/noir-contracts typescript @types/node 
+yarn add @aztec/aztec.js @aztec/noir-contracts typescript @types/node
 ```
 
 5. [Optional] If creating a typescript file, add a `tsconfig.json` file into the project root, here is an example:
@@ -130,22 +132,13 @@
 }
 ```
 
-<<<<<<< HEAD
-## Using the sandbox
-1. Create an `index.ts` file in the `src` directory of your project and add the following imports:
-
-#include_code imports /yarn-project/end-to-end/src/e2e_sandbox_example.test.ts typescript
-
-Below the imports, set up a function in which we'll add the logic to interact with the Sandbox.
-=======
-6. Next, install Aztec related dependencies
+7. Next, install Aztec related dependencies
 
 ```sh
 yarn add @aztec/aztec.js @aztec/noir-contracts
 ```
 
-7. Create an `index.ts` file in the `src` directory with the following sandbox connection setup:
->>>>>>> 3e3930c6
+8. Create an `index.ts` file in the `src` directory with the following sandbox connection setup:
 
 ```ts
 #include_code imports /yarn-project/end-to-end/src/e2e_sandbox_example.test.ts raw
@@ -157,17 +150,10 @@
 main();
 ```
 
-<<<<<<< HEAD
-and the following setup code goes in the `main` function:
-
-#include_code setup /yarn-project/end-to-end/src/e2e_sandbox_example.test.ts typescript
-
-2. Run the code:
-=======
-8. Finally, run the package:
->>>>>>> 3e3930c6
+9. Finally, run the package:
 
 In the project root, run
+
 ```sh
 yarn start
 ```
@@ -189,6 +175,7 @@
 Great! The Sandbox is running and we are able to interact with it.
 
 ## Accounts
+
 The sandbox is preloaded with multiple accounts so you don't have to sit and create them. Let's load these accounts
 
 #include_code load_accounts /yarn-project/end-to-end/src/e2e_sandbox_example.test.ts typescript
