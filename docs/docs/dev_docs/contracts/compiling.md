# Compiling contracts

Once you have written a [contract](../contracts/main.md) in Aztec.nr, you will need to compile it into an [artifact](./artifacts.md) in order to use it.

In this guide we will cover how to do so, both using the CLI and programmatically.

We'll also cover how to generate a helper [TypeScript interface](#typescript-interfaces) and an [Aztec.nr interface](#noir-interfaces) for easily interacting with your contract from your typescript app and from other Aztec.nr contracts, respectively.

## Prerequisites

<<<<<<< HEAD
You will need Aztec CLI to compile the contracts. 
Follow [CLI tutorial](../getting_started/cli.md#installing-the-aztec-cli) and install the version compatible with your Sandbox.

Start the Sandbox (see [Sandbox tutorial](../getting_started/sandbox.md) if unsure how to do it) and get node info:

```bash
aztec-cli get-node-info
```
Your output should look like this:

```
Node Info:

Version: 1
Chain Id: 31337
Rollup Address: 0x9e545e3c0baab3e08cdfd552c960a1050f373042
Client: aztec-rpc@0.1.0
Compatible Nargo Version: NARGO_VERSION
```

You will need the Noir build tool `nargo`, which you can install via [`noirup`](https://github.com/noir-lang/noirup).

Install `noirup`:
```shell
curl -L https://raw.githubusercontent.com/noir-lang/noirup/main/install | bash
```

Now install the version of `nargo` compatible with your Sandbox version by replacing `NARGO_VERSION` with the version from the output of `aztec-cli get-node-info`:
```shell
noirup -v NARGO_VERSION
```

:::info
Once you'll update the sandbox you will have to run the `noirup` again with the updated `NARGO_VERSION`.
=======
You will need the Noir build tool `nargo`, which you can install via [`noirup`](https://github.com/noir-lang/noirup). Make sure you install the correct version of nargo:

<InstallNargoInstructions />

:::info
You can run `aztec-cli get-node-info` to query the version of nargo that corresponds to your current installation.
>>>>>>> d37eb389
:::

## Compile using the CLI

Then run the `compile` command with the path to your [contract project folder](./layout.md#directory-structure), which is the one that contains the `Nargo.toml` file:

```
aztec-cli compile ./path/to/my_aztec_contract_project
```

This will output a JSON [artifact](./artifacts.md) for each contract in the project to a `target` folder containing their ABI, which you can use for deploying or interacting with your contracts.

### Typescript Interfaces

You can use the compiler to autogenerate type-safe typescript classes for each of your contracts. These classes define type-safe methods for deploying and interacting with your contract based on their ABI.

To generate them, include a `--typescript` option in the compile command with a path to the target folder for the typescript files:

```
aztec-cli compile --typescript ./path/to/typescript/src ./path/to/my_aztec_contract_project
```

You can also generate these interfaces from prebuilt artifacts using the `generate-typescript` command:

```
aztec-cli generate-typescript ./path/to/my_aztec_contract_project
```

Example code generated from the [PrivateToken](https://github.com/AztecProtocol/aztec-packages/blob/master/yarn-project/noir-contracts/src/contracts/private_token_contract/src/main.nr) contract:

```ts showLineNumbers
export class PrivateTokenContract extends ContractBase {
  /** Creates a contract instance at the given address. */
  public static async at(address: AztecAddress, wallet: Wallet) { ... }

  /** Creates a tx to deploy a new instance of this contract. */
  public static deploy(rpc: AztecRPC, initial_supply: FieldLike, owner: FieldLike) { ... }

  /** Type-safe wrappers for the public methods exposed by the contract. */
  public methods!: {
    /** getBalance(owner: field) */
    getBalance: ((owner: FieldLike) => ContractFunctionInteraction) & Pick<ContractMethod, 'selector'>;

    /** mint(amount: field, owner: field) */
    mint: ((amount: FieldLike, owner: FieldLike) => ContractFunctionInteraction) & Pick<ContractMethod, 'selector'>;

    /** transfer(amount: field, sender: field, recipient: field) */
    transfer: ((amount: FieldLike, sender: FieldLike, recipient: FieldLike) => ContractFunctionInteraction) &
      Pick<ContractMethod, 'selector'>;
  };
}
```

Read more about interacting with contracts using `aztec.js` [here](../getting_started/sandbox.md).

### Aztec.nr interfaces

An Aztec.nr contract can [call a function](./syntax/functions.md) in another contract via `context.call_private_function` or `context.call_public_function`. However, this requires manually assembling the function selector and manually serialising the arguments, which is not type-safe.

To make this easier, the compiler can generate contract interface structs that expose a convenience method for each function listed in a given contract ABI. These structs are intended to be used from another contract project that calls into the current one. For each contract, two interface structs are generated: one to be used from private functions with a `PrivateContext`, and one to be used from open functions with a `PublicContext`.

To generate them, include a `--interface` option in the compile command with a path to the target folder for the generated Aztec.nr interface files:

```
aztec-cli compile --interface ./path/to/another_aztec_contract_project/src ./path/to/my_aztec_contract_project
```

You can also generate these interfaces from prebuilt artifacts using the `generate-noir-interface` command:

```
aztec-cli generate-noir-interface ./path/to/my_aztec_contract_project
```

Example code generated from the [PrivateToken](https://github.com/AztecProtocol/aztec-packages/blob/master/yarn-project/noir-contracts/src/contracts/private_token_contract/src/main.nr) contract:

```rust
impl PrivateTokenPrivateContextInterface {
  fn at(address: Field) -> Self {
      Self { address }
  }

  fn mint(
    self, context: &mut PrivateContext, amount: Field, owner: Field
  ) -> [Field; RETURN_VALUES_LENGTH] {
    let mut serialised_args = [0; 2];
    serialised_args[0] = amount;
    serialised_args[1] = owner;

    // 0x1dc9c3c0 is the function selector for `mint(field,field)`
    context.call_private_function(self.address, 0x1dc9c3c0, serialised_args)
  }


  fn transfer(
    self, context: &mut PrivateContext, amount: Field, sender: Field, recipient: Field
  ) -> [Field; RETURN_VALUES_LENGTH] {
    let mut serialised_args = [0; 3];
    serialised_args[0] = amount;
    serialised_args[1] = sender;
    serialised_args[2] = recipient;

    // 0xdcd4c318 is the function selector for `transfer(field,field,field)`
    context.call_private_function(self.address, 0xdcd4c318, serialised_args)
  }
}
```

Read more about how to use the Aztec.nr interfaces [here](./syntax/functions.md#contract-interface).

:::info
At the moment, the compiler generates these interfaces from already compiled ABIs, and not from source code. This means that you should not import a generated interface from within the same project as its source contract, or you risk circular references.
:::

## Compile using nodejs

You can also programmatically access the compiler via the `@aztec/noir-compiler` package. To do this, install the package into your nodejs project:

`npm install @aztec/noir-compiler`

The compiler exposes the following functions:

- `compileUsingNargo`: Compiles an Aztec.nr project in the target folder using the `nargo` binary available on the shell `PATH` and returns the generated ABIs.
- `generateTypescriptContractInterface`: Generates a typescript class for the given contract ABI.
- `generateNoirContractInterface`: Generates a Aztec.nr interface struct for the given contract ABI.

## Next steps

Once you have compiled your contracts, you can use the generated artifacts via the `Contract` class in the `aztec.js` package to deploy and interact with them, or rely on the type-safe typescript classes directly. Alternatively, use the CLI [to deploy](../../dev_docs/cli/cli.md#deploying-a-token-contract) and [interact](../../dev_docs/cli/cli.md#sending-a-transaction) with them.

import Disclaimer from "../../misc/common/\_disclaimer.mdx";
<Disclaimer/><|MERGE_RESOLUTION|>--- conflicted
+++ resolved
@@ -8,49 +8,12 @@
 
 ## Prerequisites
 
-<<<<<<< HEAD
-You will need Aztec CLI to compile the contracts. 
-Follow [CLI tutorial](../getting_started/cli.md#installing-the-aztec-cli) and install the version compatible with your Sandbox.
-
-Start the Sandbox (see [Sandbox tutorial](../getting_started/sandbox.md) if unsure how to do it) and get node info:
-
-```bash
-aztec-cli get-node-info
-```
-Your output should look like this:
-
-```
-Node Info:
-
-Version: 1
-Chain Id: 31337
-Rollup Address: 0x9e545e3c0baab3e08cdfd552c960a1050f373042
-Client: aztec-rpc@0.1.0
-Compatible Nargo Version: NARGO_VERSION
-```
-
-You will need the Noir build tool `nargo`, which you can install via [`noirup`](https://github.com/noir-lang/noirup).
-
-Install `noirup`:
-```shell
-curl -L https://raw.githubusercontent.com/noir-lang/noirup/main/install | bash
-```
-
-Now install the version of `nargo` compatible with your Sandbox version by replacing `NARGO_VERSION` with the version from the output of `aztec-cli get-node-info`:
-```shell
-noirup -v NARGO_VERSION
-```
-
-:::info
-Once you'll update the sandbox you will have to run the `noirup` again with the updated `NARGO_VERSION`.
-=======
 You will need the Noir build tool `nargo`, which you can install via [`noirup`](https://github.com/noir-lang/noirup). Make sure you install the correct version of nargo:
 
 <InstallNargoInstructions />
 
 :::info
 You can run `aztec-cli get-node-info` to query the version of nargo that corresponds to your current installation.
->>>>>>> d37eb389
 :::
 
 ## Compile using the CLI
