# Compiling contracts

Once you have written a [contract](../contracts/main.md) in Aztec.nr, you will need to compile it into an [artifact](./artifacts.md) in order to use it.

In this guide we will cover how to do so, both using the CLI and programmatically.

We'll also cover how to generate a helper [TypeScript interface](#typescript-interfaces) and an [Aztec.nr interface](#noir-interfaces) for easily interacting with your contract from your typescript app and from other Aztec.nr contracts, respectively.

## Compile using aztec-nargo

To compile a contract using the Aztec's build of nargo.

Run the `aztec-nargo compile` command within your [contract project folder](./layout.md#directory-structure), which is the one that contains the `Nargo.toml` file:

```bash
aztec-nargo compile
```

This will output a JSON [artifact](./artifacts.md) for each contract in the project to a `target` folder containing the Noir ABI artifacts.

<<<<<<< HEAD
Before you can use the ABI it needs to be validated as being Aztec compatible, and transformed to an Aztec compatible ABI using `aztec-cli codegen`, passing a Noir ABI file or folder, and output location, e.g:

```bash
aztec-cli generate-typescript ./aztec-nargo/output/target/path -o src/artifacts
=======
Before you can use the ABI it currently needs to be validated as being Aztec compatible, and transformed to an Aztec compatible ABI using `aztec-cli codegen`, passing a Noir ABI file or folder, and output location, e.g:

```bash
aztec-cli codegen ./aztec-nargo/output/target/path -o src/artifacts
>>>>>>> 060f39aa
```

It can be useful to perform this compilation, validation and transformation in one go, so you may wish to chain the commands and perhaps add them to a package.json script. The below assumes your contract is in a folder called `contract` at your project root:

```bash
<<<<<<< HEAD
(cd contract && aztec-nargo compile && aztec-cli generate-typescript target -o ../src/artifacts)
=======
(cd contract && aztec-nargo compile && aztec-cli codegen target -o ../src/artifacts)
>>>>>>> 060f39aa
```

### Typescript Interfaces

<<<<<<< HEAD
You can use the cli codegenerator to autogenerate type-safe typescript classes for each of your contracts. These classes define type-safe methods for deploying and interacting with your contract based on their artifact.

To generate them, use the `generate-typescript` command with a path to the target folder for the typescript files and the desired output path:

```bash
aztec-cli generate-typescript ./aztec-nargo/output/target/path -o src/artifacts
=======
You can use the codegenerator to autogenerate type-safe typescript classes for each of your contracts. These classes define type-safe methods for deploying and interacting with your contract based on their artifact.

To generate them, include a `--ts` option in the codegen command with a path to the target folder for the typescript files:

```bash
aztec-cli codegen ./aztec-nargo/output/target/path -o src/artifacts --ts
>>>>>>> 060f39aa
```

Below is typescript code generated from the [Token](https://github.com/AztecProtocol/aztec-packages/blob/master/yarn-project/noir-contracts/contracts/token_contract/src/main.nr) contract:

```ts showLineNumbers
export class TokenContract extends ContractBase {
  private constructor(completeAddress: CompleteAddress, wallet: Wallet, portalContract = EthAddress.ZERO) {
    super(completeAddress, TokenContractArtifact, wallet, portalContract);
  }

  /**
   * Creates a contract instance.
   * @param address - The deployed contract's address.
   * @param wallet - The wallet to use when interacting with the contract.
   * @returns A promise that resolves to a new Contract instance.
   */
  public static async at(address: AztecAddress, wallet: Wallet) {
    return Contract.at(address, TokenContract.artifact, wallet) as Promise<TokenContract>;
  }

  /**
   * Creates a tx to deploy a new instance of this contract.
   */
  public static deploy(pxe: PXE, admin: AztecAddressLike) {
    return new DeployMethod<TokenContract>(Point.ZERO, pxe, TokenContractArtifact, Array.from(arguments).slice(1));
  }

  /**
   * Creates a tx to deploy a new instance of this contract using the specified public key to derive the address.
   */
  public static deployWithPublicKey(pxe: PXE, publicKey: PublicKey, admin: AztecAddressLike) {
    return new DeployMethod<TokenContract>(publicKey, pxe, TokenContractArtifact, Array.from(arguments).slice(2));
  }

  /**
   * Returns this contract's artifact.
   */
  public static get artifact(): ContractArtifact {
    return TokenContractArtifact;
  }

  /** Type-safe wrappers for the public methods exposed by the contract. */
  public methods!: {

    /** balance_of_private(owner: struct) */
    balance_of_private: ((owner: AztecAddressLike) => ContractFunctionInteraction) & Pick<ContractMethod, 'selector'>;

    /** balance_of_public(owner: struct) */
    balance_of_public: ((owner: AztecAddressLike) => ContractFunctionInteraction) & Pick<ContractMethod, 'selector'>;

    /** shield(from: struct, amount: field, secret_hash: field, nonce: field) */
    shield: ((
      from: AztecAddressLike,
      amount: FieldLike,
      secret_hash: FieldLike,
      nonce: FieldLike,
    ) => ContractFunctionInteraction) &
      Pick<ContractMethod, 'selector'>;

    /** total_supply() */
    total_supply: (() => ContractFunctionInteraction) & Pick<ContractMethod, 'selector'>;

    /** transfer(from: struct, to: struct, amount: field, nonce: field) */
    transfer: ((
      from: AztecAddressLike,
      to: AztecAddressLike,
      amount: FieldLike,
      nonce: FieldLike,
    ) => ContractFunctionInteraction) &
      Pick<ContractMethod, 'selector'>;

    /** transfer_public(from: struct, to: struct, amount: field, nonce: field) */
    transfer_public: ((
      from: AztecAddressLike,
      to: AztecAddressLike,
      amount: FieldLike,
      nonce: FieldLike,
    ) => ContractFunctionInteraction) &
      Pick<ContractMethod, 'selector'>;

    ...
  };
}
```

Read more about interacting with contracts using `aztec.js` [here](../getting_started/aztecjs-getting-started.md).

### Aztec.nr interfaces

An Aztec.nr contract can [call a function](./syntax/functions.md) in another contract via `context.call_private_function` or `context.call_public_function`. However, this requires manually assembling the function selector and manually serializing the arguments, which is not type-safe.

To make this easier, the compiler can generate contract interface structs that expose a convenience method for each function listed in a given contract artifact. These structs are intended to be used from another contract project that calls into the current one. For each contract, two interface structs are generated: one to be used from private functions with a `PrivateContext`, and one to be used from open functions with a `PublicContext`.

<<<<<<< HEAD
To generate them, use the `generate-noir-interface` command with a path to the target folder for the generated Aztec.nr interface files and the desired output path:

```bash
aztec-cli generate-noir-interface ./aztec-nargo/output/target/path -o ./path/to/output/folder
=======
To generate them, include a `--nr` option in the `codegen` command with a path to the target folder for the generated Aztec.nr interface files:

```bash
aztec-cli codegen ./aztec-nargo/output/target/path -o ./path/to/output/folder --nr
>>>>>>> 060f39aa
```

Below is an example interface, also generated from the [Token](https://github.com/AztecProtocol/aztec-packages/blob/master/yarn-project/noir-contracts/contracts/token_contract/src/main.nr) contract:

```rust
impl TokenPrivateContextInterface {
  pub fn at(address: Field) -> Self {
      Self {
          address,
      }
  }

  pub fn burn(
    self,
    context: &mut PrivateContext,
    from: FromBurnStruct,
    amount: Field,
    nonce: Field
  ) -> [Field; RETURN_VALUES_LENGTH] {
    let mut serialized_args = [0; 3];
    serialized_args[0] = from.address;
    serialized_args[1] = amount;
    serialized_args[2] = nonce;

    context.call_private_function(self.address, 0xd4fcc96e, serialized_args)
  }


  pub fn burn_public(
    self,
    context: &mut PrivateContext,
    from: FromBurnPublicStruct,
    amount: Field,
    nonce: Field
  ) {
    let mut serialized_args = [0; 3];
    serialized_args[0] = from.address;
    serialized_args[1] = amount;
    serialized_args[2] = nonce;

    context.call_public_function(self.address, 0xb0e964d5, serialized_args)
  }
  ...

}

impl TokenPublicContextInterface {
  pub fn at(address: Field) -> Self {
      Self {
          address,
      }
  }

  pub fn burn_public(
    self,
    context: PublicContext,
    from: FromBurnPublicStruct,
    amount: Field,
    nonce: Field
  ) -> [Field; RETURN_VALUES_LENGTH] {
    let mut serialized_args = [0; 3];
    serialized_args[0] = from.address;
    serialized_args[1] = amount;
    serialized_args[2] = nonce;

    context.call_public_function(self.address, 0xb0e964d5, serialized_args)
  }


  pub fn mint_private(
    self,
    context: PublicContext,
    amount: Field,
    secret_hash: Field
  ) -> [Field; RETURN_VALUES_LENGTH] {
    let mut serialized_args = [0; 2];
    serialized_args[0] = amount;
    serialized_args[1] = secret_hash;

    context.call_public_function(self.address, 0x10763932, serialized_args)
  }


}
```

Read more about how to use the Aztec.nr interfaces [here](./syntax/functions.md#contract-interface).

:::info
At the moment, the compiler generates these interfaces from already compiled ABIs, and not from source code. This means that you should not import a generated interface from within the same project as its source contract, or you risk circular references.
:::

## Next steps

Once you have compiled your contracts, you can use the generated artifacts via the `Contract` class in the `aztec.js` package to deploy and interact with them, or rely on the type-safe typescript classes directly. Alternatively, use the CLI [to deploy](../../dev_docs/cli/main.md#deploying-a-token-contract) and [interact](../../dev_docs/cli/main.md#sending-a-transaction) with them.

import Disclaimer from "../../misc/common/\_disclaimer.mdx";
<Disclaimer/><|MERGE_RESOLUTION|>--- conflicted
+++ resolved
@@ -18,46 +18,26 @@
 
 This will output a JSON [artifact](./artifacts.md) for each contract in the project to a `target` folder containing the Noir ABI artifacts.
 
-<<<<<<< HEAD
-Before you can use the ABI it needs to be validated as being Aztec compatible, and transformed to an Aztec compatible ABI using `aztec-cli codegen`, passing a Noir ABI file or folder, and output location, e.g:
-
-```bash
-aztec-cli generate-typescript ./aztec-nargo/output/target/path -o src/artifacts
-=======
 Before you can use the ABI it currently needs to be validated as being Aztec compatible, and transformed to an Aztec compatible ABI using `aztec-cli codegen`, passing a Noir ABI file or folder, and output location, e.g:
 
 ```bash
 aztec-cli codegen ./aztec-nargo/output/target/path -o src/artifacts
->>>>>>> 060f39aa
 ```
 
 It can be useful to perform this compilation, validation and transformation in one go, so you may wish to chain the commands and perhaps add them to a package.json script. The below assumes your contract is in a folder called `contract` at your project root:
 
 ```bash
-<<<<<<< HEAD
-(cd contract && aztec-nargo compile && aztec-cli generate-typescript target -o ../src/artifacts)
-=======
 (cd contract && aztec-nargo compile && aztec-cli codegen target -o ../src/artifacts)
->>>>>>> 060f39aa
 ```
 
 ### Typescript Interfaces
 
-<<<<<<< HEAD
-You can use the cli codegenerator to autogenerate type-safe typescript classes for each of your contracts. These classes define type-safe methods for deploying and interacting with your contract based on their artifact.
-
-To generate them, use the `generate-typescript` command with a path to the target folder for the typescript files and the desired output path:
-
-```bash
-aztec-cli generate-typescript ./aztec-nargo/output/target/path -o src/artifacts
-=======
 You can use the codegenerator to autogenerate type-safe typescript classes for each of your contracts. These classes define type-safe methods for deploying and interacting with your contract based on their artifact.
 
 To generate them, include a `--ts` option in the codegen command with a path to the target folder for the typescript files:
 
 ```bash
 aztec-cli codegen ./aztec-nargo/output/target/path -o src/artifacts --ts
->>>>>>> 060f39aa
 ```
 
 Below is typescript code generated from the [Token](https://github.com/AztecProtocol/aztec-packages/blob/master/yarn-project/noir-contracts/contracts/token_contract/src/main.nr) contract:
@@ -151,17 +131,10 @@
 
 To make this easier, the compiler can generate contract interface structs that expose a convenience method for each function listed in a given contract artifact. These structs are intended to be used from another contract project that calls into the current one. For each contract, two interface structs are generated: one to be used from private functions with a `PrivateContext`, and one to be used from open functions with a `PublicContext`.
 
-<<<<<<< HEAD
-To generate them, use the `generate-noir-interface` command with a path to the target folder for the generated Aztec.nr interface files and the desired output path:
-
-```bash
-aztec-cli generate-noir-interface ./aztec-nargo/output/target/path -o ./path/to/output/folder
-=======
 To generate them, include a `--nr` option in the `codegen` command with a path to the target folder for the generated Aztec.nr interface files:
 
 ```bash
 aztec-cli codegen ./aztec-nargo/output/target/path -o ./path/to/output/folder --nr
->>>>>>> 060f39aa
 ```
 
 Below is an example interface, also generated from the [Token](https://github.com/AztecProtocol/aztec-packages/blob/master/yarn-project/noir-contracts/contracts/token_contract/src/main.nr) contract:
