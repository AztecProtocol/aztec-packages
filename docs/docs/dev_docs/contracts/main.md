# Aztec.nr

## What is Aztec.nr?

**Aztec.nr** is a framework for writing Aztec smart contracts.

## Nomenclature

[**Noir**](https://noir-lang.org/) is a domain specific language for creating and verifying proofs. It's design choices are influenced heavily by Rust.

A **smart contract** is just a collection of persistent state variables, and a collection of functions which may edit those state variables.

An **Aztec smart contract** is a smart contract with **private** state variables and **private** functions.

**Aztec.nr** is a framework for writing Aztec smart contracts, written in Noir.

# Getting started

## Install Noir

To write an Aztec.nr contract, you need to write Noir, and to write Noir, you need to [install Nargo](https://noir-lang.org/getting_started/nargo_installation).

## Install Noir tooling

There are a number of tools to make writing Aztec.nr contracts more pleasant. See [here](https://github.com/noir-lang/awesome-noir#get-coding).

## Quick start

:::danger TODO
Starter kit
:::

<<<<<<< HEAD

## Example Aztec.nr Contract
=======
## Example Noir Contract
>>>>>>> e434a22b

In keeping with the origins of blockchain, here's an example of a simple private token contract. Everyone's balances are private.

#include_code easy_private_token_contract /yarn-project/noir-contracts/src/contracts/easy_private_token_contract/src/main.nr rust

:::info Disclaimer
Please note that any example contract set out herein is provided solely for informational purposes only and does not constitute any inducement to use or deploy. Any implementation of any such contract with an interface or any other infrastructure should be used in accordance with applicable laws and regulations.
:::<|MERGE_RESOLUTION|>--- conflicted
+++ resolved
@@ -30,12 +30,8 @@
 Starter kit
 :::
 
-<<<<<<< HEAD
 
 ## Example Aztec.nr Contract
-=======
-## Example Noir Contract
->>>>>>> e434a22b
 
 In keeping with the origins of blockchain, here's an example of a simple private token contract. Everyone's balances are private.
 
