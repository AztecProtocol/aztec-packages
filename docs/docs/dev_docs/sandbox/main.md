---
title: Aztec Sandbox
---

import Image from "@theme/IdealImage";
import GithubCode from '../../../src/components/GithubCode';

## Introduction

The Aztec Sandbox aims to provide a local development system against which you can build and test Noir contracts in a fast, safe, and free environment.

Here we will walkthrough the process of retrieving the Sandbox, installing the client libraries and using it to deploy and use a fully private token contract on the Aztec network.

## What do you need?

- Node.Js >= v18
- Docker and Docker Compose (Docker Desktop under WSL2 on windows)

That's it...

## Ok, so how do I try it out?

Well, you can find instructions [at the website](https://up.aztec.network).

Or you can just curl the site instead like this:

`/bin/bash -c "$(curl -fsSL https://up.aztec.network)"`

It will download and execute a script invoking docker compose with 2 containers:

- Anvil
- Aztec Sandbox

It will need to create servers on localhost ports 8545 (Anvil) and 8080 (Sandbox) so you will need to ensure nothing conflicts with this.

Within a few seconds the Sandbox should be ready for use!

<Image img={require("/img/sandbox.png")} />

## Great, but I want to know more about it

Aztec's Layer 2 network is a fully programmable combined private/public ZK rollup. To achieve this, the network contains the following primary components:

- Aztec Node - Aggregates all of the 'backend' services necessary for the building and publishing of rollups.
- Aztec RPC Server - Normally residing with the end client, this decrypts and stores a client's private state, executes simulations and submits transactions to the Aztec Node.
- Aztec.js - Aztec's client library for interacting with the Aztec RPC Server (think Ethers.js).

All of this is included in the Sandbox, with the exception of Aztec.js which you can use to interact with it.

With the help of Aztec.js you will be able to:

- Create an account
- Deploy a contract
- Call view methods on contracts
- Simulate the calling of contract functions
- Send transactions to the network
- Be notified when transactions settle
- Retrieve and view unencrypted logs emitted by contracts
- Query chain state such as chain id, block number etc.

## I have the Sandbox running, show me how to use it!

Let's have a complete walkthrough from start to finish. I'm using WSL2 Ubuntu under Windows but the following should work under regular Linux or MacOS. We will deploy and use a private token contract on our Sandbox. Writing the contract itself is out of scope for this tutorial, we will use the Private Token Contract supplied as one of the example contracts.

Let's create an empty project called `private-token`. If you are familiar with setting up Typescript projects then you can fast-forward the next couple of steps.

Also, although I am using `yarn`, vanilla `npm` would work just as well.

```
~$ node -v
v18.8.0
~$ mkdir private-token
~$ cd private-token
~/private-token$ yarn init
yarn init v1.22.19
question name (private-token):
question version (1.0.0):
question description: My first private token contract
question entry point (index.js):
question repository url:
question author: Phil
question license (MIT):
question private:
success Saved package.json
Done in 23.60s.
~/private-token$ mkdir src
```

We use Typescript here at Aztec, so lets add this to the project.

```
~/private-token yarn add typescript @types/node --dev
```

Add a `tsconfig.json` file into the project root, here is an example:

```
{
  "compilerOptions": {
    "outDir": "dest",
    "rootDir": "src",
    "target": "es2020",
    "lib": ["dom", "esnext", "es2017.object"],
    "module": "NodeNext",
    "moduleResolution": "NodeNext",
    "strict": true,
    "declaration": true,
    "allowSyntheticDefaultImports": true,
    "esModuleInterop": true,
    "downlevelIteration": true,
    "inlineSourceMap": true,
    "declarationMap": true,
    "importHelpers": true,
    "resolveJsonModule": true,
    "composite": true,
    "skipLibCheck": true
  },
  "references": [],
  "include": ["src"]
}
```

Add a `scripts` section to `package.json` and set `"type": "module"`:

```
{
	"name": "private-token",
	"version": "1.0.0",
	"description": "My first private token contract",
	"main": "index.js",
	"author": "Phil",
	"license": "MIT",
	"type": "module",
	"scripts": {
		"build": "yarn clean && tsc -b",
		"build:dev": "tsc -b --watch",
		"clean": "rm -rf ./dest tsconfig.tsbuildinfo",
		"start": "yarn build && export DEBUG='private-token' && node ./dest/index.js"
	},
	"devDependencies": {
		"@types/node": "^20.4.9",
		"typescript": "^5.1.6"
	}
}
```

Now we want to install 2 Aztec packages from npm:

```
<<<<<<< HEAD
yarn add @aztec/noir-contracts @aztec/aztec.js
=======
yarn add @aztec/aztec.js @aztec/noir-contracts
>>>>>>> 399a52e2
```

Create an `index.ts` under the `src` directory:

#include_code index /docs/src/code_examples/sandbox_example.ts typescript

Running `yarn start` should give:

```
  private-token Aztec Sandbox Info  { version: 1, chainId: 31337 } +0ms
```

Great!. The Sandbox is running and we are able to interact with it.

## Account Creation/Deployment

The next step is to create some accounts. I won't go into detail about accounts as that is covered [here](../../concepts/foundation/accounts/main.md). But creating an account on the Sandbox does 2 things:

1. Deploys an account contract reprepresenting you allowing you to perform actions on the network (deploy contracts, call functions etc).
2. Adds your encryption keys to the RPC Server allowing it to decrypt and manage your private state.

Continue with adding the following to our example:

#include_code Accounts /docs/src/code_examples/sandbox_example.ts typescript

Running `yarn start` should now output:

```
  private-token Aztec Sandbox Info  { version: 1, chainId: 31337 } +0ms
  private-token Creating accounts using schnorr signers... +2ms
  private-token Created Alice's account at 0x054d89d0...f17e +23s
  private-token Created Bob's account at 0x0a8410a1...7c48 +1ms
```

That might seem like a lot to digest but it can be broken down into the following steps:

1. We create 2 `Account` objects in Typescript. This object heavily abstracts away the mechanics of configuring and deploying an account contract and setting up a 'wallet' for signing transactions. If you aren't interested in building new types of account contracts or wallets then you don't need to be too concerned with it. In this example we have constructed account contracts and corresposing wallets that sign/verify transactions using schnorr signatures.
2. We wait for the deployment of the 2 account contracts to complete.
3. We retrieve the expected account addresses from the `Account` objects and ensure that they are present in the set of account addresses registered on the Sandbox.

Note, we use the `getAccounts` api to verify that the addresses computed as part of the
account contract deployment have been successfully added to the Sandbox.

If you were looking at your terminal that is running the Sandbox you should hopefully have seen a lot of activity. This is because the Sandbox will have simulated the deployment of both contracts, executed the private kernel circuit for each before submitted 2 transactions to the pool. The sequencer will have picked them up and inserted them into a rollup and executed the recursive rollup circuits before publising the rollup to Anvil. Once this has completed, the rollup is retrieved and pulled down to the internal RPC Server so that any new account state can be decrypted.

## Token Contract Deployment

Now that we have our accounts setup, let's move on to deploy our private token contract. Add this to `index.ts`:

#include_code Deployment /docs/src/code_examples/sandbox_example.ts typescript

`yarn start` will now give the following output:

```
  private-token Aztec Sandbox Info  { version: 1, chainId: 31337 } +0ms
  private-token Creating accounts using schnorr signers... +2ms
  private-token Created Alice's account at 0x054d89d0...f17e +23s
  private-token Created Bob's account at 0x0a8410a1...7c48 +1ms
  private-token Deploying private token contract minting an initial 1000000 tokens to Alice... +0ms
  private-token Transaction status is mined +8s
  private-token Contract successfully deployed at address 0x143e0af4...11b6 +7ms
```

We can break this down as follows:

1. We create and send a contract deployment transaction to the network.
2. We wait for it to be successfully mined.
3. We retrieve the transaction receipt containing the transaction status and contract address.
4. We use the `getContractInfo()` api on the RPC Server to retrieve information about the reported contract address.
5. The fact that this api returns a valid object tells us that the contract was successfully deployed in a prior block.

The Private Token Contract emits an unencrypted log message during construction:

<GithubCode owner="AztecProtocol" language="rust" repo="aztec-packages" branch="master" filePath="yarn-project/noir-contracts/src/contracts/private_token_contract/src/main.nr" startLine={25} endLine={45} />

We can retrieve this emitted log using the `getUnencryptedLogs()` api:

#include_code Logs /docs/src/code_examples/sandbox_example.ts typescript

Our output will now be:

```
  private-token Aztec Sandbox Info  { version: 1, chainId: 31337 } +0ms
  private-token Creating accounts using schnorr signers... +2ms
  private-token Created Alice's account at 0x054d89d0...f17e +23s
  private-token Created Bob's account at 0x0a8410a1...7c48 +1ms
  private-token Deploying private token contract minting an initial 1000000 tokens to Alice... +0ms
  private-token Transaction status is mined +8s
  private-token Contract successfully deployed at address 0x143e0af4...11b6 +7ms
  private-token Retrieving unencrypted logs for block 3 +4ms
  private-token Emitted logs:  [ 'Balance set in constructor' ] +5ms
```

Note how we used the `getBlockNum()` api to retrieve the number of the last mined block. This is the block for which we want to retrieve logs as it is the last mined block number.

## Viewing the balance of an account

A token contract wouldn't be very useful if you aren't able to query the balance of an account. As part of the deployment, tokens were minted to Alice. We can now call the contract's `getBalance()` function to retrieve the balances of the accounts.

<GithubCode owner="AztecProtocol" language="rust" repo="aztec-packages" branch="master" filePath="yarn-project/noir-contracts/src/contracts/private_token_contract/src/main.nr" startLine={96} endLine={106} />

Call this function using the following code:

#include_code Balance /docs/src/code_examples/sandbox_example.ts typescript

Running now should yield output:

```
  private-token Aztec Sandbox Info  { version: 1, chainId: 31337 } +0ms
  private-token Creating accounts using schnorr signers... +2ms
  private-token Created Alice's account at 0x054d89d0...f17e +23s
  private-token Created Bob's account at 0x0a8410a1...7c48 +1ms
  private-token Deploying private token contract minting an initial 1000000 tokens to Alice... +0ms
  private-token Transaction status is mined +8s
  private-token Contract successfully deployed at address 0x143e0af4...11b6 +7ms
  private-token Retrieving unencrypted logs for block 3 +4ms
  private-token Emitted logs:  [ 'Balance set in constructor' ] +5ms
  private-token Alice's balance 1000000 +4s
  private-token Bob's balance 0 +3s
```

In this section, we first created 2 instances of the `PrivateTokenContract` contract abstraction. One for each of our deployed accounts. This contract abstraction offers a Typescript interface reflecting the abi of the contract. We then call `getBalance()` as a `view` method. View methods can be thought as read-only. No transaction is submitted as a result but a user's state can be queried.

We can see that each account has the expected balance of tokens.

## Creating and submitting transactions

Now lets transfer some funds from Alice to Bob by calling the `transfer` function on the contract. This function takes 3 arguments:

1. The quantity of tokens to transfer.
2. The sender.
3. The recipient.

<GithubCode owner="AztecProtocol" language="rust" repo="aztec-packages" branch="master" filePath="yarn-project/noir-contracts/src/contracts/private_token_contract/src/main.nr" startLine={69} endLine={93} />

We will again view the unencrypted logs emitted by the function and check the balances after the transfer:

#include_code Transfer /docs/src/code_examples/sandbox_example.ts typescript

Our output should now look like this:

```
  private-token Aztec Sandbox Info  { version: 1, chainId: 31337 } +0ms
  private-token Creating accounts using schnorr signers... +2ms
  private-token Created Alice's account at 0x054d89d0...f17e +23s
  private-token Created Bob's account at 0x0a8410a1...7c48 +1ms
  private-token Deploying private token contract minting an initial 1000000 tokens to Alice... +0ms
  private-token Transaction status is mined +8s
  private-token Contract successfully deployed at address 0x143e0af4...11b6 +7ms
  private-token Retrieving unencrypted logs for block 3 +4ms
  private-token Emitted logs:  [ 'Balance set in constructor' ] +5ms
  private-token Alice's balance 1000000 +4s
  private-token Bob's balance 0 +3s
  private-token Transferring 543 tokens from Alice to Bob... +0ms
  private-token Retrieving unencrypted logs for block 4 +20s
  private-token Emitted logs:  [ 'Coins transferred' ] +13ms
  private-token Alice's balance 999457 +4s
  private-token Bob's balance 543 +3s
```

Here, we used the same contract abstraction as was previously used for reading Alice's balance. But this time we called `send()` generating and sending a transaction to the network. After waiting for the transaction to settle we were able to retrieve the newly emitted unencrypted logs and check the new balance values.

Finally, the contract has a `mint` function that can be used to generate new tokens for an account. This takes 2 arguments:

1. The quantity of tokens to be minted.
2. The recipient of the new tokens.

<GithubCode owner="AztecProtocol" language="rust" repo="aztec-packages" branch="master" filePath="yarn-project/noir-contracts/src/contracts/private_token_contract/src/main.nr" startLine={48} endLine={66} />

Let's mint some tokens to Bob's account:

#include_code Mint /docs/src/code_examples/sandbox_example.ts typescript

Our complete output should now be:

```
  private-token Aztec Sandbox Info  { version: 1, chainId: 31337 } +0ms
  private-token Creating accounts using schnorr signers... +2ms
  private-token Created Alice's account at 0x054d89d0...f17e +23s
  private-token Created Bob's account at 0x0a8410a1...7c48 +1ms
  private-token Deploying private token contract minting an initial 1000000 tokens to Alice... +0ms
  private-token Transaction status is mined +8s
  private-token Contract successfully deployed at address 0x143e0af4...11b6 +7ms
  private-token Retrieving unencrypted logs for block 3 +4ms
  private-token Emitted logs:  [ 'Balance set in constructor' ] +5ms
  private-token Alice's balance 1000000 +4s
  private-token Bob's balance 0 +3s
  private-token Transferring 543 tokens from Alice to Bob... +0ms
  private-token Retrieving unencrypted logs for block 4 +20s
  private-token Emitted logs:  [ 'Coins transferred' ] +13ms
  private-token Alice's balance 999457 +4s
  private-token Bob's balance 543 +3s
  private-token Minting 10000 tokens to Bob... +1ms
  private-token Retrieving unencrypted logs for block 5 +13s
  private-token Emitted logs:  [ 'Coins minted' ] +13ms
  private-token Alice's balance 999457 +4s
  private-token Bob's balance 10543 +4s
```

That's it! We have successfully deployed a private token contract to an instance of the Aztec network and mined private state-transitioning transactions. We have also queried the resulting state all via the interfaces provided by the contract.<|MERGE_RESOLUTION|>--- conflicted
+++ resolved
@@ -147,11 +147,7 @@
 Now we want to install 2 Aztec packages from npm:
 
 ```
-<<<<<<< HEAD
-yarn add @aztec/noir-contracts @aztec/aztec.js
-=======
 yarn add @aztec/aztec.js @aztec/noir-contracts
->>>>>>> 399a52e2
 ```
 
 Create an `index.ts` under the `src` directory:
