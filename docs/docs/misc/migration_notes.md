--- conflicted
+++ resolved
@@ -8,7 +8,6 @@
 
 ## 0.36.0
 
-<<<<<<< HEAD
 ### [Aztec.nr] Emmiting encrypted logs
 
 The `emit_encrypted_log` function is now a context method.
@@ -20,7 +19,6 @@
 - emit_encrypted_log(context, log1);
 + context.emit_encrypted_log(log1);
 ```
-=======
 ## `FieldNote` removed
 
 `FieldNote` only existed for testing purposes, and was not a note type that should be used in any real application. Its name unfortunately led users to think that it was a note type suitable to store a `Field` value, which it wasn't.
@@ -49,7 +47,6 @@
 
 Finally, you can remove all capsule usage on the client code or tests, since those are no longer required when working with `SharedMutable`.
 
->>>>>>> 19081391
 ## [Aztec.nr & js] Portal addresses
 
 Deployments have been modified. No longer are portal addresses treated as a special class, being immutably set on creation of a contract. They are no longer passed in differently compared to the other variables and instead should be implemented using usual storage by those who require it. One should use the storage that matches the usecase - likely shared storage to support private and public.
