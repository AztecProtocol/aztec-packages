--- conflicted
+++ resolved
@@ -8,7 +8,6 @@
 
 ## 0.36.0
 
-<<<<<<< HEAD
 ### [Aztec.nr] Emmiting encrypted logs
 
 The `emit_encrypted_log` function is now a context method.
@@ -20,10 +19,8 @@
 - emit_encrypted_log(context, log1);
 + context.emit_encrypted_log(log1);
 ```
-## `FieldNote` removed
-=======
+
 ### `FieldNote` removed
->>>>>>> 4a2a3c84
 
 `FieldNote` only existed for testing purposes, and was not a note type that should be used in any real application. Its name unfortunately led users to think that it was a note type suitable to store a `Field` value, which it wasn't.
 
