--- conflicted
+++ resolved
@@ -8,7 +8,6 @@
 
 ## TBD
 
-<<<<<<< HEAD
 ### [Aztec.nr] Keys: Token note now stores an owner master nullifying public key hash instead of an owner address.
 
 i.e.
@@ -23,7 +22,7 @@
 }
 
 Computing the nullifier similarly changes to use this master nullifying public key hash.
-=======
+
 ### [Aztec.nr] Debug logging
 
 The function `debug_log_array_with_prefix` has been removed. Use `debug_log_format` with `{}` instead. The special sequence `{}` will be replaced with the whole array. You can also use `{0}`, `{1}`, ... as usual with `debug_log_format`.
@@ -32,7 +31,6 @@
 - debug_log_array_with_prefix("Prefix", my_array);
 + debug_log_format("Prefix {}", my_array);
 ```
->>>>>>> 92384ce9
 
 ## 0.39.0
 
