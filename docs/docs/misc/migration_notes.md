---
title: Migration notes
description: Read about migration notes from previous versions, which could solve problems while updating
keywords: [sandbox, cli, aztec, notes, migration, updating, upgrading]
---

Aztec is in full-speed development. Literally every version breaks compatibility with the previous ones. This page attempts to target errors and difficulties you might encounter when upgrading, and how to resolve them.

## 0.36.0

<<<<<<< HEAD
### [Aztec.nr] Emmiting encrypted logs

The `emit_encrypted_log` function is now a context method.

```diff
- use dep::aztec::log::emit_encrypted_log;
- use dep::aztec::logs::emit_encrypted_log;

- emit_encrypted_log(context, log1);
+ context.emit_encrypted_log(log1);
=======
## [Aztec.nr & js] Portal addresses

Deployments have been modified. No longer are portal addresses treated as a special class, being immutably set on creation of a contract. They are no longer passed in differently compared to the other variables and instead should be implemented using usual storage by those who require it. One should use the storage that matches the usecase - likely shared storage to support private and public.

This means that you will likely add the portal as a constructor argument

```diff
- fn constructor(token: AztecAddress) {
-    storage.token.write(token);
- }
+ struct Storage {
    ...
+   portal_address: SharedImmutable<AztecAddress>,
+ }
+ fn constructor(token: AztecAddress, portal_address: EthAddress) {
+    storage.token.write(token);
+    storage.portal_address.initialize(portal_address);
+ }
```

And read it from storage whenever needed instead of from the context.

```diff
- context.this_portal_address(),
+ storage.portal_address.read_public(),
>>>>>>> 4465e3be
```

### [Aztec.nr] Oracles

Oracle `get_nullifier_secret_key` was renamed to `get_app_nullifier_secret_key` and `request_nullifier_secret_key` function on PrivateContext was renamed as `request_app_nullifier_secret_key`.

```diff
- let secret = get_nullifier_secret_key(self.owner);
+ let secret = get_app_nullifier_secret_key(self.owner);
```

```diff
- let secret = context.request_nullifier_secret_key(self.owner);
+ let secret = context.request_app_nullifier_secret_key(self.owner);
```

### [Aztec.nr] Contract interfaces

It is now possible to import contracts on another contracts and use their automatic interfaces to perform calls. The interfaces have the same name as the contract, and are automatically exported. Parameters are automatically serialized (using the `Serialize<N>` trait) and return values are automatically deserialized (using the `Deserialize<N>` trait). Serialize and Deserialize methods have to conform to the standard ACVM serialization schema for the interface to work!

1. Only fixed length types are supported
2. All numeric types become Fields
3. Strings become arrays of Fields, one per char
4. Arrays become arrays of Fields following rules 2 and 3
5. Structs become arrays of Fields, with every item defined in the same order as they are in Noir code, following rules 2, 3, 4 and 5 (recursive)

```diff
- context.call_public_function(
-   storage.gas_token_address.read_private(),
-   FunctionSelector::from_signature("pay_fee(Field)"),
-   [42]
- );
-
- context.call_public_function(
-   storage.gas_token_address.read_private(),
-   FunctionSelector::from_signature("pay_fee(Field)"),
-   [42]
- );
-
- let _ = context.call_private_function(
-           storage.subscription_token_address.read_private(),
-           FunctionSelector::from_signature("transfer((Field),(Field),Field,Field)"),
-           [
-            context.msg_sender().to_field(),
-            storage.subscription_recipient_address.read_private().to_field(),
-            storage.subscription_price.read_private(),
-            nonce
-           ]
-  );
+ use dep::gas_token::GasToken;
+ use dep::token::Token;
+
+ ...
+ // Public call from public land
+ GasToken::at(storage.gas_token_address.read_private()).pay_fee(42).call(&mut context);
+ // Public call from private land
+ GasToken::at(storage.gas_token_address.read_private()).pay_fee(42).enqueue(&mut context);
+ // Private call from private land
+ Token::at(asset).transfer(context.msg_sender(), storage.subscription_recipient_address.read_private(), amount, nonce).call(&mut context);
```

It is also possible to use these automatic interfaces from the local contract, and thus enqueue public calls from private without having to rely on low level `context` calls.

### [Aztec.nr] Rename max block number setter

The `request_max_block_number` function has been renamed to `set_tx_max_block_number` to better reflect that it is not a getter, and that the setting is transaction-wide.

```diff
- context.request_max_block_number(value);
+ context.set_tx_max_block_number(value);
```

### [Aztec.nr] Get portal address

The `get_portal_address` oracle was removed. If you need to get the portal address of SomeContract, add the following methods to it

```
#[aztec(private)]
fn get_portal_address() -> EthAddress {
    context.this_portal_address()
}

#[aztec(public)]
fn get_portal_address_public() -> EthAddress {
    context.this_portal_address()
}
```

and change the call to `get_portal_address`

```diff
- let portal_address = get_portal_address(contract_address);
+ let portal_address = SomeContract::at(contract_address).get_portal_address().call(&mut context);
```

### [Aztec.nr] Required gas limits for public-to-public calls

When calling a public function from another public function using the `call_public_function` method, you must now specify how much gas you're allocating to the nested call. This will later allow you to limit the amount of gas consumed by the nested call, and handle any out of gas errors.

Note that gas limits are not yet enforced. For now, it is suggested you use `dep::aztec::context::gas::GasOpts::default()` which will forward all available gas.

```diff
+ use dep::aztec::context::gas::GasOpts;

- context.call_public_function(target_contract, target_selector, args);
+ context.call_public_function(target_contract, target_selector, args, GasOpts::default());
```

Note that this is not required when enqueuing a public function from a private one, since top-level enqueued public functions will always consume all gas available for the transaction, as it is not possible to handle any out-of-gas errors.

### [Aztec.nr] Emitting unencrypted logs

The `emit_unencrypted_logs` function is now a context method.

```diff
- use dep::aztec::log::emit_unencrypted_log;
- use dep::aztec::log::emit_unencrypted_log_from_private;

- emit_unencrypted_log(context, log1);
- emit_unencrypted_log_from_private(context, log2);
+ context.emit_unencrypted_log(log1);
+ context.emit_unencrypted_log(log2);
```

## 0.33

### [Aztec.nr] Storage struct annotation

The storage struct now identified by the annotation `#[aztec(storage)]`, instead of having to rely on it being called `Storage`.

```diff
- struct Storage {
-    ...
- }
+ #[aztec(storage)]
+ struct MyStorageStruct {
+    ...
+ }
```

### [Aztec.js] Storage layout and note info

Storage layout and note information are now exposed in the TS contract artifact

```diff
- const note = new Note([new Fr(mintAmount), secretHash]);
- const pendingShieldStorageSlot = new Fr(5n); // storage slot for pending_shields
- const noteTypeId = new Fr(84114971101151129711410111011678111116101n); // note type id for TransparentNote
- const extendedNote = new ExtendedNote(
-   note,
-   admin.address,
-   token.address,
-   pendingShieldStorageSlot,
-   noteTypeId,
-   receipt.txHash,
- );
- await pxe.addNote(extendedNote);
+ const note = new Note([new Fr(mintAmount), secretHash]);
+ const extendedNote = new ExtendedNote(
+   note,
+   admin.address,
+   token.address,
+   TokenContract.storage.pending_shields.slot,
+   TokenContract.notes.TransparentNote.id,
+   receipt.txHash,
+ );
+ await pxe.addNote(extendedNote);
```

### [Aztec.nr] rand oracle is now called unsafe_rand

`oracle::rand::rand` has been renamed to `oracle::unsafe_rand::unsafe_rand`.
This change was made to communicate that we do not constrain the value in circuit and instead we just trust our PXE.

```diff
- let random_value = rand();
+ let random_value = unsafe_rand();
```

### [AztecJS] Simulate and get return values for ANY call and introducing `prove()`

Historically it have been possible to "view" `unconstrained` functions to simulate them and get the return values, but not for `public` nor `private` functions.
This has lead to a lot of bad code where we have the same function implemented thrice, once in `private`, once in `public` and once in `unconstrained`.
It is not possible to call `simulate` on any call to get the return values!
However, beware that it currently always returns a Field array of size 4 for private and public.  
This will change to become similar to the return values of the `unconstrained` functions with proper return types.

```diff
-    #[aztec(private)]
-    fn get_shared_immutable_constrained_private() -> pub Leader {
-        storage.shared_immutable.read_private()
-    }
-
-    unconstrained fn get_shared_immutable() -> pub Leader {
-        storage.shared_immutable.read_public()
-    }

+    #[aztec(private)]
+    fn get_shared_immutable_private() -> pub Leader {
+        storage.shared_immutable.read_private()
+    }

- const returnValues = await contract.methods.get_shared_immutable().view();
+ const returnValues = await contract.methods.get_shared_immutable_private().simulate();
```

```diff
await expect(
-   asset.withWallet(wallets[1]).methods.update_admin(newAdminAddress).simulate()).rejects.toThrow(
+   asset.withWallet(wallets[1]).methods.update_admin(newAdminAddress).prove()).rejects.toThrow(
        "Assertion failed: caller is not admin 'caller_roles.is_admin'",
);
```

## 0.31.0

### [Aztec.nr] Public storage historical read API improvement

`history::public_value_inclusion::prove_public_value_inclusion` has been renamed to `history::public_storage::public_storage_historical_read`, and its API changed slightly. Instead of receiving a `value` parameter it now returns the historical value stored at that slot.

If you were using an oracle to get the value to pass to `prove_public_value_inclusion`, drop the oracle and use the return value from `public_storage_historical_read` instead:

```diff
- let value = read_storage();
- prove_public_value_inclusion(value, storage_slot, contract_address, context);
+ let value = public_storage_historical_read(storage_slot, contract_address, context);
```

If you were proving historical existence of a value you got via some other constrained means, perform an assertion against the return value of `public_storage_historical_read` instead:

```diff
- prove_public_value_inclusion(value, storage_slot, contract_address, context);
+ assert(public_storage_historical_read(storage_slot, contract_address, context) == value);
```

## 0.30.0

### [AztecJS] Simplify authwit syntax

```diff
- const messageHash = computeAuthWitMessageHash(accounts[1].address, action.request());
- await wallets[0].setPublicAuth(messageHash, true).send().wait();
+ await wallets[0].setPublicAuthWit({ caller: accounts[1].address, action }, true).send().wait();
```

```diff
const action = asset
    .withWallet(wallets[1])
    .methods.unshield(accounts[0].address, accounts[1].address, amount, nonce);
-const messageHash = computeAuthWitMessageHash(accounts[1].address, action.request());
-const witness = await wallets[0].createAuthWitness(messageHash);
+const witness = await wallets[0].createAuthWit({ caller: accounts[1].address, action });
await wallets[1].addAuthWitness(witness);
```

Also note some of the naming changes:
`setPublicAuth` -> `setPublicAuthWit`
`createAuthWitness` -> `createAuthWit`

### [Aztec.nr] Automatic NoteInterface implementation and selector changes

Implementing a note required a fair amount of boilerplate code, which has been substituted by the `#[aztec(note)]` attribute.

```diff
+ #[aztec(note)]
struct AddressNote {
    address: AztecAddress,
    owner: AztecAddress,
    randomness: Field,
    header: NoteHeader
}

impl NoteInterface<ADDRESS_NOTE_LEN>  for AddressNote {
-    fn serialize_content(self) -> [Field; ADDRESS_NOTE_LEN]{
-        [self.address.to_field(), self.owner.to_field(), self.randomness]
-    }
-
-    fn deserialize_content(serialized_note: [Field; ADDRESS_NOTE_LEN]) -> Self {
-        AddressNote {
-            address: AztecAddress::from_field(serialized_note[0]),
-            owner: AztecAddress::from_field(serialized_note[1]),
-            randomness: serialized_note[2],
-            header: NoteHeader::empty(),
-        }
-    }
-
-    fn compute_note_content_hash(self) -> Field {
-        pedersen_hash(self.serialize_content(), 0)
-    }
-
    fn compute_nullifier(self, context: &mut PrivateContext) -> Field {
        let note_hash_for_nullify = compute_note_hash_for_consumption(self);
        let secret = context.request_nullifier_secret_key(self.owner);
        pedersen_hash([
            note_hash_for_nullify,
            secret.low,
            secret.high,
        ],0)
    }

    fn compute_nullifier_without_context(self) -> Field {
        let note_hash_for_nullify = compute_note_hash_for_consumption(self);
        let secret = get_nullifier_secret_key(self.owner);
        pedersen_hash([
            note_hash_for_nullify,
            secret.low,
            secret.high,
        ],0)
    }

-    fn set_header(&mut self, header: NoteHeader) {
-        self.header = header;
-    }
-
-    fn get_header(note: Self) -> NoteHeader {
-        note.header
-    }

    fn broadcast(self, context: &mut PrivateContext, slot: Field) {
        let encryption_pub_key = get_public_key(self.owner);
        emit_encrypted_log(
            context,
            (*context).this_address(),
            slot,
            Self::get_note_type_id(),
            encryption_pub_key,
            self.serialize_content(),
        );
    }

-    fn get_note_type_id() -> Field {
-        6510010011410111511578111116101
-    }
}
```

Automatic note (de)serialization implementation also means it is now easier to filter notes using `NoteGetterOptions.select` via the `::properties()` helper:

Before:

```rust
let options = NoteGetterOptions::new().select(0, amount, Option::none()).select(1, owner.to_field(), Option::none()).set_limit(1);
```

After:

```rust
let options = NoteGetterOptions::new().select(ValueNote::properties().value, amount, Option::none()).select(ValueNote::properties().owner, owner.to_field(), Option::none()).set_limit(1);
```

The helper returns a metadata struct that looks like this (if autogenerated)

```rust
ValueNoteProperties {
    value: PropertySelector { index: 0, offset: 0, length: 32 },
    owner: PropertySelector { index: 1, offset: 0, length: 32 },
    randomness: PropertySelector { index: 2, offset: 0, length: 32 },
}
```

It can also be used for the `.sort` method.

## 0.27.0

### `initializer` macro replaces `constructor`

Before this version, every contract was required to have exactly one `constructor` private function, that was used for deployment. We have now removed this requirement, and made `constructor` a function like any other.

To signal that a function can be used to **initialize** a contract, you must now decorate it with the `#[aztec(initializer)]` attribute. Initializers are regular functions that set an "initialized" flag (a nullifier) for the contract. A contract can only be initialized once, and contract functions can only be called after the contract has been initialized, much like a constructor. However, if a contract defines no initializers, it can be called at any time. Additionally, you can define as many initializer functions in a contract as you want, both private and public.

To migrate from current code, simply add an initializer attribute to your constructor functions.

```diff
+ #[aztec(initializer)]
#[aztec(private)]
fn constructor() { ... }
```

If your private constructor was used to just call a public internal initializer, then remove the private constructor and flag the public function as initializer. And if your private constructor was an empty one, just remove it.

## 0.25.0

### [Aztec.nr] Static calls

It is now possible to perform static calls from both public and private functions. Static calls forbid any modification to the state, including L2->L1 messages or log generation. Once a static context is set through a static all, every subsequent call will also be treated as static via context propagation.

```rust
context.static_call_private_function(targetContractAddress, targetSelector, args);

context.static_call_public_function(targetContractAddress, targetSelector, args);
```

### [Aztec.nr] Introduction to `prelude`

A new `prelude` module to include common Aztec modules and types.
This simplifies dependency syntax. For example:

```rust
use dep::aztec::protocol_types::address::AztecAddress;
use dep::aztec::{
    context::{PrivateContext, Context}, note::{note_header::NoteHeader, utils as note_utils},
    state_vars::Map
};
```

Becomes:

```rust
use dep::aztec::prelude::{AztecAddress, NoteHeader, PrivateContext, Map};
use dep::aztec::context::Context;
use dep::aztec::notes::utils as note_utils;
```

This will be further simplified in future versions (See [4496](https://github.com/AztecProtocol/aztec-packages/pull/4496) for further details).

The prelude consists of

#include_code prelude /noir-projects/aztec-nr/aztec/src/prelude.nr rust

### `internal` is now a macro

The `internal` keyword is now removed from Noir, and is replaced by an `aztec(internal)` attribute in the function. The resulting behavior is exactly the same: these functions will only be callable from within the same contract.

Before:

```rust
#[aztec(private)]
internal fn double(input: Field) -> Field {
    input * 2
}
```

After:

```rust
#[aztec(private)]
#[aztec(internal)]
fn double(input: Field) -> Field {
    input * 2
}
```

### [Aztec.nr] No SafeU120 anymore!

Noir now have overflow checks by default. So we don't need SafeU120 like libraries anymore.

You can replace it with `U128` instead

Before:

```
SafeU120::new(0)
```

Now:

```
U128::from_integer(0)
```

### [Aztec.nr] `compute_note_hash_and_nullifier` is now autogenerated

Historically developers have been required to include a `compute_note_hash_and_nullifier` function in each of their contracts. This function is now automatically generated, and all instances of it in contract code can be safely removed.

It is possible to provide a user-defined implementation, in which case auto-generation will be skipped (though there are no known use cases for this).

### [Aztec.nr] Updated naming of state variable wrappers

We have decided to change the naming of our state variable wrappers because the naming was not clear.
The changes are as follows:

1. `Singleton` -> `PrivateMutable`
2. `ImmutableSingleton` -> `PrivateImmutable`
3. `StablePublicState` -> `SharedImmutable`
4. `PublicState` -> `PublicMutable`

This is the meaning of "private", "public" and "shared":
Private: read (R) and write (W) from private, not accessible from public
Public: not accessible from private, R/W from public
Shared: R from private, R/W from public

Note: `SlowUpdates` will be renamed to `SharedMutable` once the implementation is ready.

### [Aztec.nr] Authwit updates

Authentication Witnesses have been updates such that they are now cancellable and scoped to a specific consumer.
This means that the `authwit` nullifier must be emitted from the account contract, which require changes to the interface.
Namely, the `assert_current_call_valid_authwit_public` and `assert_current_call_valid_authwit` in `auth.nr` will **NO LONGER** emit a nullifier.
Instead it will call a `spend_*_authwit` function in the account contract - which will emit the nullifier and perform a few checks.
This means that the `is_valid` functions have been removed to not confuse it for a non-mutating function (static).
Furthermore, the `caller` parameter of the "authwits" have been moved "further out" such that the account contract can use it in validation, allowing scoped approvals from the account POV.
For most contracts, this won't be changing much, but for the account contract, it will require a few changes.

Before:

```rust
#[aztec(public)]
fn is_valid_public(message_hash: Field) -> Field {
    let actions = AccountActions::public(&mut context, ACCOUNT_ACTIONS_STORAGE_SLOT, is_valid_impl);
    actions.is_valid_public(message_hash)
}

#[aztec(private)]
fn is_valid(message_hash: Field) -> Field {
    let actions = AccountActions::private(&mut context, ACCOUNT_ACTIONS_STORAGE_SLOT, is_valid_impl);
    actions.is_valid(message_hash)
}
```

After:

```rust
#[aztec(private)]
fn spend_private_authwit(inner_hash: Field) -> Field {
    let actions = AccountActions::private(&mut context, ACCOUNT_ACTIONS_STORAGE_SLOT, is_valid_impl);
    actions.spend_private_authwit(inner_hash)
}

#[aztec(public)]
fn spend_public_authwit(inner_hash: Field) -> Field {
    let actions = AccountActions::public(&mut context, ACCOUNT_ACTIONS_STORAGE_SLOT, is_valid_impl);
    actions.spend_public_authwit(inner_hash)
}
```

## 0.24.0

### Introduce Note Type IDs

Note Type IDs are a new feature which enable contracts to have multiple `Map`s with different underlying note types, something that was not possible before. This is done almost without any user intervention, though some minor changes are required.

The mandatory `compute_note_hash_and_nullifier` now has a fifth parameter `note_type_id`. Use this instead of `storage_slot` to determine which deserialization function to use.

Before:

```rust
unconstrained fn compute_note_hash_and_nullifier(
    contract_address: AztecAddress,
    nonce: Field,
    storage_slot: Field,
    preimage: [Field; TOKEN_NOTE_LEN]
) -> pub [Field; 4] {
    let note_header = NoteHeader::new(contract_address, nonce, storage_slot);

    if (storage_slot == storage.pending_shields.get_storage_slot()) {
        note_utils::compute_note_hash_and_nullifier(TransparentNote::deserialize_content, note_header, preimage)
    } else if (note_type_id == storage.slow_update.get_storage_slot()) {
        note_utils::compute_note_hash_and_nullifier(FieldNote::deserialize_content, note_header, preimage)
    } else {
        note_utils::compute_note_hash_and_nullifier(TokenNote::deserialize_content, note_header, preimage)
    }
```

Now:

```rust
unconstrained fn compute_note_hash_and_nullifier(
    contract_address: AztecAddress,
    nonce: Field,
    storage_slot: Field,
    note_type_id: Field,
    preimage: [Field; TOKEN_NOTE_LEN]
) -> pub [Field; 4] {
    let note_header = NoteHeader::new(contract_address, nonce, storage_slot);

    if (note_type_id == TransparentNote::get_note_type_id()) {
        note_utils::compute_note_hash_and_nullifier(TransparentNote::deserialize_content, note_header, preimage)
    } else if (note_type_id == FieldNote::get_note_type_id()) {
        note_utils::compute_note_hash_and_nullifier(FieldNote::deserialize_content, note_header, preimage)
    } else {
        note_utils::compute_note_hash_and_nullifier(TokenNote::deserialize_content, note_header, preimage)
    }
```

The `NoteInterface` trait now has an additional `get_note_type_id()` function. This implementation will be autogenerated in the future, but for now providing any unique ID will suffice. The suggested way to do it is by running the Python command shown in the comment below:

```rust
impl NoteInterface<N> for MyCustomNote {
    fn get_note_type_id() -> Field {
        // python -c "print(int(''.join(str(ord(c)) for c in 'MyCustomNote')))"
       771216711711511611110978111116101
    }
}
```

### [js] Importing contracts in JS

`@aztec/noir-contracts` is now `@aztec/noir-contracts.js`. You'll need to update your package.json & imports.

Before:

```js
import { TokenContract } from "@aztec/noir-contracts/Token";
```

Now:

```js
import { TokenContract } from "@aztec/noir-contracts.js/Token";
```

### [Aztec.nr] aztec-nr contracts location change in Nargo.toml

Aztec contracts are now moved outside of the `yarn-project` folder and into `noir-projects`, so you need to update your imports.

Before:

```rust
easy_private_token_contract = {git = "https://github.com/AztecProtocol/aztec-packages/", tag ="v0.23.0", directory = "yarn-project/noir-contracts/contracts/easy_private_token_contract"}
```

Now, update the `yarn-project` folder for `noir-projects`:

```rust
easy_private_token_contract = {git = "https://github.com/AztecProtocol/aztec-packages/", tag ="v0.24.0", directory = "noir-projects/noir-contracts/contracts/easy_private_token_contract"}
```

## 0.22.0

### `Note::compute_note_hash` renamed to `Note::compute_note_content_hash`

The `compute_note_hash` function in of the `Note` trait has been renamed to `compute_note_content_hash` to avoid being confused with the actual note hash.

Before:

```rust
impl NoteInterface for CardNote {
    fn compute_note_hash(self) -> Field {
        pedersen_hash([
            self.owner.to_field(),
        ], 0)
    }
```

Now:

```rust
impl NoteInterface for CardNote {
    fn compute_note_content_hash(self) -> Field {
        pedersen_hash([
            self.owner.to_field(),
        ], 0)
    }
```

### Introduce `compute_note_hash_for_consumption` and `compute_note_hash_for_insertion`

Makes a split in logic for note hash computation for consumption and insertion. This is to avoid confusion between the two, and to make it clear that the note hash for consumption is different from the note hash for insertion (sometimes).

`compute_note_hash_for_consumption` replaces `compute_note_hash_for_read_or_nullify`.
`compute_note_hash_for_insertion` is new, and mainly used in `lifecycle.nr``

### `Note::serialize_content` and `Note::deserialize_content` added to `NoteInterface

The `NoteInterface` have been extended to include `serialize_content` and `deserialize_content` functions. This is to convey the difference between serializing the full note, and just the content. This change allows you to also add a `serialize` function to support passing in a complete note to a function.

Before:

```rust
impl Serialize<ADDRESS_NOTE_LEN> for AddressNote {
    fn serialize(self) -> [Field; ADDRESS_NOTE_LEN]{
        [self.address.to_field(), self.owner.to_field(), self.randomness]
    }
}
impl Deserialize<ADDRESS_NOTE_LEN> for AddressNote {
    fn deserialize(serialized_note: [Field; ADDRESS_NOTE_LEN]) -> Self {
        AddressNote {
            address: AztecAddress::from_field(serialized_note[0]),
            owner: AztecAddress::from_field(serialized_note[1]),
            randomness: serialized_note[2],
            header: NoteHeader::empty(),
        }
    }
```

Now

```rust
impl NoteInterface<ADDRESS_NOTE_LEN>  for AddressNote {
    fn serialize_content(self) -> [Field; ADDRESS_NOTE_LEN]{
        [self.address.to_field(), self.owner.to_field(), self.randomness]
    }

    fn deserialize_content(serialized_note: [Field; ADDRESS_NOTE_LEN]) -> Self {
        AddressNote {
            address: AztecAddress::from_field(serialized_note[0]),
            owner: AztecAddress::from_field(serialized_note[1]),
            randomness: serialized_note[2],
            header: NoteHeader::empty(),
        }
    }
    ...
}
```

### [Aztec.nr] No storage.init() and `Serialize`, `Deserialize`, `NoteInterface` as Traits, removal of SerializationMethods and SERIALIZED_LEN

Storage definition and initialization has been simplified. Previously:

```rust
struct Storage {
    leader: PublicState<Leader, LEADER_SERIALIZED_LEN>,
    legendary_card: Singleton<CardNote, CARD_NOTE_LEN>,
    profiles: Map<AztecAddress, Singleton<CardNote, CARD_NOTE_LEN>>,
    test: Set<CardNote, CARD_NOTE_LEN>,
    imm_singleton: PrivateImmutable<CardNote, CARD_NOTE_LEN>,
}

impl Storage {
        fn init(context: Context) -> Self {
            Storage {
                leader: PublicMutable::new(
                    context,
                    1,
                    LeaderSerializationMethods,
                ),
                legendary_card: PrivateMutable::new(context, 2, CardNoteMethods),
                profiles: Map::new(
                    context,
                    3,
                    |context, slot| {
                        PrivateMutable::new(context, slot, CardNoteMethods)
                    },
                ),
                test: Set::new(context, 4, CardNoteMethods),
                imm_singleton: PrivateImmutable::new(context, 4, CardNoteMethods),
            }
        }
    }
```

Now:

```rust
struct Storage {
    leader: PublicMutable<Leader>,
    legendary_card: Singleton<CardNote>,
    profiles: Map<AztecAddress, Singleton<CardNote>>,
    test: Set<CardNote>,
    imm_singleton: PrivateImmutable<CardNote>,
}
```

For this to work, Notes must implement Serialize, Deserialize and NoteInterface Traits. Previously:

```rust
use dep::aztec::protocol_types::address::AztecAddress;
use dep::aztec::{
    note::{
        note_header::NoteHeader,
        note_interface::NoteInterface,
        utils::compute_note_hash_for_read_or_nullify,
    },
    oracle::{
        nullifier_key::get_nullifier_secret_key,
        get_public_key::get_public_key,
    },
    log::emit_encrypted_log,
    hash::pedersen_hash,
    context::PrivateContext,
};

// Shows how to create a custom note

global CARD_NOTE_LEN: Field = 1;

impl CardNote {
    pub fn new(owner: AztecAddress) -> Self {
        CardNote {
            owner,
        }
    }

    pub fn serialize(self) -> [Field; CARD_NOTE_LEN] {
        [self.owner.to_field()]
    }

    pub fn deserialize(serialized_note: [Field; CARD_NOTE_LEN]) -> Self {
        CardNote {
            owner: AztecAddress::from_field(serialized_note[1]),
        }
    }

    pub fn compute_note_hash(self) -> Field {
        pedersen_hash([
            self.owner.to_field(),
        ],0)
    }

    pub fn compute_nullifier(self, context: &mut PrivateContext) -> Field {
        let note_hash_for_nullify = compute_note_hash_for_read_or_nullify(CardNoteMethods, self);
        let secret = context.request_nullifier_secret_key(self.owner);
        pedersen_hash([
            note_hash_for_nullify,
            secret.high,
            secret.low,
        ],0)
    }

    pub fn compute_nullifier_without_context(self) -> Field {
        let note_hash_for_nullify = compute_note_hash_for_read_or_nullify(CardNoteMethods, self);
        let secret = get_nullifier_secret_key(self.owner);
        pedersen_hash([
            note_hash_for_nullify,
            secret.high,
            secret.low,
        ],0)
    }

    pub fn set_header(&mut self, header: NoteHeader) {
        self.header = header;
    }

    // Broadcasts the note as an encrypted log on L1.
    pub fn broadcast(self, context: &mut PrivateContext, slot: Field) {
        let encryption_pub_key = get_public_key(self.owner);
        emit_encrypted_log(
            context,
            (*context).this_address(),
            slot,
            encryption_pub_key,
            self.serialize(),
        );
    }
}

fn deserialize(serialized_note: [Field; CARD_NOTE_LEN]) -> CardNote {
    CardNote::deserialize(serialized_note)
}

fn serialize(note: CardNote) -> [Field; CARD_NOTE_LEN] {
    note.serialize()
}

fn compute_note_hash(note: CardNote) -> Field {
    note.compute_note_hash()
}

fn compute_nullifier(note: CardNote, context: &mut PrivateContext) -> Field {
    note.compute_nullifier(context)
}

fn compute_nullifier_without_context(note: CardNote) -> Field {
    note.compute_nullifier_without_context()
}

fn get_header(note: CardNote) -> NoteHeader {
    note.header
}

fn set_header(note: &mut CardNote, header: NoteHeader) {
    note.set_header(header)
}

// Broadcasts the note as an encrypted log on L1.
fn broadcast(context: &mut PrivateContext, slot: Field, note: CardNote) {
    note.broadcast(context, slot);
}

global CardNoteMethods = NoteInterface {
    deserialize,
    serialize,
    compute_note_hash,
    compute_nullifier,
    compute_nullifier_without_context,
    get_header,
    set_header,
    broadcast,
};
```

Now:

```rust
use dep::aztec::{
    note::{
        note_header::NoteHeader,
        note_interface::NoteInterface,
        utils::compute_note_hash_for_read_or_nullify,
    },
    oracle::{
        nullifier_key::get_nullifier_secret_key,
        get_public_key::get_public_key,
    },
    log::emit_encrypted_log,
    hash::pedersen_hash,
    context::PrivateContext,
    protocol_types::{
        address::AztecAddress,
        traits::{Serialize, Deserialize, Empty}
    }
};

// Shows how to create a custom note

global CARD_NOTE_LEN: Field = 1;

impl CardNote {
    pub fn new(owner: AztecAddress) -> Self {
        CardNote {
            owner,
        }
    }
}

impl NoteInterface for CardNote {
    fn compute_note_content_hash(self) -> Field {
        pedersen_hash([
            self.owner.to_field(),
        ],0)
    }

    fn compute_nullifier(self, context: &mut PrivateContext) -> Field {
        let note_hash_for_nullify = compute_note_hash_for_read_or_nullify(self);
        let secret = context.request_nullifier_secret_key(self.owner);
        pedersen_hash([
            note_hash_for_nullify,
            secret.high,
            secret.low,
        ],0)
    }

    fn compute_nullifier_without_context(self) -> Field {
        let note_hash_for_nullify = compute_note_hash_for_read_or_nullify(self);
        let secret = get_nullifier_secret_key(self.owner);
        pedersen_hash([
            note_hash_for_nullify,
            secret.high,
            secret.low,
        ],0)
    }

    fn set_header(&mut self, header: NoteHeader) {
        self.header = header;
    }

    fn get_header(note: CardNote) -> NoteHeader {
        note.header
    }

    fn serialize_content(self) -> [Field; CARD_NOTE_LEN]{
        [self.owner.to_field()]
    }

    fn deserialize_content(serialized_note: [Field; CARD_NOTE_LEN]) -> Self {
        AddressNote {
            owner: AztecAddress::from_field(serialized_note[0]),
            header: NoteHeader::empty(),
        }
    }

    // Broadcasts the note as an encrypted log on L1.
    fn broadcast(self, context: &mut PrivateContext, slot: Field) {
        let encryption_pub_key = get_public_key(self.owner);
        emit_encrypted_log(
            context,
            (*context).this_address(),
            slot,
            encryption_pub_key,
            self.serialize(),
        );
    }
}
```

Public state must implement Serialize and Deserialize traits.

It is still possible to manually implement the storage initialization (for custom storage wrappers or internal types that don't implement the required traits). For the above example, the `impl Storage` section would look like this:

```rust
impl Storage {
    fn init(context: Context) -> Self {
        Storage {
            leader: PublicMutable::new(
                context,
                1
            ),
            legendary_card: PrivateMutable::new(context, 2),
            profiles: Map::new(
                context,
                3,
                |context, slot| {
                    PrivateMutable::new(context, slot)
                },
            ),
            test: Set::new(context, 4),
            imm_singleton: PrivateImmutable::new(context, 4),
        }
    }
}
```

## 0.20.0

### [Aztec.nr] Changes to `NoteInterface`

1. Changing `compute_nullifier()` to `compute_nullifier(private_context: PrivateContext)`

   This API is invoked for nullifier generation within private functions. When using a secret key for nullifier creation, retrieve it through:

   `private_context.request_nullifier_secret_key(account_address)`

   The private context will generate a request for the kernel circuit to validate that the secret key does belong to the account.

   Before:

   ```rust
    pub fn compute_nullifier(self) -> Field {
        let secret = oracle.get_secret_key(self.owner);
        pedersen_hash([
            self.value,
            secret.low,
            secret.high,
        ])
    }
   ```

   Now:

   ```rust
    pub fn compute_nullifier(self, context: &mut PrivateContext) -> Field {
        let secret = context.request_nullifier_secret_key(self.owner);
        pedersen_hash([
            self.value,
            secret.low,
            secret.high,
        ])
    }
   ```

2. New API `compute_nullifier_without_context()`.

   This API is used within unconstrained functions where the private context is not available, and using an unverified nullifier key won't affect the network or other users. For example, it's used in `compute_note_hash_and_nullifier()` to compute values for the user's own notes.

   ```rust
   pub fn compute_nullifier_without_context(self) -> Field {
        let secret = oracle.get_nullifier_secret_key(self.owner);
        pedersen_hash([
            self.value,
            secret.low,
            secret.high,
        ])
    }
   ```

   > Note that the `get_secret_key` oracle API has been renamed to `get_nullifier_secret_key`.

## 0.18.0

### [Aztec.nr] Remove `protocol_types` from Nargo.toml

The `protocol_types` package is now being reexported from `aztec`. It can be accessed through `dep::aztec::protocol_types`.

```toml
aztec = { git="https://github.com/AztecProtocol/aztec-packages/", tag="#include_aztec_version", directory="yarn-project/aztec-nr/aztec" }
```

### [Aztec.nr] key type definition in Map

The `Map` class now requires defining the key type in its declaration which _must_ implement the `ToField` trait.

Before:

```rust
struct Storage {
    balances: Map<PublicMutable<Field, FIELD_SERIALIZED_LEN>>
}

let user_balance = balances.at(owner.to_field())
```

Now:

```rust
struct Storage {
    balances: Map<AztecAddress, PublicState<Field, FIELD_SERIALIZED_LEN>>
}

let user_balance = balances.at(owner)
```

### [js] Updated function names

- `waitForSandbox` renamed to `waitForPXE` in `@aztec/aztec.js`
- `getSandboxAccountsWallets` renamed to `getInitialTestAccountsWallets` in `@aztec/accounts/testing`

## 0.17.0

### [js] New `@aztec/accounts` package

Before:

```js
import { getSchnorrAccount } from "@aztec/aztec.js"; // previously you would get the default accounts from the `aztec.js` package:
```

Now, import them from the new package `@aztec/accounts`

```js
import { getSchnorrAccount } from "@aztec/accounts";
```

### Typed Addresses

Address fields in Aztec.nr now is of type `AztecAddress` as opposed to `Field`

Before:

```rust
unconstrained fn compute_note_hash_and_nullifier(contract_address: Field, nonce: Field, storage_slot: Field, serialized_note: [Field; VALUE_NOTE_LEN]) -> [Field; 4] {
        let note_header = NoteHeader::new(_address, nonce, storage_slot);
        ...
```

Now:

```rust
unconstrained fn compute_note_hash_and_nullifier(
        contract_address: AztecAddress,
        nonce: Field,
        storage_slot: Field,
        serialized_note: [Field; VALUE_NOTE_LEN]
    ) -> pub [Field; 4] {
        let note_header = NoteHeader::new(contract_address, nonce, storage_slot);
```

Similarly, there are changes when using aztec.js to call functions.

To parse a `AztecAddress` to BigInt, use `.inner`
Before:

```js
const tokenBigInt = await bridge.methods.token().simulate();
```

Now:

```js
const tokenBigInt = (await bridge.methods.token().simulate()).inner;
```

### [Aztec.nr] Add `protocol_types` to Nargo.toml

```toml
aztec = { git="https://github.com/AztecProtocol/aztec-packages/", tag="#include_aztec_version", directory="yarn-project/aztec-nr/aztec" }
protocol_types = { git="https://github.com/AztecProtocol/aztec-packages/", tag="#include_aztec_version", directory="yarn-project/noir-protocol-circuits/crates/types"}
```

### [Aztec.nr] moving compute_address func to AztecAddress

Before:

```rust
let calculated_address = compute_address(pub_key_x, pub_key_y, partial_address);
```

Now:

```rust
let calculated_address = AztecAddress::compute(pub_key_x, pub_key_y, partial_address);
```

### [Aztec.nr] moving `compute_selector` to FunctionSelector

Before:

```rust
let selector = compute_selector("_initialize((Field))");
```

Now:

```rust
let selector = FunctionSelector::from_signature("_initialize((Field))");
```

### [js] Importing contracts in JS

Contracts are now imported from a file with the type's name.

Before:

```js
import { TokenContract } from "@aztec/noir-contracts/types";
```

Now:

```js
import { TokenContract } from "@aztec/noir-contracts/Token";
```

### [Aztec.nr] Aztec example contracts location change in Nargo.toml

Aztec contracts are now moved outside of the `src` folder, so you need to update your imports.

Before:

```rust
easy_private_token_contract = {git = "https://github.com/AztecProtocol/aztec-packages/", tag ="v0.16.9", directory = "noir-projects/noir-contracts/contracts/easy_private_token_contract"}
```

Now, just remove the `src` folder,:

```rust
easy_private_token_contract = {git = "https://github.com/AztecProtocol/aztec-packages/", tag ="v0.17.0", directory = "noir-projects/noir-contracts/contracts/easy_private_token_contract"}
```<|MERGE_RESOLUTION|>--- conflicted
+++ resolved
@@ -8,7 +8,6 @@
 
 ## 0.36.0
 
-<<<<<<< HEAD
 ### [Aztec.nr] Emmiting encrypted logs
 
 The `emit_encrypted_log` function is now a context method.
@@ -19,7 +18,7 @@
 
 - emit_encrypted_log(context, log1);
 + context.emit_encrypted_log(log1);
-=======
+```
 ## [Aztec.nr & js] Portal addresses
 
 Deployments have been modified. No longer are portal addresses treated as a special class, being immutably set on creation of a contract. They are no longer passed in differently compared to the other variables and instead should be implemented using usual storage by those who require it. One should use the storage that matches the usecase - likely shared storage to support private and public.
@@ -45,7 +44,6 @@
 ```diff
 - context.this_portal_address(),
 + storage.portal_address.read_public(),
->>>>>>> 4465e3be
 ```
 
 ### [Aztec.nr] Oracles
