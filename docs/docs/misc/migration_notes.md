---
title: Migration notes
description: Read about migration notes from previous versions, which could solve problems while updating
keywords: [sandbox, cli, aztec, notes, migration, updating, upgrading]
---

Aztec is in full-speed development. Literally every version breaks compatibility with the previous ones. This page attempts to target errors and difficulties you might encounter when upgrading, and how to resolve them.

## TBD

### [Aztec.nr] Keys: Token note now stores an owner master nullifying public key hash instead of an owner address.

i.e.

struct TokenNote {
    amount: U128,
    ```diff
    - owner: AztecAddress,
    + npk_m_hash: Field,
    ```
    randomness: Field,
}

Computing the nullifier similarly changes to use this master nullifying public key hash.

<<<<<<< HEAD
=======
### [Aztec.nr] Debug logging

The function `debug_log_array_with_prefix` has been removed. Use `debug_log_format` with `{}` instead. The special sequence `{}` will be replaced with the whole array. You can also use `{0}`, `{1}`, ... as usual with `debug_log_format`.

```diff
- debug_log_array_with_prefix("Prefix", my_array);
+ debug_log_format("Prefix {}", my_array);
```

>>>>>>> 95c6b4af
## 0.39.0

### [Aztec.nr] Mutable delays in `SharedMutable`

The type signature for `SharedMutable` changed from `SharedMutable<T, DELAY>` to `SharedMutable<T, INITIAL_DELAY>`. The behavior is the same as before, except the delay can now be changed after deployment by calling `schedule_delay_change`.

### [Aztec.nr] get_public_key oracle replaced with get_ivpk_m

When implementing changes according to a [new key scheme](https://yp-aztec.netlify.app/docs/addresses-and-keys/keys) we had to change oracles.
What used to be called encryption public key is now master incoming viewing public key.

```diff
- use dep::aztec::oracles::get_public_key::get_public_key;
+ use dep::aztec::keys::getters::get_ivpk_m;

- let encryption_pub_key = get_public_key(self.owner);
+ let ivpk_m = get_ivpk_m(context, self.owner);
```

## 0.38.0

### [Aztec.nr] Emitting encrypted logs

The `emit_encrypted_log` function is now a context method.

```diff
- use dep::aztec::log::emit_encrypted_log;
- use dep::aztec::logs::emit_encrypted_log;

- emit_encrypted_log(context, log1);
+ context.emit_encrypted_log(log1);
```

## 0.36.0

### `FieldNote` removed

`FieldNote` only existed for testing purposes, and was not a note type that should be used in any real application. Its name unfortunately led users to think that it was a note type suitable to store a `Field` value, which it wasn't.

If using `FieldNote`, you most likely want to use `ValueNote` instead, which has both randomness for privacy and an owner for proper nullification.

### `SlowUpdatesTree` replaced for `SharedMutable`

The old `SlowUpdatesTree` contract and libraries have been removed from the codebase, use the new `SharedMutable` library instead. This will require that you add a global variable specifying a delay in blocks for updates, and replace the slow updates tree state variable with `SharedMutable` variables.

```diff
+ global CHANGE_ROLES_DELAY_BLOCKS = 5;

struct Storage {
-  slow_update: SharedImmutable<AztecAddress>,
+  roles: Map<AztecAddress, SharedMutable<UserFlags, CHANGE_ROLES_DELAY_BLOCKS>>,
}
```

Reading from `SharedMutable` is much simpler, all that's required is to call `get_current_value_in_public` or `get_current_value_in_private`, depending on the domain.

```diff
- let caller_roles = UserFlags::new(U128::from_integer(slow.read_at_pub(context.msg_sender().to_field()).call(&mut context)));
+ let caller_roles = storage.roles.at(context.msg_sender()).get_current_value_in_public();
```

Finally, you can remove all capsule usage on the client code or tests, since those are no longer required when working with `SharedMutable`.

### [Aztec.nr & js] Portal addresses

Deployments have been modified. No longer are portal addresses treated as a special class, being immutably set on creation of a contract. They are no longer passed in differently compared to the other variables and instead should be implemented using usual storage by those who require it. One should use the storage that matches the usecase - likely shared storage to support private and public.

This means that you will likely add the portal as a constructor argument

```diff
- fn constructor(token: AztecAddress) {
-    storage.token.write(token);
- }
+ struct Storage {
    ...
+   portal_address: SharedImmutable<AztecAddress>,
+ }
+ fn constructor(token: AztecAddress, portal_address: EthAddress) {
+    storage.token.write(token);
+    storage.portal_address.initialize(portal_address);
+ }
```

And read it from storage whenever needed instead of from the context.

```diff
- context.this_portal_address(),
+ storage.portal_address.read_public(),
```

### [Aztec.nr] Oracles

Oracle `get_nullifier_secret_key` was renamed to `get_app_nullifier_secret_key` and `request_nullifier_secret_key` function on PrivateContext was renamed as `request_app_nullifier_secret_key`.

```diff
- let secret = get_nullifier_secret_key(self.owner);
+ let secret = get_app_nullifier_secret_key(self.owner);
```

```diff
- let secret = context.request_nullifier_secret_key(self.owner);
+ let secret = context.request_app_nullifier_secret_key(self.owner);
```

### [Aztec.nr] Contract interfaces

It is now possible to import contracts on another contracts and use their automatic interfaces to perform calls. The interfaces have the same name as the contract, and are automatically exported. Parameters are automatically serialized (using the `Serialize<N>` trait) and return values are automatically deserialized (using the `Deserialize<N>` trait). Serialize and Deserialize methods have to conform to the standard ACVM serialization schema for the interface to work!

1. Only fixed length types are supported
2. All numeric types become Fields
3. Strings become arrays of Fields, one per char
4. Arrays become arrays of Fields following rules 2 and 3
5. Structs become arrays of Fields, with every item defined in the same order as they are in Noir code, following rules 2, 3, 4 and 5 (recursive)

```diff
- context.call_public_function(
-   storage.gas_token_address.read_private(),
-   FunctionSelector::from_signature("pay_fee(Field)"),
-   [42]
- );
-
- context.call_public_function(
-   storage.gas_token_address.read_private(),
-   FunctionSelector::from_signature("pay_fee(Field)"),
-   [42]
- );
-
- let _ = context.call_private_function(
-           storage.subscription_token_address.read_private(),
-           FunctionSelector::from_signature("transfer((Field),(Field),Field,Field)"),
-           [
-            context.msg_sender().to_field(),
-            storage.subscription_recipient_address.read_private().to_field(),
-            storage.subscription_price.read_private(),
-            nonce
-           ]
-  );
+ use dep::gas_token::GasToken;
+ use dep::token::Token;
+
+ ...
+ // Public call from public land
+ GasToken::at(storage.gas_token_address.read_private()).pay_fee(42).call(&mut context);
+ // Public call from private land
+ GasToken::at(storage.gas_token_address.read_private()).pay_fee(42).enqueue(&mut context);
+ // Private call from private land
+ Token::at(asset).transfer(context.msg_sender(), storage.subscription_recipient_address.read_private(), amount, nonce).call(&mut context);
```

It is also possible to use these automatic interfaces from the local contract, and thus enqueue public calls from private without having to rely on low level `context` calls.

### [Aztec.nr] Rename max block number setter

The `request_max_block_number` function has been renamed to `set_tx_max_block_number` to better reflect that it is not a getter, and that the setting is transaction-wide.

```diff
- context.request_max_block_number(value);
+ context.set_tx_max_block_number(value);
```

### [Aztec.nr] Get portal address

The `get_portal_address` oracle was removed. If you need to get the portal address of SomeContract, add the following methods to it

```
#[aztec(private)]
fn get_portal_address() -> EthAddress {
    context.this_portal_address()
}

#[aztec(public)]
fn get_portal_address_public() -> EthAddress {
    context.this_portal_address()
}
```

and change the call to `get_portal_address`

```diff
- let portal_address = get_portal_address(contract_address);
+ let portal_address = SomeContract::at(contract_address).get_portal_address().call(&mut context);
```

### [Aztec.nr] Required gas limits for public-to-public calls

When calling a public function from another public function using the `call_public_function` method, you must now specify how much gas you're allocating to the nested call. This will later allow you to limit the amount of gas consumed by the nested call, and handle any out of gas errors.

Note that gas limits are not yet enforced. For now, it is suggested you use `dep::aztec::context::gas::GasOpts::default()` which will forward all available gas.

```diff
+ use dep::aztec::context::gas::GasOpts;

- context.call_public_function(target_contract, target_selector, args);
+ context.call_public_function(target_contract, target_selector, args, GasOpts::default());
```

Note that this is not required when enqueuing a public function from a private one, since top-level enqueued public functions will always consume all gas available for the transaction, as it is not possible to handle any out-of-gas errors.

### [Aztec.nr] Emitting unencrypted logs

The `emit_unencrypted_logs` function is now a context method.

```diff
- use dep::aztec::log::emit_unencrypted_log;
- use dep::aztec::log::emit_unencrypted_log_from_private;

- emit_unencrypted_log(context, log1);
- emit_unencrypted_log_from_private(context, log2);
+ context.emit_unencrypted_log(log1);
+ context.emit_unencrypted_log(log2);
```

## 0.33

### [Aztec.nr] Storage struct annotation

The storage struct now identified by the annotation `#[aztec(storage)]`, instead of having to rely on it being called `Storage`.

```diff
- struct Storage {
-    ...
- }
+ #[aztec(storage)]
+ struct MyStorageStruct {
+    ...
+ }
```

### [Aztec.js] Storage layout and note info

Storage layout and note information are now exposed in the TS contract artifact

```diff
- const note = new Note([new Fr(mintAmount), secretHash]);
- const pendingShieldStorageSlot = new Fr(5n); // storage slot for pending_shields
- const noteTypeId = new Fr(84114971101151129711410111011678111116101n); // note type id for TransparentNote
- const extendedNote = new ExtendedNote(
-   note,
-   admin.address,
-   token.address,
-   pendingShieldStorageSlot,
-   noteTypeId,
-   receipt.txHash,
- );
- await pxe.addNote(extendedNote);
+ const note = new Note([new Fr(mintAmount), secretHash]);
+ const extendedNote = new ExtendedNote(
+   note,
+   admin.address,
+   token.address,
+   TokenContract.storage.pending_shields.slot,
+   TokenContract.notes.TransparentNote.id,
+   receipt.txHash,
+ );
+ await pxe.addNote(extendedNote);
```

### [Aztec.nr] rand oracle is now called unsafe_rand

`oracle::rand::rand` has been renamed to `oracle::unsafe_rand::unsafe_rand`.
This change was made to communicate that we do not constrain the value in circuit and instead we just trust our PXE.

```diff
- let random_value = rand();
+ let random_value = unsafe_rand();
```

### [AztecJS] Simulate and get return values for ANY call and introducing `prove()`

Historically it have been possible to "view" `unconstrained` functions to simulate them and get the return values, but not for `public` nor `private` functions.
This has lead to a lot of bad code where we have the same function implemented thrice, once in `private`, once in `public` and once in `unconstrained`.
It is not possible to call `simulate` on any call to get the return values!
However, beware that it currently always returns a Field array of size 4 for private and public.  
This will change to become similar to the return values of the `unconstrained` functions with proper return types.

```diff
-    #[aztec(private)]
-    fn get_shared_immutable_constrained_private() -> pub Leader {
-        storage.shared_immutable.read_private()
-    }
-
-    unconstrained fn get_shared_immutable() -> pub Leader {
-        storage.shared_immutable.read_public()
-    }

+    #[aztec(private)]
+    fn get_shared_immutable_private() -> pub Leader {
+        storage.shared_immutable.read_private()
+    }

- const returnValues = await contract.methods.get_shared_immutable().view();
+ const returnValues = await contract.methods.get_shared_immutable_private().simulate();
```

```diff
await expect(
-   asset.withWallet(wallets[1]).methods.update_admin(newAdminAddress).simulate()).rejects.toThrow(
+   asset.withWallet(wallets[1]).methods.update_admin(newAdminAddress).prove()).rejects.toThrow(
        "Assertion failed: caller is not admin 'caller_roles.is_admin'",
);
```

## 0.31.0

### [Aztec.nr] Public storage historical read API improvement

`history::public_value_inclusion::prove_public_value_inclusion` has been renamed to `history::public_storage::public_storage_historical_read`, and its API changed slightly. Instead of receiving a `value` parameter it now returns the historical value stored at that slot.

If you were using an oracle to get the value to pass to `prove_public_value_inclusion`, drop the oracle and use the return value from `public_storage_historical_read` instead:

```diff
- let value = read_storage();
- prove_public_value_inclusion(value, storage_slot, contract_address, context);
+ let value = public_storage_historical_read(storage_slot, contract_address, context);
```

If you were proving historical existence of a value you got via some other constrained means, perform an assertion against the return value of `public_storage_historical_read` instead:

```diff
- prove_public_value_inclusion(value, storage_slot, contract_address, context);
+ assert(public_storage_historical_read(storage_slot, contract_address, context) == value);
```

## 0.30.0

### [AztecJS] Simplify authwit syntax

```diff
- const messageHash = computeAuthWitMessageHash(accounts[1].address, action.request());
- await wallets[0].setPublicAuth(messageHash, true).send().wait();
+ await wallets[0].setPublicAuthWit({ caller: accounts[1].address, action }, true).send().wait();
```

```diff
const action = asset
    .withWallet(wallets[1])
    .methods.unshield(accounts[0].address, accounts[1].address, amount, nonce);
-const messageHash = computeAuthWitMessageHash(accounts[1].address, action.request());
-const witness = await wallets[0].createAuthWitness(messageHash);
+const witness = await wallets[0].createAuthWit({ caller: accounts[1].address, action });
await wallets[1].addAuthWitness(witness);
```

Also note some of the naming changes:
`setPublicAuth` -> `setPublicAuthWit`
`createAuthWitness` -> `createAuthWit`

### [Aztec.nr] Automatic NoteInterface implementation and selector changes

Implementing a note required a fair amount of boilerplate code, which has been substituted by the `#[aztec(note)]` attribute.

```diff
+ #[aztec(note)]
struct AddressNote {
    address: AztecAddress,
    owner: AztecAddress,
    randomness: Field,
    header: NoteHeader
}

impl NoteInterface<ADDRESS_NOTE_LEN>  for AddressNote {
-    fn serialize_content(self) -> [Field; ADDRESS_NOTE_LEN]{
-        [self.address.to_field(), self.owner.to_field(), self.randomness]
-    }
-
-    fn deserialize_content(serialized_note: [Field; ADDRESS_NOTE_LEN]) -> Self {
-        AddressNote {
-            address: AztecAddress::from_field(serialized_note[0]),
-            owner: AztecAddress::from_field(serialized_note[1]),
-            randomness: serialized_note[2],
-            header: NoteHeader::empty(),
-        }
-    }
-
-    fn compute_note_content_hash(self) -> Field {
-        pedersen_hash(self.serialize_content(), 0)
-    }
-
    fn compute_nullifier(self, context: &mut PrivateContext) -> Field {
        let note_hash_for_nullify = compute_note_hash_for_consumption(self);
        let secret = context.request_nullifier_secret_key(self.owner);
        pedersen_hash([
            note_hash_for_nullify,
            secret.low,
            secret.high,
        ],0)
    }

    fn compute_nullifier_without_context(self) -> Field {
        let note_hash_for_nullify = compute_note_hash_for_consumption(self);
        let secret = get_nullifier_secret_key(self.owner);
        pedersen_hash([
            note_hash_for_nullify,
            secret.low,
            secret.high,
        ],0)
    }

-    fn set_header(&mut self, header: NoteHeader) {
-        self.header = header;
-    }
-
-    fn get_header(note: Self) -> NoteHeader {
-        note.header
-    }

    fn broadcast(self, context: &mut PrivateContext, slot: Field) {
        let encryption_pub_key = get_public_key(self.owner);
        emit_encrypted_log(
            context,
            (*context).this_address(),
            slot,
            Self::get_note_type_id(),
            encryption_pub_key,
            self.serialize_content(),
        );
    }

-    fn get_note_type_id() -> Field {
-        6510010011410111511578111116101
-    }
}
```

Automatic note (de)serialization implementation also means it is now easier to filter notes using `NoteGetterOptions.select` via the `::properties()` helper:

Before:

```rust
let options = NoteGetterOptions::new().select(0, amount, Option::none()).select(1, owner.to_field(), Option::none()).set_limit(1);
```

After:

```rust
let options = NoteGetterOptions::new().select(ValueNote::properties().value, amount, Option::none()).select(ValueNote::properties().owner, owner.to_field(), Option::none()).set_limit(1);
```

The helper returns a metadata struct that looks like this (if autogenerated)

```rust
ValueNoteProperties {
    value: PropertySelector { index: 0, offset: 0, length: 32 },
    owner: PropertySelector { index: 1, offset: 0, length: 32 },
    randomness: PropertySelector { index: 2, offset: 0, length: 32 },
}
```

It can also be used for the `.sort` method.

## 0.27.0

### `initializer` macro replaces `constructor`

Before this version, every contract was required to have exactly one `constructor` private function, that was used for deployment. We have now removed this requirement, and made `constructor` a function like any other.

To signal that a function can be used to **initialize** a contract, you must now decorate it with the `#[aztec(initializer)]` attribute. Initializers are regular functions that set an "initialized" flag (a nullifier) for the contract. A contract can only be initialized once, and contract functions can only be called after the contract has been initialized, much like a constructor. However, if a contract defines no initializers, it can be called at any time. Additionally, you can define as many initializer functions in a contract as you want, both private and public.

To migrate from current code, simply add an initializer attribute to your constructor functions.

```diff
+ #[aztec(initializer)]
#[aztec(private)]
fn constructor() { ... }
```

If your private constructor was used to just call a public internal initializer, then remove the private constructor and flag the public function as initializer. And if your private constructor was an empty one, just remove it.

## 0.25.0

### [Aztec.nr] Static calls

It is now possible to perform static calls from both public and private functions. Static calls forbid any modification to the state, including L2->L1 messages or log generation. Once a static context is set through a static all, every subsequent call will also be treated as static via context propagation.

```rust
context.static_call_private_function(targetContractAddress, targetSelector, args);

context.static_call_public_function(targetContractAddress, targetSelector, args);
```

### [Aztec.nr] Introduction to `prelude`

A new `prelude` module to include common Aztec modules and types.
This simplifies dependency syntax. For example:

```rust
use dep::aztec::protocol_types::address::AztecAddress;
use dep::aztec::{
    context::{PrivateContext, Context}, note::{note_header::NoteHeader, utils as note_utils},
    state_vars::Map
};
```

Becomes:

```rust
use dep::aztec::prelude::{AztecAddress, NoteHeader, PrivateContext, Map};
use dep::aztec::context::Context;
use dep::aztec::notes::utils as note_utils;
```

This will be further simplified in future versions (See [4496](https://github.com/AztecProtocol/aztec-packages/pull/4496) for further details).

The prelude consists of

#include_code prelude /noir-projects/aztec-nr/aztec/src/prelude.nr rust

### `internal` is now a macro

The `internal` keyword is now removed from Noir, and is replaced by an `aztec(internal)` attribute in the function. The resulting behavior is exactly the same: these functions will only be callable from within the same contract.

Before:

```rust
#[aztec(private)]
internal fn double(input: Field) -> Field {
    input * 2
}
```

After:

```rust
#[aztec(private)]
#[aztec(internal)]
fn double(input: Field) -> Field {
    input * 2
}
```

### [Aztec.nr] No SafeU120 anymore!

Noir now have overflow checks by default. So we don't need SafeU120 like libraries anymore.

You can replace it with `U128` instead

Before:

```
SafeU120::new(0)
```

Now:

```
U128::from_integer(0)
```

### [Aztec.nr] `compute_note_hash_and_nullifier` is now autogenerated

Historically developers have been required to include a `compute_note_hash_and_nullifier` function in each of their contracts. This function is now automatically generated, and all instances of it in contract code can be safely removed.

It is possible to provide a user-defined implementation, in which case auto-generation will be skipped (though there are no known use cases for this).

### [Aztec.nr] Updated naming of state variable wrappers

We have decided to change the naming of our state variable wrappers because the naming was not clear.
The changes are as follows:

1. `Singleton` -> `PrivateMutable`
2. `ImmutableSingleton` -> `PrivateImmutable`
3. `StablePublicState` -> `SharedImmutable`
4. `PublicState` -> `PublicMutable`

This is the meaning of "private", "public" and "shared":
Private: read (R) and write (W) from private, not accessible from public
Public: not accessible from private, R/W from public
Shared: R from private, R/W from public

Note: `SlowUpdates` will be renamed to `SharedMutable` once the implementation is ready.

### [Aztec.nr] Authwit updates

Authentication Witnesses have been updates such that they are now cancellable and scoped to a specific consumer.
This means that the `authwit` nullifier must be emitted from the account contract, which require changes to the interface.
Namely, the `assert_current_call_valid_authwit_public` and `assert_current_call_valid_authwit` in `auth.nr` will **NO LONGER** emit a nullifier.
Instead it will call a `spend_*_authwit` function in the account contract - which will emit the nullifier and perform a few checks.
This means that the `is_valid` functions have been removed to not confuse it for a non-mutating function (static).
Furthermore, the `caller` parameter of the "authwits" have been moved "further out" such that the account contract can use it in validation, allowing scoped approvals from the account POV.
For most contracts, this won't be changing much, but for the account contract, it will require a few changes.

Before:

```rust
#[aztec(public)]
fn is_valid_public(message_hash: Field) -> Field {
    let actions = AccountActions::public(&mut context, ACCOUNT_ACTIONS_STORAGE_SLOT, is_valid_impl);
    actions.is_valid_public(message_hash)
}

#[aztec(private)]
fn is_valid(message_hash: Field) -> Field {
    let actions = AccountActions::private(&mut context, ACCOUNT_ACTIONS_STORAGE_SLOT, is_valid_impl);
    actions.is_valid(message_hash)
}
```

After:

```rust
#[aztec(private)]
fn spend_private_authwit(inner_hash: Field) -> Field {
    let actions = AccountActions::private(&mut context, ACCOUNT_ACTIONS_STORAGE_SLOT, is_valid_impl);
    actions.spend_private_authwit(inner_hash)
}

#[aztec(public)]
fn spend_public_authwit(inner_hash: Field) -> Field {
    let actions = AccountActions::public(&mut context, ACCOUNT_ACTIONS_STORAGE_SLOT, is_valid_impl);
    actions.spend_public_authwit(inner_hash)
}
```

## 0.24.0

### Introduce Note Type IDs

Note Type IDs are a new feature which enable contracts to have multiple `Map`s with different underlying note types, something that was not possible before. This is done almost without any user intervention, though some minor changes are required.

The mandatory `compute_note_hash_and_nullifier` now has a fifth parameter `note_type_id`. Use this instead of `storage_slot` to determine which deserialization function to use.

Before:

```rust
unconstrained fn compute_note_hash_and_nullifier(
    contract_address: AztecAddress,
    nonce: Field,
    storage_slot: Field,
    preimage: [Field; TOKEN_NOTE_LEN]
) -> pub [Field; 4] {
    let note_header = NoteHeader::new(contract_address, nonce, storage_slot);

    if (storage_slot == storage.pending_shields.get_storage_slot()) {
        note_utils::compute_note_hash_and_nullifier(TransparentNote::deserialize_content, note_header, preimage)
    } else if (note_type_id == storage.slow_update.get_storage_slot()) {
        note_utils::compute_note_hash_and_nullifier(FieldNote::deserialize_content, note_header, preimage)
    } else {
        note_utils::compute_note_hash_and_nullifier(TokenNote::deserialize_content, note_header, preimage)
    }
```

Now:

```rust
unconstrained fn compute_note_hash_and_nullifier(
    contract_address: AztecAddress,
    nonce: Field,
    storage_slot: Field,
    note_type_id: Field,
    preimage: [Field; TOKEN_NOTE_LEN]
) -> pub [Field; 4] {
    let note_header = NoteHeader::new(contract_address, nonce, storage_slot);

    if (note_type_id == TransparentNote::get_note_type_id()) {
        note_utils::compute_note_hash_and_nullifier(TransparentNote::deserialize_content, note_header, preimage)
    } else if (note_type_id == FieldNote::get_note_type_id()) {
        note_utils::compute_note_hash_and_nullifier(FieldNote::deserialize_content, note_header, preimage)
    } else {
        note_utils::compute_note_hash_and_nullifier(TokenNote::deserialize_content, note_header, preimage)
    }
```

The `NoteInterface` trait now has an additional `get_note_type_id()` function. This implementation will be autogenerated in the future, but for now providing any unique ID will suffice. The suggested way to do it is by running the Python command shown in the comment below:

```rust
impl NoteInterface<N> for MyCustomNote {
    fn get_note_type_id() -> Field {
        // python -c "print(int(''.join(str(ord(c)) for c in 'MyCustomNote')))"
       771216711711511611110978111116101
    }
}
```

### [js] Importing contracts in JS

`@aztec/noir-contracts` is now `@aztec/noir-contracts.js`. You'll need to update your package.json & imports.

Before:

```js
import { TokenContract } from "@aztec/noir-contracts/Token";
```

Now:

```js
import { TokenContract } from "@aztec/noir-contracts.js/Token";
```

### [Aztec.nr] aztec-nr contracts location change in Nargo.toml

Aztec contracts are now moved outside of the `yarn-project` folder and into `noir-projects`, so you need to update your imports.

Before:

```rust
easy_private_token_contract = {git = "https://github.com/AztecProtocol/aztec-packages/", tag ="v0.23.0", directory = "yarn-project/noir-contracts/contracts/easy_private_token_contract"}
```

Now, update the `yarn-project` folder for `noir-projects`:

```rust
easy_private_token_contract = {git = "https://github.com/AztecProtocol/aztec-packages/", tag ="v0.24.0", directory = "noir-projects/noir-contracts/contracts/easy_private_token_contract"}
```

## 0.22.0

### `Note::compute_note_hash` renamed to `Note::compute_note_content_hash`

The `compute_note_hash` function in of the `Note` trait has been renamed to `compute_note_content_hash` to avoid being confused with the actual note hash.

Before:

```rust
impl NoteInterface for CardNote {
    fn compute_note_hash(self) -> Field {
        pedersen_hash([
            self.owner.to_field(),
        ], 0)
    }
```

Now:

```rust
impl NoteInterface for CardNote {
    fn compute_note_content_hash(self) -> Field {
        pedersen_hash([
            self.owner.to_field(),
        ], 0)
    }
```

### Introduce `compute_note_hash_for_consumption` and `compute_note_hash_for_insertion`

Makes a split in logic for note hash computation for consumption and insertion. This is to avoid confusion between the two, and to make it clear that the note hash for consumption is different from the note hash for insertion (sometimes).

`compute_note_hash_for_consumption` replaces `compute_note_hash_for_read_or_nullify`.
`compute_note_hash_for_insertion` is new, and mainly used in `lifecycle.nr``

### `Note::serialize_content` and `Note::deserialize_content` added to `NoteInterface

The `NoteInterface` have been extended to include `serialize_content` and `deserialize_content` functions. This is to convey the difference between serializing the full note, and just the content. This change allows you to also add a `serialize` function to support passing in a complete note to a function.

Before:

```rust
impl Serialize<ADDRESS_NOTE_LEN> for AddressNote {
    fn serialize(self) -> [Field; ADDRESS_NOTE_LEN]{
        [self.address.to_field(), self.owner.to_field(), self.randomness]
    }
}
impl Deserialize<ADDRESS_NOTE_LEN> for AddressNote {
    fn deserialize(serialized_note: [Field; ADDRESS_NOTE_LEN]) -> Self {
        AddressNote {
            address: AztecAddress::from_field(serialized_note[0]),
            owner: AztecAddress::from_field(serialized_note[1]),
            randomness: serialized_note[2],
            header: NoteHeader::empty(),
        }
    }
```

Now

```rust
impl NoteInterface<ADDRESS_NOTE_LEN>  for AddressNote {
    fn serialize_content(self) -> [Field; ADDRESS_NOTE_LEN]{
        [self.address.to_field(), self.owner.to_field(), self.randomness]
    }

    fn deserialize_content(serialized_note: [Field; ADDRESS_NOTE_LEN]) -> Self {
        AddressNote {
            address: AztecAddress::from_field(serialized_note[0]),
            owner: AztecAddress::from_field(serialized_note[1]),
            randomness: serialized_note[2],
            header: NoteHeader::empty(),
        }
    }
    ...
}
```

### [Aztec.nr] No storage.init() and `Serialize`, `Deserialize`, `NoteInterface` as Traits, removal of SerializationMethods and SERIALIZED_LEN

Storage definition and initialization has been simplified. Previously:

```rust
struct Storage {
    leader: PublicState<Leader, LEADER_SERIALIZED_LEN>,
    legendary_card: Singleton<CardNote, CARD_NOTE_LEN>,
    profiles: Map<AztecAddress, Singleton<CardNote, CARD_NOTE_LEN>>,
    test: Set<CardNote, CARD_NOTE_LEN>,
    imm_singleton: PrivateImmutable<CardNote, CARD_NOTE_LEN>,
}

impl Storage {
        fn init(context: Context) -> Self {
            Storage {
                leader: PublicMutable::new(
                    context,
                    1,
                    LeaderSerializationMethods,
                ),
                legendary_card: PrivateMutable::new(context, 2, CardNoteMethods),
                profiles: Map::new(
                    context,
                    3,
                    |context, slot| {
                        PrivateMutable::new(context, slot, CardNoteMethods)
                    },
                ),
                test: Set::new(context, 4, CardNoteMethods),
                imm_singleton: PrivateImmutable::new(context, 4, CardNoteMethods),
            }
        }
    }
```

Now:

```rust
struct Storage {
    leader: PublicMutable<Leader>,
    legendary_card: Singleton<CardNote>,
    profiles: Map<AztecAddress, Singleton<CardNote>>,
    test: Set<CardNote>,
    imm_singleton: PrivateImmutable<CardNote>,
}
```

For this to work, Notes must implement Serialize, Deserialize and NoteInterface Traits. Previously:

```rust
use dep::aztec::protocol_types::address::AztecAddress;
use dep::aztec::{
    note::{
        note_header::NoteHeader,
        note_interface::NoteInterface,
        utils::compute_note_hash_for_read_or_nullify,
    },
    oracle::{
        nullifier_key::get_nullifier_secret_key,
        get_public_key::get_public_key,
    },
    log::emit_encrypted_log,
    hash::pedersen_hash,
    context::PrivateContext,
};

// Shows how to create a custom note

global CARD_NOTE_LEN: Field = 1;

impl CardNote {
    pub fn new(owner: AztecAddress) -> Self {
        CardNote {
            owner,
        }
    }

    pub fn serialize(self) -> [Field; CARD_NOTE_LEN] {
        [self.owner.to_field()]
    }

    pub fn deserialize(serialized_note: [Field; CARD_NOTE_LEN]) -> Self {
        CardNote {
            owner: AztecAddress::from_field(serialized_note[1]),
        }
    }

    pub fn compute_note_hash(self) -> Field {
        pedersen_hash([
            self.owner.to_field(),
        ],0)
    }

    pub fn compute_nullifier(self, context: &mut PrivateContext) -> Field {
        let note_hash_for_nullify = compute_note_hash_for_read_or_nullify(CardNoteMethods, self);
        let secret = context.request_nullifier_secret_key(self.owner);
        pedersen_hash([
            note_hash_for_nullify,
            secret.high,
            secret.low,
        ],0)
    }

    pub fn compute_nullifier_without_context(self) -> Field {
        let note_hash_for_nullify = compute_note_hash_for_read_or_nullify(CardNoteMethods, self);
        let secret = get_nullifier_secret_key(self.owner);
        pedersen_hash([
            note_hash_for_nullify,
            secret.high,
            secret.low,
        ],0)
    }

    pub fn set_header(&mut self, header: NoteHeader) {
        self.header = header;
    }

    // Broadcasts the note as an encrypted log on L1.
    pub fn broadcast(self, context: &mut PrivateContext, slot: Field) {
        let encryption_pub_key = get_public_key(self.owner);
        emit_encrypted_log(
            context,
            (*context).this_address(),
            slot,
            encryption_pub_key,
            self.serialize(),
        );
    }
}

fn deserialize(serialized_note: [Field; CARD_NOTE_LEN]) -> CardNote {
    CardNote::deserialize(serialized_note)
}

fn serialize(note: CardNote) -> [Field; CARD_NOTE_LEN] {
    note.serialize()
}

fn compute_note_hash(note: CardNote) -> Field {
    note.compute_note_hash()
}

fn compute_nullifier(note: CardNote, context: &mut PrivateContext) -> Field {
    note.compute_nullifier(context)
}

fn compute_nullifier_without_context(note: CardNote) -> Field {
    note.compute_nullifier_without_context()
}

fn get_header(note: CardNote) -> NoteHeader {
    note.header
}

fn set_header(note: &mut CardNote, header: NoteHeader) {
    note.set_header(header)
}

// Broadcasts the note as an encrypted log on L1.
fn broadcast(context: &mut PrivateContext, slot: Field, note: CardNote) {
    note.broadcast(context, slot);
}

global CardNoteMethods = NoteInterface {
    deserialize,
    serialize,
    compute_note_hash,
    compute_nullifier,
    compute_nullifier_without_context,
    get_header,
    set_header,
    broadcast,
};
```

Now:

```rust
use dep::aztec::{
    note::{
        note_header::NoteHeader,
        note_interface::NoteInterface,
        utils::compute_note_hash_for_read_or_nullify,
    },
    oracle::{
        nullifier_key::get_nullifier_secret_key,
        get_public_key::get_public_key,
    },
    log::emit_encrypted_log,
    hash::pedersen_hash,
    context::PrivateContext,
    protocol_types::{
        address::AztecAddress,
        traits::{Serialize, Deserialize, Empty}
    }
};

// Shows how to create a custom note

global CARD_NOTE_LEN: Field = 1;

impl CardNote {
    pub fn new(owner: AztecAddress) -> Self {
        CardNote {
            owner,
        }
    }
}

impl NoteInterface for CardNote {
    fn compute_note_content_hash(self) -> Field {
        pedersen_hash([
            self.owner.to_field(),
        ],0)
    }

    fn compute_nullifier(self, context: &mut PrivateContext) -> Field {
        let note_hash_for_nullify = compute_note_hash_for_read_or_nullify(self);
        let secret = context.request_nullifier_secret_key(self.owner);
        pedersen_hash([
            note_hash_for_nullify,
            secret.high,
            secret.low,
        ],0)
    }

    fn compute_nullifier_without_context(self) -> Field {
        let note_hash_for_nullify = compute_note_hash_for_read_or_nullify(self);
        let secret = get_nullifier_secret_key(self.owner);
        pedersen_hash([
            note_hash_for_nullify,
            secret.high,
            secret.low,
        ],0)
    }

    fn set_header(&mut self, header: NoteHeader) {
        self.header = header;
    }

    fn get_header(note: CardNote) -> NoteHeader {
        note.header
    }

    fn serialize_content(self) -> [Field; CARD_NOTE_LEN]{
        [self.owner.to_field()]
    }

    fn deserialize_content(serialized_note: [Field; CARD_NOTE_LEN]) -> Self {
        AddressNote {
            owner: AztecAddress::from_field(serialized_note[0]),
            header: NoteHeader::empty(),
        }
    }

    // Broadcasts the note as an encrypted log on L1.
    fn broadcast(self, context: &mut PrivateContext, slot: Field) {
        let encryption_pub_key = get_public_key(self.owner);
        emit_encrypted_log(
            context,
            (*context).this_address(),
            slot,
            encryption_pub_key,
            self.serialize(),
        );
    }
}
```

Public state must implement Serialize and Deserialize traits.

It is still possible to manually implement the storage initialization (for custom storage wrappers or internal types that don't implement the required traits). For the above example, the `impl Storage` section would look like this:

```rust
impl Storage {
    fn init(context: Context) -> Self {
        Storage {
            leader: PublicMutable::new(
                context,
                1
            ),
            legendary_card: PrivateMutable::new(context, 2),
            profiles: Map::new(
                context,
                3,
                |context, slot| {
                    PrivateMutable::new(context, slot)
                },
            ),
            test: Set::new(context, 4),
            imm_singleton: PrivateImmutable::new(context, 4),
        }
    }
}
```

## 0.20.0

### [Aztec.nr] Changes to `NoteInterface`

1. Changing `compute_nullifier()` to `compute_nullifier(private_context: PrivateContext)`

   This API is invoked for nullifier generation within private functions. When using a secret key for nullifier creation, retrieve it through:

   `private_context.request_nullifier_secret_key(account_address)`

   The private context will generate a request for the kernel circuit to validate that the secret key does belong to the account.

   Before:

   ```rust
    pub fn compute_nullifier(self) -> Field {
        let secret = oracle.get_secret_key(self.owner);
        pedersen_hash([
            self.value,
            secret.low,
            secret.high,
        ])
    }
   ```

   Now:

   ```rust
    pub fn compute_nullifier(self, context: &mut PrivateContext) -> Field {
        let secret = context.request_nullifier_secret_key(self.owner);
        pedersen_hash([
            self.value,
            secret.low,
            secret.high,
        ])
    }
   ```

2. New API `compute_nullifier_without_context()`.

   This API is used within unconstrained functions where the private context is not available, and using an unverified nullifier key won't affect the network or other users. For example, it's used in `compute_note_hash_and_nullifier()` to compute values for the user's own notes.

   ```rust
   pub fn compute_nullifier_without_context(self) -> Field {
        let secret = oracle.get_nullifier_secret_key(self.owner);
        pedersen_hash([
            self.value,
            secret.low,
            secret.high,
        ])
    }
   ```

   > Note that the `get_secret_key` oracle API has been renamed to `get_nullifier_secret_key`.

## 0.18.0

### [Aztec.nr] Remove `protocol_types` from Nargo.toml

The `protocol_types` package is now being reexported from `aztec`. It can be accessed through `dep::aztec::protocol_types`.

```toml
aztec = { git="https://github.com/AztecProtocol/aztec-packages/", tag="#include_aztec_version", directory="yarn-project/aztec-nr/aztec" }
```

### [Aztec.nr] key type definition in Map

The `Map` class now requires defining the key type in its declaration which _must_ implement the `ToField` trait.

Before:

```rust
struct Storage {
    balances: Map<PublicMutable<Field, FIELD_SERIALIZED_LEN>>
}

let user_balance = balances.at(owner.to_field())
```

Now:

```rust
struct Storage {
    balances: Map<AztecAddress, PublicState<Field, FIELD_SERIALIZED_LEN>>
}

let user_balance = balances.at(owner)
```

### [js] Updated function names

- `waitForSandbox` renamed to `waitForPXE` in `@aztec/aztec.js`
- `getSandboxAccountsWallets` renamed to `getInitialTestAccountsWallets` in `@aztec/accounts/testing`

## 0.17.0

### [js] New `@aztec/accounts` package

Before:

```js
import { getSchnorrAccount } from "@aztec/aztec.js"; // previously you would get the default accounts from the `aztec.js` package:
```

Now, import them from the new package `@aztec/accounts`

```js
import { getSchnorrAccount } from "@aztec/accounts";
```

### Typed Addresses

Address fields in Aztec.nr now is of type `AztecAddress` as opposed to `Field`

Before:

```rust
unconstrained fn compute_note_hash_and_nullifier(contract_address: Field, nonce: Field, storage_slot: Field, serialized_note: [Field; VALUE_NOTE_LEN]) -> [Field; 4] {
        let note_header = NoteHeader::new(_address, nonce, storage_slot);
        ...
```

Now:

```rust
unconstrained fn compute_note_hash_and_nullifier(
        contract_address: AztecAddress,
        nonce: Field,
        storage_slot: Field,
        serialized_note: [Field; VALUE_NOTE_LEN]
    ) -> pub [Field; 4] {
        let note_header = NoteHeader::new(contract_address, nonce, storage_slot);
```

Similarly, there are changes when using aztec.js to call functions.

To parse a `AztecAddress` to BigInt, use `.inner`
Before:

```js
const tokenBigInt = await bridge.methods.token().simulate();
```

Now:

```js
const tokenBigInt = (await bridge.methods.token().simulate()).inner;
```

### [Aztec.nr] Add `protocol_types` to Nargo.toml

```toml
aztec = { git="https://github.com/AztecProtocol/aztec-packages/", tag="#include_aztec_version", directory="yarn-project/aztec-nr/aztec" }
protocol_types = { git="https://github.com/AztecProtocol/aztec-packages/", tag="#include_aztec_version", directory="yarn-project/noir-protocol-circuits/crates/types"}
```

### [Aztec.nr] moving compute_address func to AztecAddress

Before:

```rust
let calculated_address = compute_address(pub_key_x, pub_key_y, partial_address);
```

Now:

```rust
let calculated_address = AztecAddress::compute(pub_key_x, pub_key_y, partial_address);
```

### [Aztec.nr] moving `compute_selector` to FunctionSelector

Before:

```rust
let selector = compute_selector("_initialize((Field))");
```

Now:

```rust
let selector = FunctionSelector::from_signature("_initialize((Field))");
```

### [js] Importing contracts in JS

Contracts are now imported from a file with the type's name.

Before:

```js
import { TokenContract } from "@aztec/noir-contracts/types";
```

Now:

```js
import { TokenContract } from "@aztec/noir-contracts/Token";
```

### [Aztec.nr] Aztec example contracts location change in Nargo.toml

Aztec contracts are now moved outside of the `src` folder, so you need to update your imports.

Before:

```rust
easy_private_token_contract = {git = "https://github.com/AztecProtocol/aztec-packages/", tag ="v0.16.9", directory = "noir-projects/noir-contracts/contracts/easy_private_token_contract"}
```

Now, just remove the `src` folder,:

```rust
easy_private_token_contract = {git = "https://github.com/AztecProtocol/aztec-packages/", tag ="v0.17.0", directory = "noir-projects/noir-contracts/contracts/easy_private_token_contract"}
```<|MERGE_RESOLUTION|>--- conflicted
+++ resolved
@@ -23,8 +23,6 @@
 
 Computing the nullifier similarly changes to use this master nullifying public key hash.
 
-<<<<<<< HEAD
-=======
 ### [Aztec.nr] Debug logging
 
 The function `debug_log_array_with_prefix` has been removed. Use `debug_log_format` with `{}` instead. The special sequence `{}` will be replaced with the whole array. You can also use `{0}`, `{1}`, ... as usual with `debug_log_format`.
@@ -34,7 +32,6 @@
 + debug_log_format("Prefix {}", my_array);
 ```
 
->>>>>>> 95c6b4af
 ## 0.39.0
 
 ### [Aztec.nr] Mutable delays in `SharedMutable`
