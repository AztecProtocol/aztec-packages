--- conflicted
+++ resolved
@@ -11,35 +11,6 @@
 
 On Ethereum today, everything is publicly visible, by everyone. In the real world, people enjoy privacy. Aztec brings privacy to Ethereum.
 
-<<<<<<< HEAD
-![aztec illustration](@site/static/img/aztec_illustration.png)
-
-<blockquote style={{textAlign: "right"}}>
-“When we started Aztec, the technology to scale blockchains privately didn’t exist. Since then, we’ve assembled a team of world-class cryptographers who continuously redefine the state-of-the-art. Inventing PLONK — the paradigm-defining universal zk-SNARK — showcases our ability to produce technology that matches our ambitions: unlocking an entire universe of blockchain applications that couldn’t exist without privacy.”
-
-_Zac Williamson, CEO and Co-founder, Aztec_
-
-</blockquote>
-
-## Get started
-
-### Learn 📚
-
-Start on the [Technical Overview page](aztec/overview.md) to read about how Aztec works.
-
-### Build 🧑‍💻
-
-Go to the [Getting Started section](guides/developer_guides/getting_started) of the developer docs to get your hands dirty and start developing on Aztec.
-
-<div className="card-container full-width">
-  <Card shadow='tl' link='/guides/developer_guides/getting_started'>
-    <CardHeader>
-      <h3>Getting Started</h3>
-    </CardHeader>
-    <CardBody>
-     Follow this guide to set up your local Aztec environment and interact with a token contract
-    </CardBody>
-=======
 ## Get started
 
 <div className="card-container">
@@ -60,6 +31,5 @@
       Review reference materials for building on Aztec.
     </CardBody>
 
->>>>>>> bc6d7ee9
   </Card>
 </div>