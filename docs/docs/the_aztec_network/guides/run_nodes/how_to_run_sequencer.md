---
sidebar_position: 1
title: How to Run a Sequencer Node
description: A comprehensive guide to setting up and running an Aztec Sequencer node on testnet or mainnet, including infrastructure requirements, configuration options, and troubleshooting tips.
keywords:
  [
    aztec,
    sequencer,
    node,
    blockchain,
    L2,
    scaling,
    ethereum,
    validator,
    setup,
    tutorial,
  ]
tags:
  - sequencer
  - node
  - tutorial
  - infrastructure
---

## Background

The Aztec sequencer node is critical infrastructure responsible for ordering transactions and producing blocks.

When transactions enter the network, the sequencer node bundles them into blocks, checking various constraints such as gas limits, block size, and transaction validity. Before a block can be published, it must be validated by a committee of other sequencer nodes (validators in this context) who re-execute the transactions to verify their correctness. These validators attest to the block's validity by signing it, and once enough attestations are collected (two-thirds of the committee plus one), the sequencer can submit the block to L1.

The archiver component complements this process by maintaining historical chain data. It continuously monitors L1 for new blocks, processes them, and maintains a synchronized view of the chain state. This includes managing contract data, transaction logs, and L1-to-L2 messages, making it essential for network synchronization and data availability.

## Prerequisites

Before following this guide, make sure you:

- Have the `aztec` tool [installed](../../../developers/getting_started.md#install-the-sandbox)
- You are using the correct version for the testnet by running `aztec-up 0.85.0-alpha-testnet.4`
- Are running a Linux or MacOS machine with access to a terminal

Join the [Discord](https://discord.gg/aztec) to connect with the community and get help with your setup.

## Setting Up Your Sequencer

This guide will describe how to setup your sequencer using the `aztec start` command. For more advanced setups, refer to the Advanced Configuration section below.

The `aztec start` tool is a one-stop-shop for running your sequencer on any Aztec Network. It assigns default values to several config variables based on a `--network` flag and launches a docker container running the sequencer software.

To use the `aztec start` command, you need to obtain the following:

#### RPCs

- An L1 execution client (for reading transactions and state). It can be specified via the `--l1-rpc-urls` flag when using `aztec start` or via the env var `ETHEREUM_HOSTS`. Popular execution clients include [Geth](https://geth.ethereum.org/) or [Nethermind](https://nethermind.io/). You can run your own node or use a service like [Alchemy](https://www.alchemy.com/) or [Infura](https://www.infura.io/).

<<<<<<< HEAD
- An L1 consensus client (for blobs). It can be specified via the `--l1-consensus-host-urls` flag when using `aztec start` or via the env var `L1_CONSENSUS_HOST_URLS`. Popular consensus clients include [Lighthouse](https://lighthouse.sigmaprime.io/) or [Prysm](https://prysmaticlabs.com/). You can run your own node or use a service like [Alchemy](https://www.alchemy.com/) or [Infura](https://www.infura.io/).

- To reduce load on your consensus endpoint, the Aztec sequencer supports an optional (but recommended) remote server that serves blobs to the client. This is often called a "blob sink" or "blob storage service". You can pass your own or use one provided by a trusted party via the `--sequencer.blobSinkUrl` flag when using `aztec start`, or via the env var `BLOB_SINK_URL`. Some providers like [Alchemy](https://www.alchemy.com/) offer blob storage services as part of their infrastructure offerings.
=======
- An L1 consensus client (for blobs). It can be specified via the `--l1-consensus-host-urls` flag when using `aztec start` or via the env var `L1_CONSENSUS_HOST_URLS`. You can provide fallback URLs by separating them with commas.

- To reduce load on your consensus endpoint, the Aztec sequencer supports an optional remote server that serves blobs to the client. You can pass your own or use one provided by a trusted party via the `--sequencer.blobSinkUrl` flag when using `aztec start`, or via the env var `BLOB_SINK_URL`.
>>>>>>> 897c49b6

#### Ethereum Keys

You will need an Ethereum private key and the corresponding public address. The private key is set via the `--sequencer.validatorPrivateKey` flag while the public address should be specified via the `--sequencer.coinbase ` flag. 

The private key is needed as your validator will post blocks to Ethereum, and the public address will be the recipient of any block rewards.

Disclaimer: you may want to generate and use a new Ethereum private key.

#### Networking

You MUST forward your ports. Your router must send UDP and TCP traffic on port `40400` (unless you changed the default) to your IP address on your local network. Failure to do so may result in your sequencer not participating on the p2p network.

As a tip, configure your router to give your MAC address the same IP address every time it does a DHCP refresh.

You also need to grab your external IP address and pass it along to the `--p2p.p2pIp` when using `aztec start`.

#### Sepolia ETH

You'll need Sepolia ETH to cover gas costs. Here are some options:

- Use a PoW faucet like [Sepolia PoW Faucet](https://sepolia-faucet.pk910.de/)
- Ask in our Discord community (and remember to pay it forward when you can!)

### Now Start Your Sequencer

To boot up a sequencer using `aztec start`, run the following command:

```bash
aztec start --node --archiver --sequencer \
  --network alpha-testnet \
  --l1-rpc-urls https://example.com \
  --l1-consensus-host-urls https://example.com \
  --sequencer.validatorPrivateKey 0xYourPrivateKey \
  --sequencer.coinbase 0xYourAddress \
  --p2p.p2pIp 999.99.999.99
```

:::tip

For a full overview of all available commands, check out the [CLI reference sheet](./cli_reference.md).
:::

:::tip

If you are unable to determine your public ip. Running the command `curl ifconfig.me` can retrieve it for you.
:::

### Register as a Validator

Once your node is fully synced, you can register as a validator using the `add-l1-validator` command:

```bash
aztec add-l1-validator \
  --l1-rpc-urls https://eth-sepolia.g.example.com/example/your-key \
  --private-key your-private-key \
  --attester your-validator-address \
  --proposer-eoa your-validator-address \
  --staking-asset-handler 0xF739D03e98e23A7B65940848aBA8921fF3bAc4b2 \
  --l1-chain-id 11155111
```

:::warning

You may see a warning when trying to register as a validator. To maintain network health there is a daily quota for validators to join the validator set. If you are not able to join, it could mean that today's quota of validators has already been added to the set. If you see this, you can try again later.

:::

## Advanced Configuration

### Using Environment Variables

Every flag in the `aztec start` command corresponds to an environment variable. You can see the variable names by running `aztec start --help`. A reference is provided [here](./cli_reference.md).

For example:

- `--l1-rpc-urls` maps to `ETHEREUM_HOSTS`
- `--l1-consensus-host-urls` maps to `L1_CONSENSUS_HOSTS_URLS`

You can create a `.env` file with these variables:

```bash
ETHEREUM_HOSTS=https://example.com
L1_CONSENSUS_HOST_URLS=https://example.com
# Add other configuration variables as needed
```

Then source this file before running your command:

```bash
source .env
aztec start --network alpha-testnet --archiver --node --sequencer # other flags...
```

### Using a Docker Compose

If you would like to run in a docker compose, you can use a configuration like the one below:

```yml
name: aztec-node
services:
  network_mode: host # Optional, run with host networking
  node:
    image: aztecprotocol/aztec:0.85.0-alpha-testnet.3
    environment:
      ETHEREUM_HOSTS: ""
      L1_CONSENSUS_HOST_URLS: ""
      DATA_DIRECTORY: /data
      VALIDATOR_PRIVATE_KEY: $VALIDATOR_PRIVATE_KEY
      P2P_IP: $P2P_IP
      LOG_LEVEL: debug
    entrypoint: >
      sh -c 'node --no-warnings /usr/src/yarn-project/aztec/dest/bin/index.js start --network alpha-testnet start --node --archiver --sequencer'
    ports:
      - 40400:40400/tcp
      - 40400:40400/udp
      - 8080:8080

  volumes:
    - /home/my-node/node:/data # Local directory
```

## Troubleshooting

### L1 Access

If you're hosting your own Ethereum execution or consensus client locally (rather than using an external RPC like Alchemy), you need to ensure that the prover node inside Docker can reach it.

By default, Docker runs containers on a bridge network that isolates them from the host machine's network interfaces. This means localhost inside the container won't point to the host's localhost.

To fix this:

Option 1: Use the special hostname host.docker.internal
This tells Docker to route traffic from the container to the host machine. For example:

```bash
--l1-rpc-urls http://host.docker.internal:8545
```

Option 2: Add a host network entry to your Docker Compose file (advanced users)
This gives your container direct access to the host's network stack, but removes Docker's network isolation. Add to your `docker-compose.yml`

```yaml
network_mode: "host"
```

⚠️ Note: network_mode: "host" only works on Linux. On macOS and Windows, use `host.docker.internal`.

:::info

You can run your own Sepolia ETH Node. However, at the moment only [`geth`](https://github.com/ethereum/go-ethereum) and [`reth`](https://github.com/paradigmxyz/reth) nodes are confirmed to work reliably with the Aztec client.

:::

Once you have your node running, head to the [Aztec Discord](https://discord.gg/aztec) to interact with other network operators.

Happy sequencing!<|MERGE_RESOLUTION|>--- conflicted
+++ resolved
@@ -52,15 +52,9 @@
 
 - An L1 execution client (for reading transactions and state). It can be specified via the `--l1-rpc-urls` flag when using `aztec start` or via the env var `ETHEREUM_HOSTS`. Popular execution clients include [Geth](https://geth.ethereum.org/) or [Nethermind](https://nethermind.io/). You can run your own node or use a service like [Alchemy](https://www.alchemy.com/) or [Infura](https://www.infura.io/).
 
-<<<<<<< HEAD
 - An L1 consensus client (for blobs). It can be specified via the `--l1-consensus-host-urls` flag when using `aztec start` or via the env var `L1_CONSENSUS_HOST_URLS`. Popular consensus clients include [Lighthouse](https://lighthouse.sigmaprime.io/) or [Prysm](https://prysmaticlabs.com/). You can run your own node or use a service like [Alchemy](https://www.alchemy.com/) or [Infura](https://www.infura.io/).
 
 - To reduce load on your consensus endpoint, the Aztec sequencer supports an optional (but recommended) remote server that serves blobs to the client. This is often called a "blob sink" or "blob storage service". You can pass your own or use one provided by a trusted party via the `--sequencer.blobSinkUrl` flag when using `aztec start`, or via the env var `BLOB_SINK_URL`. Some providers like [Alchemy](https://www.alchemy.com/) offer blob storage services as part of their infrastructure offerings.
-=======
-- An L1 consensus client (for blobs). It can be specified via the `--l1-consensus-host-urls` flag when using `aztec start` or via the env var `L1_CONSENSUS_HOST_URLS`. You can provide fallback URLs by separating them with commas.
-
-- To reduce load on your consensus endpoint, the Aztec sequencer supports an optional remote server that serves blobs to the client. You can pass your own or use one provided by a trusted party via the `--sequencer.blobSinkUrl` flag when using `aztec start`, or via the env var `BLOB_SINK_URL`.
->>>>>>> 897c49b6
 
 #### Ethereum Keys
 
