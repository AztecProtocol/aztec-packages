---
sidebar_position: 1
title: How to Run a Full Node
description: A comprehensive guide to setting up and running an Aztec full node on testnet, including infrastructure requirements, configuration options, and troubleshooting tips.
keywords: [aztec, node, blockchain, L2, scaling, ethereum, setup, tutorial]
tags:
  - node
  - tutorial
  - infrastructure
---

## Background

The Aztec full node is a critical infrastructure component that allows users to interact with the Aztec network. Full nodes provide a connection to the network and allow users to send and receive transactions and state updates without relying on a third party. Running a full node is a great way to support the Aztec network and get involved with the community. Running your own full node is the most privacy preserving way to interact with the Aztec network.

## Prerequisites

Before following this guide, make sure you:

- Have the `aztec` tool [installed](../../../developers/getting_started.md#install-the-sandbox)
- You are using the correct version for the testnet by running `aztec-up alpha-testnet`
- Are running a Linux or MacOS machine with access to a terminal

Join the [Discord](https://discord.gg/aztec) to connect with the community and get help with your setup.

## Setting Up Your Full Node

This guide will describe how to setup your sequencer using the `aztec start` command. For more advanced setups, refer to the Advanced Configuration section below.

The `aztec start` tool is a one-stop-shop for running your sequencer on any Aztec Network. It assigns default values to several config variables based on a `--network` flag and launches a docker container running the sequencer software.

To use the `aztec start` command, you need to obtain the following:

#### RPCs

- An L1 execution client (for reading transactions and state). It can be specified via the `--l1-rpc-urls` flag when using `aztec start` or via the env var `ETHEREUM_HOSTS`.

- An L1 consensus client (for blobs). It can be specified via the `--l1-consensus-host-urls` flag when using `aztec start` or via the env var `L1_CONSENSUS_HOST_URLS`. You can provide fallback URLs by separating them with commas.

- To reduce load on your consensus endpoint, the Aztec sequencer supports an optional remote server that serves blobs to the client. You can pass your own or use one provided by a trusted party via the `--sequencer.blobSinkUrl` flag when using `aztec start`, or via the env var `BLOB_SINK_URL`.

#### Networking

You MUST forward your ports. Your router must send UDP and TCP traffic on port `40400` (unless you changed the default) to your IP address on your local network. Failure to do so may result in your sequencer not participating on the p2p network.

As a tip, configure your router to give your MAC address the same IP address every time it does a DHCP refresh.

You also need to grab your external IP address and pass it along to the `--p2p.p2pIp` when using `aztec start`.

## Starting Your Full Node

```bash
aztec start --node --archiver \
  --network alpha-testnet \
  --l1-rpc-urls https://example.com \
  --l1-consensus-host-urls https://example.com \
  --p2p.p2pIp 999.99.999.99
```

:::tip

For a full overview of all available commands, check out the [CLI reference sheet](./cli_reference.md).
:::

:::tip

If you are unable to determine your public ip. Running the command `curl ifconfig.me` can retrieve it for you.
:::

## Advanced Configuration

### Using Environment Variables

Every flag in the `aztec start` command corresponds to an environment variable. You can see the variable names by running `aztec start --help`. A reference is provided [here](./cli_reference.md).

For example:

- `--l1-rpc-urls` maps to `ETHEREUM_HOSTS`
- `--l1-consensus-host-urls` maps to `L1_CONSENSUS_HOSTS_URLS`

You can create a `.env` file with these variables:

```bash
ETHEREUM_HOSTS=https://example.com
L1_CONSENSUS_HOST_URLS=https://example.com
# Add other configuration variables as needed
```

Then source this file before running your command:

```bash
source .env
aztec start --network alpha-testnet --archiver --node # other flags...
```

### Using a Docker Compose

If you would like to run in a docker compose, you can use a configuration like the one below:

```yml
name: aztec-node
services:
  node:
<<<<<<< HEAD
    network_mode: host # Optional, run with host networking
    image: aztecprotocol/aztec:0.85.0-alpha-testnet.5
=======
    image: aztecprotocol/aztec:alpha-testnet
>>>>>>> 2bad509b
    environment:
      ETHEREUM_HOSTS: "" # update with L1 execution client URL
      L1_CONSENSUS_HOST_URLS: "" # update with L1 consensus client URL
      DATA_DIRECTORY: /data
      P2P_IP: $P2P_IP
      LOG_LEVEL: debug
    entrypoint: >
      sh -c 'node --no-warnings /usr/src/yarn-project/aztec/dest/bin/index.js start --network alpha-testnet start --node --archiver'
    ports:
      - 40400:40400/tcp
      - 40400:40400/udp
      - 8080:8080

    volumes:
      - /home/my-node/node:/data # Local directory
```<|MERGE_RESOLUTION|>--- conflicted
+++ resolved
@@ -101,12 +101,8 @@
 name: aztec-node
 services:
   node:
-<<<<<<< HEAD
     network_mode: host # Optional, run with host networking
-    image: aztecprotocol/aztec:0.85.0-alpha-testnet.5
-=======
     image: aztecprotocol/aztec:alpha-testnet
->>>>>>> 2bad509b
     environment:
       ETHEREUM_HOSTS: "" # update with L1 execution client URL
       L1_CONSENSUS_HOST_URLS: "" # update with L1 consensus client URL
