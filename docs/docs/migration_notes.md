--- conflicted
+++ resolved
@@ -6,8 +6,7 @@
 
 Aztec is in full-speed development. Literally every version breaks compatibility with the previous ones. This page attempts to target errors and difficulties you might encounter when upgrading, and how to resolve them.
 
-<<<<<<< HEAD
-## 0.76.0
+## TBD
 
 ### The tree of protocol contract addresses is now an indexed tree
 
@@ -36,10 +35,6 @@
 +     protocol_contract_tree_root,
 + );
 ```
-
-## 0.75.0
-=======
-### TBD
 
 ### [Aztec.nr] Changes to `NoteInterface`
 We are in a process of discontinuing `NoteHeader` from notes.
@@ -94,8 +89,7 @@
 }
 ```
 
-### 0.75.0
->>>>>>> 7901cacd
+## 0.75.0
 
 ### Changes to `TokenBridge` interface
 
