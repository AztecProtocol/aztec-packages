---
title: Migration notes
description: Read about migration notes from previous versions, which could solve problems while updating
keywords: [sandbox, aztec, notes, migration, updating, upgrading]
---

Aztec is in full-speed development. Literally every version breaks compatibility with the previous ones. This page attempts to target errors and difficulties you might encounter when upgrading, and how to resolve them.

## TBD

<<<<<<< HEAD
### [Aztec.nr] Removed `SharedMutablePrivateGetter`

This state variable was deleted due to it being difficult to use safely.
=======
### [Aztec.nr] Changes to `NullifiableNote`

The `compute_nullifier_without_context` function is now `unconstrained`. It had always been meant to be called in unconstrained contexts (which is why it did not receive the `context` object), but now that Noir supports trait functions being `unconstrained` this can be implemented properly. Users must add the `unconstrained` keyword to their implementations of the trait:

```diff
impl NullifiableNote for MyCustomNote {
-    fn compute_nullifier_without_context(self) -> Field {
+    unconstrained fn compute_nullifier_without_context(self) -> Field {
```

### [Aztec.nr] Make `TestEnvironment` unconstrained

All of `TestEnvironment`'s functions are now `unconstrained`, preventing accidentally calling them in a constrained circuit, among other kinds of user error. Becuase they work with mutable references, and these are not allowed to cross the constrained/unconstrained barrier, tests that use `TestEnvironment` must also become `unconstrained`. The recommended practice is to make _all_ Noir tests and test helper functions be `unconstrained:

```diff
#[test]
-fn test_my_function() {
+unconstrained fn test_my_function() {
    let env = TestEnvironment::new();
```
>>>>>>> cec4d3fe

## 0.56.0

### [Aztec.nr] Changes to contract definition

We've migrated the Aztec macros to use the newly introduce meta programming Noir feature. Due to being Noir-based, the new macros are less obscure and can be more easily modified.

As part of this transition, some changes need to be applied to Aztec contracts:

- The top level `contract` block needs to have the `#[aztec]` macro applied to it.
- All `#[aztec(name)]` macros are renamed to `#[name]`.
- The storage struct (the one that gets the `#[storage]` macro applied) but be generic over a `Context` type, and all state variables receive this type as their last generic type parameter.

```diff
+ use dep::aztec::macros::aztec;

#[aztec]
contract Token {
+    use dep::aztec::macros::{storage::storage, events::event, functions::{initializer, private, view, public}};

-    #[aztec(storage)]
-    struct Storage {
+    #[storage]
+    struct Storage<Context> {
-        admin: PublicMutable<AztecAddress>,
+        admin: PublicMutable<AztecAddress, Context>,
-        minters: Map<AztecAddress, PublicMutable<bool>>,
+        minters: Map<AztecAddress, PublicMutable<bool, Context>, Context>,
    }

-    #[aztec(public)]
-    #[aztec(initializer)]
+    #[public]
+    #[initializer]
    fn constructor(admin: AztecAddress, name: str<31>, symbol: str<31>, decimals: u8) {
        ...
    }

-    #[aztec(public)]
-    #[aztec(view)]
-    fn public_get_name() -> FieldCompressedString {
+    #[public]
+    #[view]
    fn public_get_name() -> FieldCompressedString {
        ...
    }
```

### [Aztec.nr] Changes to `NoteInterface`

The new macro model prevents partial trait auto-implementation: they either implement the entire trait or none of it. This means users can no longer implement part of `NoteInterface` and have the rest be auto-implemented.

For this reason we've separated the methods which are auto-implemented and those which needs to be implemented manually into two separate traits: the auto-implemented ones stay in the `NoteInterface` trace and the manually implemented ones were moved to `NullifiableNote` (name likely to change):

```diff
-#[aztec(note)]
+#[note]
struct AddressNote {
    ...
}

-impl NoteInterface<ADDRESS_NOTE_LEN, ADDRESS_NOTE_BYTES_LEN> for AddressNote {
+impl NullifiableNote for AddressNote {
    fn compute_nullifier(self, context: &mut PrivateContext, note_hash_for_nullify: Field) -> Field {
        ...
    }

    fn compute_nullifier_without_context(self) -> Field {
        ...
    }
}
```

### [Aztec.nr] Changes to contract interface

The `Contract::storage()` static method has been renamed to `Contract::storage_layout()`.

```diff
-    let fee_payer_balances_slot = derive_storage_slot_in_map(Token::storage().balances.slot, fee_payer);
-    let user_balances_slot = derive_storage_slot_in_map(Token::storage().balances.slot, user);
+    let fee_payer_balances_slot = derive_storage_slot_in_map(Token::storage_layout().balances.slot, fee_payer);
+    let user_balances_slot = derive_storage_slot_in_map(Token::storage_layout().balances.slot, user);
```

### Key rotation removed

The ability to rotate incoming, outgoing, nullifying and tagging keys has been removed - this feature was easy to misuse and not worth the complexity and gate count cost. As part of this, the Key Registry contract has also been deleted. The API for fetching public keys has been adjusted accordingly:

```diff
- let keys = get_current_public_keys(&mut context, account);
+ let keys = get_public_keys(account);
```

### [Aztec.nr] Rework `NoteGetterOptions::select`

The `select` function in both `NoteGetterOptions` and `NoteViewerOptions` no longer takes an `Option` of a comparator, but instead requires an explicit comparator to be passed. Additionally, the order of the parameters has been changed so that they are `(lhs, operator, rhs)`. These two changes should make invocations of the function easier to read:

```diff
- options.select(ValueNote::properties().value, amount, Option::none())
+ options.select(ValueNote::properties().value, Comparator.EQ, amount)
```

## 0.53.0

### [Aztec.nr] Remove `OwnedNote` and create `UintNote`

`OwnedNote` allowed having a U128 `value` in the custom note while `ValueNote` restricted to just a Field.

We have removed `OwnedNote` but are introducing a more genric `UintNote` within aztec.nr

```
#[aztec(note)]
struct UintNote {
    // The integer stored by the note
    value: U128,
    // The nullifying public key hash is used with the nsk_app to ensure that the note can be privately spent.
    npk_m_hash: Field,
    // Randomness of the note to hide its contents
    randomness: Field,
}
```

### [TXE] logging

You can now use `debug_log()` within your contract to print logs when using the TXE

Remember to set the following environment variables to activate debug logging:

```bash
export DEBUG="aztec:*"
export LOG_LEVEL="debug"
```

### [Account] no assert in is_valid_impl

`is_valid_impl` method in account contract asserted if signature was true. Instead now we will return the verification to give flexibility to developers to handle it as they please.

````diff
- let verification = std::ecdsa_secp256k1::verify_signature(public_key.x, public_key.y, signature, hashed_message);
- assert(verification == true);
- true
+ std::ecdsa_secp256k1::verify_signature(public_key.x, public_key.y, signature, hashed_message)

## 0.49.0

### Key Rotation API overhaul

Public keys (ivpk, ovpk, npk, tpk) should no longer be fetched using the old `get_[x]pk_m` methods on the `Header` struct, but rather by calling `get_current_public_keys`, which returns a `PublicKeys` struct with all four keys at once:

```diff
+use dep::aztec::keys::getters::get_current_public_keys;

-let header = context.header();
-let owner_ivpk_m = header.get_ivpk_m(&mut context, owner);
-let owner_ovpk_m = header.get_ovpk_m(&mut context, owner);
+let owner_keys = get_current_public_keys(&mut context, owner);
+let owner_ivpk_m = owner_keys.ivpk_m;
+let owner_ovpk_m = owner_keys.ovpk_m;
````

If using more than one key per account, this will result in very large circuit gate count reductions.

Additionally, `get_historical_public_keys` was added to support reading historical keys using a historical header:

```diff
+use dep::aztec::keys::getters::get_historical_public_keys;

let historical_header = context.header_at(some_block_number);
-let owner_ivpk_m = header.get_ivpk_m(&mut context, owner);
-let owner_ovpk_m = header.get_ovpk_m(&mut context, owner);
+let owner_keys = get_historical_public_keys(historical_header, owner);
+let owner_ivpk_m = owner_keys.ivpk_m;
+let owner_ovpk_m = owner_keys.ovpk_m;
```

## 0.48.0

### NoteInterface changes

`compute_note_hash_and_nullifier*` functions were renamed as `compute_nullifier*` and the `compute_nullifier` function now takes `note_hash_for_nullify` as an argument (this allowed us to reduce gate counts and the hash was typically computed before). Also `compute_note_hash_for_consumption` function was renamed as `compute_note_hash_for_nullify`.

```diff
impl NoteInterface<VALUE_NOTE_LEN, VALUE_NOTE_BYTES_LEN> for ValueNote {
-    fn compute_note_hash_and_nullifier(self, context: &mut PrivateContext) -> (Field, Field) {
-        let note_hash_for_nullify = compute_note_hash_for_consumption(self);
-        let secret = context.request_nsk_app(self.npk_m_hash);
-        let nullifier = poseidon2_hash_with_separator([
-            note_hash_for_nullify,
-            secret,
-        ],
-            GENERATOR_INDEX__NOTE_NULLIFIER as Field,
-        );
-        (note_hash_for_nullify, nullifier)
-    }
-    fn compute_note_hash_and_nullifier_without_context(self) -> (Field, Field) {
-        let note_hash_for_nullify = compute_note_hash_for_consumption(self);
-        let secret = get_nsk_app(self.npk_m_hash);
-        let nullifier = poseidon2_hash_with_separator([
-            note_hash_for_nullify,
-            secret,
-        ],
-            GENERATOR_INDEX__NOTE_NULLIFIER as Field,
-        );
-        (note_hash_for_nullify, nullifier)
-    }

+    fn compute_nullifier(self, context: &mut PrivateContext, note_hash_for_nullify: Field) -> Field {
+        let secret = context.request_nsk_app(self.npk_m_hash);
+        poseidon2_hash_with_separator([
+            note_hash_for_nullify,
+            secret
+        ],
+            GENERATOR_INDEX__NOTE_NULLIFIER as Field,
+        )
+    }
+    fn compute_nullifier_without_context(self) -> Field {
+        let note_hash_for_nullify = compute_note_hash_for_nullify(self);
+        let secret = get_nsk_app(self.npk_m_hash);
+        poseidon2_hash_with_separator([
+            note_hash_for_nullify,
+            secret,
+        ],
+            GENERATOR_INDEX__NOTE_NULLIFIER as Field,
+        )
+    }
}
```

### Fee Juice rename

The name of the canonical Gas contract has changed to Fee Juice. Update noir code:

```diff
-GasToken::at(contract_address)
+FeeJuice::at(contract_address)
```

Additionally, `NativePaymentMethod` and `NativePaymentMethodWithClaim` have been renamed to `FeeJuicePaymentMethod` and `FeeJuicePaymentMethodWithClaim`.

### PrivateSet::pop_notes(...)

The most common flow when working with notes is obtaining them from a `PrivateSet` via `get_notes(...)` and then removing them via `PrivateSet::remove(...)`.
This is cumbersome and it results in unnecessary constraints due to a redundant note read request checks in the remove function.

For this reason we've implemented `pop_notes(...)` which gets the notes, removes them from the set and returns them.
This tight coupling of getting notes and removing them allowed us to safely remove the redundant read request check.

Token contract diff:

```diff
-let options = NoteGetterOptions::with_filter(filter_notes_min_sum, target_amount).set_limit(max_notes);
-let notes = self.map.at(owner).get_notes(options);
-let mut subtracted = U128::from_integer(0);
-for i in 0..options.limit {
-    if i < notes.len() {
-        let note = notes.get_unchecked(i);
-        self.map.at(owner).remove(note);
-        subtracted = subtracted + note.get_amount();
-    }
-}
-assert(minuend >= subtrahend, "Balance too low");
+let options = NoteGetterOptions::with_filter(filter_notes_min_sum, target_amount).set_limit(max_notes);
+let notes = self.map.at(owner).pop_notes(options);
+let mut subtracted = U128::from_integer(0);
+for i in 0..options.limit {
+    if i < notes.len() {
+        let note = notes.get_unchecked(i);
+        subtracted = subtracted + note.get_amount();
+    }
+}
+assert(minuend >= subtrahend, "Balance too low");
```

Note that `pop_notes` may not have obtained and removed any notes! The caller must place checks on the returned notes, e.g. in the example above by checking a sum of balances, or by checking the number of returned notes (`assert_eq(notes.len(), expected_num_notes)`).

## 0.47.0

# [Aztec sandbox] TXE deployment changes

The way simulated deployments are done in TXE tests has changed to avoid relying on TS interfaces. It is now possible to do it by directly pointing to a Noir standalone contract or workspace:

```diff
-let deployer = env.deploy("path_to_contract_ts_interface");
+let deployer = env.deploy("path_to_contract_root_folder_where_nargo_toml_is", "ContractName");
```

Extended syntax for more use cases:

```rust
// The contract we're testing
env.deploy_self("ContractName"); // We have to provide ContractName since nargo it's ready to support multi-contract files

// A contract in a workspace
env.deploy("../path/to/workspace@package_name", "ContractName"); // This format allows locating the artifact in the root workspace target folder, regardless of internal code organization
```

The deploy function returns a `Deployer`, which requires performing a subsequent call to `without_initializer()`, `with_private_initializer()` or `with_public_initializer()` just like before in order to **actually** deploy the contract.

### [CLI] Command refactor and unification + `aztec test`

Sandbox commands have been cleaned up and simplified. Doing `aztec-up` now gets you the following top-level commands:

`aztec`: All the previous commands + all the CLI ones without having to prefix them with cli. Run `aztec` for help!
`aztec-nargo`: No changes

**REMOVED/RENAMED**:

- `aztec-sandbox` and `aztec sandbox`: now `aztec start --sandbox`
- `aztec-builder`: now `aztec codegen` and `aztec update`

**ADDED**:

- `aztec test [options]`: runs `aztec start --txe && aztec-nargo test --oracle-resolver http://aztec:8081 --silence-warnings [options]` via docker-compose allowing users to easily run contract tests using TXE

## 0.45.0

### [Aztec.nr] Remove unencrypted logs from private

They leak privacy so is a footgun!

## 0.44.0

### [Aztec.nr] Autogenerate Serialize methods for events

```diff
#[aztec(event)]
struct WithdrawalProcessed {
    who: Field,
    amount: Field,
}

-impl Serialize<2> for WithdrawalProcessed {
-    fn serialize(self: Self) -> [Field; 2] {
-        [self.who.to_field(), self.amount as Field]
-    }
}
```

### [Aztec.nr] rename `encode_and_encrypt_with_keys` to `encode_and_encrypt_note_with_keys`

````diff
contract XYZ {
-   use dep::aztec::encrypted_logs::encrypted_note_emission::encode_and_encrypt_with_keys;
+   use dep::aztec::encrypted_logs::encrypted_note_emission::encode_and_encrypt_note_with_keys;
....

-    numbers.at(owner).initialize(&mut new_number).emit(encode_and_encrypt_with_keys(&mut context, owner_ovpk_m, owner_ivpk_m));
+    numbers.at(owner).initialize(&mut new_number).emit(encode_and_encrypt_note_with_keys(&mut context, owner_ovpk_m, owner_ivpk_m));

}


### [Aztec.nr] changes to `NoteInterface`

`compute_nullifier` function was renamed to `compute_note_hash_and_nullifier` and now the function has to return not only the nullifier but also the note hash used to compute the nullifier.
The same change was done to `compute_nullifier_without_context` function.
These changes were done because having the note hash exposed allowed us to not having to re-compute it again in `destroy_note` function of Aztec.nr which led to significant decrease in gate counts (see the [optimization PR](https://github.com/AztecProtocol/aztec-packages/pull/7103) for more details).

```diff
- impl NoteInterface<VALUE_NOTE_LEN, VALUE_NOTE_BYTES_LEN> for ValueNote {
-    fn compute_nullifier(self, context: &mut PrivateContext) -> Field {
-        let note_hash_for_nullify = compute_note_hash_for_consumption(self);
-        let secret = context.request_nsk_app(self.npk_m_hash);
-        poseidon2_hash([
-            note_hash_for_nullify,
-            secret,
-            GENERATOR_INDEX__NOTE_NULLIFIER as Field,
-        ])
-    }
-
-    fn compute_nullifier_without_context(self) -> Field {
-        let note_hash_for_nullify = compute_note_hash_for_consumption(self);
-        let secret = get_nsk_app(self.npk_m_hash);
-        poseidon2_hash([
-            note_hash_for_nullify,
-            secret,
-            GENERATOR_INDEX__NOTE_NULLIFIER as Field,
-        ])
-    }
- }
+ impl NoteInterface<VALUE_NOTE_LEN, VALUE_NOTE_BYTES_LEN> for ValueNote {
+    fn compute_note_hash_and_nullifier(self, context: &mut PrivateContext) -> (Field, Field) {
+        let note_hash_for_nullify = compute_note_hash_for_consumption(self);
+        let secret = context.request_nsk_app(self.npk_m_hash);
+        let nullifier = poseidon2_hash([
+            note_hash_for_nullify,
+            secret,
+            GENERATOR_INDEX__NOTE_NULLIFIER as Field,
+        ]);
+        (note_hash_for_nullify, nullifier)
+    }
+
+    fn compute_note_hash_and_nullifier_without_context(self) -> (Field, Field) {
+        let note_hash_for_nullify = compute_note_hash_for_consumption(self);
+        let secret = get_nsk_app(self.npk_m_hash);
+        let nullifier = poseidon2_hash([
+            note_hash_for_nullify,
+            secret,
+            GENERATOR_INDEX__NOTE_NULLIFIER as Field,
+        ]);
+        (note_hash_for_nullify, nullifier)
+    }
+ }
````

### [Aztec.nr] `note_getter` returns `BoundedVec`

The `get_notes` and `view_notes` function no longer return an array of options (i.e. `[Option<Note>, N_NOTES]`) but instead a `BoundedVec<Note, N_NOTES>`. This better conveys the useful property the old array had of having all notes collapsed at the beginning of the array, which allows for powerful optimizations and gate count reduction when setting the `options.limit` value.

A `BoundedVec` has a `max_len()`, which equals the number of elements it can hold, and a `len()`, which equals the number of elements it currently holds. Since `len()` is typically not knwon at compile time, iterating over a `BoundedVec` looks slightly different than iterating over an array of options:

```diff
- let option_notes = get_notes(options);
- for i in 0..option_notes.len() {
-     if option_notes[i].is_some() {
-         let note = option_notes[i].unwrap_unchecked();
-     }
- }
+ let notes = get_notes(options);
+ for i in 0..notes.max_len() {
+     if i < notes.len() {
+         let note = notes.get_unchecked(i);
+     }
+ }
```

To further reduce gate count, you can iterate over `options.limit` instead of `max_len()`, since `options.limit` is guaranteed to be larger or equal to `len()`, and smaller or equal to `max_len()`:

```diff
- for i in 0..notes.max_len() {
+ for i in 0..options.limit {
```

### [Aztec.nr] static private authwit

The private authwit validation is now making a static call to the account contract instead of passing over control flow. This is to ensure that it cannot be used for re-entry.

To make this change however, we cannot allow emitting a nullifier from the account contract, since that would break the static call. Instead, we will be changing the `spend_private_authwit` to a `verify_private_authwit` and in the `auth` library emit the nullifier. This means that the "calling" contract will now be emitting the nullifier, and not the account. For example, for a token contract, the nullifier is now emitted by the token contract. However, as this is done inside the `auth` library, the token contract doesn't need to change much.

The biggest difference is related to "cancelling" an authwit. Since it is no longer in the account contract, you cannot just emit a nullifier from it anymore. Instead it must rely on the token contract providing functionality for cancelling.

There are also a few general changes to how authwits are generated, namely to more easily support the data required for a validity lookup now. Previously we could lookup the `message_hash` directly at the account contract, now we instead need to use the `inner_hash` and the contract of the consumer to figure out if it have already been emitted.

A minor extension have been made to the authwit creations to make it easier to sign a specific a hash with a specific caller, e.g., the `inner_hash` can be provided as `{consumer, inner_hash}` to the `createAuthWit` where it previously needed to do a couple of manual steps to compute the outer hash. The `computeOuterAuthWitHash` have been amde internal and the `computeAuthWitMessageHash` can instead be used to compute the values similarly to other authwit computations.

```diff
const innerHash = computeInnerAuthWitHash([Fr.ZERO, functionSelector.toField(), entrypointPackedArgs.hash]);
-const outerHash = computeOuterAuthWitHash(
-    this.dappEntrypointAddress,
-    new Fr(this.chainId),
-    new Fr(this.version),
-    innerHash,
-);
+const messageHash = computeAuthWitMessageHash(
+    { consumer: this.dappEntrypointAddress, innerHash },
+    { chainId: new Fr(this.chainId), version: new Fr(this.version) },
+);
```

If the wallet is used to compute the authwit, it will populate the chain id and version instead of requiring it to be provided by tha actor.

```diff
const innerHash = computeInnerAuthWitHash([Fr.fromString('0xdead')]);
-const outerHash = computeOuterAuthWitHash(wallets[1].getAddress(), chainId, version, innerHash);
-const witness = await wallets[0].createAuthWit(outerHash);
+ const witness = await wallets[0].createAuthWit({ comsumer: accounts[1].address, inner_hash });
```

## 0.43.0

### [Aztec.nr] break `token.transfer()` into `transfer` and `transferFrom`

Earlier we had just one function - `transfer()` which used authwits to handle the case where a contract/user wants to transfer funds on behalf of another user.
To reduce circuit sizes and proof times, we are breaking up `transfer` and introducing a dedicated `transferFrom()` function like in the ERC20 standard.

### [Aztec.nr] `options.limit` has to be constant

The `limit` parameter in `NoteGetterOptions` and `NoteViewerOptions` is now required to be a compile-time constant. This allows performing loops over this value, which leads to reduced circuit gate counts when setting a `limit` value.

### [Aztec.nr] canonical public authwit registry

The public authwits are moved into a shared registry (auth registry) to make it easier for sequencers to approve for their non-revertible (setup phase) whitelist. Previously, it was possible to DOS a sequencer by having a very expensive authwit validation that fails at the end, now the whitelist simply need the registry.

Notable, this means that consuming a public authwit will no longer emit a nullifier in the account contract but instead update STORAGE in the public domain. This means that there is a larger difference between private and public again. However, it also means that if contracts need to approve, and use the approval in the same tx, it is transient and don't need to go to DA (saving 96 bytes).

For the typescript wallets this is handled so the APIs don't change, but account contracts should get rid of their current setup with `approved_actions`.

```diff
- let actions = AccountActions::init(&mut context, ACCOUNT_ACTIONS_STORAGE_SLOT, is_valid_impl);
+ let actions = AccountActions::init(&mut context, is_valid_impl);
```

For contracts we have added a `set_authorized` function in the auth library that can be used to set values in the registry.

```diff
- storage.approved_action.at(message_hash).write(true);
+ set_authorized(&mut context, message_hash, true);
```

### [Aztec.nr] emit encrypted logs

Emitting or broadcasting encrypted notes are no longer done as part of the note creation, but must explicitly be either emitted or discarded instead.

```diff
+ use dep::aztec::encrypted_logs::encrypted_note_emission::{encode_and_encrypt, encode_and_encrypt_with_keys};

- storage.balances.sub(from, amount);
+ storage.balances.sub(from, amount).emit(encode_and_encrypt_with_keys(&mut context, from, from));
+ storage.balances.sub(from, amount).emit(encode_and_encrypt_with_keys(&mut context, from_ovpk, from_ivpk));
+ storage.balances.sub(from, amount).discard();
```

## 0.42.0

### [Aztec.nr] Unconstrained Context

Top-level unconstrained execution is now marked by the new `UnconstrainedContext`, which provides access to the block number and contract address being used in the simulation. Any custom state variables that provided unconstrained functions should update their specialization parameter:

```diff
+ use dep::aztec::context::UnconstrainedContext;

- impl MyStateVariable<()> {
+ impl MyStateVariable<UnconstrainedContext> {
```

### [Aztec.nr] Filtering is now constrained

The `filter` argument of `NoteGetterOptions` (typically passed via the `with_filter()` function) is now applied in a constraining environment, meaning any assertions made during the filtering are guaranteed to hold. This mirrors the behavior of the `select()` function.

### [Aztec.nr] Emitting encrypted notes and logs

The `emit_encrypted_log` context function is now `encrypt_and_emit_log` or `encrypt_and_emit_note`.

```diff
- context.emit_encrypted_log(log1);
+ context.encrypt_and_emit_log(log1);
+ context.encrypt_and_emit_note(note1);
```

Broadcasting a note will call `encrypt_and_emit_note` in the background. To broadcast a generic event, use `encrypt_and_emit_log`
with the same encryption parameters as notes require. Currently, only fields and arrays of fields are supported as events.

By default, logs emitted via `encrypt_and_emit_log` will be siloed with a _masked_ contract address. To force the contract address to be revealed, so everyone can check it rather than just the log recipient, provide `randomness = 0`.

## Public execution migrated to the Aztec Virtual Machine

**What does this mean for me?**

It should be mostly transparent, with a few caveats:

- Not all Noir blackbox functions are supported by the AVM. Only `Sha256`, `PedersenHash`, `Poseidon2Permutation`, `Keccak256`, and `ToRadix` are supported.
- For public functions, `context.nullifier_exists(...)` will now also consider pending nullifiers.
- The following methods of `PublicContext` are not supported anymore: `fee_recipient`, `fee_per_da_gas`, `fee_per_l2_gas`, `call_public_function_no_args`, `static_call_public_function_no_args`, `delegate_call_public_function_no_args`, `call_public_function_with_packed_args`, `set_return_hash`, `finish`. However, in terms of functionality, the new context's interface should be equivalent (unless otherwise specified in this list).
- Delegate calls are not yet supported in the AVM.
- If you have types with custom serialization that you use across external contracts calls, you might need to modify its serialization to match how Noir would serialize it. This is a known problem unrelated to the AVM, but triggered more often when using it.
- A few error messages might change format, so you might need to change your test assertions.

**Internal details**

Before this change, public bytecode was executed using the same simulator as in private: the ACIR simulator (and internally, the Brillig VM). On the Aztec.nr side, public functions accessed the context through `PublicContext`.

After this change, public bytecode will be run using the AVM simulator (the simulator for our upcoming zkVM). This bytecode is generated from Noir contracts in two steps: First, `nargo compile` produces an artifact which has Brillig bytecode for public functions, just as it did before. Second: the `avm-transpiler` takes that artifact, and it transpiles Brillig bytecode to AVM bytecode. This final artifact can now be deployed and used with the new public runtime.

On the Aztec.nr side, public functions keep accessing the context using `PublicContext` but the underlying implementation is switch with what formerly was the `AvmContext`.

## 0.41.0

### [Aztec.nr] State variable rework

Aztec.nr state variables have been reworked so that calling private functions in public and vice versa is detected as an error during compilation instead of at runtime. This affects users in a number of ways:

#### New compile time errors

It used to be that calling a state variable method only available in public from a private function resulted in obscure runtime errors in the form of a failed `_is_some` assertion.

Incorrect usage of the state variable methods now results in compile time errors. For example, given the following function:

```rust
#[aztec(public)]
fn get_decimals() -> pub u8 {
    storage.decimals.read_private()
}
```

The compiler will now error out with

```
Expected type SharedImmutable<_, &mut PrivateContext>, found type SharedImmutable<u8, &mut PublicContext>
```

The key component is the second generic parameter: the compiler expects a `PrivateContext` (becuse `read_private` is only available during private execution), but a `PublicContext` is being used instead (because of the `#[aztec(public)]` attribute).

#### Generic parameters in `Storage`

The `Storage` struct (the one marked with `#[aztec(storage)]`) should now be generic over a `Context` type, which matches the new generic parameter of all Aztec.nr libraries. This parameter is always the last generic parameter.

This means that, without any additional features, we'd end up with some extra boilerplate when declaring this struct:

```diff
#[aztec(storage)]
- struct Storage {
+ struct Storage<Context> {
-   nonce_for_burn_approval: PublicMutable<Field>,
+   nonce_for_burn_approval: PublicMutable<Field, Context>,
-   portal_address: SharedImmutable<EthAddress>,
+   portal_address: SharedImmutable<EthAddress, Context>,
-   approved_action: Map<Field, PublicMutable<bool>>,
+   approved_action: Map<Field, PublicMutable<bool, Context>, Context>,
}
```

Because of this, the `#[aztec(storage)]` macro has been updated to **automatically inject** this `Context` generic parameter. The storage declaration does not require any changes.

#### Removal of `Context`

The `Context` type no longer exists. End users typically didn't use it, but if imported it needs to be deleted.

### [Aztec.nr] View functions and interface navigation

It is now possible to explicitly state a function doesn't perform any state alterations (including storage, logs, nullifiers and/or messages from L2 to L1) with the `#[aztec(view)]` attribute, similarly to solidity's `view` function modifier.

```diff
    #[aztec(public)]
+   #[aztec(view)]
    fn get_price(asset_id: Field) -> Asset {
        storage.assets.at(asset_id).read()
    }
```

View functions only generate a `StaticCallInterface` that doesn't include `.call` or `.enqueue` methods. Also, the denomination `static` has been completely removed from the interfaces, in favor of the more familiar `view`

```diff
- let price = PriceFeed::at(asset.oracle).get_price(0).static_call(&mut context).price;
+ let price = PriceFeed::at(asset.oracle).get_price(0).view(&mut context).price;
```

```diff
#[aztec(private)]
fn enqueue_public_get_value_from_child(target_contract: AztecAddress, value: Field) {
-   StaticChild::at(target_contract).pub_get_value(value).static_enqueue(&mut context);
+   StaticChild::at(target_contract).pub_get_value(value).enqueue_view(&mut context);
}
```

Additionally, the Noir LSP will now honor "go to definitions" requests for contract interfaces (Ctrl+click), taking the user to the original function implementation.

### [Aztec.js] Simulate changes

- `.simulate()` now tracks closer the process performed by `.send().wait()`, specifically going through the account contract entrypoint instead of directly calling the intended function.
- `wallet.viewTx(...)` has been renamed to `wallet.simulateUnconstrained(...)` to better clarify what it does.

### [Aztec.nr] Keys: Token note now stores an owner master nullifying public key hash instead of an owner address

i.e.

```diff
struct TokenNote {
    amount: U128,
-   owner: AztecAddress,
+   npk_m_hash: Field,
    randomness: Field,
}
```

Creating a token note and adding it to storage now looks like this:

```diff
- let mut note = ValueNote::new(new_value, owner);
- storage.a_private_value.insert(&mut note, true);
+ let owner_npk_m_hash = get_npk_m_hash(&mut context, owner);
+ let owner_ivpk_m = get_ivpk_m(&mut context, owner);
+ let mut note = ValueNote::new(new_value, owner_npk_m_hash);
+ storage.a_private_value.insert(&mut note, true, owner_ivpk_m);
```

Computing the nullifier similarly changes to use this master nullifying public key hash.

## 0.40.0

### [Aztec.nr] Debug logging

The function `debug_log_array_with_prefix` has been removed. Use `debug_log_format` with `{}` instead. The special sequence `{}` will be replaced with the whole array. You can also use `{0}`, `{1}`, ... as usual with `debug_log_format`.

```diff
- debug_log_array_with_prefix("Prefix", my_array);
+ debug_log_format("Prefix {}", my_array);
```

## 0.39.0

### [Aztec.nr] Mutable delays in `SharedMutable`

The type signature for `SharedMutable` changed from `SharedMutable<T, DELAY>` to `SharedMutable<T, INITIAL_DELAY>`. The behavior is the same as before, except the delay can now be changed after deployment by calling `schedule_delay_change`.

### [Aztec.nr] get_public_key oracle replaced with get_ivpk_m

When implementing changes according to a [new key scheme](https://yp-aztec.netlify.app/docs/addresses-and-keys/keys) we had to change oracles.
What used to be called encryption public key is now master incoming viewing public key.

```diff
- use dep::aztec::oracles::get_public_key::get_public_key;
+ use dep::aztec::keys::getters::get_ivpk_m;

- let encryption_pub_key = get_public_key(self.owner);
+ let ivpk_m = get_ivpk_m(context, self.owner);
```

## 0.38.0

### [Aztec.nr] Emitting encrypted logs

The `emit_encrypted_log` function is now a context method.

```diff
- use dep::aztec::log::emit_encrypted_log;
- use dep::aztec::logs::emit_encrypted_log;

- emit_encrypted_log(context, log1);
+ context.emit_encrypted_log(log1);
```

## 0.36.0

### `FieldNote` removed

`FieldNote` only existed for testing purposes, and was not a note type that should be used in any real application. Its name unfortunately led users to think that it was a note type suitable to store a `Field` value, which it wasn't.

If using `FieldNote`, you most likely want to use `ValueNote` instead, which has both randomness for privacy and an owner for proper nullification.

### `SlowUpdatesTree` replaced for `SharedMutable`

The old `SlowUpdatesTree` contract and libraries have been removed from the codebase, use the new `SharedMutable` library instead. This will require that you add a global variable specifying a delay in blocks for updates, and replace the slow updates tree state variable with `SharedMutable` variables.

```diff
+ global CHANGE_ROLES_DELAY_BLOCKS = 5;

struct Storage {
-  slow_update: SharedImmutable<AztecAddress>,
+  roles: Map<AztecAddress, SharedMutable<UserFlags, CHANGE_ROLES_DELAY_BLOCKS>>,
}
```

Reading from `SharedMutable` is much simpler, all that's required is to call `get_current_value_in_public` or `get_current_value_in_private`, depending on the domain.

```diff
- let caller_roles = UserFlags::new(U128::from_integer(slow.read_at_pub(context.msg_sender().to_field()).call(&mut context)));
+ let caller_roles = storage.roles.at(context.msg_sender()).get_current_value_in_public();
```

Finally, you can remove all capsule usage on the client code or tests, since those are no longer required when working with `SharedMutable`.

### [Aztec.nr & js] Portal addresses

Deployments have been modified. No longer are portal addresses treated as a special class, being immutably set on creation of a contract. They are no longer passed in differently compared to the other variables and instead should be implemented using usual storage by those who require it. One should use the storage that matches the usecase - likely shared storage to support private and public.

This means that you will likely add the portal as a constructor argument

```diff
- fn constructor(token: AztecAddress) {
-    storage.token.write(token);
- }
+ struct Storage {
    ...
+   portal_address: SharedImmutable<AztecAddress>,
+ }
+ fn constructor(token: AztecAddress, portal_address: EthAddress) {
+    storage.token.write(token);
+    storage.portal_address.initialize(portal_address);
+ }
```

And read it from storage whenever needed instead of from the context.

```diff
- context.this_portal_address(),
+ storage.portal_address.read_public(),
```

### [Aztec.nr] Oracles

Oracle `get_nullifier_secret_key` was renamed to `get_app_nullifier_secret_key` and `request_nullifier_secret_key` function on PrivateContext was renamed as `request_app_nullifier_secret_key`.

```diff
- let secret = get_nullifier_secret_key(self.owner);
+ let secret = get_app_nullifier_secret_key(self.owner);
```

```diff
- let secret = context.request_nullifier_secret_key(self.owner);
+ let secret = context.request_app_nullifier_secret_key(self.owner);
```

### [Aztec.nr] Contract interfaces

It is now possible to import contracts on another contracts and use their automatic interfaces to perform calls. The interfaces have the same name as the contract, and are automatically exported. Parameters are automatically serialized (using the `Serialize<N>` trait) and return values are automatically deserialized (using the `Deserialize<N>` trait). Serialize and Deserialize methods have to conform to the standard ACVM serialization schema for the interface to work!

1. Only fixed length types are supported
2. All numeric types become Fields
3. Strings become arrays of Fields, one per char
4. Arrays become arrays of Fields following rules 2 and 3
5. Structs become arrays of Fields, with every item defined in the same order as they are in Noir code, following rules 2, 3, 4 and 5 (recursive)

```diff
- context.call_public_function(
-   storage.gas_token_address.read_private(),
-   FunctionSelector::from_signature("pay_fee(Field)"),
-   [42]
- );
-
- context.call_public_function(
-   storage.gas_token_address.read_private(),
-   FunctionSelector::from_signature("pay_fee(Field)"),
-   [42]
- );
-
- let _ = context.call_private_function(
-           storage.subscription_token_address.read_private(),
-           FunctionSelector::from_signature("transfer((Field),(Field),Field,Field)"),
-           [
-            context.msg_sender().to_field(),
-            storage.subscription_recipient_address.read_private().to_field(),
-            storage.subscription_price.read_private(),
-            nonce
-           ]
-  );
+ use dep::gas_token::GasToken;
+ use dep::token::Token;
+
+ ...
+ // Public call from public land
+ GasToken::at(storage.gas_token_address.read_private()).pay_fee(42).call(&mut context);
+ // Public call from private land
+ GasToken::at(storage.gas_token_address.read_private()).pay_fee(42).enqueue(&mut context);
+ // Private call from private land
+ Token::at(asset).transfer(context.msg_sender(), storage.subscription_recipient_address.read_private(), amount, nonce).call(&mut context);
```

It is also possible to use these automatic interfaces from the local contract, and thus enqueue public calls from private without having to rely on low level `context` calls.

### [Aztec.nr] Rename max block number setter

The `request_max_block_number` function has been renamed to `set_tx_max_block_number` to better reflect that it is not a getter, and that the setting is transaction-wide.

```diff
- context.request_max_block_number(value);
+ context.set_tx_max_block_number(value);
```

### [Aztec.nr] Get portal address

The `get_portal_address` oracle was removed. If you need to get the portal address of SomeContract, add the following methods to it

```
#[aztec(private)]
fn get_portal_address() -> EthAddress {
    context.this_portal_address()
}

#[aztec(public)]
fn get_portal_address_public() -> EthAddress {
    context.this_portal_address()
}
```

and change the call to `get_portal_address`

```diff
- let portal_address = get_portal_address(contract_address);
+ let portal_address = SomeContract::at(contract_address).get_portal_address().call(&mut context);
```

### [Aztec.nr] Required gas limits for public-to-public calls

When calling a public function from another public function using the `call_public_function` method, you must now specify how much gas you're allocating to the nested call. This will later allow you to limit the amount of gas consumed by the nested call, and handle any out of gas errors.

Note that gas limits are not yet enforced. For now, it is suggested you use `dep::aztec::context::gas::GasOpts::default()` which will forward all available gas.

```diff
+ use dep::aztec::context::gas::GasOpts;

- context.call_public_function(target_contract, target_selector, args);
+ context.call_public_function(target_contract, target_selector, args, GasOpts::default());
```

Note that this is not required when enqueuing a public function from a private one, since top-level enqueued public functions will always consume all gas available for the transaction, as it is not possible to handle any out-of-gas errors.

### [Aztec.nr] Emitting unencrypted logs

The `emit_unencrypted_logs` function is now a context method.

```diff
- use dep::aztec::log::emit_unencrypted_log;
- use dep::aztec::log::emit_unencrypted_log_from_private;

- emit_unencrypted_log(context, log1);
- emit_unencrypted_log_from_private(context, log2);
+ context.emit_unencrypted_log(log1);
+ context.emit_unencrypted_log(log2);
```

## 0.33

### [Aztec.nr] Storage struct annotation

The storage struct now identified by the annotation `#[aztec(storage)]`, instead of having to rely on it being called `Storage`.

```diff
- struct Storage {
-    ...
- }
+ #[aztec(storage)]
+ struct MyStorageStruct {
+    ...
+ }
```

### [Aztec.js] Storage layout and note info

Storage layout and note information are now exposed in the TS contract artifact

```diff
- const note = new Note([new Fr(mintAmount), secretHash]);
- const pendingShieldStorageSlot = new Fr(5n); // storage slot for pending_shields
- const noteTypeId = new Fr(84114971101151129711410111011678111116101n); // note type id for TransparentNote
- const extendedNote = new ExtendedNote(
-   note,
-   admin.address,
-   token.address,
-   pendingShieldStorageSlot,
-   noteTypeId,
-   receipt.txHash,
- );
- await pxe.addNote(extendedNote);
+ const note = new Note([new Fr(mintAmount), secretHash]);
+ const extendedNote = new ExtendedNote(
+   note,
+   admin.address,
+   token.address,
+   TokenContract.storage.pending_shields.slot,
+   TokenContract.notes.TransparentNote.id,
+   receipt.txHash,
+ );
+ await pxe.addNote(extendedNote);
```

### [Aztec.nr] rand oracle is now called unsafe_rand

`oracle::rand::rand` has been renamed to `oracle::unsafe_rand::unsafe_rand`.
This change was made to communicate that we do not constrain the value in circuit and instead we just trust our PXE.

```diff
- let random_value = rand();
+ let random_value = unsafe_rand();
```

### [AztecJS] Simulate and get return values for ANY call and introducing `prove()`

Historically it have been possible to "view" `unconstrained` functions to simulate them and get the return values, but not for `public` nor `private` functions.
This has lead to a lot of bad code where we have the same function implemented thrice, once in `private`, once in `public` and once in `unconstrained`.
It is not possible to call `simulate` on any call to get the return values!
However, beware that it currently always returns a Field array of size 4 for private and public.
This will change to become similar to the return values of the `unconstrained` functions with proper return types.

```diff
-    #[aztec(private)]
-    fn get_shared_immutable_constrained_private() -> pub Leader {
-        storage.shared_immutable.read_private()
-    }
-
-    unconstrained fn get_shared_immutable() -> pub Leader {
-        storage.shared_immutable.read_public()
-    }

+    #[aztec(private)]
+    fn get_shared_immutable_private() -> pub Leader {
+        storage.shared_immutable.read_private()
+    }

- const returnValues = await contract.methods.get_shared_immutable().view();
+ const returnValues = await contract.methods.get_shared_immutable_private().simulate();
```

```diff
await expect(
-   asset.withWallet(wallets[1]).methods.update_admin(newAdminAddress).simulate()).rejects.toThrow(
+   asset.withWallet(wallets[1]).methods.update_admin(newAdminAddress).prove()).rejects.toThrow(
        "Assertion failed: caller is not admin 'caller_roles.is_admin'",
);
```

## 0.31.0

### [Aztec.nr] Public storage historical read API improvement

`history::public_value_inclusion::prove_public_value_inclusion` has been renamed to `history::public_storage::public_storage_historical_read`, and its API changed slightly. Instead of receiving a `value` parameter it now returns the historical value stored at that slot.

If you were using an oracle to get the value to pass to `prove_public_value_inclusion`, drop the oracle and use the return value from `public_storage_historical_read` instead:

```diff
- let value = read_storage();
- prove_public_value_inclusion(value, storage_slot, contract_address, context);
+ let value = public_storage_historical_read(storage_slot, contract_address, context);
```

If you were proving historical existence of a value you got via some other constrained means, perform an assertion against the return value of `public_storage_historical_read` instead:

```diff
- prove_public_value_inclusion(value, storage_slot, contract_address, context);
+ assert(public_storage_historical_read(storage_slot, contract_address, context) == value);
```

## 0.30.0

### [AztecJS] Simplify authwit syntax

```diff
- const messageHash = computeAuthWitMessageHash(accounts[1].address, action.request());
- await wallets[0].setPublicAuth(messageHash, true).send().wait();
+ await wallets[0].setPublicAuthWit({ caller: accounts[1].address, action }, true).send().wait();
```

```diff
const action = asset
    .withWallet(wallets[1])
    .methods.unshield(accounts[0].address, accounts[1].address, amount, nonce);
-const messageHash = computeAuthWitMessageHash(accounts[1].address, action.request());
-const witness = await wallets[0].createAuthWitness(messageHash);
+const witness = await wallets[0].createAuthWit({ caller: accounts[1].address, action });
await wallets[1].addAuthWitness(witness);
```

Also note some of the naming changes:
`setPublicAuth` -> `setPublicAuthWit`
`createAuthWitness` -> `createAuthWit`

### [Aztec.nr] Automatic NoteInterface implementation and selector changes

Implementing a note required a fair amount of boilerplate code, which has been substituted by the `#[aztec(note)]` attribute.

```diff
+ #[aztec(note)]
struct AddressNote {
    address: AztecAddress,
    owner: AztecAddress,
    randomness: Field,
    header: NoteHeader
}

impl NoteInterface<ADDRESS_NOTE_LEN>  for AddressNote {
-    fn serialize_content(self) -> [Field; ADDRESS_NOTE_LEN]{
-        [self.address.to_field(), self.owner.to_field(), self.randomness]
-    }
-
-    fn deserialize_content(serialized_note: [Field; ADDRESS_NOTE_LEN]) -> Self {
-        AddressNote {
-            address: AztecAddress::from_field(serialized_note[0]),
-            owner: AztecAddress::from_field(serialized_note[1]),
-            randomness: serialized_note[2],
-            header: NoteHeader::empty(),
-        }
-    }
-
-    fn compute_note_content_hash(self) -> Field {
-        pedersen_hash(self.serialize_content(), 0)
-    }
-
    fn compute_nullifier(self, context: &mut PrivateContext) -> Field {
        let note_hash_for_nullify = compute_note_hash_for_consumption(self);
        let secret = context.request_nullifier_secret_key(self.owner);
        pedersen_hash([
            note_hash_for_nullify,
            secret.low,
            secret.high,
        ],0)
    }

    fn compute_nullifier_without_context(self) -> Field {
        let note_hash_for_nullify = compute_note_hash_for_consumption(self);
        let secret = get_nullifier_secret_key(self.owner);
        pedersen_hash([
            note_hash_for_nullify,
            secret.low,
            secret.high,
        ],0)
    }

-    fn set_header(&mut self, header: NoteHeader) {
-        self.header = header;
-    }
-
-    fn get_header(note: Self) -> NoteHeader {
-        note.header
-    }

    fn broadcast(self, context: &mut PrivateContext, slot: Field) {
        let encryption_pub_key = get_public_key(self.owner);
        emit_encrypted_log(
            context,
            (*context).this_address(),
            slot,
            Self::get_note_type_id(),
            encryption_pub_key,
            self.serialize_content(),
        );
    }

-    fn get_note_type_id() -> Field {
-        6510010011410111511578111116101
-    }
}
```

Automatic note (de)serialization implementation also means it is now easier to filter notes using `NoteGetterOptions.select` via the `::properties()` helper:

Before:

```rust
let options = NoteGetterOptions::new().select(0, amount, Option::none()).select(1, owner.to_field(), Option::none()).set_limit(1);
```

After:

```rust
let options = NoteGetterOptions::new().select(ValueNote::properties().value, amount, Option::none()).select(ValueNote::properties().owner, owner.to_field(), Option::none()).set_limit(1);
```

The helper returns a metadata struct that looks like this (if autogenerated)

```rust
ValueNoteProperties {
    value: PropertySelector { index: 0, offset: 0, length: 32 },
    owner: PropertySelector { index: 1, offset: 0, length: 32 },
    randomness: PropertySelector { index: 2, offset: 0, length: 32 },
}
```

It can also be used for the `.sort` method.

## 0.27.0

### `initializer` macro replaces `constructor`

Before this version, every contract was required to have exactly one `constructor` private function, that was used for deployment. We have now removed this requirement, and made `constructor` a function like any other.

To signal that a function can be used to **initialize** a contract, you must now decorate it with the `#[aztec(initializer)]` attribute. Initializers are regular functions that set an "initialized" flag (a nullifier) for the contract. A contract can only be initialized once, and contract functions can only be called after the contract has been initialized, much like a constructor. However, if a contract defines no initializers, it can be called at any time. Additionally, you can define as many initializer functions in a contract as you want, both private and public.

To migrate from current code, simply add an initializer attribute to your constructor functions.

```diff
+ #[aztec(initializer)]
#[aztec(private)]
fn constructor() { ... }
```

If your private constructor was used to just call a public internal initializer, then remove the private constructor and flag the public function as initializer. And if your private constructor was an empty one, just remove it.

## 0.25.0

### [Aztec.nr] Static calls

It is now possible to perform static calls from both public and private functions. Static calls forbid any modification to the state, including L2->L1 messages or log generation. Once a static context is set through a static all, every subsequent call will also be treated as static via context propagation.

```rust
context.static_call_private_function(targetContractAddress, targetSelector, args);

context.static_call_public_function(targetContractAddress, targetSelector, args);
```

### [Aztec.nr] Introduction to `prelude`

A new `prelude` module to include common Aztec modules and types.
This simplifies dependency syntax. For example:

```rust
use dep::aztec::protocol_types::address::AztecAddress;
use dep::aztec::{
    context::{PrivateContext, Context}, note::{note_header::NoteHeader, utils as note_utils},
    state_vars::Map
};
```

Becomes:

```rust
use dep::aztec::prelude::{AztecAddress, NoteHeader, PrivateContext, Map};
use dep::aztec::context::Context;
use dep::aztec::notes::utils as note_utils;
```

This will be further simplified in future versions (See [4496](https://github.com/AztecProtocol/aztec-packages/pull/4496) for further details).

The prelude consists of

#include_code prelude /noir-projects/aztec-nr/aztec/src/prelude.nr rust

### `internal` is now a macro

The `internal` keyword is now removed from Noir, and is replaced by an `aztec(internal)` attribute in the function. The resulting behavior is exactly the same: these functions will only be callable from within the same contract.

Before:

```rust
#[aztec(private)]
internal fn double(input: Field) -> Field {
    input * 2
}
```

After:

```rust
#[aztec(private)]
#[aztec(internal)]
fn double(input: Field) -> Field {
    input * 2
}
```

### [Aztec.nr] No SafeU120 anymore!

Noir now have overflow checks by default. So we don't need SafeU120 like libraries anymore.

You can replace it with `U128` instead

Before:

```
SafeU120::new(0)
```

Now:

```
U128::from_integer(0)
```

### [Aztec.nr] `compute_note_hash_and_nullifier` is now autogenerated

Historically developers have been required to include a `compute_note_hash_and_nullifier` function in each of their contracts. This function is now automatically generated, and all instances of it in contract code can be safely removed.

It is possible to provide a user-defined implementation, in which case auto-generation will be skipped (though there are no known use cases for this).

### [Aztec.nr] Updated naming of state variable wrappers

We have decided to change the naming of our state variable wrappers because the naming was not clear.
The changes are as follows:

1. `Singleton` -> `PrivateMutable`
2. `ImmutableSingleton` -> `PrivateImmutable`
3. `StablePublicState` -> `SharedImmutable`
4. `PublicState` -> `PublicMutable`

This is the meaning of "private", "public" and "shared":
Private: read (R) and write (W) from private, not accessible from public
Public: not accessible from private, R/W from public
Shared: R from private, R/W from public

Note: `SlowUpdates` will be renamed to `SharedMutable` once the implementation is ready.

### [Aztec.nr] Authwit updates

Authentication Witnesses have been updates such that they are now cancellable and scoped to a specific consumer.
This means that the `authwit` nullifier must be emitted from the account contract, which require changes to the interface.
Namely, the `assert_current_call_valid_authwit_public` and `assert_current_call_valid_authwit` in `auth.nr` will **NO LONGER** emit a nullifier.
Instead it will call a `spend_*_authwit` function in the account contract - which will emit the nullifier and perform a few checks.
This means that the `is_valid` functions have been removed to not confuse it for a non-mutating function (static).
Furthermore, the `caller` parameter of the "authwits" have been moved "further out" such that the account contract can use it in validation, allowing scoped approvals from the account POV.
For most contracts, this won't be changing much, but for the account contract, it will require a few changes.

Before:

```rust
#[aztec(public)]
fn is_valid_public(message_hash: Field) -> Field {
    let actions = AccountActions::public(&mut context, ACCOUNT_ACTIONS_STORAGE_SLOT, is_valid_impl);
    actions.is_valid_public(message_hash)
}

#[aztec(private)]
fn is_valid(message_hash: Field) -> Field {
    let actions = AccountActions::private(&mut context, ACCOUNT_ACTIONS_STORAGE_SLOT, is_valid_impl);
    actions.is_valid(message_hash)
}
```

After:

```rust
#[aztec(private)]
fn verify_private_authwit(inner_hash: Field) -> Field {
    let actions = AccountActions::private(&mut context, ACCOUNT_ACTIONS_STORAGE_SLOT, is_valid_impl);
    actions.verify_private_authwit(inner_hash)
}

#[aztec(public)]
fn spend_public_authwit(inner_hash: Field) -> Field {
    let actions = AccountActions::public(&mut context, ACCOUNT_ACTIONS_STORAGE_SLOT, is_valid_impl);
    actions.spend_public_authwit(inner_hash)
}
```

## 0.24.0

### Introduce Note Type IDs

Note Type IDs are a new feature which enable contracts to have multiple `Map`s with different underlying note types, something that was not possible before. This is done almost without any user intervention, though some minor changes are required.

The mandatory `compute_note_hash_and_nullifier` now has a fifth parameter `note_type_id`. Use this instead of `storage_slot` to determine which deserialization function to use.

Before:

```rust
unconstrained fn compute_note_hash_and_nullifier(
    contract_address: AztecAddress,
    nonce: Field,
    storage_slot: Field,
    preimage: [Field; TOKEN_NOTE_LEN]
) -> pub [Field; 4] {
    let note_header = NoteHeader::new(contract_address, nonce, storage_slot);

    if (storage_slot == storage.pending_shields.get_storage_slot()) {
        note_utils::compute_note_hash_and_nullifier(TransparentNote::deserialize_content, note_header, preimage)
    } else if (note_type_id == storage.slow_update.get_storage_slot()) {
        note_utils::compute_note_hash_and_nullifier(FieldNote::deserialize_content, note_header, preimage)
    } else {
        note_utils::compute_note_hash_and_nullifier(TokenNote::deserialize_content, note_header, preimage)
    }
```

Now:

```rust
unconstrained fn compute_note_hash_and_nullifier(
    contract_address: AztecAddress,
    nonce: Field,
    storage_slot: Field,
    note_type_id: Field,
    preimage: [Field; TOKEN_NOTE_LEN]
) -> pub [Field; 4] {
    let note_header = NoteHeader::new(contract_address, nonce, storage_slot);

    if (note_type_id == TransparentNote::get_note_type_id()) {
        note_utils::compute_note_hash_and_nullifier(TransparentNote::deserialize_content, note_header, preimage)
    } else if (note_type_id == FieldNote::get_note_type_id()) {
        note_utils::compute_note_hash_and_nullifier(FieldNote::deserialize_content, note_header, preimage)
    } else {
        note_utils::compute_note_hash_and_nullifier(TokenNote::deserialize_content, note_header, preimage)
    }
```

The `NoteInterface` trait now has an additional `get_note_type_id()` function. This implementation will be autogenerated in the future, but for now providing any unique ID will suffice. The suggested way to do it is by running the Python command shown in the comment below:

```rust
impl NoteInterface<N> for MyCustomNote {
    fn get_note_type_id() -> Field {
        // python -c "print(int(''.join(str(ord(c)) for c in 'MyCustomNote')))"
       771216711711511611110978111116101
    }
}
```

### [js] Importing contracts in JS

`@aztec/noir-contracts` is now `@aztec/noir-contracts.js`. You'll need to update your package.json & imports.

Before:

```js
import { TokenContract } from "@aztec/noir-contracts/Token";
```

Now:

```js
import { TokenContract } from "@aztec/noir-contracts.js/Token";
```

### [Aztec.nr] Aztec.nr contracts location change in Nargo.toml

Aztec contracts are now moved outside of the `yarn-project` folder and into `noir-projects`, so you need to update your imports.

Before:

```rust
easy_private_token_contract = {git = "https://github.com/AztecProtocol/aztec-packages/", tag ="v0.23.0", directory = "yarn-project/noir-contracts/contracts/easy_private_token_contract"}
```

Now, update the `yarn-project` folder for `noir-projects`:

```rust
easy_private_token_contract = {git = "https://github.com/AztecProtocol/aztec-packages/", tag ="v0.24.0", directory = "noir-projects/noir-contracts/contracts/easy_private_token_contract"}
```

## 0.22.0

### `Note::compute_note_hash` renamed to `Note::compute_note_content_hash`

The `compute_note_hash` function in of the `Note` trait has been renamed to `compute_note_content_hash` to avoid being confused with the actual note hash.

Before:

```rust
impl NoteInterface for CardNote {
    fn compute_note_hash(self) -> Field {
        pedersen_hash([
            self.owner.to_field(),
        ], 0)
    }
```

Now:

```rust
impl NoteInterface for CardNote {
    fn compute_note_content_hash(self) -> Field {
        pedersen_hash([
            self.owner.to_field(),
        ], 0)
    }
```

### Introduce `compute_note_hash_for_consumption` and `compute_note_hash_for_insertion`

Makes a split in logic for note hash computation for consumption and insertion. This is to avoid confusion between the two, and to make it clear that the note hash for consumption is different from the note hash for insertion (sometimes).

`compute_note_hash_for_consumption` replaces `compute_note_hash_for_read_or_nullify`.
`compute_note_hash_for_insertion` is new, and mainly used in `lifecycle.nr``

### `Note::serialize_content` and `Note::deserialize_content` added to `NoteInterface

The `NoteInterface` have been extended to include `serialize_content` and `deserialize_content` functions. This is to convey the difference between serializing the full note, and just the content. This change allows you to also add a `serialize` function to support passing in a complete note to a function.

Before:

```rust
impl Serialize<ADDRESS_NOTE_LEN> for AddressNote {
    fn serialize(self) -> [Field; ADDRESS_NOTE_LEN]{
        [self.address.to_field(), self.owner.to_field(), self.randomness]
    }
}
impl Deserialize<ADDRESS_NOTE_LEN> for AddressNote {
    fn deserialize(serialized_note: [Field; ADDRESS_NOTE_LEN]) -> Self {
        AddressNote {
            address: AztecAddress::from_field(serialized_note[0]),
            owner: AztecAddress::from_field(serialized_note[1]),
            randomness: serialized_note[2],
            header: NoteHeader::empty(),
        }
    }
```

Now

```rust
impl NoteInterface<ADDRESS_NOTE_LEN>  for AddressNote {
    fn serialize_content(self) -> [Field; ADDRESS_NOTE_LEN]{
        [self.address.to_field(), self.owner.to_field(), self.randomness]
    }

    fn deserialize_content(serialized_note: [Field; ADDRESS_NOTE_LEN]) -> Self {
        AddressNote {
            address: AztecAddress::from_field(serialized_note[0]),
            owner: AztecAddress::from_field(serialized_note[1]),
            randomness: serialized_note[2],
            header: NoteHeader::empty(),
        }
    }
    ...
}
```

### [Aztec.nr] No storage.init() and `Serialize`, `Deserialize`, `NoteInterface` as Traits, removal of SerializationMethods and SERIALIZED_LEN

Storage definition and initialization has been simplified. Previously:

```rust
struct Storage {
    leader: PublicState<Leader, LEADER_SERIALIZED_LEN>,
    legendary_card: Singleton<CardNote, CARD_NOTE_LEN>,
    profiles: Map<AztecAddress, Singleton<CardNote, CARD_NOTE_LEN>>,
    test: Set<CardNote, CARD_NOTE_LEN>,
    imm_singleton: PrivateImmutable<CardNote, CARD_NOTE_LEN>,
}

impl Storage {
        fn init(context: Context) -> Self {
            Storage {
                leader: PublicMutable::new(
                    context,
                    1,
                    LeaderSerializationMethods,
                ),
                legendary_card: PrivateMutable::new(context, 2, CardNoteMethods),
                profiles: Map::new(
                    context,
                    3,
                    |context, slot| {
                        PrivateMutable::new(context, slot, CardNoteMethods)
                    },
                ),
                test: Set::new(context, 4, CardNoteMethods),
                imm_singleton: PrivateImmutable::new(context, 4, CardNoteMethods),
            }
        }
    }
```

Now:

```rust
struct Storage {
    leader: PublicMutable<Leader>,
    legendary_card: Singleton<CardNote>,
    profiles: Map<AztecAddress, Singleton<CardNote>>,
    test: Set<CardNote>,
    imm_singleton: PrivateImmutable<CardNote>,
}
```

For this to work, Notes must implement Serialize, Deserialize and NoteInterface Traits. Previously:

```rust
use dep::aztec::protocol_types::address::AztecAddress;
use dep::aztec::{
    note::{
        note_header::NoteHeader,
        note_interface::NoteInterface,
        utils::compute_note_hash_for_read_or_nullify,
    },
    oracle::{
        nullifier_key::get_nullifier_secret_key,
        get_public_key::get_public_key,
    },
    log::emit_encrypted_log,
    hash::pedersen_hash,
    context::PrivateContext,
};

// Shows how to create a custom note

global CARD_NOTE_LEN: Field = 1;

impl CardNote {
    pub fn new(owner: AztecAddress) -> Self {
        CardNote {
            owner,
        }
    }

    pub fn serialize(self) -> [Field; CARD_NOTE_LEN] {
        [self.owner.to_field()]
    }

    pub fn deserialize(serialized_note: [Field; CARD_NOTE_LEN]) -> Self {
        CardNote {
            owner: AztecAddress::from_field(serialized_note[1]),
        }
    }

    pub fn compute_note_hash(self) -> Field {
        pedersen_hash([
            self.owner.to_field(),
        ],0)
    }

    pub fn compute_nullifier(self, context: &mut PrivateContext) -> Field {
        let note_hash_for_nullify = compute_note_hash_for_read_or_nullify(CardNoteMethods, self);
        let secret = context.request_nullifier_secret_key(self.owner);
        pedersen_hash([
            note_hash_for_nullify,
            secret.high,
            secret.low,
        ],0)
    }

    pub fn compute_nullifier_without_context(self) -> Field {
        let note_hash_for_nullify = compute_note_hash_for_read_or_nullify(CardNoteMethods, self);
        let secret = get_nullifier_secret_key(self.owner);
        pedersen_hash([
            note_hash_for_nullify,
            secret.high,
            secret.low,
        ],0)
    }

    pub fn set_header(&mut self, header: NoteHeader) {
        self.header = header;
    }

    // Broadcasts the note as an encrypted log on L1.
    pub fn broadcast(self, context: &mut PrivateContext, slot: Field) {
        let encryption_pub_key = get_public_key(self.owner);
        emit_encrypted_log(
            context,
            (*context).this_address(),
            slot,
            encryption_pub_key,
            self.serialize(),
        );
    }
}

fn deserialize(serialized_note: [Field; CARD_NOTE_LEN]) -> CardNote {
    CardNote::deserialize(serialized_note)
}

fn serialize(note: CardNote) -> [Field; CARD_NOTE_LEN] {
    note.serialize()
}

fn compute_note_hash(note: CardNote) -> Field {
    note.compute_note_hash()
}

fn compute_nullifier(note: CardNote, context: &mut PrivateContext) -> Field {
    note.compute_nullifier(context)
}

fn compute_nullifier_without_context(note: CardNote) -> Field {
    note.compute_nullifier_without_context()
}

fn get_header(note: CardNote) -> NoteHeader {
    note.header
}

fn set_header(note: &mut CardNote, header: NoteHeader) {
    note.set_header(header)
}

// Broadcasts the note as an encrypted log on L1.
fn broadcast(context: &mut PrivateContext, slot: Field, note: CardNote) {
    note.broadcast(context, slot);
}

global CardNoteMethods = NoteInterface {
    deserialize,
    serialize,
    compute_note_hash,
    compute_nullifier,
    compute_nullifier_without_context,
    get_header,
    set_header,
    broadcast,
};
```

Now:

```rust
use dep::aztec::{
    note::{
        note_header::NoteHeader,
        note_interface::NoteInterface,
        utils::compute_note_hash_for_read_or_nullify,
    },
    oracle::{
        nullifier_key::get_nullifier_secret_key,
        get_public_key::get_public_key,
    },
    log::emit_encrypted_log,
    hash::pedersen_hash,
    context::PrivateContext,
    protocol_types::{
        address::AztecAddress,
        traits::{Serialize, Deserialize, Empty}
    }
};

// Shows how to create a custom note

global CARD_NOTE_LEN: Field = 1;

impl CardNote {
    pub fn new(owner: AztecAddress) -> Self {
        CardNote {
            owner,
        }
    }
}

impl NoteInterface for CardNote {
    fn compute_note_content_hash(self) -> Field {
        pedersen_hash([
            self.owner.to_field(),
        ],0)
    }

    fn compute_nullifier(self, context: &mut PrivateContext) -> Field {
        let note_hash_for_nullify = compute_note_hash_for_read_or_nullify(self);
        let secret = context.request_nullifier_secret_key(self.owner);
        pedersen_hash([
            note_hash_for_nullify,
            secret.high,
            secret.low,
        ],0)
    }

    fn compute_nullifier_without_context(self) -> Field {
        let note_hash_for_nullify = compute_note_hash_for_read_or_nullify(self);
        let secret = get_nullifier_secret_key(self.owner);
        pedersen_hash([
            note_hash_for_nullify,
            secret.high,
            secret.low,
        ],0)
    }

    fn set_header(&mut self, header: NoteHeader) {
        self.header = header;
    }

    fn get_header(note: CardNote) -> NoteHeader {
        note.header
    }

    fn serialize_content(self) -> [Field; CARD_NOTE_LEN]{
        [self.owner.to_field()]
    }

    fn deserialize_content(serialized_note: [Field; CARD_NOTE_LEN]) -> Self {
        AddressNote {
            owner: AztecAddress::from_field(serialized_note[0]),
            header: NoteHeader::empty(),
        }
    }

    // Broadcasts the note as an encrypted log on L1.
    fn broadcast(self, context: &mut PrivateContext, slot: Field) {
        let encryption_pub_key = get_public_key(self.owner);
        emit_encrypted_log(
            context,
            (*context).this_address(),
            slot,
            encryption_pub_key,
            self.serialize(),
        );
    }
}
```

Public state must implement Serialize and Deserialize traits.

It is still possible to manually implement the storage initialization (for custom storage wrappers or internal types that don't implement the required traits). For the above example, the `impl Storage` section would look like this:

```rust
impl Storage {
    fn init(context: Context) -> Self {
        Storage {
            leader: PublicMutable::new(
                context,
                1
            ),
            legendary_card: PrivateMutable::new(context, 2),
            profiles: Map::new(
                context,
                3,
                |context, slot| {
                    PrivateMutable::new(context, slot)
                },
            ),
            test: Set::new(context, 4),
            imm_singleton: PrivateImmutable::new(context, 4),
        }
    }
}
```

## 0.20.0

### [Aztec.nr] Changes to `NoteInterface`

1. Changing `compute_nullifier()` to `compute_nullifier(private_context: PrivateContext)`

   This API is invoked for nullifier generation within private functions. When using a secret key for nullifier creation, retrieve it through:

   `private_context.request_nullifier_secret_key(account_address)`

   The private context will generate a request for the kernel circuit to validate that the secret key does belong to the account.

   Before:

   ```rust
    pub fn compute_nullifier(self) -> Field {
        let secret = oracle.get_secret_key(self.owner);
        pedersen_hash([
            self.value,
            secret.low,
            secret.high,
        ])
    }
   ```

   Now:

   ```rust
    pub fn compute_nullifier(self, context: &mut PrivateContext) -> Field {
        let secret = context.request_nullifier_secret_key(self.owner);
        pedersen_hash([
            self.value,
            secret.low,
            secret.high,
        ])
    }
   ```

2. New API `compute_nullifier_without_context()`.

   This API is used within unconstrained functions where the private context is not available, and using an unverified nullifier key won't affect the network or other users. For example, it's used in `compute_note_hash_and_nullifier()` to compute values for the user's own notes.

   ```rust
   pub fn compute_nullifier_without_context(self) -> Field {
        let secret = oracle.get_nullifier_secret_key(self.owner);
        pedersen_hash([
            self.value,
            secret.low,
            secret.high,
        ])
    }
   ```

   > Note that the `get_secret_key` oracle API has been renamed to `get_nullifier_secret_key`.

## 0.18.0

### [Aztec.nr] Remove `protocol_types` from Nargo.toml

The `protocol_types` package is now being reexported from `aztec`. It can be accessed through `dep::aztec::protocol_types`.

```toml
aztec = { git="https://github.com/AztecProtocol/aztec-packages/", tag="#include_aztec_version", directory="yarn-project/aztec-nr/aztec" }
```

### [Aztec.nr] key type definition in Map

The `Map` class now requires defining the key type in its declaration which _must_ implement the `ToField` trait.

Before:

```rust
struct Storage {
    balances: Map<PublicMutable<Field, FIELD_SERIALIZED_LEN>>
}

let user_balance = balances.at(owner.to_field())
```

Now:

```rust
struct Storage {
    balances: Map<AztecAddress, PublicState<Field, FIELD_SERIALIZED_LEN>>
}

let user_balance = balances.at(owner)
```

### [js] Updated function names

- `waitForSandbox` renamed to `waitForPXE` in `@aztec/aztec.js`
- `getSandboxAccountsWallets` renamed to `getInitialTestAccountsWallets` in `@aztec/accounts/testing`

## 0.17.0

### [js] New `@aztec/accounts` package

Before:

```js
import { getSchnorrAccount } from "@aztec/aztec.js"; // previously you would get the default accounts from the `aztec.js` package:
```

Now, import them from the new package `@aztec/accounts`

```js
import { getSchnorrAccount } from "@aztec/accounts";
```

### Typed Addresses

Address fields in Aztec.nr now is of type `AztecAddress` as opposed to `Field`

Before:

```rust
unconstrained fn compute_note_hash_and_nullifier(contract_address: Field, nonce: Field, storage_slot: Field, serialized_note: [Field; VALUE_NOTE_LEN]) -> [Field; 4] {
        let note_header = NoteHeader::new(_address, nonce, storage_slot);
        ...
```

Now:

```rust
unconstrained fn compute_note_hash_and_nullifier(
        contract_address: AztecAddress,
        nonce: Field,
        storage_slot: Field,
        serialized_note: [Field; VALUE_NOTE_LEN]
    ) -> pub [Field; 4] {
        let note_header = NoteHeader::new(contract_address, nonce, storage_slot);
```

Similarly, there are changes when using aztec.js to call functions.

To parse a `AztecAddress` to BigInt, use `.inner`
Before:

```js
const tokenBigInt = await bridge.methods.token().simulate();
```

Now:

```js
const tokenBigInt = (await bridge.methods.token().simulate()).inner;
```

### [Aztec.nr] Add `protocol_types` to Nargo.toml

```toml
aztec = { git="https://github.com/AztecProtocol/aztec-packages/", tag="#include_aztec_version", directory="yarn-project/aztec-nr/aztec" }
protocol_types = { git="https://github.com/AztecProtocol/aztec-packages/", tag="#include_aztec_version", directory="yarn-project/noir-protocol-circuits/crates/types"}
```

### [Aztec.nr] moving compute_address func to AztecAddress

Before:

```rust
let calculated_address = compute_address(pub_key_x, pub_key_y, partial_address);
```

Now:

```rust
let calculated_address = AztecAddress::compute(pub_key_x, pub_key_y, partial_address);
```

### [Aztec.nr] moving `compute_selector` to FunctionSelector

Before:

```rust
let selector = compute_selector("_initialize((Field))");
```

Now:

```rust
let selector = FunctionSelector::from_signature("_initialize((Field))");
```

### [js] Importing contracts in JS

Contracts are now imported from a file with the type's name.

Before:

```js
import { TokenContract } from "@aztec/noir-contracts/types";
```

Now:

```js
import { TokenContract } from "@aztec/noir-contracts/Token";
```

### [Aztec.nr] Aztec example contracts location change in Nargo.toml

Aztec contracts are now moved outside of the `src` folder, so you need to update your imports.

Before:

```rust
easy_private_token_contract = {git = "https://github.com/AztecProtocol/aztec-packages/", tag ="v0.16.9", directory = "noir-projects/noir-contracts/contracts/easy_private_token_contract"}
```

Now, just remove the `src` folder,:

```rust
easy_private_token_contract = {git = "https://github.com/AztecProtocol/aztec-packages/", tag ="v0.17.0", directory = "noir-projects/noir-contracts/contracts/easy_private_token_contract"}
```<|MERGE_RESOLUTION|>--- conflicted
+++ resolved
@@ -8,11 +8,10 @@
 
 ## TBD
 
-<<<<<<< HEAD
 ### [Aztec.nr] Removed `SharedMutablePrivateGetter`
 
 This state variable was deleted due to it being difficult to use safely.
-=======
+
 ### [Aztec.nr] Changes to `NullifiableNote`
 
 The `compute_nullifier_without_context` function is now `unconstrained`. It had always been meant to be called in unconstrained contexts (which is why it did not receive the `context` object), but now that Noir supports trait functions being `unconstrained` this can be implemented properly. Users must add the `unconstrained` keyword to their implementations of the trait:
@@ -33,7 +32,6 @@
 +unconstrained fn test_my_function() {
     let env = TestEnvironment::new();
 ```
->>>>>>> cec4d3fe
 
 ## 0.56.0
 
