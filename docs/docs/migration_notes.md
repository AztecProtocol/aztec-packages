--- conflicted
+++ resolved
@@ -8,7 +8,6 @@
 
 ## TBD
 
-<<<<<<< HEAD
 ### [aztec.nr] SharedImmutable renamings
 
 `SharedImmutable::read_private` and `SharedImmutable::read_public` were renamed to simply `read`, since only one of these versions is ever available depending on the current context.
@@ -21,7 +20,8 @@
 // In public
 - let value = storage.my_var.read_public();
 + let value = storage.my_var.read();
-=======
+```
+
 ### [aztec.nr] SharedMutable renamings
 
 `SharedMutable` getters (`get_current_value_in_public`, etc.) were renamed by dropping the `_in<public|private|unconstrained>` suffix, since only one of these versions is ever available depending on the current context.
@@ -34,7 +34,6 @@
 // In public
 - let value = storage.my_var.get_current_value_in_public();
 + let value = storage.my_var.get_current_value();
->>>>>>> 598c1b16
 ```
 
 ### [aztec.js] Random addresses are now valid
@@ -42,10 +41,11 @@
 The `AztecAddress.random()` function now returns valid addresses, i.e. addresses that can receive encrypted messages and therefore have notes be sent to them. `AztecAddress.isValid()` was also added to check for validity of an address.
 
 ## 0.63.0
+
 ### [PXE] Note tagging and discovery
 
 PXE's trial decryption of notes has been replaced in favor of a tagging and discovery approach. It is much more efficient and should scale a lot better as the network size increases, since
-notes can now be discovered on-demand. For the time being, this means that accounts residing *on different PXE instances* should add senders to their contact list, so notes can be discovered
+notes can now be discovered on-demand. For the time being, this means that accounts residing _on different PXE instances_ should add senders to their contact list, so notes can be discovered
 (accounts created on the same PXE instance will be added as senders for each other by default)
 
 ```diff
@@ -66,12 +66,14 @@
 ```
 
 ### [Token contract] Partial notes related refactor
+
 We've decided to replace the old "shield" flow with one leveraging partial notes.
 This led to a removal of `shield` and `redeem_shield` functions and an introduction of `transfer_to_private`.
 An advantage of the new approach is that only 1 tx is required and the API of partial notes is generally nicer.
 For more information on partial notes refer to docs.
 
 ### [Token contract] Function naming changes
+
 There have been a few naming changes done for improved consistency.
 These are the renamings:
 `transfer_public` --> `transfer_in_public`
@@ -80,7 +82,9 @@
 `burn` --> `burn_private`
 
 ## 0.62.0
+
 ### [TXE] Single execution environment
+
 Thanks to recent advancements in Brillig TXE performs every single call as if it was a nested call, spawning a new ACVM or AVM simulator without performance loss.
 This ensures every single test runs in a consistent environment and allows for clearer test syntax:
 
@@ -89,6 +93,7 @@
 -env.call_private(my_contract_interface)
 +MyContract::at(address).my_function(args).call(&mut env.private());
 ```
+
 This implies every contract has to be deployed before it can be tested (via `env.deploy` or `env.deploy_self`) and of course it has to be recompiled if its code was changed before TXE can use the modified bytecode.
 
 ### Uniqueness of L1 to L2 messages
@@ -130,18 +135,22 @@
 Because of removing key rotation, we can now store addresses as the owner of a note. Because of this and the above change, we can and have removed the process of registering a recipient, because now we do not need any keys of the recipient.
 
 example_note.nr
+
 ```diff
 -npk_m_hash: Field
 +owner: AztecAddress
 ```
 
 PXE Interface
+
 ```diff
 -registerRecipient(completeAddress: CompleteAddress)
 ```
 
 ## 0.58.0
+
 ### [l1-contracts] Inbox's MessageSent event emits global tree index
+
 Earlier `MessageSent` event in Inbox emitted a subtree index (index of the message in the subtree of the l2Block). But the nodes and Aztec.nr expects the index in the global L1_TO_L2_MESSAGES_TREE. So to make it easier to parse this, Inbox now emits this global index.
 
 ## 0.57.0
@@ -150,8 +159,8 @@
 
 PXE APIs have been refactored to better reflect the lifecycle of a Tx (`execute private -> simulate kernels -> simulate public (estimate gas) -> prove -> send`)
 
-* `.simulateTx`: Now returns a `TxSimulationResult`, containing the output of private execution, kernel simulation and public simulation (optional).
-* `.proveTx`: Now accepts the result of executing the private part of a transaction, so simulation doesn't have to happen again.
+- `.simulateTx`: Now returns a `TxSimulationResult`, containing the output of private execution, kernel simulation and public simulation (optional).
+- `.proveTx`: Now accepts the result of executing the private part of a transaction, so simulation doesn't have to happen again.
 
 Thanks to this refactor, `ContractFunctionInteraction` has been updated to remove its internal cache and avoid bugs due to its mutable nature. As a result our type-safe interfaces now have to be used as follows:
 
@@ -167,7 +176,6 @@
 It's still possible to use `.send()` as before, which will perform proving under the hood.
 
 More changes are coming to these APIs to better support gas estimation mechanisms and advanced features.
-
 
 ### Changes to public calling convention
 
