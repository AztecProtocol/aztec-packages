--- conflicted
+++ resolved
@@ -8,11 +8,10 @@
 
 ## TBD
 
-<<<<<<< HEAD
 ### [Aztec.nr] `options.limit` has to be constant
 
 The `limit` parameter in `NoteGetterOptions` and `NoteViewerOptions` is now required to be a compile-time constant. This allows performing loops over this value, which leads to reduced circuit gate counts when setting a `limit` value.
-=======
+
 ### [Aztec.nr] emit encrypted logs
 
 Emitting or broadcasting encrypted notes are no longer done as part of the note creation, but must explicitly be either emitted or discarded instead.
@@ -25,7 +24,6 @@
 + storage.balances.sub(from, amount).emit(encode_and_encrypt_with_keys(&mut context, from_ovpk, from_ivpk));
 + storage.balances.sub(from, amount).discard();
 ```
->>>>>>> bc80e857
 
 ## 0.42.0
 
