--- conflicted
+++ resolved
@@ -8,7 +8,6 @@
 
 ## TBD
 
-<<<<<<< HEAD
 ### [Aztec.nr] Renamed `unsafe_rand` to `random`
 
 Since this is an `unconstrained` function, callers are already supposed to include an `unsafe` block, so this function has been renamed for reduced verbosity.
@@ -19,14 +18,15 @@
 
 -let random_value = unsafe { unsafe_rand() };
 +let random_value = unsafe { random() };
-=======
+```
+
 ### [Aztec.js] Removed `L2Block.fromFields`
+
 `L2Block.fromFields` was a syntactic sugar which is causing [issues](https://github.com/AztecProtocol/aztec-packages/issues/8340) so we've removed it.
 
 ```diff
 -const l2Block = L2Block.fromFields({ header, archive, body });
 +const l2Block = new L2Block(archive, header, body);
->>>>>>> 415d78f8
 ```
 
 ### [Aztec.nr] Removed `SharedMutablePrivateGetter`
@@ -56,7 +56,7 @@
 
 ### [Aztec.nr] removed `encode_and_encrypt_note` and renamed `encode_and_encrypt_note_with_keys` to `encode_and_encrypt_note`
 
-````diff
+`````diff
 contract XYZ {
 -   use dep::aztec::encrypted_logs::encrypted_note_emission::encode_and_encrypt_note_with_keys;
 +   use dep::aztec::encrypted_logs::encrypted_note_emission::encode_and_encrypt_note;
@@ -224,7 +224,7 @@
 +let owner_keys = get_current_public_keys(&mut context, owner);
 +let owner_ivpk_m = owner_keys.ivpk_m;
 +let owner_ovpk_m = owner_keys.ovpk_m;
-````
+`````
 
 If using more than one key per account, this will result in very large circuit gate count reductions.
 
