--- conflicted
+++ resolved
@@ -14,11 +14,7 @@
 
 Private functions are simulated and proved client-side, and verified client-side in the private kernel circuit.
 
-<<<<<<< HEAD
-They are run with the assistance of a DB oracle that provides any private data requested by the function. You can read more about oracle functions in the smart contract section [here](../../../developers/contracts/writing_a_contract/functions/main.md#oracle-functions).
-=======
-They are run with the assistance of a DB oracle that provides any private data requested by the function. You can read more about oracle functions in the smart contract section [here](../../../developers/contracts/syntax/functions/oracles.md).
->>>>>>> 6af548e3
+They are run with the assistance of a DB oracle that provides any private data requested by the function. You can read more about oracle functions in the smart contract section [here](../../../developers/contracts/writing_a_contract/functions/oracles.md).
 
 Private functions can call other private functions and can request to call a public function. The public function execution will be performed by the sequencer asynchronously, so private functions don't have direct access to the return values of public functions.
 
