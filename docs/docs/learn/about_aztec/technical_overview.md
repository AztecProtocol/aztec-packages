---
title: Core Components
---

Aztec Labs is building a layer 2 rollup on Ethereum focused on 3 things:

- Data privacy
- Confidentiality
- Trustlessness

## Data privacy

Data privacy refers to the ability of Aztec smart contract to have private (encrypted) state. Aztec abstracts away many of the complexities associated with managing private state, providing developers with an interface that feels familiar, but is much more powerful.

<!-- Discuss UTXOs, Notes, note tree, nullifier tree? -->

## Confidentiality

Confidentiality is the ability of Aztec smart contracts to execute private functions and transactions. Aztec provides a secure, private environment for the execution of sensitive operations, ensuring private information and decrypted data are not accessible to unauthorized applications.

When a user sends a private transaction on the network, the only information that an external observer can infer is that a transaction was sent. Transaction data, the sender, and the recipient can all be obfuscated.

Aztec achieved this level of privacy by leveraging a Private eXecution Environment (PXE). This software runs client-side, for example in a browser, and is responsible for managing private keys, encrypting and decrypting data, and executing private functions. The PXE is also responsible for generating proofs of private function execution, which are then sent to the sequencer for inclusion in the rollup.

## Trustlessness

Aztec is building a permissionless, censorship resistant, peer-to-peer network. It aims to be credibly neutral, where the same transparent rules apply to everyone, enforced by the protocol.

Aztec will have a network of sequencers that stake tokens to participate in the network. Sequencers are responsible for aggregating transactions into a block, generating proofs of the state updates (or delegating proof generation to the prover network) and posting it to the rollup contract on Ethereum, along with any required public data for data availability.

## High level network architecture

An overview of the Aztec network architecture will help contextualize the concepts introduced in this section.

<img src="/img/aztec_high_level_network_architecture.svg" alt="network architecture" />

### Aztec.js

<<<<<<< HEAD
A user of the Aztec network will interact with the network through Aztec.js. Aztec.js is a library that provides APIs for managing accounts and interacting with smart contracts (including account contracts) on the Aztec network. It communicates with the [Private eXecution Environment (PXE)](../../developers/apis/pxe/interfaces/PXE) through a `PXE` implementation, allowing developers to easily register new accounts, deploy contracts, view functions, and send transactions.
=======
A user of the Aztec network will interact with the network through Aztec.js. Aztec.js is a library that provides APIs for managing accounts and interacting with smart contracts (including account contracts) on the Aztec network. It communicates with the [Private eXecution Environment (PXE)](../../apis/pxe/index.md) through a `PXE` implementation, allowing developers to easily register new accounts, deploy contracts, view functions, and send transactions.
>>>>>>> fb1d7420

### Private Execution Environment

The PXE provides a secure environment for the execution of sensitive operations, ensuring private information and decrypted data are not accessible to unauthorized applications. It hides the details of the [state model](../concepts/hybrid_state/main.md) from end users, but the state model is important for Aztec developers to understand as it has implications for [private/public execution](../concepts/communication/public_private_calls/main.md) and [L1/L2 communication](../concepts/communication/cross_chain_calls.md). The PXE also includes the [ACIR Simulator](../concepts/pxe/acir_simulator.md) for private executions and the KeyStore for secure key management.

Procedurally, the PXE sends results of private function execution and requests for public function executions to the [sequencer](../concepts/nodes_clients/sequencer/main.md), which will update the state of the rollup.

### Sequencer

The sequencer aggregates transactions into a block, generates proofs of the state updates (or delegates proof generate to the prover network) and posts it to the rollup contract on Ethereum, along with any required public data for data availability.

## Further Reading

- [The state model](../concepts/hybrid_state/main.md)
- [Accounts](../concepts/accounts/main.md)
- [Aztec Smart Contracts](../concepts/smart_contracts/main.md)
- [Transactions](../concepts/transactions.md)
- [Communication between network components](../concepts/communication/main.md)<|MERGE_RESOLUTION|>--- conflicted
+++ resolved
@@ -36,11 +36,7 @@
 
 ### Aztec.js
 
-<<<<<<< HEAD
-A user of the Aztec network will interact with the network through Aztec.js. Aztec.js is a library that provides APIs for managing accounts and interacting with smart contracts (including account contracts) on the Aztec network. It communicates with the [Private eXecution Environment (PXE)](../../developers/apis/pxe/interfaces/PXE) through a `PXE` implementation, allowing developers to easily register new accounts, deploy contracts, view functions, and send transactions.
-=======
 A user of the Aztec network will interact with the network through Aztec.js. Aztec.js is a library that provides APIs for managing accounts and interacting with smart contracts (including account contracts) on the Aztec network. It communicates with the [Private eXecution Environment (PXE)](../../apis/pxe/index.md) through a `PXE` implementation, allowing developers to easily register new accounts, deploy contracts, view functions, and send transactions.
->>>>>>> fb1d7420
 
 ### Private Execution Environment
 
