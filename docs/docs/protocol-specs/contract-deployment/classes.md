--- conflicted
+++ resolved
@@ -137,11 +137,7 @@
       sha256(f.utility_bytecode)
     )
   );
-<<<<<<< HEAD
   let utility_functions_artifact_tree_root: Field = merkleize(utility_functions_artifact_leaves);
-=======
-  let utility_functions_artifact_tree_root: Field = merkleize(unconstrained_functions_artifact_leaves);
->>>>>>> 1ad43685
 
   let artifact_hash: Field = sha256_modulo(
     VERSION, // 8-bits
