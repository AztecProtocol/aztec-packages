---
title: Updating the Sandbox
sidebar_position: 0
tags: [sandbox]
---

- Current version: `#include_aztec_version`
- Update with `aztec-up`

On this page you will find

- [Understanding versions](#versions)
- [How to automatically update Aztec sandbox and aztec-nargo](#updating)
- [How to update Aztec.nr packages](#updating-aztecnr-packages)
- [How to update Aztec.js packages](#updating-aztecjs-packages)

## Versions

Aztec tools (sandbox, nargo), dependencies (Aztec.nr), and sample contracts are constantly being improved.
When developing and referring to example .nr files/snippets, it is helpful to verify the versions of different components (below), and if required keep them in lock-step by [updating](#updating).

### Checking tool versions

:::note
The `aztec-nargo` versions follow `nargo` versions, which is different to the Aztec tool versions.
:::

### Dependency versions

Dependency versions in a contract's `Nargo.toml` file correspond to the `aztec-packages` repository tag `aztec-packages` (filter tags by `aztec`...)

If you get an error like: `Cannot read file ~/nargo/github.com/AztecProtocol/aztec-packages/...`
Check the `git=` github url, tag, and directory.

### Example contract versions

Example contracts serve as a helpful reference between versions of the Aztec.nr framework since they are strictly maintained with each release.

Code referenced in the documentation is sourced from contracts within [this directory (GitHub link)](https://github.com/AztecProtocol/aztec-packages/tree/#include_aztec_version/noir-projects/noir-contracts/contracts).

As in the previous section, the location of the noir contracts moved at version `0.24.0`, from `yarn-project/noir-contracts` before, to `noir-projects/noir-contracts`.

:::tip
Notice the difference between the sample Counter contract from `0.23.0` to `0.24.0` shows the `note_type_id` was added.

```shell
diff ~/nargo/github.com/AztecProtocol/v0.23.0/yarn-project/noir-contracts/contracts/counter_contract/src/main.nr ~/nargo/github.com/AztecProtocol/v0.24.0/noir-projects/noir-contracts/contracts/counter_contract/src/main.nr
```

```
57a58
>         note_type_id: Field,
```

:::

### Language server version (aztec-nargo)

The [Noir LSP](../local_env/installing_noir_lsp.md) uses your local version of `aztec-nargo`, and thus also `aztec-nargo compile`.
The path of the former (once installed) can be seen by hovering over "Nargo" in the bottom status bar of VS Code, and the latter via the `which aztec-nargo` command.

:::caution
For Aztec contract files, this should be `aztec-nargo` and for noir-only files this should be `nargo`. Mismatching tools and file types will generate misleading syntax and compiler errors.
:::

This can present confusion when opening older contracts (and dependencies) written in older version of noir, such as:

- Logs filled with errors from the dependencies
- Or the LSP fails (re-runs automatically then stops)
  The second point requires a restart of the extension, which you can trigger with the command palette (Ctrl + Shift + P) and typing "Reload Window".

## Updating

### Steps to keep up to date

1. Update the Aztec sandbox to the latest version (includes `aztec-nargo`, pxe, etc):

```shell
aztec-up
```

To update to a specific version, pass the version number after the `aztec-up` command, or set `VERSION` for a particular git tag, eg for [v**0.77.0**](https://github.com/AztecProtocol/aztec-packages/tree/v0.77.0)

```shell
aztec-up 0.77.0
# or
VERSION=0.77.0 aztec-up
```

2. Update Aztec.nr and individual @aztec dependencies:

Inside your project run:

```shell
cd your/aztec/project
aztec update . --contract src/contract1 --contract src/contract2
```

The sandbox must be running for the update command to work. Make sure it is [installed and running](../../reference/environment_reference/sandbox-reference.md).

Follow [updating Aztec.nr packages](#updating-aztecnr-packages) and [updating JavaScript packages](#updating-aztecjs-packages) guides.

3. Refer to [Migration Notes](../../../migration_notes.md) on any breaking changes that might affect your dapp

---

There are four components whose versions need to be kept compatible:

1. Aztec Sandbox
2. aztec-nargo
3. `Aztec.nr`, the Noir framework for writing Aztec contracts

First three are packaged together in docker and are kept compatible by running `aztec-up`.
But you need to update your Aztec.nr version manually or using `aztec update`.

## Updating Aztec.nr packages

### Automatic update

You can update your Aztec.nr packages to the appropriate version with the `aztec update` command. Run this command from the root of your project and pass the paths to the folders containing the Nargo.toml files for your projects like so:

```shell
aztec update . --contract src/contract1 --contract src/contract2
```

### Manual update

To update the aztec.nr packages manually, update the tags of the `aztec.nr` dependencies in the `Nargo.toml` file.

```diff
[dependencies]
-aztec = { git="https://github.com/AztecProtocol/aztec-packages", tag="v0.7.5", directory="noir-projects/aztec-nr/aztec" }
+aztec = { git="https://github.com/AztecProtocol/aztec-packages", tag="#include_aztec_version", directory="noir-projects/aztec-nr/aztec" }
-value_note = { git="https://github.com/AztecProtocol/aztec-packages", tag="v0.7.5", directory="noir-projects/aztec-nr/value-note" }
+value_note = { git="https://github.com/AztecProtocol/aztec-packages", tag="#include_aztec_version", directory="noir-projects/aztec-nr/value-note" }
```

Go to the contract directory and try compiling it with `aztec-nargo compile` to verify that the update was successful:

```shell
cd /your/contract/directory
aztec-nargo compile
```

If the dependencies fail to resolve ensure that the tag matches a tag in the [aztec-packages repository (GitHub link)](https://github.com/AztecProtocol/aztec-packages/tags).

## Updating Aztec.js packages

To update Aztec.js packages, go to your `package.json` and replace the versions in the dependencies.

```diff
[dependencies]
-"@aztec/accounts": "0.7.5",
+"@aztec/accounts": "#include_aztec_version",
-"@aztec/noir-contracts.js": "0.35.1",
<<<<<<< HEAD
+"@aztec/accounts": "#include_aztec_version",
```

## Updating `aztec-nargo`

As mentioned in the tl;dr, `aztec-nargo` is updated as part of updating the whole sandbox via:

```bash
aztec-up
```

The version of aztec-nargo that comes with a particular version of the Aztec sandbox can be seen in the monorepo. Eg tag: v0.35.0 contains aztec-nargo [v0.27.0 (GitHub link)](https://github.com/AztecProtocol/aztec-packages/blob/v0.35.0/noir/noir-repo/Cargo.toml#L44).

Set VERSION to specify the desired Aztec sandbox version, eg monorepo tag suffix [0.35.0 (GitHub link)](https://github.com/AztecProtocol/aztec-packages/tree/v0.35.0) (to have `aztec-nargo` v0.27.0).

```bash
VERSION=<tag-suffix> aztec-up
```

Note: Being under highly active development it is NOT recommended to specify, `master`, due to the increased effort to align tooling, dependencies, and example code syntax.
=======
+"@aztec/accounts": "#include_aztec_short_version",
```
>>>>>>> 2bc9ca24
<|MERGE_RESOLUTION|>--- conflicted
+++ resolved
@@ -153,28 +153,5 @@
 -"@aztec/accounts": "0.7.5",
 +"@aztec/accounts": "#include_aztec_version",
 -"@aztec/noir-contracts.js": "0.35.1",
-<<<<<<< HEAD
 +"@aztec/accounts": "#include_aztec_version",
-```
-
-## Updating `aztec-nargo`
-
-As mentioned in the tl;dr, `aztec-nargo` is updated as part of updating the whole sandbox via:
-
-```bash
-aztec-up
-```
-
-The version of aztec-nargo that comes with a particular version of the Aztec sandbox can be seen in the monorepo. Eg tag: v0.35.0 contains aztec-nargo [v0.27.0 (GitHub link)](https://github.com/AztecProtocol/aztec-packages/blob/v0.35.0/noir/noir-repo/Cargo.toml#L44).
-
-Set VERSION to specify the desired Aztec sandbox version, eg monorepo tag suffix [0.35.0 (GitHub link)](https://github.com/AztecProtocol/aztec-packages/tree/v0.35.0) (to have `aztec-nargo` v0.27.0).
-
-```bash
-VERSION=<tag-suffix> aztec-up
-```
-
-Note: Being under highly active development it is NOT recommended to specify, `master`, due to the increased effort to align tooling, dependencies, and example code syntax.
-=======
-+"@aztec/accounts": "#include_aztec_short_version",
-```
->>>>>>> 2bc9ca24
+```