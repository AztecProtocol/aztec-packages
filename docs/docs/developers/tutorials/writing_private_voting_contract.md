--- conflicted
+++ resolved
@@ -143,11 +143,7 @@
 
 In this function, we do not create a nullifier with the address directly. This would leak privacy as it would be easy to reverse-engineer. We must add some randomness or some form of secret, like [nullifier secrets](../../learn/concepts/accounts/keys.md#nullifier-secrets).
 
-<<<<<<< HEAD
-To do this, we make an [oracle call](../contracts/writing_a_contract/functions/main.md#oracle-functions) to fetch the caller's secret key, hash it to create a nullifier, and push the nullifier to Aztec. The `secret.high` and `secret.low` values here refer to how we divide a large [Grumpkin scalar](https://github.com/AztecProtocol/aztec-packages/blob/7fb35874eae3f2cad5cb922282a619206573592c/noir/noir_stdlib/src/grumpkin_scalar.nr) value into its higher and lower parts. This allows for faster cryptographic computations so our hash can still be secure but is calculated faster.
-=======
-To do this, we make an [oracle call](../contracts/syntax/functions/oracles.md) to fetch the caller's secret key, hash it to create a nullifier, and push the nullifier to Aztec. The `secret.high` and `secret.low` values here refer to how we divide a large [Grumpkin scalar](https://github.com/AztecProtocol/aztec-packages/blob/7fb35874eae3f2cad5cb922282a619206573592c/noir/noir_stdlib/src/grumpkin_scalar.nr) value into its higher and lower parts. This allows for faster cryptographic computations so our hash can still be secure but is calculated faster.
->>>>>>> 6af548e3
+To do this, we make an [oracle call](../contracts/writing_a_contract/functions/oracles.md) to fetch the caller's secret key, hash it to create a nullifier, and push the nullifier to Aztec. The `secret.high` and `secret.low` values here refer to how we divide a large [Grumpkin scalar](https://github.com/AztecProtocol/aztec-packages/blob/7fb35874eae3f2cad5cb922282a619206573592c/noir/noir_stdlib/src/grumpkin_scalar.nr) value into its higher and lower parts. This allows for faster cryptographic computations so our hash can still be secure but is calculated faster.
 
 After pushing the nullifier, we update the `tally` to reflect this vote. As we know from before, a private function cannot update public state directly, so we are calling a public function.
 
