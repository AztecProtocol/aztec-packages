import Image from '@theme/IdealImage';

# Writing a private voting smart contract in Aztec.nr

In this tutorial we will go through writing a very simple private voting smart contract in Aztec.nr. You will learn about private functions, public functions, composability between them, state management and creatively using nullifiers to prevent people from voting twice!

We will build this:

<Image img={require('/img/tutorials/voting_flow.png')} />

- The contract will be initialized with an admin, stored publicly
- A voter can vote privately, which will call a public function and update the votes publicly
- The admin can end the voting period, which is a public boolean

To keep things simple, we won't create ballots or allow for delegate voting.

## Prerequisites

- You have followed the [quickstart](../getting_started/quickstart.md) to install `aztec-nargo` and `aztec-sandbox`.
- Running Aztec Sandbox

## Set up a project

First, create a new contract project with `aztec-nargo`.

```bash
aztec-nargo new --contract private_voting
```

Your file structure should look something like this:

```tree
.
| | |--private_voting
| | |  |--src
| | |  |  |--main.nr
| | |  |--Nargo.toml
```

The file `main.nr` will soon turn into our smart contract!

We will need the Aztec library to create this contract. In your `Nargo.toml` you should see `[dependencies]` - paste this bellow it.

```toml
[dependencies]
aztec = { git="https://github.com/AztecProtocol/aztec-packages", tag="#include_aztec_version", directory="noir-projects/aztec-nr/aztec" }
```

## Initiate the contract and define imports

Go to `main.nr` and delete the sample code. Replace it with this contract initialization:

```rust
contract Voting {

}
```

This defines a contract called `Voter`. Everything will sit inside this block.

Inside this, paste these imports:

#include_code imports noir-projects/noir-contracts/contracts/easy_private_voting_contract/src/main.nr rust

We are using various utils within the Aztec library:

- `Context` and `PrivateContext` - exposes things such as the contract address, msg_sender, etc
- `AztecAddress` - A type for storing an address on Aztec
- `FunctionSelector` - Used for computing a selector to call a function
- `Map` - A data storage type for storing candidates with the number of votes they have
- `PublicMutable` - A type of storage, which holds a mutable public value. We'll store votes as PublicMutables

## Set up storage

Under these imports, we need to set up our contract storage.
Define the storage struct like so:

#include_code storage_struct noir-projects/noir-contracts/contracts/easy_private_voting_contract/src/main.nr rust

In this contract, we will store three vars:

1. admin, as an Aztec address held in public state
2. tally, as a map with key as the persona and value as the number (in Field) held in public state
3. vote_ended, as a boolean held in public state

## Constructor

The next step is to initialize the contract with a constructor. The constructor will take an address as a parameter and set the admin.

#include_code constructor noir-projects/noir-contracts/contracts/easy_private_voting_contract/src/main.nr rust

This function takes the admin argument and writes it to the storage. We are also using this function to set the `vote_ended` boolean as false in the same way.

## Casting a vote privately

For the sake of simplicity, we will have three requirements:

1. Everyone with an Aztec account gets a vote
2. They can only vote once in this contract
3. Who they are is private, but their actual vote is not

To ensure someone only votes once, we will create a nullifier as part of the function call. If they try to vote again, the function will revert as it creates the same nullifier again, which can't be added to the nullifier tree (as that indicates a double spend).

Create a private function called `cast_vote`:

#include_code cast_vote noir-projects/noir-contracts/contracts/easy_private_voting_contract/src/main.nr rust

In this function, we do not create a nullifier with the address directly. This would leak privacy as it would be easy to reverse-engineer. We must add some randomness or some form of secret, like [nullifier secrets](../../learn/concepts/accounts/keys.md#nullifier-secrets).

To do this, we make an [oracle call](../contracts/writing_contracts/oracles/main.md) to fetch the caller's secret key, hash it to create a nullifier, and push the nullifier to Aztec. The `secret.high` and `secret.low` values here refer to how we divide a large [Grumpkin scalar](https://github.com/AztecProtocol/aztec-packages/blob/7fb35874eae3f2cad5cb922282a619206573592c/noir/noir_stdlib/src/grumpkin_scalar.nr) value into its higher and lower parts. This allows for faster cryptographic computations so our hash can still be secure but is calculated faster.

After pushing the nullifier, we update the `tally` to reflect this vote. As we know from before, a private function cannot update public state directly, so we are calling a public function.

Create this new public function like this:

#include_code add_to_tally_public noir-projects/noir-contracts/contracts/easy_private_voting_contract/src/main.nr rust

The first thing we do here is assert that the vote has not ended.

`assert()` takes two arguments: the assertion, in this case that `storage.vote_ended` is not false, and the error thrown if the assertion fails.

The code after the assertion will only run if the assertion is true. In this snippet, we read the current vote tally at the voteId, add 1 to it, and write this new number to the voteId. The `Field` element allows us to use `+` to add to an integer.

## Getting the number of votes

We will create a function that anyone can call that will return the number of votes at a given vote Id. Paste this in your contract:

#include_code get_vote noir-projects/noir-contracts/contracts/easy_private_voting_contract/src/main.nr rust

We set it as `unconstrained` and do not annotate it because it is only reading from state. You can read more about unconstrained functions [here](../../learn/concepts/pxe/acir_simulator.md#unconstrained-functions).

## Allowing an admin to end a voting period

To ensure that only an admin can end a voting period, we can use another `assert()` statement.

Paste this function in your contract:

#include_code end_vote noir-projects/noir-contracts/contracts/easy_private_voting_contract/src/main.nr rust

Here, we are asserting that the `msg_sender()` is equal to the admin stored in public state. We have to create an `AztecAddress` type from the `msg_sender()` in order to do a direct comparison.

## Compiling and deploying

The easiest way to compile the contract is with `aztec-nargo`. Run the following command in the directory with your Nargo.toml file:

```bash
aztec-nargo compile
```

This will create a new directory called `target` and a JSON artifact inside it.

<<<<<<< HEAD
Once it is compiled you can [deploy](../contracts/deploying_contracts/how_to_deploy_contract.md) it to the sandbox. Ensure your [sandbox is running](../sandbox/references/sandbox-reference.md). 

In the terminal where your sandbox is running, you will see some pre-registered accounts. You can use these as the addresses in the next commands. You can also run `aztec-cli get-accounts` to get this information.

Run this command to deloy your contract:

```bash
aztec-cli deploy ./target/private_voting-Voting.json --args $ADMIN_ADDRESS
```

The constructor takes an address as an argument to set the admin.

You should see a success message with the contract address. Now we can start calling functions! You will need to pass this contract address as an argument when calling functions.

Cast a vote like this:

```bash
aztec-cli send cast_vote --contract-artifact ./target/private_voting-Voting.json --contract-address $CONTRACT_ADDRESS --args 1 --private-key $PRIVATE_KEY
```

You can get the contract address from the sandbox terminal or the message printed when you deployed the contract. You can also get a private key from the sandbox terminal, or generate one with `aztec-cli generate-private-key`.

This should return a `mined` success message.

You can now try running this command again to ensure our nullifier works.

Get the number of votes like this:

```bash
aztec-cli call get_vote --contract-artifact ./target/private_voting-Voting.json --contract-address $CONTRACT_ADDRESS --args 1
```

This should return `1n`.

You can follow this pattern to test `end_vote()` and access control of other functions. Find more information about calling functions from the CLI [here](../sandbox/references/cli-commands.md).
=======
```bash
aztec-builder target -o src/artifacts
```

Once it is compiled you can [deploy](../contracts/deploying_contracts/how_to_deploy_contract.md) it to the sandbox. This is out of scope for this tutorial but you can learn how to do this in the [Aztec.js getting-started guide](../getting_started/aztecjs-getting-started.md).
>>>>>>> 9af68d8b

## Next steps

Now you have learned the foundations of Aztec smart contracts, you can start to play around with some more advanced features. Some ideas:

- Add some more features into this contract, like the admin can distribute votes, people can delegate their votes, or voteIds can have more data like names, descriptions, etc
- Create a frontend for this contract using [Aztec.js](../aztecjs/main.md).
- Go to the [next tutorial](writing_token_contract.md) and learn how to write a token contract<|MERGE_RESOLUTION|>--- conflicted
+++ resolved
@@ -39,9 +39,15 @@
 
 The file `main.nr` will soon turn into our smart contract!
 
-We will need the Aztec library to create this contract. In your `Nargo.toml` you should see `[dependencies]` - paste this bellow it.
+We will need the Aztec library to create this contract. Add the following content to `Nargo.toml`:
 
 ```toml
+[package]
+name = "private_voting"
+type = "contract"
+authors = [""]
+compiler_version = ">=0.18.0"
+
 [dependencies]
 aztec = { git="https://github.com/AztecProtocol/aztec-packages", tag="#include_aztec_version", directory="noir-projects/aztec-nr/aztec" }
 ```
@@ -64,11 +70,13 @@
 
 We are using various utils within the Aztec library:
 
-- `Context` and `PrivateContext` - exposes things such as the contract address, msg_sender, etc
-- `AztecAddress` - A type for storing an address on Aztec
-- `FunctionSelector` - Used for computing a selector to call a function
-- `Map` - A data storage type for storing candidates with the number of votes they have
-- `PublicMutable` - A type of storage, which holds a mutable public value. We'll store votes as PublicMutables
+- `context` - exposes things such as the contract address, msg_sender, etc
+- `context.request_nullifier_secret_key` - get your secret key to help us create a randomized nullifier
+- `FunctionSelector::from_signature` - compute a function selector from signature so we can call functions from other functions
+- `state_vars::{Map, PublicMutable}` - we will use a Map to store the votes (key = voteId, value = number of votes), and PublicMutable to hold our public values that we mentioned earlier
+- `types::type_serialization::{..}` - various serialization methods for defining how to use these types
+- `types::address::{AztecAddress},` - our admin will be held as an address
+- `constants::EMPTY_NULLIFIED_COMMITMENT,` - this will come in useful when creating our nullifier
 
 ## Set up storage
 
@@ -147,51 +155,13 @@
 aztec-nargo compile
 ```
 
-This will create a new directory called `target` and a JSON artifact inside it.
+This will create a new directory called `target` and a JSON artifact inside it. To optionally create a typescript interface, run:
 
-<<<<<<< HEAD
-Once it is compiled you can [deploy](../contracts/deploying_contracts/how_to_deploy_contract.md) it to the sandbox. Ensure your [sandbox is running](../sandbox/references/sandbox-reference.md). 
-
-In the terminal where your sandbox is running, you will see some pre-registered accounts. You can use these as the addresses in the next commands. You can also run `aztec-cli get-accounts` to get this information.
-
-Run this command to deloy your contract:
-
-```bash
-aztec-cli deploy ./target/private_voting-Voting.json --args $ADMIN_ADDRESS
-```
-
-The constructor takes an address as an argument to set the admin.
-
-You should see a success message with the contract address. Now we can start calling functions! You will need to pass this contract address as an argument when calling functions.
-
-Cast a vote like this:
-
-```bash
-aztec-cli send cast_vote --contract-artifact ./target/private_voting-Voting.json --contract-address $CONTRACT_ADDRESS --args 1 --private-key $PRIVATE_KEY
-```
-
-You can get the contract address from the sandbox terminal or the message printed when you deployed the contract. You can also get a private key from the sandbox terminal, or generate one with `aztec-cli generate-private-key`.
-
-This should return a `mined` success message.
-
-You can now try running this command again to ensure our nullifier works.
-
-Get the number of votes like this:
-
-```bash
-aztec-cli call get_vote --contract-artifact ./target/private_voting-Voting.json --contract-address $CONTRACT_ADDRESS --args 1
-```
-
-This should return `1n`.
-
-You can follow this pattern to test `end_vote()` and access control of other functions. Find more information about calling functions from the CLI [here](../sandbox/references/cli-commands.md).
-=======
 ```bash
 aztec-builder target -o src/artifacts
 ```
 
 Once it is compiled you can [deploy](../contracts/deploying_contracts/how_to_deploy_contract.md) it to the sandbox. This is out of scope for this tutorial but you can learn how to do this in the [Aztec.js getting-started guide](../getting_started/aztecjs-getting-started.md).
->>>>>>> 9af68d8b
 
 ## Next steps
 
