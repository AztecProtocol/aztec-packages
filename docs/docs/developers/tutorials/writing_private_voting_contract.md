--- conflicted
+++ resolved
@@ -163,19 +163,6 @@
 
 Here, we are asserting that the `msg_sender()` is equal to the admin stored in public state. We have to create an `AztecAddress` type from the `msg_sender()` in order to do a direct comparison.
 
-<<<<<<< HEAD
-## compute_note_hash_and_nullifier
-
-Every Aztec contract that has storage must have a `compute_note_hash_and_nullifier()` function. If you try to compile without this function, you will get an error. This is explained in more detail [here](../contracts/writing_contracts/functions/compute_note_hash_and_nullifier.md).
-
-At the end of the contract, paste this:
-
-#include_code compute_note_hash_and_nullifier noir-projects/noir-contracts/contracts/easy_private_voting_contract/src/main.nr rust
-
-We can simply return `[0,0,0,0]` because we are not creating any notes in our contract.
-
-=======
->>>>>>> cc8ccdb1
 ## Compiling and deploying
 
 The easiest way to compile the contract is with `aztec-nargo`. Run the following command in the directory with your Nargo.toml file:
