# Writing a token contract in Aztec.nr

In this tutorial we will go through writing an L2 native token contract
for the Aztec Network, using the Aztec.nr contract libraries. It is recommended that you go through the [the introduction to contracts](../contracts/main.md) and [setup instructions](../contracts/setup.md) section before this tutorial to gain some familiarity with writing Aztec smart contracts.

This tutorial is intended to help you get familiar with the Aztec.nr library, Aztec contract syntax and some of the underlying structure of the Aztec network.

In this tutorial you will learn how to:

- Write public functions that update public state
- Write private functions that update private state
- Implement access control on public and private functions
- Handle math operations safely
- Handle different private note types
- Pass data between private and public state

We are going to start with a blank project and fill in the token contract source code defined on Github [here](https://github.com/AztecProtocol/aztec-packages/blob/#include_aztec_version/noir-projects/noir-contracts/contracts/token_contract/src/main.nr), and explain what is being added as we go.

## Requirements

You will need to have `aztec-nargo` installed in order to compile Aztec.nr contracts. See the [sandbox reference](../sandbox/references/sandbox-reference.md) for installation instructions.

You should also install the [Noir Language Support extension](https://marketplace.visualstudio.com/items?itemName=noir-lang.vscode-noir) for VS Code.

Check the [Dev Tools section](https://github.com/noir-lang/awesome-noir#dev-tools) of the awesome-noir repo for language support for additional editors (Vim, emacs, tree-sitter, etc).

## Project setup

Create a new directory called `token_contract_tutorial`

```bash
mkdir token_contract_tutorial
```

inside that directory, create a `contracts` folder for the Aztec contracts.

```bash
cd token_contract_tutorial && mkdir contracts && cd contracts
```

Create the following file structure

```tree
.
└── contracts
    ├── Nargo.toml
    └── src
        └── main.nr
```

Add the following content to Nargo.toml file:

```toml
[package]
name = "token_contract"
authors = [""]
compiler_version = ">=0.18.0"
type = "contract"

[dependencies]
aztec = { git="https://github.com/AztecProtocol/aztec-packages/", tag="#include_aztec_version", directory="noir-projects/aztec-nr/aztec" }
safe_math = { git="https://github.com/AztecProtocol/aztec-packages/", tag="#include_aztec_version", directory="noir-projects/aztec-nr/safe-math"}
authwit={ git="https://github.com/AztecProtocol/aztec-packages/", tag="#include_aztec_version", directory="noir-projects/aztec-nr/authwit"}
compressed_string = {git="https://github.com/AztecProtocol/aztec-packages/", tag="#include_aztec_version", directory="noir-projects/aztec-nr/compressed-string"}
```

## Contract Interface

```rust
contract Token {
    #[aztec(private)]
    fn constructor() {}

    #[aztec(public)]
    fn set_admin(new_admin: AztecAddress) {}

    #[aztec(public)]
    fn set_minter(minter: AztecAddress, approve: bool) {}

    #[aztec(public)]
    fn mint_public(to: AztecAddress, amount: Field) -> Field {}

    #[aztec(public)]
    fn mint_private(amount: Field, secret_hash: Field) -> Field {}

    #[aztec(public)]
    fn shield(from: AztecAddress, amount: Field, secret_hash: Field, nonce: Field) -> Field {}

    #[aztec(public)]
    fn transfer_public(from: AztecAddress, to: AztecAddress, amount: Field, nonce: Field) -> Field {}

    #[aztec(public)]
    fn burn_public(from: AztecAddress, amount: Field, nonce: Field) -> Field {}

    // Private functions

    #[aztec(private)]
    fn redeem_shield(to: AztecAddress, amount: Field, secret: Field) -> Field {}

    #[aztec(private)]
    fn unshield(from: AztecAddress, to: AztecAddress, amount: Field, nonce: Field) -> Field {}

    #[aztec(private)]
    fn transfer(from: AztecAddress, to: AztecAddress, amount: Field, nonce: Field) -> Field {}

    #[aztec(private)]
    fn burn(from: AztecAddress, amount: Field, nonce: Field) -> Field {}

    // Internal functions below

    // Will be internal in the future
    #[aztec(public)]
    fn _initialize(new_admin: AztecAddress) {}

    #[aztec(public)]
    internal fn _increase_public_balance(to: AztecAddress, amount: Field) {}

    #[aztec(public)]
    internal fn _reduce_total_supply(amount: Field) {}

    // Unconstrained functions (read only)

    unconstrained fn admin() -> Field {}

    unconstrained fn is_minter(minter: AztecAddress) -> bool {}

    unconstrained fn total_supply() -> Field {}

    unconstrained fn balance_of_private(owner: AztecAddress) -> Field {}

    unconstrained fn balance_of_public(owner: AztecAddress) -> Field {}
}
```

This specifies the interface of the `Token` contract. Go ahead and copy and paste this interface into your `main.nr` file.

Before we through the interface and implement each function, let's review the functions to get a sense of what the contract does.

### Constructor interface

There is a `constructor` function that will be executed once, when the contract is deployed, similar to the constructor function in Solidity. This is marked private, so the function logic will not be transparent. To execute public function logic in the constructor, this function will call `_initialize` (marked internal, more detail below).

### Public functions

These are functions that have transparent logic, will execute in a publicly verifiable context and can update public storage.

- `set_admin` enables the admin to be updated
- `set_minter` enables accounts to be added / removed from the approved minter list
- `mint_public` enables tokens to be minted to the public balance of an account
- `mint_private` enables tokens to be minted to the private balance of an account (with some caveats we will dig into)
- `shield` enables tokens to be moved from a public balance to a private balance, not necessarily the same account (step 1 of a 2 step process)
- `transfer_public` enables users to transfer tokens from one account's public balance to another account's public balance
- `burn_public` enables users to burn tokens

### Private functions

These are functions that have private logic and will be executed on user devices to maintain privacy. The only data that is submitted to the network is a proof of correct execution, new data [commitments](https://en.wikipedia.org/wiki/Commitment_scheme) and [nullifiers](../../learn/concepts/storage/trees/main.md#nullifier-tree), so users will not reveal which contract they are interacting with or which function they are executing. The only information that will be revealed publicly is that someone executed a private transaction on Aztec.

- `redeem_shield` enables accounts to claim tokens that have been made private via `mint_private` or `shield` by providing the secret
- `unshield` enables an account to send tokens from their private balance to any other account's public balance
- `transfer` enables an account to send tokens from their private balance to another account's private balance
- `burn` enables tokens to be burned privately

### Internal functions

Internal functions are functions that can only be called by the contract itself. These can be used when the contract needs to call one of it's public functions from one of it's private functions.

- `_initialize` is a way to call a public function from the `constructor` (which is a private function)
- `_increase_public_balance` increases the public balance of an account when `unshield` is called
- `_reduce_total_supply` reduces the total supply of tokens when a token is privately burned

To clarify, let's review some details of the Aztec transaction lifecycle, particularly how a transaction "moves through" these contexts.

#### Execution contexts

Transactions are initiated in the private context, then move to the L2 public context, then to the Ethereum L1 context.

Step 1. Private Execution

Users provide inputs and execute locally on a their device for privacy reasons. Outputs of the private execution are commitment and nullifier updates, a proof of correct execution and any return data to pass to the public execution context.

Step 2. Public Execution

This happens remotely by the sequencer, which takes inputs from the private execution and runs the public code in the network virtual machine, similar to any other public blockchain.

Step 3. Ethereum execution

Aztec transactions can pass data to Ethereum contracts through the rollup via the outbox. The data can consumed by Ethereum contracts at a later time, but this is not part of the transaction flow for an Aztec transaction. The technical details of this are beyond the scope of this tutorial, but we will cover them in an upcoming piece.

### Unconstrained functions

Unconstrained functions can be thought of as view functions from Solidity--they only return information from the contract storage or compute and return data without modifying contract storage.

<<<<<<< HEAD
The `compute_note_hash_and_nullifier` function allows contract devs to specify how to compute notes and nullifiers. This must be included in every contract because it depends on the note type ID and storage slots, which are defined when we set up storage. You can learn more about storage slot and note type IDs [here](../contracts/writing_contracts/storage/storage_slots.md).

=======
>>>>>>> cc8ccdb1
## Contract dependencies

Before we can implement the functions, we need set up the contract storage, and before we do that we need to import the appropriate dependencies.

:::info Copy required files

We will be going over the code in `main.nr` [here](https://github.com/AztecProtocol/aztec-packages/tree/#include_aztec_version/noir-projects/noir-contracts/contracts/token_contract/src). If you are following along and want to compile `main.nr` yourself, you need to add the other files in the directory as they contain imports that are used in `main.nr`.

:::

Just below the contract definition, add the following imports:

#include_code imports /noir-projects/noir-contracts/contracts/token_contract/src/main.nr rust

We are importing the Option type, items from the `value_note` library to help manage private value storage, note utilities, context (for managing private and public execution contexts), `state_vars` for helping manage state, `types` for data manipulation and `oracle` for help passing data from the private to public execution context. We also import the `auth` [library](https://github.com/AztecProtocol/aztec-packages/blob/#include_aztec_version/noir-projects/aztec-nr/aztec/src/auth.nr) to handle token authorizations from [Account Contracts](../../learn/concepts/accounts/main). Check out the Account Contract with AuthWitness [here](https://github.com/AztecProtocol/aztec-packages/blob/#include_aztec_version/noir-projects/noir-contracts/contracts/schnorr_single_key_account_contract/src/main.nr).

[SafeU120](https://github.com/AztecProtocol/aztec-packages/blob/#include_aztec_version/noir-projects/aztec-nr/safe-math/src/safe_u120.nr) is a library to do safe math operations on unsigned integers that protects against overflows and underflows.

For more detail on execution contexts, see [Contract Communication](../../learn/concepts/communication/main).

### Types files

We are also importing types from a `types.nr` file, which imports types from the `types` folder. You can view them [here](https://github.com/AztecProtocol/aztec-packages/tree/#include_aztec_version/noir-projects/noir-contracts/contracts/token_contract/src).

The main thing to note from this types folder is the `TransparentNote` definition. This defines how the contract moves value from the public domain into the private domain. It is similar to the `value_note` that we imported, but with some modifications namely, instead of a defined `owner`, it allows anyone that can produce the pre-image to the stored `secret_hash` to spend the note.

### Note on private state

Private state in Aztec is all [UTXOs](https://en.wikipedia.org/wiki/Unspent_transaction_output) under the hood. Handling UTXOs is largely abstracted away from developers, but there are some unique things for developers to be aware of when creating and managing private state in an Aztec contract. See [State Variables](../contracts/writing_contracts/storage/main.md) to learn more about public and private state in Aztec.

## Contract Storage

Now that we have dependencies imported into our contract we can define the storage for the contract.

Below the dependencies, paste the following Storage struct:

#include_code storage_struct /noir-projects/noir-contracts/contracts/token_contract/src/main.nr rust

Reading through the storage variables:

- `admin` a single Field value stored in public state. A `Field` is basically an unsigned integer with a maximum value determined by the underlying cryptographic curve.
- `minters` is a mapping of Fields in public state. This will store whether an account is an approved minter on the contract.
- `balances` is a mapping of private balances. Private balances are stored in a `Set` of `ValueNote`s. The balance is the sum of all of an account's `ValueNote`s.
- `total_supply` is a Field value stored in public state and represents the total number of tokens minted.
- `pending_shields` is a `Set` of `TransparentNote`s stored in private state. What is stored publicly is a set of commitments to `TransparentNote`s.
- `public_balances` is a mapping field elements in public state and represents the publicly viewable balances of accounts.

You can read more about it [here](../contracts/writing_contracts/storage/main.md).

## Functions

Copy and paste the body of each function into the appropriate place in your project if you are following along.

### Constructor

In the source code, the constructor logic is commented out due to some limitations of the current state of the development.

#include_code constructor /noir-projects/noir-contracts/contracts/token_contract/src/main.nr rust

The constructor is a private function. There isn't any private state to set up in this function, but there is public state to set up. The `context` is a global variable that is available to private and public functions, but the available methods differ based on the context. You can see the implementation details [here](https://github.com/AztecProtocol/aztec-packages/blob/#include_aztec_version/noir-projects/aztec-nr/aztec/src/context.nr). The `context.call_public_function` allows a private function to call a public function on any contract. In this case, the constructor is passing the `msg_sender` as the argument to the `_initialize` function, which is also defined in this contract.

### Public function implementations

Public functions are declared with the `#[aztec(public)]` macro above the function name like so:

#include_code set_admin /noir-projects/noir-contracts/contracts/token_contract/src/main.nr rust

As described in the [execution contexts section above](#execution-contexts), public function logic and transaction information is transparent to the world. Public functions update public state, but can be used to prepare data to be used in a private context, as we will go over below (e.g. see the [shield](#shield) function).

Storage is referenced as `storage.variable`.

#### `set_admin`

After storage is initialized, the contract checks that the `msg_sender` is the `admin`. If not, the transaction will fail. If it is, the `new_admin` is saved as the `admin`.

#include_code set_admin /noir-projects/noir-contracts/contracts/token_contract/src/main.nr rust

#### `set_minter`

This function allows the `admin` to add or a remove a `minter` from the public `minters` mapping. It checks that `msg_sender` is the `admin` and finally adds the `minter` to the `minters` mapping.

#include_code set_minter /noir-projects/noir-contracts/contracts/token_contract/src/main.nr rust

#### `mint_public`

This function allows an account approved in the public `minters` mapping to create new public tokens owned by the provided `to` address.

First, storage is initialized. Then the function checks that the `msg_sender` is approved to mint in the `minters` mapping. If it is, a new `SafeU120` value is created of the `amount` provided. The function reads the recipients public balance and then adds the amount to mint, saving the output as `new_balance`, then reads to total supply and adds the amount to mint, saving the output as `supply`. `new_balance` and `supply` are then written to storage.

The function returns 1 to indicate successful execution.

#include_code mint_public /noir-projects/noir-contracts/contracts/token_contract/src/main.nr rust

#### `mint_private`

This public function allows an account approved in the public `minters` mapping to create new private tokens that can be claimed by anyone that has the pre-image to the `secret_hash`.

First, public storage is initialized. Then it checks that the `msg_sender` is an approved minter. Then a new `TransparentNote` is created with the specified `amount` and `secret_hash`. You can read the details of the `TransparentNote` in the `types.nr` file [here](https://github.com/AztecProtocol/aztec-packages/blob/#include_aztec_version/noir-projects/noir-contracts/contracts/token_contract/src/types.nr#L61). The `amount` is added to the existing public `total_supply` and the storage value is updated. Then the new `TransparentNote` is added to the `pending_shields` using the `insert_from_public` function, which is accessible on the `Set` type. Then it's ready to be claimed by anyone with the `secret_hash` pre-image using the `redeem_shield` function. It returns `1` to indicate successful execution.

#include_code mint_private /noir-projects/noir-contracts/contracts/token_contract/src/main.nr rust

#### `shield`

This public function enables an account to stage tokens from it's `public_balance` to be claimed as a private `TransparentNote` by any account that has the pre-image to the `secret_hash`.

First, storage is initialized. Then it checks whether the calling contract (`context.msg_sender`) matches the account that the funds will be debited from.

##### Authorizing token spends

If the `msg_sender` is **NOT** the same as the account to debit from, the function checks that the account has authorized the `msg_sender` contract to debit tokens on its behalf. This check is done by computing the function selector that needs to be authorized (in this case, the `shield` function), computing the hash of the message that the account contract has approved. This is a hash of the contract that is approved to spend (`context.msg_sender`), the token contract that can be spent from (`context.this_address()`), the `selector`, the account to spend from (`from.address`), the `amount`, the `secret_hash` and a `nonce` to prevent multiple spends. This hash is passed to `assert_valid_public_message_for` to ensure that the Account Contract has approved tokens to be spent on it's behalf.

If the `msg_sender` is the same as the account to debit tokens from, the authorization check is bypassed and the function proceeds to update the account's `public_balance` and adds a new `TransparentNote` to the `pending_shields`.

It returns `1` to indicate successful execution.

#include_code shield /noir-projects/noir-contracts/contracts/token_contract/src/main.nr rust

#### `transfer_public`

This public function enables public transfers between Aztec accounts. The sender's public balance will be debited the specified `amount` and the recipient's public balances will be credited with that amount.

After storage is initialized, the [authorization flow specified above](#authorizing-token-spends) is checked. Then the sender and recipient's balances are updated and saved to storage using the `SafeU120` library.

#include_code transfer_public /noir-projects/noir-contracts/contracts/token_contract/src/main.nr rust

#### `burn_public`

This public function enables public burning (destroying) of tokens from the sender's public balance.

After storage is initialized, the [authorization flow specified above](#authorizing-token-spends) is checked. Then the sender's public balance and the `total_supply` are updated and saved to storage using the `SafeU120` library.

#include_code burn_public /noir-projects/noir-contracts/contracts/token_contract/src/main.nr rust

### Private function implementations

Private functions are declared with the `#[aztec(private)]` macro above the function name like so:

```rust
    #[aztec(private)]
    fn redeem_shield(
```

As described in the [execution contexts section above](#execution-contexts), private function logic and transaction information is hidden from the world and is executed on user devices. Private functions update private state, but can pass data to the public execution context (e.g. see the [`unshield`](#unshield) function).

Storage is referenced as `storage.variable`.

#### `redeem_shield`

This private function enables an account to move tokens from a `TransparentNote` in the `pending_shields` mapping to any Aztec account as a `ValueNote` in private `balances`.

Going through the function logic, first the `secret_hash` is generated from the given secret. This ensures that only the entity possessing the secret can use it to redeem the note. Following this, a `TransparentNote` is retrieved from the set, using the provided amount and secret. The note is subsequently removed from the set, allowing it to be redeemed only once. The recipient's private balance is then increased using the `increment` helper function from the `value_note` [library](https://github.com/AztecProtocol/aztec-packages/blob/#include_aztec_version/noir-projects/aztec-nr/value-note/src/utils.nr).

The function returns `1` to indicate successful execution.

#include_code redeem_shield /noir-projects/noir-contracts/contracts/token_contract/src/main.nr rust

#### `unshield`

This private function enables un-shielding of private `ValueNote`s stored in `balances` to any Aztec account's `public_balance`.

After initializing storage, the function checks that the `msg_sender` is authorized to spend tokens. See [the Authorizing token spends section](#authorizing-token-spends) above for more detail--the only difference being that `assert_valid_message_for` is modified to work specifically in the private context. After the authorization check, the sender's private balance is decreased using the `decrement` helper function for the `value_note` library. Then it stages a public function call on this contract ([`_increase_public_balance`](#_increase_public_balance)) to be executed in the [public execution phase](#execution-contexts) of transaction execution. `_increase_public_balance` is marked as an `internal` function, so can only be called by this token contract.

The function returns `1` to indicate successful execution.

#include_code unshield /noir-projects/noir-contracts/contracts/token_contract/src/main.nr rust

#### `transfer`

This private function enables private token transfers between Aztec accounts.

After initializing storage, the function checks that the `msg_sender` is authorized to spend tokens. See [the Authorizing token spends section](#authorizing-token-spends) above for more detail--the only difference being that `assert_valid_message_for` is modified to work specifically in the private context. After authorization, the function gets the current balances for the sender and recipient and decrements and increments them, respectively, using the `value_note` helper functions.

#include_code transfer /noir-projects/noir-contracts/contracts/token_contract/src/main.nr rust

#### `burn`

This private function enables accounts to privately burn (destroy) tokens.

After initializing storage, the function checks that the `msg_sender` is authorized to spend tokens. Then it gets the sender's current balance and decrements it. Finally it stages a public function call to [`_reduce_total_supply`](#_reduce_total_supply).

#include_code burn /noir-projects/noir-contracts/contracts/token_contract/src/main.nr rust

### Internal function implementations

Internal functions are functions that can only be called by this contract. The following 3 functions are public functions that are called from the [private execution context](#execution-contexts). Marking these as `internal` ensures that only the desired private functions in this contract are able to call them. Private functions defer execution to public functions because private functions cannot update public state directly.

#### `_initialize`

This function is called via the [constructor](#constructor).

This function sets the creator of the contract (passed as `msg_sender` from the constructor) as the admin and makes them a minter.

#include_code initialize /noir-projects/noir-contracts/contracts/token_contract/src/main.nr rust

#### `_increase_public_balance`

This function is called from [`unshield`](#unshield). The account's private balance is decremented in `shield` and the public balance is increased in this function.

#include_code increase_public_balance /noir-projects/noir-contracts/contracts/token_contract/src/main.nr rust

#### `_reduce_total_supply`

This function is called from [`burn`](#burn). The account's private balance is decremented in `burn` and the public `total_supply` is reduced in this function.

#include_code reduce_total_supply /noir-projects/noir-contracts/contracts/token_contract/src/main.nr rust

### Unconstrained function implementations

Unconstrained functions are similar to `view` functions in Solidity in that they only return information from the contract storage or compute and return data without modifying contract storage.

#### `admin`

A getter function for reading the public `admin` value.

#include_code admin /noir-projects/noir-contracts/contracts/token_contract/src/main.nr rust

#### `is_minter`

A getter function for checking the value of associated with a `minter` in the public `minters` mapping.

#include_code is_minter /noir-projects/noir-contracts/contracts/token_contract/src/main.nr rust

#### `total_supply`

A getter function for checking the token `total_supply`.

#include_code total_supply /noir-projects/noir-contracts/contracts/token_contract/src/main.nr rust

#### `balance_of_private`

A getter function for checking the private balance of the provided Aztec account. Note that the [Private Execution Environment (PXE)](https://github.com/AztecProtocol/aztec-packages/tree/#include_aztec_version/yarn-project/pxe) must have access to the `owner`s decryption keys in order to decrypt their notes.

#include_code balance_of_private /noir-projects/noir-contracts/contracts/token_contract/src/main.nr rust

#### `balance_of_public`

A getter function for checking the public balance of the provided Aztec account.

#include_code balance_of_public /noir-projects/noir-contracts/contracts/token_contract/src/main.nr rust

<<<<<<< HEAD
#### `compute_note_hash_and_nullifier`

A getter function to compute the note hash and nullifier for notes in the contract's storage.


#include_code compute_note_hash_and_nullifier /noir-projects/noir-contracts/contracts/token_contract/src/main.nr rust

:::danger
If your contract works with storage (has Storage struct defined), you **MUST** include a `compute_note_hash_and_nullifier` function.
If you don't yet have any private state variables defined put there a placeholder function:

#include_code compute_note_hash_and_nullifier_placeholder /noir-projects/noir-contracts/contracts/token_bridge_contract/src/main.nr rust
:::

=======
>>>>>>> cc8ccdb1
## Compiling

Now that the contract is complete, you can compile it with `aztec-nargo`. See the [Sandbox reference page](../sandbox/references/sandbox-reference.md) for instructions on setting it up.

Run the following command in the directory where your `Nargo.toml` file is located:

```bash
aztec-nargo compile
```

Once your contract is compiled, optionally generate a typescript interface with the following command:

```bash
aztec-cli codegen target -o src/artifacts --ts
```

## Next Steps

### Testing

Review the end to end tests for reference:

https://github.com/AztecProtocol/aztec-packages/blob/#include_aztec_version/yarn-project/end-to-end/src/e2e_token_contract.test.ts

### Token Bridge Contract

The [token bridge tutorial](https://github.com/AztecProtocol/dev-rel/tree/main/tutorials/token-bridge) is a great follow up to this one.

It builds on the Token contract described here and goes into more detail about Aztec contract composability and Ethereum (L1) and Aztec (L2) cross-chain messaging.<|MERGE_RESOLUTION|>--- conflicted
+++ resolved
@@ -191,11 +191,6 @@
 
 Unconstrained functions can be thought of as view functions from Solidity--they only return information from the contract storage or compute and return data without modifying contract storage.
 
-<<<<<<< HEAD
-The `compute_note_hash_and_nullifier` function allows contract devs to specify how to compute notes and nullifiers. This must be included in every contract because it depends on the note type ID and storage slots, which are defined when we set up storage. You can learn more about storage slot and note type IDs [here](../contracts/writing_contracts/storage/storage_slots.md).
-
-=======
->>>>>>> cc8ccdb1
 ## Contract dependencies
 
 Before we can implement the functions, we need set up the contract storage, and before we do that we need to import the appropriate dependencies.
@@ -436,23 +431,6 @@
 
 #include_code balance_of_public /noir-projects/noir-contracts/contracts/token_contract/src/main.nr rust
 
-<<<<<<< HEAD
-#### `compute_note_hash_and_nullifier`
-
-A getter function to compute the note hash and nullifier for notes in the contract's storage.
-
-
-#include_code compute_note_hash_and_nullifier /noir-projects/noir-contracts/contracts/token_contract/src/main.nr rust
-
-:::danger
-If your contract works with storage (has Storage struct defined), you **MUST** include a `compute_note_hash_and_nullifier` function.
-If you don't yet have any private state variables defined put there a placeholder function:
-
-#include_code compute_note_hash_and_nullifier_placeholder /noir-projects/noir-contracts/contracts/token_bridge_contract/src/main.nr rust
-:::
-
-=======
->>>>>>> cc8ccdb1
 ## Compiling
 
 Now that the contract is complete, you can compile it with `aztec-nargo`. See the [Sandbox reference page](../sandbox/references/sandbox-reference.md) for instructions on setting it up.
