--- conflicted
+++ resolved
@@ -36,11 +36,7 @@
 And then generate the typescript interface:
 
 ```bash
-<<<<<<< HEAD
-aztec-cli codegen ./target/ -o ../../src/test/fixtures uniswap --ts
-=======
 aztec-builder ./target/ -o ../../../src/test/fixtures uniswap
->>>>>>> 9af68d8b
 ```
 
 This will create a TS interface in our `src/test` folder that will help us write our test.
