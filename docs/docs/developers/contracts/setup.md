---
title: How to setup a new contract project
---

import { AztecPackagesVersion } from "@site/src/components/Version";

## Introduction

This guide explains the set up required to write a contract using the Aztec.nr library.

:::info Prerequisite reading
If you haven't read about [Aztec.nr](./main.md), we recommend going there first.
:::

### Dependencies

#### Aztec Sandbox

You need to setup the [Aztec sandbox](../getting_started/quickstart.md).

<!-- TODO([#1056](https://github.com/AztecProtocol/aztec-packages/issues/1056)): Add a step for the starter kit -->

## Setup for Aztec.nr contracts

1. Inside the yarn project you created from the [Sandbox page](../getting_started/quickstart.md), create a sub-folder where the contracts will reside.

```bash
mkdir contracts
```

All contract projects will reside within this folder. Note that contracts don't actually have to live here and this is just a style choice.

1. Next, create an Aztec contract project using aztec-nargo by running the following in the terminal from the `contracts` folder

```bash
cd contracts
aztec-nargo new --contract example_contract
```

This creates `example_contract` directory within contracts which is a Noir project with:

- a Nargo.toml (which is the manifest file of the project) at `example_contract/Nargo.toml`.
- a main.nr file (the file where our contract will reside) at `example_contract/src/main.nr`.

Your folder should look like:

```tree
.
|-contracts
| |--example_contract
| |  |--src
| |  |  |--main.nr
| |  |--Nargo.toml
|-src
| |--index.ts
```

Before writing the contracts, we must add the aztec.nr library. This adds smart contract utility functions for interacting with the Aztec network.

3. Finally, add relevant aztec-nr dependencies that you might use such as `aztec.nr` and `value_note` libraries.

Open Nargo.toml that is in the `contracts/example_contract` folder, and add the dependency section as follows

```toml
[package]
name = "example_contract"
authors = [""]
compiler_version = ">=0.18.0"
type = "contract"

[dependencies]
# Framework import
aztec = { git="https://github.com/AztecProtocol/aztec-packages/", tag="#include_aztec_version", directory="noir-projects/aztec-nr/aztec" }

# Utility dependencies
value_note = { git="https://github.com/AztecProtocol/aztec-packages/", tag="#include_aztec_version", directory="noir-projects/aztec-nr/value-note"}
```

:::info
Note: currently the dependency name **_MUST_** be `aztec`. The framework expects this namespace to be available when compiling into contracts. This limitation may be removed in the future.
:::

You are now ready to write your own contracts!

## Next Steps

- Follow a [tutorial](../tutorials/main.md) OR
<<<<<<< HEAD
- Read more 
=======
- Read more
>>>>>>> c1709b3d
<|MERGE_RESOLUTION|>--- conflicted
+++ resolved
@@ -85,8 +85,4 @@
 ## Next Steps
 
 - Follow a [tutorial](../tutorials/main.md) OR
-<<<<<<< HEAD
-- Read more 
-=======
-- Read more
->>>>>>> c1709b3d
+- Read more