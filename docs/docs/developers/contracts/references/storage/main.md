---
title: Storage
---

Smart contracts rely on storage, acting as the persistent memory on the blockchain. In Aztec, because of its hybrid, privacy-first architecture, the management of this storage is more complex than other blockchains like Ethereum.

To learn how to define a storage struct, read [this guide](../../writing_contracts/storage/define_storage.md).
To learn more about storage slots, read [this explainer](../../writing_contracts/storage/storage_slots.md).

You control this storage in Aztec using the `Storage` struct. This struct serves as the housing unit for all your smart contract's state variables - the data it needs to keep track of and maintain.

These state variables come in two forms: public and private. Public variables are visible to anyone, and private variables remain hidden within the contract.

Aztec.nr has a few abstractions to help define the type of data your contract holds. These include Singletons, ImmutableSingletons, Set, and Map.

On this and the following pages in this section, you’ll learn:

- How to manage a smart contract's storage structure
- The distinctions and applications of public and private state variables
- How to use Singleton, ImmutableSingleton, Set, and Map
- An overview of 'notes' and the UTXO model
- Practical implications of Storage in real smart contracts
  In an Aztec.nr contract, storage is to be defined as a single struct, that contains both public and private state variables.

## Public and private state variables

Public state variables can be read by anyone, while private state variables can only be read by their owner (or people whom the owner has shared the decrypted data or note viewing key with).

Public state follows the Ethereum style account model, where each contract has its own key-value datastore. Private state follows a UTXO model, where note contents (pre-images) are only known by the sender and those able to decrypt them - see ([state model](../../../../learn/concepts/hybrid_state/main.md) and [private/public execution](../../../../learn/concepts/communication/public_private_calls/main.md)) for more background.

## Storage struct

<<<<<<< HEAD
:::info
The struct **must** be called `Storage` for the Aztec.nr library to properly handle it (this will be relaxed in the future).
:::
=======
```bash
mkdir token_contract_tutorial
```

inside that directory, create a `contracts` folder for the Aztec contracts.

```bash
cd token_contract_tutorial && mkdir contracts && cd contracts
```

Create the following file structure

```tree
.
└── contracts
    ├── Nargo.toml
    └── src
        └── main.nr
```

Add the following content to Nargo.toml file:

```toml
[package]
name = "token_contract"
authors = [""]
compiler_version = ">=0.18.0"
type = "contract"

[dependencies]
aztec = { git="https://github.com/AztecProtocol/aztec-packages/", tag="#include_aztec_version", directory="noir-projects/aztec-nr/aztec" }
authwit={ git="https://github.com/AztecProtocol/aztec-packages/", tag="#include_aztec_version", directory="noir-projects/aztec-nr/authwit"}
compressed_string = {git="https://github.com/AztecProtocol/aztec-packages/", tag="#include_aztec_version", directory="noir-projects/aztec-nr/compressed-string"}
```

## Contract Interface
>>>>>>> 7d380e44

```rust
struct Storage {
  // public state variables
  // private state variables
}
```

:::warning Using slot `0` is not supported!
No storage values should be initialized at slot `0` - storage slots begin at `1`. This is a known issue that will be fixed in the future.
:::

If you don't yet have any private state variables defined you can use this placeholder function:

#include_code compute_note_hash_and_nullifier_placeholder /noir-projects/noir-contracts/contracts/token_bridge_contract/src/main.nr rust

## Map

A `map` is a state variable that "maps" a key to a value. It can be used with private or public storage variables.

:::info
In Aztec.nr, keys are always `Field`s, or types that can be serialized as Fields, and values can be any type - even other maps. `Field`s are finite field elements, but you can think of them as integers.
:::

It includes a [`Context`](../../writing_contracts/functions/context.md) to specify the private or public domain, a `storage_slot` to specify where in storage the map is stored, and a `start_var_constructor` which tells the map how it should operate on the underlying type. This includes how to serialize and deserialize the type, as well as how commitments and nullifiers are computed for the type if it's private.

You can view the implementation in the Aztec.nr library [here](https://github.com/AztecProtocol/aztec-packages/tree/master/noir-projects/aztec-nr).

A `map` can hold multiple different types of note types, due to note type IDs. These are identifiers for each note type that are unique within a contract.

### `new`

When declaring the storage for a map, we use the `Map::new()` constructor. As seen below, this takes the `storage_slot` and the `start_var_constructor` along with the [`Context`](../../writing_contracts/functions/context.md).

We will see examples of map constructors for public and private variables in later sections.

#### As private storage

When declaring a mapping in private storage, we have to specify which type of Note to use. In the example below, we are specifying that we want to use the `Singleton` note type.

In the Storage struct:

#include_code storage-map-singleton-declaration /noir-projects/noir-contracts/contracts/docs_example_contract/src/main.nr rust

#### Public Example

When declaring a public mapping in Storage, we have to specify that the type is public by declaring it as `PublicState` instead of specifying a note type like with private storage above.

#include_code storage_minters /noir-projects/noir-contracts/contracts/token_contract/src/main.nr rust

### `at`

When dealing with a Map, we can access the value at a given key using the `::at` method. This takes the key as an argument and returns the value at that key.

This function behaves similarly for both private and public maps. An example could be if we have a map with `minters`, which is mapping addresses to a flag for whether they are allowed to mint tokens or not.

#include_code read_minter /noir-projects/noir-contracts/contracts/token_contract/src/main.nr rust

Above, we are specifying that we want to get the storage in the Map `at` the `msg_sender()`, read the value stored and check that `msg_sender()` is indeed a minter. Doing a similar operation in Solidity code would look like:

```solidity
require(minters[msg.sender], "caller is not minter");
```

## Further Reading

- Managing [Public State](./public_state.md)
- Jump to the page on [Private State](./private_state.md)

## Concepts mentioned

- [State Model](../../../../learn/concepts/hybrid_state/main.md)
- [Public-private execution](../../../../learn/concepts/communication/public_private_calls/main.md)
- [Function Contexts](../../writing_contracts/functions/context.md)<|MERGE_RESOLUTION|>--- conflicted
+++ resolved
@@ -30,48 +30,9 @@
 
 ## Storage struct
 
-<<<<<<< HEAD
 :::info
 The struct **must** be called `Storage` for the Aztec.nr library to properly handle it (this will be relaxed in the future).
 :::
-=======
-```bash
-mkdir token_contract_tutorial
-```
-
-inside that directory, create a `contracts` folder for the Aztec contracts.
-
-```bash
-cd token_contract_tutorial && mkdir contracts && cd contracts
-```
-
-Create the following file structure
-
-```tree
-.
-└── contracts
-    ├── Nargo.toml
-    └── src
-        └── main.nr
-```
-
-Add the following content to Nargo.toml file:
-
-```toml
-[package]
-name = "token_contract"
-authors = [""]
-compiler_version = ">=0.18.0"
-type = "contract"
-
-[dependencies]
-aztec = { git="https://github.com/AztecProtocol/aztec-packages/", tag="#include_aztec_version", directory="noir-projects/aztec-nr/aztec" }
-authwit={ git="https://github.com/AztecProtocol/aztec-packages/", tag="#include_aztec_version", directory="noir-projects/aztec-nr/authwit"}
-compressed_string = {git="https://github.com/AztecProtocol/aztec-packages/", tag="#include_aztec_version", directory="noir-projects/aztec-nr/compressed-string"}
-```
-
-## Contract Interface
->>>>>>> 7d380e44
 
 ```rust
 struct Storage {
@@ -79,7 +40,6 @@
   // private state variables
 }
 ```
-
 :::warning Using slot `0` is not supported!
 No storage values should be initialized at slot `0` - storage slots begin at `1`. This is a known issue that will be fixed in the future.
 :::
