---
title: Wallets
---

<<<<<<< HEAD
In this page we will cover the main responsibilities of a wallet in the Aztec network. 

Refer to [_writing an account contract_](../contracts/writing_contracts/accounts/write_accounts_contract.md) for a tutorial on how to write a contract to back a user's account.

Go to [_wallet architecture](./architecture.md) for an overview of its architecture and a reference on the interface a wallet must implement.
=======
In this page we will cover the main responsibilities of a wallet in the Aztec network.

Refer to [_writing an account contract_](../contracts/writing_contracts/accounts/write_accounts_contract.md) for a tutorial on how to write a contract to back a user's account.

Go to [\_wallet architecture](./architecture.md) for an overview of its architecture and a reference on the interface a wallet must implement.
>>>>>>> c1709b3d

Wallets are the applications through which users manage their accounts. Users rely on wallets to browse through their accounts, monitor their balances, and create new accounts. Wallets also store seed phrases and private keys, or interact with external keystores such as hardware wallets.

Wallets also provide an interface for dapps. Dapps may request access to see the user accounts, in order to show the state of those accounts in the context of the application, and request to send transactions from those accounts as the user interacts with the dapp.

In addition to these usual responsibilities, wallets in Aztec also need to track private state. This implies keeping a local database of all private notes encrypted for any of the user's accounts, so dapps and contracts can query the user's private state. Aztec wallets are also responsible for producing local proofs of execution for private functions.

## Account setup

The first step for any wallet is to let the user set up their [accounts](../../learn/concepts/accounts/main.md). An account in Aztec is represented on-chain by its corresponding account contract that the user must deploy to begin interacting with the network. This account contract dictates how transactions are authenticated and executed.

A wallet must support at least one specific [account contract implementation](../contracts/writing_contracts/accounts/write_accounts_contract.md), which means being able to deploy such a contract, as well as interacting with it when sending transactions. Code-wise, this requires [implementing the `AccountContract` interface](https://github.com/AztecProtocol/aztec-packages/blob/master/yarn-project/aztec.js/src/account_contract/index.ts).

Note that users must be able to receive funds in Aztec before deploying their account. A wallet should let a user generate a [deterministic complete address](../../learn/concepts/accounts/keys.md#addresses-partial-addresses-and-public-keys) without having to interact with the network, so they can share it with others to receive funds. This requires that the wallet pins a specific contract implementation, its initialization arguments, a deployment salt, and a privacy key. These values yield a deterministic address, so when the account contract is actually deployed, it is available at the precalculated address. Once the account contract is deployed, the user can start sending transactions using it as the transaction origin.

## Transaction lifecycle

Every transaction in Aztec is broadcast to the network as a zero-knowledge proof of correct execution, in order to preserve privacy. This means that transaction proofs are generated on the wallet and not on a remote node. This is one of the biggest differences with regard to EVM chain wallets.

A wallet is responsible for **creating** an [_execution request_](https://github.com/AztecProtocol/aztec-packages/blob/master/yarn-project/types/src/tx_execution_request.ts) out of one or more [_function calls_](https://github.com/AztecProtocol/aztec-packages/blob/master/yarn-project/types/src/function_call.ts) requested by a dapp. For example, a dapp may request a wallet to "invoke the `transfer` function on the contract at `0x1234` with the following arguments", in response to a user action. The wallet [turns that into an execution request](../../learn/concepts/accounts/main.md#execution-requests) with the signed instructions to execute that function call from the user's account contract. In an [ECDSA-based account](https://github.com/AztecProtocol/aztec-packages/blob/master/noir-projects/noir-contracts/contracts/ecdsa_account_contract/src/main.nr), for instance, this is an execution request that encodes the function call in the _entrypoint payload_, and includes its ECDSA signature with the account's signing private key.

Once the _execution request_ is created, the wallet is responsible for **simulating** and **proving** the execution of its private functions. The simulation yields an execution trace, which can be used to provide the user with a list of side effects of the private execution of the transaction. During this simulation, the wallet is responsible of providing data to the virtual machine, such as private notes, encryption keys, or nullifier secrets. This execution trace is fed into the prover, which returns a zero-knowledge proof that guarantees correct execution and hides all private information. The output of this process is a [_transaction_](https://github.com/AztecProtocol/aztec-packages/blob/master/yarn-project/types/src/tx/tx.ts) object.

:::info
Since private functions rely on a UTXO model, the private execution trace of a transaction is determined exclusively by the notes used as inputs. Since these notes are immutable, the trace of a transaction is always the same, so any effects observed during simulation will be exactly the same when the transaction is mined. However, the transaction may be dropped if it attempts to consume a private note that another transaction nullified before it gets mined. Note that this applies only to private function execution. Public functions rely on an account model, similar to Ethereum, so their execution trace depends on the chain's public state at the point they are included in a block, which may have changed since the transaction was simulated locally.
:::

Finally, the wallet **sends** the resulting _transaction_ object, which includes the proof of execution, to an Aztec Node. The transaction is then broadcasted through the peer-to-peer network, to be eventually picked up by a sequencer and included in a block.

:::warning
There are no proofs generated as of the Sandbox release. This will be included in a future release before testnet.
:::

## Authorizing actions

Account contracts in Aztec expose an interface for other contracts to validate [whether an action is authorized by the account or not](../../learn/concepts/accounts/main.md#authorizing-actions). For example, an application contract may want to transfer tokens on behalf of a user, in which case the token contract will check with the account contract whether the application is authorized to do so. These actions may be carried out in private or in public functions, and in transactions originated by the user or by someone else.

Wallets should manage these authorizations, prompting the user when they are requested by an application. Authorizations in private executions come in the form of _auth witnesses_, which are usually signatures over an identifier for an action. Applications can request the wallet to produce an auth witness via the `createAuthWitness` call. In public functions, authorizations are pre-stored in the account contract storage, which is handled by a call to an internal function in the account contract implementation.

## Key management

As in EVM-based chains, wallets are expected to manage user keys, or provide an interface to hardware wallets or alternative key stores. Keep in mind that in Aztec each account requires [two sets of keys](../../learn/concepts/accounts/keys.md): privacy keys and authentication keys. Privacy keys are mandated by the protocol and used for encryption and nullification, whereas authentication keys are dependent on the account contract implementation rolled out by the wallet. Should the account contract support it, wallets must provide the user with the means to rotate or recover their authentication keys.

:::info
Due to limitations in the current architecture, privacy keys need to be available in the wallet software itself and cannot be punted to an external keystore. This restriction may be lifted in a future release.
:::

## Recipient encryption keys

Wallets are also expected to manage the public encryption keys of any recipients of local transactions. When creating an encrypted note for a recipient given their address, the wallet needs to provide their [complete address](../../learn/concepts/accounts/keys.md#addresses-partial-addresses-and-public-keys). Recipients broadcast their complete addresses when deploying their account contracts, and wallets collect this information and save it in a local registry for easy access when needed.

Note that, in order to interact with a recipient who has not yet deployed their account contract (and thus not broadcasted their complete address), it must also be possible to manually add an entry to a wallet's local registry of complete addresses.

## Private state

Last but not least, wallets also store the user's private state. Wallets currently rely on brute force decryption, where every new block is downloaded and its encrypted data blobs are attempted to be decrypted with the user decryption keys. Whenever a blob is decrypted properly, it is added to the corresponding account's private state. Note that wallets must also scan for private state in blocks prior to the deployment of a user's account contract, since users may have received private state before deployment.

:::info
At the time of this writing, all private state is encrypted and broadcasted through the network, and eventually committed to L1. This means that a wallet can reconstruct its entire private state out of its encryption keys in the event of local data loss.
:::

Encrypted data blobs do not carry any public information as to whom their recipient is. Therefore, it is not possible for a remote node to identify the notes that belong to a user, and it is not possible for a wallet to query a remote node for its private state. As such, wallets need to keep a local database of their accounts private state, in order to be able to answer any queries on their private state.

Dapps may require access to the user's private state, in order to show information relevant to the current application. For instance, a dapp for a token may require access to the user's private notes in the token contract in order to display the user's balance. It is responsibility of the wallet to require authorization from the user before disclosing private state to a dapp.<|MERGE_RESOLUTION|>--- conflicted
+++ resolved
@@ -2,19 +2,11 @@
 title: Wallets
 ---
 
-<<<<<<< HEAD
-In this page we will cover the main responsibilities of a wallet in the Aztec network. 
-
-Refer to [_writing an account contract_](../contracts/writing_contracts/accounts/write_accounts_contract.md) for a tutorial on how to write a contract to back a user's account.
-
-Go to [_wallet architecture](./architecture.md) for an overview of its architecture and a reference on the interface a wallet must implement.
-=======
 In this page we will cover the main responsibilities of a wallet in the Aztec network.
 
 Refer to [_writing an account contract_](../contracts/writing_contracts/accounts/write_accounts_contract.md) for a tutorial on how to write a contract to back a user's account.
 
 Go to [\_wallet architecture](./architecture.md) for an overview of its architecture and a reference on the interface a wallet must implement.
->>>>>>> c1709b3d
 
 Wallets are the applications through which users manage their accounts. Users rely on wallets to browse through their accounts, monitor their balances, and create new accounts. Wallets also store seed phrases and private keys, or interact with external keystores such as hardware wallets.
 
