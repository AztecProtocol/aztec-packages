---
title: Limitations
---

The Aztec Sandbox and the Aztec Smart Contract Library are **prototypes**, and should be treated as such. They've been released early, to gather feedback on the capabilities of the protocol and user experiences.

## What to expect?

- Regular Breaking Changes;
- Missing features;
- Bugs;
- An 'unpolished' UX;
- Missing information.

## Why participate?

Front-run the future!

Help shape and define:

- Previously-impossible smart contracts and applications
- Network tooling;
- Network standards;
- Smart contract syntax;
- Educational content;
- Core protocol improvements;

## Limitations developers need to know about

- It is a testing environment, it is insecure, unaudited and does not generate any proofs, its only for testing purposes;
- Constructors can not call nor alter public state
<<<<<<< HEAD
  - The constructor is executed exclusively in private domain, WITHOUT the ability to call public functions or alter public state. This means to set initial storage values, you need to follow a pattern similar to [proxies in Ethereum](https://blog.openzeppelin.com/proxy-patterns), where you `initialize` the contract with values after it have been deployed, see [constructor](../contracts/writing_a_contract/functions/main.md#constructor).
- No static nor delegate calls (see [mutability](../contracts/writing_a_contract/functions/main.md#mutability)).
  - These values are unused in the call-context.
  - Beware that what you think of as a `view` could alter state ATM! Notably the account could alter state or re-enter whenever the account contract's `is_valid` function is called.
- `msg_sender` is currently leaking when doing private -> public calls
  - The `msg_sender` will always be set, if you call a public function from the private world, the `msg_sender` will be set to the private caller's address. See [function context](../contracts/writing_a_contract/functions/context.md).
- The initial `msg_sender` is 0, which can be problematic for some contracts, see [function visibility](../contracts/writing_a_contract/functions/main.md#function-visibility).
=======
  - The constructor is executed exclusively in private domain, WITHOUT the ability to call public functions or alter public state. This means to set initial storage values, you need to follow a pattern similar to [proxies in Ethereum](https://blog.openzeppelin.com/proxy-patterns), where you `initialize` the contract with values after it have been deployed, see [constructor](../contracts/syntax/functions/constructor.md).
- No static nor delegate calls (see [mutability](../contracts/syntax/functions/main.md)).
  - These values are unused in the call-context.
  - Beware that what you think of as a `view` could alter state ATM! Notably the account could alter state or re-enter whenever the account contract's `is_valid` function is called.
- `msg_sender` is currently leaking when doing private -> public calls
  - The `msg_sender` will always be set, if you call a public function from the private world, the `msg_sender` will be set to the private caller's address. See [function context](../contracts/syntax/context.mdx).
- The initial `msg_sender` is 0, which can be problematic for some contracts, see [function visibility](../contracts/syntax/functions/visibility.md).
>>>>>>> 6af548e3
- Unencrypted logs don't link to the contract that emitted it, so essentially just a `debug_log`` that you can match values against.
- A note that is created and nullified in the same transaction will still emit an encrypted log.
- A limited amount of new commitments, nullifiers and calls that are supported by a transaction, see [circuit limitations](#circuit-limitations).

## Limitations

There are plans to resolve all of the below.

### It is not audited

None of the Sandbox code is audited. It's being iterated-on every day. It will not be audited for quite some time.

### No Proofs

That's right, the Sandbox doesn't actually generate or verify any zk-SNARKs yet!

The main goal of the Sandbox is to enable developers to experiment with building apps, and hopefully to provide feedback. We want the developer experience to be as fast as possible, much like how Ethereum developers use Ganache or Anvil to get super-fast block times, instead of the slow-but-realistic 12-second block times that they'll encounter in production. A fast Sandbox enables fast testing, which enables developers to iterate quickly.

That's not to say a super-fast proving system isn't being worked on [as we speak](../../misc/roadmap/cryptography_roadmap.md).

#### What are the consequences?

By the time mainnet comes around, zk-SNARKs will be needed in order to validate the correctness of every function that's executed on Aztec. In other words, in order for the execution of a function to be registered as part of the Aztec blockchain's history, a proof of correct execution will need to be furnished. Each proof will be an attestation that the rules of a particular function were followed correctly.

But proofs are really only needed as a protection against malicious behavior. The Sandbox is an emulated ecosystem; entirely contained within your laptop, and it follows the network's rules out of the box. So as long as its inner workings aren't tampered-with, it will act 'honestly'. Since you'll be the only person interacting with the Sandbox on your own laptop, and with a healthy assumption that you should be honest with yourself, you won't need proofs when testing.

### No Circuits!

This is kind-of a repetition of ['No Proofs!'](#no-proofs) above, but for the sake of clarity, there aren't yet any arithmetic circuits in the Sandbox. We might refer to certain components of the core protocol as being 'circuits', and we might refer to user-defined smart contract functions as being compiled to 'circuits', but the Sandbox doesn't actually contain any circuits yet. Instead, there is code which emulates the logic of a circuit. This is intentional, to make execution of the Sandbox as fast as possible.

Obviously, as development continues, the so-called 'circuits' will actually become proper circuits, and actual proofs will be generated.

#### What are the consequences?

The Sandbox will execute more quickly. The logic of all 'circuits' is still in place*. Smart contract logic will be executed, and core protocol logic will be executed*. So invalid transactions will be caught\* and rejected.

\*Note: some core protocol circuit assertions and constraints still need to be written (see [GitHub](https://github.com/AztecProtocol/aztec-packages/issues)). This would be bad in an adversarial environment, but the Sandbox is not that. Naturally, proper circuits will need to be written.

### No Fees!

That's right, there are no L2 network fees yet!

The Sandbox can currently be thought of as a bare-minimum execution layer. We'll be speccing and implementing gas metering and fees soon!

> Note: there is still a notion of an L1 fee in the Sandbox, because it uses Anvil to emulate the Ethereum blockchain.

#### What are the consequences?

Apps won't yet be able to allow for any L2 fee logic. Once fees are introduced, this will cause breaking changes to in-progress apps, which will need to be updated to accommodate the notion of paying network fees for transactions. Clear documentation will be provided.

### Basic Keys and Addresses!

The way in which keypairs and addresses are currently derived and implemented (inside the Sandbox) is greatly over-simplified, relative to future plans.

They're so over-simplified that they're known to be insecure. Other features have been prioritized so-far in Sandbox development.

#### What are the consequences?

This will impact the kinds of apps that you can build with the Sandbox, as it is today:

- The management of keys when designing account contracts and wallets will be affected.
- The keys used when generating nullifiers will be affected. (Although the machinery relating to nullifiers is mostly abstracted away from developers who use [Aztec.nr](../contracts/main.md)).
  - In particular the current, over-simplified key derivation scheme is known to be **insecure**:
    - Currently, the same nullifier secret key is used by _every_ smart contract on the network. This would enable malicious apps to trivially emit a user's nullifier secret key to the world!
    - In future, there are detailed plans to 'silo' a nullifier key per contract address (and per user), to fix this obvious vulnerability.
- The keys used when encrypting and decrypting logs will be affected.
  - In particular the current, over-simplified key derivation scheme is known to be **insecure**:
    - Currently, a user's nullifier secret key is the same as their encryption secret key. And as stated above, this would enable malicious apps to trivially emit a user's secret key to the world!
  - In future there are also plans to have incoming and outgoing viewing keys, inspired by [ZCash Sapling](https://electriccoin.co/blog/explaining-viewing-keys/).
  - If developers wish to design apps which incorporate certain auditability patterns, the current over-simplification of keys might not be sufficient.

Please open new discussions on [discourse](http://discourse.aztec.network) or open issues on [github](http://github.com/AztecProtocol/aztec-packages), if you have requirements that aren't-yet being met by the Sandbox's current key derivation scheme.

### It's not-yet decentralized

It's an emulated blockchain entirely contained within your own laptop! It's centralized by design!
As for deploying this all to mainnet, a decentralized sequencer selection and prover selection protocols are still [being discussed](https://discourse.aztec.network/t/request-for-proposals-decentralized-sequencer-selection/350). There are plans for decentralized testnets in 2024.

### You can't read mutable public state from a private function

Private smart contract functions won't be able to read mutable public state yet. We have some [ideas](https://discourse.aztec.network/t/accessing-historic-public-state-from-private-functions/241/7?u=mike) for how to solve this, and will look to implement something very soon.

#### What are the consequences?

Reading public state from a private contract will be a common pattern. For example, it's needed if you want to maintain a public whitelist/blacklist, but prove you are/aren't on that blacklist privately. This will be a high priority, coming soon.

### No delegatecalls

A contract can't perform a delegatecall yet (if ever). Delegatecalls are quite a controversial feature of the EVM.

### No privacy-preserving queries to nodes

Ethereum has a notion of a 'full node' which keeps-up with the blockchain and stores the full chain state. Many users don't wish to run full nodes, so rely on 3rd-party 'full-node-as-a-service' infrastructure providers, who service blockchain queries from their users.

This pattern is likely to develop in Aztec as well, except there's a problem: privacy. If a privacy-seeking user makes a query to a 3rd-party 'full node', that user might leak data about who they are, or about their historical network activity, or about their future intentions. One solution to this problem is "always run a full node", but pragmatically, not everyone will. To protect less-advanced users' privacy, research is underway to explore how a privacy-seeking user may request and receive data from a 3rd-party node without revealing what that data is, nor who is making the request.

### No private data authentication

Private data should not be returned to an app, unless the user authorizes such access to the app. An authorization layer is not-yet in place.

#### What are the consequences?

Any app can request and receive any private user data relating to any other private app. Obviously this sounds bad. But the Sandbox is a sandbox, and no meaningful value or credentials should be stored there; only test values and test credentials.

An auth layer will be added in due course.

### No bytecode validation

Bytecode should not be executed, unless the Sandbox has validated that the user's intentions (the function signature and contract address) match the bytecode.

#### What are the consequences?

Without such 'bytecode validation', if the incorrect bytecode is executed, and that bytecode is malicious, it could read private data from some other contract and emit that private data to the world. Obviously this would be bad in production. But the Sandbox is a sandbox, and no meaningful value or credentials should be stored there; only test values and test credentials.

There are plans to add bytecode validation soon.

### Insecure hashes

Currently, Pedersen hashes are being used pretty-much everywhere. To any cryptographers reading this, don't panic. A thorough review of which hashes to use in which part of the protocol will be conducted soon.

Additionally, domain separation of hashes needs some review.

#### What are the consequences?

Collisions and other hash-related attacks might be possible in the Sandbox. Obviously that would be bad in production. But it's unlikely to cause problems at this early stage of testing.

### `msg_sender` is leaked when making a private -> public call

There are [ongoing discussions](https://discourse.aztec.network/t/who-is-msg-sender-when-making-private-public-function-calls/242) around how to address this.

#### What are the consequences?

When a private function makes a call to a public function, the `msg_sender` of the calling function will be given to the public world. Most critically, this includes if the `msg_sender` is an account contract.
This will be patched in the near future, but unfortunately, app developers might need to 'overlook' this privacy leakage until then, with the assumption that it will be fixed. But note, one possible 'patch' might be to set `msg_sender` to `0` for all private -> public calls. This might cause breaking changes to your public functions, if they rely on reading `msg_sender`. There are patterns to work around this, but they wouldn't be pretty, and we won't go into details until a solution is chosen. Sorry about this, and thanks for your patience whilst we work this out :)

### New Privacy Standards are required

There are many [patterns](../privacy/main.md) which can leak privacy, even on Aztec. Standards haven't been developed yet, to encourage best practices when designing private smart contracts.

#### What are the consequences?

For example, until community standards are developed to reduce the uniqueness of ['Tx Fingerprints'](../privacy/main.md#function-fingerprints-and-tx-fingerprints) app developers might accidentally forfeit some function privacy.

## Circuit limitations

### Upper limits on function outputs and tx outputs

Due to the rigidity of zk-SNARK circuits, there are upper bounds on the amount of computation a circuit can perform, and on the amount of data that can be passed into and out of a function.

> Blockchain developers are no stranger to restrictive computational environments. Ethereum has gas limits, local variable stack limits, call stack limits, contract deployment size limits, log size limits, etc.

Here are the current constants:

#include_code constants /yarn-project/noir-protocol-circuits/src/crates/types/src/constants.nr rust

#### What are the consequences?

<<<<<<< HEAD
When you write an [Aztec.nr](../contracts/main.md) [function](../contracts/writing_a_contract/functions/main.md), there will be upper bounds on the following:
=======
When you write an [Aztec.nr](../contracts/main.md) [function](../contracts/syntax/functions/main.md), there will be upper bounds on the following:
>>>>>>> 6af548e3

- The number of public state reads and writes;
- The number of note reads and nullifications;
- The number of new notes that may be created;
- The number of encrypted logs that may be emitted;
- The number of unencrypted logs that may be emitted;
- The number of L1->L2 messages that may be consumed;
- The number of L2->L1 messages that may be submitted to L1;
- The number of private function calls;
- The number of public function calls that may be enqueued;

Not only are there limits on a _per function_ basis, there are also limits on a _per transaction_ basis.

**In particular, these _per-transaction_ limits will limit transaction call stack depths** in the Sandbox. That means if a function call results in a cascade of nested function calls, and each of those function calls outputs lots of state reads and writes, or logs (etc.), then all of that accumulated output data might exceed the per-transaction limits that we currently have. This would cause such transactions to fail.

There are plans to relax all of this rigidity, by providing many 'sizes' of [kernel circuit](../../learn/concepts/circuits/main.md), and introducing a 'bus' to ferry varying lengths of data between kernel iterations. But that'll all take some time.

> **In the mean time**, if you encounter a per-transaction limit when testing, and you're feeling adventurous, you could 'hack' the Sandbox to increase the limits. See here (TODO: link) for a guide. **However**, the limits cannot be increased indefinitely. So although we do anticipate that we'll be able to increase them a little bit, don't go mad and provide yourself with 1 million state transitions per transaction. That would be as unrealistic as artificially increasing Ethereum gas limits to 1 trillion.

### Circuits Processing Order Differs from Execution Order

Each function call is represented by a circuit with a dedicated zero-knowledge proof of its execution. The [private kernel circuit](../../learn/concepts/circuits/kernels/private_kernel.md) is in charge of stitching all these proofs together to produce a zero-knowledge proof that the whole execution of all function calls within a transaction is correct. In doing so, the processing order differs from the execution order. Firstly, the private kernel has to handle one function call in its entirety at a time because a zk proof cannot be verified partially. This property alone makes it impossible for the ordering of kernel circuit validation to match the order in which the functions of the transaction were executed. Secondly, the private kernel processes function calls in a stack-based order, i.e., after having processed a function call, it processes all direct child function calls in an order which is the reverse of the execution order.

Note that there is no plan to change this in the future.

### Example

Let us assume that the main function named $f_1$ is calling in order $f_2$, $f_3$ (which calls $f_5$ followed by $f_6$), and $f_4$.

Call Dependency:

> $f_1 \longrightarrow f_2$, $f_3$, $f_4$

> $f_3 \longrightarrow f_5$, $f_6$

Execution Order:

> $f_1$, $f_2$, $f_3$, $f_5$, $f_6$, $f_4$

Private Kernel Processing Order:

> $f_1$, $f_4$, $f_3$, $f_6$, $f_5$, $f_2$

#### What are the consequences?

Transaction output elements such as notes in encrypted logs, note hashes (commitments), nullifiers might be ordered differently than the one expected by the execution.

### Chopped Transient Notes are still Emitted in Logs

A note which is created and nullified during the very same transaction is called transient. Such a note is chopped by the [private kernel circuit](../../learn/concepts/circuits/kernels/private_kernel.md) and is never stored in any persistent data tree.

For the time being, such chopped notes are still emitted through encrypted logs (which is the communication channel to transmit notes). When a log containing a chopped note is processed, a warning will be logged about a decrypted note which does not exist in data tree. We [improved](https://github.com/AztecProtocol/aztec-packages/issues/1603) error logging to help identify such an occurrence. However, this might be a source of confusion.
This issue is tracked in ticket [#1641](https://github.com/AztecProtocol/aztec-packages/issues/1641).

### Note Terminology: Note Commitments and Note Hashes

The notes or UTXOs in Aztec need to be compressed before they are added to the trees. To do so, we need to hash all the data inside a note using a collision-resistant hash function. Currently, we use Pedersen hash (using lookup tables) to compress note data. The compressed note data is referred to as "note commitments" in our architecture. However, note commitments are referred to as "note hashes" in aztec-noir code. Be mindful of that fact that note commitments and note hashes mean the same thing. Note that we only mean to talk about terminology here and in no way one should infer security/cryptographic properties (e.g., hiding, binding) based on the name. Namely, notes come with different flavours of security properties depending on the use case.

## There's more

See the [GitHub issues](https://github.com/AztecProtocol/aztec-packages/issues) for all known bugs fixes and features currently being worked on.<|MERGE_RESOLUTION|>--- conflicted
+++ resolved
@@ -29,23 +29,13 @@
 
 - It is a testing environment, it is insecure, unaudited and does not generate any proofs, its only for testing purposes;
 - Constructors can not call nor alter public state
-<<<<<<< HEAD
-  - The constructor is executed exclusively in private domain, WITHOUT the ability to call public functions or alter public state. This means to set initial storage values, you need to follow a pattern similar to [proxies in Ethereum](https://blog.openzeppelin.com/proxy-patterns), where you `initialize` the contract with values after it have been deployed, see [constructor](../contracts/writing_a_contract/functions/main.md#constructor).
-- No static nor delegate calls (see [mutability](../contracts/writing_a_contract/functions/main.md#mutability)).
+  - The constructor is executed exclusively in private domain, WITHOUT the ability to call public functions or alter public state. This means to set initial storage values, you need to follow a pattern similar to [proxies in Ethereum](https://blog.openzeppelin.com/proxy-patterns), where you `initialize` the contract with values after it have been deployed, see [constructor](../contracts/writing_a_contract/functions/constructor.md).
+- No static nor delegate calls (see [mutability](../contracts/writing_a_contract/functions/main.md)).
   - These values are unused in the call-context.
   - Beware that what you think of as a `view` could alter state ATM! Notably the account could alter state or re-enter whenever the account contract's `is_valid` function is called.
 - `msg_sender` is currently leaking when doing private -> public calls
-  - The `msg_sender` will always be set, if you call a public function from the private world, the `msg_sender` will be set to the private caller's address. See [function context](../contracts/writing_a_contract/functions/context.md).
-- The initial `msg_sender` is 0, which can be problematic for some contracts, see [function visibility](../contracts/writing_a_contract/functions/main.md#function-visibility).
-=======
-  - The constructor is executed exclusively in private domain, WITHOUT the ability to call public functions or alter public state. This means to set initial storage values, you need to follow a pattern similar to [proxies in Ethereum](https://blog.openzeppelin.com/proxy-patterns), where you `initialize` the contract with values after it have been deployed, see [constructor](../contracts/syntax/functions/constructor.md).
-- No static nor delegate calls (see [mutability](../contracts/syntax/functions/main.md)).
-  - These values are unused in the call-context.
-  - Beware that what you think of as a `view` could alter state ATM! Notably the account could alter state or re-enter whenever the account contract's `is_valid` function is called.
-- `msg_sender` is currently leaking when doing private -> public calls
-  - The `msg_sender` will always be set, if you call a public function from the private world, the `msg_sender` will be set to the private caller's address. See [function context](../contracts/syntax/context.mdx).
-- The initial `msg_sender` is 0, which can be problematic for some contracts, see [function visibility](../contracts/syntax/functions/visibility.md).
->>>>>>> 6af548e3
+  - The `msg_sender` will always be set, if you call a public function from the private world, the `msg_sender` will be set to the private caller's address. See [function context](../contracts/writing_a_contract/functions/context.mdx).
+- The initial `msg_sender` is 0, which can be problematic for some contracts, see [function visibility](../contracts/writing_a_contract/functions/visibility.md).
 - Unencrypted logs don't link to the contract that emitted it, so essentially just a `debug_log`` that you can match values against.
 - A note that is created and nullified in the same transaction will still emit an encrypted log.
 - A limited amount of new commitments, nullifiers and calls that are supported by a transaction, see [circuit limitations](#circuit-limitations).
@@ -203,11 +193,7 @@
 
 #### What are the consequences?
 
-<<<<<<< HEAD
 When you write an [Aztec.nr](../contracts/main.md) [function](../contracts/writing_a_contract/functions/main.md), there will be upper bounds on the following:
-=======
-When you write an [Aztec.nr](../contracts/main.md) [function](../contracts/syntax/functions/main.md), there will be upper bounds on the following:
->>>>>>> 6af548e3
 
 - The number of public state reads and writes;
 - The number of note reads and nullifications;
