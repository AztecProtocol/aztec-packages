---
title: L2 Contracts (Aztec)
sidebar_position: 1
---

This page goes over the code in the L2 contract for Uniswap, which works alongside a [token bridge (codealong tutorial)](../../codealong/contract_tutorials/token_bridge/index.md). 

## Main.nr

### Setup and constructor

#include_code uniswap_setup noir-projects/noir-contracts/contracts/uniswap_contract/src/main.nr rust
We just need to store the portal address for the token that we want to swap.

### Public swap

#include_code swap_public noir-projects/noir-contracts/contracts/uniswap_contract/src/main.nr rust

1. We check that `msg.sender()` has appropriate approval to call this on behalf of the sender by constructing an authwit message and checking if `from` has given the approval (read more about authwit [here](../../../aztec/concepts/accounts/authwit.md)).
2. We fetch the underlying aztec token that needs to be swapped.
3. We transfer the user’s funds to the Uniswap contract. Like with Ethereum, the user must have provided approval to the Uniswap contract to do so. The user must provide the nonce they used in the approval for transfer, so that Uniswap can send it to the token contract, to prove it has appropriate approval.
4. Funds are added to the Uniswap contract.
5. Uniswap must exit the input tokens to L1. For this it has to approve the bridge to burn its tokens on its behalf and then actually exit the funds. We call the [`exit_to_l1_public()` method on the token bridge](../../codealong/contract_tutorials/token_bridge/index.md). We use the public flow for exiting since we are operating on public state.
6. It is not enough for us to simply emit a message to withdraw the funds. We also need to emit a message to display our swap intention. If we do not do this, there is nothing stopping a third party from calling the Uniswap portal with their own parameters and consuming our message.

So the Uniswap portal (on L1) needs to know:

- The token portals for the input and output token (to withdraw the input token to L1 and later deposit the output token to L2)
- The amount of input tokens they want to swap
- The Uniswap fee tier they want to use
- The minimum output amount they can accept (for slippage protection)

The Uniswap portal must first withdraw the input tokens, then check that the swap message exists in the outbox, execute the swap, and then call the output token to deposit the swapped tokens to L2. So the Uniswap portal must also be pass any parameters needed to complete the deposit of swapped tokens to L2. From the tutorial on building token bridges we know these are:

- The address on L2 which must receive the output tokens (remember this is public flow)
- The secret hash for consume the L1 to L2 message. Since this is the public flow the preimage doesn’t need to be a secret.

You can find the corresponding function on the [L1 contracts page](./l1_contract.md).

### Private swap

#include_code swap_private noir-projects/noir-contracts/contracts/uniswap_contract/src/main.nr rust

This uses a util function `compute_swap_private_content_hash()` - find that [here](#utils)

This flow works similarly to the public flow with a few notable changes:

- Notice how in the `swap_private()`, user has to pass in `token` address which they didn't in the public flow? Since `swap_private()` is a private method, it can't read what token is publicly stored on the token bridge, so instead the user passes a token address, and `_assert_token_is_same()` checks that this user provided address is same as the one in storage. Note that because public functions are executed by the sequencer while private methods are executed locally, all public calls are always done after all private calls are done. So first the burn would happen and only later the sequencer asserts that the token is same. Note that the sequencer just sees a request to `execute_assert_token_is_same` and therefore has no context on what the appropriate private method was. If the assertion fails, then the kernel circuit will fail to create a proof and hence the transaction will be dropped.
- In the public flow, the user calls `transfer_in_public()`. Here instead, the user calls `transfer_to_public()`. Why? The user can't directly transfer their private tokens (their notes) to the uniswap contract, because later the Uniswap contract has to approve the bridge to burn these notes and withdraw to L1. The authwit flow for the private domain requires a signature from the `sender`, which in this case would be the Uniswap contract. For the contract to sign, it would need a private key associated to it. But who would operate this key?
- To work around this, the user can transfer to public their private tokens into Uniswap L2 contract. Transferring to public would convert user's private notes to public balance. It is a private method on the token contract that reduces a user’s private balance and then calls a public method to increase the recipient’s (ie Uniswap) public balance. **Remember that first all private methods are executed and then later all public methods will be - so the Uniswap contract won’t have the funds until public execution begins.**
- Now uniswap has public balance (like with the public flow). Hence, `swap_private()` calls the internal public method which approves the input token bridge to burn Uniswap’s tokens and calls `exit_to_l1_public` to create an L2 → L1 message to exit to L1.
- Constructing the message content for swapping works exactly as the public flow except instead of specifying who would be the Aztec address that receives the swapped funds, we specify a secret hash. Only those who know the preimage to the secret can later redeem the minted notes to themselves.

### Approve the bridge to burn this contract's funds

Both public and private swap functions call this function:

#include_code authwit_uniswap_set noir-projects/noir-contracts/contracts/uniswap_contract/src/main.nr rust

### Assertions

#include_code assert_token_is_same noir-projects/noir-contracts/contracts/uniswap_contract/src/main.nr rust

This is a simple function that asserts that the token passed in to the function is the one that the bridge is associated with.

## Utils

### Compute content hash for public

#include_code uniswap_public_content_hash noir-projects/noir-contracts/contracts/uniswap_contract/src/util.nr rust

This method computes the L2 to L1 message content hash for the public. To find out how it is consumed on L1, view the [L1 contracts page](./l1_contract.md)

### Compute content hash for private

#include_code compute_swap_private_content_hash noir-projects/noir-contracts/contracts/uniswap_contract/src/util.nr rust

This method computes the L2 to L1 message content hash for the private. To find out how it is consumed on L1, view the [L1 contracts page](./l1_contract.md).

## Redeeming assets

<<<<<<< HEAD
So you emitted a message to withdraw input tokens to L1 and a message to swap. Then you or someone on your behalf can swap on L1 and emit a message to deposit swapped assets to L2.

You still need to "claim" these swapped funds on L2.

In the public flow, you can call [`claim_public()`](../../codealong/contract_tutorials//token_bridge/2_minting_on_aztec.md) on the output token bridge which consumes the deposit message and mints your assets.

In the private flow, you can choose to leak your secret for L1 → L2 message consumption to let someone mint the notes on L2 (by calling [`claim_private()`](../../codealong/contract_tutorials//token_bridge/2_minting_on_aztec.md) on the output token bridge) and then you can later redeem these notes to yourself by presenting the preimage to `secret_hash_for_redeeming_minted_notes` and calling the `redeem_shield()` method on the token contract.
=======
So you emitted a message to withdraw input tokens to L1 and a message to swap. Then you or someone on your behalf can swap on L1 and emit a message to deposit swapped assets to L2.
>>>>>>> 985a678d
<|MERGE_RESOLUTION|>--- conflicted
+++ resolved
@@ -79,14 +79,4 @@
 
 ## Redeeming assets
 
-<<<<<<< HEAD
-So you emitted a message to withdraw input tokens to L1 and a message to swap. Then you or someone on your behalf can swap on L1 and emit a message to deposit swapped assets to L2.
-
-You still need to "claim" these swapped funds on L2.
-
-In the public flow, you can call [`claim_public()`](../../codealong/contract_tutorials//token_bridge/2_minting_on_aztec.md) on the output token bridge which consumes the deposit message and mints your assets.
-
-In the private flow, you can choose to leak your secret for L1 → L2 message consumption to let someone mint the notes on L2 (by calling [`claim_private()`](../../codealong/contract_tutorials//token_bridge/2_minting_on_aztec.md) on the output token bridge) and then you can later redeem these notes to yourself by presenting the preimage to `secret_hash_for_redeeming_minted_notes` and calling the `redeem_shield()` method on the token contract.
-=======
-So you emitted a message to withdraw input tokens to L1 and a message to swap. Then you or someone on your behalf can swap on L1 and emit a message to deposit swapped assets to L2.
->>>>>>> 985a678d
+So you emitted a message to withdraw input tokens to L1 and a message to swap. Then you or someone on your behalf can swap on L1 and emit a message to deposit swapped assets to L2.