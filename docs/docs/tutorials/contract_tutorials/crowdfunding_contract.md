---
title: "Crowdfunding contract"
sidebar_position: 3
tags: [developers, tutorial, example]
---

# Write a donations contract

In this tutorial we'll create two contracts related to crowdfunding:

- A crowdfunding contract with two core components
  - Fully private donations
  - Verifiable withdrawals to the operator
- A reward contract for anyone else to anonymously reward donors

Along the way you will:

- Install Aztec developer tools
- Setup a new Noir contract project
- Add base Aztec dependencies
- Call between private and public contexts
- Wrap an address with its interface (token)
- Create custom private value notes

## Setup

### Install tools

Please ensure that the you already have [Installed the Sandbox](../../getting_started.md).

And if using VSCode, see [here](../../getting_started.md#install-noir-lsp-recommended) to install Noir LSP, where you'll benefit from syntax highlighting, profiling, and more.

### Create an Aztec project

Use `aztec-nargo` in a terminal to create a new Aztec contract project named "crowdfunding":

```sh
aztec-nargo new --contract crowdfunding
```

Inside the new `crowdfunding` directory you will have a base to implement the Aztec smart contract.

Use `aztec-nargo --help` to see other commands.

## Private donations

1. An "Operator" begins a Crowdfunding campaign (contract), specifying:

- an existing token address
- their account address
- a deadline timestamp

2. Any address can donate (in private context)

- private transfer token from sender to contract
- transaction receipts allow private claims via another contract

3. Only the operator can withdraw from the fund

### 1. Create a campaign

#### Initialize

Open the project in your preferred editor. If using VSCode and the LSP, you'll be able to select the `aztec-nargo` binary to use (instead of `nargo`).

In `main.nr`, rename the contract from `Main`, to `Crowdfunding`.

#include_code empty-contract /noir-projects/noir-contracts/contracts/crowdfunding_contract/src/main.nr rust

Replace the example functions with an initializer that takes the required campaign info as parameters. Notice use of `#[aztec(...)]` macros inform the compiler that the function is a public initializer.

```rust
#include_code init-header /noir-projects/noir-contracts/contracts/crowdfunding_contract/src/main.nr raw
  //...
}
```

#### Dependencies

When you compile the contracts by running `aztec-nargo compile` in your project directory, you'll notice it cannot resolve `AztecAddress`. (Or hovering over in VSCode)

```rust
#include_code init-header-error /noir-projects/noir-contracts/contracts/crowdfunding_contract/src/main.nr raw
  //...
}
```

Add the required dependency by going to your project's `Nargo.toml` file, and adding `aztec` from the `aztec-nr` framework. It resides in the `aztec-packages` mono-repo:

```rust
[dependencies]
aztec = { git="https://github.com/AztecProtocol/aztec-packages/", tag="#include_aztec_version", directory="noir-projects/aztec-nr/aztec" }
```

A word about versions:

- Choose the aztec packages version to match your aztec sandbox version
- Check that your `compiler_version` in Nargo.toml is satisified by your aztec compiler - `aztec-nargo -V`

<<<<<<< HEAD
=======
More about versions [here](../../guides/local_env/versions-updating.md).

>>>>>>> 19cdf01b
Inside the Crowdfunding contract definition, use the dependency that defines the address type `AztecAddress` (same syntax as Rust)

```rust
use dep::aztec::protocol_types::address::AztecAddress;
```

The `aztec::protocol_types` can be browsed [here](https://github.com/AztecProtocol/aztec-packages/blob/#include_aztec_version/noir-projects/noir-protocol-circuits/crates/types/src). And like rust dependencies, the relative path inside the dependency corresponds to `address::AztecAddress`.

#### Storage

To retain the initializer parameters in the contract's Storage, we'll need to declare them in a preceding `Storage` struct:

#include_code storage /noir-projects/noir-contracts/contracts/crowdfunding_contract/src/main.nr rust

The `ValueNote` type is in the top-level of the Aztec.nr framework, namely [noir-projects/aztec-nr](https://github.com/AztecProtocol/aztec-packages/blob/#include_aztec_version/noir-projects/aztec-nr/value-note/src/value_note.nr). Like before, you'll need to add the crate to Nargo.toml

---

Back in main.nr, reference `use` of the type

```rust
use dep::value_note::value_note::ValueNote;
```

Now complete the initializer by setting the storage variables with the parameters:

#include_code init /noir-projects/noir-contracts/contracts/crowdfunding_contract/src/main.nr rust

You can compile the code so far with `aztec-nargo compile`.

### 2. Taking private donations

#### Checking campaign duration against the timestamp

<<<<<<< HEAD
To check that the donation occurs before the campaign deadline, we must access the public `timestamp`. It is one of several Public Global Variables.
=======
To check that the donation occurs before the campaign deadline, we must access the public `timestamp`. It is one of several [Public Global Variables](../../reference/smart_contract_reference/globals).
>>>>>>> 19cdf01b

Declare an Aztec function that is public and internal

```rust
#include_code deadline-header /noir-projects/noir-contracts/contracts/crowdfunding_contract/src/main.nr raw
    //...
}
```

Read the deadline from storage and assert that the `timestamp` from this context is before the deadline

#include_code deadline /noir-projects/noir-contracts/contracts/crowdfunding_contract/src/main.nr rust

---

<<<<<<< HEAD
Since donations are to be private, the donate function will have the user's private context which has these private global variables. So from the private context there is a little extra to call the (public internal) `_check_deadline` function.
=======
Since donations are to be private, the donate function will have the user's private context which has these [Private Global Variables](../../reference/smart_contract_reference/globals.md). So from the private context there is a little extra to call the (public internal) `_check_deadline` function.
>>>>>>> 19cdf01b

```rust
#include_code call-check-deadline /noir-projects/noir-contracts/contracts/crowdfunding_contract/src/main.nr raw
  //...
}
```

Namely calling `enqueue` and passing the (mutable) context.

Now conclude adding all dependencies to the `Crowdfunding` contract:

#include_code all-deps /noir-projects/noir-contracts/contracts/crowdfunding_contract/src/main.nr rust

Like before, you can find these and other `aztec::protocol_types` [here (GitHub link)](https://github.com/AztecProtocol/aztec-packages/blob/#include_aztec_version/noir-projects/noir-protocol-circuits/crates/types/src).

#### Interfacing with another contract

The token being used for donations is stored simply as an `AztecAddress` (named `donation_token`). so to easily use it as a token, we let the compiler know that we want the address to have a Token interface. Here we will use a maintained example Token contract.

Add this `Token` contract to Nargo.toml:

```
token = { git="https://github.com/AztecProtocol/aztec-packages/", tag="#include_aztec_version", directory="noir-projects/noir-contracts/contracts/token_contract" }
```

With the dependency already `use`d at the start of the contract, the token contract can be called to make the transfer from msg sender to this contract.

:::note
The user must have authorised this action, example use of `createAuthWit` in 'full donor flow' test [here](../../../../yarn-project/end-to-end/src/e2e_crowdfunding_and_claim.test.ts).
:::

#### Creating and storing a private receipt note

The last thing to do is create a new value note and add it to the `donation_receipts`. So the full donation function is now

#include_code donate /noir-projects/noir-contracts/contracts/crowdfunding_contract/src/main.nr rust

### 3. Operator withdrawals

The remaining function to implement, `withdraw`, is reasonably straight-forward:

1. make sure the address calling is the operator address
2. transfer tokens from the contract to the operator
3. reveal that an amount has been withdrawn to the operator

<<<<<<< HEAD
The last point is achieved by emitting an unencrypted event log.
=======
The last point is achieved by emitting an unencrypted event log, more [here](../../guides/smart_contracts/writing_contracts/how_to_emit_event.md#unencrypted-events).
>>>>>>> 19cdf01b

Copy the last function into your Crowdfunding contract:

#include_code operator-withdrawals /noir-projects/noir-contracts/contracts/crowdfunding_contract/src/main.nr rust

You should be able to compile successfully with `aztec-nargo compile`. 

**Congraulations,** you have just built a multi-contract project on Aztec!

## Conclusion

For comparison, the full Crowdfunding contract can be found [here (GitHub link)](https://github.com/AztecProtocol/aztec-packages/blob/#include_aztec_version/noir-projects/noir-contracts/contracts/crowdfunding_contract).

If a new token wishes to honour donors with free tokens based on donation amounts, this is possible via the donation_receipts (a `PrivateSet`).
See [claim_contract](https://github.com/AztecProtocol/aztec-packages/blob/#include_aztec_version/noir-projects/noir-contracts/contracts/claim_contract).

## Next steps

### Build an accountscontract 

Follow the account contract tutorial on the [next page](./write_accounts_contract.md) and learn more about account abstraction.

### Optional: Learn more about concepts mentioned here

 - [Initializer functions](../../guides/smart_contracts/writing_contracts/initializers.md)
 - [Versions](https://docs.aztec.network/developers/versions-updating).
 - [Private Global Variables](https://docs.aztec.network/developers/contracts/references/globals#private-global-variables)
 - [Authorizing actions](../../aztec/concepts/accounts/index.md#authorizing-actions)
 - [Unencrypted logs](https://docs.aztec.network/developers/contracts/writing_contracts/events/emit_event#unencrypted-events)
 - [Common dependencies](https://docs.aztec.network/developers/contracts/resources/dependencies)<|MERGE_RESOLUTION|>--- conflicted
+++ resolved
@@ -97,11 +97,6 @@
 - Choose the aztec packages version to match your aztec sandbox version
 - Check that your `compiler_version` in Nargo.toml is satisified by your aztec compiler - `aztec-nargo -V`
 
-<<<<<<< HEAD
-=======
-More about versions [here](../../guides/local_env/versions-updating.md).
-
->>>>>>> 19cdf01b
 Inside the Crowdfunding contract definition, use the dependency that defines the address type `AztecAddress` (same syntax as Rust)
 
 ```rust
@@ -136,11 +131,7 @@
 
 #### Checking campaign duration against the timestamp
 
-<<<<<<< HEAD
 To check that the donation occurs before the campaign deadline, we must access the public `timestamp`. It is one of several Public Global Variables.
-=======
-To check that the donation occurs before the campaign deadline, we must access the public `timestamp`. It is one of several [Public Global Variables](../../reference/smart_contract_reference/globals).
->>>>>>> 19cdf01b
 
 Declare an Aztec function that is public and internal
 
@@ -156,11 +147,7 @@
 
 ---
 
-<<<<<<< HEAD
 Since donations are to be private, the donate function will have the user's private context which has these private global variables. So from the private context there is a little extra to call the (public internal) `_check_deadline` function.
-=======
-Since donations are to be private, the donate function will have the user's private context which has these [Private Global Variables](../../reference/smart_contract_reference/globals.md). So from the private context there is a little extra to call the (public internal) `_check_deadline` function.
->>>>>>> 19cdf01b
 
 ```rust
 #include_code call-check-deadline /noir-projects/noir-contracts/contracts/crowdfunding_contract/src/main.nr raw
@@ -206,11 +193,7 @@
 2. transfer tokens from the contract to the operator
 3. reveal that an amount has been withdrawn to the operator
 
-<<<<<<< HEAD
 The last point is achieved by emitting an unencrypted event log.
-=======
-The last point is achieved by emitting an unencrypted event log, more [here](../../guides/smart_contracts/writing_contracts/how_to_emit_event.md#unencrypted-events).
->>>>>>> 19cdf01b
 
 Copy the last function into your Crowdfunding contract:
 
