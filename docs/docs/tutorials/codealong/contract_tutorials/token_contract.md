--- conflicted
+++ resolved
@@ -220,11 +220,7 @@
 
 This public function allows an account approved in the public `minters` mapping to create new private tokens.
 
-<<<<<<< HEAD
-First, a partial note is prepared by the call to `_prepare_transfer_to_private` for the minted tokens recipient. Then a public call to `_finalize_mint_to_private_unsafe` is enqueued while `msg_sender`, `amount` and the `hiding_point_slot` are passed in via arguments. Since we set `from` to `msg_sender` here the usage of the unsafe function is safe. The enqueued call then checks the minter permissions of `from` and it finalizes the partial note for `to`.
-=======
-First, partial note is prepared by the call to `_prepare_private_balance_increase` for the minted tokens recipient. Then a public call to `_finalize_mint_to_private_unsafe` is enqueued while `msg_sender`, `amount` and the `hiding_point_slot` are passed in via arguments. Since we set `from` to `msg_sender` here the usage of the unsafe function is safe. The enqueued call then checks the minter permissions of `from` and it finalizes the partial note for `to`.
->>>>>>> 41743d07
+First, a partial note is prepared by the call to `_prepare_private_balance_increase` for the minted tokens recipient. Then a public call to `_finalize_mint_to_private_unsafe` is enqueued while `msg_sender`, `amount` and the `hiding_point_slot` are passed in via arguments. Since we set `from` to `msg_sender` here the usage of the unsafe function is safe. The enqueued call then checks the minter permissions of `from` and it finalizes the partial note for `to`.
 
 #include_code mint_to_private /noir-projects/noir-contracts/contracts/token_contract/src/main.nr rust
 
