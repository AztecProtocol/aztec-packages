---
title: Updating the Sandbox
sidebar_position: 0
---

- Current version: `#include_aztec_version`
- Update with `aztec-up`

On this page you will find

- [Understanding versions](#versions)
- [How to automatically update Aztec sandbox and aztec-nargo](#updating)
- [How to update Aztec.nr packages](#updating-aztecnr-packages)
- [How to update Aztec.js packages](#updating-aztecjs-packages)

## Versions

Aztec tools (sandbox, nargo), dependencies (Aztec.nr), and sample contracts are constantly being improved.
When developing and referring to example .nr files/snippets, it is helpful to verify the versions of different components (below), and if required keep them in lock-step by [updating](#updating).

### Checking tool versions

:::note
The `aztec-nargo` versions follow `nargo` versions, which is different to the Aztec tool versions.
:::

### Dependency versions

Dependency versions in a contract's `Nargo.toml` file correspond to the `aztec-packages` repository tag `aztec-packages` (filter tags by `aztec`...)

If you get an error like: `Cannot read file ~/nargo/github.com/AztecProtocol/aztec-packages/...`
Check the `git=` github url, tag, and directory.

<<<<<<< HEAD
=======
:::note
The folder structure changed at **0.24.0** from `yarn-project/aztec-nr` to `noir-projects/aztec-nr`. More details [here](../../migration_notes.md#aztecnr-aztec-nr-contracts-location-change-in-nargotoml)
:::

>>>>>>> 19cdf01b
### Example contract versions

Example contracts serve as a helpful reference between versions of the Aztec.nr framework since they are strictly maintained with each release.

Code referenced in the documentation is sourced from contracts within [this directory (GitHub link)](https://github.com/AztecProtocol/aztec-packages/tree/#include_aztec_version/noir-projects/noir-contracts/contracts).

As in the previous section, the location of the noir contracts moved at version `0.24.0`, from `yarn-project/noir-contracts` before, to `noir-projects/noir-contracts`.

:::tip
Notice the difference between the sample Counter contract from `0.23.0` to `0.24.0` shows the `note_type_id` was added.

```shell
diff ~/nargo/github.com/AztecProtocol/aztec-packages-v0.23.0/yarn-project/noir-contracts/contracts/counter_contract/src/main.nr ~/nargo/github.com/AztecProtocol/aztec-packages-v0.24.0/noir-projects/noir-contracts/contracts/counter_contract/src/main.nr
```

```
57a58
>         note_type_id: Field,
```

:::

### Language server version (aztec-nargo)

The [Noir LSP](../../getting_started.md#install-noir-lsp-recommended) uses your local version of `aztec-nargo`, and thus also `aztec-nargo compile`.
The path of the former (once installed) can be seen by hovering over "Nargo" in the bottom status bar of VS Code, and the latter via the `which aztec-nargo` command.

:::caution
For Aztec contract files, this should be `aztec-nargo` and for noir-only files this should be `nargo`. Mismatching tools and file types will generate misleading syntax and compiler errors.
:::

This can present confusion when opening older contracts (and dependencies) written in older version of noir, such as:

- Logs filled with errors from the dependencies
- Or the LSP fails (re-runs automatically then stops)
  The second point requires a restart of the extension, which you can trigger with the command palette (Ctrl + Shift + P) and typing "Reload Window".

## Updating

### Steps to keep up to date

1. Update the Aztec sandbox to the latest version (includes `aztec-nargo`, pxe, etc):

```shell
aztec-up
```

To set `VERSION` for a particular git tag, eg for [aztec-package-v**0.35.0**](https://github.com/AztecProtocol/aztec-packages/tree/aztec-packages-v0.35.0)

```shell
VERSION=0.35.0 aztec-up
```

2. Update Aztec.nr and individual @aztec dependencies:

Inside your project run:

```shell
cd your/aztec/project
aztec update . --contract src/contract1 --contract src/contract2
```

The sandbox must be running for the update command to work. Make sure it is [installed and running](../../reference/sandbox_reference/sandbox-reference.md).

Follow [updating Aztec.nr packages](#updating-aztecnr-packages) and [updating JavaScript packages](#updating-aztecjs-packages) guides.

3. Refer to [Migration Notes](../../migration_notes.md) on any breaking changes that might affect your dapp

---

There are four components whose versions need to be kept compatible:

1. Aztec Sandbox
2. aztec-nargo
3. `Aztec.nr`, the Noir framework for writing Aztec contracts

First three are packaged together in docker and are kept compatible by running `aztec-up`.
But you need to update your Aztec.nr version manually or using `aztec update`.

## Updating Aztec.nr packages

### Automatic update

You can update your Aztec.nr packages to the appropriate version with the `aztec update` command. Run this command from the root of your project and pass the paths to the folders containing the Nargo.toml files for your projects like so:

```shell
aztec update . --contract src/contract1 --contract src/contract2
```

### Manual update

To update the aztec.nr packages manually, update the tags of the `aztec.nr` dependencies in the `Nargo.toml` file.

```diff
[dependencies]
-aztec = { git="https://github.com/AztecProtocol/aztec-packages", tag="aztec-packages-v0.7.5", directory="noir-projects/aztec-nr/aztec" }
+aztec = { git="https://github.com/AztecProtocol/aztec-packages", tag="#include_aztec_version", directory="noir-projects/aztec-nr/aztec" }
-value_note = { git="https://github.com/AztecProtocol/aztec-packages", tag="aztec-packages-v0.7.5", directory="noir-projects/aztec-nr/value-note" }
+value_note = { git="https://github.com/AztecProtocol/aztec-packages", tag="#include_aztec_version", directory="noir-projects/aztec-nr/value-note" }
```

Go to the contract directory and try compiling it with `aztec-nargo compile` to verify that the update was successful:

```shell
cd /your/contract/directory
aztec-nargo compile
```

If the dependencies fail to resolve ensure that the tag matches a tag in the [aztec-packages repository](https://github.com/AztecProtocol/aztec-packages/tags).

## Updating Aztec.js packages

To update Aztec.js packages, go to your `package.json` and replace the versions in the dependencies.

```diff
[dependencies]
-"@aztec/accounts": "0.7.5",
+"@aztec/accounts": "#include_aztec_short_version",
-"@aztec/noir-contracts.js": "0.35.1",
+"@aztec/accounts": "#include_aztec_short_version",
```

## Updating `aztec-nargo`

As mentioned in the tl;dr, `aztec-nargo` is updated as part of updating the whole sandbox via:

```bash
aztec-up
```

The version of aztec-nargo that comes with a particular version of the Aztec sandbox can be seen in the monorepo. Eg tag: aztec-packages-v0.35.0 contains aztec-nargo [v0.27.0](https://github.com/AztecProtocol/aztec-packages/blob/aztec-packages-v0.35.0/noir/noir-repo/Cargo.toml#L44).

Set VERSION to specify the desired Aztec sandbox version, eg monorepo tag suffix [0.35.0](https://github.com/AztecProtocol/aztec-packages/tree/aztec-packages-v0.35.0) (to have `aztec-nargo` v0.27.0).

```bash
VERSION=<tag-suffix> aztec-up
```

Note: Being under highly active development it is NOT recommended to specify, `master`, due to the increased effort to align tooling, dependencies, and example code syntax.<|MERGE_RESOLUTION|>--- conflicted
+++ resolved
@@ -31,13 +31,6 @@
 If you get an error like: `Cannot read file ~/nargo/github.com/AztecProtocol/aztec-packages/...`
 Check the `git=` github url, tag, and directory.
 
-<<<<<<< HEAD
-=======
-:::note
-The folder structure changed at **0.24.0** from `yarn-project/aztec-nr` to `noir-projects/aztec-nr`. More details [here](../../migration_notes.md#aztecnr-aztec-nr-contracts-location-change-in-nargotoml)
-:::
-
->>>>>>> 19cdf01b
 ### Example contract versions
 
 Example contracts serve as a helpful reference between versions of the Aztec.nr framework since they are strictly maintained with each release.
