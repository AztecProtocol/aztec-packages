# Accounts

**Every account in Aztec is a smart contract** which defines the rules for whether a transaction is or is not valid. This allows implementing different schemes for transaction signing, nonce management, and fee payments. However, encryption and nullifying keys, which are specific to private blockchains, are still enshrined at the protocol level.

In this section, you’ll learn about how Aztec defines AA (account abstraction) and its correlation with encryption keys and nullifying keys. We’ll go through:

- The importance and implications of AA
- Understanding account contracts and wallets in relation to Aztec
- Concept of authorization and actions along with encryption
- The future of fee management in Aztec

## Background

We'll start with the mandatory "what is AA" section that every single article on the topic has, so you can skip this if you're familiar with the topic.

### What is account abstraction?

We'll refer to AA as the _ability to set the validity conditions of a transaction programmatically_ ([source](https://fuel-labs.ghost.io/account-abstraction-for-everyone-else/)). [Starknet](https://docs.starknet.io/documentation/architecture_and_concepts/Account_Abstraction/introduction/#account_abstraction) goes one step further and splits AA into three different components:

- Signature abstraction (defining when a signature is accepted)
- Fee abstraction (paying fees)
- Nonce abstraction (replay protection and ordering)

In most AA schemes, the identity of a user is no longer represented by a keypair but by a contract, often called a smart contract wallet or account contract. This contract receives transaction payloads which are validated with custom logic, and then interpreted as actions to execute, like calling into another contract.

The benefits of AA are multiple. We're not going to reiterate them all here, but they include social recovery, MFA, batching, session keys, sponsored transactions, fee payment in kind, supporting key schemes from different realms, etc. Read the articles from [Argent](https://www.argent.xyz/blog/part-3-wtf-is-account-abstraction/) or [Ethereum.org](https://ethereum.org/en/roadmap/account-abstraction/) for more detailed info.

### Implementing at protocol vs application layer

Instead of implementing it at the protocol level as in Aztec, account abstraction can be implemented at the application layer of a network using smart accounts and meta-transactions. When implementing account abstraction on Ethereum, the transaction being sent to the network is still an Ethereum transaction, but its payload is interpreted as a "transaction execution request" that is validated and run by the smart contract wallet.

A simple example would be Gnosis Safe (see [_Account Abstraction is NOT coming_](https://safe.mirror.xyz/9KmZjEbFkmI79s28d9xar6JWYrE50F5AHpa5CR12YGI)), where it's the multisig contract responsibility to define when an execution request is valid by checking it carries N out of M signatures, and then executing it. [Argent](https://www.argent.xyz/blog/wtf-is-account-abstraction/) has also been working on smart wallets for years, and collaborating with network teams to implement AA natively at the protocol layer.

Ethereum is currently following this approach via [EIP4337](https://eips.ethereum.org/EIPS/eip-4337), an evolution of the [GSN](https://opengsn.org/). This EIP defines a standard method for relaying meta-transactions in a decentralized way, including options for delegating payment to other agents (called paymasters). See [this chart](https://twitter.com/koeppelmann/status/1632257610455089154) on how 4337 relates to other smart contract wallet efforts.

Implementing AA at the application layer has the main drawback that it's more complex than doing so at the protocol layer. It also leads to duplicated efforts in both layers (eg the wrapper transaction in a meta-transactions still needs to be checked for its ECDSA signature, and then the smart contract wallet needs to verify another set of signatures).

Now, there have also been multiple proposals for getting AA implemented at the _protocol_ level in Ethereum. This usually implies introducing a new transaction type or set of opcodes where signature verification and fee payment is handled by the EVM. See EIPs [2803](https://eips.ethereum.org/EIPS/eip-2803), [2938](https://eips.ethereum.org/EIPS/eip-2938), or [3074](https://eips.ethereum.org/EIPS/eip-3074). None of these have gained traction due to the efforts involved in implementing while keeping backwards compatibility.

However, other chains are experimenting with protocol-level AA. Both [Starknet](https://docs.starknet.io/documentation/architecture_and_concepts/Account_Abstraction/introduction/) and [zkSync](https://era.zksync.io/docs/dev/developer-guides/aa.html) have native AA, zkSync being the first EVM-compatible one to do so. To maintain Ethereum compatibility, zkSync implements a [default account contract](https://github.com/matter-labs/era-system-contracts/blob/main/contracts/DefaultAccount.sol) in Solidity that mimicks Ethereum's protocol behaviour.

### Preventing DoS attacks

Protocol AA implementations are vulnerable to DoS attacks due to the unrestricted cost of validating a transaction. If validating a transaction requires custom logic that can be arbitrarily expensive, an attacker can flood the mempool with these transactions that block builders cannot differentiate from legit ones.

Application AA implementations face a similar issue: a smart wallet could return that a transaction is valid when a relayer is about to submit it on-chain and pay for its gas, but when the transaction is actually mined it could turn invalid.

All implementations mitigate these issues by restricting what's doable in the validation phase. EIP4337 defines a set of prohibited opcodes and limits storage access (see [Simulation](https://eips.ethereum.org/EIPS/eip-4337#simulation) in the EIP), and requires a [reputation system](https://eips.ethereum.org/EIPS/eip-4337#reputation-scoring-and-throttlingbanning-for-global-entities) for global entities. zkSync [relaxes](https://era.zksync.io/docs/dev/developer-guides/aa.html#extending-eip4337) opcode requirements a bit, and Starknet simply [does not allow to call external contracts](https://docs.starknet.io/documentation/architecture_and_concepts/Account_Abstraction/validate_and_execute/#validate_limitations).

## Accounts in Aztec

Aztec has no concept of Externally Owned Accounts. Every account is implemented as a contract. Account contracts typically implement an `entrypoint` function that receives the actions to be carried out and an authentication payload. In pseudocode:

```
publicKey: PublicKey;

def entryPoint(payload):
    let { privateCalls, publicCalls, nonce, signature } = payload;
    let payloadHash = hash(privateCalls, publicCalls, nonce);
    validateSignature(this.publicKey, signature, payloadHash);

    foreach privateCall in privateCalls:
        let { to, data, value } = privateCall;
        call(to, data, value);

    foreach publicCall in publicCalls:
        let { to, data, value, gasLimit } = publicCall;
        enqueueCall(to, data, value, gasLimit);
```

Read more about how to write an account contract [here](../../../dev_docs/wallets/writing_an_account_contract.md).

### Account contracts and wallets

Account contracts are tightly coupled to the wallet software that users use to interact with the protocol. Dapps submit to the wallet software one or more function calls to be executed (eg "call swap in X contract"), and the wallet encodes and authenticates the request as a valid payload for the user's account contract. The account contract then validates the request encoded and authenticated by the wallet, and executes the function calls requested by the dapp.

### Execution requests

Note that nothing related to signature verification or payload execution is enshrined in the protocol, since account contracts are free to define this entrypoint however they see fit. Therefore, a request for executing an action has a simpler structure than in Ethereum, and just requires:

- The `origin` contract to execute as the first step
- The initial function to call (usually `entrypoint`)
- The arguments (which encode the private and public calls to run as well as any signatures)

### Entrypoint restrictions

Entrypoint methods are not enshrined in the protocol, and any function can be called as an entrypoint. The only restriction is that it must be private (not open), so all transactions are initiated with a client-side zero-knowledge proof.

This means that, unlike other protocols, Aztec does not impose any restrictions on the actions that can be carried out during the validation phase of the entrypoint, since these actions are executed by the client and wrapped in a zero-knowledge proof that is verified by the network. You are free to call into other contracts, access storage, or do as much computing as you need in the entrypoint.

### Nonces and replay protection

Every transaction execution considered valid by the protocol emits the hash of the transaction execution request as a nullifier, preventing the same transaction from being executed more than once. Nonces, on the other hand, are left to the account contract implementation. This allows building accounts with strictly incremental nonces or where transactions can be processed out-of-order.

A side-effect of not having nonces at the protocol level is that it is not possible to cancel pending transactions by submitting a new transaction with higher fees and the same nonce.

### Non-standard entrypoints

Since the `entrypoint` interface is not enshrined, there is nothing that differentiates an account contract from an application one in the protocol. This means that a transaction can be initiated in any contract. This allows implementing functions that do not need to be called by any particular user and are just intended to advance the state of a contract.

<<<<<<< HEAD
As an example, we can think of a lottery contract, where at some point a prize needs to be paid out to its winners. This `pay` action does not require authentication and does not need to be executed by any user in particular, so anyone could submit a transaction that defines the lottery contract itself as `origin` and `pay` as entrypoint function.  For an example of this behavior see our [non_contract_account test](https://github.com/AztecProtocol/aztec-packages/blob/master/yarn-project/end-to-end/src/e2e_non_contract_account.test.ts) and the [SignerLess wallet](https://github.com/AztecProtocol/aztec-packages/blob/master/yarn-project/aztec.js/src/wallet/signerless_wallet.ts) implementation.
Notice that the Signerless wallet doesn't invoke an entrypoint function of an account contract but instead invokes the target contract function directly.

:::info
In case no contract entrypoint is used `msg_sender` is set to 0.
:::
=======
As an example, we can think of a lottery contract, where at some point a prize needs to be paid out to its winners. This `pay` action does not require authentication and does not need to be executed by any user in particular, so anyone could submit a transaction that defines the lottery contract itself as `origin` and `pay` as entrypoint function. For an example implementation of a different use case, refer to the [`pokeable_token_contract`](https://github.com/AztecProtocol/aztec-packages/blob/master/yarn-project/noir-contracts/src/contracts/pokeable_token_contract/src/main.nr) in the repository.
>>>>>>> 78f9f52a

### Account initialization

The protocol requires that every account is a contract for the purposes of sending a transaction. This means that a user needs to deploy their account contract as their first action when they want to interact with the network.

However, this is not required when sitting on the receiving end. A user can deterministically derive their address from their encryption public key and the account contract they intend to deploy, and share this address with other users that want to interact with them _before_ they deploy the account contract.

### Authorizing actions

Account contracts are also expected, though not required by the protocol, to implement a set of methods for authorizing actions on behalf of the user. During a transaction, a contract may call into the account contract and request the user authorization for a given action, identified by a hash. This pattern is used, for instance, for transferring tokens from an account that is not the caller.

When executing a private function, this authorization is checked by requesting an _auth witness_ from the execution oracle, which is usually a signed message.
The PXE is responsible for storing these auth witnesses and returning them to the requesting account contract.
Auth witnesses can belong to the current user executing the local transaction, or to another user who shared it out-of-band.

However, during a public function execution, it is not possible to retrieve a value from the local oracle. To support authorizations in public functions, account contracts should save in contract storage what actions have been pre-authorized by their owner.

These two patterns combined allow an account contract to answer whether an action `is_valid` for a given user both in private and public contexts.

### Encryption and nullifying keys

Aztec requires users to define [encryption and nullifying keys](./keys.md) that are needed for receiving and spending private notes. Unlike transaction signing, encryption and nullifying is enshrined at the protocol. This means that there is a single scheme used for encryption and nullifying. These keys are derived from a master public key. This master public key, in turn, is used when deterministically deriving the account's address.

A side effect of committing to a master public key as part of the address is that _this key cannot be rotated_. While an account contract implementation could include methods for rotating the signing key, this is unfortunately not possible for encryption and nullifying keys (note that rotating nullifying keys also creates other challenges such as preventing double spends). We are exploring usage of the slow updates tree to enable rotating these keys.

NOTE: While we entertained the idea of abstracting note encryption, where account contracts would define an `encrypt` method that would use a user-defined scheme, there are two main reasons we decided against this. First is that this entailed that, in order to receive funds, a user had to first deploy their account contract, which is a major UX issue. Second, users could define malicious `encrypt` methods that failed in certain circumstances, breaking application flows that required them to receive a private note. While this issue already exists in Ethereum when transferring ETH (see the [king of the hill](https://coinsbench.com/27-king-ethernaut-da5021cd4aa6)), its impact is made worse in Aztec since any execution failure in a private function makes the entire transaction unprovable (ie it is not possible to catch errors in calls to other private functions), and furthermore because encryption is required for any private state (not just for transferring ETH). Nevertheless, both of these problems are solvable. Initialization can be worked around by embedding a commitment to the bytecode in the address and removing the need for actually deploying contracts before interacting with them, and the king of the hill issue can be mitigated by introducing a full private VM that allows catching reverts. As such, we may be able to abstract encryption in the future as well.

### Fee management

Fees are not implemented in the protocol at the time of this writing. Our goal is to abstract fee payments as well. This means that a transaction, in order to be considered valid, must prove that it has locked enough funds to pay for itself. However, this does not mandate where those funds come from, opening the door for easy implementation of paymasters or payment-in-kind via on-the-fly swaps.

However, there is one major consideration around public execution reverts. In the current design, if one of the public function executions enqueued in a transaction fails, then the entire transaction is reverted. But reverting the whole transaction would also revert the fee payment, and leave the sequencer with their hands empty after running the public execution. This means we will need to enshrine an initial verification and fee payment phase that is _not_ reverted if public execution fails.<|MERGE_RESOLUTION|>--- conflicted
+++ resolved
@@ -98,16 +98,12 @@
 
 Since the `entrypoint` interface is not enshrined, there is nothing that differentiates an account contract from an application one in the protocol. This means that a transaction can be initiated in any contract. This allows implementing functions that do not need to be called by any particular user and are just intended to advance the state of a contract.
 
-<<<<<<< HEAD
-As an example, we can think of a lottery contract, where at some point a prize needs to be paid out to its winners. This `pay` action does not require authentication and does not need to be executed by any user in particular, so anyone could submit a transaction that defines the lottery contract itself as `origin` and `pay` as entrypoint function.  For an example of this behavior see our [non_contract_account test](https://github.com/AztecProtocol/aztec-packages/blob/master/yarn-project/end-to-end/src/e2e_non_contract_account.test.ts) and the [SignerLess wallet](https://github.com/AztecProtocol/aztec-packages/blob/master/yarn-project/aztec.js/src/wallet/signerless_wallet.ts) implementation.
+As an example, we can think of a lottery contract, where at some point a prize needs to be paid out to its winners. This `pay` action does not require authentication and does not need to be executed by any user in particular, so anyone could submit a transaction that defines the lottery contract itself as `origin` and `pay` as entrypoint function. For an example of this behavior see our [non_contract_account test](https://github.com/AztecProtocol/aztec-packages/blob/master/yarn-project/end-to-end/src/e2e_non_contract_account.test.ts) and the [SignerLess wallet](https://github.com/AztecProtocol/aztec-packages/blob/master/yarn-project/aztec.js/src/wallet/signerless_wallet.ts) implementation.
 Notice that the Signerless wallet doesn't invoke an entrypoint function of an account contract but instead invokes the target contract function directly.
 
 :::info
 In case no contract entrypoint is used `msg_sender` is set to 0.
 :::
-=======
-As an example, we can think of a lottery contract, where at some point a prize needs to be paid out to its winners. This `pay` action does not require authentication and does not need to be executed by any user in particular, so anyone could submit a transaction that defines the lottery contract itself as `origin` and `pay` as entrypoint function. For an example implementation of a different use case, refer to the [`pokeable_token_contract`](https://github.com/AztecProtocol/aztec-packages/blob/master/yarn-project/noir-contracts/src/contracts/pokeable_token_contract/src/main.nr) in the repository.
->>>>>>> 78f9f52a
 
 ### Account initialization
 
