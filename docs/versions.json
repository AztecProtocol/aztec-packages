--- conflicted
+++ resolved
@@ -1,8 +1,4 @@
-<<<<<<< HEAD
-["v0.85.0", "v0.85.0-alpha-testnet.2"]
-=======
 [
   "v0.86.0",
-  "v0.85.0-alpha-testnet.0"
-]
->>>>>>> 2d8e0b55
+  "v0.85.0-alpha-testnet.2"
+]