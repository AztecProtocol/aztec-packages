#!/usr/bin/env bash
source $(git rev-parse --show-toplevel)/ci3/source_bootstrap

cmd=${1:-}

case "$cmd" in
  ""|"fast"|"full")
    echo_header "release-image build"
    cd ..
    denoise "docker build -f release-image/Dockerfile -t aztecprotocol/aztec:$(git rev-parse HEAD) ."
    docker tag aztecprotocol/aztec:$(git rev-parse HEAD) aztecprotocol/aztec:latest

    # TOOD(#10775): see 'releases'. We want to move away from this and use nightlies.
    if [ "$REF_NAME" == "master" ] && [ "${CI:-0}" -eq 1 ]; then
      docker tag aztecprotocol/aztec:$COMMIT_HASH aztecprotocol/aztec:$COMMIT_HASH-$(arch)
      do_or_dryrun docker push aztecprotocol/aztec:$COMMIT_HASH-$(arch)
    fi
    ;;
  "release")
    echo_header "release-image release"
    # We strip leading 'v' so that this is a valid semver.
    tag=${REF_NAME#v}
    docker tag aztecprotocol/aztec:$COMMIT_HASH aztecprotocol/aztec:$tag-$(arch)
    do_or_dryrun docker push aztecprotocol/aztec:$tag-$(arch)

    # If doing a release in CI, update the remote manifest if we're the arm build.
    if [ "${DRY_RUN:-0}" == 0 ] && [ "$(arch)" == "arm64" ] && [ "${CI:-0}" -eq 1 ]; then
      # Wait for amd64 image to be available.
<<<<<<< HEAD
      while ! docker manifest inspect aztecprotocol/aztec:${REF_NAME}-$(arch) &>/dev/null; do
=======
      while ! docker manifest inspect aztecprotocol/aztec:$tag-$(arch) &>/dev/null; do
>>>>>>> 8932dd69
        echo "Waiting for amd64 image to be pushed..."
        sleep 10
      done

<<<<<<< HEAD
      docker manifest create aztecprotocol/aztec:$REF_NAME \
        --amend aztecprotocol/aztec:${REF_NAME}-amd64 \
        --amend aztecprotocol/aztec:${REF_NAME}-arm64
      docker manifest push aztecprotocol/aztec:$REF_NAME
=======
      # We release with our ref name, e.g. v1.0.0
      docker manifest create aztecprotocol/aztec:$tag \
        --amend aztecprotocol/aztec:$tag-amd64 \
        --amend aztecprotocol/aztec:$tag-arm64
      docker manifest push $tag
>>>>>>> 8932dd69

      # We also release with our dist_tag, e.g. 'latest' or 'nightly'.
      docker manifest create aztecprotocol/aztec:$(dist_tag) \
<<<<<<< HEAD
        --amend aztecprotocol/aztec:${REF_NAME}-amd64 \
        --amend aztecprotocol/aztec:${REF_NAME}-arm64
      docker manifest push aztecprotocol/aztec:$(dist_tag)
=======
        --amend aztecprotocol/aztec:$tag-amd64 \
        --amend aztecprotocol/aztec:$tag-arm64
      docker manifest push $(dist_tag)
>>>>>>> 8932dd69
    fi
    ;;
  "release_commit")
    echo_header "release-image release commit"
    docker push aztecprotocol/aztec:$(git rev-parse HEAD)
    ;;
  *)
    echo "Unknown command: $cmd"
    exit 1
esac<|MERGE_RESOLUTION|>--- conflicted
+++ resolved
@@ -26,39 +26,22 @@
     # If doing a release in CI, update the remote manifest if we're the arm build.
     if [ "${DRY_RUN:-0}" == 0 ] && [ "$(arch)" == "arm64" ] && [ "${CI:-0}" -eq 1 ]; then
       # Wait for amd64 image to be available.
-<<<<<<< HEAD
-      while ! docker manifest inspect aztecprotocol/aztec:${REF_NAME}-$(arch) &>/dev/null; do
-=======
       while ! docker manifest inspect aztecprotocol/aztec:$tag-$(arch) &>/dev/null; do
->>>>>>> 8932dd69
         echo "Waiting for amd64 image to be pushed..."
         sleep 10
       done
 
-<<<<<<< HEAD
-      docker manifest create aztecprotocol/aztec:$REF_NAME \
-        --amend aztecprotocol/aztec:${REF_NAME}-amd64 \
-        --amend aztecprotocol/aztec:${REF_NAME}-arm64
-      docker manifest push aztecprotocol/aztec:$REF_NAME
-=======
-      # We release with our ref name, e.g. v1.0.0
+      # We release with our tag, e.g. 1.0.0
       docker manifest create aztecprotocol/aztec:$tag \
         --amend aztecprotocol/aztec:$tag-amd64 \
         --amend aztecprotocol/aztec:$tag-arm64
-      docker manifest push $tag
->>>>>>> 8932dd69
+      docker manifest push aztecprotocol/aztec:$tag
 
       # We also release with our dist_tag, e.g. 'latest' or 'nightly'.
       docker manifest create aztecprotocol/aztec:$(dist_tag) \
-<<<<<<< HEAD
-        --amend aztecprotocol/aztec:${REF_NAME}-amd64 \
-        --amend aztecprotocol/aztec:${REF_NAME}-arm64
-      docker manifest push aztecprotocol/aztec:$(dist_tag)
-=======
         --amend aztecprotocol/aztec:$tag-amd64 \
         --amend aztecprotocol/aztec:$tag-arm64
-      docker manifest push $(dist_tag)
->>>>>>> 8932dd69
+      docker manifest push aztecprotocol/aztec:$(dist_tag)
     fi
     ;;
   "release_commit")
