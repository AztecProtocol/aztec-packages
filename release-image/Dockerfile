--- conflicted
+++ resolved
@@ -20,13 +20,8 @@
       ca-certificates \
       git \
       gnupg \
-<<<<<<< HEAD
-      netcat-openbsd \
-      jq && \
-=======
       jq \
       netcat-openbsd && \
->>>>>>> a3ad3376
     curl -fsSL https://deb.nodesource.com/setup_18.x | bash - && \
     apt update && apt install -y nodejs=18.19.1-1nodesource1 && \
     rm -rf /var/lib/apt/lists/*
