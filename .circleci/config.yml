--- conflicted
+++ resolved
@@ -866,7 +866,8 @@
           name: "Test"
           command: cond_spot_run_compose end-to-end 4 ./scripts/docker-compose.yml TEST=e2e_ordering.test.ts
           aztec_manifest_key: end-to-end
-<<<<<<< HEAD
+    <<: *defaults_e2e_test
+
   
   e2e-outbox:
     docker:
@@ -879,9 +880,7 @@
           name: "Test"
           command: cond_spot_run_compose end-to-end 4 ./scripts/docker-compose.yml TEST=e2e_outbox.test.ts
           aztec_manifest_key: end-to-end
-=======
-    <<: *defaults_e2e_test
->>>>>>> 507c374b
+    <<: *defaults_e2e_test
 
   uniswap-trade-on-l1-from-l2:
     steps:
