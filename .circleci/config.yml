--- conflicted
+++ resolved
@@ -1161,12 +1161,8 @@
             - guides-dapp-testing
             - guides-sample-dapp
             - guides-up-quick-start
-<<<<<<< HEAD
-=======
             - boxes-vanilla
             - boxes-react
-            - yellow-paper
->>>>>>> 4d754aa9
             - noir-packages-tests
             - yarn-project-test
             - prover-client-test
