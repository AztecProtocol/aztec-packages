--- conflicted
+++ resolved
@@ -135,24 +135,27 @@
           name: "Build and test"
           command: build world-state
 
-<<<<<<< HEAD
+  merkle-tree:
+    machine:
+      image: ubuntu-2004:202010-01
+    resource_class: large
+    steps:
+      - *checkout
+      - *setup_env
+      - run:
+          name: "Build and test"
+          command: build merkle-tree
+
   acir-simulator:
-=======
-  merkle-tree:
->>>>>>> b8088d88
-    machine:
-      image: ubuntu-2004:202010-01
-    resource_class: large
-    steps:
-      - *checkout
-      - *setup_env
-      - run:
-          name: "Build and test"
-<<<<<<< HEAD
+    machine:
+      image: ubuntu-2004:202010-01
+    resource_class: large
+    steps:
+      - *checkout
+      - *setup_env
+      - run:
+          name: "Build and test"
           command: build acir-simulator
-=======
-          command: build merkle-tree
->>>>>>> b8088d88
 
   end-to-end:
     machine:
@@ -227,9 +230,6 @@
           <<: *defaults
       - e2e-deploy-contract: *e2e_test
       - world-state: *yarn_project
-<<<<<<< HEAD
       - acir-simulator: *yarn_project
-=======
       - merkle-tree: *yarn_project
->>>>>>> b8088d88
       - noir-contracts: *yarn_project