# This file uses YAML anchors and aliases to prevent repetition of blocks of config:
# https://support.atlassian.com/bitbucket-cloud/docs/yaml-anchors/
#
# Two primary anchors are checkout and setup_env, called as the first step of almost all jobs:
# - checkout: A custom checkout step to reduce the amount of data downloaded to improve speed.
# - setup_env: Sets up the common environment used by all build steps.
#
# Two CCI executors are used:
# - docker (small): Used only to launch external EC2 instances for big workloads. It's the cheapest option.
# - machine (large): Used for building in CCI itself. 4cpus, 15GB has the optimal power/cost ratio.
#
# The docker executor uses a custom image build in `build_image`. It's specifically streamlined for fast download
# with just enough tools to execute the build system, and launch EC2 instances etc.
#
# There are some `join` steps that are just no-ops. They are just used to produce cleaner graph rendering in CCI.

version: 2.1

orbs:
  slack: circleci/slack@4.12.1

parameters:
  workflow:
    type: string
    default: "system"

# This build step checks out the code from the repository. It has a hardcoded readonly key to allow the checkout.
# Initially it just fetches the repo metadata for the current commit hash to a depth of 50 commits.
# We need historical commit hashes to calculate diffs between previous and current commits.
# It then checks out the fetched head to actually download the data.
checkout: &checkout
  run:
    name: "Checkout code"
    command: |
      function retry() {
        # Retries up to 3 times with 10 second intervals
        for i in $(seq 1 3); do
          "$@" && return || sleep 10
        done
        echo "$@ failed after 3 attempts"
        exit 1
      }
      cd $HOME
      mkdir -p .ssh
      chmod 0700 .ssh
      retry ssh-keyscan -t rsa github.com >> .ssh/known_hosts

      # A read only key for cloning the repository.
      echo $GIT_CHECKOUT_KEY | base64 -d > .ssh/id_rsa

      chmod 0600 .ssh/id_rsa
      # IF YOU'RE CHANGING THIS, YOU ALSO WANT TO CHANGE: build-system/scripts/remote_runner
      # Shallow checkout this commit.
      mkdir -p project
      cd project
      git init
      git remote add origin $CIRCLE_REPOSITORY_URL

      # Only download metadata when fetching.
      retry git fetch --depth 1 --filter=blob:none origin $CIRCLE_SHA1
      retry git checkout FETCH_HEAD

# Called setup_env to setup a bunch of global variables used throughout the rest of the build process.
# It takes the required CCI environment variables as inputs, and gives them normalized names for the rest of
# the build process. This enables easy running of the build system external to CCI, as used for powerful EC2 builds.
setup_env: &setup_env
  run:
    name: "Setup environment"
    command: ./build-system/scripts/setup_env "$CIRCLE_SHA1" "$CIRCLE_TAG" "$CIRCLE_JOB" "$CIRCLE_REPOSITORY_URL" "$CIRCLE_BRANCH" "$CIRCLE_PULL_REQUEST"

jobs:
  # Noir
  noir-x86_64:
    docker:
      - image: aztecprotocol/alpine-build-image
    resource_class: small
    steps:
      - *checkout
      - *setup_env
      - run:
          name: "Build"
          command: cond_spot_run_build noir 32

  noir-arm64:
    docker:
      - image: aztecprotocol/alpine-build-image
    resource_class: small
    steps:
      - *checkout
      - *setup_env
      - run:
          name: "Build"
          command: cond_spot_run_build noir 32 arm64

  noir-ecr-manifest:
    machine:
      image: ubuntu-2204:2023.07.2
    resource_class: medium
    steps:
      - *checkout
      - *setup_env
      - run:
          name: "Create ECR manifest"
          command: create_ecr_manifest noir x86_64,arm64

  noir-packages:
    docker:
      - image: aztecprotocol/alpine-build-image
    resource_class: small
    steps:
      - *checkout
      - *setup_env
      - run:
          name: "Build"
          command: cond_spot_run_build noir-packages 32

  noir-acir-tests:
    docker:
      - image: aztecprotocol/alpine-build-image
    resource_class: small
    steps:
      - *checkout
      - *setup_env
      - run:
          name: "Build"
          command: cond_spot_run_build noir-acir-tests 32

  # Barretenberg
  barretenberg-wasm-linux-clang:
    docker:
      - image: aztecprotocol/alpine-build-image
    resource_class: small
    steps:
      - *checkout
      - *setup_env
      - run:
          name: "Build"
          command: cond_spot_run_build barretenberg-wasm-linux-clang 128

  barretenberg-x86_64-linux-gcc:
    docker:
      - image: aztecprotocol/alpine-build-image
    resource_class: small
    steps:
      - *checkout
      - *setup_env
      - run:
          name: "Build"
          command: cond_spot_run_build barretenberg-x86_64-linux-gcc 128

  barretenberg-x86_64-linux-clang:
    docker:
      - image: aztecprotocol/alpine-build-image
    resource_class: small
    steps:
      - *checkout
      - *setup_env
      - run:
          name: "Build"
          command: cond_spot_run_build barretenberg-x86_64-linux-clang 128

  barretenberg-x86_64-linux-clang-fuzzing:
    docker:
      - image: aztecprotocol/alpine-build-image
    resource_class: small
    steps:
      - *checkout
      - *setup_env
      - run:
          name: "Build"
          command: cond_spot_run_build barretenberg-x86_64-linux-clang-fuzzing 128

  barretenberg-x86_64-linux-clang-assert:
    docker:
      - image: aztecprotocol/alpine-build-image
    resource_class: small
    steps:
      - *checkout
      - *setup_env
      - run:
          name: "Build"
          command: cond_spot_run_build barretenberg-x86_64-linux-clang-assert 128

  barretenberg-x86_64-linux-clang-sol:
    docker:
      - image: aztecprotocol/alpine-build-image
    resource_class: small
    steps:
      - *checkout
      - *setup_env
      - run:
          name: "Build"
          command: cond_spot_run_build barretenberg-x86_64-linux-clang-sol 32

  barretenberg-stdlib-tests:
    docker:
      - image: aztecprotocol/alpine-build-image
    resource_class: small
    steps:
      - *checkout
      - *setup_env
      - run:
          name: "Test"
          command: cond_spot_run_test barretenberg-x86_64-linux-clang-assert 32 ./scripts/run_tests 1 stdlib-tests

  barretenberg-dsl-tests:
    docker:
      - image: aztecprotocol/alpine-build-image
    resource_class: small
    steps:
      - *checkout
      - *setup_env
      - run:
          name: "Test"
          command: cond_spot_run_test barretenberg-x86_64-linux-clang-assert 32 ./scripts/run_tests 1 dsl_tests

  barretenberg-tests:
    docker:
      - image: aztecprotocol/alpine-build-image
    resource_class: small
    steps:
      - *checkout
      - *setup_env
      - run:
          name: "Test"
          command: cond_spot_run_test barretenberg-x86_64-linux-clang-assert 32 ./scripts/bb-tests.sh

  barretenberg-honk-tests:
    docker:
      - image: aztecprotocol/alpine-build-image
    resource_class: small
    steps:
      - *checkout
      - *setup_env
      - run:
          name: "Test"
          command: cond_spot_run_test barretenberg-x86_64-linux-clang-assert 32 ./scripts/run_tests 1 honk_tests

  barretenberg-proof-system-tests:
    docker:
      - image: aztecprotocol/alpine-build-image
    resource_class: small
    steps:
      - *checkout
      - *setup_env
      - run:
          name: "Test"
          command: cond_spot_run_test barretenberg-x86_64-linux-clang-assert 32 ./scripts/run_tests 1 proof_system_tests

  barretenberg-stdlib-recursion-ultra-tests:
    docker:
      - image: aztecprotocol/alpine-build-image
    resource_class: small
    steps:
      - *checkout
      - *setup_env
      - run:
          name: "Test"
          command: cond_spot_run_test barretenberg-x86_64-linux-clang-assert 32 ./scripts/run_tests 3 stdlib_recursion_tests --gtest_filter=-*turbo*

  barretenberg-join-split-tests:
    docker:
      - image: aztecprotocol/alpine-build-image
    resource_class: small
    steps:
      - *checkout
      - *setup_env
      - run:
          name: "Test"
          command: cond_spot_run_test barretenberg-x86_64-linux-clang-assert 32 ./scripts/run_tests 3 join_split_example_proofs_join_split_tests --gtest_filter=-*full_proof*

  barretenberg-acir-tests-bb:
    docker:
      - image: aztecprotocol/alpine-build-image
    resource_class: small
    steps:
      - *checkout
      - *setup_env
      - run:
          name: "Build and test"
          command: cond_spot_run_build barretenberg-acir-tests-bb 32

  bb-js:
    machine:
      image: ubuntu-2204:2023.07.2
    resource_class: large
    steps:
      - *checkout
      - *setup_env
      - run:
          name: "Build and test"
          command: build bb.js

  bb-js-tests:
    docker:
      - image: aztecprotocol/alpine-build-image
    resource_class: small
    steps:
      - *checkout
      - *setup_env
      - run:
          name: "Build and test"
          command: cond_spot_run_test bb.js 32 ./scripts/run_tests

  bb-js-acir-tests:
    docker:
      - image: aztecprotocol/alpine-build-image
    resource_class: small
    steps:
      - *checkout
      - *setup_env
      - run:
          name: "Build and test"
          command: cond_spot_run_build barretenberg-acir-tests-bb.js 32

  l1-contracts:
    machine:
      image: ubuntu-2204:2023.07.2
    resource_class: large
    steps:
      - *checkout
      - *setup_env
      - run:
          name: "Build and test"
          command: build l1-contracts

  yarn-project-base:
    machine:
      image: ubuntu-2204:2023.07.2
    resource_class: large
    steps:
      - *checkout
      - *setup_env
      - run:
          name: "Build"
          command: build yarn-project-base | add_timestamps

  yarn-project:
    machine:
      image: ubuntu-2204:2023.07.2
    resource_class: large
    steps:
      - *checkout
      - *setup_env
      - run:
          name: Build
          command: build yarn-project | add_timestamps

  yarn-project-prod:
    machine:
      image: ubuntu-2204:2023.07.2
    resource_class: large
    steps:
      - *checkout
      - *setup_env
      - run:
          name: Build
          command: build yarn-project-prod | add_timestamps

  yarn-project-formatting:
    machine:
      image: ubuntu-2204:2023.07.2
    resource_class: large
    steps:
      - *checkout
      - *setup_env
      - run:
          name: Check Formatting
          command: cond_run_container yarn-project formatting | add_timestamps

  yarn-project-tests:
    docker:
      - image: aztecprotocol/alpine-build-image
    resource_class: small
    steps:
      - *checkout
      - *setup_env
      - run:
          name: Test
          command: cond_spot_run_container yarn-project 64 test | add_timestamps

  aztec-sandbox:
    machine:
      image: ubuntu-2204:2023.07.2
    resource_class: large
    steps:
      - *checkout
      - *setup_env
      - run:
          name: "Build and test"
          command: build aztec-sandbox

  cli:
    machine:
      image: ubuntu-2204:2023.07.2
    resource_class: large
    steps:
      - *checkout
      - *setup_env
      - run:
          name: "Build and test"
          command: build cli

  mainnet-fork:
    machine:
      image: ubuntu-2204:2023.07.2
    resource_class: large
    steps:
      - *checkout
      - *setup_env
      - run:
          name: "Build"
          command: build mainnet-fork | add_timestamps

  aztec-faucet:
    machine:
      image: ubuntu-2204:2023.07.2
    resource_class: large
    steps:
      - *checkout
      - *setup_env
      - run:
          name: "Build and test"
          command: build aztec-faucet | add_timestamps

<<<<<<< HEAD
=======
  ecr-manifest:
    machine:
      image: ubuntu-2204:2023.07.2
    resource_class: large
    steps:
      - *checkout
      - *setup_env
      - run:
          name: "Create ECR manifest"
          command: |
            create_ecr_manifest aztec-sandbox x86_64,arm64
            create_ecr_manifest cli x86_64,arm64
            create_ecr_manifest aztec-faucet x86_64
            create_ecr_manifest mainnet-fork x86_64
            create_ecr_manifest l1-contracts x86_64

>>>>>>> 14b97369
  boxes-blank-react:
    machine:
      image: ubuntu-2204:2023.07.2
    resource_class: large
    steps:
      - *checkout
      - *setup_env
      - run:
          name: "Test via adhoc script"
          command: ./yarn-project/boxes/run_tests blank-react

  boxes-blank:
    machine:
      image: ubuntu-2204:2023.07.2
    resource_class: large
    steps:
      - *checkout
      - *setup_env
      - run:
          name: "Test via adhoc script"
          command: ./yarn-project/boxes/run_tests blank

  boxes-token:
    machine:
      image: ubuntu-2204:2023.07.2
    resource_class: large
    steps:
      - *checkout
      - *setup_env
      - run:
          name: "Test via adhoc script"
          command: ./yarn-project/boxes/run_tests token

  end-to-end:
    machine:
      image: ubuntu-2204:2023.07.2
    resource_class: large
    steps:
      - *checkout
      - *setup_env
      - run:
          name: "Build"
          command: build end-to-end

  e2e-2-pxes:
    docker:
      - image: aztecprotocol/alpine-build-image
    resource_class: small
    steps:
      - *checkout
      - *setup_env
      - run:
          name: "Test"
          command: cond_spot_run_compose end-to-end 4 ./scripts/docker-compose.yml TEST=e2e_2_pxes.test.ts

  e2e-multiple-accounts-1-enc-key:
    docker:
      - image: aztecprotocol/alpine-build-image
    resource_class: small
    steps:
      - *checkout
      - *setup_env
      - run:
          name: "Test"
          command: cond_spot_run_compose end-to-end 4 ./scripts/docker-compose.yml TEST=e2e_multiple_accounts_1_enc_key.test.ts

  e2e-deploy-contract:
    docker:
      - image: aztecprotocol/alpine-build-image
    resource_class: small
    steps:
      - *checkout
      - *setup_env
      - run:
          name: "Test"
          command: cond_spot_run_compose end-to-end 4 ./scripts/docker-compose.yml TEST=e2e_deploy_contract.test.ts

  e2e-lending-contract:
    docker:
      - image: aztecprotocol/alpine-build-image
    resource_class: small
    steps:
      - *checkout
      - *setup_env
      - run:
          name: "Test"
          command: cond_spot_run_compose end-to-end 4 ./scripts/docker-compose.yml TEST=e2e_lending_contract.test.ts

  e2e-token-contract:
    docker:
      - image: aztecprotocol/alpine-build-image
    resource_class: small
    steps:
      - *checkout
      - *setup_env
      - run:
          name: "Test"
          command: cond_spot_run_compose end-to-end 4 ./scripts/docker-compose.yml TEST=e2e_token_contract.test.ts

  e2e-blacklist-token-contract:
    docker:
      - image: aztecprotocol/alpine-build-image
    resource_class: small
    steps:
      - *checkout
      - *setup_env
      - run:
          name: "Test"
          command: cond_spot_run_compose end-to-end 4 ./scripts/docker-compose.yml TEST=e2e_blacklist_token_contract.test.ts

  # TODO(3458): Investigate intermittent failure
  # e2e-slow-tree:
  #   docker:
  #     - image: aztecprotocol/alpine-build-image
  #   resource_class: small
  #   steps:
  #     - *checkout
  #     - *setup_env
  #     - run:
  #         name: "Test"
  #         command: cond_spot_run_compose end-to-end 4 ./scripts/docker-compose.yml TEST=e2e_slow_tree.test.ts

  e2e-sandbox-example:
    docker:
      - image: aztecprotocol/alpine-build-image
    resource_class: small
    steps:
      - *checkout
      - *setup_env
      - run:
          name: "Test"
          command: cond_spot_run_compose end-to-end 4 ./scripts/docker-compose.yml TEST=e2e_sandbox_example.test.ts

  e2e-block-building:
    docker:
      - image: aztecprotocol/alpine-build-image
    resource_class: small
    steps:
      - *checkout
      - *setup_env
      - run:
          name: "Test"
          command: cond_spot_run_compose end-to-end 4 ./scripts/docker-compose.yml TEST=e2e_block_building.test.ts

  e2e-nested-contract:
    docker:
      - image: aztecprotocol/alpine-build-image
    resource_class: small
    steps:
      - *checkout
      - *setup_env
      - run:
          name: "Test"
          command: cond_spot_run_compose end-to-end 4 ./scripts/docker-compose.yml TEST=e2e_nested_contract.test.ts

  e2e-non-contract-account:
    docker:
      - image: aztecprotocol/alpine-build-image
    resource_class: small
    steps:
      - *checkout
      - *setup_env
      - run:
          name: "Test"
          command: cond_spot_run_compose end-to-end 4 ./scripts/docker-compose.yml TEST=e2e_non_contract_account.test.ts

  e2e-cross-chain-messaging:
    docker:
      - image: aztecprotocol/alpine-build-image
    resource_class: small
    steps:
      - *checkout
      - *setup_env
      - run:
          name: "Test"
          command: cond_spot_run_compose end-to-end 4 ./scripts/docker-compose.yml TEST=e2e_cross_chain_messaging.test.ts

  e2e-public-cross-chain-messaging:
    docker:
      - image: aztecprotocol/alpine-build-image
    resource_class: small
    steps:
      - *checkout
      - *setup_env
      - run:
          name: "Test"
          command: cond_spot_run_compose end-to-end 4 ./scripts/docker-compose.yml TEST=e2e_public_cross_chain_messaging.test.ts

  e2e-public-to-private-messaging:
    docker:
      - image: aztecprotocol/alpine-build-image
    resource_class: small
    steps:
      - *checkout
      - *setup_env
      - run:
          name: "Test"
          command: cond_spot_run_compose end-to-end 4 ./scripts/docker-compose.yml TEST=e2e_public_to_private_messaging.test.ts

  e2e-account-contracts:
    docker:
      - image: aztecprotocol/alpine-build-image
    resource_class: small
    steps:
      - *checkout
      - *setup_env
      - run:
          name: "Test"
          command: cond_spot_run_compose end-to-end 4 ./scripts/docker-compose.yml TEST=e2e_account_contracts.test.ts

  e2e-escrow-contract:
    docker:
      - image: aztecprotocol/alpine-build-image
    resource_class: small
    steps:
      - *checkout
      - *setup_env
      - run:
          name: "Test"
          command: cond_spot_run_compose end-to-end 4 ./scripts/docker-compose.yml TEST=e2e_escrow_contract.test.ts

  e2e-inclusion-proofs-contract:
    docker:
      - image: aztecprotocol/alpine-build-image
    resource_class: small
    steps:
      - *checkout
      - *setup_env
      - run:
          name: "Test"
          command: cond_spot_run_compose end-to-end 4 ./scripts/docker-compose.yml TEST=e2e_inclusion_proofs_contract.test.ts

  e2e-pending-commitments-contract:
    docker:
      - image: aztecprotocol/alpine-build-image
    resource_class: small
    steps:
      - *checkout
      - *setup_env
      - run:
          name: "Test"
          command: cond_spot_run_compose end-to-end 4 ./scripts/docker-compose.yml TEST=e2e_pending_commitments_contract.test.ts

  e2e-ordering:
    docker:
      - image: aztecprotocol/alpine-build-image
    resource_class: small
    steps:
      - *checkout
      - *setup_env
      - run:
          name: "Test"
          command: cond_spot_run_compose end-to-end 4 ./scripts/docker-compose.yml TEST=e2e_ordering.test.ts

  uniswap-trade-on-l1-from-l2:
    docker:
      - image: aztecprotocol/alpine-build-image
    resource_class: small
    steps:
      - *checkout
      - *setup_env
      - run:
          name: "Test"
          command: cond_spot_run_compose end-to-end 4 ./scripts/docker-compose.yml TEST=uniswap_trade_on_l1_from_l2.test.ts

  integration-archiver-l1-to-l2:
    docker:
      - image: aztecprotocol/alpine-build-image
    resource_class: small
    steps:
      - *checkout
      - *setup_env
      - run:
          name: "Test"
          command: cond_spot_run_compose end-to-end 4 ./scripts/docker-compose.yml TEST=integration_archiver_l1_to_l2.test.ts

  integration-l1-publisher:
    docker:
      - image: aztecprotocol/alpine-build-image
    resource_class: small
    steps:
      - *checkout
      - *setup_env
      - run:
          name: "Test"
          command: cond_spot_run_compose end-to-end 4 ./scripts/docker-compose.yml TEST=integration_l1_publisher.test.ts

  e2e-cli:
    docker:
      - image: aztecprotocol/alpine-build-image
    resource_class: small
    steps:
      - *checkout
      - *setup_env
      - run:
          name: "Test"
          command: cond_spot_run_compose end-to-end 4 ./scripts/docker-compose.yml TEST=e2e_cli.test.ts

  e2e-p2p:
    docker:
      - image: aztecprotocol/alpine-build-image
    resource_class: small
    steps:
      - *checkout
      - *setup_env
      - run:
          name: "Test"
          command: cond_spot_run_compose end-to-end 4 ./scripts/docker-compose-no-sandbox.yml TEST=e2e_p2p_network.test.ts

  e2e-browser-sandbox:
    docker:
      - image: aztecprotocol/alpine-build-image
    resource_class: small
    steps:
      - *checkout
      - *setup_env
      - run:
          name: "Test"
          command: cond_spot_run_compose end-to-end 4 ./scripts/docker-compose-browser.yml TEST=e2e_aztec_js_browser.test.ts

  e2e-card-game:
    docker:
      - image: aztecprotocol/alpine-build-image
    resource_class: small
    steps:
      - *checkout
      - *setup_env
      - run:
          name: "Test"
          command: cond_spot_run_compose end-to-end 4 ./scripts/docker-compose.yml TEST=e2e_card_game.test.ts

  pxe-sandbox:
    docker:
      - image: aztecprotocol/alpine-build-image
    resource_class: small
    steps:
      - *checkout
      - *setup_env
      - run:
          name: "Test"
          command: cond_spot_run_compose end-to-end 4 ./scripts/docker-compose.yml TEST=pxe_sandbox.test.ts

  cli-docs-sandbox:
    docker:
      - image: aztecprotocol/alpine-build-image
    resource_class: small
    steps:
      - *checkout
      - *setup_env
      - run:
          name: "Test"
          command: cond_spot_run_compose end-to-end 4 ./scripts/docker-compose.yml TEST=cli_docs_sandbox.test.ts

  guides-writing-an-account-contract:
    docker:
      - image: aztecprotocol/alpine-build-image
    resource_class: small
    steps:
      - *checkout
      - *setup_env
      - run:
          name: "Test"
          command: cond_spot_run_compose end-to-end 4 ./scripts/docker-compose.yml TEST=guides/writing_an_account_contract.test.ts

  guides-dapp-testing:
    docker:
      - image: aztecprotocol/alpine-build-image
    resource_class: small
    steps:
      - *checkout
      - *setup_env
      - run:
          name: "Test"
          command: cond_spot_run_compose end-to-end 4 ./scripts/docker-compose.yml TEST=guides/dapp_testing.test.ts

  guides-sample-dapp:
    docker:
      - image: aztecprotocol/alpine-build-image
    resource_class: small
    steps:
      - *checkout
      - *setup_env
      - run:
          name: "Test"
          command: cond_spot_run_compose end-to-end 4 ./scripts/docker-compose.yml TEST=sample-dapp

  guides-up-quick-start:
    docker:
      - image: aztecprotocol/alpine-build-image
    resource_class: small
    steps:
      - *checkout
      - *setup_env
      - run:
          name: "Test"
          command: cond_spot_run_compose end-to-end 4 ./scripts/docker-compose.yml TEST=guides/up_quick_start.test.ts

  bench-publish-rollup:
    docker:
      - image: aztecprotocol/alpine-build-image
    resource_class: small
    steps:
      - *checkout
      - *setup_env
      - run:
          name: "Benchmark"
          command: cond_spot_run_compose end-to-end 4 ./scripts/docker-compose-no-sandbox.yml TEST=benchmarks/bench_publish_rollup.test.ts DEBUG=aztec:benchmarks:*,aztec:sequencer,aztec:sequencer:*,aztec:world_state,aztec:merkle_trees

  bench-process-history:
    docker:
      - image: aztecprotocol/alpine-build-image
    resource_class: small
    steps:
      - *checkout
      - *setup_env
      - run:
          name: "Benchmark"
          command: cond_spot_run_compose end-to-end 4 ./scripts/docker-compose-no-sandbox.yml TEST=benchmarks/bench_process_history.test.ts DEBUG=aztec:benchmarks:*,aztec:sequencer,aztec:sequencer:*,aztec:world_state,aztec:merkle_trees

  build-docs:
    machine:
      image: ubuntu-2204:2023.07.2
    resource_class: large
    steps:
      - *checkout
      - *setup_env
      - run:
          name: "Copy docs dockerignore"
          command: cp docs/.dockerignore .
      - run:
          name: "Build docs"
          command: build docs
      - run:
          name: "Deploy docs"
          command: |
            if [ "$CIRCLE_BRANCH" == "master" ]; then
              echo "Deploying docs (on master)."
              docs/deploy_netlify.sh
            else
              echo "Skipping doc deploy (not on master)."
            fi

  yellow-paper:
    machine:
      image: ubuntu-2204:2023.07.2
    resource_class: large
    steps:
      - *checkout
      - *setup_env
      - run:
          name: "Build yellow paper"
          command: build yellow-paper

  e2e-join:
    docker:
      - image: cimg/base:2023.09
    resource_class: small
    steps:
      - run:
          name: "Noop"
          command: echo Noop

  end:
    docker:
      - image: cimg/base:2023.09
    resource_class: small
    steps:
      - run:
          name: "Noop"
          command: echo Noop

  bench-summary:
    machine:
      image: ubuntu-2204:2023.07.2
    steps:
      - *checkout
      - *setup_env
      - run:
          name: "Assemble benchmark summary from uploaded logs"
          command: ./scripts/ci/assemble_e2e_benchmark.sh

  # Deploy jobs.
  deploy-mainnet-fork:
    machine:
      image: ubuntu-2204:2023.07.2
    resource_class: medium
    steps:
      - *checkout
      - *setup_env
      - run:
          name: "Deploy mainnet fork"
          command: |
            should_deploy || exit 0
            deploy mainnet-fork

  deploy-contracts:
    machine:
      image: ubuntu-2204:2023.07.2
    resource_class: medium
    steps:
      - *checkout
      - *setup_env
      - run:
          name: "Deploy L1 contracts to mainnet fork"
          working_directory: l1-contracts
          command: |
            should_deploy || exit 0
            ./scripts/ci_deploy_contracts.sh

  deploy-npm:
    machine:
      image: ubuntu-2204:2023.07.2
    resource_class: medium
    steps:
      - *checkout
      - *setup_env
      - run:
          name: "yarn-project"
          command: |
            should_deploy || exit 0
            yarn-project/deploy_npm.sh latest

  deploy-dockerhub:
    machine:
      image: ubuntu-2204:2023.07.2
    resource_class: medium
    steps:
      - *checkout
      - *setup_env
      - run:
          name: "Deploy to dockerhub"
          command: |
            should_deploy || exit 0
<<<<<<< HEAD
            deploy_dockerhub noir
            deploy_dockerhub aztec-sandbox
            deploy_dockerhub cli
=======
            deploy_dockerhub noir x86_64,arm64
            deploy_dockerhub aztec-sandbox x86_64,arm64
            deploy_dockerhub cli x86_64,arm64
            deploy_dockerhub aztec-faucet x86_64
            deploy_dockerhub mainnet-fork x86_64
            deploy_dockerhub l1-contracts x86_64

  deploy-devnet:
    machine:
      image: ubuntu-2204:2023.07.2
    resource_class: medium
    steps:
      - *checkout
      - *setup_env
      - run:
          name: "Deploy devnet to AWS"
          command: |
            should_deploy 0 || exit 0
            export TF_VAR_FAUCET_PRIVATE_KEY=$FAUCET_PRIVATE_KEY
            export TF_VAR_BOOTNODE_1_PEER_ID=$BOOTNODE_1_PEER_ID
            export TF_VAR_BOOTNODE_2_PEER_ID=$BOOTNODE_2_PEER_ID
            export TF_VAR_BOOTNODE_1_PRIVATE_KEY=$BOOTNODE_1_PRIVATE_KEY
            export TF_VAR_BOOTNODE_2_PRIVATE_KEY=$BOOTNODE_2_PRIVATE_KEY
            export TF_VAR_SEQ_1_PUBLISHER_PRIVATE_KEY=$SEQ_1_PUBLISHER_PRIVATE_KEY
            export TF_VAR_SEQ_2_PUBLISHER_PRIVATE_KEY=$SEQ_2_PUBLISHER_PRIVATE_KEY
            deploy_terraform p2p-bootstrap yarn-project/p2p-bootstrap/terraform
            deploy_terraform aztec-node yarn-project/aztec-node/terraform
            deploy_terraform aztec-faucet yarn-project/aztec-faucet/terraform
>>>>>>> 14b97369

# Repeatable config for defining the workflow below.
defaults: &defaults
  filters:
    tags:
      only: /^aztec-packages-v.*/
  context:
    - build
    - slack
  post-steps:
    - slack/notify:
        event: fail
        branch_pattern: "master"

defaults_yarn_project: &defaults_yarn_project
  requires:
    - yarn-project
  <<: *defaults

defaults_yarn_project_prod: &defaults_yarn_project_prod
  requires:
    - yarn-project-prod
  <<: *defaults

defaults_deploy: &defaults_deploy
  requires:
    - end
  <<: *defaults

e2e_test: &e2e_test
  requires:
    - e2e-join
  <<: *defaults

bb_test: &bb_test
  requires:
    - barretenberg-x86_64-linux-clang-assert
  <<: *defaults

# Workflows.
workflows:
  system:
    when:
      equal: [system, << pipeline.parameters.workflow >>]
    jobs:
      # Noir
      - noir-x86_64: *defaults
      - noir-arm64: *defaults
      - noir-ecr-manifest:
          requires:
            - noir-x86_64
            - noir-arm64
          <<: *defaults
      - noir-packages: *defaults
      - noir-acir-tests:
          requires:
            - noir-ecr-manifest
          <<: *defaults

      # Barretenberg
      - barretenberg-x86_64-linux-gcc: *defaults
      - barretenberg-x86_64-linux-clang: *defaults
      - barretenberg-x86_64-linux-clang-assert: *defaults
      - barretenberg-x86_64-linux-clang-fuzzing: *defaults
      - barretenberg-wasm-linux-clang: *defaults
      - barretenberg-x86_64-linux-clang-sol: *defaults
      - barretenberg-proof-system-tests: *bb_test
      - barretenberg-honk-tests: *bb_test
      - barretenberg-dsl-tests: *bb_test
      - barretenberg-tests: *bb_test
      - barretenberg-stdlib-tests: *bb_test
      - barretenberg-stdlib-recursion-ultra-tests: *bb_test
      - barretenberg-join-split-tests: *bb_test
      - barretenberg-acir-tests-bb:
          requires:
            - barretenberg-x86_64-linux-clang-assert
            - noir-acir-tests
          <<: *defaults
      - bb-js:
          requires:
            - barretenberg-wasm-linux-clang
          <<: *defaults
      - bb-js-tests:
          requires:
            - bb-js
          <<: *defaults
      - bb-js-acir-tests:
          requires:
            - bb-js
            - noir-acir-tests
          <<: *defaults

      - l1-contracts: *defaults

      - mainnet-fork: *defaults

      - yellow-paper: *defaults

      # Yarn Project
      - yarn-project-base:
          requires:
            - l1-contracts
            - bb-js
            - noir-ecr-manifest
            - noir-packages
          <<: *defaults
      - yarn-project:
          requires:
            - yarn-project-base
          <<: *defaults
      - yarn-project-prod: *defaults_yarn_project
      - yarn-project-formatting: *defaults_yarn_project
      - yarn-project-tests: *defaults_yarn_project
      - end-to-end: *defaults_yarn_project
      - build-docs: *defaults_yarn_project

      # Artifacts
      - aztec-sandbox: *defaults_yarn_project_prod
      - cli: *defaults_yarn_project_prod
      - aztec-faucet: *defaults_yarn_project_prod

      # Boxes.
      - boxes-blank-react:
          requires:
            - aztec-sandbox
          <<: *defaults
      - boxes-blank:
          requires:
            - aztec-sandbox
          <<: *defaults
      - boxes-token:
          requires:
            - aztec-sandbox
          <<: *defaults

      # End to end tests.
      - e2e-join:
          requires:
            - end-to-end
            - aztec-sandbox
            - cli
          <<: *defaults
      - e2e-2-pxes: *e2e_test
      - e2e-deploy-contract: *e2e_test
      - e2e-lending-contract: *e2e_test
      - e2e-token-contract: *e2e_test
      - e2e-blacklist-token-contract: *e2e_test
      # TODO(3458): Investigate intermittent failure
      # - e2e-slow-tree: *e2e_test
      - e2e-sandbox-example: *e2e_test
      - e2e-block-building: *e2e_test
      - e2e-nested-contract: *e2e_test
      - e2e-non-contract-account: *e2e_test
      - e2e-multiple-accounts-1-enc-key: *e2e_test
      - e2e-cli: *e2e_test
      - e2e-cross-chain-messaging: *e2e_test
      - e2e-public-cross-chain-messaging: *e2e_test
      - e2e-public-to-private-messaging: *e2e_test
      - e2e-account-contracts: *e2e_test
      - e2e-escrow-contract: *e2e_test
      - e2e-inclusion-proofs-contract: *e2e_test
      - e2e-pending-commitments-contract: *e2e_test
      - e2e-ordering: *e2e_test
      - uniswap-trade-on-l1-from-l2: *e2e_test
      - integration-l1-publisher: *e2e_test
      - integration-archiver-l1-to-l2: *e2e_test
      - e2e-p2p: *e2e_test
      - e2e-browser-sandbox: *e2e_test
      - e2e-card-game: *e2e_test
      - pxe-sandbox: *e2e_test
      - cli-docs-sandbox: *e2e_test
      - guides-writing-an-account-contract: *e2e_test
      - guides-dapp-testing: *e2e_test
      - guides-sample-dapp: *e2e_test
      - guides-up-quick-start: *e2e_test

      # Everything that must complete before deployment.
      - end:
          requires:
            - mainnet-fork
            - e2e-2-pxes
            - e2e-deploy-contract
            - e2e-lending-contract
            - e2e-token-contract
            - e2e-blacklist-token-contract
            - e2e-sandbox-example
            - e2e-block-building
            - e2e-nested-contract
            - e2e-non-contract-account
            - e2e-multiple-accounts-1-enc-key
            - e2e-cli
            - e2e-cross-chain-messaging
            - e2e-public-cross-chain-messaging
            - e2e-public-to-private-messaging
            - e2e-account-contracts
            - e2e-escrow-contract
            - e2e-inclusion-proofs-contract
            - e2e-pending-commitments-contract
            - e2e-ordering
            - uniswap-trade-on-l1-from-l2
            - integration-l1-publisher
            - integration-archiver-l1-to-l2
            - e2e-p2p
            - e2e-browser-sandbox
            - e2e-card-game
            - pxe-sandbox
            - cli-docs-sandbox
            - guides-writing-an-account-contract
            - guides-dapp-testing
            - guides-sample-dapp
            - guides-up-quick-start
            - yellow-paper
          <<: *defaults

      # Benchmark jobs.
      - bench-publish-rollup: *e2e_test
      - bench-process-history: *e2e_test
      - bench-summary:
          requires:
            - bench-publish-rollup
            - bench-process-history
          <<: *defaults

      # Production deployment
      - deploy-dockerhub: *defaults_deploy
      - deploy-npm: *defaults_deploy
      - deploy-mainnet-fork:
          requires:
            - deploy-dockerhub
          <<: *defaults_deploy
      - deploy-contracts:
          requires:
            - deploy-mainnet-fork
          <<: *defaults_deploy
      - deploy-devnet:
          requires:
            - deploy-contracts
          <<: *defaults_deploy
<|MERGE_RESOLUTION|>--- conflicted
+++ resolved
@@ -423,25 +423,6 @@
           name: "Build and test"
           command: build aztec-faucet | add_timestamps
 
-<<<<<<< HEAD
-=======
-  ecr-manifest:
-    machine:
-      image: ubuntu-2204:2023.07.2
-    resource_class: large
-    steps:
-      - *checkout
-      - *setup_env
-      - run:
-          name: "Create ECR manifest"
-          command: |
-            create_ecr_manifest aztec-sandbox x86_64,arm64
-            create_ecr_manifest cli x86_64,arm64
-            create_ecr_manifest aztec-faucet x86_64
-            create_ecr_manifest mainnet-fork x86_64
-            create_ecr_manifest l1-contracts x86_64
-
->>>>>>> 14b97369
   boxes-blank-react:
     machine:
       image: ubuntu-2204:2023.07.2
@@ -923,6 +904,37 @@
           name: "Assemble benchmark summary from uploaded logs"
           command: ./scripts/ci/assemble_e2e_benchmark.sh
 
+  # Release jobs.
+  release-npm:
+    machine:
+      image: ubuntu-2204:2023.07.2
+    resource_class: medium
+    steps:
+      - *checkout
+      - *setup_env
+      - run:
+          name: "yarn-project"
+          command: |
+            should_release || exit 0
+            yarn-project/deploy_npm.sh latest
+
+  release-dockerhub:
+    machine:
+      image: ubuntu-2204:2023.07.2
+    resource_class: medium
+    steps:
+      - *checkout
+      - *setup_env
+      - run:
+          name: "Release to dockerhub"
+          command: |
+            should_release || exit 0
+            deploy_dockerhub noir
+            deploy_dockerhub aztec-sandbox
+            deploy_dockerhub cli
+            deploy_dockerhub aztec-faucet
+            deploy_dockerhub mainnet-fork
+
   # Deploy jobs.
   deploy-mainnet-fork:
     machine:
@@ -950,42 +962,6 @@
           command: |
             should_deploy || exit 0
             ./scripts/ci_deploy_contracts.sh
-
-  deploy-npm:
-    machine:
-      image: ubuntu-2204:2023.07.2
-    resource_class: medium
-    steps:
-      - *checkout
-      - *setup_env
-      - run:
-          name: "yarn-project"
-          command: |
-            should_deploy || exit 0
-            yarn-project/deploy_npm.sh latest
-
-  deploy-dockerhub:
-    machine:
-      image: ubuntu-2204:2023.07.2
-    resource_class: medium
-    steps:
-      - *checkout
-      - *setup_env
-      - run:
-          name: "Deploy to dockerhub"
-          command: |
-            should_deploy || exit 0
-<<<<<<< HEAD
-            deploy_dockerhub noir
-            deploy_dockerhub aztec-sandbox
-            deploy_dockerhub cli
-=======
-            deploy_dockerhub noir x86_64,arm64
-            deploy_dockerhub aztec-sandbox x86_64,arm64
-            deploy_dockerhub cli x86_64,arm64
-            deploy_dockerhub aztec-faucet x86_64
-            deploy_dockerhub mainnet-fork x86_64
-            deploy_dockerhub l1-contracts x86_64
 
   deploy-devnet:
     machine:
@@ -1008,7 +984,6 @@
             deploy_terraform p2p-bootstrap yarn-project/p2p-bootstrap/terraform
             deploy_terraform aztec-node yarn-project/aztec-node/terraform
             deploy_terraform aztec-faucet yarn-project/aztec-faucet/terraform
->>>>>>> 14b97369
 
 # Repeatable config for defining the workflow below.
 defaults: &defaults
@@ -1232,12 +1207,14 @@
             - bench-process-history
           <<: *defaults
 
-      # Production deployment
-      - deploy-dockerhub: *defaults_deploy
-      - deploy-npm: *defaults_deploy
+      # Production releases.
+      - release-dockerhub: *defaults_deploy
+      - release-npm: *defaults_deploy
+
+      # Production deployment.
       - deploy-mainnet-fork:
           requires:
-            - deploy-dockerhub
+            - release-dockerhub
           <<: *defaults_deploy
       - deploy-contracts:
           requires:
@@ -1246,4 +1223,4 @@
       - deploy-devnet:
           requires:
             - deploy-contracts
-          <<: *defaults_deploy
+          <<: *defaults_deploy