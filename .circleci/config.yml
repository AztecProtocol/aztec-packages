# This file uses YAML anchors and aliases to prevent repetition of blocks of config:
# https://support.atlassian.com/bitbucket-cloud/docs/yaml-anchors/
#
# Two primary anchors are checkout and setup_env, called as the first step of almost all jobs:
# - checkout: A custom checkout step to reduce the amount of data downloaded to improve speed.
# - setup_env: Sets up the common environment used by all build steps.
#
# Two CCI executors are used:
# - docker (small): Used only to launch external EC2 instances for big workloads. It's the cheapest option.
# - machine (large): Used for building in CCI itself. 4cpus, 15GB has the optimal power/cost ratio.
#
# The docker executor uses a custom image build in `build_image`. It's specifically streamlined for fast download
# with just enough tools to execute the build system, and launch EC2 instances etc.
#
# There are some `join` steps that are just noops. They are just used to produce cleaner graph rendering in CCI.

version: 2.1

orbs:
  slack: circleci/slack@4.12.1

parameters:
  workflow:
    type: string
    default: "system"

# This build step checks out the code from the repository. It has a hardcoded readonly key to allow the checkout.
# Initially it just fetches the repo metadata for the current commit hash to a depth of 50 commits.
# We need historical commit hashes to calculate diffs between previous and current commits.
# It then checks out the fetched head to actually download the data.
checkout: &checkout
  run:
    name: "Checkout code"
    command: |
      function retry() {
        # Retries up to 3 times with 10 second intervals
        for i in $(seq 1 3); do
          "$@" && return || sleep 10
        done
        echo "$@ failed after 3 attempts"
        exit 1
      }
      cd $HOME
      mkdir -p .ssh
      chmod 0700 .ssh
      retry ssh-keyscan -t rsa github.com >> .ssh/known_hosts

      # A read only key for cloning the repository.
      echo $GIT_CHECKOUT_KEY | base64 -d > .ssh/id_rsa

      chmod 0600 .ssh/id_rsa
      # IF YOU'RE CHANGING THIS, YOU ALSO WANT TO CHANGE: build-system/scripts/remote_runner
      # Shallow checkout this commit.
      mkdir -p project
      cd project
      git init
      git remote add origin $CIRCLE_REPOSITORY_URL

      # Only download metadata when fetching.
      retry git fetch --depth 1 --filter=blob:none origin $CIRCLE_SHA1
      retry git checkout FETCH_HEAD

# Called setup_env to setup a bunch of global variables used throughout the rest of the build process.
# It takes the required CCI environment variables as inputs, and gives them normalised names for the rest of
# the build process. This enables easy running of the build system external to CCI, as used for powerful EC2 builds.
setup_env: &setup_env
  run:
    name: "Setup environment"
    command: ./build-system/scripts/setup_env "$CIRCLE_SHA1" "$CIRCLE_TAG" "$CIRCLE_JOB" "$CIRCLE_REPOSITORY_URL" "$CIRCLE_BRANCH"

# This step is used to save logs from various barretenberg test to the workspace so that they can be used later to parse benchmark values out of them
save_logs: &save_logs
  persist_to_workspace:
    root: /tmp/test-logs
    paths:
      - ./*

jobs:
  barretenberg-wasm-linux-clang:
    docker:
      - image: aztecprotocol/alpine-build-image
    resource_class: small
    steps:
      - *checkout
      - *setup_env
      - run:
          name: "Build"
          command: cond_spot_run_build barretenberg-wasm-linux-clang 64

  barretenberg-x86_64-linux-gcc:
    docker:
      - image: aztecprotocol/alpine-build-image
    resource_class: small
    steps:
      - *checkout
      - *setup_env
      - run:
          name: "Build"
          command: cond_spot_run_build barretenberg-x86_64-linux-gcc 64

  barretenberg-x86_64-linux-clang:
    docker:
      - image: aztecprotocol/alpine-build-image
    resource_class: small
    steps:
      - *checkout
      - *setup_env
      - run:
          name: "Build"
          command: cond_spot_run_build barretenberg-x86_64-linux-clang 64

  barretenberg-x86_64-linux-clang-fuzzing:
    docker:
      - image: aztecprotocol/alpine-build-image
    resource_class: small
    steps:
      - *checkout
      - *setup_env
      - run:
          name: "Build"
          command: cond_spot_run_build barretenberg-x86_64-linux-clang-fuzzing 64

  barretenberg-x86_64-linux-clang-assert:
    docker:
      - image: aztecprotocol/alpine-build-image
    resource_class: small
    steps:
      - *checkout
      - *setup_env
      - run:
          name: "Build"
          command: cond_spot_run_build barretenberg-x86_64-linux-clang-assert 64

  barretenberg-stdlib-tests:
    docker:
      - image: aztecprotocol/alpine-build-image
    resource_class: small
    steps:
      - *checkout
      - *setup_env
      - run:
          name: "Test"
          command: cond_spot_run_test barretenberg-x86_64-linux-clang-assert 32 ./scripts/run_tests 1 stdlib-tests
      - *save_logs

  barretenberg-dsl-tests:
    docker:
      - image: aztecprotocol/alpine-build-image
    resource_class: small
    steps:
      - *checkout
      - *setup_env
      - run:
          name: "Test"
          command: cond_spot_run_test barretenberg-x86_64-linux-clang-assert 32 ./scripts/run_tests 1 dsl_tests
      - *save_logs

  barretenberg-tests:
    docker:
      - image: aztecprotocol/alpine-build-image
    resource_class: small
    steps:
      - *checkout
      - *setup_env
      - run:
          name: "Test"
          command: cond_spot_run_test barretenberg-x86_64-linux-clang-assert 32 ./scripts/bb-tests.sh
      - *save_logs

  barretenberg-honk-tests:
    docker:
      - image: aztecprotocol/alpine-build-image
    resource_class: small
    steps:
      - *checkout
      - *setup_env
      - run:
          name: "Test"
          command: cond_spot_run_test barretenberg-x86_64-linux-clang-assert 32 ./scripts/run_tests 1 honk_tests
      - *save_logs

  barretenberg-proof-system-tests:
    docker:
      - image: aztecprotocol/alpine-build-image
    resource_class: small
    steps:
      - *checkout
      - *setup_env
      - run:
          name: "Test"
          command: cond_spot_run_test barretenberg-x86_64-linux-clang-assert 32 ./scripts/run_tests 1 proof_system_tests
      - *save_logs

  barretenberg-stdlib-recursion-turbo-tests:
    docker:
      - image: aztecprotocol/alpine-build-image
    resource_class: small
    steps:
      - *checkout
      - *setup_env
      - run:
          name: "Test"
          command: cond_spot_run_test barretenberg-x86_64-linux-clang-assert 32 ./scripts/run_tests 1 stdlib_recursion_tests --gtest_filter=*turbo*
      - *save_logs

  barretenberg-stdlib-recursion-ultra-tests:
    docker:
      - image: aztecprotocol/alpine-build-image
    resource_class: small
    steps:
      - *checkout
      - *setup_env
      - run:
          name: "Test"
          command: cond_spot_run_test barretenberg-x86_64-linux-clang-assert 32 ./scripts/run_tests 3 stdlib_recursion_tests --gtest_filter=-*turbo*
      - *save_logs

  barretenberg-join-split-tests:
    docker:
      - image: aztecprotocol/alpine-build-image
    resource_class: small
    steps:
      - *checkout
      - *setup_env
      - run:
          name: "Test"
          command: cond_spot_run_test barretenberg-x86_64-linux-clang-assert 32 ./scripts/run_tests 3 join_split_example_proofs_join_split_tests --gtest_filter=-*full_proof*
      - *save_logs

  # barretenberg-benchmark-aggregator:
  #   docker:
  #     - image: aztecprotocol/alpine-build-image
  #   resource_class: small
  #   steps:
  #     - attach_workspace:
  #         at: /tmp/test-logs
  #     - *checkout
  #     - *setup_env
  #     - run:
  #         name: "Test"
  #         command: ./scripts/ci/store_test_benchmark_logs $AZTEC_GITHUB_TOKEN

  barretenberg-acir-tests-bb:
    docker:
      - image: aztecprotocol/alpine-build-image
    resource_class: small
    steps:
      - *checkout
      - *setup_env
      - run:
          name: "Build and test"
          command: cond_spot_run_build barretenberg-acir-tests-bb 32

  bb-js:
    machine:
      image: ubuntu-2004:202010-01
    resource_class: large
    steps:
      - *checkout
      - *setup_env
      - run:
          name: "Build and test"
          command: build bb.js

  bb-js-tests:
    docker:
      - image: aztecprotocol/alpine-build-image
    resource_class: small
    steps:
      - *checkout
      - *setup_env
      - run:
          name: "Build and test"
          command: cond_spot_run_test bb.js 32 ./scripts/run_tests

  bb-js-acir-tests:
    docker:
      - image: aztecprotocol/alpine-build-image
    resource_class: small
    steps:
      - *checkout
      - *setup_env
      - run:
          name: "Build and test"
          command: cond_spot_run_build barretenberg-acir-tests-bb.js 32

  circuits-wasm-linux-clang:
    docker:
      - image: aztecprotocol/alpine-build-image
    resource_class: small
    steps:
      - *checkout
      - *setup_env
      - run:
          name: "Build"
          command: cond_spot_run_build circuits-wasm-linux-clang 64

  circuits-wasm-linux-clang-assert:
    docker:
      - image: aztecprotocol/alpine-build-image
    resource_class: small
    steps:
      - *checkout
      - *setup_env
      - run:
          name: "Build"
          command: cond_spot_run_build circuits-wasm-linux-clang-assert 64

  circuits-x86_64-linux-clang-tidy:
    docker:
      - image: aztecprotocol/alpine-build-image
    resource_class: small
    steps:
      - *checkout
      - *setup_env
      - run:
          name: "Build"
          command: cond_spot_run_build circuits-x86_64-linux-clang-tidy 64

  circuits-x86_64-linux-clang:
    docker:
      - image: aztecprotocol/alpine-build-image
    resource_class: small
    steps:
      - *checkout
      - *setup_env
      - run:
          name: "Build"
          command: cond_spot_run_build circuits-x86_64-linux-clang 64

  circuits-x86_64-linux-clang-assert:
    docker:
      - image: aztecprotocol/alpine-build-image
    resource_class: small
    steps:
      - *checkout
      - *setup_env
      - run:
          name: "Build"
          command: cond_spot_run_build circuits-x86_64-linux-clang-assert 64

  circuits-wasm-tests:
    docker:
      - image: aztecprotocol/alpine-build-image
    resource_class: small
    steps:
      - *checkout
      - *setup_env
      - run:
          name: "Test"
          command: cond_spot_run_test circuits-wasm-linux-clang-assert 32 ./scripts/run_tests 1 wasm scripts/a3-tests -*.skip*:*.circuit*
      - *save_logs

  circuits-x86_64-tests:
    docker:
      - image: aztecprotocol/alpine-build-image
    resource_class: small
    steps:
      - *checkout
      - *setup_env
      - run:
          name: "Test"
          command: cond_spot_run_test circuits-x86_64-linux-clang-assert 32 ./scripts/run_tests 1 x86_64 scripts/a3-tests -*.skip*
      - *save_logs

  l1-contracts:
    machine:
      image: ubuntu-2004:202010-01
    resource_class: large
    steps:
      - *checkout
      - *setup_env
      - run:
          name: "Build and test"
          command: build l1-contracts

  yarn-project-base:
    machine:
      image: ubuntu-2004:202010-01
    resource_class: large
    steps:
      - *checkout
      - *setup_env
      - run:
          name: "Build"
          command: build yarn-project-base

  foundation:
    machine:
      image: ubuntu-2004:202010-01
    resource_class: large
    steps:
      - *checkout
      - *setup_env
      - run:
          name: "Build and test"
          command: build foundation

  aztec-js:
    machine:
      image: ubuntu-2004:202010-01
    resource_class: large
    steps:
      - *checkout
      - *setup_env
      - run:
          name: "Build and test"
          command: build aztec.js

  cli:
    machine:
      image: ubuntu-2004:202010-01
    resource_class: large
    steps:
      - *checkout
      - *setup_env
      - run:
          name: "Build and test"
          command: build cli

  types:
    machine:
      image: ubuntu-2004:202010-01
    resource_class: large
    steps:
      - *checkout
      - *setup_env
      - run:
          name: "Build and test"
          command: build types

  l1-artifacts:
    machine:
      image: ubuntu-2004:202010-01
    resource_class: large
    steps:
      - *checkout
      - *setup_env
      - run:
          name: "Build and test"
          command: build l1-artifacts

  aztec-node:
    machine:
      image: ubuntu-2004:202010-01
    resource_class: large
    steps:
      - *checkout
      - *setup_env
      - run:
          name: "Build and test"
          command: build aztec-node

  key-store:
    machine:
      image: ubuntu-2004:202010-01
    resource_class: large
    steps:
      - *checkout
      - *setup_env
      - run:
          name: "Build and test"
          command: build key-store

  noir-contracts-build:
    docker:
      - image: aztecprotocol/alpine-build-image
    resource_class: small
    steps:
      - *checkout
      - *setup_env
      - run:
          name: "Build and test"
          command: cond_spot_run_build noir-contracts-build 32

  noir-contracts:
    machine:
      image: ubuntu-2004:202010-01
    resource_class: large
    steps:
      - *checkout
      - *setup_env
      - run:
          name: "Build and test"
          command: build noir-contracts

  noir-compiler:
    machine:
      image: ubuntu-2004:202010-01
    resource_class: large
    steps:
      - *checkout
      - *setup_env
      - run:
          name: "Build and test"
          command: build noir-compiler

  world-state:
    machine:
      image: ubuntu-2004:202010-01
    resource_class: large
    steps:
      - *checkout
      - *setup_env
      - run:
          name: "Build and test"
          command: build world-state

  merkle-tree:
    machine:
      image: ubuntu-2004:202010-01
    resource_class: large
    steps:
      - *checkout
      - *setup_env
      - run:
          name: "Build and test"
          command: build merkle-tree

  p2p:
    machine:
      image: ubuntu-2004:202010-01
    resource_class: large
    steps:
      - *checkout
      - *setup_env
      - run:
          name: "Build and test"
          command: build p2p

  p2p-bootstrap:
    machine:
      image: ubuntu-2004:202010-01
    resource_class: large
    steps:
      - *checkout
      - *setup_env
      - run:
          name: "Build and test"
          command: build p2p-bootstrap

  acir-simulator:
    machine:
      image: ubuntu-2004:202010-01
    resource_class: large
    steps:
      - *checkout
      - *setup_env
      - run:
          name: "Build and test"
          command: build acir-simulator

  archiver:
    machine:
      image: ubuntu-2004:202010-01
    resource_class: large
    steps:
      - *checkout
      - *setup_env
      - run:
          name: "Build and test"
          command: build archiver

  aztec-rpc:
    machine:
      image: ubuntu-2004:202010-01
    resource_class: large
    steps:
      - *checkout
      - *setup_env
      - run:
          name: "Build and test"
          command: build aztec-rpc

  aztec-sandbox:
    machine:
      image: ubuntu-2004:202010-01
    resource_class: large
    steps:
      - *checkout
      - *setup_env
      - run:
          name: "Build and test"
          command: force_deploy_build aztec-sandbox

  circuits-js:
    machine:
      image: ubuntu-2004:202010-01
    resource_class: large
    steps:
      - *checkout
      - *setup_env
      - run:
          name: "Build and test"
          command: build circuits.js

  sequencer-client:
    machine:
      image: ubuntu-2004:202010-01
    resource_class: large
    steps:
      - *checkout
      - *setup_env
      - run:
          name: "Build and test"
          command: build sequencer-client

  boxes:
    machine:
      image: ubuntu-2004:202010-01
    resource_class: large
    steps:
      - *checkout
      - *setup_env
      - run:
          name: "Build"
          command: build boxes

  canary:
    machine:
      image: ubuntu-2004:202010-01
    resource_class: large
    steps:
      - *checkout
      - *setup_env
      - run:
          name: "Build"
          command: build canary-build

  end-to-end:
    machine:
      image: ubuntu-2004:202010-01
    resource_class: large
    steps:
      - *checkout
      - *setup_env
      - run:
          name: "Build"
          command: build end-to-end

  ethereum:
    machine:
      image: ubuntu-2004:202010-01
    resource_class: large
    steps:
      - *checkout
      - *setup_env
      - run:
          name: "Build"
          command: build ethereum

  rollup-provider:
    machine:
      image: ubuntu-2004:202010-01
    resource_class: large
    steps:
      - *checkout
      - *setup_env
      - run:
          name: "Build"
          command: build rollup-provider

  e2e-2-rpc-servers:
    machine:
      image: ubuntu-2004:202010-01
    resource_class: large
    steps:
      - *checkout
      - *setup_env
      - run:
          name: "Test"
          command: cond_run_script end-to-end ./scripts/run_tests_local e2e_2_rpc_servers.test.ts

  e2e-multiple-accounts-1-enc-key:
    machine:
      image: ubuntu-2004:202010-01
    resource_class: large
    steps:
      - *checkout
      - *setup_env
      - run:
          name: "Test"
          command: cond_run_script end-to-end ./scripts/run_tests_local e2e_multiple_accounts_1_enc_key.test.ts

  e2e-deploy-contract:
    machine:
      image: ubuntu-2004:202010-01
    resource_class: large
    steps:
      - *checkout
      - *setup_env
      - run:
          name: "Test"
          command: cond_run_script end-to-end ./scripts/run_tests_local e2e_deploy_contract.test.ts

  e2e-lending-contract:
    machine:
      image: ubuntu-2004:202010-01
    resource_class: large
    steps:
      - *checkout
      - *setup_env
      - run:
          name: "Test"
          command: cond_run_script end-to-end ./scripts/run_tests_local e2e_lending_contract.test.ts

  e2e-token-contract:
    machine:
      image: ubuntu-2004:202010-01
    resource_class: large
    steps:
      - *checkout
      - *setup_env
      - run:
          name: "Test"
          command: cond_run_script end-to-end ./scripts/run_tests_local e2e_token_contract.test.ts

  e2e-private-token-contract:
    machine:
      image: ubuntu-2004:202010-01
    resource_class: large
    steps:
      - *checkout
      - *setup_env
      - run:
          name: "Test"
          command: cond_run_script end-to-end ./scripts/run_tests_local e2e_private_token_contract.test.ts

  e2e-sandbox-example:
    machine:
      image: ubuntu-2004:202010-01
    steps:
      - *checkout
      - *setup_env
      - run:
          name: "Test"
          command: cond_run_script end-to-end ./scripts/run_tests_local e2e_sandbox_example.test.ts ./scripts/docker-compose-e2e-sandbox.yml

  e2e-multi-transfer-contract:
    machine:
      image: ubuntu-2004:202010-01
    steps:
      - *checkout
      - *setup_env
      - run:
          name: "Test"
          command: cond_run_script end-to-end ./scripts/run_tests_local e2e_multi_transfer.test.ts

  e2e-block-building:
    machine:
      image: ubuntu-2004:202010-01
    resource_class: large
    steps:
      - *checkout
      - *setup_env
      - run:
          name: "Test"
          command: cond_run_script end-to-end ./scripts/run_tests_local e2e_block_building.test.ts

  e2e-nested-contract:
    machine:
      image: ubuntu-2004:202010-01
    resource_class: large
    steps:
      - *checkout
      - *setup_env
      - run:
          name: "Test"
          command: cond_run_script end-to-end ./scripts/run_tests_local e2e_nested_contract.test.ts

  e2e-non-contract-account:
    machine:
      image: ubuntu-2004:202010-01
    resource_class: large
    steps:
      - *checkout
      - *setup_env
      - run:
          name: "Test"
          command: cond_run_script end-to-end ./scripts/run_tests_local e2e_non_contract_account.test.ts

  e2e-cross-chain-messaging:
    machine:
      image: ubuntu-2004:202010-01
    resource_class: large
    steps:
      - *checkout
      - *setup_env
      - run:
          name: "Test"
          command: cond_run_script end-to-end ./scripts/run_tests_local e2e_cross_chain_messaging.test.ts

  e2e-public-cross-chain-messaging:
    machine:
      image: ubuntu-2004:202010-01
    resource_class: large
    steps:
      - *checkout
      - *setup_env
      - run:
          name: "Test"
          command: cond_run_script end-to-end ./scripts/run_tests_local e2e_public_cross_chain_messaging.test.ts

  e2e-public-to-private-messaging:
    machine:
      image: ubuntu-2004:202010-01
    resource_class: large
    steps:
      - *checkout
      - *setup_env
      - run:
          name: "Test"
          command: cond_run_script end-to-end ./scripts/run_tests_local e2e_public_to_private_messaging.test.ts

  e2e-account-contracts:
    machine:
      image: ubuntu-2004:202010-01
    resource_class: large
    steps:
      - *checkout
      - *setup_env
      - run:
          name: "Test"
          command: cond_run_script end-to-end ./scripts/run_tests_local e2e_account_contracts.test.ts

  e2e-escrow-contract:
    machine:
      image: ubuntu-2004:202010-01
    steps:
      - *checkout
      - *setup_env
      - run:
          name: "Test"
          command: cond_run_script end-to-end ./scripts/run_tests_local e2e_escrow_contract.test.ts

  e2e-pending-commitments-contract:
    machine:
      image: ubuntu-2004:202010-01
    resource_class: large
    steps:
      - *checkout
      - *setup_env
      - run:
          name: "Test"
          command: cond_run_script end-to-end ./scripts/run_tests_local e2e_pending_commitments_contract.test.ts

  e2e-ordering:
    machine:
      image: ubuntu-2004:202010-01
    resource_class: large
    steps:
      - *checkout
      - *setup_env
      - run:
          name: "Test"
          command: cond_run_script end-to-end ./scripts/run_tests_local e2e_ordering.test.ts

  uniswap-trade-on-l1-from-l2:
    machine:
      image: ubuntu-2004:202010-01
    resource_class: large
    steps:
      - *checkout
      - *setup_env
      - run:
          name: "Test"
          command: cond_run_script end-to-end ./scripts/run_tests_local uniswap_trade_on_l1_from_l2.test.ts

  integration-archiver-l1-to-l2:
    machine:
      image: ubuntu-2004:202010-01
    resource_class: large
    steps:
      - *checkout
      - *setup_env
      - run:
          name: "Test"
          command: cond_run_script end-to-end ./scripts/run_tests_local integration_archiver_l1_to_l2.test.ts

  integration-l1-publisher:
    machine:
      image: ubuntu-2004:202010-01
    resource_class: large
    steps:
      - *checkout
      - *setup_env
      - run:
          name: "Test"
          command: cond_run_script end-to-end ./scripts/run_tests_local integration_l1_publisher.test.ts

  e2e-public-token-contract:
    machine:
      image: ubuntu-2004:202010-01
    resource_class: large
    steps:
      - *checkout
      - *setup_env
      - run:
          name: "Test"
          command: cond_run_script end-to-end ./scripts/run_tests_local e2e_public_token_contract.test.ts

  e2e-cli:
    machine:
      image: ubuntu-2004:202010-01
    resource_class: large
    steps:
      - *checkout
      - *setup_env
      - run:
          name: "Test"
          command: cond_run_script end-to-end ./scripts/run_tests_local e2e_cli.test.ts

  e2e-p2p:
    machine:
      image: ubuntu-2004:202010-01
    steps:
      - *checkout
      - *setup_env
      - run:
          name: "Test"
          command: cond_run_script end-to-end ./scripts/run_tests_local e2e_p2p_network.test.ts

  e2e-browser-sandbox:
    machine:
      image: ubuntu-2004:202010-01
    steps:
      - *checkout
      - *setup_env
      - run:
          name: "Test"
          command: cond_run_script end-to-end ./scripts/run_tests_local e2e_aztec_js_browser.test.ts ./scripts/docker-compose-e2e-sandbox.yml

  e2e-card-game:
    machine:
      image: ubuntu-2004:202010-01
    steps:
      - *checkout
      - *setup_env
      - run:
          name: "Test"
          command: cond_run_script end-to-end ./scripts/run_tests_local e2e_card_game.test.ts

  aztec-rpc-sandbox:
    machine:
      image: ubuntu-2004:202010-01
    steps:
      - *checkout
      - *setup_env
      - run:
          name: "Test"
          command: cond_run_script end-to-end ./scripts/run_tests_local aztec_rpc_sandbox.test.ts ./scripts/docker-compose-e2e-sandbox.yml

  cli-docs-sandbox:
    machine:
      image: ubuntu-2004:202010-01
    steps:
      - *checkout
      - *setup_env
      - run:
          name: "Test"
          command: cond_run_script end-to-end ./scripts/run_tests_local cli_docs_sandbox.test.ts ./scripts/docker-compose-e2e-sandbox.yml

  guides-writing-an-account-contract:
    machine:
      image: ubuntu-2004:202010-01
    resource_class: large
    steps:
      - *checkout
      - *setup_env
      - run:
          name: "Test"
          command: cond_run_script end-to-end ./scripts/run_tests_local guides/writing_an_account_contract.test.ts

  guides-dapp-testing:
    machine:
      image: ubuntu-2004:202010-01
    steps:
      - *checkout
      - *setup_env
      - run:
          name: "Test"
<<<<<<< HEAD
          command: ./scripts/cond_run_script end-to-end $JOB_NAME ./scripts/run_tests_local guides/dapp_testing.test.ts ./scripts/docker-compose-e2e-sandbox.yml
          working_directory: yarn-project/end-to-end
=======
          command: cond_run_script end-to-end ./scripts/run_tests_local guides/dapp_testing.test.ts ./scripts/docker-compose-e2e-sandbox.yml
>>>>>>> 6a557240

  guides-sample-dapp:
    machine:
      image: ubuntu-2004:202010-01
    steps:
      - *checkout
      - *setup_env
      - run:
          name: "Test"
          command: cond_run_script end-to-end ./scripts/run_tests_local sample-dapp ./scripts/docker-compose-e2e-sandbox.yml

  e2e-canary-test:
    machine:
      image: ubuntu-2004:202010-01
    steps:
      - *checkout
      - *setup_env
      - run:
          name: "Test"
          command: cond_run_script canary-build ./scripts/run_tests uniswap_trade_on_l1_from_l2.test.ts canary-build ./scripts/docker-compose-e2e-sandbox.yml

  build-docs:
    machine:
      image: ubuntu-2004:202010-01
    resource_class: large
    steps:
      - *checkout
      - *setup_env
      - run:
          name: "Copy docs dockerignore"
          command: cp docs/.dockerignore .
      - run:
          name: "Build docs"
          command: build docs

  e2e-join:
    docker:
      - image: cimg/base:current
    resource_class: small
    steps:
      - run:
          name: "Noop"
          command: echo Noop

  e2e-end:
    docker:
      - image: cimg/base:current
    resource_class: small
    steps:
      - run:
          name: "Noop"
          command: echo Noop

  deploy-npm:
    machine:
      image: ubuntu-2004:202010-01
    resource_class: medium
    steps:
      - *checkout
      - *setup_env
      # Aztec.js and dependencies
      - run:
          name: "foundation"
          working_directory: foundation
          command: |
            deploy_ecr foundation
            deploy_npm foundation
      - run:
          name: "circuits.js"
          working_directory: circuits.js
          command: |
            deploy_ecr circuits.js
            deploy_npm circuits.js
      - run:
          name: "types"
          working_directory: types
          command: |
            deploy_ecr types
            deploy_npm types
      - run:
          name: "aztec.js"
          working_directory: aztec.js
          command: |
            deploy_ecr aztec.js
            deploy_npm aztec.js
      # Aztec CLI and dependencies
      - run:
          name: "l1-artifacts"
          working_directory: l1-artifacts
          command: |
            deploy_ecr l1-artifacts
            deploy_npm l1-artifacts
      - run:
          name: "aztec-ethereum"
          working_directory: ethereum
          command: |
            deploy_ecr ethereum
            deploy_npm ethereum
      - run:
          name: "noir-compiler"
          working_directory: noir-compiler
          command: |
            deploy_ecr noir-compiler
            deploy_npm noir-compiler
      - run:
          name: "noir-contracts"
          working_directory: noir-contracts
          command: |
            deploy_ecr noir-contracts
            deploy_npm noir-contracts
      - run:
          name: "cli"
          working_directory: cli
          command: |
            deploy_ecr cli
            deploy_npm cli
      # Aztec Sandbox and dependencies
      - run:
          name: "aztec-rpc"
          working_directory: aztec-rpc
          command: |
            deploy_ecr aztec-rpc
            deploy_npm aztec-rpc
      - run:
          name: "acir-simulator"
          working_directory: acir-simulator
          command: |
            deploy_ecr acir-simulator
            deploy_npm acir-simulator
      - run:
          name: "archiver"
          working_directory: archiver
          command: |
            deploy_ecr archiver
            deploy_npm archiver
      - run:
          name: "merkle-tree"
          working_directory: merkle-tree
          command: |
            deploy_ecr merkle-tree
            deploy_npm merkle-tree
      - run:
          name: "p2p"
          working_directory: p2p
          command: |
            deploy_ecr p2p
            deploy_npm p2p
      - run:
          name: "sequencer-client"
          working_directory: sequencer-client
          command: |
            deploy_ecr sequencer-client
            deploy_npm sequencer-client
      - run:
          name: "world-state"
          working_directory: world-state
          command: |
            deploy_ecr world-state
            deploy_npm world-state
      - run:
          name: "key-store"
          working_directory: key-store
          command: |
            deploy_ecr key-store
            deploy_npm key-store
      - run:
          name: "aztec-node"
          working_directory: aztec-node
          command: |
            deploy_ecr aztec-node
            deploy_npm aztec-node
      - run:
          name: "aztec-sandbox"
          working_directory: aztec-sandbox
          command: |
            deploy_ecr aztec-sandbox
            deploy_npm aztec-sandbox
  deploy-dockerhub:
    machine:
      image: ubuntu-2004:202010-01
    resource_class: medium
    steps:
      - *checkout
      - *setup_env
      - run:
          name: "deploy-sandbox"
          working_directory: aztec-sandbox
          command: |
            deploy_ecr aztec-sandbox
            deploy_dockerhub aztec-sandbox

  deploy-end:
    docker:
      - image: cimg/base:current
    resource_class: small
    steps:
      - run:
          name: "Noop"
          command: echo Noop

  build-deployment-canary:
    machine:
      image: ubuntu-2004:202010-01
    resource_class: large
    steps:
      - *checkout
      - *setup_env
      - run:
          name: "Build"
          command: build canary true

  run-deployment-canary-uniswap:
    docker:
      - image: aztecprotocol/alpine-build-image
    resource_class: small
    steps:
      - *checkout
      - *setup_env
      - run:
          name: "Test"
          command: spot_run_test_script ./scripts/run_tests canary uniswap_trade_on_l1_from_l2.test.ts canary docker-compose.yml

  run-deployment-canary-browser:
    docker:
      - image: aztecprotocol/alpine-build-image
    resource_class: small
    steps:
      - *checkout
      - *setup_env
      - run:
          name: "Test"
          command: spot_run_test_script ./scripts/run_tests canary aztec_js_browser.test.ts canary docker-compose.yml

  run-deployment-canary-cli:
    docker:
      - image: aztecprotocol/alpine-build-image
    resource_class: small
    steps:
      - *checkout
      - *setup_env
      - run:
          name: "Test"
          command: spot_run_test_script ./scripts/run_tests canary cli.test.ts canary docker-compose.yml

# Repeatable config for defining the workflow below.
tag_regex: &tag_regex /^aztec-packages-v.*/
defaults: &defaults
  filters:
    tags:
      only: *tag_regex
  context:
    - build
    - slack
  post-steps:
    - slack/notify:
        event: fail
        branch_pattern: "master"
deploy_defaults: &deploy_defaults
  filters:
    tags:
      only: *tag_regex
    branches:
      ignore: /.*/
  context:
    - build
    - slack
  post-steps:
    - slack/notify:
        event: fail
        branch_pattern: "master"
yarn_project: &yarn_project
  requires:
    - yarn-project-base
  <<: *defaults
e2e_test: &e2e_test
  requires:
    - e2e-join
  <<: *defaults
bb_test: &bb_test
  requires:
    - barretenberg-x86_64-linux-clang-assert
  <<: *defaults

workflows:
  system:
    when:
      equal: [system, << pipeline.parameters.workflow >>]
    jobs:
      - build-docs: *defaults

      # Barretenberg
      - barretenberg-x86_64-linux-gcc: *defaults
      - barretenberg-x86_64-linux-clang: *defaults
      - barretenberg-x86_64-linux-clang-assert: *defaults
      - barretenberg-x86_64-linux-clang-fuzzing: *defaults
      - barretenberg-wasm-linux-clang: *defaults
      - barretenberg-proof-system-tests: *bb_test
      - barretenberg-honk-tests: *bb_test
      - barretenberg-dsl-tests: *bb_test
      - barretenberg-tests: *bb_test
      - barretenberg-stdlib-tests: *bb_test
      - barretenberg-stdlib-recursion-turbo-tests: *bb_test
      - barretenberg-stdlib-recursion-ultra-tests: *bb_test
      - barretenberg-join-split-tests: *bb_test
      # - barretenberg-benchmark-aggregator:
      #     requires:
      #       - barretenberg-tests
      #       - barretenberg-stdlib-tests
      #       - barretenberg-stdlib-recursion-turbo-tests
      #       - barretenberg-stdlib-recursion-ultra-tests
      #       - barretenberg-join-split-tests
      #     filters:
      #       branches:
      #         only:
      #           - master
      #     <<: *defaults
      - barretenberg-acir-tests-bb:
          requires:
            - barretenberg-x86_64-linux-clang-assert
          <<: *defaults
      - bb-js:
          requires:
            - barretenberg-wasm-linux-clang
          <<: *defaults
      - bb-js-tests:
          requires:
            - bb-js
          <<: *defaults
      - bb-js-acir-tests:
          requires:
            - bb-js
          <<: *defaults

      # Circuits
      - circuits-wasm-linux-clang:
          requires:
            - barretenberg-wasm-linux-clang
          <<: *defaults
      - circuits-wasm-linux-clang-assert:
          requires:
            - barretenberg-wasm-linux-clang
          <<: *defaults
      - circuits-x86_64-linux-clang-tidy:
          requires:
            - barretenberg-x86_64-linux-clang
          <<: *defaults
      - circuits-x86_64-linux-clang:
          requires:
            - barretenberg-x86_64-linux-clang
          <<: *defaults
      - circuits-x86_64-linux-clang-assert:
          requires:
            - barretenberg-x86_64-linux-clang
          <<: *defaults
      - circuits-wasm-tests:
          requires:
            - circuits-wasm-linux-clang-assert
          <<: *defaults
      - circuits-x86_64-tests:
          requires:
            - circuits-x86_64-linux-clang-assert
          <<: *defaults

      # - circuits-end:
      #     requires:
      #       - circuits-wasm-linux-clang
      #       - circuits-x86_64-linux-clang-tidy
      #       - circuits-x86_64-linux-clang
      #       - circuits-wasm-tests
      #       - circuits-x86_64-tests
      #     <<: *defaults

      - l1-contracts: *defaults
      - noir-contracts-build: *defaults

      # Yarn Project
      - yarn-project-base:
          requires:
            - circuits-wasm-linux-clang
            - l1-contracts
            - noir-contracts-build
          <<: *defaults

      - aztec-js: *yarn_project
      - end-to-end: *yarn_project
      - ethereum: *yarn_project
      - foundation: *yarn_project
      - world-state: *yarn_project
      - acir-simulator: *yarn_project
      - archiver: *yarn_project
      - aztec-rpc: *yarn_project
      - aztec-node: *yarn_project
      - cli: *yarn_project
      - boxes: *yarn_project
      - key-store: *yarn_project
      - merkle-tree: *yarn_project
      - p2p: *yarn_project
      - p2p-bootstrap: *yarn_project
      - l1-artifacts: *yarn_project
      - noir-compiler: *yarn_project
      - noir-contracts: *yarn_project
      - sequencer-client: *yarn_project
      - types: *yarn_project
      - circuits-js: *yarn_project
      - rollup-provider: *yarn_project
      - aztec-sandbox: *yarn_project
      - canary: *yarn_project

      - e2e-join:
          requires:
            - aztec-js
            - end-to-end
            - ethereum
            - foundation
            - world-state
            - acir-simulator
            - archiver
            - aztec-rpc
            - aztec-node
            - cli
            - key-store
            - merkle-tree
            - p2p
            - p2p-bootstrap
            - l1-artifacts
            - noir-compiler
            - noir-contracts
            - sequencer-client
            - types
            - circuits-js
            - rollup-provider
            - aztec-sandbox
            - canary
          <<: *defaults

      - e2e-2-rpc-servers: *e2e_test
      - e2e-deploy-contract: *e2e_test
      - e2e-lending-contract: *e2e_test
      - e2e-token-contract: *e2e_test
      - e2e-private-token-contract: *e2e_test
      - e2e-sandbox-example: *e2e_test
      - e2e-multi-transfer-contract: *e2e_test
      - e2e-block-building: *e2e_test
      - e2e-nested-contract: *e2e_test
      - e2e-non-contract-account: *e2e_test
      - e2e-multiple-accounts-1-enc-key: *e2e_test
      - e2e-public-token-contract: *e2e_test
      - e2e-cli: *e2e_test
      - e2e-cross-chain-messaging: *e2e_test
      - e2e-public-cross-chain-messaging: *e2e_test
      - e2e-public-to-private-messaging: *e2e_test
      - e2e-account-contracts: *e2e_test
      - e2e-escrow-contract: *e2e_test
      - e2e-pending-commitments-contract: *e2e_test
      - e2e-ordering: *e2e_test
      - uniswap-trade-on-l1-from-l2: *e2e_test
      - integration-l1-publisher: *e2e_test
      - integration-archiver-l1-to-l2: *e2e_test
      - e2e-p2p: *e2e_test
      - e2e-canary-test: *e2e_test
      - e2e-browser-sandbox: *e2e_test
      - e2e-card-game: *e2e_test
      - aztec-rpc-sandbox: *e2e_test
      - cli-docs-sandbox: *e2e_test
      - guides-writing-an-account-contract: *e2e_test
      - guides-dapp-testing: *e2e_test
      - guides-sample-dapp: *e2e_test

      - e2e-end:
          requires:
            - e2e-2-rpc-servers
            - e2e-deploy-contract
            - e2e-lending-contract
            - e2e-token-contract
            - e2e-private-token-contract
            - e2e-sandbox-example
            - e2e-multi-transfer-contract
            - e2e-block-building
            - e2e-nested-contract
            - e2e-non-contract-account
            - e2e-multiple-accounts-1-enc-key
            - e2e-public-token-contract
            - e2e-cli
            - e2e-cross-chain-messaging
            - e2e-public-cross-chain-messaging
            - e2e-public-to-private-messaging
            - e2e-account-contracts
            - e2e-escrow-contract
            - e2e-pending-commitments-contract
            - e2e-ordering
            - uniswap-trade-on-l1-from-l2
            - integration-l1-publisher
            - integration-archiver-l1-to-l2
            - e2e-p2p
            - e2e-browser-sandbox
            - e2e-canary-test
            - e2e-card-game
            - aztec-rpc-sandbox
            - cli-docs-sandbox
            - guides-writing-an-account-contract
            - guides-dapp-testing
            - guides-sample-dapp
          <<: *defaults

      # Deployment and Canary tests
      - deploy-dockerhub:
          requires:
            - e2e-end
          <<: *deploy_defaults
      - deploy-npm:
          requires:
            - e2e-end
          <<: *deploy_defaults

      - deploy-end:
          requires:
            - deploy-dockerhub
            - deploy-npm
          <<: *deploy_defaults

      - build-deployment-canary:
          requires:
            - deploy-end
          <<: *deploy_defaults

      - run-deployment-canary-uniswap:
          requires:
            - build-deployment-canary
          <<: *deploy_defaults

      - run-deployment-canary-browser:
          requires:
            - build-deployment-canary
          <<: *deploy_defaults

      - run-deployment-canary-cli:
          requires:
            - build-deployment-canary
          <<: *deploy_defaults<|MERGE_RESOLUTION|>--- conflicted
+++ resolved
@@ -979,12 +979,7 @@
       - *setup_env
       - run:
           name: "Test"
-<<<<<<< HEAD
-          command: ./scripts/cond_run_script end-to-end $JOB_NAME ./scripts/run_tests_local guides/dapp_testing.test.ts ./scripts/docker-compose-e2e-sandbox.yml
-          working_directory: yarn-project/end-to-end
-=======
           command: cond_run_script end-to-end ./scripts/run_tests_local guides/dapp_testing.test.ts ./scripts/docker-compose-e2e-sandbox.yml
->>>>>>> 6a557240
 
   guides-sample-dapp:
     machine:
