# This file uses YAML anchors and aliases to prevent repetition of blocks of config:
# https://support.atlassian.com/bitbucket-cloud/docs/yaml-anchors/
#
# Two primary anchors are checkout and setup_env, called as the first step of almost all jobs:
# - checkout: A custom checkout step to reduce the amount of data downloaded to improve speed.
# - setup_env: Sets up the common environment used by all build steps.
#
# Two CCI executors are used:
# - docker (small): Used only to launch external EC2 instances for big workloads. It's the cheapest option.
# - machine (large): Used for building in CCI itself. 4cpus, 15GB has the optimal power/cost ratio.
#
# The docker executor uses a custom image build in `build_image`. It's specifically streamlined for fast download
# with just enough tools to execute the build system, and launch EC2 instances etc.
#
# There are some `join` steps that are just no-ops. They are just used to produce cleaner graph rendering in CCI.

version: 2.1

setup: true # have a dynamic config step
orbs:
  continuation: circleci/continuation@1.0.0
  slack: circleci/slack@4.12.5

parameters:
  workflow:
    type: string
    default: "system"

# This build step checks out the code from the repository. It has a hardcoded readonly key to allow the checkout.
# Initially it just fetches the repo metadata for the current commit hash to a depth of 50 commits.
# We need historical commit hashes to calculate diffs between previous and current commits.
# It then checks out the fetched head to actually download the data.
checkout: &checkout
  run:
    name: "Checkout code"
    command: |
      function retry() {
        # Retries up to 3 times with 10 second intervals
        for i in $(seq 1 3); do
          "$@" && return || sleep 10
        done
        echo "$@ failed after 3 attempts"
        exit 1
      }
      cd $HOME
      mkdir -p .ssh
      chmod 0700 .ssh
      retry ssh-keyscan -t rsa github.com >> .ssh/known_hosts

      # A read only key for cloning the repository.
      echo $GIT_CHECKOUT_KEY | base64 -d > .ssh/id_rsa

      chmod 0600 .ssh/id_rsa
      # IF YOU'RE CHANGING THIS, YOU ALSO WANT TO CHANGE: build-system/scripts/remote_runner
      # Shallow checkout this commit.
      mkdir -p project
      cd project
      git init
      git remote add origin $CIRCLE_REPOSITORY_URL

      # Only download metadata when fetching.
      retry git fetch --depth 1 --filter=blob:none origin $CIRCLE_SHA1
      retry git checkout FETCH_HEAD

# Called setup_env to setup a bunch of global variables used throughout the rest of the build process.
# It takes the required CCI environment variables as inputs, and gives them normalized names for the rest of
# the build process. This enables easy running of the build system external to CCI, as used for powerful EC2 builds.
setup_env: &setup_env
  run:
    name: "Setup environment"
    command: ./build-system/scripts/setup_env "$CIRCLE_SHA1" "$CIRCLE_TAG" "$CIRCLE_JOB" "$CIRCLE_REPOSITORY_URL" "$CIRCLE_BRANCH" "$CIRCLE_PULL_REQUEST"

defaults_e2e_test: &defaults_e2e_test
  docker:
    - image: aztecprotocol/alpine-build-image
  resource_class: small

jobs:
  # Dynamically filter our code, quickly figuring out which jobs we can skip.
  generate-config:
    docker:
      - image: aztecprotocol/alpine-build-image
    resource_class: large
    steps:
      - *checkout
      - *setup_env
      - run:
          name: Generate Pipeline generated_config.yml file
          command: |
            # filter our circleci config to the minimal pipeline
            build-system/scripts/generate_circleci_config.py > .circleci/generated_config.yml
      - continuation/continue:
          configuration_path: .circleci/generated_config.yml

  # Barretenberg
  barretenberg-wasm-linux-clang:
    docker:
      - image: aztecprotocol/alpine-build-image
    resource_class: small
    steps:
      - *checkout
      - *setup_env
      - run:
          name: "Build"
          command: cond_spot_run_build barretenberg-wasm-linux-clang 128
          aztec_manifest_key: barretenberg-wasm-linux-clang

  barretenberg-x86_64-linux-gcc:
    docker:
      - image: aztecprotocol/alpine-build-image
    resource_class: small
    steps:
      - *checkout
      - *setup_env
      - run:
          name: "Build"
          command: cond_spot_run_build barretenberg-x86_64-linux-gcc 128
          aztec_manifest_key: barretenberg-x86_64-linux-gcc

  barretenberg-x86_64-linux-clang:
    docker:
      - image: aztecprotocol/alpine-build-image
    resource_class: small
    steps:
      - *checkout
      - *setup_env
      - run:
          name: "Build"
          command: cond_spot_run_build barretenberg-x86_64-linux-clang 128
          aztec_manifest_key: barretenberg-x86_64-linux-clang

  barretenberg-x86_64-linux-clang-fuzzing:
    docker:
      - image: aztecprotocol/alpine-build-image
    resource_class: small
    steps:
      - *checkout
      - *setup_env
      - run:
          name: "Build"
          command: cond_spot_run_build barretenberg-x86_64-linux-clang-fuzzing 128
          aztec_manifest_key: barretenberg-x86_64-linux-clang-fuzzing

  barretenberg-x86_64-linux-clang-assert:
    docker:
      - image: aztecprotocol/alpine-build-image
    resource_class: small
    steps:
      - *checkout
      - *setup_env
      - run:
          name: "Build"
          command: cond_spot_run_build barretenberg-x86_64-linux-clang-assert 128
          aztec_manifest_key: barretenberg-x86_64-linux-clang-assert

  barretenberg-x86_64-linux-clang-sol:
    docker:
      - image: aztecprotocol/alpine-build-image
    resource_class: small
    steps:
      - *checkout
      - *setup_env
      - run:
          name: "Build"
          command: cond_spot_run_build barretenberg-x86_64-linux-clang-sol 32
          aztec_manifest_key: barretenberg-x86_64-linux-clang-sol

  barretenberg-docs:
    machine:
      image: default
    resource_class: large
    steps:
      - *checkout
      - *setup_env
      - run:
          name: "Build barretenberg docs"
          command: build barretenberg-docs
          aztec_manifest_key: barretenberg-docs
      - run:
          name: "Deploy barretenberg docs"
          command: |
            barretenberg/cpp/scripts/ci/upload_doxygen_to_s3.sh

  barretenberg-stdlib-tests:
    docker:
      - image: aztecprotocol/alpine-build-image
    resource_class: small
    steps:
      - *checkout
      - *setup_env
      - run:
          name: "Test"
          command: cond_spot_run_test barretenberg-x86_64-linux-clang-assert 32 ./scripts/run_tests 1 stdlib-tests
          aztec_manifest_key: barretenberg-x86_64-linux-clang-assert

  barretenberg-dsl-tests:
    docker:
      - image: aztecprotocol/alpine-build-image
    resource_class: small
    steps:
      - *checkout
      - *setup_env
      - run:
          name: "Test"
          command: cond_spot_run_test barretenberg-x86_64-linux-clang-assert 32 ./scripts/run_tests 1 dsl_tests
          aztec_manifest_key: barretenberg-x86_64-linux-clang-assert

  barretenberg-tests:
    docker:
      - image: aztecprotocol/alpine-build-image
    resource_class: small
    steps:
      - *checkout
      - *setup_env
      - run:
          name: "Test"
          command: cond_spot_run_test barretenberg-x86_64-linux-clang-assert 32 ./scripts/bb-tests.sh
          aztec_manifest_key: barretenberg-x86_64-linux-clang-assert

  barretenberg-avm-tests:
    docker:
      - image: aztecprotocol/alpine-build-image
    resource_class: small
    steps:
      - *checkout
      - *setup_env
      - run:
          name: "Test"
          command: cond_spot_run_test barretenberg-x86_64-linux-clang-assert 32 ./scripts/avm-tests.sh
          aztec_manifest_key: barretenberg-x86_64-linux-clang-assert

  barretenberg-bench:
    machine:
      # NOTE: we usually use alpine build image when making spot images, but
      # we are not able to upload to S3 with it
      image: default
    resource_class: medium
    steps:
      - *checkout
      - *setup_env
      - run:
          name: "Benchmark"
          command: cond_spot_run_build barretenberg-bench 32
          aztec_manifest_key: barretenberg-bench
      - run:
          name: "Upload"
          command: |
            barretenberg/cpp/scripts/ci/upload_benchmarks_to_s3.sh

  barretenberg-proof-system-tests:
    docker:
      - image: aztecprotocol/alpine-build-image
    resource_class: small
    steps:
      - *checkout
      - *setup_env
      - run:
          name: "Test"
          command: cond_spot_run_test barretenberg-x86_64-linux-clang-assert 32 ./scripts/run_tests 1 stdlib_circuit_builders_tests
          aztec_manifest_key: barretenberg-x86_64-linux-clang-assert

  barretenberg-stdlib-plonk-recursion-ultra-tests:
    docker:
      - image: aztecprotocol/alpine-build-image
    resource_class: small
    steps:
      - *checkout
      - *setup_env
      - run:
          name: "Test"
          command: cond_spot_run_test barretenberg-x86_64-linux-clang-assert 32 ./scripts/run_tests 3 stdlib_plonk_recursion_tests --gtest_filter=-*turbo*
          aztec_manifest_key: barretenberg-x86_64-linux-clang-assert

  barretenberg-stdlib-honk-recursion-ultra-tests:
    docker:
      - image: aztecprotocol/alpine-build-image
    resource_class: small
    steps:
      - *checkout
      - *setup_env
      - run:
          name: "Test"
          command: cond_spot_run_test barretenberg-x86_64-linux-clang-assert 32 ./scripts/run_tests 3 stdlib_honk_recursion_tests
          aztec_manifest_key: barretenberg-x86_64-linux-clang-assert

  bb-js:
    machine:
      image: default
    resource_class: large
    steps:
      - *checkout
      - *setup_env
      - run:
          name: "Build and test"
          command: build bb.js
          aztec_manifest_key: bb.js

  bb-js-tests:
    docker:
      - image: aztecprotocol/alpine-build-image
    resource_class: small
    steps:
      - *checkout
      - *setup_env
      - run:
          name: "Build and test"
          command: cond_spot_run_test bb.js 32 ./scripts/run_tests
          aztec_manifest_key: bb.js

  # Noir
  noir-x86_64:
    docker:
      - image: aztecprotocol/alpine-build-image
    resource_class: small
    steps:
      - *checkout
      - *setup_env
      - run:
          name: "Build"
          command: cond_spot_run_build noir 32
          aztec_manifest_key: noir

  noir-arm64:
    docker:
      - image: aztecprotocol/alpine-build-image
    resource_class: small
    steps:
      - *checkout
      - *setup_env
      - run:
          name: "Build"
          command: cond_spot_run_build noir 32 arm64
          aztec_manifest_key: noir

  noir-ecr-manifest:
    machine:
      image: default
    resource_class: medium
    steps:
      - *checkout
      - *setup_env
      - run:
          name: "Create ECR manifest"
          command: create_ecr_manifest noir x86_64,arm64
          aztec_manifest_key: noir

  noir-tests:
    docker:
      - image: aztecprotocol/alpine-build-image
    resource_class: small
    steps:
      - *checkout
      - *setup_env
      - run:
          name: "Build"
          command: cond_spot_run_build noir-tests 32
          aztec_manifest_key: noir-tests

  noir-packages:
    docker:
      - image: aztecprotocol/alpine-build-image
    resource_class: small
    steps:
      - *checkout
      - *setup_env
      - run:
          name: "Build"
          command: cond_spot_run_build noir-packages 32
          aztec_manifest_key: noir-packages

  noir-packages-tests:
    docker:
      - image: aztecprotocol/alpine-build-image
    resource_class: small
    steps:
      - *checkout
      - *setup_env
      - run:
          name: "Build"
          command: cond_spot_run_build noir-packages-tests 32
          aztec_manifest_key: noir-packages-tests

  noir-compile-acir-tests:
    docker:
      - image: aztecprotocol/alpine-build-image
    resource_class: small
    steps:
      - *checkout
      - *setup_env
      - run:
          name: "Build"
          command: cond_spot_run_build noir-compile-acir-tests 32
          aztec_manifest_key: noir-compile-acir-tests

  avm-transpiler:
    docker:
      - image: aztecprotocol/alpine-build-image
    resource_class: small
    steps:
      - *checkout
      - *setup_env
      - run:
          name: "Build"
          command: cond_spot_run_build avm-transpiler 32
          aztec_manifest_key: avm-transpiler

  barretenberg-acir-tests-bb:
    docker:
      - image: aztecprotocol/alpine-build-image
    resource_class: small
    steps:
      - *checkout
      - *setup_env
      - run:
          name: "Build and test"
          command: cond_spot_run_build barretenberg-acir-tests-bb 32
          aztec_manifest_key: barretenberg-acir-tests-bb

  barretenberg-acir-tests-bb-sol:
    docker:
      - image: aztecprotocol/alpine-build-image
    resource_class: small
    steps:
      - *checkout
      - *setup_env
      - run:
          name: "Build and test"
          command: cond_spot_run_build barretenberg-acir-tests-bb-sol 32
          aztec_manifest_key: barretenberg-acir-tests-bb-sol

  bb-js-acir-tests:
    docker:
      - image: aztecprotocol/alpine-build-image
    resource_class: small
    steps:
      - *checkout
      - *setup_env
      - run:
          name: "Build and test"
          command: cond_spot_run_build barretenberg-acir-tests-bb.js 32
          aztec_manifest_key: barretenberg-acir-tests-bb.js

  l1-contracts:
    machine:
      image: default
    resource_class: large
    steps:
      - *checkout
      - *setup_env
      - run:
          name: "Build and test"
          command: build l1-contracts
          aztec_manifest_key: l1-contracts

  noir-projects:
    machine:
      image: default
    resource_class: large
    steps:
      - *checkout
      - *setup_env
      - run:
          name: "Build and test"
          command: build noir-projects
          aztec_manifest_key: noir-projects

  yarn-project-pre-join:
    docker:
      - image: cimg/base:2023.09
    resource_class: small
    steps:
      - run:
          name: "Noop"
          command: echo Noop

  yarn-project-x86_64:
    docker:
      - image: aztecprotocol/alpine-build-image
    resource_class: small
    steps:
      - *checkout
      - *setup_env
      - run:
          name: "Build"
          command: cond_spot_run_build yarn-project 64
          aztec_manifest_key: yarn-project

  yarn-project-arm64:
    docker:
      - image: aztecprotocol/alpine-build-image
    resource_class: small
    steps:
      - *checkout
      - *setup_env
      - run:
          name: "Build"
          command: cond_spot_run_build yarn-project 64 arm64
          aztec_manifest_key: yarn-project

  yarn-project-ecr-manifest:
    machine:
      image: default
    resource_class: medium
    steps:
      - *checkout
      - *setup_env
      - run:
          name: "Create ECR manifest"
          command: create_ecr_manifest yarn-project x86_64,arm64
          aztec_manifest_key: yarn-project

  yarn-project-test:
    docker:
      - image: aztecprotocol/alpine-build-image
    resource_class: small
    steps:
      - *checkout
      - *setup_env
      - run:
          name: "Build and test"
          command: cond_spot_run_build yarn-project-test 64
          aztec_manifest_key: yarn-project-test

  aztec-package:
    machine:
      image: default
    resource_class: large
    steps:
      - *checkout
      - *setup_env
      - run:
          name: "Build and test"
          command: build aztec
          aztec_manifest_key: aztec

  cli:
    machine:
      image: default
    resource_class: large
    steps:
      - *checkout
      - *setup_env
      - run:
          name: "Build and test"
          command: build cli
          aztec_manifest_key: cli

  mainnet-fork:
    machine:
      image: default
    resource_class: large
    steps:
      - *checkout
      - *setup_env
      - run:
          name: "Build"
          command: build mainnet-fork | add_timestamps
          aztec_manifest_key: mainnet-fork

  aztec-faucet:
    machine:
      image: default
    resource_class: large
    steps:
      - *checkout
      - *setup_env
      - run:
          name: "Build and test"
          command: build aztec-faucet | add_timestamps
          aztec_manifest_key: aztec-faucet

  boxes:
    docker:
      - image: aztecprotocol/alpine-build-image
    resource_class: small
    steps:
      - *checkout
      - *setup_env
      - run:
          name: "Build"
          command: cond_spot_run_build boxes 4
          aztec_manifest_key: boxes

  boxes-vanilla:
    docker:
      - image: aztecprotocol/alpine-build-image
    resource_class: small
    steps:
      - *checkout
      - *setup_env
      - run:
          name: "Test"
          command: cond_spot_run_compose boxes 4 ./docker-compose.yml BOX=vanilla
          aztec_manifest_key: boxes

  boxes-react:
    docker:
      - image: aztecprotocol/alpine-build-image
    resource_class: small
    steps:
      - *checkout
      - *setup_env
      - run:
          name: "Test"
          command: cond_spot_run_compose boxes 4 ./docker-compose.yml BOX=react
          aztec_manifest_key: boxes

  end-to-end:
    machine:
      image: default
    resource_class: large
    steps:
      - *checkout
      - *setup_env
      - run:
          name: "Build"
          command: build end-to-end
          aztec_manifest_key: end-to-end

  e2e-2-pxes:
    steps:
      - *checkout
      - *setup_env
      - run:
          name: "Test"
          command: cond_spot_run_compose end-to-end 4 ./scripts/docker-compose.yml TEST=e2e_2_pxes.test.ts
          aztec_manifest_key: end-to-end
    <<: *defaults_e2e_test

  e2e-note-getter:
    steps:
      - *checkout
      - *setup_env
      - run:
          name: "Test"
          command: cond_spot_run_compose end-to-end 4 ./scripts/docker-compose.yml TEST=e2e_note_getter.test.ts
          aztec_manifest_key: end-to-end
    <<: *defaults_e2e_test

  e2e-counter:
    steps:
      - *checkout
      - *setup_env
      - run:
          name: "Test"
          command: cond_spot_run_compose end-to-end 4 ./scripts/docker-compose.yml TEST=e2e_counter_contract.test.ts
          aztec_manifest_key: end-to-end
    <<: *defaults_e2e_test

  e2e-private-voting:
    steps:
      - *checkout
      - *setup_env
      - run:
          name: "Test"
          command: cond_spot_run_compose end-to-end 4 ./scripts/docker-compose.yml TEST=e2e_private_voting_contract.test.ts
          aztec_manifest_key: end-to-end
    <<: *defaults_e2e_test

  e2e-max-block-number:
    docker:
      - image: aztecprotocol/alpine-build-image
    resource_class: small
    steps:
      - *checkout
      - *setup_env
      - run:
          name: "Test"
          command: cond_spot_run_compose end-to-end 4 ./scripts/docker-compose.yml TEST=e2e_max_block_number.test.ts
          aztec_manifest_key: end-to-end

  e2e-multiple-accounts-1-enc-key:
    steps:
      - *checkout
      - *setup_env
      - run:
          name: "Test"
          command: cond_spot_run_compose end-to-end 4 ./scripts/docker-compose.yml TEST=e2e_multiple_accounts_1_enc_key.test.ts
          aztec_manifest_key: end-to-end
    <<: *defaults_e2e_test

  e2e-deploy-contract:
    steps:
      - *checkout
      - *setup_env
      - run:
          name: "Test"
          command: cond_spot_run_compose end-to-end 4 ./scripts/docker-compose.yml TEST=e2e_deploy_contract.test.ts
          aztec_manifest_key: end-to-end
    <<: *defaults_e2e_test

  e2e-lending-contract:
    steps:
      - *checkout
      - *setup_env
      - run:
          name: "Test"
          command: cond_spot_run_compose end-to-end 4 ./scripts/docker-compose.yml TEST=e2e_lending_contract.test.ts
          aztec_manifest_key: end-to-end
    <<: *defaults_e2e_test

  e2e-token-contract:
    steps:
      - *checkout
      - *setup_env
      - run:
          name: "Test"
          command: cond_spot_run_compose end-to-end 4 ./scripts/docker-compose.yml TEST=e2e_token_contract.test.ts
          aztec_manifest_key: end-to-end
    <<: *defaults_e2e_test

  e2e-authwit-test:
    steps:
      - *checkout
      - *setup_env
      - run:
          name: "Test"
          command: cond_spot_run_compose end-to-end 4 ./scripts/docker-compose.yml TEST=e2e_authwit.test.ts
          aztec_manifest_key: end-to-end
    <<: *defaults_e2e_test

  e2e-blacklist-token-contract:
    steps:
      - *checkout
      - *setup_env
      - run:
          name: "Test"
          command: cond_spot_run_compose end-to-end 4 ./scripts/docker-compose.yml TEST=e2e_blacklist_token_contract.test.ts
          aztec_manifest_key: end-to-end
    <<: *defaults_e2e_test

  # TODO(3458): Investigate intermittent failure
  # e2e-slow-tree:
  #   docker:
  #     - image: aztecprotocol/alpine-build-image
  #   resource_class: small
  #   steps:
  #     - *checkout
  #     - *setup_env
  #     - run:
  #         name: "Test"
  #         command: cond_spot_run_compose end-to-end 4 ./scripts/docker-compose.yml TEST=e2e_slow_tree.test.ts
  #         aztec_manifest_key: end-to-end

  e2e-sandbox-example:
    steps:
      - *checkout
      - *setup_env
      - run:
          name: "Test"
          command: cond_spot_run_compose end-to-end 4 ./scripts/docker-compose.yml TEST=e2e_sandbox_example.test.ts
          aztec_manifest_key: end-to-end
    <<: *defaults_e2e_test

  e2e-state-vars:
    steps:
      - *checkout
      - *setup_env
      - run:
          name: "Test"
          command: cond_spot_run_compose end-to-end 4 ./scripts/docker-compose.yml TEST=e2e_state_vars.test.ts
          aztec_manifest_key: end-to-end
    <<: *defaults_e2e_test

  e2e-block-building:
    steps:
      - *checkout
      - *setup_env
      - run:
          name: "Test"
          command: cond_spot_run_compose end-to-end 4 ./scripts/docker-compose.yml TEST=e2e_block_building.test.ts
          aztec_manifest_key: end-to-end
    <<: *defaults_e2e_test

  e2e-nested-contract:
    steps:
      - *checkout
      - *setup_env
      - run:
          name: "Test"
          command: cond_spot_run_compose end-to-end 4 ./scripts/docker-compose.yml TEST=e2e_nested_contract.test.ts
          aztec_manifest_key: end-to-end
    <<: *defaults_e2e_test

  e2e-static-calls:
    steps:
      - *checkout
      - *setup_env
      - run:
          name: "Test"
          command: cond_spot_run_compose end-to-end 4 ./scripts/docker-compose.yml TEST=e2e_static_calls.test.ts
          aztec_manifest_key: end-to-end
    <<: *defaults_e2e_test

  e2e-delegate-calls:
    steps:
      - *checkout
      - *setup_env
      - run:
          name: "Test"
          command: cond_spot_run_compose end-to-end 4 ./scripts/docker-compose.yml TEST=e2e_delegate_calls.test.ts
          aztec_manifest_key: end-to-end
    <<: *defaults_e2e_test

  e2e-non-contract-account:
    steps:
      - *checkout
      - *setup_env
      - run:
          name: "Test"
          command: cond_spot_run_compose end-to-end 4 ./scripts/docker-compose.yml TEST=e2e_non_contract_account.test.ts
          aztec_manifest_key: end-to-end
    <<: *defaults_e2e_test

  e2e-cross-chain-messaging:
    steps:
      - *checkout
      - *setup_env
      - run:
          name: "Test"
          command: cond_spot_run_compose end-to-end 4 ./scripts/docker-compose.yml TEST=e2e_cross_chain_messaging.test.ts
          aztec_manifest_key: end-to-end
    <<: *defaults_e2e_test

  e2e-crowdfunding-and-claim:
    docker:
      - image: aztecprotocol/alpine-build-image
    resource_class: small
    steps:
      - *checkout
      - *setup_env
      - run:
          name: "Test"
          command: cond_spot_run_compose end-to-end 4 ./scripts/docker-compose.yml TEST=e2e_crowdfunding_and_claim.test.ts
          aztec_manifest_key: end-to-end

  e2e-public-cross-chain-messaging:
    steps:
      - *checkout
      - *setup_env
      - run:
          name: "Test"
          command: cond_spot_run_compose end-to-end 4 ./scripts/docker-compose.yml TEST=e2e_public_cross_chain_messaging.test.ts
          aztec_manifest_key: end-to-end
    <<: *defaults_e2e_test

  e2e-public-to-private-messaging:
    steps:
      - *checkout
      - *setup_env
      - run:
          name: "Test"
          command: cond_spot_run_compose end-to-end 4 ./scripts/docker-compose.yml TEST=e2e_public_to_private_messaging.test.ts
          aztec_manifest_key: end-to-end
    <<: *defaults_e2e_test

  e2e-account-contracts:
    steps:
      - *checkout
      - *setup_env
      - run:
          name: "Test"
          command: cond_spot_run_compose end-to-end 4 ./scripts/docker-compose.yml TEST=e2e_account_contracts.test.ts
          aztec_manifest_key: end-to-end
    <<: *defaults_e2e_test

  e2e-escrow-contract:
    steps:
      - *checkout
      - *setup_env
      - run:
          name: "Test"
          command: cond_spot_run_compose end-to-end 4 ./scripts/docker-compose.yml TEST=e2e_escrow_contract.test.ts
          aztec_manifest_key: end-to-end
    <<: *defaults_e2e_test

  e2e-inclusion-proofs-contract:
    steps:
      - *checkout
      - *setup_env
      - run:
          name: "Test"
          command: cond_spot_run_compose end-to-end 4 ./scripts/docker-compose.yml TEST=e2e_inclusion_proofs_contract.test.ts
          aztec_manifest_key: end-to-end
    <<: *defaults_e2e_test

  e2e-pending-note-hashes-contract:
    steps:
      - *checkout
      - *setup_env
      - run:
          name: "Test"
          command: cond_spot_run_compose end-to-end 4 ./scripts/docker-compose.yml TEST=e2e_pending_note_hashes_contract.test.ts
          aztec_manifest_key: end-to-end
    <<: *defaults_e2e_test

  e2e-ordering:
    steps:
      - *checkout
      - *setup_env
      - run:
          name: "Test"
          command: cond_spot_run_compose end-to-end 4 ./scripts/docker-compose.yml TEST=e2e_ordering.test.ts
          aztec_manifest_key: end-to-end
    <<: *defaults_e2e_test

  e2e-outbox:
    docker:
      - image: aztecprotocol/alpine-build-image
    resource_class: small
    steps:
      - *checkout
      - *setup_env
      - run:
          name: "Test"
          command: cond_spot_run_compose end-to-end 4 ./scripts/docker-compose.yml TEST=e2e_outbox.test.ts
          aztec_manifest_key: end-to-end
    <<: *defaults_e2e_test

  uniswap-trade-on-l1-from-l2:
    steps:
      - *checkout
      - *setup_env
      - run:
          name: "Test"
          command: cond_spot_run_compose end-to-end 4 ./scripts/docker-compose.yml TEST=uniswap_trade_on_l1_from_l2.test.ts
          aztec_manifest_key: end-to-end
    <<: *defaults_e2e_test

  integration-l1-publisher:
    steps:
      - *checkout
      - *setup_env
      - run:
          name: "Test"
          command: cond_spot_run_compose end-to-end 4 ./scripts/docker-compose.yml TEST=integration_l1_publisher.test.ts
          aztec_manifest_key: end-to-end
    <<: *defaults_e2e_test

  e2e-cli:
    steps:
      - *checkout
      - *setup_env
      - run:
          name: "Test"
          command: cond_spot_run_compose end-to-end 4 ./scripts/docker-compose.yml TEST=e2e_cli.test.ts
          aztec_manifest_key: end-to-end
    <<: *defaults_e2e_test

  e2e-persistence:
    steps:
      - *checkout
      - *setup_env
      - run:
          name: "Test"
          command: cond_spot_run_compose end-to-end 4 ./scripts/docker-compose-no-sandbox.yml TEST=e2e_persistence.test.ts
          aztec_manifest_key: end-to-end
    <<: *defaults_e2e_test

  e2e-browser:
    steps:
      - *checkout
      - *setup_env
      - run:
          name: "Test"
          command: cond_spot_run_compose end-to-end 4 ./scripts/docker-compose.yml TEST=e2e_aztec_js_browser.test.ts
          aztec_manifest_key: end-to-end
    <<: *defaults_e2e_test

  e2e-card-game:
    steps:
      - *checkout
      - *setup_env
      - run:
          name: "Test"
          command: cond_spot_run_compose end-to-end 4 ./scripts/docker-compose.yml TEST=e2e_card_game.test.ts
          aztec_manifest_key: end-to-end
    <<: *defaults_e2e_test

  e2e-avm-simulator:
    steps:
      - *checkout
      - *setup_env
      - run:
          name: "Test"
          command: cond_spot_run_compose end-to-end 4 ./scripts/docker-compose.yml TEST=e2e_avm_simulator.test.ts
          aztec_manifest_key: end-to-end
    <<: *defaults_e2e_test

  e2e-fees:
    steps:
      - *checkout
      - *setup_env
      - run:
          name: "Test"
          command: cond_spot_run_compose end-to-end 4 ./scripts/docker-compose.yml TEST=e2e_fees.test.ts ENABLE_GAS=1
          aztec_manifest_key: end-to-end
    <<: *defaults_e2e_test

  e2e-dapp-subscription:
    steps:
      - *checkout
      - *setup_env
      - run:
          name: "Test"
          command: cond_spot_run_compose end-to-end 4 ./scripts/docker-compose.yml TEST=e2e_dapp_subscription.test.ts ENABLE_GAS=1
          aztec_manifest_key: end-to-end
    <<: *defaults_e2e_test

  pxe:
    steps:
      - *checkout
      - *setup_env
      - run:
          name: "Test"
          command: cond_spot_run_compose end-to-end 4 ./scripts/docker-compose.yml TEST=pxe.test.ts
          aztec_manifest_key: end-to-end
    <<: *defaults_e2e_test

  cli-docs-sandbox:
    steps:
      - *checkout
      - *setup_env
      - run:
          name: "Test"
          command: cond_spot_run_compose end-to-end 4 ./scripts/docker-compose.yml TEST=cli_docs_sandbox.test.ts
          aztec_manifest_key: end-to-end
    <<: *defaults_e2e_test

  e2e-docs-examples:
    steps:
      - *checkout
      - *setup_env
      - run:
          name: "Test"
          command: cond_spot_run_compose end-to-end 4 ./scripts/docker-compose.yml TEST=docs_examples.test.ts
          aztec_manifest_key: end-to-end
    <<: *defaults_e2e_test

  guides-writing-an-account-contract:
    steps:
      - *checkout
      - *setup_env
      - run:
          name: "Test"
          command: cond_spot_run_compose end-to-end 4 ./scripts/docker-compose.yml TEST=guides/writing_an_account_contract.test.ts
          aztec_manifest_key: end-to-end
    <<: *defaults_e2e_test

  guides-dapp-testing:
    steps:
      - *checkout
      - *setup_env
      - run:
          name: "Test"
          command: cond_spot_run_compose end-to-end 4 ./scripts/docker-compose.yml TEST=guides/dapp_testing.test.ts
          aztec_manifest_key: end-to-end
    <<: *defaults_e2e_test

  guides-sample-dapp:
    steps:
      - *checkout
      - *setup_env
      - run:
          name: "Test"
          command: cond_spot_run_compose end-to-end 4 ./scripts/docker-compose.yml TEST=sample-dapp
          aztec_manifest_key: end-to-end
    <<: *defaults_e2e_test

  guides-up-quick-start:
    steps:
      - *checkout
      - *setup_env
      - run:
          name: "Test"
          command: cond_spot_run_compose end-to-end 4 ./scripts/docker-compose.yml TEST=guides/up_quick_start.test.ts
          aztec_manifest_key: end-to-end
    <<: *defaults_e2e_test

  bench-publish-rollup:
    steps:
      - *checkout
      - *setup_env
      - run:
          name: "Benchmark"
          command: cond_spot_run_compose end-to-end 4 ./scripts/docker-compose-no-sandbox.yml TEST=benchmarks/bench_publish_rollup.test.ts DEBUG=aztec:benchmarks:*,aztec:sequencer,aztec:sequencer:*,aztec:world_state,aztec:merkle_trees
          aztec_manifest_key: end-to-end
    <<: *defaults_e2e_test

  bench-process-history:
    steps:
      - *checkout
      - *setup_env
      - run:
          name: "Benchmark"
          command: cond_spot_run_compose end-to-end 4 ./scripts/docker-compose-no-sandbox.yml TEST=benchmarks/bench_process_history.test.ts DEBUG=aztec:benchmarks:*,aztec:sequencer,aztec:sequencer:*,aztec:world_state,aztec:merkle_trees
          aztec_manifest_key: end-to-end
    <<: *defaults_e2e_test

  bench-tx-size:
    steps:
      - *checkout
      - *setup_env
      - run:
          name: "Benchmark"
          command: cond_spot_run_compose end-to-end 4 ./scripts/docker-compose-no-sandbox.yml TEST=benchmarks/bench_tx_size_fees.test.ts ENABLE_GAS=1 DEBUG=aztec:benchmarks:*,aztec:sequencer,aztec:sequencer:*,aztec:world_state,aztec:merkle_trees
          aztec_manifest_key: end-to-end
    <<: *defaults_e2e_test

  build-docs:
    machine:
      image: default
    resource_class: large
    steps:
      - *checkout
      - *setup_env
      - run:
          name: "Build docs"
          command: |
            echo "Building docs"
            build docs
      - run:
          name: "Deploy docs"
          command: |
            echo "Deploying docs"
            docs/deploy_netlify.sh $BRANCH $PULL_REQUEST

  yellow-paper:
    machine:
      image: default
    resource_class: large
    steps:
      - *checkout
      - *setup_env
      - run:
          name: "Build yellow paper"
          command: build yellow-paper
          aztec_manifest_key: yellow-paper

  e2e-join:
    docker:
      - image: cimg/base:2023.09
    resource_class: small
    steps:
      - run:
          name: "Noop"
          command: echo Noop

  end:
    docker:
      - image: cimg/base:2023.09
    resource_class: small
    steps:
      - run:
          name: "Noop"
          command: echo Noop

  bench-summary:
    machine:
      image: default
    steps:
      - *checkout
      - *setup_env
      - run:
          name: "Assemble benchmark summary from uploaded logs"
          command: ./scripts/ci/assemble_e2e_benchmark.sh

  # Deploy & release jobs.
  deploy-and-release:
    machine:
      image: default
    resource_class: medium
    steps:
      - *checkout
      - *setup_env
      - run:
          name: "Release to dockerhub"
          command: |
            should_release || exit 0
            deploy_dockerhub noir
            deploy_dockerhub aztec
            deploy_dockerhub cli
            deploy_dockerhub aztec-faucet
            deploy_dockerhub mainnet-fork
      - run:
          name: "Release canary to NPM: bb.js"
          command: |
            should_release || exit 0
            deploy_npm bb.js canary
      - run:
          name: "Release canary to NPM: yarn-project"
          command: |
            should_release || exit 0
            yarn-project/deploy_npm.sh canary
      - run:
          name: "Release latest to NPM: bb.js"
          command: |
            should_release || exit 0
            deploy_npm bb.js latest
      - run:
          name: "Release latest to NPM: yarn-project"
          command: |
            should_release || exit 0
            yarn-project/deploy_npm.sh latest
      - run:
          name: "Release canary to NPM: l1-contracts"
          command: |
            should_release || exit 0
            deploy_npm l1-contracts canary
      - run:
          name: "Release latest to NPM: l1-contracts"
          command: |
            should_release || exit 0
            deploy_npm l1-contracts latest
      - run:
          name: "Deploy mainnet fork"
          command: |
            should_deploy || exit 0
            deploy_terraform_services iac/mainnet-fork
      - run:
          name: "Deploy L1 contracts to mainnet fork"
          working_directory: l1-contracts
          command: |
            should_deploy || exit 0
            ./scripts/ci_deploy_contracts.sh
      - run:
          name: "Deploy P2P bootstrap servers to AWS"
          command: |
            should_deploy 0 || exit 0
            # Export variables for Terraform.
            export TF_VAR_BOOTNODE_1_PRIVATE_KEY=$BOOTNODE_1_PRIVATE_KEY
            export TF_VAR_BOOTNODE_2_PRIVATE_KEY=$BOOTNODE_2_PRIVATE_KEY
            deploy_terraform_services yarn-project/p2p-bootstrap aztec
      - run:
          name: "Deploy Aztec Nodes to AWS"
          command: |
            should_deploy 0 || exit 0
            export TF_VAR_BOOTNODE_1_PEER_ID=$BOOTNODE_1_PEER_ID
            export TF_VAR_BOOTNODE_2_PEER_ID=$BOOTNODE_2_PEER_ID
            export TF_VAR_SEQ_1_PUBLISHER_PRIVATE_KEY=$SEQ_1_PUBLISHER_PRIVATE_KEY
            export TF_VAR_SEQ_2_PUBLISHER_PRIVATE_KEY=$SEQ_2_PUBLISHER_PRIVATE_KEY
            export TF_VAR_NODE_1_PRIVATE_KEY=$NODE_1_PRIVATE_KEY
            export TF_VAR_NODE_2_PRIVATE_KEY=$NODE_2_PRIVATE_KEY
            # Check if l1-contracts have changed
            if [ "$CONTRACTS_DEPLOYED" -eq 1 ]; then
              echo "Contracts have changed, taint nodes to force redeploy.."
              deploy_terraform_services yarn-project/aztec-node aztec aztec-node "aws_ecs_task_definition.aztec-node[0],aws_ecs_task_definition.aztec-node[1]"
            else
              deploy_terraform_services yarn-project/aztec-node aztec
            fi
      - run:
          name: "Deploy Aztec Faucet to AWS"
          command: |
            should_deploy 0 || exit 0
            export TF_VAR_FAUCET_PRIVATE_KEY=$FAUCET_PRIVATE_KEY
            deploy_terraform_services yarn-project/aztec-faucet aztec

# Repeatable config for defining the workflow below.
defaults: &defaults
  filters:
    tags:
      only: /^aztec-packages-v.*/
    # We would like to ignore release-please branches,
    # but doing so breaks github status checks:
    # the PR spins as it waits for the status check to complete,
    # which never happens because the branch is ignored.
    # Long term solution would require disabling the status checks on `master`
    # when the *source branch* on the PR release-please.
    # branches:
    #   ignore:
    #     - /^release-please--.*/
  context:
    - build
    - slack
  post-steps:
    - slack/notify:
        event: fail
        branch_pattern: "master"

bb_acir_tests: &bb_acir_tests
  requires:
    - barretenberg-x86_64-linux-clang-assert
    - noir-compile-acir-tests
  <<: *defaults

defaults_yarn_project_pre_join: &defaults_yarn_project_pre_join
  requires:
    - yarn-project-pre-join
  <<: *defaults

defaults_yarn_project: &defaults_yarn_project
  requires:
    - yarn-project-ecr-manifest
  <<: *defaults

defaults_deploy: &defaults_deploy
  requires:
    - end
  <<: *defaults

e2e_test: &e2e_test
  requires:
    - e2e-join
  <<: *defaults

bb_test: &bb_test
  requires:
    - barretenberg-x86_64-linux-clang-assert
  <<: *defaults

# Workflows.
workflows:
  # setup-workflow:
  #   jobs:
  #     - generate-config: *defaults
  system:
    # when:
    #   # Used to generate a dynamic 'system' workflow
    #   # This is rewritten to 'system' on the real workflow (otherwise this is ignored by circleci)
    #   equal: [NEVER, << pipeline.parameters.workflow >>]
    jobs:
      # Noir
      - noir-x86_64: *defaults
      - noir-arm64: *defaults
      - noir-ecr-manifest:
          requires:
            - noir-x86_64
            - noir-arm64
          <<: *defaults
      - noir-tests: *defaults
      - noir-packages:
          requires:
            - bb-js
          <<: *defaults
      - noir-packages-tests:
          requires:
            - noir-ecr-manifest
            - noir-packages
          <<: *defaults
      - noir-compile-acir-tests:
          requires:
            - noir-ecr-manifest
          <<: *defaults

      # Transpiler
      - avm-transpiler: *defaults

      # Barretenberg
      - barretenberg-x86_64-linux-gcc: *defaults
      - barretenberg-x86_64-linux-clang: *defaults
      - barretenberg-x86_64-linux-clang-assert: *defaults
      - barretenberg-x86_64-linux-clang-fuzzing: *defaults
      - barretenberg-wasm-linux-clang: *defaults
      - barretenberg-x86_64-linux-clang-sol: *defaults
      - barretenberg-bench:
          requires:
            - barretenberg-x86_64-linux-clang
          <<: *defaults
      - barretenberg-proof-system-tests: *bb_test
      - barretenberg-dsl-tests: *bb_test
      - barretenberg-tests: *bb_test
      - barretenberg-avm-tests: *bb_test
      - barretenberg-stdlib-tests: *bb_test
      - barretenberg-stdlib-plonk-recursion-ultra-tests: *bb_test
      - barretenberg-stdlib-honk-recursion-ultra-tests: *bb_test
      - barretenberg-acir-tests-bb: *bb_acir_tests
      - barretenberg-acir-tests-bb-sol:
          requires:
            - barretenberg-x86_64-linux-clang-assert
            - barretenberg-x86_64-linux-clang-sol
            - noir-compile-acir-tests
          <<: *bb_acir_tests
      - barretenberg-docs: *defaults
      - bb-js:
          requires:
            - barretenberg-wasm-linux-clang
          <<: *defaults
      - bb-js-tests:
          requires:
            - bb-js
          <<: *defaults
      - bb-js-acir-tests:
          requires:
            - bb-js
            - noir-compile-acir-tests
          <<: *defaults

      - l1-contracts: *defaults

      - mainnet-fork: *defaults

      - yellow-paper: *defaults

      - noir-projects:
          requires:
            - avm-transpiler
            - noir-ecr-manifest
          <<: *defaults

      # Yarn Project
      - yarn-project-pre-join:
          requires:
            - bb-js
            - noir-packages
            - l1-contracts
            - noir-projects
          <<: *defaults
      - end-to-end: *defaults_yarn_project
      - aztec-faucet: *defaults_yarn_project_pre_join
      - build-docs: *defaults_yarn_project_pre_join
      - yarn-project-test: *defaults_yarn_project
      - yarn-project-x86_64: *defaults_yarn_project_pre_join
      - yarn-project-arm64: *defaults_yarn_project_pre_join
      - yarn-project-ecr-manifest:
          requires:
            - yarn-project-x86_64
            - yarn-project-arm64
          <<: *defaults

      # Artifacts
      - aztec-package: *defaults_yarn_project
      - cli: *defaults_yarn_project

      # Boxes.
      - boxes:
          requires:
            - aztec-package
          <<: *defaults
      - boxes-vanilla:
          requires:
            - boxes
          <<: *defaults
      - boxes-react:
          requires:
            - boxes
          <<: *defaults

      # End to end tests.
      - e2e-join:
          requires:
            - end-to-end
            - aztec-package
            - cli
          <<: *defaults
      - e2e-2-pxes: *e2e_test
      - e2e-note-getter: *e2e_test
      - e2e-deploy-contract: *e2e_test
      - e2e-lending-contract: *e2e_test
      - e2e-token-contract: *e2e_test
      - e2e-authwit-test: *e2e_test
      - e2e-blacklist-token-contract: *e2e_test
      # TODO(3458): Investigate intermittent failure
      # - e2e-slow-tree: *e2e_test
      - e2e-sandbox-example: *e2e_test
      - e2e-state-vars: *e2e_test
      - e2e-block-building: *e2e_test
      - e2e-nested-contract: *e2e_test
      - e2e-static-calls: *e2e_test
      - e2e-delegate-calls: *e2e_test
      - e2e-non-contract-account: *e2e_test
      - e2e-multiple-accounts-1-enc-key: *e2e_test
      - e2e-cli: *e2e_test
      - e2e-cross-chain-messaging: *e2e_test
      - e2e-crowdfunding-and-claim: *e2e_test
      - e2e-public-cross-chain-messaging: *e2e_test
      - e2e-public-to-private-messaging: *e2e_test
      - e2e-account-contracts: *e2e_test
      - e2e-escrow-contract: *e2e_test
      - e2e-inclusion-proofs-contract: *e2e_test
      - e2e-pending-note-hashes-contract: *e2e_test
      - e2e-ordering: *e2e_test
      - e2e-outbox: *e2e_test
      - e2e-counter: *e2e_test
      - e2e-private-voting: *e2e_test
      - uniswap-trade-on-l1-from-l2: *e2e_test
      - integration-l1-publisher: *e2e_test
      - e2e-persistence: *e2e_test
      - e2e-browser: *e2e_test
      - e2e-card-game: *e2e_test
      - e2e-avm-simulator: *e2e_test
      - e2e-fees: *e2e_test
      - e2e-dapp-subscription: *e2e_test
      - pxe: *e2e_test
      - cli-docs-sandbox: *e2e_test
      - e2e-docs-examples: *e2e_test
      - guides-writing-an-account-contract: *e2e_test
      - guides-dapp-testing: *e2e_test
      - guides-sample-dapp: *e2e_test
      - guides-up-quick-start: *e2e_test

      # Everything that must complete before deployment.
      - end:
          requires:
            - barretenberg-x86_64-linux-gcc
            - barretenberg-x86_64-linux-clang
            - barretenberg-x86_64-linux-clang-assert
            - barretenberg-x86_64-linux-clang-fuzzing
            - barretenberg-wasm-linux-clang
            - barretenberg-x86_64-linux-clang-sol
            - barretenberg-bench
            - barretenberg-proof-system-tests
            - barretenberg-dsl-tests
            - barretenberg-tests
            - barretenberg-avm-tests
            - barretenberg-stdlib-tests
            - barretenberg-stdlib-plonk-recursion-ultra-tests
            - barretenberg-stdlib-honk-recursion-ultra-tests
            - barretenberg-acir-tests-bb
            - barretenberg-acir-tests-bb-sol
            - barretenberg-docs
            - build-docs
            - mainnet-fork
            - e2e-2-pxes
            - e2e-note-getter
            - e2e-deploy-contract
            - e2e-lending-contract
            - e2e-token-contract
            - e2e-authwit-test
            - e2e-blacklist-token-contract
            - e2e-sandbox-example
            - e2e-state-vars
            - e2e-block-building
            - e2e-nested-contract
            - e2e-static-calls
            - e2e-delegate-calls
            - e2e-non-contract-account
            - e2e-multiple-accounts-1-enc-key
            - e2e-cli
            - e2e-cross-chain-messaging
            - e2e-crowdfunding-and-claim
            - e2e-public-cross-chain-messaging
            - e2e-public-to-private-messaging
            - e2e-account-contracts
            - e2e-escrow-contract
            - e2e-inclusion-proofs-contract
            - e2e-pending-note-hashes-contract
            - e2e-ordering
            - e2e-outbox
            - e2e-counter
            - e2e-private-voting
            - uniswap-trade-on-l1-from-l2
            - integration-l1-publisher
            - e2e-persistence
            - e2e-browser
            - e2e-card-game
            - e2e-avm-simulator
            - e2e-fees
            - e2e-dapp-subscription
            - pxe
            - boxes-vanilla
            - boxes-react
            - cli-docs-sandbox
            - e2e-docs-examples
            - guides-writing-an-account-contract
            - guides-dapp-testing
            - guides-sample-dapp
            - guides-up-quick-start
            - yellow-paper
<<<<<<< HEAD
            - noir-packages-test
=======
            - noir-packages-tests
>>>>>>> 191f0df3
            - yarn-project-test
          <<: *defaults

      # Benchmark jobs.
      - bench-publish-rollup: *e2e_test
      - bench-process-history: *e2e_test
      - bench-tx-size: *e2e_test
      - bench-summary:
          requires:
            - bench-publish-rollup
            - bench-process-history
            - bench-tx-size
          <<: *defaults

      # Production releases.
      - deploy-and-release: *defaults_deploy<|MERGE_RESOLUTION|>--- conflicted
+++ resolved
@@ -1556,11 +1556,7 @@
             - guides-sample-dapp
             - guides-up-quick-start
             - yellow-paper
-<<<<<<< HEAD
-            - noir-packages-test
-=======
             - noir-packages-tests
->>>>>>> 191f0df3
             - yarn-project-test
           <<: *defaults
 
