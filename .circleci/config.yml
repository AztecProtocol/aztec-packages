# This file uses YAML anchors and aliases to prevent repetition of blocks of config:
# https://support.atlassian.com/bitbucket-cloud/docs/yaml-anchors/
#
# Two primary anchors are checkout and setup_env, called as the first step of almost all jobs:
# - checkout: A custom checkout step to reduce the amount of data downloaded to improve speed.
# - setup_env: Sets up the common environment used by all build steps.
#
# Two CCI executors are used:
# - docker (small): Used only to launch external EC2 instances for big workloads. It's the cheapest option.
# - machine (large): Used for building in CCI itself. 4cpus, 15GB has the optimal power/cost ratio.
#
# The docker executor uses a custom image build in `build_image`. It's specifically streamlined for fast download
# with just enough tools to execute the build system, and launch EC2 instances etc.
#
# There are some `join` steps that are just noops. They are just used to produce cleaner graph rendering in CCI.

version: 2.1

orbs:
  slack: circleci/slack@4.12.1

parameters:
  workflow:
    type: string
    default: "system"

# This build step checks out the code from the repository. It has a hardcoded readonly key to allow the checkout.
# Initially it just fetches the repo metadata for the current commit hash to a depth of 50 commits.
# We need historical commit hashes to calculate diffs between previous and current commits.
# It then checks out the fetched head to actually download the data.
checkout: &checkout
  run:
    name: "Checkout code"
    command: |
      function retry_10() {
        # Retries up to 10 times with 10 second intervals
        for i in $(seq 1 10); do
          "$@" && return || sleep 10
        done
        echo "$@ failed after 10 attempts"
        exit 1
      }
      cd $HOME
      mkdir -p .ssh
      chmod 0700 .ssh
      retry_10 ssh-keyscan -t rsa github.com >> .ssh/known_hosts

      # A read only key for cloning the repository.
      echo $GIT_CHECKOUT_KEY | base64 -d > .ssh/id_rsa

      chmod 0600 .ssh/id_rsa
      # IF YOU'RE CHANGING THIS, YOU ALSO WANT TO CHANGE: build-system/remote_build/remote_build
      # Shallow checkout this commit.
      mkdir -p project
      cd project
      git init
      git remote add origin $CIRCLE_REPOSITORY_URL

      # Only download metadata when fetching.
      retry_10 git fetch --depth 1 --filter=blob:none origin $CIRCLE_SHA1
      git checkout FETCH_HEAD

# Called setup_env to setup a bunch of global variables used throughout the rest of the build process.
# It takes the required CCI environment variables as inputs, and gives them normalised names for the rest of
# the build process. This enables easy running of the build system external to CCI, as used for powerful EC2 builds.
setup_env: &setup_env
  run:
    name: "Setup environment"
    command: ./build-system/scripts/setup_env "$CIRCLE_SHA1" "$CIRCLE_TAG" "$CIRCLE_JOB" "$CIRCLE_REPOSITORY_URL" "$CIRCLE_BRANCH"

# This step is used to save logs from various barretenberg test to the workspace so that they can be used later to parse benchmark values out of them
save_logs: &save_logs
  persist_to_workspace:
    root: /tmp/test-logs
    paths:
      - ./*

jobs:
  barretenberg-wasm-linux-clang:
    docker:
      - image: aztecprotocol/alpine-build-image
    resource_class: small
    steps:
      - *checkout
      - *setup_env
      - run:
          name: "Build"
          command: cond_spot_run_build barretenberg-wasm-linux-clang 64

  barretenberg-x86_64-linux-gcc:
    docker:
      - image: aztecprotocol/alpine-build-image
    resource_class: small
    steps:
      - *checkout
      - *setup_env
      - run:
          name: "Build"
          command: cond_spot_run_build barretenberg-x86_64-linux-gcc 64

  barretenberg-x86_64-linux-clang:
    docker:
      - image: aztecprotocol/alpine-build-image
    resource_class: small
    steps:
      - *checkout
      - *setup_env
      - run:
          name: "Build"
          command: cond_spot_run_build barretenberg-x86_64-linux-clang 64

  barretenberg-x86_64-linux-clang-fuzzing:
    docker:
      - image: aztecprotocol/alpine-build-image
    resource_class: small
    steps:
      - *checkout
      - *setup_env
      - run:
          name: "Build"
          command: cond_spot_run_build barretenberg-x86_64-linux-clang-fuzzing 64

  barretenberg-x86_64-linux-clang-assert:
    docker:
      - image: aztecprotocol/alpine-build-image
    resource_class: small
    steps:
      - *checkout
      - *setup_env
      - run:
          name: "Build"
          command: cond_spot_run_build barretenberg-x86_64-linux-clang-assert 64

  barretenberg-stdlib-tests:
    docker:
      - image: aztecprotocol/alpine-build-image
    resource_class: small
    steps:
      - *checkout
      - *setup_env
      - run:
          name: "Test"
          command: cond_spot_run_tests barretenberg-x86_64-linux-clang-assert 1 stdlib-tests
      - *save_logs

  barretenberg-dsl-tests:
    docker:
      - image: aztecprotocol/alpine-build-image
    resource_class: small
    steps:
      - *checkout
      - *setup_env
      - run:
          name: "Test"
          command: cond_spot_run_tests barretenberg-x86_64-linux-clang-assert 1 dsl_tests
      - *save_logs

  barretenberg-tests:
    docker:
      - image: aztecprotocol/alpine-build-image
    resource_class: small
    steps:
      - *checkout
      - *setup_env
      - run:
          name: "Test"
          command: cond_spot_run_test_script ./scripts/bb-tests.sh barretenberg-x86_64-linux-clang-assert
      - *save_logs

  barretenberg-honk-tests:
    docker:
      - image: aztecprotocol/alpine-build-image
    resource_class: small
    steps:
      - *checkout
      - *setup_env
      - run:
          name: "Test"
          command: cond_spot_run_tests barretenberg-x86_64-linux-clang-assert 1 honk_tests
      - *save_logs

  barretenberg-proof-system-tests:
    docker:
      - image: aztecprotocol/alpine-build-image
    resource_class: small
    steps:
      - *checkout
      - *setup_env
      - run:
          name: "Test"
          command: cond_spot_run_tests barretenberg-x86_64-linux-clang-assert 1 proof_system_tests
      - *save_logs

  barretenberg-stdlib-recursion-turbo-tests:
    docker:
      - image: aztecprotocol/alpine-build-image
    resource_class: small
    steps:
      - *checkout
      - *setup_env
      - run:
          name: "Test"
          command: cond_spot_run_tests barretenberg-x86_64-linux-clang-assert 1 stdlib_recursion_tests --gtest_filter=*turbo*
      - *save_logs

  barretenberg-stdlib-recursion-ultra-tests:
    docker:
      - image: aztecprotocol/alpine-build-image
    resource_class: small
    steps:
      - *checkout
      - *setup_env
      - run:
          name: "Test"
          command: cond_spot_run_tests barretenberg-x86_64-linux-clang-assert 3 stdlib_recursion_tests --gtest_filter=-*turbo*
      - *save_logs

  barretenberg-join-split-tests:
    docker:
      - image: aztecprotocol/alpine-build-image
    resource_class: small
    steps:
      - *checkout
      - *setup_env
      - run:
          name: "Test"
          command: cond_spot_run_tests barretenberg-x86_64-linux-clang-assert 3 join_split_example_proofs_join_split_tests --gtest_filter=-*full_proof*
      - *save_logs

  barretenberg-benchmark-aggregator:
    docker:
      - image: aztecprotocol/alpine-build-image
    resource_class: small
    steps:
      - attach_workspace:
          at: /tmp/test-logs
      - *checkout
      - *setup_env
      - run:
          name: "Test"
          command: ./scripts/ci/store_test_benchmark_logs $AZTEC_GITHUB_TOKEN

  bb-js:
    machine:
      image: ubuntu-2004:202010-01
    resource_class: large
    steps:
      - *checkout
      - *setup_env
      - run:
          name: "Build"
          command: build bb.js

  bb-js-tests:
    docker:
      - image: aztecprotocol/alpine-build-image
    resource_class: small
    steps:
      - *checkout
      - *setup_env
      - run:
          name: "Test"
          command: cond_spot_run_tests bb.js

  barretenberg-acir-tests:
    docker:
      - image: aztecprotocol/alpine-build-image
    resource_class: small
    steps:
      - *checkout
      - *setup_env
      - run:
          name: "Build and test"
          command: cond_spot_run_build barretenberg-acir-tests 32

  circuits-wasm-linux-clang:
    docker:
      - image: aztecprotocol/alpine-build-image
    resource_class: small
    steps:
      - *checkout
      - *setup_env
      - run:
          name: "Build"
          command: cond_spot_run_build circuits-wasm-linux-clang 64

  circuits-wasm-linux-clang-assert:
    docker:
      - image: aztecprotocol/alpine-build-image
    resource_class: small
    steps:
      - *checkout
      - *setup_env
      - run:
          name: "Build"
          command: cond_spot_run_build circuits-wasm-linux-clang-assert 64

  circuits-x86_64-linux-clang-tidy:
    docker:
      - image: aztecprotocol/alpine-build-image
    resource_class: small
    steps:
      - *checkout
      - *setup_env
      - run:
          name: "Build"
          command: cond_spot_run_build circuits-x86_64-linux-clang-tidy 64

  circuits-x86_64-linux-clang:
    docker:
      - image: aztecprotocol/alpine-build-image
    resource_class: small
    steps:
      - *checkout
      - *setup_env
      - run:
          name: "Build"
          command: cond_spot_run_build circuits-x86_64-linux-clang 64

  circuits-x86_64-linux-clang-assert:
    docker:
      - image: aztecprotocol/alpine-build-image
    resource_class: small
    steps:
      - *checkout
      - *setup_env
      - run:
          name: "Build"
          command: cond_spot_run_build circuits-x86_64-linux-clang-assert 64

  circuits-wasm-tests:
    docker:
      - image: aztecprotocol/alpine-build-image
    resource_class: small
    steps:
      - *checkout
      - *setup_env
      - run:
          name: "Test"
          command: cond_spot_run_tests circuits-wasm-linux-clang-assert 1 wasm scripts/a3-tests -*.skip*:*.circuit*
      - *save_logs

  circuits-x86_64-tests:
    docker:
      - image: aztecprotocol/alpine-build-image
    resource_class: small
    steps:
      - *checkout
      - *setup_env
      - run:
          name: "Test"
          command: cond_spot_run_tests circuits-x86_64-linux-clang-assert 1 x86_64 scripts/a3-tests -*.skip*
      - *save_logs

  circuits-end:
    docker:
      - image: cimg/base:current
    resource_class: small
    steps:
      - run:
          name: "Noop"
          command: echo Noop

  l1-contracts:
    machine:
      image: ubuntu-2004:202010-01
    resource_class: large
    steps:
      - *checkout
      - *setup_env
      - run:
          name: "Build and test"
          command: build l1-contracts

  yarn-project-base:
    machine:
      image: ubuntu-2004:202010-01
    resource_class: large
    steps:
      - *checkout
      - *setup_env
      # We make the build_manifest in the root available to yarn-project. We should be injecting another
      # build context to docker instead, but that requires modifying the build script from build-system
      # to accept arbitrary arguments to be passed to docker build, so we avoid it for now.
      - run:
          name: "Make build manifest available"
          command: cp build_manifest.json yarn-project/
      - run:
          name: "Build"
          command: build yarn-project-base

  foundation:
    machine:
      image: ubuntu-2004:202010-01
    resource_class: large
    steps:
      - *checkout
      - *setup_env
      - run:
          name: "Build and test"
          command: build foundation

  aztec-js:
    machine:
      image: ubuntu-2004:202010-01
    resource_class: large
    steps:
      - *checkout
      - *setup_env
      - run:
          name: "Build and test"
          command: build aztec.js

  aztec-cli:
    machine:
      image: ubuntu-2004:202010-01
    resource_class: large
    steps:
      - *checkout
      - *setup_env
      - run:
          name: "Build and test"
          command: build aztec-cli

  types:
    machine:
      image: ubuntu-2004:202010-01
    resource_class: large
    steps:
      - *checkout
      - *setup_env
      - run:
          name: "Build and test"
          command: build types

  l1-artifacts:
    machine:
      image: ubuntu-2004:202010-01
    resource_class: large
    steps:
      - *checkout
      - *setup_env
      - run:
          name: "Build and test"
          command: build l1-artifacts

  aztec-node:
    machine:
      image: ubuntu-2004:202010-01
    resource_class: large
    steps:
      - *checkout
      - *setup_env
      - run:
          name: "Build and test"
          command: build aztec-node

  key-store:
    machine:
      image: ubuntu-2004:202010-01
    resource_class: large
    steps:
      - *checkout
      - *setup_env
      - run:
          name: "Build and test"
          command: build key-store

  noir-contracts-build:
    docker:
      - image: aztecprotocol/alpine-build-image
    resource_class: small
    steps:
      - *checkout
      - *setup_env
      - run:
          name: "Build and test"
          command: cond_spot_run_build noir-contracts-build 32

  noir-contracts:
    machine:
      image: ubuntu-2004:202010-01
    resource_class: large
    steps:
      - *checkout
      - *setup_env
      - run:
          name: "Build and test"
          command: build noir-contracts

  noir-compiler:
    machine:
      image: ubuntu-2004:202010-01
    resource_class: large
    steps:
      - *checkout
      - *setup_env
      - run:
          name: "Build and test"
          command: build noir-compiler

  world-state:
    machine:
      image: ubuntu-2004:202010-01
    resource_class: large
    steps:
      - *checkout
      - *setup_env
      - run:
          name: "Build and test"
          command: build world-state

  merkle-tree:
    machine:
      image: ubuntu-2004:202010-01
    resource_class: large
    steps:
      - *checkout
      - *setup_env
      - run:
          name: "Build and test"
          command: build merkle-tree

  p2p:
    machine:
      image: ubuntu-2004:202010-01
    resource_class: large
    steps:
      - *checkout
      - *setup_env
      - run:
          name: "Build and test"
          command: build p2p

  p2p-bootstrap:
    machine:
      image: ubuntu-2004:202010-01
    resource_class: large
    steps:
      - *checkout
      - *setup_env
      - run:
          name: "Build and test"
          command: build p2p-bootstrap

  acir-simulator:
    machine:
      image: ubuntu-2004:202010-01
    resource_class: large
    steps:
      - *checkout
      - *setup_env
      - run:
          name: "Build and test"
          command: build acir-simulator

  archiver:
    machine:
      image: ubuntu-2004:202010-01
    resource_class: large
    steps:
      - *checkout
      - *setup_env
      - run:
          name: "Build and test"
          command: build archiver

  aztec-rpc:
    machine:
      image: ubuntu-2004:202010-01
    resource_class: large
    steps:
      - *checkout
      - *setup_env
      - run:
          name: "Build and test"
          command: build aztec-rpc

  aztec-sandbox:
    machine:
      image: ubuntu-2004:202010-01
    resource_class: large
    steps:
      - *checkout
      - *setup_env
      - run:
          name: "Build and test"
          command: build aztec-sandbox

  circuits-js:
    machine:
      image: ubuntu-2004:202010-01
    resource_class: large
    steps:
      - *checkout
      - *setup_env
      - run:
          name: "Build and test"
          command: build circuits.js

  sequencer-client:
    machine:
      image: ubuntu-2004:202010-01
    resource_class: large
    steps:
      - *checkout
      - *setup_env
      - run:
          name: "Build and test"
          command: build sequencer-client

  canary:
    machine:
      image: ubuntu-2004:202010-01
    resource_class: large
    steps:
      - *checkout
      - *setup_env
      - run:
          name: "Build"
          command: build canary-build

  end-to-end:
    machine:
      image: ubuntu-2004:202010-01
    resource_class: large
    steps:
      - *checkout
      - *setup_env
      - run:
          name: "Build"
          command: build end-to-end

  ethereum:
    machine:
      image: ubuntu-2004:202010-01
    resource_class: large
    steps:
      - *checkout
      - *setup_env
      - run:
          name: "Build"
          command: build ethereum

  rollup-provider:
    machine:
      image: ubuntu-2004:202010-01
    resource_class: large
    steps:
      - *checkout
      - *setup_env
      - run:
          name: "Build"
          command: build rollup-provider

  e2e-2-rpc-servers:
    machine:
      image: ubuntu-2004:202010-01
    resource_class: large
    steps:
      - *checkout
      - *setup_env
      - run:
          name: "Test"
          command: ./scripts/cond_run_script end-to-end $JOB_NAME ./scripts/run_tests_local e2e_2_rpc_servers.test.ts
          working_directory: yarn-project/end-to-end

  e2e-multiple-accounts-1-enc-key:
    machine:
      image: ubuntu-2004:202010-01
    resource_class: large
    steps:
      - *checkout
      - *setup_env
      - run:
          name: "Test"
          command: ./scripts/cond_run_script end-to-end $JOB_NAME ./scripts/run_tests_local e2e_multiple_accounts_1_enc_key.test.ts
          working_directory: yarn-project/end-to-end

  e2e-deploy-contract:
    machine:
      image: ubuntu-2004:202010-01
    resource_class: large
    steps:
      - *checkout
      - *setup_env
      - run:
          name: "Test"
          command: ./scripts/cond_run_script end-to-end $JOB_NAME ./scripts/run_tests_local e2e_deploy_contract.test.ts
          working_directory: yarn-project/end-to-end

  e2e-lending-contract:
    machine:
      image: ubuntu-2004:202010-01
    resource_class: large
    steps:
      - *checkout
      - *setup_env
      - run:
          name: "Test"
          command: ./scripts/cond_run_script end-to-end $JOB_NAME ./scripts/run_tests_local e2e_lending_contract.test.ts
          working_directory: yarn-project/end-to-end

  e2e-private-token-contract:
    machine:
      image: ubuntu-2004:202010-01
    resource_class: large
    steps:
      - *checkout
      - *setup_env
      - run:
          name: "Test"
          command: ./scripts/cond_run_script end-to-end $JOB_NAME ./scripts/run_tests_local e2e_private_token_contract.test.ts
          working_directory: yarn-project/end-to-end

  e2e-sandbox-example:
    docker:
      - image: aztecprotocol/alpine-build-image
    resource_class: small
    steps:
      - *checkout
      - *setup_env
      - run:
          name: "Test"
          command: cond_spot_run_tests end-to-end e2e_sandbox_example.test.ts docker-compose-e2e-sandbox.yml

  e2e-multi-transfer-contract:
    docker:
      - image: aztecprotocol/alpine-build-image
    resource_class: small
    steps:
      - *checkout
      - *setup_env
      - run:
          name: "Test"
          command: cond_spot_run_tests end-to-end e2e_multi_transfer.test.ts

  e2e-block-building:
    machine:
      image: ubuntu-2004:202010-01
    resource_class: large
    steps:
      - *checkout
      - *setup_env
      - run:
          name: "Test"
          command: ./scripts/cond_run_script end-to-end $JOB_NAME ./scripts/run_tests_local e2e_block_building.test.ts
          working_directory: yarn-project/end-to-end

  e2e-nested-contract:
    machine:
      image: ubuntu-2004:202010-01
    resource_class: large
    steps:
      - *checkout
      - *setup_env
      - run:
          name: "Test"
          command: ./scripts/cond_run_script end-to-end $JOB_NAME ./scripts/run_tests_local e2e_nested_contract.test.ts
          working_directory: yarn-project/end-to-end

  e2e-non-contract-account:
    machine:
      image: ubuntu-2004:202010-01
    resource_class: large
    steps:
      - *checkout
      - *setup_env
      - run:
          name: "Test"
          command: ./scripts/cond_run_script end-to-end $JOB_NAME ./scripts/run_tests_local e2e_non_contract_account.test.ts
          working_directory: yarn-project/end-to-end

  e2e-cross-chain-messaging:
    machine:
      image: ubuntu-2004:202010-01
    resource_class: large
    steps:
      - *checkout
      - *setup_env
      - run:
          name: "Test"
          command: ./scripts/cond_run_script end-to-end $JOB_NAME ./scripts/run_tests_local e2e_cross_chain_messaging.test.ts
          working_directory: yarn-project/end-to-end

  e2e-public-cross-chain-messaging:
    machine:
      image: ubuntu-2004:202010-01
    resource_class: large
    steps:
      - *checkout
      - *setup_env
      - run:
          name: "Test"
          command: ./scripts/cond_run_script end-to-end $JOB_NAME ./scripts/run_tests_local e2e_public_cross_chain_messaging.test.ts
          working_directory: yarn-project/end-to-end

  e2e-public-to-private-messaging:
    machine:
      image: ubuntu-2004:202010-01
    resource_class: large
    steps:
      - *checkout
      - *setup_env
      - run:
          name: "Test"
          command: ./scripts/cond_run_script end-to-end $JOB_NAME ./scripts/run_tests_local e2e_public_to_private_messaging.test.ts
          working_directory: yarn-project/end-to-end

  e2e-account-contracts:
    machine:
      image: ubuntu-2004:202010-01
    resource_class: large
    steps:
      - *checkout
      - *setup_env
      - run:
          name: "Test"
          command: ./scripts/cond_run_script end-to-end $JOB_NAME ./scripts/run_tests_local e2e_account_contracts.test.ts
          working_directory: yarn-project/end-to-end

  e2e-escrow-contract:
    docker:
      - image: aztecprotocol/alpine-build-image
    resource_class: small
    steps:
      - *checkout
      - *setup_env
      - run:
          name: "Test"
          command: cond_spot_run_tests end-to-end e2e_escrow_contract.test.ts

  e2e-pending-commitments-contract:
    machine:
      image: ubuntu-2004:202010-01
    resource_class: large
    steps:
      - *checkout
      - *setup_env
      - run:
          name: "Test"
          command: ./scripts/cond_run_script end-to-end $JOB_NAME ./scripts/run_tests_local e2e_pending_commitments_contract.test.ts
          working_directory: yarn-project/end-to-end

  e2e-ordering:
    machine:
      image: ubuntu-2004:202010-01
    resource_class: large
    steps:
      - *checkout
      - *setup_env
      - run:
          name: "Test"
          command: ./scripts/cond_run_script end-to-end $JOB_NAME ./scripts/run_tests_local e2e_ordering.test.ts
          working_directory: yarn-project/end-to-end

  uniswap-trade-on-l1-from-l2:
    machine:
      image: ubuntu-2004:202010-01
    resource_class: large
    steps:
      - *checkout
      - *setup_env
      - run:
          name: "Test"
          command: ./scripts/cond_run_script end-to-end $JOB_NAME ./scripts/run_tests_local uniswap_trade_on_l1_from_l2.test.ts
          working_directory: yarn-project/end-to-end

  integration-archiver-l1-to-l2:
    machine:
      image: ubuntu-2004:202010-01
    resource_class: large
    steps:
      - *checkout
      - *setup_env
      - run:
          name: "Test"
          command: ./scripts/cond_run_script end-to-end $JOB_NAME ./scripts/run_tests_local integration_archiver_l1_to_l2.test.ts
          working_directory: yarn-project/end-to-end

  integration-l1-publisher:
    machine:
      image: ubuntu-2004:202010-01
    resource_class: large
    steps:
      - *checkout
      - *setup_env
      - run:
          name: "Test"
          command: ./scripts/cond_run_script end-to-end $JOB_NAME ./scripts/run_tests_local integration_l1_publisher.test.ts
          working_directory: yarn-project/end-to-end

  e2e-public-token-contract:
    machine:
      image: ubuntu-2004:202010-01
    resource_class: large
    steps:
      - *checkout
      - *setup_env
      - run:
          name: "Test"
          command: ./scripts/cond_run_script end-to-end $JOB_NAME ./scripts/run_tests_local e2e_public_token_contract.test.ts
          working_directory: yarn-project/end-to-end

  e2e-cli:
    machine:
      image: ubuntu-2004:202010-01
    resource_class: large
    steps:
      - *checkout
      - *setup_env
      - run:
          name: "Test"
          command: ./scripts/cond_run_script end-to-end $JOB_NAME ./scripts/run_tests_local e2e_cli.test.ts
          working_directory: yarn-project/end-to-end

  e2e-p2p:
    docker:
      - image: aztecprotocol/alpine-build-image
    resource_class: small
    steps:
      - *checkout
      - *setup_env
      - run:
          name: "Test"
          command: cond_spot_run_tests end-to-end e2e_p2p_network.test.ts

  e2e-browser-sandbox:
    docker:
      - image: aztecprotocol/alpine-build-image
    resource_class: small
    steps:
      - *checkout
      - *setup_env
      - run:
          name: "Test"
          command: cond_spot_run_tests end-to-end e2e_aztec_js_browser.test.ts docker-compose-e2e-sandbox.yml

  aztec-rpc-sandbox:
    docker:
      - image: aztecprotocol/alpine-build-image
    resource_class: small
    steps:
      - *checkout
      - *setup_env
      - run:
          name: "Test"
          command: cond_spot_run_tests end-to-end aztec_rpc_sandbox.test.ts docker-compose-e2e-sandbox.yml

  guides-writing-an-account-contract:
    machine:
      image: ubuntu-2004:202010-01
    resource_class: large
    steps:
      - *checkout
      - *setup_env
      - run:
          name: "Test"
          command: ./scripts/cond_run_script end-to-end $JOB_NAME ./scripts/run_tests_local guides/writing_an_account_contract.test.ts
          working_directory: yarn-project/end-to-end

  e2e-canary-test:
    docker:
      - image: aztecprotocol/alpine-build-image
    resource_class: small
    steps:
      - *checkout
      - *setup_env
      - run:
          name: "Test"
          command: cond_spot_run_test_script ./scripts/run_tests canary-build uniswap_trade_on_l1_from_l2.test.ts canary-build docker-compose-e2e-sandbox.yml

  build-docs:
    machine:
      image: ubuntu-2004:202010-01
    resource_class: large
    steps:
      - *checkout
      - *setup_env
      - run:
          name: "Copy docs dockerignore"
          command: cp docs/.dockerignore .
      - run:
          name: "Build docs"
          command: build docs

  e2e-join:
    docker:
      - image: cimg/base:current
    resource_class: small
    steps:
      - run:
          name: "Noop"
          command: echo Noop

  e2e-end:
    docker:
      - image: cimg/base:current
    resource_class: small
    steps:
      - run:
          name: "Noop"
          command: echo Noop

  deploy-npm:
    machine:
      image: ubuntu-2004:202010-01
    resource_class: medium
    steps:
      - *checkout
      - *setup_env
      # Aztec.js and dependencies
      - run:
          name: "foundation"
          working_directory: foundation
          command: |
            deploy_ecr foundation
            deploy_npm foundation
      - run:
          name: "circuits.js"
          working_directory: circuits.js
          command: |
            deploy_ecr circuits.js
            deploy_npm circuits.js
      - run:
          name: "types"
          working_directory: types
          command: |
            deploy_ecr types
            deploy_npm types
      - run:
          name: "aztec.js"
          working_directory: aztec.js
          command: |
            deploy_ecr aztec.js
            deploy_npm aztec.js
      # Aztec CLI and dependencies
      - run:
          name: "l1-artifacts"
          working_directory: l1-artifacts
          command: |
            deploy_ecr l1-artifacts
            deploy_npm l1-artifacts
      - run:
          name: "aztec-ethereum"
          working_directory: ethereum
          command: |
            deploy_ecr ethereum
            deploy_npm ethereum
      - run:
          name: "noir-compiler"
          working_directory: noir-compiler
          command: |
            deploy_ecr noir-compiler
            deploy_npm noir-compiler
      - run:
          name: "noir-contracts"
          working_directory: noir-contracts
          command: |
            deploy_ecr noir-contracts
            deploy_npm noir-contracts
      - run:
          name: "aztec-cli"
          working_directory: aztec-cli
          command: |
            deploy_ecr aztec-cli
            deploy_npm aztec-cli
      # Aztec Sandbox and dependencies
      - run:
          name: "aztec-rpc"
          working_directory: aztec-rpc
          command: |
            deploy_ecr aztec-rpc
            deploy_npm aztec-rpc
      - run:
          name: "acir-simulator"
          working_directory: acir-simulator
          command: |
            deploy_ecr acir-simulator
            deploy_npm acir-simulator
      - run:
          name: "archiver"
          working_directory: archiver
          command: |
            deploy_ecr archiver
            deploy_npm archiver
      - run:
          name: "merkle-tree"
          working_directory: merkle-tree
          command: |
            deploy_ecr merkle-tree
            deploy_npm merkle-tree
      - run:
          name: "p2p"
          working_directory: p2p
          command: |
            deploy_ecr p2p
            deploy_npm p2p
      - run:
          name: "sequencer-client"
          working_directory: sequencer-client
          command: |
            deploy_ecr sequencer-client
            deploy_npm sequencer-client
      - run:
          name: "world-state"
          working_directory: world-state
          command: |
            deploy_ecr world-state
            deploy_npm world-state
      - run:
          name: "key-store"
          working_directory: key-store
          command: |
            deploy_ecr key-store
            deploy_npm key-store
      - run:
          name: "aztec-node"
          working_directory: aztec-node
          command: |
            deploy_ecr aztec-node
            deploy_npm aztec-node
      - run:
          name: "aztec-sandbox"
          working_directory: aztec-sandbox
          command: |
            deploy_ecr aztec-sandbox
            deploy_npm aztec-sandbox
  deploy-dockerhub:
    machine:
      image: ubuntu-2004:202010-01
    resource_class: medium
    steps:
      - *checkout
      - *setup_env
      - run:
          name: "deploy-sandbox"
          working_directory: aztec-sandbox
          command: |
            deploy_ecr aztec-sandbox
            deploy_dockerhub aztec-sandbox

  deploy-end:
    docker:
      - image: cimg/base:current
    resource_class: small
    steps:
      - run:
          name: "Noop"
          command: echo Noop

  build-deployment-canary:
    machine:
      image: ubuntu-2004:202010-01
    resource_class: large
    steps:
      - *checkout
      - *setup_env
      - run:
          name: "Build"
          command: build canary true

  run-deployment-canary-uniswap:
    docker:
      - image: aztecprotocol/alpine-build-image
    resource_class: small
    steps:
      - *checkout
      - *setup_env
      - run:
          name: "Test"
          command: spot_run_test_script ./scripts/run_tests canary uniswap_trade_on_l1_from_l2.test.ts canary docker-compose.yml

  run-deployment-canary-browser:
    docker:
      - image: aztecprotocol/alpine-build-image
    resource_class: small
    steps:
      - *checkout
      - *setup_env
      - run:
          name: "Test"
          command: spot_run_test_script ./scripts/run_tests canary aztec_js_browser.test.ts canary docker-compose.yml

  run-deployment-canary-cli:
    docker:
      - image: aztecprotocol/alpine-build-image
    resource_class: small
    steps:
      - *checkout
      - *setup_env
      - run:
          name: "Test"
          command: spot_run_test_script ./scripts/run_tests canary cli.test.ts canary docker-compose.yml

# Repeatable config for defining the workflow below.
tag_regex: &tag_regex /^v.*/
defaults: &defaults
  filters:
    tags:
      only: *tag_regex
  context:
    - build
    - slack
  post-steps:
    - slack/notify:
        event: fail
        branch_pattern: "master"
deploy_defaults: &deploy_defaults
  filters:
    tags:
      only: *tag_regex
    branches:
      ignore: /.*/
  context:
    - build
    - slack
  post-steps:
    - slack/notify:
        event: fail
        branch_pattern: "master"
yarn_project: &yarn_project
  requires:
    - yarn-project-base
  <<: *defaults
e2e_test: &e2e_test
  requires:
    - e2e-join
  <<: *defaults
bb_test: &bb_test
  requires:
    - barretenberg-x86_64-linux-clang-assert
  <<: *defaults
circuits-wasm-test: &circuits-wasm-test
  requires:
    - circuits-wasm-linux-clang-assert
  <<: *defaults
circuits-x86_64-test: &circuits-x86_64-test
  requires:
    - circuits-x86_64-linux-clang-assert
  <<: *defaults
workflows:
  system:
    when:
      equal: [system, << pipeline.parameters.workflow >>]
    jobs:
      - build-docs: *defaults
      - barretenberg-x86_64-linux-gcc: *defaults
      - barretenberg-x86_64-linux-clang: *defaults
      - barretenberg-x86_64-linux-clang-assert: *defaults
      - barretenberg-x86_64-linux-clang-fuzzing: *defaults
      - barretenberg-wasm-linux-clang: *defaults
      - barretenberg-proof-system-tests: *bb_test
      - barretenberg-honk-tests: *bb_test
      - barretenberg-dsl-tests: *bb_test
      - barretenberg-tests: *bb_test
      - barretenberg-stdlib-tests: *bb_test
      - barretenberg-stdlib-recursion-turbo-tests: *bb_test
      - barretenberg-stdlib-recursion-ultra-tests: *bb_test
      - barretenberg-join-split-tests: *bb_test
      - barretenberg-benchmark-aggregator:
          requires:
            - barretenberg-tests
            - barretenberg-stdlib-tests
            - barretenberg-stdlib-recursion-turbo-tests
            - barretenberg-stdlib-recursion-ultra-tests
            - barretenberg-join-split-tests
          filters:
            branches:
              only:
                - master
          <<: *defaults
      - bb-js:
          requires:
            - barretenberg-wasm-linux-clang
          <<: *defaults
      - bb-js-tests:
          requires:
            - bb-js
          <<: *defaults
      - barretenberg-acir-tests:
          requires:
            - barretenberg-x86_64-linux-clang-assert
            - bb-js
          <<: *defaults
      - circuits-wasm-linux-clang: *defaults
      - circuits-wasm-linux-clang-assert: *defaults
      - circuits-x86_64-linux-clang-tidy: *defaults
      - circuits-x86_64-linux-clang: *defaults
      - circuits-x86_64-linux-clang-assert: *defaults
      - circuits-wasm-tests:
          <<: *circuits-wasm-test
      - circuits-x86_64-tests:
          <<: *circuits-x86_64-test

      - circuits-end:
          requires:
            - circuits-wasm-linux-clang
            - circuits-wasm-linux-clang-assert
            - circuits-x86_64-linux-clang-tidy
            - circuits-x86_64-linux-clang
            - circuits-x86_64-linux-clang-assert
            - circuits-wasm-tests
            - circuits-x86_64-tests
          <<: *defaults

      - l1-contracts: *defaults
      - noir-contracts-build: *defaults

      - yarn-project-base:
          requires:
            - circuits-wasm-linux-clang
            - l1-contracts
            - noir-contracts-build
          <<: *defaults

      - aztec-js: *yarn_project
      - end-to-end: *yarn_project
      - ethereum: *yarn_project
      - foundation: *yarn_project
      - world-state: *yarn_project
      - acir-simulator: *yarn_project
      - archiver: *yarn_project
      - aztec-rpc: *yarn_project
      - aztec-node: *yarn_project
      - aztec-cli: *yarn_project
      - key-store: *yarn_project
      - merkle-tree: *yarn_project
      - p2p: *yarn_project
      - p2p-bootstrap: *yarn_project
      - l1-artifacts: *yarn_project
      - noir-compiler: *yarn_project
      - noir-contracts: *yarn_project
      - sequencer-client: *yarn_project
      - types: *yarn_project
      - circuits-js: *yarn_project
      - rollup-provider: *yarn_project
      - aztec-sandbox: *yarn_project
      - canary: *yarn_project

      - e2e-join:
          requires:
            - aztec-js
            - end-to-end
            - ethereum
            - foundation
            - world-state
            - acir-simulator
            - archiver
            - aztec-rpc
            - aztec-node
            - aztec-cli
            - key-store
            - merkle-tree
            - p2p
            - p2p-bootstrap
            - l1-artifacts
            - noir-compiler
            - noir-contracts
            - sequencer-client
            - types
            - circuits-js
            - rollup-provider
            - aztec-sandbox
            - canary
          <<: *defaults

      - e2e-2-rpc-servers: *e2e_test
      - e2e-deploy-contract: *e2e_test
      - e2e-lending-contract: *e2e_test
      - e2e-private-token-contract: *e2e_test
      - e2e-sandbox-example: *e2e_test
      - e2e-multi-transfer-contract: *e2e_test
      - e2e-block-building: *e2e_test
      - e2e-nested-contract: *e2e_test
      - e2e-non-contract-account: *e2e_test
      - e2e-multiple-accounts-1-enc-key: *e2e_test
      - e2e-public-token-contract: *e2e_test
      - e2e-cli: *e2e_test
      - e2e-cross-chain-messaging: *e2e_test
      - e2e-public-cross-chain-messaging: *e2e_test
      - e2e-public-to-private-messaging: *e2e_test
      - e2e-account-contracts: *e2e_test
      - e2e-escrow-contract: *e2e_test
      - e2e-pending-commitments-contract: *e2e_test
      - e2e-ordering: *e2e_test
      - uniswap-trade-on-l1-from-l2: *e2e_test
      - integration-l1-publisher: *e2e_test
      - integration-archiver-l1-to-l2: *e2e_test
      - e2e-p2p: *e2e_test
      - e2e-canary-test: *e2e_test
      - e2e-browser-sandbox: *e2e_test
      - aztec-rpc-sandbox: *e2e_test
      - guides-writing-an-account-contract: *e2e_test

      - e2e-end:
          requires:
            - e2e-2-rpc-servers
            - e2e-deploy-contract
            - e2e-lending-contract
            - e2e-private-token-contract
            - e2e-sandbox-example
            - e2e-multi-transfer-contract
            - e2e-block-building
            - e2e-nested-contract
            - e2e-non-contract-account
            - e2e-multiple-accounts-1-enc-key
            - e2e-public-token-contract
            - e2e-cli
            - e2e-cross-chain-messaging
            - e2e-public-cross-chain-messaging
            - e2e-public-to-private-messaging
            - e2e-account-contracts
            - e2e-escrow-contract
            - e2e-pending-commitments-contract
            - e2e-ordering
            - uniswap-trade-on-l1-from-l2
            - integration-l1-publisher
            - integration-archiver-l1-to-l2
            - e2e-p2p
            - e2e-browser-sandbox
            - e2e-canary-test
            - aztec-rpc-sandbox
            - guides-writing-an-account-contract
          <<: *defaults

      - deploy-dockerhub:
          requires:
            - e2e-end
          <<: *deploy_defaults
      - deploy-npm:
          requires:
            - e2e-end
          <<: *deploy_defaults

      - deploy-end:
          requires:
            - deploy-dockerhub
            - deploy-npm
          <<: *deploy_defaults

      - build-deployment-canary:
          requires:
            - deploy-end
          <<: *deploy_defaults

      - run-deployment-canary-uniswap:
          requires:
            - build-deployment-canary
          <<: *deploy_defaults

      - run-deployment-canary-browser:
          requires:
            - build-deployment-canary
          <<: *deploy_defaults

      - run-deployment-canary-cli:
          requires:
            - build-deployment-canary
<<<<<<< HEAD
          <<: *deploy_defaults
=======
          <<: *deploy_defaults
>>>>>>> d41ae131
<|MERGE_RESOLUTION|>--- conflicted
+++ resolved
@@ -1457,8 +1457,4 @@
       - run-deployment-canary-cli:
           requires:
             - build-deployment-canary
-<<<<<<< HEAD
           <<: *deploy_defaults
-=======
-          <<: *deploy_defaults
->>>>>>> d41ae131
