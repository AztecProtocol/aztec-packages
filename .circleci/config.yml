--- conflicted
+++ resolved
@@ -375,24 +375,27 @@
           name: "Test"
           command: cond_spot_run_tests end-to-end e2e_nested_contract.test.ts
 
-<<<<<<< HEAD
+  integration-l1-publisher:
+    docker:
+      - image: aztecprotocol/alpine-build-image
+    resource_class: small
+    steps:
+      - *checkout
+      - *setup_env
+      - run:
+          name: "Test"
+          command: cond_spot_run_tests end-to-end integration_l1_publisher.test.ts
+
   e2e-public-token-contract:
-=======
-  integration-l1-publisher:
->>>>>>> 09b3f3f3
-    docker:
-      - image: aztecprotocol/alpine-build-image
-    resource_class: small
-    steps:
-      - *checkout
-      - *setup_env
-      - run:
-          name: "Test"
-<<<<<<< HEAD
+    docker:
+      - image: aztecprotocol/alpine-build-image
+    resource_class: small
+    steps:
+      - *checkout
+      - *setup_env
+      - run:
+          name: "Test"
           command: cond_spot_run_tests end-to-end e2e_public_token_contract.test.ts
-=======
-          command: cond_spot_run_tests end-to-end integration_l1_publisher.test.ts
->>>>>>> 09b3f3f3
 
   e2e-join:
     docker:
