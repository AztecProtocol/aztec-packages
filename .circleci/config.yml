--- conflicted
+++ resolved
@@ -347,20 +347,6 @@
           command: build yarn-project | add_timestamps
 
   yarn-project-prod:
-<<<<<<< HEAD
-    machine:
-      image: ubuntu-2204:2023.07.2
-    resource_class: large
-    steps:
-      - *checkout
-      - *setup_env
-      - run:
-          name: Build
-          command: build yarn-project-prod | add_timestamps
-
-  yarn-project-formatting:
-=======
->>>>>>> eb8413e3
     machine:
       image: ubuntu-2204:2023.07.2
     resource_class: large
@@ -918,13 +904,8 @@
           name: "Assemble benchmark summary from uploaded logs"
           command: ./scripts/ci/assemble_e2e_benchmark.sh
 
-<<<<<<< HEAD
-  # Release jobs.
-  release-npm:
-=======
   # Deploy & release jobs.
   deploy-and-release:
->>>>>>> eb8413e3
     machine:
       image: ubuntu-2204:2023.07.2
     resource_class: medium
@@ -932,20 +913,6 @@
       - *checkout
       - *setup_env
       - run:
-<<<<<<< HEAD
-          name: "yarn-project"
-          command: |
-            should_release || exit 0
-            yarn-project/deploy_npm.sh latest
-
-  release-dockerhub:
-    machine:
-      image: ubuntu-2204:2023.07.2
-    resource_class: medium
-    steps:
-      - *checkout
-      - *setup_env
-=======
           name: "Release to dockerhub"
           command: |
             should_release || exit 0
@@ -979,54 +946,9 @@
           command: |
             should_deploy || exit 0
             deploy_terraform_services iac/mainnet-fork
->>>>>>> eb8413e3
       - run:
           name: "Release to dockerhub"
           command: |
-<<<<<<< HEAD
-            should_release || exit 0
-            deploy_dockerhub noir
-            deploy_dockerhub aztec-sandbox
-            deploy_dockerhub cli
-            deploy_dockerhub aztec-faucet
-            deploy_dockerhub mainnet-fork
-
-  # Deploy jobs.
-  deploy-mainnet-fork:
-    machine:
-      image: ubuntu-2204:2023.07.2
-    resource_class: medium
-    steps:
-      - *checkout
-      - *setup_env
-      - run:
-          name: "Deploy mainnet fork"
-          command: |
-            should_deploy || exit 0
-            deploy mainnet-fork
-
-  deploy-contracts:
-    machine:
-      image: ubuntu-2204:2023.07.2
-    resource_class: medium
-    steps:
-      - *checkout
-      - *setup_env
-      - run:
-          name: "Deploy L1 contracts to mainnet fork"
-          working_directory: l1-contracts
-          command: |
-            should_deploy || exit 0
-            ./scripts/ci_deploy_contracts.sh
-
-  deploy-devnet:
-    machine:
-      image: ubuntu-2204:2023.07.2
-    resource_class: medium
-    steps:
-      - *checkout
-      - *setup_env
-=======
             should_deploy || exit 0
             ./scripts/ci_deploy_contracts.sh
       - run:
@@ -1037,7 +959,6 @@
             export TF_VAR_BOOTNODE_1_PRIVATE_KEY=$BOOTNODE_1_PRIVATE_KEY
             export TF_VAR_BOOTNODE_2_PRIVATE_KEY=$BOOTNODE_2_PRIVATE_KEY
             deploy_terraform_services yarn-project/p2p-bootstrap aztec-sandbox
->>>>>>> eb8413e3
       - run:
           name: "Deploy Aztec Nodes to AWS"
           command: |
@@ -1183,20 +1104,6 @@
       - aztec-faucet: *defaults_yarn_project_prod
 
       # Boxes.
-<<<<<<< HEAD
-      - boxes-blank-react:
-          requires:
-            - aztec-sandbox
-          <<: *defaults
-      - boxes-blank:
-          requires:
-            - aztec-sandbox
-          <<: *defaults
-      - boxes-token:
-          requires:
-            - aztec-sandbox
-          <<: *defaults
-=======
       # - boxes-blank-react:
       #     requires:
       #       - aztec-sandbox
@@ -1209,7 +1116,6 @@
       #     requires:
       #       - aztec-sandbox
       #     <<: *defaults
->>>>>>> eb8413e3
 
       # End to end tests.
       - e2e-join:
@@ -1300,23 +1206,4 @@
           <<: *defaults
 
       # Production releases.
-<<<<<<< HEAD
-      - release-dockerhub: *defaults_deploy
-      - release-npm: *defaults_deploy
-
-      # Production deployment.
-      - deploy-mainnet-fork:
-          requires:
-            - release-dockerhub
-          <<: *defaults_deploy
-      - deploy-contracts:
-          requires:
-            - deploy-mainnet-fork
-          <<: *defaults_deploy
-      - deploy-devnet:
-          requires:
-            - deploy-contracts
-          <<: *defaults_deploy
-=======
-      - deploy-and-release: *defaults_deploy
->>>>>>> eb8413e3
+      - deploy-and-release: *defaults_deploy