# This file uses YAML anchors and aliases to prevent repetition of blocks of config:
# https://support.atlassian.com/bitbucket-cloud/docs/yaml-anchors/
#
# Two primary anchors are checkout and setup_env, called as the first step of almost all jobs:
# - checkout: A custom checkout step to reduce the amount of data downloaded to improve speed.
# - setup_env: Sets up the common environment used by all build steps.
#
# Two CCI executors are used:
# - docker (small): Used only to launch external EC2 instances for big workloads. It's the cheapest option.
# - machine (large): Used for building in CCI itself. 4cpus, 15GB has the optimal power/cost ratio.
#
# The docker executor uses a custom image build in `build_image`. It's specifically streamlined for fast download
# with just enough tools to execute the build system, and launch EC2 instances etc.
#
# There are some `join` steps that are just noops. They are just used to produce cleaner graph rendering in CCI.

version: 2.1

orbs:
  slack: circleci/slack@4.12.1

parameters:
  workflow:
    type: string
    default: "system"

# This build step checks out the code from the repository. It has a hardcoded readonly key to allow the checkout.
# Initially it just fetches the repo metadata for the current commit hash to a depth of 50 commits.
# We need historical commit hashes to calculate diffs between previous and current commits.
# It then checks out the fetched head to actually download the data.
checkout: &checkout
  run:
    name: "Checkout code"
    command: |
      cd $HOME
      mkdir -p .ssh
      chmod 0700 .ssh
      ssh-keyscan -t rsa github.com >> .ssh/known_hosts

      # A read only key for cloning the repository.
      echo $GIT_CHECKOUT_KEY | base64 -d > .ssh/id_rsa

      chmod 0600 .ssh/id_rsa

      # IF YOU'RE CHANGING THIS, YOU ALSO WANT TO CHANGE: build-system/remote_build/remote_build
      # Shallow checkout this commit.
      mkdir -p project
      cd project
      git init
      git remote add origin $CIRCLE_REPOSITORY_URL
      # Only download metadata when fetching.
      git fetch --depth 50 --filter=blob:none origin $CIRCLE_SHA1
      git checkout FETCH_HEAD
      # Initialize submodules recursively
      git submodule update --init --recursive

# Called setup_env to setup a bunch of global variables used throughout the rest of the build process.
# It takes the required CCI environment variables as inputs, and gives them normalised names for the rest of
# the build process. This enables easy running of the build system external to CCI, as used for powerful EC2 builds.
setup_env: &setup_env
  run:
    name: "Setup environment"
    command: ./build-system/scripts/setup_env "$CIRCLE_SHA1" "$CIRCLE_TAG" "$CIRCLE_JOB" "$CIRCLE_REPOSITORY_URL" "$CIRCLE_BRANCH"

# This step is used to save logs from various barretenberg test to the workspace so that they can be used later to parse benchmark values out of them
save_logs: &save_logs
  persist_to_workspace:
    root: /tmp/test-logs
    paths:
      - ./*

jobs:
  circuits-wasm-linux-clang:
    docker:
      - image: aztecprotocol/alpine-build-image
    resource_class: small
    steps:
      - *checkout
      - *setup_env
      - run:
          name: "Build"
          command: cond_spot_run_build circuits-wasm-linux-clang 64

  circuits-wasm-linux-clang-assert:
    docker:
      - image: aztecprotocol/alpine-build-image
    resource_class: small
    steps:
      - *checkout
      - *setup_env
      - run:
          name: "Build"
          command: cond_spot_run_build circuits-wasm-linux-clang-assert 64

  circuits-x86_64-linux-clang:
    docker:
      - image: aztecprotocol/alpine-build-image
    resource_class: small
    steps:
      - *checkout
      - *setup_env
      - run:
          name: "Build"
          command: cond_spot_run_build circuits-x86_64-linux-clang 64

  circuits-x86_64-linux-clang-assert:
    docker:
      - image: aztecprotocol/alpine-build-image
    resource_class: small
    steps:
      - *checkout
      - *setup_env
      - run:
          name: "Build"
          command: cond_spot_run_build circuits-x86_64-linux-clang-assert 64

  circuits-wasm-tests:
    docker:
      - image: aztecprotocol/alpine-build-image
    resource_class: small
    steps:
      - *checkout
      - *setup_env
      - run:
          name: "Test"
          command: cond_spot_run_tests circuits-wasm-linux-clang-assert 1 wasm scripts/a3-tests -*.skip*:*.circuit*
      - *save_logs

  circuits-x86_64-tests:
    docker:
      - image: aztecprotocol/alpine-build-image
    resource_class: small
    steps:
      - *checkout
      - *setup_env
      - run:
          name: "Test"
          command: cond_spot_run_tests circuits-x86_64-linux-clang-assert 1 x86_64 scripts/a3-tests -*.skip*
      - *save_logs

  l1-contracts:
    machine:
      image: ubuntu-2004:202010-01
    resource_class: large
    steps:
      - *checkout
      - *setup_env
      - run:
          name: "Build"
          command: build l1-contracts

<<<<<<< HEAD
  #circuits-<individual>-tests:
  #  docker:
  #    - image: aztecprotocol/alpine-build-image
  #  resource_class: small
  #  steps:
  #    - *checkout
  #    - *setup_env
  #    - run:
  #        name: 'Test'
  #        command: cond_spot_run_tests circuits-x86_64-linux-clang-assert 1 <individual>_tests
  #    - *save_logs

=======
>>>>>>> 73621954
  yarn-project-base:
    machine:
      image: ubuntu-2004:202010-01
    resource_class: large
    steps:
      - *checkout
      - *setup_env
      # We make the build_manifest in the root available to yarn-project. We should be injecting another
      # build context to docker instead, but that requires modifying the build script from build-system
      # to accept arbitrary arguments to be passed to docker build, so we avoid it for now.
      - run:
          name: "Make build manifest available"
          command: cp build_manifest.json yarn-project/
      - run:
          name: "Build"
          command: build yarn-project-base

  ethereum-js:
    machine:
      image: ubuntu-2004:202010-01
    resource_class: large
    steps:
      - *checkout
      - *setup_env
      - run:
          name: "Build and test"
          command: build ethereum.js

  foundation:
    machine:
      image: ubuntu-2004:202010-01
    resource_class: large
    steps:
      - *checkout
      - *setup_env
      - run:
          name: "Build and test"
          command: build foundation

  aztec-js:
    machine:
      image: ubuntu-2004:202010-01
    resource_class: large
    steps:
      - *checkout
      - *setup_env
      - run:
          name: "Build and test"
          command: build aztec.js

  barretenberg-js:
    machine:
      image: ubuntu-2004:202010-01
    resource_class: large
    steps:
      - *checkout
      - *setup_env
      - run:
          name: "Build and test"
          command: build barretenberg.js

  types:
    machine:
      image: ubuntu-2004:202010-01
    resource_class: large
    steps:
      - *checkout
      - *setup_env
      - run:
          name: "Build and test"
          command: build types

  noir-contracts:
    machine:
      image: ubuntu-2004:202010-01
    resource_class: large
    steps:
      - *checkout
      - *setup_env
      - run:
          name: "Build and test"
          command: build noir-contracts

  world-state:
    machine:
      image: ubuntu-2004:202010-01
    resource_class: large
    steps:
      - *checkout
      - *setup_env
      - run:
          name: "Build and test"
          command: build world-state

  merkle-tree:
    machine:
      image: ubuntu-2004:202010-01
    resource_class: large
    steps:
      - *checkout
      - *setup_env
      - run:
          name: "Build and test"
          command: build merkle-tree

  p2p:
    machine:
      image: ubuntu-2004:202010-01
    resource_class: large
    steps:
      - *checkout
      - *setup_env
      - run:
          name: "Build and test"
          command: build p2p

  acir-simulator:
    machine:
      image: ubuntu-2004:202010-01
    resource_class: large
    steps:
      - *checkout
      - *setup_env
      - run:
          name: "Build and test"
          command: build acir-simulator

  archiver:
    machine:
      image: ubuntu-2004:202010-01
    resource_class: large
    steps:
      - *checkout
      - *setup_env
      - run:
          name: "Build and test"
          command: build archiver

  aztec-rpc:
    machine:
      image: ubuntu-2004:202010-01
    resource_class: large
    steps:
      - *checkout
      - *setup_env
      - run:
          name: "Build and test"
          command: build aztec-rpc

  circuits-js:
    machine:
      image: ubuntu-2004:202010-01
    resource_class: large
    steps:
      - *checkout
      - *setup_env
      - run:
          name: "Build and test"
          command: build circuits.js

  sequencer-client:
    machine:
      image: ubuntu-2004:202010-01
    resource_class: large
    steps:
      - *checkout
      - *setup_env
      - run:
          name: "Build and test"
          command: build sequencer-client

  end-to-end:
    machine:
      image: ubuntu-2004:202010-01
    resource_class: large
    steps:
      - *checkout
      - *setup_env
      - run:
          name: "Build"
          command: build end-to-end

  e2e-deploy-contract:
    docker:
      - image: aztecprotocol/alpine-build-image
    resource_class: small
    steps:
      - *checkout
      - *setup_env
      - run:
          name: "Test"
          command: cond_spot_run_tests end-to-end e2e_deploy_contract.test.ts

  e2e-zk-token-contract:
    docker:
      - image: aztecprotocol/alpine-build-image
    resource_class: small
    steps:
      - *checkout
      - *setup_env
      - run:
          name: "Test"
          command: cond_spot_run_tests end-to-end e2e_zk_token_contract.test.ts

  e2e-block-building:
    docker:
      - image: aztecprotocol/alpine-build-image
    resource_class: small
    steps:
      - *checkout
      - *setup_env
      - run:
          name: "Test"
          command: cond_spot_run_tests end-to-end e2e_block_building.test.ts

  e2e-nested-contract:
    docker:
      - image: aztecprotocol/alpine-build-image
    resource_class: small
    steps:
      - *checkout
      - *setup_env
      - run:
          name: "Test"
          command: cond_spot_run_tests end-to-end e2e_nested_contract.test.ts

  e2e-join:
    docker:
      - image: cimg/base:current
    resource_class: small
    steps:
      - run:
          name: "Noop"
          command: echo Noop

# Repeatable config for defining the workflow below.
tag_regex: &tag_regex /v[0-9]+(\.[0-9]+)*(-[a-zA-Z-]+\.[0-9]+)?/
defaults: &defaults
  filters:
    tags:
      only: *tag_regex
  context:
    - build
    - slack
  post-steps:
    - slack/notify:
        event: fail
        branch_pattern: "master"
yarn_project: &yarn_project
  requires:
    - yarn-project-base
  <<: *defaults
e2e_test: &e2e_test
  requires:
    - e2e-join
  <<: *defaults
circuits-wasm-test: &circuits-wasm-test
  requires:
    - circuits-wasm-linux-clang-assert
  <<: *defaults
circuits-x86_64-test: &circuits-x86_64-test
  requires:
    - circuits-x86_64-linux-clang-assert
  <<: *defaults
workflows:
  system:
    when:
      equal: [system, << pipeline.parameters.workflow >>]
    jobs:
      - circuits-wasm-linux-clang: *defaults
      - circuits-wasm-linux-clang-assert: *defaults
      - circuits-x86_64-linux-clang: *defaults
      - circuits-x86_64-linux-clang-assert: *defaults
      - circuits-wasm-tests:
          <<: *circuits-wasm-test
      - circuits-x86_64-tests:
          <<: *circuits-x86_64-test
      - yarn-project-base:
          requires:
            - circuits-wasm-linux-clang
          <<: *defaults

      - ethereum-js: *yarn_project
      - aztec-js: *yarn_project
      - end-to-end: *yarn_project
      - foundation: *yarn_project
      - world-state: *yarn_project
      - acir-simulator: *yarn_project
      - archiver: *yarn_project
      - aztec-rpc: *yarn_project
      - barretenberg-js: *yarn_project
      - merkle-tree: *yarn_project
      - p2p: *yarn_project
      - noir-contracts: *yarn_project
      - sequencer-client: *yarn_project
      - types: *yarn_project
      - circuits-js: *yarn_project

      - e2e-join:
          requires:
            - ethereum-js
            - aztec-js
            - end-to-end
            - noir-contracts
            - foundation
          <<: *defaults
      - e2e-deploy-contract: *e2e_test
      - e2e-zk-token-contract: *e2e_test
      - e2e-block-building: *e2e_test
      - e2e-nested-contract: *e2e_test<|MERGE_RESOLUTION|>--- conflicted
+++ resolved
@@ -149,21 +149,6 @@
           name: "Build"
           command: build l1-contracts
 
-<<<<<<< HEAD
-  #circuits-<individual>-tests:
-  #  docker:
-  #    - image: aztecprotocol/alpine-build-image
-  #  resource_class: small
-  #  steps:
-  #    - *checkout
-  #    - *setup_env
-  #    - run:
-  #        name: 'Test'
-  #        command: cond_spot_run_tests circuits-x86_64-linux-clang-assert 1 <individual>_tests
-  #    - *save_logs
-
-=======
->>>>>>> 73621954
   yarn-project-base:
     machine:
       image: ubuntu-2004:202010-01
