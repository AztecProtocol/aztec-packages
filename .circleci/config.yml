# This file uses YAML anchors and aliases to prevent repetition of blocks of config:
# https://support.atlassian.com/bitbucket-cloud/docs/yaml-anchors/
#
# Two primary anchors are checkout and setup_env, called as the first step of almost all jobs:
# - checkout: A custom checkout step to reduce the amount of data downloaded to improve speed.
# - setup_env: Sets up the common environment used by all build steps.
#
# Two CCI executors are used:
# - docker (small): Used only to launch external EC2 instances for big workloads. It's the cheapest option.
# - machine (large): Used for building in CCI itself. 4cpus, 15GB has the optimal power/cost ratio.
#
# The docker executor uses a custom image build in `build_image`. It's specifically streamlined for fast download
# with just enough tools to execute the build system, and launch EC2 instances etc.
#
# There are some `join` steps that are just noops. They are just used to produce cleaner graph rendering in CCI.

version: 2.1

orbs:
  slack: circleci/slack@4.12.1

parameters:
  workflow:
    type: string
    default: "system"

# This build step checks out the code from the repository. It has a hardcoded readonly key to allow the checkout.
# Initially it just fetches the repo metadata for the current commit hash to a depth of 50 commits.
# We need historical commit hashes to calculate diffs between previous and current commits.
# It then checks out the fetched head to actually download the data.
checkout: &checkout
  run:
    name: "Checkout code"
    command: |
      function retry_10() {
        # Retries up to 10 times with 10 second intervals
        for i in $(seq 1 10); do
          "$@" && return || sleep 10
        done
        echo "$@ failed after 10 attempts"
        exit 1
      }
      cd $HOME
      mkdir -p .ssh
      chmod 0700 .ssh
      retry_10 ssh-keyscan -t rsa github.com >> .ssh/known_hosts

      # A read only key for cloning the repository.
      echo $GIT_CHECKOUT_KEY | base64 -d > .ssh/id_rsa

      chmod 0600 .ssh/id_rsa
      # IF YOU'RE CHANGING THIS, YOU ALSO WANT TO CHANGE: build-system/remote_build/remote_build
      # Shallow checkout this commit.
      mkdir -p project
      cd project
      git init
      git remote add origin $CIRCLE_REPOSITORY_URL

      # Only download metadata when fetching.
      retry_10 git fetch --depth 50 --filter=blob:none origin $CIRCLE_SHA1
      git checkout FETCH_HEAD
      # Initialize submodules recursively (retry 10 times on failure)
      retry_10 git submodule update --init --recursive

# Called setup_env to setup a bunch of global variables used throughout the rest of the build process.
# It takes the required CCI environment variables as inputs, and gives them normalised names for the rest of
# the build process. This enables easy running of the build system external to CCI, as used for powerful EC2 builds.
setup_env: &setup_env
  run:
    name: "Setup environment"
    command: ./build-system/scripts/setup_env "$CIRCLE_SHA1" "$CIRCLE_TAG" "$CIRCLE_JOB" "$CIRCLE_REPOSITORY_URL" "$CIRCLE_BRANCH"

# This step is used to save logs from various barretenberg test to the workspace so that they can be used later to parse benchmark values out of them
save_logs: &save_logs
  persist_to_workspace:
    root: /tmp/test-logs
    paths:
      - ./*

jobs:
  barretenberg-wasm-linux-clang:
    docker:
      - image: aztecprotocol/alpine-build-image
    resource_class: small
    steps:
      - *checkout
      - *setup_env
      - run:
          name: "Build"
          command: cond_spot_run_build barretenberg-wasm-linux-clang 64

  barretenberg-x86_64-linux-gcc:
    docker:
      - image: aztecprotocol/alpine-build-image
    resource_class: small
    steps:
      - *checkout
      - *setup_env
      - run:
          name: "Build"
          command: cond_spot_run_build barretenberg-x86_64-linux-gcc 64

  barretenberg-x86_64-linux-clang:
    docker:
      - image: aztecprotocol/alpine-build-image
    resource_class: small
    steps:
      - *checkout
      - *setup_env
      - run:
          name: "Build"
          command: cond_spot_run_build barretenberg-x86_64-linux-clang 64

  barretenberg-x86_64-linux-clang-fuzzing:
    docker:
      - image: aztecprotocol/alpine-build-image
    resource_class: small
    steps:
      - *checkout
      - *setup_env
      - run:
          name: "Build"
          command: cond_spot_run_build barretenberg-x86_64-linux-clang-fuzzing 64

  barretenberg-x86_64-linux-clang-assert:
    docker:
      - image: aztecprotocol/alpine-build-image
    resource_class: small
    steps:
      - *checkout
      - *setup_env
      - run:
          name: "Build"
          command: cond_spot_run_build barretenberg-x86_64-linux-clang-assert 64

  barretenberg-stdlib-tests:
    docker:
      - image: aztecprotocol/alpine-build-image
    resource_class: small
    steps:
      - *checkout
      - *setup_env
      - run:
          name: "Test"
          command: cond_spot_run_tests barretenberg-x86_64-linux-clang-assert 1 stdlib-tests
      - *save_logs

  barretenberg-dsl-tests:
    docker:
      - image: aztecprotocol/alpine-build-image
    resource_class: small
    steps:
      - *checkout
      - *setup_env
      - run:
          name: "Test"
          command: cond_spot_run_tests barretenberg-x86_64-linux-clang-assert 1 dsl_tests
      - *save_logs

  barretenberg-tests:
    docker:
      - image: aztecprotocol/alpine-build-image
    resource_class: small
    steps:
      - *checkout
      - *setup_env
      - run:
          name: "Test"
          command: cond_spot_run_test_script ./scripts/bb-tests.sh barretenberg-x86_64-linux-clang-assert
      - *save_logs

  barretenberg-honk-tests:
    docker:
      - image: aztecprotocol/alpine-build-image
    resource_class: small
    steps:
      - *checkout
      - *setup_env
      - run:
          name: "Test"
          command: cond_spot_run_tests barretenberg-x86_64-linux-clang-assert 1 honk_tests
      - *save_logs

  barretenberg-proof-system-tests:
    docker:
      - image: aztecprotocol/alpine-build-image
    resource_class: small
    steps:
      - *checkout
      - *setup_env
      - run:
          name: "Test"
          command: cond_spot_run_tests barretenberg-x86_64-linux-clang-assert 1 proof_system_tests
      - *save_logs

  barretenberg-stdlib-recursion-turbo-tests:
    docker:
      - image: aztecprotocol/alpine-build-image
    resource_class: small
    steps:
      - *checkout
      - *setup_env
      - run:
          name: "Test"
          command: cond_spot_run_tests barretenberg-x86_64-linux-clang-assert 1 stdlib_recursion_tests --gtest_filter=*turbo*
      - *save_logs

  barretenberg-stdlib-recursion-ultra-tests:
    docker:
      - image: aztecprotocol/alpine-build-image
    resource_class: small
    steps:
      - *checkout
      - *setup_env
      - run:
          name: "Test"
          command: cond_spot_run_tests barretenberg-x86_64-linux-clang-assert 3 stdlib_recursion_tests --gtest_filter=-*turbo*
      - *save_logs

  barretenberg-join-split-tests:
    docker:
      - image: aztecprotocol/alpine-build-image
    resource_class: small
    steps:
      - *checkout
      - *setup_env
      - run:
          name: "Test"
          command: cond_spot_run_tests barretenberg-x86_64-linux-clang-assert 3 join_split_example_proofs_join_split_tests --gtest_filter=-*full_proof*
      - *save_logs

  barretenberg-benchmark-aggregator:
    docker:
      - image: aztecprotocol/alpine-build-image
    resource_class: small
    steps:
      - attach_workspace:
          at: /tmp/test-logs
      - *checkout
      - *setup_env
      - run:
          name: "Test"
          command: ./scripts/ci/store_test_benchmark_logs $AZTEC_GITHUB_TOKEN

  bb-js:
    machine:
      image: ubuntu-2004:202010-01
    resource_class: large
    steps:
      - *checkout
      - *setup_env
      - run:
          name: "Build and test"
          command: build bb.js

  barretenberg-acir-tests:
    docker:
      - image: aztecprotocol/alpine-build-image
    resource_class: small
    steps:
      - *checkout
      - *setup_env
      - run:
          name: "Build and test"
          command: cond_spot_run_build barretenberg-acir-tests 32

  circuits-wasm-linux-clang:
    docker:
      - image: aztecprotocol/alpine-build-image
    resource_class: small
    steps:
      - *checkout
      - *setup_env
      - run:
          name: "Build"
          command: cond_spot_run_build circuits-wasm-linux-clang 64

  circuits-wasm-linux-clang-assert:
    docker:
      - image: aztecprotocol/alpine-build-image
    resource_class: small
    steps:
      - *checkout
      - *setup_env
      - run:
          name: "Build"
          command: cond_spot_run_build circuits-wasm-linux-clang-assert 64

  circuits-x86_64-linux-clang-tidy:
    docker:
      - image: aztecprotocol/alpine-build-image
    resource_class: small
    steps:
      - *checkout
      - *setup_env
      - run:
          name: "Build"
          command: cond_spot_run_build circuits-x86_64-linux-clang-tidy 64

  circuits-x86_64-linux-clang:
    docker:
      - image: aztecprotocol/alpine-build-image
    resource_class: small
    steps:
      - *checkout
      - *setup_env
      - run:
          name: "Build"
          command: cond_spot_run_build circuits-x86_64-linux-clang 64

  circuits-x86_64-linux-clang-assert:
    docker:
      - image: aztecprotocol/alpine-build-image
    resource_class: small
    steps:
      - *checkout
      - *setup_env
      - run:
          name: "Build"
          command: cond_spot_run_build circuits-x86_64-linux-clang-assert 64

  circuits-wasm-tests:
    docker:
      - image: aztecprotocol/alpine-build-image
    resource_class: small
    steps:
      - *checkout
      - *setup_env
      - run:
          name: "Test"
          command: cond_spot_run_tests circuits-wasm-linux-clang-assert 1 wasm scripts/a3-tests -*.skip*:*.circuit*
      - *save_logs

  circuits-x86_64-tests:
    docker:
      - image: aztecprotocol/alpine-build-image
    resource_class: small
    steps:
      - *checkout
      - *setup_env
      - run:
          name: "Test"
          command: cond_spot_run_tests circuits-x86_64-linux-clang-assert 1 x86_64 scripts/a3-tests -*.skip*
      - *save_logs

  circuits-end:
    docker:
      - image: cimg/base:current
    resource_class: small
    steps:
      - run:
          name: "Noop"
          command: echo Noop

  l1-contracts:
    machine:
      image: ubuntu-2004:202010-01
    resource_class: large
    steps:
      - *checkout
      - *setup_env
      - run:
          name: "Build and test"
          command: build l1-contracts

  yarn-project-base:
    machine:
      image: ubuntu-2004:202010-01
    resource_class: large
    steps:
      - *checkout
      - *setup_env
      # We make the build_manifest in the root available to yarn-project. We should be injecting another
      # build context to docker instead, but that requires modifying the build script from build-system
      # to accept arbitrary arguments to be passed to docker build, so we avoid it for now.
      - run:
          name: "Make build manifest available"
          command: cp build_manifest.json yarn-project/
      - run:
          name: "Build"
          command: build yarn-project-base

  foundation:
    machine:
      image: ubuntu-2004:202010-01
    resource_class: large
    steps:
      - *checkout
      - *setup_env
      - run:
          name: "Build and test"
          command: build foundation

  aztec-js:
    machine:
      image: ubuntu-2004:202010-01
    resource_class: large
    steps:
      - *checkout
      - *setup_env
      - run:
          name: "Build and test"
          command: build aztec.js

  aztec-cli:
    machine:
      image: ubuntu-2004:202010-01
    resource_class: large
    steps:
      - *checkout
      - *setup_env
      - run:
          name: "Build and test"
          command: build aztec-cli

  types:
    machine:
      image: ubuntu-2004:202010-01
    resource_class: large
    steps:
      - *checkout
      - *setup_env
      - run:
          name: "Build and test"
          command: build types

  l1-artifacts:
    machine:
      image: ubuntu-2004:202010-01
    resource_class: large
    steps:
      - *checkout
      - *setup_env
      - run:
          name: "Build and test"
          command: build l1-artifacts

  aztec-node:
    machine:
      image: ubuntu-2004:202010-01
    resource_class: large
    steps:
      - *checkout
      - *setup_env
      - run:
          name: "Build and test"
          command: build aztec-node

  key-store:
    machine:
      image: ubuntu-2004:202010-01
    resource_class: large
    steps:
      - *checkout
      - *setup_env
      - run:
          name: "Build and test"
          command: build key-store

  noir-contracts-build:
    docker:
      - image: aztecprotocol/alpine-build-image
    resource_class: small
    steps:
      - *checkout
      - *setup_env
      - run:
          name: "Build and test"
          command: cond_spot_run_build noir-contracts-build 32

  noir-contracts:
    machine:
      image: ubuntu-2004:202010-01
    resource_class: large
    steps:
      - *checkout
      - *setup_env
      - run:
          name: "Build and test"
          command: build noir-contracts

  noir-compiler:
    machine:
      image: ubuntu-2004:202010-01
    resource_class: large
    steps:
      - *checkout
      - *setup_env
      - run:
          name: "Build and test"
          command: build noir-compiler

  world-state:
    machine:
      image: ubuntu-2004:202010-01
    resource_class: large
    steps:
      - *checkout
      - *setup_env
      - run:
          name: "Build and test"
          command: build world-state

  merkle-tree:
    machine:
      image: ubuntu-2004:202010-01
    resource_class: large
    steps:
      - *checkout
      - *setup_env
      - run:
          name: "Build and test"
          command: build merkle-tree

  p2p:
    machine:
      image: ubuntu-2004:202010-01
    resource_class: large
    steps:
      - *checkout
      - *setup_env
      - run:
          name: "Build and test"
          command: build p2p

  p2p-bootstrap:
    machine:
      image: ubuntu-2004:202010-01
    resource_class: large
    steps:
      - *checkout
      - *setup_env
      - run:
          name: "Build and test"
          command: build p2p-bootstrap

  acir-simulator:
    machine:
      image: ubuntu-2004:202010-01
    resource_class: large
    steps:
      - *checkout
      - *setup_env
      - run:
          name: "Build and test"
          command: build acir-simulator

  archiver:
    machine:
      image: ubuntu-2004:202010-01
    resource_class: large
    steps:
      - *checkout
      - *setup_env
      - run:
          name: "Build and test"
          command: build archiver

  aztec-rpc:
    machine:
      image: ubuntu-2004:202010-01
    resource_class: large
    steps:
      - *checkout
      - *setup_env
      - run:
          name: "Build and test"
          command: build aztec-rpc

  aztec-sandbox:
    machine:
      image: ubuntu-2004:202010-01
    resource_class: large
    steps:
      - *checkout
      - *setup_env
      - run:
          name: "Build and test"
          command: build aztec-sandbox

  circuits-js:
    machine:
      image: ubuntu-2004:202010-01
    resource_class: large
    steps:
      - *checkout
      - *setup_env
      - run:
          name: "Build and test"
          command: build circuits.js

  sequencer-client:
    machine:
      image: ubuntu-2004:202010-01
    resource_class: large
    steps:
      - *checkout
      - *setup_env
      - run:
          name: "Build and test"
          command: build sequencer-client

  canary:
    machine:
      image: ubuntu-2004:202010-01
    resource_class: large
    steps:
      - *checkout
      - *setup_env
      - run:
          name: "Build"
          command: build canary-build

  end-to-end:
    machine:
      image: ubuntu-2004:202010-01
    resource_class: large
    steps:
      - *checkout
      - *setup_env
      - run:
          name: "Build"
          command: build end-to-end

  ethereum:
    machine:
      image: ubuntu-2004:202010-01
    resource_class: large
    steps:
      - *checkout
      - *setup_env
      - run:
          name: "Build"
          command: build ethereum

  rollup-provider:
    machine:
      image: ubuntu-2004:202010-01
    resource_class: large
    steps:
      - *checkout
      - *setup_env
      - run:
          name: "Build"
          command: build rollup-provider

  e2e-2-rpc-servers:
    machine:
      image: ubuntu-2004:202010-01
    resource_class: large
    steps:
      - *checkout
      - *setup_env
      - run:
          name: "Test"
          command: ./scripts/cond_run_script end-to-end $JOB_NAME ./scripts/run_tests_local e2e_2_rpc_servers.test.ts
          working_directory: yarn-project/end-to-end

  e2e-multiple-accounts-1-enc-key:
    machine:
      image: ubuntu-2004:202010-01
    resource_class: large
    steps:
      - *checkout
      - *setup_env
      - run:
          name: "Test"
          command: ./scripts/cond_run_script end-to-end $JOB_NAME ./scripts/run_tests_local e2e_multiple_accounts_1_enc_key.test.ts
          working_directory: yarn-project/end-to-end

  e2e-deploy-contract:
    machine:
      image: ubuntu-2004:202010-01
    resource_class: large
    steps:
      - *checkout
      - *setup_env
      - run:
          name: "Test"
          command: ./scripts/cond_run_script end-to-end $JOB_NAME ./scripts/run_tests_local e2e_deploy_contract.test.ts
          working_directory: yarn-project/end-to-end

  e2e-lending-contract:
    machine:
      image: ubuntu-2004:202010-01
    resource_class: large
    steps:
      - *checkout
      - *setup_env
      - run:
          name: "Test"
          command: ./scripts/cond_run_script end-to-end $JOB_NAME ./scripts/run_tests_local e2e_lending_contract.test.ts
          working_directory: yarn-project/end-to-end

  e2e-private-token-contract:
    machine:
      image: ubuntu-2004:202010-01
    resource_class: large
    steps:
      - *checkout
      - *setup_env
      - run:
          name: "Test"
          command: ./scripts/cond_run_script end-to-end $JOB_NAME ./scripts/run_tests_local e2e_private_token_contract.test.ts
          working_directory: yarn-project/end-to-end

  e2e-sandbox-example:
    docker:
      - image: aztecprotocol/alpine-build-image
    resource_class: small
    steps:
      - *checkout
      - *setup_env
      - run:
          name: "Test"
          command: cond_spot_run_tests end-to-end e2e_sandbox_example.test.ts docker-compose-e2e-sandbox.yml

  e2e-multi-transfer-contract:
    docker:
      - image: aztecprotocol/alpine-build-image
    resource_class: small
    steps:
      - *checkout
      - *setup_env
      - run:
          name: "Test"
          command: cond_spot_run_tests end-to-end e2e_multi_transfer.test.ts

  e2e-block-building:
    machine:
      image: ubuntu-2004:202010-01
    resource_class: large
    steps:
      - *checkout
      - *setup_env
      - run:
          name: "Test"
          command: ./scripts/cond_run_script end-to-end $JOB_NAME ./scripts/run_tests_local e2e_block_building.test.ts
          working_directory: yarn-project/end-to-end

  e2e-nested-contract:
    machine:
      image: ubuntu-2004:202010-01
    resource_class: large
    steps:
      - *checkout
      - *setup_env
      - run:
          name: "Test"
          command: ./scripts/cond_run_script end-to-end $JOB_NAME ./scripts/run_tests_local e2e_nested_contract.test.ts
          working_directory: yarn-project/end-to-end

  e2e-non-contract-account:
    machine:
      image: ubuntu-2004:202010-01
    resource_class: large
    steps:
      - *checkout
      - *setup_env
      - run:
          name: "Test"
          command: ./scripts/cond_run_script end-to-end $JOB_NAME ./scripts/run_tests_local e2e_non_contract_account.test.ts
          working_directory: yarn-project/end-to-end

  e2e-cross-chain-messaging:
    machine:
      image: ubuntu-2004:202010-01
    resource_class: large
    steps:
      - *checkout
      - *setup_env
      - run:
          name: "Test"
          command: ./scripts/cond_run_script end-to-end $JOB_NAME ./scripts/run_tests_local e2e_cross_chain_messaging.test.ts
          working_directory: yarn-project/end-to-end

  e2e-public-cross-chain-messaging:
    machine:
      image: ubuntu-2004:202010-01
    resource_class: large
    steps:
      - *checkout
      - *setup_env
      - run:
          name: "Test"
          command: ./scripts/cond_run_script end-to-end $JOB_NAME ./scripts/run_tests_local e2e_public_cross_chain_messaging.test.ts
          working_directory: yarn-project/end-to-end

  e2e-public-to-private-messaging:
    machine:
      image: ubuntu-2004:202010-01
    resource_class: large
    steps:
      - *checkout
      - *setup_env
      - run:
          name: "Test"
          command: ./scripts/cond_run_script end-to-end $JOB_NAME ./scripts/run_tests_local e2e_public_to_private_messaging.test.ts
          working_directory: yarn-project/end-to-end

  e2e-account-contracts:
    machine:
      image: ubuntu-2004:202010-01
    resource_class: large
    steps:
      - *checkout
      - *setup_env
      - run:
          name: "Test"
          command: ./scripts/cond_run_script end-to-end $JOB_NAME ./scripts/run_tests_local e2e_account_contracts.test.ts
          working_directory: yarn-project/end-to-end

  e2e-escrow-contract:
    docker:
      - image: aztecprotocol/alpine-build-image
    resource_class: small
    steps:
      - *checkout
      - *setup_env
      - run:
          name: "Test"
          command: cond_spot_run_tests end-to-end e2e_escrow_contract.test.ts

  e2e-pending-commitments-contract:
    machine:
      image: ubuntu-2004:202010-01
    resource_class: large
    steps:
      - *checkout
      - *setup_env
      - run:
          name: "Test"
          command: ./scripts/cond_run_script end-to-end $JOB_NAME ./scripts/run_tests_local e2e_pending_commitments_contract.test.ts
          working_directory: yarn-project/end-to-end

  e2e-ordering:
    machine:
      image: ubuntu-2004:202010-01
    resource_class: large
    steps:
      - *checkout
      - *setup_env
      - run:
          name: "Test"
          command: ./scripts/cond_run_script end-to-end $JOB_NAME ./scripts/run_tests_local e2e_ordering.test.ts
          working_directory: yarn-project/end-to-end

  uniswap-trade-on-l1-from-l2:
    machine:
      image: ubuntu-2004:202010-01
    resource_class: large
    steps:
      - *checkout
      - *setup_env
      - run:
          name: "Test"
          command: ./scripts/cond_run_script end-to-end $JOB_NAME ./scripts/run_tests_local uniswap_trade_on_l1_from_l2.test.ts
          working_directory: yarn-project/end-to-end

  integration-archiver-l1-to-l2:
    machine:
      image: ubuntu-2004:202010-01
    resource_class: large
    steps:
      - *checkout
      - *setup_env
      - run:
          name: "Test"
          command: ./scripts/cond_run_script end-to-end $JOB_NAME ./scripts/run_tests_local integration_archiver_l1_to_l2.test.ts
          working_directory: yarn-project/end-to-end

  integration-l1-publisher:
    machine:
      image: ubuntu-2004:202010-01
    resource_class: large
    steps:
      - *checkout
      - *setup_env
      - run:
          name: "Test"
          command: ./scripts/cond_run_script end-to-end $JOB_NAME ./scripts/run_tests_local integration_l1_publisher.test.ts
          working_directory: yarn-project/end-to-end

  e2e-public-token-contract:
    machine:
      image: ubuntu-2004:202010-01
    resource_class: large
    steps:
      - *checkout
      - *setup_env
      - run:
          name: "Test"
          command: ./scripts/cond_run_script end-to-end $JOB_NAME ./scripts/run_tests_local e2e_public_token_contract.test.ts
          working_directory: yarn-project/end-to-end

  e2e-cli:
    machine:
      image: ubuntu-2004:202010-01
    resource_class: large
    steps:
      - *checkout
      - *setup_env
      - run:
          name: "Test"
          command: ./scripts/cond_run_script end-to-end $JOB_NAME ./scripts/run_tests_local e2e_cli.test.ts
          working_directory: yarn-project/end-to-end

  e2e-p2p:
    docker:
      - image: aztecprotocol/alpine-build-image
    resource_class: small
    steps:
      - *checkout
      - *setup_env
      - run:
          name: "Test"
          command: cond_spot_run_tests end-to-end e2e_p2p_network.test.ts

  e2e-browser-sandbox:
    docker:
      - image: aztecprotocol/alpine-build-image
    resource_class: small
    steps:
      - *checkout
      - *setup_env
      - run:
          name: "Test"
          command: cond_spot_run_tests end-to-end e2e_aztec_js_browser.test.ts docker-compose-e2e-sandbox.yml

  aztec-rpc-sandbox:
    docker:
      - image: aztecprotocol/alpine-build-image
    resource_class: small
    steps:
      - *checkout
      - *setup_env
      - run:
          name: "Test"
          command: cond_spot_run_tests end-to-end aztec_rpc_sandbox.test.ts docker-compose-e2e-sandbox.yml

  guides-writing-an-account-contract:
    machine:
      image: ubuntu-2004:202010-01
    resource_class: large
    steps:
      - *checkout
      - *setup_env
      - run:
          name: "Test"
          command: ./scripts/cond_run_script end-to-end $JOB_NAME ./scripts/run_tests_local guides/writing_an_account_contract.test.ts
          working_directory: yarn-project/end-to-end

  e2e-canary-test:
    docker:
      - image: aztecprotocol/alpine-build-image
    resource_class: small
    steps:
      - *checkout
      - *setup_env
      - run:
          name: "Test"
          command: cond_spot_run_test_script ./scripts/run_tests canary-build uniswap_trade_on_l1_from_l2.test.ts canary-build docker-compose-e2e-sandbox.yml

  e2e-join:
    docker:
      - image: cimg/base:current
    resource_class: small
    steps:
      - run:
          name: "Noop"
          command: echo Noop

  e2e-end:
    docker:
      - image: cimg/base:current
    resource_class: small
    steps:
      - run:
          name: "Noop"
          command: echo Noop

  deploy-npm:
    machine:
      image: ubuntu-2004:202010-01
    resource_class: medium
    steps:
      - *checkout
      - *setup_env
      # Aztec.js and dependencies
      - run:
          name: "foundation"
          working_directory: foundation
          command: |
            deploy_ecr foundation
            deploy_npm foundation
      - run:
          name: "circuits.js"
          working_directory: circuits.js
          command: |
            deploy_ecr circuits.js
            deploy_npm circuits.js
      - run:
          name: "types"
          working_directory: types
          command: |
            deploy_ecr types
            deploy_npm types
      - run:
          name: "aztec.js"
          working_directory: aztec.js
          command: |
            deploy_ecr aztec.js
            deploy_npm aztec.js
      # Aztec CLI and dependencies
      - run:
          name: "l1-artifacts"
          working_directory: l1-artifacts
          command: |
            deploy_ecr l1-artifacts
            deploy_npm l1-artifacts
      - run:
          name: "aztec-ethereum"
          working_directory: ethereum
          command: |
            deploy_ecr ethereum
            deploy_npm ethereum
      - run:
          name: "noir-compiler"
          working_directory: noir-compiler
          command: |
            deploy_ecr noir-compiler
            deploy_npm noir-compiler
      - run:
          name: "noir-contracts"
          working_directory: noir-contracts
          command: |
            deploy_ecr noir-contracts
            deploy_npm noir-contracts
      - run:
          name: "aztec-cli"
          working_directory: aztec-cli
          command: |
            deploy_ecr aztec-cli
            deploy_npm aztec-cli
      # Aztec Sandbox and dependencies
      - run:
          name: "aztec-rpc"
          working_directory: aztec-rpc
          command: |
            deploy_ecr aztec-rpc
            deploy_npm aztec-rpc
      - run:
          name: "acir-simulator"
          working_directory: acir-simulator
          command: |
            deploy_ecr acir-simulator
            deploy_npm acir-simulator
      - run:
          name: "archiver"
          working_directory: archiver
          command: |
            deploy_ecr archiver
            deploy_npm archiver
      - run:
          name: "merkle-tree"
          working_directory: merkle-tree
          command: |
            deploy_ecr merkle-tree
            deploy_npm merkle-tree
      - run:
          name: "p2p"
          working_directory: p2p
          command: |
            deploy_ecr p2p
            deploy_npm p2p
      - run:
          name: "sequencer-client"
          working_directory: sequencer-client
          command: |
            deploy_ecr sequencer-client
            deploy_npm sequencer-client
      - run:
          name: "world-state"
          working_directory: world-state
          command: |
            deploy_ecr world-state
            deploy_npm world-state
      - run:
          name: "key-store"
          working_directory: key-store
          command: |
            deploy_ecr key-store
            deploy_npm key-store
      - run:
          name: "aztec-node"
          working_directory: aztec-node
          command: |
            deploy_ecr aztec-node
            deploy_npm aztec-node
      - run:
          name: "aztec-sandbox"
          working_directory: aztec-sandbox
          command: |
            deploy_ecr aztec-sandbox
            deploy_npm aztec-sandbox
  deploy-dockerhub:
    machine:
      image: ubuntu-2004:202010-01
    resource_class: medium
    steps:
      - *checkout
      - *setup_env
      - run:
          name: "deploy-sandbox"
          working_directory: aztec-sandbox
          command: |
            deploy_ecr aztec-sandbox
            deploy_dockerhub aztec-sandbox

  deploy-end:
    docker:
      - image: cimg/base:current
    resource_class: small
    steps:
      - run:
          name: "Noop"
          command: echo Noop

  build-deployment-canary:
    machine:
      image: ubuntu-2004:202010-01
    resource_class: large
    steps:
      - *checkout
      - *setup_env
      - run:
          name: "Build"
          command: build canary true

  run-deployment-canary-uniswap:
    docker:
      - image: aztecprotocol/alpine-build-image
    resource_class: small
    steps:
      - *checkout
      - *setup_env
      - run:
          name: "Test"
          command: spot_run_test_script ./scripts/run_tests canary uniswap_trade_on_l1_from_l2.test.ts canary docker-compose.yml

  run-deployment-canary-browser:
    docker:
      - image: aztecprotocol/alpine-build-image
    resource_class: small
    steps:
      - *checkout
      - *setup_env
      - run:
          name: "Test"
          command: spot_run_test_script ./scripts/run_tests canary aztec_js_browser.test.ts canary docker-compose.yml

  run-deployment-canary-cli:
    docker:
      - image: aztecprotocol/alpine-build-image
    resource_class: small
    steps:
      - *checkout
      - *setup_env
      - run:
          name: "Test"
          command: spot_run_test_script ./scripts/run_tests canary cli.test.ts canary docker-compose.yml

# Repeatable config for defining the workflow below.
tag_regex: &tag_regex /^v.*/
defaults: &defaults
  filters:
    tags:
      only: *tag_regex
  context:
    - build
    - slack
  post-steps:
    - slack/notify:
        event: fail
        branch_pattern: "master"
deploy_defaults: &deploy_defaults
  filters:
    tags:
      only: *tag_regex
    branches:
      ignore: /.*/
  context:
    - build
    - slack
  post-steps:
    - slack/notify:
        event: fail
        branch_pattern: "master"
yarn_project: &yarn_project
  requires:
    - yarn-project-base
  <<: *defaults
e2e_test: &e2e_test
  requires:
    - e2e-join
  <<: *defaults
bb_test: &bb_test
  requires:
    - barretenberg-x86_64-linux-clang-assert
  <<: *defaults
circuits-wasm-test: &circuits-wasm-test
  requires:
    - circuits-wasm-linux-clang-assert
  <<: *defaults
circuits-x86_64-test: &circuits-x86_64-test
  requires:
    - circuits-x86_64-linux-clang-assert
  <<: *defaults
workflows:
  system:
    when:
      equal: [system, << pipeline.parameters.workflow >>]
    jobs:
      - barretenberg-x86_64-linux-gcc: *defaults
      - barretenberg-x86_64-linux-clang: *defaults
      - barretenberg-x86_64-linux-clang-assert: *defaults
      - barretenberg-x86_64-linux-clang-fuzzing: *defaults
      - barretenberg-wasm-linux-clang: *defaults
      - barretenberg-proof-system-tests: *bb_test
      - barretenberg-honk-tests: *bb_test
      - barretenberg-dsl-tests: *bb_test
      - barretenberg-tests: *bb_test
      - barretenberg-stdlib-tests: *bb_test
      - barretenberg-stdlib-recursion-turbo-tests: *bb_test
      - barretenberg-stdlib-recursion-ultra-tests: *bb_test
      - barretenberg-join-split-tests: *bb_test
      - barretenberg-benchmark-aggregator:
          requires:
            - barretenberg-tests
            - barretenberg-stdlib-tests
            - barretenberg-stdlib-recursion-turbo-tests
            - barretenberg-stdlib-recursion-ultra-tests
            - barretenberg-join-split-tests
          filters:
            branches:
              only:
                - master
          <<: *defaults
      - bb-js:
          requires:
            - barretenberg-wasm-linux-clang
          <<: *defaults
      - barretenberg-acir-tests:
          requires:
            - barretenberg-x86_64-linux-clang-assert
            - bb-js
          <<: *defaults
      - circuits-wasm-linux-clang: *defaults
      - circuits-wasm-linux-clang-assert: *defaults
      - circuits-x86_64-linux-clang-tidy: *defaults
      - circuits-x86_64-linux-clang: *defaults
      - circuits-x86_64-linux-clang-assert: *defaults
      - circuits-wasm-tests:
          <<: *circuits-wasm-test
      - circuits-x86_64-tests:
          <<: *circuits-x86_64-test

      - circuits-end:
          requires:
            - circuits-wasm-linux-clang
            - circuits-wasm-linux-clang-assert
            - circuits-x86_64-linux-clang-tidy
            - circuits-x86_64-linux-clang
            - circuits-x86_64-linux-clang-assert
            - circuits-wasm-tests
            - circuits-x86_64-tests
          <<: *defaults

      - l1-contracts: *defaults
      - noir-contracts-build: *defaults

      - yarn-project-base:
          requires:
            - circuits-wasm-linux-clang
            - l1-contracts
            - noir-contracts-build
          <<: *defaults

      - aztec-js: *yarn_project
      - end-to-end: *yarn_project
      - ethereum: *yarn_project
      - foundation: *yarn_project
      - world-state: *yarn_project
      - acir-simulator: *yarn_project
      - archiver: *yarn_project
      - aztec-rpc: *yarn_project
      - aztec-node: *yarn_project
      - aztec-cli: *yarn_project
      - key-store: *yarn_project
      - merkle-tree: *yarn_project
      - p2p: *yarn_project
      - p2p-bootstrap: *yarn_project
      - l1-artifacts: *yarn_project
      - noir-compiler: *yarn_project
      - noir-contracts: *yarn_project
      - sequencer-client: *yarn_project
      - types: *yarn_project
      - circuits-js: *yarn_project
      - rollup-provider: *yarn_project
      - aztec-sandbox: *yarn_project
      - canary: *yarn_project

      - e2e-join:
          requires:
            - aztec-js
            - end-to-end
            - ethereum
            - foundation
            - world-state
            - acir-simulator
            - archiver
            - aztec-rpc
            - aztec-node
            - aztec-cli
            - key-store
            - merkle-tree
            - p2p
            - p2p-bootstrap
            - l1-artifacts
            - noir-compiler
            - noir-contracts
            - sequencer-client
            - types
            - circuits-js
            - rollup-provider
            - aztec-sandbox
            - canary
          <<: *defaults

      - e2e-2-rpc-servers: *e2e_test
      - e2e-deploy-contract: *e2e_test
      - e2e-lending-contract: *e2e_test
      - e2e-private-token-contract: *e2e_test
      - e2e-sandbox-example: *e2e_test
      - e2e-multi-transfer-contract: *e2e_test
      - e2e-block-building: *e2e_test
      - e2e-nested-contract: *e2e_test
      - e2e-non-contract-account: *e2e_test
      - e2e-multiple-accounts-1-enc-key: *e2e_test
      - e2e-public-token-contract: *e2e_test
      - e2e-cli: *e2e_test
      - e2e-cross-chain-messaging: *e2e_test
      - e2e-public-cross-chain-messaging: *e2e_test
      - e2e-public-to-private-messaging: *e2e_test
      - e2e-account-contracts: *e2e_test
      - e2e-escrow-contract: *e2e_test
      - e2e-pending-commitments-contract: *e2e_test
      - e2e-ordering: *e2e_test
      - uniswap-trade-on-l1-from-l2: *e2e_test
      - integration-l1-publisher: *e2e_test
      - integration-archiver-l1-to-l2: *e2e_test
      - e2e-p2p: *e2e_test
      - e2e-canary-test: *e2e_test
      - e2e-browser-sandbox: *e2e_test
      - aztec-rpc-sandbox: *e2e_test
      - guides-writing-an-account-contract: *e2e_test

      - e2e-end:
          requires:
            - e2e-2-rpc-servers
            - e2e-deploy-contract
            - e2e-lending-contract
            - e2e-private-token-contract
            - e2e-sandbox-example
            - e2e-multi-transfer-contract
            - e2e-block-building
            - e2e-nested-contract
            - e2e-non-contract-account
            - e2e-multiple-accounts-1-enc-key
            - e2e-public-token-contract
            - e2e-cli
            - e2e-cross-chain-messaging
            - e2e-public-cross-chain-messaging
            - e2e-public-to-private-messaging
            - e2e-account-contracts
            - e2e-escrow-contract
            - e2e-pending-commitments-contract
            - e2e-ordering
            - uniswap-trade-on-l1-from-l2
            - integration-l1-publisher
            - integration-archiver-l1-to-l2
            - e2e-p2p
            - e2e-browser-sandbox
            - e2e-canary-test
            - aztec-rpc-sandbox
            - guides-writing-an-account-contract
          <<: *defaults

      - deploy-dockerhub:
          requires:
            - e2e-end
          <<: *deploy_defaults
      - deploy-npm:
          requires:
            - e2e-end
          <<: *deploy_defaults

      - deploy-end:
          requires:
            - deploy-dockerhub
            - deploy-npm
          <<: *deploy_defaults

      - build-deployment-canary:
          requires:
            - deploy-end
          <<: *deploy_defaults

      - run-deployment-canary-uniswap:
          requires:
            - build-deployment-canary
          <<: *deploy_defaults

      - run-deployment-canary-browser:
          requires:
            - build-deployment-canary
<<<<<<< HEAD
          <<: *deploy_defaults
=======
          <<: *deploy_defaults

      - run-deployment-canary-cli:
          requires:
            - build-deployment-canary
          <<: *deploy_defaults

>>>>>>> 3a8e7026
<|MERGE_RESOLUTION|>--- conflicted
+++ resolved
@@ -1424,14 +1424,9 @@
       - run-deployment-canary-browser:
           requires:
             - build-deployment-canary
-<<<<<<< HEAD
-          <<: *deploy_defaults
-=======
           <<: *deploy_defaults
 
       - run-deployment-canary-cli:
           requires:
             - build-deployment-canary
-          <<: *deploy_defaults
-
->>>>>>> 3a8e7026
+          <<: *deploy_defaults