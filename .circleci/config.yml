# This file uses YAML anchors and aliases to prevent repetition of blocks of config:
# https://support.atlassian.com/bitbucket-cloud/docs/yaml-anchors/
#
# Two primary anchors are checkout and setup_env, called as the first step of almost all jobs:
# - checkout: A custom checkout step to reduce the amount of data downloaded to improve speed.
# - setup_env: Sets up the common environment used by all build steps.
#
# Two CCI executors are used:
# - docker (small): Used only to launch external EC2 instances for big workloads. It's the cheapest option.
# - machine (large): Used for building in CCI itself. 4cpus, 15GB has the optimal power/cost ratio.
#
# The docker executor uses a custom image build in `build_image`. It's specifically streamlined for fast download
# with just enough tools to execute the build system, and launch EC2 instances etc.
#
# There are some `join` steps that are just no-ops. They are just used to produce cleaner graph rendering in CCI.

version: 2.1

setup: true # have a dynamic config step
orbs:
  continuation: circleci/continuation@1.0.0
  slack: circleci/slack@4.12.5

parameters:
  workflow:
    type: string
    default: "system"

# This build step checks out the code from the repository. It has a hardcoded readonly key to allow the checkout.
# Initially it just fetches the repo metadata for the current commit hash to a depth of 50 commits.
# We need historical commit hashes to calculate diffs between previous and current commits.
# It then checks out the fetched head to actually download the data.
checkout: &checkout
  run:
    name: "Checkout code"
    command: |
      function retry() {
        # Retries up to 3 times with 10 second intervals
        for i in $(seq 1 3); do
          "$@" && return || sleep 10
        done
        echo "$@ failed after 3 attempts"
        exit 1
      }
      cd $HOME
      mkdir -p .ssh
      chmod 0700 .ssh
      retry ssh-keyscan -t rsa github.com >> .ssh/known_hosts

      # A read only key for cloning the repository.
      echo $GIT_CHECKOUT_KEY | base64 -d > .ssh/id_rsa

      chmod 0600 .ssh/id_rsa
      # IF YOU'RE CHANGING THIS, YOU ALSO WANT TO CHANGE: build-system/scripts/remote_runner
      # Shallow checkout this commit.
      mkdir -p project
      cd project
      git init
      git remote add origin $CIRCLE_REPOSITORY_URL

      # Only download metadata when fetching.
      retry git fetch --depth 1 --filter=blob:none origin $CIRCLE_SHA1
      retry git checkout FETCH_HEAD

# Called setup_env to setup a bunch of global variables used throughout the rest of the build process.
# It takes the required CCI environment variables as inputs, and gives them normalized names for the rest of
# the build process. This enables easy running of the build system external to CCI, as used for powerful EC2 builds.
setup_env: &setup_env
  run:
    name: "Setup environment"
    command: ./build-system/scripts/setup_env "$CIRCLE_SHA1" "$CIRCLE_TAG" "$CIRCLE_JOB" "$CIRCLE_REPOSITORY_URL" "$CIRCLE_BRANCH" "$CIRCLE_PULL_REQUEST"

defaults_e2e_test: &defaults_e2e_test
    docker:
      - image: aztecprotocol/alpine-build-image
    resource_class: small

jobs:
  # Dynamically filter our code, quickly figuring out which jobs we can skip.
  generate-config:
    docker:
      - image: aztecprotocol/alpine-build-image
    resource_class: large
    steps:
      - *checkout
      - *setup_env
      - run:
          name: Generate Pipeline generated_config.yml file
          command: |
            # filter our circleci config to the minimal pipeline
            build-system/scripts/generate_circleci_config.py > .circleci/generated_config.yml
      - continuation/continue:
          configuration_path: .circleci/generated_config.yml

  # Barretenberg
  barretenberg-wasm-linux-clang:
    docker:
      - image: aztecprotocol/alpine-build-image
    resource_class: small
    steps:
      - *checkout
      - *setup_env
      - run:
          name: "Build"
          command: cond_spot_run_build barretenberg-wasm-linux-clang 128
          aztec_manifest_key: barretenberg-wasm-linux-clang

  barretenberg-x86_64-linux-gcc:
    docker:
      - image: aztecprotocol/alpine-build-image
    resource_class: small
    steps:
      - *checkout
      - *setup_env
      - run:
          name: "Build"
          command: cond_spot_run_build barretenberg-x86_64-linux-gcc 128
          aztec_manifest_key: barretenberg-x86_64-linux-gcc

  barretenberg-x86_64-linux-clang:
    docker:
      - image: aztecprotocol/alpine-build-image
    resource_class: small
    steps:
      - *checkout
      - *setup_env
      - run:
          name: "Build"
          command: cond_spot_run_build barretenberg-x86_64-linux-clang 128
          aztec_manifest_key: barretenberg-x86_64-linux-clang

  barretenberg-x86_64-linux-clang-fuzzing:
    docker:
      - image: aztecprotocol/alpine-build-image
    resource_class: small
    steps:
      - *checkout
      - *setup_env
      - run:
          name: "Build"
          command: cond_spot_run_build barretenberg-x86_64-linux-clang-fuzzing 128
          aztec_manifest_key: barretenberg-x86_64-linux-clang-fuzzing

  barretenberg-x86_64-linux-clang-assert:
    docker:
      - image: aztecprotocol/alpine-build-image
    resource_class: small
    steps:
      - *checkout
      - *setup_env
      - run:
          name: "Build"
          command: cond_spot_run_build barretenberg-x86_64-linux-clang-assert 128
          aztec_manifest_key: barretenberg-x86_64-linux-clang-assert

  barretenberg-x86_64-linux-clang-sol:
    docker:
      - image: aztecprotocol/alpine-build-image
    resource_class: small
    steps:
      - *checkout
      - *setup_env
      - run:
          name: "Build"
          command: cond_spot_run_build barretenberg-x86_64-linux-clang-sol 32
          aztec_manifest_key: barretenberg-x86_64-linux-clang-sol

  barretenberg-docs:
    machine:
      image: default
    resource_class: large
    steps:
      - *checkout
      - *setup_env
      - run:
          name: "Build barretenberg docs"
          command: build barretenberg-docs
          aztec_manifest_key: barretenberg-docs
      - run:
          name: "Deploy barretenberg docs"
          command: |
            barretenberg/cpp/scripts/ci/upload_doxygen_to_s3.sh

  barretenberg-stdlib-tests:
    docker:
      - image: aztecprotocol/alpine-build-image
    resource_class: small
    steps:
      - *checkout
      - *setup_env
      - run:
          name: "Test"
          command: cond_spot_run_test barretenberg-x86_64-linux-clang-assert 32 ./scripts/run_tests 1 stdlib-tests
          aztec_manifest_key: barretenberg-x86_64-linux-clang-assert

  barretenberg-dsl-tests:
    docker:
      - image: aztecprotocol/alpine-build-image
    resource_class: small
    steps:
      - *checkout
      - *setup_env
      - run:
          name: "Test"
          command: cond_spot_run_test barretenberg-x86_64-linux-clang-assert 32 ./scripts/run_tests 1 dsl_tests
          aztec_manifest_key: barretenberg-x86_64-linux-clang-assert

  barretenberg-tests:
    docker:
      - image: aztecprotocol/alpine-build-image
    resource_class: small
    steps:
      - *checkout
      - *setup_env
      - run:
          name: "Test"
          command: cond_spot_run_test barretenberg-x86_64-linux-clang-assert 32 ./scripts/bb-tests.sh
          aztec_manifest_key: barretenberg-x86_64-linux-clang-assert

  barretenberg-bench:
    machine:
      # NOTE: we usually use alpine build image when making spot images, but
      # we are not able to upload to S3 with it
      image: default
    resource_class: medium
    steps:
      - *checkout
      - *setup_env
      - run:
          name: "Benchmark"
          command: cond_spot_run_build barretenberg-bench 32
          aztec_manifest_key: barretenberg-bench
      - run:
          name: "Upload"
          command: |
            barretenberg/cpp/scripts/ci/upload_benchmarks_to_s3.sh

  barretenberg-proof-system-tests:
    docker:
      - image: aztecprotocol/alpine-build-image
    resource_class: small
    steps:
      - *checkout
      - *setup_env
      - run:
          name: "Test"
          command: cond_spot_run_test barretenberg-x86_64-linux-clang-assert 32 ./scripts/run_tests 1 proof_system_tests
          aztec_manifest_key: barretenberg-x86_64-linux-clang-assert

  barretenberg-stdlib-recursion-ultra-tests:
    docker:
      - image: aztecprotocol/alpine-build-image
    resource_class: small
    steps:
      - *checkout
      - *setup_env
      - run:
          name: "Test"
          command: cond_spot_run_test barretenberg-x86_64-linux-clang-assert 32 ./scripts/run_tests 3 stdlib_recursion_tests --gtest_filter=-*turbo*
          aztec_manifest_key: barretenberg-x86_64-linux-clang-assert

  barretenberg-acir-tests-bb:
    docker:
      - image: aztecprotocol/alpine-build-image
    resource_class: small
    steps:
      - *checkout
      - *setup_env
      - run:
          name: "Build and test"
          command: cond_spot_run_build barretenberg-acir-tests-bb 32
          aztec_manifest_key: barretenberg-acir-tests-bb

<<<<<<< HEAD
  barretenberg-acir-tests-bb-sol:
=======
  bb-js:
    machine:
      image: default
    resource_class: large
    steps:
      - *checkout
      - *setup_env
      - run:
          name: "Build and test"
          command: build bb.js
          aztec_manifest_key: bb.js

  bb-js-tests:
>>>>>>> 24749d92
    docker:
      - image: aztecprotocol/alpine-build-image
    resource_class: small
    steps:
      - *checkout
      - *setup_env
      - run:
          name: "Build and test"
<<<<<<< HEAD
          command: cond_spot_run_build barretenberg-acir-tests-bb-sol 32
          aztec_manifest_key: barretenberg-acir-tests-bb-sol
=======
          command: cond_spot_run_test bb.js 32 ./scripts/run_tests
          aztec_manifest_key: bb.js
  
  # Noir
  noir-x86_64:
    docker:
      - image: aztecprotocol/alpine-build-image
    resource_class: small
    steps:
      - *checkout
      - *setup_env
      - run:
          name: "Build"
          command: cond_spot_run_build noir 32
          aztec_manifest_key: noir
>>>>>>> 24749d92

  noir-arm64:
    docker:
      - image: aztecprotocol/alpine-build-image
    resource_class: small
    steps:
      - *checkout
      - *setup_env
      - run:
          name: "Build"
          command: cond_spot_run_build noir 32 arm64
          aztec_manifest_key: noir

  noir-ecr-manifest:
    machine:
      image: default
    resource_class: medium
    steps:
      - *checkout
      - *setup_env
      - run:
          name: "Create ECR manifest"
          command: create_ecr_manifest noir x86_64,arm64
          aztec_manifest_key: noir

  noir-tests:
    docker:
      - image: aztecprotocol/alpine-build-image
    resource_class: small
    steps:
      - *checkout
      - *setup_env
      - run:
          name: "Build"
          command: cond_spot_run_build noir-tests 32
          aztec_manifest_key: noir-tests

  noir-packages:
    docker:
      - image: aztecprotocol/alpine-build-image
    resource_class: small
    steps:
      - *checkout
      - *setup_env
      - run:
          name: "Build"
          command: cond_spot_run_build noir-packages 32
          aztec_manifest_key: noir-packages

  noir-packages-tests:
    docker:
      - image: aztecprotocol/alpine-build-image
    resource_class: small
    steps:
      - *checkout
      - *setup_env
      - run:
          name: "Build"
          command: cond_spot_run_build noir-packages-tests 32
          aztec_manifest_key: noir-packages-tests

  noir-compile-acir-tests:
    docker:
      - image: aztecprotocol/alpine-build-image
    resource_class: small
    steps:
      - *checkout
      - *setup_env
      - run:
          name: "Build"
          command: cond_spot_run_build noir-compile-acir-tests 32
          aztec_manifest_key: noir-compile-acir-tests

  avm-transpiler:
    docker:
      - image: aztecprotocol/alpine-build-image
    resource_class: small
    steps:
      - *checkout
      - *setup_env
      - run:
          name: "Build"
          command: cond_spot_run_build avm-transpiler 32
          aztec_manifest_key: avm-transpiler

  barretenberg-acir-tests-bb:
    docker:
      - image: aztecprotocol/alpine-build-image
    resource_class: small
    steps:
      - *checkout
      - *setup_env
      - run:
          name: "Build and test"
          command: cond_spot_run_build barretenberg-acir-tests-bb 32
          aztec_manifest_key: barretenberg-acir-tests-bb

  bb-js-acir-tests:
    docker:
      - image: aztecprotocol/alpine-build-image
    resource_class: small
    steps:
      - *checkout
      - *setup_env
      - run:
          name: "Build and test"
          command: cond_spot_run_build barretenberg-acir-tests-bb.js 32
          aztec_manifest_key: barretenberg-acir-tests-bb.js

  l1-contracts:
    machine:
      image: default
    resource_class: large
    steps:
      - *checkout
      - *setup_env
      - run:
          name: "Build and test"
          command: build l1-contracts
          aztec_manifest_key: l1-contracts

  noir-projects:
    machine:
      image: default
    resource_class: large
    steps:
      - *checkout
      - *setup_env
      - run:
          name: "Build and test"
          command: build noir-projects
          aztec_manifest_key: noir-projects

  yarn-project-pre-join:
    docker:
      - image: cimg/base:2023.09
    resource_class: small
    steps:
      - run:
          name: "Noop"
          command: echo Noop

  yarn-project-x86_64:
    docker:
      - image: aztecprotocol/alpine-build-image
    resource_class: small
    steps:
      - *checkout
      - *setup_env
      - run:
          name: "Build"
          command: cond_spot_run_build yarn-project 64
          aztec_manifest_key: yarn-project

  yarn-project-arm64:
    docker:
      - image: aztecprotocol/alpine-build-image
    resource_class: small
    steps:
      - *checkout
      - *setup_env
      - run:
          name: "Build"
          command: cond_spot_run_build yarn-project 64 arm64
          aztec_manifest_key: yarn-project

  yarn-project-ecr-manifest:
    machine:
      image: default
    resource_class: medium
    steps:
      - *checkout
      - *setup_env
      - run:
          name: "Create ECR manifest"
          command: create_ecr_manifest yarn-project x86_64,arm64
          aztec_manifest_key: yarn-project

  yarn-project-test:
    docker:
      - image: aztecprotocol/alpine-build-image
    resource_class: small
    steps:
      - *checkout
      - *setup_env
      - run:
          name: "Build and test"
          command: cond_spot_run_build yarn-project-test 64
          aztec_manifest_key: yarn-project-test

  aztec-package:
    machine:
      image: default
    resource_class: large
    steps:
      - *checkout
      - *setup_env
      - run:
          name: "Build and test"
          command: build aztec
          aztec_manifest_key: aztec

  cli:
    machine:
      image: default
    resource_class: large
    steps:
      - *checkout
      - *setup_env
      - run:
          name: "Build and test"
          command: build cli
          aztec_manifest_key: cli

  mainnet-fork:
    machine:
      image: default
    resource_class: large
    steps:
      - *checkout
      - *setup_env
      - run:
          name: "Build"
          command: build mainnet-fork | add_timestamps
          aztec_manifest_key: mainnet-fork

  aztec-faucet:
    machine:
      image: default
    resource_class: large
    steps:
      - *checkout
      - *setup_env
      - run:
          name: "Build and test"
          command: build aztec-faucet | add_timestamps
          aztec_manifest_key: aztec-faucet

  boxes:
    docker:
      - image: aztecprotocol/alpine-build-image
    resource_class: small
    steps:
      - *checkout
      - *setup_env
      - run:
          name: "Build"
          command: cond_spot_run_build boxes 4
          aztec_manifest_key: boxes

  boxes-vanilla:
    docker:
      - image: aztecprotocol/alpine-build-image
    resource_class: small
    steps:
      - *checkout
      - *setup_env
      - run:
          name: "Test"
          command: cond_spot_run_compose boxes 4 ./docker-compose.yml BOX=vanilla
          aztec_manifest_key: boxes

  boxes-react:
    docker:
      - image: aztecprotocol/alpine-build-image
    resource_class: small
    steps:
      - *checkout
      - *setup_env
      - run:
          name: "Test"
          command: cond_spot_run_compose boxes 4 ./docker-compose.yml BOX=react
          aztec_manifest_key: boxes

  end-to-end:
    machine:
      image: default
    resource_class: large
    steps:
      - *checkout
      - *setup_env
      - run:
          name: "Build"
          command: build end-to-end
          aztec_manifest_key: end-to-end

  e2e-2-pxes:
    steps:
      - *checkout
      - *setup_env
      - run:
          name: "Test"
          command: cond_spot_run_compose end-to-end 4 ./scripts/docker-compose.yml TEST=e2e_2_pxes.test.ts
          aztec_manifest_key: end-to-end
    <<: *defaults_e2e_test

  e2e-note-getter:
    steps:
      - *checkout
      - *setup_env
      - run:
          name: "Test"
          command: cond_spot_run_compose end-to-end 4 ./scripts/docker-compose.yml TEST=e2e_note_getter.test.ts
          aztec_manifest_key: end-to-end
    <<: *defaults_e2e_test

  e2e-counter:
    steps:
      - *checkout
      - *setup_env
      - run:
          name: "Test"
          command: cond_spot_run_compose end-to-end 4 ./scripts/docker-compose.yml TEST=e2e_counter_contract.test.ts
          aztec_manifest_key: end-to-end
    <<: *defaults_e2e_test

  e2e-private-voting:
    steps:
      - *checkout
      - *setup_env
      - run:
          name: "Test"
          command: cond_spot_run_compose end-to-end 4 ./scripts/docker-compose.yml TEST=e2e_private_voting_contract.test.ts
          aztec_manifest_key: end-to-end
    <<: *defaults_e2e_test

  e2e-multiple-accounts-1-enc-key:
    steps:
      - *checkout
      - *setup_env
      - run:
          name: "Test"
          command: cond_spot_run_compose end-to-end 4 ./scripts/docker-compose.yml TEST=e2e_multiple_accounts_1_enc_key.test.ts
          aztec_manifest_key: end-to-end
    <<: *defaults_e2e_test

  e2e-deploy-contract:
    steps:
      - *checkout
      - *setup_env
      - run:
          name: "Test"
          command: cond_spot_run_compose end-to-end 4 ./scripts/docker-compose.yml TEST=e2e_deploy_contract.test.ts
          aztec_manifest_key: end-to-end
    <<: *defaults_e2e_test

  e2e-lending-contract:
    steps:
      - *checkout
      - *setup_env
      - run:
          name: "Test"
          command: cond_spot_run_compose end-to-end 4 ./scripts/docker-compose.yml TEST=e2e_lending_contract.test.ts
          aztec_manifest_key: end-to-end
    <<: *defaults_e2e_test

  e2e-token-contract:
    steps:
      - *checkout
      - *setup_env
      - run:
          name: "Test"
          command: cond_spot_run_compose end-to-end 4 ./scripts/docker-compose.yml TEST=e2e_token_contract.test.ts
          aztec_manifest_key: end-to-end
    <<: *defaults_e2e_test

  e2e-authwit-test:
    steps:
      - *checkout
      - *setup_env
      - run:
          name: "Test"
          command: cond_spot_run_compose end-to-end 4 ./scripts/docker-compose.yml TEST=e2e_authwit.test.ts
          aztec_manifest_key: end-to-end
    <<: *defaults_e2e_test

  e2e-blacklist-token-contract:
    steps:
      - *checkout
      - *setup_env
      - run:
          name: "Test"
          command: cond_spot_run_compose end-to-end 4 ./scripts/docker-compose.yml TEST=e2e_blacklist_token_contract.test.ts
          aztec_manifest_key: end-to-end
    <<: *defaults_e2e_test

  # TODO(3458): Investigate intermittent failure
  # e2e-slow-tree:
  #   docker:
  #     - image: aztecprotocol/alpine-build-image
  #   resource_class: small
  #   steps:
  #     - *checkout
  #     - *setup_env
  #     - run:
  #         name: "Test"
  #         command: cond_spot_run_compose end-to-end 4 ./scripts/docker-compose.yml TEST=e2e_slow_tree.test.ts
  #         aztec_manifest_key: end-to-end

  e2e-sandbox-example:
    steps:
      - *checkout
      - *setup_env
      - run:
          name: "Test"
          command: cond_spot_run_compose end-to-end 4 ./scripts/docker-compose.yml TEST=e2e_sandbox_example.test.ts
          aztec_manifest_key: end-to-end
    <<: *defaults_e2e_test

  e2e-state-vars:
    steps:
      - *checkout
      - *setup_env
      - run:
          name: "Test"
          command: cond_spot_run_compose end-to-end 4 ./scripts/docker-compose.yml TEST=e2e_state_vars.test.ts
          aztec_manifest_key: end-to-end
    <<: *defaults_e2e_test

  e2e-block-building:
    steps:
      - *checkout
      - *setup_env
      - run:
          name: "Test"
          command: cond_spot_run_compose end-to-end 4 ./scripts/docker-compose.yml TEST=e2e_block_building.test.ts
          aztec_manifest_key: end-to-end
    <<: *defaults_e2e_test

  e2e-nested-contract:
    steps:
      - *checkout
      - *setup_env
      - run:
          name: "Test"
          command: cond_spot_run_compose end-to-end 4 ./scripts/docker-compose.yml TEST=e2e_nested_contract.test.ts
          aztec_manifest_key: end-to-end
    <<: *defaults_e2e_test

  e2e-static-calls:
    steps:
      - *checkout
      - *setup_env
      - run:
          name: "Test"
          command: cond_spot_run_compose end-to-end 4 ./scripts/docker-compose.yml TEST=e2e_static_calls.test.ts
          aztec_manifest_key: end-to-end
    <<: *defaults_e2e_test

  e2e-delegate-calls:
    steps:
      - *checkout
      - *setup_env
      - run:
          name: "Test"
          command: cond_spot_run_compose end-to-end 4 ./scripts/docker-compose.yml TEST=e2e_delegate_calls.test.ts
          aztec_manifest_key: end-to-end
    <<: *defaults_e2e_test

  e2e-non-contract-account:
    steps:
      - *checkout
      - *setup_env
      - run:
          name: "Test"
          command: cond_spot_run_compose end-to-end 4 ./scripts/docker-compose.yml TEST=e2e_non_contract_account.test.ts
          aztec_manifest_key: end-to-end
    <<: *defaults_e2e_test

  e2e-cross-chain-messaging:
    steps:
      - *checkout
      - *setup_env
      - run:
          name: "Test"
          command: cond_spot_run_compose end-to-end 4 ./scripts/docker-compose.yml TEST=e2e_cross_chain_messaging.test.ts
          aztec_manifest_key: end-to-end
    <<: *defaults_e2e_test

  e2e-crowdfunding-and-claim:
    docker:
      - image: aztecprotocol/alpine-build-image
    resource_class: small
    steps:
      - *checkout
      - *setup_env
      - run:
          name: "Test"
          command: cond_spot_run_compose end-to-end 4 ./scripts/docker-compose.yml TEST=e2e_crowdfunding_and_claim.test.ts
          aztec_manifest_key: end-to-end

  e2e-public-cross-chain-messaging:
    steps:
      - *checkout
      - *setup_env
      - run:
          name: "Test"
          command: cond_spot_run_compose end-to-end 4 ./scripts/docker-compose.yml TEST=e2e_public_cross_chain_messaging.test.ts
          aztec_manifest_key: end-to-end
    <<: *defaults_e2e_test

  e2e-public-to-private-messaging:
    steps:
      - *checkout
      - *setup_env
      - run:
          name: "Test"
          command: cond_spot_run_compose end-to-end 4 ./scripts/docker-compose.yml TEST=e2e_public_to_private_messaging.test.ts
          aztec_manifest_key: end-to-end
    <<: *defaults_e2e_test

  e2e-account-contracts:
    steps:
      - *checkout
      - *setup_env
      - run:
          name: "Test"
          command: cond_spot_run_compose end-to-end 4 ./scripts/docker-compose.yml TEST=e2e_account_contracts.test.ts
          aztec_manifest_key: end-to-end
    <<: *defaults_e2e_test

  e2e-escrow-contract:
    steps:
      - *checkout
      - *setup_env
      - run:
          name: "Test"
          command: cond_spot_run_compose end-to-end 4 ./scripts/docker-compose.yml TEST=e2e_escrow_contract.test.ts
          aztec_manifest_key: end-to-end
    <<: *defaults_e2e_test

  e2e-inclusion-proofs-contract:
    steps:
      - *checkout
      - *setup_env
      - run:
          name: "Test"
          command: cond_spot_run_compose end-to-end 4 ./scripts/docker-compose.yml TEST=e2e_inclusion_proofs_contract.test.ts
          aztec_manifest_key: end-to-end
    <<: *defaults_e2e_test

  e2e-pending-note-hashes-contract:
    steps:
      - *checkout
      - *setup_env
      - run:
          name: "Test"
          command: cond_spot_run_compose end-to-end 4 ./scripts/docker-compose.yml TEST=e2e_pending_note_hashes_contract.test.ts
          aztec_manifest_key: end-to-end
    <<: *defaults_e2e_test

  e2e-ordering:
    steps:
      - *checkout
      - *setup_env
      - run:
          name: "Test"
          command: cond_spot_run_compose end-to-end 4 ./scripts/docker-compose.yml TEST=e2e_ordering.test.ts
          aztec_manifest_key: end-to-end
    <<: *defaults_e2e_test

  
  e2e-outbox:
    docker:
      - image: aztecprotocol/alpine-build-image
    resource_class: small
    steps:
      - *checkout
      - *setup_env
      - run:
          name: "Test"
          command: cond_spot_run_compose end-to-end 4 ./scripts/docker-compose.yml TEST=e2e_outbox.test.ts
          aztec_manifest_key: end-to-end
    <<: *defaults_e2e_test

  uniswap-trade-on-l1-from-l2:
    steps:
      - *checkout
      - *setup_env
      - run:
          name: "Test"
          command: cond_spot_run_compose end-to-end 4 ./scripts/docker-compose.yml TEST=uniswap_trade_on_l1_from_l2.test.ts
          aztec_manifest_key: end-to-end
    <<: *defaults_e2e_test

  integration-archiver-l1-to-l2:
    steps:
      - *checkout
      - *setup_env
      - run:
          name: "Test"
          command: cond_spot_run_compose end-to-end 4 ./scripts/docker-compose.yml TEST=integration_archiver_l1_to_l2.test.ts
          aztec_manifest_key: end-to-end
    <<: *defaults_e2e_test

  integration-l1-publisher:
    steps:
      - *checkout
      - *setup_env
      - run:
          name: "Test"
          command: cond_spot_run_compose end-to-end 4 ./scripts/docker-compose.yml TEST=integration_l1_publisher.test.ts
          aztec_manifest_key: end-to-end
    <<: *defaults_e2e_test

  e2e-cli:
    steps:
      - *checkout
      - *setup_env
      - run:
          name: "Test"
          command: cond_spot_run_compose end-to-end 4 ./scripts/docker-compose.yml TEST=e2e_cli.test.ts
          aztec_manifest_key: end-to-end
    <<: *defaults_e2e_test

  e2e-persistence:
    steps:
      - *checkout
      - *setup_env
      - run:
          name: "Test"
          command: cond_spot_run_compose end-to-end 4 ./scripts/docker-compose-no-sandbox.yml TEST=e2e_persistence.test.ts
          aztec_manifest_key: end-to-end
    <<: *defaults_e2e_test

  e2e-browser:
    steps:
      - *checkout
      - *setup_env
      - run:
          name: "Test"
          command: cond_spot_run_compose end-to-end 4 ./scripts/docker-compose.yml TEST=e2e_aztec_js_browser.test.ts
          aztec_manifest_key: end-to-end
    <<: *defaults_e2e_test

  e2e-card-game:
    steps:
      - *checkout
      - *setup_env
      - run:
          name: "Test"
          command: cond_spot_run_compose end-to-end 4 ./scripts/docker-compose.yml TEST=e2e_card_game.test.ts
          aztec_manifest_key: end-to-end
    <<: *defaults_e2e_test

  e2e-avm-simulator:
    steps:
      - *checkout
      - *setup_env
      - run:
          name: "Test"
          command: AVM_ENABLED=1 cond_spot_run_compose end-to-end 4 ./scripts/docker-compose.yml TEST=e2e_avm_simulator.test.ts
          aztec_manifest_key: end-to-end
    <<: *defaults_e2e_test

  e2e-fees:
    steps:
      - *checkout
      - *setup_env
      - run:
          name: "Test"
          command: cond_spot_run_compose end-to-end 4 ./scripts/docker-compose.yml TEST=e2e_fees.test.ts
          aztec_manifest_key: end-to-end
    <<: *defaults_e2e_test

  e2e-dapp-subscription:
    steps:
      - *checkout
      - *setup_env
      - run:
          name: "Test"
          command: cond_spot_run_compose end-to-end 4 ./scripts/docker-compose.yml TEST=e2e_dapp_subscription.test.ts
          aztec_manifest_key: end-to-end
    <<: *defaults_e2e_test

  pxe:
    steps:
      - *checkout
      - *setup_env
      - run:
          name: "Test"
          command: cond_spot_run_compose end-to-end 4 ./scripts/docker-compose.yml TEST=pxe_sandbox.test.ts
          aztec_manifest_key: end-to-end
    <<: *defaults_e2e_test

  cli-docs-sandbox:
    steps:
      - *checkout
      - *setup_env
      - run:
          name: "Test"
          command: cond_spot_run_compose end-to-end 4 ./scripts/docker-compose.yml TEST=cli_docs_sandbox.test.ts
          aztec_manifest_key: end-to-end
    <<: *defaults_e2e_test

  e2e-docs-examples:
    steps:
      - *checkout
      - *setup_env
      - run:
          name: "Test"
          command: AVM_ENABLED=1 cond_spot_run_compose end-to-end 4 ./scripts/docker-compose.yml TEST=docs_examples_test.ts
          aztec_manifest_key: end-to-end
    <<: *defaults_e2e_test

  guides-writing-an-account-contract:
    steps:
      - *checkout
      - *setup_env
      - run:
          name: "Test"
          command: cond_spot_run_compose end-to-end 4 ./scripts/docker-compose.yml TEST=guides/writing_an_account_contract.test.ts
          aztec_manifest_key: end-to-end
    <<: *defaults_e2e_test

  guides-dapp-testing:
    steps:
      - *checkout
      - *setup_env
      - run:
          name: "Test"
          command: cond_spot_run_compose end-to-end 4 ./scripts/docker-compose.yml TEST=guides/dapp_testing.test.ts
          aztec_manifest_key: end-to-end
    <<: *defaults_e2e_test

  guides-sample-dapp:
    steps:
      - *checkout
      - *setup_env
      - run:
          name: "Test"
          command: cond_spot_run_compose end-to-end 4 ./scripts/docker-compose.yml TEST=sample-dapp
          aztec_manifest_key: end-to-end
    <<: *defaults_e2e_test

  guides-up-quick-start:
    steps:
      - *checkout
      - *setup_env
      - run:
          name: "Test"
          command: cond_spot_run_compose end-to-end 4 ./scripts/docker-compose.yml TEST=guides/up_quick_start.test.ts
          aztec_manifest_key: end-to-end
    <<: *defaults_e2e_test

  bench-publish-rollup:
    steps:
      - *checkout
      - *setup_env
      - run:
          name: "Benchmark"
          command: cond_spot_run_compose end-to-end 4 ./scripts/docker-compose-no-sandbox.yml TEST=benchmarks/bench_publish_rollup.test.ts DEBUG=aztec:benchmarks:*,aztec:sequencer,aztec:sequencer:*,aztec:world_state,aztec:merkle_trees
          aztec_manifest_key: end-to-end
    <<: *defaults_e2e_test

  bench-process-history:
    steps:
      - *checkout
      - *setup_env
      - run:
          name: "Benchmark"
          command: cond_spot_run_compose end-to-end 4 ./scripts/docker-compose-no-sandbox.yml TEST=benchmarks/bench_process_history.test.ts DEBUG=aztec:benchmarks:*,aztec:sequencer,aztec:sequencer:*,aztec:world_state,aztec:merkle_trees
          aztec_manifest_key: end-to-end
    <<: *defaults_e2e_test

  build-docs:
    machine:
      image: default
    resource_class: large
    steps:
      - *checkout
      - *setup_env
      - run:
          name: "Build docs"
          command: |
            echo "Building docs"
            build docs
      - run:
          name: "Deploy docs"
          command: |
            echo "Deploying docs"
            docs/deploy_netlify.sh $BRANCH $PULL_REQUEST

  yellow-paper:
    machine:
      image: default
    resource_class: large
    steps:
      - *checkout
      - *setup_env
      - run:
          name: "Build yellow paper"
          command: build yellow-paper
          aztec_manifest_key: yellow-paper

  e2e-join:
    docker:
      - image: cimg/base:2023.09
    resource_class: small
    steps:
      - run:
          name: "Noop"
          command: echo Noop

  end:
    docker:
      - image: cimg/base:2023.09
    resource_class: small
    steps:
      - run:
          name: "Noop"
          command: echo Noop

  bench-summary:
    machine:
      image: default
    steps:
      - *checkout
      - *setup_env
      - run:
          name: "Assemble benchmark summary from uploaded logs"
          command: ./scripts/ci/assemble_e2e_benchmark.sh

  # Deploy & release jobs.
  deploy-and-release:
    machine:
      image: default
    resource_class: medium
    steps:
      - *checkout
      - *setup_env
      - run:
          name: "Release to dockerhub"
          command: |
            should_release || exit 0
            deploy_dockerhub noir
            deploy_dockerhub aztec
            deploy_dockerhub cli
            deploy_dockerhub aztec-faucet
            deploy_dockerhub mainnet-fork
      - run:
          name: "Release canary to NPM: bb.js"
          command: |
            should_release || exit 0
            deploy_npm bb.js canary
      - run:
          name: "Release canary to NPM: yarn-project"
          command: |
            should_release || exit 0
            yarn-project/deploy_npm.sh canary
      - run:
          name: "Release latest to NPM: bb.js"
          command: |
            should_release || exit 0
            deploy_npm bb.js latest
      - run:
          name: "Release latest to NPM: yarn-project"
          command: |
            should_release || exit 0
            yarn-project/deploy_npm.sh latest
      - run:
          name: "Deploy mainnet fork"
          command: |
            should_deploy || exit 0
            deploy_terraform_services iac/mainnet-fork
      - run:
          name: "Deploy L1 contracts to mainnet fork"
          working_directory: l1-contracts
          command: |
            should_deploy || exit 0
            ./scripts/ci_deploy_contracts.sh
      - run:
          name: "Deploy P2P bootstrap servers to AWS"
          command: |
            should_deploy 0 || exit 0
            # Export variables for Terraform.
            export TF_VAR_BOOTNODE_1_PRIVATE_KEY=$BOOTNODE_1_PRIVATE_KEY
            export TF_VAR_BOOTNODE_2_PRIVATE_KEY=$BOOTNODE_2_PRIVATE_KEY
            deploy_terraform_services yarn-project/p2p-bootstrap aztec
      - run:
          name: "Deploy Aztec Nodes to AWS"
          command: |
            should_deploy 0 || exit 0
            export TF_VAR_BOOTNODE_1_PEER_ID=$BOOTNODE_1_PEER_ID
            export TF_VAR_BOOTNODE_2_PEER_ID=$BOOTNODE_2_PEER_ID
            export TF_VAR_SEQ_1_PUBLISHER_PRIVATE_KEY=$SEQ_1_PUBLISHER_PRIVATE_KEY
            export TF_VAR_SEQ_2_PUBLISHER_PRIVATE_KEY=$SEQ_2_PUBLISHER_PRIVATE_KEY
            export TF_VAR_NODE_1_PRIVATE_KEY=$NODE_1_PRIVATE_KEY
            export TF_VAR_NODE_2_PRIVATE_KEY=$NODE_2_PRIVATE_KEY
            # Check if l1-contracts have changed
            if [ "$CONTRACTS_DEPLOYED" -eq 1 ]; then
              echo "Contracts have changed, taint nodes to force redeploy.."
              deploy_terraform_services yarn-project/aztec-node aztec aztec-node "aws_ecs_task_definition.aztec-node[0],aws_ecs_task_definition.aztec-node[1]"
            else
              deploy_terraform_services yarn-project/aztec-node aztec
            fi
      - run:
          name: "Deploy Aztec Faucet to AWS"
          command: |
            should_deploy 0 || exit 0
            export TF_VAR_FAUCET_PRIVATE_KEY=$FAUCET_PRIVATE_KEY
            deploy_terraform_services yarn-project/aztec-faucet aztec

# Repeatable config for defining the workflow below.
defaults: &defaults
  filters:
    tags:
      only: /^aztec-packages-v.*/
    # We would like to ignore release-please branches,
    # but doing so breaks github status checks:
    # the PR spins as it waits for the status check to complete,
    # which never happens because the branch is ignored.
    # Long term solution would require disabling the status checks on `master`
    # when the *source branch* on the PR release-please.
    # branches:
    #   ignore:
    #     - /^release-please--.*/
  context:
    - build
    - slack
  post-steps:
    - slack/notify:
        event: fail
        branch_pattern: "master"
      
bb_acir_tests: &bb_acir_tests
  requires:
    - barretenberg-x86_64-linux-clang-assert
    - noir-compile-acir-tests
  <<: *defaults

defaults_yarn_project_pre_join: &defaults_yarn_project_pre_join
  requires:
    - yarn-project-pre-join
  <<: *defaults

defaults_yarn_project: &defaults_yarn_project
  requires:
    - yarn-project-ecr-manifest
  <<: *defaults

defaults_deploy: &defaults_deploy
  requires:
    - end
  <<: *defaults

e2e_test: &e2e_test
  requires:
    - e2e-join
  <<: *defaults

bb_test: &bb_test
  requires:
    - barretenberg-x86_64-linux-clang-assert
  <<: *defaults

# Workflows.
workflows:
  # setup-workflow:
  #   jobs:
  #     - generate-config: *defaults
  system:
    # when:
    #   # Used to generate a dynamic 'system' workflow
    #   # This is rewritten to 'system' on the real workflow (otherwise this is ignored by circleci)
    #   equal: [NEVER, << pipeline.parameters.workflow >>]
    jobs:
      # Noir
      - noir-x86_64: *defaults
      - noir-arm64: *defaults
      - noir-ecr-manifest:
          requires:
            - noir-x86_64
            - noir-arm64
          <<: *defaults
      - noir-tests: *defaults
      - noir-packages: *defaults
      - noir-packages-tests:
          requires:
            - noir-ecr-manifest
          <<: *defaults
      - noir-compile-acir-tests:
          requires:
            - noir-ecr-manifest
          <<: *defaults

      # Transpiler
      - avm-transpiler: *defaults

      # Barretenberg
      - barretenberg-x86_64-linux-gcc: *defaults
      - barretenberg-x86_64-linux-clang: *defaults
      - barretenberg-x86_64-linux-clang-assert: *defaults
      - barretenberg-x86_64-linux-clang-fuzzing: *defaults
      - barretenberg-wasm-linux-clang: *defaults
      - barretenberg-x86_64-linux-clang-sol: *defaults
      - barretenberg-bench:
          requires:
            - barretenberg-x86_64-linux-clang
          <<: *defaults
      - barretenberg-proof-system-tests: *bb_test
      - barretenberg-dsl-tests: *bb_test
      - barretenberg-tests: *bb_test
      - barretenberg-stdlib-tests: *bb_test
      - barretenberg-stdlib-recursion-ultra-tests: *bb_test
      - barretenberg-acir-tests-bb: *bb_acir_tests
      - barretenberg-acir-tests-bb-sol: *bb_acir_tests
      - barretenberg-docs: *defaults
      - bb-js:
          requires:
            - barretenberg-wasm-linux-clang
          <<: *defaults
      - bb-js-tests:
          requires:
            - bb-js
          <<: *defaults
      - bb-js-acir-tests:
          requires:
            - bb-js
            - noir-compile-acir-tests
          <<: *defaults

      - l1-contracts: *defaults

      - mainnet-fork: *defaults

      - yellow-paper: *defaults

      - noir-projects:
          requires:
            - avm-transpiler
            - noir-ecr-manifest
          <<: *defaults

      # Yarn Project
      - yarn-project-pre-join:
          requires:
            - bb-js
            - noir-packages
            - l1-contracts
            - noir-projects
          <<: *defaults
      - end-to-end: *defaults_yarn_project
      - aztec-faucet: *defaults_yarn_project_pre_join
      - build-docs: *defaults_yarn_project_pre_join
      - yarn-project-test: *defaults_yarn_project
      - yarn-project-x86_64: *defaults_yarn_project_pre_join
      - yarn-project-arm64: *defaults_yarn_project_pre_join
      - yarn-project-ecr-manifest:
          requires:
            - yarn-project-x86_64
            - yarn-project-arm64
          <<: *defaults

      # Artifacts
      - aztec-package: *defaults_yarn_project
      - cli: *defaults_yarn_project

      # Boxes.
      - boxes:
          requires:
            - aztec-package
          <<: *defaults
      - boxes-vanilla:
          requires:
            - boxes
          <<: *defaults
      - boxes-react:
          requires:
            - boxes
          <<: *defaults

      # End to end tests.
      - e2e-join:
          requires:
            - end-to-end
            - aztec-package
            - cli
          <<: *defaults
      - e2e-2-pxes: *e2e_test
      - e2e-note-getter: *e2e_test
      - e2e-deploy-contract: *e2e_test
      - e2e-lending-contract: *e2e_test
      - e2e-token-contract: *e2e_test
      - e2e-authwit-test: *e2e_test
      - e2e-blacklist-token-contract: *e2e_test
      # TODO(3458): Investigate intermittent failure
      # - e2e-slow-tree: *e2e_test
      - e2e-sandbox-example: *e2e_test
      - e2e-state-vars: *e2e_test
      - e2e-block-building: *e2e_test
      - e2e-nested-contract: *e2e_test
      - e2e-static-calls: *e2e_test
      - e2e-delegate-calls: *e2e_test
      - e2e-non-contract-account: *e2e_test
      - e2e-multiple-accounts-1-enc-key: *e2e_test
      - e2e-cli: *e2e_test
      - e2e-cross-chain-messaging: *e2e_test
      - e2e-crowdfunding-and-claim: *e2e_test
      - e2e-public-cross-chain-messaging: *e2e_test
      - e2e-public-to-private-messaging: *e2e_test
      - e2e-account-contracts: *e2e_test
      - e2e-escrow-contract: *e2e_test
      - e2e-inclusion-proofs-contract: *e2e_test
      - e2e-pending-note-hashes-contract: *e2e_test
      - e2e-ordering: *e2e_test
      - e2e-outbox: *e2e_test
      - e2e-counter: *e2e_test
      - e2e-private-voting: *e2e_test
      - uniswap-trade-on-l1-from-l2: *e2e_test
      - integration-l1-publisher: *e2e_test
      - integration-archiver-l1-to-l2: *e2e_test
      - e2e-persistence: *e2e_test
      - e2e-browser: *e2e_test
      - e2e-card-game: *e2e_test
      - e2e-avm-simulator: *e2e_test
      - e2e-fees: *e2e_test
      - e2e-dapp-subscription: *e2e_test
      - pxe: *e2e_test
      - cli-docs-sandbox: *e2e_test
      - e2e-docs-examples: *e2e_test
      - guides-writing-an-account-contract: *e2e_test
      - guides-dapp-testing: *e2e_test
      - guides-sample-dapp: *e2e_test
      - guides-up-quick-start: *e2e_test

      # Everything that must complete before deployment.
      - end:
          requires:
            - barretenberg-x86_64-linux-gcc
            - barretenberg-x86_64-linux-clang
            - barretenberg-x86_64-linux-clang-assert
            - barretenberg-x86_64-linux-clang-fuzzing
            - barretenberg-wasm-linux-clang
            - barretenberg-x86_64-linux-clang-sol
            - barretenberg-bench
            - barretenberg-proof-system-tests
            - barretenberg-dsl-tests
            - barretenberg-tests
            - barretenberg-stdlib-tests
            - barretenberg-stdlib-recursion-ultra-tests
            - barretenberg-acir-tests-bb
            - barretenberg-acir-tests-bb-sol
            - barretenberg-docs
            - build-docs
            - mainnet-fork
            - e2e-2-pxes
            - e2e-note-getter
            - e2e-deploy-contract
            - e2e-lending-contract
            - e2e-token-contract
            - e2e-authwit-test
            - e2e-blacklist-token-contract
            - e2e-sandbox-example
            - e2e-state-vars
            - e2e-block-building
            - e2e-nested-contract
            - e2e-static-calls
            - e2e-delegate-calls
            - e2e-non-contract-account
            - e2e-multiple-accounts-1-enc-key
            - e2e-cli
            - e2e-cross-chain-messaging
            - e2e-crowdfunding-and-claim
            - e2e-public-cross-chain-messaging
            - e2e-public-to-private-messaging
            - e2e-account-contracts
            - e2e-escrow-contract
            - e2e-inclusion-proofs-contract
            - e2e-pending-note-hashes-contract
            - e2e-ordering
            - e2e-outbox
            - e2e-counter
            - e2e-private-voting
            - uniswap-trade-on-l1-from-l2
            - integration-l1-publisher
            - integration-archiver-l1-to-l2
            - e2e-persistence
            - e2e-browser
            - e2e-card-game
            - e2e-avm-simulator
            - e2e-fees
            - e2e-dapp-subscription
            - pxe
            - boxes-vanilla
            - boxes-react
            - cli-docs-sandbox
            - e2e-docs-examples
            - guides-writing-an-account-contract
            - guides-dapp-testing
            - guides-sample-dapp
            - guides-up-quick-start
            - yellow-paper
            - yarn-project-test
          <<: *defaults

      # Benchmark jobs.
      - bench-publish-rollup: *e2e_test
      - bench-process-history: *e2e_test
      - bench-summary:
          requires:
            - bench-publish-rollup
            - bench-process-history
          <<: *defaults

      # Production releases.
      - deploy-and-release: *defaults_deploy<|MERGE_RESOLUTION|>--- conflicted
+++ resolved
@@ -259,7 +259,19 @@
           command: cond_spot_run_test barretenberg-x86_64-linux-clang-assert 32 ./scripts/run_tests 3 stdlib_recursion_tests --gtest_filter=-*turbo*
           aztec_manifest_key: barretenberg-x86_64-linux-clang-assert
 
-  barretenberg-acir-tests-bb:
+  barretenberg-join-split-tests:
+    docker:
+      - image: aztecprotocol/alpine-build-image
+    resource_class: small
+    steps:
+      - *checkout
+      - *setup_env
+      - run:
+          name: "Test"
+          command: cond_spot_run_test barretenberg-x86_64-linux-clang-assert 32 ./scripts/run_tests 3 join_split_example_proofs_join_split_tests --gtest_filter=-*full_proof*
+          aztec_manifest_key: barretenberg-x86_64-linux-clang-assert
+
+  barretenberg-acir-tests-bb-sol:
     docker:
       - image: aztecprotocol/alpine-build-image
     resource_class: small
@@ -268,12 +280,9 @@
       - *setup_env
       - run:
           name: "Build and test"
-          command: cond_spot_run_build barretenberg-acir-tests-bb 32
-          aztec_manifest_key: barretenberg-acir-tests-bb
-
-<<<<<<< HEAD
-  barretenberg-acir-tests-bb-sol:
-=======
+          command: cond_spot_run_build barretenberg-acir-tests-bb-sol 32
+          aztec_manifest_key: barretenberg-acir-tests-bb-sol
+
   bb-js:
     machine:
       image: default
@@ -287,7 +296,6 @@
           aztec_manifest_key: bb.js
 
   bb-js-tests:
->>>>>>> 24749d92
     docker:
       - image: aztecprotocol/alpine-build-image
     resource_class: small
@@ -296,10 +304,6 @@
       - *setup_env
       - run:
           name: "Build and test"
-<<<<<<< HEAD
-          command: cond_spot_run_build barretenberg-acir-tests-bb-sol 32
-          aztec_manifest_key: barretenberg-acir-tests-bb-sol
-=======
           command: cond_spot_run_test bb.js 32 ./scripts/run_tests
           aztec_manifest_key: bb.js
   
@@ -315,7 +319,6 @@
           name: "Build"
           command: cond_spot_run_build noir 32
           aztec_manifest_key: noir
->>>>>>> 24749d92
 
   noir-arm64:
     docker:
