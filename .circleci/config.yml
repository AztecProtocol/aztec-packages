--- conflicted
+++ resolved
@@ -441,8 +441,7 @@
           # out to eu-west2 despite the image being locally tagged, resulting in unauthorised 401. Weird docker bug?
           command: |
             echo "export DOCKER_BUILDKIT=" > $BASH_ENV
-<<<<<<< HEAD
-            force_deploy_build aztec-sandbox false arm64
+            build aztec-sandbox false arm64
 
   aztec-p2p-bootstrap:
     machine:
@@ -476,9 +475,6 @@
       - run:
           name: "Build and test"
           command: force_deploy_build pxe-base false
-=======
-            build aztec-sandbox false arm64
->>>>>>> c4796ac4
 
   pxe-x86_64:
     machine:
@@ -1248,15 +1244,6 @@
             - yarn-project
           <<: *defaults
 
-<<<<<<< HEAD
-      - end-to-end: *yarn_project
-      - aztec-sandbox-base: *yarn_project
-      - pxe-base: *yarn_project
-      - canary: *yarn_project
-      - build-docs: *yarn_project
-      - aztec-p2p-bootstrap: *yarn_project
-      - aztec-node: *yarn_project
-=======
       - end-to-end:
           requires:
             - yarn-project
@@ -1269,7 +1256,6 @@
           requires:
             - yarn-project
           <<: *defaults
->>>>>>> c4796ac4
 
       - aztec-sandbox-x86_64:
           requires:
@@ -1278,6 +1264,16 @@
       - aztec-sandbox-arm64:
           requires:
             - yarn-project
+          <<: *defaults
+
+      - aztec-p2p-bootstrap:
+        requires:
+          - yarn-project
+          <<: *defaults
+
+      - aztec-node:
+        requires:
+          - yarn-project
           <<: *defaults
 
       - pxe-x86_64:
