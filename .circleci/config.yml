--- conflicted
+++ resolved
@@ -552,12 +552,8 @@
       - *setup_env
       - run:
           name: "Test"
-<<<<<<< HEAD
-          command: cond_spot_run_compose boxes 4 ./docker-compose.yml BOX=box-blank
+          command: cond_spot_run_compose boxes 4 ./docker-compose.yml BOX=box-vanilla
           aztec_manifest_key: boxes
-=======
-          command: cond_spot_run_compose boxes 4 ./docker-compose.yml BOX=box-vanilla
->>>>>>> 4c3bb929
 
   boxes-react:
     docker:
@@ -568,12 +564,8 @@
       - *setup_env
       - run:
           name: "Test"
-<<<<<<< HEAD
-          command: cond_spot_run_compose boxes 4 ./docker-compose.yml BOX=box-blank-react
+          command: cond_spot_run_compose boxes 4 ./docker-compose.yml BOX=box-react
           aztec_manifest_key: boxes
-=======
-          command: cond_spot_run_compose boxes 4 ./docker-compose.yml BOX=box-react
->>>>>>> 4c3bb929
 
   end-to-end:
     machine:
