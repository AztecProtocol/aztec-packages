--- conflicted
+++ resolved
@@ -54,22 +54,6 @@
 if [ -t 0 ]; then
   docker_args+=" -i"
 fi
-<<<<<<< HEAD
-
-# If stdout is connected to a terminal, drop into a shell on failure.
-# Otherwise ensure all logs go to redis cache.
-if [ -t 1 ]; then
-  ssh_args="-t"
-  docker_args+=" -t"
-  if [ "$NO_TERMINATE" -eq 0 ]; then
-    cmd_postfix="|| exec zsh"
-  else
-    cmd_postfix="&& exec zsh"
-  fi
-else
-  cmd_postfix="2>&1 | ci3/add_timestamps | ci3/cache_log 'CI run' ${LOG_ID:-}"
-fi
-=======
 
 # If stdout is connected to a terminal, drop into a shell on failure.
 # Otherwise ensure all logs go to redis cache.
@@ -101,18 +85,13 @@
   ci3/aws_handle_evict "$cmd"
 EOF
 )
->>>>>>> 241887cf
 
 # Use ~/.ssh/build_instance_key to ssh into our requested instance.
 # Launch our devbox container, clones the branches latest commit and runs the given command.
 # To improve performance we:
 #   - Use a volume on /var/lib/docker for docker-in-docker as overlayfs trashes performance (in fact it just breaks).
 #   - The volume has the devbox image preloaded within it in the ami_update.sh script.
-<<<<<<< HEAD
-#   - Use a 16G tmpfs for the actual working directory in /home/aztec-dev/aztec-packages.
-=======
 #   - Use a volume for the actual working directory in /home/aztec-dev/aztec-packages.
->>>>>>> 241887cf
 #   - Copy the CRS into a 3G tmpfs and mount that into the container.
 #   - Mount the hosts /tmp into the container.
 # We mount in aws credentials to leverage the s3 cache.
@@ -121,15 +100,6 @@
 # We provide the host user and group ids to the entrypoint script to ensure alignment.
 # We raise the default pid limit to 32k.
 ssh ${ssh_args:-} -F $ci3/aws/build_instance_ssh_config ubuntu@$ip "
-<<<<<<< HEAD
-  echo "Loading CRS into tmpfs..."
-  sudo mkdir /mnt/bb-crs
-  sudo mount -t tmpfs -o size=3G tmpfs /mnt/bb-crs
-  sudo cp -r \$HOME/.bb-crs/* /mnt/bb-crs
-  echo "Done in \$SECONDS seconds."
-
-  echo "Starting devbox..."
-=======
   echo Loading CRS into tmpfs...
   sudo mkdir /mnt/bb-crs
   sudo mount -t tmpfs -o size=3G tmpfs /mnt/bb-crs
@@ -137,7 +107,6 @@
   echo Done in \$SECONDS seconds.
 
   echo Starting devbox...
->>>>>>> 241887cf
   docker run --privileged ${docker_args:-} \
     --name aztec_build \
     --hostname $instance_name \
@@ -154,24 +123,7 @@
     -e BUILD_SYSTEM_DEBUG=${BUILD_SYSTEM_DEBUG:-} \
     -e MASTER=${MASTER:-0} \
     --pids-limit=32768 \
-<<<<<<< HEAD
-    $DEVBOX_IMAGE bash -c '
-      set -euo pipefail
-      # When restarting the container, just hang around.
-      while [ -f started ]; do sleep 999; done
-      touch started
-      sudo chown aztec-dev:aztec-dev aztec-packages
-      cd aztec-packages
-      git config --global advice.detachedHead false
-      git init . &>/dev/null
-      git remote add origin https://github.com/aztecprotocol/aztec-packages
-      git fetch --depth 1 origin $current_commit
-      git checkout FETCH_HEAD
-      ci3/aws_handle_evict "$cmd ${cmd_postfix:-}"
-    '
-=======
     $DEVBOX_IMAGE bash -c '$container_script'
->>>>>>> 241887cf
 "
 code=$?
 echo "SSH exited with code: $code"
