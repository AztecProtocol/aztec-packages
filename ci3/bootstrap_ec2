#!/bin/bash
source $(git rev-parse --show-toplevel)/ci3/source
source $ci3/source_refname

cmd=${1:-"./bootstrap.sh ci"}
arch=${ARCH:-amd64}
NO_TERMINATE=${NO_TERMINATE:-0}

if [ "$arch" == "arm64" ]; then
  cores=64
  # Allow for 90 minutes as ARM has less cores.
  export AWS_SHUTDOWN_TIME=90
else
  if [ "$CI_FULL" -eq 1 ]; then
    cores=192
  else
    cores=128
  fi
fi

# Trap function to terminate our running instance when the script exits.
function on_exit {
    set +e
    if [ "$NO_TERMINATE" -eq 0 ]; then
      aws_terminate_instance $iid $sir
    else
      echo "Remote machine not terminated, connect with: ARCH=$arch ./ci.sh shell"
    fi
}

# Verify that the commit exists on the remote. It will be the remote tip of itself if so.
current_commit=$(git rev-parse HEAD)
if [[ "$(git fetch origin --negotiate-only --negotiation-tip=$current_commit)" != *"$current_commit"* ]]; then
  echo "Commit $current_commit is not pushed, exiting."
  exit 1
fi

if [ "$REF_NAME" == "master" ]; then
  # Allow parallelism on master by having the instance name be the commit.
  instance_name="$current_commit"_$arch
else
  instance_name=$(echo -n "$REF_NAME" | tr -c 'a-zA-Z0-9-' '_')_$arch
fi

[ -n "${INSTANCE_POSTFIX:-}" ] && instance_name+="_$INSTANCE_POSTFIX"

echo_header "request build instance"
# Terminate any existing instance with the same name.
existing_instance=$(aws ec2 describe-instances \
  --region us-east-2 \
  --filters "Name=tag:Name,Values=$instance_name" \
  --query "Reservations[].Instances[?State.Name!='terminated'].InstanceId[]" \
  --output text)
if [ -n "$existing_instance" ]; then
  echo "Terminating existing instance: $existing_instance"
  aws ec2 --region us-east-2 terminate-instances --instance-ids $existing_instance > /dev/null 2>&1
fi

# Request new instance.
ip_sir=$(aws_request_instance $instance_name $cores $arch)
parts=(${ip_sir//:/ })
ip="${parts[0]}"
sir="${parts[1]}"
iid="${parts[2]}"
trap on_exit EXIT

# If we're asking to not terminate the instance automatically, we also don't want to remove the container.
[ "$NO_TERMINATE" -eq 0 ] && docker_args+=" --rm"

# Interactive if stdin is connected to terminal.
[ -t 0 ] && docker_args+=" -i"

# If stdout is connected to a terminal, drop into a shell on failure.
# Otherwise ensure all logs go to redis cache.
if [ -t 1 ]; then
  ssh_args="-t"
  docker_args+=" -t"
  if [ "$NO_TERMINATE" -eq 0 ]; then
    cmd_postfix=" || exec zsh"
  else
    cmd_postfix="; exec zsh"
  fi
else
  # LOG_ID can optionally be set externally to be e.g. the GA run id.
  cmd_postfix="2>&1 | ci3/add_timestamps | ci3/cache_log 'CI run' ${LOG_ID:-}"
fi

container_script=$(cat <<EOF
  set -euo pipefail
  # When restarting the container, just hang around.
  while [ -f started ]; do sleep 999; done
  touch started
  sudo chown aztec-dev:aztec-dev aztec-packages
  cd aztec-packages
  git config --global advice.detachedHead false
  git init . &>/dev/null
  git remote add origin https://github.com/aztecprotocol/aztec-packages
  git fetch --depth 1 origin $current_commit
  git checkout FETCH_HEAD
  git checkout -b $REF_NAME
  export CI_FULL=$CI_FULL
  set -x
  ci3/aws_handle_evict "$cmd" $cmd_postfix
EOF
)

# Use ~/.ssh/build_instance_key to ssh into our requested instance.
# Launch our devbox container, clones the branches latest commit and runs the given command.
# To improve performance we:
#   - Use a volume on /var/lib/docker for docker-in-docker as overlayfs trashes performance (in fact it just breaks).
#   - The volume has the devbox image preloaded within it in the ami_update.sh script.
#   - Use a volume for the actual working directory in /home/aztec-dev/aztec-packages.
#   - Copy the CRS into a 3G tmpfs and mount that into the container.
#   - Mount the hosts /tmp into the container.
# We mount in aws credentials to leverage the s3 cache.
# We enable the test cache, which uses a redis instance for tracking test runs.
# We set SSH_CONNECTION to something to ensure the hostname is shown in the lean prompt.
# We provide the host user and group ids to the entrypoint script to ensure alignment.
# We raise the default pid limit to 32k.
set +e
ssh ${ssh_args:-} -F $ci3/aws/build_instance_ssh_config ubuntu@$ip "
  sudo sysctl fs.inotify.max_user_watches=1048576
<<<<<<< HEAD
  sudo sysctl fs.inotify.max_user_instances=1048576
=======
  sudo sysctl -w fs.inotify.max_user_instances=1000000
>>>>>>> 25020643

  echo Loading CRS into tmpfs...
  sudo mkdir /mnt/bb-crs
  sudo mount -t tmpfs -o size=3G tmpfs /mnt/bb-crs
  sudo cp -r \$HOME/.bb-crs/* /mnt/bb-crs
  echo Done in \$SECONDS seconds.

  echo Starting devbox...
  docker run --privileged ${docker_args:-} \
    --name aztec_build \
    --hostname $instance_name \
    -v bootstrap_ci_local_docker:/var/lib/docker \
    -v bootstrap_ci_repo:/home/aztec-dev/aztec-packages \
    -v \$HOME/.aws:/home/aztec-dev/.aws:ro \
    -v /mnt/bb-crs:/home/aztec-dev/.bb-crs:ro \
    -v /tmp:/tmp \
    -e USE_TEST_CACHE=1 \
    -e CI_REDIS='ci-redis.lzka0i.0001.use2.cache.amazonaws.com' \
    -e SSH_CONNECTION=' ' \
    -e LOCAL_USER_ID=\$(id -u) \
    -e LOCAL_GROUP_ID=\$(id -g) \
    -e BUILD_SYSTEM_DEBUG=${BUILD_SYSTEM_DEBUG:-} \
    -e GITHUB_TOKEN=${GITHUB_TOKEN:-} \
    -e NETLIFY_SITE_ID=${NETLIFY_SITE_ID:-} \
    -e NETLIFY_AUTH_TOKEN=${NETLIFY_AUTH_TOKEN:-} \
    --pids-limit=32768 \
    aztecprotocol/devbox:3.0 bash -c '$container_script'
"
code=$?
set -e
echo "SSH exited with code: $code"

# If we were spot evicted, try again using on-demand.
if [ $code -eq 155 ]; then
  echo "Spot was evicted. Retrying with on-demand instance."
  NO_SPOT=1 exec $0
else
  exit $code
fi<|MERGE_RESOLUTION|>--- conflicted
+++ resolved
@@ -119,12 +119,9 @@
 # We raise the default pid limit to 32k.
 set +e
 ssh ${ssh_args:-} -F $ci3/aws/build_instance_ssh_config ubuntu@$ip "
+  # TODO: This should *not* be needed in a CI run. Remove "watching" code, e.g. in boxes.
   sudo sysctl fs.inotify.max_user_watches=1048576
-<<<<<<< HEAD
   sudo sysctl fs.inotify.max_user_instances=1048576
-=======
-  sudo sysctl -w fs.inotify.max_user_instances=1000000
->>>>>>> 25020643
 
   echo Loading CRS into tmpfs...
   sudo mkdir /mnt/bb-crs
