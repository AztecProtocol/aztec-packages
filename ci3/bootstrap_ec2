#!/usr/bin/env bash
NO_CD=1 source $(git rev-parse --show-toplevel)/ci3/source
source $ci3/source_refname

cmd=${1:-"./bootstrap.sh ci"}
arch=${ARCH:-amd64}
NO_TERMINATE=${NO_TERMINATE:-0}

# We're always "in CI" if we're running on a remote instance.
export CI=1

if [ "$arch" == "arm64" ]; then
  cores=64
  # Allow for 90 minutes as ARM has less cores.
  export AWS_SHUTDOWN_TIME=90
else
  if [ "$CI_FULL" -eq 1 ]; then
    # cores=192,128,64
    cores=128,64
  else
    cores=128,64
  fi
fi

# Allow override.
cores=${CPUS:-$cores}

# Trap function to terminate our running instance when the script exits.
function on_exit {
  set +e
  if [ -n "$iid" ]; then
    if [ "$NO_TERMINATE" -eq 0 ]; then
      aws_terminate_instance $iid $sir
    else
      echo "Remote machine not terminated, connect with: ARCH=$arch ./ci.sh shell"
    fi
    iid=""
  fi
}
trap on_exit SIGINT SIGTERM EXIT

# Verify that the commit exists on the remote. It will be the remote tip of itself if so.
current_commit=$(git rev-parse HEAD)
if [[ "$(git fetch origin --negotiate-only --negotiation-tip=$current_commit)" != *"$current_commit"* ]]; then
  echo "Commit $current_commit is not pushed, exiting."
  exit 1
fi

if [ "$REF_NAME" == "master" ]; then
  # Allow parallelism on master by having the instance name be the commit.
  instance_name="$current_commit"_$arch
else
  instance_name=$(echo -n "$REF_NAME" | head -c 50 | tr -c 'a-zA-Z0-9-' '_')_$arch
fi

if semver check $REF_NAME; then
  # Override the public key that aws will load into ~/.ssh/authorized_keys on the launched instance.
  # This requires the restricted key only available in release environments.
  key_name="super-build-instance"
else
  key_name="build-instance"
fi

[ -n "${INSTANCE_POSTFIX:-}" ] && instance_name+="_$INSTANCE_POSTFIX"

echo_header "request build instance"
# Terminate any existing instance with the same name.
existing_instance=$(aws ec2 describe-instances \
  --region us-east-2 \
  --filters "Name=tag:Name,Values=$instance_name" \
  --query "Reservations[].Instances[?State.Name!='terminated'].InstanceId[]" \
  --output text)
if [ -n "$existing_instance" ]; then
  echo "Terminating existing instance: $existing_instance"
  aws ec2 --region us-east-2 terminate-instances --instance-ids $existing_instance > /dev/null 2>&1
fi

# Request new instance.
ip_sir=$(KEY_NAME=$key_name aws_request_instance $instance_name $cores $arch)
IFS=':' read -r -a parts <<< "$ip_sir"
ip="${parts[0]}"
sir="${parts[1]}"
iid="${parts[2]}"

# If AWS credentials are not set, try to load them from ~/.aws/build_instance_credentials.
if [ -z "${AWS_ACCESS_KEY_ID:-}" ] || [ -z "${AWS_SECRET_ACCESS_KEY:-}" ]; then
  if [ ! -f ~/.aws/build_instance_credentials ]; then
    echo "No aws credentials found in env or ~/.aws/build_instance_credentials."
    exit 1
  fi
  echo "AWS credentials are being set from ~/.aws/build_instance_credentials."
  export AWS_ACCESS_KEY_ID=$(grep aws_access_key_id ~/.aws/build_instance_credentials | awk '{print $3}')
  export AWS_SECRET_ACCESS_KEY=$(grep aws_secret_access_key ~/.aws/build_instance_credentials | awk '{print $3}')
fi

# If we're asking to not terminate the instance automatically, we also don't want to remove the container.
[ "$NO_TERMINATE" -eq 0 ] && docker_args+=" --rm"

# Interactive if stdin is connected to terminal.
[ -t 0 ] && docker_args+=" -i"

# If stdout is connected to a terminal, drop into a shell on failure.
# Otherwise ensure all logs go to redis cache.
if [ -t 1 ]; then
  ssh_args="-t"
  docker_args+=" -t"
  if [ "$NO_TERMINATE" -eq 0 ]; then
    run_cmd="run || exec zsh"
  else
    run_cmd="run; exec zsh"
  fi
else
  run_cmd="ci3/aws_handle_evict run 2>&1 | ci3/add_timestamps | DUP=1 ci3/cache_log 'CI run' \$ci_log_id"
fi

container_script=$(cat <<EOF
  set -euo pipefail
  # When restarting the container, just hang around.
  # Note we use the "ci-started" file to determine if we're running on a CI machine in some cases (e.g. npm cache).
  while [ -f ci-started ]; do sleep 999; done
  touch ci-started
  sudo chown aztec-dev:aztec-dev aztec-packages
  # Set up preferred commit attribution (used during releases).
  git config --global user.email "tech@aztecprotocol.com"
  git config --global user.name "AztecBot"
  cd aztec-packages
  git config --global advice.detachedHead false
  git init . &>/dev/null
  git remote add origin https://github.com/aztecprotocol/aztec-packages
  git fetch --depth 1 origin $current_commit
  git checkout FETCH_HEAD
  git checkout -b \$REF_NAME
  source ci3/source
  source ci3/source_refname
  source ci3/source_redis
  ci_log_id=\$(log_ci_run)
  export PARENT_LOG_URL=http://ci.aztec-labs.com/\$ci_log_id

  # Heartbeat.
  while true; do redis_cli SETEX hb-\$ci_log_id 60 1 &>/dev/null || true; sleep 30; done &

  function run {
<<<<<<< HEAD
    echo "env: REF_NAME=\$REF_NAME COMMIT_HASH=\$COMMIT_HASH CURRENT_VERSION=\$CURRENT_VERSION CI=\$CI CI_FULL=\$CI_FULL USE_TEST_CACHE=\$USE_TEST_CACHE DRY_RUN=\${DRY_RUN:-0}"
=======
    echo "env: REF_NAME=\$REF_NAME COMMIT_HASH=\$COMMIT_HASH CURRENT_VERSION=\$CURRENT_VERSION CI=\$CI CI_FULL=\$CI_FULL CI_NIGHTLY=\$CI_NIGHTLY DRY_RUN=\${DRY_RUN:-0}"
>>>>>>> b855fcd2
    if semver check "\$REF_NAME"; then
      echo "Performing a release because \$REF_NAME is a semver."
    fi

    set +e
    set -x
    $cmd
    local code=\${PIPESTATUS[0]}
    set +x
    sudo dmesg 2>&1 | cache_log 'dmesg'
    sudo cat /tmp/netfile* | cache_log 'netfile'
    sudo cat /tmp/cpufile | cache_log 'cpufile'
    sudo cat /tmp/memfile | cache_log 'memfile'
    return \$code
  }
  export -f run

  set +e
  set -x
  $run_cmd
  code=\${PIPESTATUS[0]}

  case \$code in
    155) ;;
    0) log_ci_run PASSED \$ci_log_id ;;
    *) log_ci_run FAILED \$ci_log_id ;;
  esac
  exit \$code
EOF
)

# Use ~/.ssh/build_instance_key to ssh into our requested instance.
# Launch our devbox container, clones the branches latest commit and runs the given command.
# To improve performance we:
#   - Use a volume on /var/lib/docker for docker-in-docker as overlayfs trashes performance (in fact it just breaks).
#   - The volume has the devbox image preloaded within it in the ami_update.sh script.
#   - Use a volume for the actual working directory in /home/aztec-dev/aztec-packages.
#   - Copy the CRS into a 3G tmpfs and mount that into the container.
#   - Mount the hosts /tmp into the container.
# We mount in aws credentials to leverage the s3 cache.
# We enable the test cache, which uses a redis instance for tracking test runs.
# We set SSH_CONNECTION to something to ensure the hostname is shown in the lean prompt.
# We provide the host user and group ids to the entrypoint script to ensure alignment.
# We raise the default pid limit to 32k.
function run {
  ssh ${ssh_args:-} -F $ci3/aws/build_instance_ssh_config ubuntu@$ip "
    # TODO: This should *not* be needed in a CI run. Remove "watching" code, e.g. in boxes.
    sudo sysctl fs.inotify.max_user_watches=1048576 &>/dev/null
    sudo sysctl fs.inotify.max_user_instances=1048576 &>/dev/null

    echo Loading CRS into tmpfs...
    sudo mkdir /mnt/bb-crs
    sudo mount -t tmpfs -o size=3G tmpfs /mnt/bb-crs
    sudo cp -r \$HOME/.bb-crs/* /mnt/bb-crs
    echo Done in \$SECONDS seconds.

    # Capture net status.
    echo Installing and starting sysdig...
    sudo apt-get update &>/dev/null
    sudo apt-get install -y sysdig net-tools &>/dev/null
    sudo sysdig -p '%evt.time (cid: %container.id) (event: %evt.dir %evt.type) (args: %evt.args): %proc.cmdline' 'evt.type=bind or evt.type=listen' > /tmp/netfile &
    netfile_pid=\$!

    # Tail the sysdig log and watch for "Address already in use" errors.
    tail -F /tmp/netfile | while read -r line; do
        if echo \"\$line\" | grep -q EADDRINUSE; then
            timestamp=\$(echo \"\$line\" | awk '{print \$1}')
            cid=\$(echo \"\$line\" | grep -oP '(?<=\(cid: )[^\)]+')
            filename=\"/tmp/netfile-\${timestamp//[:.]/}\"

            echo \"Begin netstat dump for container \$cid at \$timestamp\" > \$filename
            if [[ \"\$cid\" = \"host\" ]]; then
                sudo netstat -tulnp | grep LISTEN >> \$filename;
            else
                pid=\$(docker inspect -f '{{.State.Pid}}' \$cid)
                if [[ -z \"\$pid\" ]]; then
                    echo \"Container \$cid not found at \$(date), skipping netstat dump.\" >> \$filename;
                    docker ps --no-trunc >> \$filename;
                else
                  sudo nsenter -t \$pid -n netstat -tulnp >> \$filename;
                fi
            fi
            echo \"End netstat dump for container \$cid at \$timestamp\" >> \$filename
        fi
    done &
    netstat_pid=\$!

    # Capture cpu load.
    mpstat 2 &> /tmp/cpufile &
    cpufile_pid=\$!

    # Capture mem load.
    vmstat -w -S M 2 &> /tmp/memfile &
    memfile_pid=\$!

    # Kill monitoring processes on exit
    trap 'sudo kill \$netstat_pid \$netfile_pid \$cpufile_pid \$memfile_pid' EXIT

    echo Starting devbox...
    docker run --privileged ${docker_args:-} \
      --name aztec_build \
      --hostname $instance_name \
      -v bootstrap_ci_local_docker:/var/lib/docker \
      -v bootstrap_ci_repo:/home/aztec-dev/aztec-packages \
      -v \$HOME/.aws:/home/aztec-dev/.aws:ro \
      -v /mnt/bb-crs:/home/aztec-dev/.bb-crs:ro \
      -v /tmp:/tmp \
      -v /dev/kmsg:/dev/kmsg \
      -e RUN_ID=${RUN_ID:-} \
      -e JOB_ID=${JOB_ID:-} \
      -e NO_CACHE=${NO_CACHE:-} \
      -e USE_TEST_CACHE=${USE_TEST_CACHE:-1} \
      -e CI_REDIS='ci-redis-tiered.lzka0i.ng.0001.use2.cache.amazonaws.com' \
      -e SSH_CONNECTION=' ' \
      -e LOCAL_USER_ID=\$(id -u) \
      -e LOCAL_GROUP_ID=\$(id -g) \
      -e CI=$CI \
      -e CI_FULL=$CI_FULL \
      -e CI_NIGHTLY=${CI_NIGHTLY:-0} \
      -e EXTERNAL_ETHEREUM_HOSTS=${EXTERNAL_ETHEREUM_HOSTS:-} \
      -e EXTERNAL_ETHEREUM_CONSENSUS_HOST=${EXTERNAL_ETHEREUM_CONSENSUS_HOST:-} \
      -e EXTERNAL_ETHEREUM_CONSENSUS_HOST_API_KEY=${EXTERNAL_ETHEREUM_CONSENSUS_HOST_API_KEY:-} \
      -e EXTERNAL_ETHEREUM_CONSENSUS_HOST_API_KEY_HEADER=${EXTERNAL_ETHEREUM_CONSENSUS_HOST_API_KEY_HEADER:-} \
      -e L1_DEPLOYMENT_PRIVATE_KEY=${L1_DEPLOYMENT_PRIVATE_KEY:-} \
      -e DRY_RUN=${DRY_RUN:-0} \
      -e DOCKERHUB_PASSWORD=${DOCKERHUB_PASSWORD:-} \
      -e AWS_ACCESS_KEY_ID=${AWS_ACCESS_KEY_ID:-} \
      -e AWS_SECRET_ACCESS_KEY=${AWS_SECRET_ACCESS_KEY:-} \
      -e BUILD_SYSTEM_DEBUG=${BUILD_SYSTEM_DEBUG:-} \
      -e GITHUB_TOKEN=${GITHUB_TOKEN:-} \
      -e NETLIFY_SITE_ID=${NETLIFY_SITE_ID:-} \
      -e NETLIFY_AUTH_TOKEN=${NETLIFY_AUTH_TOKEN:-} \
      -e NPM_TOKEN=${NPM_TOKEN:-} \
      -e SLACK_BOT_TOKEN=${SLACK_BOT_TOKEN:-} \
      -e REF_NAME=${REF_NAME:-} \
      -e AWS_TOKEN=\$(curl -sX PUT http://169.254.169.254/latest/api/token -H 'X-aws-ec2-metadata-token-ttl-seconds: 21600') \
      --pids-limit=32768 \
      aztecprotocol/devbox:3.0 bash -c $(printf '%q' "$container_script")
  "
}

set +e
# If in terminal run in foreground.
# If not, run in background so we can handle the signals in a timely fashion, and wait for it to finish.
if [ -t 0 ]; then
  run
else
  echo "No tty, running in background..."
  run &
  wait $!
fi

code=$?
set -e
echo "SSH exited with code: $code"

# If we were spot evicted, try again using on-demand.
if [ $code -eq 155 ]; then
  echo "Spot was evicted. Retrying with on-demand instance."
  NO_SPOT=1 exec "$0" "$@"
else
  exit $code
fi<|MERGE_RESOLUTION|>--- conflicted
+++ resolved
@@ -140,11 +140,7 @@
   while true; do redis_cli SETEX hb-\$ci_log_id 60 1 &>/dev/null || true; sleep 30; done &
 
   function run {
-<<<<<<< HEAD
-    echo "env: REF_NAME=\$REF_NAME COMMIT_HASH=\$COMMIT_HASH CURRENT_VERSION=\$CURRENT_VERSION CI=\$CI CI_FULL=\$CI_FULL USE_TEST_CACHE=\$USE_TEST_CACHE DRY_RUN=\${DRY_RUN:-0}"
-=======
-    echo "env: REF_NAME=\$REF_NAME COMMIT_HASH=\$COMMIT_HASH CURRENT_VERSION=\$CURRENT_VERSION CI=\$CI CI_FULL=\$CI_FULL CI_NIGHTLY=\$CI_NIGHTLY DRY_RUN=\${DRY_RUN:-0}"
->>>>>>> b855fcd2
+    echo "env: REF_NAME=\$REF_NAME COMMIT_HASH=\$COMMIT_HASH CURRENT_VERSION=\$CURRENT_VERSION CI=\$CI CI_FULL=\$CI_FULL USE_TEST_CACHE=\$USE_TEST_CACHE CI_NIGHTLY=\$CI_NIGHTLY DRY_RUN=\${DRY_RUN:-0}"
     if semver check "\$REF_NAME"; then
       echo "Performing a release because \$REF_NAME is a semver."
     fi
