--- conflicted
+++ resolved
@@ -3,14 +3,10 @@
 # Declare CI_REDIS host, allowing override.
 export CI_REDIS=${CI_REDIS:-localhost}
 
-<<<<<<< HEAD
 # Default to not using the test cache.
 export USE_TEST_CACHE=${USE_TEST_CACHE:-0}
 
-# If we haven't yet checked for redis availablility.
-=======
 # If we haven't yet checked for redis availability.
->>>>>>> b0de9e8d
 if [ -z "${CI_REDIS_AVAILABLE:-}" ]; then
   # Start by setting it as not available.
   export CI_REDIS_AVAILABLE=0
