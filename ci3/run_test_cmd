--- conflicted
+++ resolved
@@ -54,11 +54,7 @@
   fi
 
   # Set the test log. This key is globally unique.
-<<<<<<< HEAD
-  cat $tmp_file | redis_cli -x SETEX $log_key $CI_REDIS_EXPIRE &>/dev/null
-=======
-  cat $tmp_file | redis_setexz $log_key 604800
->>>>>>> 4d94bc3d
+  cat $tmp_file | redis_setexz $log_key $CI_REDIS_EXPIRE
   log_info=" (${yellow}http://ci.aztec-labs.com/$log_key${reset})"
 fi
 
