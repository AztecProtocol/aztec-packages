--- conflicted
+++ resolved
@@ -127,19 +127,12 @@
     "text": "${slack_uids% }: Test flaked on *$REF_NAME*: \`$test_cmd\` http://ci.aztec-labs.com/$log_key"
   }
 EOF
-<<<<<<< HEAD
-  curl -X POST https://slack.com/api/chat.postMessage \
-    -H "Authorization: Bearer $SLACK_BOT_TOKEN" \
-    -H "Content-type: application/json" \
-    --data "$data" &>/dev/null
-=======
   if [ -n "${SLACK_BOT_TOKEN:-}" ]; then
     curl -X POST https://slack.com/api/chat.postMessage \
       -H "Authorization: Bearer $SLACK_BOT_TOKEN" \
       -H "Content-type: application/json" \
       --data "$data" &>/dev/null
   fi
->>>>>>> 8080f47e
   exit
 }
 
