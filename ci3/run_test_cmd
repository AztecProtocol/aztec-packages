#!/usr/bin/env bash
# Called by 'parallelise' to execute a given test cmd.
NO_CD=1 source $ci3/source
source $ci3/source_redis
source $ci3/source_refname

# We must enable job control to ensure our test runs in it's own process group.
# Otherwise, when parallel sends a TERM to the group, it will also kill any child process of the test.
# This can cause issues with proper cleanup (e.g. killing docker client processes as they run).
set -m

cmd=$1
is_merge_queue=0
[[ "$REF_NAME" =~ ^gh-readonly-queue/ ]] && is_merge_queue=1

# Extract the first token and export any variable assignments.
hash_part="${cmd%% *}"
if [[ "$hash_part" == *:* ]]; then
  IFS=':' read -ra parts <<< "$hash_part"
  # The first element is the actual hash; remaining elements are variable assignments.
  for var_assignment in "${parts[@]:1}"; do
    export "$var_assignment"
  done
fi

# Defaults, unless overridden above.
TIMEOUT=${TIMEOUT:-600s}
# The following are exported as they maybe used in the test command.
# We can schedule on all CPUs by default.
export CPU_LIST=${CPU_LIST:-"0-$(($(nproc)-1))"}
export CPUS=${CPUS:-2}
# TODO: Only currently enforced by docker. Investigate ulimit.
export MEM=${MEM:-$((CPUS * 4))g}

# Remove the rebuild hash (first field) that is in front of the test command.
# Exported for use in yq.
export test_cmd="${cmd#* }"
key=$(hash_str_orig "$cmd")

# For tracking a list of results for individual tests (excludes the rebuild hash).
test_hash=$(hash_str_orig "$test_cmd")

# We can skip the test if it's already been successfully run.
# We actually pre-filter tests in CI runs so this is rarely hit.
if [ "${USE_TEST_CACHE:-0}" -eq 1 ]; then
  log_key=$(redis_cli GET $key)
  if [ -n "$log_key" ]; then
    log_info=" (${yellow}$(ci_term_link $log_key)${reset})"
    echo -e "${blue}SKIPPED${reset}${log_info:-}: $cmd"
    exit 0
  fi
fi

function cleanup {
  if [ -n "${publish_pid:-}" ]; then
    kill $publish_pid &>/dev/null
  fi
  if [ -f ${tmp_file:-} ]; then
    rm -f $tmp_file
  fi
}
trap cleanup EXIT

function sig_handler {
  # echo RTC kill $test_pid $cmd >/dev/tty;
  kill -TERM ${test_pid:-} &>/dev/null
  # echo RTC waiting on $test_pid >/dev/tty;
  # wait $test_pid
  # echo RTC wait complete for $test_pid >/dev/tty;
  exit
}
trap sig_handler SIGTERM SIGINT

# Run the test, capturing output, with a timeout of 10m.
# We cannot use "output=$(timeout ...)" here as it stymies proper signal propagation.
# To ensure we can propagate SIGTERM to timeouts process group we use a temp file and forward the signal.
tmp_file=/tmp/$key

if [ "${NO_HEADER:-0}" -eq 0 ]; then
# Print test metadata header.
cat <<EOF >$tmp_file
Parent Log: ${PARENT_LOG_URL:-none}
Command: $cmd
Commit: https://github.com/AztecProtocol/aztec-packages/commit/$COMMIT_HASH
Env: REF_NAME=$REF_NAME CURRENT_VERSION=$CURRENT_VERSION CI_FULL=$CI_FULL
Date: $(date)
System: ARCH=$(arch) CPUS=$(nproc) MEM=$(free -h | awk '/^Mem:/{print $2}') HOSTNAME=$(hostname)
Resources: CPU_LIST=$CPU_LIST CPUS=$CPUS MEM=$MEM TIMEOUT=$TIMEOUT
History: http://ci.aztec-labs.com/list/history_$test_hash${TARGET_BRANCH:+_$TARGET_BRANCH}

EOF
fi

function publish_log {
  cat $tmp_file 2>/dev/null | redis_setexz $log_key ${1:-$CI_REDIS_EXPIRE}
}

function live_publish_log {
  # Not replacing previous trap as we run this function in the background.
  trap 'kill $sleep_pid &>/dev/null; exit' SIGTERM SIGINT
  # If the test takes longer than 30s, we enter a loop to publish the log every 5s.
  sleep 30 &
  local sleep_pid=$!
  wait $sleep_pid
  publish_log
  echo -e "${blue}RUNNING${reset}${log_info:-}: $test_cmd"
  while [ -f $tmp_file ]; do
    if [ $(( $(date +%s) - $(stat -c %Y "$tmp_file") )) -le 5 ]; then
      publish_log
    fi
    sleep 5 &
    sleep_pid=$!
    wait $sleep_pid
  done
}

if [ "$CI_REDIS_AVAILABLE" -eq 1 ]; then
  log_key=$(uuid)
  log_info=" (${yellow}$(ci_term_link $log_key)${reset})"

  if [ "$CI" -eq 1 ]; then
    # If we're in CI, we want to publish the log live.
    live_publish_log &
    publish_pid=$!
  fi
fi

# Reset timer.
# Disable exit on error so we can capture code.
# Run the test. Bind it to the given or default range of CPUs.
# Timeout uses foreground so we only signal the test process, not the whole group (better cleanup control).
# Append timestamps. Use process substitution to avoid a subshell which interferes with signal processing.
SECONDS=0
set +e
if [ "${ISOLATE:-0}" -eq 1 ]; then
  VERBOSE=1 docker_isolate "timeout -v $TIMEOUT bash -c '$test_cmd'" &> >(cat | add_timestamps >> $tmp_file) &
else
  [ "${ONLY_TERM_PARENT:-0}" -eq 1 ] && fg_arg="--foreground"
  VERBOSE=1 taskset -c $CPU_LIST timeout ${fg_arg:-} -v $TIMEOUT bash -c "$test_cmd" &> >(cat | add_timestamps >> $tmp_file) &
fi
test_pid=$!
# echo "RTC waiting on $test_pid" >/dev/tty
wait $test_pid
code=$?

# If the test received a SIGTERM or SIGINT, we don't want to track or print anything.
if [ "$code" -eq 143 ] || [ "$code" -eq 130 ]; then
  exit $code
fi

if [ "$CI_REDIS_AVAILABLE" -eq 1 ]; then
  # If the test succeeded and we're using the test cache, set success flag for test. This key is unique to the test.
  # If the test succeeded and we're in CI, save the test log.
  # If the test failed, save the test log.
  if [ $code -eq 0 ]; then
    if [ "${USE_TEST_CACHE:-0}" -eq 1 ]; then
      redis_cli SETEX $key 604800 $log_key &>/dev/null
    fi
    if [ "$CI" -eq 1 ]; then
      publish_log
    else
      log_info=""
    fi
  else
    # Extend lifetime of failed test logs to 12 weeks.
    publish_log $((60 * 60 * 24 * 7 * 12))
  fi
fi

function track_test {
  # We track tests in merge queues only.
  if [ "$is_merge_queue" -eq 0 ]; then
    return
  fi

  local key=$1
  local line=$(pr_link "$2")

  redis_cli LPUSH $key "$(date "+%m-%d %H:%M:%S"): $(echo -e "$line")" &>/dev/null
  # Keeps only the last 1000 lines.
  redis_cli RTRIM $key -1000 -1 &>/dev/null
}

# Show PASSED and early out on success.
function pass {
  local line="${green}PASSED${reset}${log_info:-}: $test_cmd (${SECONDS}s)"
<<<<<<< HEAD
  track_test $test_hash "$line"
  if [ "${VERBOSE:-0}" -eq 1 ]; then
    cat $tmp_file
  fi
=======
>>>>>>> 8569c3e0
  echo -e "$line"

  line+=" (${purple}$COMMIT_AUTHOR${reset}: $COMMIT_MSG)"
  track_test "history_${test_hash}${TARGET_BRANCH:+_$TARGET_BRANCH}" "$line"
  exit
}

# Show FAILED and exit with error code.
function fail {
  local line="${red}FAILED${reset}${log_info:-}: $test_cmd (${SECONDS}s) (code: $code)"
  echo -e "$line"

  if [ "${DUMP_FAIL:-0}" -eq 1 ]; then
    cat $tmp_file
    echo -e "$line"
  fi

  line+=" (${purple}$COMMIT_AUTHOR${reset}: $COMMIT_MSG)"
  track_test "history_${test_hash}${TARGET_BRANCH:+_$TARGET_BRANCH}" "$line"
  track_test "failed_tests${TARGET_BRANCH:+_$TARGET_BRANCH}" "$line"

  exit $code
}

# Show FLAKED and send slack message to test owner(s). Exit with success.
function flake {
  local line="${purple}FLAKED${reset}${log_info:-}: $test_cmd (${SECONDS}s) (code: $code)"
  echo -e "$line"

  line+=" (${purple}$COMMIT_AUTHOR${reset}: $COMMIT_MSG)"
  track_test "history_${test_hash}${TARGET_BRANCH:+_$TARGET_BRANCH}" "$line"
  track_test "failed_tests_${TARGET_BRANCH:-}" "$line"

  # Early out if no token or not in merge queue.
  if [ -z "${SLACK_BOT_TOKEN:-}" ] || [ "$is_merge_queue" -eq 0 ]; then
    return
  fi

  # Send slack message to owners.
  slack_uids=""
  for uid in $owners; do
    slack_uids+="<@$uid> "
  done
  read -r -d '' data <<EOF
  {
    "channel": "#aztec3-ci",
    "text": "${slack_uids% }: Test flaked on *${TARGET_BRANCH:-$REF_NAME}*: \`$test_cmd\` http://ci.aztec-labs.com/$log_key"
  }
EOF
  curl -X POST https://slack.com/api/chat.postMessage \
    -H "Authorization: Bearer $SLACK_BOT_TOKEN" \
    -H "Content-type: application/json" \
    --data "$data" &>/dev/null
  exit
}

# Test passed.
[ $code -eq 0 ] && pass

# We're not in CI, fail.
[ "$CI" -eq 0 ] && fail

owners=$(get_test_owner "$test_cmd" "$tmp_file")

# To not fail a test, we at least need an owner to notify.
if [ -z "$owners" ]; then
  fail
else
  flake
fi<|MERGE_RESOLUTION|>--- conflicted
+++ resolved
@@ -184,13 +184,9 @@
 # Show PASSED and early out on success.
 function pass {
   local line="${green}PASSED${reset}${log_info:-}: $test_cmd (${SECONDS}s)"
-<<<<<<< HEAD
-  track_test $test_hash "$line"
   if [ "${VERBOSE:-0}" -eq 1 ]; then
     cat $tmp_file
   fi
-=======
->>>>>>> 8569c3e0
   echo -e "$line"
 
   line+=" (${purple}$COMMIT_AUTHOR${reset}: $COMMIT_MSG)"
