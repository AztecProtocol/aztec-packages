--- conflicted
+++ resolved
@@ -26,13 +26,8 @@
 
 # We only use the node module cache in CI.
 # The checking for ci-started makes sure we really *are* on a CI machine (it's created in bootstrap_ec2).
-<<<<<<< HEAD
-if [ "$CI" -eq 1 ] && [ -f $HOME/ci-started ]; then
+if [ "$CI" -eq 1 ] && [ -f $HOME/ci-started ] && [ "${NO_CACHE:-0}" -eq 0 ]; then
   nm_hash=$(cache_content_hash "${content_paths[*]}")
-=======
-if [ "$CI" -eq 1 ] && [ -f $HOME/ci-started ] && [ "${NO_CACHE:-0}" -eq 0 ]; then
-  nm_hash=$(cache_content_hash "^$yarn_lock_path" "^$package_json_path")
->>>>>>> 8b2eb963
   if ! cache_download node-modules-$nm_hash.zst; then
     denoise "retry 'find . -type d -iname node_modules -not -path \"*/node_modules/*\" | xargs rm -rf && yarn install --immutable'"
     cache_upload node-modules-$nm_hash.zst $(find . -type d -iname node_modules -not -path "*/node_modules/*")
