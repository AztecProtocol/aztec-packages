--- conflicted
+++ resolved
@@ -15,6 +15,7 @@
 
 NAME=$1
 
+# Read out the build flag as it has the context of the last success.
 # Extract endpoint URL if S3_BUILD_CACHE_AWS_PARAMS is set
 if [[ -n "${S3_BUILD_CACHE_AWS_PARAMS:-}" ]]; then
   # Write the flag file to stdout, return exit success if found
@@ -22,13 +23,6 @@
 else
   # Default to AWS S3 URL if no custom endpoint is set
   S3_ENDPOINT="http://aztec-ci-artifacts.s3.amazonaws.com"
-<<<<<<< HEAD
   # Write the flag file to stdout, return exit success if found
   curl -s -f "$S3_ENDPOINT/build-cache/$NAME.flag" -O || (echo "Running test $NAME because cache flag not found." && exit 1)
-fi
-=======
-fi
-# Attempt to download the cache file
-curl -s -f -o /dev/null "${S3_ENDPOINT}/build-cache/$NAME.flag" || (echo "Flag $NAME not found." && exit 1)
-echo "Flag $NAME exists."
->>>>>>> e96b0520
+fi