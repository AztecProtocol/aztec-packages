--- conflicted
+++ resolved
@@ -42,10 +42,6 @@
   export COMMIT_HASH=$(git rev-parse HEAD)
 fi
 
-<<<<<<< HEAD
-export CURRENT_VERSION=
-if [ -z "${CURRENT_VERSION:-}" ] && [ -f "$root/.release-please-manifest.json" ]; then
-=======
 if [ -z "${COMMIT_MSG:-}" ]; then
   export COMMIT_MSG=$(git log -1 --pretty=format:"%s")
 fi
@@ -54,7 +50,7 @@
   export COMMIT_AUTHOR="$(git log -1 --pretty=format:"%an")"
 fi
 
+export CURRENT_VERSION=
 if [ -z "${CURRENT_VERSION:-}" ]; then
->>>>>>> 8569c3e0
   export CURRENT_VERSION=$(jq -r '."."' $root/.release-please-manifest.json)
 fi