# Source this first in all bootstrap scripts.
# Usage: source $(git rev-parse --show-toplevel)/ci3/source_bootstrap
source $(git rev-parse --show-toplevel)/ci3/source

case "${1:-}" in
  "ci")
    # Forces yarn immutability, jest snapshot immutability, etc.
    export CI=1
    # Being in CI implies use of cache, and enables denoising.
    export USE_CACHE=${USE_CACHE:-1}
    export DENOISE=${DENOISE:-1}
    ;;
  ""|"fast")
    export USE_CACHE=${USE_CACHE:-1}
    ;;
<<<<<<< HEAD
esac

# Filters any test cmd that matches any pattern in the repos root .test_skip_patterns file.
# We filter comment lines and blank lines from the pattern file.
# Then filter through cache to remove previously successfully run tests.
function filter_test_cmds {
  grep -Ev -f <(grep -Ev -e '^\s*$' -e '^\s*#' $root/.test_skip_patterns) | filter_cached_test_cmd
}
=======
esac
>>>>>>> 49dacc33
<|MERGE_RESOLUTION|>--- conflicted
+++ resolved
@@ -13,7 +13,6 @@
   ""|"fast")
     export USE_CACHE=${USE_CACHE:-1}
     ;;
-<<<<<<< HEAD
 esac
 
 # Filters any test cmd that matches any pattern in the repos root .test_skip_patterns file.
@@ -21,7 +20,4 @@
 # Then filter through cache to remove previously successfully run tests.
 function filter_test_cmds {
   grep -Ev -f <(grep -Ev -e '^\s*$' -e '^\s*#' $root/.test_skip_patterns) | filter_cached_test_cmd
-}
-=======
-esac
->>>>>>> 49dacc33
+}