#!/bin/bash
NO_CD=1 source $(git rev-parse --show-toplevel)/ci3/source

# Ensure a command is passed
if [ "$#" -eq 0 ]; then
  echo "Usage: $0 <command>"
  exit 1
fi

if [[ "${DENOISE:-0}" -eq 0 ]] || [[ "${BUILD_SYSTEM_DEBUG:-0}" -eq 1 ]]; then
  set -e
  bash -c "$1"
  exit 0
fi

dots_per_line=${LINE_WIDTH:-64}
dot_count=0
status=0

# We don't want to lose color just because we're wrapping.
export FORCE_COLOR=1

# Create a new file descriptor for capturing output.
exec 3>&1

# If stdout is connected to a terminal, print singular dots for each line.
[ -t 1 ] && realtime=1 || realtime=0

# Execute the command and process the output, allow for errors.
set +e
echo "Executing: $1"
echo -n "   0 "
output=$(
  bash -c "$1" 2>&1 | while IFS= read -r line; do
    ((dot_count++))
    [ $realtime -eq 1 ] && >&3 printf "."
    if [[ "$dots_per_line" -gt 0 && $((dot_count % dots_per_line)) -eq 0 ]]; then
      [ $realtime -eq 0 ] && >&3 printf '%.s.' $(seq 1 "$dots_per_line")
      >&3 printf "\n%4s " "$dot_count"
    fi
    printf "%s\n" "$line"
  done;
)
# Get the exit status of the command
status=${PIPESTATUS[0]}

if [ "$CI_REDIS_AVAILABLE" -eq 1 ]; then
  key=$(uuid)
  {
    echo "Command: $1 (exit: $status)"
    echo "$output"
  } | redis_cli -x SETEX $key 604800 &>/dev/null
fi

# Handle non-zero exit status
if [ "$status" -ne 0 ]; then
  echo -e "\nCommand exited with status $status. Dumping output:"
  echo -e "$output"
  echo -e -n ". ${red}failed${reset} (${SECONDS}s)"
else
  echo -e -n ". ${green}done${reset} (${SECONDS}s)"
<<<<<<< HEAD
=======
fi

if [ "$CI_REDIS_AVAILABLE" -eq 1 ]; then
  url=http://ci.aztec-labs.com/$key
  echo -e -n " (${yellow}${link_open}${url}${link_close}${url}${link_open}${link_close}${reset})"
>>>>>>> 9441b122
fi
echo

[ "$CI_REDIS_AVAILABLE" -eq 1 ] && echo -e -n " (${yellow}$key${reset})" || true
echo

exit $status<|MERGE_RESOLUTION|>--- conflicted
+++ resolved
@@ -59,18 +59,12 @@
   echo -e -n ". ${red}failed${reset} (${SECONDS}s)"
 else
   echo -e -n ". ${green}done${reset} (${SECONDS}s)"
-<<<<<<< HEAD
-=======
 fi
 
 if [ "$CI_REDIS_AVAILABLE" -eq 1 ]; then
   url=http://ci.aztec-labs.com/$key
   echo -e -n " (${yellow}${link_open}${url}${link_close}${url}${link_open}${link_close}${reset})"
->>>>>>> 9441b122
 fi
 echo
 
-[ "$CI_REDIS_AVAILABLE" -eq 1 ] && echo -e -n " (${yellow}$key${reset})" || true
-echo
-
 exit $status