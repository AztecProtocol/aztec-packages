#!/usr/bin/env bash
# Usage: ./bootstrap.sh <full|fast|check|clean>"
#   full: Bootstrap the repo from scratch.
#   fast: Bootstrap the repo using CI cache where possible to save time building.
#   check: Check required toolchains and versions are installed.
#   clean: Force a complete clean of the repo. Erases untracked files, be careful!
# Use ci3 script base.
source $(git rev-parse --show-toplevel)/ci3/source_bootstrap

# Enable abbreviated output by default.
export DENOISE=${DENOISE:-1}

cmd=${1:-}
[ -n "$cmd" ] && shift

function encourage_dev_container {
  echo -e "${bold}${red}ERROR: Toolchain incompatibility. We encourage use of our dev container. See build-images/README.md.${reset}"
}

# Checks for required utilities, toolchains and their versions.
# Developers should probably use the dev container in /build-images to ensure the smoothest experience.
function check_toolchains {
  # Check for various required utilities.
  for util in jq parallel awk git curl; do
    if ! command -v $util > /dev/null; then
      encourage_dev_container
      echo "Utility $util not found."
      echo "Installation: sudo apt install $util"
      exit 1
    fi
  done
  # Check cmake version.
  local cmake_min_version="3.24"
  local cmake_installed_version=$(cmake --version | head -n1 | awk '{print $3}')
  if [[ "$(printf '%s\n' "$cmake_min_version" "$cmake_installed_version" | sort -V | head -n1)" != "$cmake_min_version" ]]; then
    encourage_dev_container
    echo "Minimum cmake version 3.24 not found."
    exit 1
  fi
  # Check clang version.
  if ! clang++-16 --version | grep "clang version 16." > /dev/null; then
    encourage_dev_container
    echo "clang 16 not installed."
    echo "Installation: sudo apt install clang-16"
    exit 1
  fi
  # Check rust version.
  if ! rustup show | grep "1.75" > /dev/null; then
    encourage_dev_container
    echo "Rust version 1.75 not installed."
    echo "Installation:"
    echo "  curl --proto '=https' --tlsv1.2 -sSf https://sh.rustup.rs | sh -s -- -y --default-toolchain 1.75.0"
    exit 1
  fi
  # Check wasi-sdk version.
  if ! cat /opt/wasi-sdk/VERSION 2> /dev/null | grep 22.0 > /dev/null; then
    encourage_dev_container
    echo "wasi-sdk-22 not found at /opt/wasi-sdk."
    echo "Use dev container, build from source, or you can install linux x86 version with:"
    echo "  curl -s -L https://github.com/WebAssembly/wasi-sdk/releases/download/wasi-sdk-22/wasi-sdk-22.0-linux.tar.gz | tar zxf - && sudo mv wasi-sdk-22.0 /opt/wasi-sdk"
    exit 1
  fi
  # Check foundry version.
  for tool in forge anvil; do
    if ! $tool --version 2> /dev/null | grep 25f24e6 > /dev/null; then
      encourage_dev_container
      echo "$tool not in PATH or incorrect version (requires 25f24e677a6a32a62512ad4f561995589ac2c7dc)."
      echo "Installation: https://book.getfoundry.sh/getting-started/installation"
      echo "  curl -L https://foundry.paradigm.xyz | bash"
      echo "  foundryup -i nightly-25f24e677a6a32a62512ad4f561995589ac2c7dc"
      exit 1
    fi
  done
  # Check Node.js version.
  local node_min_version="18.19.0"
  local node_installed_version=$(node --version | cut -d 'v' -f 2)
  if [[ "$(printf '%s\n' "$node_min_version" "$node_installed_version" | sort -V | head -n1)" != "$node_min_version" ]]; then
    encourage_dev_container
    echo "Minimum Node.js version $node_min_version not found (got $node_installed_version)."
    echo "Installation: nvm install $node_min_version"
    exit 1
  fi
  # Check for required npm globals.
  for util in corepack solhint; do
    if ! command -v $util > /dev/null; then
      encourage_dev_container
      echo "$util not found."
      echo "Installation: npm install --global $util"
      exit 1
    fi
  done
}

# Install pre-commit git hooks.
function install_hooks {
  hooks_dir=$(git rev-parse --git-path hooks)
  echo "(cd barretenberg/cpp && ./format.sh staged)" >$hooks_dir/pre-commit
  echo "./yarn-project/precommit.sh" >>$hooks_dir/pre-commit
  echo "./noir-projects/precommit.sh" >>$hooks_dir/pre-commit
  echo "./yarn-project/circuits.js/precommit.sh" >>$hooks_dir/pre-commit
  chmod +x $hooks_dir/pre-commit
}

function test_cmds {
  if [ "$#" -eq 0 ]; then
    # Ordered with longest running first, to ensure they get scheduled earliest.
<<<<<<< HEAD
    set -- yarn-project/end-to-end aztec-up yarn-project noir-projects barretenberg l1-contracts noir spartan
    # WORKTODO fix boxes - compile errors?
    #set -- yarn-project/end-to-end aztec-up yarn-project noir-projects boxes barretenberg l1-contracts noir spartan
=======
    set -- spartan yarn-project/end-to-end aztec-up yarn-project noir-projects boxes barretenberg l1-contracts noir
>>>>>>> bab08fbd
  fi
  parallel -k --line-buffer './{}/bootstrap.sh test-cmds 2>/dev/null' ::: $@ | filter_test_cmds
}

function test {
  echo_header "test all"

  # Starting txe servers with incrementing port numbers.
  export NUM_TXES=8
  trap 'kill $(jobs -p) &>/dev/null || true' EXIT
  for i in $(seq 0 $((NUM_TXES-1))); do
    existing_pid=$(lsof -ti :$((45730 + i)) || true)
    [ -n "$existing_pid" ] && kill -9 $existing_pid
    # TODO: I'd like to use dump_fail here, but TXE needs to exit 0 on receiving a SIGTERM.
    (cd $root/yarn-project/txe && LOG_LEVEL=silent TXE_PORT=$((45730 + i)) yarn start) >/dev/null &
  done
  echo "Waiting for TXE's to start..."
  for i in $(seq 0 $((NUM_TXES-1))); do
      while ! nc -z 127.0.0.1 $((45730 + i)) &>/dev/null; do sleep 1; done
  done

  # We will start half as many jobs as we have cpu's.
  # This is based on the slightly magic assumption that many tests can benefit from 2 cpus,
  # and also that half the cpus are logical, not physical.
  echo "Gathering tests to run..."
  local num_cpus=$(get_num_cpus)
  test_cmds $@ | parallelise $((num_cpus / 2))
}

function build {
  echo_header "pull submodules"
  denoise "git submodule update --init --recursive"

  check_toolchains

  projects=(
    noir
    barretenberg
    avm-transpiler
    noir-projects
    # Relies on noir-projects for verifier solidity generation.
    l1-contracts
    yarn-project
    boxes
    docs
    release-image
    aztec-up
  )

  for project in "${projects[@]}"; do
    $project/bootstrap.sh ${1:-}
  done
}

function release {
  projects=(
    barretenberg/cpp
    barretenberg/ts
    noir
    l1-contracts
    yarn-project
    # Should publish at least one of our boxes to it's own repo.
    #boxes
    aztec-up
    docs
    release-image
  )

  for project in "${projects[@]}"; do
    $project/bootstrap.sh release
  done
}

function release_commit {
  REF_NAME="commit-$COMMIT_HASH"

  # Add an easy link for comparing to previous release.
  local compare_link=""
  if gh release view "v$CURRENT_VERSION" &>/dev/null; then
    compare_link=$(echo -e "See changes: https://github.com/$repo/compare/${CURRENT_VERSION}...${COMMIT_HASH}")
  fi

  # Ensure we have a commit release.
  if ! gh release view "$REF_NAME" &>/dev/null; then
    gh release create "$REF_NAME" \
      --prerelease \
      --target $COMMIT_HASH \
      --title "$REF_NAME" \
      --notes "${compare_link}"
  fi

  projects=(
    barretenberg/cpp
    barretenberg/ts
    noir
    l1-contracts
    yarn-project
    # Should publish at least one of our boxes to it's own repo.
    #boxes
    docs
    release-image
  )

  for project in "${projects[@]}"; do
    $project/bootstrap.sh release_commit
  done
}

case "$cmd" in
  "clean")
    echo "WARNING: This will erase *all* untracked files, including hooks and submodules."
    echo -n "Continue? [y/n] "
    read user_input
    if [[ ! "$user_input" =~ ^[yY](es)?$ ]]; then
      echo "Exiting without cleaning"
      exit 1
    fi

    # Remove hooks and submodules.
    rm -rf .git/hooks/*
    rm -rf .git/modules/*
    for submodule in $(git config --file .gitmodules --get-regexp path | awk '{print $2}'); do
      rm -rf $submodule
    done

    # Remove all untracked files, directories, nested repos, and .gitignore files.
    git clean -ffdx
  ;;
  "check")
    check_toolchains
    echo "Toolchains look good! 🎉"
  ;;
  ""|"fast"|"full")
    build $cmd
  ;;
  "test-cmds")
    test_cmds $@
  ;;
  "test")
    test $@
  ;;
  "ci")
    build
    test
    release
    ;;
  release|release_commit)
    $cmd
    ;;
  *)
    echo "Unknown command: $cmd"
    echo "usage: $0 <clean|check|fast|full|test-cmds|test|ci|release>"
    exit 1
  ;;
esac<|MERGE_RESOLUTION|>--- conflicted
+++ resolved
@@ -104,13 +104,7 @@
 function test_cmds {
   if [ "$#" -eq 0 ]; then
     # Ordered with longest running first, to ensure they get scheduled earliest.
-<<<<<<< HEAD
-    set -- yarn-project/end-to-end aztec-up yarn-project noir-projects barretenberg l1-contracts noir spartan
-    # WORKTODO fix boxes - compile errors?
-    #set -- yarn-project/end-to-end aztec-up yarn-project noir-projects boxes barretenberg l1-contracts noir spartan
-=======
     set -- spartan yarn-project/end-to-end aztec-up yarn-project noir-projects boxes barretenberg l1-contracts noir
->>>>>>> bab08fbd
   fi
   parallel -k --line-buffer './{}/bootstrap.sh test-cmds 2>/dev/null' ::: $@ | filter_test_cmds
 }
