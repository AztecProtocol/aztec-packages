#!/bin/bash
set -e

export CLEAN=$1

# Remove all untracked files and directories.
if [ -n "$CLEAN" ]; then
  if [ "$CLEAN" = "clean" ]; then
    echo "WARNING: This will erase *all* untracked files, including hooks and submodules."
    echo -n "Continue? [y/n] "
    read user_input
    if [ "$user_input" != "y" ] && [ "$user_input" != "Y" ]; then
      exit 1
    fi
    rm -rf .git/hooks/*
    git clean -fd
    for SUBMODULE in $(git config --file .gitmodules --get-regexp path | awk '{print $2}'); do
      rm -rf $SUBMODULE
    done
    git submodule update --init --recursive
    exit 0
  else
    echo "Unknown command: $CLEAN"
    exit 1
  fi
fi

git submodule update --init --recursive

if [ ! -f ~/.nvm/nvm.sh ]; then
  echo "Nvm not found at ~/.nvm"
  exit 1
fi

\. ~/.nvm/nvm.sh
nvm install

# Until we push .yarn/cache, we still need to install.
cd yarn-project
yarn install --immutable
cd ..

# We only bootstrap projects that produce artefacts needed for running end-to-end tests.
PROJECTS=(
  # "circuits:./bootstrap.sh db_cli rollup_cli"
  # "yarn-project/acir-simulator:yarn build"
  # "yarn-project/aztec-cli:yarn build"
  "yarn-project/aztec-rpc:yarn build"
  "yarn-project/aztec.js:yarn build"
  "yarn-project/archiver:yarn build"
  "yarn-project/ethereum.js:yarn build"
  "yarn-project/foundation:yarn build"
  # "yarn-project/kernel-simulator:yarn build"
  "yarn-project/key-store:yarn build"
  "yarn-project/merkle-tree:yarn build"
  "yarn-project/p2p:yarn build"
  # "yarn-project/prover-client:yarn build"
  "yarn-project/aztec-node:yarn build"
  # "yarn-project/sequencer-client:yarn build"
<<<<<<< HEAD
=======
  # "yarn-project/wallet:yarn build"
  "yarn-project/world-state:yarn build"
>>>>>>> 6b97f734
)

for E in "${PROJECTS[@]}"; do
  ARR=(${E//:/ })
  DIR=${ARR[0]}
  COMMAND=${ARR[@]:1}
  echo "Bootstrapping $DIR: $COMMAND"
  pushd $DIR > /dev/null
  $COMMAND
  popd > /dev/null
done

echo
echo "Success! You could now run e.g.: ./scripts/tmux-splits e2e_deploy_contract"<|MERGE_RESOLUTION|>--- conflicted
+++ resolved
@@ -57,11 +57,7 @@
   # "yarn-project/prover-client:yarn build"
   "yarn-project/aztec-node:yarn build"
   # "yarn-project/sequencer-client:yarn build"
-<<<<<<< HEAD
-=======
-  # "yarn-project/wallet:yarn build"
   "yarn-project/world-state:yarn build"
->>>>>>> 6b97f734
 )
 
 for E in "${PROJECTS[@]}"; do
