--- conflicted
+++ resolved
@@ -89,7 +89,13 @@
       exit 1
     fi
   done
-<<<<<<< HEAD
+  # Check for yarn availability
+  if ! command -v yarn > /dev/null; then
+    encourage_dev_container
+    echo "yarn not found."
+    echo "Installation: corepack enable"
+    exit 1
+  fi
 }
 
 # Install pre-commit git hooks.
@@ -98,6 +104,7 @@
   echo "(cd barretenberg/cpp && ./format.sh staged)" >$hooks_dir/pre-commit
   echo "./yarn-project/precommit.sh" >>$hooks_dir/pre-commit
   echo "./noir-projects/precommit.sh" >>$hooks_dir/pre-commit
+  echo "./yarn-project/circuits.js/precommit.sh" >>$hooks_dir/pre-commit
   chmod +x $hooks_dir/pre-commit
 }
 
@@ -107,15 +114,6 @@
     set -- yarn-project/end-to-end aztec-up yarn-project noir-projects boxes barretenberg l1-contracts noir
   fi
   parallel -k --line-buffer './{}/bootstrap.sh test-cmds 2>/dev/null' ::: $@ | filter_test_cmds
-=======
-  # Check for yarn availability
-  if ! command -v yarn > /dev/null; then
-    encourage_dev_container
-    echo "yarn not found."
-    echo "Installation: corepack enable"
-    exit 1
-  fi
->>>>>>> 35734cc5
 }
 
 function test {
@@ -297,44 +295,8 @@
     test
     ;;
   *)
-<<<<<<< HEAD
     echo "Unknown command: $cmd"
     echo "usage: $0 <clean|full|fast|test|check|test-e2e|test-cache|test-boxes|test-kind-network|image-aztec|image-e2e|image-faucet>"
     exit 1
   ;;
-esac
-=======
-    echo "usage: $0 <clean|full|fast|test|check|test-e2e|test-cache|test-boxes|image-aztec|image-e2e|image-faucet>"
-    exit 1
-  ;;
-esac
-
-# Install pre-commit git hooks.
-hooks_dir=$(git rev-parse --git-path hooks)
-echo "(cd barretenberg/cpp && ./format.sh staged)" >$hooks_dir/pre-commit
-echo "./yarn-project/precommit.sh" >>$hooks_dir/pre-commit
-echo "./noir-projects/precommit.sh" >>$hooks_dir/pre-commit
-echo "./yarn-project/circuits.js/precommit.sh" >>$hooks_dir/pre-commit
-chmod +x $hooks_dir/pre-commit
-
-github_group "pull submodules"
-denoise git submodule update --init --recursive
-github_endgroup
-
-check_toolchains
-
-projects=(
-  noir
-  barretenberg
-  l1-contracts
-  avm-transpiler
-  noir-projects
-  yarn-project
-  boxes
-)
-
-# Build projects.
-for project in "${projects[@]}"; do
-  $project/bootstrap.sh $cmd
-done
->>>>>>> 35734cc5
+esac