#!/usr/bin/env bash
# Usage: ./bootstrap.sh <full|fast|check|clean>"
#   full: Bootstrap the repo from scratch.
#   fast: Bootstrap the repo using CI cache where possible to save time building.
#   check: Check required toolchains and versions are installed.
#   clean: Force a complete clean of the repo. Erases untracked files, be careful!
# Use ci3 script base.
source $(git rev-parse --show-toplevel)/ci3/source_bootstrap

# Enable abbreviated output.
export DENOISE=1
# We always want color.
export FORCE_COLOR=true

cmd=${1:-}
[ -n "$cmd" ] && shift

function encourage_dev_container {
  echo -e "${bold}${red}ERROR: Toolchain incompatibility. We encourage use of our dev container. See build-images/README.md.${reset}"
}

# Checks for required utilities, toolchains and their versions.
# Developers should probably use the dev container in /build-images to ensure the smoothest experience.
function check_toolchains {
  # Check for various required utilities.
  for util in jq parallel awk git curl; do
    if ! command -v $util > /dev/null; then
      encourage_dev_container
      echo "Utility $util not found."
      echo "Installation: sudo apt install $util"
      exit 1
    fi
  done
  # Check cmake version.
  local cmake_min_version="3.24"
  local cmake_installed_version=$(cmake --version | head -n1 | awk '{print $3}')
  if [[ "$(printf '%s\n' "$cmake_min_version" "$cmake_installed_version" | sort -V | head -n1)" != "$cmake_min_version" ]]; then
    encourage_dev_container
    echo "Minimum cmake version 3.24 not found."
    exit 1
  fi
  # Check clang version.
  if ! clang++-16 --version | grep "clang version 16." > /dev/null; then
    encourage_dev_container
    echo "clang 16 not installed."
    echo "Installation: sudo apt install clang-16"
    exit 1
  fi
  # Check rust version.
  if ! rustup show | grep "1.74" > /dev/null; then
    encourage_dev_container
    echo "Rust version 1.74 not installed."
    echo "Installation:"
    echo "  curl --proto '=https' --tlsv1.2 -sSf https://sh.rustup.rs | sh -s -- -y --default-toolchain 1.74.1"
    exit 1
  fi
  # Check wasi-sdk version.
  if ! cat /opt/wasi-sdk/VERSION 2> /dev/null | grep 22.0 > /dev/null; then
    encourage_dev_container
    echo "wasi-sdk-22 not found at /opt/wasi-sdk."
    echo "Use dev container, build from source, or you can install linux x86 version with:"
    echo "  curl -s -L https://github.com/WebAssembly/wasi-sdk/releases/download/wasi-sdk-22/wasi-sdk-22.0-linux.tar.gz | tar zxf - && sudo mv wasi-sdk-22.0 /opt/wasi-sdk"
    exit 1
  fi
  # Check foundry version.
  for tool in forge anvil; do
    if ! $tool --version 2> /dev/null | grep 25f24e6 > /dev/null; then
      encourage_dev_container
      echo "$tool not in PATH or incorrect version (requires 25f24e677a6a32a62512ad4f561995589ac2c7dc)."
      echo "Installation: https://book.getfoundry.sh/getting-started/installation"
      echo "  curl -L https://foundry.paradigm.xyz | bash"
      echo "  foundryup -i nightly-25f24e677a6a32a62512ad4f561995589ac2c7dc"
      exit 1
    fi
  done
  # Check Node.js version.
  local node_min_version="18.19.0"
  local node_installed_version=$(node --version | cut -d 'v' -f 2)
  if [[ "$(printf '%s\n' "$node_min_version" "$node_installed_version" | sort -V | head -n1)" != "$node_min_version" ]]; then
    encourage_dev_container
    echo "Minimum Node.js version $node_min_version not found (got $node_installed_version)."
    echo "Installation: nvm install $node_min_version"
    exit 1
  fi
  # Check for required npm globals.
  for util in corepack solhint; do
    if ! command -v $util > /dev/null; then
      encourage_dev_container
      echo "$util not found."
      echo "Installation: npm install --global $util"
      exit 1
    fi
  done
  # Check for yarn availability
  if ! command -v yarn > /dev/null; then
    encourage_dev_container
    echo "yarn not found."
    echo "Installation: corepack enable"
    exit 1
  fi
  # Check for yarn version
  local yarn_min_version="4.5.2"
  local yarn_installed_version=$(yarn --version)
  if [[ "$(printf '%s\n' "$yarn_min_version" "$yarn_installed_version" | sort -V | head -n1)" != "$yarn_min_version" ]]; then
    encourage_dev_container
    echo "Minimum yarn version $yarn_min_version not found (got $yarn_installed_version)."
    echo "Installation: yarn set version $yarn_min_version; yarn install"
    exit 1
  fi
}

function test_all {
  # Rust is very annoying.
  # You sneeze and everything needs recompiling and you can't avoid recompiling when running tests.
  # Ensure tests are up-to-date first so parallel doesn't complain about slow startup.
  echo "Building tests..."
  ./noir/bootstrap.sh build-tests

  # Starting txe servers with incrementing port numbers.
  export NUM_TXES=8
  trap 'kill $(jobs -p)' EXIT
  for i in $(seq 0 $((NUM_TXES-1))); do
    (cd $root/yarn-project/txe && LOG_LEVEL=silent TXE_PORT=$((45730 + i)) yarn start) &
  done
  echo "Waiting for TXE's to start..."
  for i in $(seq 0 $((NUM_TXES-1))); do
      while ! nc -z 127.0.0.1 $((45730 + i)) &>/dev/null; do sleep 1; done
  done

  echo "Gathering tests to run..."
  {
    set -euo pipefail

    if [ "$#" -gt 0 ]; then
      for arg in "$@"; do
        "$arg/bootstrap.sh" test-cmds
      done
    else
      # Ordered with longest running first, to ensure they get scheduled earliest.
      ./yarn-project/bootstrap.sh test-cmds
      ./noir-projects/bootstrap.sh test-cmds
      ./boxes/bootstrap.sh test-cmds
      ./barretenberg/bootstrap.sh test-cmds
      ./l1-contracts/bootstrap.sh test-cmds
      ./noir/bootstrap.sh test-cmds
    fi
  } | parallel -j96 --bar --joblog joblog.txt --halt now,fail=1 'dump_fail {} >/dev/null'

  slow_jobs=$(cat joblog.txt | \
    awk 'NR>1 && $4 > 300 {print | "sort -k4,4"}' | \
    awk '{print $4 ": " substr($0, index($0, $9))}' | sed -E "s/^(.*: ).*'([^']+)'.*$/\1\2/")
  if [ -n "$slow_jobs" ]; then
    echo -e "${yellow}WARNING: The following tests exceed 5 minute runtimes. Break them up.${reset}"
    echo "$slow_jobs"
  fi
}

case "$cmd" in
  "clean")
    echo "WARNING: This will erase *all* untracked files, including hooks and submodules."
    echo -n "Continue? [y/n] "
    read user_input
    if [[ ! "$user_input" =~ ^[yY](es)?$ ]]; then
      echo "Exiting without cleaning"
      exit 1
    fi

    # Remove hooks and submodules.
    rm -rf .git/hooks/*
    rm -rf .git/modules/*
    for submodule in $(git config --file .gitmodules --get-regexp path | awk '{print $2}'); do
      rm -rf $submodule
    done

    # Remove all untracked files, directories, nested repos, and .gitignore files.
    git clean -ffdx

    echo "Cleaning complete"
    exit 0
  ;;
  "check")
    check_toolchains
    echo "Toolchains look good! 🎉"
    exit 0
  ;;
  "test-e2e")
    ./bootstrap.sh image-e2e
    shift 1
    yarn-project/end-to-end/scripts/e2e_test.sh $@
    exit
  ;;
  "test-cache")
    # Test cache by running minio with full and fast bootstraps
    scripts/tests/bootstrap/test-cache
    exit
    ;;
  "test-boxes")
    github_group "test-boxes"
    bootstrap_local_noninteractive "CI=1 SKIP_BB_CRS=1 ./bootstrap.sh fast && ./boxes/bootstrap.sh test";
    exit
  ;;
  "image-aztec")
    image=aztecprotocol/aztec:$(git rev-parse HEAD)
    check_arch=false

    # Check for --check-arch flag in args
    for arg in "$@"; do
      if [ "$arg" = "--check-arch" ]; then
        check_arch=true
        break
      fi
    done

    docker pull $image &>/dev/null || true
    if docker_has_image $image; then
<<<<<<< HEAD
      echo "Image $image already exists and has been downloaded." && exit
      exit
=======
      if [ "$check_arch" = true ]; then
        # Check we're on the correct architecture
        image_arch=$(docker inspect $image --format '{{.Architecture}}')
        host_arch=$(uname -m | sed 's/x86_64/amd64/' | sed 's/aarch64/arm64/')

        if [ "$image_arch" != "$host_arch" ]; then
          echo "Warning: Image architecture ($image_arch) doesn't match host architecture ($host_arch)"
          echo "Rebuilding image for correct architecture..."
        else
          echo "Image $image already exists and has been downloaded with correct architecture." && exit
        fi
      else
        echo "Image $image already exists and has been downloaded." && exit
      fi
    else
      echo "Image $image does not exist, building..."
>>>>>>> fed44a50
    fi
    github_group "image-aztec"
    source $ci3/source_tmp
    echo "earthly artifact build:"
    scripts/earthly-ci --artifact +bootstrap-aztec/usr/src $TMP/usr/src
    echo "docker image build:"
    docker pull aztecprotocol/aztec-base:v1.0-$(arch)
    docker tag aztecprotocol/aztec-base:v1.0-$(arch) aztecprotocol/aztec-base:latest
    docker build -f Dockerfile.aztec -t $image $TMP
    if [ "${CI:-0}" = 1 ]; then
      docker push $image
    fi
    github_endgroup
    exit
  ;;
  "_image-e2e")
    image=aztecprotocol/end-to-end:$(git rev-parse HEAD)
    docker pull $image &>/dev/null || true
    if docker_has_image $image; then
      echo "Image $image already exists." && exit
    fi
    github_group "image-e2e"
    source $ci3/source_tmp
    echo "earthly artifact build:"
    scripts/earthly-ci --artifact +bootstrap-end-to-end/usr/src $TMP/usr/src
    scripts/earthly-ci --artifact +bootstrap-end-to-end/anvil $TMP/anvil
    echo "docker image build:"
    docker pull aztecprotocol/end-to-end-base:v1.0-$(arch)
    docker tag aztecprotocol/end-to-end-base:v1.0-$(arch) aztecprotocol/end-to-end-base:latest
    docker build -f Dockerfile.end-to-end -t $image $TMP
    if [ "${CI:-0}" = 1 ]; then
      docker push $image
    fi
    github_endgroup
    exit
  ;;
  "image-e2e")
    parallel --line-buffer ./bootstrap.sh ::: image-aztec _image-e2e
    exit
  ;;
  "image-faucet")
    image=aztecprotocol/aztec-faucet:$(git rev-parse HEAD)
    if docker_has_image $image; then
      echo "Image $image already exists." && exit
    fi
    github_group "image-faucet"
    source $ci3/source_tmp
    mkdir -p $TMP/usr
    echo "earthly artifact build:"
    scripts/earthly-ci --artifact +bootstrap-faucet/usr/src $TMP/usr/src
    echo "docker image build:"
    docker build -f Dockerfile.aztec-faucet -t $image $TMP
    if [ "${CI:-0}" = 1 ]; then
      docker push $image
    fi
    github_endgroup
    exit
  ;;
  "test-all")
    test_all
    exit
  ;;
  ""|"fast"|"full"|"test"|"ci")
    # Drop through. source_bootstrap on script entry has set flags.
  ;;
  *)
    echo "usage: $0 <clean|full|fast|test|check|test-e2e|test-cache|test-boxes|test-kind-network|image-aztec|image-e2e|image-faucet>"
    exit 1
  ;;
esac

# Install pre-commit git hooks.
hooks_dir=$(git rev-parse --git-path hooks)
echo "(cd barretenberg/cpp && ./format.sh staged)" >$hooks_dir/pre-commit
echo "./yarn-project/precommit.sh" >>$hooks_dir/pre-commit
chmod +x $hooks_dir/pre-commit

github_group "pull submodules"
denoise git submodule update --init --recursive
github_endgroup

check_toolchains

projects=(
  noir
  barretenberg
  l1-contracts
  avm-transpiler
  noir-projects
  yarn-project
  boxes
)

# Build projects.
for project in "${projects[@]}"; do
  $project/bootstrap.sh $cmd
done<|MERGE_RESOLUTION|>--- conflicted
+++ resolved
@@ -213,10 +213,6 @@
 
     docker pull $image &>/dev/null || true
     if docker_has_image $image; then
-<<<<<<< HEAD
-      echo "Image $image already exists and has been downloaded." && exit
-      exit
-=======
       if [ "$check_arch" = true ]; then
         # Check we're on the correct architecture
         image_arch=$(docker inspect $image --format '{{.Architecture}}')
@@ -233,7 +229,6 @@
       fi
     else
       echo "Image $image does not exist, building..."
->>>>>>> fed44a50
     fi
     github_group "image-aztec"
     source $ci3/source_tmp
