#!/usr/bin/env bash
# Usage: ./bootstrap.sh <full|fast|check|clean>"
#   full: Bootstrap the repo from scratch.
#   fast: Bootstrap the repo using CI cache where possible to save time building.
#   check: Check required toolchains and versions are installed.
#   clean: Force a complete clean of the repo. Erases untracked files, be careful!
# Use ci3 script base.
source $(git rev-parse --show-toplevel)/ci3/source

# Enable abbreviated output.
export DENOISE=1

# Enable abbreviated output.
export DENOISE=1

CMD=${1:-}

YELLOW="\033[93m"
RED="\033[31m"
BOLD="\033[1m"
RESET="\033[0m"

function encourage_dev_container {
  echo -e "${BOLD}${RED}ERROR: Toolchain incompatibility. We encourage use of our dev container. See build-images/README.md.${RESET}"
}

# Checks for required utilities, toolchains and their versions.
# Developers should probably use the dev container in /build-images to ensure the smoothest experience.
function check_toolchains {
  # Check for various required utilities.
  for util in jq parallel awk git curl; do
    if ! command -v $util > /dev/null; then
      encourage_dev_container
      echo "Utility $util not found."
      exit 1
    fi
  done
  # Check cmake version.
  CMAKE_MIN_VERSION="3.24"
  CMAKE_INSTALLED_VERSION=$(cmake --version | head -n1 | awk '{print $3}')
  if [[ "$(printf '%s\n' "$CMAKE_MIN_VERSION" "$CMAKE_INSTALLED_VERSION" | sort -V | head -n1)" != "$CMAKE_MIN_VERSION" ]]; then
    encourage_dev_container
    echo "Minimum cmake version 3.24 not found."
    exit 1
  fi
  # Check clang version.
  if ! clang++-16 --version | grep "clang version 16." > /dev/null; then
    encourage_dev_container
    echo "clang 16 not installed."
    echo "Installation: sudo apt install clang-16"
    exit 1
  fi
  # Check rust version.
  if ! rustup show | grep "1.74" > /dev/null; then
    encourage_dev_container
    echo "Rust version 1.74 not installed."
    echo "Installation:"
    echo "  curl --proto '=https' --tlsv1.2 -sSf https://sh.rustup.rs | sh -s -- -y --default-toolchain 1.74.1"
    exit 1
  fi
  # Check wasi-sdk version.
  if ! cat /opt/wasi-sdk/VERSION 2> /dev/null | grep 22.0 > /dev/null; then
    encourage_dev_container
    echo "wasi-sdk-22 not found at /opt/wasi-sdk."
    echo "Use dev container, build from source, or you can install linux x86 version with:"
    echo "  curl -s -L https://github.com/WebAssembly/wasi-sdk/releases/download/wasi-sdk-22/wasi-sdk-22.0-linux.tar.gz | tar zxf - && sudo mv wasi-sdk-22.0 /opt/wasi-sdk"
    exit 1
  fi
  # Check foundry version.
  for tool in forge anvil; do
    if ! $tool --version 2> /dev/null | grep 25f24e6 > /dev/null; then
      encourage_dev_container
      echo "$tool not in PATH or incorrect version (requires 25f24e677a6a32a62512ad4f561995589ac2c7dc)."
      echo "Installation: https://book.getfoundry.sh/getting-started/installation"
      echo "  curl -L https://foundry.paradigm.xyz | bash"
      echo "  foundryup -v nightly-25f24e677a6a32a62512ad4f561995589ac2c7dc"
      exit 1
    fi
  done
  # Check Node.js version.
  NODE_MIN_VERSION="18.19.0"
  NODE_INSTALLED_VERSION=$(node --version | cut -d 'v' -f 2)
  if [[ "$(printf '%s\n' "$NODE_MIN_VERSION" "$NODE_INSTALLED_VERSION" | sort -V | head -n1)" != "$NODE_MIN_VERSION" ]]; then
    encourage_dev_container
    echo "Minimum Node.js version 18.19.0 not found."
    echo "Installation: nvm install 18"
    exit 1
  fi
  # Check for required npm globals.
  for util in corepack solhint; do
    if ! command -v $util > /dev/null; then
      encourage_dev_container
      echo "$util not found."
      echo "Installation: npm install --global $util"
      exit 1
    fi
  done
}

case "$CMD" in
  "clean")
    echo "WARNING: This will erase *all* untracked files, including hooks and submodules."
    echo -n "Continue? [y/n] "
    read user_input
    if [[ ! "$user_input" =~ ^[yY](es)?$ ]]; then
      echo "Exiting without cleaning"
      exit 1
    fi

    # Remove hooks and submodules.
    rm -rf .git/hooks/*
    rm -rf .git/modules/*
    for SUBMODULE in $(git config --file .gitmodules --get-regexp path | awk '{print $2}'); do
      rm -rf $SUBMODULE
    done

    # Remove all untracked files, directories, nested repos, and .gitignore files.
    git clean -ffdx

    echo "Cleaning complete"
    exit 0
  ;;
  "full")
    echo -e "${BOLD}${YELLOW}WARNING: Performing a full bootstrap. Consider leveraging './bootstrap.sh fast' to use CI cache.${RESET}"
    echo
  ;;
  "fast")
    export USE_CACHE=1
  ;;
  "check")
    check_toolchains
    echo "Toolchains look good! 🎉"
    exit 0
  ;;
  "test-e2e")
    ./bootstrap.sh image-aztec
    ./bootstrap.sh image-e2e
    yarn-project/end-to-end/scripts/e2e_test.sh $@
    exit
  ;;
  "test-cache")
<<<<<<< HEAD
    # Test cache by running minio with full and fast bootstraps
    scripts/tests/bootstrap/test-cache
    ;;
  "test-boxes")
    $ci3/github/group "test-boxes"
    source $ci3/base/tmp_source
    echo "earthly artifact build:"
    earthly --artifact +bootstrap/usr/src $TMP/usr/src
    bash
    CI=1 $TMP/usr/src/boxes/bootstrap.sh $@
    $ci3/github/endgroup
    exit
  ;;
  "image-aztec")
    IMAGE=aztecprotocol/aztec:$(git rev-parse HEAD)
    if $ci3/docker/has_image $IMAGE; then
      echo "Image $IMAGE already exists." && exit
    fi
    $ci3/github/group "image-aztec"
    source $ci3/base/tmp_source
    echo "earthly artifact build:"
    earthly --artifact +bootstrap-aztec/usr/src $TMP/usr/src
    echo "docker image build:"
    docker build -f Dockerfile.aztec -t $IMAGE $TMP
    $ci3/github/endgroup
    exit
  ;;
  "image-e2e")
    IMAGE=aztecprotocol/end-to-end:$(git rev-parse HEAD)
    if $ci3/docker/has_image $IMAGE; then
      echo "Image $IMAGE already exists." && exit
    fi
    $ci3/github/group "image-e2e"
    source $ci3/base/tmp_source
    echo "earthly artifact build:"
    earthly --artifact +bootstrap-end-to-end/usr/src $TMP/usr/src
    earthly --artifact +bootstrap-end-to-end/anvil $TMP/anvil
    echo "docker image build:"
    docker build -f Dockerfile.end-to-end -t $IMAGE $TMP
    $ci3/github/endgroup
    exit
  ;;
  "image-faucet")
    IMAGE=aztecprotocol/aztec-faucet:$(git rev-parse HEAD)
    if $ci3/docker/has_image $IMAGE; then
      echo "Image $IMAGE already exists." && exit
    fi
    $ci3/github/group "image-faucet"
    source $ci3/base/tmp_source
    mkdir -p $TMP/usr
    echo "earthly artifact build:"
    earthly --artifact +bootstrap-faucet/usr/src $TMP/usr/src
    echo "docker image build:"
    docker build -f Dockerfile.aztec-faucet -t $IMAGE $TMP
    $ci3/github/endgroup
    exit
  ;;
  *)
    echo "usage: $0 <clean|full|fast|check|test-e2e|test-cache|test-boxes|image-aztec|image-e2e|image-faucet>"
=======
    # Spin up ec2 instance and bootstrap.
    scripts/tests/bootstrap/test-cache
    ;;
  "image-aztec")
    github_group "image-aztec"
    source $ci3/source_tmp
    mkdir -p $TMP/usr/src
    # TODO(ci3) eventually this will just be a normal mounted docker build
    denoise earthly --artifact +bootstrap-aztec/usr/src $TMP/usr/src
    GIT_HASH=$(git rev-parse --short HEAD)
    shift 1 # remove command parameter
    docker build -f Dockerfile.aztec -t aztecprotocol/aztec:$GIT_HASH $TMP $@
    github_endgroup
    exit
  ;;
  "image-e2e")
    github_group "image-aztec"
    source $ci3/source_tmp
    mkdir -p $TMP/usr
    # TODO(ci3) eventually this will just be a normal mounted docker build
    denoise earthly --artifact +bootstrap-end-to-end/usr/src $TMP/usr
    denoise earthly --artifact +bootstrap-aztec/anvil $TMP/anvil
    GIT_HASH=$(git rev-parse --short HEAD)
    shift 1 # remove command parameter
    docker build -f Dockerfile.end-to-end -t aztecprotocol/end-to-end:$GIT_HASH $TMP $@
    github_endgroup
    exit
  ;;
  "image-faucet")
    github_group "image-faucet"
    source $ci3/source_tmp
    mkdir -p $TMP/usr
    # TODO(ci3) eventually this will just be a normal mounted docker build
    earthly --artifact +bootstrap-faucet/usr/src $TMP/usr
    GIT_HASH=$(git rev-parse --short HEAD)
    shift 1 # remove command parameter
    docker build -f Dockerfile.aztec-faucet -t aztecprotocol/aztec-faucet:$GIT_HASH $TMP $@
    github_endgroup
    exit
  ;;
  *)
    echo "usage: $0 <clean|full|fast|check|test-e2e|test-cache|image-aztec|image-e2e|image-faucet>"
>>>>>>> 41300882
    exit 1
  ;;
esac

# Install pre-commit git hooks.
HOOKS_DIR=$(git rev-parse --git-path hooks)
echo "(cd barretenberg/cpp && ./format.sh staged)" >$HOOKS_DIR/pre-commit
chmod +x $HOOKS_DIR/pre-commit

<<<<<<< HEAD
$ci3/github/group "Pull Submodules"
denoise git submodule update --init --recursive
$ci3/github/endgroup
=======
github_group "Pull Submodules"
denoise git submodule update --init --recursive
github_endgroup
>>>>>>> 41300882

check_toolchains

PROJECTS=(
  noir
  barretenberg
  l1-contracts
  avm-transpiler
  noir-projects
  yarn-project
  boxes
)

# Build projects.
# Death wrapper ensures no child process exist after exit.
for project in "${PROJECTS[@]}"; do
  echo "**************************************"
  echo -e "\033[1mBootstrapping $project...\033[0m"
  echo "**************************************"
  echo
  (cd $project && ./bootstrap.sh)
  echo
  echo
done<|MERGE_RESOLUTION|>--- conflicted
+++ resolved
@@ -139,7 +139,6 @@
     exit
   ;;
   "test-cache")
-<<<<<<< HEAD
     # Test cache by running minio with full and fast bootstraps
     scripts/tests/bootstrap/test-cache
     ;;
@@ -199,50 +198,6 @@
   ;;
   *)
     echo "usage: $0 <clean|full|fast|check|test-e2e|test-cache|test-boxes|image-aztec|image-e2e|image-faucet>"
-=======
-    # Spin up ec2 instance and bootstrap.
-    scripts/tests/bootstrap/test-cache
-    ;;
-  "image-aztec")
-    github_group "image-aztec"
-    source $ci3/source_tmp
-    mkdir -p $TMP/usr/src
-    # TODO(ci3) eventually this will just be a normal mounted docker build
-    denoise earthly --artifact +bootstrap-aztec/usr/src $TMP/usr/src
-    GIT_HASH=$(git rev-parse --short HEAD)
-    shift 1 # remove command parameter
-    docker build -f Dockerfile.aztec -t aztecprotocol/aztec:$GIT_HASH $TMP $@
-    github_endgroup
-    exit
-  ;;
-  "image-e2e")
-    github_group "image-aztec"
-    source $ci3/source_tmp
-    mkdir -p $TMP/usr
-    # TODO(ci3) eventually this will just be a normal mounted docker build
-    denoise earthly --artifact +bootstrap-end-to-end/usr/src $TMP/usr
-    denoise earthly --artifact +bootstrap-aztec/anvil $TMP/anvil
-    GIT_HASH=$(git rev-parse --short HEAD)
-    shift 1 # remove command parameter
-    docker build -f Dockerfile.end-to-end -t aztecprotocol/end-to-end:$GIT_HASH $TMP $@
-    github_endgroup
-    exit
-  ;;
-  "image-faucet")
-    github_group "image-faucet"
-    source $ci3/source_tmp
-    mkdir -p $TMP/usr
-    # TODO(ci3) eventually this will just be a normal mounted docker build
-    earthly --artifact +bootstrap-faucet/usr/src $TMP/usr
-    GIT_HASH=$(git rev-parse --short HEAD)
-    shift 1 # remove command parameter
-    docker build -f Dockerfile.aztec-faucet -t aztecprotocol/aztec-faucet:$GIT_HASH $TMP $@
-    github_endgroup
-    exit
-  ;;
-  *)
-    echo "usage: $0 <clean|full|fast|check|test-e2e|test-cache|image-aztec|image-e2e|image-faucet>"
->>>>>>> 41300882
     exit 1
   ;;
 esac
@@ -252,15 +207,9 @@
 echo "(cd barretenberg/cpp && ./format.sh staged)" >$HOOKS_DIR/pre-commit
 chmod +x $HOOKS_DIR/pre-commit
 
-<<<<<<< HEAD
-$ci3/github/group "Pull Submodules"
-denoise git submodule update --init --recursive
-$ci3/github/endgroup
-=======
 github_group "Pull Submodules"
 denoise git submodule update --init --recursive
 github_endgroup
->>>>>>> 41300882
 
 check_toolchains
 
