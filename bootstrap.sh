--- conflicted
+++ resolved
@@ -242,7 +242,7 @@
 function bench_cmds {
   if [ "$#" -eq 0 ]; then
     # Ordered with longest running first, to ensure they get scheduled earliest.
-    set -- yarn-project/end-to-end yarn-project barretenberg/cpp barretenberg/acir_tests noir-projects/noir-protocol-circuits
+    set -- yarn-project/end-to-end yarn-project barretenberg/cpp barretenberg/acir_tests noir-projects/noir-protocol-circuits l1-contracts
   fi
   parallel -k --line-buffer './{}/bootstrap.sh bench_cmds' ::: $@ | sort_by_cpus
 }
@@ -263,16 +263,7 @@
   if [ $(arch) == arm64 ]; then
     return
   fi
-<<<<<<< HEAD
   bench_cmds | STRICT_SCHEDULING=1 parallelise
-=======
-  denoise "barretenberg/bootstrap.sh bench"
-  denoise "noir-projects/noir-protocol-circuits/bootstrap.sh bench"
-  denoise "yarn-project/simulator/bootstrap.sh bench"
-  denoise "l1-contracts/bootstrap.sh bench"
-  denoise "yarn-project/end-to-end/bootstrap.sh bench"
-  # denoise "yarn-project/p2p/bootstrap.sh bench"
->>>>>>> 2815d939
 }
 
 function release_github {
