#!/usr/bin/env bash
# Usage: ./bootstrap.sh <full|fast|check|clean>"
#   full: Bootstrap the repo from scratch.
#   fast: Bootstrap the repo using CI cache where possible to save time building.
#   check: Check required toolchains and versions are installed.
#   clean: Force a complete clean of the repo. Erases untracked files, be careful!
# Use ci3 script base.
source $(git rev-parse --show-toplevel)/ci3/source_bootstrap

# Enable abbreviated output by default.
export DENOISE=${DENOISE:-1}

cmd=${1:-}
[ -n "$cmd" ] && shift

function encourage_dev_container {
  echo -e "${bold}${red}ERROR: Toolchain incompatibility. We encourage use of our dev container. See build-images/README.md.${reset}"
}

# Checks for required utilities, toolchains and their versions.
# Developers should probably use the dev container in /build-images to ensure the smoothest experience.
function check_toolchains {
  # Check for various required utilities.
  for util in jq parallel awk git curl; do
    if ! command -v $util > /dev/null; then
      encourage_dev_container
      echo "Utility $util not found."
      echo "Installation: sudo apt install $util"
      exit 1
    fi
  done
  # Check cmake version.
  local cmake_min_version="3.24"
  local cmake_installed_version=$(cmake --version | head -n1 | awk '{print $3}')
  if [[ "$(printf '%s\n' "$cmake_min_version" "$cmake_installed_version" | sort -V | head -n1)" != "$cmake_min_version" ]]; then
    encourage_dev_container
    echo "Minimum cmake version 3.24 not found."
    exit 1
  fi
  # Check clang version.
  if ! clang++-16 --version | grep "clang version 16." > /dev/null; then
    encourage_dev_container
    echo "clang 16 not installed."
    echo "Installation: sudo apt install clang-16"
    exit 1
  fi
  # Check rust version.
  if ! rustup show | grep "1.75" > /dev/null; then
    encourage_dev_container
    echo "Rust version 1.75 not installed."
    echo "Installation:"
    echo "  curl --proto '=https' --tlsv1.2 -sSf https://sh.rustup.rs | sh -s -- -y --default-toolchain 1.75.0"
    exit 1
  fi
  # Check wasi-sdk version.
  if ! cat /opt/wasi-sdk/VERSION 2> /dev/null | grep 22.0 > /dev/null; then
    encourage_dev_container
    echo "wasi-sdk-22 not found at /opt/wasi-sdk."
    echo "Use dev container, build from source, or you can install linux x86 version with:"
    echo "  curl -s -L https://github.com/WebAssembly/wasi-sdk/releases/download/wasi-sdk-22/wasi-sdk-22.0-linux.tar.gz | tar zxf - && sudo mv wasi-sdk-22.0 /opt/wasi-sdk"
    exit 1
  fi
  # Check foundry version.
  for tool in forge anvil; do
    if ! $tool --version 2> /dev/null | grep 25f24e6 > /dev/null; then
      encourage_dev_container
      echo "$tool not in PATH or incorrect version (requires 25f24e677a6a32a62512ad4f561995589ac2c7dc)."
      echo "Installation: https://book.getfoundry.sh/getting-started/installation"
      echo "  curl -L https://foundry.paradigm.xyz | bash"
      echo "  foundryup -i nightly-25f24e677a6a32a62512ad4f561995589ac2c7dc"
      exit 1
    fi
  done
  # Check Node.js version.
  local node_min_version="18.19.0"
  local node_installed_version=$(node --version | cut -d 'v' -f 2)
  if [[ "$(printf '%s\n' "$node_min_version" "$node_installed_version" | sort -V | head -n1)" != "$node_min_version" ]]; then
    encourage_dev_container
    echo "Minimum Node.js version $node_min_version not found (got $node_installed_version)."
    echo "Installation: nvm install $node_min_version"
    exit 1
  fi
  # Check for required npm globals.
  for util in corepack solhint; do
    if ! command -v $util > /dev/null; then
      encourage_dev_container
      echo "$util not found."
      echo "Installation: npm install --global $util"
      exit 1
    fi
  done
  # Check for yarn availability
  if ! command -v yarn > /dev/null; then
    encourage_dev_container
    echo "yarn not found."
    echo "Installation: corepack enable"
    exit 1
  fi
}

# Install pre-commit git hooks.
function install_hooks {
  hooks_dir=$(git rev-parse --git-path hooks)
  echo "(cd barretenberg/cpp && ./format.sh staged)" >$hooks_dir/pre-commit
  echo "./yarn-project/precommit.sh" >>$hooks_dir/pre-commit
  echo "./noir-projects/precommit.sh" >>$hooks_dir/pre-commit
  echo "./yarn-project/circuits.js/precommit.sh" >>$hooks_dir/pre-commit
  chmod +x $hooks_dir/pre-commit
}

function test_cmds {
  if [ "$#" -eq 0 ]; then
    # Ordered with longest running first, to ensure they get scheduled earliest.
    # WORKTODO(adam) grego redoing these boxes,
    set -- yarn-project/end-to-end aztec-up yarn-project noir-projects barretenberg l1-contracts noir
    #set -- yarn-project/end-to-end aztec-up yarn-project noir-projects boxes barretenberg l1-contracts noir
  fi
  parallel -k --line-buffer './{}/bootstrap.sh test-cmds 2>/dev/null' ::: $@ | filter_test_cmds
}

function test {
  echo_header "test all"

  # Starting txe servers with incrementing port numbers.
  export NUM_TXES=8
  trap 'kill $(jobs -p) &>/dev/null || true' EXIT
  for i in $(seq 0 $((NUM_TXES-1))); do
    existing_pid=$(lsof -ti :$((45730 + i)) || true)
    [ -n "$existing_pid" ] && kill -9 $existing_pid
    # TODO: I'd like to use dump_fail here, but TXE needs to exit 0 on receiving a SIGTERM.
    (cd $root/yarn-project/txe && LOG_LEVEL=silent TXE_PORT=$((45730 + i)) yarn start) &>/dev/null &
  done
  echo "Waiting for TXE's to start..."
  for i in $(seq 0 $((NUM_TXES-1))); do
      while ! nc -z 127.0.0.1 $((45730 + i)) &>/dev/null; do sleep 1; done
  done

  # We will start half as many jobs as we have cpu's.
  # This is based on the slightly magic assumption that many tests can benefit from 2 cpus,
  # and also that half the cpus are logical, not physical.
  echo "Gathering tests to run..."
  local num_cpus=$(get_num_cpus)
  test_cmds $@ | parallelise $((num_cpus / 2))
}

function build {
  echo_header "pull submodules"
  denoise "git submodule update --init --recursive"

  check_toolchains

  projects=(
    noir
    barretenberg
    avm-transpiler
    noir-projects
    # Relies on noir-projects for verifier solidity generation.
    l1-contracts
    yarn-project
    boxes
    docs
    release-image
    aztec-up
  )

  # Build projects.
  for project in "${projects[@]}"; do
    $project/bootstrap.sh ${1:-}
  done
  echo "Bootstrap complete."
}

case "$cmd" in
  "clean")
    echo "WARNING: This will erase *all* untracked files, including hooks and submodules."
    echo -n "Continue? [y/n] "
    read user_input
    if [[ ! "$user_input" =~ ^[yY](es)?$ ]]; then
      echo "Exiting without cleaning"
      exit 1
    fi

    # Remove hooks and submodules.
    rm -rf .git/hooks/*
    rm -rf .git/modules/*
    for submodule in $(git config --file .gitmodules --get-regexp path | awk '{print $2}'); do
      rm -rf $submodule
    done

    # Remove all untracked files, directories, nested repos, and .gitignore files.
    git clean -ffdx
  ;;
  "check")
    check_toolchains
    echo "Toolchains look good! 🎉"
  ;;
  ""|"fast"|"full")
    build $cmd
  ;;
  "test-cmds")
    test_cmds $@
  ;;
  "test")
    test $@
  ;;
  "ci")
    build
    test
    ;;
  *)
<<<<<<< HEAD
    echo "Unknown command: $cmd"
    echo "usage: $0 <clean|full|fast|test|check|test-e2e|test-cache|test-boxes|test-kind-network|image-aztec|image-e2e|image-faucet>"
=======
    echo "usage: $0 <clean|full|fast|test|check|test-e2e|test-cache|test-boxes|image-aztec|image-e2e|image-faucet>"
>>>>>>> c4892c64
    exit 1
  ;;
esac<|MERGE_RESOLUTION|>--- conflicted
+++ resolved
@@ -111,9 +111,7 @@
 function test_cmds {
   if [ "$#" -eq 0 ]; then
     # Ordered with longest running first, to ensure they get scheduled earliest.
-    # WORKTODO(adam) grego redoing these boxes,
-    set -- yarn-project/end-to-end aztec-up yarn-project noir-projects barretenberg l1-contracts noir
-    #set -- yarn-project/end-to-end aztec-up yarn-project noir-projects boxes barretenberg l1-contracts noir
+    set -- yarn-project/end-to-end aztec-up yarn-project noir-projects boxes barretenberg l1-contracts noir
   fi
   parallel -k --line-buffer './{}/bootstrap.sh test-cmds 2>/dev/null' ::: $@ | filter_test_cmds
 }
@@ -194,6 +192,95 @@
     check_toolchains
     echo "Toolchains look good! 🎉"
   ;;
+  "image-aztec")
+    image=aztecprotocol/aztec:$(git rev-parse HEAD)
+    check_arch=false
+    version="0.1.0"
+
+    # Check for --check-arch flag in args
+    for arg in "$@"; do
+      if [ "$arg" = "--check-arch" ]; then
+        check_arch=true
+        break
+      fi
+      if [ "$arg" = "--version" ]; then
+        version=$2
+        shift 2
+      fi
+    done
+
+    docker pull $image &>/dev/null || true
+    if docker_has_image $image; then
+      if [ "$check_arch" = true ]; then
+        # Check we're on the correct architecture
+        image_arch=$(docker inspect $image --format '{{.Architecture}}')
+        host_arch=$(uname -m | sed 's/x86_64/amd64/' | sed 's/aarch64/arm64/')
+
+        if [ "$image_arch" != "$host_arch" ]; then
+          echo "Warning: Image architecture ($image_arch) doesn't match host architecture ($host_arch)"
+          echo "Rebuilding image for correct architecture..."
+        else
+          echo "Image $image already exists and has been downloaded with correct architecture." && exit
+        fi
+      elif [ -n "$version" ]; then
+        echo "Image $image already exists and has been downloaded. Setting version to $version."
+      else
+        echo "Image $image already exists and has been downloaded." && exit
+      fi
+    else
+      echo "Image $image does not exist, building..."
+    fi
+    echo_header "image-aztec"
+    source $ci3/source_tmp
+    echo "earthly artifact build:"
+    scripts/earthly-ci --artifact +bootstrap-aztec/usr/src $TMP/usr/src
+    echo "docker image build:"
+    docker pull aztecprotocol/aztec-base:v1.0-$(arch)
+    docker tag aztecprotocol/aztec-base:v1.0-$(arch) aztecprotocol/aztec-base:latest
+    docker build -f Dockerfile.aztec -t $image $TMP --build-arg VERSION=$version
+
+    if [ "${CI:-0}" = 1 ]; then
+      docker push $image
+    fi
+  ;;
+  "_image-e2e")
+    image=aztecprotocol/end-to-end:$(git rev-parse HEAD)
+    docker pull $image &>/dev/null || true
+    if docker_has_image $image; then
+      echo "Image $image already exists." && exit
+    fi
+    echo_header "image-e2e"
+    source $ci3/source_tmp
+    echo "earthly artifact build:"
+    scripts/earthly-ci --artifact +bootstrap-end-to-end/usr/src $TMP/usr/src
+    scripts/earthly-ci --artifact +bootstrap-end-to-end/anvil $TMP/anvil
+    echo "docker image build:"
+    docker pull aztecprotocol/end-to-end-base:v1.0-$(arch)
+    docker tag aztecprotocol/end-to-end-base:v1.0-$(arch) aztecprotocol/end-to-end-base:latest
+    docker build -f Dockerfile.end-to-end -t $image $TMP
+    if [ "${CI:-0}" = 1 ]; then
+      docker push $image
+    fi
+  ;;
+  "image-e2e")
+    parallel --line-buffer ./bootstrap.sh ::: image-aztec _image-e2e
+  ;;
+  "image-faucet")
+    image=aztecprotocol/aztec-faucet:$(git rev-parse HEAD)
+    if docker_has_image $image; then
+      echo "Image $image already exists." && exit
+    fi
+    echo_header "image-faucet"
+    source $ci3/source_tmp
+    mkdir -p $TMP/usr
+    echo "earthly artifact build:"
+    scripts/earthly-ci --artifact +bootstrap-faucet/usr/src $TMP/usr/src
+    echo "docker image build:"
+    docker build -f Dockerfile.aztec-faucet -t $image $TMP
+    if [ "${CI:-0}" = 1 ]; then
+      docker push $image
+    fi
+  ;;
   ""|"fast"|"full")
     build $cmd
   ;;
@@ -208,12 +295,8 @@
     test
     ;;
   *)
-<<<<<<< HEAD
     echo "Unknown command: $cmd"
     echo "usage: $0 <clean|full|fast|test|check|test-e2e|test-cache|test-boxes|test-kind-network|image-aztec|image-e2e|image-faucet>"
-=======
-    echo "usage: $0 <clean|full|fast|test|check|test-e2e|test-cache|test-boxes|image-aztec|image-e2e|image-faucet>"
->>>>>>> c4892c64
     exit 1
   ;;
 esac