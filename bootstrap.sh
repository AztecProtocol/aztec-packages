--- conflicted
+++ resolved
@@ -46,43 +46,16 @@
 # Install pre-commit git hooks.
 HOOKS_DIR=$(git rev-parse --git-path hooks)
 echo "(cd barretenberg/cpp && ./format.sh staged)" > $HOOKS_DIR/pre-commit
-<<<<<<< HEAD
-# TODO: Call cci_gen to ensure .circleci/config.yml is up-to-date!
-=======
-echo "(cd circuits/cpp && ./format.sh staged)" >> $HOOKS_DIR/pre-commit
->>>>>>> 63173c45
 chmod +x $HOOKS_DIR/pre-commit
 
 git submodule update --init --recursive
 
-<<<<<<< HEAD
-# Lightweight bootstrap. Run `./bootstrap.sh clean` to bypass.
-# TODO: We shouldn't do this here. We should call each projects bootstrap script and it should decide between light/heavy.
-if [[ -f .bootstrapped && $(cat .bootstrapped) -eq "$VERSION" ]]; then
-  echo -e '\033[1mRebuild L1 contracts...\033[0m'
-  (cd l1-contracts && .foundry/bin/forge build)
-
-  echo -e '\n\033[1mUpdate npm deps...\033[0m'
-  (cd yarn-project && yarn install)
-
-  echo -e '\n\033[1mRebuild Noir contracts...\033[0m'
-  (cd yarn-project/noir-contracts && yarn noir:build:all 2> /dev/null)
-
-  echo -e '\n\033[1mRebuild barretenberg wasm...\033[0m'
-  (cd barretenberg/cpp && cmake --build --preset default && cmake --build --preset wasm && cmake --build --preset wasm-threads)
-else
-  # Heavy bootstrap.
-  barretenberg/bootstrap.sh
-  yarn-project/bootstrap.sh
-=======
 PROJECTS=(
   barretenberg
   noir
-  circuits/cpp
   l1-contracts
   yarn-project
 )
->>>>>>> 63173c45
 
 for P in "${PROJECTS[@]}"; do
   echo "**************************************"
