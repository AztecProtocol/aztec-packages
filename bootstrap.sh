--- conflicted
+++ resolved
@@ -425,19 +425,17 @@
     build
     release
     ;;
-<<<<<<< HEAD
   "ci-docs")
     export CI=1
     export USE_TEST_CACHE=1
     ./bootstrap.sh
     docs/bootstrap.sh ci
-=======
+    ;;
   "ci-barretenberg")
     export CI=1
     export USE_TEST_CACHE=1
     export DISABLE_AZTEC_VM=1
     barretenberg/cpp/bootstrap.sh ci
->>>>>>> 77b63113
     ;;
   test|test_cmds|build_bench|bench|bench_cmds|bench_merge|release|release_dryrun)
     $cmd "$@"
