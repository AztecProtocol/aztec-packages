#!/usr/bin/env bash
# Usage: ./bootstrap.sh <full|fast|check|clean>"
#   full: Bootstrap the repo from scratch.
#   fast: Bootstrap the repo using CI cache where possible to save time building.
#   check: Check required toolchains and versions are installed.
#   clean: Force a complete clean of the repo. Erases untracked files, be careful!
# Use ci3 script base.
source $(git rev-parse --show-toplevel)/ci3/base/source

<<<<<<< HEAD
if [ "$(uname)" == "Darwin" ]; then
  shopt -s expand_aliases
  alias clang++-16="clang++"
fi
# Enable abbreviated output.
export DENOISE=1

=======
>>>>>>> 63a3b48c
CMD=${1:-}

YELLOW="\033[93m"
RED="\033[31m"
BOLD="\033[1m"
RESET="\033[0m"

export DENOISE=1

function encourage_dev_container {
  echo -e "${BOLD}${RED}ERROR: Toolchain incompatibility. We encourage use of our dev container. See build-images/README.md.${RESET}"
}

# Checks for required utilities, toolchains and their versions.
# Developers should probably use the dev container in /build-images to ensure the smoothest experience.
function check_toolchains {
  # Check for various required utilities.
  for util in jq parallel awk git curl; do
    if ! command -v $util > /dev/null; then
      encourage_dev_container
      echo "Utility $util not found."
      exit 1
    fi
  done
  # Check cmake version.
  CMAKE_MIN_VERSION="3.24"
  CMAKE_INSTALLED_VERSION=$(cmake --version | head -n1 | awk '{print $3}')
  if [[ "$(printf '%s\n' "$CMAKE_MIN_VERSION" "$CMAKE_INSTALLED_VERSION" | sort -V | head -n1)" != "$CMAKE_MIN_VERSION" ]]; then
    encourage_dev_container
    echo "Minimum cmake version 3.24 not found."
    exit 1
  fi
  # Check clang version.
  if ! clang++-16 --version | grep "clang version 16." > /dev/null; then
    encourage_dev_container
    echo "clang 16 not installed."
    echo "Installation: sudo apt install clang-16"
    exit 1
  fi
  # Check rust version.
  if ! rustup show | grep "1.74" > /dev/null; then
    encourage_dev_container
    echo "Rust version 1.74 not installed."
    echo "Installation:"
    echo "  curl --proto '=https' --tlsv1.2 -sSf https://sh.rustup.rs | sh -s -- -y --default-toolchain 1.74.1"
    exit 1
  fi
  # Check wasi-sdk version.
  if ! cat /opt/wasi-sdk/VERSION 2> /dev/null | grep 22.0 > /dev/null; then
    encourage_dev_container
    echo "wasi-sdk-22 not found at /opt/wasi-sdk."
    echo "Use dev container, build from source, or you can install linux x86 version with:"
    echo "  curl -s -L https://github.com/WebAssembly/wasi-sdk/releases/download/wasi-sdk-22/wasi-sdk-22.0-linux.tar.gz | tar zxf - && sudo mv wasi-sdk-22.0 /opt/wasi-sdk"
    exit 1
  fi
  # Check foundry version.
  for tool in forge anvil; do
    if ! $tool --version 2> /dev/null | grep 25f24e6 > /dev/null; then
      encourage_dev_container
      echo "$tool not in PATH or incorrect version (requires 25f24e677a6a32a62512ad4f561995589ac2c7dc)."
      echo "Installation: https://book.getfoundry.sh/getting-started/installation"
      echo "  curl -L https://foundry.paradigm.xyz | bash"
      echo "  foundryup -v nightly-25f24e677a6a32a62512ad4f561995589ac2c7dc"
      exit 1
    fi
  done
  # Check Node.js version.
  NODE_MIN_VERSION="18.19.0"
  NODE_INSTALLED_VERSION=$(node --version | cut -d 'v' -f 2)
  if [[ "$(printf '%s\n' "$NODE_MIN_VERSION" "$NODE_INSTALLED_VERSION" | sort -V | head -n1)" != "$NODE_MIN_VERSION" ]]; then
    encourage_dev_container
    echo "Minimum Node.js version 18.19.0 not found."
    echo "Installation: nvm install 18"
    exit 1
  fi
  # Check for required npm globals.
  for util in corepack solhint; do
    if ! command -v $util > /dev/null; then
      encourage_dev_container
      echo "$util not found."
      echo "Installation: npm install --global $util"
      exit 1
    fi
  done
}

case "$CMD" in
  "clean")
    echo "WARNING: This will erase *all* untracked files, including hooks and submodules."
    echo -n "Continue? [y/n] "
    read user_input
    if [[ ! "$user_input" =~ ^[yY](es)?$ ]]; then
      echo "Exiting without cleaning"
      exit 1
    fi

    # Remove hooks and submodules.
    rm -rf .git/hooks/*
    rm -rf .git/modules/*
    for SUBMODULE in $(git config --file .gitmodules --get-regexp path | awk '{print $2}'); do
      rm -rf $SUBMODULE
    done

    # Remove all untracked files, directories, nested repos, and .gitignore files.
    git clean -ffdx

    echo "Cleaning complete"
    exit 0
  ;;
  "full")
    echo -e "${BOLD}${YELLOW}WARNING: Performing a full bootstrap. Consider leveraging './bootstrap.sh fast' to use CI cache.${RESET}"
    echo
  ;;
  "fast")
    export USE_CACHE=1
  ;;
  "check")
    check_toolchains
    echo "Toolchains look good! 🎉"
    exit 0
  ;;
  *)
    echo "usage: $0 <full|fast|check|clean>"
    exit 1
  ;;
esac

# Install pre-commit git hooks.
HOOKS_DIR=$(git rev-parse --git-path hooks)
echo "(cd barretenberg/cpp && ./format.sh staged)" >$HOOKS_DIR/pre-commit
chmod +x $HOOKS_DIR/pre-commit

$ci3/github/group "Pull Submodules"
$ci3/base/denoise git submodule update --init --recursive
$ci3/github/endgroup

check_toolchains

PROJECTS=(
  noir
  barretenberg
  l1-contracts
  avm-transpiler
  noir-projects
  yarn-project
  boxes
)

# Build projects.
# Death wrapper ensures no child process exist after exit.
for project in "${PROJECTS[@]}"; do
  echo "**************************************"
  echo -e "\033[1mBootstrapping $project...\033[0m"
  echo "**************************************"
  echo
  (cd $project && ./bootstrap.sh)
  echo
  echo
done<|MERGE_RESOLUTION|>--- conflicted
+++ resolved
@@ -7,16 +7,9 @@
 # Use ci3 script base.
 source $(git rev-parse --show-toplevel)/ci3/base/source
 
-<<<<<<< HEAD
-if [ "$(uname)" == "Darwin" ]; then
-  shopt -s expand_aliases
-  alias clang++-16="clang++"
-fi
 # Enable abbreviated output.
 export DENOISE=1
 
-=======
->>>>>>> 63a3b48c
 CMD=${1:-}
 
 YELLOW="\033[93m"
