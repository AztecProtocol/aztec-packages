--- conflicted
+++ resolved
@@ -329,13 +329,6 @@
   ;;
   "ci")
     build
-<<<<<<< HEAD
-    if [ "${1:-}" != "--skip-tests" ]; then
-      test
-    fi
-    bench
-    release
-=======
     if ! semver check $REF_NAME; then
       test
       bench
@@ -344,7 +337,6 @@
       echo_stderr -e "${yellow}Not testing or benching $REF_NAME because it is a release tag.${reset}"
       release
     fi
->>>>>>> 14b9df88
     ;;
   test|test_cmds|bench|release|release_dryrun|release_commit)
     $cmd "$@"
