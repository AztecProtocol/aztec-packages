#!/bin/bash
set -e

export CLEAN=$1

# Remove all untracked files and directories.
if [ -n "$CLEAN" ]; then
  if [ "$CLEAN" = "clean" ]; then
    echo "WARNING: This will erase *all* untracked files, including hooks and submodules."
    echo -n "Continue? [y/n] "
    read user_input
    if [ "$user_input" != "y" ] && [ "$user_input" != "Y" ]; then
      exit 1
    fi
    rm -rf .git/hooks/*
    git clean -fd
    for SUBMODULE in $(git config --file .gitmodules --get-regexp path | awk '{print $2}'); do
      rm -rf $SUBMODULE
    done
    git submodule update --init --recursive
    exit 0
  else
    echo "Unknown command: $CLEAN"
    exit 1
  fi
fi

git submodule update --init --recursive

if [ ! -f ~/.nvm/nvm.sh ]; then
  echo "Nvm not found at ~/.nvm"
  exit 1
fi

\. ~/.nvm/nvm.sh
nvm install

# Until we push .yarn/cache, we still need to install.
cd yarn-project
yarn install --immutable
cd ..

# We only bootstrap projects that produce artefacts needed for running end-to-end tests.
PROJECTS=(
  # "circuits:./bootstrap.sh db_cli rollup_cli"
  # "yarn-project/acir-simulator:yarn build"
  # "yarn-project/aztec-cli:yarn build"
  "yarn-project/aztec.js:yarn build"
  "yarn-project/archiver:yarn build"
  "yarn-project/ethereum.js:yarn build"
  "yarn-project/foundation:yarn build"
  # "yarn-project/kernel-simulator:yarn build"
  "yarn-project/key-store:yarn build"
  "yarn-project/merkle-tree:yarn build"
<<<<<<< HEAD
  # "yarn-project/p2p:yarn build"
=======
  "yarn-project/p2p:yarn build"
>>>>>>> 6b97f734
  # "yarn-project/prover-client:yarn build"
  "yarn-project/aztec-node:yarn build"
  # "yarn-project/sequencer-client:yarn build"
  # "yarn-project/wallet:yarn build"
  "yarn-project/world-state:yarn build"
)

for E in "${PROJECTS[@]}"; do
  ARR=(${E//:/ })
  DIR=${ARR[0]}
  COMMAND=${ARR[@]:1}
  echo "Bootstrapping $DIR: $COMMAND"
  pushd $DIR > /dev/null
  $COMMAND
  popd > /dev/null
done

echo
echo "Success! You could now run e.g.: ./scripts/tmux-splits e2e_deploy_contract"<|MERGE_RESOLUTION|>--- conflicted
+++ resolved
@@ -52,11 +52,7 @@
   # "yarn-project/kernel-simulator:yarn build"
   "yarn-project/key-store:yarn build"
   "yarn-project/merkle-tree:yarn build"
-<<<<<<< HEAD
-  # "yarn-project/p2p:yarn build"
-=======
   "yarn-project/p2p:yarn build"
->>>>>>> 6b97f734
   # "yarn-project/prover-client:yarn build"
   "yarn-project/aztec-node:yarn build"
   # "yarn-project/sequencer-client:yarn build"
