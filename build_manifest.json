--- conflicted
+++ resolved
@@ -73,21 +73,19 @@
     "rebuildPatterns": ["^yarn-project/aztec.js/"],
     "dependencies": ["aztec-rpc"]
   },
-<<<<<<< HEAD
   "circuits.js": {
     "buildDir": "yarn-project",
     "projectDir": "yarn-project/circuits.js",
     "dockerfile": "circuits.js/Dockerfile",
     "rebuildPatterns": ["^yarn-project/circuits.js/"],
     "dependencies": ["aztec-rpc"]
-=======
+  },
   "barretenberg.js": {
     "buildDir": "yarn-project",
     "projectDir": "yarn-project/barretenberg.js",
     "dockerfile": "aztec.js/Dockerfile",
     "rebuildPatterns": ["^yarn-project/barretenberg.js/"],
     "dependencies": []
->>>>>>> 2d90f066
   },
   "end-to-end": {
     "buildDir": "yarn-project",
