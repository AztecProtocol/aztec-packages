--- conflicted
+++ resolved
@@ -64,7 +64,7 @@
     "projectDir": "yarn-project/aztec-node",
     "dockerfile": "aztec-node/Dockerfile",
     "rebuildPatterns": ["^yarn-project/aztec-node/"],
-    "dependencies": ["p2p", "world-state", "ethereum.js"]
+    "dependencies": ["foundation", "p2p", "world-state", "ethereum.js"]
   },
   "aztec-rpc": {
     "buildDir": "yarn-project",
@@ -78,22 +78,14 @@
     "projectDir": "yarn-project/aztec.js",
     "dockerfile": "aztec.js/Dockerfile",
     "rebuildPatterns": ["^yarn-project/aztec.js/"],
-<<<<<<< HEAD
     "dependencies": ["aztec-rpc"]
-=======
-    "dependencies": ["yarn-project-base", "foundation"]
->>>>>>> ce8ab2e3
   },
   "end-to-end": {
     "buildDir": "yarn-project",
     "projectDir": "yarn-project/end-to-end",
     "dockerfile": "end-to-end/Dockerfile",
     "rebuildPatterns": ["^yarn-project/end-to-end/"],
-<<<<<<< HEAD
     "dependencies": ["aztec.js"]
-=======
-    "dependencies": ["yarn-project-base", "foundation"]
->>>>>>> ce8ab2e3
   },
   "ethereum.js": {
     "buildDir": "yarn-project",
@@ -121,13 +113,6 @@
     "projectDir": "yarn-project/key-store",
     "dockerfile": "key-store/Dockerfile",
     "rebuildPatterns": ["^yarn-project/key-store/"],
-    "dependencies": ["yarn-project-base"]
-  },
-  "foundation": {
-    "buildDir": "yarn-project",
-    "projectDir": "yarn-project/foundation",
-    "dockerfile": "foundation/Dockerfile",
-    "rebuildPatterns": ["^yarn-project/foundation/"],
     "dependencies": ["yarn-project-base"]
   },
   "merkle-tree": {
