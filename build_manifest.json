{
  "circuits-wasm-linux-clang": {
    "buildDir": "circuits/cpp",
    "dockerfile": "dockerfiles/Dockerfile.wasm-linux-clang",
    "rebuildPatterns": ["^circuits/"],
    "dependencies": []
  },
  "circuits-wasm-linux-clang-assert": {
    "buildDir": "circuits/cpp",
    "dockerfile": "dockerfiles/Dockerfile.wasm-linux-clang-assert",
    "rebuildPatterns": ["^circuits/"],
    "dependencies": []
  },
  "circuits-x86_64-linux-clang-tidy": {
    "buildDir": "circuits/cpp",
    "dockerfile": "dockerfiles/Dockerfile.x86_64-linux-clang-tidy",
    "rebuildPatterns": ["^circuits/"],
    "dependencies": []
  },
  "circuits-x86_64-linux-clang": {
    "buildDir": "circuits/cpp",
    "dockerfile": "dockerfiles/Dockerfile.x86_64-linux-clang",
    "rebuildPatterns": ["^circuits/"],
    "dependencies": []
  },
  "circuits-x86_64-linux-clang-assert": {
    "buildDir": "circuits/cpp",
    "dockerfile": "dockerfiles/Dockerfile.x86_64-linux-clang-assert",
    "rebuildPatterns": ["^circuits/"],
    "dependencies": []
  },
  "circuits-x86_64-linux-gcc": {
    "buildDir": "circuits/cpp",
    "dockerfile": "dockerfiles/Dockerfile.x86_64-linux-gcc",
    "rebuildPatterns": ["^circuits/"],
    "dependencies": []
  },
  "l1-contracts": {
    "buildDir": "l1-contracts",
    "dockerfile": "Dockerfile",
    "rebuildPatterns": ["^l1-contracts/"],
    "dependencies": []
  },
  "l1-artifacts": {
    "buildDir": "yarn-project",
    "projectDir": "yarn-project/l1-artifacts",
    "dockerfile": "l1-artifacts/Dockerfile",
    "rebuildPatterns": ["^l1-contracts/", "^yarn-project/l1-artifacts/"],
    "dependencies": []
  },
  "yarn-project-base": {
    "buildDir": "yarn-project",
    "dockerfile": "yarn-project-base/Dockerfile",
    "rebuildPatterns": [
      "^circuits/",
      "^l1-contracts/",
      "^yarn-project/yarn-project-base/",
      "^yarn-project/yarn.lock"
    ],
    "dependencies": ["circuits-wasm-linux-clang", "l1-contracts"]
  },
  "acir-simulator": {
    "buildDir": "yarn-project",
    "projectDir": "yarn-project/acir-simulator",
    "dockerfile": "acir-simulator/Dockerfile",
    "rebuildPatterns": ["^yarn-project/acir-simulator/"],
    "dependencies": [
      "barretenberg.js",
      "circuits.js",
      "foundation",
      "merkle-tree",
      "noir-contracts",
      "types"
    ]
  },
  "archiver": {
    "buildDir": "yarn-project",
    "projectDir": "yarn-project/archiver",
    "dockerfile": "archiver/Dockerfile",
    "rebuildPatterns": ["^yarn-project/archiver/"],
    "dependencies": ["foundation", "l1-artifacts", "types"]
  },
  "aztec-cli": {
    "buildDir": "yarn-project",
    "projectDir": "yarn-project/aztec-cli",
    "dockerfile": "aztec-cli/Dockerfile",
<<<<<<< HEAD
    "rebuildPatterns": [
      "^yarn-project/aztec-cli/"
    ],
    "dependencies": [
      "aztec-node",
      "aztec.js",
      "foundation",
      "noir-contracts"
    ]
=======
    "rebuildPatterns": ["^yarn-project/aztec-cli/"],
    "dependencies": ["foundation"]
>>>>>>> 2283c3fd
  },
  "aztec-rpc": {
    "buildDir": "yarn-project",
    "projectDir": "yarn-project/aztec-rpc",
    "dockerfile": "aztec-rpc/Dockerfile",
    "rebuildPatterns": ["^yarn-project/aztec-rpc/"],
    "dependencies": [
      "acir-simulator",
      "aztec-node",
      "barretenberg.js",
      "circuits.js",
      "foundation",
      "key-store",
      "noir-contracts",
      "types"
    ]
  },
  "aztec.js": {
    "buildDir": "yarn-project",
    "projectDir": "yarn-project/aztec.js",
    "dockerfile": "aztec.js/Dockerfile",
    "rebuildPatterns": ["^yarn-project/aztec.js/"],
    "dependencies": ["aztec-rpc", "circuits.js", "foundation", "noir-contracts"]
  },
  "barretenberg.js": {
    "buildDir": "yarn-project",
    "projectDir": "yarn-project/barretenberg.js",
    "dockerfile": "barretenberg.js/Dockerfile",
    "rebuildPatterns": ["^yarn-project/barretenberg.js/"],
    "dependencies": ["foundation", "yarn-project-base"]
  },
  "circuits.js": {
    "buildDir": "yarn-project",
    "projectDir": "yarn-project/circuits.js",
    "dockerfile": "circuits.js/Dockerfile",
    "rebuildPatterns": ["^yarn-project/circuits.js/"],
    "dependencies": ["barretenberg.js", "foundation", "yarn-project-base"]
  },
  "end-to-end": {
    "buildDir": "yarn-project",
    "projectDir": "yarn-project/end-to-end",
    "dockerfile": "end-to-end/Dockerfile",
    "rebuildPatterns": ["^yarn-project/end-to-end/"],
    "dependencies": [
      "aztec-node",
      "aztec.js",
      "circuits.js",
      "foundation",
      "l1-artifacts",
      "noir-contracts",
      "sequencer-client",
      "world-state"
    ]
  },
  "foundation": {
    "buildDir": "yarn-project",
    "projectDir": "yarn-project/foundation",
    "dockerfile": "foundation/Dockerfile",
    "rebuildPatterns": ["^yarn-project/foundation/"],
    "dependencies": []
  },
  "key-store": {
    "buildDir": "yarn-project",
    "projectDir": "yarn-project/key-store",
    "dockerfile": "key-store/Dockerfile",
    "rebuildPatterns": ["^yarn-project/key-store/"],
    "dependencies": ["barretenberg.js", "circuits.js", "foundation"]
  },
  "merkle-tree": {
    "buildDir": "yarn-project",
    "projectDir": "yarn-project/merkle-tree",
    "dockerfile": "merkle-tree/Dockerfile",
    "rebuildPatterns": ["^yarn-project/merkle-tree/"],
    "dependencies": ["barretenberg.js", "foundation"]
  },
  "noir-contracts": {
    "buildDir": "yarn-project",
    "projectDir": "yarn-project/noir-contracts",
    "dockerfile": "noir-contracts/Dockerfile",
    "rebuildPatterns": ["^yarn-project/noir-contracts/"],
    "dependencies": ["foundation"]
  },
  "noir-compiler": {
    "buildDir": "yarn-project",
    "projectDir": "yarn-project/noir-compiler",
    "dockerfile": "noir-compiler/Dockerfile",
    "rebuildPatterns": [
      "^yarn-project/noir-compiler/"
    ],
    "dependencies": [
      "foundation"
    ]
  },
  "p2p": {
    "buildDir": "yarn-project",
    "projectDir": "yarn-project/p2p",
    "dockerfile": "p2p/Dockerfile",
    "rebuildPatterns": ["^yarn-project/p2p/"],
    "dependencies": ["circuits.js", "foundation", "types"]
  },
  "prover-client": {
    "buildDir": "yarn-project",
    "projectDir": "yarn-project/prover-client",
    "dockerfile": "prover-client/Dockerfile",
    "rebuildPatterns": ["^yarn-project/prover-client/"],
    "dependencies": ["foundation"]
  },
  "rollup-provider": {
    "buildDir": "yarn-project",
    "projectDir": "yarn-project/rollup-provider",
    "dockerfile": "rollup-provider/Dockerfile",
    "rebuildPatterns": [
      "^yarn-project/rollup-provider/"
    ],
    "dependencies": [
      "aztec-node"
    ]
  },
  "aztec-node": {
    "buildDir": "yarn-project",
    "projectDir": "yarn-project/aztec-node",
    "dockerfile": "aztec-node/Dockerfile",
    "rebuildPatterns": ["^yarn-project/aztec-node/"],
    "dependencies": [
      "archiver",
      "barretenberg.js",
      "foundation",
      "l1-artifacts",
      "merkle-tree",
      "p2p",
      "sequencer-client",
      "types",
      "world-state"
    ]
  },
  "sequencer-client": {
    "buildDir": "yarn-project",
    "projectDir": "yarn-project/sequencer-client",
    "dockerfile": "sequencer-client/Dockerfile",
    "rebuildPatterns": ["^yarn-project/sequencer-client/"],
    "dependencies": [
      "acir-simulator",
      "circuits.js",
      "foundation",
      "l1-artifacts",
      "merkle-tree",
      "p2p",
      "types",
      "world-state"
    ]
  },
  "types": {
    "buildDir": "yarn-project",
    "projectDir": "yarn-project/types",
    "dockerfile": "types/Dockerfile",
    "rebuildPatterns": ["^yarn-project/types/"],
    "dependencies": ["circuits.js", "foundation", "l1-artifacts"]
  },
  "world-state": {
    "buildDir": "yarn-project",
    "projectDir": "yarn-project/world-state",
    "dockerfile": "world-state/Dockerfile",
    "rebuildPatterns": ["^yarn-project/world-state/"],
    "dependencies": [
      "barretenberg.js",
      "circuits.js",
      "foundation",
      "merkle-tree",
      "types"
    ]
  }
}<|MERGE_RESOLUTION|>--- conflicted
+++ resolved
@@ -84,7 +84,6 @@
     "buildDir": "yarn-project",
     "projectDir": "yarn-project/aztec-cli",
     "dockerfile": "aztec-cli/Dockerfile",
-<<<<<<< HEAD
     "rebuildPatterns": [
       "^yarn-project/aztec-cli/"
     ],
@@ -94,10 +93,6 @@
       "foundation",
       "noir-contracts"
     ]
-=======
-    "rebuildPatterns": ["^yarn-project/aztec-cli/"],
-    "dependencies": ["foundation"]
->>>>>>> 2283c3fd
   },
   "aztec-rpc": {
     "buildDir": "yarn-project",
