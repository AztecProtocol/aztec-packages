{
  "barretenberg-x86_64-linux-clang": {
    "buildDir": "circuits/cpp/barretenberg/cpp",
    "dockerfile": "dockerfiles/Dockerfile.x86_64-linux-clang",
<<<<<<< HEAD
    "rebuildPatterns": ["^circuits/cpp/barretenberg/cpp/"],
=======
    "rebuildPatterns": [
      "^circuits/cpp/barretenberg/.*\\.(cpp|cc|cxx|c\\+\\+|h|hpp|hxx|h\\+\\+|c|h|inl|inc|ipp|tpp|cmake)$|^circuits/cpp/barretenberg/.*CMakeLists\\.txt$"
    ],
>>>>>>> 12ecb045
    "dependencies": []
  },
  "barretenberg-x86_64-linux-clang-assert": {
    "buildDir": "circuits/cpp/barretenberg/cpp",
    "dockerfile": "dockerfiles/Dockerfile.x86_64-linux-clang-assert",
<<<<<<< HEAD
    "rebuildPatterns": ["^circuits/cpp/barretenberg/cpp/"],
=======
    "rebuildPatterns": [
      "^circuits/cpp/barretenberg/.*\\.(cpp|cc|cxx|c\\+\\+|h|hpp|hxx|h\\+\\+|c|h|inl|inc|ipp|tpp|cmake)$|^circuits/cpp/barretenberg/.*CMakeLists\\.txt$"
    ],
>>>>>>> 12ecb045
    "dependencies": []
  },
  "barretenberg-x86_64-linux-clang-fuzzing": {
    "buildDir": "circuits/cpp/barretenberg/cpp",
    "dockerfile": "dockerfiles/Dockerfile.x86_64-linux-clang-fuzzing",
<<<<<<< HEAD
    "rebuildPatterns": ["^circuits/cpp/barretenberg/cpp/"],
=======
    "rebuildPatterns": [
      "^circuits/cpp/barretenberg/.*\\.(cpp|cc|cxx|c\\+\\+|h|hpp|hxx|h\\+\\+|c|h|inl|inc|ipp|tpp|cmake)$|^circuits/cpp/barretenberg/.*CMakeLists\\.txt$"
    ],
>>>>>>> 12ecb045
    "dependencies": []
  },
  "barretenberg-x86_64-linux-gcc": {
    "buildDir": "circuits/cpp/barretenberg/cpp",
    "dockerfile": "dockerfiles/Dockerfile.x86_64-linux-gcc",
<<<<<<< HEAD
    "rebuildPatterns": ["^circuits/cpp/barretenberg/cpp/"],
=======
    "rebuildPatterns": [
      "^circuits/cpp/barretenberg/.*\\.(cpp|cc|cxx|c\\+\\+|h|hpp|hxx|h\\+\\+|c|h|inl|inc|ipp|tpp|cmake)$|^circuits/cpp/barretenberg/.*CMakeLists\\.txt$"
    ],
>>>>>>> 12ecb045
    "dependencies": []
  },
  "barretenberg-wasm-linux-clang": {
    "buildDir": "circuits/cpp/barretenberg/cpp",
    "dockerfile": "dockerfiles/Dockerfile.wasm-linux-clang",
<<<<<<< HEAD
    "rebuildPatterns": ["^circuits/cpp/barretenberg/cpp/"],
=======
    "rebuildPatterns": [
      "^circuits/cpp/barretenberg/.*\\.(cpp|cc|cxx|c\\+\\+|h|hpp|hxx|h\\+\\+|c|h|inl|inc|ipp|tpp|cmake)$|^circuits/cpp/barretenberg/.*CMakeLists\\.txt$"
    ],
>>>>>>> 12ecb045
    "dependencies": []
  },
  "barretenberg-circuits-x86_64-linux-clang-builder-runner": {
    "buildDir": "circuits/cpp/barretenberg/cpp",
    "dockerfile": "dockerfiles/Dockerfile.circuits-x86_64-linux-clang-builder-runner",
<<<<<<< HEAD
    "rebuildPatterns": ["^circuits/cpp/barretenberg/cpp/"],
=======
    "rebuildPatterns": [
      "^circuits/cpp/barretenberg/.*\\.(cpp|cc|cxx|c\\+\\+|h|hpp|hxx|h\\+\\+|c|h|inl|inc|ipp|tpp|cmake)$|^circuits/cpp/barretenberg/.*CMakeLists\\.txt$"
    ],
>>>>>>> 12ecb045
    "dependencies": []
  },
  "barretenberg-circuits-wasm-linux-clang-builder-runner": {
    "buildDir": "circuits/cpp/barretenberg/cpp",
    "dockerfile": "dockerfiles/Dockerfile.circuits-wasm-linux-clang-builder-runner",
<<<<<<< HEAD
    "rebuildPatterns": ["^circuits/cpp/barretenberg/cpp/"],
=======
    "rebuildPatterns": [
      "^circuits/cpp/barretenberg/.*\\.(cpp|cc|cxx|c\\+\\+|h|hpp|hxx|h\\+\\+|c|h|inl|inc|ipp|tpp|cmake)$|^circuits/cpp/barretenberg/.*CMakeLists\\.txt$"
    ],
>>>>>>> 12ecb045
    "dependencies": []
  },
  "bb.js": {
    "buildDir": "circuits/cpp/barretenberg/ts",
    "rebuildPatterns": ["^circuits/cpp/barretenberg/ts/"],
    "dependencies": ["barretenberg-wasm-linux-clang"]
  },
  "barretenberg-acir-tests-bb": {
    "buildDir": "circuits/cpp/barretenberg/acir_tests",
    "dockerfile": "Dockerfile.bb",
    "rebuildPatterns": ["^circuits/cpp/barretenberg/acir_tests/"],
    "dependencies": ["barretenberg-x86_64-linux-clang-assert"]
  },
  "barretenberg-acir-tests-bb.js": {
    "buildDir": "circuits/cpp/barretenberg/acir_tests",
    "dockerfile": "Dockerfile.bb.js",
    "rebuildPatterns": ["^circuits/cpp/barretenberg/acir_tests/"],
    "dependencies": ["bb.js"]
  },
  "circuits-wasm-linux-clang": {
    "buildDir": "circuits/cpp",
    "dockerfile": "dockerfiles/Dockerfile.wasm-linux-clang",
<<<<<<< HEAD
    "rebuildPatterns": ["^circuits/"],
=======
    "rebuildPatterns": [
      
      "^circuits/.*\\.(cpp|cc|cxx|c\\+\\+|h|hpp|hxx|h\\+\\+|c|h|inl|inc|ipp|tpp|cmake)$|^circuits/.*CMakeLists\\.txt$"
    ],
>>>>>>> 12ecb045
    "dependencies": []
  },
  "circuits-wasm-linux-clang-assert": {
    "buildDir": "circuits/cpp",
    "dockerfile": "dockerfiles/Dockerfile.wasm-linux-clang-assert",
<<<<<<< HEAD
    "rebuildPatterns": ["^circuits/"],
=======
    "rebuildPatterns": [
      
      "^circuits/.*\\.(cpp|cc|cxx|c\\+\\+|h|hpp|hxx|h\\+\\+|c|h|inl|inc|ipp|tpp|cmake)$|^circuits/.*CMakeLists\\.txt$"
    ],
>>>>>>> 12ecb045
    "dependencies": []
  },
  "circuits-x86_64-linux-clang-tidy": {
    "buildDir": "circuits/cpp",
    "dockerfile": "dockerfiles/Dockerfile.x86_64-linux-clang-tidy",
<<<<<<< HEAD
    "rebuildPatterns": ["^circuits/"],
=======
    "rebuildPatterns": [
      
      "^circuits/.*\\.(cpp|cc|cxx|c\\+\\+|h|hpp|hxx|h\\+\\+|c|h|inl|inc|ipp|tpp|cmake)$|^circuits/.*CMakeLists\\.txt$"
    ],
>>>>>>> 12ecb045
    "dependencies": []
  },
  "circuits-x86_64-linux-clang": {
    "buildDir": "circuits/cpp",
    "dockerfile": "dockerfiles/Dockerfile.x86_64-linux-clang",
<<<<<<< HEAD
    "rebuildPatterns": ["^circuits/"],
=======
    "rebuildPatterns": [
      
      "^circuits/.*\\.(cpp|cc|cxx|c\\+\\+|h|hpp|hxx|h\\+\\+|c|h|inl|inc|ipp|tpp|cmake)$|^circuits/.*CMakeLists\\.txt$"
    ],
>>>>>>> 12ecb045
    "dependencies": []
  },
  "circuits-x86_64-linux-clang-assert": {
    "buildDir": "circuits/cpp",
    "dockerfile": "dockerfiles/Dockerfile.x86_64-linux-clang-assert",
<<<<<<< HEAD
    "rebuildPatterns": ["^circuits/"],
=======
    "rebuildPatterns": [
      "^circuits/.*\\.(cpp|cc|cxx|c\\+\\+|h|hpp|hxx|h\\+\\+|c|h|inl|inc|ipp|tpp|cmake)$|^circuits/.*CMakeLists\\.txt$"
    ],
>>>>>>> 12ecb045
    "dependencies": []
  },
  "circuits-x86_64-linux-gcc": {
    "buildDir": "circuits/cpp",
    "dockerfile": "dockerfiles/Dockerfile.x86_64-linux-gcc",
<<<<<<< HEAD
    "rebuildPatterns": ["^circuits/"],
=======
    "rebuildPatterns": [
      "^circuits/.*\\.(cpp|cc|cxx|c\\+\\+|h|hpp|hxx|h\\+\\+|c|h|inl|inc|ipp|tpp|cmake)$|^circuits/.*CMakeLists\\.txt$"
    ],
    "dependencies": []
  },
  "docs": {
    "buildDir": ".",
    "dockerfile": "docs/Dockerfile",
    "rebuildPatterns": [
      "^docs/",
      "^.*.cpp$",
      "^.*.ts$"
    ],
>>>>>>> 12ecb045
    "dependencies": []
  },
  "l1-contracts": {
    "buildDir": "l1-contracts",
    "dockerfile": "Dockerfile",
    "rebuildPatterns": ["^l1-contracts/"],
    "dependencies": []
  },
  "l1-artifacts": {
    "buildDir": "yarn-project",
    "projectDir": "yarn-project/l1-artifacts",
    "dockerfile": "l1-artifacts/Dockerfile",
    "rebuildPatterns": ["^l1-contracts/", "^yarn-project/l1-artifacts/"],
    "dependencies": []
  },
  "yarn-project-base": {
    "buildDir": "yarn-project",
    "dockerfile": "yarn-project-base/Dockerfile",
    "rebuildPatterns": [
      
      "^circuits/.*\\.(cpp|cc|cxx|c\\+\\+|h|hpp|hxx|h\\+\\+|c|h|inl|inc|ipp|tpp|cmake)$|^circuits/.*CMakeLists\\.txt$",
      "^l1-contracts/",
      "^yarn-project/l1-artifacts/",
      "^yarn-project/noir-contracts/",
      "^yarn-project/noir-libs/",
      "^yarn-project/noir-compiler/",
      "^yarn-project/yarn-project-base/",
      "^yarn-project/yarn.lock"
    ],
    "dependencies": ["circuits-wasm-linux-clang", "l1-contracts"]
  },
  "acir-simulator": {
    "buildDir": "yarn-project",
    "projectDir": "yarn-project/acir-simulator",
    "dockerfile": "acir-simulator/Dockerfile",
    "rebuildPatterns": ["^yarn-project/acir-simulator/"],
    "dependencies": [
      "circuits.js",
      "foundation",
      "types",
      "merkle-tree",
      "noir-contracts"
    ]
  },
  "archiver": {
    "buildDir": "yarn-project",
    "projectDir": "yarn-project/archiver",
    "dockerfile": "archiver/Dockerfile",
    "rebuildPatterns": ["^yarn-project/archiver/"],
    "dependencies": [
      "circuits.js",
      "ethereum",
      "foundation",
      "l1-artifacts",
      "types"
    ]
  },
  "aztec-cli": {
    "buildDir": "yarn-project",
    "projectDir": "yarn-project/aztec-cli",
    "dockerfile": "aztec-cli/Dockerfile",
    "rebuildPatterns": ["^yarn-project/aztec-cli/"],
    "dependencies": [
      "aztec.js",
      "ethereum",
      "foundation",
      "noir-compiler",
      "noir-contracts",
      "types"
    ]
  },
  "aztec-rpc": {
    "buildDir": "yarn-project",
    "projectDir": "yarn-project/aztec-rpc",
    "dockerfile": "aztec-rpc/Dockerfile",
    "rebuildPatterns": ["^yarn-project/aztec-rpc/"],
    "dependencies": [
      "acir-simulator",
      "circuits.js",
      "foundation",
      "key-store",
      "types"
    ]
  },
  "aztec-sandbox": {
    "buildDir": "yarn-project",
    "projectDir": "yarn-project/aztec-sandbox",
    "dockerfile": "aztec-sandbox/Dockerfile",
    "rebuildPatterns": ["^yarn-project/aztec-sandbox/"],
    "dependencies": [
      "aztec-node",
      "aztec-rpc",
      "aztec.js",
      "circuits.js",
      "ethereum",
      "foundation",
      "l1-artifacts",
      "noir-contracts",
      "types"
    ]
  },
  "aztec.js": {
    "buildDir": "yarn-project",
    "projectDir": "yarn-project/aztec.js",
    "dockerfile": "aztec.js/Dockerfile",
    "rebuildPatterns": ["^yarn-project/aztec.js/"],
    "dependencies": ["circuits.js", "foundation", "types"]
  },
  "canary-build": {
    "buildDir": "yarn-project",
    "projectDir": "yarn-project/canary",
    "dockerfile": "canary/Dockerfile.build",
    "rebuildPatterns": ["^yarn-project/canary/"],
    "dependencies": [
      "aztec.js",
      "l1-artifacts",
      "noir-contracts",
      "aztec-sandbox"
    ]
  },
  "canary": {
    "buildDir": "yarn-project",
    "projectDir": "yarn-project/canary",
    "dockerfile": "canary/Dockerfile",
    "rebuildPatterns": ["^yarn-project/canary/"],
    "dependencies": [
      "aztec.js",
      "foundation",
      "l1-artifacts",
      "noir-contracts"
    ]
  },
  "circuits.js": {
    "buildDir": "yarn-project",
    "projectDir": "yarn-project/circuits.js",
    "dockerfile": "circuits.js/Dockerfile",
<<<<<<< HEAD
    "rebuildPatterns": ["^circuits/", "^yarn-project/circuits.js/"],
    "dependencies": ["foundation"]
=======
    "rebuildPatterns": [
      
      "^circuits/.*\\.(cpp|cc|cxx|c\\+\\+|h|hpp|hxx|h\\+\\+|c|h|inl|inc|ipp|tpp|cmake)$|^circuits/.*CMakeLists\\.txt$",
      "^yarn-project/circuits.js/"
    ],
    "dependencies": [
      "foundation"
    ]
>>>>>>> 12ecb045
  },
  "end-to-end": {
    "buildDir": "yarn-project",
    "projectDir": "yarn-project/end-to-end",
    "dockerfile": "end-to-end/Dockerfile",
    "rebuildPatterns": ["^yarn-project/end-to-end/"],
    "dependencies": [
      "archiver",
      "aztec-node",
      "aztec-rpc",
      "aztec-sandbox",
      "aztec.js",
      "circuits.js",
      "ethereum",
      "foundation",
      "l1-artifacts",
      "noir-contracts",
      "p2p",
      "sequencer-client",
      "types",
      "world-state"
    ]
  },
  "ethereum": {
    "buildDir": "yarn-project",
    "projectDir": "yarn-project/ethereum",
    "dockerfile": "ethereum/Dockerfile",
    "rebuildPatterns": ["^yarn-project/ethereum/"],
    "dependencies": ["foundation", "l1-artifacts"]
  },
  "foundation": {
    "buildDir": "yarn-project",
    "projectDir": "yarn-project/foundation",
    "dockerfile": "foundation/Dockerfile",
    "rebuildPatterns": ["^yarn-project/foundation/"],
    "dependencies": []
  },
  "key-store": {
    "buildDir": "yarn-project",
    "projectDir": "yarn-project/key-store",
    "dockerfile": "key-store/Dockerfile",
    "rebuildPatterns": ["^yarn-project/key-store/"],
    "dependencies": ["circuits.js", "foundation", "types"]
  },
  "merkle-tree": {
    "buildDir": "yarn-project",
    "projectDir": "yarn-project/merkle-tree",
    "dockerfile": "merkle-tree/Dockerfile",
    "rebuildPatterns": ["^yarn-project/merkle-tree/"],
    "dependencies": ["circuits.js", "foundation", "types"]
  },
  "noir-contracts-build": {
    "buildDir": "yarn-project",
    "projectDir": "yarn-project/noir-contracts",
    "dockerfile": "noir-contracts/Dockerfile.build",
    "rebuildPatterns": [
      "^yarn-project/noir-contracts/",
      "^yarn-project/noir-libs/"
    ],
    "dependencies": ["aztec.js", "foundation", "noir-compiler"]
  },
  "noir-contracts": {
    "buildDir": "yarn-project",
    "projectDir": "yarn-project/noir-contracts",
    "dockerfile": "noir-contracts/Dockerfile",
    "rebuildPatterns": [
      "^yarn-project/noir-contracts/",
      "^yarn-project/noir-libs/"
    ],
    "dependencies": ["aztec.js", "foundation", "noir-compiler"]
  },
  "noir-compiler": {
    "buildDir": "yarn-project",
    "projectDir": "yarn-project/noir-compiler",
    "dockerfile": "noir-compiler/Dockerfile",
    "rebuildPatterns": ["^yarn-project/noir-compiler/"],
    "dependencies": ["foundation"]
  },
  "p2p": {
    "buildDir": "yarn-project",
    "projectDir": "yarn-project/p2p",
    "dockerfile": "p2p/Dockerfile",
    "rebuildPatterns": ["^yarn-project/p2p/"],
    "dependencies": ["circuits.js", "foundation", "types"]
  },
  "p2p-bootstrap": {
    "buildDir": "yarn-project",
    "projectDir": "yarn-project/p2p-bootstrap",
    "dockerfile": "p2p/Dockerfile",
    "rebuildPatterns": ["^yarn-project/p2p-bootstrap/"],
    "dependencies": ["foundation", "p2p"]
  },
  "prover-client": {
    "buildDir": "yarn-project",
    "projectDir": "yarn-project/prover-client",
    "dockerfile": "prover-client/Dockerfile",
    "rebuildPatterns": ["^yarn-project/prover-client/"],
    "dependencies": ["foundation"]
  },
  "rollup-provider": {
    "buildDir": "yarn-project",
    "projectDir": "yarn-project/rollup-provider",
    "dockerfile": "rollup-provider/Dockerfile",
    "rebuildPatterns": ["^yarn-project/rollup-provider/"],
    "dependencies": ["aztec-node", "circuits.js", "foundation", "types"]
  },
  "aztec-node": {
    "buildDir": "yarn-project",
    "projectDir": "yarn-project/aztec-node",
    "dockerfile": "aztec-node/Dockerfile",
    "rebuildPatterns": ["^yarn-project/aztec-node/"],
    "dependencies": [
      "archiver",
      "circuits.js",
      "foundation",
      "l1-artifacts",
      "merkle-tree",
      "p2p",
      "sequencer-client",
      "types",
      "world-state"
    ]
  },
  "sequencer-client": {
    "buildDir": "yarn-project",
    "projectDir": "yarn-project/sequencer-client",
    "dockerfile": "sequencer-client/Dockerfile",
    "rebuildPatterns": ["^yarn-project/sequencer-client/"],
    "dependencies": [
      "acir-simulator",
      "circuits.js",
      "ethereum",
      "foundation",
      "l1-artifacts",
      "merkle-tree",
      "p2p",
      "types",
      "world-state"
    ]
  },
  "types": {
    "buildDir": "yarn-project",
    "projectDir": "yarn-project/types",
    "dockerfile": "types/Dockerfile",
    "rebuildPatterns": ["^yarn-project/types/"],
    "dependencies": ["circuits.js", "foundation"]
  },
  "world-state": {
    "buildDir": "yarn-project",
    "projectDir": "yarn-project/world-state",
    "dockerfile": "world-state/Dockerfile",
    "rebuildPatterns": ["^yarn-project/world-state/"],
    "dependencies": ["circuits.js", "foundation", "merkle-tree", "types"]
  }
}<|MERGE_RESOLUTION|>--- conflicted
+++ resolved
@@ -2,85 +2,57 @@
   "barretenberg-x86_64-linux-clang": {
     "buildDir": "circuits/cpp/barretenberg/cpp",
     "dockerfile": "dockerfiles/Dockerfile.x86_64-linux-clang",
-<<<<<<< HEAD
-    "rebuildPatterns": ["^circuits/cpp/barretenberg/cpp/"],
-=======
-    "rebuildPatterns": [
-      "^circuits/cpp/barretenberg/.*\\.(cpp|cc|cxx|c\\+\\+|h|hpp|hxx|h\\+\\+|c|h|inl|inc|ipp|tpp|cmake)$|^circuits/cpp/barretenberg/.*CMakeLists\\.txt$"
-    ],
->>>>>>> 12ecb045
+    "rebuildPatterns": [
+      "^circuits/cpp/barretenberg/.*\\.(cpp|cc|cxx|c\\+\\+|h|hpp|hxx|h\\+\\+|c|h|inl|inc|ipp|tpp|cmake)$|^circuits/cpp/barretenberg/.*CMakeLists\\.txt$"
+    ],
     "dependencies": []
   },
   "barretenberg-x86_64-linux-clang-assert": {
     "buildDir": "circuits/cpp/barretenberg/cpp",
     "dockerfile": "dockerfiles/Dockerfile.x86_64-linux-clang-assert",
-<<<<<<< HEAD
-    "rebuildPatterns": ["^circuits/cpp/barretenberg/cpp/"],
-=======
-    "rebuildPatterns": [
-      "^circuits/cpp/barretenberg/.*\\.(cpp|cc|cxx|c\\+\\+|h|hpp|hxx|h\\+\\+|c|h|inl|inc|ipp|tpp|cmake)$|^circuits/cpp/barretenberg/.*CMakeLists\\.txt$"
-    ],
->>>>>>> 12ecb045
+    "rebuildPatterns": [
+      "^circuits/cpp/barretenberg/.*\\.(cpp|cc|cxx|c\\+\\+|h|hpp|hxx|h\\+\\+|c|h|inl|inc|ipp|tpp|cmake)$|^circuits/cpp/barretenberg/.*CMakeLists\\.txt$"
+    ],
     "dependencies": []
   },
   "barretenberg-x86_64-linux-clang-fuzzing": {
     "buildDir": "circuits/cpp/barretenberg/cpp",
     "dockerfile": "dockerfiles/Dockerfile.x86_64-linux-clang-fuzzing",
-<<<<<<< HEAD
-    "rebuildPatterns": ["^circuits/cpp/barretenberg/cpp/"],
-=======
-    "rebuildPatterns": [
-      "^circuits/cpp/barretenberg/.*\\.(cpp|cc|cxx|c\\+\\+|h|hpp|hxx|h\\+\\+|c|h|inl|inc|ipp|tpp|cmake)$|^circuits/cpp/barretenberg/.*CMakeLists\\.txt$"
-    ],
->>>>>>> 12ecb045
+    "rebuildPatterns": [
+      "^circuits/cpp/barretenberg/.*\\.(cpp|cc|cxx|c\\+\\+|h|hpp|hxx|h\\+\\+|c|h|inl|inc|ipp|tpp|cmake)$|^circuits/cpp/barretenberg/.*CMakeLists\\.txt$"
+    ],
     "dependencies": []
   },
   "barretenberg-x86_64-linux-gcc": {
     "buildDir": "circuits/cpp/barretenberg/cpp",
     "dockerfile": "dockerfiles/Dockerfile.x86_64-linux-gcc",
-<<<<<<< HEAD
-    "rebuildPatterns": ["^circuits/cpp/barretenberg/cpp/"],
-=======
-    "rebuildPatterns": [
-      "^circuits/cpp/barretenberg/.*\\.(cpp|cc|cxx|c\\+\\+|h|hpp|hxx|h\\+\\+|c|h|inl|inc|ipp|tpp|cmake)$|^circuits/cpp/barretenberg/.*CMakeLists\\.txt$"
-    ],
->>>>>>> 12ecb045
+    "rebuildPatterns": [
+      "^circuits/cpp/barretenberg/.*\\.(cpp|cc|cxx|c\\+\\+|h|hpp|hxx|h\\+\\+|c|h|inl|inc|ipp|tpp|cmake)$|^circuits/cpp/barretenberg/.*CMakeLists\\.txt$"
+    ],
     "dependencies": []
   },
   "barretenberg-wasm-linux-clang": {
     "buildDir": "circuits/cpp/barretenberg/cpp",
     "dockerfile": "dockerfiles/Dockerfile.wasm-linux-clang",
-<<<<<<< HEAD
-    "rebuildPatterns": ["^circuits/cpp/barretenberg/cpp/"],
-=======
-    "rebuildPatterns": [
-      "^circuits/cpp/barretenberg/.*\\.(cpp|cc|cxx|c\\+\\+|h|hpp|hxx|h\\+\\+|c|h|inl|inc|ipp|tpp|cmake)$|^circuits/cpp/barretenberg/.*CMakeLists\\.txt$"
-    ],
->>>>>>> 12ecb045
+    "rebuildPatterns": [
+      "^circuits/cpp/barretenberg/.*\\.(cpp|cc|cxx|c\\+\\+|h|hpp|hxx|h\\+\\+|c|h|inl|inc|ipp|tpp|cmake)$|^circuits/cpp/barretenberg/.*CMakeLists\\.txt$"
+    ],
     "dependencies": []
   },
   "barretenberg-circuits-x86_64-linux-clang-builder-runner": {
     "buildDir": "circuits/cpp/barretenberg/cpp",
     "dockerfile": "dockerfiles/Dockerfile.circuits-x86_64-linux-clang-builder-runner",
-<<<<<<< HEAD
-    "rebuildPatterns": ["^circuits/cpp/barretenberg/cpp/"],
-=======
-    "rebuildPatterns": [
-      "^circuits/cpp/barretenberg/.*\\.(cpp|cc|cxx|c\\+\\+|h|hpp|hxx|h\\+\\+|c|h|inl|inc|ipp|tpp|cmake)$|^circuits/cpp/barretenberg/.*CMakeLists\\.txt$"
-    ],
->>>>>>> 12ecb045
+    "rebuildPatterns": [
+      "^circuits/cpp/barretenberg/.*\\.(cpp|cc|cxx|c\\+\\+|h|hpp|hxx|h\\+\\+|c|h|inl|inc|ipp|tpp|cmake)$|^circuits/cpp/barretenberg/.*CMakeLists\\.txt$"
+    ],
     "dependencies": []
   },
   "barretenberg-circuits-wasm-linux-clang-builder-runner": {
     "buildDir": "circuits/cpp/barretenberg/cpp",
     "dockerfile": "dockerfiles/Dockerfile.circuits-wasm-linux-clang-builder-runner",
-<<<<<<< HEAD
-    "rebuildPatterns": ["^circuits/cpp/barretenberg/cpp/"],
-=======
-    "rebuildPatterns": [
-      "^circuits/cpp/barretenberg/.*\\.(cpp|cc|cxx|c\\+\\+|h|hpp|hxx|h\\+\\+|c|h|inl|inc|ipp|tpp|cmake)$|^circuits/cpp/barretenberg/.*CMakeLists\\.txt$"
-    ],
->>>>>>> 12ecb045
+    "rebuildPatterns": [
+      "^circuits/cpp/barretenberg/.*\\.(cpp|cc|cxx|c\\+\\+|h|hpp|hxx|h\\+\\+|c|h|inl|inc|ipp|tpp|cmake)$|^circuits/cpp/barretenberg/.*CMakeLists\\.txt$"
+    ],
     "dependencies": []
   },
   "bb.js": {
@@ -103,73 +75,46 @@
   "circuits-wasm-linux-clang": {
     "buildDir": "circuits/cpp",
     "dockerfile": "dockerfiles/Dockerfile.wasm-linux-clang",
-<<<<<<< HEAD
-    "rebuildPatterns": ["^circuits/"],
-=======
-    "rebuildPatterns": [
-      
-      "^circuits/.*\\.(cpp|cc|cxx|c\\+\\+|h|hpp|hxx|h\\+\\+|c|h|inl|inc|ipp|tpp|cmake)$|^circuits/.*CMakeLists\\.txt$"
-    ],
->>>>>>> 12ecb045
+    "rebuildPatterns": [
+      "^circuits/.*\\.(cpp|cc|cxx|c\\+\\+|h|hpp|hxx|h\\+\\+|c|h|inl|inc|ipp|tpp|cmake)$|^circuits/.*CMakeLists\\.txt$"
+    ],
     "dependencies": []
   },
   "circuits-wasm-linux-clang-assert": {
     "buildDir": "circuits/cpp",
     "dockerfile": "dockerfiles/Dockerfile.wasm-linux-clang-assert",
-<<<<<<< HEAD
-    "rebuildPatterns": ["^circuits/"],
-=======
-    "rebuildPatterns": [
-      
-      "^circuits/.*\\.(cpp|cc|cxx|c\\+\\+|h|hpp|hxx|h\\+\\+|c|h|inl|inc|ipp|tpp|cmake)$|^circuits/.*CMakeLists\\.txt$"
-    ],
->>>>>>> 12ecb045
+    "rebuildPatterns": [
+      "^circuits/.*\\.(cpp|cc|cxx|c\\+\\+|h|hpp|hxx|h\\+\\+|c|h|inl|inc|ipp|tpp|cmake)$|^circuits/.*CMakeLists\\.txt$"
+    ],
     "dependencies": []
   },
   "circuits-x86_64-linux-clang-tidy": {
     "buildDir": "circuits/cpp",
     "dockerfile": "dockerfiles/Dockerfile.x86_64-linux-clang-tidy",
-<<<<<<< HEAD
-    "rebuildPatterns": ["^circuits/"],
-=======
-    "rebuildPatterns": [
-      
-      "^circuits/.*\\.(cpp|cc|cxx|c\\+\\+|h|hpp|hxx|h\\+\\+|c|h|inl|inc|ipp|tpp|cmake)$|^circuits/.*CMakeLists\\.txt$"
-    ],
->>>>>>> 12ecb045
+    "rebuildPatterns": [
+      "^circuits/.*\\.(cpp|cc|cxx|c\\+\\+|h|hpp|hxx|h\\+\\+|c|h|inl|inc|ipp|tpp|cmake)$|^circuits/.*CMakeLists\\.txt$"
+    ],
     "dependencies": []
   },
   "circuits-x86_64-linux-clang": {
     "buildDir": "circuits/cpp",
     "dockerfile": "dockerfiles/Dockerfile.x86_64-linux-clang",
-<<<<<<< HEAD
-    "rebuildPatterns": ["^circuits/"],
-=======
-    "rebuildPatterns": [
-      
-      "^circuits/.*\\.(cpp|cc|cxx|c\\+\\+|h|hpp|hxx|h\\+\\+|c|h|inl|inc|ipp|tpp|cmake)$|^circuits/.*CMakeLists\\.txt$"
-    ],
->>>>>>> 12ecb045
+    "rebuildPatterns": [
+      "^circuits/.*\\.(cpp|cc|cxx|c\\+\\+|h|hpp|hxx|h\\+\\+|c|h|inl|inc|ipp|tpp|cmake)$|^circuits/.*CMakeLists\\.txt$"
+    ],
     "dependencies": []
   },
   "circuits-x86_64-linux-clang-assert": {
     "buildDir": "circuits/cpp",
     "dockerfile": "dockerfiles/Dockerfile.x86_64-linux-clang-assert",
-<<<<<<< HEAD
-    "rebuildPatterns": ["^circuits/"],
-=======
-    "rebuildPatterns": [
-      "^circuits/.*\\.(cpp|cc|cxx|c\\+\\+|h|hpp|hxx|h\\+\\+|c|h|inl|inc|ipp|tpp|cmake)$|^circuits/.*CMakeLists\\.txt$"
-    ],
->>>>>>> 12ecb045
+    "rebuildPatterns": [
+      "^circuits/.*\\.(cpp|cc|cxx|c\\+\\+|h|hpp|hxx|h\\+\\+|c|h|inl|inc|ipp|tpp|cmake)$|^circuits/.*CMakeLists\\.txt$"
+    ],
     "dependencies": []
   },
   "circuits-x86_64-linux-gcc": {
     "buildDir": "circuits/cpp",
     "dockerfile": "dockerfiles/Dockerfile.x86_64-linux-gcc",
-<<<<<<< HEAD
-    "rebuildPatterns": ["^circuits/"],
-=======
     "rebuildPatterns": [
       "^circuits/.*\\.(cpp|cc|cxx|c\\+\\+|h|hpp|hxx|h\\+\\+|c|h|inl|inc|ipp|tpp|cmake)$|^circuits/.*CMakeLists\\.txt$"
     ],
@@ -178,12 +123,7 @@
   "docs": {
     "buildDir": ".",
     "dockerfile": "docs/Dockerfile",
-    "rebuildPatterns": [
-      "^docs/",
-      "^.*.cpp$",
-      "^.*.ts$"
-    ],
->>>>>>> 12ecb045
+    "rebuildPatterns": ["^docs/", "^.*.cpp$", "^.*.ts$"],
     "dependencies": []
   },
   "l1-contracts": {
@@ -203,7 +143,6 @@
     "buildDir": "yarn-project",
     "dockerfile": "yarn-project-base/Dockerfile",
     "rebuildPatterns": [
-      
       "^circuits/.*\\.(cpp|cc|cxx|c\\+\\+|h|hpp|hxx|h\\+\\+|c|h|inl|inc|ipp|tpp|cmake)$|^circuits/.*CMakeLists\\.txt$",
       "^l1-contracts/",
       "^yarn-project/l1-artifacts/",
@@ -309,30 +248,17 @@
     "projectDir": "yarn-project/canary",
     "dockerfile": "canary/Dockerfile",
     "rebuildPatterns": ["^yarn-project/canary/"],
-    "dependencies": [
-      "aztec.js",
-      "foundation",
-      "l1-artifacts",
-      "noir-contracts"
-    ]
+    "dependencies": ["aztec.js", "foundation", "l1-artifacts", "noir-contracts"]
   },
   "circuits.js": {
     "buildDir": "yarn-project",
     "projectDir": "yarn-project/circuits.js",
     "dockerfile": "circuits.js/Dockerfile",
-<<<<<<< HEAD
-    "rebuildPatterns": ["^circuits/", "^yarn-project/circuits.js/"],
-    "dependencies": ["foundation"]
-=======
-    "rebuildPatterns": [
-      
+    "rebuildPatterns": [
       "^circuits/.*\\.(cpp|cc|cxx|c\\+\\+|h|hpp|hxx|h\\+\\+|c|h|inl|inc|ipp|tpp|cmake)$|^circuits/.*CMakeLists\\.txt$",
       "^yarn-project/circuits.js/"
     ],
-    "dependencies": [
-      "foundation"
-    ]
->>>>>>> 12ecb045
+    "dependencies": ["foundation"]
   },
   "end-to-end": {
     "buildDir": "yarn-project",
