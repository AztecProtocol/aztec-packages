{
  "circuits-wasm-linux-clang": {
    "buildDir": "circuits/cpp",
    "dockerfile": "dockerfiles/Dockerfile.wasm-linux-clang",
    "rebuildPatterns": [
      "^circuits/"
    ],
    "dependencies": []
  },
  "circuits-wasm-linux-clang-assert": {
    "buildDir": "circuits/cpp",
    "dockerfile": "dockerfiles/Dockerfile.wasm-linux-clang-assert",
    "rebuildPatterns": [
      "^circuits/"
    ],
    "dependencies": []
  },
  "circuits-x86_64-linux-clang-tidy": {
    "buildDir": "circuits/cpp",
    "dockerfile": "dockerfiles/Dockerfile.x86_64-linux-clang-tidy",
    "rebuildPatterns": [
      "^circuits/"
    ],
    "dependencies": []
  },
  "circuits-x86_64-linux-clang": {
    "buildDir": "circuits/cpp",
    "dockerfile": "dockerfiles/Dockerfile.x86_64-linux-clang",
    "rebuildPatterns": [
      "^circuits/"
    ],
    "dependencies": []
  },
  "circuits-x86_64-linux-clang-assert": {
    "buildDir": "circuits/cpp",
    "dockerfile": "dockerfiles/Dockerfile.x86_64-linux-clang-assert",
    "rebuildPatterns": [
      "^circuits/"
    ],
    "dependencies": []
  },
  "circuits-x86_64-linux-gcc": {
    "buildDir": "circuits/cpp",
    "dockerfile": "dockerfiles/Dockerfile.x86_64-linux-gcc",
    "rebuildPatterns": [
      "^circuits/"
    ],
    "dependencies": []
  },
  "l1-contracts": {
    "buildDir": "l1-contracts",
    "dockerfile": "Dockerfile",
    "rebuildPatterns": [
      "^l1-contracts/"
    ],
    "dependencies": []
  },
  "l1-artifacts": {
    "buildDir": "yarn-project",
    "projectDir": "yarn-project/l1-artifacts",
    "dockerfile": "l1-artifacts/Dockerfile",
    "rebuildPatterns": [
      "^l1-contracts/",
      "^yarn-project/l1-artifacts/"
    ],
    "dependencies": []
  },
  "yarn-project-base": {
    "buildDir": "yarn-project",
    "dockerfile": "yarn-project-base/Dockerfile",
    "rebuildPatterns": [
      "^circuits/",
      "^l1-contracts/",
      "^yarn-project/l1-artifacts/",
      "^yarn-project/yarn-project-base/",
      "^yarn-project/yarn.lock"
    ],
    "dependencies": [
      "circuits-wasm-linux-clang",
      "l1-contracts"
    ]
  },
  "acir-simulator": {
    "buildDir": "yarn-project",
    "projectDir": "yarn-project/acir-simulator",
    "dockerfile": "acir-simulator/Dockerfile",
    "rebuildPatterns": [
      "^yarn-project/acir-simulator/"
    ],
    "dependencies": [
      "barretenberg.js",
      "circuits.js",
      "foundation",
      "merkle-tree",
      "noir-contracts",
      "types"
    ]
  },
  "archiver": {
    "buildDir": "yarn-project",
    "projectDir": "yarn-project/archiver",
    "dockerfile": "archiver/Dockerfile",
    "rebuildPatterns": [
      "^yarn-project/archiver/"
    ],
    "dependencies": [
<<<<<<< HEAD
      "environment",
=======
>>>>>>> 4ffbe9c9
      "foundation",
      "l1-artifacts",
      "types"
    ]
  },
  "aztec-cli": {
    "buildDir": "yarn-project",
    "projectDir": "yarn-project/aztec-cli",
    "dockerfile": "aztec-cli/Dockerfile",
    "rebuildPatterns": [
      "^yarn-project/aztec-cli/"
    ],
    "dependencies": [
<<<<<<< HEAD
      "aztec-node",
      "aztec.js",
      "environment",
      "foundation",
      "l1-artifacts",
      "noir-contracts"
=======
      "foundation"
>>>>>>> 4ffbe9c9
    ]
  },
  "aztec-rpc": {
    "buildDir": "yarn-project",
    "projectDir": "yarn-project/aztec-rpc",
    "dockerfile": "aztec-rpc/Dockerfile",
    "rebuildPatterns": [
      "^yarn-project/aztec-rpc/"
    ],
    "dependencies": [
      "acir-simulator",
      "aztec-node",
      "barretenberg.js",
      "circuits.js",
      "foundation",
      "key-store",
      "noir-contracts",
      "types"
    ]
  },
  "aztec.js": {
    "buildDir": "yarn-project",
    "projectDir": "yarn-project/aztec.js",
    "dockerfile": "aztec.js/Dockerfile",
    "rebuildPatterns": [
      "^yarn-project/aztec.js/"
    ],
    "dependencies": [
      "aztec-rpc",
      "circuits.js",
      "foundation",
      "noir-contracts"
    ]
  },
  "barretenberg.js": {
    "buildDir": "yarn-project",
    "projectDir": "yarn-project/barretenberg.js",
    "dockerfile": "barretenberg.js/Dockerfile",
    "rebuildPatterns": [
      "^yarn-project/barretenberg.js/"
    ],
    "dependencies": [
      "foundation",
      "yarn-project-base"
    ]
  },
  "circuits.js": {
    "buildDir": "yarn-project",
    "projectDir": "yarn-project/circuits.js",
    "dockerfile": "circuits.js/Dockerfile",
    "rebuildPatterns": [
      "^yarn-project/circuits.js/"
    ],
    "dependencies": [
      "barretenberg.js",
      "foundation",
      "yarn-project-base"
    ]
  },
  "end-to-end": {
    "buildDir": "yarn-project",
    "projectDir": "yarn-project/end-to-end",
    "dockerfile": "end-to-end/Dockerfile",
    "rebuildPatterns": [
      "^yarn-project/end-to-end/"
    ],
    "dependencies": [
      "aztec-node",
      "aztec.js",
      "circuits.js",
      "foundation",
      "l1-artifacts",
      "noir-contracts",
      "sequencer-client",
      "world-state"
    ]
  },
  "environment": {
    "buildDir": "yarn-project",
    "projectDir": "yarn-project/environment",
    "dockerfile": "environment/Dockerfile",
    "rebuildPatterns": [
      "^yarn-project/environment/"
    ],
    "dependencies": []
  },
  "foundation": {
    "buildDir": "yarn-project",
    "projectDir": "yarn-project/foundation",
    "dockerfile": "foundation/Dockerfile",
    "rebuildPatterns": [
      "^yarn-project/foundation/"
    ],
    "dependencies": []
  },
  "key-store": {
    "buildDir": "yarn-project",
    "projectDir": "yarn-project/key-store",
    "dockerfile": "key-store/Dockerfile",
    "rebuildPatterns": [
      "^yarn-project/key-store/"
    ],
    "dependencies": [
      "barretenberg.js",
      "circuits.js",
      "foundation"
    ]
  },
  "merkle-tree": {
    "buildDir": "yarn-project",
    "projectDir": "yarn-project/merkle-tree",
    "dockerfile": "merkle-tree/Dockerfile",
    "rebuildPatterns": [
      "^yarn-project/merkle-tree/"
    ],
    "dependencies": [
      "barretenberg.js",
      "foundation"
    ]
  },
  "noir-contracts": {
    "buildDir": "yarn-project",
    "projectDir": "yarn-project/noir-contracts",
    "dockerfile": "noir-contracts/Dockerfile",
    "rebuildPatterns": [
      "^yarn-project/noir-contracts/"
    ],
    "dependencies": [
      "foundation"
    ]
  },
  "noir-compiler": {
    "buildDir": "yarn-project",
    "projectDir": "yarn-project/noir-compiler",
    "dockerfile": "noir-compiler/Dockerfile",
    "rebuildPatterns": [
      "^yarn-project/noir-compiler/"
    ],
    "dependencies": [
      "foundation"
    ]
  },
  "p2p": {
    "buildDir": "yarn-project",
    "projectDir": "yarn-project/p2p",
    "dockerfile": "p2p/Dockerfile",
    "rebuildPatterns": [
      "^yarn-project/p2p/"
    ],
    "dependencies": [
      "circuits.js",
      "foundation",
      "types"
    ]
<<<<<<< HEAD
  },
  "p2p-bootstrap": {
    "buildDir": "yarn-project",
    "projectDir": "yarn-project/p2p-bootstrap",
    "dockerfile": "p2p/Dockerfile",
    "rebuildPatterns": [
      "^yarn-project/p2p-bootstrap/"
    ],
    "dependencies": [
      "p2p"
    ]
=======
>>>>>>> 4ffbe9c9
  },
  "prover-client": {
    "buildDir": "yarn-project",
    "projectDir": "yarn-project/prover-client",
    "dockerfile": "prover-client/Dockerfile",
    "rebuildPatterns": [
      "^yarn-project/prover-client/"
    ],
    "dependencies": [
      "foundation"
    ]
<<<<<<< HEAD
  },
  "rollup-provider": {
    "buildDir": "yarn-project",
    "projectDir": "yarn-project/rollup-provider",
    "dockerfile": "rollup-provider/Dockerfile",
    "rebuildPatterns": [
      "^yarn-project/rollup-provider/"
    ],
    "dependencies": [
      "aztec-node"
    ]
=======
>>>>>>> 4ffbe9c9
  },
  "aztec-node": {
    "buildDir": "yarn-project",
    "projectDir": "yarn-project/aztec-node",
    "dockerfile": "aztec-node/Dockerfile",
    "rebuildPatterns": [
      "^yarn-project/aztec-node/"
    ],
    "dependencies": [
      "archiver",
      "barretenberg.js",
      "foundation",
      "l1-artifacts",
      "merkle-tree",
      "p2p",
      "sequencer-client",
      "types",
      "world-state"
    ]
  },
  "sequencer-client": {
    "buildDir": "yarn-project",
    "projectDir": "yarn-project/sequencer-client",
    "dockerfile": "sequencer-client/Dockerfile",
    "rebuildPatterns": [
      "^yarn-project/sequencer-client/"
    ],
    "dependencies": [
      "acir-simulator",
      "circuits.js",
      "environment",
      "foundation",
      "l1-artifacts",
      "merkle-tree",
      "p2p",
      "types",
      "world-state"
    ]
  },
  "types": {
    "buildDir": "yarn-project",
    "projectDir": "yarn-project/types",
    "dockerfile": "types/Dockerfile",
    "rebuildPatterns": [
      "^yarn-project/types/"
    ],
    "dependencies": [
      "circuits.js",
      "foundation",
      "l1-artifacts"
    ]
  },
  "world-state": {
    "buildDir": "yarn-project",
    "projectDir": "yarn-project/world-state",
    "dockerfile": "world-state/Dockerfile",
    "rebuildPatterns": [
      "^yarn-project/world-state/"
    ],
    "dependencies": [
      "barretenberg.js",
      "circuits.js",
      "foundation",
      "merkle-tree",
      "types"
    ]
  }
}<|MERGE_RESOLUTION|>--- conflicted
+++ resolved
@@ -2,67 +2,50 @@
   "circuits-wasm-linux-clang": {
     "buildDir": "circuits/cpp",
     "dockerfile": "dockerfiles/Dockerfile.wasm-linux-clang",
-    "rebuildPatterns": [
-      "^circuits/"
-    ],
+    "rebuildPatterns": ["^circuits/"],
     "dependencies": []
   },
   "circuits-wasm-linux-clang-assert": {
     "buildDir": "circuits/cpp",
     "dockerfile": "dockerfiles/Dockerfile.wasm-linux-clang-assert",
-    "rebuildPatterns": [
-      "^circuits/"
-    ],
+    "rebuildPatterns": ["^circuits/"],
     "dependencies": []
   },
   "circuits-x86_64-linux-clang-tidy": {
     "buildDir": "circuits/cpp",
     "dockerfile": "dockerfiles/Dockerfile.x86_64-linux-clang-tidy",
-    "rebuildPatterns": [
-      "^circuits/"
-    ],
+    "rebuildPatterns": ["^circuits/"],
     "dependencies": []
   },
   "circuits-x86_64-linux-clang": {
     "buildDir": "circuits/cpp",
     "dockerfile": "dockerfiles/Dockerfile.x86_64-linux-clang",
-    "rebuildPatterns": [
-      "^circuits/"
-    ],
+    "rebuildPatterns": ["^circuits/"],
     "dependencies": []
   },
   "circuits-x86_64-linux-clang-assert": {
     "buildDir": "circuits/cpp",
     "dockerfile": "dockerfiles/Dockerfile.x86_64-linux-clang-assert",
-    "rebuildPatterns": [
-      "^circuits/"
-    ],
+    "rebuildPatterns": ["^circuits/"],
     "dependencies": []
   },
   "circuits-x86_64-linux-gcc": {
     "buildDir": "circuits/cpp",
     "dockerfile": "dockerfiles/Dockerfile.x86_64-linux-gcc",
-    "rebuildPatterns": [
-      "^circuits/"
-    ],
+    "rebuildPatterns": ["^circuits/"],
     "dependencies": []
   },
   "l1-contracts": {
     "buildDir": "l1-contracts",
     "dockerfile": "Dockerfile",
-    "rebuildPatterns": [
-      "^l1-contracts/"
-    ],
+    "rebuildPatterns": ["^l1-contracts/"],
     "dependencies": []
   },
   "l1-artifacts": {
     "buildDir": "yarn-project",
     "projectDir": "yarn-project/l1-artifacts",
     "dockerfile": "l1-artifacts/Dockerfile",
-    "rebuildPatterns": [
-      "^l1-contracts/",
-      "^yarn-project/l1-artifacts/"
-    ],
+    "rebuildPatterns": ["^l1-contracts/", "^yarn-project/l1-artifacts/"],
     "dependencies": []
   },
   "yarn-project-base": {
@@ -75,18 +58,13 @@
       "^yarn-project/yarn-project-base/",
       "^yarn-project/yarn.lock"
     ],
-    "dependencies": [
-      "circuits-wasm-linux-clang",
-      "l1-contracts"
-    ]
+    "dependencies": ["circuits-wasm-linux-clang", "l1-contracts"]
   },
   "acir-simulator": {
     "buildDir": "yarn-project",
     "projectDir": "yarn-project/acir-simulator",
     "dockerfile": "acir-simulator/Dockerfile",
-    "rebuildPatterns": [
-      "^yarn-project/acir-simulator/"
-    ],
+    "rebuildPatterns": ["^yarn-project/acir-simulator/"],
     "dependencies": [
       "barretenberg.js",
       "circuits.js",
@@ -100,46 +78,28 @@
     "buildDir": "yarn-project",
     "projectDir": "yarn-project/archiver",
     "dockerfile": "archiver/Dockerfile",
-    "rebuildPatterns": [
-      "^yarn-project/archiver/"
-    ],
-    "dependencies": [
-<<<<<<< HEAD
-      "environment",
-=======
->>>>>>> 4ffbe9c9
-      "foundation",
-      "l1-artifacts",
-      "types"
-    ]
+    "rebuildPatterns": ["^yarn-project/archiver/"],
+    "dependencies": ["environment", "foundation", "l1-artifacts", "types"]
   },
   "aztec-cli": {
     "buildDir": "yarn-project",
     "projectDir": "yarn-project/aztec-cli",
     "dockerfile": "aztec-cli/Dockerfile",
-    "rebuildPatterns": [
-      "^yarn-project/aztec-cli/"
-    ],
-    "dependencies": [
-<<<<<<< HEAD
+    "rebuildPatterns": ["^yarn-project/aztec-cli/"],
+    "dependencies": [
       "aztec-node",
       "aztec.js",
       "environment",
       "foundation",
       "l1-artifacts",
       "noir-contracts"
-=======
-      "foundation"
->>>>>>> 4ffbe9c9
     ]
   },
   "aztec-rpc": {
     "buildDir": "yarn-project",
     "projectDir": "yarn-project/aztec-rpc",
     "dockerfile": "aztec-rpc/Dockerfile",
-    "rebuildPatterns": [
-      "^yarn-project/aztec-rpc/"
-    ],
+    "rebuildPatterns": ["^yarn-project/aztec-rpc/"],
     "dependencies": [
       "acir-simulator",
       "aztec-node",
@@ -155,48 +115,28 @@
     "buildDir": "yarn-project",
     "projectDir": "yarn-project/aztec.js",
     "dockerfile": "aztec.js/Dockerfile",
-    "rebuildPatterns": [
-      "^yarn-project/aztec.js/"
-    ],
-    "dependencies": [
-      "aztec-rpc",
-      "circuits.js",
-      "foundation",
-      "noir-contracts"
-    ]
+    "rebuildPatterns": ["^yarn-project/aztec.js/"],
+    "dependencies": ["aztec-rpc", "circuits.js", "foundation", "noir-contracts"]
   },
   "barretenberg.js": {
     "buildDir": "yarn-project",
     "projectDir": "yarn-project/barretenberg.js",
     "dockerfile": "barretenberg.js/Dockerfile",
-    "rebuildPatterns": [
-      "^yarn-project/barretenberg.js/"
-    ],
-    "dependencies": [
-      "foundation",
-      "yarn-project-base"
-    ]
+    "rebuildPatterns": ["^yarn-project/barretenberg.js/"],
+    "dependencies": ["foundation", "yarn-project-base"]
   },
   "circuits.js": {
     "buildDir": "yarn-project",
     "projectDir": "yarn-project/circuits.js",
     "dockerfile": "circuits.js/Dockerfile",
-    "rebuildPatterns": [
-      "^yarn-project/circuits.js/"
-    ],
-    "dependencies": [
-      "barretenberg.js",
-      "foundation",
-      "yarn-project-base"
-    ]
+    "rebuildPatterns": ["^yarn-project/circuits.js/"],
+    "dependencies": ["barretenberg.js", "foundation", "yarn-project-base"]
   },
   "end-to-end": {
     "buildDir": "yarn-project",
     "projectDir": "yarn-project/end-to-end",
     "dockerfile": "end-to-end/Dockerfile",
-    "rebuildPatterns": [
-      "^yarn-project/end-to-end/"
-    ],
+    "rebuildPatterns": ["^yarn-project/end-to-end/"],
     "dependencies": [
       "aztec-node",
       "aztec.js",
@@ -212,126 +152,77 @@
     "buildDir": "yarn-project",
     "projectDir": "yarn-project/environment",
     "dockerfile": "environment/Dockerfile",
-    "rebuildPatterns": [
-      "^yarn-project/environment/"
-    ],
+    "rebuildPatterns": ["^yarn-project/environment/"],
     "dependencies": []
   },
   "foundation": {
     "buildDir": "yarn-project",
     "projectDir": "yarn-project/foundation",
     "dockerfile": "foundation/Dockerfile",
-    "rebuildPatterns": [
-      "^yarn-project/foundation/"
-    ],
+    "rebuildPatterns": ["^yarn-project/foundation/"],
     "dependencies": []
   },
   "key-store": {
     "buildDir": "yarn-project",
     "projectDir": "yarn-project/key-store",
     "dockerfile": "key-store/Dockerfile",
-    "rebuildPatterns": [
-      "^yarn-project/key-store/"
-    ],
-    "dependencies": [
-      "barretenberg.js",
-      "circuits.js",
-      "foundation"
-    ]
+    "rebuildPatterns": ["^yarn-project/key-store/"],
+    "dependencies": ["barretenberg.js", "circuits.js", "foundation"]
   },
   "merkle-tree": {
     "buildDir": "yarn-project",
     "projectDir": "yarn-project/merkle-tree",
     "dockerfile": "merkle-tree/Dockerfile",
-    "rebuildPatterns": [
-      "^yarn-project/merkle-tree/"
-    ],
-    "dependencies": [
-      "barretenberg.js",
-      "foundation"
-    ]
+    "rebuildPatterns": ["^yarn-project/merkle-tree/"],
+    "dependencies": ["barretenberg.js", "foundation"]
   },
   "noir-contracts": {
     "buildDir": "yarn-project",
     "projectDir": "yarn-project/noir-contracts",
     "dockerfile": "noir-contracts/Dockerfile",
-    "rebuildPatterns": [
-      "^yarn-project/noir-contracts/"
-    ],
-    "dependencies": [
-      "foundation"
-    ]
+    "rebuildPatterns": ["^yarn-project/noir-contracts/"],
+    "dependencies": ["foundation"]
   },
   "noir-compiler": {
     "buildDir": "yarn-project",
     "projectDir": "yarn-project/noir-compiler",
     "dockerfile": "noir-compiler/Dockerfile",
-    "rebuildPatterns": [
-      "^yarn-project/noir-compiler/"
-    ],
-    "dependencies": [
-      "foundation"
-    ]
+    "rebuildPatterns": ["^yarn-project/noir-compiler/"],
+    "dependencies": ["foundation"]
   },
   "p2p": {
     "buildDir": "yarn-project",
     "projectDir": "yarn-project/p2p",
     "dockerfile": "p2p/Dockerfile",
-    "rebuildPatterns": [
-      "^yarn-project/p2p/"
-    ],
-    "dependencies": [
-      "circuits.js",
-      "foundation",
-      "types"
-    ]
-<<<<<<< HEAD
+    "rebuildPatterns": ["^yarn-project/p2p/"],
+    "dependencies": ["circuits.js", "foundation", "types"]
   },
   "p2p-bootstrap": {
     "buildDir": "yarn-project",
     "projectDir": "yarn-project/p2p-bootstrap",
     "dockerfile": "p2p/Dockerfile",
-    "rebuildPatterns": [
-      "^yarn-project/p2p-bootstrap/"
-    ],
-    "dependencies": [
-      "p2p"
-    ]
-=======
->>>>>>> 4ffbe9c9
+    "rebuildPatterns": ["^yarn-project/p2p-bootstrap/"],
+    "dependencies": ["p2p"]
   },
   "prover-client": {
     "buildDir": "yarn-project",
     "projectDir": "yarn-project/prover-client",
     "dockerfile": "prover-client/Dockerfile",
-    "rebuildPatterns": [
-      "^yarn-project/prover-client/"
-    ],
-    "dependencies": [
-      "foundation"
-    ]
-<<<<<<< HEAD
+    "rebuildPatterns": ["^yarn-project/prover-client/"],
+    "dependencies": ["foundation"]
   },
   "rollup-provider": {
     "buildDir": "yarn-project",
     "projectDir": "yarn-project/rollup-provider",
     "dockerfile": "rollup-provider/Dockerfile",
-    "rebuildPatterns": [
-      "^yarn-project/rollup-provider/"
-    ],
-    "dependencies": [
-      "aztec-node"
-    ]
-=======
->>>>>>> 4ffbe9c9
+    "rebuildPatterns": ["^yarn-project/rollup-provider/"],
+    "dependencies": ["aztec-node"]
   },
   "aztec-node": {
     "buildDir": "yarn-project",
     "projectDir": "yarn-project/aztec-node",
     "dockerfile": "aztec-node/Dockerfile",
-    "rebuildPatterns": [
-      "^yarn-project/aztec-node/"
-    ],
+    "rebuildPatterns": ["^yarn-project/aztec-node/"],
     "dependencies": [
       "archiver",
       "barretenberg.js",
@@ -348,9 +239,7 @@
     "buildDir": "yarn-project",
     "projectDir": "yarn-project/sequencer-client",
     "dockerfile": "sequencer-client/Dockerfile",
-    "rebuildPatterns": [
-      "^yarn-project/sequencer-client/"
-    ],
+    "rebuildPatterns": ["^yarn-project/sequencer-client/"],
     "dependencies": [
       "acir-simulator",
       "circuits.js",
@@ -367,22 +256,14 @@
     "buildDir": "yarn-project",
     "projectDir": "yarn-project/types",
     "dockerfile": "types/Dockerfile",
-    "rebuildPatterns": [
-      "^yarn-project/types/"
-    ],
-    "dependencies": [
-      "circuits.js",
-      "foundation",
-      "l1-artifacts"
-    ]
+    "rebuildPatterns": ["^yarn-project/types/"],
+    "dependencies": ["circuits.js", "foundation", "l1-artifacts"]
   },
   "world-state": {
     "buildDir": "yarn-project",
     "projectDir": "yarn-project/world-state",
     "dockerfile": "world-state/Dockerfile",
-    "rebuildPatterns": [
-      "^yarn-project/world-state/"
-    ],
+    "rebuildPatterns": ["^yarn-project/world-state/"],
     "dependencies": [
       "barretenberg.js",
       "circuits.js",
