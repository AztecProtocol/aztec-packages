--- conflicted
+++ resolved
@@ -23,12 +23,6 @@
 test-end-to-end:
     BUILD ./yarn-project/end-to-end+e2e-tests
 
-<<<<<<< HEAD
-bench:
-    RUN echo hi
-
-=======
->>>>>>> d4377ee6
 release-meta:
     COPY .release-please-manifest.json /usr/src/.release-please-manifest.json
     SAVE ARTIFACT /usr/src /usr/src
