--- conflicted
+++ resolved
@@ -24,15 +24,8 @@
     BUILD ./yarn-project/+build
 
 test-end-to-end:
-<<<<<<< HEAD
     BUILD ./yarn-project/end-to-end/+test-all
-=======
-    BUILD ./yarn-project/end-to-end/+test-all
-
-bench:
-  RUN echo hi
 
 release-meta:
     COPY .release-please-manifest.json /usr/src/.release-please-manifest.json
-    SAVE ARTIFACT /usr/src /usr/src
->>>>>>> 784d5425
+    SAVE ARTIFACT /usr/src /usr/src