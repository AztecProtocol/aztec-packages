--- conflicted
+++ resolved
@@ -64,11 +64,7 @@
 
             sudo flock /var/lib/docker/tmp-images/${{ env.IMAGE_KEY }}.lock bash -c '
               if ! [ -f /var/lib/docker/tmp-images/${{ env.IMAGE_KEY }}.brotli ] ; then
-<<<<<<< HEAD
-                docker save aztecprotocol/aztec:${{ env.IMAGE_KEY }} aztecprotocol/end-to-end:${{ env.IMAGE_KEY }} aztecprotocol/barretenberg-acir-benches:${{ env.IMAGE_KEY }} | brotli -2 > /var/lib/docker/tmp-images/${{ env.IMAGE_KEY }}.brotli.tmp
-=======
                 docker save ${{ inputs.builder_images_to_copy }} | brotli -2 > /var/lib/docker/tmp-images/${{ env.IMAGE_KEY }}.brotli.tmp
->>>>>>> b892eae7
                 mv /var/lib/docker/tmp-images/${{ env.IMAGE_KEY }}.brotli.tmp /var/lib/docker/tmp-images/${{ env.IMAGE_KEY }}.brotli
               fi'
             sudo cat /var/lib/docker/tmp-images/${{ env.IMAGE_KEY }}.brotli
