--- conflicted
+++ resolved
@@ -92,7 +92,7 @@
           AWS_ACCESS_KEY_ID: ${{ secrets.AWS_ACCESS_KEY_ID }}
           AWS_SECRET_ACCESS_KEY: ${{ secrets.AWS_SECRET_ACCESS_KEY }}
           GITHUB_TOKEN: ${{ secrets.AZTEC_BOT_GITHUB_TOKEN }}
-          ARCH: amd64
+          ARCH: ${{ matrix.settings.arch }}
           LOG_ID: ${{ github.run_id }}
           NETLIFY_SITE_ID: ${{ secrets.NETLIFY_SITE_ID }}
           NETLIFY_AUTH_TOKEN: ${{ secrets.NETLIFY_AUTH_TOKEN }}
@@ -139,61 +139,6 @@
           alert-comment-cc-users: "@philwindle @spalladino"
           max-items-in-chart: 50
 
-<<<<<<< HEAD
-=======
-  ci-arm64:
-    runs-on: ubuntu-latest
-    # condition:
-    #   - Always allow 'push' and 'workflow_dispatch' jobs.
-    #   - Otherwise, only run pull_request events on internal PRs and pull_request_target on external PRs.
-    #     Then, **unlike ci-amd64**, if we aren't labeled 'arm64-ci', do nothing.
-    if: >
-      github.event_name == 'push' ||
-      github.event_name == 'workflow_dispatch' ||
-      (
-        (
-          (github.event_name == 'pull_request' && github.event.pull_request.head.repo.full_name == github.repository) ||
-          (github.event_name == 'pull_request_target' && github.event.pull_request.head.repo.full_name != github.repository)
-        ) &&
-        contains(github.event.pull_request.labels.*.name, 'arm64-ci')
-      )
-    steps:
-      - name: Checkout
-        uses: actions/checkout@v4
-        with:
-          # The commit to checkout.  We want our actual commit, and not the result of merging the PR to the target.
-          ref: ${{ github.event.pull_request.head.sha || github.sha }}
-      - name: Validate External Changes
-        if: github.event_name == 'pull_request_target'
-        run: |
-          git fetch origin ${{ github.event.pull_request.base.ref }} --depth=1
-          git diff --name-only ${{ github.event.pull_request.base.ref }} HEAD ci3 ci.sh | grep -q . && { echo "Error: External PRs can't contain CI changes."; exit 1; }
-      - name: Fail If Draft
-        if: github.event.pull_request.draft && (github.event.action != 'labeled' || github.event.label.name != 'trigger-workflow')
-        run: echo "CI is not run on drafts." && exit 1
-      - name: CI Full Override
-        # TODO consolidate legacy labels to just ci-full.
-        if: contains(github.event.pull_request.labels.*.name, 'e2e-all') || contains(github.event.pull_request.labels.*.name, 'network-all') || contains(github.event.pull_request.labels.*.name, 'ci-full')
-        run: echo "CI_FULL=1" >> $GITHUB_ENV
-      - name: Setup
-        run: |
-          # Ensure we can SSH into the spot instances we request.
-          mkdir -p ~/.ssh
-          echo ${{ secrets.BUILD_INSTANCE_SSH_KEY }} | base64 --decode > ~/.ssh/build_instance_key
-          chmod 600 ~/.ssh/build_instance_key
-      - name: Run
-        env:
-          AWS_ACCESS_KEY_ID: ${{ secrets.AWS_ACCESS_KEY_ID }}
-          AWS_SECRET_ACCESS_KEY: ${{ secrets.AWS_SECRET_ACCESS_KEY }}
-          GITHUB_TOKEN: ${{ secrets.AZTEC_BOT_GITHUB_TOKEN }}
-          ARCH: arm64
-          LOG_ID: ${{ github.run_id }}
-          NPM_TOKEN: ${{ secrets.NPM_TOKEN }}
-          DOCKERHUB_PASSWORD: ${{ secrets.DOCKERHUB_PASSWORD }}
-        run: |
-          ./ci.sh ec2
-
->>>>>>> 36ebe30a
   ci-grind:
     runs-on: ubuntu-latest
     if: github.event_name == 'push' && !startsWith(github.ref, 'refs/tags/') && github.repository.fork == false
