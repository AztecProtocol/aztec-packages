--- conflicted
+++ resolved
@@ -40,11 +40,7 @@
         # The way to do conditions here is to parse full strings as JSON.
         settings: >-
           ${{ fromJson(
-<<<<<<< HEAD
-            (contains(github.event.pull_request.labels.*.name, 'arm64-ci') || github.event_name == 'merge_group') &&
-=======
-            (contains(github.event.pull_request.labels.*.name, 'arm64-ci') || github.event_name == 'push') &&
->>>>>>> ab13d432
+            (contains(github.event.pull_request.labels.*.name, 'arm64-ci') || github.event_name == 'push' || github.event_name == 'merge_group') &&
             '[{"arch":"amd64"},{"arch":"arm64"}]' ||
             '[{"arch":"amd64"}]') }}
     steps:
