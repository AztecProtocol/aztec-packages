--- conflicted
+++ resolved
@@ -14,19 +14,12 @@
   merge_group: {}
 
 concurrency:
-<<<<<<< HEAD
-  # If we are pushing a tag, we are doing a release - we should only ever have one of those at a time, globally!
-  # On PR's the group id is the ref_name so only 1 can run at a time per PR.
-  group: |
-    ci3-${{ startsWith(github.ref, 'refs/tags/') && 'release' || (github.event_name == 'pull_request' && github.ref_name || github.run_id) }}
-=======
   # If we are pushing a tag, we are doing a release - we should only ever have 1 of those at a time, globally!
   # On PR's the group id is the ref_name so only 1 can run at a time per PR.
   group: |
-    ci3-${{ startsWith(github.ref, 'refs/tags/v') && 'release' 
-                                                  || (github.event_name == 'pull_request' && github.ref_name 
+    ci3-${{ startsWith(github.ref, 'refs/tags/v') && 'release'
+                                                  || (github.event_name == 'pull_request' && github.ref_name
                                                                                           || github.run_id) }}
->>>>>>> 83bedd58
   cancel-in-progress: true
 
 jobs:
