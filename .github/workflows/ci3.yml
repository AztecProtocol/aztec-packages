# name: CI3

<<<<<<< HEAD
# on:
#   workflow_dispatch:
#   push:
#     branches:
#       - master
#   pull_request:
#     types:
#       - opened
#       - synchronize
#       - reopened
#       - ready_for_review
#       - labeled

# concurrency:
#   # force parallelism in master
#   group: ci3-${{ github.ref_name == 'master' && github.run_id || github.ref_name }}
#   cancel-in-progress: true

jobs:
  ci:
=======
on:
  workflow_dispatch:
  push:
    branches:
      - master
  pull_request:
    types:
      - opened
      - synchronize
      - reopened
      - ready_for_review
      - labeled

concurrency:
  # On master the group id is the unique run_id so we get parallel runs.
  # On PR's the group id is the ref_name so only 1 can run at a time.
  group: ci3-${{ github.ref_name == 'master' && github.run_id || github.ref_name }}
  cancel-in-progress: true

jobs:
  ci-amd64:
>>>>>>> 9441b122
    runs-on: ubuntu-latest
    # Build for both architectures, but arm is only on master.
    strategy:
      matrix:
        include:
          - arch: amd64
          - arch: arm64
            master_only: true
    if: >
      (github.event.action != 'labeled' && github.event.pull_request.draft == false) ||
      (github.event.action == 'labeled' && github.event.label.name == 'trigger-workflow') &&
      (matrix.master_only != true || github.ref == 'refs/heads/master')
    steps:
      - name: Checkout
        uses: actions/checkout@v3
        with:
<<<<<<< HEAD
          # Ensure we checkout our actual commit, and not the result of merging the PR to the target.
=======
          # The commit to checkout.  We want our actual commit, and not the result of merging the PR to the target.
>>>>>>> 9441b122
          ref: ${{ github.event.pull_request.head.sha || github.sha }}
      - name: Setup
        run: |
          # Ensure we can SSH into the spot instances we request.
          mkdir -p ~/.ssh
          echo ${{ secrets.BUILD_INSTANCE_SSH_KEY }} | base64 --decode > ~/.ssh/build_instance_key
          chmod 600 ~/.ssh/build_instance_key
      - name: Run
        env:
          AWS_ACCESS_KEY_ID: ${{ secrets.AWS_ACCESS_KEY_ID }}
          AWS_SECRET_ACCESS_KEY: ${{ secrets.AWS_SECRET_ACCESS_KEY }}
<<<<<<< HEAD
          ARCH: ${{ matrix.arch }}
          LOG_ID: ${{ github.run_id }}
        run: |
          ./ci.sh ec2
      # TODO: We will need to extract the result from the remote container before termination.
      # Also only on master?
      # - name: Store benchmark result
      #   if: github.ref == 'refs/heads/master'
      #   continue-on-error: true
      #   uses: benchmark-action/github-action-benchmark@4de1bed97a47495fc4c5404952da0499e31f5c29
      #   with:
      #     name: C++ Benchmark
      #     tool: "googlecpp"
      #     output-file-path: bench.json
      #     github-token: ${{ secrets.AZTEC_BOT_GITHUB_TOKEN }}
      #     auto-push: true
      #     alert-threshold: "105%"
      #     comment-on-alert: true
      #     fail-on-alert: false
      #     alert-comment-cc-users: "@ludamad @codygunton"
      #     max-items-in-chart: 50
=======
          ARCH: amd64
          LOG_ID: ${{ github.run_id }}
        run: |
          ./ci.sh ec2
          ./ci3/cache_download barretenberg-bench-results-$(git rev-parse HEAD).tar.gz
      - name: Store barretenberg benchmark result
        if: github.ref == 'refs/heads/master'
        continue-on-error: true
        uses: benchmark-action/github-action-benchmark@4de1bed97a47495fc4c5404952da0499e31f5c29
        with:
          name: C++ Benchmark
          tool: "googlecpp"
          output-file-path: ./bench-out/bench.json
          github-token: ${{ secrets.AZTEC_BOT_GITHUB_TOKEN }}
          auto-push: true
          alert-threshold: "105%"
          comment-on-alert: true
          fail-on-alert: false
          alert-comment-cc-users: "@ludamad @codygunton"
          max-items-in-chart: 50

  ci-arm64:
    runs-on: ubuntu-latest
    if: >
      (github.event.action != 'labeled' && github.event.pull_request.draft == false) ||
      (github.event.action == 'labeled' && github.event.label.name == 'trigger-workflow') &&
      github.ref == 'refs/heads/master'
    steps:
      - name: Checkout
        uses: actions/checkout@v3
        with:
          # The commit to checkout.  We want our actual commit, and not the result of merging the PR to the target.
          ref: ${{ github.event.pull_request.head.sha || github.sha }}
      - name: Setup
        run: |
          # Ensure we can SSH into the spot instances we request.
          mkdir -p ~/.ssh
          echo ${{ secrets.BUILD_INSTANCE_SSH_KEY }} | base64 --decode > ~/.ssh/build_instance_key
          chmod 600 ~/.ssh/build_instance_key
      - name: Run
        env:
          AWS_ACCESS_KEY_ID: ${{ secrets.AWS_ACCESS_KEY_ID }}
          AWS_SECRET_ACCESS_KEY: ${{ secrets.AWS_SECRET_ACCESS_KEY }}
          ARCH: arm64
          LOG_ID: ${{ github.run_id }}
        run: |
          ./ci.sh ec2
>>>>>>> 9441b122
<|MERGE_RESOLUTION|>--- conflicted
+++ resolved
@@ -1,27 +1,5 @@
-# name: CI3
+name: CI3
 
-<<<<<<< HEAD
-# on:
-#   workflow_dispatch:
-#   push:
-#     branches:
-#       - master
-#   pull_request:
-#     types:
-#       - opened
-#       - synchronize
-#       - reopened
-#       - ready_for_review
-#       - labeled
-
-# concurrency:
-#   # force parallelism in master
-#   group: ci3-${{ github.ref_name == 'master' && github.run_id || github.ref_name }}
-#   cancel-in-progress: true
-
-jobs:
-  ci:
-=======
 on:
   workflow_dispatch:
   push:
@@ -43,28 +21,15 @@
 
 jobs:
   ci-amd64:
->>>>>>> 9441b122
     runs-on: ubuntu-latest
-    # Build for both architectures, but arm is only on master.
-    strategy:
-      matrix:
-        include:
-          - arch: amd64
-          - arch: arm64
-            master_only: true
     if: >
       (github.event.action != 'labeled' && github.event.pull_request.draft == false) ||
-      (github.event.action == 'labeled' && github.event.label.name == 'trigger-workflow') &&
-      (matrix.master_only != true || github.ref == 'refs/heads/master')
+      (github.event.action == 'labeled' && github.event.label.name == 'trigger-workflow')
     steps:
       - name: Checkout
         uses: actions/checkout@v3
         with:
-<<<<<<< HEAD
-          # Ensure we checkout our actual commit, and not the result of merging the PR to the target.
-=======
           # The commit to checkout.  We want our actual commit, and not the result of merging the PR to the target.
->>>>>>> 9441b122
           ref: ${{ github.event.pull_request.head.sha || github.sha }}
       - name: Setup
         run: |
@@ -76,29 +41,6 @@
         env:
           AWS_ACCESS_KEY_ID: ${{ secrets.AWS_ACCESS_KEY_ID }}
           AWS_SECRET_ACCESS_KEY: ${{ secrets.AWS_SECRET_ACCESS_KEY }}
-<<<<<<< HEAD
-          ARCH: ${{ matrix.arch }}
-          LOG_ID: ${{ github.run_id }}
-        run: |
-          ./ci.sh ec2
-      # TODO: We will need to extract the result from the remote container before termination.
-      # Also only on master?
-      # - name: Store benchmark result
-      #   if: github.ref == 'refs/heads/master'
-      #   continue-on-error: true
-      #   uses: benchmark-action/github-action-benchmark@4de1bed97a47495fc4c5404952da0499e31f5c29
-      #   with:
-      #     name: C++ Benchmark
-      #     tool: "googlecpp"
-      #     output-file-path: bench.json
-      #     github-token: ${{ secrets.AZTEC_BOT_GITHUB_TOKEN }}
-      #     auto-push: true
-      #     alert-threshold: "105%"
-      #     comment-on-alert: true
-      #     fail-on-alert: false
-      #     alert-comment-cc-users: "@ludamad @codygunton"
-      #     max-items-in-chart: 50
-=======
           ARCH: amd64
           LOG_ID: ${{ github.run_id }}
         run: |
@@ -145,5 +87,4 @@
           ARCH: arm64
           LOG_ID: ${{ github.run_id }}
         run: |
-          ./ci.sh ec2
->>>>>>> 9441b122
+          ./ci.sh ec2