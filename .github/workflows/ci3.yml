--- conflicted
+++ resolved
@@ -31,12 +31,4 @@
           AWS_ACCESS_KEY_ID: ${{ secrets.AWS_ACCESS_KEY_ID }}
           AWS_SECRET_ACCESS_KEY: ${{ secrets.AWS_SECRET_ACCESS_KEY }}
         run: |
-<<<<<<< HEAD
-          # Sanitize the branch name
-          BRANCH_NAME=$(echo "${{ github.ref_name }}" | sed 's/[^a-zA-Z0-9-]/-/g')
-          export USER="${{ github.actor }}-${BRANCH_NAME}"
-          echo "Running with instance ${USER}"
-          ./bootstrap_ci.sh
-=======
-          BRANCH=${{ github.ref_name }} ./bootstrap_ci.sh
->>>>>>> 5624a05a
+          BRANCH=${{ github.ref_name }} ./bootstrap_ci.sh