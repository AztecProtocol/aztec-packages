# CI for Aztec. At a high-level, runs ./bootstrap.sh ci in root. See root README.md for more details.
# Only for internal devs. For external devs, see ci3-external.yml.
#
# CAREFUL! We use "exec" a lot to ensure signal propagation to the child process, to allow proper ec2 cleanup.
name: CI3

on:
  workflow_dispatch:
  push:
    tags:
      - "v*"
  pull_request:
    types: [opened, synchronize, reopened, ready_for_review, labeled]
  merge_group: {}

concurrency:
  group: ci3-${{ github.event.merge_group.head_ref || github.ref_name }}
  cancel-in-progress: true

jobs:
  ci:
    runs-on: ubuntu-latest
    # exclusive with ci3-external.yml: never run on forks
    # (github.event.pull_request.head.repo.fork resolves to nil if not a pull request)
    if: github.event.pull_request.head.repo.fork != true && github.event.pull_request.draft == false
    environment: ${{ startsWith(github.ref, 'refs/tags/v') && 'master' || '' }}
    steps:
      #############
      # Prepare Env
      #############
      - name: Checkout
        uses: actions/checkout@11bd71901bbe5b1630ceea73d27597364c9af683
        with:
          # The commit to checkout. We want our actual commit, and not the result of merging the PR to the target.
          ref: ${{ github.event.pull_request.head.sha || github.sha }}

      - name: CI Full Override
        if: contains(github.event.pull_request.labels.*.name, 'ci-full')
        run: echo "CI_FULL=1" >> $GITHUB_ENV

      - name: Cache Override
        if: contains(github.event.pull_request.labels.*.name, 'ci-no-cache')
        run: echo "NO_CACHE=1" >> $GITHUB_ENV

      - name: Fail Fast Override
        if: contains(github.event.pull_request.labels.*.name, 'ci-no-fail-fast')
        run: echo "NO_FAIL_FAST=1" >> $GITHUB_ENV

<<<<<<< HEAD
=======
      - name: Barretenberg CI Override
        if: contains(github.event.pull_request.labels.*.name, 'ci-barretenberg')
        run: echo "BARRETENBERG_CI=1" >> $GITHUB_ENV

>>>>>>> aa1f0491
      - name: Compute Target Branch
        id: target_branch
        run: |
          if [ "${{ github.event_name }}" == "merge_group" ]; then
            target_branch=${{ github.event.merge_group.base_ref }}
          elif [ "${{ github.event_name }}" == "pull_request" ]; then
            target_branch=${{ github.event.pull_request.base.ref }}
          else
            target_branch=${{ github.ref_name }}
          fi
          target_branch=${target_branch#refs/heads/}
          echo "target_branch=$target_branch" >> $GITHUB_OUTPUT
          echo "TARGET_BRANCH=${target_branch}" >> $GITHUB_ENV

      - name: Barretenberg CI Override
        if: |
          (contains(github.event.pull_request.labels.*.name, 'barretenberg-ci') ||
           steps.target_branch.outputs.target_branch == 'merge-train/barretenberg') &&
          !contains(github.event.pull_request.labels.*.name, 'ci-full')
        run: echo "CI_BARRETENBERG=1" >> $GITHUB_ENV

      - name: Setup
        run: |
          # Ensure we can SSH into the spot instances we request.
          mkdir -p ~/.ssh
          echo ${{ secrets.BUILD_INSTANCE_SSH_KEY }} | base64 --decode > ~/.ssh/build_instance_key
          chmod 600 ~/.ssh/build_instance_key
          # Install required packages.
          sudo apt update && sudo apt install -y redis-tools parallel

      #############
      # Run
      #############
      - name: Run
        env:
          AWS_ACCESS_KEY_ID: ${{ secrets.AWS_ACCESS_KEY_ID }}
          AWS_SECRET_ACCESS_KEY: ${{ secrets.AWS_SECRET_ACCESS_KEY }}
          GITHUB_TOKEN: ${{ secrets.AZTEC_BOT_GITHUB_TOKEN }}
          RUN_ID: ${{ github.run_id }}
          NETLIFY_SITE_ID: ${{ secrets.NETLIFY_SITE_ID }}
          NETLIFY_AUTH_TOKEN: ${{ secrets.NETLIFY_AUTH_TOKEN }}
          DOCKERHUB_PASSWORD: ${{ secrets.DOCKERHUB_PASSWORD }}
          NPM_TOKEN: ${{ secrets.NPM_TOKEN }}
          SLACK_BOT_TOKEN: ${{ secrets.SLACK_BOT_TOKEN }}
          # Nightly test env vars.
          EXTERNAL_ETHEREUM_HOSTS: "https://json-rpc.${{ secrets.GCP_SEPOLIA_URL }}?key=${{ secrets.GCP_SEPOLIA_API_KEY }},${{ secrets.INFURA_SEPOLIA_URL }}"
          EXTERNAL_ETHEREUM_CONSENSUS_HOST: "https://beacon.${{ secrets.GCP_SEPOLIA_URL }}"
          EXTERNAL_ETHEREUM_CONSENSUS_HOST_API_KEY: ${{ secrets.GCP_SEPOLIA_API_KEY }}
          EXTERNAL_ETHEREUM_CONSENSUS_HOST_API_KEY_HEADER: "X-goog-api-key"
        run: |
          if [ "${{ github.event_name }}" == "merge_group" ] || [ "${CI_FULL:-0}" -eq 1 ]; then
            exec ./ci.sh merge-queue
          elif [ "${CI_BARRETENBERG:-0}" -eq 1 ]; then
            exec ./ci.sh barretenberg
          elif [ "${{ contains(github.ref, '-nightly.') }}" == "true" ]; then
            exec ./ci.sh nightly
          elif [ "${{ startsWith(github.ref, 'refs/tags/v') }}" == "true" ]; then
            exec ./ci.sh release
          else
            exec ./ci.sh fast
          fi

      - name: Download benchmarks
        if: github.event_name == 'merge_group'
        run: ./ci.sh gh-bench

      - name: Upload benchmarks
        if: github.event_name == 'merge_group'
        uses: benchmark-action/github-action-benchmark@4de1bed97a47495fc4c5404952da0499e31f5c29
        with:
          name: Aztec Benchmarks
          benchmark-data-dir-path: "bench/${{ steps.target_branch.outputs.target_branch }}"
          tool: "customSmallerIsBetter"
          output-file-path: ./bench-out/bench.json
          github-token: ${{ secrets.AZTEC_BOT_GITHUB_TOKEN }}
          auto-push: true
          alert-threshold: "105%"
          comment-on-alert: false
          fail-on-alert: false
          max-items-in-chart: 100

  notify:
    runs-on: ubuntu-latest
    if: github.event_name == 'push' && failure()
    needs:
      - ci
    steps:
      - name: Checkout Code
        uses: actions/checkout@11bd71901bbe5b1630ceea73d27597364c9af683

      - name: Get Context
        id: get_context
        run: |
          authors=$(git log -1 --pretty=format:'%an <%ae>')
          echo "authors=${authors}" >> $GITHUB_OUTPUT
          # Note, we have to make sure double quotes don't break our JSON.
          title=$(git log -1 --pretty=format:'%s' | sed s/\"/\'/g)
          echo "commit_title=${title}" >> $GITHUB_OUTPUT
          failed_jobs=""
          [ "${{ needs.ci-grind.result }}" = "failure" ] && failed_jobs+="ci-grind"
          [ "${{ needs.ci.result }}" = "failure" ] && failed_jobs+="ci"
          echo "failed_jobs=${failed_jobs}" >> $GITHUB_OUTPUT
          cat $GITHUB_OUTPUT

      - name: Send Notification
        uses: slackapi/slack-github-action@6c661ce58804a1a20f6dc5fbee7f0381b469e001
        with:
          payload: |
            {
              "text": "Failure on ${{ github.ref_name }}\nCommit: ${{ steps.get_context.outputs.commit_title }}",
              "url": "https://github.com/${{ github.repository }}/actions/runs/${{ github.run_id }}",
              "authors": "${{ steps.get_context.outputs.authors }}",
              "failed_jobs": "${{ steps.get_context.outputs.failed_jobs }}"
            }
        env:
          SLACK_WEBHOOK_URL: ${{ secrets.SLACK_NOTIFY_WORKFLOW_TRIGGER_URL2 }}<|MERGE_RESOLUTION|>--- conflicted
+++ resolved
@@ -46,13 +46,10 @@
         if: contains(github.event.pull_request.labels.*.name, 'ci-no-fail-fast')
         run: echo "NO_FAIL_FAST=1" >> $GITHUB_ENV
 
-<<<<<<< HEAD
-=======
       - name: Barretenberg CI Override
         if: contains(github.event.pull_request.labels.*.name, 'ci-barretenberg')
         run: echo "BARRETENBERG_CI=1" >> $GITHUB_ENV
 
->>>>>>> aa1f0491
       - name: Compute Target Branch
         id: target_branch
         run: |
