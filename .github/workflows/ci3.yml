--- conflicted
+++ resolved
@@ -25,15 +25,10 @@
 jobs:
   ci:
     runs-on: ubuntu-latest
-<<<<<<< HEAD
     # exclusive with ci3-external.yml: never run on forks
     # (github.event.pull_request.head.repo.fork resolves to nil if not a pull request)
     if: github.event.pull_request.head.repo.fork != true
-=======
-    # exclusive with ci3-external.yml: if it is a pull request target only run if it is NOT a fork.
-    if: github.event_name != 'pull_request' || github.event.pull_request.head.repo.full_name == github.repository
     environment: ${{ startsWith(github.ref, 'refs/tags/v') && 'master' || '' }}
->>>>>>> 6e919344
     strategy:
       fail-fast: false
       matrix:
