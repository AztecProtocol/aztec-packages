name: Deploy to devnet
on:
  push:
    branches: [devnet]

concurrency:
  group: ${{ github.workflow }}-${{ github.ref }}
  cancel-in-progress: true

env:
  DOCKERHUB_PASSWORD: ${{ secrets.DOCKERHUB_PASSWORD }}
  GIT_COMMIT: ${{ github.sha }}
  DEPLOY_TAG: devnet
  FILE_PATH: ./l1-contracts/addresses.txt
  # TF Vars
  TF_VAR_DOCKERHUB_ACCOUNT: aztecprotocol
  TF_VAR_CHAIN_ID: 677692
  TF_VAR_BOOTNODE_1_PRIVATE_KEY: ${{ secrets.BOOTNODE_1_PRIVATE_KEY }}
  TF_VAR_BOOTNODE_2_PRIVATE_KEY: ${{ secrets.BOOTNODE_2_PRIVATE_KEY }}
  TF_VAR_SEQ_1_PUBLISHER_PRIVATE_KEY: ${{ secrets.SEQ_1_PUBLISHER_PRIVATE_KEY }}
  TF_VAR_SEQ_2_PUBLISHER_PRIVATE_KEY: ${{ secrets.SEQ_2_PUBLISHER_PRIVATE_KEY }}
  TF_VAR_DEPLOY_TAG: devnet
  TF_VAR_API_KEY: ${{ secrets.FORK_API_KEY }}
  TF_VAR_FORK_MNEMONIC: ${{ secrets.FORK_MNEMONIC }}
  TF_VAR_INFURA_API_KEY: ${{ secrets.INFURA_API_KEY }}

jobs:
  setup:
    uses: ./.github/workflows/setup-runner.yml
    with:
      username: master
      runner_type: builder-x86
    secrets: inherit

  build:
    needs: setup
    runs-on: ${{ github.actor }}-x86
    outputs:
      l1_contracts_changed: ${{ steps.check_l1_changes.outputs.result }}
      mainnet_fork_changed: ${{ steps.check_fork_changes.outputs.result }}
    steps:
      - uses: actions/checkout@v4
        with:
          ref: "${{ env.GIT_COMMIT }}"
          fetch-depth: 0
      - uses: ./.github/ci-setup-action
        with:
          concurrency_key: build-release-artifacts-${{ github.actor }}
          dockerhub_password: "${{ secrets.DOCKERHUB_PASSWORD }}"
      - name: "Build & Push aztec images"
<<<<<<< HEAD
        timeout-minutes: 40
        # Run the build steps for each image with version and arch, push to dockerhub
        run: |
          earthly-ci --no-output --push ./yarn-project+export-aztec-arch --DIST_TAG=${{ env.DEPLOY_TAG }}

      - name: Check if L1 contracts need deployment
        id: check_l1_changes
        uses: actions/github-script@v7
        with:
          script: |
            const { execSync } = require('child_process');
            const changedFiles = execSync('git diff --name-only ${{ github.event.before }} ${{ github.sha }}').toString().split('\n');
            const fileChanged = changedFiles.includes('l1-contracts/REDEPLOY');
            return fileChanged

      - name: Check if mainnet fork needs deployment
        id: check_fork_changes
        uses: actions/github-script@v7
        with:
          script: |
            const { execSync } = require('child_process');
            const changedFiles = execSync('git diff --name-only ${{ github.event.before }} ${{ github.sha }}').toString().split('\n');
            const fileChanged = changedFiles.some(file => file.startsWith('iac/mainnet-fork'));
            return fileChanged

      - name: "Build & Push cli image"
        if: steps.check_l1_changes.outputs.result == 'true'
        timeout-minutes: 40
        # Run the build steps for each image with version and arch, push to dockerhub
        run: |
          earthly-ci --no-output --push ./yarn-project+export-cli --DIST_TAG=${{ env.DEPLOY_TAG }}

      - name: "Build & Push mainnet-fork image"
        if: steps.check_fork_changes.outputs.result == 'true'
        timeout-minutes: 40
        run: |
          earthly-ci --no-output --push ./iac/mainnet-fork/+export-mainnet-fork --DIST_TAG=${{ env.DEPLOY_TAG }}
=======
        timeout-minutes: 40
        # Run the build steps for each image with version and arch, push to dockerhub
        run: |
          earthly-ci --no-output --push ./yarn-project+export-aztec-arch --DIST_TAG=${{ env.DEPLOY_TAG }}

      - name: Check if L1 contracts need deployment
        id: check_changes_build
        uses: actions/github-script@v7
        with:
          script: |
            const { execSync } = require('child_process');
            const changedFiles = execSync('git diff --name-only ${{ github.event.before }} ${{ github.sha }}').toString().split('\n');
            const fileChanged = changedFiles.includes('l1-contracts/REDEPLOY');
            return fileChanged

      - name: "Build & Push cli image"
        if: steps.check_changes_build.outputs.result == 'true'
        timeout-minutes: 40
        # Run the build steps for each image with version and arch, push to dockerhub
        run: |
          earthly-ci --no-output --push ./yarn-project+export-cli --DIST_TAG=${{ env.DEPLOY_TAG }}
>>>>>>> 04433f5f

  terraform_deploy:
    runs-on: ubuntu-latest
    needs: build
    steps:
      - uses: actions/checkout@v4
        with:
          ref: "${{ env.GIT_COMMIT }}"
          fetch-depth: 0
      - uses: ./.github/ci-setup-action
      - uses: hashicorp/setup-terraform@v3
        with:
          terraform_version: 1.7.5

      - name: Configure AWS credentials
        uses: aws-actions/configure-aws-credentials@v1
        with:
          aws-access-key-id: ${{ secrets.AWS_ACCESS_KEY_ID }}
          aws-secret-access-key: ${{ secrets.AWS_SECRET_ACCESS_KEY }}
          aws-region: eu-west-2

      - name: Deploy mainnet fork
        if: needs.build.outputs.mainnet_fork_changed == 'true'
        working-directory: ./iac/mainnet-fork/terraform
        run: |
          terraform init -input=false -backend-config="key=${{ env.DEPLOY_TAG }}/mainnet-fork"
          terraform apply -input=false -auto-approve

      - name: Deploy L1 Contracts
        if: needs.build.outputs.l1_contracts_changed == 'true' || needs.build.outputs.mainnet_fork_changed == 'true'
        run: |
          docker pull aztecprotocol/cli:${{ env.DEPLOY_TAG }}
          docker run aztecprotocol/cli:${{ env.DEPLOY_TAG }} \
            deploy-l1-contracts -p ${{ secrets.SEQ_1_PUBLISHER_PRIVATE_KEY }} \
            -u https://${{ env.DEPLOY_TAG }}-mainnet-fork.aztec.network:8545/${{ secrets.FORK_API_KEY }} \
            | tee ${{ env.FILE_PATH }}
          ./.github/scripts/extract_l1_addresses.sh ${{ env.FILE_PATH }}

      - name: Apply l1-contracts Terraform
        if: needs.build.outputs.l1_contracts_changed == 'true' || needs.build.outputs.mainnet_fork_changed == 'true'
        working-directory: ./l1-contracts/terraform
        run: |
          terraform init -input=false -backend-config="key=${{ env.DEPLOY_TAG }}/l1-contracts"
          terraform apply -input=false -auto-approve

      - name: Check if L1 contracts need deployment
        id: check_changes_release
        uses: actions/github-script@v7
        with:
          script: |
            const { execSync } = require('child_process');
            const changedFiles = execSync('git diff --name-only ${{ github.event.before }} ${{ github.sha }}').toString().split('\n');
            const fileChanged = changedFiles.includes('l1-contracts/REDEPLOY');
            return fileChanged
      - name: Deploy L1 Contracts
        if: steps.check_changes_release.outputs.result == 'true'
        run: |
          docker pull aztecprotocol/cli:${{ env.DEPLOY_TAG }}
          docker run aztecprotocol/cli:${{ env.DEPLOY_TAG }} \
            deploy-l1-contracts -p ${{ secrets.SEQ_1_PUBLISHER_PRIVATE_KEY }} \
            -u https://${{ env.DEPLOY_TAG }}-mainnet-fork.aztec.network:8545/${{ secrets.FORK_API_KEY }} \
            | tee ${{ env.FILE_PATH }}
          ./.github/scripts/extract_l1_addresses.sh ${{ env.FILE_PATH }}

      - name: Apply l1-contracts Terraform
        if: steps.check_changes_release.outputs.result == 'true'
        working-directory: ./l1-contracts/terraform
        run: |
          terraform init -input=false -backend-config="key=${{ env.DEPLOY_TAG }}/l1-contracts"
          terraform apply -input=false -auto-approve

      - name: Deploy P2P Bootstrap Nodes
        working-directory: ./yarn-project/p2p-bootstrap/terraform
        run: |
          terraform init -input=false -backend-config="key=${{ env.DEPLOY_TAG }}/p2p-bootstrap"
          terraform apply -input=false -auto-approve

      - name: Init Aztec Node Terraform
        working-directory: ./yarn-project/aztec/terraform/node
        run: |
          terraform init -input=false -backend-config="key=${{ env.DEPLOY_TAG }}/aztec-node"

      - name: Taint node filesystem if L1 contracts are redeployed
<<<<<<< HEAD
        if: needs.build.outputs.l1_contracts_changed == 'true'
        working-directory: ./yarn-project/aztec/terraform/node
        run: |
          terraform taint aws_efs_file_system.node_data_store
=======
        if: steps.check_changes_release.outputs.result == 'true'
        working-directory: ./yarn-project/aztec/terraform/node
        run: |
          terraform state list | grep 'aws_efs_file_system.node_data_store' | xargs -n1 terraform taint
>>>>>>> 04433f5f

      - name: Deploy Aztec Nodes
        working-directory: ./yarn-project/aztec/terraform/node
        run: |
          terraform apply -input=false -auto-approve

      - name: Deploy Provers
        working-directory: ./yarn-project/aztec/terraform/prover
        run: |
          terraform init -input=false -backend-config="key=${{ env.DEPLOY_TAG }}/prover"
          terraform apply -input=false -auto-approve<|MERGE_RESOLUTION|>--- conflicted
+++ resolved
@@ -48,7 +48,6 @@
           concurrency_key: build-release-artifacts-${{ github.actor }}
           dockerhub_password: "${{ secrets.DOCKERHUB_PASSWORD }}"
       - name: "Build & Push aztec images"
-<<<<<<< HEAD
         timeout-minutes: 40
         # Run the build steps for each image with version and arch, push to dockerhub
         run: |
@@ -86,29 +85,6 @@
         timeout-minutes: 40
         run: |
           earthly-ci --no-output --push ./iac/mainnet-fork/+export-mainnet-fork --DIST_TAG=${{ env.DEPLOY_TAG }}
-=======
-        timeout-minutes: 40
-        # Run the build steps for each image with version and arch, push to dockerhub
-        run: |
-          earthly-ci --no-output --push ./yarn-project+export-aztec-arch --DIST_TAG=${{ env.DEPLOY_TAG }}
-
-      - name: Check if L1 contracts need deployment
-        id: check_changes_build
-        uses: actions/github-script@v7
-        with:
-          script: |
-            const { execSync } = require('child_process');
-            const changedFiles = execSync('git diff --name-only ${{ github.event.before }} ${{ github.sha }}').toString().split('\n');
-            const fileChanged = changedFiles.includes('l1-contracts/REDEPLOY');
-            return fileChanged
-
-      - name: "Build & Push cli image"
-        if: steps.check_changes_build.outputs.result == 'true'
-        timeout-minutes: 40
-        # Run the build steps for each image with version and arch, push to dockerhub
-        run: |
-          earthly-ci --no-output --push ./yarn-project+export-cli --DIST_TAG=${{ env.DEPLOY_TAG }}
->>>>>>> 04433f5f
 
   terraform_deploy:
     runs-on: ubuntu-latest
@@ -192,17 +168,10 @@
           terraform init -input=false -backend-config="key=${{ env.DEPLOY_TAG }}/aztec-node"
 
       - name: Taint node filesystem if L1 contracts are redeployed
-<<<<<<< HEAD
         if: needs.build.outputs.l1_contracts_changed == 'true'
         working-directory: ./yarn-project/aztec/terraform/node
         run: |
           terraform taint aws_efs_file_system.node_data_store
-=======
-        if: steps.check_changes_release.outputs.result == 'true'
-        working-directory: ./yarn-project/aztec/terraform/node
-        run: |
-          terraform state list | grep 'aws_efs_file_system.node_data_store' | xargs -n1 terraform taint
->>>>>>> 04433f5f
 
       - name: Deploy Aztec Nodes
         working-directory: ./yarn-project/aztec/terraform/node
