--- conflicted
+++ resolved
@@ -97,10 +97,6 @@
       pxe_lb_priority_range_start: ${{ steps.set_network_vars.outputs.pxe_lb_priority_range_start }}
       faucet_lb_priority: ${{ steps.set_network_vars.outputs.faucet_lb_priority }}
       bot_no_wait: ${{ steps.set_network_vars.outputs.bot_no_wait }}
-<<<<<<< HEAD
-=======
-      max_txs_per_block: ${{ steps.set_network_vars.outputs.max_txs_per_block }}
->>>>>>> 392cdb1c
     steps:
       - name: Set network vars
         shell: bash
@@ -120,20 +116,12 @@
               echo "pxe_lb_priority_range_start=5100" >> $GITHUB_OUTPUT
               echo "faucet_lb_priority=601" >> $GITHUB_OUTPUT
               echo "bot_no_wait=false" >> $GITHUB_OUTPUT
-<<<<<<< HEAD
-=======
-              echo "max_txs_per_block=64" >> $GITHUB_OUTPUT
->>>>>>> 392cdb1c
           elif [ "$BRANCH_NAME" = "provernet" ]
           then
               echo "deploy_tag=provernet" >> $GITHUB_OUTPUT
               echo "branch_name=provernet" >> $GITHUB_OUTPUT
               echo "network_api_key=PROVERNET_API_KEY" >> $GITHUB_OUTPUT
-<<<<<<< HEAD
               echo "agents_per_prover=4" >> $GITHUB_OUTPUT
-=======
-              echo "agents_per_prover=2" >> $GITHUB_OUTPUT
->>>>>>> 392cdb1c
               echo "bot_interval=300" >> $GITHUB_OUTPUT
               echo "node_tcp_range_start=40200" >> $GITHUB_OUTPUT
               echo "node_udp_range_start=45200" >> $GITHUB_OUTPUT
@@ -141,10 +129,6 @@
               echo "pxe_lb_priority_range_start=5200" >> $GITHUB_OUTPUT
               echo "faucet_lb_priority=602" >> $GITHUB_OUTPUT
               echo "bot_no_wait=true" >> $GITHUB_OUTPUT
-<<<<<<< HEAD
-=======
-              echo "max_txs_per_block=4" >> $GITHUB_OUTPUT
->>>>>>> 392cdb1c
           elif [ "$BRANCH_NAME" = "alphanet" ]
           then
               echo "deploy_tag=alphanet" >> $GITHUB_OUTPUT
@@ -158,10 +142,6 @@
               echo "pxe_lb_priority_range_start=5000" >> $GITHUB_OUTPUT
               echo "faucet_lb_priority=600" >> $GITHUB_OUTPUT
               echo "bot_no_wait=false" >> $GITHUB_OUTPUT
-<<<<<<< HEAD
-=======
-              echo "max_txs_per_block=64" >> $GITHUB_OUTPUT
->>>>>>> 392cdb1c
           else
               echo "Unrecognized Branch!!"
               exit 1
@@ -204,34 +184,6 @@
           earthly-ci \
           --no-output --push ./iac/mainnet-fork+export-mainnet-fork --DIST_TAG=${{ env.DEPLOY_TAG }}
 
-<<<<<<< HEAD
-=======
-  build-aztec-nargo:
-    needs: set-network
-    env:
-      BRANCH_NAME: ${{ needs.set-network.outputs.branch_name }}
-      DEPLOY_TAG: ${{ needs.set-network.outputs.deploy_tag }}
-      TF_VAR_DEPLOY_TAG: ${{ needs.set-network.outputs.deploy_tag }}
-      API_KEY: ${{ secrets[needs.set-network.outputs.network_api_key] }}
-      TF_VAR_API_KEY: ${{ secrets[needs.set-network.outputs.network_api_key] }}
-      API_KEY_NAME: ${{ needs.set-network.outputs.network_api_key }}
-    runs-on: ${{ github.actor }}-x86
-    steps:
-      - uses: actions/checkout@v4
-        with:
-          ref: "${{ env.GIT_COMMIT }}"
-          fetch-depth: 0
-      - uses: ./.github/ci-setup-action
-        with:
-          concurrency_key: build-aztec-nargo-${{ github.actor }}
-          dockerhub_password: "${{ env.DOCKERHUB_PASSWORD }}"
-
-      - name: Build & push aztec nargo image
-        run: |
-          earthly-ci --no-output --push ./aztec-nargo+export-aztec-nargo --DIST_TAG=${{ env.DEPLOY_TAG }}
-          earthly-ci --no-output --push ./aztec-nargo+export-aztec-nargo --DIST_TAG=${{ github.sha }}
-
->>>>>>> 392cdb1c
   build-aztec:
     needs: set-network
     env:
@@ -285,7 +237,6 @@
 
           docker push aztecprotocol/aztec:${{ github.sha }}
 
-<<<<<<< HEAD
   build-aztec-nargo:
     needs: [set-network, build-aztec]
     env:
@@ -313,10 +264,6 @@
 
   build-faucet:
     needs: [set-network, build-aztec]
-=======
-  build-faucet:
-    needs: set-network
->>>>>>> 392cdb1c
     env:
       BRANCH_NAME: ${{ needs.set-network.outputs.branch_name }}
       DEPLOY_TAG: ${{ needs.set-network.outputs.deploy_tag }}
@@ -462,10 +409,6 @@
       TF_VAR_NODE_LB_RULE_PRIORITY: ${{ needs.set-network.outputs.node_lb_priority_range_start }}
       TF_VAR_PXE_LB_RULE_PRIORITY: ${{ needs.set-network.outputs.pxe_lb_priority_range_start }}
       TF_VAR_BOT_NO_WAIT_FOR_TRANSFERS: ${{ needs.set-network.outputs.bot_no_wait }}
-<<<<<<< HEAD
-=======
-      TF_VAR_SEQ_MAX_TX_PER_BLOCK: ${{ needs.set-network.outputs.max_txs_per_block }}
->>>>>>> 392cdb1c
     steps:
       - uses: actions/checkout@v4
         with:
@@ -518,8 +461,8 @@
           echo "TF_VAR_INBOX_CONTRACT_ADDRESS=$(extract inboxAddress)" >>$GITHUB_ENV
           echo "TF_VAR_OUTBOX_CONTRACT_ADDRESS=$(extract outboxAddress)" >>$GITHUB_ENV
           echo "TF_VAR_AVAILABILITY_ORACLE_CONTRACT_ADDRESS=$(extract availabilityOracleAddress)" >>$GITHUB_ENV
-          echo "TF_VAR_GAS_TOKEN_CONTRACT_ADDRESS=$(extract gasTokenAddress)" >>$GITHUB_ENV
-          echo "TF_VAR_GAS_PORTAL_CONTRACT_ADDRESS=$(extract gasPortalAddress)" >>$GITHUB_ENV
+          echo "TF_VAR_FEE_JUICE_CONTRACT_ADDRESS=$(extract gasTokenAddress)" >>$GITHUB_ENV
+          echo "TF_VAR_FEE_JUICE_PORTAL_CONTRACT_ADDRESS=$(extract gasPortalAddress)" >>$GITHUB_ENV
 
       - name: Apply l1-contracts Terraform
         working-directory: ./l1-contracts/terraform
@@ -641,7 +584,7 @@
           aws s3 cp ${{ env.CONTRACT_S3_BUCKET }}/${{ env.DEPLOY_TAG }}/l1_contracts.json ./l1_contracts.json
           aws s3 cp ${{ env.CONTRACT_S3_BUCKET }}/${{ env.DEPLOY_TAG }}/basic_contracts.json ./basic_contracts.json
 
-          echo "TF_VAR_GAS_TOKEN_CONTRACT_ADDRESS=$(jq -r '.gasTokenAddress' ./l1_contracts.json)" >>$GITHUB_ENV
+          echo "TF_VAR_FEE_JUICE_CONTRACT_ADDRESS=$(jq -r '.gasTokenAddress' ./l1_contracts.json)" >>$GITHUB_ENV
           echo "TF_VAR_DEV_COIN_CONTRACT_ADDRESS=$(jq -r '.devCoinL1' ./basic_contracts.json)" >>$GITHUB_ENV
 
       - name: Deploy Faucet
@@ -666,10 +609,6 @@
       TF_VAR_NODE_LB_RULE_PRIORITY: ${{ needs.set-network.outputs.node_lb_priority_range_start }}
       TF_VAR_PXE_LB_RULE_PRIORITY: ${{ needs.set-network.outputs.pxe_lb_priority_range_start }}
       TF_VAR_BOT_NO_WAIT_FOR_TRANSFERS: ${{ needs.set-network.outputs.bot_no_wait }}
-<<<<<<< HEAD
-=======
-      TF_VAR_SEQ_MAX_TX_PER_BLOCK: ${{ needs.set-network.outputs.max_txs_per_block }}
->>>>>>> 392cdb1c
       TF_VAR_PROVING_ENABLED: true
       TF_VAR_BOT_NO_START: false
     steps:
