name: Deploy to devnet
on:
  push:
    branches: [devnet]

concurrency:
  group: ${{ github.workflow }}-${{ github.ref }}
  cancel-in-progress: true

# We only reference secret variables here where we put them into the environment so as to not create confusion

# Anvil Accounts. Anvil provides 10 pre-funded accounts for the mnemonic we have specified in FORK_MNEMONIC. We are using:
# 1. The first account (index 0) is used in SEQ_1_PUBLISHER_PRIVATE_KEY
# 2. The 9th account (index 8) is used in this workflow for deploying contracts etc
# 3. The 10th account (index 9) is used by the deployed faucet
# TODO: Convert all this so we take the provided mnemonic and derive the keys from the above indices
env:
  DOCKERHUB_PASSWORD: ${{ secrets.DOCKERHUB_PASSWORD }}
  GIT_COMMIT: ${{ github.sha }}
  DEPLOY_TAG: none
  L1_CHAIN_ID: 677692
  AWS_ACCESS_KEY_ID: ${{ secrets.AWS_ACCESS_KEY_ID }}
  AWS_SECRET_ACCESS_KEY: ${{ secrets.AWS_SECRET_ACCESS_KEY }}
  API_KEY: ${{ secrets.DEVNET_API_KEY }}
  FORK_MNEMONIC: ${{ secrets.FORK_MNEMONIC }}
  CONTRACT_PUBLISHER_PRIVATE_KEY: ${{ secrets.CONTRACT_PUBLISHER_PRIVATE_KEY }}
  CONTRACT_S3_BUCKET: s3://static.aztec.network

  # TF Vars
  TF_VAR_DOCKERHUB_ACCOUNT: aztecprotocol
  TF_VAR_L1_CHAIN_ID: 677692
  TF_VAR_DEPLOY_TAG: none
  TF_VAR_IMAGE_TAG: ${{ github.sha }}
  TF_VAR_API_KEY: ${{ secrets.DEVNET_API_KEY }}

  # Node / Sequencer
  TF_VAR_BOOTSTRAP_NODES: ""
  TF_VAR_P2P_ENABLED: "false"
  TF_VAR_SEQUENCER_PRIVATE_KEYS: '["${{ secrets.SEQ_1_PUBLISHER_PRIVATE_KEY }}"]'
  TF_VAR_NODE_P2P_PRIVATE_KEYS: '[""]'
  TF_VAR_SEQ_MAX_SECONDS_BETWEEN_BLOCKS: 0 # disable auto block building
  TF_VAR_SEQ_MIN_TX_PER_BLOCK: 1
  TF_VAR_SEQ_MAX_TX_PER_BLOCK: 64

  # Anvil
  TF_VAR_FORK_MNEMONIC: ${{ secrets.FORK_MNEMONIC }}
  TF_VAR_INFURA_API_KEY: ${{ secrets.INFURA_API_KEY }}

  # Faucet
  TF_VAR_FAUCET_ACCOUNT_INDEX: 9

  # Prover
  TF_VAR_AGENTS_PER_PROVER: 2
  TF_VAR_PROVING_ENABLED: false

  # Transaction Bot
  TF_VAR_BOT_API_KEY: ${{ secrets.BOT_API_KEY }}
  TF_VAR_BOT_PRIVATE_KEY: ""
  TF_VAR_BOT_NO_START: true
  TF_VAR_BOT_PRIVATE_TRANSFERS_PER_TX: 0 # no private transfers
  TF_VAR_BOT_PUBLIC_TRANSFERS_PER_TX: 1
<<<<<<< HEAD
  TF_VAR_BOT_TX_MINED_WAIT_SECONDS: 1200
  TF_VAR_BOT_NO_WAIT_FOR_TRANSFERS: true
  TF_VAR_FAUCET_ACCOUNT_INDEX: 9
  TF_VAR_SEQ_MIN_TX_PER_BLOCK: 1
  TF_VAR_SEQ_MAX_TX_PER_BLOCK: 64
=======
  TF_VAR_BOT_TX_MINED_WAIT_SECONDS: 0
>>>>>>> 043e3150
  TF_VAR_BOT_TX_INTERVAL_SECONDS: 60
  TF_VAR_BOT_COUNT: 1

jobs:
  setup:
    uses: ./.github/workflows/setup-runner.yml
    with:
      username: master
      runner_type: builder-x86
    secrets: inherit

  # Set network specific variables as outputs from this job to be referenced in later jobs
  # The only exception is the network api key which needs to be re-derived in every job as it is a secret
  # Secrets can't be passed between jobs
  set-network:
    needs: setup
    runs-on: ${{ github.actor }}-x86
    outputs:
      deploy_tag: ${{ steps.set_network_vars.outputs.deploy_tag }}
    steps:
      - name: Set network vars
        shell: bash
        run: |
          env
          export BRANCH_NAME=${GITHUB_HEAD_REF:-${GITHUB_REF#refs/heads/}}
          if [ "$BRANCH_NAME" = "devnet" ]
          then
              echo "deploy_tag=devnet" >> $GITHUB_OUTPUT
          elif [ "$BRANCH_NAME" = "provernet" ]
          then
              echo "deploy_tag=provernet" >> $GITHUB_OUTPUT
          else
              echo "Unrecognized Branch!!"
          fi
        id: set_network_vars

  build:
    needs: set-network
    env:
      DEPLOY_TAG: ${{ needs.set-network.outputs.deploy_tag }}
      TF_VAR_DEPLOY_TAG: ${{ needs.set-network.outputs.deploy_tag }}
    runs-on: ${{ github.actor }}-x86
    steps:
      - uses: actions/checkout@v4
        with:
          ref: "${{ env.GIT_COMMIT }}"
          fetch-depth: 0
      - uses: ./.github/ci-setup-action
        with:
          concurrency_key: build-release-artifacts-${{ github.actor }}
          dockerhub_password: "${{ env.DOCKERHUB_PASSWORD }}"
      - name: Set network vars
        shell: bash
        run: |
          env
          export BRANCH_NAME=${GITHUB_HEAD_REF:-${GITHUB_REF#refs/heads/}}
          if [ "$BRANCH_NAME" = "devnet" ]
          then
              echo "API_KEY=${{ secrets.DEVNET_API_KEY }}" >> $GITHUB_ENV
              echo "TF_VAR_API_KEY=${{ secrets.DEVNET_API_KEY }}" >> $GITHUB_ENV
              echo "DEPLOY_TAG=devnet" >> $GITHUB_ENV
          elif [ "$BRANCH_NAME" = "provernet" ]
          then
              echo "API_KEY=${{ secrets.PROVERNET_API_KEY }}" >> $GITHUB_ENV
              echo "TF_VAR_API_KEY=${{ secrets.PROVERNET_API_KEY }}" >> $GITHUB_ENV
              echo "deploy_tag=provernet" >> $GITHUB_ENV
          else
              echo "Unrecognized Branch!!"
          fi
        id: set_network_vars
      - name: Check if only workflow flows have changed
        id: check_only_workflow_changes
        uses: actions/github-script@v7
        with:
          script: |
            const { execSync } = require('child_process');
            const changedFiles = execSync('git diff --name-only ${{ github.event.before }} ${{ github.sha }}')
              .toString()
              .split('\n')
              .filter(line => line);
            const prefixesToIgnore = ['.github', 'iac'];
            const suffixesToIgnore = ['.tf'];
            return changedFiles.every(file => (
              prefixesToIgnore.some(prefix => file.startsWith(prefix)) ||
              suffixesToIgnore.some(suffix => file.endsWith(suffix))
            ));
      - name: "Build & Push aztec images"
        timeout-minutes: 40
        if: steps.check_only_workflow_changes.outputs.result == 'false'
        run: |
          env
          earthly-ci --no-output --push ./yarn-project+export-aztec-arch --DIST_TAG=${{ env.DEPLOY_TAG }}
          earthly-ci --no-output --push ./yarn-project+export-aztec-arch --DIST_TAG=${{ github.sha }}
          earthly-ci --no-output --push ./yarn-project+export-aztec-faucet --DIST_TAG=${{ env.DEPLOY_TAG }}
          earthly-ci --no-output --push ./yarn-project+export-aztec-faucet --DIST_TAG=${{ github.sha }}

      - name: "Re-tag Aztec image"
        if: steps.check_only_workflow_changes.outputs.result == 'true'
        run: |
          docker pull aztecprotocol/aztec:${{ env.DEPLOY_TAG }}
          docker pull aztecprotocol/aztec-faucet:${{ env.DEPLOY_TAG }}

          docker tag aztecprotocol/aztec:${{ env.DEPLOY_TAG }} aztecprotocol/aztec:${{ github.sha }}
          docker tag aztecprotocol/aztec-faucet:${{ env.DEPLOY_TAG }} aztecprotocol/aztec-faucet:${{ github.sha }}

          docker push aztecprotocol/aztec:${{ github.sha }}
          docker push aztecprotocol/aztec-faucet:${{ github.sha }}

      - name: Check if mainnet fork needs deployment
        id: check_fork_changes
        uses: actions/github-script@v7
        with:
          script: |
            const { execSync } = require('child_process');
            const changedFiles = execSync('git diff --name-only ${{ github.event.before }} ${{ github.sha }}').toString().split('\n');
            const fileChanged = changedFiles.some(file => file.startsWith('iac/mainnet-fork'));
            return fileChanged

      - name: Build & push mainnet fork image
        if: steps.check_fork_changes.outputs.result == 'true'
        run: |
          earthly-ci \
          --no-output --push ./iac/mainnet-fork+export-mainnet-fork --DIST_TAG=${{ env.DEPLOY_TAG }}

  terraform_deploy:
    runs-on: ubuntu-latest
    needs: [build, set-network]
    env:
      DEPLOY_TAG: ${{ needs.set-network.outputs.deploy_tag }}
      TF_VAR_DEPLOY_TAG: ${{ needs.set-network.outputs.deploy_tag }}
    steps:
      - uses: actions/checkout@v4
        with:
          ref: "${{ env.GIT_COMMIT }}"
      - uses: ./.github/ci-setup-action
      - uses: hashicorp/setup-terraform@v3
        with:
          terraform_version: 1.7.5

      - name: Configure AWS credentials
        uses: aws-actions/configure-aws-credentials@v1
        with:
          aws-access-key-id: ${{ env.AWS_ACCESS_KEY_ID }}
          aws-secret-access-key: ${{ env.AWS_SECRET_ACCESS_KEY }}
          aws-region: eu-west-2

      - name: Set network api key
        shell: bash
        run: |
          env
          export BRANCH_NAME=${GITHUB_HEAD_REF:-${GITHUB_REF#refs/heads/}}
          if [ "$BRANCH_NAME" = "devnet" ]
          then
              echo "API_KEY=${{ secrets.DEVNET_API_KEY }}" >> $GITHUB_ENV
              echo "TF_VAR_API_KEY=${{ secrets.DEVNET_API_KEY }}" >> $GITHUB_ENV
          elif [ "$BRANCH_NAME" = "provernet" ]
          then
              echo "API_KEY=${{ secrets.PROVERNET_API_KEY }}" >> $GITHUB_ENV
              echo "TF_VAR_API_KEY=${{ secrets.PROVERNET_API_KEY }}" >> $GITHUB_ENV
          else
              echo "Unrecognized Branch!!"
          fi
        id: set_network_vars

      - name: Deploy mainnet fork
        working-directory: ./iac/mainnet-fork/terraform
        run: |
          env
          terraform init -input=false -backend-config="key=${{ env.DEPLOY_TAG }}/mainnet-fork"
          terraform apply -input=false -auto-approve -replace="aws_efs_file_system.aztec_mainnet_fork_data_store"

      - name: Wait for mainnet fork deployment
        run: |
          ./.github/scripts/wait_for_infra.sh mainnet-fork ${{ env.DEPLOY_TAG }} ${{ env.API_KEY }}

      - name: Deploy L1 Contracts
        run: |
          set -e
          set -o pipefail

          docker pull aztecprotocol/aztec:${{ env.DEPLOY_TAG }}
          docker run aztecprotocol/aztec:${{ env.DEPLOY_TAG }} deploy-l1-contracts \
            --private-key ${{ env.CONTRACT_PUBLISHER_PRIVATE_KEY }} \
            --rpc-url https://${{ env.DEPLOY_TAG }}-mainnet-fork.aztec.network:8545/${{ env.API_KEY }} \
            --l1-chain-id ${{ env.L1_CHAIN_ID }} \
            --json | tee ./l1_contracts.json

          # upload contract addresses to S3
          aws s3 cp ./l1_contracts.json ${{ env.CONTRACT_S3_BUCKET }}/${{ env.DEPLOY_TAG }}/l1_contracts.json

          # export contract addresses so they can be used by subsequent terraform deployments
          function extract() {
            jq -r ".$1" ./l1_contracts.json
          }

          echo "TF_VAR_ROLLUP_CONTRACT_ADDRESS=$(extract rollupAddress)" >>$GITHUB_ENV
          echo "TF_VAR_REGISTRY_CONTRACT_ADDRESS=$(extract registryAddress)" >>$GITHUB_ENV
          echo "TF_VAR_INBOX_CONTRACT_ADDRESS=$(extract inboxAddress)" >>$GITHUB_ENV
          echo "TF_VAR_OUTBOX_CONTRACT_ADDRESS=$(extract outboxAddress)" >>$GITHUB_ENV
          echo "TF_VAR_AVAILABILITY_ORACLE_CONTRACT_ADDRESS=$(extract availabilityOracleAddress)" >>$GITHUB_ENV
          echo "TF_VAR_GAS_TOKEN_CONTRACT_ADDRESS=$(extract gasTokenAddress)" >>$GITHUB_ENV
          echo "TF_VAR_GAS_PORTAL_CONTRACT_ADDRESS=$(extract gasPortalAddress)" >>$GITHUB_ENV

      - name: Apply l1-contracts Terraform
        working-directory: ./l1-contracts/terraform
        run: |
          env
          terraform init -input=false -backend-config="key=${{ env.DEPLOY_TAG }}/l1-contracts"
          terraform apply -input=false -auto-approve

      - name: Disable transactions bot
        working-directory: ./yarn-project/aztec/terraform/bot
        run: |
          terraform init -input=false -backend-config="key=${{ env.DEPLOY_TAG }}/bot"
          terraform apply -input=false -auto-approve

      - name: Init Aztec Node Terraform
        working-directory: ./yarn-project/aztec/terraform/node
        run: |
          terraform init -input=false -backend-config="key=${{ env.DEPLOY_TAG }}/aztec-node"

      - name: Deploy Aztec Nodes
        working-directory: ./yarn-project/aztec/terraform/node
        run: |
          terraform apply -input=false -auto-approve -replace="aws_efs_file_system.node_data_store"

      - name: Deploy Provers
        working-directory: ./yarn-project/aztec/terraform/prover
        run: |
          terraform init -input=false -backend-config="key=${{ env.DEPLOY_TAG }}/prover"
          terraform apply -input=false -auto-approve

      - name: Deploy PXE
        working-directory: ./yarn-project/aztec/terraform/pxe
        run: |
          terraform init -input=false -backend-config="key=${{ env.DEPLOY_TAG }}/pxe"
          terraform apply -input=false -auto-approve -replace="aws_efs_file_system.pxe_data_store"

  bootstrap:
    runs-on: ubuntu-latest
    needs: [terraform_deploy, set-network]
    env:
      DEPLOY_TAG: ${{ needs.set-network.outputs.deploy_tag }}
      TF_VAR_DEPLOY_TAG: ${{ needs.set-network.outputs.deploy_tag }}
    steps:
      - uses: actions/checkout@v4
        with:
          ref: "${{ env.GIT_COMMIT }}"

      - uses: ./.github/ci-setup-action

      - name: Configure AWS credentials
        uses: aws-actions/configure-aws-credentials@v1
        with:
          aws-access-key-id: ${{ env.AWS_ACCESS_KEY_ID }}
          aws-secret-access-key: ${{ env.AWS_SECRET_ACCESS_KEY }}
          aws-region: eu-west-2

      - name: Set network api key
        shell: bash
        run: |
          env
          export BRANCH_NAME=${GITHUB_HEAD_REF:-${GITHUB_REF#refs/heads/}}
          if [ "$BRANCH_NAME" = "devnet" ]
          then
              echo "API_KEY=${{ secrets.DEVNET_API_KEY }}" >> $GITHUB_ENV
              echo "TF_VAR_API_KEY=${{ secrets.DEVNET_API_KEY }}" >> $GITHUB_ENV
          elif [ "$BRANCH_NAME" = "provernet" ]
          then
              echo "API_KEY=${{ secrets.PROVERNET_API_KEY }}" >> $GITHUB_ENV
              echo "TF_VAR_API_KEY=${{ secrets.PROVERNET_API_KEY }}" >> $GITHUB_ENV
          else
              echo "Unrecognized Branch!!"
          fi
        id: set_network_vars

      - name: Wait for PXE to be available
        run: |
          env
          ./.github/scripts/wait_for_infra.sh pxe ${{ env.DEPLOY_TAG }} ${{ env.API_KEY }}

      - name: Deploy protocol contracts
        run: |
          set -e
          set -o pipefail
          docker pull aztecprotocol/aztec:${{ env.DEPLOY_TAG }}
          docker run aztecprotocol/aztec:${{ env.DEPLOY_TAG }} deploy-protocol-contracts \
            --rpc-url https://api.aztec.network/${{ env.DEPLOY_TAG }}/aztec-pxe/${{ env.API_KEY }} \
            --l1-chain-id ${{ env.L1_CHAIN_ID }} \
            --json | tee ./protocol_contracts.json

          aws s3 cp ./protocol_contracts.json ${{ env.CONTRACT_S3_BUCKET }}/${{ env.DEPLOY_TAG }}/protocol_contracts.json

      - name: Bootstrap network
        run: |
          set -e
          set -o pipefail
          docker run aztecprotocol/aztec:${{ env.DEPLOY_TAG }} bootstrap-network \
            --rpc-url https://api.aztec.network/${{ env.DEPLOY_TAG }}/aztec-pxe/${{ env.API_KEY }} \
            --l1-rpc-url https://${{ env.DEPLOY_TAG }}-mainnet-fork.aztec.network:8545/${{ env.API_KEY }} \
            --l1-chain-id ${{ env.L1_CHAIN_ID }} \
            --l1-private-key ${{ env.CONTRACT_PUBLISHER_PRIVATE_KEY }} \
            --json | tee ./basic_contracts.json

          aws s3 cp ./basic_contracts.json ${{ env.CONTRACT_S3_BUCKET }}/${{ env.DEPLOY_TAG }}/basic_contracts.json

  deploy-faucet:
    runs-on: ubuntu-latest
    needs: [terraform_deploy, bootstrap, set-network]
    env:
      DEPLOY_TAG: ${{ needs.set-network.outputs.deploy_tag }}
      TF_VAR_DEPLOY_TAG: ${{ needs.set-network.outputs.deploy_tag }}
    steps:
      - uses: actions/checkout@v4
        with:
          ref: "${{ env.GIT_COMMIT }}"
      - uses: ./.github/ci-setup-action
      - uses: hashicorp/setup-terraform@v3
        with:
          terraform_version: 1.7.5

      - name: Configure AWS credentials
        uses: aws-actions/configure-aws-credentials@v1
        with:
          aws-access-key-id: ${{ env.AWS_ACCESS_KEY_ID }}
          aws-secret-access-key: ${{ env.AWS_SECRET_ACCESS_KEY }}
          aws-region: eu-west-2

      - name: Set network api key
        shell: bash
        run: |
          env
          export BRANCH_NAME=${GITHUB_HEAD_REF:-${GITHUB_REF#refs/heads/}}
          if [ "$BRANCH_NAME" = "devnet" ]
          then
              echo "API_KEY=${{ secrets.DEVNET_API_KEY }}" >> $GITHUB_ENV
              echo "TF_VAR_API_KEY=${{ secrets.DEVNET_API_KEY }}" >> $GITHUB_ENV
          elif [ "$BRANCH_NAME" = "provernet" ]
          then
              echo "API_KEY=${{ secrets.PROVERNET_API_KEY }}" >> $GITHUB_ENV
              echo "TF_VAR_API_KEY=${{ secrets.PROVERNET_API_KEY }}" >> $GITHUB_ENV
          else
              echo "Unrecognized Branch!!"
          fi
        id: set_network_vars

      - name: Retrieve contract addresses
        run: |
          set -e
          aws s3 cp ${{ env.CONTRACT_S3_BUCKET }}/${{ env.DEPLOY_TAG }}/l1_contracts.json ./l1_contracts.json
          aws s3 cp ${{ env.CONTRACT_S3_BUCKET }}/${{ env.DEPLOY_TAG }}/basic_contracts.json ./basic_contracts.json

          echo "TF_VAR_GAS_TOKEN_CONTRACT_ADDRESS=$(jq -r '.gasTokenAddress' ./l1_contracts.json)" >>$GITHUB_ENV
          echo "TF_VAR_DEV_COIN_CONTRACT_ADDRESS=$(jq -r '.devCoinL1' ./basic_contracts.json)" >>$GITHUB_ENV

      - name: Deploy Faucet
        working-directory: ./yarn-project/aztec-faucet/terraform
        run: |
          terraform init -input=false -backend-config="key=${{ env.DEPLOY_TAG }}/aztec-faucet"
          terraform apply -input=false -auto-approve

  enable_proving:
    runs-on: ubuntu-latest
    needs: [deploy-faucet, set-network]
    env:
      DEPLOY_TAG: ${{ needs.set-network.outputs.deploy_tag }}
      TF_VAR_DEPLOY_TAG: ${{ needs.set-network.outputs.deploy_tag }}
    steps:
      - uses: actions/checkout@v4
        with:
          ref: "${{ env.GIT_COMMIT }}"
      - uses: ./.github/ci-setup-action
      - uses: hashicorp/setup-terraform@v3
        with:
          terraform_version: 1.7.5

      - name: Configure AWS credentials
        uses: aws-actions/configure-aws-credentials@v1
        with:
          aws-access-key-id: ${{ env.AWS_ACCESS_KEY_ID }}
          aws-secret-access-key: ${{ env.AWS_SECRET_ACCESS_KEY }}
          aws-region: eu-west-2

      - name: Set network api key
        shell: bash
        run: |
          env
          export BRANCH_NAME=${GITHUB_HEAD_REF:-${GITHUB_REF#refs/heads/}}
          if [ "$BRANCH_NAME" = "devnet" ]
          then
              echo "API_KEY=${{ secrets.DEVNET_API_KEY }}" >> $GITHUB_ENV
              echo "TF_VAR_API_KEY=${{ secrets.DEVNET_API_KEY }}" >> $GITHUB_ENV
          elif [ "$BRANCH_NAME" = "provernet" ]
          then
              echo "API_KEY=${{ secrets.PROVERNET_API_KEY }}" >> $GITHUB_ENV
              echo "TF_VAR_API_KEY=${{ secrets.PROVERNET_API_KEY }}" >> $GITHUB_ENV
          else
              echo "Unrecognized Branch!!"
          fi
        id: set_network_vars

      - name: Switch on proving
        run: |
          set -e
          echo "TF_VAR_PROVING_ENABLED=true" >>$GITHUB_ENV
          echo "TF_VAR_BOT_NO_START=false" >>$GITHUB_ENV

      - name: Deploy Aztec Nodes
        working-directory: ./yarn-project/aztec/terraform/node
        run: |
          env
          terraform init -input=false -backend-config="key=${{ env.DEPLOY_TAG }}/aztec-node"
          terraform apply -input=false -auto-approve

      - name: Deploy Provers
        working-directory: ./yarn-project/aztec/terraform/prover
        run: |
          terraform init -input=false -backend-config="key=${{ env.DEPLOY_TAG }}/prover"
          terraform apply -input=false -auto-approve

      - name: Deploy PXE
        working-directory: ./yarn-project/aztec/terraform/pxe
        run: |
          terraform init -input=false -backend-config="key=${{ env.DEPLOY_TAG }}/pxe"
          terraform apply -input=false -auto-approve

      - name: Wait for PXE to be available
        run: |
          ./.github/scripts/wait_for_infra.sh pxe ${{ env.DEPLOY_TAG }} ${{ env.API_KEY }}

      - name: Enable transactions bot
        working-directory: ./yarn-project/aztec/terraform/bot
        run: |
          terraform init -input=false -backend-config="key=${{ env.DEPLOY_TAG }}/bot"
          terraform apply -input=false -auto-approve<|MERGE_RESOLUTION|>--- conflicted
+++ resolved
@@ -59,15 +59,8 @@
   TF_VAR_BOT_NO_START: true
   TF_VAR_BOT_PRIVATE_TRANSFERS_PER_TX: 0 # no private transfers
   TF_VAR_BOT_PUBLIC_TRANSFERS_PER_TX: 1
-<<<<<<< HEAD
   TF_VAR_BOT_TX_MINED_WAIT_SECONDS: 1200
   TF_VAR_BOT_NO_WAIT_FOR_TRANSFERS: true
-  TF_VAR_FAUCET_ACCOUNT_INDEX: 9
-  TF_VAR_SEQ_MIN_TX_PER_BLOCK: 1
-  TF_VAR_SEQ_MAX_TX_PER_BLOCK: 64
-=======
-  TF_VAR_BOT_TX_MINED_WAIT_SECONDS: 0
->>>>>>> 043e3150
   TF_VAR_BOT_TX_INTERVAL_SECONDS: 60
   TF_VAR_BOT_COUNT: 1
 
