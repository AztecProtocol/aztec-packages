--- conflicted
+++ resolved
@@ -463,13 +463,8 @@
           echo "TF_VAR_INBOX_CONTRACT_ADDRESS=$(extract inboxAddress)" >>$GITHUB_ENV
           echo "TF_VAR_OUTBOX_CONTRACT_ADDRESS=$(extract outboxAddress)" >>$GITHUB_ENV
           echo "TF_VAR_AVAILABILITY_ORACLE_CONTRACT_ADDRESS=$(extract availabilityOracleAddress)" >>$GITHUB_ENV
-<<<<<<< HEAD
-          echo "TF_VAR_FEE_JUICE_CONTRACT_ADDRESS=$(extract gasTokenAddress)" >>$GITHUB_ENV
-          echo "TF_VAR_FEE_JUICE_PORTAL_CONTRACT_ADDRESS=$(extract gasPortalAddress)" >>$GITHUB_ENV
-=======
           echo "TF_VAR_FEE_JUICE_CONTRACT_ADDRESS=$(extract feeJuiceAddress)" >>$GITHUB_ENV
           echo "TF_VAR_FEE_JUICE_PORTAL_CONTRACT_ADDRESS=$(extract feeJuicePortalAddress)" >>$GITHUB_ENV
->>>>>>> e43684cf
 
       - name: Apply l1-contracts Terraform
         working-directory: ./l1-contracts/terraform
@@ -591,11 +586,7 @@
           aws s3 cp ${{ env.CONTRACT_S3_BUCKET }}/${{ env.DEPLOY_TAG }}/l1_contracts.json ./l1_contracts.json
           aws s3 cp ${{ env.CONTRACT_S3_BUCKET }}/${{ env.DEPLOY_TAG }}/basic_contracts.json ./basic_contracts.json
 
-<<<<<<< HEAD
-          echo "TF_VAR_FEE_JUICE_CONTRACT_ADDRESS=$(jq -r '.gasTokenAddress' ./l1_contracts.json)" >>$GITHUB_ENV
-=======
           echo "TF_VAR_FEE_JUICE_CONTRACT_ADDRESS=$(jq -r '.feeJuiceAddress' ./l1_contracts.json)" >>$GITHUB_ENV
->>>>>>> e43684cf
           echo "TF_VAR_DEV_COIN_CONTRACT_ADDRESS=$(jq -r '.devCoinL1' ./basic_contracts.json)" >>$GITHUB_ENV
 
       - name: Deploy Faucet
