name: Deploy to devnet
on:
  push:
    branches: [devnet]

concurrency:
  group: ${{ github.workflow }}-${{ github.ref }}
  cancel-in-progress: true

env:
  DOCKERHUB_PASSWORD: ${{ secrets.DOCKERHUB_PASSWORD }}
  GIT_COMMIT: ${{ github.sha }}
  DEPLOY_TAG: devnet
  FILE_PATH: ./l1-contracts/addresses.txt
  # TF Vars
  TF_VAR_DOCKERHUB_ACCOUNT: aztecprotocol
  TF_VAR_CHAIN_ID: 31337
  TF_VAR_BOOTNODE_1_PRIVATE_KEY: ${{ secrets.BOOTNODE_1_PRIVATE_KEY }}
  TF_VAR_BOOTNODE_2_PRIVATE_KEY: ${{ secrets.BOOTNODE_2_PRIVATE_KEY }}
  TF_VAR_SEQ_1_PUBLISHER_PRIVATE_KEY: ${{ secrets.SEQ_1_PUBLISHER_PRIVATE_KEY }}
  TF_VAR_SEQ_2_PUBLISHER_PRIVATE_KEY: ${{ secrets.SEQ_2_PUBLISHER_PRIVATE_KEY }}
  TF_VAR_DEPLOY_TAG: devnet
  TF_VAR_API_KEY: ${{ secrets.FORK_API_KEY }}

jobs:
  setup:
    uses: ./.github/workflows/setup-runner.yml
    with:
      username: master
      runner_type: builder-x86
    secrets: inherit

  build:
    needs: setup
    runs-on: ${{ github.actor }}-x86
    steps:
      - uses: actions/checkout@v4
        with:
          ref: "${{ env.GIT_COMMIT }}"
          fetch-depth: 0
      - uses: ./.github/ci-setup-action
        with:
          concurrency_key: build-release-artifacts-${{ github.actor }}
          dockerhub_password: "${{ secrets.DOCKERHUB_PASSWORD }}"
      - name: "Build & Push aztec images"
        timeout-minutes: 40
        # Run the build steps for each image with version and arch, push to dockerhub
        run: |
          earthly-ci --no-output --push ./yarn-project+export-aztec-arch --DIST_TAG=${{ env.DEPLOY_TAG }}

      - name: Check if L1 contracts need deployment
        id: check_changes_build
        uses: actions/github-script@v7
        with:
          script: |
            const { execSync } = require('child_process');
            const changedFiles = execSync('git diff --name-only ${{ github.event.before }} ${{ github.sha }}').toString().split('\n');
            const fileChanged = changedFiles.includes('l1-contracts/REDEPLOY');
            return fileChanged

      - name: "Build & Push cli image"
        if: steps.check_changes_build.outputs.result == 'true'
        timeout-minutes: 40
        # Run the build steps for each image with version and arch, push to dockerhub
        run: |
          earthly-ci --no-output --push ./yarn-project+export-cli --DIST_TAG=${{ env.DEPLOY_TAG }}

  terraform_deploy:
    runs-on: ubuntu-latest
    needs: build
    steps:
      - uses: actions/checkout@v4
        with:
          ref: "${{ env.GIT_COMMIT }}"
          fetch-depth: 0
      - uses: ./.github/ci-setup-action
      - uses: hashicorp/setup-terraform@v3
        with:
          terraform_version: 1.7.5

      - name: Configure AWS credentials
        uses: aws-actions/configure-aws-credentials@v1
        with:
          aws-access-key-id: ${{ secrets.AWS_ACCESS_KEY_ID }}
          aws-secret-access-key: ${{ secrets.AWS_SECRET_ACCESS_KEY }}
          aws-region: us-west-2

<<<<<<< HEAD
      - name: Check if L1 contracts need deployment
        id: check_changes_release
        uses: actions/github-script@v7
        with:
          script: |
            const { execSync } = require('child_process');
            const changedFiles = execSync('git diff --name-only ${{ github.event.before }} ${{ github.sha }}').toString().split('\n');
            const fileChanged = changedFiles.includes('l1-contracts/REDEPLOY');
            return fileChanged
      - name: Deploy L1 Contracts
        if: steps.check_changes_release.outputs.result == 'true'
        run: |
          docker pull aztecprotocol/cli:${{ env.DEPLOY_TAG }}
          docker run aztecprotocol/cli:${{ env.DEPLOY_TAG }} \
            deploy-l1-contracts -p ${{ secrets.SEQ_1_PUBLISHER_PRIVATE_KEY }} \
            -u https://${{ env.DEPLOY_TAG }}-mainnet-fork.aztec.network:8545/${{ secrets.FORK_API_KEY }} \
            | tee ${{ env.FILE_PATH }}
          ./.github/scripts/extract_l1_addresses.sh ${{ env.FILE_PATH }}

      - name: Apply l1-contracts Terraform
        if: steps.check_changes_release.outputs.result == 'true'
        working-directory: ./l1-contracts/terraform
        run: |
          terraform init -input=false -backend-config="key=${{ env.DEPLOY_TAG }}/l1-contracts"
          terraform apply -input=false -auto-approve

      - name: Deploy P2P Bootstrap Nodes
        working-directory: ./yarn-project/p2p-bootstrap/terraform
        run: |
          terraform init -input=false -backend-config="key=${{ env.DEPLOY_TAG }}/p2p-bootstrap"
=======
      - name: Deploy P2P Bootstrap Nodes
        working-directory: ./yarn-project/p2p-bootstrap/terraform
        run: |
          terraform init -input=false -backend-config="key=devnet/p2p-bootstrap"
>>>>>>> b12c6cb5
          terraform apply -input=false -auto-approve

      - name: Taint node filesystem if L1 contracts are redeployed
        if: steps.check_changes_release.outputs.result == 'true'
        working-directory: ./yarn-project/aztec/terraform/node
        run: |
          terraform init -input=false -backend-config="key=${{ env.DEPLOY_TAG }}/aztec-node"
          terraform state list | grep 'aws_efs_file_system.node_data_store' | xargs -n1 terraform taint

      - name: Deploy Aztec Nodes
        working-directory: ./yarn-project/aztec/terraform/node
        run: |
<<<<<<< HEAD
=======
          terraform init -input=false -backend-config="key=devnet/aztec-node"
>>>>>>> b12c6cb5
          terraform apply -input=false -auto-approve

      - name: Deploy Provers
        working-directory: ./yarn-project/aztec/terraform/prover
        run: |
<<<<<<< HEAD
          terraform init -input=false -backend-config="key=${{ env.DEPLOY_TAG }}/prover"
=======
          terraform init -input=false -backend-config="key=devnet/prover"
>>>>>>> b12c6cb5
          terraform apply -input=false -auto-approve<|MERGE_RESOLUTION|>--- conflicted
+++ resolved
@@ -85,7 +85,6 @@
           aws-secret-access-key: ${{ secrets.AWS_SECRET_ACCESS_KEY }}
           aws-region: us-west-2
 
-<<<<<<< HEAD
       - name: Check if L1 contracts need deployment
         id: check_changes_release
         uses: actions/github-script@v7
@@ -116,12 +115,6 @@
         working-directory: ./yarn-project/p2p-bootstrap/terraform
         run: |
           terraform init -input=false -backend-config="key=${{ env.DEPLOY_TAG }}/p2p-bootstrap"
-=======
-      - name: Deploy P2P Bootstrap Nodes
-        working-directory: ./yarn-project/p2p-bootstrap/terraform
-        run: |
-          terraform init -input=false -backend-config="key=devnet/p2p-bootstrap"
->>>>>>> b12c6cb5
           terraform apply -input=false -auto-approve
 
       - name: Taint node filesystem if L1 contracts are redeployed
@@ -134,18 +127,16 @@
       - name: Deploy Aztec Nodes
         working-directory: ./yarn-project/aztec/terraform/node
         run: |
-<<<<<<< HEAD
-=======
-          terraform init -input=false -backend-config="key=devnet/aztec-node"
->>>>>>> b12c6cb5
           terraform apply -input=false -auto-approve
 
       - name: Deploy Provers
         working-directory: ./yarn-project/aztec/terraform/prover
         run: |
-<<<<<<< HEAD
           terraform init -input=false -backend-config="key=${{ env.DEPLOY_TAG }}/prover"
-=======
+          terraform apply -input=false -auto-approve
+
+      - name: Deploy Provers
+        working-directory: ./yarn-project/aztec/terraform/prover
+        run: |
           terraform init -input=false -backend-config="key=devnet/prover"
->>>>>>> b12c6cb5
           terraform apply -input=false -auto-approve