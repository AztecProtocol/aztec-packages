--- conflicted
+++ resolved
@@ -28,9 +28,8 @@
           concurrency_key: docs-preview-${{ inputs.username || github.actor }}-x86
 
       - timeout-minutes: 25
-<<<<<<< HEAD
-        run: earthly-ci --no-output ./docs/+deploy-prod --NETLIFY_AUTH_TOKEN=${{ secrets.NETLIFY_AUTH_TOKEN }} --NETLIFY_SITE_ID=${{ secrets.NETLIFY_SITE_ID }}
-
+        run: earthly-ci --no-output ./docs/+deploy-prod --NETLIFY_AUTH_TOKEN=${{ secrets.NETLIFY_AUTH_TOKEN }} --NETLIFY_SITE_ID=${{ secrets.NETLIFY_SITE_ID }} --COMMIT_TAG=${{ inputs.tag }}
+        
   pdf:
     needs: setup
     runs-on: ubuntu-latest
@@ -68,6 +67,3 @@
           git add protocol-specs.pdf
           git commit -m "chore: update protocol-specs.pdf"
           git push
-=======
-        run: earthly-ci --no-output ./docs/+deploy-prod --NETLIFY_AUTH_TOKEN=${{ secrets.NETLIFY_AUTH_TOKEN }} --NETLIFY_SITE_ID=${{ secrets.NETLIFY_SITE_ID }} --COMMIT_TAG=${{ inputs.tag }}
->>>>>>> 4dc69386
