--- conflicted
+++ resolved
@@ -12,28 +12,17 @@
       packages: write
 
     steps:
-<<<<<<< HEAD
-      - uses: actions/checkout@v4
-
-      - name: Log in to GitHub Container Registry
-        uses: docker/login-action@v3
-=======
       - uses: actions/checkout@11bd71901bbe5b1630ceea73d27597364c9af683
 
       - name: Log in to GitHub Container Registry
         uses: docker/login-action@74a5d142397b4f367a81961eba4e8cd7edddf772
->>>>>>> 7e5cc6ce
         with:
           registry: ghcr.io
           username: ${{ github.actor }}
           password: ${{ secrets.GITHUB_TOKEN }}
 
       - name: Build and push
-<<<<<<< HEAD
-        uses: docker/build-push-action@v5
-=======
         uses: docker/build-push-action@ca052bb54ab0790a636c9b5f226502c73d547a25
->>>>>>> 7e5cc6ce
         with:
           context: container-builds/fuzzing-container/src/
           push: true
