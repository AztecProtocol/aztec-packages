--- conflicted
+++ resolved
@@ -141,8 +141,4 @@
             "${{ github.event.pull_request.base.ref }}" \
             "${{ github.event.pull_request.base.sha }}"
           gh pr edit "${{ github.event.pull_request.number }}" --remove-label "ci-squash-and-merge"
-<<<<<<< HEAD
-          gh pr ready "${{ github.event.pull_request.number }}" || true
-=======
-          gh pr merge "${{ github.event.pull_request.number }}" --auto -m || true
->>>>>>> e33c149e
+          gh pr merge "${{ github.event.pull_request.number }}" --auto -m || true