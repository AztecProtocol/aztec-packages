--- conflicted
+++ resolved
@@ -35,11 +35,7 @@
 
   build-mac-m1:
     name: Build on Mac aarch64-apple-darwin
-<<<<<<< HEAD
-    # Same label check as above
-=======
     # Run this job if it's a direct push OR if a PR is labeled with "macos-ci".
->>>>>>> 9ab4ceeb
     if: >
       github.event_name == 'push' ||
       (github.event_name == 'pull_request' &&
@@ -61,10 +57,6 @@
   build-check:
     name: Check builds are successful
     needs: [build-mac-intel, build-mac-m1]
-<<<<<<< HEAD
-    # Likewise, only run if it's triggered by push or "macos-ci" label.
-=======
->>>>>>> 9ab4ceeb
     if: always()
     runs-on: ubuntu-latest
     steps:
