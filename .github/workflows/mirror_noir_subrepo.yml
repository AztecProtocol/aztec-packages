# Mirror a special 'aztec' branch on noir any changes that have accumulated in aztec.
# Might fail if we have pushed changes to noir that we don't expect - in which case we need an explicit pull PR.
# See the last example of such a PR for instructions.
name: Mirror to noir repo

# Don't allow multiple of these running at once:
concurrency:
  group: ${{ github.workflow }}
  cancel-in-progress: false
on:
  workflow_dispatch: {}
  push:
    branches:
      - master
    paths:
      - 'noir/**'
      - '!noir/.gitrepo'

jobs:
  mirror_repo:
    runs-on: ubuntu-latest

    steps:
      - name: Get noir master's last sync commit
        id: last_merge_hash
        uses: actions/github-script@v7
        with:
          script: |
            // NOTE: more robust heuristic needed if aztecbot opens different kinds of PRs
            const response = await github.rest.search.commits({
              q: 'author:AztecBot committer:web-flow repo:noir-lang/noir sort:committer-date'
            });
            console.log(response.data.items);
            return response.data.items[0].sha;

      - name: Checkout
        uses: actions/checkout@v3
        with:
          fetch-depth: 0
          token: ${{ secrets.AZTEC_BOT_GITHUB_TOKEN }}

<<<<<<< HEAD

      - name: Setup env
=======
      - name: Check for existing PR
>>>>>>> c1709b3d
        run: |
          set -xue # print commands
          # Enable gh executable. We spread out the API requests between the github actions bot token, and aztecbot
          export GH_TOKEN="${{ secrets.GITHUB_TOKEN }}"
          # Do we have a PR active?
          PR_URL=$(gh pr list --repo noir-lang/noir --head aztec-packages --json url --jq ".[0].url")
          echo "PR_URL=$PR_URL" >> $GITHUB_ENV
<<<<<<< HEAD

          # compute_commit_message: Create a filtered git log for release-please changelog / metadata
          function compute_commit_message() {
            # Get the last sync PR's last commit state
            LAST_MERGED_PR_HASH=`gh pr list --repo=noir-lang/noir --state merged --head aztec-packages --json headRefOid --jq=.[0].headRefOid`
            # Use a commit heuristic where we look at when .gitrepo first started to look at that commit state (through a push)
            COMMIT_HEURISTIC=$(git log -p -S"$LAST_MERGED_PR_HASH" --reverse --source --  noir/.gitrepo | grep -m 1 '^commit'  | awk '{print $2}' || true)
            if [[ " $COMMIT_HEURISTIC" = "" ]] ; then
              # It it fails, just use our gitrepo parent commit (last time we pushed or pulled)
              COMMIT_HEURISTIC=$BASE_AZTEC_COMMIT
            fi
            # Create a filtered git log for release-please changelog / metadata
            RAW_MESSAGE=$(git log --pretty=format:"%s" $COMMIT_HEURISTIC..HEAD -- noir/  ':!noir/.gitrepo' | grep -v 'git subrepo' || true)
            # Fix Aztec PR links and output message
            echo "$RAW_MESSAGE" | sed -E 's/\(#([0-9]+)\)/(https:\/\/github.com\/AztecProtocol\/aztec-packages\/pull\/\1)/g'
          }
          echo "$(compute_commit_message)" >> .COMMIT_MESSAGE
=======
          
      - name: Generate PR body
        run: |
          set -xue # print commands
          # compute_commit_message: Create a filtered git log for release-please changelog / metadata
          function compute_commit_message() {
            # Detect our last sync commit (written by this action before pushing) with a fallback for the first time we ever do this
            AZTEC_SYNC_COMMIT=$(curl https://raw.githubusercontent.com/noir-lang/noir/master/.aztec-sync-commit)
            if [ "$AZTEC_SYNC_COMMIT" = "404: Not Found" ] ; then
              AZTEC_SYNC_COMMIT="a7889f8d21684099306b72a87e0fb57b3bba0cb4"
            fi
            # Create a filtered git log for release-please changelog / metadata
            RAW_MESSAGE=$(git log --pretty=format:"%s" $AZTEC_SYNC_COMMIT..HEAD -- noir/  ':!noir/.gitrepo' | grep -v 'git subrepo' || true)
            # Fix Aztec PR links and output message
            echo "$RAW_MESSAGE" | sed -E 's/\(#([0-9]+)\)/(https:\/\/github.com\/AztecProtocol\/aztec-packages\/pull\/\1)/g'
          }
          echo "$(compute_commit_message)" >> .PR_BODY_MESSAGE

      - name: Set git configure for commits
        run: |
          # identify ourselves, needed to commit
          git config --global user.name AztecBot
          git config --global user.email tech@aztecprotocol.com
>>>>>>> c1709b3d

      # We push using git subrepo (https://github.com/ingydotnet/git-subrepo)
      # and push all Aztec commits as a single commit with metadata.
      - name: Push to branch
        run: |
          set -xue # print commands
<<<<<<< HEAD
          # Enable gh executable. We spread out the API requests between the github actions bot token, and aztecbot
          export GH_TOKEN="${{ secrets.GITHUB_TOKEN }}"
=======
>>>>>>> c1709b3d
          SUBREPO_PATH=noir
          BRANCH=aztec-packages
          if [[ "$PR_URL" == "" ]]; then
            # if no staging branch, we can overwrite
            STAGING_BRANCH=$BRANCH
<<<<<<< HEAD
          else 
            # otherwise we first reset our staging branch
            STAGING_BRANCH=$BRANCH-staging
          fi
          # identify ourselves, needed to commit
          git config --global user.name AztecBot
          git config --global user.email tech@aztecprotocol.com
          BASE_NOIR_COMMIT=`git config --file=noir/.gitrepo subrepo.commit`
          BASE_AZTEC_COMMIT=`git config --file=noir/.gitrepo subrepo.parent`

          # clone noir repo for manipulations, we use aztec bot token for writeability
          git clone https://x-access-token:${{ secrets.AZTEC_BOT_GITHUB_TOKEN }}@github.com/noir-lang/noir.git noir-repo

          # reset_pr: Reset aztec-packages staging. If no PR, this is the PR branch.
          function reset_noir_staging_branch() {
            cd noir-repo
            git checkout $STAGING_BRANCH || git checkout -b $STAGING_BRANCH
            git reset --hard "$BASE_NOIR_COMMIT"
            # Reset our branch to our expected target
            git push origin $STAGING_BRANCH --force
            cd ..
          }
          # force_sync_staging: Push to our aztec-packages staging branch.
          function force_sync_staging() {
            MESSAGE=$(cat .COMMIT_MESSAGE)
            git commit --allow-empty -m"chore: Sync to noir-lang/noir" -m"$MESSAGE"
            COMMIT=$(git rev-parse HEAD)
            # Now push to it with subrepo with computed commit messages
            if ./scripts/git-subrepo/lib/git-subrepo push $SUBREPO_PATH --squash --branch=$STAGING_BRANCH; then
              git reset $COMMIT
              git commit --allow-empty --amend -am "$(git log -1 --pretty=%B) [skip ci]"
              git push
            else
              echo "Problems syncing noir. We may need to pull the subrepo."
              exit 1
            fi
          }
          # merge_staging_branch: Merge our staging branch into aztec-packages.
          function merge_staging_branch() {
            # Fix PR branch
            cd noir-repo
            git fetch # see recent change
            git checkout $BRANCH || git checkout -b $BRANCH
            git merge -Xtheirs $STAGING_BRANCH
            git push origin $BRANCH
            cd ..
          }
          reset_noir_staging_branch
          force_sync_staging
          if [[ "$PR_URL" != "" ]]; then
            merge_staging_branch
=======
          else
            # otherwise we first reset our staging branch
            STAGING_BRANCH=$BRANCH-staging
>>>>>>> c1709b3d
          fi
          BASE_NOIR_COMMIT=`git config --file=noir/.gitrepo subrepo.commit`
          COMMIT=$(git rev-parse HEAD)
          COMMIT_MESSAGE=$(git log -1 --pretty=format:%B)

<<<<<<< HEAD
      - name: Update PR
        run: |
          set -xue # print commands
          MESSAGE=$(cat .COMMIT_MESSAGE)
          # Formatted for updating the PR, overrides for release-please commit message parsing 
          PR_BODY="""BEGIN_COMMIT_OVERRIDE
          $MESSAGE
=======
          # clone noir repo for manipulations, we use aztec bot token for writeability
          git clone https://x-access-token:${{ secrets.AZTEC_BOT_GITHUB_TOKEN }}@github.com/noir-lang/noir.git noir-repo

          # reset_pr: Reset aztec-packages staging. If no PR, this is the PR branch.
          function reset_noir_staging_branch() {
            cd noir-repo
            git checkout $STAGING_BRANCH || git checkout -b $STAGING_BRANCH
            git reset --hard "$BASE_NOIR_COMMIT"
            # Reset our branch to our expected target
            git push origin $STAGING_BRANCH --force
            cd ..
          }
          # force_sync_staging: Push to our aztec-packages staging branch.
          function force_sync_staging() {
            echo "$COMMIT" > noir/.aztec-sync-commit && git add noir/.aztec-sync-commit
            # make a new commit with our previous message
            git commit -am "$COMMIT_MESSAGE"
            # Now push to it with subrepo with computed commit messages
            if ./scripts/git-subrepo/lib/git-subrepo push $SUBREPO_PATH --squash --branch=$STAGING_BRANCH; then
              # We don't push a commit to aztec anymore so that we can maintain the 'commit' as our last pull branch
              git reset "$COMMIT"
            else
              echo "Problems syncing noir. We may need to pull the subrepo."
              exit 1
            fi
          }
          # merge_staging_branch: Merge our staging branch into aztec-packages.
          function merge_staging_branch() {
            # Fix PR branch
            cd noir-repo
            git fetch # see recent change
            git checkout $BRANCH || git checkout -b $BRANCH
            git merge -Xtheirs origin/$STAGING_BRANCH -m "$COMMIT_MESSAGE"
            git push origin $BRANCH
            cd ..
          }
          reset_noir_staging_branch
          force_sync_staging
          if [[ "$PR_URL" != "" ]]; then
            merge_staging_branch
          fi

      - name: Update PR
        run: |
          set -xue # print commands
          # Formatted for updating the PR, overrides for release-please commit message parsing 
          PR_BODY="""BEGIN_COMMIT_OVERRIDE
          $(cat .PR_BODY_MESSAGE)
>>>>>>> c1709b3d
          END_COMMIT_OVERRIDE"""
          # for cross-opening PR in noir repo, we use aztecbot's token
          export GH_TOKEN=${{ secrets.AZTEC_BOT_GITHUB_TOKEN }}
          if [[ "$PR_URL" == "" ]]; then
            gh pr create --repo noir-lang/noir --title "feat: Sync from aztec-packages" --body "$PR_BODY" --base master --head aztec-packages
          else
            gh pr edit "$PR_URL" --body "$PR_BODY"
          fi<|MERGE_RESOLUTION|>--- conflicted
+++ resolved
@@ -21,30 +21,13 @@
     runs-on: ubuntu-latest
 
     steps:
-      - name: Get noir master's last sync commit
-        id: last_merge_hash
-        uses: actions/github-script@v7
-        with:
-          script: |
-            // NOTE: more robust heuristic needed if aztecbot opens different kinds of PRs
-            const response = await github.rest.search.commits({
-              q: 'author:AztecBot committer:web-flow repo:noir-lang/noir sort:committer-date'
-            });
-            console.log(response.data.items);
-            return response.data.items[0].sha;
-
       - name: Checkout
         uses: actions/checkout@v3
         with:
           fetch-depth: 0
           token: ${{ secrets.AZTEC_BOT_GITHUB_TOKEN }}
 
-<<<<<<< HEAD
-
-      - name: Setup env
-=======
       - name: Check for existing PR
->>>>>>> c1709b3d
         run: |
           set -xue # print commands
           # Enable gh executable. We spread out the API requests between the github actions bot token, and aztecbot
@@ -52,25 +35,6 @@
           # Do we have a PR active?
           PR_URL=$(gh pr list --repo noir-lang/noir --head aztec-packages --json url --jq ".[0].url")
           echo "PR_URL=$PR_URL" >> $GITHUB_ENV
-<<<<<<< HEAD
-
-          # compute_commit_message: Create a filtered git log for release-please changelog / metadata
-          function compute_commit_message() {
-            # Get the last sync PR's last commit state
-            LAST_MERGED_PR_HASH=`gh pr list --repo=noir-lang/noir --state merged --head aztec-packages --json headRefOid --jq=.[0].headRefOid`
-            # Use a commit heuristic where we look at when .gitrepo first started to look at that commit state (through a push)
-            COMMIT_HEURISTIC=$(git log -p -S"$LAST_MERGED_PR_HASH" --reverse --source --  noir/.gitrepo | grep -m 1 '^commit'  | awk '{print $2}' || true)
-            if [[ " $COMMIT_HEURISTIC" = "" ]] ; then
-              # It it fails, just use our gitrepo parent commit (last time we pushed or pulled)
-              COMMIT_HEURISTIC=$BASE_AZTEC_COMMIT
-            fi
-            # Create a filtered git log for release-please changelog / metadata
-            RAW_MESSAGE=$(git log --pretty=format:"%s" $COMMIT_HEURISTIC..HEAD -- noir/  ':!noir/.gitrepo' | grep -v 'git subrepo' || true)
-            # Fix Aztec PR links and output message
-            echo "$RAW_MESSAGE" | sed -E 's/\(#([0-9]+)\)/(https:\/\/github.com\/AztecProtocol\/aztec-packages\/pull\/\1)/g'
-          }
-          echo "$(compute_commit_message)" >> .COMMIT_MESSAGE
-=======
           
       - name: Generate PR body
         run: |
@@ -94,94 +58,25 @@
           # identify ourselves, needed to commit
           git config --global user.name AztecBot
           git config --global user.email tech@aztecprotocol.com
->>>>>>> c1709b3d
 
       # We push using git subrepo (https://github.com/ingydotnet/git-subrepo)
       # and push all Aztec commits as a single commit with metadata.
       - name: Push to branch
         run: |
           set -xue # print commands
-<<<<<<< HEAD
-          # Enable gh executable. We spread out the API requests between the github actions bot token, and aztecbot
-          export GH_TOKEN="${{ secrets.GITHUB_TOKEN }}"
-=======
->>>>>>> c1709b3d
           SUBREPO_PATH=noir
           BRANCH=aztec-packages
           if [[ "$PR_URL" == "" ]]; then
             # if no staging branch, we can overwrite
             STAGING_BRANCH=$BRANCH
-<<<<<<< HEAD
-          else 
-            # otherwise we first reset our staging branch
-            STAGING_BRANCH=$BRANCH-staging
-          fi
-          # identify ourselves, needed to commit
-          git config --global user.name AztecBot
-          git config --global user.email tech@aztecprotocol.com
-          BASE_NOIR_COMMIT=`git config --file=noir/.gitrepo subrepo.commit`
-          BASE_AZTEC_COMMIT=`git config --file=noir/.gitrepo subrepo.parent`
-
-          # clone noir repo for manipulations, we use aztec bot token for writeability
-          git clone https://x-access-token:${{ secrets.AZTEC_BOT_GITHUB_TOKEN }}@github.com/noir-lang/noir.git noir-repo
-
-          # reset_pr: Reset aztec-packages staging. If no PR, this is the PR branch.
-          function reset_noir_staging_branch() {
-            cd noir-repo
-            git checkout $STAGING_BRANCH || git checkout -b $STAGING_BRANCH
-            git reset --hard "$BASE_NOIR_COMMIT"
-            # Reset our branch to our expected target
-            git push origin $STAGING_BRANCH --force
-            cd ..
-          }
-          # force_sync_staging: Push to our aztec-packages staging branch.
-          function force_sync_staging() {
-            MESSAGE=$(cat .COMMIT_MESSAGE)
-            git commit --allow-empty -m"chore: Sync to noir-lang/noir" -m"$MESSAGE"
-            COMMIT=$(git rev-parse HEAD)
-            # Now push to it with subrepo with computed commit messages
-            if ./scripts/git-subrepo/lib/git-subrepo push $SUBREPO_PATH --squash --branch=$STAGING_BRANCH; then
-              git reset $COMMIT
-              git commit --allow-empty --amend -am "$(git log -1 --pretty=%B) [skip ci]"
-              git push
-            else
-              echo "Problems syncing noir. We may need to pull the subrepo."
-              exit 1
-            fi
-          }
-          # merge_staging_branch: Merge our staging branch into aztec-packages.
-          function merge_staging_branch() {
-            # Fix PR branch
-            cd noir-repo
-            git fetch # see recent change
-            git checkout $BRANCH || git checkout -b $BRANCH
-            git merge -Xtheirs $STAGING_BRANCH
-            git push origin $BRANCH
-            cd ..
-          }
-          reset_noir_staging_branch
-          force_sync_staging
-          if [[ "$PR_URL" != "" ]]; then
-            merge_staging_branch
-=======
           else
             # otherwise we first reset our staging branch
             STAGING_BRANCH=$BRANCH-staging
->>>>>>> c1709b3d
           fi
           BASE_NOIR_COMMIT=`git config --file=noir/.gitrepo subrepo.commit`
           COMMIT=$(git rev-parse HEAD)
           COMMIT_MESSAGE=$(git log -1 --pretty=format:%B)
 
-<<<<<<< HEAD
-      - name: Update PR
-        run: |
-          set -xue # print commands
-          MESSAGE=$(cat .COMMIT_MESSAGE)
-          # Formatted for updating the PR, overrides for release-please commit message parsing 
-          PR_BODY="""BEGIN_COMMIT_OVERRIDE
-          $MESSAGE
-=======
           # clone noir repo for manipulations, we use aztec bot token for writeability
           git clone https://x-access-token:${{ secrets.AZTEC_BOT_GITHUB_TOKEN }}@github.com/noir-lang/noir.git noir-repo
 
@@ -230,7 +125,6 @@
           # Formatted for updating the PR, overrides for release-please commit message parsing 
           PR_BODY="""BEGIN_COMMIT_OVERRIDE
           $(cat .PR_BODY_MESSAGE)
->>>>>>> c1709b3d
           END_COMMIT_OVERRIDE"""
           # for cross-opening PR in noir repo, we use aztecbot's token
           export GH_TOKEN=${{ secrets.AZTEC_BOT_GITHUB_TOKEN }}
