name: CI
on:
  push:
    branches: [master]
  pull_request: {}
  workflow_dispatch:
    inputs: {}

concurrency:
  # force parallelism in master
  group: ci-${{ github.ref_name == 'master' && github.run_id || github.ref_name }}
  cancel-in-progress: true

env:
  DOCKERHUB_PASSWORD: "${{ secrets.DOCKERHUB_PASSWORD }}"
  RUN_ID: ${{ github.run_id }}
  RUN_ATTEMPT: ${{ github.run_attempt }}
  USERNAME: ${{ github.event.pull_request.user.login || github.actor }}
  GITHUB_TOKEN: ${{ github.token }}
  GH_SELF_HOSTED_RUNNER_TOKEN: ${{ secrets.GH_SELF_HOSTED_RUNNER_TOKEN }}
  AWS_ACCESS_KEY_ID: ${{ secrets.AWS_ACCESS_KEY_ID }}
  AWS_SECRET_ACCESS_KEY: ${{ secrets.AWS_SECRET_ACCESS_KEY }}
  BUILD_INSTANCE_SSH_KEY: ${{ secrets.BUILD_INSTANCE_SSH_KEY }}
  GIT_COMMIT: ${{ github.event.pull_request.head.sha || github.sha }}
  # kludge until we move away from runners
  WAIT_FOR_RUNNERS: false

jobs:
  setup:
    uses: ./.github/workflows/setup-runner.yml
    with:
      username: ${{ github.event.pull_request.user.login || github.actor }}
      runner_type: builder-x86
    secrets: inherit

  changes:
    runs-on: ubuntu-latest
    # Required permissions
    permissions:
      pull-requests: read
    # Set job outputs to values from filter step
    outputs:
      barretenberg: ${{ steps.filter.outputs.barretenberg }}
      barretenberg-cpp: ${{ steps.filter.outputs.barretenberg-cpp }}
      noir: ${{ steps.filter.outputs.noir }}
      noir-projects: ${{ steps.filter.outputs.noir-projects }}
      l1-contracts: ${{ steps.filter.outputs.l1-contracts }}
      non-docs: ${{ steps.filter.outputs.non-docs }}
      non-misc-ci: ${{ steps.filter.outputs.non-misc-ci }}
    steps:
    # For pull requests it's not necessary to checkout the code
      - uses: actions/checkout@v4
        with: { ref: "${{ env.GIT_COMMIT }}" }
      - uses: dorny/paths-filter@de90cc6fb38fc0963ad72b210f1f284cd68cea36
        id: filter
        with:
          filters: |
            barretenberg:
              - 'barretenberg/**'
            barretenberg-cpp:
              - 'barretenberg/cpp/**'
            noir:
              - 'noir/**'
            l1-contracts:
              - 'l1-contracts/**'
            noir-projects:
              - 'noir-projects/**'
            non-docs:
              - '!(docs/**)'
            non-misc-ci:
              - '!(.github/**)'
              # Always rebuild when this file changes
              - .github/workflows/ci.yml

  build:
    needs: [setup, changes]
    if: ${{ needs.changes.outputs.non-docs == 'true' && needs.changes.outputs.non-misc-ci == 'true' }}
    runs-on: ${{ github.event.pull_request.user.login || github.actor }}-x86
    outputs:
      e2e_list: ${{ steps.e2e_list.outputs.list }}
      bench_list: ${{ steps.bench_list.outputs.list }}
    steps:
      - uses: actions/checkout@v4
        with: { ref: "${{ env.GIT_COMMIT }}" }
      - uses: ./.github/ci-setup-action
        with:
          concurrency_key: build-x86
      # prepare images locally, tagged by commit hash
      - name: "Build E2E Image"
        timeout-minutes: 40
        run: earthly-ci ./yarn-project+export-e2e-test-images
      # We base our e2e list used in e2e-x86 off the targets in ./yarn-project/end-to-end
      # (Note ARM uses just 2 tests as a smoketest)
      - name: Create list of non-bench end-to-end jobs
        id: e2e_list
        run: echo "list=$(earthly ls ./yarn-project/end-to-end | grep -v '+base' | grep -v '+bench' |  sed 's/+//' | jq -R . | jq -cs .)" >> $GITHUB_OUTPUT
      - name: Create list of bench end-to-end jobs
        id: bench_list
        run: echo "list=$(earthly ls ./yarn-project/end-to-end | grep '+bench' |  sed 's/+//' | jq -R . | jq -cs .)" >> $GITHUB_OUTPUT

  # all the non-bench end-to-end integration tests for aztec
  e2e:
    needs: build
    runs-on: ubuntu-latest
    strategy:
      fail-fast: false
      matrix:
        test: ${{ fromJson( needs.build.outputs.e2e_list )}}
    steps:
      - uses: actions/checkout@v4
        with: { ref: "${{ env.GIT_COMMIT }}" }
      - uses: ./.github/ci-setup-action
      - name: Compute Runner Type
        run: echo "CORE_SUFFIX=$(echo "${{ matrix.test }}" | grep -oE '[0-9]+core')" >> $GITHUB_ENV
      - name: Setup and Test
        timeout-minutes: 40
        uses: ./.github/ensure-tester-with-images
        with:
          runner_type: ${{ env.CORE_SUFFIX && format('{0}-tester-x86', env.CORE_SUFFIX) || '4core-tester-x86' }}
          builder_type: builder-x86
          # these are copied to the tester and expected by the earthly command below
          # if they fail to copy, it will try to build them on the tester and fail
          builder_images_to_copy: aztecprotocol/aztec:${{ env.GIT_COMMIT }} aztecprotocol/end-to-end:${{ env.GIT_COMMIT }}
          # command to produce the images in case they don't exist
          builder_command: scripts/earthly-ci ./yarn-project+export-e2e-test-images
          run: |
            set -eux
            cd ./yarn-project/end-to-end/
            export FORCE_COLOR=1
            ../../scripts/earthly-ci -P --no-output +${{ matrix.test }}

  # all the benchmarking end-to-end integration tests for aztec (not required to merge)
  bench-e2e:
    needs: build
    runs-on: ubuntu-latest
    strategy:
      fail-fast: false
      matrix:
        test: ${{ fromJson( needs.build.outputs.bench_list )}}
    steps:
      - uses: actions/checkout@v4
        with: { ref: "${{ env.GIT_COMMIT }}" }
      - uses: ./.github/ci-setup-action
      - name: Compute Runner Type
        run: echo "CORE_SUFFIX=$(echo "${{ matrix.test }}" | grep -oE '[0-9]+core')" >> $GITHUB_ENV
      - name: Setup and Test
        uses: ./.github/ensure-tester-with-images
        timeout-minutes: 40
        with:
          runner_type: ${{ env.CORE_SUFFIX && format('{0}-tester-x86', env.CORE_SUFFIX) || '4core-tester-x86' }}
          builder_type: builder-x86
          # these are copied to the tester and expected by the earthly command below
          # if they fail to copy, it will try to build them on the tester and fail
          builder_images_to_copy: aztecprotocol/aztec:${{ env.GIT_COMMIT }} aztecprotocol/end-to-end:${{ env.GIT_COMMIT }}
          # command to produce the images in case they don't exist
          builder_command: cd yarn-project/end-to-end/ && ../../scripts/earthly-ci +${{ matrix.test }}
          run: |
            set -eux
            cd ./yarn-project/end-to-end/
            export FORCE_COLOR=1
            export EARTHLY_BUILD_ARGS="${{ env.EARTHLY_BUILD_ARGS }}"
            ../../scripts/earthly-ci -P \
              --secret AWS_ACCESS_KEY_ID=${{ secrets.AWS_ACCESS_KEY_ID }} \
              --secret AWS_SECRET_ACCESS_KEY=${{ secrets.AWS_SECRET_ACCESS_KEY }} \
              --no-output \
              +${{ matrix.test }}

  acir-bench:
    runs-on: ubuntu-latest
    needs: [setup, changes]
    if: ${{ needs.changes.outputs.barretenberg == 'true' || needs.changes.outputs.noir == 'true' }}
    steps:
      - uses: actions/checkout@v4
        with: { ref: "${{ env.GIT_COMMIT }}" }
      - uses: ./.github/ci-setup-action
      - name: Setup and Test
        uses: ./.github/ensure-tester-with-images
        timeout-minutes: 40
        with:
          runner_type: 16core-tester-x86
          builder_type: builder-x86
          # these are copied to the tester and expected by the earthly command below
          # if they fail to copy, it will try to build them on the tester and fail
          builder_images_to_copy: aztecprotocol/barretenberg-acir-benches:${{ env.GIT_COMMIT }}
          # command to produce the images in case they don't exist
          builder_command: cd noir && ../scripts/earthly-ci +export-bench-acir-bb
          run: |
            set -eux
            cd ./noir/
            export FORCE_COLOR=1
            export EARTHLY_BUILD_ARGS="${{ env.EARTHLY_BUILD_ARGS }}"
            ../scripts/earthly-ci -P \
              --secret AWS_ACCESS_KEY_ID=${{ secrets.AWS_ACCESS_KEY_ID }} \
              --secret AWS_SECRET_ACCESS_KEY=${{ secrets.AWS_SECRET_ACCESS_KEY }} \
              --no-output \
              +bench-publish-acir-bb

  bench-summary:
    needs:
      - acir-bench
      - bench-e2e
    runs-on: ${{ github.event.pull_request.user.login || github.actor }}-x86
    steps:
      - uses: actions/checkout@v4
        with:
          fetch-depth: 100 # Downloading base benchmark from master requires access to history
          ref: "${{ github.event.pull_request.head.sha }}"
      - uses: ./.github/ci-setup-action
        with:
          dockerhub_password: "${{ secrets.DOCKERHUB_PASSWORD }}"
          concurrency_key: build-x86
      - name: "Build and upload bench aggregate file"
        working-directory: ./yarn-project/scripts
        run: |
          earthly-ci -P \
            --secret AWS_ACCESS_KEY_ID=${{ secrets.AWS_ACCESS_KEY_ID }} \
            --secret AWS_SECRET_ACCESS_KEY=${{ secrets.AWS_SECRET_ACCESS_KEY }} \
            +bench-aggregate
      - name: "Download base benchmark and package into earthly"
        if: ${{ github.event_name == 'pull_request' }}
        run: |
          # Download the base benchmark locally (requires AWS creds and .git history)
          mkdir -p $BENCH_FOLDER
          ./scripts/logs/download_base_benchmark_from_s3.sh
          # Package it into an earthly artifact to read from bench-comment
          earthly-ci -P ./scripts/logs+pack-base-benchmark
        env:
          AWS_ACCESS_KEY_ID: ${{ secrets.AWS_ACCESS_KEY_ID }}
          AWS_SECRET_ACCESS_KEY: ${{ secrets.AWS_SECRET_ACCESS_KEY }}
          BENCH_FOLDER: "./scripts/logs/tmp/bench"
          PULL_REQUEST: "${{ github.event.pull_request.number }}"
      - name: "Generate summary comment if pull request"
        if: ${{ github.event_name == 'pull_request' }}
        working-directory: ./yarn-project/scripts
        run: |
          earthly-ci -P \
            --secret AWS_ACCESS_KEY_ID=${{ secrets.AWS_ACCESS_KEY_ID }} \
            --secret AWS_SECRET_ACCESS_KEY=${{ secrets.AWS_SECRET_ACCESS_KEY }} \
            --secret AZTEC_BOT_COMMENTER_GITHUB_TOKEN=${{ secrets.AZTEC_BOT_GITHUB_TOKEN }} \
            +bench-comment

  bb-gcc:
    needs: [build, changes]
    runs-on: ${{ github.event.pull_request.user.login || github.actor }}-x86
    if: ${{ needs.changes.outputs.barretenberg == 'true' }}
    steps:
      - uses: actions/checkout@v4
        with: { ref: "${{ env.GIT_COMMIT }}" }
      # Only allow one memory-hunger prover test to use this runner
      - uses: ./.github/ci-setup-action
        with:
          # must be globally unique for build x runner
          concurrency_key: bb-gcc
      - name: "Ensure GCC Builds"
        working-directory: ./barretenberg/cpp/
        timeout-minutes: 40
        # limit our parallelism to half our cores
        run: earthly-ci --no-output +preset-gcc

  # barretenberg (prover) native and AVM (public VM) tests
  # only ran on x86 for resource reasons (memory intensive)
  bb-native-tests:
    needs: [build, changes]
    runs-on: ${{ github.event.pull_request.user.login || github.actor }}-x86
    if: ${{ needs.changes.outputs.barretenberg-cpp == 'true' }}
    steps:
      - uses: actions/checkout@v4
        with: { ref: "${{ env.GIT_COMMIT }}" }
      # Only allow one memory-hunger prover test to use this runner
      - uses: ./.github/ci-setup-action
        with:
          # must be globally unique for build x runner
          concurrency_key: bb-native-tests-x86
      - name: "Native Prover Tests"
        working-directory: ./barretenberg/cpp/
        timeout-minutes: 40
        # limit our parallelism to half our cores
        run: earthly-ci --no-output +test --hardware_concurrency=64

  bb-js-test:
    needs: [setup, changes]
    runs-on: ${{ github.event.pull_request.user.login || github.actor }}-x86
    if: ${{ needs.changes.outputs.barretenberg == 'true' }}
    steps:
      - uses: actions/checkout@v4
        with: { ref: "${{ env.GIT_COMMIT }}" }
      - uses: ./.github/ci-setup-action
        with:
          concurrency_key: bb-js-test-x86
      - name: "bb.js Tests"
        working-directory: ./barretenberg/ts/
        timeout-minutes: 40
        run: earthly-ci --no-output ./+test

  noir-build-acir-tests:
    needs: [build, changes]
    runs-on: ${{ github.event.pull_request.user.login || github.actor }}-x86
    if: ${{ needs.changes.outputs.barretenberg == 'true' || needs.changes.outputs.noir == 'true' }}
    steps:
      - uses: actions/checkout@v4
        with: { ref: "${{ env.GIT_COMMIT }}" }
      - uses: ./.github/ci-setup-action
        with:
          concurrency_key: build-acir-tests-x86
      - name: "Build Acir Tests"
        timeout-minutes: 40
        run: earthly-ci --no-output ./noir/+build-acir-tests

  bb-acir-tests-bb:
    needs: [noir-build-acir-tests, changes]
    runs-on: ${{ github.event.pull_request.user.login || github.actor }}-x86
    if: ${{ needs.changes.outputs.barretenberg == 'true' || needs.changes.outputs.noir == 'true' }}
    steps:
      - uses: actions/checkout@v4
        with: { ref: "${{ env.GIT_COMMIT }}" }
      - uses: ./.github/ci-setup-action
        with:
          concurrency_key: barretenberg-acir-tests-bb-x86
      - name: "BB Native Acir Tests"
        working-directory: ./barretenberg/
        timeout-minutes: 40
        run: earthly-ci --no-output ./+barretenberg-acir-tests-bb

  bb-acir-tests-sol:
    needs: [noir-build-acir-tests, changes]
    runs-on: ${{ github.event.pull_request.user.login || github.actor }}-x86
    if: ${{ needs.changes.outputs.barretenberg == 'true' || needs.changes.outputs.noir == 'true' }}
    steps:
      - uses: actions/checkout@v4
        with: { ref: "${{ env.GIT_COMMIT }}" }
      - uses: ./.github/ci-setup-action
        with:
          concurrency_key: barretenberg-acir-tests-sol-x86
      - name: "BB Solidity Acir Tests"
        working-directory: ./barretenberg/
        timeout-minutes: 40
        run: earthly-ci --no-output ./+barretenberg-acir-tests-sol

  bb-acir-tests-bb-js:
    needs: [noir-build-acir-tests, changes]
    runs-on: ${{ github.event.pull_request.user.login || github.actor }}-x86
    if: ${{ needs.changes.outputs.barretenberg == 'true' || needs.changes.outputs.noir == 'true' }}
    steps:
      - uses: actions/checkout@v4
        with: { ref: "${{ env.GIT_COMMIT }}" }
      - uses: ./.github/ci-setup-action
        with:
          concurrency_key: barretenberg-acir-tests-bb-js-x86
      - name: "BB JS Acir Tests"
        working-directory: ./barretenberg/
        timeout-minutes: 40
        run: earthly-ci --no-output ./+barretenberg-acir-tests-bb.js

  noir-format:
    needs: [setup, changes]
    runs-on: ${{ github.event.pull_request.user.login || github.actor }}-x86
    if: ${{ needs.changes.outputs.barretenberg == 'true' || needs.changes.outputs.noir == 'true' }}
    steps:
      - uses: actions/checkout@v4
        with: { ref: "${{ env.GIT_COMMIT }}" }
      - uses: ./.github/ci-setup-action
        with:
          concurrency_key: noir-format-x86
      - name: "Format Noir"
        working-directory: ./noir/
        timeout-minutes: 40
        run: earthly-ci --no-output ./+format
      - name: "Format noir-projects"
        working-directory: ./noir-projects/
        timeout-minutes: 40
        run: earthly-ci --no-output ./+format

  noir-test:
    needs: [setup, changes]
    runs-on: ${{ github.event.pull_request.user.login || github.actor }}-x86
    if: ${{ needs.changes.outputs.barretenberg == 'true' || needs.changes.outputs.noir == 'true' }}
    steps:
      - uses: actions/checkout@v4
        with: { ref: "${{ env.GIT_COMMIT }}" }
      - uses: ./.github/ci-setup-action
        with:
          concurrency_key: noir-x86
      - name: "Test Nargo"
        run: earthly-ci --no-output ./noir+test

  noir-examples:
    needs: [setup, changes]
    runs-on: ${{ github.event.pull_request.user.login || github.actor }}-x86
    if: ${{ needs.changes.outputs.barretenberg == 'true' || needs.changes.outputs.noir == 'true' }}
    steps:
      - uses: actions/checkout@v4
        with: { ref: "${{ env.GIT_COMMIT }}" }
      - uses: ./.github/ci-setup-action
        with:
          concurrency_key: noir-examples-x86
      - name: "Test Noir examples"
        run: earthly-ci --no-output ./noir+examples

  noir-packages-test:
    needs: [setup, changes]
    runs-on: ${{ github.event.pull_request.user.login || github.actor }}-x86
    if: ${{ needs.changes.outputs.barretenberg == 'true' || needs.changes.outputs.noir == 'true' }}
    steps:
      - uses: actions/checkout@v4
        with: { ref: "${{ env.GIT_COMMIT }}" }
      - uses: ./.github/ci-setup-action
        with:
          concurrency_key: noir-packages-x86
      - name: "Test Noir JS packages"
<<<<<<< HEAD
        timeout-minutes: 40
        if: steps.changes.outputs.src == 'true'
=======
>>>>>>> d4377ee6
        run: earthly-ci --no-output ./noir+packages-test

  noir-projects:
    needs: [setup, changes]
    runs-on: ${{ github.event.pull_request.user.login || github.actor }}-x86
    if: ${{ needs.changes.outputs.barretenberg == 'true' || needs.changes.outputs.noir == 'true' || needs.changes.outputs.noir-projects == 'true' }}
    steps:
      - uses: actions/checkout@v4
        with: { ref: "${{ env.GIT_COMMIT }}" }
      - uses: ./.github/ci-setup-action
        with:
          concurrency_key: noir-projects-x86
      - name: "Noir Projects"
        timeout-minutes: 40
        run: earthly-ci --no-output ./noir-projects/+test

  yarn-project-formatting:
    needs: build
    runs-on: ${{ github.event.pull_request.user.login || github.actor }}-x86
    steps:
      - uses: actions/checkout@v4
        with: { ref: "${{ env.GIT_COMMIT }}" }
      # Only allow one memory-hunger prover test to use this runner
      - uses: ./.github/ci-setup-action
        with:
          concurrency_key: yarn-project-formatting-x86
      - name: "Yarn Project Tests"
        timeout-minutes: 40
        run: earthly-ci --no-output ./yarn-project/+format-check

  yarn-project-test:
    # quiet machine
    needs: build
    runs-on: ${{ github.event.pull_request.user.login || github.actor }}-x86
    steps:
      - uses: actions/checkout@v4
        with: { ref: "${{ env.GIT_COMMIT }}" }
      # Only allow one memory-hunger prover test to use this runner
      - uses: ./.github/ci-setup-action
        with:
          concurrency_key: yarn-project-test-x86
      - name: "Yarn Project Tests"
        timeout-minutes: 40
        run: earthly-ci --no-output ./yarn-project/+test

  prover-client-test:
    needs: build
    runs-on: ${{ github.event.pull_request.user.login || github.actor }}-x86
    steps:
      - uses: actions/checkout@v4
        with: { ref: "${{ env.GIT_COMMIT }}" }
      - uses: ./.github/ci-setup-action
        with:
          concurrency_key: prover-client-test-x86
      - name: "Prover Client Tests"
        timeout-minutes: 40
        run: earthly-ci --no-output ./yarn-project/+prover-client-test

  l1-contracts-test:
    needs: [setup, changes]
    runs-on: ${{ github.event.pull_request.user.login || github.actor }}-x86
    if: ${{ needs.changes.outputs.l1-contracts == 'true' }}
    steps:
      - uses: actions/checkout@v4
        with: { ref: "${{ env.GIT_COMMIT }}" }
      - uses: ./.github/ci-setup-action
        with:
          concurrency_key: l1-contracts-${{ github.event.pull_request.user.login || github.actor }}-x86
      - name: "Test l1 contracts"
        run: earthly-ci --no-output ./l1-contracts+test

  docs-preview:
    needs: setup
    runs-on: ${{ github.event.pull_request.user.login || github.actor }}-x86
    steps:
      - uses: actions/checkout@v4
        with: { ref: "${{ env.GIT_COMMIT }}" }
      - uses: ./.github/ci-setup-action
        with:
          concurrency_key: docs-preview-x86
      - name: "Docs Preview"
        if: github.event.number
        timeout-minutes: 40
        run: earthly-ci --no-output ./docs/+deploy-preview --ENV=staging --PR=${{ github.event.number }} --AZTEC_BOT_COMMENTER_GITHUB_TOKEN=${{ secrets.AZTEC_BOT_GITHUB_TOKEN }} --NETLIFY_AUTH_TOKEN=${{ secrets.NETLIFY_AUTH_TOKEN }} --NETLIFY_SITE_ID=${{ secrets.NETLIFY_SITE_ID }}

  bb-bench:
    runs-on: ubuntu-latest
    needs: [setup, changes]
    if: ${{ needs.changes.outputs.barretenberg-cpp == 'true' }}
    steps:
      - uses: actions/checkout@v4
        with: { ref: "${{ env.GIT_COMMIT }}" }
      - uses: ./.github/ci-setup-action
      - name: Build Bench Binaries
        uses: ./.github/ensure-builder
        with:
          runner_type: builder-x86
          run: |
            set -eux
            echo ${{ secrets.DOCKERHUB_PASSWORD }} | docker login -u aztecprotocolci --password-stdin
            scripts/earthly-ci --push ./barretenberg/cpp/+bench-binaries
      - name: Run Bench
        uses: ./.github/ensure-tester
        timeout-minutes: 40
        with:
          runner_type: 16core-tester-x86
          run: |
            scripts/earthly-ci --artifact ./barretenberg/cpp/+bench/bench.json --bench_mode=cache

      # TODO(AD): revisit this model as it's currently fiddly to get these artifacts off of the 'tester'
      - name: Copy Bench.json
        run: copy_from_tester /home/ubuntu/run-${{ env.RUN_ID }}/barretenberg/cpp/bench.json bench.json
      # Utilize github-action-benchmark to automatically update the plots at
      # https://aztecprotocol.github.io/aztec-packages/dev/bench/ with new benchmark data.
      # This also creates an alert if benchmarks exceed the threshold specified below.
      - name: Store benchmark result
        uses: benchmark-action/github-action-benchmark@4de1bed97a47495fc4c5404952da0499e31f5c29
        with:
          name: C++ Benchmark
          tool: 'googlecpp'
          output-file-path: bench.json
          # Access token to deploy GitHub Pages branch
          github-token: ${{ secrets.AZTEC_BOT_GITHUB_TOKEN }}
          # Push and deploy GitHub pages branch automatically
          auto-push: true
          # Show alert with commit comment on detecting possible performance regression
          alert-threshold: '105%' # alert if bench result is 1.05x worse
          comment-on-alert: true
          fail-on-alert: false
          alert-comment-cc-users: '@ludamad @codygunton'

  boxes:
    needs: build
    runs-on: ${{ github.event.pull_request.user.login || github.actor }}-x86
    steps:
      - uses: actions/checkout@v4
        with: { ref: "${{ github.event.pull_request.head.sha }}" }
      - uses: ./.github/ci-setup-action
        with:
          dockerhub_password: "${{ secrets.DOCKERHUB_PASSWORD }}"
          # must be globally unique for build x runner
          concurrency_key: boxes-${{ github.event.pull_request.user.login || github.actor }}-build
      - name: Build
        working-directory: ./boxes
        timeout-minutes: 20
        run: earthly-ci +export-boxes

  boxes-test:
    needs: boxes
    runs-on: ${{ github.event.pull_request.user.login || github.actor }}-x86
    strategy:
      fail-fast: false
      matrix:
        box: [vanilla, react]
        # intermittent issues with firefox https://github.com/AztecProtocol/aztec-packages/issues/6676
        # browser: [chromium, webkit, firefox]
        browser: [chromium, webkit]
    steps:
      - uses: actions/checkout@v4
        with: { ref: "${{ github.event.pull_request.head.sha }}" }
      - uses: ./.github/ci-setup-action
        with:
          dockerhub_password: "${{ secrets.DOCKERHUB_PASSWORD }}"
          # must be globally unique for build x runner
          concurrency_key: boxes-${{ github.event.pull_request.user.login || github.actor }}-x86-${{ matrix.box }}-${{ matrix.browser }}
      - name: Box test
        working-directory: ./boxes
        timeout-minutes: 10
        run: earthly-ci -P --no-output +test --box=${{ matrix.box }} --browser=${{ matrix.browser }} --mode=cache

  protocol-circuits-gates-report:
    needs: setup
    if: ${{ needs.changes.outputs.non-docs == 'true' && needs.changes.outputs.non-misc-ci == 'true' }}
    runs-on: ${{ github.event.pull_request.user.login || github.actor }}-x86
    permissions:
      pull-requests: write
    steps:
      - uses: actions/checkout@v4
        with: { ref: "${{ env.GIT_COMMIT }}" }
      # Only allow one memory-hunger prover test to use this runner
      - uses: ./.github/ci-setup-action
        with:
          concurrency_key: protocol-circuits-gates-report-x86
      - name: "Noir Protocol Circuits Report"
        working-directory: ./noir-projects/
        timeout-minutes: 40
        run: |
          earthly-ci --artifact +gates-report/gates_report.json
          mv gates_report.json ../protocol_circuits_report.json

      - name: Compare gates reports
        id: gates_diff
        uses: vezenovm/noir-gates-diff@acf12797860f237117e15c0d6e08d64253af52b6
        with:
          report: protocol_circuits_report.json
          summaryQuantile: 0 # Display any diff in gate count

      - name: Add gates diff to sticky comment
        if: github.event_name == 'pull_request' || github.event_name == 'pull_request_target'
        uses: marocchino/sticky-pull-request-comment@v2
        with:
          # delete the comment in case changes no longer impact circuit sizes
          delete: ${{ !steps.gates_diff.outputs.markdown }}
          message: ${{ steps.gates_diff.outputs.markdown }}

  merge-check:
    runs-on: ubuntu-latest
    needs:
      # must be kept in sync with rerun-check
      - setup
      - changes
      - build
      - e2e
      # - bench-e2e # non-blocking
      # - acir-bench # non-blocking
      # - bench-summary # non-blocking
      - bb-gcc
      - bb-native-tests
      - bb-js-test
      - noir-build-acir-tests
      - bb-acir-tests-bb
      - bb-acir-tests-sol
      - bb-acir-tests-bb-js
      - noir-format
      - noir-test
      - noir-examples
      - noir-packages-test
      - noir-projects
      - yarn-project-formatting
      - yarn-project-test
      - prover-client-test
      - l1-contracts-test
      - docs-preview
      # - bb-bench # non-blocking
      - boxes
      - boxes-test
      # - protocol-circuits-gates-report # non-blocking
    if: always()
    steps:
      - name: Report overall success
        env:
          # We treat any skipped or failing jobs as a failure for the workflow as a whole.
          FAIL: ${{ contains(needs.*.result, 'failure') || contains(needs.*.result, 'cancelled') }}
        run: |
          if [[ $FAIL == true ]]; then
              echo "At least one job failed (or cancelled), merging not allowed."
              exit 1
          else
              echo "All jobs succeeded, merge allowed."
              exit 0
          fi

  rerun-check:
    runs-on: ubuntu-latest
    permissions:
      actions: write
    needs:
      # must be kept in sync with merge-check
      - setup
      - changes
      - build
      - e2e
      # - bench-e2e # non-blocking
      # - acir-bench # non-blocking
      # - bench-summary # non-blocking
      - bb-gcc
      - bb-native-tests
      - bb-js-test
      - noir-build-acir-tests
      - bb-acir-tests-bb
      - bb-acir-tests-sol
      - bb-acir-tests-bb-js
      - noir-format
      - noir-test
      - noir-examples
      - noir-packages-test
      - noir-projects
      - yarn-project-formatting
      - yarn-project-test
      - prover-client-test
      - l1-contracts-test
      - docs-preview
      # - bb-bench # non-blocking
      - boxes
      - boxes-test
      # - protocol-circuits-gates-report # non-blocking
    if: ${{ !cancelled() }}
    steps:
      - name: Check for Rerun
        env:
          # We treat any skipped or failing jobs as a failure for the workflow as a whole.
          HAD_FAILURE: ${{ contains(needs.*.result, 'failure') }}
          GH_REPO: ${{ github.repository }}
          GH_TOKEN: ${{ github.token }}
        run: |
          if [[ $HAD_FAILURE == true ]] && [[ $RUN_ATTEMPT -lt 2 ]] ; then
            echo "Retrying first workflow failure. This is a stop-gap until things are more stable."
            gh workflow run rerun.yml -F run_id=${{ github.run_id }}
          fi

  notify:
    needs:
      - merge-check
    runs-on: ubuntu-latest
    if: ${{ github.ref == 'refs/heads/master' && failure() }}
    steps:
      - name: Send notification to aztec3-ci channel if workflow failed on master
        uses: slackapi/slack-github-action@v1.25.0
        with:
          payload: |
            {
              "url": "https://github.com/${{ github.repository }}/actions/runs/${{ github.run_id }}"
            }
        env:
          SLACK_WEBHOOK_URL: ${{ secrets.SLACK_NOTIFY_WORKFLOW_TRIGGER_URL }}<|MERGE_RESOLUTION|>--- conflicted
+++ resolved
@@ -407,11 +407,8 @@
         with:
           concurrency_key: noir-packages-x86
       - name: "Test Noir JS packages"
-<<<<<<< HEAD
         timeout-minutes: 40
         if: steps.changes.outputs.src == 'true'
-=======
->>>>>>> d4377ee6
         run: earthly-ci --no-output ./noir+packages-test
 
   noir-projects:
