name: CI
on:
  push:
    branches: [master]
  pull_request: {}
  workflow_dispatch:
    inputs:
      username:
        description: 'Defaults to GitHub Actor'
        required: false
      runner_action:
        description: "The action to take with the self-hosted runner (start, stop, restart)."
        required: false
concurrency:
  # force parallelism in master
  group: ci-${{ github.ref_name == 'master' && github.run_id || github.ref_name }}
  cancel-in-progress: true
jobs:
  setup:
    uses: ./.github/workflows/setup-runner.yml
    with:
      runner_label: ${{ inputs.username || github.actor }}-x86
      ebs_cache_size_gb: 256
      runner_concurrency: 20
      subaction: ${{ inputs.runner_action || 'start' }}
      ec2_instance_type: m6a.32xlarge
      ec2_ami_id: ami-04d8422a9ba4de80f
      ec2_instance_ttl: 40 # refreshed by jobs
    secrets: inherit

  build:
    needs: setup
    runs-on: ${{ inputs.username || github.actor }}-x86
    outputs:
      e2e_list: ${{ steps.e2e_list.outputs.list }}
    steps:
      - {uses: actions/checkout@v4, with: { ref: "${{ github.event.pull_request.head.sha }}"}}
      - uses: ./.github/ci-setup-action
        with:
          dockerhub_password: "${{ secrets.DOCKERHUB_PASSWORD }}"
          concurrency_key: build-${{ inputs.username || github.actor }}-x86
      # prepare images locally, tagged by commit hash
      - name: "Build E2E Image"
        timeout-minutes: 40
        run: earthly ./yarn-project+export-end-to-end
      # We base our e2e list used in e2e-x86 off the targets in ./yarn-project/end-to-end
      # (Note ARM uses just 2 tests as a smoketest)
      - name: Create list of end-to-end jobs
        id: e2e_list
        run: echo "list=$(earthly ls ./yarn-project/end-to-end | grep -v '+base' |  sed 's/+//' | jq -R . | jq -cs .)" >> $GITHUB_OUTPUT

  # all the end-to-end integration tests for aztec
  e2e:
    needs: build
    runs-on: ${{ inputs.username || github.actor }}-x86
    strategy:
      fail-fast: false
      matrix:
        test: ${{ fromJson( needs.build.outputs.e2e_list )}}
    steps:
      - {uses: actions/checkout@v4, with: { ref: "${{ github.event.pull_request.head.sha }}"}}
      - uses: ./.github/ci-setup-action
        with:
          dockerhub_password: "${{ secrets.DOCKERHUB_PASSWORD }}"
          # must be globally unique for build x runner
          concurrency_key: e2e-${{ inputs.username || github.actor }}-x86-${{ matrix.test }}
      - name: Test
        working-directory: ./yarn-project/end-to-end/
        timeout-minutes: 25
        run: earthly -P --no-output +${{ matrix.test }} --e2e_mode=cache
      # TODO
      # - name: Upload logs
      #   run: BRANCH=${{ github.ref_name }} PULL_REQUEST=${{ github.event.number }} scripts/ci/upload_logs_to_s3 ./yarn-project/end-to-end/log

  # barretenberg (prover) native and AVM (public VM) tests
  # only ran on x86 for resource reasons (memory intensive)
  bb-native-tests:
    needs: setup
<<<<<<< HEAD
    runs-on: ${{ github.actor }}-x86
=======
    runs-on: ${{ inputs.username || github.actor }}-x86
    strategy:
      fail-fast: false
>>>>>>> 07fc1434
    steps:
      - {uses: actions/checkout@v4, with: { ref: "${{ github.event.pull_request.head.sha }}"}}
      # Only allow one memory-hunger prover test to use this runner
      - uses: ./.github/ci-setup-action
        with:
          dockerhub_password: "${{ secrets.DOCKERHUB_PASSWORD }}"
          # must be globally unique for build x runner
          concurrency_key: bb-native-tests-${{ inputs.username || github.actor }}-x86
      - name: "Native Prover Tests"
        working-directory: ./barretenberg/cpp/
        timeout-minutes: 25
        # limit our parallelism to half our cores
        run: earthly --no-output +test --hardware_concurrency=64

  yarn-project-test:
    needs: setup
    runs-on: ${{ github.actor }}-x86
    steps:
      - {uses: actions/checkout@v4, with: { ref: "${{ github.event.pull_request.head.sha }}"}}
      # Only allow one memory-hunger prover test to use this runner
      - uses: ./.github/ci-setup-action
        with:
          dockerhub_password: "${{ secrets.DOCKERHUB_PASSWORD }}"
          concurrency_key: yarn-project-test-${{ github.actor }}-x86
      - name: "Yarn Project Tests"
        timeout-minutes: 25
        run: earthly --no-output ./yarn-project/+test

  # push benchmarking binaries to dockerhub registry
  bb-bench-binaries:
    needs: setup
    runs-on: ${{ inputs.username || github.actor }}-x86
    steps:
      - {uses: actions/checkout@v4, with: { ref: "${{ github.event.pull_request.head.sha }}"}}
      - uses: ./.github/ci-setup-action
        with:
          dockerhub_password: "${{ secrets.DOCKERHUB_PASSWORD }}"
          concurrency_key: bb-bench-binaries-${{ inputs.username || github.actor }}-x86
      - name: Build and Push Binaries
        timeout-minutes: 15
        working-directory: ./barretenberg/cpp/
        run: earthly --push +bench-binaries

  setup-bench:
    uses: ./.github/workflows/setup-runner.yml
    needs: bb-bench-binaries
    with:
      runner_label: ${{ inputs.username || github.actor }}-bench-x86
      ebs_cache_size_gb: 64
      runner_concurrency: 1
      subaction: ${{ inputs.runner_action || 'start' }}
      ec2_instance_type: m6a.4xlarge
      ec2_ami_id: ami-04d8422a9ba4de80f
      ec2_instance_ttl: 15 # refreshed by jobs
    secrets: inherit

  bb-bench:
    runs-on: ${{ inputs.username || github.actor }}-bench-x86
    needs: setup-bench
    steps:
      - {uses: actions/checkout@v4, with: { ref: "${{ github.event.pull_request.head.sha }}"}}
      - uses: ./.github/ci-setup-action
        with:
          dockerhub_password: "${{ secrets.DOCKERHUB_PASSWORD }}"
          concurrency_key: bb-bench-${{ inputs.username || github.actor }}-bench-x86
      # Use bench_mode=cache to read the pushed build above
      - name: Client IVC Bench
        working-directory: ./barretenberg/cpp/
        timeout-minutes: 15
        run: earthly --no-output +bench-client-ivc --bench_mode=cache

      - name: Ultrahonk Bench
        working-directory: ./barretenberg/cpp/
        timeout-minutes: 15
        run: earthly --no-output +bench-ultra-honk --bench_mode=cache

  merge-check:
<<<<<<< HEAD
    runs-on: ubuntu-latest
    needs: [e2e, bb-native-tests, bb-bench, yarn-project-test]
    if: always()  # Ensures this job runs regardless of the success or failure of dependencies.
=======
    runs-on: ${{ inputs.username || github.actor }}-x86
    needs: [e2e, bb-native-tests, bb-bench]
>>>>>>> 07fc1434
    steps:
      - run: echo Pull request merging now allowed.

  notify:
<<<<<<< HEAD
    runs-on: ubuntu-latest
    needs: [e2e, bb-native-tests, bb-bench, yarn-project-test]
=======
    needs: [e2e, bb-native-tests, bb-bench]
    runs-on: ubuntu-latest
>>>>>>> 07fc1434
    if: ${{ github.ref == 'refs/heads/master' && failure() }}
    steps:
      - name: Send notification to aztec3-ci channel if workflow failed on master
        uses: slackapi/slack-github-action@v1.25.0
        with:
          payload: |
            {
              "url": "https://github.com/${{ github.repository }}/actions/runs/${{ github.run_id }}"
            }
        env:
          SLACK_WEBHOOK_URL: ${{ secrets.SLACK_NOTIFY_WORKFLOW_TRIGGER_URL }}<|MERGE_RESOLUTION|>--- conflicted
+++ resolved
@@ -76,13 +76,9 @@
   # only ran on x86 for resource reasons (memory intensive)
   bb-native-tests:
     needs: setup
-<<<<<<< HEAD
-    runs-on: ${{ github.actor }}-x86
-=======
     runs-on: ${{ inputs.username || github.actor }}-x86
     strategy:
       fail-fast: false
->>>>>>> 07fc1434
     steps:
       - {uses: actions/checkout@v4, with: { ref: "${{ github.event.pull_request.head.sha }}"}}
       # Only allow one memory-hunger prover test to use this runner
@@ -96,20 +92,6 @@
         timeout-minutes: 25
         # limit our parallelism to half our cores
         run: earthly --no-output +test --hardware_concurrency=64
-
-  yarn-project-test:
-    needs: setup
-    runs-on: ${{ github.actor }}-x86
-    steps:
-      - {uses: actions/checkout@v4, with: { ref: "${{ github.event.pull_request.head.sha }}"}}
-      # Only allow one memory-hunger prover test to use this runner
-      - uses: ./.github/ci-setup-action
-        with:
-          dockerhub_password: "${{ secrets.DOCKERHUB_PASSWORD }}"
-          concurrency_key: yarn-project-test-${{ github.actor }}-x86
-      - name: "Yarn Project Tests"
-        timeout-minutes: 25
-        run: earthly --no-output ./yarn-project/+test
 
   # push benchmarking binaries to dockerhub registry
   bb-bench-binaries:
@@ -160,25 +142,14 @@
         run: earthly --no-output +bench-ultra-honk --bench_mode=cache
 
   merge-check:
-<<<<<<< HEAD
-    runs-on: ubuntu-latest
-    needs: [e2e, bb-native-tests, bb-bench, yarn-project-test]
-    if: always()  # Ensures this job runs regardless of the success or failure of dependencies.
-=======
     runs-on: ${{ inputs.username || github.actor }}-x86
     needs: [e2e, bb-native-tests, bb-bench]
->>>>>>> 07fc1434
     steps:
       - run: echo Pull request merging now allowed.
 
   notify:
-<<<<<<< HEAD
-    runs-on: ubuntu-latest
-    needs: [e2e, bb-native-tests, bb-bench, yarn-project-test]
-=======
     needs: [e2e, bb-native-tests, bb-bench]
     runs-on: ubuntu-latest
->>>>>>> 07fc1434
     if: ${{ github.ref == 'refs/heads/master' && failure() }}
     steps:
       - name: Send notification to aztec3-ci channel if workflow failed on master
