--- conflicted
+++ resolved
@@ -403,20 +403,24 @@
       fail-fast: false
       matrix:
         config:
-          # - test: reorg.test.ts
+          # - name: "reorg"
+          #   test: reorg.test.ts
           #   values: ci.yaml
           #   runner_type: 16core-tester-x86-high-memory
           #   timeout: 60
-          - test: 4epochs.test.ts
+          - name: "4epochs"
+            test: 4epochs.test.ts
             values: ci.yaml
             runner_type: 16core-tester-x86
             timeout: 40
-          - test: 4epochs.test.ts
+          - name: "4epochs-with-blob-sink"
+            test: 4epochs.test.ts
             values: ci
             overrides: "blobSink.enabled=true"
             runner_type: 16core-tester-x86
             timeout: 40
-          # - test: gating-passive.test.ts
+          # - name: "gating-passive"
+          #   test: gating-passive.test.ts
           #   values: ci.yaml
           #   runner_type: 16core-tester-x86
           #   timeout: 40
@@ -438,11 +442,7 @@
             if ci3/test_should_run "$artifact"; then
               docker pull aztecprotocol/aztec:${{ env.GIT_COMMIT }}
               docker pull aztecprotocol/end-to-end:${{ env.GIT_COMMIT }}
-<<<<<<< HEAD
-              ./ci.sh test-kind-network ${{ matrix.config.test }} ${{ matrix.config.values }} ${{ matrix.config.overrides }}
-=======
-              INSTALL_METRICS=false ./spartan/scripts/test_kind.sh "./src/spartan/${{ matrix.config.test }}" "${{ matrix.config.values }}"
->>>>>>> 3b463f9f
+              OVERRIDES="${{ matrix.config.overrides }}" INSTALL_METRICS=false ./spartan/scripts/test_kind.sh "./src/spartan/${{ matrix.config.test }}" "${{ matrix.config.values }}"
               ci3/cache_upload_flag "$artifact"
             fi
       - name: Copy Network Logs
@@ -453,13 +453,8 @@
         if: always()
         uses: actions/upload-artifact@v4
         with:
-<<<<<<< HEAD
-          name: kind-network-test-${{ matrix.config.values }}-${{ matrix.config.test }}-${{ matrix.config.overrides }}.log
+          name: kind-network-test-${{ matrix.config.name }}.log
           path: network-test.log
-=======
-          name: kind-network-test-${{ matrix.config.values }}-${{ matrix.config.test }}.log
-          path: test_kind.log
->>>>>>> 3b463f9f
 
   bb-bench:
     runs-on: ubuntu-latest
