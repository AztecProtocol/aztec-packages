--- conflicted
+++ resolved
@@ -213,8 +213,6 @@
             ci3/cache_upload_flag "$artifact"
           fi
 
-<<<<<<< HEAD
-=======
   # All the benchmarking end-to-end integration tests for aztec (not required to merge)
   bench-e2e:
     needs: [images-e2e, configure]
@@ -259,7 +257,6 @@
           alert-comment-cc-users: "@philwindle @spalladino"
           max-items-in-chart: 50
 
->>>>>>> d1b57db1
   # Only e2e test that can't run on standard github runner
   e2e-prover-full:
     runs-on: ubuntu-latest
