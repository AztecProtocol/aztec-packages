--- conflicted
+++ resolved
@@ -249,14 +249,8 @@
         run: earthly-ci --no-output ./yarn-project/+format-check
 
   yarn-project-test:
-<<<<<<< HEAD
-    # hacky workaround: making lots of deps to ensure runner running less
-    # TODO move to spot
-    needs: [build, noir-projects, bb-native-tests]
-=======
     # quiet machine
     needs: [noir-projects, build, bb-native-tests]
->>>>>>> c23a5a97
     runs-on: ${{ github.actor }}-x86
     steps:
       - uses: actions/checkout@v4
@@ -270,7 +264,7 @@
         run: earthly-ci --no-output ./yarn-project/+test
 
   prover-client-test:
-    needs: noir-projects
+    needs: [build, bb-native-tests, noir-projects]
     runs-on: ${{ github.actor }}-x86
     steps:
       - uses: actions/checkout@v4
