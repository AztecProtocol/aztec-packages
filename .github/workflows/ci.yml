--- conflicted
+++ resolved
@@ -195,11 +195,7 @@
             +bench-comment
 
   bb-gcc:
-<<<<<<< HEAD
-    needs: setup
-=======
     needs: build
->>>>>>> acd07f89
     runs-on: ${{ github.event.pull_request.user.login || github.actor }}-x86
     steps:
       - uses: actions/checkout@v4
