# Runs the entire new CI mode.
name: Run CI with Earthly
on:
  push:
    branches:
      - master
  pull_request:
jobs:
  ci-x86:
    runs-on: ubuntu-latest
    concurrency:
      group: ${{ github.workflow }}-${{ github.event.pull_request.number || github.ref }}
      cancel-in-progress: true
    steps:
      - name: Checkout
        uses: actions/checkout@v3
        with:
<<<<<<< HEAD
          submodules: recursive
=======
          submodules: 'recursive'
>>>>>>> e48ccd34
          fetch-depth: 0
      - name: setup
        run: |
          mkdir -p ~/.ssh
          echo ${{ secrets.BUILD_INSTANCE_SSH_KEY }} | base64 -d > ~/.ssh/build_instance_key
          chmod 600 ~/.ssh/build_instance_key
          cat > ~/.ssh/config <<EOF
          IdentityFile ~/.ssh/build_instance_key
          StrictHostKeyChecking no
          User ubuntu
          EOF
      - name: ci
        run: DOCKER_HOST=ssh://build-instance-x86.aztecprotocol.com TERM=xterm scripts/earthly

  ci-arm:
    runs-on: ubuntu-latest
    steps:
      - name: Checkout
        uses: actions/checkout@v3
        with:
          submodules: recursive
          fetch-depth: 0
      - name: setup
        run: |
          mkdir -p ~/.ssh
          echo ${{ secrets.BUILD_INSTANCE_SSH_KEY }} | base64 -d > ~/.ssh/build_instance_key
          chmod 600 ~/.ssh/build_instance_key
          cat > ~/.ssh/config <<EOF
          IdentityFile ~/.ssh/build_instance_key
          StrictHostKeyChecking no
          User ubuntu
          EOF
      - name: ci
        run: DOCKER_HOST=ssh://build-instance-arm.aztecprotocol.com TERM=xterm scripts/earthly<|MERGE_RESOLUTION|>--- conflicted
+++ resolved
@@ -15,11 +15,7 @@
       - name: Checkout
         uses: actions/checkout@v3
         with:
-<<<<<<< HEAD
           submodules: recursive
-=======
-          submodules: 'recursive'
->>>>>>> e48ccd34
           fetch-depth: 0
       - name: setup
         run: |
