--- conflicted
+++ resolved
@@ -15,7 +15,7 @@
   DOCKERHUB_PASSWORD: "${{ secrets.DOCKERHUB_PASSWORD }}"
   RUN_ID: ${{ github.run_id }}
   RUN_ATTEMPT: ${{ github.run_attempt }}
-  USERNAME: ubuntu-latest
+  USERNAME: ${{ github.event.pull_request.user.login || github.actor }}
   GITHUB_TOKEN: ${{ github.token }}
   GH_SELF_HOSTED_RUNNER_TOKEN: ${{ secrets.GH_SELF_HOSTED_RUNNER_TOKEN }}
   AWS_ACCESS_KEY_ID: ${{ secrets.AWS_ACCESS_KEY_ID }}
@@ -26,6 +26,14 @@
   WAIT_FOR_RUNNERS: false
 
 jobs:
+  setup:
+    uses: ./.github/workflows/setup-runner.yml
+    with:
+      username: ${{ github.event.pull_request.user.login || github.actor }}
+      runner_type: builder-x86
+    secrets: inherit
+  # job just to alert that you *might* hit missing CI files, but if not you can continue
+
   ci-consistency:
     runs-on: ubuntu-latest
     # Only check PRs for consistency (not master)
@@ -58,7 +66,8 @@
           fi
 
   build:
-    runs-on: ubuntu-latest-x86
+    needs: setup
+    runs-on: ${{ github.event.pull_request.user.login || github.actor }}-x86
     outputs:
       e2e_list: ${{ steps.e2e_list.outputs.list }}
       bench_list: ${{ steps.bench_list.outputs.list }}
@@ -174,15 +183,10 @@
               +bench-publish-acir-bb         
 
   bench-summary:
-<<<<<<< HEAD
-    needs: bench-e2e
-    runs-on: ubuntu-latest
-=======
     needs: 
       - acir-bench
       - bench-e2e
     runs-on: ${{ inputs.username || github.actor }}-x86
->>>>>>> 298561fd
     steps:
       - uses: actions/checkout@v4
         with:
@@ -208,30 +212,11 @@
         working-directory: ./yarn-project/scripts
         run: earthly-ci -P --secret AWS_ACCESS_KEY_ID=${{ secrets.AWS_ACCESS_KEY_ID }} --secret AWS_SECRET_ACCESS_KEY=${{ secrets.AWS_SECRET_ACCESS_KEY }} --secret AZTEC_BOT_COMMENTER_GITHUB_TOKEN=${{ secrets.AZTEC_BOT_GITHUB_TOKEN }} +bench-comment
 
-<<<<<<< HEAD
-  noir-format:
-    runs-on: ubuntu-latest-x86
-    steps:
-      - uses: actions/checkout@v4
-        with: { ref: "${{ env.GIT_COMMIT }}" }
-      - uses: ./.github/ci-setup-action
-        with:
-          concurrency_key: noir-format-x86
-      - name: "Format Noir"
-        working-directory: ./noir/
-        timeout-minutes: 40
-        run: earthly-ci --no-output ./+format
-      - name: "Format noir-projects"
-        working-directory: ./noir-projects/
-        timeout-minutes: 40
-        run: earthly-ci --no-output ./+format
-
-=======
->>>>>>> 298561fd
   # barretenberg (prover) native and AVM (public VM) tests
   # only ran on x86 for resource reasons (memory intensive)
   bb-native-tests:
-    runs-on: ubuntu-latest-x86
+    needs: setup
+    runs-on: ${{ github.event.pull_request.user.login || github.actor }}-x86
     steps:
       - uses: actions/checkout@v4
         with: { ref: "${{ env.GIT_COMMIT }}" }
@@ -247,7 +232,8 @@
         run: earthly-ci --no-output +test --hardware_concurrency=64
 
   bb-js-test:
-    runs-on: ubuntu-latest-x86
+    needs: setup
+    runs-on: ${{ github.event.pull_request.user.login || github.actor }}-x86
     steps:
       - uses: actions/checkout@v4
         with: { ref: "${{ env.GIT_COMMIT }}" }
@@ -278,7 +264,8 @@
         run: earthly-ci --no-output ./+format
 
   noir-test:
-    runs-on: ubuntu-latest-x86
+    needs: setup
+    runs-on: ${{ github.event.pull_request.user.login || github.actor }}-x86
     steps:
       - uses: actions/checkout@v4
         with: { ref: "${{ env.GIT_COMMIT }}" }
@@ -289,7 +276,8 @@
         run: earthly-ci --no-output ./noir+test
 
   noir-examples:
-    runs-on: ubuntu-latest-x86
+    needs: setup
+    runs-on: ${{ github.event.pull_request.user.login || github.actor }}-x86
     steps:
       - uses: actions/checkout@v4
         with: { ref: "${{ env.GIT_COMMIT }}" }
@@ -300,7 +288,8 @@
         run: earthly-ci --no-output ./noir+examples
 
   noir-packages-test:
-    runs-on: ubuntu-latest-x86
+    needs: setup
+    runs-on: ${{ github.event.pull_request.user.login || github.actor }}-x86
     steps:
       - uses: actions/checkout@v4
         with: { ref: "${{ env.GIT_COMMIT }}" }
@@ -311,7 +300,8 @@
         run: earthly-ci --no-output ./noir+packages-test
 
   noir-projects:
-    runs-on: ubuntu-latest-x86
+    needs: setup
+    runs-on: ${{ github.event.pull_request.user.login || github.actor }}-x86
     steps:
       - uses: actions/checkout@v4
         with: { ref: "${{ env.GIT_COMMIT }}" }
@@ -324,7 +314,7 @@
 
   yarn-project-formatting:
     needs: noir-projects
-    runs-on: ubuntu-latest-x86
+    runs-on: ${{ github.event.pull_request.user.login || github.actor }}-x86
     steps:
       - uses: actions/checkout@v4
         with: { ref: "${{ env.GIT_COMMIT }}" }
@@ -339,7 +329,7 @@
   yarn-project-test:
     # quiet machine
     needs: [noir-projects, build, bb-native-tests]
-    runs-on: ubuntu-latest-x86
+    runs-on: ${{ github.event.pull_request.user.login || github.actor }}-x86
     steps:
       - uses: actions/checkout@v4
         with: { ref: "${{ env.GIT_COMMIT }}" }
@@ -353,7 +343,7 @@
 
   prover-client-test:
     needs: noir-projects
-    runs-on: ubuntu-latest-x86
+    runs-on: ${{ github.event.pull_request.user.login || github.actor }}-x86
     steps:
       - uses: actions/checkout@v4
         with: { ref: "${{ env.GIT_COMMIT }}" }
@@ -366,7 +356,7 @@
 
   build-acir-tests:
     needs: build
-    runs-on: ubuntu-latest-x86
+    runs-on: ${{ github.event.pull_request.user.login || github.actor }}-x86
     steps:
       - uses: actions/checkout@v4
         with: { ref: "${{ env.GIT_COMMIT }}" }
@@ -379,7 +369,7 @@
 
   barretenberg-acir-tests-bb:
     needs: build-acir-tests
-    runs-on: ubuntu-latest-x86
+    runs-on: ${{ github.event.pull_request.user.login || github.actor }}-x86
     steps:
       - uses: actions/checkout@v4
         with: { ref: "${{ env.GIT_COMMIT }}" }
@@ -393,7 +383,7 @@
 
   barretenberg-acir-tests-sol:
     needs: build-acir-tests
-    runs-on: ubuntu-latest-x86
+    runs-on: ${{ github.event.pull_request.user.login || github.actor }}-x86
     steps:
       - uses: actions/checkout@v4
         with: { ref: "${{ env.GIT_COMMIT }}" }
@@ -407,7 +397,7 @@
 
   barretenberg-acir-tests-bb-js:
     needs: build-acir-tests
-    runs-on: ubuntu-latest-x86
+    runs-on: ${{ github.event.pull_request.user.login || github.actor }}-x86
     steps:
       - uses: actions/checkout@v4
         with: { ref: "${{ env.GIT_COMMIT }}" }
@@ -420,19 +410,20 @@
         run: earthly-ci --no-output ./+barretenberg-acir-tests-bb.js
 
   l1-contracts-test:
-    runs-on: ubuntu-latest-x86
-    steps:
-      - uses: actions/checkout@v4
-        with: { ref: "${{ env.GIT_COMMIT }}" }
-      - uses: ./.github/ci-setup-action
-        with:
-          concurrency_key: l1-contracts-ubuntu-latest-x86
+    needs: setup
+    runs-on: ${{ github.event.pull_request.user.login || github.actor }}-x86
+    steps:
+      - uses: actions/checkout@v4
+        with: { ref: "${{ env.GIT_COMMIT }}" }
+      - uses: ./.github/ci-setup-action
+        with:
+          concurrency_key: l1-contracts-${{ github.event.pull_request.user.login || github.actor }}-x86
       - name: "Test l1 contracts"
         run: earthly-ci --no-output ./l1-contracts+test
 
   docs-preview:
     needs: build
-    runs-on: ubuntu-latest-x86
+    runs-on: ${{ github.event.pull_request.user.login || github.actor }}-x86
     if: github.event.number
     steps:
       - uses: actions/checkout@v4
@@ -446,6 +437,7 @@
 
   bb-bench:
     runs-on: ubuntu-latest
+    needs: setup
     steps:
       - uses: actions/checkout@v4
         with: { ref: "${{ env.GIT_COMMIT }}" }
@@ -468,7 +460,8 @@
             scripts/earthly-ci --no-output ./barretenberg/cpp/+bench-ultra-honk --bench_mode=cache
 
   protocol-circuits-gates-report:
-    runs-on: ubuntu-latest-x86
+    needs: setup
+    runs-on: ${{ github.event.pull_request.user.login || github.actor }}-x86
     permissions:
       pull-requests: write
     steps:
@@ -503,6 +496,7 @@
   merge-check:
     runs-on: ubuntu-latest
     needs:
+      - setup
       - e2e
       - bb-native-tests
       - acir-bench
