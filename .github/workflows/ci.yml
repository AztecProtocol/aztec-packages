--- conflicted
+++ resolved
@@ -420,7 +420,6 @@
   merge-check:
     runs-on: ubuntu-latest
     needs:
-<<<<<<< HEAD
       [
         e2e,
         bb-native-tests,
@@ -432,17 +431,9 @@
         barretenberg-acir-tests-bb-js,
         barretenberg-acir-tests-bb,
         barretenberg-acir-tests-sol,
+        noir-test,
+        noir-packages-test,
       ]
-=======
-      - e2e
-      - bb-native-tests
-      - bb-bench
-      - yarn-project-formatting
-      - yarn-project-test
-      - prover-client-test
-      - noir-packages-test
-      - noir-test
->>>>>>> 50b559dc
     if: always()
     steps:
       - run: |
