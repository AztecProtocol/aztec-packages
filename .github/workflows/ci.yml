--- conflicted
+++ resolved
@@ -118,6 +118,23 @@
               --secret AWS_SECRET_ACCESS_KEY=${{ secrets.AWS_SECRET_ACCESS_KEY }} \
               --no-output \
               +${{ matrix.test }}
+
+  acir-bench:
+    runs-on: ${{ inputs.username || github.actor }}-bench-x86
+    needs: setup-bench
+    steps:
+      - {
+          uses: actions/checkout@v4,
+          with: { ref: "${{ github.event.pull_request.head.sha }}" },
+        }
+      - uses: ./.github/ci-setup-action
+        with:
+          dockerhub_password: "${{ secrets.DOCKERHUB_PASSWORD }}"
+          concurrency_key: acir-bench-${{ inputs.username || github.actor }}-bench-x86
+      - name: ACIR Proving Bench
+        working-directory: ./noir/
+        timeout-minutes: 15
+        run: earthly-ci -P --secret AWS_ACCESS_KEY_ID=${{ secrets.AWS_ACCESS_KEY_ID }} --secret AWS_SECRET_ACCESS_KEY=${{ secrets.AWS_SECRET_ACCESS_KEY }} --no-output +barretenberg-acir-benches-bb
 
   bench-summary:
     needs: bench-e2e
@@ -147,71 +164,6 @@
         working-directory: ./yarn-project/scripts
         run: earthly-ci -P --secret AWS_ACCESS_KEY_ID=${{ secrets.AWS_ACCESS_KEY_ID }} --secret AWS_SECRET_ACCESS_KEY=${{ secrets.AWS_SECRET_ACCESS_KEY }} --secret AZTEC_BOT_COMMENTER_GITHUB_TOKEN=${{ secrets.AZTEC_BOT_GITHUB_TOKEN }} +bench-comment
 
-<<<<<<< HEAD
-  acir-bench:
-    runs-on: ${{ inputs.username || github.actor }}-bench-x86
-    needs: setup-bench
-    steps:
-      - {
-          uses: actions/checkout@v4,
-          with: { ref: "${{ github.event.pull_request.head.sha }}" },
-        }
-      - uses: ./.github/ci-setup-action
-        with:
-          dockerhub_password: "${{ secrets.DOCKERHUB_PASSWORD }}"
-          concurrency_key: acir-bench-${{ inputs.username || github.actor }}-bench-x86
-      - name: ACIR Proving Bench
-        working-directory: ./noir/
-        timeout-minutes: 15
-        run: earthly-ci -P --secret AWS_ACCESS_KEY_ID=${{ secrets.AWS_ACCESS_KEY_ID }} --secret AWS_SECRET_ACCESS_KEY=${{ secrets.AWS_SECRET_ACCESS_KEY }} --no-output +barretenberg-acir-benches-bb
-
-  # bench-summary:
-  #   needs: [e2e, acir-bench]
-  #   runs-on: ${{ inputs.username || github.actor }}-x86
-  #   steps:
-  #     - uses: actions/checkout@v4
-  #       with:
-  #         fetch-depth: 100 # Downloading base benchmark from master requires access to history
-  #         ref: "${{ github.event.pull_request.head.sha }}"
-  #     - uses: ./.github/ci-setup-action
-  #       with:
-  #         dockerhub_password: "${{ secrets.DOCKERHUB_PASSWORD }}"
-  #         concurrency_key: build-${{ inputs.username || github.actor }}-x86
-  #     - name: "Build and upload bench aggregate file"
-  #       working-directory: ./yarn-project/scripts
-  #       run: earthly-ci -P --secret AWS_ACCESS_KEY_ID=${{ secrets.AWS_ACCESS_KEY_ID }} --secret AWS_SECRET_ACCESS_KEY=${{ secrets.AWS_SECRET_ACCESS_KEY }} +bench-aggregate
-  #     - name: "Download base benchmark"
-  #       if: ${{ github.event_name == 'pull_request' }}
-  #       run: scripts/logs/download_base_benchmark_from_s3.sh
-  #       env:
-  #         AWS_ACCESS_KEY_ID: ${{ secrets.AWS_ACCESS_KEY_ID }}
-  #         AWS_SECRET_ACCESS_KEY: ${{ secrets.AWS_SECRET_ACCESS_KEY }}
-  #         BENCH_FOLDER: ./yarn-project/scripts/bench
-  #         PULL_REQUEST: "${{ github.event.pull_request.number }}"
-  #     - name: "Generate summary comment if pull request"
-  #       if: ${{ github.event_name == 'pull_request' }}
-  #       working-directory: ./yarn-project/scripts
-  #       run: earthly-ci -P --secret AWS_ACCESS_KEY_ID=${{ secrets.AWS_ACCESS_KEY_ID }} --secret AWS_SECRET_ACCESS_KEY=${{ secrets.AWS_SECRET_ACCESS_KEY }} --secret AZTEC_BOT_COMMENTER_GITHUB_TOKEN=${{ secrets.AZTEC_BOT_GITHUB_TOKEN }} +bench-comment
-=======
-  noir-format:
-    needs: setup
-    runs-on: ${{ github.event.pull_request.user.login || github.actor }}-x86
-    steps:
-      - uses: actions/checkout@v4
-        with: { ref: "${{ env.GIT_COMMIT }}" }
-      - uses: ./.github/ci-setup-action
-        with:
-          concurrency_key: noir-format-${{ github.event.pull_request.user.login || github.actor }}-x86
-      - name: "Format Noir"
-        working-directory: ./noir/
-        timeout-minutes: 25
-        run: earthly-ci --no-output ./+format
-      - name: "Format noir-projects"
-        working-directory: ./noir-projects/
-        timeout-minutes: 25
-        run: earthly-ci --no-output ./+format
->>>>>>> 713b2435
-
   # barretenberg (prover) native and AVM (public VM) tests
   # only ran on x86 for resource reasons (memory intensive)
   bb-native-tests:
@@ -455,32 +407,6 @@
   merge-check:
     runs-on: ubuntu-latest
     needs:
-<<<<<<< HEAD
-      - e2e
-      - bb-native-tests
-      - bb-bench
-      - acir-bench
-      - yarn-project-formatting
-      - yarn-project-test
-      - prover-client-test
-    if: always()
-    steps:
-      - run: |
-          echo "e2e status: ${{ needs.e2e.result }}"
-          echo "bb-native-tests status: ${{ needs.bb-native-tests.result }}"
-          echo "bb-bench status: ${{ needs.bb-bench.result }}"
-          echo "yarn-project-formatting status: ${{ needs.yarn-project-formatting.result }}"
-          echo "yarn-project-test status: ${{ needs.yarn-project-test.result }}"
-          if [[ "${{ needs.e2e.result }}" != 'success' || "${{ needs.bb-native-tests.result }}" != 'success' || "${{ needs.bb-bench.result }}" != 'success' || "${{ needs.yarn-project-formatting.result }}" != 'success' || "${{ needs.yarn-project-test.result }}" != 'success' ]]; then
-            echo "Pull request merging not allowed due to failures."
-            exit 1
-          fi
-          echo "Pull request merging now allowed."
-
-  notify:
-    needs:
-=======
->>>>>>> 713b2435
       [
         e2e,
         bb-native-tests,
