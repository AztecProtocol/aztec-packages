--- conflicted
+++ resolved
@@ -671,12 +671,8 @@
           # if they fail to copy, it will try to build them on the tester and fail
           builder_images_to_copy: aztecprotocol/aztec:${{ env.GIT_COMMIT }} aztecprotocol/end-to-end:${{ env.GIT_COMMIT }}
           # command to produce the images in case they don't exist
-<<<<<<< HEAD
           builder_command: flock /var/lock/image-build scripts/earthly-ci ./yarn-project+export-e2e-test-images
-=======
-          builder_command: scripts/earthly-ci ./yarn-project+export-e2e-test-images
           tester_ttl: 60
->>>>>>> 1e38d3e8
           run: |
             cd yarn-project/end-to-end
             echo ${{ secrets.DOCKERHUB_PASSWORD }} | docker login -u aztecprotocolci --password-stdin
