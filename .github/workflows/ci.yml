--- conflicted
+++ resolved
@@ -142,8 +142,7 @@
       - name: Ultrahonk Bench
         working-directory: ./barretenberg/cpp/
         timeout-minutes: 15
-<<<<<<< HEAD
-        run: earthly --artifact +bench/bench.json --bench_mode=cache
+        run: earthly-ci --artifact +bench/bench.json --bench_mode=cache
 
       # Utilize github-action-benchmark to automatically update the plots at
       # https://aztecprotocol.github.io/aztec-packages/dev/bench/ with new benchmark data.
@@ -163,9 +162,6 @@
           comment-on-alert: true
           fail-on-alert: false
           alert-comment-cc-users: '@ludamad @codygunton'
-=======
-        run: earthly-ci --no-output +bench-ultra-honk --bench_mode=cache
->>>>>>> d7486a6b
 
   merge-check:
     runs-on: ${{ github.actor }}-x86
