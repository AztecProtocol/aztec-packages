--- conflicted
+++ resolved
@@ -79,13 +79,8 @@
 
   build:
     needs: [setup, changes]
-<<<<<<< HEAD
-    if: ${{ needs.changes.outputs.non-docs == 'true' && needs.changes.outputs.non-misc-ci == 'true' }}
-    runs-on: ticktock-tester-x86
-=======
     if: ${{ needs.changes.outputs.non-docs == 'true' && needs.changes.outputs.non-misc-ci == 'true' && needs.changes.outputs.non-barretenberg-cpp == 'true' }}
-    runs-on: ${{ github.event.pull_request.user.login || github.actor }}-x86
->>>>>>> f8a94521
+    runs-on: ticktock-tester-x86
     outputs:
       e2e_list: ${{ steps.e2e_list.outputs.list }}
       bench_list: ${{ steps.bench_list.outputs.list }}
@@ -250,13 +245,8 @@
 
   bb-gcc:
     needs: [build, changes]
-<<<<<<< HEAD
-    runs-on: ticktock-tester-x86
-    if: ${{ needs.changes.outputs.barretenberg == 'true' }}
-=======
-    runs-on: ${{ github.event.pull_request.user.login || github.actor }}-x86
     if: ${{ needs.changes.outputs.barretenberg-cpp == 'true' }}
->>>>>>> f8a94521
+    runs-on: ticktock-tester-x86
     steps:
       - uses: actions/checkout@v4
         with: { ref: "${{ env.GIT_COMMIT }}" }
@@ -367,13 +357,8 @@
 
   noir-format:
     needs: [setup, changes]
-<<<<<<< HEAD
-    runs-on: ticktock-tester-x86
-    if: ${{ needs.changes.outputs.barretenberg == 'true' || needs.changes.outputs.noir == 'true' }}
-=======
-    runs-on: ${{ github.event.pull_request.user.login || github.actor }}-x86
     if: ${{ needs.changes.outputs.noir == 'true' }}
->>>>>>> f8a94521
+    runs-on: ticktock-tester-x86
     steps:
       - uses: actions/checkout@v4
         with: { ref: "${{ env.GIT_COMMIT }}" }
@@ -391,13 +376,8 @@
 
   noir-test:
     needs: [setup, changes]
-<<<<<<< HEAD
-    runs-on: ticktock-tester-x86
-    if: ${{ needs.changes.outputs.barretenberg == 'true' || needs.changes.outputs.noir == 'true' }}
-=======
-    runs-on: ${{ github.event.pull_request.user.login || github.actor }}-x86
     if: ${{ needs.changes.outputs.noir == 'true' }}
->>>>>>> f8a94521
+    runs-on: ticktock-tester-x86
     steps:
       - uses: actions/checkout@v4
         with: { ref: "${{ env.GIT_COMMIT }}" }
@@ -518,14 +498,9 @@
         run: earthly-ci --no-output ./l1-contracts+test
 
   docs-preview:
-<<<<<<< HEAD
-    needs: setup
-    runs-on: ticktock-tester-x86
-=======
-    needs: [setup, changes]
-    runs-on: ${{ github.event.pull_request.user.login || github.actor }}-x86
+    needs: [setup, changes]
+    runs-on: ticktock-tester-x86
     if: ${{ needs.changes.outputs.non-barretenberg-cpp == 'true' }}
->>>>>>> f8a94521
     steps:
       - uses: actions/checkout@v4
         with: { ref: "${{ env.GIT_COMMIT }}" }
