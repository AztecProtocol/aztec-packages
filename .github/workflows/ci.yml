name: CI
on:
  push:
    branches: [master]
  pull_request: {}
  workflow_dispatch:
    inputs:
      username:
        description: "Defaults to GitHub Actor"
        required: false
      runner_action:
        description: "The action to take with the self-hosted runner (start, stop, restart)."
        required: false

concurrency:
  # force parallelism in master
  group: ci-${{ github.ref_name == 'master' && github.run_id || github.ref_name }}
  cancel-in-progress: true

jobs:
  setup:
    uses: ./.github/workflows/setup-runner.yml
    with:
      runner_label: ${{ inputs.username || github.actor }}-x86
      ebs_cache_size_gb: 256
      runner_concurrency: 20
      subaction: ${{ inputs.runner_action || 'start' }}
      # This instance list has a spot placement score of 9/10. Note we used to just use m6a.32xlarge, which had a score of 1!
      # https://us-east-2.console.aws.amazon.com/ec2/home?region=us-east-2#SpotPlacementScore:
      ec2_instance_type: i4i.32xlarge m6a.32xlarge m6i.32xlarge m6id.32xlarge m6idn.32xlarge m6in.32xlarge m7a.32xlarge r6a.32xlarge r6i.32xlarge r6id.32xlarge
      ec2_ami_id: ami-04d8422a9ba4de80f
      ec2_spot_instance_strategy: BestEffort
      ec2_instance_ttl: 40 # refreshed by jobs
    secrets: inherit

  build:
    needs: setup
    runs-on: ${{ inputs.username || github.actor }}-x86
    outputs:
      e2e_list: ${{ steps.e2e_list.outputs.list }}
    steps:
      - {
          uses: actions/checkout@v4,
          with: { ref: "${{ github.event.pull_request.head.sha }}" },
        }
      - uses: ./.github/ci-setup-action
        with:
          dockerhub_password: "${{ secrets.DOCKERHUB_PASSWORD }}"
          concurrency_key: build-${{ inputs.username || github.actor }}-x86
      # prepare images locally, tagged by commit hash
      - name: "Build E2E Image"
        timeout-minutes: 40
        run: earthly-ci ./yarn-project+export-end-to-end
      # We base our e2e list used in e2e-x86 off the targets in ./yarn-project/end-to-end
      # (Note ARM uses just 2 tests as a smoketest)
      - name: Create list of end-to-end jobs
        id: e2e_list
        run: echo "list=$(earthly ls ./yarn-project/end-to-end | grep -v '+base' |  sed 's/+//' | jq -R . | jq -cs .)" >> $GITHUB_OUTPUT

  # all the end-to-end integration tests for aztec
  e2e:
    needs: build
    runs-on: ${{ inputs.username || github.actor }}-x86
    strategy:
      fail-fast: false
      matrix:
        test: ${{ fromJson( needs.build.outputs.e2e_list )}}
    steps:
      - uses: actions/checkout@v4
        with: { ref: "${{ github.event.pull_request.head.sha }}" }
      - uses: ./.github/ci-setup-action
        with:
          dockerhub_password: "${{ secrets.DOCKERHUB_PASSWORD }}"
          # must be globally unique for build x runner
          concurrency_key: e2e-${{ inputs.username || github.actor }}-x86-${{ matrix.test }}
      - name: Test
        working-directory: ./yarn-project/end-to-end/
        timeout-minutes: 25
<<<<<<< HEAD
        run: earthly-ci -P --no-output +${{ matrix.test }}
      # TODO
      # - name: Upload logs
      #   run: BRANCH=${{ github.ref_name }} PULL_REQUEST=${{ github.event.number }} scripts/ci/upload_logs_to_s3 ./yarn-project/end-to-end/log
=======
        run: earthly-ci -P --secret AWS_ACCESS_KEY_ID=${{ secrets.AWS_ACCESS_KEY_ID }} --secret AWS_SECRET_ACCESS_KEY=${{ secrets.AWS_SECRET_ACCESS_KEY }} --no-output +${{ matrix.test }} --e2e_mode=cache

  bench-summary:
    needs: e2e
    runs-on: ${{ inputs.username || github.actor }}-x86
    steps:
      - uses: actions/checkout@v4
        with:
          fetch-depth: 100 # Downloading base benchmark from master requires access to history
          ref: "${{ github.event.pull_request.head.sha }}"
      - uses: ./.github/ci-setup-action
        with:
          dockerhub_password: "${{ secrets.DOCKERHUB_PASSWORD }}"
          concurrency_key: build-${{ inputs.username || github.actor }}-x86
      - name: "Build and upload bench aggregate file"
        working-directory: ./yarn-project/scripts
        run: earthly-ci -P --secret AWS_ACCESS_KEY_ID=${{ secrets.AWS_ACCESS_KEY_ID }} --secret AWS_SECRET_ACCESS_KEY=${{ secrets.AWS_SECRET_ACCESS_KEY }} +bench-aggregate
      - name: "Download base benchmark"
        if: ${{ github.event_name == 'pull_request' }}
        run: scripts/logs/download_base_benchmark_from_s3.sh
        env:
          AWS_ACCESS_KEY_ID: ${{ secrets.AWS_ACCESS_KEY_ID }}
          AWS_SECRET_ACCESS_KEY: ${{ secrets.AWS_SECRET_ACCESS_KEY }}
          BENCH_FOLDER: ./yarn-project/scripts/bench
          PULL_REQUEST: "${{ github.event.pull_request.number }}"
      - name: "Generate summary comment if pull request"
        if: ${{ github.event_name == 'pull_request' }}
        working-directory: ./yarn-project/scripts
        run: earthly-ci -P --secret AWS_ACCESS_KEY_ID=${{ secrets.AWS_ACCESS_KEY_ID }} --secret AWS_SECRET_ACCESS_KEY=${{ secrets.AWS_SECRET_ACCESS_KEY }} --secret AZTEC_BOT_COMMENTER_GITHUB_TOKEN=${{ secrets.AZTEC_BOT_GITHUB_TOKEN }} +bench-comment
>>>>>>> 1c305beb

  # barretenberg (prover) native and AVM (public VM) tests
  # only ran on x86 for resource reasons (memory intensive)
  bb-native-tests:
    needs: setup
    runs-on: ${{ inputs.username || github.actor }}-x86
    steps:
      - {
          uses: actions/checkout@v4,
          with: { ref: "${{ github.event.pull_request.head.sha }}" },
        }
      # Only allow one memory-hunger prover test to use this runner
      - uses: ./.github/ci-setup-action
        with:
          dockerhub_password: "${{ secrets.DOCKERHUB_PASSWORD }}"
          # must be globally unique for build x runner
          concurrency_key: bb-native-tests-${{ inputs.username || github.actor }}-x86
      - name: "Native Prover Tests"
        working-directory: ./barretenberg/cpp/
        timeout-minutes: 25
        # limit our parallelism to half our cores
        run: earthly-ci --no-output +test --hardware_concurrency=64

  noir-projects:
    needs: setup
    runs-on: ${{ inputs.username || github.actor }}-x86
    steps:
      - {
          uses: actions/checkout@v4,
          with: { ref: "${{ github.event.pull_request.head.sha }}" },
        }
      - uses: ./.github/ci-setup-action
        with:
          dockerhub_password: "${{ secrets.DOCKERHUB_PASSWORD }}"
          concurrency_key: noir-projects-${{ inputs.username || github.actor }}-x86
      - name: "Noir Projects"
        timeout-minutes: 25
        run: earthly-ci --no-output ./noir-projects/+test

  yarn-project-formatting:
    needs: setup
    runs-on: ${{ github.actor }}-x86
    steps:
      - {
          uses: actions/checkout@v4,
          with: { ref: "${{ github.event.pull_request.head.sha }}" },
        }
      # Only allow one memory-hunger prover test to use this runner
      - uses: ./.github/ci-setup-action
        with:
          dockerhub_password: "${{ secrets.DOCKERHUB_PASSWORD }}"
          concurrency_key: yarn-project-formatting-${{ github.actor }}-x86
      - name: "Yarn Project Tests"
        timeout-minutes: 25
        run: earthly-ci --no-output ./yarn-project/+format-check

  yarn-project-test:
    needs: noir-projects
    runs-on: ${{ github.actor }}-x86
    steps:
      - {
          uses: actions/checkout@v4,
          with: { ref: "${{ github.event.pull_request.head.sha }}" },
        }
      # Only allow one memory-hunger prover test to use this runner
      - uses: ./.github/ci-setup-action
        with:
          dockerhub_password: "${{ secrets.DOCKERHUB_PASSWORD }}"
          concurrency_key: yarn-project-test-${{ github.actor }}-x86
      - name: "Yarn Project Tests"
        timeout-minutes: 25
        run: earthly-ci --no-output ./yarn-project/+test

  docs-preview:
    needs: setup
    runs-on: ${{ inputs.username || github.actor }}-x86
    if: github.event.number
    steps:
      - {
          uses: actions/checkout@v4,
          with: { ref: "${{ github.event.pull_request.head.sha }}" },
        }
      - uses: ./.github/ci-setup-action
        with:
          dockerhub_password: "${{ secrets.DOCKERHUB_PASSWORD }}"
          concurrency_key: docs-preview-${{ inputs.username || github.actor }}-x86
      - name: "Docs Preview"
        timeout-minutes: 25
        run: earthly --no-output ./docs/+deploy-preview --PR=${{ github.event.number }} --AZTEC_BOT_COMMENTER_GITHUB_TOKEN=${{ secrets.AZTEC_BOT_GITHUB_TOKEN }} --NETLIFY_AUTH_TOKEN=${{ secrets.NETLIFY_AUTH_TOKEN }} --NETLIFY_SITE_ID=${{ secrets.NETLIFY_SITE_ID }}

  # push benchmarking binaries to dockerhub registry
  bb-bench-binaries:
    needs: setup
    runs-on: ${{ inputs.username || github.actor }}-x86
    steps:
      - {
          uses: actions/checkout@v4,
          with: { ref: "${{ github.event.pull_request.head.sha }}" },
        }
      - uses: ./.github/ci-setup-action
        with:
          dockerhub_password: "${{ secrets.DOCKERHUB_PASSWORD }}"
          concurrency_key: bb-bench-binaries-${{ inputs.username || github.actor }}-x86
      - name: Build and Push Binaries
        timeout-minutes: 15
        working-directory: ./barretenberg/cpp/
        run: earthly-ci --push +bench-binaries

  setup-bench:
    uses: ./.github/workflows/setup-runner.yml
    needs: bb-bench-binaries
    with:
      runner_label: ${{ inputs.username || github.actor }}-bench-x86
      ebs_cache_size_gb: 64
      runner_concurrency: 1
      subaction: ${{ inputs.runner_action || 'start' }}
      ec2_instance_type: m6a.4xlarge
      ec2_ami_id: ami-04d8422a9ba4de80f
      ec2_instance_ttl: 15 # refreshed by jobs
    secrets: inherit

  bb-bench:
    runs-on: ${{ inputs.username || github.actor }}-bench-x86
    needs: setup-bench
    steps:
      - {
          uses: actions/checkout@v4,
          with: { ref: "${{ github.event.pull_request.head.sha }}" },
        }
      - uses: ./.github/ci-setup-action
        with:
          dockerhub_password: "${{ secrets.DOCKERHUB_PASSWORD }}"
          concurrency_key: bb-bench-${{ inputs.username || github.actor }}-bench-x86
      # Use bench_mode=cache to read the pushed build above
      - name: Client IVC Bench
        working-directory: ./barretenberg/cpp/
        timeout-minutes: 15
        run: earthly-ci --no-output +bench-client-ivc --bench_mode=cache

      - name: Ultrahonk Bench
        working-directory: ./barretenberg/cpp/
        timeout-minutes: 15
        run: earthly-ci --no-output +bench-ultra-honk --bench_mode=cache

  merge-check:
    runs-on: ubuntu-latest
    needs:
      - e2e
      - bb-native-tests
      - bb-bench
      - yarn-project-formatting
      - yarn-project-test
    if: always()
    steps:
      - run: |
          echo "e2e status: ${{ needs.e2e.result }}"
          echo "bb-native-tests status: ${{ needs.bb-native-tests.result }}"
          echo "bb-bench status: ${{ needs.bb-bench.result }}"
          echo "yarn-project-formatting status: ${{ needs.yarn-project-formatting.result }}"
          echo "yarn-project-test status: ${{ needs.yarn-project-test.result }}"
          if [[ "${{ needs.e2e.result }}" != 'success' || "${{ needs.bb-native-tests.result }}" != 'success' || "${{ needs.bb-bench.result }}" != 'success' || "${{ needs.yarn-project-formatting.result }}" != 'success' || "${{ needs.yarn-project-test.result }}" != 'success' ]]; then
            echo "Pull request merging not allowed due to failures."
            exit 1
          fi
          echo "Pull request merging now allowed."

  notify:
    needs:
      [
        e2e,
        bb-native-tests,
        bb-bench,
        yarn-project-formatting,
        yarn-project-test,
      ]
    runs-on: ubuntu-latest
    if: ${{ github.ref == 'refs/heads/master' && failure() }}
    steps:
      - name: Send notification to aztec3-ci channel if workflow failed on master
        uses: slackapi/slack-github-action@v1.25.0
        with:
          payload: |
            {
              "url": "https://github.com/${{ github.repository }}/actions/runs/${{ github.run_id }}"
            }
        env:
          SLACK_WEBHOOK_URL: ${{ secrets.SLACK_NOTIFY_WORKFLOW_TRIGGER_URL }}<|MERGE_RESOLUTION|>--- conflicted
+++ resolved
@@ -76,13 +76,7 @@
       - name: Test
         working-directory: ./yarn-project/end-to-end/
         timeout-minutes: 25
-<<<<<<< HEAD
-        run: earthly-ci -P --no-output +${{ matrix.test }}
-      # TODO
-      # - name: Upload logs
-      #   run: BRANCH=${{ github.ref_name }} PULL_REQUEST=${{ github.event.number }} scripts/ci/upload_logs_to_s3 ./yarn-project/end-to-end/log
-=======
-        run: earthly-ci -P --secret AWS_ACCESS_KEY_ID=${{ secrets.AWS_ACCESS_KEY_ID }} --secret AWS_SECRET_ACCESS_KEY=${{ secrets.AWS_SECRET_ACCESS_KEY }} --no-output +${{ matrix.test }} --e2e_mode=cache
+        run: earthly-ci -P --secret AWS_ACCESS_KEY_ID=${{ secrets.AWS_ACCESS_KEY_ID }} --secret AWS_SECRET_ACCESS_KEY=${{ secrets.AWS_SECRET_ACCESS_KEY }} --no-output +${{ matrix.test }}
 
   bench-summary:
     needs: e2e
@@ -111,7 +105,6 @@
         if: ${{ github.event_name == 'pull_request' }}
         working-directory: ./yarn-project/scripts
         run: earthly-ci -P --secret AWS_ACCESS_KEY_ID=${{ secrets.AWS_ACCESS_KEY_ID }} --secret AWS_SECRET_ACCESS_KEY=${{ secrets.AWS_SECRET_ACCESS_KEY }} --secret AZTEC_BOT_COMMENTER_GITHUB_TOKEN=${{ secrets.AZTEC_BOT_GITHUB_TOKEN }} +bench-comment
->>>>>>> 1c305beb
 
   # barretenberg (prover) native and AVM (public VM) tests
   # only ran on x86 for resource reasons (memory intensive)
