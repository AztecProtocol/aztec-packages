
# Start cheap (~1/8th the cost of on demand, ~13th the cost of large GA runners) spot builders
# just for the CI job. These are specced per user and run the entire CI.
# TODO These have a persistent EBS volume that forms a fast-online docker image cache (used by Earthly), meaning
# TODO build steps that ran in previous invocations are quickly ran from cache.
name: Setup Runner and CI
on:
  workflow_call:
    inputs:
      runner_label:
        required: true
        type: string
      runner_concurrency:
        required: true
        type: number
      ec2_instance_type:
        required: true
        type: string
      ec2_ami_id:
        required: true
        type: string
      # how much time to add to shutdown when a job finishes or starts
      ec2_instance_ttl:
        required: true
        type: number
      ec2_subnet_id:
        default: subnet-4cfabd25
        type: string
      ec2_security_group_id:
        default: sg-0ccd4e5df0dcca0c9
        type: string
      ec2_spot_instance_strategy:
        default: None
        type: string
      aws_region:
        default: "us-east-2"
        type: string
      ebs_cache_size_gb:
        required: true
        type: string
      subaction:
        required: true
        type: string
    secrets:
      AWS_ACCESS_KEY_ID:
        required: true
      AWS_SECRET_ACCESS_KEY:
        required: true
      GH_SELF_HOSTED_RUNNER_TOKEN:
        required: true
      DOCKERHUB_PASSWORD:
        required: true
jobs:
  start-builder:
    runs-on: ubuntu-latest
    # we want to avoid race conditions when making spot across multiple PRs as we only use one runner
    concurrency:
      group: start-builder-${{ inputs.runner_label }}
    steps:
      - name: Checkout Repository
        uses: actions/checkout@v4
        with:
          ref: ${{ github.event.pull_request.head.sha }}

      - name: Checkout Merge Pipeline Files
        uses: actions/checkout@v4
        # Only check PRs for consistency (not master)
        if: ${{ github.event.pull_request.head.sha != '' }}
        with:
          path: merge-commit-pipeline-files
          sparse-checkout: |
            .github/workflows/ci.yml
            .github/workflows/setup-runner.yml

      - name: Ensure CI Consistency
        # Only check PRs for consistency (not master)
        if: ${{ github.event.pull_request.head.sha != '' }}
        run: |
          # Compare the checked-out CI configuration files with the reference files
          if ! git diff --no-index .github/workflows/ci.yml merge-commit-pipeline-files/.github/workflows/ci.yml; then
            echo "Error: ci.yml changes in master (or PR base). Please merge these changes. This is to prevent surprises from Github Action's merge behavior."
            exit 1
          fi
          if ! git diff --no-index .github/workflows/setup-runner.yml merge-commit-pipeline-files/.github/workflows/setup-runner.yml; then
            echo "Error: setup-runner.yml changes in master (or PR base). Please merge these changes. This is to prevent surprises from Github Action's merge behavior."
            exit 1
          fi

      - name: Start EC2 runner
        uses: ./.github/spot-runner-action
        with:
          github_token: ${{ secrets.GH_SELF_HOSTED_RUNNER_TOKEN }}
          aws_access_key_id: ${{ secrets.AWS_ACCESS_KEY_ID }}
          aws_secret_access_key: ${{ secrets.AWS_SECRET_ACCESS_KEY }}
          aws_region: ${{ inputs.aws_region }}
          ec2_subnet_id: ${{ inputs.ec2_subnet_id }}
          ec2_security_group_id: ${{ inputs.ec2_security_group_id }}
          ec2_spot_instance_strategy: ${{ inputs.ec2_spot_instance_strategy }}
          runner_label: ${{ inputs.runner_label }}
          subaction: ${{ inputs.subaction }}
          runner_concurrency: ${{ inputs.runner_concurrency }}
          ec2_instance_type: ${{ inputs.ec2_instance_type }}
          ec2_ami_id: ${{ inputs.ec2_ami_id }}
          ec2_instance_ttl: ${{ inputs.ec2_instance_ttl }}
          ec2_key_name: "build-instance"
          ec2_instance_tags: '[{"Key": "Keep-Alive", "Value": "true"}]'

  setup:
    needs: start-builder
    runs-on: ${{ inputs.runner_label }}
    if: ${{inputs.subaction != 'stop'}}
    steps:
      - name: Checkout Repository
        uses: actions/checkout@v4
        with:
          ref: ${{ github.event.pull_request.head.sha }}

      - name: Setup CI
        uses: ./.github/ci-setup-action
        with:
          dockerhub_password: ${{ secrets.DOCKERHUB_PASSWORD }}

      - name: Attach EBS Cache Disk
        env:
          AWS_ACCESS_KEY_ID: ${{ secrets.AWS_ACCESS_KEY_ID }}
          AWS_SECRET_ACCESS_KEY: ${{ secrets.AWS_SECRET_ACCESS_KEY }}
        run: ./scripts/attach_ebs_cache.sh ${{ inputs.runner_label }} ${{ inputs.ebs_cache_size_gb }}

      - name: Configure Machine
        shell: bash
        run: |
          # One-time config
          if ! [ -f /etc/docker/daemon.json ] ; then
            echo '{"default-address-pools":[{"base":"172.17.0.0/12","size":20}, {"base":"10.99.0.0/12","size":20}, {"base":"192.168.0.0/16","size":24}]}' > /etc/docker/daemon.json
            sudo service docker restart
            # helps to not overuse space
            docker system prune -f -a || true
            echo "Configured docker daemon for making many networks."
            # Run maybe_exit_spot.sh every minute
            cp scripts/ci/spot_runner_graceful_exit.sh /run/spot_runner_graceful_exit.sh
            cp scripts/ci/maybe_exit_spot.sh /run/maybe_exit_spot.sh
            chmod +x /run/spot_runner_graceful_exit.sh
            chmod +x /run/maybe_exit_spot.sh
            echo "* * * * * /run/maybe_exit_spot.sh" | crontab -
          else
            echo "Docker daemon already configured."
          fi

<<<<<<< HEAD
      - name: Run Docker Prune
        # helps to not overuse space
        run: docker system prune -f -a || true

=======
>>>>>>> 5297b5bb
      - name: Run Earthly Bootstrap
        run: earthly bootstrap<|MERGE_RESOLUTION|>--- conflicted
+++ resolved
@@ -146,12 +146,9 @@
             echo "Docker daemon already configured."
           fi
 
-<<<<<<< HEAD
       - name: Run Docker Prune
         # helps to not overuse space
         run: docker system prune -f -a || true
 
-=======
->>>>>>> 5297b5bb
       - name: Run Earthly Bootstrap
         run: earthly bootstrap