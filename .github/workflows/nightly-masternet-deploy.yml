# TOOD(#10775): see 'releases'. We want to move away from this and use a bootstrap-oriented flow with our nightly releases.
name: Nightly masternet deploy
on:
  schedule:
    # Run the workflow every night at 4:00 AM UTC. After the nightly tag has been created
    - cron: "0 4 * * *"
  workflow_dispatch:

concurrency:
  group: ${{ github.workflow }}-${{ github.ref }}
  cancel-in-progress: false

jobs:
  get-latest-tag:
    runs-on: ubuntu-latest
    outputs:
      tag: ${{ steps.get_tag.outputs.TAG }}

    steps:
      - uses: actions/checkout@v4

      - name: Get latest nightly tag
        id: get_tag
        run: |
          # Check if tonight's tag has been published to docker hub
          current_version=$(jq -r '."."' .release-please-manifest.json)
          echo "Current version: $current_version"
          # Format the tag as: <current_version>-nightly.<YYYYMMDD>
          nightly_tag="${current_version}-nightly.$(date -u +%Y%m%d)"

          TAGS=$(curl -s https://registry.hub.docker.com/v2/repositories/aztecprotocol/aztec/tags/$nightly_tag)
          if [[ "$TAGS" != *"not found"* ]]; then
<<<<<<< HEAD
              echo "TAG=$nightly_tag >> $GITHUB_OUTPUT
=======
              echo "TAG=$nightly_tag" >> "$GITHUB_OUTPUT"
>>>>>>> d25c3ccd
          else
            echo "Tag $nightly_tag not published to docker hub"
            exit 1
          fi

  deploy-network:
    needs: get-latest-tag
    uses: ./.github/workflows/network-deploy.yml
    with:
      ref: master
      cluster: aztec-gke-private
      namespace: master-rc-1
      values_file: rc-1.yaml
      aztec_docker_image: aztecprotocol/aztec:${{ needs.get-latest-tag.outputs.tag }}
      deployment_mnemonic_secret_name: junk-mnemonic
      respect_tf_lock: "false"
      run_terraform_destroy: "true"
    secrets:
      GCP_SA_KEY: ${{ secrets.GCP_SA_KEY }}

  # deploy-network-exp:
  #   needs: get-latest-commit
  #   uses: ./.github/workflows/network-deploy.yml
  #   with:
  #     ref: master
  #     cluster: aztec-gke-private
  #     namespace: master-exp-2
  #     values_file: exp-2.yaml
  #     aztec_docker_image: aztecprotocol/aztec@${{ needs.get-latest-commit.outputs.commit }}
  #     deployment_mnemonic_secret_name: junk-mnemonic
  #     respect_tf_lock: "false"
  #     run_terraform_destroy: "true"
  #   secrets:
  #     GCP_SA_KEY: ${{ secrets.GCP_SA_KEY }}<|MERGE_RESOLUTION|>--- conflicted
+++ resolved
@@ -30,11 +30,7 @@
 
           TAGS=$(curl -s https://registry.hub.docker.com/v2/repositories/aztecprotocol/aztec/tags/$nightly_tag)
           if [[ "$TAGS" != *"not found"* ]]; then
-<<<<<<< HEAD
-              echo "TAG=$nightly_tag >> $GITHUB_OUTPUT
-=======
               echo "TAG=$nightly_tag" >> "$GITHUB_OUTPUT"
->>>>>>> d25c3ccd
           else
             echo "Tag $nightly_tag not published to docker hub"
             exit 1
