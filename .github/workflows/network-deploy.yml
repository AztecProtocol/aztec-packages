name: Aztec Network Deployment

on:
  workflow_call:
    inputs:
      namespace:
        description: The namespace to deploy to, e.g. smoke
        required: true
        type: string
      values_file:
        description: The values file to use, e.g. 1-validators.yaml
        required: true
        type: string
      aztec_docker_image:
        description: The Aztec Docker image to use, e.g. aztecprotocol/aztec:da809c58290f9590836f45ec59376cbf04d3c4ce-x86_64
        required: true
        type: string
      deployment_mnemonic_secret_name:
        description: The name of the secret which holds the boot node's contract deployment mnemonic
        required: false
        type: string
        default: testnet-deployment-mnemonic
      deployment_salt:
        description: The salt to use for this deployment. Defaults to random
        required: false
        type: string
        default: ""
      respect_tf_lock:
        description: Whether to respect the Terraform lock
        required: false
        type: string
        default: "true"
      run_terraform_destroy:
        description: Whether to run terraform destroy before deploying
        required: false
        type: string
        default: "false"
      ref:
        description: The branch name to deploy from
        required: false
        type: string
        default: "master"
      sepolia_deployment:
        description: "Whether to deploy on Sepolia network (default: false)"
        required: false
        type: boolean
        default: false
    secrets:
      GCP_SA_KEY:
        required: true
  workflow_dispatch:
    inputs:
      namespace:
        description: The namespace to deploy to, e.g. smoke
        required: true
      values_file:
        description: The values file to use, e.g. 1-validators.yaml
        required: true
      aztec_docker_image:
        description: The Aztec Docker image to use, e.g. aztecprotocol/aztec:da809c58290f9590836f45ec59376cbf04d3c4ce-x86_64
        required: true
      deployment_mnemonic_secret_name:
        description: The name of the secret which holds the boot node's contract deployment mnemonic
        required: false
        default: testnet-deployment-mnemonic
      deployment_salt:
        description: The salt to use for this deployment. Defaults to random
        required: false
        default: ""
      respect_tf_lock:
        description: Whether to respect the Terraform lock
        required: false
        default: "true"
      run_terraform_destroy:
        description: Whether to run terraform destroy before deploying
        required: false
        type: string
        default: "false"
      ref:
        description: The branch name to deploy from
        required: false
        type: string
        default: "master"
      sepolia_deployment:
        description: "Whether to deploy on Sepolia network (default: false)"
        required: false
        type: boolean
        default: false

jobs:
  network_deployment:
    # This job will run on Ubuntu
    runs-on: ubuntu-latest
    concurrency:
      group: deploy-${{ github.ref }} # Only one job per branch
      cancel-in-progress: false # Allow previous deployment to complete to avoid corruption

    # Set up a variable based on the branch name
    env:
      AZTEC_DOCKER_IMAGE: ${{ inputs.aztec_docker_image }}
      NAMESPACE: ${{ inputs.namespace }}
      VALUES_FILE: ${{ inputs.values_file }}
      DEPLOYMENT_MNEMONIC_SECRET_NAME: ${{ inputs.deployment_mnemonic_secret_name }}
      DEPLOYMENT_SALT: ${{ inputs.deployment_salt }}
      CHART_PATH: ./spartan/aztec-network
      CLUSTER_NAME: aztec-gke
      REGION: us-west1-a
      TF_STATE_BUCKET: aztec-terraform
      GKE_CLUSTER_CONTEXT: gke_testnet-440309_us-west1-a_aztec-gke

    steps:
      - name: Checkout code
        uses: actions/checkout@v3
        with:
          ref: ${{ inputs.ref }}

      - name: Authenticate to Google Cloud
        uses: google-github-actions/auth@v2
        with:
          credentials_json: ${{ secrets.GCP_SA_KEY }}

      - name: Set up Cloud SDK
        uses: google-github-actions/setup-gcloud@v2

      - name: Install GKE Auth Plugin
        run: |
          gcloud components install gke-gcloud-auth-plugin --quiet

      - name: Configure kubectl with GKE cluster
        run: |
          gcloud container clusters get-credentials ${{ env.CLUSTER_NAME }} --region ${{ env.REGION }}

      - name: Ensure Terraform state bucket exists
        run: |
          if ! gsutil ls gs://${{ env.TF_STATE_BUCKET }} >/dev/null 2>&1; then
            echo "Creating GCS bucket for Terraform state..."
            gsutil mb -l us-east4 gs://${{ env.TF_STATE_BUCKET }}
            gsutil versioning set on gs://${{ env.TF_STATE_BUCKET }}
          else
            echo "Terraform state bucket already exists"
          fi

      - name: Grab the boot node deployment mnemonic
        id: get-mnemonic
        run: |
          echo "::add-mask::$(gcloud secrets versions access latest --secret=${{ env.DEPLOYMENT_MNEMONIC_SECRET_NAME }})"
          echo "mnemonic=$(gcloud secrets versions access latest --secret=${{ env.DEPLOYMENT_MNEMONIC_SECRET_NAME }})" >> "$GITHUB_OUTPUT"

      - name: Setup Terraform
        uses: hashicorp/setup-terraform@v2
        with:
          terraform_version: "1.5.0" # Specify your desired version

      - name: Terraform Init
        working-directory: ./spartan/terraform/deploy-release
        run: |
          terraform init \
            -backend-config="bucket=${{ env.TF_STATE_BUCKET }}" \
            -backend-config="prefix=network-deploy/${{ env.REGION }}/${{ env.CLUSTER_NAME }}/${{ env.NAMESPACE }}/terraform.tfstate" \

      - name: Terraform Destroy
        working-directory: ./spartan/terraform/deploy-release
        if: ${{ inputs.run_terraform_destroy == 'true' }}
        # Destroy fails if the resources are already destroyed, so we continue on error
        continue-on-error: true
        run: |
          if ${{ inputs.sepolia_deployment }}; then
            terraform destroy -auto-approve \
              -var="RELEASE_NAME=${{ env.NAMESPACE }}" \
              -var="VALUES_FILE=${{ env.VALUES_FILE }}" \
              -var="GKE_CLUSTER_CONTEXT=${{ env.GKE_CLUSTER_CONTEXT }}" \
              -var="AZTEC_DOCKER_IMAGE=${{ env.AZTEC_DOCKER_IMAGE }}" \
              -var="L1_DEPLOYMENT_PRIVATE_KEY=${{ secrets.SEPOLIA_L1_DEPLOYMENT_PRIVATE_KEY }}" \
              -var="VALIDATOR_KEYS=${{ secrets.VALIDATOR_KEYS }}" \
              -var="BOOT_NODE_SEQ_PUBLISHER_PRIVATE_KEY=${{ secrets.BOOT_NODE_SEQ_PUBLISHER_PRIVATE_KEY }}" \
              -var="PROVER_NODE_PROVER_PUBLISHER_PRIVATE_KEY=${{ secrets.PROVER_NODE_PROVER_PUBLISHER_PRIVATE_KEY }}" \
              -var="ETHEREUM_EXTERNAL_HOST=${{ secrets.SEPOLIA_EXTERNAL_HOST }}" \
            -lock=${{ inputs.respect_tf_lock }}
          else
            terraform destroy -auto-approve \
              -var="RELEASE_NAME=${{ env.NAMESPACE }}" \
              -var="VALUES_FILE=${{ env.VALUES_FILE }}" \
              -var="GKE_CLUSTER_CONTEXT=${{ env.GKE_CLUSTER_CONTEXT }}" \
              -var="AZTEC_DOCKER_IMAGE=${{ env.AZTEC_DOCKER_IMAGE }}" \
              -var="L1_DEPLOYMENT_MNEMONIC=${{ steps.get-mnemonic.outputs.mnemonic }}"
            -lock=${{ inputs.respect_tf_lock }}
          fi

      - name: Terraform Plan
        working-directory: ./spartan/terraform/deploy-release
        run: |
<<<<<<< HEAD
          if ${{ inputs.sepolia_deployment }}; then
            terraform plan \
              -var="RELEASE_NAME=${{ env.NAMESPACE }}" \
              -var="VALUES_FILE=${{ env.VALUES_FILE }}" \
              -var="GKE_CLUSTER_CONTEXT=${{ env.GKE_CLUSTER_CONTEXT }}" \
              -var="AZTEC_DOCKER_IMAGE=${{ env.AZTEC_DOCKER_IMAGE }}" \
              -var="L1_DEPLOYMENT_PRIVATE_KEY=${{ secrets.SEPOLIA_L1_DEPLOYMENT_PRIVATE_KEY }}" \
              -var="VALIDATOR_KEYS=${{ secrets.VALIDATOR_KEYS }}" \
              -var="BOOT_NODE_SEQ_PUBLISHER_PRIVATE_KEY=${{ secrets.BOOT_NODE_SEQ_PUBLISHER_PRIVATE_KEY }}" \
              -var="PROVER_NODE_PROVER_PUBLISHER_PRIVATE_KEY=${{ secrets.PROVER_NODE_PROVER_PUBLISHER_PRIVATE_KEY }}" \
              -var="ETHEREUM_EXTERNAL_HOST=${{ secrets.SEPOLIA_EXTERNAL_HOST }}" \
              -out=tfplan \
              -lock=${{ inputs.respect_tf_lock }}
          else
            terraform plan \
              -var="RELEASE_NAME=${{ env.NAMESPACE }}" \
              -var="VALUES_FILE=${{ env.VALUES_FILE }}" \
              -var="GKE_CLUSTER_CONTEXT=${{ env.GKE_CLUSTER_CONTEXT }}" \
              -var="AZTEC_DOCKER_IMAGE=${{ env.AZTEC_DOCKER_IMAGE }}" \
              -var="L1_DEPLOYMENT_MNEMONIC=${{ steps.get-mnemonic.outputs.mnemonic }}" \
              -out=tfplan \
              -lock=${{ inputs.respect_tf_lock }}
          fi
=======
          terraform plan \
            -var="RELEASE_NAME=${{ env.NAMESPACE }}" \
            -var="VALUES_FILE=${{ env.VALUES_FILE }}" \
            -var="GKE_CLUSTER_CONTEXT=${{ env.GKE_CLUSTER_CONTEXT }}" \
            -var="AZTEC_DOCKER_IMAGE=${{ env.AZTEC_DOCKER_IMAGE }}" \
            -var="L1_DEPLOYMENT_MNEMONIC=${{ steps.get-mnemonic.outputs.mnemonic }}" \
            -var="L1_DEPLOYMENT_SALT=${DEPLOYMENT_SALT:-$RANDOM}" \
            -out=tfplan \
            -lock=${{ inputs.respect_tf_lock }}
>>>>>>> 8956e282

      - name: Terraform Apply
        working-directory: ./spartan/terraform/deploy-release
        run: terraform apply -lock=${{ inputs.respect_tf_lock }} -auto-approve tfplan<|MERGE_RESOLUTION|>--- conflicted
+++ resolved
@@ -189,7 +189,6 @@
       - name: Terraform Plan
         working-directory: ./spartan/terraform/deploy-release
         run: |
-<<<<<<< HEAD
           if ${{ inputs.sepolia_deployment }}; then
             terraform plan \
               -var="RELEASE_NAME=${{ env.NAMESPACE }}" \
@@ -197,6 +196,7 @@
               -var="GKE_CLUSTER_CONTEXT=${{ env.GKE_CLUSTER_CONTEXT }}" \
               -var="AZTEC_DOCKER_IMAGE=${{ env.AZTEC_DOCKER_IMAGE }}" \
               -var="L1_DEPLOYMENT_PRIVATE_KEY=${{ secrets.SEPOLIA_L1_DEPLOYMENT_PRIVATE_KEY }}" \
+              -var="L1_DEPLOYMENT_SALT=${DEPLOYMENT_SALT:-$RANDOM}" \
               -var="VALIDATOR_KEYS=${{ secrets.VALIDATOR_KEYS }}" \
               -var="BOOT_NODE_SEQ_PUBLISHER_PRIVATE_KEY=${{ secrets.BOOT_NODE_SEQ_PUBLISHER_PRIVATE_KEY }}" \
               -var="PROVER_NODE_PROVER_PUBLISHER_PRIVATE_KEY=${{ secrets.PROVER_NODE_PROVER_PUBLISHER_PRIVATE_KEY }}" \
@@ -210,20 +210,10 @@
               -var="GKE_CLUSTER_CONTEXT=${{ env.GKE_CLUSTER_CONTEXT }}" \
               -var="AZTEC_DOCKER_IMAGE=${{ env.AZTEC_DOCKER_IMAGE }}" \
               -var="L1_DEPLOYMENT_MNEMONIC=${{ steps.get-mnemonic.outputs.mnemonic }}" \
+              -var="L1_DEPLOYMENT_SALT=${DEPLOYMENT_SALT:-$RANDOM}" \
               -out=tfplan \
               -lock=${{ inputs.respect_tf_lock }}
           fi
-=======
-          terraform plan \
-            -var="RELEASE_NAME=${{ env.NAMESPACE }}" \
-            -var="VALUES_FILE=${{ env.VALUES_FILE }}" \
-            -var="GKE_CLUSTER_CONTEXT=${{ env.GKE_CLUSTER_CONTEXT }}" \
-            -var="AZTEC_DOCKER_IMAGE=${{ env.AZTEC_DOCKER_IMAGE }}" \
-            -var="L1_DEPLOYMENT_MNEMONIC=${{ steps.get-mnemonic.outputs.mnemonic }}" \
-            -var="L1_DEPLOYMENT_SALT=${DEPLOYMENT_SALT:-$RANDOM}" \
-            -out=tfplan \
-            -lock=${{ inputs.respect_tf_lock }}
->>>>>>> 8956e282
 
       - name: Terraform Apply
         working-directory: ./spartan/terraform/deploy-release
