name: Aztec Network Deployment

on:
  workflow_call:
    inputs:
      cluster:
        description: The cluster to deploy to, e.g. aztec-gke-private
        required: true
        type: string
      namespace:
        description: The namespace to deploy to, e.g. smoke
        required: true
        type: string
      values_file:
        description: The values file to use, e.g. 1-validators.yaml
        required: true
        type: string
      aztec_docker_image:
        description: The Aztec Docker image to use, e.g. aztecprotocol/aztec:da809c58290f9590836f45ec59376cbf04d3c4ce-x86_64
        required: true
        type: string
      deployment_mnemonic_secret_name:
        description: The name of the secret which holds the boot node's contract deployment mnemonic
        required: false
        type: string
        default: testnet-deployment-mnemonic
      deployment_salt:
        description: The salt to use for this deployment. Defaults to random
        required: false
        type: string
        default: ""
      respect_tf_lock:
        description: Whether to respect the Terraform lock
        required: false
        type: string
        default: "true"
      run_terraform_destroy:
        description: Whether to run terraform destroy before deploying
        required: false
        type: string
        default: "false"
      ref:
        description: The branch name to deploy from
        required: false
        type: string
        default: "master"
      sepolia_deployment:
        description: "Whether to deploy on Sepolia network (default: false)"
        required: false
        type: string
        default: "false"
    secrets:
      GCP_SA_KEY:
        required: true
  workflow_dispatch:
    inputs:
      cluster:
        description: The cluster to deploy to, e.g. aztec-gke-private
        required: true
        type: string
      namespace:
        description: The namespace to deploy to, e.g. smoke
        required: true
      values_file:
        description: The values file to use, e.g. 1-validators.yaml
        required: true
      aztec_docker_image:
        description: The Aztec Docker image to use, e.g. aztecprotocol/aztec:da809c58290f9590836f45ec59376cbf04d3c4ce-x86_64
        required: true
      deployment_mnemonic_secret_name:
        description: The name of the secret which holds the boot node's contract deployment mnemonic
        required: false
        default: testnet-deployment-mnemonic
      deployment_salt:
        description: The salt to use for this deployment. Defaults to random
        required: false
        default: ""
      respect_tf_lock:
        description: Whether to respect the Terraform lock
        required: false
        default: "true"
      run_terraform_destroy:
        description: Whether to run terraform destroy before deploying
        required: false
        type: string
        default: "false"
      ref:
        description: The branch name to deploy from
        required: false
        type: string
        default: "master"
      sepolia_deployment:
        description: "Whether to deploy on Sepolia network (default: false)"
        required: false
        type: string
        default: "false"

jobs:
  network_deployment:
    # This job will run on Ubuntu
    runs-on: ubuntu-latest
    concurrency:
      group: deploy-${{ github.ref }} # Only one job per branch
      cancel-in-progress: false # Allow previous deployment to complete to avoid corruption

    # Set up a variable based on the branch name
    env:
      AZTEC_DOCKER_IMAGE: ${{ inputs.aztec_docker_image }}
      NAMESPACE: ${{ inputs.namespace }}
      VALUES_FILE: ${{ inputs.values_file }}
      DEPLOYMENT_MNEMONIC_SECRET_NAME: ${{ inputs.deployment_mnemonic_secret_name }}
      DEPLOYMENT_SALT: ${{ inputs.deployment_salt }}
      CHART_PATH: ./spartan/aztec-network
      CLUSTER_NAME: ${{ inputs.cluster }}
      REGION: us-west1-a
      TF_STATE_BUCKET: aztec-terraform
      GKE_CLUSTER_CONTEXT: "gke_testnet-440309_us-west1-a_${{ inputs.cluster }}"

    steps:
      - name: Checkout code
        uses: actions/checkout@v3
        with:
          ref: ${{ inputs.ref }}

      - name: Authenticate to Google Cloud
        uses: google-github-actions/auth@v2
        with:
          credentials_json: ${{ secrets.GCP_SA_KEY }}

      - name: Set up Cloud SDK
        uses: google-github-actions/setup-gcloud@v2

      - name: Install GKE Auth Plugin
        run: |
          gcloud components install gke-gcloud-auth-plugin --quiet

      - name: Configure kubectl with GKE cluster
        run: |
          gcloud container clusters get-credentials ${{ env.CLUSTER_NAME }} --region ${{ env.REGION }}

      - name: Ensure Terraform state bucket exists
        run: |
          if ! gsutil ls gs://${{ env.TF_STATE_BUCKET }} >/dev/null 2>&1; then
            echo "Creating GCS bucket for Terraform state..."
            gsutil mb -l us-east4 gs://${{ env.TF_STATE_BUCKET }}
            gsutil versioning set on gs://${{ env.TF_STATE_BUCKET }}
          else
            echo "Terraform state bucket already exists"
          fi

      - name: Grab the boot node deployment mnemonic
        id: get-mnemonic
        run: |
          echo "::add-mask::$(gcloud secrets versions access latest --secret=${{ env.DEPLOYMENT_MNEMONIC_SECRET_NAME }})"
          echo "mnemonic=$(gcloud secrets versions access latest --secret=${{ env.DEPLOYMENT_MNEMONIC_SECRET_NAME }})" >> "$GITHUB_OUTPUT"

      - name: Generate eth devnet config
        id: generate-eth-devnet-config
        run: |
          REPO=$(git rev-parse --show-toplevel)

          export MNEMONIC="${{ steps.get-mnemonic.outputs.mnemonic }}"

<<<<<<< HEAD
          $REPO/spartan/scripts/generate_devnet_config.sh
=======
          $REPO/spartan/scripts/generate_devnet_config.sh ${{ env.VALUES_FILE }}
>>>>>>> e59bc0de

      - name: Setup Terraform
        uses: hashicorp/setup-terraform@v2
        with:
          terraform_version: "1.5.0" # Specify your desired version

      - name: Terraform Init
        working-directory: ./spartan/terraform/deploy-release
        run: |
          terraform init \
            -backend-config="bucket=${{ env.TF_STATE_BUCKET }}" \
            -backend-config="prefix=network-deploy/${{ env.REGION }}/${{ env.CLUSTER_NAME }}/${{ env.NAMESPACE }}/terraform.tfstate"

      - name: Terraform Destroy
        working-directory: ./spartan/terraform/deploy-release
        if: ${{ inputs.run_terraform_destroy == 'true' }}
        # Destroy fails if the resources are already destroyed, so we continue on error
        continue-on-error: true
        run: |
          if ${{ inputs.sepolia_deployment == 'true' }}; then
            terraform destroy -auto-approve \
              -var="RELEASE_NAME=${{ env.NAMESPACE }}" \
              -var="VALUES_FILE=${{ env.VALUES_FILE }}" \
              -var="GKE_CLUSTER_CONTEXT=${{ env.GKE_CLUSTER_CONTEXT }}" \
              -var="AZTEC_DOCKER_IMAGE=${{ env.AZTEC_DOCKER_IMAGE }}" \
              -var="L1_DEPLOYMENT_PRIVATE_KEY=${{ secrets.SEPOLIA_L1_DEPLOYMENT_PRIVATE_KEY }}" \
              -var="VALIDATOR_KEYS=${{ secrets.SEPOLIA_VALIDATOR_KEYS }}" \
              -var="BOOT_NODE_SEQ_PUBLISHER_PRIVATE_KEY=${{ secrets.SEPOLIA_BOOT_NODE_SEQ_PUBLISHER_PRIVATE_KEY }}" \
              -var="PROVER_PUBLISHER_PRIVATE_KEY=${{ secrets.SEPOLIA_PROVER_PUBLISHER_PRIVATE_KEY }}" \
              -var="ETHEREUM_EXTERNAL_HOST=${{ secrets.SEPOLIA_EXTERNAL_HOST }}" \
            -lock=${{ inputs.respect_tf_lock }}
          else
            terraform destroy -auto-approve \
              -var="RELEASE_NAME=${{ env.NAMESPACE }}" \
              -var="VALUES_FILE=${{ env.VALUES_FILE }}" \
              -var="GKE_CLUSTER_CONTEXT=${{ env.GKE_CLUSTER_CONTEXT }}" \
              -var="AZTEC_DOCKER_IMAGE=${{ env.AZTEC_DOCKER_IMAGE }}" \
              -var="L1_DEPLOYMENT_MNEMONIC=${{ steps.get-mnemonic.outputs.mnemonic }}" \
              -lock=${{ inputs.respect_tf_lock }}
          fi

      - name: Terraform Plan
        working-directory: ./spartan/terraform/deploy-release
        run: |
          if ${{ inputs.sepolia_deployment == 'true' }}; then
            terraform plan \
              -var="RELEASE_NAME=${{ env.NAMESPACE }}" \
              -var="VALUES_FILE=${{ env.VALUES_FILE }}" \
              -var="GKE_CLUSTER_CONTEXT=${{ env.GKE_CLUSTER_CONTEXT }}" \
              -var="AZTEC_DOCKER_IMAGE=${{ env.AZTEC_DOCKER_IMAGE }}" \
              -var="L1_DEPLOYMENT_PRIVATE_KEY=${{ secrets.SEPOLIA_L1_DEPLOYMENT_PRIVATE_KEY }}" \
              -var="L1_DEPLOYMENT_SALT=${DEPLOYMENT_SALT:-$RANDOM}" \
              -var="VALIDATOR_KEYS=${{ secrets.SEPOLIA_VALIDATOR_KEYS }}" \
              -var="BOOT_NODE_SEQ_PUBLISHER_PRIVATE_KEY=${{ secrets.SEPOLIA_BOOT_NODE_SEQ_PUBLISHER_PRIVATE_KEY }}" \
              -var="PROVER_PUBLISHER_PRIVATE_KEY=${{ secrets.SEPOLIA_PROVER_PUBLISHER_PRIVATE_KEY }}" \
              -var="ETHEREUM_EXTERNAL_HOST=${{ secrets.SEPOLIA_EXTERNAL_HOST }}" \
              -out=tfplan \
              -lock=${{ inputs.respect_tf_lock }}
          else
            terraform plan \
              -var="RELEASE_NAME=${{ env.NAMESPACE }}" \
              -var="VALUES_FILE=${{ env.VALUES_FILE }}" \
              -var="GKE_CLUSTER_CONTEXT=${{ env.GKE_CLUSTER_CONTEXT }}" \
              -var="AZTEC_DOCKER_IMAGE=${{ env.AZTEC_DOCKER_IMAGE }}" \
              -var="L1_DEPLOYMENT_MNEMONIC=${{ steps.get-mnemonic.outputs.mnemonic }}" \
              -var="L1_DEPLOYMENT_SALT=${DEPLOYMENT_SALT:-$RANDOM}" \
              -out=tfplan \
              -lock=${{ inputs.respect_tf_lock }}
          fi

      - name: Terraform Apply
        working-directory: ./spartan/terraform/deploy-release
        run: terraform apply -lock=${{ inputs.respect_tf_lock }} -auto-approve tfplan<|MERGE_RESOLUTION|>--- conflicted
+++ resolved
@@ -161,11 +161,7 @@
 
           export MNEMONIC="${{ steps.get-mnemonic.outputs.mnemonic }}"
 
-<<<<<<< HEAD
-          $REPO/spartan/scripts/generate_devnet_config.sh
-=======
           $REPO/spartan/scripts/generate_devnet_config.sh ${{ env.VALUES_FILE }}
->>>>>>> e59bc0de
 
       - name: Setup Terraform
         uses: hashicorp/setup-terraform@v2
