--- conflicted
+++ resolved
@@ -148,21 +148,6 @@
   projectDir: yarn-project/aztec-faucet
   dependencies:
     - yarn-project-prod
-<<<<<<< HEAD
-=======
-
-aztec-node:
-  buildDir: yarn-project
-  projectDir: yarn-project/aztec-node
-  dependencies:
-    - yarn-project-prod
-
-p2p-bootstrap:
-  buildDir: yarn-project
-  projectDir: yarn-project/p2p-bootstrap
-  dependencies:
-    - yarn-project-prod
->>>>>>> eb8413e3
 
 cli:
   buildDir: yarn-project
