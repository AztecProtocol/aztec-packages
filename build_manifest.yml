--- conflicted
+++ resolved
@@ -13,27 +13,8 @@
 # Builds noir for x86_64 and arm64, creating a runnable container just with nargo.
 noir:
   buildDir: noir
-<<<<<<< HEAD
-  rebuildPatterns:
-    - ^noir/Dockerfile
-    - ^noir/acvm-repo
-    - ^noir/compiler
-    - ^noir/aztec_macros
-    - ^noir/noir_stdlib
-    - ^noir/tooling/backend_interface
-    - ^noir/tooling/bb_abstraction_leaks
-    - ^noir/tooling/debugger
-    - ^noir/tooling/lsp
-    - ^noir/tooling/nargo
-    - ^noir/tooling/nargo_cli
-    - ^noir/tooling/nargo_toml
-    - ^noir/tooling/nargo_fmt
-    - ^noir/tooling/noirc_abi
-    - ^noir/tooling/acvm_cli
-=======
   dockerfile: Dockerfile.native
   rebuildPatterns: .rebuild_patterns_native
->>>>>>> 6b861bb0
   multiarch: host
 
 # Builds and runs noir native tests.
