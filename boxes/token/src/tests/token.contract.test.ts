import { TokenContract } from '../artifacts/Token.js';
import { TokenSimulator } from './token_simulator.js';
import {
  AccountWallet,
  CompleteAddress,
  DebugLogger,
  ExtendedNote,
  Fr,
  Note,
  PXE,
  TxHash,
  TxStatus,
  computeAuthWitMessageHash,
  computeMessageSecretHash,
  createDebugLogger,
<<<<<<< HEAD
  getSandboxAccountsWallets,
=======
  createPXEClient,
  waitForSandbox,
>>>>>>> 362f4d8b
} from '@aztec/aztec.js';

import { getSandboxAccountsWallets } from '@aztec/accounts/testing';

import { afterEach, beforeAll, expect, jest } from '@jest/globals';
import { setupSandbox } from '../sandbox/index.js';

const TIMEOUT = 60_000;

describe('e2e_token_contract', () => {
  jest.setTimeout(TIMEOUT);

  let wallets: AccountWallet[];
  let accounts: CompleteAddress[];
  let logger: DebugLogger;

  let asset: TokenContract;

  let tokenSim: TokenSimulator;
  let pxe: PXE;

  const addPendingShieldNoteToPXE = async (accountIndex: number, amount: bigint, secretHash: Fr, txHash: TxHash) => {
    const storageSlot = new Fr(5); // The storage slot of `pending_shields` is 5.
    const note = new Note([new Fr(amount), secretHash]);
    const extendedNote = new ExtendedNote(note, accounts[accountIndex].address, asset.address, storageSlot, txHash);
    await wallets[accountIndex].addNote(extendedNote);
  };

  beforeAll(async () => {
    logger = createDebugLogger('box:token_contract_test');
    pxe = await setupSandbox();
    // wallets = await createAccounts(pxe, 3);
    accounts = await pxe.getRegisteredAccounts();
    wallets = await getSandboxAccountsWallets(pxe);

    logger(`Accounts: ${accounts.map(a => a.toReadableString())}`);
    logger(`Wallets: ${wallets.map(w => w.getAddress().toString())}`);

    asset = await TokenContract.deploy(wallets[0], accounts[0].address).send().deployed();
    logger(`Token deployed to ${asset.address}`);
    tokenSim = new TokenSimulator(
      asset,
      logger,
      accounts.map(a => a.address),
    );

    expect(await asset.methods.admin().view()).toBe(accounts[0].address.toBigInt());
  }, 100_000);

  afterEach(async () => {
    await tokenSim.check();
  }, TIMEOUT);

  describe('Access controlled functions', () => {
    it('Set admin', async () => {
      const tx = asset.methods.set_admin(accounts[1].address).send();
      const receipt = await tx.wait();
      expect(receipt.status).toBe(TxStatus.MINED);
      expect(await asset.methods.admin().view()).toBe(accounts[1].address.toBigInt());
    });

    it('Add minter as admin', async () => {
      const tx = asset.withWallet(wallets[1]).methods.set_minter(accounts[1].address, true).send();
      const receipt = await tx.wait();
      expect(receipt.status).toBe(TxStatus.MINED);
      expect(await asset.methods.is_minter(accounts[1].address).view()).toBe(true);
    });

    it('Revoke minter as admin', async () => {
      const tx = asset.withWallet(wallets[1]).methods.set_minter(accounts[1].address, false).send();
      const receipt = await tx.wait();
      expect(receipt.status).toBe(TxStatus.MINED);
      expect(await asset.methods.is_minter(accounts[1].address).view()).toBe(false);
    });

    describe('failure cases', () => {
      it('Set admin (not admin)', async () => {
        await expect(asset.methods.set_admin(accounts[0].address).simulate()).rejects.toThrowError(
          'Assertion failed: caller is not admin',
        );
      });
      it('Revoke minter not as admin', async () => {
        await expect(asset.methods.set_minter(accounts[0].address, false).simulate()).rejects.toThrowError(
          'Assertion failed: caller is not admin',
        );
      });
    });
  });

  describe('Minting', () => {
    describe('Public', () => {
      it('as minter', async () => {
        const amount = 10000n;
        const tx = asset.methods.mint_public(accounts[0].address, amount).send();
        const receipt = await tx.wait();
        expect(receipt.status).toBe(TxStatus.MINED);

        tokenSim.mintPublic(accounts[0].address, amount);
        expect(await asset.methods.balance_of_public(accounts[0].address).view()).toEqual(
          tokenSim.balanceOfPublic(accounts[0].address),
        );
        expect(await asset.methods.total_supply().view()).toEqual(tokenSim.totalSupply);
      });

      describe('failure cases', () => {
        it('as non-minter', async () => {
          const amount = 10000n;
          await expect(
            asset.withWallet(wallets[1]).methods.mint_public(accounts[0].address, amount).simulate(),
          ).rejects.toThrowError('Assertion failed: caller is not minter');
        });

        it('mint >u120 tokens to overflow', async () => {
          const amount = 2n ** 120n; // SafeU120::max() + 1;
          await expect(asset.methods.mint_public(accounts[0].address, amount).simulate()).rejects.toThrowError(
            'Assertion failed: Value too large for SafeU120',
          );
        });

        it('mint <u120 but recipient balance >u120', async () => {
          const amount = 2n ** 120n - tokenSim.balanceOfPublic(accounts[0].address);
          await expect(asset.methods.mint_public(accounts[0].address, amount).simulate()).rejects.toThrowError(
            'Assertion failed: Overflow',
          );
        });

        it('mint <u120 but such that total supply >u120', async () => {
          const amount = 2n ** 120n - tokenSim.balanceOfPublic(accounts[0].address);
          await expect(asset.methods.mint_public(accounts[1].address, amount).simulate()).rejects.toThrowError(
            'Assertion failed: Overflow',
          );
        });
      });
    });

    describe('Private', () => {
      const secret = Fr.random();
      const amount = 10000n;
      let secretHash: Fr;
      let txHash: TxHash;

      beforeAll(() => {
        secretHash = computeMessageSecretHash(secret);
      });

      describe('Mint flow', () => {
        it('mint_private as minter', async () => {
          const tx = asset.methods.mint_private(amount, secretHash).send();
          const receipt = await tx.wait();
          expect(receipt.status).toBe(TxStatus.MINED);
          tokenSim.mintPrivate(amount);
          txHash = receipt.txHash;
        });

        it('redeem as recipient', async () => {
          await addPendingShieldNoteToPXE(0, amount, secretHash, txHash);
          const txClaim = asset.methods.redeem_shield(accounts[0].address, amount, secret).send();
          const receiptClaim = await txClaim.wait();
          expect(receiptClaim.status).toBe(TxStatus.MINED);
          tokenSim.redeemShield(accounts[0].address, amount);
        });
      });

      describe('failure cases', () => {
        it('try to redeem as recipient (double-spend) [REVERTS]', async () => {
          await expect(addPendingShieldNoteToPXE(0, amount, secretHash, txHash)).rejects.toThrowError(
            'The note has been destroyed.',
          );
          await expect(
            asset.methods.redeem_shield(accounts[0].address, amount, secret).simulate(),
          ).rejects.toThrowError('Can only remove a note that has been read from the set.');
        });

        it('mint_private as non-minter', async () => {
          await expect(
            asset.withWallet(wallets[1]).methods.mint_private(amount, secretHash).simulate(),
          ).rejects.toThrowError('Assertion failed: caller is not minter');
        });

        it('mint >u120 tokens to overflow', async () => {
          const amount = 2n ** 120n; // SafeU120::max() + 1;
          await expect(asset.methods.mint_private(amount, secretHash).simulate()).rejects.toThrowError(
            'Assertion failed: Value too large for SafeU120',
          );
        });

        it('mint <u120 but recipient balance >u120', async () => {
          const amount = 2n ** 120n - tokenSim.balanceOfPrivate(accounts[0].address);
          expect(amount).toBeLessThan(2n ** 120n);
          await expect(asset.methods.mint_private(amount, secretHash).simulate()).rejects.toThrowError(
            'Assertion failed: Overflow',
          );
        });

        it('mint <u120 but such that total supply >u120', async () => {
          const amount = 2n ** 120n - tokenSim.totalSupply;
          await expect(asset.methods.mint_private(amount, secretHash).simulate()).rejects.toThrowError(
            'Assertion failed: Overflow',
          );
        });
      });
    });
  });

  describe('Transfer', () => {
    describe('public', () => {
      it('transfer less than balance', async () => {
        const balance0 = await asset.methods.balance_of_public(accounts[0].address).view();
        const amount = balance0 / 2n;
        expect(amount).toBeGreaterThan(0n);
        const tx = asset.methods.transfer_public(accounts[0].address, accounts[1].address, amount, 0).send();
        const receipt = await tx.wait();
        expect(receipt.status).toBe(TxStatus.MINED);

        tokenSim.transferPublic(accounts[0].address, accounts[1].address, amount);
      });

      it('transfer to self', async () => {
        const balance = await asset.methods.balance_of_public(accounts[0].address).view();
        const amount = balance / 2n;
        expect(amount).toBeGreaterThan(0n);
        const tx = asset.methods.transfer_public(accounts[0].address, accounts[0].address, amount, 0).send();
        const receipt = await tx.wait();
        expect(receipt.status).toBe(TxStatus.MINED);

        tokenSim.transferPublic(accounts[0].address, accounts[0].address, amount);
      });

      it('transfer on behalf of other', async () => {
        const balance0 = await asset.methods.balance_of_public(accounts[0].address).view();
        const amount = balance0 / 2n;
        expect(amount).toBeGreaterThan(0n);
        const nonce = Fr.random();

        // docs:start:authwit_public_transfer_example
        const action = asset
          .withWallet(wallets[1])
          .methods.transfer_public(accounts[0].address, accounts[1].address, amount, nonce);
        const messageHash = computeAuthWitMessageHash(accounts[1].address, action.request());

        await wallets[0].setPublicAuth(messageHash, true).send().wait();
        // docs:end:authwit_public_transfer_example

        // Perform the transfer
        const tx = action.send();
        const receipt = await tx.wait();
        expect(receipt.status).toBe(TxStatus.MINED);

        tokenSim.transferPublic(accounts[0].address, accounts[1].address, amount);

        // Check that the message hash is no longer valid. Need to try to send since nullifiers are handled by sequencer.
        const txReplay = asset
          .withWallet(wallets[1])
          .methods.transfer_public(accounts[0].address, accounts[1].address, amount, nonce)
          .send();
        await expect(txReplay.wait()).rejects.toThrowError('Transaction ');
      });

      describe('failure cases', () => {
        it('transfer more than balance', async () => {
          const balance0 = await asset.methods.balance_of_public(accounts[0].address).view();
          const amount = balance0 + 1n;
          const nonce = 0;
          await expect(
            asset.methods.transfer_public(accounts[0].address, accounts[1].address, amount, nonce).simulate(),
          ).rejects.toThrowError('Assertion failed: Underflow');
        });

        it('transfer on behalf of self with non-zero nonce', async () => {
          const balance0 = await asset.methods.balance_of_public(accounts[0].address).view();
          const amount = balance0 - 1n;
          const nonce = 1;
          await expect(
            asset.methods.transfer_public(accounts[0].address, accounts[1].address, amount, nonce).simulate(),
          ).rejects.toThrowError('Assertion failed: invalid nonce');
        });

        it('transfer on behalf of other without "approval"', async () => {
          const balance0 = await asset.methods.balance_of_public(accounts[0].address).view();
          const amount = balance0 + 1n;
          const nonce = Fr.random();
          await expect(
            asset
              .withWallet(wallets[1])
              .methods.transfer_public(accounts[0].address, accounts[1].address, amount, nonce)
              .simulate(),
          ).rejects.toThrowError('Assertion failed: Message not authorized by account');
        });

        it('transfer more than balance on behalf of other', async () => {
          const balance0 = await asset.methods.balance_of_public(accounts[0].address).view();
          const balance1 = await asset.methods.balance_of_public(accounts[1].address).view();
          const amount = balance0 + 1n;
          const nonce = Fr.random();
          expect(amount).toBeGreaterThan(0n);

          const action = asset
            .withWallet(wallets[1])
            .methods.transfer_public(accounts[0].address, accounts[1].address, amount, nonce);
          const messageHash = computeAuthWitMessageHash(accounts[1].address, action.request());

          // We need to compute the message we want to sign and add it to the wallet as approved
          await wallets[0].setPublicAuth(messageHash, true).send().wait();

          // Perform the transfer
          await expect(action.simulate()).rejects.toThrowError('Assertion failed: Underflow');

          expect(await asset.methods.balance_of_public(accounts[0].address).view()).toEqual(balance0);
          expect(await asset.methods.balance_of_public(accounts[1].address).view()).toEqual(balance1);
        });

        it('transfer on behalf of other, wrong designated caller', async () => {
          const balance0 = await asset.methods.balance_of_public(accounts[0].address).view();
          const balance1 = await asset.methods.balance_of_public(accounts[1].address).view();
          const amount = balance0 + 2n;
          const nonce = Fr.random();
          expect(amount).toBeGreaterThan(0n);

          // We need to compute the message we want to sign and add it to the wallet as approved
          const action = asset
            .withWallet(wallets[1])
            .methods.transfer_public(accounts[0].address, accounts[1].address, amount, nonce);
          const messageHash = computeAuthWitMessageHash(accounts[0].address, action.request());

          await wallets[0].setPublicAuth(messageHash, true).send().wait();

          // Perform the transfer
          await expect(action.simulate()).rejects.toThrowError('Assertion failed: Message not authorized by account');

          expect(await asset.methods.balance_of_public(accounts[0].address).view()).toEqual(balance0);
          expect(await asset.methods.balance_of_public(accounts[1].address).view()).toEqual(balance1);
        });

        it('transfer on behalf of other, wrong designated caller', async () => {
          const balance0 = await asset.methods.balance_of_public(accounts[0].address).view();
          const balance1 = await asset.methods.balance_of_public(accounts[1].address).view();
          const amount = balance0 + 2n;
          const nonce = Fr.random();
          expect(amount).toBeGreaterThan(0n);

          // We need to compute the message we want to sign and add it to the wallet as approved
          const action = asset
            .withWallet(wallets[1])
            .methods.transfer_public(accounts[0].address, accounts[1].address, amount, nonce);
          const messageHash = computeAuthWitMessageHash(accounts[0].address, action.request());
          await wallets[0].setPublicAuth(messageHash, true).send().wait();

          // Perform the transfer
          await expect(action.simulate()).rejects.toThrowError('Assertion failed: Message not authorized by account');

          expect(await asset.methods.balance_of_public(accounts[0].address).view()).toEqual(balance0);
          expect(await asset.methods.balance_of_public(accounts[1].address).view()).toEqual(balance1);
        });
      });
    });

    describe('private', () => {
      it('transfer less than balance', async () => {
        const balance0 = await asset.methods.balance_of_private(accounts[0].address).view();
        const amount = balance0 / 2n;
        expect(amount).toBeGreaterThan(0n);
        const tx = asset.methods.transfer(accounts[0].address, accounts[1].address, amount, 0).send();
        const receipt = await tx.wait();
        expect(receipt.status).toBe(TxStatus.MINED);
        tokenSim.transferPrivate(accounts[0].address, accounts[1].address, amount);
      });

      it('transfer to self', async () => {
        const balance0 = await asset.methods.balance_of_private(accounts[0].address).view();
        const amount = balance0 / 2n;
        expect(amount).toBeGreaterThan(0n);
        const tx = asset.methods.transfer(accounts[0].address, accounts[0].address, amount, 0).send();
        const receipt = await tx.wait();
        expect(receipt.status).toBe(TxStatus.MINED);
        tokenSim.transferPrivate(accounts[0].address, accounts[0].address, amount);
      });

      it('transfer on behalf of other', async () => {
        const balance0 = await asset.methods.balance_of_private(accounts[0].address).view();
        const amount = balance0 / 2n;
        const nonce = Fr.random();
        expect(amount).toBeGreaterThan(0n);

        // We need to compute the message we want to sign and add it to the wallet as approved
        // docs:start:authwit_transfer_example
        // docs:start:authwit_computeAuthWitMessageHash
        const action = asset
          .withWallet(wallets[1])
          .methods.transfer(accounts[0].address, accounts[1].address, amount, nonce);
        const messageHash = computeAuthWitMessageHash(accounts[1].address, action.request());
        // docs:end:authwit_computeAuthWitMessageHash

        const witness = await wallets[0].createAuthWitness(messageHash);
        await wallets[1].addAuthWitness(witness);
        // docs:end:authwit_transfer_example

        // Perform the transfer
        const tx = action.send();
        const receipt = await tx.wait();
        expect(receipt.status).toBe(TxStatus.MINED);
        tokenSim.transferPrivate(accounts[0].address, accounts[1].address, amount);

        // Perform the transfer again, should fail
        const txReplay = asset
          .withWallet(wallets[1])
          .methods.transfer(accounts[0].address, accounts[1].address, amount, nonce)
          .send();
        await expect(txReplay.wait()).rejects.toThrowError('Transaction ');
      });

      describe('failure cases', () => {
        it('transfer more than balance', async () => {
          const balance0 = await asset.methods.balance_of_private(accounts[0].address).view();
          const amount = balance0 + 1n;
          expect(amount).toBeGreaterThan(0n);
          await expect(
            asset.methods.transfer(accounts[0].address, accounts[1].address, amount, 0).simulate(),
          ).rejects.toThrowError('Assertion failed: Balance too low');
        });

        it('transfer on behalf of self with non-zero nonce', async () => {
          const balance0 = await asset.methods.balance_of_private(accounts[0].address).view();
          const amount = balance0 - 1n;
          expect(amount).toBeGreaterThan(0n);
          await expect(
            asset.methods.transfer(accounts[0].address, accounts[1].address, amount, 1).simulate(),
          ).rejects.toThrowError('Assertion failed: invalid nonce');
        });

        it('transfer more than balance on behalf of other', async () => {
          const balance0 = await asset.methods.balance_of_private(accounts[0].address).view();
          const balance1 = await asset.methods.balance_of_private(accounts[1].address).view();
          const amount = balance0 + 1n;
          const nonce = Fr.random();
          expect(amount).toBeGreaterThan(0n);

          // We need to compute the message we want to sign and add it to the wallet as approved
          const action = asset
            .withWallet(wallets[1])
            .methods.transfer(accounts[0].address, accounts[1].address, amount, nonce);
          const messageHash = computeAuthWitMessageHash(accounts[1].address, action.request());

          // Both wallets are connected to same node and PXE so we could just insert directly using
          // await wallet.signAndAddAuthWitness(messageHash, );
          // But doing it in two actions to show the flow.
          const witness = await wallets[0].createAuthWitness(messageHash);
          await wallets[1].addAuthWitness(witness);

          // Perform the transfer
          await expect(action.simulate()).rejects.toThrowError('Assertion failed: Balance too low');
          expect(await asset.methods.balance_of_private(accounts[0].address).view()).toEqual(balance0);
          expect(await asset.methods.balance_of_private(accounts[1].address).view()).toEqual(balance1);
        });

        it('transfer on behalf of other without approval', async () => {
          const balance0 = await asset.methods.balance_of_private(accounts[0].address).view();
          const amount = balance0 / 2n;
          const nonce = Fr.random();
          expect(amount).toBeGreaterThan(0n);

          // We need to compute the message we want to sign and add it to the wallet as approved
          const action = asset
            .withWallet(wallets[1])
            .methods.transfer(accounts[0].address, accounts[1].address, amount, nonce);
          const messageHash = computeAuthWitMessageHash(accounts[1].address, action.request());

          await expect(action.simulate()).rejects.toThrowError(
            `Unknown auth witness for message hash 0x${messageHash.toString('hex')}`,
          );
        });

        it('transfer on behalf of other, wrong designated caller', async () => {
          const balance0 = await asset.methods.balance_of_private(accounts[0].address).view();
          const amount = balance0 / 2n;
          const nonce = Fr.random();
          expect(amount).toBeGreaterThan(0n);

          // We need to compute the message we want to sign and add it to the wallet as approved
          const action = asset
            .withWallet(wallets[2])
            .methods.transfer(accounts[0].address, accounts[1].address, amount, nonce);
          const messageHash = computeAuthWitMessageHash(accounts[1].address, action.request());
          const expectedMessageHash = computeAuthWitMessageHash(accounts[2].address, action.request());

          const witness = await wallets[0].createAuthWitness(messageHash);
          await wallets[2].addAuthWitness(witness);

          await expect(action.simulate()).rejects.toThrowError(
            `Unknown auth witness for message hash 0x${expectedMessageHash.toString('hex')}`,
          );
          expect(await asset.methods.balance_of_private(accounts[0].address).view()).toEqual(balance0);
        });
      });
    });
  });

  describe('Shielding (shield + redeem_shield)', () => {
    const secret = Fr.random();
    let secretHash: Fr;

    beforeAll(() => {
      secretHash = computeMessageSecretHash(secret);
    });

    it('on behalf of self', async () => {
      const balancePub = await asset.methods.balance_of_public(accounts[0].address).view();
      const amount = balancePub / 2n;
      expect(amount).toBeGreaterThan(0n);

      const tx = asset.methods.shield(accounts[0].address, amount, secretHash, 0).send();
      const receipt = await tx.wait();
      expect(receipt.status).toBe(TxStatus.MINED);

      tokenSim.shield(accounts[0].address, amount);
      await tokenSim.check();

      // Redeem it
      await addPendingShieldNoteToPXE(0, amount, secretHash, receipt.txHash);
      const txClaim = asset.methods.redeem_shield(accounts[0].address, amount, secret).send();
      const receiptClaim = await txClaim.wait();
      expect(receiptClaim.status).toBe(TxStatus.MINED);

      tokenSim.redeemShield(accounts[0].address, amount);
    });

    it('on behalf of other', async () => {
      const balancePub = await asset.methods.balance_of_public(accounts[0].address).view();
      const amount = balancePub / 2n;
      const nonce = Fr.random();
      expect(amount).toBeGreaterThan(0n);

      // We need to compute the message we want to sign and add it to the wallet as approved
      const action = asset.withWallet(wallets[1]).methods.shield(accounts[0].address, amount, secretHash, nonce);
      const messageHash = computeAuthWitMessageHash(accounts[1].address, action.request());
      await wallets[0].setPublicAuth(messageHash, true).send().wait();

      const tx = action.send();
      const receipt = await tx.wait();
      expect(receipt.status).toBe(TxStatus.MINED);

      tokenSim.shield(accounts[0].address, amount);
      await tokenSim.check();

      // Check that replaying the shield should fail!
      const txReplay = asset
        .withWallet(wallets[1])
        .methods.shield(accounts[0].address, amount, secretHash, nonce)
        .send();
      await expect(txReplay.wait()).rejects.toThrowError('Transaction ');

      // Redeem it
      await addPendingShieldNoteToPXE(0, amount, secretHash, receipt.txHash);
      const txClaim = asset.methods.redeem_shield(accounts[0].address, amount, secret).send();
      const receiptClaim = await txClaim.wait();
      expect(receiptClaim.status).toBe(TxStatus.MINED);

      tokenSim.redeemShield(accounts[0].address, amount);
    });

    describe('failure cases', () => {
      it('on behalf of self (more than balance)', async () => {
        const balancePub = await asset.methods.balance_of_public(accounts[0].address).view();
        const amount = balancePub + 1n;
        expect(amount).toBeGreaterThan(0n);

        await expect(asset.methods.shield(accounts[0].address, amount, secretHash, 0).simulate()).rejects.toThrowError(
          'Assertion failed: Underflow',
        );
      });

      it('on behalf of self (invalid nonce)', async () => {
        const balancePub = await asset.methods.balance_of_public(accounts[0].address).view();
        const amount = balancePub + 1n;
        expect(amount).toBeGreaterThan(0n);

        await expect(asset.methods.shield(accounts[0].address, amount, secretHash, 1).simulate()).rejects.toThrowError(
          'Assertion failed: invalid nonce',
        );
      });

      it('on behalf of other (more than balance)', async () => {
        const balancePub = await asset.methods.balance_of_public(accounts[0].address).view();
        const amount = balancePub + 1n;
        const nonce = Fr.random();
        expect(amount).toBeGreaterThan(0n);

        // We need to compute the message we want to sign and add it to the wallet as approved
        const action = asset.withWallet(wallets[1]).methods.shield(accounts[0].address, amount, secretHash, nonce);
        const messageHash = computeAuthWitMessageHash(accounts[1].address, action.request());
        await wallets[0].setPublicAuth(messageHash, true).send().wait();

        await expect(action.simulate()).rejects.toThrowError('Assertion failed: Underflow');
      });

      it('on behalf of other (wrong designated caller)', async () => {
        const balancePub = await asset.methods.balance_of_public(accounts[0].address).view();
        const amount = balancePub + 1n;
        const nonce = Fr.random();
        expect(amount).toBeGreaterThan(0n);

        // We need to compute the message we want to sign and add it to the wallet as approved
        const action = asset.withWallet(wallets[2]).methods.shield(accounts[0].address, amount, secretHash, nonce);
        const messageHash = computeAuthWitMessageHash(accounts[1].address, action.request());
        await wallets[0].setPublicAuth(messageHash, true).send().wait();

        await expect(action.simulate()).rejects.toThrowError('Assertion failed: Message not authorized by account');
      });

      it('on behalf of other (without approval)', async () => {
        const balance = await asset.methods.balance_of_public(accounts[0].address).view();
        const amount = balance / 2n;
        const nonce = Fr.random();
        expect(amount).toBeGreaterThan(0n);

        await expect(
          asset.withWallet(wallets[1]).methods.shield(accounts[0].address, amount, secretHash, nonce).simulate(),
        ).rejects.toThrowError(`Assertion failed: Message not authorized by account`);
      });
    });
  });

  describe('Unshielding', () => {
    it('on behalf of self', async () => {
      const balancePriv = await asset.methods.balance_of_private(accounts[0].address).view();
      const amount = balancePriv / 2n;
      expect(amount).toBeGreaterThan(0n);

      const tx = asset.methods.unshield(accounts[0].address, accounts[0].address, amount, 0).send();
      const receipt = await tx.wait();
      expect(receipt.status).toBe(TxStatus.MINED);

      tokenSim.unshield(accounts[0].address, accounts[0].address, amount);
    });

    it('on behalf of other', async () => {
      const balancePriv0 = await asset.methods.balance_of_private(accounts[0].address).view();
      const amount = balancePriv0 / 2n;
      const nonce = Fr.random();
      expect(amount).toBeGreaterThan(0n);

      // We need to compute the message we want to sign and add it to the wallet as approved
      const action = asset
        .withWallet(wallets[1])
        .methods.unshield(accounts[0].address, accounts[1].address, amount, nonce);
      const messageHash = computeAuthWitMessageHash(accounts[1].address, action.request());

      // Both wallets are connected to same node and PXE so we could just insert directly using
      // await wallet.signAndAddAuthWitness(messageHash, );
      // But doing it in two actions to show the flow.
      const witness = await wallets[0].createAuthWitness(messageHash);
      await wallets[1].addAuthWitness(witness);

      const tx = action.send();
      const receipt = await tx.wait();
      expect(receipt.status).toBe(TxStatus.MINED);
      tokenSim.unshield(accounts[0].address, accounts[1].address, amount);

      // Perform the transfer again, should fail
      const txReplay = asset
        .withWallet(wallets[1])
        .methods.unshield(accounts[0].address, accounts[1].address, amount, nonce)
        .send();
      await expect(txReplay.wait()).rejects.toThrowError('Transaction ');
    });

    describe('failure cases', () => {
      it('on behalf of self (more than balance)', async () => {
        const balancePriv = await asset.methods.balance_of_private(accounts[0].address).view();
        const amount = balancePriv + 1n;
        expect(amount).toBeGreaterThan(0n);

        await expect(
          asset.methods.unshield(accounts[0].address, accounts[0].address, amount, 0).simulate(),
        ).rejects.toThrowError('Assertion failed: Balance too low');
      });

      it('on behalf of self (invalid nonce)', async () => {
        const balancePriv = await asset.methods.balance_of_private(accounts[0].address).view();
        const amount = balancePriv + 1n;
        expect(amount).toBeGreaterThan(0n);

        await expect(
          asset.methods.unshield(accounts[0].address, accounts[0].address, amount, 1).simulate(),
        ).rejects.toThrowError('Assertion failed: invalid nonce');
      });

      it('on behalf of other (more than balance)', async () => {
        const balancePriv0 = await asset.methods.balance_of_private(accounts[0].address).view();
        const amount = balancePriv0 + 2n;
        const nonce = Fr.random();
        expect(amount).toBeGreaterThan(0n);

        // We need to compute the message we want to sign and add it to the wallet as approved
        const action = asset
          .withWallet(wallets[1])
          .methods.unshield(accounts[0].address, accounts[1].address, amount, nonce);
        const messageHash = computeAuthWitMessageHash(accounts[1].address, action.request());

        // Both wallets are connected to same node and PXE so we could just insert directly using
        // await wallet.signAndAddAuthWitness(messageHash, );
        // But doing it in two actions to show the flow.
        const witness = await wallets[0].createAuthWitness(messageHash);
        await wallets[1].addAuthWitness(witness);

        await expect(action.simulate()).rejects.toThrowError('Assertion failed: Balance too low');
      });

      it('on behalf of other (invalid designated caller)', async () => {
        const balancePriv0 = await asset.methods.balance_of_private(accounts[0].address).view();
        const amount = balancePriv0 + 2n;
        const nonce = Fr.random();
        expect(amount).toBeGreaterThan(0n);

        // We need to compute the message we want to sign and add it to the wallet as approved
        const action = asset
          .withWallet(wallets[2])
          .methods.unshield(accounts[0].address, accounts[1].address, amount, nonce);
        const messageHash = computeAuthWitMessageHash(accounts[1].address, action.request());
        const expectedMessageHash = computeAuthWitMessageHash(accounts[2].address, action.request());

        // Both wallets are connected to same node and PXE so we could just insert directly using
        // await wallet.signAndAddAuthWitness(messageHash, );
        // But doing it in two actions to show the flow.
        const witness = await wallets[0].createAuthWitness(messageHash);
        await wallets[2].addAuthWitness(witness);

        await expect(action.simulate()).rejects.toThrowError(
          `Unknown auth witness for message hash 0x${expectedMessageHash.toString('hex')}`,
        );
      });
    });
  });

  describe('Burn', () => {
    describe('public', () => {
      it('burn less than balance', async () => {
        const balance0 = await asset.methods.balance_of_public(accounts[0].address).view();
        const amount = balance0 / 2n;
        expect(amount).toBeGreaterThan(0n);
        const tx = asset.methods.burn_public(accounts[0].address, amount, 0).send();
        const receipt = await tx.wait();
        expect(receipt.status).toBe(TxStatus.MINED);

        tokenSim.burnPublic(accounts[0].address, amount);
      });

      it('burn on behalf of other', async () => {
        const balance0 = await asset.methods.balance_of_public(accounts[0].address).view();
        const amount = balance0 / 2n;
        expect(amount).toBeGreaterThan(0n);
        const nonce = Fr.random();

        // We need to compute the message we want to sign and add it to the wallet as approved
        const action = asset.withWallet(wallets[1]).methods.burn_public(accounts[0].address, amount, nonce);
        const messageHash = computeAuthWitMessageHash(accounts[1].address, action.request());
        await wallets[0].setPublicAuth(messageHash, true).send().wait();

        const tx = action.send();
        const receipt = await tx.wait();
        expect(receipt.status).toBe(TxStatus.MINED);

        tokenSim.burnPublic(accounts[0].address, amount);

        const burnTx = asset.withWallet(wallets[1]).methods.burn_public(accounts[0].address, amount, nonce).send();
        // Check that the message hash is no longer valid. Need to try to send since nullifiers are handled by sequencer.
        await expect(burnTx.wait()).rejects.toThrowError('Transaction ');
      });

      describe('failure cases', () => {
        it('burn more than balance', async () => {
          const balance0 = await asset.methods.balance_of_public(accounts[0].address).view();
          const amount = balance0 + 1n;
          const nonce = 0;
          await expect(asset.methods.burn_public(accounts[0].address, amount, nonce).simulate()).rejects.toThrowError(
            'Assertion failed: Underflow',
          );
        });

        it('burn on behalf of self with non-zero nonce', async () => {
          const balance0 = await asset.methods.balance_of_public(accounts[0].address).view();
          const amount = balance0 - 1n;
          expect(amount).toBeGreaterThan(0n);
          const nonce = 1;
          await expect(asset.methods.burn_public(accounts[0].address, amount, nonce).simulate()).rejects.toThrowError(
            'Assertion failed: invalid nonce',
          );
        });

        it('burn on behalf of other without "approval"', async () => {
          const balance0 = await asset.methods.balance_of_public(accounts[0].address).view();
          const amount = balance0 + 1n;
          const nonce = Fr.random();
          await expect(
            asset.withWallet(wallets[1]).methods.burn_public(accounts[0].address, amount, nonce).simulate(),
          ).rejects.toThrowError('Assertion failed: Message not authorized by account');
        });

        it('burn more than balance on behalf of other', async () => {
          const balance0 = await asset.methods.balance_of_public(accounts[0].address).view();
          const amount = balance0 + 1n;
          const nonce = Fr.random();
          expect(amount).toBeGreaterThan(0n);

          // We need to compute the message we want to sign and add it to the wallet as approved
          const action = asset.withWallet(wallets[1]).methods.burn_public(accounts[0].address, amount, nonce);
          const messageHash = computeAuthWitMessageHash(accounts[1].address, action.request());
          await wallets[0].setPublicAuth(messageHash, true).send().wait();

          await expect(action.simulate()).rejects.toThrowError('Assertion failed: Underflow');
        });

        it('burn on behalf of other, wrong designated caller', async () => {
          const balance0 = await asset.methods.balance_of_public(accounts[0].address).view();
          const amount = balance0 + 2n;
          const nonce = Fr.random();
          expect(amount).toBeGreaterThan(0n);

          // We need to compute the message we want to sign and add it to the wallet as approved
          const action = asset.withWallet(wallets[1]).methods.burn_public(accounts[0].address, amount, nonce);
          const messageHash = computeAuthWitMessageHash(accounts[0].address, action.request());
          await wallets[0].setPublicAuth(messageHash, true).send().wait();

          await expect(
            asset.withWallet(wallets[1]).methods.burn_public(accounts[0].address, amount, nonce).simulate(),
          ).rejects.toThrowError('Assertion failed: Message not authorized by account');
        });
      });
    });

    describe('private', () => {
      it('burn less than balance', async () => {
        const balance0 = await asset.methods.balance_of_private(accounts[0].address).view();
        const amount = balance0 / 2n;
        expect(amount).toBeGreaterThan(0n);
        const tx = asset.methods.burn(accounts[0].address, amount, 0).send();
        const receipt = await tx.wait();
        expect(receipt.status).toBe(TxStatus.MINED);
        tokenSim.burnPrivate(accounts[0].address, amount);
      });

      it('burn on behalf of other', async () => {
        const balance0 = await asset.methods.balance_of_private(accounts[0].address).view();
        const amount = balance0 / 2n;
        const nonce = Fr.random();
        expect(amount).toBeGreaterThan(0n);

        // We need to compute the message we want to sign and add it to the wallet as approved
        const action = asset.withWallet(wallets[1]).methods.burn(accounts[0].address, amount, nonce);
        const messageHash = computeAuthWitMessageHash(accounts[1].address, action.request());

        // Both wallets are connected to same node and PXE so we could just insert directly using
        // await wallet.signAndAddAuthWitness(messageHash, );
        // But doing it in two actions to show the flow.
        const witness = await wallets[0].createAuthWitness(messageHash);
        await wallets[1].addAuthWitness(witness);

        const tx = asset.withWallet(wallets[1]).methods.burn(accounts[0].address, amount, nonce).send();
        const receipt = await tx.wait();
        expect(receipt.status).toBe(TxStatus.MINED);
        tokenSim.burnPrivate(accounts[0].address, amount);

        // Perform the transfer again, should fail
        const txReplay = asset.withWallet(wallets[1]).methods.burn(accounts[0].address, amount, nonce).send();
        await expect(txReplay.wait()).rejects.toThrowError('Transaction ');
      });

      describe('failure cases', () => {
        it('burn more than balance', async () => {
          const balance0 = await asset.methods.balance_of_private(accounts[0].address).view();
          const amount = balance0 + 1n;
          expect(amount).toBeGreaterThan(0n);
          await expect(asset.methods.burn(accounts[0].address, amount, 0).simulate()).rejects.toThrowError(
            'Assertion failed: Balance too low',
          );
        });

        it('burn on behalf of self with non-zero nonce', async () => {
          const balance0 = await asset.methods.balance_of_private(accounts[0].address).view();
          const amount = balance0 - 1n;
          expect(amount).toBeGreaterThan(0n);
          await expect(asset.methods.burn(accounts[0].address, amount, 1).simulate()).rejects.toThrowError(
            'Assertion failed: invalid nonce',
          );
        });

        it('burn more than balance on behalf of other', async () => {
          const balance0 = await asset.methods.balance_of_private(accounts[0].address).view();
          const amount = balance0 + 1n;
          const nonce = Fr.random();
          expect(amount).toBeGreaterThan(0n);

          // We need to compute the message we want to sign and add it to the wallet as approved
          const action = asset.withWallet(wallets[1]).methods.burn(accounts[0].address, amount, nonce);
          const messageHash = computeAuthWitMessageHash(accounts[1].address, action.request());

          // Both wallets are connected to same node and PXE so we could just insert directly using
          // await wallet.signAndAddAuthWitness(messageHash, );
          // But doing it in two actions to show the flow.
          const witness = await wallets[0].createAuthWitness(messageHash);
          await wallets[1].addAuthWitness(witness);

          await expect(action.simulate()).rejects.toThrowError('Assertion failed: Balance too low');
        });

        it('burn on behalf of other without approval', async () => {
          const balance0 = await asset.methods.balance_of_private(accounts[0].address).view();
          const amount = balance0 / 2n;
          const nonce = Fr.random();
          expect(amount).toBeGreaterThan(0n);

          // We need to compute the message we want to sign and add it to the wallet as approved
          const action = asset.withWallet(wallets[1]).methods.burn(accounts[0].address, amount, nonce);
          const messageHash = computeAuthWitMessageHash(accounts[1].address, action.request());

          await expect(action.simulate()).rejects.toThrowError(
            `Unknown auth witness for message hash 0x${messageHash.toString('hex')}`,
          );
        });

        it('on behalf of other (invalid designated caller)', async () => {
          const balancePriv0 = await asset.methods.balance_of_private(accounts[0].address).view();
          const amount = balancePriv0 + 2n;
          const nonce = Fr.random();
          expect(amount).toBeGreaterThan(0n);

          // We need to compute the message we want to sign and add it to the wallet as approved
          const action = asset.withWallet(wallets[2]).methods.burn(accounts[0].address, amount, nonce);
          const messageHash = computeAuthWitMessageHash(accounts[1].address, action.request());
          const expectedMessageHash = computeAuthWitMessageHash(accounts[2].address, action.request());

          const witness = await wallets[0].createAuthWitness(messageHash);
          await wallets[2].addAuthWitness(witness);

          await expect(action.simulate()).rejects.toThrowError(
            `Unknown auth witness for message hash 0x${expectedMessageHash.toString('hex')}`,
          );
        });
      });
    });
  });
});<|MERGE_RESOLUTION|>--- conflicted
+++ resolved
@@ -13,12 +13,8 @@
   computeAuthWitMessageHash,
   computeMessageSecretHash,
   createDebugLogger,
-<<<<<<< HEAD
-  getSandboxAccountsWallets,
-=======
   createPXEClient,
   waitForSandbox,
->>>>>>> 362f4d8b
 } from '@aztec/aztec.js';
 
 import { getSandboxAccountsWallets } from '@aztec/accounts/testing';
