contract Blank {
    use dep::aztec::{
        abi,
        oracle::{
            get_public_key::get_public_key,
        }
    };
    use dep::protocol_types::address::AztecAddress;

    #[aztec(private)]
    fn constructor() {}

    #[aztec(private)]
<<<<<<< HEAD
    fn getPublicKey(address: AztecAddress) -> [Field; 2] {
=======
    fn getPublicKey(address: Field) -> [Field; 2] {
>>>>>>> bd5614c2
        let pub_key = get_public_key(address);

        [pub_key.x, pub_key.y]
    }

    // A function which needs to be implemented by every contract working with storage. Replace it's content with your
    // own logic once you start working with private storage.
    // TODO: Remove this placeholder once https://github.com/AztecProtocol/aztec-packages/issues/2918 is implemented.
    unconstrained fn compute_note_hash_and_nullifier(
        contract_address: Field,
        nonce: Field,
        storage_slot: Field,
        serialized_note: [Field; 0]
<<<<<<< HEAD
    ) -> [Field; 4] {
=======
    ) -> pub [Field; 4] {
>>>>>>> bd5614c2
        [0, 0, 0, 0]
    }
}<|MERGE_RESOLUTION|>--- conflicted
+++ resolved
@@ -11,11 +11,7 @@
     fn constructor() {}
 
     #[aztec(private)]
-<<<<<<< HEAD
     fn getPublicKey(address: AztecAddress) -> [Field; 2] {
-=======
-    fn getPublicKey(address: Field) -> [Field; 2] {
->>>>>>> bd5614c2
         let pub_key = get_public_key(address);
 
         [pub_key.x, pub_key.y]
@@ -29,11 +25,7 @@
         nonce: Field,
         storage_slot: Field,
         serialized_note: [Field; 0]
-<<<<<<< HEAD
-    ) -> [Field; 4] {
-=======
     ) -> pub [Field; 4] {
->>>>>>> bd5614c2
         [0, 0, 0, 0]
     }
 }