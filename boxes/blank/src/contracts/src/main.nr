contract Blank {
    use dep::aztec::{
        protocol_types::address::AztecAddress,
        state_vars::{singleton::Singleton, map::Map},
        context::{PrivateContext, PublicContext, Context},
        note::{
            utils as note_utils,
            note_interface::NoteInterface,
            note_header::NoteHeader,
        },
    };

    use dep::value_note::value_note::{ValueNote, VALUE_NOTE_LEN};

    struct Storage {
        numbers: Map<AztecAddress, Singleton<ValueNote>>,
    }
    
    #[aztec(private)]
    fn constructor(number: Field, owner: AztecAddress) {
        let numbers = storage.numbers;
        let mut new_number = ValueNote::new(number, owner);
        numbers.at(owner).initialize(&mut new_number, true);
    }

    #[aztec(private)]
    fn setNumber(number: Field, owner: AztecAddress) {
        let numbers = storage.numbers;
        let mut new_number = ValueNote::new(number, owner);
        numbers.at(owner).replace(&mut new_number, true);
    }

    unconstrained fn getNumber(owner: AztecAddress) -> pub ValueNote {
        let numbers = storage.numbers;
        numbers.at(owner).view_note()
    }
<<<<<<< HEAD

    unconstrained fn compute_note_hash_and_nullifier(
        contract_address: AztecAddress,
        nonce: Field,
        storage_slot: Field,
        note_type_id: Field,
        serialized_note: [Field; VALUE_NOTE_LEN]
    ) -> pub [Field; 4] {
        let note_header = NoteHeader::new(contract_address, nonce, storage_slot);
        note_utils::compute_note_hash_and_nullifier(ValueNote::deserialize_content, note_header, serialized_note)
    }
=======
>>>>>>> acc27b1b
}<|MERGE_RESOLUTION|>--- conflicted
+++ resolved
@@ -34,18 +34,4 @@
         let numbers = storage.numbers;
         numbers.at(owner).view_note()
     }
-<<<<<<< HEAD
-
-    unconstrained fn compute_note_hash_and_nullifier(
-        contract_address: AztecAddress,
-        nonce: Field,
-        storage_slot: Field,
-        note_type_id: Field,
-        serialized_note: [Field; VALUE_NOTE_LEN]
-    ) -> pub [Field; 4] {
-        let note_header = NoteHeader::new(contract_address, nonce, storage_slot);
-        note_utils::compute_note_hash_and_nullifier(ValueNote::deserialize_content, note_header, serialized_note)
-    }
-=======
->>>>>>> acc27b1b
 }