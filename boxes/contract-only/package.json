--- conflicted
+++ resolved
@@ -35,11 +35,7 @@
     "rootDir": "./"
   },
   "devDependencies": {
-<<<<<<< HEAD
-    "@playwright/test": "1.49.0",
-=======
     "@playwright/test": "1.50.0",
->>>>>>> 1c7d2089
     "@types/jest": "^29.5.0",
     "@types/node": "^20.11.17",
     "copy-webpack-plugin": "^11.0.0",
