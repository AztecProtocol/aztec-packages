--- conflicted
+++ resolved
@@ -1,4 +1,4 @@
-import {
+∫import {
   Fr,
   createLogger,
   createAztecNodeClient,
@@ -20,11 +20,7 @@
   type ContractArtifact,
   getDefaultInitializer,
 } from '@aztec/stdlib/abi';
-<<<<<<< HEAD
 import { getInitialTestAccountsData } from '@aztec/accounts/testing';
-=======
-import { getInitialTestAccounts } from '@aztec/accounts/testing';
->>>>>>> a99e6090
 
 const PROVER_ENABLED = true;
 
