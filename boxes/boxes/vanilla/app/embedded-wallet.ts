--- conflicted
+++ resolved
@@ -20,11 +20,7 @@
   type ContractArtifact,
   getDefaultInitializer,
 } from '@aztec/stdlib/abi';
-<<<<<<< HEAD
 import { getInitialTestAccountsData } from '@aztec/accounts/testing';
-=======
-import { getInitialTestAccounts } from '@aztec/accounts/testing';
->>>>>>> 59226336
 
 const PROVER_ENABLED = true;
 
