import { Fr, Wallet, createPXEClient } from '@aztec/aztec.js';

import { getDeployedTestAccountsWallets } from '@aztec/accounts/testing';
import { VanillaContract } from '../artifacts/Vanilla';

<<<<<<< HEAD
const pxe = createPXEClient(process.env.PXE_URL || 'http://localhost:8080');

let contract: any = null;
let wallet: Wallet | null = null;

=======
>>>>>>> 7e3a38ec
const setWait = (state: boolean): void =>
  document.querySelectorAll('*').forEach((e: HTMLElement & HTMLButtonElement) => {
    e.style.cursor = state ? 'wait' : 'default';
    e.disabled = state;
  });

let contract: any = null;
let wallet: Wallet | null = null;
let account: AccountManager = null;

document.querySelector('#deploy').addEventListener('click', async ({ target }: any) => {
  setWait(true);
<<<<<<< HEAD
  wallet = (await getDeployedTestAccountsWallets(pxe))[0];
  if (!wallet) {
    alert('Wallet not found. Please connect the app to a testing environment with deployed and funded test accounts.');
  }

=======
  wallet = await account.register();
>>>>>>> 7e3a38ec
  contract = await VanillaContract.deploy(wallet, Fr.random(), wallet.getCompleteAddress().address)
    .send({ contractAddressSalt: Fr.random() })
    .deployed();
  alert(`Contract deployed at ${contract.address}`);

  target.hidden = true;
  document.querySelectorAll('#get, #set').forEach((e: HTMLButtonElement & HTMLFormElement) => (e.hidden = false));
  setWait(false);
});

document.querySelector('#set').addEventListener('submit', async (e: Event) => {
  e.preventDefault();
  setWait(true);

  const { value } = document.querySelector('#number') as HTMLInputElement;
  const { address: owner } = wallet.getCompleteAddress();
  await contract.methods.setNumber(parseInt(value), owner).send().wait();

  setWait(false);
  alert('Number set!');
});

document.querySelector('#get').addEventListener('click', async () => {
  const viewTxReceipt = await contract.methods.getNumber(wallet.getCompleteAddress().address).simulate();
  alert(`Number is: ${viewTxReceipt.value}`);
});

const secretKey = Fr.random();
const pxe = createPXEClient(process.env.PXE_URL || 'http://localhost:8080');

const encryptionPrivateKey = deriveMasterIncomingViewingSecretKey(secretKey);
account = await AccountManager.create(pxe, secretKey, new SingleKeyAccountContract(encryptionPrivateKey));
(document.querySelector('#deploy') as HTMLButtonElement).hidden = false;<|MERGE_RESOLUTION|>--- conflicted
+++ resolved
@@ -3,35 +3,25 @@
 import { getDeployedTestAccountsWallets } from '@aztec/accounts/testing';
 import { VanillaContract } from '../artifacts/Vanilla';
 
-<<<<<<< HEAD
 const pxe = createPXEClient(process.env.PXE_URL || 'http://localhost:8080');
 
 let contract: any = null;
 let wallet: Wallet | null = null;
 
-=======
->>>>>>> 7e3a38ec
 const setWait = (state: boolean): void =>
   document.querySelectorAll('*').forEach((e: HTMLElement & HTMLButtonElement) => {
     e.style.cursor = state ? 'wait' : 'default';
     e.disabled = state;
   });
 
-let contract: any = null;
-let wallet: Wallet | null = null;
-let account: AccountManager = null;
-
 document.querySelector('#deploy').addEventListener('click', async ({ target }: any) => {
   setWait(true);
-<<<<<<< HEAD
+
   wallet = (await getDeployedTestAccountsWallets(pxe))[0];
   if (!wallet) {
     alert('Wallet not found. Please connect the app to a testing environment with deployed and funded test accounts.');
   }
 
-=======
-  wallet = await account.register();
->>>>>>> 7e3a38ec
   contract = await VanillaContract.deploy(wallet, Fr.random(), wallet.getCompleteAddress().address)
     .send({ contractAddressSalt: Fr.random() })
     .deployed();
@@ -59,9 +49,4 @@
   alert(`Number is: ${viewTxReceipt.value}`);
 });
 
-const secretKey = Fr.random();
-const pxe = createPXEClient(process.env.PXE_URL || 'http://localhost:8080');
-
-const encryptionPrivateKey = deriveMasterIncomingViewingSecretKey(secretKey);
-account = await AccountManager.create(pxe, secretKey, new SingleKeyAccountContract(encryptionPrivateKey));
 (document.querySelector('#deploy') as HTMLButtonElement).hidden = false;