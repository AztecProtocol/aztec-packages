import {
  AztecNode,
  Fr,
  createLogger,
  deriveMasterIncomingViewingSecretKey,
} from "@aztec/aztec.js";
import { BoxReactContractArtifact } from "../artifacts/BoxReact";
import { AccountManager } from "@aztec/aztec.js/account";
import { SingleKeyAccountContract } from "@aztec/accounts/single_key";
import { createAztecNodeClient } from "@aztec/aztec.js";
import { PXEService } from "@aztec/pxe/service";
import { PXEServiceConfig, getPXEServiceConfig } from "@aztec/pxe/config";
import { KVPxeDatabase } from "@aztec/pxe/database";
import { KeyStore } from "@aztec/key-store";
import { PrivateKernelProver } from "@aztec/circuit-types";
import { L2TipsStore } from "@aztec/kv-store/stores";
import { createStore } from "@aztec/kv-store/indexeddb";
import { BBWasmPrivateKernelProver } from "@aztec/bb-prover/wasm";

import createDebug from "debug";

const SECRET_KEY = Fr.random();

createDebug.enable("*");

export class PrivateEnv {
  pxe;
  accountContract;
  account: AccountManager;

  constructor(private secretKey: Fr, private nodeURL: string) {}

  async init() {
    const config = getPXEServiceConfig();
    config.dataDirectory = "pxe";
    const aztecNode = await createAztecNodeClient(this.nodeURL);
    const proofCreator = new BBWasmPrivateKernelProver(16);
    this.pxe = await this.createPXEService(aztecNode, config, proofCreator);
    const encryptionPrivateKey = deriveMasterIncomingViewingSecretKey(
      this.secretKey
    );
    this.accountContract = new SingleKeyAccountContract(encryptionPrivateKey);
    this.account = new AccountManager(
      this.pxe,
      this.secretKey,
      this.accountContract
    );
  }

  async createPXEService(
    aztecNode: AztecNode,
    config: PXEServiceConfig,
    proofCreator?: PrivateKernelProver
  ) {
    const l1Contracts = await aztecNode.getL1ContractAddresses();
    const configWithContracts = {
      ...config,
      l1Contracts,
    } as PXEServiceConfig;

    const store = await createStore(
      "pxe_data",
      configWithContracts,
<<<<<<< HEAD
      createLogger("aztec:pxe:data:indexeddb"),
=======
      createLogger("pxe:data:indexeddb")
>>>>>>> 804839c7
    );

    const keyStore = new KeyStore(store);

    const db = await KVPxeDatabase.create(store);
    const tips = new L2TipsStore(store, "pxe");

    const server = new PXEService(
      keyStore,
      aztecNode,
      db,
      tips,
      proofCreator,
      config
    );
    await server.start();
    return server;
  }

  async getWallet() {
    // taking advantage that register is no-op if already registered
    return await this.account.register();
  }
}

export const deployerEnv = new PrivateEnv(
  SECRET_KEY,
  process.env.PXE_URL || "http://localhost:8080"
);

const IGNORE_FUNCTIONS = [
  "constructor",
  "compute_note_hash_and_optionally_a_nullifier",
  "sync_notes",
];
export const filteredInterface = BoxReactContractArtifact.functions.filter(
  (f) => !IGNORE_FUNCTIONS.includes(f.name)
);<|MERGE_RESOLUTION|>--- conflicted
+++ resolved
@@ -28,7 +28,10 @@
   accountContract;
   account: AccountManager;
 
-  constructor(private secretKey: Fr, private nodeURL: string) {}
+  constructor(
+    private secretKey: Fr,
+    private nodeURL: string,
+  ) {}
 
   async init() {
     const config = getPXEServiceConfig();
@@ -37,20 +40,20 @@
     const proofCreator = new BBWasmPrivateKernelProver(16);
     this.pxe = await this.createPXEService(aztecNode, config, proofCreator);
     const encryptionPrivateKey = deriveMasterIncomingViewingSecretKey(
-      this.secretKey
+      this.secretKey,
     );
     this.accountContract = new SingleKeyAccountContract(encryptionPrivateKey);
     this.account = new AccountManager(
       this.pxe,
       this.secretKey,
-      this.accountContract
+      this.accountContract,
     );
   }
 
   async createPXEService(
     aztecNode: AztecNode,
     config: PXEServiceConfig,
-    proofCreator?: PrivateKernelProver
+    proofCreator?: PrivateKernelProver,
   ) {
     const l1Contracts = await aztecNode.getL1ContractAddresses();
     const configWithContracts = {
@@ -61,11 +64,7 @@
     const store = await createStore(
       "pxe_data",
       configWithContracts,
-<<<<<<< HEAD
-      createLogger("aztec:pxe:data:indexeddb"),
-=======
-      createLogger("pxe:data:indexeddb")
->>>>>>> 804839c7
+      createLogger("pxe:data:indexeddb"),
     );
 
     const keyStore = new KeyStore(store);
@@ -79,7 +78,7 @@
       db,
       tips,
       proofCreator,
-      config
+      config,
     );
     await server.start();
     return server;
@@ -93,7 +92,7 @@
 
 export const deployerEnv = new PrivateEnv(
   SECRET_KEY,
-  process.env.PXE_URL || "http://localhost:8080"
+  process.env.PXE_URL || "http://localhost:8080",
 );
 
 const IGNORE_FUNCTIONS = [
@@ -102,5 +101,5 @@
   "sync_notes",
 ];
 export const filteredInterface = BoxReactContractArtifact.functions.filter(
-  (f) => !IGNORE_FUNCTIONS.includes(f.name)
+  (f) => !IGNORE_FUNCTIONS.includes(f.name),
 );