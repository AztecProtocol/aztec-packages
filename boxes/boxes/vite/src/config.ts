import { getDeployedTestAccountsWallets } from "@aztec/accounts/testing";
import { createAztecNodeClient, createLogger } from "@aztec/aztec.js";
import { BBWASMLazyPrivateKernelProver } from "@aztec/bb-prover/wasm/lazy";
import { KeyStore } from "@aztec/key-store";
import { createStore } from "@aztec/kv-store/indexeddb";
import { L2TipsStore } from "@aztec/kv-store/stores";
import { PXEServiceConfig, getPXEServiceConfig } from "@aztec/pxe/config";
import { KVPxeDatabase } from "@aztec/pxe/database";
import { PXEService } from "@aztec/pxe/service";
import { WASMSimulator } from "@aztec/simulator/client";
import { BoxReactContractArtifact } from "../artifacts/BoxReact";

<<<<<<< HEAD
process.env = Object.keys(import.meta.env).reduce((acc, key) => {
  acc[key.replace("VITE_", "")] = import.meta.env[key];
  return acc;
}, {});
=======
const SECRET_KEY = Fr.random();
>>>>>>> 61614b1a

export class PrivateEnv {
  pxe;

<<<<<<< HEAD
  constructor(private nodeURL: string) {}
=======
  constructor(private secretKey: Fr) {}
>>>>>>> 61614b1a

  async init() {
    const nodeURL = process.env.AZTEC_NODE_URL ?? "http://localhost:8080";

    const config = getPXEServiceConfig();
    config.dataDirectory = "pxe";
    const aztecNode = await createAztecNodeClient(nodeURL);
    const simulationProvider = new WASMSimulator();
    const proofCreator = new BBWASMLazyPrivateKernelProver(
      simulationProvider,
      16,
    );
    const l1Contracts = await aztecNode.getL1ContractAddresses();
    const configWithContracts = {
      ...config,
      l1Contracts,
    } as PXEServiceConfig;

    const store = await createStore(
      "pxe_data",
      configWithContracts,
      createLogger("pxe:data:idb"),
    );

    const keyStore = new KeyStore(store);

    const db = await KVPxeDatabase.create(store);
    const tips = new L2TipsStore(store, "pxe");

    this.pxe = new PXEService(
      keyStore,
      aztecNode,
      db,
      tips,
      proofCreator,
      simulationProvider,
      config,
    );
    await this.pxe.init();
  }

  async getWallet() {
    const wallet = (await getDeployedTestAccountsWallets(this.pxe))[0];
    if (!wallet) {
      console.error(
        "Wallet not found. Please connect the app to a testing environment with deployed and funded test accounts.",
      );
    }
    return wallet;
  }
}

<<<<<<< HEAD
export const deployerEnv = new PrivateEnv(process.env.AZTEC_NODE_URL);
=======
export const deployerEnv = new PrivateEnv(SECRET_KEY);
>>>>>>> 61614b1a

const IGNORE_FUNCTIONS = [
  "constructor",
  "compute_note_hash_and_optionally_a_nullifier",
  "sync_notes",
];
export const filteredInterface = BoxReactContractArtifact.functions.filter(
  (f) => !IGNORE_FUNCTIONS.includes(f.name),
);<|MERGE_RESOLUTION|>--- conflicted
+++ resolved
@@ -10,23 +10,10 @@
 import { WASMSimulator } from "@aztec/simulator/client";
 import { BoxReactContractArtifact } from "../artifacts/BoxReact";
 
-<<<<<<< HEAD
-process.env = Object.keys(import.meta.env).reduce((acc, key) => {
-  acc[key.replace("VITE_", "")] = import.meta.env[key];
-  return acc;
-}, {});
-=======
-const SECRET_KEY = Fr.random();
->>>>>>> 61614b1a
-
 export class PrivateEnv {
   pxe;
 
-<<<<<<< HEAD
-  constructor(private nodeURL: string) {}
-=======
-  constructor(private secretKey: Fr) {}
->>>>>>> 61614b1a
+  constructor() {}
 
   async init() {
     const nodeURL = process.env.AZTEC_NODE_URL ?? "http://localhost:8080";
@@ -79,11 +66,7 @@
   }
 }
 
-<<<<<<< HEAD
-export const deployerEnv = new PrivateEnv(process.env.AZTEC_NODE_URL);
-=======
-export const deployerEnv = new PrivateEnv(SECRET_KEY);
->>>>>>> 61614b1a
+export const deployerEnv = new PrivateEnv();
 
 const IGNORE_FUNCTIONS = [
   "constructor",
