import { createPXEClient } from '@aztec/aztec.js';
import { BoxReactContractArtifact } from '../artifacts/BoxReact';
import { getDeployedTestAccountsWallets } from '@aztec/accounts/testing';

export class PrivateEnv {
<<<<<<< HEAD
  pxe;

  constructor(private pxeURL: string) {
    this.pxe = createPXEClient(this.pxeURL);
  }

  async getWallet() {
    const wallet = (await getDeployedTestAccountsWallets(this.pxe))[0];
    if (!wallet) {
      console.error(
        'Wallet not found. Please connect the app to a testing environment with deployed and funded test accounts.',
      );
    }
    return wallet;
  }
}

export const deployerEnv = new PrivateEnv(process.env.PXE_URL || 'http://localhost:8080');
=======
  private constructor(private accountManager: AccountManager) {}

  static async create(secretKey: Fr, pxeURL: string) {
    const pxe = createPXEClient(pxeURL);
    const encryptionPrivateKey = deriveMasterIncomingViewingSecretKey(secretKey);
    const accountContract = new SingleKeyAccountContract(encryptionPrivateKey);
    const accountManager = await AccountManager.create(pxe, secretKey, accountContract);

    return new PrivateEnv(accountManager);
  }

  async getWallet() {
    // taking advantage that register is no-op if already registered
    return await this.accountManager.register();
  }
}

export const deployerEnv = await PrivateEnv.create(SECRET_KEY, process.env.PXE_URL || 'http://localhost:8080');
>>>>>>> f589c90b

const IGNORE_FUNCTIONS = ['constructor', 'compute_note_hash_and_optionally_a_nullifier'];
export const filteredInterface = BoxReactContractArtifact.functions.filter(f => !IGNORE_FUNCTIONS.includes(f.name));<|MERGE_RESOLUTION|>--- conflicted
+++ resolved
@@ -1,13 +1,13 @@
-import { createPXEClient } from '@aztec/aztec.js';
+import { createPXEClient, PXE } from '@aztec/aztec.js';
 import { BoxReactContractArtifact } from '../artifacts/BoxReact';
 import { getDeployedTestAccountsWallets } from '@aztec/accounts/testing';
 
 export class PrivateEnv {
-<<<<<<< HEAD
-  pxe;
+  private constructor(private pxe: PXE) {}
 
-  constructor(private pxeURL: string) {
-    this.pxe = createPXEClient(this.pxeURL);
+  static async create(pxeURL: string) {
+    const pxe = createPXEClient(pxeURL);
+    return new PrivateEnv(pxe);
   }
 
   async getWallet() {
@@ -21,27 +21,7 @@
   }
 }
 
-export const deployerEnv = new PrivateEnv(process.env.PXE_URL || 'http://localhost:8080');
-=======
-  private constructor(private accountManager: AccountManager) {}
-
-  static async create(secretKey: Fr, pxeURL: string) {
-    const pxe = createPXEClient(pxeURL);
-    const encryptionPrivateKey = deriveMasterIncomingViewingSecretKey(secretKey);
-    const accountContract = new SingleKeyAccountContract(encryptionPrivateKey);
-    const accountManager = await AccountManager.create(pxe, secretKey, accountContract);
-
-    return new PrivateEnv(accountManager);
-  }
-
-  async getWallet() {
-    // taking advantage that register is no-op if already registered
-    return await this.accountManager.register();
-  }
-}
-
-export const deployerEnv = await PrivateEnv.create(SECRET_KEY, process.env.PXE_URL || 'http://localhost:8080');
->>>>>>> f589c90b
+export const deployerEnv = await PrivateEnv.create(process.env.PXE_URL || 'http://localhost:8080');
 
 const IGNORE_FUNCTIONS = ['constructor', 'compute_note_hash_and_optionally_a_nullifier'];
 export const filteredInterface = BoxReactContractArtifact.functions.filter(f => !IGNORE_FUNCTIONS.includes(f.name));