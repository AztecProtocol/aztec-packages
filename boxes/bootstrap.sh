--- conflicted
+++ resolved
@@ -8,19 +8,13 @@
 export AZTEC_NARGO=$PWD/../aztec-nargo/compile_then_postprocess.sh
 export AZTEC_BUILDER=$PWD/../yarn-project/builder/aztec-builder-dest
 
-<<<<<<< HEAD
 HASH=$($ci3/cache/content_hash ../noir/.rebuild_patterns* \
   ../noir-projects/.rebuild_patterns \
   ../{avm-transpiler,l1-contracts,yarn-project}/.rebuild_patterns \
   ../barretenberg/*/.rebuild_patterns)
 
+denoise "yarn && yarn build"
 if $ci3/cache/should_run "boxes-test-$HASH"; then
-  parallel --timeout 5m --verbose \
-=======
-denoise "yarn && yarn build"
-
-if $ci3/base/is_test; then
   parallel --timeout 5m --verbose --halt now,fail=1 \
->>>>>>> e96b0520
       BOX={} docker compose -p {} up --exit-code-from=boxes --force-recreate ::: vanilla react
 fi