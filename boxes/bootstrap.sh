--- conflicted
+++ resolved
@@ -81,27 +81,13 @@
   fi
 
   if git rev-parse "$tag_name" >/dev/null 2>&1; then
-<<<<<<< HEAD
-    echo "Tag $tag_name already exists. Skipping tag creation."
-=======
     echo "Tag $tag_name already exists. Skipping release."
->>>>>>> 14b9df88
   else
     git add .
     git commit -m "Release $tag_name." >/dev/null
     git tag -a "$tag_name" -m "Release $tag_name."
     do_or_dryrun git push origin "$branch_name" --quiet
     do_or_dryrun git push origin --quiet --force "$tag_name" --tags
-<<<<<<< HEAD
-  fi
-
-  # CI needs to authenticate from GITHUB_TOKEN.
-  gh auth setup-git &>/dev/null || true
-
-  do_or_dryrun git push origin "$branch_name" --quiet
-  do_or_dryrun git push origin --quiet --force "$tag_name" --tags
-=======
->>>>>>> 14b9df88
 
     echo "Release complete ($tag_name) on branch $branch_name."
   fi
