--- conflicted
+++ resolved
@@ -10,14 +10,9 @@
   "scripts": {
     "build": "yarn clean && yarn noir:build",
     "clean": "rm -rf ./dest src/target",
-<<<<<<< HEAD
     "noir:build": "cd src && ../../../noir/noir-repo/target/release/nargo compile --silence-warnings",
+    "noir:format": "cd src && ../../../noir/noir-repo/target/release/nargo fmt",
     "test": "cd src && ../../../noir/noir-repo/target/release/nargo test --silence-warnings"
-=======
-    "noir:build": "cd src && ../../../noir/target/release/nargo compile --silence-warnings",
-    "noir:format": "cd src && ../../../noir/target/release/nargo fmt",
-    "test": "cd src && ../../../noir/target/release/nargo test --silence-warnings"
->>>>>>> 707f572a
   },
   "files": [
     "dest",
