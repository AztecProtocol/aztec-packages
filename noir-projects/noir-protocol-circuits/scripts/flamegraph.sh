#!/usr/bin/env bash
set -eu

EXAMPLE_CMD="$0 private_kernel_init rollup_merge"

# Parse global options.
CIRCUIT_NAMES=()
SERVE=false
PORT=5000
ALLOW_NO_CIRCUIT_NAMES=false

# Get the directory of the script.
SCRIPT_DIR="$(cd "$(dirname "${BASH_SOURCE[0]}")" && pwd)"
# and of the artifact
ARTIFACT_DIR="$SCRIPT_DIR/../target"

# Function to get filenames from a directory
get_filenames() {
    local dir="$1"
    # Return filenames (without extensions) from the directory
    for file in "$dir"/*; do
        if [[ -f "$file" ]]; then
            filename="$(basename "$file" .${file##*.})"
            echo "$filename"
        fi
    done
}

NAUGHTY_LIST=("empty_nested") # files with no opcodes, which break the flamegraph tool.

get_valid_circuit_names() {
    # Capture the output of function call in an array:
    ALL_CIRCUIT_NAMES=($(get_filenames "$ARTIFACT_DIR"))
    for circuit_name in "${ALL_CIRCUIT_NAMES[@]}"; do
        # Skip files that include the substring "simulated"
        if [[ "$circuit_name" == *"simulated"* ]]; then
            continue
        fi
        # Skip the file if it's on the naughty list:
        if [[ " ${NAUGHTY_LIST[@]} " =~ " ${circuit_name} " ]]; then
            continue
        fi
        CIRCUIT_NAMES+=("$circuit_name")
    done
}

while [[ $# -gt 0 ]]; do
    case $1 in
        -h|--help)
            echo "Generates flamegraphs for the specified protocol circuits."
            echo ""
            echo "Usage:"
            echo "    $0 <CIRCUIT_NAME> [<CIRCUIT_NAME> ...] [options]"
            echo ""
            echo "    e.g.: $EXAMPLE_CMD -s -p 8080"
            echo ""
            echo "Options:"
            echo "    -s    Serve the file(s) over http"
            echo "    -p    Specify custom port. Default: ${PORT}"
            echo ""
            echo "If you're feeling lazy, you can also just list available (compiled) circuit names with:"
            echo "    $0 -l"
            exit 0
            ;;
        -l|--list)
            echo "Available circuits (that have been compiled):"
            get_valid_circuit_names
            for circuit_name in "${CIRCUIT_NAMES[@]}"; do
                echo "$circuit_name"
            done
            exit 0
            ;;
        -a|--all)
            echo "This will probably take a while..."
            get_valid_circuit_names
            shift
            ;;
        -n|--allow-no-circuit-names)
            # Enables the existing flamegraphs to be served quickly.
            ALLOW_NO_CIRCUIT_NAMES=true
            shift
            ;;
        -s|--serve)
            SERVE=true
            shift
            ;;
        -p|--port)
            if [[ $# -lt 2 || $2 == -* ]]; then
                echo "Please specify a port number."
                echo "e.g.: $EXAMPLE_CMD -s -p 8080"
                exit 1
            fi
            PORT=$2
            shift 2
            ;;
        *)
            # Treat any argument not matching an option as a CIRCUIT_NAME.
            CIRCUIT_NAMES+=("$1")
            shift
            ;;
    esac
done

# Ensure at least one CIRCUIT_NAME was specified.
if [[ ! $ALLOW_NO_CIRCUIT_NAMES ]]; then
    if [[ ${#CIRCUIT_NAMES[@]} -eq 0 ]]; then
        echo "Please specify at least one circuit name."
        echo "e.g.: $EXAMPLE_CMD"
        exit 1
    fi
fi

# Build profiler if it's not available.
PROFILER="$SCRIPT_DIR/../../../noir/noir-repo/target/release/noir-profiler"
if [ ! -f $PROFILER ]; then
    echo "Profiler not found, building profiler"
    cd "$SCRIPT_DIR/../../../noir/noir-repo/tooling/profiler"
    cargo build --release
    cd "$SCRIPT_DIR"
fi

# Create the output directory.
DEST="$SCRIPT_DIR/../dest"
mkdir -p $DEST

MEGA_HONK_CIRCUIT_PATTERNS=$(jq -r '.[]' "$SCRIPT_DIR/../../mega_honk_circuits.json")

# Process each CIRCUIT_NAME.
for CIRCUIT_NAME in "${CIRCUIT_NAMES[@]}"; do
    (
        echo ""
        echo "Doing $CIRCUIT_NAME..."
        # Check if the artifact exists.
        ARTIFACT="$ARTIFACT_DIR/$CIRCUIT_NAME.json"
        if [[ ! -f $ARTIFACT ]]; then
            artifact_error="Cannot find artifact: ${ARTIFACT}"
            echo "$artifact_error"
        fi

        ARTIFACT_FILE_NAME=$(basename -s .json "$ARTIFACT")

<<<<<<< HEAD
# At last, generate the flamegraph.
# If it's a mega honk circuit, we need to set the backend_gates_command argument to "gates_mega_honk".
if [ "$IS_MEGA_HONK_CIRCUIT" = "true" ]; then
    $PROFILER gates --artifact-path "${ARTIFACT}" --backend-path "$SCRIPT_DIR/../../../barretenberg/cpp/build/bin/bb"  --output "$DEST" --backend-gates-command "gates_mega_honk" -- -h
else
    $PROFILER gates --artifact-path "${ARTIFACT}" --backend-path "$SCRIPT_DIR/../../../barretenberg/cpp/build/bin/bb"  --output "$DEST" -- -h
fi
=======
        # Determine if the circuit is a mega honk circuit.
        IS_MEGA_HONK_CIRCUIT="false"
        for pattern in $MEGA_HONK_CIRCUIT_PATTERNS; do
            if echo "$ARTIFACT_FILE_NAME" | grep -qE "$pattern"; then
                IS_MEGA_HONK_CIRCUIT="true"
                break
            fi
        done

        # Generate the flamegraph.
        if [ "$IS_MEGA_HONK_CIRCUIT" = "true" ]; then
            $PROFILER gates --artifact-path "${ARTIFACT}" --backend-path "$SCRIPT_DIR/../../../barretenberg/cpp/build/bin/bb" --output "$DEST" --output-filename "$CIRCUIT_NAME" --backend-gates-command "gates_mega_honk" -- -h
        else
            $PROFILER gates --artifact-path "${ARTIFACT}" --backend-path "$SCRIPT_DIR/../../../barretenberg/cpp/build/bin/bb" --output "$DEST" --output-filename "$CIRCUIT_NAME" -- -h
        fi

        echo "Flamegraph generated for circuit: $CIRCUIT_NAME"
    ) & # These parenthesis `( stuff ) &` mean "do all this in parallel"
done
wait # wait for parallel processes to finish
>>>>>>> 0c3b7ef9

# Serve the files over HTTP if -s is set.
if $SERVE; then
    echo "Serving flamegraphs at http://0.0.0.0:${PORT}/"
    python3 -m http.server --directory "$DEST" $PORT
fi<|MERGE_RESOLUTION|>--- conflicted
+++ resolved
@@ -139,15 +139,6 @@
 
         ARTIFACT_FILE_NAME=$(basename -s .json "$ARTIFACT")
 
-<<<<<<< HEAD
-# At last, generate the flamegraph.
-# If it's a mega honk circuit, we need to set the backend_gates_command argument to "gates_mega_honk".
-if [ "$IS_MEGA_HONK_CIRCUIT" = "true" ]; then
-    $PROFILER gates --artifact-path "${ARTIFACT}" --backend-path "$SCRIPT_DIR/../../../barretenberg/cpp/build/bin/bb"  --output "$DEST" --backend-gates-command "gates_mega_honk" -- -h
-else
-    $PROFILER gates --artifact-path "${ARTIFACT}" --backend-path "$SCRIPT_DIR/../../../barretenberg/cpp/build/bin/bb"  --output "$DEST" -- -h
-fi
-=======
         # Determine if the circuit is a mega honk circuit.
         IS_MEGA_HONK_CIRCUIT="false"
         for pattern in $MEGA_HONK_CIRCUIT_PATTERNS; do
@@ -168,7 +159,6 @@
     ) & # These parenthesis `( stuff ) &` mean "do all this in parallel"
 done
 wait # wait for parallel processes to finish
->>>>>>> 0c3b7ef9
 
 # Serve the files over HTTP if -s is set.
 if $SERVE; then
