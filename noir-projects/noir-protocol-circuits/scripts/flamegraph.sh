#!/usr/bin/env bash
set -eu

EXAMPLE_CMD="$0 private_kernel_init rollup_merge"

# Parse global options.
CIRCUIT_NAMES=()
SERVE=false
PORT=5000
ALLOW_NO_CIRCUIT_NAMES=false

# Get the directory of the script.
SCRIPT_DIR="$(cd "$(dirname "${BASH_SOURCE[0]}")" && pwd)"
# and of the artifact
ARTIFACT_DIR="$SCRIPT_DIR/../target"

# Function to get filenames from a directory
get_filenames() {
    local dir="$1"
    # Return filenames (without extensions) from the directory
    for file in "$dir"/*; do
        if [[ -f "$file" ]]; then
            filename="$(basename "$file" .${file##*.})"
            echo "$filename"
        fi
    done
}

NAUGHTY_LIST=("empty_nested") # files with no opcodes, which break the flamegraph tool.

get_valid_circuit_names() {
    # Capture the output of function call in an array:
    ALL_CIRCUIT_NAMES=($(get_filenames "$ARTIFACT_DIR"))
    for circuit_name in "${ALL_CIRCUIT_NAMES[@]}"; do
        # Skip files that include the substring "simulated"
        if [[ "$circuit_name" == *"simulated"* ]]; then
            continue
        fi
        # Skip the file if it's on the naughty list:
        if [[ " ${NAUGHTY_LIST[@]} " =~ " ${circuit_name} " ]]; then
            continue
        fi
        CIRCUIT_NAMES+=("$circuit_name")
    done
}

while [[ $# -gt 0 ]]; do
    case $1 in
        -h|--help)
            echo "Generates flamegraphs for the specified protocol circuits."
            echo ""
            echo "Usage:"
            echo "    $0 <CIRCUIT_NAME> [<CIRCUIT_NAME> ...] [options]"
            echo ""
            echo "    e.g.: $EXAMPLE_CMD -s -p 8080"
            echo ""
            echo "Options:"
            echo "    -s    Serve the file(s) over http"
            echo "    -p    Specify custom port. Default: ${PORT}"
            echo ""
            echo "If you're feeling lazy, you can also just list available (compiled) circuit names with:"
            echo "    $0 -l"
            exit 0
            ;;
        -l|--list)
            echo "Available circuits (that have been compiled):"
            get_valid_circuit_names
            for circuit_name in "${CIRCUIT_NAMES[@]}"; do
                echo "$circuit_name"
            done
            exit 0
            ;;
        -a|--all)
            echo "This will probably take a while..."
            get_valid_circuit_names
            shift
            ;;
        -n|--allow-no-circuit-names)
            # Enables the existing flamegraphs to be served quickly.
            ALLOW_NO_CIRCUIT_NAMES=true
            shift
            ;;
        -s|--serve)
            SERVE=true
            shift
            ;;
        -p|--port)
            if [[ $# -lt 2 || $2 == -* ]]; then
                echo "Please specify a port number."
                echo "e.g.: $EXAMPLE_CMD -s -p 8080"
                exit 1
            fi
            PORT=$2
            shift 2
            ;;
        *)
            # Treat any argument not matching an option as a CIRCUIT_NAME.
            CIRCUIT_NAMES+=("$1")
            shift
            ;;
    esac
done

# Ensure at least one CIRCUIT_NAME was specified.
if [[ ! $ALLOW_NO_CIRCUIT_NAMES ]]; then
    if [[ ${#CIRCUIT_NAMES[@]} -eq 0 ]]; then
        echo "Please specify at least one circuit name."
        echo "e.g.: $EXAMPLE_CMD"
        exit 1
    fi
fi

# Build profiler if it's not available.
PROFILER="$SCRIPT_DIR/../../../noir/noir-repo/target/release/noir-profiler"
if [ ! -f $PROFILER ]; then
    echo "Profiler not found, building profiler"
    cd "$SCRIPT_DIR/../../../noir/noir-repo/tooling/profiler"
    cargo build --release
    cd "$SCRIPT_DIR"
fi

# Create the output directory.
DEST="$SCRIPT_DIR/../dest"
mkdir -p $DEST

MEGA_HONK_CIRCUIT_PATTERNS=$(jq -r '.[]' "$SCRIPT_DIR/../../client_ivc_circuits.json")

# Process each CIRCUIT_NAME.
for CIRCUIT_NAME in "${CIRCUIT_NAMES[@]}"; do
    (
        echo ""
        echo "Doing $CIRCUIT_NAME..."
        # Check if the artifact exists.
        ARTIFACT="$ARTIFACT_DIR/$CIRCUIT_NAME.json"
        if [[ ! -f $ARTIFACT ]]; then
            artifact_error="Cannot find artifact: ${ARTIFACT}"
            echo "$artifact_error"
        fi

        ARTIFACT_FILE_NAME=$(basename -s .json "$ARTIFACT")

        # Determine if the circuit is a mega honk circuit.
        IS_MEGA_HONK_CIRCUIT="false"
        for pattern in $MEGA_HONK_CIRCUIT_PATTERNS; do
            if echo "$ARTIFACT_FILE_NAME" | grep -qE "$pattern"; then
                IS_MEGA_HONK_CIRCUIT="true"
                break
            fi
        done

        # Generate the flamegraph.
        if [ "$IS_MEGA_HONK_CIRCUIT" = "true" ]; then
<<<<<<< HEAD
            $PROFILER gates --artifact-path "${ARTIFACT}" --backend-path "$SCRIPT_DIR/../../../barretenberg/cpp/build/bin/bb" --output "$DEST" --output-filename "$CIRCUIT_NAME" --backend-gates-command "gates_mega_honk" -- -h 1
=======
            $PROFILER gates --artifact-path "${ARTIFACT}" --backend-path "$SCRIPT_DIR/../../../barretenberg/cpp/build/bin/bb" --output "$DEST" --output-filename "$CIRCUIT_NAME" --backend-gates-command "gates_for_ivc" -- -h
>>>>>>> 852afb2b
        else
            $PROFILER gates --artifact-path "${ARTIFACT}" --backend-path "$SCRIPT_DIR/../../../barretenberg/cpp/build/bin/bb" --output "$DEST" --output-filename "$CIRCUIT_NAME" -- -h 1
        fi

        echo "Flamegraph generated for circuit: $CIRCUIT_NAME"
    ) & # These parenthesis `( stuff ) &` mean "do all this in parallel"
done
wait # wait for parallel processes to finish

# Serve the files over HTTP if -s is set.
if $SERVE; then
    echo "Serving flamegraphs at http://0.0.0.0:${PORT}/"
    python3 -m http.server --directory "$DEST" $PORT
fi<|MERGE_RESOLUTION|>--- conflicted
+++ resolved
@@ -150,11 +150,7 @@
 
         # Generate the flamegraph.
         if [ "$IS_MEGA_HONK_CIRCUIT" = "true" ]; then
-<<<<<<< HEAD
-            $PROFILER gates --artifact-path "${ARTIFACT}" --backend-path "$SCRIPT_DIR/../../../barretenberg/cpp/build/bin/bb" --output "$DEST" --output-filename "$CIRCUIT_NAME" --backend-gates-command "gates_mega_honk" -- -h 1
-=======
-            $PROFILER gates --artifact-path "${ARTIFACT}" --backend-path "$SCRIPT_DIR/../../../barretenberg/cpp/build/bin/bb" --output "$DEST" --output-filename "$CIRCUIT_NAME" --backend-gates-command "gates_for_ivc" -- -h
->>>>>>> 852afb2b
+            $PROFILER gates --artifact-path "${ARTIFACT}" --backend-path "$SCRIPT_DIR/../../../barretenberg/cpp/build/bin/bb" --output "$DEST" --output-filename "$CIRCUIT_NAME" --backend-gates-command "gates_for_ivc" -- -h 0
         else
             $PROFILER gates --artifact-path "${ARTIFACT}" --backend-path "$SCRIPT_DIR/../../../barretenberg/cpp/build/bin/bb" --output "$DEST" --output-filename "$CIRCUIT_NAME" -- -h 1
         fi
