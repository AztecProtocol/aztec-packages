#!/usr/bin/env bash
set -eu

EXAMPLE_CMD="$0 private_kernel_init rollup_merge"

# Parse global options.
CIRCUIT_NAMES=()
SERVE=false
PORT=5000
ALLOW_NO_CIRCUIT_NAMES=false

# Get the directory of the script.
SCRIPT_DIR="$(cd "$(dirname "${BASH_SOURCE[0]}")" && pwd)"
# and of the artifact
ARTIFACT_DIR="$SCRIPT_DIR/../target"

# Function to get filenames from a directory
get_filenames() {
    local dir="$1"
    # Return filenames (without extensions) from the directory
    for file in "$dir"/*; do
        if [[ -f "$file" ]]; then
            filename="$(basename "$file" .${file##*.})"
            echo "$filename"
        fi
    done
}

NAUGHTY_LIST=("") # files with no opcodes, which break the flamegraph tool.

get_valid_circuit_names() {
    # Capture the output of function call in an array:
    ALL_CIRCUIT_NAMES=($(get_filenames "$ARTIFACT_DIR"))
    for circuit_name in "${ALL_CIRCUIT_NAMES[@]}"; do
        # Skip files that include the substring "simulated"
        if [[ "$circuit_name" == *"simulated"* ]]; then
            continue
        fi
        # Skip the file if it's on the naughty list:
        if [[ " ${NAUGHTY_LIST[@]} " =~ " ${circuit_name} " ]]; then
            continue
        fi
        CIRCUIT_NAMES+=("$circuit_name")
    done
}

while [[ $# -gt 0 ]]; do
    case $1 in
        -h|--help)
            echo "Generates flamegraphs for the specified protocol circuits."
            echo ""
            echo "Usage:"
            echo "    $0 <CIRCUIT_NAME> [<CIRCUIT_NAME> ...] [options]"
            echo ""
            echo "    e.g.: $EXAMPLE_CMD -s -p 8080"
            echo ""
            echo "Options:"
            echo "    -s    Serve the file(s) over http"
            echo "    -p    Specify custom port. Default: ${PORT}"
            echo ""
            echo "If you're feeling lazy, you can also just list available (compiled) circuit names with:"
            echo "    $0 -l"
            exit 0
            ;;
        -l|--list)
            echo "Available circuits (that have been compiled):"
            get_valid_circuit_names
            for circuit_name in "${CIRCUIT_NAMES[@]}"; do
                echo "$circuit_name"
            done
            exit 0
            ;;
        -a|--all)
            echo "This will probably take a while..."
            get_valid_circuit_names
            shift
            ;;
        -n|--allow-no-circuit-names)
            # Enables the existing flamegraphs to be served quickly.
            ALLOW_NO_CIRCUIT_NAMES=true
            shift
            ;;
        -s|--serve)
            SERVE=true
            shift
            ;;
        -p|--port)
            if [[ $# -lt 2 || $2 == -* ]]; then
                echo "Please specify a port number."
                echo "e.g.: $EXAMPLE_CMD -s -p 8080"
                exit 1
            fi
            PORT=$2
            shift 2
            ;;
        *)
            # Treat any argument not matching an option as a CIRCUIT_NAME.
            CIRCUIT_NAMES+=("$1")
            shift
            ;;
    esac
done

# Ensure at least one CIRCUIT_NAME was specified.
if [[ ! $ALLOW_NO_CIRCUIT_NAMES ]]; then
    if [[ ${#CIRCUIT_NAMES[@]} -eq 0 ]]; then
        echo "Please specify at least one circuit name."
        echo "e.g.: $EXAMPLE_CMD"
        exit 1
    fi
fi

# Build profiler if it's not available.
PROFILER="$SCRIPT_DIR/../../../noir/noir-repo/target/release/noir-profiler"
if [ ! -f $PROFILER ]; then
    echo "Profiler not found, building profiler"
    cd "$SCRIPT_DIR/../../../noir/noir-repo/tooling/profiler"
    cargo build --release
    cd "$SCRIPT_DIR"
fi

# Create the output directory.
DEST="$SCRIPT_DIR/../dest"
mkdir -p $DEST

MEGA_HONK_CIRCUIT_PATTERNS=$(jq -r '.[]' "$SCRIPT_DIR/../../client_ivc_circuits.json")
ROLLUP_HONK_CIRCUIT_PATTERNS=$(jq -r '.[]' "$SCRIPT_DIR/../../rollup_honk_circuits.json")

# Process each CIRCUIT_NAME.
for CIRCUIT_NAME in "${CIRCUIT_NAMES[@]}"; do
    (
        echo ""
        echo "Doing $CIRCUIT_NAME..."
        # Check if the artifact exists.
        ARTIFACT="$ARTIFACT_DIR/$CIRCUIT_NAME.json"
        if [[ ! -f $ARTIFACT ]]; then
            artifact_error="Cannot find artifact: ${ARTIFACT}"
            echo "$artifact_error"
        fi

        ARTIFACT_FILE_NAME=$(basename -s .json "$ARTIFACT")

        # Determine if the circuit is a mega honk circuit.
        IS_MEGA_HONK_CIRCUIT="false"
        for pattern in $MEGA_HONK_CIRCUIT_PATTERNS; do
            if echo "$ARTIFACT_FILE_NAME" | grep -qE "$pattern"; then
                IS_MEGA_HONK_CIRCUIT="true"
                break
            fi
        done

        IS_ROLLUP_HONK_CIRCUIT="false"
        for pattern in $ROLLUP_HONK_CIRCUIT_PATTERNS; do
            if echo "$ARTIFACT_FILE_NAME" | grep -qE "$pattern"; then
                IS_ROLLUP_HONK_CIRCUIT="true"
                break
            fi
        done

        # Generate the flamegraph.
        if [ "$IS_MEGA_HONK_CIRCUIT" = "true" ]; then
<<<<<<< HEAD
            $PROFILER gates --artifact-path "${ARTIFACT}" --backend-path "$SCRIPT_DIR/../../../barretenberg/cpp/build/bin/bb" --output "$DEST" --output-filename "$CIRCUIT_NAME" --backend-gates-command "gates" --scheme client_ivc
=======
            $PROFILER gates --artifact-path "${ARTIFACT}" --backend-path "$SCRIPT_DIR/../../../barretenberg/cpp/build/bin/bb" --output "$DEST" --output-filename "$CIRCUIT_NAME" --backend-gates-command "gates" --scheme client_ivc --include_gates_per_opcode
>>>>>>> d583b093
        elif [ "$IS_ROLLUP_HONK_CIRCUIT" = "true" ]; then
            $PROFILER gates --artifact-path "${ARTIFACT}" --backend-path "$SCRIPT_DIR/../../../barretenberg/cpp/build/bin/bb" --output "$DEST" --output-filename "$CIRCUIT_NAME" --backend-gates-command "gates" --scheme ultra_honk --honk_recursion 2
        else
            $PROFILER gates --artifact-path "${ARTIFACT}" --backend-path "$SCRIPT_DIR/../../../barretenberg/cpp/build/bin/bb" --output "$DEST" --output-filename "$CIRCUIT_NAME" --backend-gates-command "gates" --scheme ultra_honk --honk_recursion 1
        fi

        echo "Flamegraph generated for circuit: $CIRCUIT_NAME"
    ) & # These parenthesis `( stuff ) &` mean "do all this in parallel"
done
wait # wait for parallel processes to finish

# Serve the files over HTTP if -s is set.
if $SERVE; then
    echo "Serving flamegraphs at http://0.0.0.0:${PORT}/"
    python3 -m http.server --directory "$DEST" $PORT
fi<|MERGE_RESOLUTION|>--- conflicted
+++ resolved
@@ -159,15 +159,11 @@
 
         # Generate the flamegraph.
         if [ "$IS_MEGA_HONK_CIRCUIT" = "true" ]; then
-<<<<<<< HEAD
-            $PROFILER gates --artifact-path "${ARTIFACT}" --backend-path "$SCRIPT_DIR/../../../barretenberg/cpp/build/bin/bb" --output "$DEST" --output-filename "$CIRCUIT_NAME" --backend-gates-command "gates" --scheme client_ivc
-=======
             $PROFILER gates --artifact-path "${ARTIFACT}" --backend-path "$SCRIPT_DIR/../../../barretenberg/cpp/build/bin/bb" --output "$DEST" --output-filename "$CIRCUIT_NAME" --backend-gates-command "gates" --scheme client_ivc --include_gates_per_opcode
->>>>>>> d583b093
         elif [ "$IS_ROLLUP_HONK_CIRCUIT" = "true" ]; then
-            $PROFILER gates --artifact-path "${ARTIFACT}" --backend-path "$SCRIPT_DIR/../../../barretenberg/cpp/build/bin/bb" --output "$DEST" --output-filename "$CIRCUIT_NAME" --backend-gates-command "gates" --scheme ultra_honk --honk_recursion 2
+            $PROFILER gates --artifact-path "${ARTIFACT}" --backend-path "$SCRIPT_DIR/../../../barretenberg/cpp/build/bin/bb" --output "$DEST" --output-filename "$CIRCUIT_NAME" --backend-gates-command "gates" --scheme ultra_honk --honk_recursion 2 --include_gates_per_opcode
         else
-            $PROFILER gates --artifact-path "${ARTIFACT}" --backend-path "$SCRIPT_DIR/../../../barretenberg/cpp/build/bin/bb" --output "$DEST" --output-filename "$CIRCUIT_NAME" --backend-gates-command "gates" --scheme ultra_honk --honk_recursion 1
+            $PROFILER gates --artifact-path "${ARTIFACT}" --backend-path "$SCRIPT_DIR/../../../barretenberg/cpp/build/bin/bb" --output "$DEST" --output-filename "$CIRCUIT_NAME" --backend-gates-command "gates" --scheme ultra_honk --honk_recursion 1 --include_gates_per_opcode
         fi
 
         echo "Flamegraph generated for circuit: $CIRCUIT_NAME"
