--- conflicted
+++ resolved
@@ -12,15 +12,9 @@
     side_effect::{SideEffect, SideEffectLinkedToNoteHash, Ordered}
 },
     constants::{
-<<<<<<< HEAD
-    MAX_NEW_COMMITMENTS_PER_TX, MAX_NEW_NULLIFIERS_PER_TX, MAX_READ_REQUESTS_PER_TX,
+    MAX_NEW_NOTE_HASHES_PER_TX, MAX_NEW_NULLIFIERS_PER_TX, MAX_READ_REQUESTS_PER_TX,
     MAX_NULLIFIER_READ_REQUESTS_PER_TX, MAX_NULLIFIER_KEY_VALIDATION_REQUESTS_PER_TX,
     MAX_PUBLIC_CALL_STACK_LENGTH_PER_TX, MAX_PRIVATE_CALL_STACK_LENGTH_PER_TX, NULLIFIER_TREE_HEIGHT
-=======
-    MAX_NEW_NOTE_HASHES_PER_TX, MAX_NEW_NULLIFIERS_PER_TX, MAX_READ_REQUESTS_PER_TX,
-    MAX_NULLIFIER_KEY_VALIDATION_REQUESTS_PER_TX, MAX_PUBLIC_CALL_STACK_LENGTH_PER_TX,
-    MAX_PRIVATE_CALL_STACK_LENGTH_PER_TX
->>>>>>> c2027e3f
 },
     grumpkin_private_key::GrumpkinPrivateKey,
     hash::{compute_note_hash_nonce, compute_unique_siloed_note_hash},
@@ -269,7 +263,6 @@
 }
 
 mod tests {
-<<<<<<< HEAD
     use dep::std::{cmp::Eq, unsafe};
     use crate::{
         private_kernel_tail::{NullifierReadRequestResetHints, PrivateKernelTailCircuitPrivateInputs},
@@ -279,15 +272,9 @@
     }
     };
     use dep::types::constants::{
-        MAX_READ_REQUESTS_PER_TX, MAX_NEW_COMMITMENTS_PER_TX, MAX_NEW_NULLIFIERS_PER_TX,
-        MAX_NULLIFIER_READ_REQUESTS_PER_TX, NULLIFIER_TREE_HEIGHT
-=======
-    use dep::std::cmp::Eq;
-    use crate::private_kernel_tail::PrivateKernelTailCircuitPrivateInputs;
-    use dep::types::constants::{
         MAX_READ_REQUESTS_PER_TX, MAX_NEW_NOTE_HASHES_PER_TX, MAX_NEW_NULLIFIERS_PER_TX,
+        MAX_NULLIFIER_READ_REQUESTS_PER_TX, NULLIFIER_TREE_HEIGHT,
         MAX_NON_REVERTIBLE_NOTE_HASHES_PER_TX, MAX_REVERTIBLE_NOTE_HASHES_PER_TX
->>>>>>> c2027e3f
     };
     use dep::types::{
         abis::{
@@ -307,13 +294,8 @@
 
     impl PrivateKernelTailInputsBuilder {
         pub fn new() -> Self {
-<<<<<<< HEAD
             PrivateKernelTailInputsBuilder {
-                previous_kernel: PreviousKernelDataBuilder::new(),
-=======
-            PrivateKernelOrderingInputsBuilder {
                 previous_kernel: PreviousKernelDataBuilder::new(false),
->>>>>>> c2027e3f
                 read_commitment_hints: [0; MAX_READ_REQUESTS_PER_TX],
                 nullifier_commitment_hints: [0; MAX_NEW_NULLIFIERS_PER_TX],
                 nullifier_read_request_reset_hints: ReadRequestResetHintsBuilder::new(MAX_NULLIFIER_READ_REQUESTS_PER_TX)
@@ -394,13 +376,8 @@
             (sorted_sideffects, reverse_map)
         }
 
-<<<<<<< HEAD
-        pub fn execute(self) -> PrivateKernelTailCircuitPublicInputs {
-            let (sorted_new_commitments, sorted_new_commitments_indexes) = PrivateKernelTailInputsBuilder::sort_sideffects(self.get_new_commitments());
-=======
         pub fn execute(&mut self) -> PrivateKernelTailCircuitPublicInputs {
-            let (sorted_new_note_hashes, sorted_new_note_hashes_indexes) = PrivateKernelOrderingInputsBuilder::sort_sideffects(self.get_new_note_hashes());
->>>>>>> c2027e3f
+            let (sorted_new_note_hashes, sorted_new_note_hashes_indexes) = PrivateKernelTailInputsBuilder::sort_sideffects(self.get_new_note_hashes());
             let mut sorted_read_commitment_hints = [0; MAX_READ_REQUESTS_PER_TX];
             for i in 0..sorted_read_commitment_hints.len() {
                 sorted_read_commitment_hints[i] = sorted_new_note_hashes_indexes[self.read_commitment_hints[i]] as Field;
@@ -411,15 +388,12 @@
                 sorted_nullifier_commitment_hints[i] = sorted_new_nullifiers_indexes[self.nullifier_commitment_hints[i]] as Field;
             }
 
-<<<<<<< HEAD
             let nullifier_read_request_reset_hints = NullifierReadRequestResetHints {
                 read_request_statuses: self.nullifier_read_request_reset_hints.read_request_statuses,
                 pending_read_hints: self.nullifier_read_request_reset_hints.pending_read_hints.storage,
                 settled_read_hints: self.nullifier_read_request_reset_hints.settled_read_hints.storage
             };
 
-=======
->>>>>>> c2027e3f
             let kernel = PrivateKernelTailCircuitPrivateInputs {
                 previous_kernel: self.previous_kernel.to_private_kernel_inner_data(),
                 sorted_new_note_hashes,
@@ -467,18 +441,12 @@
 
     #[test]
     unconstrained fn native_matching_some_read_requests_to_commitments_works() {
-<<<<<<< HEAD
-        let mut builder = PrivateKernelTailInputsBuilder::new();
-        builder.append_transient_commitments(MAX_NEW_COMMITMENTS_PER_TX);
-        // Read the commitment at index 1;
-=======
-        let mut builder = PrivateKernelOrderingInputsBuilder::new();
+        let mut builder = PrivateKernelTailInputsBuilder::new();
         builder.append_transient_commitments(MAX_NEW_NOTE_HASHES_PER_TX);
         // prepare for the split: first MAX_NON_REVERTIBLE_NOTE_HASHES_PER_TX are added to end_non_revertible_accumulted_data
         // neeed to take the counter of the side effect at the given index because
         builder.previous_kernel.min_revertible_side_effect_counter = builder.previous_kernel.end.new_note_hashes.get(MAX_NON_REVERTIBLE_NOTE_HASHES_PER_TX).counter;
         // Read the hash at index 1;
->>>>>>> c2027e3f
         builder.add_transient_read(1);
         // Read the hash at index 3;
         builder.add_transient_read(3);
@@ -605,12 +573,7 @@
 
     #[test]
     unconstrained fn native_squash_two_of_two_transient_matches_works() {
-<<<<<<< HEAD
-        let mut builder = PrivateKernelTailInputsBuilder::new();
-=======
-        let mut builder = PrivateKernelOrderingInputsBuilder::new();
-
->>>>>>> c2027e3f
+        let mut builder = PrivateKernelTailInputsBuilder::new();
         builder.append_transient_commitments(2);
         builder.append_nullifiers(2);
         // The nullifier at index 1 is nullifying the hash at index 1;
