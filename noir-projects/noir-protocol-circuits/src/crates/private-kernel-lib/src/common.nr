use dep::std;
use dep::types::{
    abis::{
    call_request::CallRequest, accumulated_data::CombinedAccumulatedData, function_data::FunctionData,
    kernel_circuit_public_inputs::PrivateKernelCircuitPublicInputsBuilder,
    membership_witness::ReadRequestMembershipWitness, new_contract_data::NewContractData,
    private_circuit_public_inputs::PrivateCircuitPublicInputs,
    private_kernel::private_call_data::PrivateCallData,
    kernel_data::{PrivateKernelInnerData, PrivateKernelTailData},
    side_effect::{SideEffect, SideEffectLinkedToNoteHash}
},
    address::{AztecAddress, EthAddress, PartialAddress, compute_initialization_hash},
    contract_class_id::ContractClassId, contrakt::contract_deployment_data::ContractDeploymentData,
    constants::{
    MAX_NEW_NULLIFIERS_PER_CALL, MAX_NEW_L2_TO_L1_MSGS_PER_CALL, MAX_NEW_NOTE_HASHES_PER_CALL,
    MAX_PRIVATE_CALL_STACK_LENGTH_PER_CALL, MAX_READ_REQUESTS_PER_CALL,
    MAX_NULLIFIER_READ_REQUESTS_PER_CALL, MAX_NULLIFIER_KEY_VALIDATION_REQUESTS_PER_CALL
},
    grumpkin_private_key::GrumpkinPrivateKey,
    hash::{
    compute_constructor_hash, compute_l2_to_l1_hash, compute_logs_hash,
    compute_new_contract_address_hash, contract_tree_root_from_siblings,
    function_tree_root_from_siblings, pedersen_hash, private_functions_root_from_siblings,
    root_from_sibling_path, silo_note_hash, silo_nullifier,
    stdlib_recursion_verification_key_compress_native_vk
},
    utils::{arrays::{array_length, array_to_bounded_vec, validate_array}},
    traits::{is_empty, is_empty_array}
};

pub fn validate_arrays(app_public_inputs: PrivateCircuitPublicInputs) {
    // Each of the following arrays is expected to be zero-padded.
    // In addition, some of the following arrays (new_note_hashes, etc...) are passed
    // to extend_from_array_to_array() routines which rely on the passed arrays to be well-formed.

    validate_array(app_public_inputs.return_values);
    validate_array(app_public_inputs.read_requests);
    validate_array(app_public_inputs.nullifier_read_requests);
    validate_array(app_public_inputs.nullifier_key_validation_requests);
    validate_array(app_public_inputs.new_note_hashes);
    validate_array(app_public_inputs.new_nullifiers);
    validate_array(app_public_inputs.private_call_stack_hashes);
    validate_array(app_public_inputs.public_call_stack_hashes);
    validate_array(app_public_inputs.new_l2_to_l1_msgs);
    // encrypted_logs_hash and unencrypted_logs_hash have their own integrity checks.
}

// Validate all read requests against the historical note hash tree root.
// Use their membership witnesses to do so. If the historical root is not yet
// initialized, initialize it using the first read request here (if present).
//
// More info here:
// - https://discourse.aztec.network/t/to-read-or-not-to-read/178
// - https://discourse.aztec.network/t/spending-notes-which-havent-yet-been-inserted/180
pub fn validate_read_requests(
    historical_note_hash_tree_root: Field,
    read_requests: [SideEffect; MAX_READ_REQUESTS_PER_CALL],
    read_request_membership_witnesses: [ReadRequestMembershipWitness; MAX_READ_REQUESTS_PER_CALL]
) {
    // membership witnesses must resolve to the same note hash tree root
    // for every request in all kernel iterations
    for rr_idx in 0..MAX_READ_REQUESTS_PER_CALL {
        let read_request = read_requests[rr_idx].value;
        let witness = read_request_membership_witnesses[rr_idx];

        // A pending note hash is the one that is not yet added to note hash tree
        // A "transient read" is when we try to "read" a pending note hash within a transaction
        // between function calls, as opposed to reading the outputs of a previous transaction
        // which is a "pending read".
        // A transient read is when we try to "read" a pending note hash
        // We determine if it is a transient read depending on the leaf index from the membership witness
        // Note that the Merkle membership proof would be null and void in case of an transient read
        // but we use the leaf index as a placeholder to detect a 'pending note read'.

        if (read_request != 0) & (witness.is_transient == false) {
            let root_for_read_request = root_from_sibling_path(read_request, witness.leaf_index, witness.sibling_path);
            assert(root_for_read_request == historical_note_hash_tree_root, "note hash tree root mismatch");
            // TODO(https://github.com/AztecProtocol/aztec-packages/issues/1354): do we need to enforce
            // that a non-transient read_request was derived from the proper/current contract address?
        }
    }
}

pub fn initialize_end_values(
    previous_kernel: PrivateKernelInnerData,
    public_inputs: &mut PrivateKernelCircuitPublicInputsBuilder
) {
    public_inputs.constants = previous_kernel.public_inputs.constants;
    public_inputs.min_revertible_side_effect_counter = previous_kernel.public_inputs.min_revertible_side_effect_counter;

    // Ensure the arrays are the same as previously, before we start pushing more data onto them in other
    // functions within this circuit:
    let start = previous_kernel.public_inputs.end;

    public_inputs.end.read_requests = array_to_bounded_vec(start.read_requests);
    public_inputs.end.nullifier_read_requests = array_to_bounded_vec(start.nullifier_read_requests);
    public_inputs.end.nullifier_key_validation_requests = array_to_bounded_vec(start.nullifier_key_validation_requests);

    public_inputs.end.new_note_hashes = array_to_bounded_vec(start.new_note_hashes);
    public_inputs.end.new_nullifiers = array_to_bounded_vec(start.new_nullifiers);

    public_inputs.end.private_call_stack = array_to_bounded_vec(start.private_call_stack);
    public_inputs.end.public_call_stack = array_to_bounded_vec(start.public_call_stack);
    public_inputs.end.new_l2_to_l1_msgs = array_to_bounded_vec(start.new_l2_to_l1_msgs);

    public_inputs.end.encrypted_logs_hash = start.encrypted_logs_hash;
    public_inputs.end.unencrypted_logs_hash = start.unencrypted_logs_hash;

    public_inputs.end.encrypted_log_preimages_length = start.encrypted_log_preimages_length;
    public_inputs.end.unencrypted_log_preimages_length = start.unencrypted_log_preimages_length;

    public_inputs.end.new_contracts = array_to_bounded_vec(start.new_contracts);
}

fn perform_static_call_checks(private_call: PrivateCallData) {
    let public_inputs = private_call.call_stack_item.public_inputs;
    let is_static_call = public_inputs.call_context.is_static_call;
    if is_static_call {
        // No state changes are allowed for static calls:
        assert(
            is_empty_array(public_inputs.new_note_hashes), "new_note_hashes must be empty for static calls"
        );
        assert(
            is_empty_array(public_inputs.new_nullifiers), "new_nullifiers must be empty for static calls"
        );

        let new_l2_to_l1_msgs_length = array_length(public_inputs.new_l2_to_l1_msgs);
        assert(new_l2_to_l1_msgs_length == 0, "new_l2_to_l1_msgs must be empty for static calls");

        // TODO: reevaluate when implementing https://github.com/AztecProtocol/aztec-packages/issues/1165
        // This 4 magical number is the minimum size of the buffer, since it has to store the total length of all the serialized logs.
        assert(
            public_inputs.encrypted_log_preimages_length == 4, "No encrypted logs are allowed for static calls"
        );

        assert(
            public_inputs.unencrypted_log_preimages_length == 4, "No unencrypted logs are allowed for static calls"
        );
    }
}

fn is_valid_caller(request_from_stack: CallRequest, fn_being_verified: PrivateCallData) -> bool {
    let call_context = fn_being_verified.call_stack_item.public_inputs.call_context;

    let valid_caller_context = request_from_stack.caller_context.msg_sender.eq(call_context.msg_sender)
        & request_from_stack.caller_context.storage_contract_address.eq(call_context.storage_contract_address);

    request_from_stack.caller_contract_address.eq(fn_being_verified.call_stack_item.contract_address)
        & (request_from_stack.caller_context.is_empty() | valid_caller_context)
}

fn validate_call_requests<N>(
    call_requests: BoundedVec<CallRequest, N>,
    hashes: [Field; N],
    private_call: PrivateCallData
) {
    assert_eq(
        array_length(hashes), call_requests.len(), "call requests length does not match the expected length"
    );
    for i in 0..N {
        let hash = hashes[i];
        if hash != 0 {
            let request = call_requests.get_unchecked(i);
            assert_eq(request.hash, hash, "call stack hash does not match call request hash");
            assert(is_valid_caller(request, private_call), "invalid caller");
        }
    }
}

pub fn update_end_values(
    private_call: PrivateCallData,
    public_inputs: &mut PrivateKernelCircuitPublicInputsBuilder
) {
    // If this call is a static call, certain operations are disallowed, such as creating new state.
    perform_static_call_checks(private_call);

    let private_call_public_inputs = private_call.call_stack_item.public_inputs;

    let storage_contract_address = private_call_public_inputs.call_context.storage_contract_address;

    // Transient read requests and witnesses are accumulated in public_inputs.end
    // We silo the read requests (domain separation per contract address)
<<<<<<< HEAD
    let read_requests = private_call_public_inputs.read_requests;
    let read_request_membership_witnesses = private_call.read_request_membership_witnesses;
    let mut siloed_read_requests: BoundedVec<SideEffect, MAX_READ_REQUESTS_PER_CALL> = BoundedVec::new(SideEffect::empty());
=======
    let mut siloed_read_requests: BoundedVec<SideEffect, MAX_READ_REQUESTS_PER_CALL> = BoundedVec::new();
>>>>>>> e414846d
    for i in 0..MAX_READ_REQUESTS_PER_CALL {
        let read_request = read_requests[i].value;
        let witness = read_request_membership_witnesses[i];
        if witness.is_transient & (read_request != 0) { // only forward transient to public inputs
            siloed_read_requests.push(
                SideEffect { counter: read_requests[i].counter, value: silo_note_hash(storage_contract_address, read_request) }
            )
        }
    }
    public_inputs.end.read_requests.extend_from_bounded_vec(siloed_read_requests);

    // Nullifier read request.
    let nullifier_read_requests = private_call_public_inputs.nullifier_read_requests;
    for i in 0..MAX_NULLIFIER_READ_REQUESTS_PER_CALL {
        let request = nullifier_read_requests[i];
        if !is_empty(request) {
            public_inputs.end.nullifier_read_requests.push(request.to_context(storage_contract_address));
        }
    }

    // Nullifier key validation requests.
    let nullifier_key_validation_requests = private_call_public_inputs.nullifier_key_validation_requests;
    for i in 0..MAX_NULLIFIER_KEY_VALIDATION_REQUESTS_PER_CALL {
        let request = nullifier_key_validation_requests[i];
        if !is_empty(request) {
            public_inputs.end.nullifier_key_validation_requests.push(request.to_context(storage_contract_address));
        }
    }

    // Enhance commitments and nullifiers with domain separation whereby domain is the contract.
    //
    // nullifiers
<<<<<<< HEAD
    let new_nullifiers = private_call_public_inputs.new_nullifiers;
    let mut siloed_new_nullifiers: BoundedVec<SideEffectLinkedToNoteHash, MAX_NEW_NULLIFIERS_PER_CALL> = BoundedVec::new(SideEffectLinkedToNoteHash::empty());
=======
    let mut siloed_new_nullifiers: BoundedVec<SideEffectLinkedToNoteHash, MAX_NEW_NULLIFIERS_PER_CALL> = BoundedVec::new();
>>>>>>> e414846d
    for i in 0..MAX_NEW_NULLIFIERS_PER_CALL {
        let new_nullifier = new_nullifiers[i];
        if new_nullifier.value != 0 {
            let siloed_note_hash = if new_nullifier.note_hash == 0 {
                0
            } else {
                silo_note_hash(storage_contract_address, new_nullifier.note_hash)
            };
            siloed_new_nullifiers.push(
                SideEffectLinkedToNoteHash {
                value: silo_nullifier(storage_contract_address, new_nullifier.value),
                counter: new_nullifier.counter,
                note_hash: siloed_note_hash
            }
            );
        }
    }
    public_inputs.end.new_nullifiers.extend_from_bounded_vec(siloed_new_nullifiers);

    // note hashes
<<<<<<< HEAD
    let new_note_hashes = private_call_public_inputs.new_note_hashes;
    let mut siloed_new_note_hashes: BoundedVec<SideEffect, MAX_NEW_NOTE_HASHES_PER_CALL> = BoundedVec::new(SideEffect::empty());
=======
    let mut siloed_new_note_hashes: BoundedVec<SideEffect, MAX_NEW_NOTE_HASHES_PER_CALL> = BoundedVec::new();
>>>>>>> e414846d
    for i in 0..MAX_NEW_NOTE_HASHES_PER_CALL {
        let new_note_hash = new_note_hashes[i].value;
        if new_note_hash != 0 {
            siloed_new_note_hashes.push(
                SideEffect { value: silo_note_hash(storage_contract_address, new_note_hash), counter: new_note_hashes[i].counter }
            );
        }
    }
    public_inputs.end.new_note_hashes.extend_from_bounded_vec(siloed_new_note_hashes);

    // Call stacks
    // Private call stack.
    let private_call_stack = array_to_bounded_vec(private_call.private_call_stack);
    validate_call_requests(
        private_call_stack,
        private_call_public_inputs.private_call_stack_hashes,
        private_call
    );
    public_inputs.end.private_call_stack.extend_from_bounded_vec(private_call_stack);
    // Public call stack.
    let public_call_stack = array_to_bounded_vec(private_call.public_call_stack);
    validate_call_requests(
        public_call_stack,
        private_call_public_inputs.public_call_stack_hashes,
        private_call
    );
    public_inputs.end.public_call_stack.extend_from_bounded_vec(public_call_stack);

    // new l2 to l1 messages
    let new_l2_to_l1_msgs = private_call_public_inputs.new_l2_to_l1_msgs;
    let mut new_l2_to_l1_msgs_to_insert : BoundedVec<Field, MAX_NEW_L2_TO_L1_MSGS_PER_CALL> = BoundedVec::new();
    for i in 0..MAX_NEW_L2_TO_L1_MSGS_PER_CALL {
        let msg = new_l2_to_l1_msgs[i];
        if !is_empty(msg) {
            let new_l2_to_l1_msgs = compute_l2_to_l1_hash(
                storage_contract_address,
                private_call_public_inputs.version,
                private_call_public_inputs.chain_id,
                msg
            );
            new_l2_to_l1_msgs_to_insert.push(new_l2_to_l1_msgs)
        }
    }
    public_inputs.end.new_l2_to_l1_msgs.extend_from_bounded_vec(new_l2_to_l1_msgs_to_insert);

    // logs hashes
    // See the following thread if not clear:
    // https://discourse.aztec.network/t/proposal-forcing-the-sequencer-to-actually-submit-data-to-l1/426
    let previous_encrypted_logs_hash = public_inputs.end.encrypted_logs_hash;
    let current_encrypted_logs_hash = private_call_public_inputs.encrypted_logs_hash;
    public_inputs.end.encrypted_logs_hash = compute_logs_hash(previous_encrypted_logs_hash,current_encrypted_logs_hash);
    let previous_unencrypted_logs_hash = public_inputs.end.unencrypted_logs_hash;
    let current_unencrypted_logs_hash = private_call_public_inputs.unencrypted_logs_hash;
    public_inputs.end.unencrypted_logs_hash = compute_logs_hash(previous_unencrypted_logs_hash,current_unencrypted_logs_hash);

    // Add log preimages lengths from current iteration to accumulated lengths
    public_inputs.end.encrypted_log_preimages_length = public_inputs.end.encrypted_log_preimages_length +
                                                           private_call_public_inputs.encrypted_log_preimages_length;
    public_inputs.end.unencrypted_log_preimages_length = public_inputs.end.unencrypted_log_preimages_length + private_call_public_inputs.unencrypted_log_preimages_length;
}

pub fn contract_logic(
    private_call: PrivateCallData,
    public_inputs: &mut PrivateKernelCircuitPublicInputsBuilder,
    contract_dep_data: ContractDeploymentData,
    function_data: FunctionData
) {
    let private_call_public_inputs = private_call.call_stack_item.public_inputs;
    let portal_contract_address = private_call.portal_contract_address;
    let contract_address = private_call.call_stack_item.contract_address;

    // TODO(https://github.com/AztecProtocol/aztec-packages/issues/3062): Why is this using a hash function from the stdlib::recursion namespace
    let private_call_vk_hash = stdlib_recursion_verification_key_compress_native_vk(private_call.vk);

    let is_contract_deployment = public_inputs.constants.tx_context.is_contract_deployment_tx;

    // input storage contract address must be 0 if its a constructor call and non-zero otherwise
    if is_contract_deployment {
        let computed_initialization_hash = compute_initialization_hash(
            function_data.selector.to_field(),
            private_call_public_inputs.args_hash
        );

        assert(
            computed_initialization_hash == contract_dep_data.initialization_hash, "initialization hash does not match computed one"
        );

        let new_contract_address = AztecAddress::compute_from_public_key(
            contract_dep_data.public_key,
            contract_dep_data.contract_class_id,
            contract_dep_data.contract_address_salt,
            contract_dep_data.initialization_hash,
            contract_dep_data.portal_contract_address
        );

        let new_contract_data = NewContractData {
            contract_address: new_contract_address,
            portal_contract_address,
            contract_class_id: contract_dep_data.contract_class_id
        };
        public_inputs.end.new_contracts.push(new_contract_data);

        // TODO(https://github.com/AztecProtocol/aztec-packages/issues/3062) VKs are mocked out for now
        // assert(contract_dep_data.constructor_vk_hash == private_call_vk_hash, "constructor_vk_hash doesn't match private_call_vk_hash");

        assert(
            contract_address.eq(new_contract_address), "contract address supplied does not match derived address"
        );

        let new_contract_address_nullifier = compute_new_contract_address_hash(new_contract_address);

        public_inputs.end.new_nullifiers.push(
            SideEffectLinkedToNoteHash { value: new_contract_address_nullifier, note_hash: 0, counter: 1 }
        );
    } else {
        // non-contract deployments must specify contract address being interacted with
        assert(!contract_address.is_zero(), "contract address cannot be zero");
        // std::println(f"contract_address={contract_address}");
        // std::println(f"private_call_vk_hash={private_call_vk_hash}");

        // Recompute the contract class id
        let computed_private_functions_root = private_functions_root_from_siblings(
            private_call.call_stack_item.function_data.selector,
            private_call_vk_hash,
            private_call.function_leaf_membership_witness.leaf_index,
            private_call.function_leaf_membership_witness.sibling_path
        );
        // std::println(f"computed_private_functions_root={computed_private_functions_root}");

        let computed_contract_class_id = ContractClassId::compute(
            private_call.contract_class_artifact_hash,
            computed_private_functions_root,
            private_call.contract_class_public_bytecode_commitment
        );
        // std::println(f"computed_contract_class_id={computed_contract_class_id}");

        // Recompute contract address using the preimage which includes the class_id
        let computed_partial_address = PartialAddress::compute_from_salted_initialization_hash(
            computed_contract_class_id,
            private_call.salted_initialization_hash
        );
        // std::println(f"computed_partial_address={computed_partial_address}");

        let computed_address = AztecAddress::compute(private_call.public_keys_hash, computed_partial_address);
        // std::println(f"computed_address={computed_address}");

        assert(
            computed_address.eq(contract_address), "computed contract address does not match expected one"
        );
    }
}

pub fn validate_previous_kernel_values(end: CombinedAccumulatedData) {
    assert(end.new_nullifiers[0].value != 0, "The 0th nullifier in the accumulated nullifier array is zero");
}

pub fn validate_call_against_request(private_call: PrivateCallData, request: CallRequest) {
    let call_stack_item = private_call.call_stack_item;
    assert(
        request.hash == call_stack_item.hash(), "calculated private_call_hash does not match provided private_call_hash at the top of the call stack"
    );

    let call_context = call_stack_item.public_inputs.call_context;

    // Ensures that if the function is internal, only the contract itself can call it.
    if call_stack_item.function_data.is_internal {
        assert(
            call_context.msg_sender.eq(call_context.storage_contract_address), "call is internal but msg_sender is not self"
        );
    }

    if call_context.is_delegate_call {
        let caller_context = request.caller_context;
        assert(!caller_context.is_empty(), "caller context cannot be empty for delegate calls");
        assert(
            call_context.msg_sender.eq(caller_context.msg_sender), "call stack msg_sender does not match expected msg_sender for delegate calls"
        );
        assert(
            call_context.storage_contract_address.eq(caller_context.storage_contract_address), "call stack storage address does not match expected contract address for delegate calls"
        );
        assert(
            !call_stack_item.contract_address.eq(call_context.storage_contract_address), "curent contract address must not match storage contract address for delegate calls"
        );
    } else {
        let caller_contract_address = request.caller_contract_address;
        assert(
            call_context.msg_sender.eq(caller_contract_address), "call stack msg_sender does not match caller contract address"
        );
        assert(
            call_context.storage_contract_address.eq(call_stack_item.contract_address), "call stack storage address does not match expected contract address"
        );
    }
}

fn field_to_grumpkin_private_key(val: Field) -> GrumpkinPrivateKey {
    let bytes = val.to_be_bytes(32);
    let mut v = 1;
    let mut high = 0;
    let mut low = 0;

    for i in 0..16 {
        high = high + (bytes[15 - i] as Field) * v;
        low = low + (bytes[16 + 15 - i] as Field) * v;
        v = v * 256;
    }

    GrumpkinPrivateKey { high, low }
}

pub fn compute_siloed_nullifier_secret_key(secret_key: GrumpkinPrivateKey, contract_address: AztecAddress) -> GrumpkinPrivateKey {
    // TODO: Temporary hack. Should replace it with a secure way to derive the secret key.
    // Match the way keys are derived in circuits.js/src/keys/index.ts
    let hash = pedersen_hash(
        [secret_key.high, secret_key.low, contract_address.to_field()],
        0
    );
    field_to_grumpkin_private_key(hash)
}<|MERGE_RESOLUTION|>--- conflicted
+++ resolved
@@ -180,13 +180,9 @@
 
     // Transient read requests and witnesses are accumulated in public_inputs.end
     // We silo the read requests (domain separation per contract address)
-<<<<<<< HEAD
     let read_requests = private_call_public_inputs.read_requests;
     let read_request_membership_witnesses = private_call.read_request_membership_witnesses;
-    let mut siloed_read_requests: BoundedVec<SideEffect, MAX_READ_REQUESTS_PER_CALL> = BoundedVec::new(SideEffect::empty());
-=======
     let mut siloed_read_requests: BoundedVec<SideEffect, MAX_READ_REQUESTS_PER_CALL> = BoundedVec::new();
->>>>>>> e414846d
     for i in 0..MAX_READ_REQUESTS_PER_CALL {
         let read_request = read_requests[i].value;
         let witness = read_request_membership_witnesses[i];
@@ -219,12 +215,8 @@
     // Enhance commitments and nullifiers with domain separation whereby domain is the contract.
     //
     // nullifiers
-<<<<<<< HEAD
     let new_nullifiers = private_call_public_inputs.new_nullifiers;
-    let mut siloed_new_nullifiers: BoundedVec<SideEffectLinkedToNoteHash, MAX_NEW_NULLIFIERS_PER_CALL> = BoundedVec::new(SideEffectLinkedToNoteHash::empty());
-=======
     let mut siloed_new_nullifiers: BoundedVec<SideEffectLinkedToNoteHash, MAX_NEW_NULLIFIERS_PER_CALL> = BoundedVec::new();
->>>>>>> e414846d
     for i in 0..MAX_NEW_NULLIFIERS_PER_CALL {
         let new_nullifier = new_nullifiers[i];
         if new_nullifier.value != 0 {
@@ -245,12 +237,8 @@
     public_inputs.end.new_nullifiers.extend_from_bounded_vec(siloed_new_nullifiers);
 
     // note hashes
-<<<<<<< HEAD
     let new_note_hashes = private_call_public_inputs.new_note_hashes;
-    let mut siloed_new_note_hashes: BoundedVec<SideEffect, MAX_NEW_NOTE_HASHES_PER_CALL> = BoundedVec::new(SideEffect::empty());
-=======
     let mut siloed_new_note_hashes: BoundedVec<SideEffect, MAX_NEW_NOTE_HASHES_PER_CALL> = BoundedVec::new();
->>>>>>> e414846d
     for i in 0..MAX_NEW_NOTE_HASHES_PER_CALL {
         let new_note_hash = new_note_hashes[i].value;
         if new_note_hash != 0 {
