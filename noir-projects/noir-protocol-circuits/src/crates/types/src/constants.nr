--- conflicted
+++ resolved
@@ -23,49 +23,6 @@
 
 // docs:start:constants
 // "PER CALL" CONSTANTS
-<<<<<<< HEAD
-global MAX_NEW_NOTE_HASHES_PER_CALL: Field = 16;
-global MAX_NEW_NULLIFIERS_PER_CALL: Field = 16;
-global MAX_PRIVATE_CALL_STACK_LENGTH_PER_CALL: Field = 4;
-global MAX_PUBLIC_CALL_STACK_LENGTH_PER_CALL: Field = 4;
-global MAX_NEW_L2_TO_L1_MSGS_PER_CALL: Field = 2;
-global MAX_PUBLIC_DATA_UPDATE_REQUESTS_PER_CALL: Field = 16;
-global MAX_PUBLIC_DATA_READS_PER_CALL: Field = 16;
-global MAX_READ_REQUESTS_PER_CALL: Field = 32;
-global MAX_NULLIFIER_READ_REQUESTS_PER_CALL: Field = 2; // Change it to a larger value when there's a seperate reset circuit.
-global MAX_NULLIFIER_KEY_VALIDATION_REQUESTS_PER_CALL: Field = 1;
-
-// "PER TRANSACTION" CONSTANTS
-global MAX_NEW_NOTE_HASHES_PER_TX: Field = 64;
-global MAX_NON_REVERTIBLE_NOTE_HASHES_PER_TX: Field = 8;
-global MAX_REVERTIBLE_NOTE_HASHES_PER_TX: Field = 56;
-
-global MAX_NEW_NULLIFIERS_PER_TX: Field = 64;
-global MAX_NON_REVERTIBLE_NULLIFIERS_PER_TX: Field = 8;
-global MAX_REVERTIBLE_NULLIFIERS_PER_TX: Field = 56;
-
-global MAX_PRIVATE_CALL_STACK_LENGTH_PER_TX: Field = 8;
-
-global MAX_PUBLIC_CALL_STACK_LENGTH_PER_TX: Field = 8;
-global MAX_NON_REVERTIBLE_PUBLIC_CALL_STACK_LENGTH_PER_TX: Field = 3;
-global MAX_REVERTIBLE_PUBLIC_CALL_STACK_LENGTH_PER_TX: Field = 5;
-
-global MAX_PUBLIC_DATA_UPDATE_REQUESTS_PER_TX: Field = 32;
-global MAX_NON_REVERTIBLE_PUBLIC_DATA_UPDATE_REQUESTS_PER_TX: Field = 16;
-global MAX_REVERTIBLE_PUBLIC_DATA_UPDATE_REQUESTS_PER_TX: Field = 16;
-
-global MAX_PUBLIC_DATA_READS_PER_TX: Field = 32;
-global MAX_NON_REVERTIBLE_PUBLIC_DATA_READS_PER_TX: Field = 16;
-global MAX_REVERTIBLE_PUBLIC_DATA_READS_PER_TX: Field = 16;
-
-global MAX_NEW_L2_TO_L1_MSGS_PER_TX: Field = 2;
-global MAX_NEW_CONTRACTS_PER_TX: Field = 1;
-global MAX_READ_REQUESTS_PER_TX: Field = 128;
-global MAX_NULLIFIER_READ_REQUESTS_PER_TX: Field = 8; // Change it to a larger value when there's a seperate reset circuit.
-global MAX_NULLIFIER_KEY_VALIDATION_REQUESTS_PER_TX: Field = 4;
-global NUM_ENCRYPTED_LOGS_HASHES_PER_TX: Field = 1;
-global NUM_UNENCRYPTED_LOGS_HASHES_PER_TX: Field = 1;
-=======
 global MAX_NEW_NOTE_HASHES_PER_CALL: u64 = 16;
 global MAX_NEW_NULLIFIERS_PER_CALL: u64 = 16;
 global MAX_PRIVATE_CALL_STACK_LENGTH_PER_CALL: u64 = 4;
@@ -74,6 +31,7 @@
 global MAX_PUBLIC_DATA_UPDATE_REQUESTS_PER_CALL: u64 = 16;
 global MAX_PUBLIC_DATA_READS_PER_CALL: u64 = 16;
 global MAX_READ_REQUESTS_PER_CALL: u64 = 32;
+global MAX_NULLIFIER_READ_REQUESTS_PER_CALL: u64 = 2; // Change it to a larger value when there's a seperate reset circuit.
 global MAX_NULLIFIER_KEY_VALIDATION_REQUESTS_PER_CALL: u64 = 1;
 
 // "PER TRANSACTION" CONSTANTS
@@ -102,10 +60,10 @@
 global MAX_NEW_L2_TO_L1_MSGS_PER_TX: u64 = 2;
 global MAX_NEW_CONTRACTS_PER_TX: u64 = 1;
 global MAX_READ_REQUESTS_PER_TX: u64 = 128;
+global MAX_NULLIFIER_READ_REQUESTS_PER_TX: u64 = 8; // Change it to a larger value when there's a seperate reset circuit.
 global MAX_NULLIFIER_KEY_VALIDATION_REQUESTS_PER_TX: u64 = 4;
 global NUM_ENCRYPTED_LOGS_HASHES_PER_TX: u64 = 1;
 global NUM_UNENCRYPTED_LOGS_HASHES_PER_TX: u64 = 1;
->>>>>>> e414846d
 // docs:end:constants
 
 // ROLLUP CONTRACT CONSTANTS - constants used only in l1-contracts
@@ -200,21 +158,12 @@
 global NEW_CONTRACT_DATA_LENGTH: u64 = 3;
 global NULLIFIER_KEY_VALIDATION_REQUEST_LENGTH = 4;
 global NULLIFIER_KEY_VALIDATION_REQUEST_CONTEXT_LENGTH = 5;
-<<<<<<< HEAD
-global PARTIAL_STATE_REFERENCE_LENGTH: Field = 8;
-global PRIVATE_CALL_STACK_ITEM_LENGTH: Field = 223;
+global PARTIAL_STATE_REFERENCE_LENGTH: u64 = 8;
+global PRIVATE_CALL_STACK_ITEM_LENGTH: u64 = 223;
 // Change this ONLY if you have changed the PrivateCircuitPublicInputs structure.
 // In other words, if the structure/size of the public inputs of a function call changes then we should change this
 // constant as well PRIVATE_CALL_STACK_ITEM_LENGTH
-global PRIVATE_CIRCUIT_PUBLIC_INPUTS_LENGTH: Field = 218;
-=======
-global PARTIAL_STATE_REFERENCE_LENGTH: u64 = 8;
-global PRIVATE_CALL_STACK_ITEM_LENGTH: u64 = 219;
-// Change this ONLY if you have changed the PrivateCircuitPublicInputs structure.
-// In other words, if the structure/size of the public inputs of a function call changes then we should change this
-// constant as well PRIVATE_CALL_STACK_ITEM_LENGTH
-global PRIVATE_CIRCUIT_PUBLIC_INPUTS_LENGTH: u64 = 214;
->>>>>>> e414846d
+global PRIVATE_CIRCUIT_PUBLIC_INPUTS_LENGTH: u64 = 218;
 // Change this ONLY if you have changed the PublicCircuitPublicInputs structure.
 global PUBLIC_CIRCUIT_PUBLIC_INPUTS_LENGTH: u64 = 194;
 global STATE_REFERENCE_LENGTH: u64 = 10; // 2 for snap + 8 for partial
