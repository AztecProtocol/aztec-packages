mod utils;
mod address;
mod grumpkin_point;
mod grumpkin_private_key;
// This is intentionally spelled like this 
// since contract is a reserved keyword, so it cannot 
// be used as an ident.
mod contrakt;
mod transaction;
mod abis;
mod constants;
mod contract_class_id;
<<<<<<< HEAD
mod merkle_tree;
=======
mod contract_instance;

>>>>>>> e414846d
mod messaging;
mod mocked;
mod hash;
mod traits;
mod type_serialization;

mod content_commitment;
mod header;

mod tests;

mod state_reference;
mod partial_state_reference;
mod public_data_tree_leaf;
mod public_data_tree_leaf_preimage;

use abis::kernel_circuit_public_inputs::{
    PrivateKernelInnerCircuitPublicInputs, PrivateKernelTailCircuitPublicInputs,
    PublicKernelCircuitPublicInputs, RollupKernelCircuitPublicInputs
};<|MERGE_RESOLUTION|>--- conflicted
+++ resolved
@@ -10,12 +10,9 @@
 mod abis;
 mod constants;
 mod contract_class_id;
-<<<<<<< HEAD
 mod merkle_tree;
-=======
 mod contract_instance;
 
->>>>>>> e414846d
 mod messaging;
 mod mocked;
 mod hash;
