--- conflicted
+++ resolved
@@ -9,13 +9,8 @@
 mod transaction;
 mod abis;
 mod constants;
-<<<<<<< HEAD
-mod contract_class;
+mod contract_class_id;
 mod merkle_tree;
-=======
-mod contract_class_id;
-
->>>>>>> c2027e3f
 mod messaging;
 mod mocked;
 mod hash;
