use crate::{
    abis::{
    call_context::CallContext, call_request::{CallerContext, CallRequest},
    combined_constant_data::CombinedConstantData,
    accumulated_data::{CombinedAccumulatedDataBuilder, AccumulatedNonRevertibleDataBuilder, AccumulatedRevertibleDataBuilder},
    kernel_circuit_public_inputs::{
    PrivateKernelInnerCircuitPublicInputs, PrivateKernelTailCircuitPublicInputs,
    PublicKernelCircuitPublicInputs, RollupKernelCircuitPublicInputs
},
    kernel_data::{PrivateKernelInnerData, PrivateKernelTailData, PublicKernelData},
    public_data_read::PublicDataRead, public_data_update_request::PublicDataUpdateRequest,
    read_request::ReadRequestContext, side_effect::{SideEffect, SideEffectLinkedToNoteHash}
},
    address::{AztecAddress, EthAddress}, header::Header, hash::silo_nullifier,
    mocked::{AggregationObject, Proof, VerificationKey},
    tests::{fixtures, testing_harness::build_tx_context}, transaction::tx_context::TxContext
};
use crate::constants::{
    MAX_NEW_NOTE_HASHES_PER_TX, MAX_NON_REVERTIBLE_NULLIFIERS_PER_TX, MAX_NEW_NULLIFIERS_PER_TX,
    MAX_PUBLIC_DATA_READS_PER_TX, MAX_PUBLIC_DATA_UPDATE_REQUESTS_PER_TX, NUM_FIELDS_PER_SHA256,
    VK_TREE_HEIGHT
};

struct PreviousKernelDataBuilder {
    contract_address: AztecAddress,
    storage_contract_address: AztecAddress,
    portal_contract_address: EthAddress,
    end: CombinedAccumulatedDataBuilder,
    end_non_revertible: AccumulatedNonRevertibleDataBuilder,
    historical_header: Header,
    tx_context: TxContext,
    is_private: bool,
    proof: Proof,
    vk: VerificationKey,
    vk_index: u32,
    vk_path: [Field; VK_TREE_HEIGHT],
    sideffect_counter: u32,
    min_revertible_side_effect_counter: u32
}

impl PreviousKernelDataBuilder {
    pub fn new(is_for_public: bool) -> Self {
        let mut end: CombinedAccumulatedDataBuilder = dep::std::unsafe::zeroed();
        let mut end_non_revertible: AccumulatedNonRevertibleDataBuilder = dep::std::unsafe::zeroed();
        // 0th nullifier must be non-zero.
        let tx_nullifier = SideEffectLinkedToNoteHash { value: 321, note_hash: 0, counter: 0 };
        // but the public kernels expect this first nullifier to have been partitioned into
        // the non-revertible set

        if is_for_public == true {
            end_non_revertible.new_nullifiers.push(tx_nullifier);
        } else {
            end.new_nullifiers.push(tx_nullifier);
        }

        let tx_context = build_tx_context(false, 0);

        PreviousKernelDataBuilder {
            contract_address: fixtures::contracts::parent_contract.address,
            storage_contract_address: fixtures::contracts::parent_contract.address,
            portal_contract_address: fixtures::contracts::parent_contract.portal_contract_address,
            end,
            end_non_revertible,
            historical_header: fixtures::HEADER,
            tx_context,
            is_private: true,
            proof: Proof {},
            vk: VerificationKey {},
            vk_index: 0,
            vk_path: [0; VK_TREE_HEIGHT],
            sideffect_counter: 2,
            min_revertible_side_effect_counter: 2
        }
    }

    pub fn is_public(&mut self) -> Self {
        self.is_private = false;
        *self
    }

    pub fn append_public_data_update_requests(&mut self, num_updates: Field) {
        let value_offset = self.end.public_data_update_requests.len();
        for i in 0..MAX_PUBLIC_DATA_UPDATE_REQUESTS_PER_TX {
            if i as u64 < num_updates as u64 {
                let update_request = PublicDataUpdateRequest {
                    // The default leaf index is its index + 23.
                    leaf_slot: value_offset + i + 23,
                    // The default value is its index + 678.
                    new_value: value_offset + i + 678
                };
                self.end.public_data_update_requests.push(update_request);
            }
        }
    }

    pub fn append_public_data_read_requests(&mut self, num_reads: Field) {
        let value_offset = self.end.public_data_reads.len();
        for i in 0..MAX_PUBLIC_DATA_READS_PER_TX {
            if i as u64 < num_reads as u64 {
                let read_request = PublicDataRead {
                    // The default leaf index is its index + 34.
                    leaf_slot: value_offset + i + 34,
                    // The default value is its index + 5566.
                    value: value_offset + i + 5566
                };
                self.end.public_data_reads.push(read_request);
            }
        }
    }

    fn next_sideffect_counter(&mut self) -> u32 {
        let counter = self.sideffect_counter;
        self.sideffect_counter += 1;
        counter
    }

    pub fn add_read_request_for_transient_commitment(&mut self, commitment_index: Field) -> Field {
        let new_read_request_index = self.end.read_requests.len();
        let commitment = self.end.new_note_hashes.get(commitment_index);
        let read_request = SideEffect { value: commitment.value, counter: self.next_sideffect_counter() };
        self.end.read_requests.push(read_request);
        new_read_request_index
    }

    pub fn append_new_note_hashes(&mut self, num_new_note_hashes: Field) {
        let mocked_value_offset = self.end.new_note_hashes.len() + 1;
        for i in 0..MAX_NEW_NOTE_HASHES_PER_TX {
            if i as u64 < num_new_note_hashes as u64 {
                // The default value is its index + 1.
                self.end.new_note_hashes.push(
                    SideEffect { value: i + mocked_value_offset, counter: self.next_sideffect_counter() }
                );
            }
        }
    }

<<<<<<< HEAD
    fn get_mock_nullifier_value(self, nullifier_index: Field) -> Field {
=======
    pub fn append_new_nullifiers_from_private(&mut self, num_extra_nullifier: Field) {
        // in private kernel, the nullifiers have not yet been partitioned
        // (that is part of the job of the private kernel tail)
        // so the tx nullifier is in `end`
>>>>>>> c2027e3f
        let first_nullifier = self.end.new_nullifiers.get(0);
        first_nullifier.value + nullifier_index
    }

    pub fn append_new_nullifiers(&mut self, num_extra_nullifier: Field) {
        let index_offset = self.end.new_nullifiers.len();
        for i in 0..MAX_NEW_NULLIFIERS_PER_TX {
            if i as u64 < num_extra_nullifier as u64 {
                let mock_value = self.get_mock_nullifier_value(index_offset + i);
                self.end.new_nullifiers.push(
                    SideEffectLinkedToNoteHash {
                    value: silo_nullifier(self.storage_contract_address, mock_value),
                    note_hash: 0,
                    counter: self.next_sideffect_counter()
                }
                );
            }
        }
    }

<<<<<<< HEAD
    pub fn add_read_request_for_pending_nullifier(&mut self, nullifier_index: Field) -> Field {
        let read_request_index = self.end.nullifier_read_requests.len();
        let unsiloed_nullifier = self.get_mock_nullifier_value(nullifier_index);
        let read_request = ReadRequestContext {
            value: unsiloed_nullifier,
            counter: self.next_sideffect_counter(),
            contract_address: self.storage_contract_address
        };
        self.end.nullifier_read_requests.push(read_request);
        read_request_index
=======
    pub fn append_new_nullifiers_from_public(&mut self, num_extra_nullifier: Field) {
        let first_nullifier = self.end_non_revertible.new_nullifiers.get(0);
        let mocked_value_offset = first_nullifier.value + self.end.new_nullifiers.len();
        for i in 1..MAX_NEW_NULLIFIERS_PER_TX {
            if i as u64 <= num_extra_nullifier as u64 {
                // The default value is its index + the value of the first nullifier.
                self.end.new_nullifiers.push(
                    SideEffectLinkedToNoteHash {
                    value: i + mocked_value_offset,
                    note_hash: first_nullifier.note_hash,
                    counter: self.next_sideffect_counter()
                }
                );
            }
        }
    }

    pub fn append_new_nullifiers_non_revertible(&mut self, num_extra_nullifier: Field) {
        let first_nullifier = self.end_non_revertible.new_nullifiers.get(0);
        let mocked_value_offset = first_nullifier.value + self.end_non_revertible.new_nullifiers.len();
        for i in 1..MAX_NON_REVERTIBLE_NULLIFIERS_PER_TX {
            if i as u64 <= num_extra_nullifier as u64 {
                // The default value is its index + the value of the first nullifier.
                self.end_non_revertible.new_nullifiers.push(
                    SideEffectLinkedToNoteHash {
                    value: i + mocked_value_offset,
                    note_hash: first_nullifier.note_hash,
                    counter: self.next_sideffect_counter()
                }
                );
            }
        }
    }

    // snapshot the side effects
    // this is useful in the private tail circuit to test side effect splitting
    pub fn capture_min_revertible_side_effect_counter(&mut self) {
        self.min_revertible_side_effect_counter = self.sideffect_counter;
>>>>>>> c2027e3f
    }

    pub fn set_encrypted_logs(&mut self, hash: [Field; NUM_FIELDS_PER_SHA256], preimages_length: Field) {
        self.end.encrypted_logs_hash = hash;
        self.end.encrypted_log_preimages_length = preimages_length;
    }

    pub fn set_unencrypted_logs(&mut self, hash: [Field; NUM_FIELDS_PER_SHA256], preimages_length: Field) {
        self.end.unencrypted_logs_hash = hash;
        self.end.unencrypted_log_preimages_length = preimages_length;
    }

    pub fn push_private_call_request(&mut self, hash: Field, is_delegate_call: bool) {
        let call_stack_item = self.generate_call_request(hash, is_delegate_call);
        self.end.private_call_stack.push(call_stack_item);
    }

    pub fn push_public_call_request(&mut self, hash: Field, is_delegate_call: bool) {
        let call_stack_item = self.generate_call_request(hash, is_delegate_call);
        self.end.public_call_stack.push(call_stack_item);
    }

    pub fn push_public_call_request_non_revertible(&mut self, hash: Field, is_delegate_call: bool) {
        let call_stack_item = self.generate_call_request(hash, is_delegate_call);
        self.end_non_revertible.public_call_stack.push(call_stack_item);
    }

    fn generate_call_request(&mut self, hash: Field, is_delegate_call: bool) -> CallRequest {
        let mut caller_context = CallerContext::empty();
        if is_delegate_call {
            caller_context.msg_sender = fixtures::MSG_SENDER;
            caller_context.storage_contract_address = self.contract_address;
        }
        let counter = self.next_sideffect_counter();
        let end_counter = counter + 10;
        self.sideffect_counter = end_counter;
        CallRequest {
            hash,
            caller_contract_address: self.contract_address,
            caller_context,
            start_side_effect_counter: counter,
            end_side_effect_counter: end_counter
        }
    }

    pub fn to_private_kernel_inner_data(self) -> PrivateKernelInnerData {
        let public_inputs = PrivateKernelInnerCircuitPublicInputs {
            aggregation_object: AggregationObject {},
            min_revertible_side_effect_counter: self.min_revertible_side_effect_counter,
            end: self.end.finish(),
            constants: CombinedConstantData { historical_header: self.historical_header, tx_context: self.tx_context },
            is_private: self.is_private
        };
        PrivateKernelInnerData { public_inputs, proof: self.proof, vk: self.vk, vk_index: self.vk_index, vk_path: self.vk_path }
    }

    pub fn to_private_kernel_tail_data(self) -> PrivateKernelTailData {
        let end_non_revertible = self.end_non_revertible.to_private();
        let end = self.end.to_private_accumulated_revertible_data();
        let public_inputs = PrivateKernelTailCircuitPublicInputs {
            aggregation_object: AggregationObject {},
            end_non_revertible,
            // side effects are already paritioned by this builder
            end,
            constants: CombinedConstantData { historical_header: self.historical_header, tx_context: self.tx_context },
            needs_setup: end_non_revertible.needs_setup(),
            needs_app_logic: end.needs_app_logic(),
            needs_teardown: end_non_revertible.needs_teardown()
        };

        PrivateKernelTailData { public_inputs, proof: self.proof, vk: self.vk, vk_index: self.vk_index, vk_path: self.vk_path }
    }

    pub fn to_public_kernel_data(self) -> PublicKernelData {
        let end_non_revertible = self.end_non_revertible.to_public();
        let end = self.end.to_public_accumulated_revertible_data();
        let public_inputs = PublicKernelCircuitPublicInputs {
            aggregation_object: AggregationObject {},
            end_non_revertible,
            end,
            constants: CombinedConstantData { historical_header: self.historical_header, tx_context: self.tx_context },
            needs_setup: end_non_revertible.needs_setup(),
            needs_app_logic: end.needs_app_logic(),
            needs_teardown: end_non_revertible.needs_teardown()
        };

        PublicKernelData { public_inputs, proof: self.proof, vk: self.vk, vk_index: self.vk_index, vk_path: self.vk_path }
    }
}<|MERGE_RESOLUTION|>--- conflicted
+++ resolved
@@ -134,19 +134,15 @@
         }
     }
 
-<<<<<<< HEAD
     fn get_mock_nullifier_value(self, nullifier_index: Field) -> Field {
-=======
+        let first_nullifier = self.end.new_nullifiers.get(0);
+        first_nullifier.value + nullifier_index
+    }
+
     pub fn append_new_nullifiers_from_private(&mut self, num_extra_nullifier: Field) {
         // in private kernel, the nullifiers have not yet been partitioned
         // (that is part of the job of the private kernel tail)
         // so the tx nullifier is in `end`
->>>>>>> c2027e3f
-        let first_nullifier = self.end.new_nullifiers.get(0);
-        first_nullifier.value + nullifier_index
-    }
-
-    pub fn append_new_nullifiers(&mut self, num_extra_nullifier: Field) {
         let index_offset = self.end.new_nullifiers.len();
         for i in 0..MAX_NEW_NULLIFIERS_PER_TX {
             if i as u64 < num_extra_nullifier as u64 {
@@ -162,7 +158,36 @@
         }
     }
 
-<<<<<<< HEAD
+    pub fn append_new_nullifiers_from_public(&mut self, num_extra_nullifier: Field) {
+        let index_offset = self.end.new_nullifiers.len();
+        for i in 1..MAX_NEW_NULLIFIERS_PER_TX {
+            if i as u64 <= num_extra_nullifier as u64 {
+                self.end.new_nullifiers.push(
+                    SideEffectLinkedToNoteHash {
+                    value: self.get_mock_nullifier_value(index_offset + i),
+                    note_hash: 0,
+                    counter: self.next_sideffect_counter()
+                }
+                );
+            }
+        }
+    }
+
+    pub fn append_new_nullifiers_non_revertible(&mut self, num_extra_nullifier: Field) {
+        let index_offset = self.end_non_revertible.new_nullifiers.len();
+        for i in 1..MAX_NON_REVERTIBLE_NULLIFIERS_PER_TX {
+            if i as u64 <= num_extra_nullifier as u64 {
+                self.end_non_revertible.new_nullifiers.push(
+                    SideEffectLinkedToNoteHash {
+                    value: self.get_mock_nullifier_value(index_offset + i),
+                    note_hash: 0,
+                    counter: self.next_sideffect_counter()
+                }
+                );
+            }
+        }
+    }
+
     pub fn add_read_request_for_pending_nullifier(&mut self, nullifier_index: Field) -> Field {
         let read_request_index = self.end.nullifier_read_requests.len();
         let unsiloed_nullifier = self.get_mock_nullifier_value(nullifier_index);
@@ -173,46 +198,12 @@
         };
         self.end.nullifier_read_requests.push(read_request);
         read_request_index
-=======
-    pub fn append_new_nullifiers_from_public(&mut self, num_extra_nullifier: Field) {
-        let first_nullifier = self.end_non_revertible.new_nullifiers.get(0);
-        let mocked_value_offset = first_nullifier.value + self.end.new_nullifiers.len();
-        for i in 1..MAX_NEW_NULLIFIERS_PER_TX {
-            if i as u64 <= num_extra_nullifier as u64 {
-                // The default value is its index + the value of the first nullifier.
-                self.end.new_nullifiers.push(
-                    SideEffectLinkedToNoteHash {
-                    value: i + mocked_value_offset,
-                    note_hash: first_nullifier.note_hash,
-                    counter: self.next_sideffect_counter()
-                }
-                );
-            }
-        }
-    }
-
-    pub fn append_new_nullifiers_non_revertible(&mut self, num_extra_nullifier: Field) {
-        let first_nullifier = self.end_non_revertible.new_nullifiers.get(0);
-        let mocked_value_offset = first_nullifier.value + self.end_non_revertible.new_nullifiers.len();
-        for i in 1..MAX_NON_REVERTIBLE_NULLIFIERS_PER_TX {
-            if i as u64 <= num_extra_nullifier as u64 {
-                // The default value is its index + the value of the first nullifier.
-                self.end_non_revertible.new_nullifiers.push(
-                    SideEffectLinkedToNoteHash {
-                    value: i + mocked_value_offset,
-                    note_hash: first_nullifier.note_hash,
-                    counter: self.next_sideffect_counter()
-                }
-                );
-            }
-        }
     }
 
     // snapshot the side effects
     // this is useful in the private tail circuit to test side effect splitting
     pub fn capture_min_revertible_side_effect_counter(&mut self) {
         self.min_revertible_side_effect_counter = self.sideffect_counter;
->>>>>>> c2027e3f
     }
 
     pub fn set_encrypted_logs(&mut self, hash: [Field; NUM_FIELDS_PER_SHA256], preimages_length: Field) {
