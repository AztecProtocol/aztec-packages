use dep::types::{
    abis::{
    call_request::CallRequest, public_call_stack_item::PublicCallStackItem,
    kernel_circuit_public_inputs::PublicKernelCircuitPublicInputsBuilder,
    new_contract_data::NewContractData, kernel_data::{PrivateKernelTailData, PublicKernelData},
    public_call_data::PublicCallData, public_data_read::PublicDataRead,
    public_data_update_request::PublicDataUpdateRequest, read_request::ReadRequestContext,
    side_effect::{SideEffect, SideEffectLinkedToNoteHash}
},
    address::AztecAddress,
    contrakt::{storage_read::StorageRead, storage_update_request::StorageUpdateRequest},
    constants::{
    MAX_NEW_L2_TO_L1_MSGS_PER_CALL, MAX_NEW_NOTE_HASHES_PER_CALL, MAX_NEW_NULLIFIERS_PER_CALL,
    MAX_NULLIFIER_READ_REQUESTS_PER_CALL, MAX_PUBLIC_CALL_STACK_LENGTH_PER_CALL,
    MAX_PUBLIC_DATA_UPDATE_REQUESTS_PER_TX, MAX_PUBLIC_DATA_READS_PER_CALL, NUM_FIELDS_PER_SHA256,
    MAX_REVERTIBLE_PUBLIC_DATA_READS_PER_TX, MAX_REVERTIBLE_PUBLIC_DATA_UPDATE_REQUESTS_PER_TX,
    MAX_NON_REVERTIBLE_PUBLIC_DATA_UPDATE_REQUESTS_PER_TX, MAX_NON_REVERTIBLE_PUBLIC_DATA_READS_PER_TX
},
    hash::{silo_note_hash, silo_nullifier, compute_l2_to_l1_hash, accumulate_sha256},
    utils::{arrays::{array_length, array_to_bounded_vec}}, traits::{is_empty, is_empty_array}
};
use crate::hash::{compute_public_data_tree_index, compute_public_data_tree_value};

// Validates inputs to the kernel circuit that are common to all invocation scenarios.
pub fn validate_inputs(public_call: PublicCallData) {
    // Validates commons inputs for all type of kernel inputs
    let this_call_stack_item: PublicCallStackItem = public_call.call_stack_item;
    assert(
        this_call_stack_item.public_inputs.call_context.is_contract_deployment == false, "Contract deployment cannot be a public function"
    );
    assert(
        !this_call_stack_item.contract_address.eq(AztecAddress::zero()), "Contract address cannot be zero"
    );
    assert(this_call_stack_item.function_data.selector.to_field() != 0, "Function signature cannot be zero");
    assert(
        this_call_stack_item.function_data.is_private == false, "Cannot execute a private function with the public kernel circuit"
    );
    assert(public_call.bytecode_hash != 0, "Bytecode hash cannot be zero");
}

<<<<<<< HEAD
// Initialises the circuit outputs with the end state of the previous iteration. 
// Skips data that will be checked and cleared in the tail circuit.
pub fn initialize_emitted_end_values(
=======
pub fn initialize_reverted_flag(
    previous_kernel: PublicKernelData,
    public_call: PublicCallData,
    circuit_outputs: &mut PublicKernelCircuitPublicInputsBuilder
) {
    circuit_outputs.reverted = previous_kernel.public_inputs.reverted | public_call.call_stack_item.public_inputs.reverted;
}

pub fn initialize_end_values(
>>>>>>> 5cccc78e
    previous_kernel: PublicKernelData,
    circuit_outputs: &mut PublicKernelCircuitPublicInputsBuilder
) {
    circuit_outputs.constants = previous_kernel.public_inputs.constants;

    let start = previous_kernel.public_inputs.end;

<<<<<<< HEAD
    circuit_outputs.end.new_note_hashes = array_to_bounded_vec(start.new_note_hashes);
    circuit_outputs.end.new_nullifiers = array_to_bounded_vec(start.new_nullifiers);
    circuit_outputs.end.new_l2_to_l1_msgs = array_to_bounded_vec(start.new_l2_to_l1_msgs);
    circuit_outputs.end.public_data_update_requests = array_to_bounded_vec(start.public_data_update_requests);
    // TODO - should be propagated only in initialize_end_values() and clear them in the tail circuit.
    circuit_outputs.end.public_data_reads = array_to_bounded_vec(start.public_data_reads);
    circuit_outputs.end.unencrypted_logs_hash = start.unencrypted_logs_hash;
    circuit_outputs.end.unencrypted_log_preimages_length = start.unencrypted_log_preimages_length;
    circuit_outputs.end.encrypted_logs_hash = start.encrypted_logs_hash;
    circuit_outputs.end.encrypted_log_preimages_length = start.encrypted_log_preimages_length;
=======
    if circuit_outputs.reverted == false {
        circuit_outputs.end.new_note_hashes = array_to_bounded_vec(start.new_note_hashes);
        circuit_outputs.end.new_nullifiers = array_to_bounded_vec(start.new_nullifiers);

        circuit_outputs.end.private_call_stack = array_to_bounded_vec(start.private_call_stack);
        circuit_outputs.end.public_call_stack = array_to_bounded_vec(start.public_call_stack);
        circuit_outputs.end.new_l2_to_l1_msgs = array_to_bounded_vec(start.new_l2_to_l1_msgs);

        circuit_outputs.end.public_data_update_requests = array_to_bounded_vec(start.public_data_update_requests);
        circuit_outputs.end.public_data_reads = array_to_bounded_vec(start.public_data_reads);

        // Public kernel does not modify encrypted logs values --> we just copy them to output
        circuit_outputs.end.encrypted_logs_hash = start.encrypted_logs_hash;
        circuit_outputs.end.encrypted_log_preimages_length = start.encrypted_log_preimages_length;
>>>>>>> 5cccc78e

        circuit_outputs.end.new_contracts = array_to_bounded_vec(previous_kernel.public_inputs.end.new_contracts);
    }

    let start_non_revertible = previous_kernel.public_inputs.end_non_revertible;
    circuit_outputs.end_non_revertible.new_note_hashes = array_to_bounded_vec(start_non_revertible.new_note_hashes);
    circuit_outputs.end_non_revertible.new_nullifiers = array_to_bounded_vec(start_non_revertible.new_nullifiers);
    circuit_outputs.end_non_revertible.public_data_update_requests = array_to_bounded_vec(start_non_revertible.public_data_update_requests);
    circuit_outputs.end_non_revertible.public_data_reads = array_to_bounded_vec(start_non_revertible.public_data_reads);
}

// Initialises the circuit outputs with the end state of the previous iteration. 
// Includes data that will be checked and cleared in the tail circuit.
pub fn initialize_end_values(
    previous_kernel: PublicKernelData,
    circuit_outputs: &mut PublicKernelCircuitPublicInputsBuilder
) {
    initialize_emitted_end_values(previous_kernel, circuit_outputs);

    let start = previous_kernel.public_inputs.end;

    // circuit_outputs.end.private_call_stack = array_to_bounded_vec(start.private_call_stack); // This is enforced in the private tail to always be empty.
    circuit_outputs.end.public_call_stack = array_to_bounded_vec(start.public_call_stack);
    circuit_outputs.end.nullifier_read_requests = array_to_bounded_vec(start.nullifier_read_requests);

    let start_non_revertible = previous_kernel.public_inputs.end_non_revertible;
    circuit_outputs.end_non_revertible.public_call_stack = array_to_bounded_vec(start_non_revertible.public_call_stack);
    circuit_outputs.end_non_revertible.nullifier_read_requests = array_to_bounded_vec(start_non_revertible.nullifier_read_requests);
}

fn perform_static_call_checks(public_call: PublicCallData) {
    let public_inputs = public_call.call_stack_item.public_inputs;
    if public_inputs.call_context.is_static_call {
        // No state changes are allowed for static calls:
        let new_note_hashes_length = array_length(public_inputs.new_note_hashes);
        assert(new_note_hashes_length == 0, "new_note_hashes must be empty for static calls");

        let new_nullifiers_length = array_length(public_inputs.new_nullifiers);
        assert(new_nullifiers_length == 0, "new_nullifiers must be empty for static calls");

        let update_requests_length = array_length(public_inputs.contract_storage_update_requests);
        assert(
            update_requests_length == 0, "No contract storage update requests are allowed for static calls"
        );

        let new_l2_to_l1_msgs_length = array_length(public_inputs.new_l2_to_l1_msgs);
        assert(new_l2_to_l1_msgs_length == 0, "new_l2_to_l1_msgs must be empty for static calls");

        // TODO: reevaluate when implementing https://github.com/AztecProtocol/aztec-packages/issues/1165
        // This 4 magical number is the minimum size of the buffer, since it has to store the total length of all the serialized logs.
        assert(
            public_inputs.unencrypted_log_preimages_length == 4, "No unencrypted logs are allowed for static calls"
        );
    }
}

fn is_valid_caller(request: CallRequest, public_call: PublicCallData) -> bool {
    let call_context = public_call.call_stack_item.public_inputs.call_context;

    let valid_caller_context = request.caller_context.msg_sender.eq(call_context.msg_sender)
        & request.caller_context.storage_contract_address.eq(call_context.storage_contract_address);

    request.caller_contract_address.eq(public_call.call_stack_item.contract_address)
        & (request.caller_context.is_empty() | valid_caller_context)
}

fn validate_call_requests<N>(
    call_requests: BoundedVec<CallRequest, N>,
    hashes: [Field; N],
    public_call: PublicCallData
) {
    assert_eq(
        array_length(hashes), call_requests.len(), "call requests length does not match the expected length"
    );
    for i in 0..N {
        let hash = hashes[i];
        if hash != 0 {
            let request = call_requests.get_unchecked(i);
            assert_eq(request.hash, hash, "call stack hash does not match call request hash");
            assert(is_valid_caller(request, public_call), "invalid caller");
        }
    }
}

pub fn update_public_end_non_revertible_values(
    public_call: PublicCallData,
    circuit_outputs: &mut PublicKernelCircuitPublicInputsBuilder
) {
    // Updates the circuit outputs with new state changes, call stack etc

    // If this call is a static call, certain operations are disallowed, such as creating new state.
    perform_static_call_checks(public_call);

    // Update public call stack.
    let public_call_requests = array_to_bounded_vec(public_call.public_call_stack);
    let hashes = public_call.call_stack_item.public_inputs.public_call_stack_hashes;
    validate_call_requests(public_call_requests, hashes, public_call);
    circuit_outputs.end_non_revertible.public_call_stack.extend_from_bounded_vec(public_call_requests);

    propagate_nullifier_read_requests_non_revertible(public_call, circuit_outputs);
    propagate_new_nullifiers_non_revertible(public_call, circuit_outputs);
    propagate_new_note_hashes_non_revertible(public_call, circuit_outputs);
    propagate_valid_non_revertible_public_data_update_requests(public_call, circuit_outputs);
    propagate_valid_non_revertible_public_data_reads(public_call, circuit_outputs);
    // TODO(fees) propagate the following to non-revertible
    // propagate_new_l2_to_l1_messages(public_call, circuit_outputs);
}

pub fn update_public_end_values(public_call: PublicCallData, circuit_outputs: &mut PublicKernelCircuitPublicInputsBuilder) {
    // Updates the circuit outputs with new state changes, call stack etc

    // If this call is a static call, certain operations are disallowed, such as creating new state.
    perform_static_call_checks(public_call);

    // Update public call stack.
    let public_call_requests = array_to_bounded_vec(public_call.public_call_stack);
    let hashes = public_call.call_stack_item.public_inputs.public_call_stack_hashes;
    validate_call_requests(public_call_requests, hashes, public_call);
    circuit_outputs.end.public_call_stack.extend_from_bounded_vec(public_call_requests);

    propagate_nullifier_read_requests_revertible(public_call, circuit_outputs);
    propagate_new_nullifiers(public_call, circuit_outputs);
    propagate_new_note_hashes(public_call, circuit_outputs);

    propagate_new_l2_to_l1_messages(public_call, circuit_outputs);

    propagate_valid_public_data_update_requests(public_call, circuit_outputs);

    propagate_valid_public_data_reads(public_call, circuit_outputs);
}

fn propagate_nullifier_read_requests_non_revertible<T>(
    public_call: PublicCallData,
    circuit_outputs: &mut PublicKernelCircuitPublicInputsBuilder
) {
    let public_call_public_inputs = public_call.call_stack_item.public_inputs;
    let nullifier_read_requests = public_call_public_inputs.nullifier_read_requests;
    let storage_contract_address = public_call_public_inputs.call_context.storage_contract_address;

    for i in 0..MAX_NULLIFIER_READ_REQUESTS_PER_CALL {
        let request = nullifier_read_requests[i];
        if !is_empty(request) {
            circuit_outputs.end_non_revertible.nullifier_read_requests.push(request.to_context(storage_contract_address));
        }
    }
}

fn propagate_nullifier_read_requests_revertible<T>(
    public_call: PublicCallData,
    circuit_outputs: &mut PublicKernelCircuitPublicInputsBuilder
) {
    let public_call_public_inputs = public_call.call_stack_item.public_inputs;
    let nullifier_read_requests = public_call_public_inputs.nullifier_read_requests;
    let storage_contract_address = public_call_public_inputs.call_context.storage_contract_address;

    for i in 0..MAX_NULLIFIER_READ_REQUESTS_PER_CALL {
        let request = nullifier_read_requests[i];
        if !is_empty(request) {
            circuit_outputs.end.nullifier_read_requests.push(request.to_context(storage_contract_address));
        }
    }
}

fn propagate_valid_public_data_update_requests(
    public_call: PublicCallData,
    circuit_outputs: &mut PublicKernelCircuitPublicInputsBuilder
) {
    let contract_address = public_call.call_stack_item.public_inputs.call_context.storage_contract_address;
    let update_requests = public_call.call_stack_item.public_inputs.contract_storage_update_requests;

    // TODO(fees) should we have a MAX_REVERTIBLE_PUBLIC_DATA_UPDATE_REQUESTS_PER_CALL
    let mut public_data_update_requests : BoundedVec<PublicDataUpdateRequest, MAX_REVERTIBLE_PUBLIC_DATA_UPDATE_REQUESTS_PER_TX> = BoundedVec::new();

    for i in 0..MAX_REVERTIBLE_PUBLIC_DATA_UPDATE_REQUESTS_PER_TX {
        let update_request = update_requests[i];
        if (!update_request.is_empty()) {
            let public_data_update_request = PublicDataUpdateRequest {
                leaf_slot: compute_public_data_tree_index(contract_address, update_request.storage_slot),
                new_value: compute_public_data_tree_value(update_request.new_value)
            };

            public_data_update_requests.push(public_data_update_request);
        }
    }
    circuit_outputs.end.public_data_update_requests.extend_from_bounded_vec(public_data_update_requests);
}

fn propagate_valid_non_revertible_public_data_update_requests(
    public_call: PublicCallData,
    circuit_outputs: &mut PublicKernelCircuitPublicInputsBuilder
) {
    let contract_address = public_call.call_stack_item.contract_address;
    let update_requests = public_call.call_stack_item.public_inputs.contract_storage_update_requests;

    // TODO(fees) should we have a MAX_NON_REVERTIBLE_PUBLIC_DATA_UPDATE_REQUESTS_PER_CALL ?
    let mut public_data_update_requests : BoundedVec<PublicDataUpdateRequest, MAX_NON_REVERTIBLE_PUBLIC_DATA_UPDATE_REQUESTS_PER_TX> = BoundedVec::new();

    for i in 0..MAX_NON_REVERTIBLE_PUBLIC_DATA_UPDATE_REQUESTS_PER_TX {
        let update_request = update_requests[i];
        if (!update_request.is_empty()) {
            let public_data_update_request = PublicDataUpdateRequest {
                leaf_slot: compute_public_data_tree_index(contract_address, update_request.storage_slot),
                new_value: compute_public_data_tree_value(update_request.new_value)
            };

            public_data_update_requests.push(public_data_update_request);
        }
    }
    circuit_outputs.end_non_revertible.public_data_update_requests.extend_from_bounded_vec(public_data_update_requests);
}

fn propagate_valid_public_data_reads(public_call: PublicCallData, circuit_outputs: &mut PublicKernelCircuitPublicInputsBuilder) {
    let contract_address = public_call.call_stack_item.public_inputs.call_context.storage_contract_address;
    let read_requests = public_call.call_stack_item.public_inputs.contract_storage_reads;

    // TODO(fees) should we have a MAX_REVERTIBLE_PUBLIC_DATA_READS_PER_CALL
    let mut public_data_reads : BoundedVec<PublicDataRead, MAX_REVERTIBLE_PUBLIC_DATA_READS_PER_TX> = BoundedVec::new();

    for i in 0..MAX_REVERTIBLE_PUBLIC_DATA_READS_PER_TX {
        let read_request: StorageRead = read_requests[i];
        if !read_request.is_empty() {
            let public_data_read = PublicDataRead {
                leaf_slot: compute_public_data_tree_index(contract_address, read_request.storage_slot),
                value: compute_public_data_tree_value(read_request.current_value)
            };
            public_data_reads.push(public_data_read);
        }
    }
    circuit_outputs.end.public_data_reads.extend_from_bounded_vec(public_data_reads);
}

fn propagate_valid_non_revertible_public_data_reads(
    public_call: PublicCallData,
    circuit_outputs: &mut PublicKernelCircuitPublicInputsBuilder
) {
    let contract_address = public_call.call_stack_item.contract_address;
    let read_requests = public_call.call_stack_item.public_inputs.contract_storage_reads;

    // TODO(fees) should we have a MAX_REVERTIBLE_PUBLIC_DATA_READS_PER_CALL
    let mut public_data_reads : BoundedVec<PublicDataRead, MAX_NON_REVERTIBLE_PUBLIC_DATA_READS_PER_TX> = BoundedVec::new();

    for i in 0..MAX_NON_REVERTIBLE_PUBLIC_DATA_READS_PER_TX {
        let read_request: StorageRead = read_requests[i];
        if !read_request.is_empty() {
            let public_data_read = PublicDataRead {
                leaf_slot: compute_public_data_tree_index(contract_address, read_request.storage_slot),
                value: compute_public_data_tree_value(read_request.current_value)
            };
            public_data_reads.push(public_data_read);
        }
    }
    circuit_outputs.end_non_revertible.public_data_reads.extend_from_bounded_vec(public_data_reads);
}

fn propagate_new_note_hashes_non_revertible(
    public_call: PublicCallData,
    circuit_outputs: &mut PublicKernelCircuitPublicInputsBuilder
) {
    let public_call_public_inputs = public_call.call_stack_item.public_inputs;

    let new_note_hashes = public_call.call_stack_item.public_inputs.new_note_hashes;
    let storage_contract_address = public_call_public_inputs.call_context.storage_contract_address;

    let mut siloed_new_note_hashes : BoundedVec<SideEffect, MAX_NEW_NOTE_HASHES_PER_CALL> = BoundedVec::new();
    for i in 0..MAX_NEW_NOTE_HASHES_PER_CALL {
        let new_note_hash = new_note_hashes[i].value;
        if new_note_hash != 0 {
            let siloed_new_note_hash = silo_note_hash(storage_contract_address, new_note_hash);
            siloed_new_note_hashes.push(SideEffect { value: siloed_new_note_hash, counter: new_note_hashes[i].counter });
        }
    }
    circuit_outputs.end_non_revertible.new_note_hashes.extend_from_bounded_vec(siloed_new_note_hashes);
}

fn propagate_new_note_hashes(
    public_call: PublicCallData,
    circuit_outputs: &mut PublicKernelCircuitPublicInputsBuilder
) {
    let public_call_public_inputs = public_call.call_stack_item.public_inputs;

    let new_note_hashes = public_call.call_stack_item.public_inputs.new_note_hashes;
    let storage_contract_address = public_call_public_inputs.call_context.storage_contract_address;

    let mut siloed_new_note_hashes : BoundedVec<SideEffect, MAX_NEW_NOTE_HASHES_PER_CALL> = BoundedVec::new();
    for i in 0..MAX_NEW_NOTE_HASHES_PER_CALL {
        let new_note_hash = new_note_hashes[i].value;
        if new_note_hash != 0 {
            let siloed_new_note_hash = silo_note_hash(storage_contract_address, new_note_hash);
            siloed_new_note_hashes.push(SideEffect { value: siloed_new_note_hash, counter: new_note_hashes[i].counter });
        }
    }
    circuit_outputs.end.new_note_hashes.extend_from_bounded_vec(siloed_new_note_hashes);
}

fn propagate_new_nullifiers_non_revertible(
    public_call: PublicCallData,
    circuit_outputs: &mut PublicKernelCircuitPublicInputsBuilder
) {
    let new_nullifiers = public_call.call_stack_item.public_inputs.new_nullifiers;
    let storage_contract_address = public_call.call_stack_item.public_inputs.call_context.storage_contract_address;

    // Enhance commitments and nullifiers with domain separation whereby domain is the contract.
    let mut siloed_new_nullifiers : BoundedVec<SideEffectLinkedToNoteHash,MAX_NEW_NULLIFIERS_PER_CALL> = BoundedVec::new();
    for i in 0..MAX_NEW_NULLIFIERS_PER_CALL {
        let new_nullifier = new_nullifiers[i].value;
        if new_nullifier != 0 {
            let siloed_new_nullifier = silo_nullifier(storage_contract_address, new_nullifier);
            siloed_new_nullifiers.push(
                SideEffectLinkedToNoteHash {
                value: siloed_new_nullifier,
                counter: new_nullifiers[i].counter,
                note_hash: new_nullifiers[i].note_hash
            }
            );
        }
    }

    circuit_outputs.end_non_revertible.new_nullifiers.extend_from_bounded_vec(siloed_new_nullifiers);
}

fn propagate_new_nullifiers(
    public_call: PublicCallData,
    circuit_outputs: &mut PublicKernelCircuitPublicInputsBuilder
) {
    let new_nullifiers = public_call.call_stack_item.public_inputs.new_nullifiers;
    let storage_contract_address = public_call.call_stack_item.public_inputs.call_context.storage_contract_address;

    // Enhance commitments and nullifiers with domain separation whereby domain is the contract.
    let mut siloed_new_nullifiers : BoundedVec<SideEffectLinkedToNoteHash,MAX_NEW_NULLIFIERS_PER_CALL> = BoundedVec::new();
    for i in 0..MAX_NEW_NULLIFIERS_PER_CALL {
        let new_nullifier = new_nullifiers[i].value;
        if new_nullifier != 0 {
            let siloed_new_nullifier = silo_nullifier(storage_contract_address, new_nullifier);
            siloed_new_nullifiers.push(
                SideEffectLinkedToNoteHash {
                value: siloed_new_nullifier,
                counter: new_nullifiers[i].counter,
                note_hash: new_nullifiers[i].note_hash
            }
            );
        }
    }

    circuit_outputs.end.new_nullifiers.extend_from_bounded_vec(siloed_new_nullifiers);
}

fn propagate_new_l2_to_l1_messages(public_call: PublicCallData, public_inputs: &mut PublicKernelCircuitPublicInputsBuilder) {
    // new l2 to l1 messages
    let public_call_public_inputs = public_call.call_stack_item.public_inputs;
    let storage_contract_address = public_call_public_inputs.call_context.storage_contract_address;

    let new_l2_to_l1_msgs = public_call_public_inputs.new_l2_to_l1_msgs;
    let mut new_l2_to_l1_msgs_to_insert : BoundedVec<Field, MAX_NEW_L2_TO_L1_MSGS_PER_CALL> = BoundedVec::new();
    for i in 0..MAX_NEW_L2_TO_L1_MSGS_PER_CALL {
        let msg = new_l2_to_l1_msgs[i];
        if !is_empty(msg) {
            let new_l2_to_l1_msgs = compute_l2_to_l1_hash(
                storage_contract_address,
                public_inputs.constants.tx_context.version,
                public_inputs.constants.tx_context.chain_id,
                msg
            );
            new_l2_to_l1_msgs_to_insert.push(new_l2_to_l1_msgs)
        }
    }
    public_inputs.end.new_l2_to_l1_msgs.extend_from_bounded_vec(new_l2_to_l1_msgs_to_insert);
}

/**
 * @brief Accumulates unencrypted logs hashes and lengths.
 * @param The type of kernel input
 * @param public_kernel_inputs The inputs to this iteration of the kernel circuit
 * @param circuit_outputs The circuit outputs to be populated
 * @note See the following thread if not clear:
 *       https://discourse.aztec.network/t/proposal-forcing-the-sequencer-to-actually-submit-data-to-l1/426
 * @note Used by public kernels which had previous iterations.
 */
pub fn accumulate_unencrypted_logs(
    public_call: PublicCallData,
    previous_unencrypted_logs_hash: [Field; NUM_FIELDS_PER_SHA256],
    previous_unencrypted_log_preimages_length: Field,
    public_inputs: &mut PublicKernelCircuitPublicInputsBuilder
) {
    let public_call_public_inputs = public_call.call_stack_item.public_inputs;

    let current_unencrypted_logs_hash = public_call_public_inputs.unencrypted_logs_hash;
    public_inputs.end.unencrypted_logs_hash = accumulate_sha256([
        U128::from_integer(previous_unencrypted_logs_hash[0]),
        U128::from_integer(previous_unencrypted_logs_hash[1]),
        U128::from_integer(current_unencrypted_logs_hash[0]),
        U128::from_integer(current_unencrypted_logs_hash[1])
    ]);

    // Add log preimages lengths from current iteration to accumulated lengths
    let current_unencrypted_log_preimages_length = public_call_public_inputs.unencrypted_log_preimages_length;
    public_inputs.end.unencrypted_log_preimages_length =
        previous_unencrypted_log_preimages_length + current_unencrypted_log_preimages_length;
}

/**
 * @brief Validates that the call stack item for this circuit iteration is at the top of the call stack
 * @param builder The circuit builder
 * @param public_kernel_inputs The inputs to this iteration of the kernel circuit
 */
pub fn validate_call_against_request(public_call: PublicCallData, request: CallRequest) {
    // TODO: this logic might need to change to accommodate the weird edge 3 initial txs (the 'main' tx, the 'fee' tx,
    // and the 'gas rebate' tx).
    let call_stack_item = public_call.call_stack_item;

    assert(
        request.hash == call_stack_item.hash(), "calculated public_kernel_inputs_hash does not match provided public_kernel_inputs_hash at the top of the call stack"
    );

    let call_context = call_stack_item.public_inputs.call_context;

    if (call_stack_item.function_data.is_internal) {
        assert(
            call_stack_item.contract_address.eq(call_context.msg_sender), "msg_sender must be self for internal calls"
        );
    }

    if call_context.is_delegate_call {
        let caller_context = request.caller_context;
        assert(!caller_context.is_empty(), "caller context cannot be empty for delegate calls");
        assert(
            call_context.msg_sender.eq(caller_context.msg_sender), "call stack msg_sender does not match expected msg_sender for delegate calls"
        );
        assert(
            call_context.storage_contract_address.eq(caller_context.storage_contract_address), "call stack storage address does not match expected contract address for delegate calls"
        );
        assert(
            !call_stack_item.contract_address.eq(call_context.storage_contract_address), "curent contract address must not match storage contract address for delegate calls"
        );
    } else {
        let caller_contract_address = request.caller_contract_address;
        assert(
            call_context.msg_sender.eq(caller_contract_address), "call stack msg_sender does not match caller contract address"
        );
        assert(
            call_context.storage_contract_address.eq(call_stack_item.contract_address), "call stack storage address does not match expected contract address"
        );
    }
}<|MERGE_RESOLUTION|>--- conflicted
+++ resolved
@@ -38,56 +38,34 @@
     assert(public_call.bytecode_hash != 0, "Bytecode hash cannot be zero");
 }
 
-<<<<<<< HEAD
+pub fn initialize_reverted_flag(
+    previous_kernel: PublicKernelData,
+    public_call: PublicCallData,
+    circuit_outputs: &mut PublicKernelCircuitPublicInputsBuilder
+) {
+    circuit_outputs.reverted = previous_kernel.public_inputs.reverted | public_call.call_stack_item.public_inputs.reverted;
+}
+
 // Initialises the circuit outputs with the end state of the previous iteration. 
 // Skips data that will be checked and cleared in the tail circuit.
 pub fn initialize_emitted_end_values(
-=======
-pub fn initialize_reverted_flag(
     previous_kernel: PublicKernelData,
-    public_call: PublicCallData,
-    circuit_outputs: &mut PublicKernelCircuitPublicInputsBuilder
-) {
-    circuit_outputs.reverted = previous_kernel.public_inputs.reverted | public_call.call_stack_item.public_inputs.reverted;
-}
-
-pub fn initialize_end_values(
->>>>>>> 5cccc78e
-    previous_kernel: PublicKernelData,
     circuit_outputs: &mut PublicKernelCircuitPublicInputsBuilder
 ) {
     circuit_outputs.constants = previous_kernel.public_inputs.constants;
 
-    let start = previous_kernel.public_inputs.end;
-
-<<<<<<< HEAD
-    circuit_outputs.end.new_note_hashes = array_to_bounded_vec(start.new_note_hashes);
-    circuit_outputs.end.new_nullifiers = array_to_bounded_vec(start.new_nullifiers);
-    circuit_outputs.end.new_l2_to_l1_msgs = array_to_bounded_vec(start.new_l2_to_l1_msgs);
-    circuit_outputs.end.public_data_update_requests = array_to_bounded_vec(start.public_data_update_requests);
-    // TODO - should be propagated only in initialize_end_values() and clear them in the tail circuit.
-    circuit_outputs.end.public_data_reads = array_to_bounded_vec(start.public_data_reads);
-    circuit_outputs.end.unencrypted_logs_hash = start.unencrypted_logs_hash;
-    circuit_outputs.end.unencrypted_log_preimages_length = start.unencrypted_log_preimages_length;
-    circuit_outputs.end.encrypted_logs_hash = start.encrypted_logs_hash;
-    circuit_outputs.end.encrypted_log_preimages_length = start.encrypted_log_preimages_length;
-=======
     if circuit_outputs.reverted == false {
+        let start = previous_kernel.public_inputs.end;
         circuit_outputs.end.new_note_hashes = array_to_bounded_vec(start.new_note_hashes);
         circuit_outputs.end.new_nullifiers = array_to_bounded_vec(start.new_nullifiers);
-
-        circuit_outputs.end.private_call_stack = array_to_bounded_vec(start.private_call_stack);
-        circuit_outputs.end.public_call_stack = array_to_bounded_vec(start.public_call_stack);
         circuit_outputs.end.new_l2_to_l1_msgs = array_to_bounded_vec(start.new_l2_to_l1_msgs);
-
         circuit_outputs.end.public_data_update_requests = array_to_bounded_vec(start.public_data_update_requests);
+        // TODO - should be propagated only in initialize_end_values() and clear them in the tail circuit.
         circuit_outputs.end.public_data_reads = array_to_bounded_vec(start.public_data_reads);
-
-        // Public kernel does not modify encrypted logs values --> we just copy them to output
+        circuit_outputs.end.unencrypted_logs_hash = start.unencrypted_logs_hash;
+        circuit_outputs.end.unencrypted_log_preimages_length = start.unencrypted_log_preimages_length;
         circuit_outputs.end.encrypted_logs_hash = start.encrypted_logs_hash;
         circuit_outputs.end.encrypted_log_preimages_length = start.encrypted_log_preimages_length;
->>>>>>> 5cccc78e
-
         circuit_outputs.end.new_contracts = array_to_bounded_vec(previous_kernel.public_inputs.end.new_contracts);
     }
 
@@ -106,11 +84,12 @@
 ) {
     initialize_emitted_end_values(previous_kernel, circuit_outputs);
 
-    let start = previous_kernel.public_inputs.end;
-
-    // circuit_outputs.end.private_call_stack = array_to_bounded_vec(start.private_call_stack); // This is enforced in the private tail to always be empty.
-    circuit_outputs.end.public_call_stack = array_to_bounded_vec(start.public_call_stack);
-    circuit_outputs.end.nullifier_read_requests = array_to_bounded_vec(start.nullifier_read_requests);
+    if circuit_outputs.reverted == false {
+        let start = previous_kernel.public_inputs.end;
+        // circuit_outputs.end.private_call_stack = array_to_bounded_vec(start.private_call_stack); // This is enforced in the private tail to always be empty.
+        circuit_outputs.end.public_call_stack = array_to_bounded_vec(start.public_call_stack);
+        circuit_outputs.end.nullifier_read_requests = array_to_bounded_vec(start.nullifier_read_requests);
+    }
 
     let start_non_revertible = previous_kernel.public_inputs.end_non_revertible;
     circuit_outputs.end_non_revertible.public_call_stack = array_to_bounded_vec(start_non_revertible.public_call_stack);
