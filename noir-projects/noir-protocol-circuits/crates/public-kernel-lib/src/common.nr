use dep::types::{
    abis::{
    call_request::CallRequest, public_call_stack_item::PublicCallStackItem,
    kernel_circuit_public_inputs::PublicKernelCircuitPublicInputsBuilder, kernel_data::PublicKernelData,
    public_call_data::PublicCallData, public_data_read::PublicDataRead,
    public_data_update_request::PublicDataUpdateRequest, read_request::ReadRequestContext,
    side_effect::{SideEffect, SideEffectLinkedToNoteHash}
},
    address::AztecAddress,
    contrakt::{storage_read::StorageRead, storage_update_request::StorageUpdateRequest},
    constants::{
    MAX_NEW_L2_TO_L1_MSGS_PER_CALL, MAX_NEW_NOTE_HASHES_PER_CALL, MAX_NEW_NULLIFIERS_PER_CALL,
    MAX_NULLIFIER_READ_REQUESTS_PER_CALL, MAX_NULLIFIER_NON_EXISTENT_READ_REQUESTS_PER_CALL,
<<<<<<< HEAD
    MAX_PUBLIC_CALL_STACK_LENGTH_PER_CALL, MAX_PUBLIC_DATA_UPDATE_REQUESTS_PER_CALL,
    MAX_PUBLIC_DATA_READS_PER_CALL, NUM_FIELDS_PER_SHA256
=======
    MAX_PUBLIC_DATA_READS_PER_TX, MAX_PUBLIC_CALL_STACK_LENGTH_PER_CALL,
    MAX_PUBLIC_DATA_UPDATE_REQUESTS_PER_TX, MAX_PUBLIC_DATA_READS_PER_CALL,
    MAX_REVERTIBLE_PUBLIC_DATA_UPDATE_REQUESTS_PER_TX,
    MAX_NON_REVERTIBLE_PUBLIC_DATA_UPDATE_REQUESTS_PER_TX
>>>>>>> a0720ff3
},
    hash::{silo_note_hash, silo_nullifier, compute_l2_to_l1_hash, accumulate_sha256},
    utils::{arrays::{array_length, array_to_bounded_vec}}, traits::{is_empty, is_empty_array}
};
use crate::hash::{compute_public_data_tree_index, compute_public_data_tree_value};

// Validates inputs to the kernel circuit that are common to all invocation scenarios.
pub fn validate_inputs(public_call: PublicCallData) {
    // Validates commons inputs for all type of kernel inputs
    let this_call_stack_item: PublicCallStackItem = public_call.call_stack_item;
    assert(
        !this_call_stack_item.contract_address.eq(AztecAddress::zero()), "Contract address cannot be zero"
    );
    assert(this_call_stack_item.function_data.selector.to_field() != 0, "Function signature cannot be zero");
    assert(
        this_call_stack_item.function_data.is_private == false, "Cannot execute a private function with the public kernel circuit"
    );
    assert(public_call.bytecode_hash != 0, "Bytecode hash cannot be zero");
}

pub fn validate_public_call_non_revert(public_call: PublicCallData) {
    assert(public_call.call_stack_item.public_inputs.revert_code == 0, "Public call cannot be reverted");
}

pub fn initialize_revert_code(
    previous_kernel: PublicKernelData,
    public_call: PublicCallData,
    circuit_outputs: &mut PublicKernelCircuitPublicInputsBuilder
) {
    if previous_kernel.public_inputs.end_non_revertible.revert_code != 0 {
        circuit_outputs.end_non_revertible.revert_code = previous_kernel.public_inputs.end_non_revertible.revert_code;
    } else if public_call.call_stack_item.public_inputs.revert_code != 0 {
        circuit_outputs.end_non_revertible.revert_code = public_call.call_stack_item.public_inputs.revert_code;
    }
}

// Initialises the circuit outputs with the end state of the previous iteration. 
// Skips data that will be checked and cleared in the tail circuit.
pub fn initialize_emitted_end_values(
    previous_kernel: PublicKernelData,
    circuit_outputs: &mut PublicKernelCircuitPublicInputsBuilder
) {
    circuit_outputs.constants = previous_kernel.public_inputs.constants;

    if circuit_outputs.end_non_revertible.revert_code == 0 {
        let start = previous_kernel.public_inputs.end;
        circuit_outputs.end.new_note_hashes = array_to_bounded_vec(start.new_note_hashes);
        circuit_outputs.end.new_nullifiers = array_to_bounded_vec(start.new_nullifiers);
        circuit_outputs.end.new_l2_to_l1_msgs = array_to_bounded_vec(start.new_l2_to_l1_msgs);
        circuit_outputs.end.public_data_update_requests = array_to_bounded_vec(start.public_data_update_requests);
        circuit_outputs.end.unencrypted_logs_hash = start.unencrypted_logs_hash;
        circuit_outputs.end.unencrypted_log_preimages_length = start.unencrypted_log_preimages_length;
        circuit_outputs.end.encrypted_logs_hash = start.encrypted_logs_hash;
        circuit_outputs.end.encrypted_log_preimages_length = start.encrypted_log_preimages_length;
    }

    let start_non_revertible = previous_kernel.public_inputs.end_non_revertible;
    circuit_outputs.end_non_revertible.new_note_hashes = array_to_bounded_vec(start_non_revertible.new_note_hashes);
    circuit_outputs.end_non_revertible.new_nullifiers = array_to_bounded_vec(start_non_revertible.new_nullifiers);
    circuit_outputs.end_non_revertible.new_l2_to_l1_msgs = array_to_bounded_vec(start_non_revertible.new_l2_to_l1_msgs);
    circuit_outputs.end_non_revertible.public_data_update_requests = array_to_bounded_vec(start_non_revertible.public_data_update_requests);
    circuit_outputs.end_non_revertible.unencrypted_logs_hash = start_non_revertible.unencrypted_logs_hash;
    circuit_outputs.end_non_revertible.unencrypted_log_preimages_length = start_non_revertible.unencrypted_log_preimages_length;
    circuit_outputs.end_non_revertible.encrypted_logs_hash = start_non_revertible.encrypted_logs_hash;
    circuit_outputs.end_non_revertible.encrypted_log_preimages_length = start_non_revertible.encrypted_log_preimages_length;

    // TODO - should be propagated only in initialize_end_values() and clear them in the tail circuit. The 
    // max_block_number must be propagated to the rollup however as a RollupValidationRequest.
    let start = previous_kernel.public_inputs.validation_requests;
    circuit_outputs.validation_requests.max_block_number = start.for_rollup.max_block_number;
    circuit_outputs.validation_requests.public_data_reads = array_to_bounded_vec(start.public_data_reads);
}

// Initialises the circuit outputs with the end state of the previous iteration. 
// Includes data that will be checked and cleared in the tail circuit.
pub fn initialize_end_values(
    previous_kernel: PublicKernelData,
    circuit_outputs: &mut PublicKernelCircuitPublicInputsBuilder
) {
    initialize_emitted_end_values(previous_kernel, circuit_outputs);

    if circuit_outputs.end_non_revertible.revert_code == 0 {
        let start = previous_kernel.public_inputs.end;
        circuit_outputs.end.public_call_stack = array_to_bounded_vec(start.public_call_stack);
    }

    let start_non_revertible = previous_kernel.public_inputs.end_non_revertible;
    circuit_outputs.end_non_revertible.public_call_stack = array_to_bounded_vec(start_non_revertible.public_call_stack);

    let start = previous_kernel.public_inputs.validation_requests;
    circuit_outputs.validation_requests.max_block_number = previous_kernel.public_inputs.validation_requests.for_rollup.max_block_number;
    circuit_outputs.validation_requests.nullifier_read_requests = array_to_bounded_vec(start.nullifier_read_requests);
    circuit_outputs.validation_requests.nullifier_non_existent_read_requests = array_to_bounded_vec(start.nullifier_non_existent_read_requests);
}

fn perform_static_call_checks(public_call: PublicCallData) {
    let public_inputs = public_call.call_stack_item.public_inputs;
    if public_inputs.call_context.is_static_call {
        // No state changes are allowed for static calls:
        let new_note_hashes_length = array_length(public_inputs.new_note_hashes);
        assert(new_note_hashes_length == 0, "new_note_hashes must be empty for static calls");

        let new_nullifiers_length = array_length(public_inputs.new_nullifiers);
        assert(new_nullifiers_length == 0, "new_nullifiers must be empty for static calls");

        let update_requests_length = array_length(public_inputs.contract_storage_update_requests);
        assert(
            update_requests_length == 0, "No contract storage update requests are allowed for static calls"
        );

        let new_l2_to_l1_msgs_length = array_length(public_inputs.new_l2_to_l1_msgs);
        assert(new_l2_to_l1_msgs_length == 0, "new_l2_to_l1_msgs must be empty for static calls");

        // TODO: reevaluate when implementing https://github.com/AztecProtocol/aztec-packages/issues/1165
        // This 4 magical number is the minimum size of the buffer, since it has to store the total length of all the serialized logs.
        assert(
            public_inputs.unencrypted_log_preimages_length == 4, "No unencrypted logs are allowed for static calls"
        );
    }
}

fn is_valid_caller(request: CallRequest, public_call: PublicCallData) -> bool {
    let call_context = public_call.call_stack_item.public_inputs.call_context;

    let valid_caller_context = request.caller_context.msg_sender.eq(call_context.msg_sender)
        & request.caller_context.storage_contract_address.eq(call_context.storage_contract_address);

    request.caller_contract_address.eq(public_call.call_stack_item.contract_address)
        & (request.caller_context.is_empty() | valid_caller_context)
}

fn validate_call_requests<N>(
    call_requests: BoundedVec<CallRequest, N>,
    hashes: [Field; N],
    public_call: PublicCallData
) {
    assert_eq(
        array_length(hashes), call_requests.len(), "call requests length does not match the expected length"
    );
    for i in 0..N {
        let hash = hashes[i];
        if hash != 0 {
            let request = call_requests.get_unchecked(i);
            assert_eq(request.hash, hash, "call stack hash does not match call request hash");
            assert(is_valid_caller(request, public_call), "invalid caller");
        }
    }
}

pub fn update_validation_requests(public_call: PublicCallData, circuit_outputs: &mut PublicKernelCircuitPublicInputsBuilder) {
    // Note that the public kernel cannot modify the max block number value - it simply forwards it to the rollup
    propagate_nullifier_read_requests(public_call, circuit_outputs);
    propagate_nullifier_non_existent_read_requests(public_call, circuit_outputs);
    propagate_valid_public_data_reads(public_call, circuit_outputs);
}

pub fn update_public_end_non_revertible_values(
    public_call: PublicCallData,
    circuit_outputs: &mut PublicKernelCircuitPublicInputsBuilder
) {
    // Updates the circuit outputs with new state changes, call stack etc

    // If this call is a static call, certain operations are disallowed, such as creating new state.
    perform_static_call_checks(public_call);

    // Update public call stack.
    let public_call_requests = array_to_bounded_vec(public_call.public_call_stack);
    let hashes = public_call.call_stack_item.public_inputs.public_call_stack_hashes;
    validate_call_requests(public_call_requests, hashes, public_call);
    circuit_outputs.end_non_revertible.public_call_stack.extend_from_bounded_vec(public_call_requests);

    propagate_new_nullifiers_non_revertible(public_call, circuit_outputs);
    propagate_new_note_hashes_non_revertible(public_call, circuit_outputs);
    propagate_new_l2_to_l1_messages(public_call, circuit_outputs);
    propagate_valid_non_revertible_public_data_update_requests(public_call, circuit_outputs);
}

pub fn update_public_end_values(public_call: PublicCallData, circuit_outputs: &mut PublicKernelCircuitPublicInputsBuilder) {
    // Updates the circuit outputs with new state changes, call stack etc

    // If this call is a static call, certain operations are disallowed, such as creating new state.
    perform_static_call_checks(public_call);

    // Update public call stack.
    let public_call_requests = array_to_bounded_vec(public_call.public_call_stack);
    let hashes = public_call.call_stack_item.public_inputs.public_call_stack_hashes;
    validate_call_requests(public_call_requests, hashes, public_call);
    circuit_outputs.end.public_call_stack.extend_from_bounded_vec(public_call_requests);

    propagate_new_nullifiers(public_call, circuit_outputs);
    propagate_new_note_hashes(public_call, circuit_outputs);

    propagate_new_l2_to_l1_messages(public_call, circuit_outputs);

    propagate_valid_public_data_update_requests(public_call, circuit_outputs);
}

fn propagate_nullifier_read_requests<T>(
    public_call: PublicCallData,
    circuit_outputs: &mut PublicKernelCircuitPublicInputsBuilder
) {
    let public_call_public_inputs = public_call.call_stack_item.public_inputs;
    let nullifier_read_requests = public_call_public_inputs.nullifier_read_requests;
    let storage_contract_address = public_call_public_inputs.call_context.storage_contract_address;

    for i in 0..MAX_NULLIFIER_READ_REQUESTS_PER_CALL {
        let request = nullifier_read_requests[i];
        if !is_empty(request) {
            circuit_outputs.validation_requests.nullifier_read_requests.push(request.to_context(storage_contract_address));
        }
    }
}

fn propagate_nullifier_non_existent_read_requests<T>(
    public_call: PublicCallData,
    circuit_outputs: &mut PublicKernelCircuitPublicInputsBuilder
) {
    let public_call_public_inputs = public_call.call_stack_item.public_inputs;
    let nullifier_non_existent_read_requests = public_call_public_inputs.nullifier_non_existent_read_requests;
    let storage_contract_address = public_call_public_inputs.call_context.storage_contract_address;

    for i in 0..MAX_NULLIFIER_NON_EXISTENT_READ_REQUESTS_PER_CALL {
        let request = nullifier_non_existent_read_requests[i];
        if !is_empty(request) {
            circuit_outputs.validation_requests.nullifier_non_existent_read_requests.push(request.to_context(storage_contract_address));
        }
    }
}

fn propagate_valid_public_data_update_requests(
    public_call: PublicCallData,
    circuit_outputs: &mut PublicKernelCircuitPublicInputsBuilder
) {
    let contract_address = public_call.call_stack_item.public_inputs.call_context.storage_contract_address;
    let update_requests = public_call.call_stack_item.public_inputs.contract_storage_update_requests;

    let mut public_data_update_requests : BoundedVec<PublicDataUpdateRequest, MAX_PUBLIC_DATA_UPDATE_REQUESTS_PER_CALL> = BoundedVec::new();

    for i in 0..MAX_PUBLIC_DATA_UPDATE_REQUESTS_PER_CALL {
        let update_request = update_requests[i];
        if (!update_request.is_empty()) {
            let public_data_update_request = PublicDataUpdateRequest {
                leaf_slot: compute_public_data_tree_index(contract_address, update_request.storage_slot),
                new_value: compute_public_data_tree_value(update_request.new_value)
            };

            public_data_update_requests.push(public_data_update_request);
        }
    }
    circuit_outputs.end.public_data_update_requests.extend_from_bounded_vec(public_data_update_requests);
}

fn propagate_valid_non_revertible_public_data_update_requests(
    public_call: PublicCallData,
    circuit_outputs: &mut PublicKernelCircuitPublicInputsBuilder
) {
    let contract_address = public_call.call_stack_item.contract_address;
    let update_requests = public_call.call_stack_item.public_inputs.contract_storage_update_requests;

    let mut public_data_update_requests : BoundedVec<PublicDataUpdateRequest, MAX_PUBLIC_DATA_UPDATE_REQUESTS_PER_CALL> = BoundedVec::new();

    for i in 0..MAX_PUBLIC_DATA_UPDATE_REQUESTS_PER_CALL {
        let update_request = update_requests[i];
        if (!update_request.is_empty()) {
            let public_data_update_request = PublicDataUpdateRequest {
                leaf_slot: compute_public_data_tree_index(contract_address, update_request.storage_slot),
                new_value: compute_public_data_tree_value(update_request.new_value)
            };

            public_data_update_requests.push(public_data_update_request);
        }
    }
    circuit_outputs.end_non_revertible.public_data_update_requests.extend_from_bounded_vec(public_data_update_requests);
}

fn propagate_valid_public_data_reads(public_call: PublicCallData, circuit_outputs: &mut PublicKernelCircuitPublicInputsBuilder) {
    let contract_address = public_call.call_stack_item.public_inputs.call_context.storage_contract_address;
    let read_requests = public_call.call_stack_item.public_inputs.contract_storage_reads;

    let mut public_data_reads : BoundedVec<PublicDataRead, MAX_PUBLIC_DATA_READS_PER_CALL> = BoundedVec::new();

    for i in 0..MAX_PUBLIC_DATA_READS_PER_CALL {
        let read_request: StorageRead = read_requests[i];
        if !read_request.is_empty() {
            let public_data_read = PublicDataRead {
                leaf_slot: compute_public_data_tree_index(contract_address, read_request.storage_slot),
                value: compute_public_data_tree_value(read_request.current_value)
            };
            public_data_reads.push(public_data_read);
        }
    }
    circuit_outputs.validation_requests.public_data_reads.extend_from_bounded_vec(public_data_reads);
}

fn propagate_new_note_hashes_non_revertible(
    public_call: PublicCallData,
    circuit_outputs: &mut PublicKernelCircuitPublicInputsBuilder
) {
    let public_call_public_inputs = public_call.call_stack_item.public_inputs;

    let new_note_hashes = public_call.call_stack_item.public_inputs.new_note_hashes;
    let storage_contract_address = public_call_public_inputs.call_context.storage_contract_address;

    let mut siloed_new_note_hashes : BoundedVec<SideEffect, MAX_NEW_NOTE_HASHES_PER_CALL> = BoundedVec::new();
    for i in 0..MAX_NEW_NOTE_HASHES_PER_CALL {
        let new_note_hash = new_note_hashes[i].value;
        if new_note_hash != 0 {
            let siloed_new_note_hash = silo_note_hash(storage_contract_address, new_note_hash);
            siloed_new_note_hashes.push(SideEffect { value: siloed_new_note_hash, counter: new_note_hashes[i].counter });
        }
    }
    circuit_outputs.end_non_revertible.new_note_hashes.extend_from_bounded_vec(siloed_new_note_hashes);
}

fn propagate_new_note_hashes(
    public_call: PublicCallData,
    circuit_outputs: &mut PublicKernelCircuitPublicInputsBuilder
) {
    let public_call_public_inputs = public_call.call_stack_item.public_inputs;

    let new_note_hashes = public_call.call_stack_item.public_inputs.new_note_hashes;
    let storage_contract_address = public_call_public_inputs.call_context.storage_contract_address;

    let mut siloed_new_note_hashes : BoundedVec<SideEffect, MAX_NEW_NOTE_HASHES_PER_CALL> = BoundedVec::new();
    for i in 0..MAX_NEW_NOTE_HASHES_PER_CALL {
        let new_note_hash = new_note_hashes[i].value;
        if new_note_hash != 0 {
            let siloed_new_note_hash = silo_note_hash(storage_contract_address, new_note_hash);
            siloed_new_note_hashes.push(SideEffect { value: siloed_new_note_hash, counter: new_note_hashes[i].counter });
        }
    }
    circuit_outputs.end.new_note_hashes.extend_from_bounded_vec(siloed_new_note_hashes);
}

fn propagate_new_nullifiers_non_revertible(
    public_call: PublicCallData,
    circuit_outputs: &mut PublicKernelCircuitPublicInputsBuilder
) {
    let new_nullifiers = public_call.call_stack_item.public_inputs.new_nullifiers;
    let storage_contract_address = public_call.call_stack_item.public_inputs.call_context.storage_contract_address;

    // Enhance commitments and nullifiers with domain separation whereby domain is the contract.
    let mut siloed_new_nullifiers : BoundedVec<SideEffectLinkedToNoteHash,MAX_NEW_NULLIFIERS_PER_CALL> = BoundedVec::new();
    for i in 0..MAX_NEW_NULLIFIERS_PER_CALL {
        let new_nullifier = new_nullifiers[i].value;
        if new_nullifier != 0 {
            let siloed_new_nullifier = silo_nullifier(storage_contract_address, new_nullifier);
            siloed_new_nullifiers.push(
                SideEffectLinkedToNoteHash {
                value: siloed_new_nullifier,
                counter: new_nullifiers[i].counter,
                note_hash: new_nullifiers[i].note_hash
            }
            );
        }
    }

    circuit_outputs.end_non_revertible.new_nullifiers.extend_from_bounded_vec(siloed_new_nullifiers);
}

fn propagate_new_nullifiers(
    public_call: PublicCallData,
    circuit_outputs: &mut PublicKernelCircuitPublicInputsBuilder
) {
    let new_nullifiers = public_call.call_stack_item.public_inputs.new_nullifiers;
    let storage_contract_address = public_call.call_stack_item.public_inputs.call_context.storage_contract_address;

    // Enhance commitments and nullifiers with domain separation whereby domain is the contract.
    let mut siloed_new_nullifiers : BoundedVec<SideEffectLinkedToNoteHash,MAX_NEW_NULLIFIERS_PER_CALL> = BoundedVec::new();
    for i in 0..MAX_NEW_NULLIFIERS_PER_CALL {
        let new_nullifier = new_nullifiers[i].value;
        if new_nullifier != 0 {
            let siloed_new_nullifier = silo_nullifier(storage_contract_address, new_nullifier);
            siloed_new_nullifiers.push(
                SideEffectLinkedToNoteHash {
                value: siloed_new_nullifier,
                counter: new_nullifiers[i].counter,
                note_hash: new_nullifiers[i].note_hash
            }
            );
        }
    }

    circuit_outputs.end.new_nullifiers.extend_from_bounded_vec(siloed_new_nullifiers);
}

fn propagate_new_l2_to_l1_messages(public_call: PublicCallData, public_inputs: &mut PublicKernelCircuitPublicInputsBuilder) {
    // new l2 to l1 messages
    let public_call_public_inputs = public_call.call_stack_item.public_inputs;
    let storage_contract_address = public_call_public_inputs.call_context.storage_contract_address;

    let new_l2_to_l1_msgs = public_call_public_inputs.new_l2_to_l1_msgs;
    let mut new_l2_to_l1_msgs_to_insert : BoundedVec<Field, MAX_NEW_L2_TO_L1_MSGS_PER_CALL> = BoundedVec::new();
    for i in 0..MAX_NEW_L2_TO_L1_MSGS_PER_CALL {
        let msg = new_l2_to_l1_msgs[i];
        if !is_empty(msg) {
            let new_l2_to_l1_msgs = compute_l2_to_l1_hash(
                storage_contract_address,
                public_inputs.constants.tx_context.version,
                public_inputs.constants.tx_context.chain_id,
                msg
            );
            new_l2_to_l1_msgs_to_insert.push(new_l2_to_l1_msgs)
        }
    }
    public_inputs.end.new_l2_to_l1_msgs.extend_from_bounded_vec(new_l2_to_l1_msgs_to_insert);
}

/**
 * @brief Accumulates unencrypted logs hashes and lengths.
 * @param The type of kernel input
 * @param public_kernel_inputs The inputs to this iteration of the kernel circuit
 * @param circuit_outputs The circuit outputs to be populated
 * @note See the following thread if not clear:
 *       https://discourse.aztec.network/t/proposal-forcing-the-sequencer-to-actually-submit-data-to-l1/426
 * @note Used by public kernels which had previous iterations.
 */
pub fn accumulate_unencrypted_logs(
    public_call: PublicCallData,
    previous_unencrypted_logs_hash: Field,
    previous_unencrypted_log_preimages_length: Field,
    public_inputs: &mut PublicKernelCircuitPublicInputsBuilder
) {
    let public_call_public_inputs = public_call.call_stack_item.public_inputs;

    let current_unencrypted_logs_hash = public_call_public_inputs.unencrypted_logs_hash;
    public_inputs.end.unencrypted_logs_hash = accumulate_sha256([
        previous_unencrypted_logs_hash,
        current_unencrypted_logs_hash,
    ]);

    // Add log preimages lengths from current iteration to accumulated lengths
    let current_unencrypted_log_preimages_length = public_call_public_inputs.unencrypted_log_preimages_length;
    public_inputs.end.unencrypted_log_preimages_length =
        previous_unencrypted_log_preimages_length + current_unencrypted_log_preimages_length;
}

/**
 * @brief Validates that the call stack item for this circuit iteration is at the top of the call stack
 * @param builder The circuit builder
 * @param public_kernel_inputs The inputs to this iteration of the kernel circuit
 */
pub fn validate_call_against_request(public_call: PublicCallData, request: CallRequest) {
    // TODO: this logic might need to change to accommodate the weird edge 3 initial txs (the 'main' tx, the 'fee' tx,
    // and the 'gas rebate' tx).
    let call_stack_item = public_call.call_stack_item;

    assert(
        request.hash == call_stack_item.hash(), "calculated public_kernel_inputs_hash does not match provided public_kernel_inputs_hash at the top of the call stack"
    );

    let call_context = call_stack_item.public_inputs.call_context;

    if call_context.is_delegate_call {
        let caller_context = request.caller_context;
        assert(!caller_context.is_empty(), "caller context cannot be empty for delegate calls");
        assert(
            call_context.msg_sender.eq(caller_context.msg_sender), "call stack msg_sender does not match expected msg_sender for delegate calls"
        );
        assert(
            call_context.storage_contract_address.eq(caller_context.storage_contract_address), "call stack storage address does not match expected contract address for delegate calls"
        );
        assert(
            !call_stack_item.contract_address.eq(call_context.storage_contract_address), "curent contract address must not match storage contract address for delegate calls"
        );
    } else {
        let caller_contract_address = request.caller_contract_address;
        assert(
            call_context.msg_sender.eq(caller_contract_address), "call stack msg_sender does not match caller contract address"
        );
        assert(
            call_context.storage_contract_address.eq(call_stack_item.contract_address), "call stack storage address does not match expected contract address"
        );
    }
}<|MERGE_RESOLUTION|>--- conflicted
+++ resolved
@@ -11,15 +11,8 @@
     constants::{
     MAX_NEW_L2_TO_L1_MSGS_PER_CALL, MAX_NEW_NOTE_HASHES_PER_CALL, MAX_NEW_NULLIFIERS_PER_CALL,
     MAX_NULLIFIER_READ_REQUESTS_PER_CALL, MAX_NULLIFIER_NON_EXISTENT_READ_REQUESTS_PER_CALL,
-<<<<<<< HEAD
     MAX_PUBLIC_CALL_STACK_LENGTH_PER_CALL, MAX_PUBLIC_DATA_UPDATE_REQUESTS_PER_CALL,
-    MAX_PUBLIC_DATA_READS_PER_CALL, NUM_FIELDS_PER_SHA256
-=======
-    MAX_PUBLIC_DATA_READS_PER_TX, MAX_PUBLIC_CALL_STACK_LENGTH_PER_CALL,
-    MAX_PUBLIC_DATA_UPDATE_REQUESTS_PER_TX, MAX_PUBLIC_DATA_READS_PER_CALL,
-    MAX_REVERTIBLE_PUBLIC_DATA_UPDATE_REQUESTS_PER_TX,
-    MAX_NON_REVERTIBLE_PUBLIC_DATA_UPDATE_REQUESTS_PER_TX
->>>>>>> a0720ff3
+    MAX_PUBLIC_DATA_READS_PER_CALL
 },
     hash::{silo_note_hash, silo_nullifier, compute_l2_to_l1_hash, accumulate_sha256},
     utils::{arrays::{array_length, array_to_bounded_vec}}, traits::{is_empty, is_empty_array}
@@ -49,10 +42,10 @@
     public_call: PublicCallData,
     circuit_outputs: &mut PublicKernelCircuitPublicInputsBuilder
 ) {
-    if previous_kernel.public_inputs.end_non_revertible.revert_code != 0 {
-        circuit_outputs.end_non_revertible.revert_code = previous_kernel.public_inputs.end_non_revertible.revert_code;
+    if previous_kernel.public_inputs.revert_code != 0 {
+        circuit_outputs.revert_code = previous_kernel.public_inputs.revert_code;
     } else if public_call.call_stack_item.public_inputs.revert_code != 0 {
-        circuit_outputs.end_non_revertible.revert_code = public_call.call_stack_item.public_inputs.revert_code;
+        circuit_outputs.revert_code = public_call.call_stack_item.public_inputs.revert_code;
     }
 }
 
@@ -64,7 +57,7 @@
 ) {
     circuit_outputs.constants = previous_kernel.public_inputs.constants;
 
-    if circuit_outputs.end_non_revertible.revert_code == 0 {
+    if circuit_outputs.revert_code == 0 {
         let start = previous_kernel.public_inputs.end;
         circuit_outputs.end.new_note_hashes = array_to_bounded_vec(start.new_note_hashes);
         circuit_outputs.end.new_nullifiers = array_to_bounded_vec(start.new_nullifiers);
@@ -101,7 +94,7 @@
 ) {
     initialize_emitted_end_values(previous_kernel, circuit_outputs);
 
-    if circuit_outputs.end_non_revertible.revert_code == 0 {
+    if circuit_outputs.revert_code == 0 {
         let start = previous_kernel.public_inputs.end;
         circuit_outputs.end.public_call_stack = array_to_bounded_vec(start.public_call_stack);
     }
