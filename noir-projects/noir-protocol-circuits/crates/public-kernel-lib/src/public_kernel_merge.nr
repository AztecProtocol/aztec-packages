--- conflicted
+++ resolved
@@ -7,25 +7,14 @@
     },
     public_kernel_phase::PublicKernelPhase,
 };
-use dep::types::{
-    abis::{
-<<<<<<< HEAD
-    enqueued_call_data::EnqueuedCallData, kernel_circuit_public_inputs::PublicKernelCircuitPublicInputs,
-    public_kernel_data::PublicKernelData
-}
+use dep::types::abis::{
+    enqueued_call_data::EnqueuedCallData,
+    kernel_circuit_public_inputs::PublicKernelCircuitPublicInputs,
+    public_kernel_data::PublicKernelData,
 };
 
-=======
-        enqueued_call_data::EnqueuedCallData,
-        kernel_circuit_public_inputs::PublicKernelCircuitPublicInputs,
-        public_kernel_data::PublicKernelData,
-    },
-    constants::{PUBLIC_KERNEL_MERGE_INDEX, TUBE_INDEX},
-};
-
-global ALLOWED_PREVIOUS_CIRCUITS = [TUBE_INDEX, PUBLIC_KERNEL_MERGE_INDEX];
-
->>>>>>> 4c4974f0
+global ALLOWED_PREVIOUS_CIRCUITS = [];
+
 pub struct PublicKernelMergeCircuitPrivateInputs {
     previous_kernel: PublicKernelData,
     enqueued_call: EnqueuedCallData,
@@ -71,15 +60,9 @@
 
         // let previous_kernel_validator = PreviousKernelValidator::new(self.previous_kernel);
         // previous_kernel_validator.validate_proof(ALLOWED_PREVIOUS_CIRCUITS);
-
-<<<<<<< HEAD
-        let enqueued_call_data_validator = EnqueuedCallDataValidator::new(self.enqueued_call, phase);
-        // enqueued_call_data_validator.validate_proof();
-=======
         let enqueued_call_data_validator =
             EnqueuedCallDataValidator::new(self.enqueued_call, phase);
-        enqueued_call_data_validator.validate_proof();
->>>>>>> 4c4974f0
+        // enqueued_call_data_validator.validate_proof();
         enqueued_call_data_validator.validate_against_previous_kernel(
             self.previous_kernel.public_inputs,
             output_validator.previous_validation_request_array_lengths,
@@ -94,16 +77,6 @@
 }
 
 mod tests {
-<<<<<<< HEAD
-    use crate::{public_kernel_phase::PublicKernelPhase, public_kernel_merge::PublicKernelMergeCircuitPrivateInputs};
-    use dep::types::{
-        abis::{
-        accumulated_data::PublicAccumulatedDataArrayLengths, gas::Gas,
-        kernel_circuit_public_inputs::PublicKernelCircuitPublicInputs, max_block_number::MaxBlockNumber,
-        validation_requests::PublicValidationRequestArrayLengths
-    },
-        tests::{fixture_builder::FixtureBuilder, utils::assert_array_eq}
-=======
     use crate::{
         public_kernel_merge::{ALLOWED_PREVIOUS_CIRCUITS, PublicKernelMergeCircuitPrivateInputs},
         public_kernel_phase::PublicKernelPhase,
@@ -115,9 +88,7 @@
             max_block_number::MaxBlockNumber,
             validation_requests::PublicValidationRequestArrayLengths,
         },
-        constants::{BASE_ROLLUP_INDEX, PRIVATE_KERNEL_TAIL_TO_PUBLIC_INDEX},
         tests::{fixture_builder::FixtureBuilder, utils::assert_array_eq},
->>>>>>> 4c4974f0
     };
 
     struct PublicKernelMergeCircuitPrivateInputsBuilder {
@@ -129,13 +100,7 @@
 
     impl PublicKernelMergeCircuitPrivateInputsBuilder {
         pub fn new() -> Self {
-<<<<<<< HEAD
             let previous_kernel = FixtureBuilder::new().as_parent_contract();
-=======
-            let previous_kernel = FixtureBuilder::new().as_parent_contract().in_vk_tree(
-                PRIVATE_KERNEL_TAIL_TO_PUBLIC_INDEX,
-            );
->>>>>>> 4c4974f0
             let mut previous_revertible = FixtureBuilder::new();
             let mut enqueued_call = FixtureBuilder::new().is_public_function();
             // Add an offset so that the mock data won't be the same as the values in previous_kernel.
@@ -281,24 +246,4 @@
         assert_eq(output.end_non_revertible.gas_used, Gas::new(200, 200));
         assert_eq(output.end.gas_used, Gas::new(350, 350));
     }
-<<<<<<< HEAD
-=======
-
-    #[test]
-    fn valid_previous_kernel() {
-        for i in 0..ALLOWED_PREVIOUS_CIRCUITS.len() {
-            let mut builder = PublicKernelMergeCircuitPrivateInputsBuilder::new();
-            builder.previous_kernel =
-                builder.previous_kernel.in_vk_tree(ALLOWED_PREVIOUS_CIRCUITS[i]);
-            builder.succeeded();
-        }
-    }
-
-    #[test(should_fail_with = "Invalid vk index")]
-    fn invalid_previous_kernel() {
-        let mut builder = PublicKernelMergeCircuitPrivateInputsBuilder::new();
-        builder.previous_kernel = builder.previous_kernel.in_vk_tree(BASE_ROLLUP_INDEX);
-        let _res = builder.execute();
-    }
->>>>>>> 4c4974f0
 }