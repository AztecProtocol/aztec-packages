use crate::common;
use dep::types::abis::{
    kernel_circuit_public_inputs::{
    PrivateKernelTailCircuitPublicInputs, PublicKernelCircuitPublicInputs,
    PublicKernelCircuitPublicInputsBuilder
},
    kernel_data::PublicKernelData, public_call_data::PublicCallData
};
use dep::std::unsafe;

struct PublicKernelSetupCircuitPrivateInputs {
    // Note: One might think that our previous_kernel ought to be
    // a PrivateKernelTailData. However, we instead supply a PublicKernelData.
    // This is because PrivateKernelTailData is a subset of PublicKernelData.
    // And we just initialize the missing values to zero in TS before passing it to the circuit.
    // This is a bit of a hack, but it allows us to reuse the setup circuit until
    // the setup phase of the public kernel is complete. Maybe in a perfect world we would 
    // have a SetupInit, SetupInner, etc, but this will change anyway once the public VM is able to 
    // consume entire enqueued public calls.
    previous_kernel: PublicKernelData,
    public_call: PublicCallData,
}

impl PublicKernelSetupCircuitPrivateInputs {
    fn validate_inputs(self) {
        let private_call_stack = self.previous_kernel.public_inputs.end.private_call_stack;
        for i in 0..private_call_stack.len() {
            let private_call = private_call_stack[i];
            assert(
                private_call.is_empty(), "Private call stack must be empty when executing in the public kernel"
            );
        }

        let needs_setup = self.previous_kernel.public_inputs.needs_setup;
        assert(needs_setup == true, "Cannot run unnecessary setup circuit");
    }

    fn public_kernel_setup(self) -> PublicKernelCircuitPublicInputs {
        // construct the circuit outputs
        let mut public_inputs: PublicKernelCircuitPublicInputsBuilder = unsafe::zeroed();
        common::initialize_reverted_flag(self.previous_kernel, self.public_call, &mut public_inputs);

        // initialise the end state with our provided previous kernel state
        common::initialize_end_values(self.previous_kernel, &mut public_inputs);

        // validate the inputs common to all invocation circumstances
        common::validate_inputs(self.public_call);

        // validate the inputs unique to having a previous private kernel
        self.validate_inputs();

        // Pops the item from the call stack and validates it against the current execution.
        let call_request = public_inputs.end_non_revertible.public_call_stack.pop();
        common::validate_call_against_request(self.public_call, call_request);

        common::update_public_end_non_revertible_values(self.public_call, &mut public_inputs);

        common::accumulate_unencrypted_logs(
            self.public_call,
            self.previous_kernel.public_inputs.end.unencrypted_logs_hash,
            self.previous_kernel.public_inputs.end.unencrypted_log_preimages_length,
            &mut public_inputs
        );

        public_inputs.to_inner()
    }
}

mod tests {
    use crate::{
        public_kernel_setup::PublicKernelSetupCircuitPrivateInputs,
        utils::{
        assert_eq_call_requests, assert_eq_public_data_reads, assert_eq_public_data_update_requests,
        compute_public_data_reads, compute_public_data_update_requests
    }
    };
    use dep::types::{
        abis::{
        call_request::CallRequest, function_selector::FunctionSelector,
<<<<<<< HEAD
        kernel_circuit_public_inputs::PublicKernelCircuitPublicInputs,
        new_contract_data::NewContractData, public_data_read::PublicDataRead,
        public_data_update_request::PublicDataUpdateRequest, public_call_data::PublicCallData,
        read_request::ReadRequest
=======
        kernel_circuit_public_inputs::PublicKernelCircuitPublicInputs, public_data_read::PublicDataRead,
        public_data_update_request::PublicDataUpdateRequest, public_call_data::PublicCallData
>>>>>>> 69bd7dd4
    },
        address::{AztecAddress, EthAddress}, contract_class_id::ContractClassId,
        contrakt::storage_read::StorageRead, hash::compute_logs_hash,
        tests::{kernel_data_builder::PreviousKernelDataBuilder, public_call_data_builder::PublicCallDataBuilder},
        utils::{arrays::{array_eq, array_length}}
    };
    use dep::types::constants::{
        MAX_PUBLIC_CALL_STACK_LENGTH_PER_CALL, MAX_PUBLIC_DATA_READS_PER_CALL,
        MAX_PUBLIC_DATA_UPDATE_REQUESTS_PER_CALL
    };

    struct PublicKernelSetupCircuitPrivateInputsBuilder {
        previous_kernel: PreviousKernelDataBuilder,
        public_call: PublicCallDataBuilder,
    }

    impl PublicKernelSetupCircuitPrivateInputsBuilder {
        pub fn new() -> Self {
            let previous_kernel = PreviousKernelDataBuilder::new(true);
            let public_call = PublicCallDataBuilder::new();

            PublicKernelSetupCircuitPrivateInputsBuilder { previous_kernel, public_call }
        }

        pub fn stub_teardown_call(&mut self) {
            let teardown_call = PublicCallDataBuilder::new();
            let teardown_call = teardown_call.finish();
            let teardown_call_hash = teardown_call.call_stack_item.hash();
            let teardown_is_delegate_call = teardown_call.call_stack_item.public_inputs.call_context.is_delegate_call;
            self.previous_kernel.push_public_call_request_non_revertible(teardown_call_hash, teardown_is_delegate_call);
        }

        pub fn push_public_call(&mut self, public_call: PublicCallData) {
            let public_call_hash = public_call.call_stack_item.hash();
            let setup_is_delegate_call = public_call.call_stack_item.public_inputs.call_context.is_delegate_call;
            self.previous_kernel.push_public_call_request_non_revertible(public_call_hash, setup_is_delegate_call);
        }

        pub fn is_delegate_call(&mut self) -> Self {
            let _ = self.public_call.is_delegate_call();
            *self
        }

        pub fn is_internal_call(&mut self) -> Self {
            let _ = self.public_call.is_internal_call();
            self.previous_kernel.contract_address = self.public_call.contract_address;
            *self
        }

        pub fn get_current_public_data_reads(self) -> [PublicDataRead; MAX_PUBLIC_DATA_READS_PER_CALL] {
            let read_requests = self.public_call.public_inputs.contract_storage_reads.storage;
            compute_public_data_reads(self.public_call.contract_address, read_requests)
        }

        pub fn get_current_public_data_update_requests(self) -> [PublicDataUpdateRequest; MAX_PUBLIC_DATA_UPDATE_REQUESTS_PER_CALL] {
            compute_public_data_update_requests(
                self.public_call.contract_address,
                self.public_call.public_inputs.contract_storage_update_requests.storage
            )
        }

        pub fn execute(&mut self) -> PublicKernelCircuitPublicInputs {
            // In order to run the setup circuit, we must have an enqueued public call for setup.
            // In order to have an enqueued public call for setup, we must have an enqueued public call for teardown.

            // The teardown call is at the bottom of the call stack.
            self.stub_teardown_call();

            // Push the public call on top of the teardown call.
            let setup_call = self.public_call.finish();
            self.push_public_call(setup_call);
            let previous_kernel = self.previous_kernel.to_public_kernel_data();

            // Run the kernel on the setup call
            let kernel = PublicKernelSetupCircuitPrivateInputs { previous_kernel, public_call: setup_call };

            kernel.public_kernel_setup()
        }

        pub fn succeeded(&mut self) {
            let _ = self.execute();
        }

        pub fn failed(&mut self) {
            let _ = self.execute();
        }
    }

    #[test]
    fn only_valid_public_data_reads_should_be_propagated() {
        let mut builder = PublicKernelSetupCircuitPrivateInputsBuilder::new();
        builder.public_call.append_public_data_read_requests(1);
        builder.public_call.append_empty_public_data_read_requests(1);
        builder.public_call.append_public_data_read_requests(1);
        let _ = builder.get_current_public_data_reads();

        let _ = builder.execute();
        // TODO(fees) we don't yet handle non-revertible reads
        // Only the 2 valid reads should have been propagated.
        // let expected = [public_data_reads[0], public_data_reads[2]];
        // assert_eq_public_data_reads(public_inputs.end.public_data_reads, expected);
    }

    // TODO(fees) we don't yet handle non-revertible update requests
    // #[test]
    // fn only_valid_update_requests_should_be_propagated() {
    //     let mut builder = PublicKernelSetupCircuitPrivateInputsBuilder::new();
    //     builder.public_call.append_update_requests(1);
    //     builder.public_call.append_empty_update_requests(1);
    //     builder.public_call.append_update_requests(1);
    //     let public_data_update_requests = builder.get_current_public_data_update_requests();

    //     let public_inputs = builder.execute();

    //     // Only the 2 valid reads should have been propagated.
    //     let expected = [public_data_update_requests[0], public_data_update_requests[2]];
    //     assert_eq_public_data_update_requests(public_inputs.end.public_data_update_requests, expected);
    // }

    #[test(should_fail_with="Bytecode hash cannot be zero")]
    fn no_bytecode_hash_should_fail() {
        let mut builder = PublicKernelSetupCircuitPrivateInputsBuilder::new();
        builder.public_call.bytecode_hash = 0;

        builder.failed();
    }

    #[test]
    fn internal_call_succeeds() {
        let mut builder = PublicKernelSetupCircuitPrivateInputsBuilder::new().is_internal_call();
        builder.succeeded();
    }

    #[test(should_fail_with="msg_sender must be self for internal calls")]
    fn invalid_is_internal() {
        let mut builder = PublicKernelSetupCircuitPrivateInputsBuilder::new().is_internal_call();

        // Tweak the (storage) contract_address to be different to msg_sender.
        let msg_sender = builder.public_call.public_inputs.call_context.msg_sender.to_field();
        builder.public_call.contract_address = AztecAddress::from_field(msg_sender + 1);
        builder.public_call.public_inputs.call_context.storage_contract_address = AztecAddress::from_field(msg_sender + 1);

        builder.failed();
    }

    #[test(should_fail_with="Contract address cannot be zero")]
    fn contract_address_must_be_valid() {
        let mut builder = PublicKernelSetupCircuitPrivateInputsBuilder::new();
        builder.public_call.contract_address = AztecAddress::zero();

        builder.failed();
    }

    #[test(should_fail_with="Function signature cannot be zero")]
    fn function_selector_must_be_valid() {
        let mut builder = PublicKernelSetupCircuitPrivateInputsBuilder::new();
        builder.public_call.function_data.selector = FunctionSelector::zero();

        builder.failed();
    }

    #[test(should_fail_with="Cannot execute a private function with the public kernel circuit")]
    fn private_call_should_fail() {
        let mut builder = PublicKernelSetupCircuitPrivateInputsBuilder::new();
        builder.public_call.function_data.is_private = true;

        builder.failed();
    }

    #[test(should_fail_with="calculated public_kernel_inputs_hash does not match provided public_kernel_inputs_hash at the top of the call stack")]
    fn inconsistent_call_hash_should_fail() {
        let mut builder = PublicKernelSetupCircuitPrivateInputsBuilder::new();
        builder.stub_teardown_call();
        let public_call = builder.public_call.finish();

        let hash = public_call.call_stack_item.hash();
        // Tweak the call stack item hash.
        builder.previous_kernel.push_public_call_request_non_revertible(hash + 1, false);
        let previous_kernel = builder.previous_kernel.to_public_kernel_data();

        let kernel = PublicKernelSetupCircuitPrivateInputs { previous_kernel, public_call };

        let _ = kernel.public_kernel_setup();
    }

    #[test(should_fail_with="call stack msg_sender does not match caller contract address")]
    fn incorrect_msg_sender_fails_for_regular_calls() {
        let mut builder = PublicKernelSetupCircuitPrivateInputsBuilder::new();

        // Set the msg_sender to a wrong value.
        builder.public_call.public_inputs.call_context.msg_sender.inner += 1;

        builder.failed();
    }

    #[test(should_fail_with="call stack storage address does not match expected contract address")]
    fn incorrect_storage_contract_address_fails_for_regular_calls() {
        let mut builder = PublicKernelSetupCircuitPrivateInputsBuilder::new();

        // Set the storage contract address to a wrong value.
        builder.public_call.public_inputs.call_context.storage_contract_address.inner += 1;

        builder.failed();
    }

    #[test]
    fn delegate_call_succeeds() {
        let mut builder = PublicKernelSetupCircuitPrivateInputsBuilder::new().is_delegate_call();
        builder.succeeded();
    }

    #[test(should_fail_with="caller context cannot be empty for delegate calls")]
    fn empty_caller_context_for_delegate_calls_fails() {
        let mut builder = PublicKernelSetupCircuitPrivateInputsBuilder::new().is_delegate_call();
        builder.stub_teardown_call();

        let public_call = builder.public_call.finish();

        let hash = public_call.call_stack_item.hash();
        // Caller context is empty for regular calls.
        let is_delegate_call = false;
        builder.previous_kernel.push_public_call_request_non_revertible(hash, is_delegate_call);
        let previous_kernel = builder.previous_kernel.to_public_kernel_data();

        let kernel = PublicKernelSetupCircuitPrivateInputs { previous_kernel, public_call };

        let _ = kernel.public_kernel_setup();
    }

    #[test(should_fail_with="call stack msg_sender does not match expected msg_sender for delegate calls")]
    fn incorrect_msg_sender_for_delegate_calls_fails() {
        let mut builder = PublicKernelSetupCircuitPrivateInputsBuilder::new().is_delegate_call();

        // Set the msg_sender to be the caller contract.
        builder.public_call.public_inputs.call_context.msg_sender = builder.previous_kernel.contract_address;

        builder.failed();
    }

    #[test(should_fail_with="curent contract address must not match storage contract address for delegate calls")]
    fn previous_private_kernel_fails_if_incorrect_storage_contract_on_delegate_call() {
        let mut builder = PublicKernelSetupCircuitPrivateInputsBuilder::new().is_delegate_call();

        builder.public_call.contract_address = builder.public_call.public_inputs.call_context.storage_contract_address;

        builder.failed();
    }

    #[test(should_fail_with = "call stack hash does not match call request hash")]
    fn incorrect_call_request_hash_fails() {
        let mut builder = PublicKernelSetupCircuitPrivateInputsBuilder::new();

        builder.public_call.append_public_call_requests(2, false);
        let mut call_request = builder.public_call.public_call_stack.pop();
        // Change the hash to be a different value.
        call_request.hash += 1;
        builder.public_call.public_call_stack.push(call_request);

        builder.failed();
    }

    #[test(should_fail_with = "invalid caller")]
    fn incorrect_caller_address_for_call_request_fails() {
        let mut builder = PublicKernelSetupCircuitPrivateInputsBuilder::new();

        builder.public_call.append_public_call_requests(1, false);
        let mut call_request = builder.public_call.public_call_stack.pop();
        // Change the caller contract address to be a different value.
        call_request.caller_contract_address.inner += 1;
        builder.public_call.public_call_stack.push(call_request);

        builder.failed();
    }

    #[test(should_fail_with = "invalid caller")]
    fn incorrect_caller_context_for_delegate_call_request_fails() {
        let mut builder = PublicKernelSetupCircuitPrivateInputsBuilder::new();

        builder.public_call.append_public_call_requests(1, true);
        let mut call_request = builder.public_call.public_call_stack.pop();
        // Change the storage contract to be a different value.
        call_request.caller_context.storage_contract_address.inner += 1;
        builder.public_call.public_call_stack.push(call_request);

        builder.failed();
    }

    #[test]
    fn public_kernel_circuit_with_private_previous_kernel_should_succeed() {
        let mut builder = PublicKernelSetupCircuitPrivateInputsBuilder::new();
        builder.succeeded();
    }

    #[test]
    fn circuit_outputs_should_be_correctly_populated_with_previous_private_kernel() {
        let mut builder = PublicKernelSetupCircuitPrivateInputsBuilder::new();

        builder.public_call.append_public_call_requests_for_regular_calls(2);
        let storage = builder.public_call.public_call_stack.storage;

        builder.stub_teardown_call();
        let non_revertible_call_stack = [
            builder.previous_kernel.end_non_revertible.public_call_stack.get(0),
            storage[0], storage[1]
        ];

        builder.public_call.append_update_requests(2);
        let storage = builder.get_current_public_data_update_requests();
        let _update_requests = [storage[0], storage[1]];

        builder.public_call.append_public_data_read_requests(3);
        let storage = builder.get_current_public_data_reads();
        let _read_requests = [storage[0], storage[1], storage[2]];

        // Push the public call on top of the teardown call.
        let setup_call = builder.public_call.finish();
        builder.push_public_call(setup_call);
        let previous_kernel = builder.previous_kernel.to_public_kernel_data();

        // Run the kernel on the setup call
        let kernel = PublicKernelSetupCircuitPrivateInputs { previous_kernel, public_call: setup_call };

        let public_inputs = kernel.public_kernel_setup();

        assert_eq_call_requests(public_inputs.end.private_call_stack, []);
        assert_eq_call_requests(
            public_inputs.end_non_revertible.public_call_stack,
            non_revertible_call_stack
        );
        // TODO(fees) we don't yet handle non-revertible update requests
        // assert_eq_public_data_update_requests(
        //     public_inputs.end.public_data_update_requests,
        //     update_requests
        // );
        // assert_eq_public_data_reads(public_inputs.end.public_data_reads, read_requests);
    }

    #[test(should_fail_with="Private call stack must be empty when executing in the public kernel")]
    fn private_previous_kernel_non_empty_private_call_stack_should_fail() {
        let mut builder = PublicKernelSetupCircuitPrivateInputsBuilder::new();
        builder.previous_kernel.push_private_call_request(1, false);

        builder.failed();
    }

    // TODO: Find another way to test this. Currently it will crash because we are popping from an empty array:
    // The application panicked (crashed). Message:  Expected array index to fit in u64
    // #[test(should_fail_with="Public call stack can not be empty")]
    // fn private_previous_kernel_empty_public_call_stack_should_fail() {
    //     let builder = PublicKernelSetupCircuitPrivateInputsBuilder::new();
    //     let previous_kernel = builder.previous_kernel.finish();
    //     let kernel = PublicKernelSetupCircuitPrivateInputs {
    //         previous_kernel,
    //         public_call: builder.public_call.finish(),
    //     };

    //     let _ = kernel.public_kernel_setup();
    // }

    #[test(should_fail_with="Cannot run unnecessary setup circuit")]
    fn unnecessary_public_kernel_setup_with_teardown_should_fail() {
        let mut builder = PublicKernelSetupCircuitPrivateInputsBuilder::new();

        // in this case, we only push a single call, which is interpreted as the teardown call
        let teardown_call = builder.public_call.finish();
        let teardown_call_hash = teardown_call.call_stack_item.hash();
        let teardown_is_delegate_call = teardown_call.call_stack_item.public_inputs.call_context.is_delegate_call;
        builder.previous_kernel.push_public_call_request_non_revertible(teardown_call_hash, teardown_is_delegate_call);
        let previous_kernel = builder.previous_kernel.to_public_kernel_data();

        // Run the kernel on the setup call
        let kernel = PublicKernelSetupCircuitPrivateInputs { previous_kernel, public_call: teardown_call };

        let _ = kernel.public_kernel_setup();
    }

    #[test(should_fail_with="No contract storage update requests are allowed for static calls")]
    fn previous_private_kernel_fails_if_contract_storage_update_requests_on_static_call() {
        let mut builder = PublicKernelSetupCircuitPrivateInputsBuilder::new();
        builder.public_call.public_inputs.call_context.is_static_call = true;
        builder.public_call.append_update_requests(1);

        builder.failed();
    }

    #[test]
    fn logs_are_handled_as_expected() {
        let mut builder = PublicKernelSetupCircuitPrivateInputsBuilder::new();

        // Logs for the current call stack.
        let unencrypted_logs_hash = [26, 47];
        let unencrypted_log_preimages_length = 50;
        builder.public_call.set_unencrypted_logs(unencrypted_logs_hash, unencrypted_log_preimages_length);

        // Logs for the previous call stack.
        let prev_encrypted_logs_hash = [80, 429];
        let prev_encrypted_log_preimages_length = 13;
        let prev_unencrypted_logs_hash = [956, 112];
        let prev_unencrypted_log_preimages_length = 24;
        builder.previous_kernel.set_encrypted_logs(prev_encrypted_logs_hash, prev_encrypted_log_preimages_length);
        builder.previous_kernel.set_unencrypted_logs(
            prev_unencrypted_logs_hash,
            prev_unencrypted_log_preimages_length
        );

        let public_inputs = builder.execute();

        assert_eq(public_inputs.end.encrypted_log_preimages_length, prev_encrypted_log_preimages_length);
        assert_eq(
            public_inputs.end.unencrypted_log_preimages_length, unencrypted_log_preimages_length + prev_unencrypted_log_preimages_length
        );

        assert_eq(public_inputs.end.encrypted_logs_hash, prev_encrypted_logs_hash);

        let expected_unencrypted_logs_hash = compute_logs_hash(prev_unencrypted_logs_hash, unencrypted_logs_hash);
        assert_eq(public_inputs.end.unencrypted_logs_hash, expected_unencrypted_logs_hash);
    }

    #[test]
    fn propagate_nullifier_non_existent_read_requests() {
        let mut builder = PublicKernelSetupCircuitPrivateInputsBuilder::new();
        let storage_contract_address = builder.public_call.public_inputs.call_context.storage_contract_address;

        let request_0 = ReadRequest { value: 123, counter: 4567 };
        builder.public_call.public_inputs.nullifier_non_existent_read_requests.push(request_0);
        let request_1 = ReadRequest { value: 777888, counter: 90 };
        builder.public_call.public_inputs.nullifier_non_existent_read_requests.push(request_1);

        let public_inputs = builder.execute();

        let end_requests = public_inputs.end_non_revertible.nullifier_non_existent_read_requests;
        assert_eq(array_length(end_requests), 2);

        let request_context = end_requests[0];
        assert_eq(request_context.value, request_0.value);
        assert_eq(request_context.counter, request_0.counter);
        assert_eq(request_context.contract_address, storage_contract_address);

        let request_context = end_requests[1];
        assert_eq(request_context.value, request_1.value);
        assert_eq(request_context.counter, request_1.counter);
        assert_eq(request_context.contract_address, storage_contract_address);
    }
}<|MERGE_RESOLUTION|>--- conflicted
+++ resolved
@@ -77,15 +77,9 @@
     use dep::types::{
         abis::{
         call_request::CallRequest, function_selector::FunctionSelector,
-<<<<<<< HEAD
-        kernel_circuit_public_inputs::PublicKernelCircuitPublicInputs,
-        new_contract_data::NewContractData, public_data_read::PublicDataRead,
+        kernel_circuit_public_inputs::PublicKernelCircuitPublicInputs, public_data_read::PublicDataRead,
         public_data_update_request::PublicDataUpdateRequest, public_call_data::PublicCallData,
         read_request::ReadRequest
-=======
-        kernel_circuit_public_inputs::PublicKernelCircuitPublicInputs, public_data_read::PublicDataRead,
-        public_data_update_request::PublicDataUpdateRequest, public_call_data::PublicCallData
->>>>>>> 69bd7dd4
     },
         address::{AztecAddress, EthAddress}, contract_class_id::ContractClassId,
         contrakt::storage_read::StorageRead, hash::compute_logs_hash,
