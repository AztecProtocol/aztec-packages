use crate::common;
use dep::types::abis::{
    kernel_circuit_public_inputs::{PublicKernelCircuitPublicInputs, PublicKernelCircuitPublicInputsBuilder},
    kernel_data::PublicKernelData, public_call_data::PublicCallData
};
use dep::std::unsafe;

struct PublicKernelSetupCircuitPrivateInputs {
    // Note: One might think that our previous_kernel ought to be
    // a PrivateKernelTailData. However, we instead supply a PublicKernelData.
    // This is because PrivateKernelTailData is a subset of PublicKernelData.
    // And we just initialize the missing values to zero in TS before passing it to the circuit.
    // This is a bit of a hack, but it allows us to reuse the setup circuit until
    // the setup phase of the public kernel is complete. Maybe in a perfect world we would 
    // have a SetupInit, SetupInner, etc, but this will change anyway once the public VM is able to 
    // consume entire enqueued public calls.
    previous_kernel: PublicKernelData,
    public_call: PublicCallData,
}

impl PublicKernelSetupCircuitPrivateInputs {
    fn validate_inputs(self) {
        let needs_setup = self.previous_kernel.public_inputs.needs_setup();
        assert(needs_setup == true, "Cannot run unnecessary setup circuit");
    }

    fn public_kernel_setup(self) -> PublicKernelCircuitPublicInputs {
        // construct the circuit outputs
        let mut public_inputs: PublicKernelCircuitPublicInputsBuilder = unsafe::zeroed();
        // since this phase is non-revertible, we must assert the public call did not revert
        common::validate_public_call_non_revert(self.public_call);
        common::initialize_revert_code(self.previous_kernel, self.public_call, &mut public_inputs);

        // initialise the end state with our provided previous kernel state
        common::initialize_end_values(self.previous_kernel, &mut public_inputs);

        // validate the inputs common to all invocation circumstances
        common::validate_inputs(self.public_call);

        // validate the inputs unique to having a previous private kernel
        self.validate_inputs();

        // Pops the item from the call stack and validates it against the current execution.
        let call_request = public_inputs.end_non_revertible.public_call_stack.pop();
        common::validate_call_against_request(self.public_call, call_request);

        common::update_validation_requests(self.public_call, &mut public_inputs);

        common::update_public_end_non_revertible_values(self.public_call, &mut public_inputs);

        common::accumulate_unencrypted_logs(
            self.public_call,
            self.previous_kernel.public_inputs.end.unencrypted_logs_hash,
            self.previous_kernel.public_inputs.end.unencrypted_log_preimages_length,
            &mut public_inputs
        );

        public_inputs.finish()
    }
}

mod tests {
    use crate::{
        public_kernel_setup::PublicKernelSetupCircuitPrivateInputs,
        utils::{
        assert_eq_call_requests, assert_eq_public_data_reads, assert_eq_public_data_update_requests,
        compute_public_data_reads, compute_public_data_update_requests
    }
    };
    use dep::types::{
        abis::{
        call_request::CallRequest, function_selector::FunctionSelector,
        kernel_circuit_public_inputs::PublicKernelCircuitPublicInputs, max_block_number::MaxBlockNumber,
        public_data_read::PublicDataRead, public_data_update_request::PublicDataUpdateRequest,
        public_call_data::PublicCallData, read_request::ReadRequest
    },
        address::{AztecAddress, EthAddress}, contract_class_id::ContractClassId,
        contrakt::storage_read::StorageRead, hash::compute_logs_hash,
        tests::{fixture_builder::FixtureBuilder, public_call_data_builder::PublicCallDataBuilder},
        utils::{arrays::{array_eq, array_length}}
    };
    use dep::types::constants::{
        MAX_PUBLIC_CALL_STACK_LENGTH_PER_CALL, MAX_PUBLIC_DATA_READS_PER_CALL,
        MAX_PUBLIC_DATA_UPDATE_REQUESTS_PER_CALL
    };

    struct PublicKernelSetupCircuitPrivateInputsBuilder {
        previous_kernel: FixtureBuilder,
        previous_revertible: FixtureBuilder,
        public_call: PublicCallDataBuilder,
    }

    impl PublicKernelSetupCircuitPrivateInputsBuilder {
        pub fn new() -> Self {
            let previous_kernel = FixtureBuilder::new();
            let previous_revertible = FixtureBuilder::new();
            let public_call = PublicCallDataBuilder::new();

            PublicKernelSetupCircuitPrivateInputsBuilder { previous_kernel, previous_revertible, public_call }
        }

        pub fn stub_teardown_call(&mut self) {
            let teardown_call = PublicCallDataBuilder::new();
            let teardown_call = teardown_call.finish();
            let teardown_call_hash = teardown_call.call_stack_item.hash();
            let teardown_is_delegate_call = teardown_call.call_stack_item.public_inputs.call_context.is_delegate_call;
            self.previous_kernel.push_public_call_request(teardown_call_hash, teardown_is_delegate_call);
        }

        pub fn push_public_call(&mut self, public_call: PublicCallData) {
            let public_call_hash = public_call.call_stack_item.hash();
            let setup_is_delegate_call = public_call.call_stack_item.public_inputs.call_context.is_delegate_call;
            self.previous_kernel.push_public_call_request(public_call_hash, setup_is_delegate_call);
        }

        pub fn is_delegate_call(&mut self) -> Self {
            let _ = self.public_call.is_delegate_call();
            *self
        }

        pub fn get_current_public_data_reads(self) -> [PublicDataRead; MAX_PUBLIC_DATA_READS_PER_CALL] {
            let read_requests = self.public_call.public_inputs.contract_storage_reads.storage;
            compute_public_data_reads(self.public_call.contract_address, read_requests)
        }

        pub fn get_current_public_data_update_requests(self) -> [PublicDataUpdateRequest; MAX_PUBLIC_DATA_UPDATE_REQUESTS_PER_CALL] {
            compute_public_data_update_requests(
                self.public_call.contract_address,
                self.public_call.public_inputs.contract_storage_update_requests.storage
            )
        }

        pub fn execute(&mut self) -> PublicKernelCircuitPublicInputs {
            // In order to run the setup circuit, we must have an enqueued public call for setup.
            // In order to have an enqueued public call for setup, we must have an enqueued public call for teardown.

            // The teardown call is at the bottom of the call stack.
            self.stub_teardown_call();

            // Push the public call on top of the teardown call.
            let setup_call = self.public_call.finish();
            self.push_public_call(setup_call);
            let mut previous_kernel = self.previous_kernel.to_public_kernel_data(false);
            previous_kernel.public_inputs.end = self.previous_revertible.to_public_accumulated_data();

            // Run the kernel on the setup call
            let kernel = PublicKernelSetupCircuitPrivateInputs { previous_kernel, public_call: setup_call };

            kernel.public_kernel_setup()
        }

        pub fn succeeded(&mut self) {
            let _ = self.execute();
        }

        pub fn failed(&mut self) {
            let _ = self.execute();
        }
    }

    #[test]
    fn only_valid_public_data_reads_should_be_propagated() {
        let mut builder = PublicKernelSetupCircuitPrivateInputsBuilder::new();
        builder.public_call.append_public_data_read_requests(1);
        builder.public_call.append_empty_public_data_read_requests(1);
        builder.public_call.append_public_data_read_requests(1);
        let _ = builder.get_current_public_data_reads();

        let _ = builder.execute();
        // TODO(fees) we don't yet handle non-revertible reads
        // Only the 2 valid reads should have been propagated.
        // let expected = [public_data_reads[0], public_data_reads[2]];
        // assert_eq_public_data_reads(public_inputs.end.public_data_reads, expected);
    }

    // TODO(fees) we don't yet handle non-revertible update requests
    // #[test]
    // fn only_valid_update_requests_should_be_propagated() {
    //     let mut builder = PublicKernelSetupCircuitPrivateInputsBuilder::new();
    //     builder.public_call.append_update_requests(1);
    //     builder.public_call.append_empty_update_requests(1);
    //     builder.public_call.append_update_requests(1);
    //     let public_data_update_requests = builder.get_current_public_data_update_requests();

    //     let public_inputs = builder.execute();

    //     // Only the 2 valid reads should have been propagated.
    //     let expected = [public_data_update_requests[0], public_data_update_requests[2]];
    //     assert_eq_public_data_update_requests(public_inputs.end.public_data_update_requests, expected);
    // }

    #[test(should_fail_with="Bytecode hash cannot be zero")]
    fn no_bytecode_hash_should_fail() {
        let mut builder = PublicKernelSetupCircuitPrivateInputsBuilder::new();
        builder.public_call.bytecode_hash = 0;

        builder.failed();
    }

    #[test(should_fail_with="Contract address cannot be zero")]
    fn contract_address_must_be_valid() {
        let mut builder = PublicKernelSetupCircuitPrivateInputsBuilder::new();
        builder.public_call.contract_address = AztecAddress::zero();

        builder.failed();
    }

    #[test(should_fail_with="Function signature cannot be zero")]
    fn function_selector_must_be_valid() {
        let mut builder = PublicKernelSetupCircuitPrivateInputsBuilder::new();
        builder.public_call.function_data.selector = FunctionSelector::zero();

        builder.failed();
    }

    #[test(should_fail_with="Cannot execute a private function with the public kernel circuit")]
    fn private_call_should_fail() {
        let mut builder = PublicKernelSetupCircuitPrivateInputsBuilder::new();
        builder.public_call.function_data.is_private = true;

        builder.failed();
    }

    #[test(should_fail_with="calculated public_kernel_inputs_hash does not match provided public_kernel_inputs_hash at the top of the call stack")]
    fn inconsistent_call_hash_should_fail() {
        let mut builder = PublicKernelSetupCircuitPrivateInputsBuilder::new();
        builder.stub_teardown_call();
        let public_call = builder.public_call.finish();

        let hash = public_call.call_stack_item.hash();
        // Tweak the call stack item hash.
        builder.previous_kernel.push_public_call_request(hash + 1, false);
        let previous_kernel = builder.previous_kernel.to_public_kernel_data(false);

        let kernel = PublicKernelSetupCircuitPrivateInputs { previous_kernel, public_call };

        let _ = kernel.public_kernel_setup();
    }

    #[test(should_fail_with="call stack msg_sender does not match caller contract address")]
    fn incorrect_msg_sender_fails_for_regular_calls() {
        let mut builder = PublicKernelSetupCircuitPrivateInputsBuilder::new();

        // Set the msg_sender to a wrong value.
        builder.public_call.public_inputs.call_context.msg_sender.inner += 1;

        builder.failed();
    }

    #[test(should_fail_with="call stack storage address does not match expected contract address")]
    fn incorrect_storage_contract_address_fails_for_regular_calls() {
        let mut builder = PublicKernelSetupCircuitPrivateInputsBuilder::new();

        // Set the storage contract address to a wrong value.
        builder.public_call.public_inputs.call_context.storage_contract_address.inner += 1;

        builder.failed();
    }

    #[test]
    fn delegate_call_succeeds() {
        let mut builder = PublicKernelSetupCircuitPrivateInputsBuilder::new().is_delegate_call();
        builder.succeeded();
    }

    #[test(should_fail_with="caller context cannot be empty for delegate calls")]
    fn empty_caller_context_for_delegate_calls_fails() {
        let mut builder = PublicKernelSetupCircuitPrivateInputsBuilder::new().is_delegate_call();
        builder.stub_teardown_call();

        let public_call = builder.public_call.finish();

        let hash = public_call.call_stack_item.hash();
        // Caller context is empty for regular calls.
        let is_delegate_call = false;
        builder.previous_kernel.push_public_call_request(hash, is_delegate_call);
        let previous_kernel = builder.previous_kernel.to_public_kernel_data(false);

        let kernel = PublicKernelSetupCircuitPrivateInputs { previous_kernel, public_call };

        let _ = kernel.public_kernel_setup();
    }

    #[test(should_fail_with="call stack msg_sender does not match expected msg_sender for delegate calls")]
    fn incorrect_msg_sender_for_delegate_calls_fails() {
        let mut builder = PublicKernelSetupCircuitPrivateInputsBuilder::new().is_delegate_call();

        // Set the msg_sender to be the caller contract.
        builder.public_call.public_inputs.call_context.msg_sender = builder.previous_kernel.contract_address;

        builder.failed();
    }

    #[test(should_fail_with="curent contract address must not match storage contract address for delegate calls")]
    fn previous_private_kernel_fails_if_incorrect_storage_contract_on_delegate_call() {
        let mut builder = PublicKernelSetupCircuitPrivateInputsBuilder::new().is_delegate_call();

        builder.public_call.contract_address = builder.public_call.public_inputs.call_context.storage_contract_address;

        builder.failed();
    }

    #[test(should_fail_with = "call stack hash does not match call request hash")]
    fn incorrect_call_request_hash_fails() {
        let mut builder = PublicKernelSetupCircuitPrivateInputsBuilder::new();

        builder.public_call.append_public_call_requests(2, false);
        let mut call_request = builder.public_call.public_call_stack.pop();
        // Change the hash to be a different value.
        call_request.hash += 1;
        builder.public_call.public_call_stack.push(call_request);

        builder.failed();
    }

    #[test(should_fail_with = "invalid caller")]
    fn incorrect_caller_address_for_call_request_fails() {
        let mut builder = PublicKernelSetupCircuitPrivateInputsBuilder::new();

        builder.public_call.append_public_call_requests(1, false);
        let mut call_request = builder.public_call.public_call_stack.pop();
        // Change the caller contract address to be a different value.
        call_request.caller_contract_address.inner += 1;
        builder.public_call.public_call_stack.push(call_request);

        builder.failed();
    }

    #[test(should_fail_with = "invalid caller")]
    fn incorrect_caller_context_for_delegate_call_request_fails() {
        let mut builder = PublicKernelSetupCircuitPrivateInputsBuilder::new();

        builder.public_call.append_public_call_requests(1, true);
        let mut call_request = builder.public_call.public_call_stack.pop();
        // Change the storage contract to be a different value.
        call_request.caller_context.storage_contract_address.inner += 1;
        builder.public_call.public_call_stack.push(call_request);

        builder.failed();
    }

    #[test]
    fn public_kernel_circuit_with_private_previous_kernel_should_succeed() {
        let mut builder = PublicKernelSetupCircuitPrivateInputsBuilder::new();
        builder.succeeded();
    }

    #[test]
    fn circuit_outputs_should_be_correctly_populated_with_previous_private_kernel() {
        let mut builder = PublicKernelSetupCircuitPrivateInputsBuilder::new();

        builder.previous_kernel.validation_requests.max_block_number = MaxBlockNumber::new(13);

        builder.public_call.append_public_call_requests_for_regular_calls(2);
        let storage = builder.public_call.public_call_stack.storage;

        builder.stub_teardown_call();
        let non_revertible_call_stack = [
            builder.previous_kernel.public_call_stack.get(0),
            storage[0], storage[1]
        ];

        builder.public_call.append_update_requests(2);
        let storage = builder.get_current_public_data_update_requests();
        let _update_requests = [storage[0], storage[1]];

        builder.public_call.append_public_data_read_requests(3);
        let storage = builder.get_current_public_data_reads();
        let _read_requests = [storage[0], storage[1], storage[2]];

        // Push the public call on top of the teardown call.
        let setup_call = builder.public_call.finish();
        builder.push_public_call(setup_call);
        let previous_kernel = builder.previous_kernel.to_public_kernel_data(false);

        // Run the kernel on the setup call
        let kernel = PublicKernelSetupCircuitPrivateInputs { previous_kernel, public_call: setup_call };

        let public_inputs = kernel.public_kernel_setup();

<<<<<<< HEAD
=======
        assert_eq(public_inputs.validation_requests.for_rollup.max_block_number.unwrap(), 13);
        assert_eq_call_requests(public_inputs.end.private_call_stack, []);
>>>>>>> a0720ff3
        assert_eq_call_requests(
            public_inputs.end_non_revertible.public_call_stack,
            non_revertible_call_stack
        );
        // TODO(fees) we don't yet handle non-revertible update requests
        // assert_eq_public_data_update_requests(
        //     public_inputs.end.public_data_update_requests,
        //     update_requests
        // );
        // assert_eq_public_data_reads(public_inputs.end.public_data_reads, read_requests);
    }

    // TODO: Find another way to test this. Currently it will crash because we are popping from an empty array:
    // The application panicked (crashed). Message:  Expected array index to fit in u64
    // #[test(should_fail_with="Public call stack can not be empty")]
    // fn private_previous_kernel_empty_public_call_stack_should_fail() {
    //     let builder = PublicKernelSetupCircuitPrivateInputsBuilder::new();
    //     let previous_kernel = builder.previous_kernel.finish();
    //     let kernel = PublicKernelSetupCircuitPrivateInputs {
    //         previous_kernel,
    //         public_call: builder.public_call.finish(),
    //     };

    //     let _ = kernel.public_kernel_setup();
    // }

    #[test(should_fail_with="Cannot run unnecessary setup circuit")]
    fn unnecessary_public_kernel_setup_with_teardown_should_fail() {
        let mut builder = PublicKernelSetupCircuitPrivateInputsBuilder::new();

        // in this case, we only push a single call, which is interpreted as the teardown call
        let teardown_call = builder.public_call.finish();
        let teardown_call_hash = teardown_call.call_stack_item.hash();
        let teardown_is_delegate_call = teardown_call.call_stack_item.public_inputs.call_context.is_delegate_call;
        builder.previous_kernel.push_public_call_request(teardown_call_hash, teardown_is_delegate_call);
        let previous_kernel = builder.previous_kernel.to_public_kernel_data(false);

        // Run the kernel on the setup call
        let kernel = PublicKernelSetupCircuitPrivateInputs { previous_kernel, public_call: teardown_call };

        let _ = kernel.public_kernel_setup();
    }

    #[test(should_fail_with="No contract storage update requests are allowed for static calls")]
    fn previous_private_kernel_fails_if_contract_storage_update_requests_on_static_call() {
        let mut builder = PublicKernelSetupCircuitPrivateInputsBuilder::new();
        builder.public_call.public_inputs.call_context.is_static_call = true;
        builder.public_call.append_update_requests(1);

        builder.failed();
    }

    #[test]
    fn logs_are_handled_as_expected() {
        let mut builder = PublicKernelSetupCircuitPrivateInputsBuilder::new();

        // Logs for the current call stack.
        let unencrypted_logs_hash = 26;
        let unencrypted_log_preimages_length = 50;
        builder.public_call.set_unencrypted_logs(unencrypted_logs_hash, unencrypted_log_preimages_length);

        // Logs for the previous call stack.
        let prev_encrypted_logs_hash = 80;
        let prev_encrypted_log_preimages_length = 13;
        let prev_unencrypted_logs_hash = 956;
        let prev_unencrypted_log_preimages_length = 24;
        builder.previous_revertible.set_encrypted_logs(prev_encrypted_logs_hash, prev_encrypted_log_preimages_length);
        builder.previous_revertible.set_unencrypted_logs(
            prev_unencrypted_logs_hash,
            prev_unencrypted_log_preimages_length
        );

        let public_inputs = builder.execute();

        assert_eq(public_inputs.end.encrypted_log_preimages_length, prev_encrypted_log_preimages_length);
        assert_eq(
            public_inputs.end.unencrypted_log_preimages_length, unencrypted_log_preimages_length + prev_unencrypted_log_preimages_length
        );

        assert_eq(public_inputs.end.encrypted_logs_hash, prev_encrypted_logs_hash);

        let expected_unencrypted_logs_hash = compute_logs_hash(prev_unencrypted_logs_hash, unencrypted_logs_hash);
        assert_eq(public_inputs.end.unencrypted_logs_hash, expected_unencrypted_logs_hash);
    }

    #[test]
    fn propagate_nullifier_non_existent_read_requests() {
        let mut builder = PublicKernelSetupCircuitPrivateInputsBuilder::new();
        let storage_contract_address = builder.public_call.public_inputs.call_context.storage_contract_address;

        let request_0 = ReadRequest { value: 123, counter: 4567 };
        builder.public_call.public_inputs.nullifier_non_existent_read_requests.push(request_0);
        let request_1 = ReadRequest { value: 777888, counter: 90 };
        builder.public_call.public_inputs.nullifier_non_existent_read_requests.push(request_1);

        let public_inputs = builder.execute();

        let end_requests = public_inputs.validation_requests.nullifier_non_existent_read_requests;
        assert_eq(array_length(end_requests), 2);

        let request_context = end_requests[0];
        assert_eq(request_context.value, request_0.value);
        assert_eq(request_context.counter, request_0.counter);
        assert_eq(request_context.contract_address, storage_contract_address);

        let request_context = end_requests[1];
        assert_eq(request_context.value, request_1.value);
        assert_eq(request_context.counter, request_1.counter);
        assert_eq(request_context.contract_address, storage_contract_address);
    }

    #[test(should_fail_with="Public call cannot be reverted")]
    fn fails_if_public_call_reverted() {
        let mut builder = PublicKernelSetupCircuitPrivateInputsBuilder::new();
        builder.public_call.public_inputs.revert_code = 1;

        builder.failed();
    }
}<|MERGE_RESOLUTION|>--- conflicted
+++ resolved
@@ -349,7 +349,7 @@
     fn circuit_outputs_should_be_correctly_populated_with_previous_private_kernel() {
         let mut builder = PublicKernelSetupCircuitPrivateInputsBuilder::new();
 
-        builder.previous_kernel.validation_requests.max_block_number = MaxBlockNumber::new(13);
+        builder.previous_kernel.max_block_number = MaxBlockNumber::new(13);
 
         builder.public_call.append_public_call_requests_for_regular_calls(2);
         let storage = builder.public_call.public_call_stack.storage;
@@ -378,11 +378,7 @@
 
         let public_inputs = kernel.public_kernel_setup();
 
-<<<<<<< HEAD
-=======
         assert_eq(public_inputs.validation_requests.for_rollup.max_block_number.unwrap(), 13);
-        assert_eq_call_requests(public_inputs.end.private_call_stack, []);
->>>>>>> a0720ff3
         assert_eq_call_requests(
             public_inputs.end_non_revertible.public_call_stack,
             non_revertible_call_stack
