--- conflicted
+++ resolved
@@ -21,27 +21,16 @@
         public_kernel_data::PublicKernelData,
     },
     constants::{
-<<<<<<< HEAD
-    L1_TO_L2_MSG_TREE_HEIGHT, MAX_L1_TO_L2_MSG_READ_REQUESTS_PER_TX, MAX_NOTE_HASH_READ_REQUESTS_PER_TX,
-    MAX_NULLIFIER_READ_REQUESTS_PER_TX, MAX_PUBLIC_DATA_HINTS, MAX_PUBLIC_DATA_READS_PER_TX,
-    NOTE_HASH_TREE_HEIGHT
-},
-    data::PublicDataLeafHint, partial_state_reference::PartialStateReference
-};
-
-=======
         L1_TO_L2_MSG_TREE_HEIGHT, MAX_L1_TO_L2_MSG_READ_REQUESTS_PER_TX,
         MAX_NOTE_HASH_READ_REQUESTS_PER_TX, MAX_NULLIFIER_READ_REQUESTS_PER_TX,
         MAX_PUBLIC_DATA_HINTS, MAX_PUBLIC_DATA_READS_PER_TX, NOTE_HASH_TREE_HEIGHT,
-        PUBLIC_KERNEL_MERGE_INDEX,
     },
     data::PublicDataLeafHint,
     partial_state_reference::PartialStateReference,
 };
 
-global ALLOWED_PREVIOUS_CIRCUITS = [PUBLIC_KERNEL_MERGE_INDEX];
-
->>>>>>> 4c4974f0
+global ALLOWED_PREVIOUS_CIRCUITS = [];
+
 pub struct PublicKernelTailCircuitPrivateInputs {
     previous_kernel: PublicKernelData,
     note_hash_read_request_hints: [TreeLeafReadRequestHint<NOTE_HASH_TREE_HEIGHT>; MAX_NOTE_HASH_READ_REQUESTS_PER_TX],
@@ -76,7 +65,6 @@
         let previous_kernel_validator = PreviousKernelValidator::new(self.previous_kernel);
         previous_kernel_validator.validate_phase(PublicKernelPhase.TAIL);
         // previous_kernel_validator.validate_proof(ALLOWED_PREVIOUS_CIRCUITS);
-
         let (output, output_hints, public_data_read_request_hints) =
             unsafe { self.generate_output_and_hints() };
 
@@ -124,25 +112,15 @@
         },
         address::AztecAddress,
         constants::{
-<<<<<<< HEAD
-        L1_TO_L2_MSG_TREE_HEIGHT, MAX_L1_TO_L2_MSG_READ_REQUESTS_PER_TX, MAX_NOTE_HASHES_PER_TX,
-        MAX_NOTE_HASH_READ_REQUESTS_PER_TX, MAX_NULLIFIERS_PER_TX, MAX_NULLIFIER_READ_REQUESTS_PER_TX,
-        MAX_PUBLIC_DATA_HINTS, NOTE_HASH_SUBTREE_HEIGHT, NOTE_HASH_SUBTREE_SIBLING_PATH_LENGTH,
-        NULLIFIER_TREE_HEIGHT, NULLIFIER_SUBTREE_SIBLING_PATH_LENGTH, NULLIFIER_SUBTREE_HEIGHT,
-        PUBLIC_DATA_SUBTREE_HEIGHT, PUBLIC_DATA_SUBTREE_SIBLING_PATH_LENGTH, PUBLIC_DATA_TREE_HEIGHT,
-        MAX_TOTAL_PUBLIC_DATA_UPDATE_REQUESTS_PER_TX, NOTE_HASH_TREE_HEIGHT
-    },
-=======
-            BASE_ROLLUP_INDEX, L1_TO_L2_MSG_TREE_HEIGHT, MAX_L1_TO_L2_MSG_READ_REQUESTS_PER_TX,
+            L1_TO_L2_MSG_TREE_HEIGHT, MAX_L1_TO_L2_MSG_READ_REQUESTS_PER_TX,
             MAX_NOTE_HASH_READ_REQUESTS_PER_TX, MAX_NOTE_HASHES_PER_TX,
             MAX_NULLIFIER_READ_REQUESTS_PER_TX, MAX_NULLIFIERS_PER_TX, MAX_PUBLIC_DATA_HINTS,
             MAX_TOTAL_PUBLIC_DATA_UPDATE_REQUESTS_PER_TX, NOTE_HASH_SUBTREE_HEIGHT,
             NOTE_HASH_SUBTREE_SIBLING_PATH_LENGTH, NOTE_HASH_TREE_HEIGHT, NULLIFIER_SUBTREE_HEIGHT,
             NULLIFIER_SUBTREE_SIBLING_PATH_LENGTH, NULLIFIER_TREE_HEIGHT,
             PUBLIC_DATA_SUBTREE_HEIGHT, PUBLIC_DATA_SUBTREE_SIBLING_PATH_LENGTH,
-            PUBLIC_DATA_TREE_HEIGHT, PUBLIC_KERNEL_MERGE_INDEX,
+            PUBLIC_DATA_TREE_HEIGHT,
         },
->>>>>>> 4c4974f0
         data::{PublicDataLeafHint, PublicDataTreeLeafPreimage},
         hash::{compute_siloed_nullifier, silo_note_hash},
         merkle_tree::MembershipWitness,
