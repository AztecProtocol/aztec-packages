--- conflicted
+++ resolved
@@ -84,12 +84,7 @@
         );
         request_processor.validate();
 
-<<<<<<< HEAD
-        let mut public_inputs: PublicKernelCircuitPublicInputsBuilder = unsafe::zeroed();
-=======
-    pub fn public_kernel_tail(self) -> KernelCircuitPublicInputs {
         let mut public_inputs = PublicKernelCircuitPublicInputsBuilder::empty();
->>>>>>> bf354644
 
         self.propagate_revert_code(&mut public_inputs);
 
@@ -109,7 +104,6 @@
     },
         PublicDataHint, reset::read_request::{PendingReadHint, ReadRequestState, ReadRequestStatus}
     };
-    use dep::std::unsafe;
     use dep::types::{
         abis::{
         kernel_circuit_public_inputs::{KernelCircuitPublicInputs, PublicKernelCircuitPublicInputsBuilder},
@@ -180,7 +174,7 @@
                 nullifier_non_existent_read_request_hints_builder,
                 public_data_read_request_hints_builder: PublicDataReadRequestHintsBuilder::new(MAX_PUBLIC_DATA_READS_PER_TX),
                 public_data_hints: BoundedVec::new(),
-                public_data_tree: unsafe::zeroed()
+                public_data_tree: NonEmptyMerkleTree::empty()
             };
             builder.set_nullifiers_for_non_existent_read_request_hints();
             builder
