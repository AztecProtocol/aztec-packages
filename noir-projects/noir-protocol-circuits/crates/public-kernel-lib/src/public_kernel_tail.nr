use crate::common;
use dep::reset_kernel_lib::{
    NullifierReadRequestHints, NullifierNonExistentReadRequestHints, PublicDataReadRequestHints,
    PublicValidationRequestProcessor, PublicDataHint
};
use dep::types::{
    abis::{
    accumulated_data::CombinedAccumulatedData, kernel_circuit_public_inputs::KernelCircuitPublicInputs,
    kernel_data::PublicKernelData
},
    constants::MAX_PUBLIC_DATA_HINTS,
    merkle_tree::{conditionally_assert_check_membership, MembershipWitness},
    partial_state_reference::PartialStateReference, utils::{arrays::array_length}
};

struct PublicKernelTailCircuitPrivateInputs {
    previous_kernel: PublicKernelData,
    nullifier_read_request_hints: NullifierReadRequestHints,
    nullifier_non_existent_read_request_hints: NullifierNonExistentReadRequestHints,
    public_data_hints: [PublicDataHint; MAX_PUBLIC_DATA_HINTS],
    public_data_read_request_hints: PublicDataReadRequestHints,
    start_state: PartialStateReference,
}

impl PublicKernelTailCircuitPrivateInputs {
    fn validate_inputs(self) {
        let previous_public_inputs = self.previous_kernel.public_inputs;
        assert(previous_public_inputs.needs_setup() == false, "Previous kernel needs setup");
        assert(previous_public_inputs.needs_app_logic() == false, "Previous kernel needs app logic");
        assert(previous_public_inputs.needs_teardown() == false, "Previous kernel needs teardown");
        assert_eq(
            array_length(previous_public_inputs.end.public_call_stack), 0, "Public call stack must be empty when executing the tail circuit"
        );
        assert_eq(
            array_length(previous_public_inputs.end_non_revertible.public_call_stack), 0, "Public call stack must be empty when executing the tail circuit"
        );
    }

    fn validate_public_data_hints(self) {
        let public_data_hints = self.public_data_hints;
        let public_data_tree_root = self.start_state.public_data_tree.root;
        for i in 0..public_data_hints.len() {
            let hint = public_data_hints[i];
            // We only need to check leaf_slot to decide if a (non-)membership check is required.
            // It will fail if a PublicDataHint with 0 leaf_slot is used to verify a non-empty public read or write.
            if hint.leaf_slot != 0 {
                let exists_in_tree = hint.leaf_slot == hint.leaf_preimage.slot;
                if exists_in_tree {
                    assert(
                        hint.value == hint.leaf_preimage.value, "Hinted public data value does not match the value in leaf preimage"
                    );
                } else {
                    assert(hint.value == 0, "Value must be 0 for non-existent public data");
                }

                conditionally_assert_check_membership(
                    hint.leaf_slot,
                    exists_in_tree,
                    hint.leaf_preimage,
                    MembershipWitness { leaf_index: hint.membership_witness.leaf_index, sibling_path: hint.membership_witness.sibling_path },
                    public_data_tree_root
                );
            }
        }
    }

    fn propagate_accumulated_data(self) -> CombinedAccumulatedData {
        let previous_public_inputs = self.previous_kernel.public_inputs;
        // TODO: Sort the combined data.
        CombinedAccumulatedData::combine(
            previous_public_inputs.end_non_revertible,
            previous_public_inputs.end
        )
    }

    pub fn public_kernel_tail(self) -> KernelCircuitPublicInputs {
        self.validate_inputs();

        self.validate_public_data_hints();

        let previous_public_inputs = self.previous_kernel.public_inputs;
        let request_processor = PublicValidationRequestProcessor::new(
            previous_public_inputs,
            self.nullifier_read_request_hints,
            self.nullifier_non_existent_read_request_hints,
            self.start_state.nullifier_tree.root,
            self.public_data_read_request_hints,
            self.public_data_hints
        );
        request_processor.validate();

        let end = self.propagate_accumulated_data();

        KernelCircuitPublicInputs {
            aggregation_object: previous_public_inputs.aggregation_object,
            rollup_validation_requests: previous_public_inputs.validation_requests.for_rollup,
            end,
            constants: previous_public_inputs.constants,
            start_state: self.start_state,
            revert_code: previous_public_inputs.revert_code
        }
    }
}

mod tests {
    use crate::public_kernel_tail::PublicKernelTailCircuitPrivateInputs;
    use dep::reset_kernel_lib::{
        tests::{
        nullifier_non_existent_read_request_hints_builder::NullifierNonExistentReadRequestHintsBuilder,
        nullifier_read_request_hints_builder::NullifierReadRequestHintsBuilder,
        public_data_read_request_hints_builder::PublicDataReadRequestHintsBuilder
    },
        PublicDataHint, reset::read_request::{PendingReadHint, ReadRequestState, ReadRequestStatus}
    };
    use dep::types::{
        abis::{
        kernel_circuit_public_inputs::KernelCircuitPublicInputs, kernel_data::PublicKernelData,
        nullifier_leaf_preimage::NullifierLeafPreimage, membership_witness::PublicDataMembershipWitness
    },
        constants::{
        MAX_NEW_NULLIFIERS_PER_TX, MAX_NULLIFIER_READ_REQUESTS_PER_TX, MAX_PUBLIC_DATA_HINTS,
        MAX_PUBLIC_DATA_READS_PER_TX, MAX_PUBLIC_DATA_UPDATE_REQUESTS_PER_TX, NULLIFIER_TREE_HEIGHT,
        NULLIFIER_SUBTREE_SIBLING_PATH_LENGTH, NULLIFIER_SUBTREE_HEIGHT, PUBLIC_DATA_SUBTREE_HEIGHT,
        PUBLIC_DATA_SUBTREE_SIBLING_PATH_LENGTH, PUBLIC_DATA_TREE_HEIGHT
    },
<<<<<<< HEAD
        hash::{silo_nullifier, accumulate_sha256},
=======
        hash::silo_nullifier, public_data_tree_leaf_preimage::PublicDataTreeLeafPreimage,
>>>>>>> 96da3334
        tests::{fixture_builder::FixtureBuilder, merkle_tree_utils::NonEmptyMerkleTree},
        partial_state_reference::PartialStateReference, utils::arrays::array_merge
    };

    fn build_nullifier_tree<N>() -> NonEmptyMerkleTree<MAX_NEW_NULLIFIERS_PER_TX, NULLIFIER_TREE_HEIGHT, NULLIFIER_SUBTREE_SIBLING_PATH_LENGTH, NULLIFIER_SUBTREE_HEIGHT> {
        let mut pre_existing_nullifiers = [NullifierLeafPreimage::empty(); MAX_NEW_NULLIFIERS_PER_TX];
        pre_existing_nullifiers[0] = NullifierLeafPreimage { nullifier: 0, next_nullifier: 100, next_index: 1 };
        pre_existing_nullifiers[1] = NullifierLeafPreimage { nullifier: 100, next_nullifier: 0, next_index: 0 };
        NonEmptyMerkleTree::new(
            pre_existing_nullifiers.map(|preimage: NullifierLeafPreimage| preimage.hash()),
            [0; NULLIFIER_TREE_HEIGHT],
            [0; NULLIFIER_TREE_HEIGHT - NULLIFIER_SUBTREE_HEIGHT],
            [0; NULLIFIER_SUBTREE_HEIGHT]
        )
    }

    fn get_settled_public_data_leaves() -> [PublicDataTreeLeafPreimage; MAX_PUBLIC_DATA_UPDATE_REQUESTS_PER_TX] {
        let mut settled_public_data_leaves = [PublicDataTreeLeafPreimage::empty(); MAX_PUBLIC_DATA_UPDATE_REQUESTS_PER_TX];
        settled_public_data_leaves[0] = PublicDataTreeLeafPreimage { slot: 22, value: 200, next_slot: 33, next_index: 1 };
        settled_public_data_leaves[1] = PublicDataTreeLeafPreimage { slot: 33, value: 300, next_slot: 0, next_index: 0 };
        settled_public_data_leaves[2] = PublicDataTreeLeafPreimage { slot: 11, value: 100, next_slot: 22, next_index: 0 };
        settled_public_data_leaves
    }

    fn build_public_data_tree<N>() -> NonEmptyMerkleTree<MAX_PUBLIC_DATA_UPDATE_REQUESTS_PER_TX, PUBLIC_DATA_TREE_HEIGHT, PUBLIC_DATA_SUBTREE_SIBLING_PATH_LENGTH, PUBLIC_DATA_SUBTREE_HEIGHT> {
        let settled_public_data_leaves = get_settled_public_data_leaves();
        NonEmptyMerkleTree::new(
            settled_public_data_leaves.map(|preimage: PublicDataTreeLeafPreimage| preimage.hash()),
            [0; PUBLIC_DATA_TREE_HEIGHT],
            [0; PUBLIC_DATA_TREE_HEIGHT - PUBLIC_DATA_SUBTREE_HEIGHT],
            [0; PUBLIC_DATA_SUBTREE_HEIGHT]
        )
    }

    struct PublicKernelTailCircuitPrivateInputsBuilder {
        previous_kernel: FixtureBuilder,
        previous_revertible: FixtureBuilder,
        nullifier_read_request_hints_builder: NullifierReadRequestHintsBuilder,
        nullifier_non_existent_read_request_hints_builder: NullifierNonExistentReadRequestHintsBuilder,
        public_data_read_request_hints_builder: PublicDataReadRequestHintsBuilder,
        public_data_hints: BoundedVec<PublicDataHint, MAX_PUBLIC_DATA_HINTS>,
        public_data_tree: NonEmptyMerkleTree<MAX_PUBLIC_DATA_UPDATE_REQUESTS_PER_TX, PUBLIC_DATA_TREE_HEIGHT, PUBLIC_DATA_SUBTREE_SIBLING_PATH_LENGTH, PUBLIC_DATA_SUBTREE_HEIGHT>,
        start_state: PartialStateReference,
    }

    impl PublicKernelTailCircuitPrivateInputsBuilder {
        pub fn new() -> Self {
            let previous_kernel = FixtureBuilder::new();
            let previous_revertible = FixtureBuilder::new();
            let nullifier_non_existent_read_request_hints_builder = NullifierNonExistentReadRequestHintsBuilder::new();

            let mut builder = PublicKernelTailCircuitPrivateInputsBuilder {
                previous_kernel,
                previous_revertible,
                nullifier_read_request_hints_builder: NullifierReadRequestHintsBuilder::new(MAX_NULLIFIER_READ_REQUESTS_PER_TX),
                nullifier_non_existent_read_request_hints_builder,
                public_data_read_request_hints_builder: PublicDataReadRequestHintsBuilder::new(MAX_PUBLIC_DATA_READS_PER_TX),
                public_data_hints: BoundedVec::new(),
                public_data_tree: NonEmptyMerkleTree::empty(),
                start_state: PartialStateReference::empty()
            };
            builder.set_nullifiers_for_non_existent_read_request_hints();
            builder
        }

        pub fn with_nullifier_tree(&mut self) -> Self {
            let nullifier_tree = build_nullifier_tree();
            self.nullifier_non_existent_read_request_hints_builder.set_nullifier_tree(nullifier_tree);
            let tree_root = nullifier_tree.get_root();
            self.start_state.nullifier_tree.root = tree_root;
            self.previous_kernel.historical_header.state.partial.nullifier_tree.root = tree_root;
            *self
        }

        pub fn with_public_data_tree(&mut self) -> Self {
            let public_data_tree = build_public_data_tree();
            self.public_data_tree = public_data_tree;
            self.start_state.public_data_tree.root = public_data_tree.get_root();
            *self
        }

        pub fn add_nullifier(&mut self, unsiloed_nullifier: Field) {
            self.previous_kernel.add_nullifier(unsiloed_nullifier);
            self.sync_counters();
            self.set_nullifiers_for_non_existent_read_request_hints();
        }

        pub fn append_nullifiers_revertible(&mut self, num_nullifiers: u64) {
            self.previous_revertible.append_new_nullifiers(num_nullifiers);
            self.sync_counters();
            self.set_nullifiers_for_non_existent_read_request_hints();
        }

        pub fn append_nullifiers_non_revertible(&mut self, num_nullifiers: u64) {
            self.previous_kernel.append_new_nullifiers(num_nullifiers);
            self.sync_counters();
            self.set_nullifiers_for_non_existent_read_request_hints();
        }

        fn set_nullifiers_for_non_existent_read_request_hints(&mut self) {
            let nullifiers = array_merge(
                self.previous_kernel.new_nullifiers.storage,
                self.previous_revertible.new_nullifiers.storage
            );
            self.nullifier_non_existent_read_request_hints_builder.set_nullifiers(nullifiers);
        }

        pub fn add_pending_revertible_nullifier_read_request(&mut self, nullifier_index: u64) {
            let read_request_index = self.previous_kernel.add_read_request_for_pending_nullifier(nullifier_index);
            self.sync_counters();
            let hint_index = self.nullifier_read_request_hints_builder.pending_read_hints.len();
            let pending_value_index = nullifier_index + self.previous_kernel.new_nullifiers.len();
            let hint = PendingReadHint { read_request_index, pending_value_index };
            self.nullifier_read_request_hints_builder.pending_read_hints.push(hint);
            self.nullifier_read_request_hints_builder.read_request_statuses[read_request_index] = ReadRequestStatus { state: ReadRequestState.PENDING, hint_index };
        }

        pub fn add_pending_non_revertible_nullifier_read_request(&mut self, nullifier_index: u64) {
            let read_request_index = self.previous_kernel.add_read_request_for_pending_nullifier(nullifier_index);
            self.sync_counters();
            let hint_index = self.nullifier_read_request_hints_builder.pending_read_hints.len();
            let hint = PendingReadHint { read_request_index, pending_value_index: nullifier_index };
            self.nullifier_read_request_hints_builder.pending_read_hints.push(hint);
            self.nullifier_read_request_hints_builder.read_request_statuses[read_request_index] = ReadRequestStatus { state: ReadRequestState.PENDING, hint_index };
        }

        pub fn read_non_existent_nullifier(&mut self, unsiloed_nullifier: Field) {
            self.previous_kernel.add_non_existent_read_request_for_nullifier(unsiloed_nullifier);
            self.sync_counters();
            let siloed_nullifier = silo_nullifier(
                self.previous_kernel.storage_contract_address,
                unsiloed_nullifier
            );
            self.nullifier_non_existent_read_request_hints_builder.add_value_read(siloed_nullifier);
        }

        pub fn add_public_data_hint_for_settled_public_data(&mut self, leaf_index: u64) {
            let leaf_preimage = get_settled_public_data_leaves()[leaf_index];
            let membership_witness = PublicDataMembershipWitness { leaf_index: leaf_index as Field, sibling_path: self.public_data_tree.get_sibling_path(leaf_index) };
            let hint = PublicDataHint {
                leaf_slot: leaf_preimage.slot,
                value: leaf_preimage.value,
                override_counter: 0,
                membership_witness,
                leaf_preimage
            };
            self.public_data_hints.push(hint);
        }

        pub fn add_public_data_hint_for_non_existent_public_data(&mut self, leaf_slot: Field, low_leaf_index: u64) {
            let leaf_preimage = get_settled_public_data_leaves()[low_leaf_index];
            let membership_witness = PublicDataMembershipWitness {
                leaf_index: low_leaf_index as Field,
                sibling_path: self.public_data_tree.get_sibling_path(low_leaf_index)
            };
            let hint = PublicDataHint { leaf_slot, value: 0, override_counter: 0, membership_witness, leaf_preimage };
            self.public_data_hints.push(hint);
        }

        pub fn add_pending_public_data_read_request(&mut self, public_date_update_request_index: u64) {
            let read_request_index = self.previous_kernel.add_read_request_for_pending_public_data(public_date_update_request_index);
            let hint_index = self.public_data_read_request_hints_builder.pending_read_hints.len();
            let hint = PendingReadHint { read_request_index, pending_value_index: public_date_update_request_index };
            self.public_data_read_request_hints_builder.pending_read_hints.push(hint);
            self.public_data_read_request_hints_builder.read_request_statuses[read_request_index] = ReadRequestStatus { state: ReadRequestState.PENDING, hint_index };
        }

        fn sync_counters(&mut self) {
            let counter_non_revertible = self.previous_kernel.counter;
            let counter_revertible = self.previous_revertible.counter;
            if counter_non_revertible > counter_revertible {
                self.previous_revertible.counter = counter_non_revertible;
            } else {
                self.previous_kernel.counter = counter_revertible;
            }
        }

        pub fn execute(&mut self) -> KernelCircuitPublicInputs {
            let mut previous_kernel = self.previous_kernel.to_public_kernel_data(false);
            previous_kernel.public_inputs.end = self.previous_revertible.to_public_accumulated_data();

            let kernel = PublicKernelTailCircuitPrivateInputs {
                previous_kernel,
                nullifier_read_request_hints: self.nullifier_read_request_hints_builder.to_hints(),
                nullifier_non_existent_read_request_hints: self.nullifier_non_existent_read_request_hints_builder.to_hints(),
                public_data_hints: self.public_data_hints.storage,
                public_data_read_request_hints: self.public_data_read_request_hints_builder.to_hints(),
                start_state: self.start_state
            };

            kernel.public_kernel_tail()
        }

        pub fn succeeded(&mut self) {
            let _ = self.execute();
        }

        pub fn failed(&mut self) {
            let _ = self.execute();
        }
    }

    #[test]
    unconstrained fn public_kernel_circuit_tail_succeeds() {
        let mut builder = PublicKernelTailCircuitPrivateInputsBuilder::new();
        builder.succeeded();
        // TODO: Check the values in public inputs.
    }

    #[test]
    fn logs_are_handled_as_expected() {
        let mut builder = PublicKernelTailCircuitPrivateInputsBuilder::new();
        // Logs for the previous call stack.
        let prev_encrypted_logs_hash = 80;
        let prev_encrypted_log_preimages_length = 13;
        let prev_unencrypted_logs_hash = 956;
        let prev_unencrypted_log_preimages_length = 24;
        builder.previous_revertible.set_encrypted_logs(prev_encrypted_logs_hash, prev_encrypted_log_preimages_length);
        builder.previous_revertible.set_unencrypted_logs(
            prev_unencrypted_logs_hash,
            prev_unencrypted_log_preimages_length
        );
        // Logs for the current call stack.
        let unencrypted_logs_hash = 26;
        let unencrypted_log_preimages_length = 50;
        builder.previous_revertible.set_unencrypted_logs(unencrypted_logs_hash, unencrypted_log_preimages_length);

        let public_inputs = builder.execute();

        assert_eq(public_inputs.end.encrypted_log_preimages_length, prev_encrypted_log_preimages_length);
        assert_eq(
            public_inputs.end.unencrypted_log_preimages_length, unencrypted_log_preimages_length + prev_unencrypted_log_preimages_length
        );

        let expected_encrypted_logs_hash = accumulate_sha256([0, prev_encrypted_logs_hash]);
        assert_eq(public_inputs.end.encrypted_logs_hash, expected_encrypted_logs_hash);
        let mut expected_unencrypted_logs_hash = accumulate_sha256([0, prev_unencrypted_logs_hash]);
        expected_unencrypted_logs_hash = accumulate_sha256([expected_unencrypted_logs_hash, unencrypted_logs_hash]);
        assert_eq(public_inputs.end.unencrypted_logs_hash, expected_unencrypted_logs_hash);
    }

    #[test]
    unconstrained fn one_pending_nullifier_read_request() {
        let mut builder = PublicKernelTailCircuitPrivateInputsBuilder::new();

        builder.append_nullifiers_revertible(3);
        builder.add_pending_revertible_nullifier_read_request(1);
        builder.succeeded();
    }

    #[test]
    unconstrained fn two_pending_nullifier_read_requests() {
        let mut builder = PublicKernelTailCircuitPrivateInputsBuilder::new();

        builder.append_nullifiers_revertible(3);
        builder.add_pending_revertible_nullifier_read_request(1);
        builder.add_pending_revertible_nullifier_read_request(0);

        builder.succeeded();
    }

    #[test]
    unconstrained fn one_pending_nullifier_read_request_non_revertible() {
        let mut builder = PublicKernelTailCircuitPrivateInputsBuilder::new();

        builder.append_nullifiers_non_revertible(3);
        builder.add_pending_non_revertible_nullifier_read_request(1);
        builder.succeeded();
    }

    #[test(should_fail_with="Hinted value does not match read request")]
    unconstrained fn pending_nullifier_read_request_wrong_hint_fails() {
        let mut builder = PublicKernelTailCircuitPrivateInputsBuilder::new();

        builder.append_nullifiers_revertible(3);
        builder.add_pending_revertible_nullifier_read_request(1);
        let mut hint = builder.nullifier_read_request_hints_builder.pending_read_hints.pop();
        hint.pending_value_index -= 1;
        builder.nullifier_read_request_hints_builder.pending_read_hints.push(hint);

        builder.failed();
    }

    #[test(should_fail_with="Read request counter must be greater than counter of the value being read")]
    unconstrained fn pending_nullifier_read_request_reads_before_value_fails() {
        let mut builder = PublicKernelTailCircuitPrivateInputsBuilder::new();

        builder.append_nullifiers_revertible(3);
        builder.add_pending_revertible_nullifier_read_request(1);
        let nullifier_being_read = builder.previous_revertible.new_nullifiers.get(1);
        let mut read_request = builder.previous_kernel.nullifier_read_requests.pop();
        read_request.counter = nullifier_being_read.counter - 1;
        builder.previous_kernel.nullifier_read_requests.push(read_request);

        builder.failed();
    }

    // TODO: Add tests for reading (non-existent) settled values.

    #[test]
    unconstrained fn nullifier_non_existent_read_request() {
        let mut builder = PublicKernelTailCircuitPrivateInputsBuilder::new().with_nullifier_tree();

        builder.add_nullifier(3);
        builder.add_nullifier(1);
        builder.add_nullifier(9);

        builder.read_non_existent_nullifier(8);

        builder.succeeded();
    }

    #[test(should_fail_with="Value exists in pending set")]
    unconstrained fn nullifier_non_existent_read_request_failed_read_exist() {
        let mut builder = PublicKernelTailCircuitPrivateInputsBuilder::new().with_nullifier_tree();

        builder.add_nullifier(3);
        builder.add_nullifier(1);
        builder.add_nullifier(9);

        builder.read_non_existent_nullifier(1);

        builder.failed();
    }

    #[test]
    unconstrained fn validate_public_data_hints() {
        let mut builder = PublicKernelTailCircuitPrivateInputsBuilder::new().with_public_data_tree();

        builder.add_public_data_hint_for_settled_public_data(1);
        builder.add_public_data_hint_for_settled_public_data(0);
        builder.add_public_data_hint_for_settled_public_data(2);

        builder.succeeded();
    }

    #[test(should_fail_with="Hinted public data value does not match the value in leaf preimage")]
    unconstrained fn validate_public_data_hints_failed_mismatch_value() {
        let mut builder = PublicKernelTailCircuitPrivateInputsBuilder::new().with_public_data_tree();

        builder.add_public_data_hint_for_settled_public_data(1);

        let mut hint = builder.public_data_hints.pop();
        hint.value += 1;
        builder.public_data_hints.push(hint);

        builder.failed();
    }

    #[test]
    unconstrained fn validate_public_data_hints_uninitialized_value() {
        let mut builder = PublicKernelTailCircuitPrivateInputsBuilder::new().with_public_data_tree();

        builder.add_public_data_hint_for_non_existent_public_data(25, 0);

        builder.succeeded();
    }

    #[test(should_fail_with="Value must be 0 for non-existent public data")]
    unconstrained fn validate_public_data_hints_failed_non_zero_uninitialized_value() {
        let mut builder = PublicKernelTailCircuitPrivateInputsBuilder::new().with_public_data_tree();

        builder.add_public_data_hint_for_non_existent_public_data(25, 0);

        let mut hint = builder.public_data_hints.pop();
        hint.value = 1;
        builder.public_data_hints.push(hint);

        builder.failed();
    }

    #[test]
    unconstrained fn pending_public_data_read_requests() {
        let mut builder = PublicKernelTailCircuitPrivateInputsBuilder::new();

        builder.previous_kernel.append_public_data_update_requests(3);

        builder.add_pending_public_data_read_request(1);
        builder.add_pending_public_data_read_request(0);
        builder.add_pending_public_data_read_request(2);

        builder.succeeded();
    }

    #[test(should_fail_with="Hinted slot of data write does not match read request")]
    unconstrained fn pending_public_data_read_requests_failed_wrong_write_index() {
        let mut builder = PublicKernelTailCircuitPrivateInputsBuilder::new();

        builder.previous_kernel.append_public_data_update_requests(2);

        builder.add_pending_public_data_read_request(1);

        let mut hint = builder.public_data_read_request_hints_builder.pending_read_hints.pop();
        hint.pending_value_index += 1;
        builder.public_data_read_request_hints_builder.pending_read_hints.push(hint);

        builder.failed();
    }

    #[test(should_fail_with="Hinted value of data write does not match read request")]
    unconstrained fn pending_public_data_read_requests_failed_wrong_write_value() {
        let mut builder = PublicKernelTailCircuitPrivateInputsBuilder::new();

        builder.previous_kernel.append_public_data_update_requests(1);

        builder.add_pending_public_data_read_request(0);

        let mut public_data_write = builder.previous_kernel.public_data_update_requests.pop();
        public_data_write.new_value += 1;
        builder.previous_kernel.public_data_update_requests.push(public_data_write);

        builder.failed();
    }
}<|MERGE_RESOLUTION|>--- conflicted
+++ resolved
@@ -123,11 +123,8 @@
         NULLIFIER_SUBTREE_SIBLING_PATH_LENGTH, NULLIFIER_SUBTREE_HEIGHT, PUBLIC_DATA_SUBTREE_HEIGHT,
         PUBLIC_DATA_SUBTREE_SIBLING_PATH_LENGTH, PUBLIC_DATA_TREE_HEIGHT
     },
-<<<<<<< HEAD
         hash::{silo_nullifier, accumulate_sha256},
-=======
-        hash::silo_nullifier, public_data_tree_leaf_preimage::PublicDataTreeLeafPreimage,
->>>>>>> 96da3334
+        public_data_tree_leaf_preimage::PublicDataTreeLeafPreimage,
         tests::{fixture_builder::FixtureBuilder, merkle_tree_utils::NonEmptyMerkleTree},
         partial_state_reference::PartialStateReference, utils::arrays::array_merge
     };
