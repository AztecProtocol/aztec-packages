use crate::{
    components::{
    previous_kernel_validator::PreviousKernelValidator,
    public_tail_output_composer::{OutputHints, PublicTailOutputComposer},
    public_tail_output_validator::PublicTailOutputValidator
},
    public_kernel_phase::PublicKernelPhase
};
use dep::reset_kernel_lib::{
<<<<<<< HEAD
    NullifierReadRequestHints, NullifierNonExistentReadRequestHints, PublicValidationRequestProcessor,
    public_data_read_request_hints::{build_public_data_read_request_hints, PublicDataReadRequestHints}
=======
    NullifierReadRequestHints, NullifierNonExistentReadRequestHints, PublicDataReadRequestHints,
    PublicValidationRequestProcessor, TreeLeafReadRequestHint
>>>>>>> 3228e752
};
use dep::types::{
    abis::{kernel_circuit_public_inputs::KernelCircuitPublicInputs, public_kernel_data::PublicKernelData},
    constants::{
<<<<<<< HEAD
    MAX_NULLIFIER_READ_REQUESTS_PER_TX, MAX_PUBLIC_DATA_HINTS, MAX_PUBLIC_DATA_READS_PER_TX,
=======
    L1_TO_L2_MSG_TREE_HEIGHT, MAX_L1_TO_L2_MSG_READ_REQUESTS_PER_TX, MAX_PUBLIC_DATA_HINTS,
    MAX_NOTE_HASH_READ_REQUESTS_PER_TX, MAX_NULLIFIER_READ_REQUESTS_PER_TX, NOTE_HASH_TREE_HEIGHT,
>>>>>>> 3228e752
    PUBLIC_KERNEL_SETUP_INDEX, PUBLIC_KERNEL_APP_LOGIC_INDEX, PUBLIC_KERNEL_TEARDOWN_INDEX
},
    data::PublicDataLeafHint, partial_state_reference::PartialStateReference
};

global ALLOWED_PREVIOUS_CIRCUITS = [
    PUBLIC_KERNEL_SETUP_INDEX,
    PUBLIC_KERNEL_APP_LOGIC_INDEX,
    PUBLIC_KERNEL_TEARDOWN_INDEX,
];

struct PublicKernelTailCircuitPrivateInputs {
    previous_kernel: PublicKernelData,
    note_hash_read_request_hints: [TreeLeafReadRequestHint<NOTE_HASH_TREE_HEIGHT>; MAX_NOTE_HASH_READ_REQUESTS_PER_TX],
    nullifier_read_request_hints: NullifierReadRequestHints<MAX_NULLIFIER_READ_REQUESTS_PER_TX, MAX_NULLIFIER_READ_REQUESTS_PER_TX>,
    nullifier_non_existent_read_request_hints: NullifierNonExistentReadRequestHints,
<<<<<<< HEAD
    public_data_hints: [PublicDataLeafHint; MAX_PUBLIC_DATA_HINTS],
=======
    l1_to_l2_msg_read_request_hints: [TreeLeafReadRequestHint<L1_TO_L2_MSG_TREE_HEIGHT>; MAX_L1_TO_L2_MSG_READ_REQUESTS_PER_TX],
    public_data_hints: [PublicDataHint; MAX_PUBLIC_DATA_HINTS],
    public_data_read_request_hints: PublicDataReadRequestHints,
>>>>>>> 3228e752
    start_state: PartialStateReference,
}

impl PublicKernelTailCircuitPrivateInputs {
    unconstrained fn generate_output_and_hints(self) -> (KernelCircuitPublicInputs, OutputHints<MAX_PUBLIC_DATA_HINTS>, PublicDataReadRequestHints<MAX_PUBLIC_DATA_READS_PER_TX>) {
        let (output, output_hints) = PublicTailOutputComposer::new(
            self.previous_kernel.public_inputs,
            self.start_state,
            self.public_data_hints
        ).finish();

        let public_data_read_request_hints = build_public_data_read_request_hints(
            self.previous_kernel.public_inputs.validation_requests.public_data_reads,
            output_hints.public_data_writes,
            output_hints.public_data_leaves
        );

        (output, output_hints, public_data_read_request_hints)
    }

    pub fn execute(self) -> KernelCircuitPublicInputs {
        let previous_kernel_validator = PreviousKernelValidator::new(self.previous_kernel);
        previous_kernel_validator.validate_phase(PublicKernelPhase.TAIL);
        previous_kernel_validator.validate_proof(ALLOWED_PREVIOUS_CIRCUITS);

        let (output, output_hints, public_data_read_request_hints) = self.generate_output_and_hints();

        PublicValidationRequestProcessor::new(
<<<<<<< HEAD
            self.previous_kernel.public_inputs,
            self.nullifier_read_request_hints,
            self.nullifier_non_existent_read_request_hints,
            self.start_state.nullifier_tree.root,
            output_hints.public_data_writes,
            output_hints.public_data_leaves,
            public_data_read_request_hints
=======
            previous_public_inputs,
            self.start_state,
            self.note_hash_read_request_hints,
            self.nullifier_read_request_hints,
            self.nullifier_non_existent_read_request_hints,
            self.l1_to_l2_msg_read_request_hints,
            self.public_data_read_request_hints,
            self.public_data_hints
>>>>>>> 3228e752
        ).validate();

        PublicTailOutputValidator::new(
            output,
            self.previous_kernel.public_inputs,
            self.start_state,
            output_hints,
            self.public_data_hints
        ).validate();

        output
    }
}

mod tests {
    use crate::{public_kernel_tail::{ALLOWED_PREVIOUS_CIRCUITS, PublicKernelTailCircuitPrivateInputs}};
    use dep::reset_kernel_lib::{
        tests::{
        nullifier_non_existent_read_request_hints_builder::NullifierNonExistentReadRequestHintsBuilder,
        nullifier_read_request_hints_builder::NullifierReadRequestHintsBuilder
    },
<<<<<<< HEAD
        reset::read_request::{PendingReadHint, ReadRequestState, ReadRequestStatus}
=======
        PublicDataHint, reset::read_request::{PendingReadHint, ReadRequestState, ReadRequestStatus},
        TreeLeafReadRequestHint
>>>>>>> 3228e752
    };
    use dep::types::{
        abis::{
        kernel_circuit_public_inputs::KernelCircuitPublicInputs, public_kernel_data::PublicKernelData,
        nullifier::ScopedNullifier, nullifier_leaf_preimage::NullifierLeafPreimage,
        public_data_update_request::PublicDataUpdateRequest
    },
        address::AztecAddress,
        constants::{
        L1_TO_L2_MSG_TREE_HEIGHT, MAX_L1_TO_L2_MSG_READ_REQUESTS_PER_TX, MAX_NOTE_HASHES_PER_TX,
        MAX_NOTE_HASH_READ_REQUESTS_PER_TX, MAX_NULLIFIERS_PER_TX, MAX_NULLIFIER_READ_REQUESTS_PER_TX,
        MAX_PUBLIC_DATA_HINTS, MAX_PUBLIC_DATA_READS_PER_TX, MAX_PUBLIC_DATA_UPDATE_REQUESTS_PER_TX,
        NOTE_HASH_SUBTREE_HEIGHT, NOTE_HASH_SUBTREE_SIBLING_PATH_LENGTH, NULLIFIER_TREE_HEIGHT,
        NULLIFIER_SUBTREE_SIBLING_PATH_LENGTH, NULLIFIER_SUBTREE_HEIGHT, PUBLIC_DATA_SUBTREE_HEIGHT,
        PUBLIC_DATA_SUBTREE_SIBLING_PATH_LENGTH, PUBLIC_DATA_TREE_HEIGHT, MAX_ENCRYPTED_LOGS_PER_TX,
        MAX_UNENCRYPTED_LOGS_PER_TX, MAX_TOTAL_PUBLIC_DATA_UPDATE_REQUESTS_PER_TX,
        NOTE_HASH_TREE_HEIGHT, PUBLIC_KERNEL_APP_LOGIC_INDEX, BASE_ROLLUP_INDEX,
        PUBLIC_KERNEL_SETUP_INDEX, PUBLIC_KERNEL_TEARDOWN_INDEX
    },
        data::{PublicDataLeafHint, PublicDataTreeLeafPreimage},
        hash::{compute_siloed_nullifier, silo_note_hash},
        tests::{
        fixture_builder::FixtureBuilder, merkle_tree_utils::NonEmptyMerkleTree,
        utils::{assert_array_eq, pad_end, swap_items}
    },
        traits::is_empty, partial_state_reference::PartialStateReference,
        utils::arrays::{array_length, array_merge, find_index_hint}, merkle_tree::MembershipWitness
    };

    fn build_note_hash_tree<let N: u32>(pre_existing_note_hashes: [Field; N]) -> NonEmptyMerkleTree<MAX_NOTE_HASHES_PER_TX, NOTE_HASH_TREE_HEIGHT, NOTE_HASH_SUBTREE_SIBLING_PATH_LENGTH, NOTE_HASH_SUBTREE_HEIGHT> {
        NonEmptyMerkleTree::new(
            pad_end(pre_existing_note_hashes, 0),
            [0; NOTE_HASH_TREE_HEIGHT],
            [0; NOTE_HASH_TREE_HEIGHT - NOTE_HASH_SUBTREE_HEIGHT],
            [0; NOTE_HASH_SUBTREE_HEIGHT]
        )
    }

    fn build_nullifier_tree() -> NonEmptyMerkleTree<MAX_NULLIFIERS_PER_TX, NULLIFIER_TREE_HEIGHT, NULLIFIER_SUBTREE_SIBLING_PATH_LENGTH, NULLIFIER_SUBTREE_HEIGHT> {
        let mut pre_existing_nullifiers = [NullifierLeafPreimage::empty(); MAX_NULLIFIERS_PER_TX];
        pre_existing_nullifiers[0] = NullifierLeafPreimage { nullifier: 0, next_nullifier: 100, next_index: 1 };
        pre_existing_nullifiers[1] = NullifierLeafPreimage { nullifier: 100, next_nullifier: 0, next_index: 0 };
        NonEmptyMerkleTree::new(
            pre_existing_nullifiers.map(|preimage: NullifierLeafPreimage| preimage.hash()),
            [0; NULLIFIER_TREE_HEIGHT],
            [0; NULLIFIER_TREE_HEIGHT - NULLIFIER_SUBTREE_HEIGHT],
            [0; NULLIFIER_SUBTREE_HEIGHT]
        )
    }

    fn build_public_data_tree<let N: u32>(leaf_preimages: [PublicDataTreeLeafPreimage; N]) -> NonEmptyMerkleTree<MAX_TOTAL_PUBLIC_DATA_UPDATE_REQUESTS_PER_TX, PUBLIC_DATA_TREE_HEIGHT, PUBLIC_DATA_SUBTREE_SIBLING_PATH_LENGTH, PUBLIC_DATA_SUBTREE_HEIGHT> {
        NonEmptyMerkleTree::new(
            pad_end(
                leaf_preimages.map(|preimage: PublicDataTreeLeafPreimage| preimage.hash()),
                0
            ),
            [0; PUBLIC_DATA_TREE_HEIGHT],
            [0; PUBLIC_DATA_TREE_HEIGHT - PUBLIC_DATA_SUBTREE_HEIGHT],
            [0; PUBLIC_DATA_SUBTREE_HEIGHT]
        )
    }

    struct PublicKernelTailCircuitPrivateInputsBuilder {
        previous_kernel: FixtureBuilder,
        previous_revertible: FixtureBuilder,
        note_hash_read_request_hints: BoundedVec<TreeLeafReadRequestHint<NOTE_HASH_TREE_HEIGHT>, MAX_NOTE_HASH_READ_REQUESTS_PER_TX>,
        nullifier_read_request_hints_builder: NullifierReadRequestHintsBuilder<MAX_NULLIFIER_READ_REQUESTS_PER_TX, MAX_NULLIFIER_READ_REQUESTS_PER_TX>,
        nullifier_non_existent_read_request_hints_builder: NullifierNonExistentReadRequestHintsBuilder,
        public_data_tree: NonEmptyMerkleTree<MAX_TOTAL_PUBLIC_DATA_UPDATE_REQUESTS_PER_TX, PUBLIC_DATA_TREE_HEIGHT, PUBLIC_DATA_SUBTREE_SIBLING_PATH_LENGTH, PUBLIC_DATA_SUBTREE_HEIGHT>,
<<<<<<< HEAD
        public_data_leaf_preimages: [PublicDataTreeLeafPreimage; 6],
=======
        l1_to_l2_msg_read_request_hints: BoundedVec<TreeLeafReadRequestHint<L1_TO_L2_MSG_TREE_HEIGHT>, MAX_L1_TO_L2_MSG_READ_REQUESTS_PER_TX>,
>>>>>>> 3228e752
        start_state: PartialStateReference,
        note_hash_tree: NonEmptyMerkleTree<MAX_NOTE_HASHES_PER_TX, NOTE_HASH_TREE_HEIGHT, NOTE_HASH_SUBTREE_SIBLING_PATH_LENGTH, NOTE_HASH_SUBTREE_HEIGHT>,
        pre_existing_note_hashes: [Field; 2],
    }

    impl PublicKernelTailCircuitPrivateInputsBuilder {
        pub fn new() -> PublicKernelTailCircuitPrivateInputsBuilder {
            let previous_kernel = FixtureBuilder::new().in_vk_tree(PUBLIC_KERNEL_APP_LOGIC_INDEX);
            let previous_revertible = FixtureBuilder::new();
            let nullifier_non_existent_read_request_hints_builder = NullifierNonExistentReadRequestHintsBuilder::new();

            PublicKernelTailCircuitPrivateInputsBuilder {
                previous_kernel,
                previous_revertible,
                note_hash_read_request_hints: BoundedVec::new(),
                nullifier_read_request_hints_builder: NullifierReadRequestHintsBuilder::new(),
                nullifier_non_existent_read_request_hints_builder,
                public_data_tree: NonEmptyMerkleTree::empty(),
<<<<<<< HEAD
                public_data_leaf_preimages: pad_end([], PublicDataTreeLeafPreimage::empty()),
                start_state: PartialStateReference::empty()
=======
                l1_to_l2_msg_read_request_hints: BoundedVec::new(),
                start_state: PartialStateReference::empty(),
                note_hash_tree: NonEmptyMerkleTree::empty(),
                pre_existing_note_hashes: [598589, 714714]
>>>>>>> 3228e752
            }
        }

        pub fn with_note_hash_tree(&mut self) -> Self {
            self.note_hash_tree = build_note_hash_tree(self.pre_existing_note_hashes);
            self.start_state.note_hash_tree.root = self.note_hash_tree.get_root();
            self.previous_kernel.historical_header.state.partial.note_hash_tree.root = 11111;
            *self
        }

        pub fn with_nullifier_tree(&mut self) -> Self {
            let nullifier_tree = build_nullifier_tree();
            self.nullifier_non_existent_read_request_hints_builder.set_nullifier_tree(nullifier_tree);
            self.start_state.nullifier_tree.root = nullifier_tree.get_root();
            self.previous_kernel.historical_header.state.partial.nullifier_tree.root = 22222;
            *self
        }

        pub fn with_public_data_tree(&mut self) -> Self {
            let public_data_leaf_preimages = [
                PublicDataTreeLeafPreimage { slot: 0, value: 0, next_slot: 1111, next_index: 3 },
                PublicDataTreeLeafPreimage { slot: 2222, value: 200, next_slot: 3333, next_index: 2 },
                PublicDataTreeLeafPreimage { slot: 3333, value: 300, next_slot: 0, next_index: 0 },
                PublicDataTreeLeafPreimage { slot: 1111, value: 100, next_slot: 2222, next_index: 1 }
            ];
            let public_data_tree = build_public_data_tree(public_data_leaf_preimages);
            self.public_data_leaf_preimages = pad_end(public_data_leaf_preimages, PublicDataTreeLeafPreimage::empty());
            self.public_data_tree = public_data_tree;
            self.start_state.public_data_tree.root = public_data_tree.get_root();
            *self
        }

        pub fn add_note_hash_read_request(&mut self, pre_existing_note_hash_index: u32) {
            self.previous_kernel.add_note_hash_tree_leaf_read_requests(
                self.pre_existing_note_hashes[pre_existing_note_hash_index],
                pre_existing_note_hash_index as Field
            );
            let sibling_path = self.note_hash_tree.get_sibling_path(pre_existing_note_hash_index);
            self.note_hash_read_request_hints.push(TreeLeafReadRequestHint { sibling_path });
        }

        pub fn add_nullifier(&mut self, unsiloed_nullifier: Field) {
            self.previous_kernel.add_siloed_nullifier(unsiloed_nullifier);
            self.sync_counters();
            self.set_nullifiers_for_non_existent_read_request_hints();
        }

        pub fn append_nullifiers_revertible(&mut self, num_nullifiers: u32) {
            self.previous_revertible.append_siloed_nullifiers(num_nullifiers);
            self.sync_counters();
            self.set_nullifiers_for_non_existent_read_request_hints();
        }

        pub fn append_nullifiers_non_revertible(&mut self, num_nullifiers: u32) {
            self.previous_kernel.append_siloed_nullifiers(num_nullifiers);
            self.sync_counters();
            self.set_nullifiers_for_non_existent_read_request_hints();
        }

        fn set_nullifiers_for_non_existent_read_request_hints(&mut self) {
            let nullifiers = array_merge(
                self.previous_kernel.nullifiers.storage,
                self.previous_revertible.nullifiers.storage
            ).map(|n: ScopedNullifier| n.nullifier);
            self.nullifier_non_existent_read_request_hints_builder.set_nullifiers(nullifiers);
        }

        pub fn add_pending_revertible_nullifier_read_request(&mut self, nullifier_index: u32) {
            let read_request_index = self.previous_kernel.add_read_request_for_pending_nullifier(nullifier_index);
            self.sync_counters();
            let hint_index = self.nullifier_read_request_hints_builder.pending_read_hints.len();
            let pending_value_index = nullifier_index + self.previous_kernel.nullifiers.len();
            let hint = PendingReadHint { read_request_index, pending_value_index };
            self.nullifier_read_request_hints_builder.pending_read_hints.push(hint);
            self.nullifier_read_request_hints_builder.read_request_statuses[read_request_index] = ReadRequestStatus { state: ReadRequestState.PENDING, hint_index };
        }

        pub fn add_pending_non_revertible_nullifier_read_request(&mut self, nullifier_index: u32) {
            let read_request_index = self.previous_kernel.add_read_request_for_pending_nullifier(nullifier_index);
            self.sync_counters();
            let hint_index = self.nullifier_read_request_hints_builder.pending_read_hints.len();
            let hint = PendingReadHint { read_request_index, pending_value_index: nullifier_index };
            self.nullifier_read_request_hints_builder.pending_read_hints.push(hint);
            self.nullifier_read_request_hints_builder.read_request_statuses[read_request_index] = ReadRequestStatus { state: ReadRequestState.PENDING, hint_index };
        }

        pub fn read_non_existent_nullifier(&mut self, unsiloed_nullifier: Field) {
            self.previous_kernel.add_non_existent_read_request_for_nullifier(unsiloed_nullifier);
            self.sync_counters();
            let siloed_nullifier = compute_siloed_nullifier(
                self.previous_kernel.storage_contract_address,
                unsiloed_nullifier
            );
            self.nullifier_non_existent_read_request_hints_builder.add_value_read(siloed_nullifier);
        }

        fn create_public_data_leaf_hint(&mut self, leaf_slot: Field) -> PublicDataLeafHint {
            let low_leaf_index = find_index_hint(
                self.public_data_leaf_preimages,
                |p: PublicDataTreeLeafPreimage| !leaf_slot.lt(p.slot) & (p.next_slot.eq(0) | leaf_slot.lt(p.next_slot))
            );

            let preimage = self.public_data_leaf_preimages[low_leaf_index];
            let membership_witness = MembershipWitness {
                leaf_index: low_leaf_index as Field,
                sibling_path: self.public_data_tree.get_sibling_path(low_leaf_index)
            };

            PublicDataLeafHint { preimage, membership_witness }
        }

        fn generate_public_data_leaf_hints(&mut self) -> [PublicDataLeafHint; MAX_PUBLIC_DATA_HINTS] {
            let mut public_data_hints = BoundedVec::new();
            let mut unique_slots: BoundedVec<Field, MAX_PUBLIC_DATA_HINTS> = BoundedVec::new();

            for i in 0..self.previous_kernel.public_data_reads.len() {
                let read = self.previous_kernel.public_data_reads.get(i);
                if !unique_slots.any(|s| s == read.leaf_slot) {
                    public_data_hints.push(self.create_public_data_leaf_hint(read.leaf_slot));
                    unique_slots.push(read.leaf_slot);
                }
            }

            for i in 0..self.previous_kernel.public_data_update_requests.len() {
                let write = self.previous_kernel.public_data_update_requests.get(i);
                if !unique_slots.any(|s| s == write.leaf_slot) {
                    public_data_hints.push(self.create_public_data_leaf_hint(write.leaf_slot));
                    unique_slots.push(write.leaf_slot);
                }
            }

            public_data_hints.storage
        }

        fn sync_counters(&mut self) {
            let counter_non_revertible = self.previous_kernel.counter;
            let counter_revertible = self.previous_revertible.counter;
            if counter_non_revertible > counter_revertible {
                self.previous_revertible.counter = counter_non_revertible;
            } else {
                self.previous_kernel.counter = counter_revertible;
            }
        }

        pub fn execute(&mut self) -> KernelCircuitPublicInputs {
            let mut previous_kernel = self.previous_kernel.to_public_kernel_data(false);
            previous_kernel.public_inputs.end = self.previous_revertible.to_public_accumulated_data();

            self.set_nullifiers_for_non_existent_read_request_hints();
            let public_data_hints = self.generate_public_data_leaf_hints();

            let kernel = PublicKernelTailCircuitPrivateInputs {
                previous_kernel,
                nullifier_read_request_hints: self.nullifier_read_request_hints_builder.to_hints(),
                nullifier_non_existent_read_request_hints: self.nullifier_non_existent_read_request_hints_builder.to_hints(),
<<<<<<< HEAD
                public_data_hints,
=======
                public_data_hints: self.public_data_hints.storage,
                public_data_read_request_hints: self.public_data_read_request_hints_builder.to_hints(),
                note_hash_read_request_hints: self.note_hash_read_request_hints.storage,
                l1_to_l2_msg_read_request_hints: self.l1_to_l2_msg_read_request_hints.storage,
>>>>>>> 3228e752
                start_state: self.start_state
            };

            kernel.execute()
        }

        pub fn succeeded(&mut self) {
            let _ = self.execute();
        }

        pub fn failed(&mut self) {
            let _ = self.execute();
        }
    }

    #[test]
    unconstrained fn public_kernel_circuit_tail_succeeds() {
        let mut builder = PublicKernelTailCircuitPrivateInputsBuilder::new();
        builder.succeeded();
        // TODO: Check the values in public inputs.
    }

    #[test]
    unconstrained fn measuring_of_log_lengths() {
        let mut builder = PublicKernelTailCircuitPrivateInputsBuilder::new();
        // Logs for the previous call stack.
        let prev_encrypted_logs_hash = 80;
        let prev_encrypted_log_preimages_length = 13;
        let prev_unencrypted_logs_hash = 956;
        let prev_unencrypted_log_preimages_length = 24;
        builder.previous_revertible.add_encrypted_log_hash(prev_encrypted_logs_hash, prev_encrypted_log_preimages_length);
        builder.previous_revertible.add_unencrypted_log_hash(
            prev_unencrypted_logs_hash,
            prev_unencrypted_log_preimages_length
        );
        // Logs for the current call stack.
        let unencrypted_logs_hash = 26;
        let unencrypted_log_preimages_length = 50;
        builder.previous_revertible.add_unencrypted_log_hash(unencrypted_logs_hash, unencrypted_log_preimages_length);

        let public_inputs = builder.execute();

        assert_eq(public_inputs.end.encrypted_log_preimages_length, prev_encrypted_log_preimages_length);
        assert_eq(
            public_inputs.end.unencrypted_log_preimages_length, unencrypted_log_preimages_length + prev_unencrypted_log_preimages_length
        );

        assert_eq(
            public_inputs.end.unencrypted_logs_hashes, builder.previous_revertible.unencrypted_logs_hashes.storage
        );
    }

    #[test]
    unconstrained fn verify_note_hash_read_requests_succeeds() {
        let mut builder = PublicKernelTailCircuitPrivateInputsBuilder::new().with_note_hash_tree();

        builder.add_note_hash_read_request(1);

        builder.succeeded();
    }

    unconstrained fn one_pending_nullifier_read_request() {
        let mut builder = PublicKernelTailCircuitPrivateInputsBuilder::new();

        builder.append_nullifiers_revertible(3);
        builder.add_pending_revertible_nullifier_read_request(1);
        builder.succeeded();
    }

    #[test]
    unconstrained fn two_pending_nullifier_read_requests() {
        let mut builder = PublicKernelTailCircuitPrivateInputsBuilder::new();

        builder.append_nullifiers_revertible(3);
        builder.add_pending_revertible_nullifier_read_request(1);
        builder.add_pending_revertible_nullifier_read_request(0);

        builder.succeeded();
    }

    #[test]
    unconstrained fn one_pending_nullifier_read_request_non_revertible() {
        let mut builder = PublicKernelTailCircuitPrivateInputsBuilder::new();

        builder.append_nullifiers_non_revertible(3);
        builder.add_pending_non_revertible_nullifier_read_request(1);
        builder.succeeded();
    }

    #[test(should_fail_with="Value of the nullifier does not match read request")]
    unconstrained fn pending_nullifier_read_request_wrong_hint_fails() {
        let mut builder = PublicKernelTailCircuitPrivateInputsBuilder::new();

        builder.append_nullifiers_revertible(3);
        builder.add_pending_revertible_nullifier_read_request(1);
        let mut hint = builder.nullifier_read_request_hints_builder.pending_read_hints.pop();
        hint.pending_value_index -= 1;
        builder.nullifier_read_request_hints_builder.pending_read_hints.push(hint);

        builder.failed();
    }

    #[test(should_fail_with="Read request counter must be greater than the counter of the nullifier")]
    unconstrained fn pending_nullifier_read_request_reads_before_value_fails() {
        let mut builder = PublicKernelTailCircuitPrivateInputsBuilder::new();

        builder.append_nullifiers_revertible(3);
        builder.add_pending_revertible_nullifier_read_request(1);
        let nullifier_being_read = builder.previous_revertible.nullifiers.get(1);
        let mut read_request = builder.previous_kernel.nullifier_read_requests.pop();
        read_request.read_request.counter = nullifier_being_read.counter() - 1;
        builder.previous_kernel.nullifier_read_requests.push(read_request);

        builder.failed();
    }

    // TODO: Add tests for reading (non-existent) settled values.

    #[test]
    unconstrained fn nullifier_non_existent_read_request() {
        let mut builder = PublicKernelTailCircuitPrivateInputsBuilder::new().with_nullifier_tree();

        builder.add_nullifier(3);
        builder.add_nullifier(1);
        builder.add_nullifier(9);

        builder.read_non_existent_nullifier(8);

        builder.succeeded();
    }

    #[test(should_fail_with="Value exists in pending set")]
    unconstrained fn nullifier_non_existent_read_request_failed_read_exist() {
        let mut builder = PublicKernelTailCircuitPrivateInputsBuilder::new().with_nullifier_tree();

        builder.add_nullifier(3);
        builder.add_nullifier(1);
        builder.add_nullifier(9);

        builder.read_non_existent_nullifier(1);

        builder.failed();
    }

    #[test]
    unconstrained fn public_data_reads_and_writes_succeeds() {
        let mut builder = PublicKernelTailCircuitPrivateInputsBuilder::new().with_public_data_tree();

        builder.previous_kernel.add_public_data_read_request(22, 0);

        builder.previous_kernel.add_public_data_update_request(11, 500);
        builder.previous_kernel.add_public_data_update_request(22, 700);

        builder.previous_kernel.add_public_data_read_request(22, 700);
        builder.previous_kernel.add_public_data_read_request(11, 500);
        builder.previous_kernel.add_public_data_read_request(3333, 300);

        // Override the previous value at leaf slot 22.
        builder.previous_kernel.add_public_data_update_request(22, 701);

        // Override the value of the leaf.
        builder.previous_kernel.add_public_data_update_request(3333, 301);

        // Read the new values.
        builder.previous_kernel.add_public_data_read_request(22, 701);
        builder.previous_kernel.add_public_data_read_request(3333, 301);

        let prev_writes = builder.previous_kernel.public_data_update_requests.storage;

        // Shuffle the items so that they are not sorted by counter.
        swap_items(&mut builder.previous_kernel.public_data_update_requests, 0, 3);
        swap_items(&mut builder.previous_kernel.public_data_update_requests, 1, 3);
        swap_items(&mut builder.previous_kernel.public_data_reads, 1, 4);
        swap_items(&mut builder.previous_kernel.public_data_reads, 0, 3);

        let public_inputs = builder.execute();
        assert_array_eq(
            public_inputs.end.public_data_update_requests,
            [
            PublicDataUpdateRequest { leaf_slot: 3333, new_value: 301, counter: prev_writes[4].counter },
            PublicDataUpdateRequest { leaf_slot: 11, new_value: 500, counter: prev_writes[1].counter },
            PublicDataUpdateRequest { leaf_slot: 22, new_value: 701, counter: prev_writes[3].counter }
        ]
        );
    }

    #[test(should_fail_with="value in OverridablePublicDataTreeLeaf does not match read request")]
    unconstrained fn reading_uninitialized_public_data_non_zero_value_fails() {
        let mut builder = PublicKernelTailCircuitPrivateInputsBuilder::new().with_public_data_tree();

        builder.previous_kernel.add_public_data_read_request(1234, 1);

        builder.failed();
    }

    #[test]
    unconstrained fn propagate_fee_payer() {
        let mut builder = PublicKernelTailCircuitPrivateInputsBuilder::new();
        let fee_payer = AztecAddress::from_field(123);
        builder.previous_kernel.set_fee_payer(fee_payer);
        let public_inputs = builder.execute();
        assert_eq(public_inputs.fee_payer, fee_payer);

        // Check that the fee payer is not set if is_fee_payer is false
        let mut builder = PublicKernelTailCircuitPrivateInputsBuilder::new();
        assert_eq(is_empty(builder.previous_kernel.fee_payer), true);
        let public_inputs = builder.execute();
        assert_eq(public_inputs.fee_payer, AztecAddress::empty());
    }

    #[test]
    unconstrained fn combine_and_silo_accumulated_note_hashes() {
        let mut builder = PublicKernelTailCircuitPrivateInputsBuilder::new();
        builder.previous_revertible.value_offset = 999;
        builder.previous_revertible.counter = 88;
        builder.previous_kernel.set_first_nullifier();

        builder.previous_kernel.append_note_hashes(3);
        // 1 of them is from private.
        builder.previous_kernel.note_hashes.storage[0].note_hash.counter = 0;
        let non_rev = builder.previous_kernel.note_hashes.storage;

        builder.previous_revertible.append_note_hashes(5);
        // 2 of them are from private:
        builder.previous_revertible.note_hashes.storage[0].note_hash.counter = 0;
        builder.previous_revertible.note_hashes.storage[1].note_hash.counter = 0;
        let rev = builder.previous_revertible.note_hashes.storage;
        // Swap the items so that they are not ordered by counters.
        swap_items(&mut builder.previous_revertible.note_hashes, 2, 3);

        let public_inputs = builder.execute();

        let tx_hash = builder.previous_kernel.nullifiers.storage[0].value();
        let expected = [
            // Note hashes from private are already siloed.
            non_rev[0].value(),
            rev[0].value(),
            rev[1].value(),
            silo_note_hash(non_rev[1], tx_hash, 3),
            silo_note_hash(non_rev[2], tx_hash, 4),
            silo_note_hash(rev[2], tx_hash, 5),
            silo_note_hash(rev[3], tx_hash, 6),
            silo_note_hash(rev[4], tx_hash, 7)
        ];
        assert_array_eq(public_inputs.end.note_hashes, expected);
    }

    #[test]
    unconstrained fn combine_accumulated_nullifiers() {
        let mut builder = PublicKernelTailCircuitPrivateInputsBuilder::new();
        builder.previous_revertible.value_offset = 999;
        builder.previous_revertible.counter = 88;

        builder.previous_kernel.append_nullifiers(3);
        // 1 of them is from private:
        builder.previous_kernel.nullifiers.storage[0].nullifier.counter = 0;
        let non_rev = builder.previous_kernel.nullifiers.storage;

        builder.previous_revertible.append_nullifiers(5);
        // 2 of them are from private:
        builder.previous_revertible.nullifiers.storage[0].nullifier.counter = 0;
        builder.previous_revertible.nullifiers.storage[1].nullifier.counter = 0;
        let rev = builder.previous_revertible.nullifiers.storage;
        // Swap the items so that they are not ordered by counters.
        swap_items(&mut builder.previous_revertible.nullifiers, 2, 3);

        let public_inputs = builder.execute();

        let expected = [non_rev[0], rev[0], rev[1], non_rev[1], non_rev[2], rev[2], rev[3], rev[4]].map(|n: ScopedNullifier| n.nullifier.value);
        assert_array_eq(public_inputs.end.nullifiers, expected);
    }

    #[test]
    fn valid_previous_kernel_setup() {
        let mut builder = PublicKernelTailCircuitPrivateInputsBuilder::new();
        builder.previous_kernel = builder.previous_kernel.in_vk_tree(PUBLIC_KERNEL_SETUP_INDEX);

        let _res = builder.execute();
    }

    #[test]
    fn valid_previous_kernel_app_logic() {
        let mut builder = PublicKernelTailCircuitPrivateInputsBuilder::new();
        builder.previous_kernel = builder.previous_kernel.in_vk_tree(PUBLIC_KERNEL_APP_LOGIC_INDEX);

        let _res = builder.execute();
    }

    #[test]
    fn valid_previous_kernel_teardown() {
        let mut builder = PublicKernelTailCircuitPrivateInputsBuilder::new();
        builder.previous_kernel = builder.previous_kernel.in_vk_tree(PUBLIC_KERNEL_TEARDOWN_INDEX);

        let _res = builder.execute();
    }
    // TODO(#7410) we need the tube vk to reinstate this
    // #[test(should_fail_with="Invalid vk index")]
    // fn invalid_previous_kernel() {
    //     let mut builder = PublicKernelTailCircuitPrivateInputsBuilder::new();
    //     builder.previous_kernel = builder.previous_kernel.in_vk_tree(BASE_ROLLUP_INDEX);
    //     let _res = builder.execute();
    // }
}<|MERGE_RESOLUTION|>--- conflicted
+++ resolved
@@ -7,24 +7,17 @@
     public_kernel_phase::PublicKernelPhase
 };
 use dep::reset_kernel_lib::{
-<<<<<<< HEAD
     NullifierReadRequestHints, NullifierNonExistentReadRequestHints, PublicValidationRequestProcessor,
-    public_data_read_request_hints::{build_public_data_read_request_hints, PublicDataReadRequestHints}
-=======
-    NullifierReadRequestHints, NullifierNonExistentReadRequestHints, PublicDataReadRequestHints,
-    PublicValidationRequestProcessor, TreeLeafReadRequestHint
->>>>>>> 3228e752
+    public_data_read_request_hints::{build_public_data_read_request_hints, PublicDataReadRequestHints},
+    TreeLeafReadRequestHint
 };
 use dep::types::{
     abis::{kernel_circuit_public_inputs::KernelCircuitPublicInputs, public_kernel_data::PublicKernelData},
     constants::{
-<<<<<<< HEAD
+    L1_TO_L2_MSG_TREE_HEIGHT, MAX_L1_TO_L2_MSG_READ_REQUESTS_PER_TX, MAX_NOTE_HASH_READ_REQUESTS_PER_TX,
     MAX_NULLIFIER_READ_REQUESTS_PER_TX, MAX_PUBLIC_DATA_HINTS, MAX_PUBLIC_DATA_READS_PER_TX,
-=======
-    L1_TO_L2_MSG_TREE_HEIGHT, MAX_L1_TO_L2_MSG_READ_REQUESTS_PER_TX, MAX_PUBLIC_DATA_HINTS,
-    MAX_NOTE_HASH_READ_REQUESTS_PER_TX, MAX_NULLIFIER_READ_REQUESTS_PER_TX, NOTE_HASH_TREE_HEIGHT,
->>>>>>> 3228e752
-    PUBLIC_KERNEL_SETUP_INDEX, PUBLIC_KERNEL_APP_LOGIC_INDEX, PUBLIC_KERNEL_TEARDOWN_INDEX
+    NOTE_HASH_TREE_HEIGHT, PUBLIC_KERNEL_SETUP_INDEX, PUBLIC_KERNEL_APP_LOGIC_INDEX,
+    PUBLIC_KERNEL_TEARDOWN_INDEX
 },
     data::PublicDataLeafHint, partial_state_reference::PartialStateReference
 };
@@ -40,13 +33,8 @@
     note_hash_read_request_hints: [TreeLeafReadRequestHint<NOTE_HASH_TREE_HEIGHT>; MAX_NOTE_HASH_READ_REQUESTS_PER_TX],
     nullifier_read_request_hints: NullifierReadRequestHints<MAX_NULLIFIER_READ_REQUESTS_PER_TX, MAX_NULLIFIER_READ_REQUESTS_PER_TX>,
     nullifier_non_existent_read_request_hints: NullifierNonExistentReadRequestHints,
-<<<<<<< HEAD
+    l1_to_l2_msg_read_request_hints: [TreeLeafReadRequestHint<L1_TO_L2_MSG_TREE_HEIGHT>; MAX_L1_TO_L2_MSG_READ_REQUESTS_PER_TX],
     public_data_hints: [PublicDataLeafHint; MAX_PUBLIC_DATA_HINTS],
-=======
-    l1_to_l2_msg_read_request_hints: [TreeLeafReadRequestHint<L1_TO_L2_MSG_TREE_HEIGHT>; MAX_L1_TO_L2_MSG_READ_REQUESTS_PER_TX],
-    public_data_hints: [PublicDataHint; MAX_PUBLIC_DATA_HINTS],
-    public_data_read_request_hints: PublicDataReadRequestHints,
->>>>>>> 3228e752
     start_state: PartialStateReference,
 }
 
@@ -75,24 +63,15 @@
         let (output, output_hints, public_data_read_request_hints) = self.generate_output_and_hints();
 
         PublicValidationRequestProcessor::new(
-<<<<<<< HEAD
             self.previous_kernel.public_inputs,
-            self.nullifier_read_request_hints,
-            self.nullifier_non_existent_read_request_hints,
-            self.start_state.nullifier_tree.root,
-            output_hints.public_data_writes,
-            output_hints.public_data_leaves,
-            public_data_read_request_hints
-=======
-            previous_public_inputs,
             self.start_state,
             self.note_hash_read_request_hints,
             self.nullifier_read_request_hints,
             self.nullifier_non_existent_read_request_hints,
             self.l1_to_l2_msg_read_request_hints,
-            self.public_data_read_request_hints,
-            self.public_data_hints
->>>>>>> 3228e752
+            output_hints.public_data_writes,
+            output_hints.public_data_leaves,
+            public_data_read_request_hints
         ).validate();
 
         PublicTailOutputValidator::new(
@@ -114,30 +93,25 @@
         nullifier_non_existent_read_request_hints_builder::NullifierNonExistentReadRequestHintsBuilder,
         nullifier_read_request_hints_builder::NullifierReadRequestHintsBuilder
     },
-<<<<<<< HEAD
-        reset::read_request::{PendingReadHint, ReadRequestState, ReadRequestStatus}
-=======
-        PublicDataHint, reset::read_request::{PendingReadHint, ReadRequestState, ReadRequestStatus},
+        reset::read_request::{PendingReadHint, ReadRequestState, ReadRequestStatus},
         TreeLeafReadRequestHint
->>>>>>> 3228e752
     };
     use dep::types::{
         abis::{
-        kernel_circuit_public_inputs::KernelCircuitPublicInputs, public_kernel_data::PublicKernelData,
-        nullifier::ScopedNullifier, nullifier_leaf_preimage::NullifierLeafPreimage,
+        kernel_circuit_public_inputs::KernelCircuitPublicInputs, nullifier::ScopedNullifier,
+        nullifier_leaf_preimage::NullifierLeafPreimage,
         public_data_update_request::PublicDataUpdateRequest
     },
         address::AztecAddress,
         constants::{
         L1_TO_L2_MSG_TREE_HEIGHT, MAX_L1_TO_L2_MSG_READ_REQUESTS_PER_TX, MAX_NOTE_HASHES_PER_TX,
         MAX_NOTE_HASH_READ_REQUESTS_PER_TX, MAX_NULLIFIERS_PER_TX, MAX_NULLIFIER_READ_REQUESTS_PER_TX,
-        MAX_PUBLIC_DATA_HINTS, MAX_PUBLIC_DATA_READS_PER_TX, MAX_PUBLIC_DATA_UPDATE_REQUESTS_PER_TX,
-        NOTE_HASH_SUBTREE_HEIGHT, NOTE_HASH_SUBTREE_SIBLING_PATH_LENGTH, NULLIFIER_TREE_HEIGHT,
-        NULLIFIER_SUBTREE_SIBLING_PATH_LENGTH, NULLIFIER_SUBTREE_HEIGHT, PUBLIC_DATA_SUBTREE_HEIGHT,
-        PUBLIC_DATA_SUBTREE_SIBLING_PATH_LENGTH, PUBLIC_DATA_TREE_HEIGHT, MAX_ENCRYPTED_LOGS_PER_TX,
-        MAX_UNENCRYPTED_LOGS_PER_TX, MAX_TOTAL_PUBLIC_DATA_UPDATE_REQUESTS_PER_TX,
-        NOTE_HASH_TREE_HEIGHT, PUBLIC_KERNEL_APP_LOGIC_INDEX, BASE_ROLLUP_INDEX,
-        PUBLIC_KERNEL_SETUP_INDEX, PUBLIC_KERNEL_TEARDOWN_INDEX
+        MAX_PUBLIC_DATA_HINTS, NOTE_HASH_SUBTREE_HEIGHT, NOTE_HASH_SUBTREE_SIBLING_PATH_LENGTH,
+        NULLIFIER_TREE_HEIGHT, NULLIFIER_SUBTREE_SIBLING_PATH_LENGTH, NULLIFIER_SUBTREE_HEIGHT,
+        PUBLIC_DATA_SUBTREE_HEIGHT, PUBLIC_DATA_SUBTREE_SIBLING_PATH_LENGTH, PUBLIC_DATA_TREE_HEIGHT,
+        MAX_TOTAL_PUBLIC_DATA_UPDATE_REQUESTS_PER_TX, NOTE_HASH_TREE_HEIGHT,
+        PUBLIC_KERNEL_APP_LOGIC_INDEX, BASE_ROLLUP_INDEX, PUBLIC_KERNEL_SETUP_INDEX,
+        PUBLIC_KERNEL_TEARDOWN_INDEX
     },
         data::{PublicDataLeafHint, PublicDataTreeLeafPreimage},
         hash::{compute_siloed_nullifier, silo_note_hash},
@@ -146,12 +120,12 @@
         utils::{assert_array_eq, pad_end, swap_items}
     },
         traits::is_empty, partial_state_reference::PartialStateReference,
-        utils::arrays::{array_length, array_merge, find_index_hint}, merkle_tree::MembershipWitness
+        utils::arrays::{array_merge, find_index_hint}, merkle_tree::MembershipWitness
     };
 
-    fn build_note_hash_tree<let N: u32>(pre_existing_note_hashes: [Field; N]) -> NonEmptyMerkleTree<MAX_NOTE_HASHES_PER_TX, NOTE_HASH_TREE_HEIGHT, NOTE_HASH_SUBTREE_SIBLING_PATH_LENGTH, NOTE_HASH_SUBTREE_HEIGHT> {
+    fn build_note_hash_tree<let N: u32>(leaf_preimages: [Field; N]) -> NonEmptyMerkleTree<MAX_NOTE_HASHES_PER_TX, NOTE_HASH_TREE_HEIGHT, NOTE_HASH_SUBTREE_SIBLING_PATH_LENGTH, NOTE_HASH_SUBTREE_HEIGHT> {
         NonEmptyMerkleTree::new(
-            pad_end(pre_existing_note_hashes, 0),
+            pad_end(leaf_preimages, 0),
             [0; NOTE_HASH_TREE_HEIGHT],
             [0; NOTE_HASH_TREE_HEIGHT - NOTE_HASH_SUBTREE_HEIGHT],
             [0; NOTE_HASH_SUBTREE_HEIGHT]
@@ -188,15 +162,12 @@
         note_hash_read_request_hints: BoundedVec<TreeLeafReadRequestHint<NOTE_HASH_TREE_HEIGHT>, MAX_NOTE_HASH_READ_REQUESTS_PER_TX>,
         nullifier_read_request_hints_builder: NullifierReadRequestHintsBuilder<MAX_NULLIFIER_READ_REQUESTS_PER_TX, MAX_NULLIFIER_READ_REQUESTS_PER_TX>,
         nullifier_non_existent_read_request_hints_builder: NullifierNonExistentReadRequestHintsBuilder,
+        l1_to_l2_msg_read_request_hints: BoundedVec<TreeLeafReadRequestHint<L1_TO_L2_MSG_TREE_HEIGHT>, MAX_L1_TO_L2_MSG_READ_REQUESTS_PER_TX>,
+        note_hash_tree: NonEmptyMerkleTree<MAX_NOTE_HASHES_PER_TX, NOTE_HASH_TREE_HEIGHT, NOTE_HASH_SUBTREE_SIBLING_PATH_LENGTH, NOTE_HASH_SUBTREE_HEIGHT>,
+        note_hash_leaf_preimages: [Field; 2],
         public_data_tree: NonEmptyMerkleTree<MAX_TOTAL_PUBLIC_DATA_UPDATE_REQUESTS_PER_TX, PUBLIC_DATA_TREE_HEIGHT, PUBLIC_DATA_SUBTREE_SIBLING_PATH_LENGTH, PUBLIC_DATA_SUBTREE_HEIGHT>,
-<<<<<<< HEAD
         public_data_leaf_preimages: [PublicDataTreeLeafPreimage; 6],
-=======
-        l1_to_l2_msg_read_request_hints: BoundedVec<TreeLeafReadRequestHint<L1_TO_L2_MSG_TREE_HEIGHT>, MAX_L1_TO_L2_MSG_READ_REQUESTS_PER_TX>,
->>>>>>> 3228e752
         start_state: PartialStateReference,
-        note_hash_tree: NonEmptyMerkleTree<MAX_NOTE_HASHES_PER_TX, NOTE_HASH_TREE_HEIGHT, NOTE_HASH_SUBTREE_SIBLING_PATH_LENGTH, NOTE_HASH_SUBTREE_HEIGHT>,
-        pre_existing_note_hashes: [Field; 2],
     }
 
     impl PublicKernelTailCircuitPrivateInputsBuilder {
@@ -211,21 +182,17 @@
                 note_hash_read_request_hints: BoundedVec::new(),
                 nullifier_read_request_hints_builder: NullifierReadRequestHintsBuilder::new(),
                 nullifier_non_existent_read_request_hints_builder,
+                l1_to_l2_msg_read_request_hints: BoundedVec::new(),
+                note_hash_tree: NonEmptyMerkleTree::empty(),
+                note_hash_leaf_preimages: [598589, 714714],
                 public_data_tree: NonEmptyMerkleTree::empty(),
-<<<<<<< HEAD
                 public_data_leaf_preimages: pad_end([], PublicDataTreeLeafPreimage::empty()),
                 start_state: PartialStateReference::empty()
-=======
-                l1_to_l2_msg_read_request_hints: BoundedVec::new(),
-                start_state: PartialStateReference::empty(),
-                note_hash_tree: NonEmptyMerkleTree::empty(),
-                pre_existing_note_hashes: [598589, 714714]
->>>>>>> 3228e752
             }
         }
 
         pub fn with_note_hash_tree(&mut self) -> Self {
-            self.note_hash_tree = build_note_hash_tree(self.pre_existing_note_hashes);
+            self.note_hash_tree = build_note_hash_tree(self.note_hash_leaf_preimages);
             self.start_state.note_hash_tree.root = self.note_hash_tree.get_root();
             self.previous_kernel.historical_header.state.partial.note_hash_tree.root = 11111;
             *self
@@ -253,12 +220,12 @@
             *self
         }
 
-        pub fn add_note_hash_read_request(&mut self, pre_existing_note_hash_index: u32) {
+        pub fn add_note_hash_read_request(&mut self, leaf_index: u32) {
             self.previous_kernel.add_note_hash_tree_leaf_read_requests(
-                self.pre_existing_note_hashes[pre_existing_note_hash_index],
-                pre_existing_note_hash_index as Field
+                self.note_hash_leaf_preimages[leaf_index],
+                leaf_index as Field
             );
-            let sibling_path = self.note_hash_tree.get_sibling_path(pre_existing_note_hash_index);
+            let sibling_path = self.note_hash_tree.get_sibling_path(leaf_index);
             self.note_hash_read_request_hints.push(TreeLeafReadRequestHint { sibling_path });
         }
 
@@ -374,16 +341,11 @@
 
             let kernel = PublicKernelTailCircuitPrivateInputs {
                 previous_kernel,
+                note_hash_read_request_hints: self.note_hash_read_request_hints.storage,
                 nullifier_read_request_hints: self.nullifier_read_request_hints_builder.to_hints(),
                 nullifier_non_existent_read_request_hints: self.nullifier_non_existent_read_request_hints_builder.to_hints(),
-<<<<<<< HEAD
+                l1_to_l2_msg_read_request_hints: self.l1_to_l2_msg_read_request_hints.storage,
                 public_data_hints,
-=======
-                public_data_hints: self.public_data_hints.storage,
-                public_data_read_request_hints: self.public_data_read_request_hints_builder.to_hints(),
-                note_hash_read_request_hints: self.note_hash_read_request_hints.storage,
-                l1_to_l2_msg_read_request_hints: self.l1_to_l2_msg_read_request_hints.storage,
->>>>>>> 3228e752
                 start_state: self.start_state
             };
 
