use crate::{
    components::{
        previous_kernel_validator::PreviousKernelValidator,
        public_tail_output_composer::{OutputHints, PublicTailOutputComposer},
        public_tail_output_validator::PublicTailOutputValidator,
    }, public_kernel_phase::PublicKernelPhase,
};
use dep::reset_kernel_lib::{
    NullifierReadRequestHints, NullifierNonExistentReadRequestHints,
    PublicValidationRequestProcessor,
    public_data_read_request_hints::{
        build_public_data_read_request_hints, PublicDataReadRequestHints,
    }, TreeLeafReadRequestHint,
};
use dep::types::{
    abis::{
        kernel_circuit_public_inputs::KernelCircuitPublicInputs,
        public_kernel_data::PublicKernelData,
    },
    constants::{
        L1_TO_L2_MSG_TREE_HEIGHT, MAX_L1_TO_L2_MSG_READ_REQUESTS_PER_TX,
        MAX_NOTE_HASH_READ_REQUESTS_PER_TX, MAX_NULLIFIER_READ_REQUESTS_PER_TX,
        MAX_PUBLIC_DATA_HINTS, MAX_PUBLIC_DATA_READS_PER_TX, NOTE_HASH_TREE_HEIGHT,
        PUBLIC_KERNEL_MERGE_INDEX,
    }, data::PublicDataLeafHint, partial_state_reference::PartialStateReference,
};

global ALLOWED_PREVIOUS_CIRCUITS = [PUBLIC_KERNEL_MERGE_INDEX];

pub struct PublicKernelTailCircuitPrivateInputs {
    previous_kernel: PublicKernelData,
    note_hash_read_request_hints: [TreeLeafReadRequestHint<NOTE_HASH_TREE_HEIGHT>; MAX_NOTE_HASH_READ_REQUESTS_PER_TX],
    nullifier_read_request_hints: NullifierReadRequestHints<MAX_NULLIFIER_READ_REQUESTS_PER_TX, MAX_NULLIFIER_READ_REQUESTS_PER_TX>,
    nullifier_non_existent_read_request_hints: NullifierNonExistentReadRequestHints,
    l1_to_l2_msg_read_request_hints: [TreeLeafReadRequestHint<L1_TO_L2_MSG_TREE_HEIGHT>; MAX_L1_TO_L2_MSG_READ_REQUESTS_PER_TX],
    public_data_hints: [PublicDataLeafHint; MAX_PUBLIC_DATA_HINTS],
    start_state: PartialStateReference,
}

impl PublicKernelTailCircuitPrivateInputs {
    unconstrained fn generate_output_and_hints(
        self,
    ) -> (KernelCircuitPublicInputs, OutputHints<MAX_PUBLIC_DATA_HINTS>, PublicDataReadRequestHints<MAX_PUBLIC_DATA_READS_PER_TX>) {
        let (output, output_hints) = PublicTailOutputComposer::new(
            self.previous_kernel.public_inputs,
            self.start_state,
            self.public_data_hints,
        )
            .finish();

        let public_data_read_request_hints = build_public_data_read_request_hints(
            self.previous_kernel.public_inputs.validation_requests.public_data_reads,
            output_hints.public_data_writes,
            output_hints.public_data_leaves,
        );

        (output, output_hints, public_data_read_request_hints)
    }

    pub fn execute(self) -> KernelCircuitPublicInputs {
        let previous_kernel_validator = PreviousKernelValidator::new(self.previous_kernel);
        previous_kernel_validator.validate_phase(PublicKernelPhase.TAIL);
        previous_kernel_validator.validate_proof(ALLOWED_PREVIOUS_CIRCUITS);

        let (output, output_hints, public_data_read_request_hints) =
            unsafe { self.generate_output_and_hints() };

        PublicValidationRequestProcessor::new(
            self.previous_kernel.public_inputs,
            self.start_state,
            self.note_hash_read_request_hints,
            self.nullifier_read_request_hints,
            self.nullifier_non_existent_read_request_hints,
            self.l1_to_l2_msg_read_request_hints,
            output_hints.public_data_writes,
            output_hints.public_data_leaves,
            public_data_read_request_hints,
        )
            .validate();

        PublicTailOutputValidator::new(
            output,
            self.previous_kernel.public_inputs,
            self.start_state,
            output_hints,
            self.public_data_hints,
        )
            .validate();

        output
    }
}

mod tests {
    use crate::public_kernel_tail::PublicKernelTailCircuitPrivateInputs;
    use dep::reset_kernel_lib::{
        tests::{
            nullifier_non_existent_read_request_hints_builder::NullifierNonExistentReadRequestHintsBuilder,
            nullifier_read_request_hints_builder::NullifierReadRequestHintsBuilder,
        }, reset::read_request::{PendingReadHint, ReadRequestState, ReadRequestStatus},
        TreeLeafReadRequestHint,
    };
    use dep::types::{
        abis::{
            kernel_circuit_public_inputs::KernelCircuitPublicInputs, nullifier::ScopedNullifier,
            nullifier_leaf_preimage::NullifierLeafPreimage,
            public_data_update_request::PublicDataUpdateRequest,
        }, address::AztecAddress,
        constants::{
            L1_TO_L2_MSG_TREE_HEIGHT, MAX_L1_TO_L2_MSG_READ_REQUESTS_PER_TX, MAX_NOTE_HASHES_PER_TX,
            MAX_NOTE_HASH_READ_REQUESTS_PER_TX, MAX_NULLIFIERS_PER_TX,
            MAX_NULLIFIER_READ_REQUESTS_PER_TX, MAX_PUBLIC_DATA_HINTS, NOTE_HASH_SUBTREE_HEIGHT,
            NOTE_HASH_SUBTREE_SIBLING_PATH_LENGTH, NULLIFIER_TREE_HEIGHT,
            NULLIFIER_SUBTREE_SIBLING_PATH_LENGTH, NULLIFIER_SUBTREE_HEIGHT,
            PUBLIC_DATA_SUBTREE_HEIGHT, PUBLIC_DATA_SUBTREE_SIBLING_PATH_LENGTH,
            PUBLIC_DATA_TREE_HEIGHT, MAX_TOTAL_PUBLIC_DATA_UPDATE_REQUESTS_PER_TX,
            NOTE_HASH_TREE_HEIGHT, PUBLIC_KERNEL_MERGE_INDEX, BASE_ROLLUP_INDEX,
        }, data::{PublicDataLeafHint, PublicDataTreeLeafPreimage},
        hash::{compute_siloed_nullifier, silo_note_hash},
        tests::{
            fixture_builder::FixtureBuilder, merkle_tree_utils::NonEmptyMerkleTree,
            utils::{assert_array_eq, pad_end, swap_items},
        }, traits::is_empty, partial_state_reference::PartialStateReference,
        utils::arrays::{array_merge, find_index_hint}, merkle_tree::MembershipWitness,
    };

    fn build_note_hash_tree<let N: u32>(
        leaf_preimages: [Field; N],
    ) -> NonEmptyMerkleTree<MAX_NOTE_HASHES_PER_TX, NOTE_HASH_TREE_HEIGHT, NOTE_HASH_SUBTREE_SIBLING_PATH_LENGTH, NOTE_HASH_SUBTREE_HEIGHT> {
        NonEmptyMerkleTree::new(
            pad_end(leaf_preimages, 0),
            [0; NOTE_HASH_TREE_HEIGHT],
            [0; NOTE_HASH_TREE_HEIGHT - NOTE_HASH_SUBTREE_HEIGHT],
            [0; NOTE_HASH_SUBTREE_HEIGHT],
        )
    }

    fn build_nullifier_tree() -> NonEmptyMerkleTree<MAX_NULLIFIERS_PER_TX, NULLIFIER_TREE_HEIGHT, NULLIFIER_SUBTREE_SIBLING_PATH_LENGTH, NULLIFIER_SUBTREE_HEIGHT> {
        let mut pre_existing_nullifiers = [NullifierLeafPreimage::empty(); MAX_NULLIFIERS_PER_TX];
        pre_existing_nullifiers[0] =
            NullifierLeafPreimage { nullifier: 0, next_nullifier: 100, next_index: 1 };
        pre_existing_nullifiers[1] =
            NullifierLeafPreimage { nullifier: 100, next_nullifier: 0, next_index: 0 };
        NonEmptyMerkleTree::new(
            pre_existing_nullifiers.map(|preimage: NullifierLeafPreimage| preimage.hash()),
            [0; NULLIFIER_TREE_HEIGHT],
            [0; NULLIFIER_TREE_HEIGHT - NULLIFIER_SUBTREE_HEIGHT],
            [0; NULLIFIER_SUBTREE_HEIGHT],
        )
    }

    fn build_public_data_tree<let N: u32>(
        leaf_preimages: [PublicDataTreeLeafPreimage; N],
    ) -> NonEmptyMerkleTree<MAX_TOTAL_PUBLIC_DATA_UPDATE_REQUESTS_PER_TX, PUBLIC_DATA_TREE_HEIGHT, PUBLIC_DATA_SUBTREE_SIBLING_PATH_LENGTH, PUBLIC_DATA_SUBTREE_HEIGHT> {
        NonEmptyMerkleTree::new(
            pad_end(
                leaf_preimages.map(|preimage: PublicDataTreeLeafPreimage| preimage.hash()),
                0,
            ),
            [0; PUBLIC_DATA_TREE_HEIGHT],
            [0; PUBLIC_DATA_TREE_HEIGHT - PUBLIC_DATA_SUBTREE_HEIGHT],
            [0; PUBLIC_DATA_SUBTREE_HEIGHT],
        )
    }

    struct PublicKernelTailCircuitPrivateInputsBuilder {
        previous_kernel: FixtureBuilder,
        previous_revertible: FixtureBuilder,
        note_hash_read_request_hints: BoundedVec<TreeLeafReadRequestHint<NOTE_HASH_TREE_HEIGHT>, MAX_NOTE_HASH_READ_REQUESTS_PER_TX>,
        nullifier_read_request_hints_builder: NullifierReadRequestHintsBuilder<MAX_NULLIFIER_READ_REQUESTS_PER_TX, MAX_NULLIFIER_READ_REQUESTS_PER_TX>,
        nullifier_non_existent_read_request_hints_builder: NullifierNonExistentReadRequestHintsBuilder,
        l1_to_l2_msg_read_request_hints: BoundedVec<TreeLeafReadRequestHint<L1_TO_L2_MSG_TREE_HEIGHT>, MAX_L1_TO_L2_MSG_READ_REQUESTS_PER_TX>,
        note_hash_tree: NonEmptyMerkleTree<MAX_NOTE_HASHES_PER_TX, NOTE_HASH_TREE_HEIGHT, NOTE_HASH_SUBTREE_SIBLING_PATH_LENGTH, NOTE_HASH_SUBTREE_HEIGHT>,
        note_hash_leaf_preimages: [Field; 2],
        public_data_tree: NonEmptyMerkleTree<MAX_TOTAL_PUBLIC_DATA_UPDATE_REQUESTS_PER_TX, PUBLIC_DATA_TREE_HEIGHT, PUBLIC_DATA_SUBTREE_SIBLING_PATH_LENGTH, PUBLIC_DATA_SUBTREE_HEIGHT>,
        public_data_leaf_preimages: [PublicDataTreeLeafPreimage; 6],
        start_state: PartialStateReference,
    }

    impl PublicKernelTailCircuitPrivateInputsBuilder {
        pub fn new() -> PublicKernelTailCircuitPrivateInputsBuilder {
            let previous_kernel = FixtureBuilder::new().in_vk_tree(PUBLIC_KERNEL_MERGE_INDEX);
            let previous_revertible = FixtureBuilder::new();
            let nullifier_non_existent_read_request_hints_builder =
                NullifierNonExistentReadRequestHintsBuilder::new();

            PublicKernelTailCircuitPrivateInputsBuilder {
                previous_kernel,
                previous_revertible,
                note_hash_read_request_hints: BoundedVec::new(),
                nullifier_read_request_hints_builder: NullifierReadRequestHintsBuilder::new(),
                nullifier_non_existent_read_request_hints_builder,
                l1_to_l2_msg_read_request_hints: BoundedVec::new(),
                note_hash_tree: NonEmptyMerkleTree::empty(),
                note_hash_leaf_preimages: [598589, 714714],
                public_data_tree: NonEmptyMerkleTree::empty(),
                public_data_leaf_preimages: pad_end([], PublicDataTreeLeafPreimage::empty()),
                start_state: PartialStateReference::empty(),
            }
        }

        pub fn with_note_hash_tree(&mut self) -> Self {
            self.note_hash_tree = build_note_hash_tree(self.note_hash_leaf_preimages);
            self.start_state.note_hash_tree.root = self.note_hash_tree.get_root();
            self.previous_kernel.historical_header.state.partial.note_hash_tree.root = 11111;
            *self
        }

        pub fn with_nullifier_tree(&mut self) -> Self {
            let nullifier_tree = build_nullifier_tree();
            self.nullifier_non_existent_read_request_hints_builder.set_nullifier_tree(
                nullifier_tree,
            );
            self.start_state.nullifier_tree.root = nullifier_tree.get_root();
            self.previous_kernel.historical_header.state.partial.nullifier_tree.root = 22222;
            *self
        }

        pub fn with_public_data_tree(&mut self) -> Self {
            let public_data_leaf_preimages = [
                PublicDataTreeLeafPreimage { slot: 0, value: 0, next_slot: 1111, next_index: 3 },
                PublicDataTreeLeafPreimage {
                    slot: 2222,
                    value: 200,
                    next_slot: 3333,
                    next_index: 2,
                },
                PublicDataTreeLeafPreimage { slot: 3333, value: 300, next_slot: 0, next_index: 0 },
                PublicDataTreeLeafPreimage {
                    slot: 1111,
                    value: 100,
                    next_slot: 2222,
                    next_index: 1,
                },
            ];
            let public_data_tree = build_public_data_tree(public_data_leaf_preimages);
            self.public_data_leaf_preimages = pad_end(
                public_data_leaf_preimages,
                PublicDataTreeLeafPreimage::empty(),
            );
            self.public_data_tree = public_data_tree;
            self.start_state.public_data_tree.root = public_data_tree.get_root();
            *self
        }

        pub fn add_note_hash_read_request(&mut self, leaf_index: u32) {
            self.previous_kernel.add_note_hash_tree_leaf_read_requests(
                self.note_hash_leaf_preimages[leaf_index],
                leaf_index as Field,
            );
            let sibling_path = self.note_hash_tree.get_sibling_path(leaf_index);
            self.note_hash_read_request_hints.push(TreeLeafReadRequestHint { sibling_path });
        }

        pub fn add_nullifier(&mut self, unsiloed_nullifier: Field) {
            self.previous_kernel.add_siloed_nullifier(unsiloed_nullifier);
            self.sync_counters();
            self.set_nullifiers_for_non_existent_read_request_hints();
        }

        pub fn append_nullifiers_revertible(&mut self, num_nullifiers: u32) {
            self.previous_revertible.append_siloed_nullifiers(num_nullifiers);
            self.sync_counters();
            self.set_nullifiers_for_non_existent_read_request_hints();
        }

        pub fn append_nullifiers_non_revertible(&mut self, num_nullifiers: u32) {
            self.previous_kernel.append_siloed_nullifiers(num_nullifiers);
            self.sync_counters();
            self.set_nullifiers_for_non_existent_read_request_hints();
        }

        fn set_nullifiers_for_non_existent_read_request_hints(&mut self) {
            let nullifiers = array_merge(
                self.previous_kernel.nullifiers.storage,
                self.previous_revertible.nullifiers.storage,
            )
                .map(|n: ScopedNullifier| n.nullifier);
            self.nullifier_non_existent_read_request_hints_builder.set_nullifiers(nullifiers);
        }

        pub fn add_pending_revertible_nullifier_read_request(&mut self, nullifier_index: u32) {
            let read_request_index =
                self.previous_kernel.add_read_request_for_pending_nullifier(nullifier_index);
            self.sync_counters();
            let hint_index = self.nullifier_read_request_hints_builder.pending_read_hints.len();
            let pending_value_index = nullifier_index + self.previous_kernel.nullifiers.len();
            let hint = PendingReadHint { read_request_index, pending_value_index };
            self.nullifier_read_request_hints_builder.pending_read_hints.push(hint);
            self.nullifier_read_request_hints_builder.read_request_statuses[read_request_index] =
                ReadRequestStatus { state: ReadRequestState.PENDING, hint_index };
        }

        pub fn add_pending_non_revertible_nullifier_read_request(&mut self, nullifier_index: u32) {
            let read_request_index =
                self.previous_kernel.add_read_request_for_pending_nullifier(nullifier_index);
            self.sync_counters();
            let hint_index = self.nullifier_read_request_hints_builder.pending_read_hints.len();
            let hint = PendingReadHint { read_request_index, pending_value_index: nullifier_index };
            self.nullifier_read_request_hints_builder.pending_read_hints.push(hint);
            self.nullifier_read_request_hints_builder.read_request_statuses[read_request_index] =
                ReadRequestStatus { state: ReadRequestState.PENDING, hint_index };
        }

        pub fn read_non_existent_nullifier(&mut self, unsiloed_nullifier: Field) {
            self.previous_kernel.add_non_existent_read_request_for_nullifier(unsiloed_nullifier);
            self.sync_counters();
<<<<<<< HEAD
            let siloed_nullifier = compute_siloed_nullifier(
                self.previous_kernel.storage_contract_address,
                unsiloed_nullifier,
            );
=======
            let siloed_nullifier = compute_siloed_nullifier(self.previous_kernel.contract_address, unsiloed_nullifier);
>>>>>>> c8e4260e
            self.nullifier_non_existent_read_request_hints_builder.add_value_read(siloed_nullifier);
        }

        fn create_public_data_leaf_hint(&mut self, leaf_slot: Field) -> PublicDataLeafHint {
            let low_leaf_index = unsafe {
                find_index_hint(
                    self.public_data_leaf_preimages,
                    |p: PublicDataTreeLeafPreimage| {
                        !leaf_slot.lt(p.slot) & (p.next_slot.eq(0) | leaf_slot.lt(p.next_slot))
                    },
                )
            };

            let preimage = self.public_data_leaf_preimages[low_leaf_index];
            let membership_witness = MembershipWitness {
                leaf_index: low_leaf_index as Field,
                sibling_path: self.public_data_tree.get_sibling_path(low_leaf_index),
            };

            PublicDataLeafHint { preimage, membership_witness }
        }

        fn generate_public_data_leaf_hints(
            &mut self,
        ) -> [PublicDataLeafHint; MAX_PUBLIC_DATA_HINTS] {
            let mut public_data_hints = BoundedVec::new();
            let mut unique_slots: BoundedVec<Field, MAX_PUBLIC_DATA_HINTS> = BoundedVec::new();

            for i in 0..self.previous_kernel.public_data_reads.len() {
                let read = self.previous_kernel.public_data_reads.get(i);
                if !unique_slots.any(|s| s == read.leaf_slot) {
                    public_data_hints.push(self.create_public_data_leaf_hint(read.leaf_slot));
                    unique_slots.push(read.leaf_slot);
                }
            }

            for i in 0..self.previous_kernel.public_data_update_requests.len() {
                let write = self.previous_kernel.public_data_update_requests.get(i);
                if !unique_slots.any(|s| s == write.leaf_slot) {
                    public_data_hints.push(self.create_public_data_leaf_hint(write.leaf_slot));
                    unique_slots.push(write.leaf_slot);
                }
            }

            public_data_hints.storage
        }

        fn sync_counters(&mut self) {
            let counter_non_revertible = self.previous_kernel.counter;
            let counter_revertible = self.previous_revertible.counter;
            if counter_non_revertible > counter_revertible {
                self.previous_revertible.counter = counter_non_revertible;
            } else {
                self.previous_kernel.counter = counter_revertible;
            }
        }

        pub fn execute(&mut self) -> KernelCircuitPublicInputs {
            let mut previous_kernel = self.previous_kernel.to_public_kernel_data(false);
            previous_kernel.public_inputs.end =
                self.previous_revertible.to_public_accumulated_data();

            self.set_nullifiers_for_non_existent_read_request_hints();
            let public_data_hints = self.generate_public_data_leaf_hints();

            let nullifier_read_request_hints =
                unsafe { self.nullifier_read_request_hints_builder.to_hints() };

            let nullifier_non_existent_read_request_hints =
                unsafe { self.nullifier_non_existent_read_request_hints_builder.to_hints() };

            let kernel = PublicKernelTailCircuitPrivateInputs {
                previous_kernel,
                note_hash_read_request_hints: self.note_hash_read_request_hints.storage,
                nullifier_read_request_hints,
                nullifier_non_existent_read_request_hints,
                l1_to_l2_msg_read_request_hints: self.l1_to_l2_msg_read_request_hints.storage,
                public_data_hints,
                start_state: self.start_state,
            };

            kernel.execute()
        }

        pub fn succeeded(&mut self) {
            let _ = self.execute();
        }

        pub fn failed(&mut self) {
            let _ = self.execute();
        }
    }

    #[test]
    unconstrained fn public_kernel_circuit_tail_succeeds() {
        let mut builder = PublicKernelTailCircuitPrivateInputsBuilder::new();
        builder.succeeded();
        // TODO: Check the values in public inputs.
    }

    #[test]
    unconstrained fn measuring_of_log_lengths() {
        let mut builder = PublicKernelTailCircuitPrivateInputsBuilder::new();
        // Logs for the previous call stack.
        let prev_encrypted_logs_hash = 80;
        let prev_encrypted_log_preimages_length = 13;
        let prev_unencrypted_logs_hash = 956;
        let prev_unencrypted_log_preimages_length = 24;
        builder.previous_revertible.add_encrypted_log_hash(
            prev_encrypted_logs_hash,
            prev_encrypted_log_preimages_length,
        );
        builder.previous_revertible.add_unencrypted_log_hash(
            prev_unencrypted_logs_hash,
            prev_unencrypted_log_preimages_length,
        );
        // Logs for the current call stack.
        let unencrypted_logs_hash = 26;
        let unencrypted_log_preimages_length = 50;
        builder.previous_revertible.add_unencrypted_log_hash(
            unencrypted_logs_hash,
            unencrypted_log_preimages_length,
        );

        let public_inputs = builder.execute();

        assert_eq(
            public_inputs.end.encrypted_log_preimages_length,
            prev_encrypted_log_preimages_length,
        );
        assert_eq(
            public_inputs.end.unencrypted_log_preimages_length,
            unencrypted_log_preimages_length + prev_unencrypted_log_preimages_length,
        );

        assert_eq(
            public_inputs.end.unencrypted_logs_hashes,
            builder.previous_revertible.unencrypted_logs_hashes.storage,
        );
    }

    #[test]
    unconstrained fn verify_note_hash_read_requests_succeeds() {
        let mut builder = PublicKernelTailCircuitPrivateInputsBuilder::new().with_note_hash_tree();

        builder.add_note_hash_read_request(1);

        builder.succeeded();
    }

    #[test]
    unconstrained fn one_pending_nullifier_read_request() {
        let mut builder = PublicKernelTailCircuitPrivateInputsBuilder::new();

        builder.append_nullifiers_revertible(3);
        builder.add_pending_revertible_nullifier_read_request(1);
        builder.succeeded();
    }

    #[test]
    unconstrained fn two_pending_nullifier_read_requests() {
        let mut builder = PublicKernelTailCircuitPrivateInputsBuilder::new();

        builder.append_nullifiers_revertible(3);
        builder.add_pending_revertible_nullifier_read_request(1);
        builder.add_pending_revertible_nullifier_read_request(0);

        builder.succeeded();
    }

    #[test]
    unconstrained fn one_pending_nullifier_read_request_non_revertible() {
        let mut builder = PublicKernelTailCircuitPrivateInputsBuilder::new();

        builder.append_nullifiers_non_revertible(3);
        builder.add_pending_non_revertible_nullifier_read_request(1);
        builder.succeeded();
    }

    #[test(should_fail_with = "Value of the nullifier does not match read request")]
    unconstrained fn pending_nullifier_read_request_wrong_hint_fails() {
        let mut builder = PublicKernelTailCircuitPrivateInputsBuilder::new();

        builder.append_nullifiers_revertible(3);
        builder.add_pending_revertible_nullifier_read_request(1);
        let mut hint = builder.nullifier_read_request_hints_builder.pending_read_hints.pop();
        hint.pending_value_index -= 1;
        builder.nullifier_read_request_hints_builder.pending_read_hints.push(hint);

        builder.failed();
    }

    #[test(should_fail_with = "Read request counter must be greater than the counter of the nullifier")]
    unconstrained fn pending_nullifier_read_request_reads_before_value_fails() {
        let mut builder = PublicKernelTailCircuitPrivateInputsBuilder::new();

        builder.append_nullifiers_revertible(3);
        builder.add_pending_revertible_nullifier_read_request(1);
        let nullifier_being_read = builder.previous_revertible.nullifiers.get(1);
        let mut read_request = builder.previous_kernel.nullifier_read_requests.pop();
        read_request.read_request.counter = nullifier_being_read.counter() - 1;
        builder.previous_kernel.nullifier_read_requests.push(read_request);

        builder.failed();
    }

    // TODO: Add tests for reading (non-existent) settled values.

    #[test]
    unconstrained fn nullifier_non_existent_read_request() {
        let mut builder = PublicKernelTailCircuitPrivateInputsBuilder::new().with_nullifier_tree();

        builder.add_nullifier(3);
        builder.add_nullifier(1);
        builder.add_nullifier(9);

        builder.read_non_existent_nullifier(8);

        builder.succeeded();
    }

    #[test(should_fail_with = "Value exists in pending set")]
    unconstrained fn nullifier_non_existent_read_request_failed_read_exist() {
        let mut builder = PublicKernelTailCircuitPrivateInputsBuilder::new().with_nullifier_tree();

        builder.add_nullifier(3);
        builder.add_nullifier(1);
        builder.add_nullifier(9);

        builder.read_non_existent_nullifier(1);

        builder.failed();
    }

    #[test]
    unconstrained fn public_data_reads_and_writes_succeeds() {
        let mut builder =
            PublicKernelTailCircuitPrivateInputsBuilder::new().with_public_data_tree();

        builder.previous_kernel.add_public_data_read_request(22, 0);

        builder.previous_kernel.add_public_data_update_request(11, 500);
        builder.previous_kernel.add_public_data_update_request(22, 700);

        builder.previous_kernel.add_public_data_read_request(22, 700);
        builder.previous_kernel.add_public_data_read_request(11, 500);
        builder.previous_kernel.add_public_data_read_request(3333, 300);

        // Override the previous value at leaf slot 22.
        builder.previous_kernel.add_public_data_update_request(22, 701);

        // Override the value of the leaf.
        builder.previous_kernel.add_public_data_update_request(3333, 301);

        // Read the new values.
        builder.previous_kernel.add_public_data_read_request(22, 701);
        builder.previous_kernel.add_public_data_read_request(3333, 301);

        let prev_writes = builder.previous_kernel.public_data_update_requests.storage;

        // Shuffle the items so that they are not sorted by counter.
        swap_items(
            &mut builder.previous_kernel.public_data_update_requests,
            0,
            3,
        );
        swap_items(
            &mut builder.previous_kernel.public_data_update_requests,
            1,
            3,
        );
        swap_items(&mut builder.previous_kernel.public_data_reads, 1, 4);
        swap_items(&mut builder.previous_kernel.public_data_reads, 0, 3);

        let public_inputs = builder.execute();
        assert_array_eq(
            public_inputs.end.public_data_update_requests,
            [
                PublicDataUpdateRequest {
                    leaf_slot: 3333,
                    new_value: 301,
                    counter: prev_writes[4].counter,
                },
                PublicDataUpdateRequest {
                    leaf_slot: 11,
                    new_value: 500,
                    counter: prev_writes[1].counter,
                },
                PublicDataUpdateRequest {
                    leaf_slot: 22,
                    new_value: 701,
                    counter: prev_writes[3].counter,
                },
            ],
        );
    }

    #[test(should_fail_with = "value in OverridablePublicDataTreeLeaf does not match read request")]
    unconstrained fn reading_uninitialized_public_data_non_zero_value_fails() {
        let mut builder =
            PublicKernelTailCircuitPrivateInputsBuilder::new().with_public_data_tree();

        builder.previous_kernel.add_public_data_read_request(1234, 1);

        builder.failed();
    }

    #[test]
    unconstrained fn propagate_fee_payer() {
        let mut builder = PublicKernelTailCircuitPrivateInputsBuilder::new();
        let fee_payer = AztecAddress::from_field(123);
        builder.previous_kernel.set_fee_payer(fee_payer);
        let public_inputs = builder.execute();
        assert_eq(public_inputs.fee_payer, fee_payer);

        // Check that the fee payer is not set if is_fee_payer is false
        let mut builder = PublicKernelTailCircuitPrivateInputsBuilder::new();
        assert_eq(is_empty(builder.previous_kernel.fee_payer), true);
        let public_inputs = builder.execute();
        assert_eq(public_inputs.fee_payer, AztecAddress::empty());
    }

    #[test]
    unconstrained fn combine_and_silo_accumulated_note_hashes() {
        let mut builder = PublicKernelTailCircuitPrivateInputsBuilder::new();
        builder.previous_revertible.value_offset = 999;
        builder.previous_revertible.counter = 88;
        builder.previous_kernel.set_first_nullifier();

        builder.previous_kernel.append_note_hashes(3);
        // 1 of them is from private.
        builder.previous_kernel.note_hashes.storage[0].note_hash.counter = 0;
        let non_rev = builder.previous_kernel.note_hashes.storage;

        builder.previous_revertible.append_note_hashes(5);
        // 2 of them are from private:
        builder.previous_revertible.note_hashes.storage[0].note_hash.counter = 0;
        builder.previous_revertible.note_hashes.storage[1].note_hash.counter = 0;
        let rev = builder.previous_revertible.note_hashes.storage;
        // Swap the items so that they are not ordered by counters.
        swap_items(&mut builder.previous_revertible.note_hashes, 2, 3);

        let public_inputs = builder.execute();

        let tx_hash = builder.previous_kernel.nullifiers.storage[0].value();
        let expected = [
            // Note hashes from private are already siloed.
            non_rev[0].value(),
            rev[0].value(),
            rev[1].value(),
            silo_note_hash(non_rev[1], tx_hash, 3),
            silo_note_hash(non_rev[2], tx_hash, 4),
            silo_note_hash(rev[2], tx_hash, 5),
            silo_note_hash(rev[3], tx_hash, 6),
            silo_note_hash(rev[4], tx_hash, 7),
        ];
        assert_array_eq(public_inputs.end.note_hashes, expected);
    }

    #[test]
    unconstrained fn combine_accumulated_nullifiers() {
        let mut builder = PublicKernelTailCircuitPrivateInputsBuilder::new();
        builder.previous_revertible.value_offset = 999;
        builder.previous_revertible.counter = 88;

        builder.previous_kernel.append_nullifiers(3);
        // 1 of them is from private:
        builder.previous_kernel.nullifiers.storage[0].nullifier.counter = 0;
        let non_rev = builder.previous_kernel.nullifiers.storage;

        builder.previous_revertible.append_nullifiers(5);
        // 2 of them are from private:
        builder.previous_revertible.nullifiers.storage[0].nullifier.counter = 0;
        builder.previous_revertible.nullifiers.storage[1].nullifier.counter = 0;
        let rev = builder.previous_revertible.nullifiers.storage;
        // Swap the items so that they are not ordered by counters.
        swap_items(&mut builder.previous_revertible.nullifiers, 2, 3);

        let public_inputs = builder.execute();

        let expected = [non_rev[0], rev[0], rev[1], non_rev[1], non_rev[2], rev[2], rev[3], rev[4]]
            .map(|n: ScopedNullifier| n.nullifier.value);
        assert_array_eq(public_inputs.end.nullifiers, expected);
    }

    #[test]
    fn valid_previous_kernel_merge() {
        let mut builder = PublicKernelTailCircuitPrivateInputsBuilder::new();
        builder.previous_kernel = builder.previous_kernel.in_vk_tree(PUBLIC_KERNEL_MERGE_INDEX);

        let _res = builder.execute();
    }

    #[test(should_fail_with = "Invalid vk index")]
    fn invalid_previous_kernel() {
        let mut builder = PublicKernelTailCircuitPrivateInputsBuilder::new();
        builder.previous_kernel = builder.previous_kernel.in_vk_tree(BASE_ROLLUP_INDEX);
        let _res = builder.execute();
    }
}<|MERGE_RESOLUTION|>--- conflicted
+++ resolved
@@ -305,14 +305,7 @@
         pub fn read_non_existent_nullifier(&mut self, unsiloed_nullifier: Field) {
             self.previous_kernel.add_non_existent_read_request_for_nullifier(unsiloed_nullifier);
             self.sync_counters();
-<<<<<<< HEAD
-            let siloed_nullifier = compute_siloed_nullifier(
-                self.previous_kernel.storage_contract_address,
-                unsiloed_nullifier,
-            );
-=======
             let siloed_nullifier = compute_siloed_nullifier(self.previous_kernel.contract_address, unsiloed_nullifier);
->>>>>>> c8e4260e
             self.nullifier_non_existent_read_request_hints_builder.add_value_read(siloed_nullifier);
         }
 
