use dep::types::{
    abis::{
        accumulated_data::PublicAccumulatedDataBuilder, nullifier::Nullifier,
        public_circuit_public_inputs::PublicCircuitPublicInputs,
        public_data_update_request::PublicDataUpdateRequest,
    }, hash::compute_siloed_nullifier,
};

pub fn propagate_accumulated_data(
    data: &mut PublicAccumulatedDataBuilder,
    public_call: PublicCircuitPublicInputs,
) -> PublicAccumulatedDataBuilder {
    propagate_note_hashes(data, public_call);
    propagate_nullifiers(data, public_call);
    propagate_l2_to_l1_messages(data, public_call);
    propagate_unencrypted_logs(data, public_call);
    propagate_public_data_writes(data, public_call);
    *data
}

<<<<<<< HEAD
fn propagate_note_hashes(
    data: &mut PublicAccumulatedDataBuilder,
    public_call: PublicCircuitPublicInputs,
) {
    let storage_contract_address = public_call.call_context.storage_contract_address;
=======
fn propagate_note_hashes(data: &mut PublicAccumulatedDataBuilder, public_call: PublicCircuitPublicInputs) {
    let contract_address = public_call.call_context.contract_address;
>>>>>>> c8e4260e
    let note_hashes = public_call.note_hashes;
    for i in 0..note_hashes.len() {
        let note_hash = note_hashes[i];
        if note_hash.counter != 0 {
            data.note_hashes.push(note_hash.scope(contract_address));
        }
    }
}

<<<<<<< HEAD
fn propagate_nullifiers(
    data: &mut PublicAccumulatedDataBuilder,
    public_call: PublicCircuitPublicInputs,
) {
    let storage_contract_address = public_call.call_context.storage_contract_address;
=======
fn propagate_nullifiers(data: &mut PublicAccumulatedDataBuilder, public_call: PublicCircuitPublicInputs) {
    let contract_address = public_call.call_context.contract_address;
>>>>>>> c8e4260e
    let nullifiers = public_call.nullifiers;
    for i in 0..nullifiers.len() {
        let nullifier = nullifiers[i];
        if nullifier.counter != 0 {
            let siloed_value = compute_siloed_nullifier(contract_address, nullifier.value);
            data.nullifiers.push(
                Nullifier {
                    value: siloed_value,
                    counter: nullifier.counter,
                    note_hash: nullifier.note_hash,
                },
            );
        }
    }
}

<<<<<<< HEAD
fn propagate_l2_to_l1_messages(
    data: &mut PublicAccumulatedDataBuilder,
    public_call: PublicCircuitPublicInputs,
) {
    let storage_contract_address = public_call.call_context.storage_contract_address;
=======
fn propagate_l2_to_l1_messages(data: &mut PublicAccumulatedDataBuilder, public_call: PublicCircuitPublicInputs) {
    let contract_address = public_call.call_context.contract_address;
>>>>>>> c8e4260e
    let msgs = public_call.l2_to_l1_msgs;
    for i in 0..msgs.len() {
        let msg = msgs[i];
        if msg.counter != 0 {
            data.l2_to_l1_msgs.push(msg.scope(contract_address));
        }
    }
}

<<<<<<< HEAD
fn propagate_unencrypted_logs(
    data: &mut PublicAccumulatedDataBuilder,
    public_call: PublicCircuitPublicInputs,
) {
    let storage_contract_address = public_call.call_context.storage_contract_address;
=======
fn propagate_unencrypted_logs(data: &mut PublicAccumulatedDataBuilder, public_call: PublicCircuitPublicInputs) {
    let contract_address = public_call.call_context.contract_address;
>>>>>>> c8e4260e
    let logs = public_call.unencrypted_logs_hashes;
    for i in 0..logs.len() {
        let log = logs[i];
        if log.counter != 0 {
            data.unencrypted_logs_hashes.push(log.scope(contract_address));
        }
    }
}

<<<<<<< HEAD
fn propagate_public_data_writes(
    data: &mut PublicAccumulatedDataBuilder,
    public_call: PublicCircuitPublicInputs,
) {
    let storage_contract_address = public_call.call_context.storage_contract_address;
=======
fn propagate_public_data_writes(data: &mut PublicAccumulatedDataBuilder, public_call: PublicCircuitPublicInputs) {
    let contract_address = public_call.call_context.contract_address;
>>>>>>> c8e4260e
    let writes = public_call.contract_storage_update_requests;
    for i in 0..writes.len() {
        let write = writes[i];
        if write.counter != 0 {
<<<<<<< HEAD
            data.public_data_update_requests.push(
                PublicDataUpdateRequest::from_contract_storage_update_request(
                    storage_contract_address,
                    write,
                ),
            );
=======
            data.public_data_update_requests.push(PublicDataUpdateRequest::from_contract_storage_update_request(contract_address, write));
>>>>>>> c8e4260e
        }
    }
}<|MERGE_RESOLUTION|>--- conflicted
+++ resolved
@@ -18,16 +18,8 @@
     *data
 }
 
-<<<<<<< HEAD
-fn propagate_note_hashes(
-    data: &mut PublicAccumulatedDataBuilder,
-    public_call: PublicCircuitPublicInputs,
-) {
-    let storage_contract_address = public_call.call_context.storage_contract_address;
-=======
 fn propagate_note_hashes(data: &mut PublicAccumulatedDataBuilder, public_call: PublicCircuitPublicInputs) {
     let contract_address = public_call.call_context.contract_address;
->>>>>>> c8e4260e
     let note_hashes = public_call.note_hashes;
     for i in 0..note_hashes.len() {
         let note_hash = note_hashes[i];
@@ -37,16 +29,8 @@
     }
 }
 
-<<<<<<< HEAD
-fn propagate_nullifiers(
-    data: &mut PublicAccumulatedDataBuilder,
-    public_call: PublicCircuitPublicInputs,
-) {
-    let storage_contract_address = public_call.call_context.storage_contract_address;
-=======
 fn propagate_nullifiers(data: &mut PublicAccumulatedDataBuilder, public_call: PublicCircuitPublicInputs) {
     let contract_address = public_call.call_context.contract_address;
->>>>>>> c8e4260e
     let nullifiers = public_call.nullifiers;
     for i in 0..nullifiers.len() {
         let nullifier = nullifiers[i];
@@ -63,16 +47,8 @@
     }
 }
 
-<<<<<<< HEAD
-fn propagate_l2_to_l1_messages(
-    data: &mut PublicAccumulatedDataBuilder,
-    public_call: PublicCircuitPublicInputs,
-) {
-    let storage_contract_address = public_call.call_context.storage_contract_address;
-=======
 fn propagate_l2_to_l1_messages(data: &mut PublicAccumulatedDataBuilder, public_call: PublicCircuitPublicInputs) {
     let contract_address = public_call.call_context.contract_address;
->>>>>>> c8e4260e
     let msgs = public_call.l2_to_l1_msgs;
     for i in 0..msgs.len() {
         let msg = msgs[i];
@@ -82,16 +58,8 @@
     }
 }
 
-<<<<<<< HEAD
-fn propagate_unencrypted_logs(
-    data: &mut PublicAccumulatedDataBuilder,
-    public_call: PublicCircuitPublicInputs,
-) {
-    let storage_contract_address = public_call.call_context.storage_contract_address;
-=======
 fn propagate_unencrypted_logs(data: &mut PublicAccumulatedDataBuilder, public_call: PublicCircuitPublicInputs) {
     let contract_address = public_call.call_context.contract_address;
->>>>>>> c8e4260e
     let logs = public_call.unencrypted_logs_hashes;
     for i in 0..logs.len() {
         let log = logs[i];
@@ -101,30 +69,13 @@
     }
 }
 
-<<<<<<< HEAD
-fn propagate_public_data_writes(
-    data: &mut PublicAccumulatedDataBuilder,
-    public_call: PublicCircuitPublicInputs,
-) {
-    let storage_contract_address = public_call.call_context.storage_contract_address;
-=======
 fn propagate_public_data_writes(data: &mut PublicAccumulatedDataBuilder, public_call: PublicCircuitPublicInputs) {
     let contract_address = public_call.call_context.contract_address;
->>>>>>> c8e4260e
     let writes = public_call.contract_storage_update_requests;
     for i in 0..writes.len() {
         let write = writes[i];
         if write.counter != 0 {
-<<<<<<< HEAD
-            data.public_data_update_requests.push(
-                PublicDataUpdateRequest::from_contract_storage_update_request(
-                    storage_contract_address,
-                    write,
-                ),
-            );
-=======
             data.public_data_update_requests.push(PublicDataUpdateRequest::from_contract_storage_update_request(contract_address, write));
->>>>>>> c8e4260e
         }
     }
 }