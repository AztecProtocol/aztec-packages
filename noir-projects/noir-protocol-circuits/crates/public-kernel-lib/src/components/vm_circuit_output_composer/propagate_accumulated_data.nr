--- conflicted
+++ resolved
@@ -3,12 +3,7 @@
         accumulated_data::PublicAccumulatedDataBuilder, nullifier::Nullifier,
         public_circuit_public_inputs::PublicCircuitPublicInputs,
         public_data_update_request::PublicDataUpdateRequest,
-<<<<<<< HEAD
-    },
-    hash::compute_siloed_nullifier,
-=======
     }, hash::compute_siloed_nullifier,
->>>>>>> a166203a
 };
 
 pub fn propagate_accumulated_data(
@@ -27,11 +22,7 @@
     data: &mut PublicAccumulatedDataBuilder,
     public_call: PublicCircuitPublicInputs,
 ) {
-<<<<<<< HEAD
-    let storage_contract_address = public_call.call_context.storage_contract_address;
-=======
     let contract_address = public_call.call_context.contract_address;
->>>>>>> a166203a
     let note_hashes = public_call.note_hashes;
     for i in 0..note_hashes.len() {
         let note_hash = note_hashes[i];
@@ -45,11 +36,7 @@
     data: &mut PublicAccumulatedDataBuilder,
     public_call: PublicCircuitPublicInputs,
 ) {
-<<<<<<< HEAD
-    let storage_contract_address = public_call.call_context.storage_contract_address;
-=======
     let contract_address = public_call.call_context.contract_address;
->>>>>>> a166203a
     let nullifiers = public_call.nullifiers;
     for i in 0..nullifiers.len() {
         let nullifier = nullifiers[i];
@@ -70,11 +57,7 @@
     data: &mut PublicAccumulatedDataBuilder,
     public_call: PublicCircuitPublicInputs,
 ) {
-<<<<<<< HEAD
-    let storage_contract_address = public_call.call_context.storage_contract_address;
-=======
     let contract_address = public_call.call_context.contract_address;
->>>>>>> a166203a
     let msgs = public_call.l2_to_l1_msgs;
     for i in 0..msgs.len() {
         let msg = msgs[i];
@@ -88,11 +71,7 @@
     data: &mut PublicAccumulatedDataBuilder,
     public_call: PublicCircuitPublicInputs,
 ) {
-<<<<<<< HEAD
-    let storage_contract_address = public_call.call_context.storage_contract_address;
-=======
     let contract_address = public_call.call_context.contract_address;
->>>>>>> a166203a
     let logs = public_call.unencrypted_logs_hashes;
     for i in 0..logs.len() {
         let log = logs[i];
@@ -106,22 +85,14 @@
     data: &mut PublicAccumulatedDataBuilder,
     public_call: PublicCircuitPublicInputs,
 ) {
-<<<<<<< HEAD
-    let storage_contract_address = public_call.call_context.storage_contract_address;
-=======
     let contract_address = public_call.call_context.contract_address;
->>>>>>> a166203a
     let writes = public_call.contract_storage_update_requests;
     for i in 0..writes.len() {
         let write = writes[i];
         if write.counter != 0 {
             data.public_data_update_requests.push(
                 PublicDataUpdateRequest::from_contract_storage_update_request(
-<<<<<<< HEAD
-                    storage_contract_address,
-=======
                     contract_address,
->>>>>>> a166203a
                     write,
                 ),
             );
