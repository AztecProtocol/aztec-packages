--- conflicted
+++ resolved
@@ -30,12 +30,7 @@
 mod tests {
     use crate::components::public_tail_output_validator::validate_unique_leaf_slots::validate_unique_leaf_slots;
     use dep::types::{
-<<<<<<< HEAD
-        data::{OverridablePublicDataTreeLeaf, PublicDataTreeLeaf},
-        tests::utils::pad_end,
-=======
         data::{OverridablePublicDataTreeLeaf, PublicDataTreeLeaf}, tests::utils::pad_end,
->>>>>>> a166203a
         utils::arrays::SortedResult,
     };
 
