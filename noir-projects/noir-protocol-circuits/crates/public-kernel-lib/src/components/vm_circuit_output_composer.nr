mod propagate_accumulated_data;

use crate::components::vm_circuit_output_composer::propagate_accumulated_data::propagate_accumulated_data;
use dep::types::{
    abis::{
        accumulated_data::{PublicAccumulatedDataArrayLengths, PublicAccumulatedDataBuilder},
<<<<<<< HEAD
        combined_constant_data::CombinedConstantData,
        gas::Gas,
        kernel_circuit_public_inputs::vm_circuit_public_inputs::VMCircuitPublicInputs,
        public_call_request::PublicCallRequest,
        public_circuit_public_inputs::PublicCircuitPublicInputs,
        public_data_read::PublicDataRead,
        public_inner_call_request::PublicInnerCallRequest,
        validation_requests::{
            public_validation_requests_builder::PublicValidationRequestsBuilder,
            PublicValidationRequestArrayLengths,
        },
    },
    constants::MAX_PUBLIC_CALL_STACK_LENGTH_PER_TX,
    traits::is_empty,
=======
        combined_constant_data::CombinedConstantData, gas::Gas,
        kernel_circuit_public_inputs::vm_circuit_public_inputs::VMCircuitPublicInputs,
        public_call_request::PublicCallRequest,
        public_circuit_public_inputs::PublicCircuitPublicInputs, public_data_read::PublicDataRead,
        public_inner_call_request::PublicInnerCallRequest,
        validation_requests::{
            PublicValidationRequestArrayLengths,
            public_validation_requests_builder::PublicValidationRequestsBuilder,
        },
    }, constants::MAX_PUBLIC_CALL_STACK_LENGTH_PER_TX, traits::is_empty,
>>>>>>> a166203a
    utils::arrays::array_to_bounded_vec,
};

// TODO(#7124): To be deprecated.
pub struct VMCircuitOutputComposer {
    constants: CombinedConstantData,
    call_request: PublicCallRequest,
    public_call_stack: BoundedVec<PublicInnerCallRequest, MAX_PUBLIC_CALL_STACK_LENGTH_PER_TX>,
    previous_validation_request_array_lengths: PublicValidationRequestArrayLengths,
    validation_requests: PublicValidationRequestsBuilder,
    previous_accumulated_data_array_lengths: PublicAccumulatedDataArrayLengths,
    accumulated_data: PublicAccumulatedDataBuilder,
    start_side_effect_counter: u32,
    end_side_effect_counter: u32,
    start_gas_left: Gas,
    transaction_fee: Field,
    reverted: bool,
}

impl VMCircuitOutputComposer {
    pub fn new_from_previous_kernel(previous_kernel: VMCircuitPublicInputs) -> Self {
        let mut public_call_stack = array_to_bounded_vec(previous_kernel.public_call_stack);
        let _ = public_call_stack.pop();
        let validation_requests =
            PublicValidationRequestsBuilder::new(previous_kernel.validation_requests);
        let accumulated_data = PublicAccumulatedDataBuilder::new(previous_kernel.accumulated_data);
        VMCircuitOutputComposer {
            constants: previous_kernel.constants,
            call_request: previous_kernel.call_request,
            public_call_stack,
            previous_validation_request_array_lengths: previous_kernel
                .previous_validation_request_array_lengths,
            validation_requests,
            previous_accumulated_data_array_lengths: previous_kernel
                .previous_accumulated_data_array_lengths,
            accumulated_data,
            start_side_effect_counter: previous_kernel.start_side_effect_counter,
            end_side_effect_counter: previous_kernel.end_side_effect_counter,
            start_gas_left: previous_kernel.start_gas_left,
            transaction_fee: previous_kernel.transaction_fee,
            reverted: previous_kernel.reverted,
        }
    }

    pub fn propagate_from_public_call(&mut self, public_call: PublicCircuitPublicInputs) -> Self {
        self.constants.global_variables = public_call.global_variables;
        self.propagate_revert_flag(public_call);
        self.propagate_validation_requests(public_call);
        self.propagate_accumulated_data(public_call);
        self.propagate_end_side_effect_counter(public_call);
        // Other values should be the same through out the entire enqueued call.
        *self
    }

    pub fn finish(self) -> VMCircuitPublicInputs {
        VMCircuitPublicInputs {
            constants: self.constants,
            call_request: self.call_request,
            public_call_stack: self.public_call_stack.storage,
            previous_validation_request_array_lengths: self
                .previous_validation_request_array_lengths,
            validation_requests: self.validation_requests.finish(),
            previous_accumulated_data_array_lengths: self.previous_accumulated_data_array_lengths,
            accumulated_data: self.accumulated_data.finish(),
            start_side_effect_counter: self.start_side_effect_counter,
            end_side_effect_counter: self.end_side_effect_counter,
            start_gas_left: self.start_gas_left,
            transaction_fee: self.transaction_fee,
            reverted: self.reverted,
        }
    }

    fn propagate_revert_flag(&mut self, public_call: PublicCircuitPublicInputs) {
        if !self.reverted {
            self.reverted = public_call.revert_code != 0;
        }
    }

    fn propagate_validation_requests(&mut self, public_call: PublicCircuitPublicInputs) {
        // Note that the public kernel cannot modify the max block number value - it simply forwards it to the rollup
<<<<<<< HEAD
        let storage_contract_address = public_call.call_context.storage_contract_address;
=======
        let contract_address = public_call.call_context.contract_address;
>>>>>>> a166203a

        let note_hash_read_requests = public_call.note_hash_read_requests;
        for i in 0..note_hash_read_requests.len() {
            let request = note_hash_read_requests[i];
            if !is_empty(request) {
                self.validation_requests.note_hash_read_requests.push(request);
            }
        }

        let nullifier_read_requests = public_call.nullifier_read_requests;
        for i in 0..nullifier_read_requests.len() {
            let request = nullifier_read_requests[i];
            if !is_empty(request) {
                self.validation_requests.nullifier_read_requests.push(request.scope(
<<<<<<< HEAD
                    storage_contract_address,
=======
                    contract_address,
>>>>>>> a166203a
                ));
            }
        }

        let nullifier_non_existent_read_requests = public_call.nullifier_non_existent_read_requests;
        for i in 0..nullifier_non_existent_read_requests.len() {
            let request = nullifier_non_existent_read_requests[i];
            if !is_empty(request) {
                self.validation_requests.nullifier_non_existent_read_requests.push(request.scope(
<<<<<<< HEAD
                    storage_contract_address,
=======
                    contract_address,
>>>>>>> a166203a
                ));
            }
        }

        let l1_to_l2_msg_read_requests = public_call.l1_to_l2_msg_read_requests;
        for i in 0..l1_to_l2_msg_read_requests.len() {
            let request = l1_to_l2_msg_read_requests[i];
            if !is_empty(request) {
                self.validation_requests.l1_to_l2_msg_read_requests.push(request);
            }
        }

        let read_requests = public_call.contract_storage_reads;
        for i in 0..read_requests.len() {
            let read_request = read_requests[i];
            if !is_empty(read_request) {
                self.validation_requests.public_data_reads.push(
<<<<<<< HEAD
                    PublicDataRead::from_contract_storage_read(
                        storage_contract_address,
                        read_request,
                    ),
=======
                    PublicDataRead::from_contract_storage_read(contract_address, read_request),
>>>>>>> a166203a
                );
            }
        }
    }

    fn propagate_accumulated_data(&mut self, public_call: PublicCircuitPublicInputs) {
        // TODO: Should keep the data even when reverts.
        // The data is required for verifying validation requests in the tail circuit, which will then discard the
        // revertible data.
        if self.reverted {
            self.accumulated_data = PublicAccumulatedDataBuilder::empty();
        } else {
            self.accumulated_data =
                propagate_accumulated_data(&mut self.accumulated_data, public_call);
            self.propagate_call_requests(public_call);
        }

        self.accumulated_data.gas_used += public_call.start_gas_left.sub(public_call.end_gas_left);
    }

    fn propagate_call_requests(&mut self, public_call: PublicCircuitPublicInputs) {
        let call_requests = array_to_bounded_vec(public_call.public_call_requests);
        self.public_call_stack.extend_from_bounded_vec(call_requests);
    }

    fn propagate_end_side_effect_counter(&mut self, public_call: PublicCircuitPublicInputs) {
        if public_call.end_side_effect_counter > self.end_side_effect_counter {
            self.end_side_effect_counter = public_call.end_side_effect_counter;
        }
    }
}<|MERGE_RESOLUTION|>--- conflicted
+++ resolved
@@ -4,22 +4,6 @@
 use dep::types::{
     abis::{
         accumulated_data::{PublicAccumulatedDataArrayLengths, PublicAccumulatedDataBuilder},
-<<<<<<< HEAD
-        combined_constant_data::CombinedConstantData,
-        gas::Gas,
-        kernel_circuit_public_inputs::vm_circuit_public_inputs::VMCircuitPublicInputs,
-        public_call_request::PublicCallRequest,
-        public_circuit_public_inputs::PublicCircuitPublicInputs,
-        public_data_read::PublicDataRead,
-        public_inner_call_request::PublicInnerCallRequest,
-        validation_requests::{
-            public_validation_requests_builder::PublicValidationRequestsBuilder,
-            PublicValidationRequestArrayLengths,
-        },
-    },
-    constants::MAX_PUBLIC_CALL_STACK_LENGTH_PER_TX,
-    traits::is_empty,
-=======
         combined_constant_data::CombinedConstantData, gas::Gas,
         kernel_circuit_public_inputs::vm_circuit_public_inputs::VMCircuitPublicInputs,
         public_call_request::PublicCallRequest,
@@ -30,7 +14,6 @@
             public_validation_requests_builder::PublicValidationRequestsBuilder,
         },
     }, constants::MAX_PUBLIC_CALL_STACK_LENGTH_PER_TX, traits::is_empty,
->>>>>>> a166203a
     utils::arrays::array_to_bounded_vec,
 };
 
@@ -111,11 +94,7 @@
 
     fn propagate_validation_requests(&mut self, public_call: PublicCircuitPublicInputs) {
         // Note that the public kernel cannot modify the max block number value - it simply forwards it to the rollup
-<<<<<<< HEAD
-        let storage_contract_address = public_call.call_context.storage_contract_address;
-=======
         let contract_address = public_call.call_context.contract_address;
->>>>>>> a166203a
 
         let note_hash_read_requests = public_call.note_hash_read_requests;
         for i in 0..note_hash_read_requests.len() {
@@ -130,11 +109,7 @@
             let request = nullifier_read_requests[i];
             if !is_empty(request) {
                 self.validation_requests.nullifier_read_requests.push(request.scope(
-<<<<<<< HEAD
-                    storage_contract_address,
-=======
                     contract_address,
->>>>>>> a166203a
                 ));
             }
         }
@@ -144,11 +119,7 @@
             let request = nullifier_non_existent_read_requests[i];
             if !is_empty(request) {
                 self.validation_requests.nullifier_non_existent_read_requests.push(request.scope(
-<<<<<<< HEAD
-                    storage_contract_address,
-=======
                     contract_address,
->>>>>>> a166203a
                 ));
             }
         }
@@ -166,14 +137,7 @@
             let read_request = read_requests[i];
             if !is_empty(read_request) {
                 self.validation_requests.public_data_reads.push(
-<<<<<<< HEAD
-                    PublicDataRead::from_contract_storage_read(
-                        storage_contract_address,
-                        read_request,
-                    ),
-=======
                     PublicDataRead::from_contract_storage_read(contract_address, read_request),
->>>>>>> a166203a
                 );
             }
         }
