--- conflicted
+++ resolved
@@ -1,12 +1,7 @@
 use crate::components::public_tail_output_composer::{
     generate_overridable_public_data_writes::{
         generate_overridable_public_data_writes, LinkedIndexHint,
-<<<<<<< HEAD
-    },
-    generate_public_data_leaves::generate_public_data_leaves,
-=======
     }, generate_public_data_leaves::generate_public_data_leaves,
->>>>>>> a166203a
 };
 use dep::types::{
     abis::{
@@ -14,19 +9,10 @@
         public_data_write::OverridablePublicDataWrite,
     },
     constants::{
-<<<<<<< HEAD
-        MAX_ENCRYPTED_LOGS_PER_TX, MAX_L2_TO_L1_MSGS_PER_TX, MAX_NOTE_ENCRYPTED_LOGS_PER_TX,
-        MAX_NOTE_HASHES_PER_TX, MAX_NULLIFIERS_PER_TX, MAX_PUBLIC_DATA_UPDATE_REQUESTS_PER_TX,
-        MAX_UNENCRYPTED_LOGS_PER_TX,
-    },
-    data::{OverridablePublicDataTreeLeaf, PublicDataLeafHint},
-    hash::silo_note_hash,
-=======
         MAX_NOTE_HASHES_PER_TX, MAX_NULLIFIERS_PER_TX, MAX_L2_TO_L1_MSGS_PER_TX,
         MAX_UNENCRYPTED_LOGS_PER_TX, MAX_NOTE_ENCRYPTED_LOGS_PER_TX, MAX_ENCRYPTED_LOGS_PER_TX,
         MAX_PUBLIC_DATA_UPDATE_REQUESTS_PER_TX,
     }, data::{OverridablePublicDataTreeLeaf, PublicDataLeafHint}, hash::silo_note_hash,
->>>>>>> a166203a
     traits::Empty,
     utils::arrays::{
         array_merge, CombinedOrderHint, get_combined_order_hints_asc, sort_by_counter_asc,
