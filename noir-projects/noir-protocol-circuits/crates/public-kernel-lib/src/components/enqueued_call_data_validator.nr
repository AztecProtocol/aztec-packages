use crate::public_kernel_phase::PublicKernelPhase;
use dep::types::{
    abis::{
<<<<<<< HEAD
        accumulated_data::PublicAccumulatedDataArrayLengths, enqueued_call_data::EnqueuedCallData,
        kernel_circuit_public_inputs::PublicKernelCircuitPublicInputs,
        public_call_request::PublicCallRequest,
        validation_requests::PublicValidationRequestArrayLengths,
    },
    constants::MAX_L2_GAS_PER_ENQUEUED_CALL,
    utils::arrays::array_length,
=======
        accumulated_data::PublicAccumulatedDataArrayLengths,
        kernel_circuit_public_inputs::PublicKernelCircuitPublicInputs,
        enqueued_call_data::EnqueuedCallData, public_call_request::PublicCallRequest,
        validation_requests::PublicValidationRequestArrayLengths,
    }, constants::MAX_L2_GAS_PER_ENQUEUED_CALL, utils::arrays::array_length,
>>>>>>> a166203a
};

pub struct EnqueuedCallDataValidator {
    enqueued_call: EnqueuedCallData,
    phase: u8,
}

impl EnqueuedCallDataValidator {
    pub fn new(enqueued_call: EnqueuedCallData, phase: u8) -> Self {
        EnqueuedCallDataValidator { enqueued_call, phase }
    }

    pub fn validate_proof(_self: Self) {
        // TODO
    }

    pub fn validate(self) {
        self.validate_revert_flag()
    }

    pub fn validate_against_previous_kernel(
        self,
        previous_kernel: PublicKernelCircuitPublicInputs,
        previous_validation_request_array_lengths: PublicValidationRequestArrayLengths,
        previous_non_revertible_data_array_lengths: PublicAccumulatedDataArrayLengths,
        previous_revertible_data_array_lengths: PublicAccumulatedDataArrayLengths,
    ) {
        self.validate_global_variables(previous_kernel);
        self.validate_against_call_request(previous_kernel);
        self.validate_counters(previous_kernel);
        self.validate_start_gas(previous_kernel);
        self.validate_transaction_fee(previous_kernel);
        self.validate_array_lengths(
            previous_validation_request_array_lengths,
            previous_non_revertible_data_array_lengths,
            previous_revertible_data_array_lengths,
        );
    }

    fn validate_revert_flag(self) {
        if self.phase == PublicKernelPhase.SETUP {
            assert_eq(self.enqueued_call.data.reverted, false, "Public call cannot be reverted");
        }
    }

    fn validate_global_variables(self, previous_kernel: PublicKernelCircuitPublicInputs) {
        let prev_global_variables = previous_kernel.constants.global_variables;
        if !prev_global_variables.is_empty() {
            // It's empty when the previous kernel is from private_kernel_tail_to_pubic.
            let enqueued_call_globals = self.enqueued_call.data.constants.global_variables;
            assert_eq(
                enqueued_call_globals,
                prev_global_variables,
                "Global variables injected into the public call do not match constants",
            );
        }
    }

    fn validate_against_call_request(self, previous_kernel: PublicKernelCircuitPublicInputs) {
        let call_request = if self.phase == PublicKernelPhase.SETUP {
            let call_stack = previous_kernel.end_non_revertible.public_call_stack;
            call_stack[array_length(call_stack) - 1]
        } else if self.phase == PublicKernelPhase.APP_LOGIC {
            let call_stack = previous_kernel.end.public_call_stack;
            call_stack[array_length(call_stack) - 1]
        } else if self.phase == PublicKernelPhase.TEARDOWN {
            previous_kernel.public_teardown_call_request
        } else {
            assert(false, "Unknown phase");
            PublicCallRequest::empty()
        };

        assert(
            self.enqueued_call.data.call_request == call_request,
            "enqueued call does not match item at the top of the call stack",
        );
    }

    fn validate_counters(self, previous_kernel: PublicKernelCircuitPublicInputs) {
        assert_eq(
            self.enqueued_call.data.start_side_effect_counter,
            previous_kernel.end_side_effect_counter + 1,
            "enqueued call must start from the end counter of the previous call",
        );
    }

    // Validates that the start gas injected into the vm circuit matches the remaining gas.
    fn validate_start_gas(self, previous_kernel: PublicKernelCircuitPublicInputs) {
        let enqueued_call_start_gas = self.enqueued_call.data.start_gas_left;
        // NOTE: the AVM circuit will fail to generate a proof if its "start gas" is > MAX_L2_GAS_PER_ENQUEUED_CALL,
        // so the kernel never allocates more than that maximum to one enqueued call.
        if self.phase != PublicKernelPhase.TEARDOWN {
            // An enqueued call's start gas is the remaining gas left in the transaction after the previous kernel.
            let tx_gas_limits = previous_kernel.constants.tx_context.gas_settings.gas_limits;
            let mut computed_start_gas = tx_gas_limits.sub(previous_kernel.end.gas_used).sub(
                previous_kernel.end_non_revertible.gas_used,
            );
            // Keep L2 gas below max
            computed_start_gas.l2_gas =
                std::cmp::min(computed_start_gas.l2_gas, MAX_L2_GAS_PER_ENQUEUED_CALL);
            assert_eq(
                enqueued_call_start_gas,
                computed_start_gas,
                "Start gas for enqueued call does not match transaction gas left (with MAX_L2_GAS_PER_ENQUEUED_CALL applied)",
            );
        } else {
            let mut teardown_gas_limit =
                previous_kernel.constants.tx_context.gas_settings.teardown_gas_limits;
            // Keep L2 gas below max
            teardown_gas_limit.l2_gas =
                std::cmp::min(teardown_gas_limit.l2_gas, MAX_L2_GAS_PER_ENQUEUED_CALL);
            assert_eq(
                enqueued_call_start_gas,
                teardown_gas_limit,
                "Start gas for enqueued call does not match teardown gas allocation (with MAX_L2_GAS_PER_ENQUEUED_CALL applied)",
            );
        }
    }

    fn validate_transaction_fee(self, previous_kernel: PublicKernelCircuitPublicInputs) {
        let transaction_fee = self.enqueued_call.data.transaction_fee;
        if self.phase != PublicKernelPhase.TEARDOWN {
            assert_eq(transaction_fee, 0, "Transaction fee must be zero on setup and app phases");
        } else {
            // Note that teardown_gas is already included in end.gas_used as it was injected by the private kernel
            let total_gas_used =
                previous_kernel.end.gas_used + previous_kernel.end_non_revertible.gas_used;
            let block_gas_fees = self.enqueued_call.data.constants.global_variables.gas_fees;
            let inclusion_fee = previous_kernel.constants.tx_context.gas_settings.inclusion_fee;
            let computed_transaction_fee =
                total_gas_used.compute_fee(block_gas_fees) + inclusion_fee;
            assert(
                transaction_fee == computed_transaction_fee,
                "Transaction fee on teardown phase does not match expected value",
            );
        }
    }

    fn validate_array_lengths(
        self,
        previous_validation_request_array_lengths: PublicValidationRequestArrayLengths,
        previous_non_revertible_data_array_lengths: PublicAccumulatedDataArrayLengths,
        previous_revertible_data_array_lengths: PublicAccumulatedDataArrayLengths,
    ) {
        assert_eq(
            self.enqueued_call.data.previous_validation_request_array_lengths,
            previous_validation_request_array_lengths,
            "mismatch previous_validation_request_array_lengths",
        );
        let prev_lengths = if self.phase == PublicKernelPhase.SETUP {
            previous_non_revertible_data_array_lengths
        } else {
            previous_revertible_data_array_lengths
        };
        assert_eq(
            self.enqueued_call.data.previous_accumulated_data_array_lengths,
            prev_lengths,
            "mismatch previoius_accumulated_data_array_lengths",
        );
    }
}<|MERGE_RESOLUTION|>--- conflicted
+++ resolved
@@ -1,21 +1,11 @@
 use crate::public_kernel_phase::PublicKernelPhase;
 use dep::types::{
     abis::{
-<<<<<<< HEAD
-        accumulated_data::PublicAccumulatedDataArrayLengths, enqueued_call_data::EnqueuedCallData,
-        kernel_circuit_public_inputs::PublicKernelCircuitPublicInputs,
-        public_call_request::PublicCallRequest,
-        validation_requests::PublicValidationRequestArrayLengths,
-    },
-    constants::MAX_L2_GAS_PER_ENQUEUED_CALL,
-    utils::arrays::array_length,
-=======
         accumulated_data::PublicAccumulatedDataArrayLengths,
         kernel_circuit_public_inputs::PublicKernelCircuitPublicInputs,
         enqueued_call_data::EnqueuedCallData, public_call_request::PublicCallRequest,
         validation_requests::PublicValidationRequestArrayLengths,
     }, constants::MAX_L2_GAS_PER_ENQUEUED_CALL, utils::arrays::array_length,
->>>>>>> a166203a
 };
 
 pub struct EnqueuedCallDataValidator {
