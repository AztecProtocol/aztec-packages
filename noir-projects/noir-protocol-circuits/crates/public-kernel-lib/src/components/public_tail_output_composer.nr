mod combine_data;
mod generate_output_hints;
mod generate_overridable_public_data_writes;
mod generate_public_data_leaves;

pub use generate_output_hints::{OutputHints, SiloedNoteHashHint};
pub use generate_overridable_public_data_writes::LinkedIndexHint;

use crate::components::public_tail_output_composer::{
    combine_data::combine_data, generate_output_hints::generate_output_hints,
};
use dep::types::{
    abis::kernel_circuit_public_inputs::{
        KernelCircuitPublicInputs, PublicKernelCircuitPublicInputs,
<<<<<<< HEAD
    },
    data::PublicDataLeafHint,
    partial_state_reference::PartialStateReference,
=======
    }, data::PublicDataLeafHint, partial_state_reference::PartialStateReference,
>>>>>>> a166203a
};

pub struct PublicTailOutputComposer<let NUM_PUBLIC_DATA_LEAVES: u32> {
    previous_kernel: PublicKernelCircuitPublicInputs,
    start_state: PartialStateReference,
    public_data_leaf_hints: [PublicDataLeafHint; NUM_PUBLIC_DATA_LEAVES],
}

impl<let NUM_PUBLIC_DATA_LEAVES: u32> PublicTailOutputComposer<NUM_PUBLIC_DATA_LEAVES> {
    pub unconstrained fn new(
        previous_kernel: PublicKernelCircuitPublicInputs,
        start_state: PartialStateReference,
        public_data_leaf_hints: [PublicDataLeafHint; NUM_PUBLIC_DATA_LEAVES],
    ) -> Self {
        PublicTailOutputComposer { previous_kernel, start_state, public_data_leaf_hints }
    }

    pub unconstrained fn finish(
        self,
    ) -> (KernelCircuitPublicInputs, OutputHints<NUM_PUBLIC_DATA_LEAVES>) {
        let output_hints = generate_output_hints(self.previous_kernel, self.public_data_leaf_hints);

        let end = combine_data(
            self.previous_kernel.end_non_revertible,
            self.previous_kernel.end,
            output_hints,
        );

        (
            KernelCircuitPublicInputs {
                rollup_validation_requests: self.previous_kernel.validation_requests.for_rollup,
                end,
                constants: self.previous_kernel.constants,
                start_state: self.start_state,
                revert_code: self.previous_kernel.revert_code,
                fee_payer: self.previous_kernel.fee_payer,
            }, output_hints,
        )
    }
}<|MERGE_RESOLUTION|>--- conflicted
+++ resolved
@@ -12,13 +12,7 @@
 use dep::types::{
     abis::kernel_circuit_public_inputs::{
         KernelCircuitPublicInputs, PublicKernelCircuitPublicInputs,
-<<<<<<< HEAD
-    },
-    data::PublicDataLeafHint,
-    partial_state_reference::PartialStateReference,
-=======
     }, data::PublicDataLeafHint, partial_state_reference::PartialStateReference,
->>>>>>> a166203a
 };
 
 pub struct PublicTailOutputComposer<let NUM_PUBLIC_DATA_LEAVES: u32> {
