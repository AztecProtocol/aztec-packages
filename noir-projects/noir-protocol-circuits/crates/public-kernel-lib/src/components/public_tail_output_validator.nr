mod validate_linked_public_data_writes;
mod validate_public_data_leaf_memberships;
mod validate_unique_leaf_slots;

use crate::components::{
    public_tail_output_composer::{OutputHints, SiloedNoteHashHint},
    public_tail_output_validator::{
        validate_linked_public_data_writes::validate_linked_public_data_writes,
        validate_public_data_leaf_memberships::validate_public_data_leaf_memberships,
        validate_unique_leaf_slots::validate_unique_leaf_slots,
<<<<<<< HEAD
    },
=======
    }, public_tail_output_composer::{OutputHints, SiloedNoteHashHint},
>>>>>>> a166203a
};
use dep::types::{
    abis::{
        kernel_circuit_public_inputs::{KernelCircuitPublicInputs, PublicKernelCircuitPublicInputs},
<<<<<<< HEAD
        log_hash::{LogHash, ScopedLogHash},
        note_hash::ScopedNoteHash,
        nullifier::Nullifier,
        public_data_update_request::PublicDataUpdateRequest,
        public_data_write::OverridablePublicDataWrite,
    },
    data::PublicDataLeafHint,
    hash::silo_note_hash,
=======
        log_hash::{LogHash, ScopedLogHash}, note_hash::ScopedNoteHash, nullifier::Nullifier,
        public_data_update_request::PublicDataUpdateRequest,
        public_data_write::OverridablePublicDataWrite,
    }, data::PublicDataLeafHint, hash::silo_note_hash,
>>>>>>> a166203a
    messaging::l2_to_l1_message::ScopedL2ToL1Message,
    partial_state_reference::PartialStateReference,
    utils::arrays::{
        assert_combined_sorted_transformed_value_array_asc, assert_combined_transformed_array,
        assert_deduped_array,
    },
};

pub struct PublicTailOutputValidator<let NUM_PUBLIC_DATA_LEAVES: u32> {
    output: KernelCircuitPublicInputs,
    previous_kernel: PublicKernelCircuitPublicInputs,
    start_state: PartialStateReference,
    hints: OutputHints<NUM_PUBLIC_DATA_LEAVES>,
    public_data_leaf_hints: [PublicDataLeafHint; NUM_PUBLIC_DATA_LEAVES],
}

impl<let NUM_PUBLIC_DATA_LEAVES: u32> PublicTailOutputValidator<NUM_PUBLIC_DATA_LEAVES> {
    pub fn new(
        output: KernelCircuitPublicInputs,
        previous_kernel: PublicKernelCircuitPublicInputs,
        start_state: PartialStateReference,
        hints: OutputHints<NUM_PUBLIC_DATA_LEAVES>,
        public_data_leaf_hints: [PublicDataLeafHint; NUM_PUBLIC_DATA_LEAVES],
    ) -> Self {
        PublicTailOutputValidator {
            output,
            previous_kernel,
            start_state,
            hints,
            public_data_leaf_hints,
        }
    }

    pub fn validate(self) {
        self.validate_aggregated_data();

        // CombinedAccumulatedData
        self.validate_combined_siloed_note_hashes();
        self.validate_combined_data();
        self.validate_deduped_public_data_writes();
        self.validate_gas();
    }

    fn validate_aggregated_data(self) {
        assert_eq(
            self.output.rollup_validation_requests,
            self.previous_kernel.validation_requests.for_rollup,
            "mismatch rollup_validation_requests",
        );
        assert_eq(self.output.constants, self.previous_kernel.constants, "mismatch constants");
        assert_eq(self.output.start_state, self.start_state, "mismatch start_state");
        assert_eq(
            self.output.revert_code,
            self.previous_kernel.revert_code,
            "mismatch revert_code",
        );
        assert_eq(self.output.fee_payer, self.previous_kernel.fee_payer, "mismatch fee_payer");
    }

    fn validate_combined_siloed_note_hashes(self) {
        let non_revertible = self.previous_kernel.end_non_revertible;
        let revertible = self.previous_kernel.end;
        let tx_hash = self.output.end.nullifiers[0];
        let output_note_hashes = self.output.end.note_hashes;
        let siloed_note_hash_hints = self.hints.siloed_note_hash_hints;
        for i in 0..output_note_hashes.len() {
            let output_note_hash = output_note_hashes[i];
            assert_eq(output_note_hash, siloed_note_hash_hints[i].siloed_note_hash);
            if output_note_hash != 0 {
                assert_eq(i, siloed_note_hash_hints[i].index);
            }
        }

        assert_combined_sorted_transformed_value_array_asc(
            non_revertible.note_hashes,
            revertible.note_hashes,
            siloed_note_hash_hints,
            |prev: ScopedNoteHash, out: SiloedNoteHashHint| {
                let siloed_value = if prev.counter() == 0 {
                    // If counter is zero, the note hash is either empty or is emitted from private and has been siloed in private_kernel_tail_to_public.
                    prev.value()
                } else {
                    silo_note_hash(prev, tx_hash, out.index)
                };
                out.siloed_note_hash == siloed_value
            },
            self.hints.sorted_note_hash_hints,
        );
    }

    fn validate_combined_data(self) {
        let non_revertible = self.previous_kernel.end_non_revertible;
        let revertible = self.previous_kernel.end;

        // nullifiers
        assert_combined_sorted_transformed_value_array_asc(
            non_revertible.nullifiers,
            revertible.nullifiers,
            self.output.end.nullifiers,
            |prev: Nullifier, out: Field| out == prev.value,
            self.hints.sorted_nullifier_hints,
        );

        // l2_to_l1_msgs
        assert_combined_sorted_transformed_value_array_asc(
            non_revertible.l2_to_l1_msgs,
            revertible.l2_to_l1_msgs,
            self.output.end.l2_to_l1_msgs,
            |prev: ScopedL2ToL1Message, out: ScopedL2ToL1Message| out == prev,
            self.hints.sorted_l2_to_l1_msg_hints,
        );

        // note_encrypted_logs_hashes
        assert_combined_sorted_transformed_value_array_asc(
            non_revertible.note_encrypted_logs_hashes,
            revertible.note_encrypted_logs_hashes,
            self.output.end.note_encrypted_logs_hashes,
            |prev: LogHash, out: LogHash| out == prev,
            self.hints.sorted_note_encrypted_log_hash_hints,
        );

        let note_encrypted_log_preimages_length =
            self.output.end.note_encrypted_logs_hashes.fold(0, |a, b: LogHash| a + b.length);
        assert_eq(
            self.output.end.note_encrypted_log_preimages_length,
            note_encrypted_log_preimages_length,
        );

        // encrypted_logs_hashes
        assert_combined_sorted_transformed_value_array_asc(
            non_revertible.encrypted_logs_hashes,
            revertible.encrypted_logs_hashes,
            self.output.end.encrypted_logs_hashes,
            |prev: ScopedLogHash, out: ScopedLogHash| out == prev,
            self.hints.sorted_encrypted_log_hash_hints,
        );

        let encrypted_log_preimages_length = self.output.end.encrypted_logs_hashes.fold(
            0,
            |a, b: ScopedLogHash| a + b.log_hash.length,
        );
        assert_eq(self.output.end.encrypted_log_preimages_length, encrypted_log_preimages_length);

        // unencrypted_logs_hashes
        assert_combined_sorted_transformed_value_array_asc(
            non_revertible.unencrypted_logs_hashes,
            revertible.unencrypted_logs_hashes,
            self.output.end.unencrypted_logs_hashes,
            |prev: ScopedLogHash, out: ScopedLogHash| out == prev,
            self.hints.sorted_unencrypted_log_hash_hints,
        );

        let unencrypted_log_preimages_length = self.output.end.unencrypted_logs_hashes.fold(
            0,
            |a, b: ScopedLogHash| a + b.log_hash.length,
        );
        assert_eq(
            self.output.end.unencrypted_log_preimages_length,
            unencrypted_log_preimages_length,
        );
    }

    fn validate_deduped_public_data_writes(self) {
        validate_public_data_leaf_memberships(
            self.hints.public_data_leaves,
            self.public_data_leaf_hints,
            self.start_state.public_data_tree.root,
        );

        // Check that public_data_writes are simply the writes in the two accumulated data arrays combined,
        // with override_counter added to each non-empty write as hint.
        // override_counter is checked in validate_linked_public_data_writes.
        assert_combined_transformed_array(
            self.previous_kernel.end_non_revertible.public_data_update_requests,
            self.previous_kernel.end.public_data_update_requests,
            self.hints.public_data_writes,
            |from: PublicDataUpdateRequest, to: OverridablePublicDataWrite| to.write == from,
        );

        // All non-zero slots in leaves must be unique, ensuring that writes with the same leaf slot are grouped into a single linked list.
        validate_unique_leaf_slots(
            self.hints.public_data_leaves,
            self.hints.unique_slot_index_hints,
        );

        // Validate the override_counter of writes, ensuring that they in the correct list in the correct order.
        validate_linked_public_data_writes(
            self.hints.public_data_writes,
            self.hints.public_data_leaves,
            self.hints.public_data_linked_index_hints,
        );

        // Check that the output contains the last write in each linked list.
        assert_deduped_array(
            self.hints.public_data_writes,
            self.output.end.public_data_update_requests,
        );
    }

    fn validate_gas(self) {
        let gas_used =
            self.previous_kernel.end_non_revertible.gas_used + self.previous_kernel.end.gas_used;
        assert_eq(self.output.end.gas_used, gas_used, "incorrect output gas_used");
    }
}<|MERGE_RESOLUTION|>--- conflicted
+++ resolved
@@ -8,30 +8,15 @@
         validate_linked_public_data_writes::validate_linked_public_data_writes,
         validate_public_data_leaf_memberships::validate_public_data_leaf_memberships,
         validate_unique_leaf_slots::validate_unique_leaf_slots,
-<<<<<<< HEAD
-    },
-=======
     }, public_tail_output_composer::{OutputHints, SiloedNoteHashHint},
->>>>>>> a166203a
 };
 use dep::types::{
     abis::{
         kernel_circuit_public_inputs::{KernelCircuitPublicInputs, PublicKernelCircuitPublicInputs},
-<<<<<<< HEAD
-        log_hash::{LogHash, ScopedLogHash},
-        note_hash::ScopedNoteHash,
-        nullifier::Nullifier,
-        public_data_update_request::PublicDataUpdateRequest,
-        public_data_write::OverridablePublicDataWrite,
-    },
-    data::PublicDataLeafHint,
-    hash::silo_note_hash,
-=======
         log_hash::{LogHash, ScopedLogHash}, note_hash::ScopedNoteHash, nullifier::Nullifier,
         public_data_update_request::PublicDataUpdateRequest,
         public_data_write::OverridablePublicDataWrite,
     }, data::PublicDataLeafHint, hash::silo_note_hash,
->>>>>>> a166203a
     messaging::l2_to_l1_message::ScopedL2ToL1Message,
     partial_state_reference::PartialStateReference,
     utils::arrays::{
