use crate::components::vm_circuit_output_composer::VMCircuitOutputComposer;
use dep::types::abis::{
    kernel_circuit_public_inputs::VMCircuitPublicInputs,
    public_kernel_inner_data::PublicKernelInnerData, public_call_data::PublicCallData,
};

// TODO(#7124): To be deprecated.
pub struct PublicKernelInnerCircuitPrivateInputs {
    previous_kernel: PublicKernelInnerData,
    public_call: PublicCallData,
}

impl PublicKernelInnerCircuitPrivateInputs {
    fn execute(self) -> VMCircuitPublicInputs {
<<<<<<< HEAD
        VMCircuitOutputComposer::new_from_previous_kernel(self.previous_kernel.public_inputs)
            .propagate_from_public_call(self.public_call.call_stack_item.public_inputs)
            .finish()
=======
        VMCircuitOutputComposer::new_from_previous_kernel(self.previous_kernel.public_inputs).propagate_from_public_call(self.public_call.public_inputs).finish()
>>>>>>> c8e4260e
    }
}<|MERGE_RESOLUTION|>--- conflicted
+++ resolved
@@ -12,12 +12,6 @@
 
 impl PublicKernelInnerCircuitPrivateInputs {
     fn execute(self) -> VMCircuitPublicInputs {
-<<<<<<< HEAD
-        VMCircuitOutputComposer::new_from_previous_kernel(self.previous_kernel.public_inputs)
-            .propagate_from_public_call(self.public_call.call_stack_item.public_inputs)
-            .finish()
-=======
         VMCircuitOutputComposer::new_from_previous_kernel(self.previous_kernel.public_inputs).propagate_from_public_call(self.public_call.public_inputs).finish()
->>>>>>> c8e4260e
     }
 }