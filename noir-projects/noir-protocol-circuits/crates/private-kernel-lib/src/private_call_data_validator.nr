use dep::types::{
    abis::{
    call_context::CallContext, call_request::CallRequest, caller_context::CallerContext,
    kernel_circuit_public_inputs::PrivateKernelCircuitPublicInputs,
    private_call_request::ScopedPrivateCallRequest, private_call_stack_item::PrivateCallStackItem,
    private_circuit_public_inputs::PrivateCircuitPublicInputsArrayLengths,
    private_kernel::private_call_data::PrivateCallData, side_effect::{Ordered, RangeOrdered}
},
    address::{AztecAddress, PartialAddress}, contract_class_id::ContractClassId,
    hash::{private_functions_root_from_siblings, stdlib_recursion_verification_key_compress_native_vk},
    traits::is_empty, transaction::tx_request::TxRequest
};

<<<<<<< HEAD
fn validate_arrays(data: PrivateCallData) -> ArrayLengths {
    let public_inputs = data.call_stack_item.public_inputs;

    // Each of the following arrays is expected to be zero-padded.
    ArrayLengths {
        note_hash_read_requests: validate_array(public_inputs.note_hash_read_requests),
        nullifier_read_requests: validate_array(public_inputs.nullifier_read_requests),
        key_validation_requests: validate_array(public_inputs.key_validation_requests),
        new_note_hashes: validate_array(public_inputs.new_note_hashes),
        new_nullifiers: validate_array(public_inputs.new_nullifiers),
        new_l2_to_l1_msgs: validate_array(public_inputs.new_l2_to_l1_msgs),
        private_call_stack_hashes: validate_array(public_inputs.private_call_stack_hashes),
        public_call_stack_hashes: validate_array(public_inputs.public_call_stack_hashes),
        note_encrypted_logs_hashes: validate_array(public_inputs.note_encrypted_logs_hashes),
        encrypted_logs_hashes: validate_array(public_inputs.encrypted_logs_hashes),
        unencrypted_logs_hashes: validate_array(public_inputs.unencrypted_logs_hashes)
    }
}
=======
fn validate_caller_context(caller_context: CallerContext, this_context: CallContext) {
    let matching_caller_context = caller_context.msg_sender.eq(this_context.msg_sender)
        & caller_context.storage_contract_address.eq(this_context.storage_contract_address);
    let hidden_caller_context = caller_context.is_hidden();
    assert(matching_caller_context | hidden_caller_context, "invalid caller context");
>>>>>>> 07dc0726

    assert_eq(caller_context.is_static_call, this_context.is_static_call, "mismatch is_static_call flag");
}

fn validate_call_request(request: CallRequest, hash: Field, caller: PrivateCallStackItem) {
    if hash != 0 {
        assert_eq(request.hash, hash, "call stack hash does not match call request hash");
        assert_eq(request.caller_contract_address, caller.contract_address, "invalid caller contract address");
        validate_caller_context(request.caller_context, caller.public_inputs.call_context)
    } else {
        assert(is_empty(request), "call requests length does not match the expected length");
    }
}

fn validate_incrementing_counters_within_range<T, N>(
    counter_start: u32,
    counter_end: u32,
    items: [T; N],
    num_items: u64
) where T: Ordered {
    let mut prev_counter = counter_start;
    let mut should_check = true;
    for i in 0..N {
        should_check &= i != num_items;
        if should_check {
            let item = items[i];
            assert(
                item.counter() > prev_counter, "counter must be larger than the counter of the previous item"
            );
            prev_counter = item.counter();
        }
    }
    assert(prev_counter < counter_end, "counter must be smaller than the end counter of the call");
}

fn validate_incrementing_counter_ranges_within_range<T, N>(
    counter_start: u32,
    counter_end: u32,
    items: [T; N],
    num_items: u64
) where T: RangeOrdered {
    let mut prev_counter = counter_start;
    let mut should_check = true;
    for i in 0..N {
        should_check &= i != num_items;
        if should_check {
            let item = items[i];
            assert(
                item.counter_start() > prev_counter, "start counter must be larger than the end counter of the previous call"
            );
            assert(item.counter_end() > item.counter_start(), "nested call has incorrect counter range");
            prev_counter = item.counter_end();
        }
    }
    assert(
        prev_counter < counter_end, "end counter must be smaller than the end counter of the parent call"
    );
}

fn validate_clean_split_ranges<T, N>(
    min_revertible_side_effect_counter: u32,
    first_revertible_item_index: u64,
    items: [T; N],
    num_items: u64
) where T: RangeOrdered {
    if first_revertible_item_index != 0 {
        let last_non_revertible_item_index = first_revertible_item_index - 1;
        let item = items[last_non_revertible_item_index];
        assert(
            min_revertible_side_effect_counter > item.counter_end(), "min_revertible_side_effect_counter must be greater than the end counter of the last non revertible item"
        );
    }
    if first_revertible_item_index != num_items {
        let item = items[first_revertible_item_index];
        assert(
            min_revertible_side_effect_counter <= item.counter_start(), "min_revertible_side_effect_counter must be less than or equal to the start counter of the first revertible item"
        );
    }
}

<<<<<<< HEAD
struct ArrayLengths {
    note_hash_read_requests: u64,
    nullifier_read_requests: u64,
    key_validation_requests: u64,
    new_note_hashes: u64,
    new_nullifiers: u64,
    new_l2_to_l1_msgs: u64,
    private_call_stack_hashes: u64,
    public_call_stack_hashes: u64,
    note_encrypted_logs_hashes: u64,
    encrypted_logs_hashes: u64,
    unencrypted_logs_hashes: u64,
}

=======
>>>>>>> 07dc0726
struct PrivateCallDataValidator {
    data: PrivateCallData,
    array_lengths: PrivateCircuitPublicInputsArrayLengths,
}

impl PrivateCallDataValidator {
    pub fn new(data: PrivateCallData) -> Self {
        let array_lengths = PrivateCircuitPublicInputsArrayLengths::new(data.call_stack_item.public_inputs);
        PrivateCallDataValidator { data, array_lengths }
    }

    pub fn validate(self) {
        self.validate_contract_address();
        self.validate_call();
        self.validate_private_call_requests();
        self.validate_public_call_requests();
        self.validate_teardown_call_request();
        self.validate_counters();
    }

    pub fn validate_as_first_call(self, first_revertible_private_call_request_index: u64) {
        let public_inputs = self.data.call_stack_item.public_inputs;
        let call_context = public_inputs.call_context;
        assert(call_context.is_delegate_call == false, "Users cannot make a delegatecall");
        assert(call_context.is_static_call == false, "Users cannot make a static call");

        let min_revertible_side_effect_counter = public_inputs.min_revertible_side_effect_counter;
        // No need to check that the min_revertible_side_effect_counter falls in the counter range of the private call.
        // It is valid as long as it does not fall in the middle of any nested call.
        validate_clean_split_ranges(
            min_revertible_side_effect_counter,
            first_revertible_private_call_request_index,
            public_inputs.private_call_requests,
            self.array_lengths.private_call_requests
        );
    }

    // Confirm that the TxRequest (user's intent) matches the private call being executed.
    pub fn validate_against_tx_request(self, tx_request: TxRequest) {
        let call_stack_item = self.data.call_stack_item;
        assert_eq(
            tx_request.origin, call_stack_item.contract_address, "origin address does not match call stack items contract address"
        );
        assert_eq(
            tx_request.function_data.hash(), call_stack_item.function_data.hash(), "tx_request function_data must match call_stack_item function_data"
        );
        assert_eq(
            tx_request.args_hash, call_stack_item.public_inputs.args_hash, "noir function args passed to tx_request must match args in the call_stack_item"
        );
        assert_eq(
            tx_request.tx_context, call_stack_item.public_inputs.tx_context, "tx_context in tx_request must match tx_context in call_stack_item"
        );
    }

    pub fn validate_against_call_request(self, scoped_call_request: ScopedPrivateCallRequest) {
        let call_stack_item = self.data.call_stack_item;
        let caller_contract_address = scoped_call_request.contract_address;
        let request = scoped_call_request.call_request;

        assert_eq(
            request.hash, call_stack_item.hash(), "calculated private_call_hash does not match provided private_call_hash at the top of the call stack"
        );

        let call_context = call_stack_item.public_inputs.call_context;
        let caller_context = request.caller_context;
        let is_caller_hidden = caller_context.is_hidden();

        if call_context.is_delegate_call {
            assert(!is_caller_hidden, "caller context cannot be hidden for delegate calls");
            assert_eq(
                call_context.msg_sender, caller_context.msg_sender, "call stack msg_sender does not match expected msg_sender for delegate calls"
            );
            assert_eq(
                call_context.storage_contract_address, caller_context.storage_contract_address, "call stack storage address does not match expected contract address for delegate calls"
            );
        } else {
            assert(is_caller_hidden, "caller context must be hidden for non-delegate calls");
            assert_eq(
                call_context.msg_sender, caller_contract_address, "call stack msg_sender does not match caller contract address"
            );
        }

        if !call_context.is_static_call {
            assert(caller_context.is_static_call == false, "static call cannot make non-static calls");
        }
    }

    pub fn validate_against_previous_kernel(self, previous_kernel: PrivateKernelCircuitPublicInputs) {
        let constants = previous_kernel.constants;
        let public_inputs = self.data.call_stack_item.public_inputs;
        assert_eq(public_inputs.historical_header, constants.historical_header, "mismatch historical header");
        assert_eq(public_inputs.tx_context, constants.tx_context, "mismatch tx context");
        // constants.global_variables refers to the states shared among all txs in a block.
        // It should be empty when executing private functions (initialized in PrivateKernelCircuitPublicInputsComposer.new_from_tx_request()).
    }

    fn validate_contract_address(self) {
        let contract_address = self.data.call_stack_item.contract_address;

        // TODO(https://github.com/AztecProtocol/aztec-packages/issues/3062): Why is this using a hash function from the stdlib::recursion namespace
        let private_call_vk_hash = stdlib_recursion_verification_key_compress_native_vk(self.data.vk);

        assert(!contract_address.is_zero(), "contract address cannot be zero");
        // std::println(f"contract_address={contract_address}");
        // std::println(f"private_call_vk_hash={private_call_vk_hash}");

        // Recompute the contract class id
        let computed_private_functions_root = private_functions_root_from_siblings(
            self.data.call_stack_item.function_data.selector,
            private_call_vk_hash,
            self.data.function_leaf_membership_witness.leaf_index,
            self.data.function_leaf_membership_witness.sibling_path
        );
        // std::println(f"computed_private_functions_root={computed_private_functions_root}");

        let computed_contract_class_id = ContractClassId::compute(
            self.data.contract_class_artifact_hash,
            computed_private_functions_root,
            self.data.contract_class_public_bytecode_commitment
        );
        // std::println(f"computed_contract_class_id={computed_contract_class_id}");

        // Recompute contract address using the preimage which includes the class_id
        let computed_partial_address = PartialAddress::compute_from_salted_initialization_hash(
            computed_contract_class_id,
            self.data.salted_initialization_hash
        );
        // std::println(f"computed_partial_address={computed_partial_address}");

        let computed_address = AztecAddress::compute(self.data.public_keys_hash, computed_partial_address);
        // std::println(f"computed_address={computed_address}");

        assert(
            computed_address.eq(contract_address), "computed contract address does not match expected one"
        );
    }

    fn validate_call(self) {
        let call_context = self.data.call_stack_item.public_inputs.call_context;

        let is_own_storage = call_context.storage_contract_address == self.data.call_stack_item.contract_address;
        if call_context.is_delegate_call {
            assert(
                !is_own_storage, "current contract address must not match storage contract address for delegate calls"
            );
        } else {
            assert(is_own_storage, "call stack storage address does not match expected contract address");
        }

        if call_context.is_static_call {
            // No state changes are allowed for static calls:
            assert_eq(self.array_lengths.new_note_hashes, 0, "new_note_hashes must be empty for static calls");
            assert_eq(self.array_lengths.new_nullifiers, 0, "new_nullifiers must be empty for static calls");
            assert_eq(
                self.array_lengths.new_l2_to_l1_msgs, 0, "new_l2_to_l1_msgs must be empty for static calls"
            );
            assert_eq(
                self.array_lengths.encrypted_logs_hashes, 0, "encrypted_logs_hashes must be empty for static calls"
            );
            assert_eq(
                self.array_lengths.unencrypted_logs_hashes, 0, "unencrypted_logs_hashes must be empty for static calls"
            );
        }
    }

    fn validate_private_call_requests(self) {
        let call_requests = self.data.call_stack_item.public_inputs.private_call_requests;
        let num_requests = self.array_lengths.private_call_requests;
        let mut should_check = true;
        for i in 0..call_requests.len() {
            should_check &= i != num_requests;
            if should_check {
                validate_caller_context(
                    call_requests[i].caller_context,
                    self.data.call_stack_item.public_inputs.call_context
                );
            }
        }
    }

    fn validate_public_call_requests(self) {
        let call_requests = self.data.public_call_stack;
        let hashes = self.data.call_stack_item.public_inputs.public_call_stack_hashes;
        for i in 0..call_requests.len() {
            validate_call_request(call_requests[i], hashes[i], self.data.call_stack_item);
        }
    }

    fn validate_teardown_call_request(self) {
        validate_call_request(
            self.data.public_teardown_call_request,
            self.data.call_stack_item.public_inputs.public_teardown_function_hash,
            self.data.call_stack_item
        );
    }

    fn validate_counters(self) {
        let public_inputs = self.data.call_stack_item.public_inputs;
        let counter_start = public_inputs.start_side_effect_counter;
        let counter_end = public_inputs.end_side_effect_counter;

        assert(counter_start < counter_end, "private call has incorrect counter range");

        validate_incrementing_counters_within_range(
            counter_start,
            counter_end,
            public_inputs.note_hash_read_requests,
            self.array_lengths.note_hash_read_requests
        );
        validate_incrementing_counters_within_range(
            counter_start,
            counter_end,
            public_inputs.nullifier_read_requests,
            self.array_lengths.nullifier_read_requests
        );
        validate_incrementing_counters_within_range(
            counter_start,
            counter_end,
            public_inputs.new_note_hashes,
            self.array_lengths.new_note_hashes
        );
        validate_incrementing_counters_within_range(
            counter_start,
            counter_end,
            public_inputs.new_nullifiers,
            self.array_lengths.new_nullifiers
        );
        validate_incrementing_counters_within_range(
            counter_start,
            counter_end,
            public_inputs.new_l2_to_l1_msgs,
            self.array_lengths.new_l2_to_l1_msgs
        );
        validate_incrementing_counters_within_range(
            counter_start,
            counter_end,
            public_inputs.encrypted_logs_hashes,
            self.array_lengths.encrypted_logs_hashes
        );
        validate_incrementing_counters_within_range(
            counter_start,
            counter_end,
            public_inputs.unencrypted_logs_hashes,
            self.array_lengths.unencrypted_logs_hashes
        );
        validate_incrementing_counter_ranges_within_range(
            counter_start,
            counter_end,
            public_inputs.private_call_requests,
            self.array_lengths.private_call_requests
        );

        // Validate the public call requests by checking their start counters only, as their end counters are unknown.
        validate_incrementing_counters_within_range(
            counter_start,
            counter_end,
            self.data.public_call_stack,
            self.array_lengths.public_call_stack_hashes
        );

        let teardown_call_request_count = if self.data.public_teardown_call_request.hash == 0 {
            0
        } else {
            1
        };
        validate_incrementing_counters_within_range(
            counter_start,
            counter_end,
            [self.data.public_teardown_call_request],
            teardown_call_request_count
        );
    }
}<|MERGE_RESOLUTION|>--- conflicted
+++ resolved
@@ -11,32 +11,11 @@
     traits::is_empty, transaction::tx_request::TxRequest
 };
 
-<<<<<<< HEAD
-fn validate_arrays(data: PrivateCallData) -> ArrayLengths {
-    let public_inputs = data.call_stack_item.public_inputs;
-
-    // Each of the following arrays is expected to be zero-padded.
-    ArrayLengths {
-        note_hash_read_requests: validate_array(public_inputs.note_hash_read_requests),
-        nullifier_read_requests: validate_array(public_inputs.nullifier_read_requests),
-        key_validation_requests: validate_array(public_inputs.key_validation_requests),
-        new_note_hashes: validate_array(public_inputs.new_note_hashes),
-        new_nullifiers: validate_array(public_inputs.new_nullifiers),
-        new_l2_to_l1_msgs: validate_array(public_inputs.new_l2_to_l1_msgs),
-        private_call_stack_hashes: validate_array(public_inputs.private_call_stack_hashes),
-        public_call_stack_hashes: validate_array(public_inputs.public_call_stack_hashes),
-        note_encrypted_logs_hashes: validate_array(public_inputs.note_encrypted_logs_hashes),
-        encrypted_logs_hashes: validate_array(public_inputs.encrypted_logs_hashes),
-        unencrypted_logs_hashes: validate_array(public_inputs.unencrypted_logs_hashes)
-    }
-}
-=======
 fn validate_caller_context(caller_context: CallerContext, this_context: CallContext) {
     let matching_caller_context = caller_context.msg_sender.eq(this_context.msg_sender)
         & caller_context.storage_contract_address.eq(this_context.storage_contract_address);
     let hidden_caller_context = caller_context.is_hidden();
     assert(matching_caller_context | hidden_caller_context, "invalid caller context");
->>>>>>> 07dc0726
 
     assert_eq(caller_context.is_static_call, this_context.is_static_call, "mismatch is_static_call flag");
 }
@@ -117,23 +96,6 @@
     }
 }
 
-<<<<<<< HEAD
-struct ArrayLengths {
-    note_hash_read_requests: u64,
-    nullifier_read_requests: u64,
-    key_validation_requests: u64,
-    new_note_hashes: u64,
-    new_nullifiers: u64,
-    new_l2_to_l1_msgs: u64,
-    private_call_stack_hashes: u64,
-    public_call_stack_hashes: u64,
-    note_encrypted_logs_hashes: u64,
-    encrypted_logs_hashes: u64,
-    unencrypted_logs_hashes: u64,
-}
-
-=======
->>>>>>> 07dc0726
 struct PrivateCallDataValidator {
     data: PrivateCallData,
     array_lengths: PrivateCircuitPublicInputsArrayLengths,
