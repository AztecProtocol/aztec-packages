--- conflicted
+++ resolved
@@ -16,38 +16,7 @@
 fn validate_public_call_requests_from_static_call_succeeds() {
     let mut builder = PrivateCallDataValidatorBuilder::new().is_static_call();
 
-<<<<<<< HEAD
-    builder.private_call.append_public_call_requests(1);
-    builder.private_call.append_public_call_requests_delegate(1);
-    builder.private_call.append_public_call_requests(1);
-
-    builder.validate();
-}
-
-#[test(should_fail_with = "incorrect msg_sender for delegate call request")]
-fn validate_public_call_requests_incorrect_msg_sender_for_delegate_call_fails() {
-    let mut builder = PrivateCallDataValidatorBuilder::new();
-
-    builder.private_call.append_public_call_requests_delegate(1);
-    // Change the msg_sender to be the contract address.
-    builder.private_call.public_call_requests.storage[0].call_context.msg_sender =
-        builder.private_call.contract_address;
-
-    builder.validate();
-}
-
-#[test(should_fail_with = "incorrect storage_contract_address for delegate call request")]
-fn validate_public_call_requests_incorrect_storage_contract_address_for_delegate_call_fails() {
-    let mut builder = PrivateCallDataValidatorBuilder::new();
-
-    builder.private_call.append_public_call_requests_delegate(1);
-    // Change the storage_contract_address to be the target contract address.
-    let target_contract = builder.private_call.public_call_requests.storage[0].contract_address;
-    builder.private_call.public_call_requests.storage[0].call_context.storage_contract_address =
-        target_contract;
-=======
     builder.private_call.append_public_call_requests(2);
->>>>>>> c8e4260e
 
     builder.validate();
 }
@@ -64,21 +33,6 @@
     builder.validate();
 }
 
-<<<<<<< HEAD
-#[test(should_fail_with = "incorrect storage_contract_address for call request")]
-fn validate_public_call_requests_incorrect_storage_contract_address_for_regular_call_fails() {
-    let mut builder = PrivateCallDataValidatorBuilder::new();
-
-    builder.private_call.append_public_call_requests(1);
-    // Change the storage_contract_address to be the caller's storage contract address.
-    builder.private_call.public_call_requests.storage[0].call_context.storage_contract_address =
-        builder.private_call.storage_contract_address;
-
-    builder.validate();
-}
-
-=======
->>>>>>> c8e4260e
 #[test(should_fail_with = "static call cannot make non-static calls")]
 fn validate_public_call_requests_static_call_regular_call_fails() {
     let mut builder = PrivateCallDataValidatorBuilder::new().is_static_call();
@@ -111,43 +65,6 @@
     builder.validate();
 }
 
-<<<<<<< HEAD
-#[test]
-fn validate_teardown_call_request_delegate_from_static_call_succeeds() {
-    let mut builder = PrivateCallDataValidatorBuilder::new().is_static_call();
-
-    builder.private_call.set_public_teardown_call_request_delegate();
-
-    builder.validate();
-}
-
-#[test(should_fail_with = "incorrect msg_sender for delegate call request")]
-fn validate_teardown_call_request_incorrect_msg_sender_for_delegate_call_fails() {
-    let mut builder = PrivateCallDataValidatorBuilder::new();
-
-    builder.private_call.set_public_teardown_call_request_delegate();
-    // Change the msg_sender to be the contract address.
-    builder.private_call.public_teardown_call_request.call_context.msg_sender =
-        builder.private_call.contract_address;
-
-    builder.validate();
-}
-
-#[test(should_fail_with = "incorrect storage_contract_address for delegate call request")]
-fn validate_teardown_call_request_incorrect_storage_contract_address_for_delegate_call_fails() {
-    let mut builder = PrivateCallDataValidatorBuilder::new();
-
-    builder.private_call.set_public_teardown_call_request_delegate();
-    // Change the storage_contract_address to be the target contract address.
-    let target_contract = builder.private_call.public_teardown_call_request.contract_address;
-    builder.private_call.public_teardown_call_request.call_context.storage_contract_address =
-        target_contract;
-
-    builder.validate();
-}
-
-=======
->>>>>>> c8e4260e
 #[test(should_fail_with = "incorrect msg_sender for call request")]
 fn validate_teardown_call_request_incorrect_msg_sender_for_regular_call_fails() {
     let mut builder = PrivateCallDataValidatorBuilder::new();
@@ -160,21 +77,6 @@
     builder.validate();
 }
 
-<<<<<<< HEAD
-#[test(should_fail_with = "incorrect storage_contract_address for call request")]
-fn validate_teardown_call_request_incorrect_storage_contract_address_for_regular_call_fails() {
-    let mut builder = PrivateCallDataValidatorBuilder::new();
-
-    builder.private_call.set_public_teardown_call_request();
-    // Change the storage_contract_address to be the caller's storage contract address.
-    builder.private_call.public_teardown_call_request.call_context.storage_contract_address =
-        builder.private_call.storage_contract_address;
-
-    builder.validate();
-}
-
-=======
->>>>>>> c8e4260e
 #[test(should_fail_with = "static call cannot make non-static calls")]
 fn validate_teardown_call_request_static_call_regular_call_fails() {
     let mut builder = PrivateCallDataValidatorBuilder::new().is_static_call();
