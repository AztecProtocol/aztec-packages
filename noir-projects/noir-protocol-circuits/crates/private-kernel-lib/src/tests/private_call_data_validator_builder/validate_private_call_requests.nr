use crate::tests::private_call_data_validator_builder::PrivateCallDataValidatorBuilder;
use dep::types::constants::MAX_PRIVATE_CALL_STACK_LENGTH_PER_CALL;

impl PrivateCallDataValidatorBuilder {
    pub fn new_first_call() -> Self {
        PrivateCallDataValidatorBuilder::new_from_counter(0)
    }

    pub fn split_calls(&mut self, counter: u32) {
        self.private_call.min_revertible_side_effect_counter = counter;
    }

    pub fn add_private_call_request(&mut self, counter_start: u32, counter_end: u32) {
        let index = self.private_call.private_call_requests.len();
        self.private_call.append_private_call_requests(1);
        self.private_call.private_call_requests.storage[index].start_side_effect_counter =
            counter_start;
        self.private_call.private_call_requests.storage[index].end_side_effect_counter =
            counter_end;
        self.private_call.counter = counter_end + 1;
    }
}

#[test]
fn validate_private_call_requests_succeeds() {
    let mut builder = PrivateCallDataValidatorBuilder::new();

    builder.private_call.append_private_call_requests(2);

    builder.validate();
}

#[test]
fn validate_private_call_requests_from_static_call_succeeds() {
    let mut builder = PrivateCallDataValidatorBuilder::new().is_static_call();

<<<<<<< HEAD
    builder.private_call.append_private_call_requests(1);
    builder.private_call.append_private_call_requests_delegate(1);
    builder.private_call.append_private_call_requests(1);

    builder.validate();
}

#[test(should_fail_with = "incorrect msg_sender for delegate call request")]
fn validate_private_call_requests_incorrect_msg_sender_for_delegate_call_fails() {
    let mut builder = PrivateCallDataValidatorBuilder::new();

    builder.private_call.append_private_call_requests_delegate(1);
    // Change the msg_sender to be the contract address.
    builder.private_call.private_call_requests.storage[0].call_context.msg_sender =
        builder.private_call.contract_address;

    builder.validate();
}

#[test(should_fail_with = "incorrect storage_contract_address for delegate call request")]
fn validate_private_call_requests_incorrect_storage_contract_address_for_delegate_call_fails() {
    let mut builder = PrivateCallDataValidatorBuilder::new();

    builder.private_call.append_private_call_requests_delegate(1);
    // Change the storage_contract_address to be the target contract address.
    let target_contract = builder.private_call.private_call_requests.storage[0].contract_address;
    builder.private_call.private_call_requests.storage[0].call_context.storage_contract_address =
        target_contract;
=======
    builder.private_call.append_private_call_requests(2);
>>>>>>> a166203a

    builder.validate();
}

#[test(should_fail_with = "incorrect msg_sender for call request")]
fn validate_private_call_requests_incorrect_msg_sender_for_regular_call_fails() {
    let mut builder = PrivateCallDataValidatorBuilder::new();

    builder.private_call.append_private_call_requests(1);
    // Change the msg_sender to be the caller's msg_sender.
    builder.private_call.private_call_requests.storage[0].call_context.msg_sender =
        builder.private_call.msg_sender;
<<<<<<< HEAD

    builder.validate();
}

#[test(should_fail_with = "incorrect storage_contract_address for call request")]
fn validate_private_call_requests_incorrect_storage_contract_address_for_regular_call_fails() {
    let mut builder = PrivateCallDataValidatorBuilder::new();

    builder.private_call.append_private_call_requests(1);
    // Change the storage_contract_address to be the caller's storage contract address.
    builder.private_call.private_call_requests.storage[0].call_context.storage_contract_address =
        builder.private_call.storage_contract_address;
=======
>>>>>>> a166203a

    builder.validate();
}

#[test(should_fail_with = "static call cannot make non-static calls")]
fn validate_private_call_requests_static_call_regular_call_fails() {
    let mut builder = PrivateCallDataValidatorBuilder::new().is_static_call();

    builder.private_call.append_private_call_requests(1);
    // Tweak the request to be making a non-static call.
    builder.private_call.private_call_requests.storage[0].call_context.is_static_call = false;

    builder.validate();
}

/**
 * Splitting call requests.
 */
#[test]
fn validate_private_call_requests_split_private_calls_succeeds() {
    let mut builder = PrivateCallDataValidatorBuilder::new_first_call();

    builder.add_private_call_request(20, 30);
    builder.add_private_call_request(40, 50);
    builder.split_calls(60);
    builder.add_private_call_request(60, 70);

    builder.validate();
}

#[test]
fn validate_private_call_requests_split_private_calls_empty_revertible_succeeds() {
    let mut builder = PrivateCallDataValidatorBuilder::new_first_call();

    builder.add_private_call_request(20, 30);
    builder.add_private_call_request(40, 50);
    builder.split_calls(51);

    builder.validate();
}

#[test]
fn validate_private_call_requests_split_private_calls_empty_non_revertible_succeeds() {
    let mut builder = PrivateCallDataValidatorBuilder::new_first_call();

    builder.split_calls(20);
    builder.add_private_call_request(20, 30);
    builder.add_private_call_request(40, 50);

    builder.validate();
}

#[test]
fn validate_private_call_requests_split_private_calls_full_non_revertible_succeeds() {
    let mut builder = PrivateCallDataValidatorBuilder::new_first_call();

    builder.private_call.append_private_call_requests(MAX_PRIVATE_CALL_STACK_LENGTH_PER_CALL);
    builder.split_calls(builder.private_call.counter);

    builder.validate();
}

#[test]
fn validate_private_call_requests_split_private_calls_less_than_first_revertible_success() {
    let mut builder = PrivateCallDataValidatorBuilder::new_first_call();

    builder.add_private_call_request(20, 30);
    builder.add_private_call_request(40, 50);
    // Tweak the counter to be less than the start counter of the first revertible call.
    builder.split_calls(59);
    builder.add_private_call_request(60, 70);

    builder.validate();
}

#[test(should_fail_with = "min_revertible_side_effect_counter must be greater than the end counter of the last non revertible item")]
fn validate_private_call_requests_split_private_calls_less_than_last_non_revertible_fails() {
    let mut builder = PrivateCallDataValidatorBuilder::new_first_call();

    builder.add_private_call_request(20, 30);
    builder.add_private_call_request(40, 50);
    // Tweak the counter to be less than the end counter of the last non-revertible call.
    builder.split_calls(49);
    builder.add_private_call_request(60, 70);

    builder.validate();
}

#[test(should_fail_with = "min_revertible_side_effect_counter must be greater than the end counter of the last non revertible item")]
fn validate_private_call_requests_split_private_calls_equal_last_non_revertible_fails() {
    let mut builder = PrivateCallDataValidatorBuilder::new_first_call();

    builder.add_private_call_request(20, 30);
    builder.add_private_call_request(40, 50);
    // Tweak the counter to equal the end counter of the last non-revertible call.
    builder.split_calls(50);

    builder.validate();
}

#[test]
fn validate_private_call_requests_split_private_calls_0_succeeds() {
    let mut builder = PrivateCallDataValidatorBuilder::new_first_call();

    // Set the counter to be 0.
    builder.split_calls(0);
    builder.add_private_call_request(20, 30);
    builder.add_private_call_request(40, 50);

    builder.validate();
}<|MERGE_RESOLUTION|>--- conflicted
+++ resolved
@@ -34,38 +34,7 @@
 fn validate_private_call_requests_from_static_call_succeeds() {
     let mut builder = PrivateCallDataValidatorBuilder::new().is_static_call();
 
-<<<<<<< HEAD
-    builder.private_call.append_private_call_requests(1);
-    builder.private_call.append_private_call_requests_delegate(1);
-    builder.private_call.append_private_call_requests(1);
-
-    builder.validate();
-}
-
-#[test(should_fail_with = "incorrect msg_sender for delegate call request")]
-fn validate_private_call_requests_incorrect_msg_sender_for_delegate_call_fails() {
-    let mut builder = PrivateCallDataValidatorBuilder::new();
-
-    builder.private_call.append_private_call_requests_delegate(1);
-    // Change the msg_sender to be the contract address.
-    builder.private_call.private_call_requests.storage[0].call_context.msg_sender =
-        builder.private_call.contract_address;
-
-    builder.validate();
-}
-
-#[test(should_fail_with = "incorrect storage_contract_address for delegate call request")]
-fn validate_private_call_requests_incorrect_storage_contract_address_for_delegate_call_fails() {
-    let mut builder = PrivateCallDataValidatorBuilder::new();
-
-    builder.private_call.append_private_call_requests_delegate(1);
-    // Change the storage_contract_address to be the target contract address.
-    let target_contract = builder.private_call.private_call_requests.storage[0].contract_address;
-    builder.private_call.private_call_requests.storage[0].call_context.storage_contract_address =
-        target_contract;
-=======
     builder.private_call.append_private_call_requests(2);
->>>>>>> a166203a
 
     builder.validate();
 }
@@ -78,21 +47,6 @@
     // Change the msg_sender to be the caller's msg_sender.
     builder.private_call.private_call_requests.storage[0].call_context.msg_sender =
         builder.private_call.msg_sender;
-<<<<<<< HEAD
-
-    builder.validate();
-}
-
-#[test(should_fail_with = "incorrect storage_contract_address for call request")]
-fn validate_private_call_requests_incorrect_storage_contract_address_for_regular_call_fails() {
-    let mut builder = PrivateCallDataValidatorBuilder::new();
-
-    builder.private_call.append_private_call_requests(1);
-    // Change the storage_contract_address to be the caller's storage contract address.
-    builder.private_call.private_call_requests.storage[0].call_context.storage_contract_address =
-        builder.private_call.storage_contract_address;
-=======
->>>>>>> a166203a
 
     builder.validate();
 }
