--- conflicted
+++ resolved
@@ -15,13 +15,7 @@
     abis::{
         note_hash::ScopedNoteHash, private_call_request::PrivateCallRequest,
         private_kernel::private_call_data::PrivateCallData,
-<<<<<<< HEAD
-    },
-    tests::fixture_builder::FixtureBuilder,
-    transaction::tx_request::TxRequest,
-=======
     }, tests::fixture_builder::FixtureBuilder, transaction::tx_request::TxRequest,
->>>>>>> a166203a
 };
 
 pub struct PrivateCallDataValidatorBuilder {
