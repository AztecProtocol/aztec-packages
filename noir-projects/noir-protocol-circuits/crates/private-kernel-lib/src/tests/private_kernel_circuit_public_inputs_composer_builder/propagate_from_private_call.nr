--- conflicted
+++ resolved
@@ -4,11 +4,7 @@
 };
 use dep::types::{
     abis::kernel_circuit_public_inputs::PrivateKernelCircuitPublicInputsArrayLengths,
-<<<<<<< HEAD
-    tests::utils::assert_array_eq, traits::is_empty,
-=======
     traits::is_empty, tests::utils::assert_array_eq,
->>>>>>> a166203a
 };
 
 #[test]
