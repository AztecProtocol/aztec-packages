--- conflicted
+++ resolved
@@ -163,66 +163,7 @@
 }
 
 #[test]
-<<<<<<< HEAD
-fn new_from_previous_kernel_with_private_call_new_nullifiers_succeeds() {
-=======
-fn new_from_previous_kernel_with_private_call_note_hashes_with_nullifier_counters_succeeds() {
-    let mut builder = PrivateKernelCircuitPublicInputsComposerBuilder::new();
-
-    builder.previous_kernel.append_note_hashes(2);
-    let prev = builder.previous_kernel.note_hashes.storage;
-    builder.private_call.append_note_hashes(2);
-    let mut curr = builder.private_call.note_hashes.storage;
-    builder.note_hash_nullifier_counters[0] = curr[0].counter() + 10;
-    builder.note_hash_nullifier_counters[1] = curr[1].counter() + 75;
-
-    let output = builder.compose_from_previous_kernel();
-
-    curr[0].nullifier_counter = curr[0].counter() + 10;
-    curr[1].nullifier_counter = curr[1].counter() + 75;
-    assert_array_eq(output.end.note_hashes, [prev[0], prev[1], curr[0], curr[1]]);
-}
-
-#[test]
-fn new_from_previous_kernel_with_private_call_note_hashes_with_nullifier_counters_more_hints_succeeds() {
-    let mut builder = PrivateKernelCircuitPublicInputsComposerBuilder::new();
-
-    builder.previous_kernel.append_note_hashes(2);
-    let prev = builder.previous_kernel.note_hashes.storage;
-    builder.private_call.append_note_hashes(2);
-    let mut curr = builder.private_call.note_hashes.storage;
-    builder.note_hash_nullifier_counters[0] = curr[0].counter() + 10;
-    builder.note_hash_nullifier_counters[1] = curr[1].counter() + 75;
-    // Add a random nullifier counter for a non-existent note hash to the hints.
-    builder.note_hash_nullifier_counters[2] = 323;
-
-    let output = builder.compose_from_previous_kernel();
-
-    curr[0].nullifier_counter = curr[0].counter() + 10;
-    curr[1].nullifier_counter = curr[1].counter() + 75;
-    assert_array_eq(output.end.note_hashes, [prev[0], prev[1], curr[0], curr[1]]);
-    // The extra counter won't be propagated.
-    assert_eq(output.end.note_hashes[4].nullifier_counter, 0);
-}
-
-#[test(should_fail_with="Invalid nullifier counter")]
-fn new_from_previous_kernel_with_private_call_note_hashes_with_nullifier_counters_less_than_fails() {
-    let mut builder = PrivateKernelCircuitPublicInputsComposerBuilder::new();
-
-    builder.previous_kernel.append_note_hashes(2);
-    let _ = builder.previous_kernel.note_hashes.storage;
-    builder.private_call.append_note_hashes(2);
-    let curr = builder.private_call.note_hashes.storage;
-    builder.note_hash_nullifier_counters[0] = curr[0].counter() + 10;
-    // Tweak the nullifier counter to be less than the note hash counter.
-    builder.note_hash_nullifier_counters[1] = curr[1].counter() - 1;
-
-    let _ = builder.compose_from_previous_kernel();
-}
-
-#[test]
 fn new_from_previous_kernel_with_private_call_nullifiers_succeeds() {
->>>>>>> b12c6cb5
     let mut builder = PrivateKernelCircuitPublicInputsComposerBuilder::new();
 
     builder.previous_kernel.append_nullifiers(2);
