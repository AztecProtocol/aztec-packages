mod new_from_previous_kernel_with_private_call;
mod new_from_tx_request;
mod propagate_from_private_call;

use crate::components::private_kernel_circuit_public_inputs_composer::PrivateKernelCircuitPublicInputsComposer;
use dep::types::{
    abis::{
        kernel_circuit_public_inputs::PrivateKernelCircuitPublicInputs,
        private_call_request::PrivateCallRequest,
<<<<<<< HEAD
    },
    tests::fixture_builder::FixtureBuilder,
    transaction::tx_request::TxRequest,
=======
    }, tests::fixture_builder::FixtureBuilder, transaction::tx_request::TxRequest,
>>>>>>> a166203a
};

pub struct PrivateKernelCircuitPublicInputsComposerBuilder {
    tx_request: TxRequest,
    previous_kernel: FixtureBuilder,
    private_call: FixtureBuilder,
}

impl PrivateKernelCircuitPublicInputsComposerBuilder {
    pub fn new() -> Self {
        let previous_kernel = FixtureBuilder::new_from_counter(17);

        let mut private_call = FixtureBuilder::new_from_counter(203);
        // Add an offset to the mock values so that the data in the private call won't be the same as those in the previous kernel.
        private_call.value_offset = 9999;

        let tx_request = private_call.build_tx_request();
        PrivateKernelCircuitPublicInputsComposerBuilder {
            tx_request,
            previous_kernel,
            private_call,
        }
    }

    pub fn new_from_tx_request(self) -> PrivateKernelCircuitPublicInputsComposer {
        let private_call = self.private_call.to_private_circuit_public_inputs();
        PrivateKernelCircuitPublicInputsComposer::new_from_tx_request(
            self.tx_request,
            private_call,
            FixtureBuilder::vk_tree_root(),
            self.private_call.protocol_contract_tree_root,
        )
    }

    pub fn new_from_previous_kernel(self) -> PrivateKernelCircuitPublicInputsComposer {
        let previous_kernel = self.previous_kernel.to_private_kernel_circuit_public_inputs();
        PrivateKernelCircuitPublicInputsComposer::new_from_previous_kernel(previous_kernel)
    }

    pub fn compose_from_tx_request(self) -> PrivateKernelCircuitPublicInputs {
        let private_call = self.private_call.to_private_call_data();
<<<<<<< HEAD
        self
            .new_from_tx_request()
            .with_private_call(
                private_call.call_stack_item.public_inputs,
                private_call.call_stack_item.contract_address,
            )
            .finish()
=======
        self.new_from_tx_request().with_private_call(private_call.public_inputs).finish()
>>>>>>> a166203a
    }

    pub fn compose_from_previous_kernel(self) -> PrivateKernelCircuitPublicInputs {
        // Append one private call request for the previous kernel.
        let mut previous_kernel = self.previous_kernel.to_private_kernel_circuit_public_inputs();
        let num_private_call_requests = self.previous_kernel.private_call_requests.len();
        previous_kernel.end.private_call_stack[num_private_call_requests] =
            PrivateCallRequest::empty();
        previous_kernel.end.private_call_stack[num_private_call_requests].args_hash = 98765432;

        let private_call = self.private_call.to_private_call_data();

        PrivateKernelCircuitPublicInputsComposer::new_from_previous_kernel(previous_kernel)
            .pop_top_call_request()
<<<<<<< HEAD
            .with_private_call(
                private_call.call_stack_item.public_inputs,
                private_call.call_stack_item.contract_address,
            )
=======
            .with_private_call(private_call.public_inputs)
>>>>>>> a166203a
            .finish()
    }
}<|MERGE_RESOLUTION|>--- conflicted
+++ resolved
@@ -7,13 +7,7 @@
     abis::{
         kernel_circuit_public_inputs::PrivateKernelCircuitPublicInputs,
         private_call_request::PrivateCallRequest,
-<<<<<<< HEAD
-    },
-    tests::fixture_builder::FixtureBuilder,
-    transaction::tx_request::TxRequest,
-=======
     }, tests::fixture_builder::FixtureBuilder, transaction::tx_request::TxRequest,
->>>>>>> a166203a
 };
 
 pub struct PrivateKernelCircuitPublicInputsComposerBuilder {
@@ -55,17 +49,7 @@
 
     pub fn compose_from_tx_request(self) -> PrivateKernelCircuitPublicInputs {
         let private_call = self.private_call.to_private_call_data();
-<<<<<<< HEAD
-        self
-            .new_from_tx_request()
-            .with_private_call(
-                private_call.call_stack_item.public_inputs,
-                private_call.call_stack_item.contract_address,
-            )
-            .finish()
-=======
         self.new_from_tx_request().with_private_call(private_call.public_inputs).finish()
->>>>>>> a166203a
     }
 
     pub fn compose_from_previous_kernel(self) -> PrivateKernelCircuitPublicInputs {
@@ -80,14 +64,7 @@
 
         PrivateKernelCircuitPublicInputsComposer::new_from_previous_kernel(previous_kernel)
             .pop_top_call_request()
-<<<<<<< HEAD
-            .with_private_call(
-                private_call.call_stack_item.public_inputs,
-                private_call.call_stack_item.contract_address,
-            )
-=======
             .with_private_call(private_call.public_inputs)
->>>>>>> a166203a
             .finish()
     }
 }