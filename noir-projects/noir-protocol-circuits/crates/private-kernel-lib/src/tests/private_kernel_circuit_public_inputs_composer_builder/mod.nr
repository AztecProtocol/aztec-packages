mod new_from_previous_kernel_with_private_call;
mod new_from_tx_request;
mod propagate_from_private_call;

use crate::components::private_kernel_circuit_public_inputs_composer::PrivateKernelCircuitPublicInputsComposer;
use dep::types::{
    abis::{
        kernel_circuit_public_inputs::PrivateKernelCircuitPublicInputs,
        private_call_request::PrivateCallRequest,
    }, tests::fixture_builder::FixtureBuilder, transaction::tx_request::TxRequest,
};

pub struct PrivateKernelCircuitPublicInputsComposerBuilder {
    tx_request: TxRequest,
    previous_kernel: FixtureBuilder,
    private_call: FixtureBuilder,
}

impl PrivateKernelCircuitPublicInputsComposerBuilder {
    pub fn new() -> Self {
        let previous_kernel = FixtureBuilder::new_from_counter(17);

        let mut private_call = FixtureBuilder::new_from_counter(203);
        // Add an offset to the mock values so that the data in the private call won't be the same as those in the previous kernel.
        private_call.value_offset = 9999;

        let tx_request = private_call.build_tx_request();
        PrivateKernelCircuitPublicInputsComposerBuilder {
            tx_request,
            previous_kernel,
            private_call,
        }
    }

    pub fn new_from_tx_request(self) -> PrivateKernelCircuitPublicInputsComposer {
        let private_call = self.private_call.to_private_circuit_public_inputs();
        PrivateKernelCircuitPublicInputsComposer::new_from_tx_request(
            self.tx_request,
            private_call,
            FixtureBuilder::vk_tree_root(),
            self.private_call.protocol_contract_tree_root,
        )
    }

    pub fn new_from_previous_kernel(self) -> PrivateKernelCircuitPublicInputsComposer {
        let previous_kernel = self.previous_kernel.to_private_kernel_circuit_public_inputs();
        PrivateKernelCircuitPublicInputsComposer::new_from_previous_kernel(previous_kernel)
    }

    pub fn compose_from_tx_request(self) -> PrivateKernelCircuitPublicInputs {
        let private_call = self.private_call.to_private_call_data();
<<<<<<< HEAD
        self
            .new_from_tx_request()
            .with_private_call(
                private_call.call_stack_item.public_inputs,
                private_call.call_stack_item.contract_address,
            )
            .finish()
=======
        self.new_from_tx_request().with_private_call(private_call.public_inputs).finish()
>>>>>>> c8e4260e
    }

    pub fn compose_from_previous_kernel(self) -> PrivateKernelCircuitPublicInputs {
        // Append one private call request for the previous kernel.
        let mut previous_kernel = self.previous_kernel.to_private_kernel_circuit_public_inputs();
        let num_private_call_requests = self.previous_kernel.private_call_requests.len();
        previous_kernel.end.private_call_stack[num_private_call_requests] =
            PrivateCallRequest::empty();
        previous_kernel.end.private_call_stack[num_private_call_requests].args_hash = 98765432;

        let private_call = self.private_call.to_private_call_data();

<<<<<<< HEAD
        PrivateKernelCircuitPublicInputsComposer::new_from_previous_kernel(previous_kernel)
            .pop_top_call_request()
            .with_private_call(
                private_call.call_stack_item.public_inputs,
                private_call.call_stack_item.contract_address,
            )
            .finish()
=======
        PrivateKernelCircuitPublicInputsComposer::new_from_previous_kernel(previous_kernel).pop_top_call_request().with_private_call(private_call.public_inputs).finish()
>>>>>>> c8e4260e
    }
}<|MERGE_RESOLUTION|>--- conflicted
+++ resolved
@@ -49,17 +49,7 @@
 
     pub fn compose_from_tx_request(self) -> PrivateKernelCircuitPublicInputs {
         let private_call = self.private_call.to_private_call_data();
-<<<<<<< HEAD
-        self
-            .new_from_tx_request()
-            .with_private_call(
-                private_call.call_stack_item.public_inputs,
-                private_call.call_stack_item.contract_address,
-            )
-            .finish()
-=======
         self.new_from_tx_request().with_private_call(private_call.public_inputs).finish()
->>>>>>> c8e4260e
     }
 
     pub fn compose_from_previous_kernel(self) -> PrivateKernelCircuitPublicInputs {
@@ -72,16 +62,6 @@
 
         let private_call = self.private_call.to_private_call_data();
 
-<<<<<<< HEAD
-        PrivateKernelCircuitPublicInputsComposer::new_from_previous_kernel(previous_kernel)
-            .pop_top_call_request()
-            .with_private_call(
-                private_call.call_stack_item.public_inputs,
-                private_call.call_stack_item.contract_address,
-            )
-            .finish()
-=======
         PrivateKernelCircuitPublicInputsComposer::new_from_previous_kernel(previous_kernel).pop_top_call_request().with_private_call(private_call.public_inputs).finish()
->>>>>>> c8e4260e
     }
 }