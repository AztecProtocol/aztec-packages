mod new_from_previous_kernel_with_private_call;
mod new_from_tx_request;
mod propagate_from_private_call;

use crate::components::private_kernel_circuit_public_inputs_composer::PrivateKernelCircuitPublicInputsComposer;
use dep::types::{
    abis::{
        kernel_circuit_public_inputs::PrivateKernelCircuitPublicInputs,
        private_call_request::PrivateCallRequest,
    },
    tests::fixture_builder::FixtureBuilder,
    transaction::tx_request::TxRequest,
};

pub struct PrivateKernelCircuitPublicInputsComposerBuilder {
    tx_request: TxRequest,
    previous_kernel: FixtureBuilder,
    private_call: FixtureBuilder,
}

impl PrivateKernelCircuitPublicInputsComposerBuilder {
    pub fn new() -> Self {
        let previous_kernel = FixtureBuilder::new_from_counter(17);

        let mut private_call = FixtureBuilder::new_from_counter(203);
        // Add an offset to the mock values so that the data in the private call won't be the same as those in the previous kernel.
        private_call.value_offset = 9999;

        let tx_request = private_call.build_tx_request();
        PrivateKernelCircuitPublicInputsComposerBuilder {
            tx_request,
            previous_kernel,
            private_call,
        }
    }

    pub fn new_from_tx_request(
        self,
        is_private_only: bool,
    ) -> PrivateKernelCircuitPublicInputsComposer {
        let private_call = self.private_call.to_private_circuit_public_inputs();
        PrivateKernelCircuitPublicInputsComposer::new_from_tx_request(
            self.tx_request,
            private_call,
            FixtureBuilder::vk_tree_root(),
            self.private_call.protocol_contract_tree_root,
            is_private_only,
        )
    }

    pub fn new_from_previous_kernel(self) -> PrivateKernelCircuitPublicInputsComposer {
        let previous_kernel = self.previous_kernel.to_private_kernel_circuit_public_inputs();
        unsafe {
            PrivateKernelCircuitPublicInputsComposer::new_from_previous_kernel(previous_kernel)
        }
    }

    pub fn compose_from_tx_request(
        self,
        is_private_only: bool,
    ) -> PrivateKernelCircuitPublicInputs {
        let private_call = self.private_call.to_private_call_data();
<<<<<<< HEAD
        self
            .new_from_tx_request(is_private_only)
            .with_private_call(private_call.public_inputs)
            .finish()
=======
        unsafe {
            self.new_from_tx_request().with_private_call(private_call.public_inputs).finish()
        }
>>>>>>> 804839c7
    }

    pub fn compose_from_previous_kernel(self) -> PrivateKernelCircuitPublicInputs {
        // Append one private call request for the previous kernel.
        let mut previous_kernel = self.previous_kernel.to_private_kernel_circuit_public_inputs();
        let num_private_call_requests = self.previous_kernel.private_call_requests.len();
        previous_kernel.end.private_call_stack[num_private_call_requests] =
            PrivateCallRequest::empty();
        previous_kernel.end.private_call_stack[num_private_call_requests].args_hash = 98765432;

        let private_call = self.private_call.to_private_call_data();

        unsafe {
            PrivateKernelCircuitPublicInputsComposer::new_from_previous_kernel(previous_kernel)
                .pop_top_call_request()
                .with_private_call(private_call.public_inputs)
                .finish()
        }
    }
}<|MERGE_RESOLUTION|>--- conflicted
+++ resolved
@@ -60,16 +60,9 @@
         is_private_only: bool,
     ) -> PrivateKernelCircuitPublicInputs {
         let private_call = self.private_call.to_private_call_data();
-<<<<<<< HEAD
-        self
-            .new_from_tx_request(is_private_only)
-            .with_private_call(private_call.public_inputs)
-            .finish()
-=======
         unsafe {
-            self.new_from_tx_request().with_private_call(private_call.public_inputs).finish()
+            self.new_from_tx_request(is_private_only).with_private_call(private_call.public_inputs).finish()
         }
->>>>>>> 804839c7
     }
 
     pub fn compose_from_previous_kernel(self) -> PrivateKernelCircuitPublicInputs {
