--- conflicted
+++ resolved
@@ -11,14 +11,8 @@
 impl PreviousKernelValidatorBuilder {
     pub fn new() -> Self {
         let mut previous_kernel = FixtureBuilder::new();
-<<<<<<< HEAD
-
-        previous_kernel.set_first_nullifier();
+        previous_kernel.set_protocol_nullifier();
         previous_kernel.set_fee_payer(AztecAddress::from_field(345345));
-
-=======
-        previous_kernel.set_protocol_nullifier();
->>>>>>> 9e5ea3a6
         PreviousKernelValidatorBuilder { previous_kernel }
     }
 
