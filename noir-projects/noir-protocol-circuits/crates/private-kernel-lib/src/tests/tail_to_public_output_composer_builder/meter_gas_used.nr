--- conflicted
+++ resolved
@@ -24,47 +24,14 @@
 }
 
 #[test]
-<<<<<<< HEAD
-fn meter_gas_used_non_revertible_everything_succeeds() {
-    let mut builder = FixtureBuilder::new();
-
-    builder.append_note_hashes(4);
-    builder.append_nullifiers(3);
-    builder.append_l2_to_l1_msgs(1);
-    builder.add_note_encrypted_log_hash(1001, 12, 0);
-    builder.add_note_encrypted_log_hash(1002, 8, 0);
-    builder.add_note_encrypted_log_hash(1003, 20, 0);
-    builder.add_encrypted_log_hash(2001, 2);
-    builder.add_encrypted_log_hash(2002, 6);
-    builder.add_contract_class_log_hash(3001, 51);
-    builder.append_public_call_requests(2);
-    builder.end_setup();
-=======
 fn meter_gas_used_with_teardown_call_succeeds() {
     let builder = FixtureBuilder::new();
     let empty_data = builder.to_private_to_public_accumulated_data();
->>>>>>> f4626571
 
     let mut teardown_call_request = PublicCallRequest::empty();
     teardown_call_request.contract_address = builder.contract_address;
 
-<<<<<<< HEAD
-    let total_num_side_effects = 4 + 3 + 1;
-    let total_log_length = 12
-        + 8
-        + 20 // note_encrypted_log_hash
-        + 2
-        + 6 // encrypted_log_hash
-        + 51; // contract_class_log_hash
-    let computed_da_gas =
-        (total_num_side_effects * DA_BYTES_PER_FIELD + total_log_length) * DA_GAS_PER_BYTE;
-    let computed_l2_gas = 4 * L2_GAS_PER_NOTE_HASH
-        + 3 * L2_GAS_PER_NULLIFIER
-        + total_log_length * L2_GAS_PER_LOG_BYTE
-        + 2 * FIXED_AVM_STARTUP_L2_GAS;
-=======
     let teardown_gas_limits = Gas::new(1, 2);
->>>>>>> f4626571
 
     let gas = meter_gas_used(
         empty_data,
@@ -85,6 +52,7 @@
     non_revertible_builder.append_l2_to_l1_msgs(0);
     non_revertible_builder.add_note_encrypted_log_hash(1001, 12, 0);
     non_revertible_builder.add_encrypted_log_hash(2001, 2);
+    non_revertible_builder.add_contract_class_log_hash(3001, 51);
     non_revertible_builder.append_public_call_requests(1);
 
     revertible_builder.append_note_hashes(1);
@@ -93,28 +61,13 @@
     revertible_builder.add_note_encrypted_log_hash(1002, 8, 0);
     revertible_builder.add_note_encrypted_log_hash(1003, 20, 0);
     revertible_builder.add_encrypted_log_hash(2002, 6);
-    revertible_builder.add_unencrypted_log_hash(3001, 51);
     revertible_builder.append_public_call_requests(1);
 
-<<<<<<< HEAD
-    builder.append_note_hashes(4);
-    builder.append_nullifiers(3);
-    builder.append_l2_to_l1_msgs(1);
-    builder.add_note_encrypted_log_hash(1001, 12, 0);
-    builder.add_note_encrypted_log_hash(1002, 8, 0);
-    builder.add_note_encrypted_log_hash(1003, 20, 0);
-    builder.add_encrypted_log_hash(2001, 2);
-    builder.add_encrypted_log_hash(2002, 6);
-    builder.add_contract_class_log_hash(3001, 51);
-    builder.append_public_call_requests(2);
-    builder.end_setup();
-=======
     let non_revertible_data = non_revertible_builder.to_private_to_public_accumulated_data();
     let revertible_data = revertible_builder.to_private_to_public_accumulated_data();
     let mut teardown_call_request = PublicCallRequest::empty();
     teardown_call_request.contract_address = non_revertible_builder.contract_address;
     let teardown_gas_limits = Gas::new(1, 2);
->>>>>>> f4626571
 
     let gas = meter_gas_used(
         non_revertible_data,
