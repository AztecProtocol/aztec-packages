--- conflicted
+++ resolved
@@ -260,102 +260,7 @@
 }
 
 /**
-<<<<<<< HEAD
- * new_nullifiers
-=======
- * note_hashes
- * With nullifier counters.
- */
-
-#[test]
-fn validate_propagated_from_private_call_note_hashes_non_zero_nullifier_counters_succeeds() {
-    let mut builder = PrivateKernelCircuitOutputValidatorBuilder::new();
-
-    builder.private_call.append_note_hashes(2);
-    let note_hashes = [builder.private_call.note_hashes.storage[0], builder.private_call.note_hashes.storage[1]];
-    builder.note_hash_nullifier_counters[0] = note_hashes[0].counter() + 10;
-    builder.note_hash_nullifier_counters[1] = note_hashes[1].counter() + 35;
-    builder.output.add_new_note_hash(
-        note_hashes[0].value(),
-        builder.note_hash_nullifier_counters[0]
-    );
-    builder.output.add_new_note_hash(
-        note_hashes[1].value(),
-        builder.note_hash_nullifier_counters[1]
-    );
-
-    builder.validate_as_inner_call();
-}
-
-#[test]
-fn validate_propagated_from_private_call_note_hashes_with_previous_non_zero_nullifier_counters_succeeds() {
-    let mut builder = PrivateKernelCircuitOutputValidatorBuilder::new();
-
-    builder.previous_kernel.append_note_hashes(2);
-    builder.output.append_note_hashes(2);
-    builder.offset_values(2); // Offset the first 2 note hashes.
-
-    builder.private_call.append_note_hashes(2);
-    let note_hashes = [builder.private_call.note_hashes.storage[0], builder.private_call.note_hashes.storage[1]];
-    builder.note_hash_nullifier_counters[0] = note_hashes[0].counter() + 10;
-    builder.note_hash_nullifier_counters[1] = note_hashes[1].counter() + 35;
-    builder.output.add_new_note_hash(
-        note_hashes[0].value(),
-        builder.note_hash_nullifier_counters[0]
-    );
-    builder.output.add_new_note_hash(
-        note_hashes[1].value(),
-        builder.note_hash_nullifier_counters[1]
-    );
-
-    builder.validate_as_inner_call();
-}
-
-#[test(should_fail_with="invalid nullifier counter")]
-fn validate_propagated_from_private_call_note_hashes_nullifier_counters_too_small_fails() {
-    let mut builder = PrivateKernelCircuitOutputValidatorBuilder::new();
-
-    builder.private_call.append_note_hashes(2);
-    let note_hashes = [builder.private_call.note_hashes.storage[0], builder.private_call.note_hashes.storage[1]];
-    builder.note_hash_nullifier_counters[0] = note_hashes[0].counter() + 10;
-    // Tweak the nullifier counter to be less than the counter of the note hash.
-    builder.note_hash_nullifier_counters[1] = note_hashes[1].counter() - 1;
-    builder.output.add_new_note_hash(
-        note_hashes[0].value(),
-        builder.note_hash_nullifier_counters[0]
-    );
-    builder.output.add_new_note_hash(
-        note_hashes[1].value(),
-        builder.note_hash_nullifier_counters[1]
-    );
-
-    builder.validate_as_inner_call();
-}
-
-#[test(should_fail_with="incorrect nullifier counter assigned to dest")]
-fn validate_propagated_from_private_call_note_hashes_nullifier_counters_mismatch_fails() {
-    let mut builder = PrivateKernelCircuitOutputValidatorBuilder::new();
-
-    builder.private_call.append_note_hashes(2);
-    let note_hashes = [builder.private_call.note_hashes.storage[0], builder.private_call.note_hashes.storage[1]];
-    builder.note_hash_nullifier_counters[0] = note_hashes[0].counter() + 10;
-    builder.note_hash_nullifier_counters[1] = note_hashes[1].counter() + 35;
-    builder.output.add_new_note_hash(
-        note_hashes[0].value(),
-        builder.note_hash_nullifier_counters[0]
-    );
-    // Tweak the nullifier counter to be different.
-    builder.output.add_new_note_hash(
-        note_hashes[1].value(),
-        builder.note_hash_nullifier_counters[1] + 1
-    );
-
-    builder.validate_as_inner_call();
-}
-
-/**
  * nullifiers
->>>>>>> b12c6cb5
  */
 
 #[test]
