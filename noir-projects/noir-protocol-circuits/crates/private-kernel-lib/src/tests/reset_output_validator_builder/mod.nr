--- conflicted
+++ resolved
@@ -6,12 +6,7 @@
     reset_output_validator::ResetOutputValidator,
 };
 use dep::reset_kernel_lib::{
-<<<<<<< HEAD
-    KeyValidationHint,
-    PrivateValidationRequestProcessor,
-=======
     KeyValidationHint, PrivateValidationRequestProcessor,
->>>>>>> a166203a
     tests::{NoteHashReadRequestHintsBuilder, NullifierReadRequestHintsBuilder},
     TransientDataIndexHint,
 };
