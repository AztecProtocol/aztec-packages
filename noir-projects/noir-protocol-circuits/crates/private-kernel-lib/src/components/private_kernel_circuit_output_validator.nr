use crate::components::private_kernel_circuit_public_inputs_composer::create_protocol_nullifier;
use dep::types::{
    abis::{
<<<<<<< HEAD
        kernel_circuit_public_inputs::PrivateKernelCircuitPublicInputs,
        max_block_number::MaxBlockNumber, private_kernel::private_call_data::PrivateCallData,
=======
        include_by_timestamp::IncludeByTimestamp,
        kernel_circuit_public_inputs::{
            PrivateKernelCircuitPublicInputs, PrivateKernelCircuitPublicInputsArrayLengths,
        },
        private_circuit_public_inputs::{
            PrivateCircuitPublicInputs, PrivateCircuitPublicInputsArrayLengths,
        },
        private_kernel::private_call_data::PrivateCallData,
>>>>>>> 1fc5957d
    },
    address::AztecAddress,
    constants::DEFAULT_UPDATE_DELAY,
    contract_class_id::ContractClassId,
<<<<<<< HEAD
    shared_mutable::{compute_shared_mutable_block_horizon, SharedMutableValues},
    traits::{Empty, Packable},
=======
    shared_mutable::{compute_shared_mutable_timestamp_horizon, SharedMutableValues},
    traits::{is_empty, Packable},
>>>>>>> 1fc5957d
    transaction::tx_request::TxRequest,
    utils::arrays::{
        assert_array_appended, assert_array_appended_and_scoped,
        assert_array_appended_reversed_to_empty_dest,
        assert_array_appended_reversed_up_to_some_length, assert_array_appended_scoped,
        assert_array_appended_to_empty_dest, assert_array_appended_to_empty_dest_and_scoped,
        assert_array_appended_to_empty_dest_scoped, assert_array_prepended,
        assert_array_prepended_up_to_some_length,
    },
};

pub struct PrivateKernelCircuitOutputValidator {
    output: PrivateKernelCircuitPublicInputs,
}

impl PrivateKernelCircuitOutputValidator {
    pub fn new(output: PrivateKernelCircuitPublicInputs) -> Self {
        PrivateKernelCircuitOutputValidator { output }
    }

    pub fn validate_as_first_call(
        self,
        tx_request: TxRequest,
        private_call: PrivateCallData,
        vk_tree_root: Field,
        protocol_contract_tree_root: Field,
        is_private_only: bool,
        first_nullifier_hint: Field,
    ) {
        self.validate_initial_values(
            tx_request,
            private_call,
            vk_tree_root,
            protocol_contract_tree_root,
            is_private_only,
            first_nullifier_hint,
        );

        // Recall: if the initial call has not pushed any nullifiers, then the protocol
        // injects a dummy nullifier -- computed from the txRequest -- to ensure we have
        // some uniqueness from which to compute note nonces in the later reset circuit.
        // This nullifier was conditionally injected into `self.outputs` within the
        // unconstrained `new_from_tx_request` function.
        // So by this point, self.output.end.nullifier is not necessarily empty.
        // We need to ensure our array comparison is shifted by the correct offset.
        let nullifier_offset: u32 = if first_nullifier_hint == 0 { 1 } else { 0 };

        self.validate_propagated_from_initial_private_call(private_call, nullifier_offset);
    }

    pub fn validate_as_inner_call(
        self,
        previous_kernel_public_inputs: PrivateKernelCircuitPublicInputs,
        private_call: PrivateCallData,
    ) {
        self.validate_aggregated_values(previous_kernel_public_inputs, private_call);
        self.validate_propagated_from_previous_kernel(previous_kernel_public_inputs);
        self.validate_propagated_from_private_call(
            private_call,
            previous_kernel_public_inputs, // for its end array lengths, which we'll use as offsets for insertion of the new public call's arrays.
        );
    }

    fn validate_initial_values(
        self,
        tx_request: TxRequest,
        private_call: PrivateCallData,
        vk_tree_root: Field,
        protocol_contract_tree_root: Field,
        is_private_only: bool,
        first_nullifier_hint: Field,
    ) {
        // Constants.
        assert_eq(self.output.is_private_only, is_private_only, "mismatch is_private_only");
        assert_eq(self.output.constants.tx_context, tx_request.tx_context, "mismatch tx_context");
        assert_eq(
            self.output.constants.historical_header,
            private_call.public_inputs.historical_header,
            "mismatch historical_header",
        );
        assert_eq(self.output.constants.vk_tree_root, vk_tree_root, "mismatch vk_tree_root");
        assert_eq(
            self.output.constants.protocol_contract_tree_root,
            protocol_contract_tree_root,
            "mismatch protocol_contract_tree_root",
        );

        let protocol_nullifier = create_protocol_nullifier(tx_request);
        // No need to check claimed_first_nullifier if the hint is nonzero, since it's just a prover hint that will be verified in tail.
        // Also, a first_nullifier_hint of 0 with a manipulated claimed_first_nullifier will result in an always failing check in tail.
        if first_nullifier_hint == 0 {
            assert_eq(
                self.output.end.nullifiers.array[0],
                protocol_nullifier,
                "protocol nullifier must be the tx request nullifier",
            );
        }

        // Others.
        assert_eq(
            self.output.min_revertible_side_effect_counter,
            private_call.public_inputs.min_revertible_side_effect_counter,
            "incorrect initial min_revertible_side_effect_counter",
        );

        let include_by_timestamp = Self::update_include_by_timestamp_for_contract_updates(
            private_call,
            private_call.public_inputs.include_by_timestamp,
        );

        assert_eq(
            self.output.validation_requests.for_rollup.include_by_timestamp,
            include_by_timestamp,
            "incorrect initial include_by_timestamp",
        );
        assert_eq(
            self.output.public_teardown_call_request,
            private_call.public_inputs.public_teardown_call_request,
            "incorrect initial public_teardown_call_request",
        );
        let initial_fee_payer = if private_call.public_inputs.is_fee_payer {
            private_call.public_inputs.call_context.contract_address
        } else {
            AztecAddress::zero()
        };
        assert_eq(self.output.fee_payer, initial_fee_payer, "incorrect initial fee_payer");
    }

    fn validate_aggregated_values(
        self,
        previous_kernel: PrivateKernelCircuitPublicInputs,
        private_call: PrivateCallData,
    ) {
        // min_revertible_side_effect_counter
        let propagated_min_revertible_counter = if previous_kernel
            .min_revertible_side_effect_counter
            != 0 {
            assert(
                private_call.public_inputs.min_revertible_side_effect_counter == 0,
                "cannot overwrite min_revertible_side_effect_counter",
            );
            previous_kernel.min_revertible_side_effect_counter
        } else {
            private_call.public_inputs.min_revertible_side_effect_counter
        };

        assert_eq(
            self.output.min_revertible_side_effect_counter,
            propagated_min_revertible_counter,
            "incorrect output min_revertible_side_effect_counter",
        );

        // include_by_timestamp
        let include_by_timestamp = IncludeByTimestamp::min(
            previous_kernel.validation_requests.for_rollup.include_by_timestamp,
            private_call.public_inputs.include_by_timestamp,
        );

        let include_by_timestamp = Self::update_include_by_timestamp_for_contract_updates(
            private_call,
            include_by_timestamp,
        );

        assert_eq(
            self.output.validation_requests.for_rollup.include_by_timestamp,
            include_by_timestamp,
            "incorrect output include_by_timestamp",
        );

        // public_teardown_call_request
        let propagated_public_teardown_call_request = if !previous_kernel
            .public_teardown_call_request
            .is_empty() {
            assert(
                private_call.public_inputs.public_teardown_call_request.is_empty(),
                "cannot overwrite public_teardown_call_request",
            );
            previous_kernel.public_teardown_call_request
        } else {
            private_call.public_inputs.public_teardown_call_request
        };
        assert_eq(
            self.output.public_teardown_call_request,
            propagated_public_teardown_call_request,
            "incorrect output public_teardown_call_request",
        );

        // fee_payer
        let propagated_fee_payer = if !previous_kernel.fee_payer.is_empty() {
            assert(!private_call.public_inputs.is_fee_payer, "cannot overwrite fee_payer");
            previous_kernel.fee_payer
        } else if private_call.public_inputs.is_fee_payer {
            private_call.public_inputs.call_context.contract_address
        } else {
            AztecAddress::zero()
        };
        assert_eq(self.output.fee_payer, propagated_fee_payer, "incorrect output fee_payer");
    }

    fn validate_propagated_from_previous_kernel(
        self,
        previous_kernel: PrivateKernelCircuitPublicInputs,
    ) {
        assert_eq(
            self.output.is_private_only,
            previous_kernel.is_private_only,
            "mismatch is_private_only",
        );
        assert_eq(
            self.output.claimed_first_nullifier,
            previous_kernel.claimed_first_nullifier,
            "mismatch claimed_first_nullifier",
        );
        assert_eq(self.output.constants, previous_kernel.constants, "mismatch constants");

        assert_eq(
            self.output.validation_requests.split_counter,
            previous_kernel.validation_requests.split_counter,
            "mismatch validation requests split counter",
        );

        assert_array_prepended(
            self.output.validation_requests.note_hash_read_requests,
            previous_kernel.validation_requests.note_hash_read_requests,
        );
        assert_array_prepended(
            self.output.validation_requests.nullifier_read_requests,
            previous_kernel.validation_requests.nullifier_read_requests,
        );
        assert_array_prepended(
            self.output.validation_requests.scoped_key_validation_requests_and_generators,
            previous_kernel.validation_requests.scoped_key_validation_requests_and_generators,
        );
        assert_array_prepended(self.output.end.note_hashes, previous_kernel.end.note_hashes);
        assert_array_prepended(self.output.end.nullifiers, previous_kernel.end.nullifiers);
        assert_array_prepended(
            self.output.end.l2_to_l1_msgs,
            previous_kernel.end.l2_to_l1_msgs,
        );
        assert_array_prepended(
            self.output.end.private_logs,
            previous_kernel.end.private_logs,
        );
        assert_array_prepended(
            self.output.end.contract_class_logs_hashes,
            previous_kernel.end.contract_class_logs_hashes,
        );
        assert_array_prepended(
            self.output.end.public_call_requests,
            previous_kernel.end.public_call_requests,
        );
        // array_lengths.private_call_stack is guaranteed to be greater than 0.
        // It's checked in private_kernel_inner when comparing the top item in the stack with the current private call.
        assert_array_prepended_up_to_some_length(
            self.output.end.private_call_stack,
            previous_kernel.end.private_call_stack,
            previous_kernel.end.private_call_stack.length - 1, // Do not copy the top item in the stack.
        );
    }

    fn validate_propagated_from_private_call(
        self,
        private_call: PrivateCallData,
        previous_kernel_public_inputs: PrivateKernelCircuitPublicInputs,
    ) {
        let contract_address = private_call.public_inputs.call_context.contract_address;
        assert_array_appended_scoped(
            self.output.validation_requests.note_hash_read_requests,
            private_call.public_inputs.note_hash_read_requests,
            previous_kernel_public_inputs.validation_requests.note_hash_read_requests.length,
            contract_address,
        );
        assert_array_appended_scoped(
            self.output.validation_requests.nullifier_read_requests,
            private_call.public_inputs.nullifier_read_requests,
            previous_kernel_public_inputs.validation_requests.nullifier_read_requests.length,
            contract_address,
        );
        assert_array_appended_scoped(
            self.output.validation_requests.scoped_key_validation_requests_and_generators,
            private_call.public_inputs.key_validation_requests_and_generators,
            previous_kernel_public_inputs
                .validation_requests
                .scoped_key_validation_requests_and_generators
                .length,
            contract_address,
        );
        assert_array_appended_scoped(
            self.output.end.note_hashes,
            private_call.public_inputs.note_hashes,
            previous_kernel_public_inputs.end.note_hashes.length,
            contract_address,
        );
        assert_array_appended_scoped(
            self.output.end.nullifiers,
            private_call.public_inputs.nullifiers,
            previous_kernel_public_inputs.end.nullifiers.length,
            contract_address,
        );
        assert_array_appended_and_scoped(
            self.output.end.l2_to_l1_msgs,
            private_call.public_inputs.l2_to_l1_msgs,
            previous_kernel_public_inputs.end.l2_to_l1_msgs.length,
            contract_address,
        );
        // Notice!!! This function has `_and_` in the middle and is different from the others:
        assert_array_appended_and_scoped(
            self.output.end.private_logs,
            private_call.public_inputs.private_logs,
            previous_kernel_public_inputs.end.private_logs.length,
            contract_address,
        );
        assert_array_appended_and_scoped(
            self.output.end.contract_class_logs_hashes,
            private_call.public_inputs.contract_class_logs_hashes,
            previous_kernel_public_inputs.end.contract_class_logs_hashes.length,
            contract_address,
        );
        assert_array_appended(
            self.output.end.public_call_requests,
            private_call.public_inputs.public_call_requests,
            previous_kernel_public_inputs.end.public_call_requests.length,
        );
        assert_array_appended_reversed_up_to_some_length(
            self.output.end.private_call_stack,
            private_call.public_inputs.private_call_requests,
            previous_kernel_public_inputs.end.private_call_stack.length - 1, // - 1 because we popped a call off this stack, so that item won't have been prepended to `dest`.
        );
    }

    fn validate_propagated_from_initial_private_call(
        self,
        private_call: PrivateCallData,
        nullifier_offset: u32,
    ) {
        // TODO: iterate over all the dest arrays and assert that they are empty, but use assert_empty and not is_empty.
        let contract_address = private_call.public_inputs.call_context.contract_address;
        assert_array_appended_to_empty_dest_scoped(
            self.output.validation_requests.note_hash_read_requests,
            private_call.public_inputs.note_hash_read_requests,
            contract_address,
        );
        assert_array_appended_to_empty_dest_scoped(
            self.output.validation_requests.nullifier_read_requests,
            private_call.public_inputs.nullifier_read_requests,
            contract_address,
        );
        assert_array_appended_to_empty_dest_scoped(
            self.output.validation_requests.scoped_key_validation_requests_and_generators,
            private_call.public_inputs.key_validation_requests_and_generators,
            contract_address,
        );
        assert_array_appended_to_empty_dest_scoped(
            self.output.end.note_hashes,
            private_call.public_inputs.note_hashes,
            contract_address,
        );
        assert_array_appended_scoped(
            self.output.end.nullifiers,
            private_call.public_inputs.nullifiers,
            nullifier_offset,
            contract_address,
        );
        assert_array_appended_to_empty_dest_and_scoped(
            self.output.end.l2_to_l1_msgs,
            private_call.public_inputs.l2_to_l1_msgs,
            contract_address,
        );
        // Notice!!! This function has `_and_` in the middle and is different from the others:
        assert_array_appended_to_empty_dest_and_scoped(
            self.output.end.private_logs,
            private_call.public_inputs.private_logs,
            contract_address,
        );
        assert_array_appended_to_empty_dest_and_scoped(
            self.output.end.contract_class_logs_hashes,
            private_call.public_inputs.contract_class_logs_hashes,
            contract_address,
        );
        assert_array_appended_to_empty_dest(
            self.output.end.public_call_requests,
            private_call.public_inputs.public_call_requests,
        );
        assert_array_appended_reversed_to_empty_dest(
            self.output.end.private_call_stack,
            private_call.public_inputs.private_call_requests,
        );
    }

    fn update_include_by_timestamp_for_contract_updates(
        private_call: PrivateCallData,
        include_by_timestamp: IncludeByTimestamp,
    ) -> IncludeByTimestamp {
        if !private_call.public_inputs.call_context.contract_address.is_protocol_contract() {
            let shared_mutable_values: SharedMutableValues<ContractClassId, DEFAULT_UPDATE_DELAY> = Packable::unpack(
                private_call.verification_key_hints.updated_class_id_shared_mutable_values,
            );

            IncludeByTimestamp::min(
                include_by_timestamp,
                IncludeByTimestamp::new(compute_shared_mutable_timestamp_horizon(
                    shared_mutable_values,
                    private_call.public_inputs.historical_header.global_variables.timestamp,
                )),
            )
        } else {
            include_by_timestamp
        }
    }
}<|MERGE_RESOLUTION|>--- conflicted
+++ resolved
@@ -1,30 +1,15 @@
 use crate::components::private_kernel_circuit_public_inputs_composer::create_protocol_nullifier;
 use dep::types::{
     abis::{
-<<<<<<< HEAD
+        include_by_timestamp::IncludeByTimestamp,
         kernel_circuit_public_inputs::PrivateKernelCircuitPublicInputs,
-        max_block_number::MaxBlockNumber, private_kernel::private_call_data::PrivateCallData,
-=======
-        include_by_timestamp::IncludeByTimestamp,
-        kernel_circuit_public_inputs::{
-            PrivateKernelCircuitPublicInputs, PrivateKernelCircuitPublicInputsArrayLengths,
-        },
-        private_circuit_public_inputs::{
-            PrivateCircuitPublicInputs, PrivateCircuitPublicInputsArrayLengths,
-        },
         private_kernel::private_call_data::PrivateCallData,
->>>>>>> 1fc5957d
     },
     address::AztecAddress,
     constants::DEFAULT_UPDATE_DELAY,
     contract_class_id::ContractClassId,
-<<<<<<< HEAD
-    shared_mutable::{compute_shared_mutable_block_horizon, SharedMutableValues},
+    shared_mutable::{compute_shared_mutable_timestamp_horizon, SharedMutableValues},
     traits::{Empty, Packable},
-=======
-    shared_mutable::{compute_shared_mutable_timestamp_horizon, SharedMutableValues},
-    traits::{is_empty, Packable},
->>>>>>> 1fc5957d
     transaction::tx_request::TxRequest,
     utils::arrays::{
         assert_array_appended, assert_array_appended_and_scoped,
