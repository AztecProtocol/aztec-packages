mod find_first_revertible_item_index;
mod validate_contract_address;
mod validate_split_ranges;

use crate::components::private_call_data_validator::{
    find_first_revertible_item_index::find_first_revertible_item_index,
    validate_contract_address::validate_contract_address,
    validate_split_ranges::validate_split_ranges,
};
use dep::types::{
    abis::{
        call_context::CallContext, kernel_circuit_public_inputs::PrivateKernelCircuitPublicInputs,
        note_hash::ScopedNoteHash, private_call_request::PrivateCallRequest,
        private_circuit_public_inputs::PrivateCircuitPublicInputsArrayLengths,
        private_kernel::private_call_data::PrivateCallData, side_effect::{Ordered, RangeOrdered},
    }, address::AztecAddress, constants::MAX_FIELD_VALUE, transaction::tx_request::TxRequest,
    utils::arrays::find_index_hint,
};

<<<<<<< HEAD
fn validate_call_context(
    target_contract: AztecAddress,
    target_context: CallContext,
    this_context: CallContext,
) {
    if target_context.is_delegate_call {
        assert_eq(
            target_context.msg_sender,
            this_context.msg_sender,
            "incorrect msg_sender for delegate call request",
        );
        assert_eq(
            target_context.storage_contract_address,
            this_context.storage_contract_address,
            "incorrect storage_contract_address for delegate call request",
        );
    } else {
        assert_eq(
            target_context.msg_sender,
            this_context.storage_contract_address,
            "incorrect msg_sender for call request",
        );
        assert_eq(
            target_context.storage_contract_address,
            target_contract,
            "incorrect storage_contract_address for call request",
        );
    }
=======
fn validate_call_context(target_context: CallContext, this_context: CallContext) {
    assert_eq(
        target_context.msg_sender, this_context.contract_address, "incorrect msg_sender for call request"
    );
>>>>>>> c8e4260e
    if !target_context.is_static_call {
        assert(this_context.is_static_call == false, "static call cannot make non-static calls");
    }
}

fn validate_incrementing_counters_within_range<T, let N: u32>(
    counter_start: u32,
    counter_end: u32,
    items: [T; N],
    num_items: u32,
)
where
    T: Ordered,
{
    let mut prev_counter = counter_start;
    let mut should_check = true;
    for i in 0..N {
        should_check &= i != num_items;
        if should_check {
            let item = items[i];
            assert(
                item.counter() > prev_counter,
                "counter must be larger than the counter of the previous item",
            );
            prev_counter = item.counter();
        }
    }
    assert(prev_counter < counter_end, "counter must be smaller than the end counter of the call");
}

fn validate_incrementing_counter_ranges_within_range<T, let N: u32>(
    counter_start: u32,
    counter_end: u32,
    items: [T; N],
    num_items: u32,
)
where
    T: RangeOrdered,
{
    let mut prev_counter = counter_start;
    let mut should_check = true;
    for i in 0..N {
        should_check &= i != num_items;
        if should_check {
            let item = items[i];
            assert(
                item.counter_start() > prev_counter,
                "start counter must be larger than the end counter of the previous call",
            );
            assert(
                item.counter_end() > item.counter_start(),
                "nested call has incorrect counter range",
            );
            prev_counter = item.counter_end();
        }
    }
    assert(
        prev_counter < counter_end,
        "end counter must be smaller than the end counter of the parent call",
    );
}

pub struct PrivateCallDataValidator {
    data: PrivateCallData,
    array_lengths: PrivateCircuitPublicInputsArrayLengths,
}

impl PrivateCallDataValidator {
    pub fn new(data: PrivateCallData) -> Self {
<<<<<<< HEAD
        let array_lengths =
            PrivateCircuitPublicInputsArrayLengths::new(data.call_stack_item.public_inputs);
=======
        let array_lengths = PrivateCircuitPublicInputsArrayLengths::new(data.public_inputs);
>>>>>>> c8e4260e
        PrivateCallDataValidator { data, array_lengths }
    }

    pub fn validate<let N: u32>(
        self,
        accumulated_note_hashes: [ScopedNoteHash; N],
        protocol_contract_tree_root: Field,
    ) {
        validate_contract_address(self.data, protocol_contract_tree_root);
        self.validate_call();
        self.validate_private_call_requests();
        self.validate_public_call_requests();
        self.validate_teardown_call_request();
        self.validate_counters();
        self.validate_note_logs(accumulated_note_hashes);
    }

    pub fn validate_as_first_call(self) {
        let public_inputs = self.data.public_inputs;
        let call_context = public_inputs.call_context;
        assert(call_context.is_static_call == false, "Users cannot make a static call");
        assert(
            call_context.msg_sender == AztecAddress::from_field(MAX_FIELD_VALUE),
            "Users cannot set msg_sender in first call",
        );
    }

    // Confirm that the TxRequest (user's intent) matches the private call being executed.
    pub fn validate_against_tx_request(self, tx_request: TxRequest) {
        let public_inputs = self.data.public_inputs;
        assert_eq(
<<<<<<< HEAD
            tx_request.origin,
            call_stack_item.contract_address,
            "origin address does not match call stack items contract address",
        );
        assert_eq(
            tx_request.function_data,
            call_stack_item.function_data,
            "tx_request function_data must match call_stack_item function_data",
        );
        assert_eq(
            tx_request.args_hash,
            call_stack_item.public_inputs.args_hash,
            "noir function args passed to tx_request must match args in the call_stack_item",
        );
        assert_eq(
            tx_request.tx_context,
            call_stack_item.public_inputs.tx_context,
            "tx_context in tx_request must match tx_context in call_stack_item",
=======
            tx_request.origin, public_inputs.call_context.contract_address, "contract address does not match origin"
        );
        assert_eq(
            tx_request.function_data.selector, public_inputs.call_context.function_selector, "function_selector in call_context does not match the value in tx_request"
        );
        assert(
            tx_request.function_data.is_private, "tx_request does not indicate the first function is private"
        );
        assert_eq(
            tx_request.args_hash, public_inputs.args_hash, "args_hash in private call does not match the value in tx_request"
        );
        assert_eq(
            tx_request.tx_context, public_inputs.tx_context, "tx_context in private call does not match the value in tx_request"
>>>>>>> c8e4260e
        );
    }

    pub fn validate_against_call_request(self, request: PrivateCallRequest) {
<<<<<<< HEAD
        let call_stack_item = self.data.call_stack_item;

        assert_eq(
            request.contract_address,
            call_stack_item.contract_address,
            "contract_address does not match call request",
        );
        assert_eq(
            request.call_context,
            call_stack_item.public_inputs.call_context,
            "call_context does not match call request",
        );
        assert_eq(
            request.args_hash,
            call_stack_item.public_inputs.args_hash,
            "args_hash does not match call request",
        );
        assert_eq(
            request.returns_hash,
            call_stack_item.public_inputs.returns_hash,
            "returns_hash does not match call request",
        );
        assert_eq(
            request.start_side_effect_counter,
            call_stack_item.public_inputs.start_side_effect_counter,
            "start_side_effect_counter does not match call request",
        );
        assert_eq(
            request.end_side_effect_counter,
            call_stack_item.public_inputs.end_side_effect_counter,
            "end_side_effect_counter does not match call request",
=======
        let public_inputs = self.data.public_inputs;
        assert_eq(request.call_context, public_inputs.call_context, "call_context does not match call request");
        assert_eq(request.args_hash, public_inputs.args_hash, "args_hash does not match call request");
        assert_eq(request.returns_hash, public_inputs.returns_hash, "returns_hash does not match call request");
        assert_eq(
            request.start_side_effect_counter, public_inputs.start_side_effect_counter, "start_side_effect_counter does not match call request"
        );
        assert_eq(
            request.end_side_effect_counter, public_inputs.end_side_effect_counter, "end_side_effect_counter does not match call request"
>>>>>>> c8e4260e
        );
    }

    pub fn validate_against_previous_kernel(
        self,
        previous_kernel: PrivateKernelCircuitPublicInputs,
    ) {
        let constants = previous_kernel.constants;
<<<<<<< HEAD
        let public_inputs = self.data.call_stack_item.public_inputs;
        assert_eq(
            public_inputs.historical_header,
            constants.historical_header,
            "mismatch historical header",
        );
=======
        let public_inputs = self.data.public_inputs;
        assert_eq(public_inputs.historical_header, constants.historical_header, "mismatch historical header");
>>>>>>> c8e4260e
        assert_eq(public_inputs.tx_context, constants.tx_context, "mismatch tx context");
        // constants.global_variables is not relevant to private functions and is ensured to be empty in PrivateKernelCircuitOutputValidator.
    }

    fn validate_call(self) {
<<<<<<< HEAD
        let call_context = self.data.call_stack_item.public_inputs.call_context;

        let is_own_storage =
            call_context.storage_contract_address == self.data.call_stack_item.contract_address;
        if call_context.is_delegate_call {
            assert(
                !is_own_storage,
                "current contract address must not match storage contract address for delegate calls",
            );
        } else {
            assert(
                is_own_storage,
                "call stack storage address does not match expected contract address",
            );
        }

        assert_eq(
            call_context.function_selector,
            self.data.call_stack_item.function_data.selector,
            "function selector in call context does not match call stack item",
        );

=======
        let call_context = self.data.public_inputs.call_context;
>>>>>>> c8e4260e
        if call_context.is_static_call {
            // No state changes are allowed for static calls:
            assert_eq(
                self.array_lengths.note_hashes,
                0,
                "note_hashes must be empty for static calls",
            );
            assert_eq(
                self.array_lengths.nullifiers,
                0,
                "nullifiers must be empty for static calls",
            );
            assert_eq(
                self.array_lengths.l2_to_l1_msgs,
                0,
                "l2_to_l1_msgs must be empty for static calls",
            );
            assert_eq(
                self.array_lengths.note_encrypted_logs_hashes,
                0,
                "note_encrypted_logs_hashes must be empty for static calls",
            );
            assert_eq(
                self.array_lengths.encrypted_logs_hashes,
                0,
                "encrypted_logs_hashes must be empty for static calls",
            );
            assert_eq(
                self.array_lengths.unencrypted_logs_hashes,
                0,
                "unencrypted_logs_hashes must be empty for static calls",
            );
        }
    }

    fn validate_private_call_requests(self) {
        let public_inputs = self.data.public_inputs;
        let call_requests = public_inputs.private_call_requests;
        let num_requests = self.array_lengths.private_call_requests;
        let mut should_check = true;
        for i in 0..call_requests.len() {
            should_check &= i != num_requests;
            if should_check {
<<<<<<< HEAD
                validate_call_context(
                    call_requests[i].contract_address,
                    call_requests[i].call_context,
                    public_inputs.call_context,
                );
=======
                validate_call_context(call_requests[i].call_context, public_inputs.call_context);
>>>>>>> c8e4260e
            }
        }

        // Check that the min_revertible_side_effect_counter does not fall in the middle of any nested calls.
        // If it is possible, one can create a custom account contract, set the min_revertible_side_effect_counter to a
        // value that falls in a transfer function, make the tx revert which then preserves the note hashes and discards
        // the nullifiers.
        //
        // We don't have to use the aggregated min_revertible_side_effect_counter in the output for the below check.
        // If the current call's min_revertible_side_effect_counter is 0, it means the counter might be set by another
        // function. This check for that function guarantees that the counter won't fall into one of its nested calls.
        // In this case, we can simply use 0 and make the following check pass.
        let min_revertible_side_effect_counter = public_inputs.min_revertible_side_effect_counter;
        let first_revertible_index = unsafe {
            find_first_revertible_item_index(
                public_inputs.min_revertible_side_effect_counter,
                public_inputs.private_call_requests,
            )
        };
        validate_split_ranges(
            min_revertible_side_effect_counter,
            first_revertible_index,
            public_inputs.private_call_requests,
            self.array_lengths.private_call_requests,
        );
    }

    fn validate_public_call_requests(self) {
        let public_inputs = self.data.public_inputs;
        let call_requests = public_inputs.public_call_requests;
        let num_requests = self.array_lengths.public_call_requests;
        let mut should_check = true;
        for i in 0..call_requests.len() {
            should_check &= i != num_requests;
            if should_check {
<<<<<<< HEAD
                validate_call_context(
                    call_requests[i].contract_address,
                    call_requests[i].call_context,
                    public_inputs.call_context,
                );
=======
                validate_call_context(call_requests[i].call_context, public_inputs.call_context);
>>>>>>> c8e4260e
            }
        }
    }

    fn validate_teardown_call_request(self) {
        let public_inputs = self.data.public_inputs;
        let request = public_inputs.public_teardown_call_request;
        if request.counter != 0 {
<<<<<<< HEAD
            validate_call_context(
                request.contract_address,
                request.call_context,
                public_inputs.call_context,
            );
=======
            validate_call_context(request.call_context, public_inputs.call_context);
>>>>>>> c8e4260e
        }
    }

    fn validate_counters(self) {
        let public_inputs = self.data.public_inputs;
        let counter_start = public_inputs.start_side_effect_counter;
        let counter_end = public_inputs.end_side_effect_counter;

        assert(counter_start < counter_end, "private call has incorrect counter range");

        validate_incrementing_counters_within_range(
            counter_start,
            counter_end,
            public_inputs.note_hash_read_requests,
            self.array_lengths.note_hash_read_requests,
        );
        validate_incrementing_counters_within_range(
            counter_start,
            counter_end,
            public_inputs.nullifier_read_requests,
            self.array_lengths.nullifier_read_requests,
        );
        validate_incrementing_counters_within_range(
            counter_start,
            counter_end,
            public_inputs.note_hashes,
            self.array_lengths.note_hashes,
        );
        validate_incrementing_counters_within_range(
            counter_start,
            counter_end,
            public_inputs.nullifiers,
            self.array_lengths.nullifiers,
        );
        validate_incrementing_counters_within_range(
            counter_start,
            counter_end,
            public_inputs.l2_to_l1_msgs,
            self.array_lengths.l2_to_l1_msgs,
        );
        validate_incrementing_counters_within_range(
            counter_start,
            counter_end,
            public_inputs.encrypted_logs_hashes,
            self.array_lengths.encrypted_logs_hashes,
        );
        validate_incrementing_counters_within_range(
            counter_start,
            counter_end,
            public_inputs.unencrypted_logs_hashes,
            self.array_lengths.unencrypted_logs_hashes,
        );
        validate_incrementing_counter_ranges_within_range(
            counter_start,
            counter_end,
            public_inputs.private_call_requests,
            self.array_lengths.private_call_requests,
        );

        // Validate the public call requests by checking their start counters only, as their end counters are unknown.
        validate_incrementing_counters_within_range(
            counter_start,
            counter_end,
            public_inputs.public_call_requests,
            self.array_lengths.public_call_requests,
        );

        let teardown_call_request_count = if public_inputs.public_teardown_call_request.counter == 0
             {
                0
            } else {
                1
            };
            validate_incrementing_counters_within_range(
                counter_start,
                counter_end,
                [public_inputs.public_teardown_call_request],
                teardown_call_request_count,
            );
        }

    fn validate_note_logs<let N: u32>(self, accumulated_note_hashes: [ScopedNoteHash; N]) {
        let note_logs = self.data.public_inputs.note_encrypted_logs_hashes;
        let num_logs = self.array_lengths.note_encrypted_logs_hashes;
<<<<<<< HEAD
        let storage_contract_address =
            self.data.call_stack_item.public_inputs.call_context.storage_contract_address;
=======
        let contract_address = self.data.public_inputs.call_context.contract_address;
>>>>>>> c8e4260e
        let mut should_check = true;
        for i in 0..note_logs.len() {
            should_check &= i != num_logs;
            if should_check {
                let note_log = note_logs[i];
                let note_index = unsafe {
                    find_index_hint(
                        accumulated_note_hashes,
                        |n: ScopedNoteHash| n.counter() == note_log.note_hash_counter,
                    )
                };
                assert(note_index != N, "could not find note hash linked to note log");
                assert_eq(
                    note_log.note_hash_counter,
                    accumulated_note_hashes[note_index].counter(),
                    "could not find note hash linked to note log",
                );
                // If the note_index points to an empty note hash, the following check will fail.
                assert_eq(
<<<<<<< HEAD
                    accumulated_note_hashes[note_index].contract_address,
                    storage_contract_address,
                    "could not link a note log to a note hash in another contract",
=======
                    accumulated_note_hashes[note_index].contract_address, contract_address, "could not link a note log to a note hash in another contract"
>>>>>>> c8e4260e
                );
            }
        }
    }
}<|MERGE_RESOLUTION|>--- conflicted
+++ resolved
@@ -17,41 +17,10 @@
     utils::arrays::find_index_hint,
 };
 
-<<<<<<< HEAD
-fn validate_call_context(
-    target_contract: AztecAddress,
-    target_context: CallContext,
-    this_context: CallContext,
-) {
-    if target_context.is_delegate_call {
-        assert_eq(
-            target_context.msg_sender,
-            this_context.msg_sender,
-            "incorrect msg_sender for delegate call request",
-        );
-        assert_eq(
-            target_context.storage_contract_address,
-            this_context.storage_contract_address,
-            "incorrect storage_contract_address for delegate call request",
-        );
-    } else {
-        assert_eq(
-            target_context.msg_sender,
-            this_context.storage_contract_address,
-            "incorrect msg_sender for call request",
-        );
-        assert_eq(
-            target_context.storage_contract_address,
-            target_contract,
-            "incorrect storage_contract_address for call request",
-        );
-    }
-=======
 fn validate_call_context(target_context: CallContext, this_context: CallContext) {
     assert_eq(
         target_context.msg_sender, this_context.contract_address, "incorrect msg_sender for call request"
     );
->>>>>>> c8e4260e
     if !target_context.is_static_call {
         assert(this_context.is_static_call == false, "static call cannot make non-static calls");
     }
@@ -121,12 +90,7 @@
 
 impl PrivateCallDataValidator {
     pub fn new(data: PrivateCallData) -> Self {
-<<<<<<< HEAD
-        let array_lengths =
-            PrivateCircuitPublicInputsArrayLengths::new(data.call_stack_item.public_inputs);
-=======
         let array_lengths = PrivateCircuitPublicInputsArrayLengths::new(data.public_inputs);
->>>>>>> c8e4260e
         PrivateCallDataValidator { data, array_lengths }
     }
 
@@ -158,26 +122,6 @@
     pub fn validate_against_tx_request(self, tx_request: TxRequest) {
         let public_inputs = self.data.public_inputs;
         assert_eq(
-<<<<<<< HEAD
-            tx_request.origin,
-            call_stack_item.contract_address,
-            "origin address does not match call stack items contract address",
-        );
-        assert_eq(
-            tx_request.function_data,
-            call_stack_item.function_data,
-            "tx_request function_data must match call_stack_item function_data",
-        );
-        assert_eq(
-            tx_request.args_hash,
-            call_stack_item.public_inputs.args_hash,
-            "noir function args passed to tx_request must match args in the call_stack_item",
-        );
-        assert_eq(
-            tx_request.tx_context,
-            call_stack_item.public_inputs.tx_context,
-            "tx_context in tx_request must match tx_context in call_stack_item",
-=======
             tx_request.origin, public_inputs.call_context.contract_address, "contract address does not match origin"
         );
         assert_eq(
@@ -191,44 +135,10 @@
         );
         assert_eq(
             tx_request.tx_context, public_inputs.tx_context, "tx_context in private call does not match the value in tx_request"
->>>>>>> c8e4260e
         );
     }
 
     pub fn validate_against_call_request(self, request: PrivateCallRequest) {
-<<<<<<< HEAD
-        let call_stack_item = self.data.call_stack_item;
-
-        assert_eq(
-            request.contract_address,
-            call_stack_item.contract_address,
-            "contract_address does not match call request",
-        );
-        assert_eq(
-            request.call_context,
-            call_stack_item.public_inputs.call_context,
-            "call_context does not match call request",
-        );
-        assert_eq(
-            request.args_hash,
-            call_stack_item.public_inputs.args_hash,
-            "args_hash does not match call request",
-        );
-        assert_eq(
-            request.returns_hash,
-            call_stack_item.public_inputs.returns_hash,
-            "returns_hash does not match call request",
-        );
-        assert_eq(
-            request.start_side_effect_counter,
-            call_stack_item.public_inputs.start_side_effect_counter,
-            "start_side_effect_counter does not match call request",
-        );
-        assert_eq(
-            request.end_side_effect_counter,
-            call_stack_item.public_inputs.end_side_effect_counter,
-            "end_side_effect_counter does not match call request",
-=======
         let public_inputs = self.data.public_inputs;
         assert_eq(request.call_context, public_inputs.call_context, "call_context does not match call request");
         assert_eq(request.args_hash, public_inputs.args_hash, "args_hash does not match call request");
@@ -238,7 +148,6 @@
         );
         assert_eq(
             request.end_side_effect_counter, public_inputs.end_side_effect_counter, "end_side_effect_counter does not match call request"
->>>>>>> c8e4260e
         );
     }
 
@@ -247,48 +156,14 @@
         previous_kernel: PrivateKernelCircuitPublicInputs,
     ) {
         let constants = previous_kernel.constants;
-<<<<<<< HEAD
-        let public_inputs = self.data.call_stack_item.public_inputs;
-        assert_eq(
-            public_inputs.historical_header,
-            constants.historical_header,
-            "mismatch historical header",
-        );
-=======
         let public_inputs = self.data.public_inputs;
         assert_eq(public_inputs.historical_header, constants.historical_header, "mismatch historical header");
->>>>>>> c8e4260e
         assert_eq(public_inputs.tx_context, constants.tx_context, "mismatch tx context");
         // constants.global_variables is not relevant to private functions and is ensured to be empty in PrivateKernelCircuitOutputValidator.
     }
 
     fn validate_call(self) {
-<<<<<<< HEAD
-        let call_context = self.data.call_stack_item.public_inputs.call_context;
-
-        let is_own_storage =
-            call_context.storage_contract_address == self.data.call_stack_item.contract_address;
-        if call_context.is_delegate_call {
-            assert(
-                !is_own_storage,
-                "current contract address must not match storage contract address for delegate calls",
-            );
-        } else {
-            assert(
-                is_own_storage,
-                "call stack storage address does not match expected contract address",
-            );
-        }
-
-        assert_eq(
-            call_context.function_selector,
-            self.data.call_stack_item.function_data.selector,
-            "function selector in call context does not match call stack item",
-        );
-
-=======
         let call_context = self.data.public_inputs.call_context;
->>>>>>> c8e4260e
         if call_context.is_static_call {
             // No state changes are allowed for static calls:
             assert_eq(
@@ -332,15 +207,7 @@
         for i in 0..call_requests.len() {
             should_check &= i != num_requests;
             if should_check {
-<<<<<<< HEAD
-                validate_call_context(
-                    call_requests[i].contract_address,
-                    call_requests[i].call_context,
-                    public_inputs.call_context,
-                );
-=======
                 validate_call_context(call_requests[i].call_context, public_inputs.call_context);
->>>>>>> c8e4260e
             }
         }
 
@@ -376,15 +243,7 @@
         for i in 0..call_requests.len() {
             should_check &= i != num_requests;
             if should_check {
-<<<<<<< HEAD
-                validate_call_context(
-                    call_requests[i].contract_address,
-                    call_requests[i].call_context,
-                    public_inputs.call_context,
-                );
-=======
                 validate_call_context(call_requests[i].call_context, public_inputs.call_context);
->>>>>>> c8e4260e
             }
         }
     }
@@ -393,15 +252,7 @@
         let public_inputs = self.data.public_inputs;
         let request = public_inputs.public_teardown_call_request;
         if request.counter != 0 {
-<<<<<<< HEAD
-            validate_call_context(
-                request.contract_address,
-                request.call_context,
-                public_inputs.call_context,
-            );
-=======
             validate_call_context(request.call_context, public_inputs.call_context);
->>>>>>> c8e4260e
         }
     }
 
@@ -486,12 +337,7 @@
     fn validate_note_logs<let N: u32>(self, accumulated_note_hashes: [ScopedNoteHash; N]) {
         let note_logs = self.data.public_inputs.note_encrypted_logs_hashes;
         let num_logs = self.array_lengths.note_encrypted_logs_hashes;
-<<<<<<< HEAD
-        let storage_contract_address =
-            self.data.call_stack_item.public_inputs.call_context.storage_contract_address;
-=======
         let contract_address = self.data.public_inputs.call_context.contract_address;
->>>>>>> c8e4260e
         let mut should_check = true;
         for i in 0..note_logs.len() {
             should_check &= i != num_logs;
@@ -511,13 +357,7 @@
                 );
                 // If the note_index points to an empty note hash, the following check will fail.
                 assert_eq(
-<<<<<<< HEAD
-                    accumulated_note_hashes[note_index].contract_address,
-                    storage_contract_address,
-                    "could not link a note log to a note hash in another contract",
-=======
                     accumulated_note_hashes[note_index].contract_address, contract_address, "could not link a note log to a note hash in another contract"
->>>>>>> c8e4260e
                 );
             }
         }
