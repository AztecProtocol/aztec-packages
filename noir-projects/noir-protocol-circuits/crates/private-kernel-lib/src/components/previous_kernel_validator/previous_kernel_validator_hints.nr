--- conflicted
+++ resolved
@@ -1,13 +1,7 @@
 use dep::types::{
     abis::{
         kernel_circuit_public_inputs::PrivateKernelCircuitPublicInputs, note_hash::ScopedNoteHash,
-<<<<<<< HEAD
-    },
-    constants::{MAX_NOTE_HASHES_PER_TX, MAX_NULLIFIERS_PER_TX},
-    utils::arrays::find_index_hint,
-=======
     }, constants::{MAX_NOTE_HASHES_PER_TX, MAX_NULLIFIERS_PER_TX}, utils::arrays::find_index_hint,
->>>>>>> a166203a
 };
 
 pub struct PreviousKernelValidatorHints {
