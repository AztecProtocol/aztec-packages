--- conflicted
+++ resolved
@@ -14,12 +14,7 @@
     constants::{
         MAX_ENCRYPTED_LOGS_PER_TX, MAX_NOTE_ENCRYPTED_LOGS_PER_TX, MAX_NOTE_HASHES_PER_TX,
         MAX_NULLIFIERS_PER_TX,
-<<<<<<< HEAD
-    },
-    utils::arrays::{get_order_hints_asc, OrderHint},
-=======
     }, utils::arrays::{OrderHint, get_order_hints_asc},
->>>>>>> a166203a
 };
 
 pub struct ResetOutputHints {
