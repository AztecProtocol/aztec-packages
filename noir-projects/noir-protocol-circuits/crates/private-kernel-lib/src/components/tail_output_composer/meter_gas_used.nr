--- conflicted
+++ resolved
@@ -4,16 +4,9 @@
         gas_settings::GasSettings,
     },
     constants::{
-<<<<<<< HEAD
-        DA_BYTES_PER_FIELD, DA_GAS_PER_BYTE, L2_GAS_PER_LOG_BYTE, L2_GAS_PER_NOTE_HASH,
-        L2_GAS_PER_NULLIFIER,
-    },
-    utils::arrays::array_length,
-=======
         DA_BYTES_PER_FIELD, DA_GAS_PER_BYTE, L2_GAS_PER_NOTE_HASH, L2_GAS_PER_NULLIFIER,
         L2_GAS_PER_LOG_BYTE,
     }, utils::arrays::array_length,
->>>>>>> a166203a
 };
 
 pub fn meter_gas_used(data: CombinedAccumulatedData, gas_settings: GasSettings) -> Gas {
