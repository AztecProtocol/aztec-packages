--- conflicted
+++ resolved
@@ -3,20 +3,9 @@
         combined_constant_data::CombinedConstantData,
         kernel_circuit_public_inputs::{
             PrivateKernelCircuitPublicInputs, PrivateKernelCircuitPublicInputsBuilder,
-<<<<<<< HEAD
-        },
-        max_block_number::MaxBlockNumber,
-        nullifier::{Nullifier, ScopedNullifier},
-        private_circuit_public_inputs::PrivateCircuitPublicInputs,
-    },
-    address::AztecAddress,
-    traits::is_empty,
-    transaction::tx_request::TxRequest,
-=======
         }, max_block_number::MaxBlockNumber, nullifier::{Nullifier, ScopedNullifier},
         private_circuit_public_inputs::PrivateCircuitPublicInputs,
     }, address::AztecAddress, traits::is_empty, transaction::tx_request::TxRequest,
->>>>>>> a166203a
     utils::arrays::{array_length, array_to_bounded_vec, sort_by_counter_asc, sort_by_counter_desc},
 };
 
@@ -99,20 +88,8 @@
     pub fn with_private_call(
         &mut self,
         private_call_public_inputs: PrivateCircuitPublicInputs,
-<<<<<<< HEAD
-        contract_address: AztecAddress,
-    ) -> Self {
-        let storage_contract_address =
-            private_call_public_inputs.call_context.storage_contract_address;
-        let source =
-            DataSource { private_call_public_inputs, contract_address, storage_contract_address };
-
-        self.propagate_from_private_call(source);
-
-=======
     ) -> Self {
         self.propagate_from_private_call(private_call_public_inputs);
->>>>>>> a166203a
         *self
     }
 
@@ -152,20 +129,12 @@
     ) {
         if self.public_inputs.min_revertible_side_effect_counter != 0 {
             assert(
-<<<<<<< HEAD
-                source.private_call_public_inputs.min_revertible_side_effect_counter == 0,
-=======
                 private_call.min_revertible_side_effect_counter == 0,
->>>>>>> a166203a
                 "cannot overwrite non-zero min_revertible_side_effect_counter",
             );
         } else {
             self.public_inputs.min_revertible_side_effect_counter =
-<<<<<<< HEAD
-                source.private_call_public_inputs.min_revertible_side_effect_counter;
-=======
                 private_call.min_revertible_side_effect_counter;
->>>>>>> a166203a
         };
     }
 
@@ -173,11 +142,7 @@
         // Update the max block number if the private call requested a lower one.
         self.public_inputs.validation_requests.max_block_number = MaxBlockNumber::min(
             self.public_inputs.validation_requests.max_block_number,
-<<<<<<< HEAD
-            source.private_call_public_inputs.max_block_number,
-=======
             private_call.max_block_number,
->>>>>>> a166203a
         );
     }
 
@@ -187,11 +152,7 @@
             let request = read_requests[i];
             if !is_empty(request) {
                 self.public_inputs.validation_requests.note_hash_read_requests.push(request.scope(
-<<<<<<< HEAD
-                    source.storage_contract_address,
-=======
-                    private_call.call_context.contract_address,
->>>>>>> a166203a
+                    private_call.call_context.contract_address,
                 ));
             }
         }
@@ -203,17 +164,6 @@
             let request = nullifier_read_requests[i];
             if !is_empty(request) {
                 self.public_inputs.validation_requests.nullifier_read_requests.push(request.scope(
-<<<<<<< HEAD
-                    source.storage_contract_address,
-                ));
-            }
-        }
-    }
-
-    fn propagate_key_validation_requests(&mut self, source: DataSource) {
-        let key_validation_requests_and_generators =
-            source.private_call_public_inputs.key_validation_requests_and_generators;
-=======
                     private_call.call_context.contract_address,
                 ));
             }
@@ -223,7 +173,6 @@
     fn propagate_key_validation_requests(&mut self, private_call: PrivateCircuitPublicInputs) {
         let key_validation_requests_and_generators =
             private_call.key_validation_requests_and_generators;
->>>>>>> a166203a
         for i in 0..key_validation_requests_and_generators.len() {
             let request = key_validation_requests_and_generators[i];
             if !is_empty(request) {
@@ -231,11 +180,7 @@
                     .public_inputs
                     .validation_requests
                     .scoped_key_validation_requests_and_generators
-<<<<<<< HEAD
-                    .push(request.scope(source.storage_contract_address));
-=======
                     .push(request.scope(private_call.call_context.contract_address));
->>>>>>> a166203a
             }
         }
     }
@@ -246,11 +191,7 @@
             let note_hash = note_hashes[i];
             if note_hash.value != 0 {
                 self.public_inputs.end.note_hashes.push(note_hash.scope(
-<<<<<<< HEAD
-                    source.storage_contract_address,
-=======
-                    private_call.call_context.contract_address,
->>>>>>> a166203a
+                    private_call.call_context.contract_address,
                 ));
             }
         }
@@ -262,11 +203,7 @@
             let nullifier = nullifiers[i];
             if nullifier.value != 0 {
                 self.public_inputs.end.nullifiers.push(nullifier.scope(
-<<<<<<< HEAD
-                    source.storage_contract_address,
-=======
-                    private_call.call_context.contract_address,
->>>>>>> a166203a
+                    private_call.call_context.contract_address,
                 ));
             }
         }
@@ -278,11 +215,7 @@
             let msg = l2_to_l1_msgs[i];
             if !is_empty(msg) {
                 self.public_inputs.end.l2_to_l1_msgs.push(msg.scope(
-<<<<<<< HEAD
-                    source.storage_contract_address,
-=======
-                    private_call.call_context.contract_address,
->>>>>>> a166203a
+                    private_call.call_context.contract_address,
                 ));
             }
         }
@@ -294,11 +227,7 @@
             let log = encrypted_logs[i];
             if !is_empty(log) {
                 self.public_inputs.end.encrypted_logs_hashes.push(log.scope(
-<<<<<<< HEAD
-                    source.storage_contract_address,
-=======
-                    private_call.call_context.contract_address,
->>>>>>> a166203a
+                    private_call.call_context.contract_address,
                 ));
             }
         }
@@ -308,11 +237,7 @@
             let log = unencrypted_logs[i];
             if !is_empty(log) {
                 self.public_inputs.end.unencrypted_logs_hashes.push(log.scope(
-<<<<<<< HEAD
-                    source.storage_contract_address,
-=======
-                    private_call.call_context.contract_address,
->>>>>>> a166203a
+                    private_call.call_context.contract_address,
                 ));
             }
         }
