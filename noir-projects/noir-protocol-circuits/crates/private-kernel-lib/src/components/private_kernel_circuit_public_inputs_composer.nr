use dep::types::{
    abis::{
    call_request::CallRequest, combined_constant_data::CombinedConstantData,
    kernel_circuit_public_inputs::{PrivateKernelCircuitPublicInputs, PrivateKernelCircuitPublicInputsBuilder},
    max_block_number::MaxBlockNumber, nullifier::{Nullifier, ScopedNullifier},
    private_circuit_public_inputs::PrivateCircuitPublicInputs
},
    address::AztecAddress,
    constants::{
<<<<<<< HEAD
    MAX_NOTE_HASH_READ_REQUESTS_PER_CALL, MAX_NEW_NOTE_HASHES_PER_TX,
=======
    MAX_NOTE_HASHES_PER_CALL, MAX_NOTE_HASH_READ_REQUESTS_PER_CALL, MAX_NOTE_HASHES_PER_TX,
>>>>>>> b12c6cb5
    MAX_PRIVATE_CALL_STACK_LENGTH_PER_CALL, MAX_PUBLIC_CALL_STACK_LENGTH_PER_CALL
},
    hash::{
    silo_encrypted_log_hash, silo_l2_to_l1_message, silo_note_hash, silo_nullifier,
    silo_unencrypted_log_hash
},
    traits::is_empty, transaction::tx_request::TxRequest,
    utils::arrays::{array_length, array_to_bounded_vec, sort_by_counters_asc, sort_by_counters_desc}
};

struct DataSource {
    private_call_public_inputs: PrivateCircuitPublicInputs,
    contract_address: AztecAddress,
    storage_contract_address: AztecAddress,
<<<<<<< HEAD
=======
    note_hash_nullifier_counters: [u32; MAX_NOTE_HASHES_PER_CALL],
>>>>>>> b12c6cb5
    public_call_requests: [CallRequest; MAX_PUBLIC_CALL_STACK_LENGTH_PER_CALL],
    public_teardown_call_request: CallRequest,
}

pub fn create_first_nullifier(tx_request: TxRequest) -> ScopedNullifier {
    Nullifier { value: tx_request.hash(), note_hash: 0, counter: 0 }.scope(AztecAddress::zero())
}

struct PrivateKernelCircuitPublicInputsComposer {
    public_inputs: PrivateKernelCircuitPublicInputsBuilder,
}

impl PrivateKernelCircuitPublicInputsComposer {
    pub fn new_from_tx_request(tx_request: TxRequest, private_call_public_inputs: PrivateCircuitPublicInputs) -> Self {
        let mut public_inputs = PrivateKernelCircuitPublicInputsBuilder::empty();

        public_inputs.constants = CombinedConstantData::private(
            private_call_public_inputs.historical_header,
            tx_request.tx_context,
        );

        // Since it's the first iteration, we need to push the tx hash nullifier into the `nullifiers` array
        public_inputs.end.nullifiers.push(create_first_nullifier(tx_request));
        // Note that we do not need to nullify the transaction request nonce anymore.
        // Should an account want to additionally use nonces for replay protection or handling cancellations,
        // they will be able to do so in the account contract logic:
        // https://github.com/AztecProtocol/aztec-packages/issues/660

        PrivateKernelCircuitPublicInputsComposer { public_inputs }
    }

    pub fn new_from_previous_kernel(previous_kernel_public_inputs: PrivateKernelCircuitPublicInputs) -> Self {
        let mut public_inputs = PrivateKernelCircuitPublicInputsBuilder::empty();

        public_inputs.constants = previous_kernel_public_inputs.constants;
        public_inputs.min_revertible_side_effect_counter = previous_kernel_public_inputs.min_revertible_side_effect_counter;
        public_inputs.fee_payer = previous_kernel_public_inputs.fee_payer;
        public_inputs.public_teardown_call_request = previous_kernel_public_inputs.public_teardown_call_request;

        let start = previous_kernel_public_inputs.validation_requests;
        public_inputs.validation_requests.max_block_number = start.for_rollup.max_block_number;
        public_inputs.validation_requests.note_hash_read_requests = array_to_bounded_vec(start.note_hash_read_requests);
        public_inputs.validation_requests.nullifier_read_requests = array_to_bounded_vec(start.nullifier_read_requests);
        public_inputs.validation_requests.scoped_key_validation_requests_and_generators = array_to_bounded_vec(start.scoped_key_validation_requests_and_generators);

        let start = previous_kernel_public_inputs.end;
        public_inputs.end.note_hashes = array_to_bounded_vec(start.note_hashes);
        public_inputs.end.nullifiers = array_to_bounded_vec(start.nullifiers);
        public_inputs.end.l2_to_l1_msgs = array_to_bounded_vec(start.l2_to_l1_msgs);
        public_inputs.end.note_encrypted_logs_hashes = array_to_bounded_vec(start.note_encrypted_logs_hashes);
        public_inputs.end.encrypted_logs_hashes = array_to_bounded_vec(start.encrypted_logs_hashes);
        public_inputs.end.unencrypted_logs_hashes = array_to_bounded_vec(start.unencrypted_logs_hashes);
        public_inputs.end.private_call_stack = array_to_bounded_vec(start.private_call_stack);
        public_inputs.end.public_call_stack = array_to_bounded_vec(start.public_call_stack);

        PrivateKernelCircuitPublicInputsComposer { public_inputs }
    }

    pub fn pop_top_call_request(&mut self) -> Self {
        // Pop the top item in the call stack, which is the caller of the current call, and shouldn't be propagated to the output.
        let _call_request = self.public_inputs.end.private_call_stack.pop();
        *self
    }

    pub fn with_private_call(
        &mut self,
        private_call_public_inputs: PrivateCircuitPublicInputs,
        contract_address: AztecAddress,
<<<<<<< HEAD
=======
        note_hash_nullifier_counters: [u32; MAX_NOTE_HASHES_PER_CALL],
>>>>>>> b12c6cb5
        public_call_requests: [CallRequest; MAX_PUBLIC_CALL_STACK_LENGTH_PER_CALL],
        public_teardown_call_request: CallRequest
    ) -> Self {
        let storage_contract_address = private_call_public_inputs.call_context.storage_contract_address;
        let source = DataSource {
            private_call_public_inputs,
            contract_address,
            storage_contract_address,
            public_call_requests,
            public_teardown_call_request
        };

        self.propagate_from_private_call(source);

        *self
    }

    pub fn sort_and_silo(&mut self) {
        self.sort_ordered_values();
        self.silo_scoped_values();
    }

    pub fn finish(self) -> PrivateKernelCircuitPublicInputs {
        self.public_inputs.finish()
    }

    fn propagate_from_private_call(&mut self, source: DataSource) {
        self.propagate_max_block_number(source);
        self.propagate_note_hash_read_requests(source);
        self.propagate_nullifier_read_requests(source);
        self.propagate_key_validation_requests(source);
        self.propagate_note_hashes(source);
        self.propagate_nullifiers(source);
        self.propagate_l2_to_l1_messages(source);
        self.propagate_logs(source);
        self.propagate_private_call_requests(source);
        self.propagate_public_call_requests(source);
        self.propagate_public_teardown_call_request(source);
        self.propagate_fee_payer(source);
        self.propagate_min_revertible_side_effect_counter(source);
    }

    fn propagate_min_revertible_side_effect_counter(&mut self, source: DataSource) {
        if self.public_inputs.min_revertible_side_effect_counter != 0 {
            assert(
                source.private_call_public_inputs.min_revertible_side_effect_counter == 0, "cannot overwrite non-zero min_revertible_side_effect_counter"
            );
        } else {
            self.public_inputs.min_revertible_side_effect_counter = source.private_call_public_inputs.min_revertible_side_effect_counter;
        };
    }

    fn propagate_max_block_number(&mut self, source: DataSource) {
        // Update the max block number if the private call requested a lower one.
        self.public_inputs.validation_requests.max_block_number = MaxBlockNumber::min(self.public_inputs.validation_requests.max_block_number, source.private_call_public_inputs.max_block_number);
    }

    fn propagate_note_hash_read_requests(&mut self, source: DataSource) {
        let read_requests = source.private_call_public_inputs.note_hash_read_requests;
        for i in 0..read_requests.len() {
            let request = read_requests[i];
            if !is_empty(request) {
                self.public_inputs.validation_requests.note_hash_read_requests.push(request.scope(source.storage_contract_address));
            }
        }
    }

    fn propagate_nullifier_read_requests(&mut self, source: DataSource) {
        let nullifier_read_requests = source.private_call_public_inputs.nullifier_read_requests;
        for i in 0..nullifier_read_requests.len() {
            let request = nullifier_read_requests[i];
            if !is_empty(request) {
                self.public_inputs.validation_requests.nullifier_read_requests.push(request.scope(source.storage_contract_address));
            }
        }
    }

    fn propagate_key_validation_requests(&mut self, source: DataSource) {
        let key_validation_requests_and_generators = source.private_call_public_inputs.key_validation_requests_and_generators;
        for i in 0..key_validation_requests_and_generators.len() {
            let request = key_validation_requests_and_generators[i];
            if !is_empty(request) {
                self.public_inputs.validation_requests.scoped_key_validation_requests_and_generators.push(request.scope(source.storage_contract_address));
            }
        }
    }

    fn propagate_note_hashes(&mut self, source: DataSource) {
        let note_hashes = source.private_call_public_inputs.note_hashes;
        for i in 0..note_hashes.len() {
            let note_hash = note_hashes[i];
            if note_hash.value != 0 {
<<<<<<< HEAD
                self.public_inputs.end.new_note_hashes.push(note_hash.scope(source.storage_contract_address));
=======
                let nullifier_counter = source.note_hash_nullifier_counters[i];
                assert(
                    (nullifier_counter == 0) | (nullifier_counter > note_hash.counter), "Invalid nullifier counter"
                );
                self.public_inputs.end.note_hashes.push(note_hash.scope(nullifier_counter, source.storage_contract_address));
>>>>>>> b12c6cb5
            }
        }
    }

    fn propagate_nullifiers(&mut self, source: DataSource) {
        let nullifiers = source.private_call_public_inputs.nullifiers;
        for i in 0..nullifiers.len() {
            let nullifier = nullifiers[i];
            if nullifier.value != 0 {
                self.public_inputs.end.nullifiers.push(nullifier.scope(source.storage_contract_address));
            }
        }
    }

    fn propagate_l2_to_l1_messages(&mut self, source: DataSource) {
        let l2_to_l1_msgs = source.private_call_public_inputs.l2_to_l1_msgs;
        for i in 0..l2_to_l1_msgs.len() {
            let msg = l2_to_l1_msgs[i];
            if !is_empty(msg) {
                self.public_inputs.end.l2_to_l1_msgs.push(msg.scope(source.storage_contract_address));
            }
        }
    }

    fn propagate_logs(&mut self, source: DataSource) {
        let encrypted_logs = source.private_call_public_inputs.encrypted_logs_hashes;
        for i in 0..encrypted_logs.len() {
            let log = encrypted_logs[i];
            if !is_empty(log) {
                self.public_inputs.end.encrypted_logs_hashes.push(log.scope(source.storage_contract_address));
            }
        }

        let unencrypted_logs = source.private_call_public_inputs.unencrypted_logs_hashes;
        for i in 0..unencrypted_logs.len() {
            let log = unencrypted_logs[i];
            if !is_empty(log) {
                self.public_inputs.end.unencrypted_logs_hashes.push(log.scope(source.storage_contract_address));
            }
        }

        let note_logs = source.private_call_public_inputs.note_encrypted_logs_hashes;
        for i in 0..note_logs.len() {
            if !is_empty(note_logs[i]) {
                self.public_inputs.end.note_encrypted_logs_hashes.push(note_logs[i]);
            }
        }
    }

    fn propagate_private_call_requests(&mut self, source: DataSource) {
        let call_requests = source.private_call_public_inputs.private_call_requests;
        let num_requests = array_length(call_requests);
        let mut proceed = true;
        for i in 0..call_requests.len() {
            proceed &= i != num_requests;
            if proceed {
                // Push the call requests to the stack in reverse order.
                let call_request = call_requests[num_requests - i - 1];
                self.public_inputs.end.private_call_stack.push(call_request.scope(source.contract_address));
            }
        }
    }

    fn propagate_public_call_requests(&mut self, source: DataSource) {
        let call_requests = source.public_call_requests;
        for i in 0..call_requests.len() {
            let call_request = call_requests[i];
            if !is_empty(call_request) {
                self.public_inputs.end.public_call_stack.push(call_request);
            }
        }
    }

    fn propagate_public_teardown_call_request(&mut self, source: DataSource) {
        let call_request = source.public_teardown_call_request;
        if !is_empty(call_request) {
            assert(
                is_empty(self.public_inputs.public_teardown_call_request), "Public teardown call request already set"
            );
            self.public_inputs.public_teardown_call_request = call_request;
        }
    }

    fn propagate_fee_payer(&mut self, source: DataSource) {
        if (source.private_call_public_inputs.is_fee_payer) {
            assert(self.public_inputs.fee_payer.is_zero(), "Cannot overwrite non-empty fee_payer");
            self.public_inputs.fee_payer = source.storage_contract_address;
        }
    }

    fn sort_ordered_values(&mut self) {
        self.public_inputs.end.note_hashes.storage = sort_by_counters_asc(self.public_inputs.end.note_hashes.storage);
        self.public_inputs.end.nullifiers.storage = sort_by_counters_asc(self.public_inputs.end.nullifiers.storage);
        self.public_inputs.end.l2_to_l1_msgs.storage = sort_by_counters_asc(self.public_inputs.end.l2_to_l1_msgs.storage);
        self.public_inputs.end.note_encrypted_logs_hashes.storage = sort_by_counters_asc(self.public_inputs.end.note_encrypted_logs_hashes.storage);
        self.public_inputs.end.encrypted_logs_hashes.storage = sort_by_counters_asc(self.public_inputs.end.encrypted_logs_hashes.storage);
        self.public_inputs.end.unencrypted_logs_hashes.storage = sort_by_counters_asc(self.public_inputs.end.unencrypted_logs_hashes.storage);
        self.public_inputs.end.public_call_stack.storage = sort_by_counters_desc(self.public_inputs.end.public_call_stack.storage);
    }

    fn silo_scoped_values(&mut self) {
        self.silo_note_hashes();
        self.silo_nullifiers();
        self.silo_l2_to_l1_messages();
        self.silo_encrypted_logs();
        self.silo_unencrypted_logs();
    }

    fn silo_note_hashes(&mut self) {
        let first_nullifier = self.public_inputs.end.nullifiers.get_unchecked(0).value();
        let note_hashes = self.public_inputs.end.note_hashes.storage;
        for i in 0..note_hashes.len() {
            self.public_inputs.end.note_hashes.storage[i].note_hash.value = silo_note_hash(
                note_hashes[i],
                first_nullifier,
                i
            );
        }
    }

    fn silo_nullifiers(&mut self) {
        let nullifiers = self.public_inputs.end.nullifiers.storage;
        for i in 0..nullifiers.len() {
            self.public_inputs.end.nullifiers.storage[i].nullifier.value = silo_nullifier(nullifiers[i]);
        }
    }

    fn silo_l2_to_l1_messages(&mut self) {
        let l2_to_l1_msgs = self.public_inputs.end.l2_to_l1_msgs.storage;
        let tx_context = self.public_inputs.constants.tx_context;
        for i in 0..l2_to_l1_msgs.len() {
            self.public_inputs.end.l2_to_l1_msgs.storage[i].message.content = silo_l2_to_l1_message(
                l2_to_l1_msgs[i],
                tx_context.version,
                tx_context.chain_id,
            );
        }
    }

    fn silo_encrypted_logs(&mut self) {
        let logs = self.public_inputs.end.encrypted_logs_hashes.storage;
        for i in 0..logs.len() {
            self.public_inputs.end.encrypted_logs_hashes.storage[i].log_hash.value = silo_encrypted_log_hash(logs[i]);
        }
    }

    fn silo_unencrypted_logs(&mut self) {
        let logs = self.public_inputs.end.unencrypted_logs_hashes.storage;
        for i in 0..logs.len() {
            self.public_inputs.end.unencrypted_logs_hashes.storage[i].log_hash.value = silo_unencrypted_log_hash(logs[i]);
        }
    }
}<|MERGE_RESOLUTION|>--- conflicted
+++ resolved
@@ -7,11 +7,7 @@
 },
     address::AztecAddress,
     constants::{
-<<<<<<< HEAD
-    MAX_NOTE_HASH_READ_REQUESTS_PER_CALL, MAX_NEW_NOTE_HASHES_PER_TX,
-=======
-    MAX_NOTE_HASHES_PER_CALL, MAX_NOTE_HASH_READ_REQUESTS_PER_CALL, MAX_NOTE_HASHES_PER_TX,
->>>>>>> b12c6cb5
+    MAX_NOTE_HASH_READ_REQUESTS_PER_CALL, MAX_NOTE_HASHES_PER_TX,
     MAX_PRIVATE_CALL_STACK_LENGTH_PER_CALL, MAX_PUBLIC_CALL_STACK_LENGTH_PER_CALL
 },
     hash::{
@@ -26,10 +22,6 @@
     private_call_public_inputs: PrivateCircuitPublicInputs,
     contract_address: AztecAddress,
     storage_contract_address: AztecAddress,
-<<<<<<< HEAD
-=======
-    note_hash_nullifier_counters: [u32; MAX_NOTE_HASHES_PER_CALL],
->>>>>>> b12c6cb5
     public_call_requests: [CallRequest; MAX_PUBLIC_CALL_STACK_LENGTH_PER_CALL],
     public_teardown_call_request: CallRequest,
 }
@@ -98,10 +90,6 @@
         &mut self,
         private_call_public_inputs: PrivateCircuitPublicInputs,
         contract_address: AztecAddress,
-<<<<<<< HEAD
-=======
-        note_hash_nullifier_counters: [u32; MAX_NOTE_HASHES_PER_CALL],
->>>>>>> b12c6cb5
         public_call_requests: [CallRequest; MAX_PUBLIC_CALL_STACK_LENGTH_PER_CALL],
         public_teardown_call_request: CallRequest
     ) -> Self {
@@ -194,15 +182,7 @@
         for i in 0..note_hashes.len() {
             let note_hash = note_hashes[i];
             if note_hash.value != 0 {
-<<<<<<< HEAD
-                self.public_inputs.end.new_note_hashes.push(note_hash.scope(source.storage_contract_address));
-=======
-                let nullifier_counter = source.note_hash_nullifier_counters[i];
-                assert(
-                    (nullifier_counter == 0) | (nullifier_counter > note_hash.counter), "Invalid nullifier counter"
-                );
-                self.public_inputs.end.note_hashes.push(note_hash.scope(nullifier_counter, source.storage_contract_address));
->>>>>>> b12c6cb5
+                self.public_inputs.end.note_hashes.push(note_hash.scope(source.storage_contract_address));
             }
         }
     }
