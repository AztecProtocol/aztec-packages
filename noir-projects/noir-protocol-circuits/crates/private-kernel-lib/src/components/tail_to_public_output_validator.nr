mod tail_to_public_output_hints;

use crate::{
    abis::PaddedSideEffectAmounts,
    components::{
        previous_kernel_validator::PreviousKernelDenseTrimmedArrays,
        tail_to_public_output_composer::meter_gas_used,
    },
};
use dep::types::{
    abis::{
        kernel_circuit_public_inputs::{
            PrivateKernelCircuitPublicInputs, PrivateToPublicKernelCircuitPublicInputs,
        },
        log_hash::LogHash,
        note_hash::ScopedNoteHash,
        nullifier::ScopedNullifier,
        private_log::{PrivateLog, PrivateLogData},
        public_call_request::PublicCallRequest,
        side_effect::{Counted, scoped::Scoped},
    },
    messaging::l2_to_l1_message::L2ToL1Message,
    utils::arrays::{
        assert_split_sorted_transformed_value_arrays_asc, assert_split_transformed_padded_arrays,
    },
};
use tail_to_public_output_hints::{generate_tail_to_public_output_hints, TailToPublicOutputHints};

pub struct TailToPublicOutputValidator {
    output: PrivateToPublicKernelCircuitPublicInputs,
    previous_kernel: PrivateKernelCircuitPublicInputs,
    previous_kernel_dense_trimmed_arrays: PreviousKernelDenseTrimmedArrays,
    padded_side_effect_amounts: PaddedSideEffectAmounts,
    hints: TailToPublicOutputHints,
}

impl TailToPublicOutputValidator {
    pub fn new(
        output: PrivateToPublicKernelCircuitPublicInputs,
        previous_kernel: PrivateKernelCircuitPublicInputs,
        previous_kernel_dense_trimmed_arrays: PreviousKernelDenseTrimmedArrays,
        padded_side_effect_amounts: PaddedSideEffectAmounts,
    ) -> Self {
        // Safety: the below hints are constrained by calling .validate(). See private_kernel_tail_to_public for use.
        let hints = unsafe { generate_tail_to_public_output_hints(previous_kernel) };

        TailToPublicOutputValidator {
            output,
            previous_kernel,
            previous_kernel_dense_trimmed_arrays,
            padded_side_effect_amounts,
            hints,
        }
    }

    pub fn validate(self) {
        self.validate_propagated_values();
        self.validate_propagated_split_values();
        self.validate_propagated_sorted_values();
        self.validate_gas_used();
    }

    fn validate_propagated_values(self) {
        assert_eq(self.output.constants, self.previous_kernel.constants, "mismatch constants");

        assert_eq(
            self.output.rollup_validation_requests,
            self.previous_kernel.validation_requests.for_rollup,
            "mismatch rollup_validation_requests",
        );

        assert_eq(self.output.fee_payer, self.previous_kernel.fee_payer, "mismatch fee_payer");

        assert_eq(
            self.output.public_teardown_call_request,
            self.previous_kernel.public_teardown_call_request,
            "mismatch public_teardown_call_request",
        );
    }

    fn validate_propagated_split_values(self) {
        let split_counter = self.previous_kernel.min_revertible_side_effect_counter;
        let prev_data = self.previous_kernel.end;
        let output_non_revertible = self.output.non_revertible_accumulated_data;
        let output_revertible = self.output.revertible_accumulated_data;

        // note_hashes
        assert_split_transformed_padded_arrays(
            prev_data.note_hashes.array,
            output_non_revertible.note_hashes,
            output_revertible.note_hashes,
            |prev: ScopedNoteHash, out: Field| {
                assert_eq(out, prev.note_hash.value, "invalid transformed value")
            },
            split_counter,
            self.padded_side_effect_amounts.non_revertible_note_hashes,
        );

        // nullifiers
        assert_split_transformed_padded_arrays(
            prev_data.nullifiers.array,
            output_non_revertible.nullifiers,
            output_revertible.nullifiers,
            |prev: ScopedNullifier, out: Field| {
                assert_eq(out, prev.nullifier.value, "invalid transformed value")
            },
            split_counter,
            self.padded_side_effect_amounts.non_revertible_nullifiers,
        );

        // private_logs
        assert_split_transformed_padded_arrays(
            prev_data.private_logs.array,
            output_non_revertible.private_logs,
            output_revertible.private_logs,
            |prev: Scoped<PrivateLogData>, out: PrivateLog| {
                assert_eq(out, prev.expose_to_public(), "invalid transformed value")
            },
            split_counter,
            self.padded_side_effect_amounts.non_revertible_private_logs,
        );
    }

    fn validate_propagated_sorted_values(self) {
        let split_counter = self.previous_kernel.min_revertible_side_effect_counter;
        let prev_data = self.previous_kernel.end;
        let output_non_revertible = self.output.non_revertible_accumulated_data;
        let output_revertible = self.output.revertible_accumulated_data;
        let hints = self.hints;

        // l2_to_l1_msgs
        assert_split_sorted_transformed_value_arrays_asc(
<<<<<<< HEAD
            prev_data.l2_to_l1_msgs.array,
            prev_data.l2_to_l1_msgs.array.map(|log: ScopedL2ToL1Message| log.expose_to_public()),
=======
            prev_data.l2_to_l1_msgs,
            prev_data.l2_to_l1_msgs.map(|msg: Scoped<Counted<L2ToL1Message>>| {
                msg.expose_to_public()
            }),
>>>>>>> aac426c9
            split_counter,
            output_non_revertible.l2_to_l1_msgs,
            output_revertible.l2_to_l1_msgs,
            hints.sorted_l2_to_l1_msg_hints,
        );

        // contract_class_logs_hashes
        assert_split_sorted_transformed_value_arrays_asc(
            prev_data.contract_class_logs_hashes.array,
            prev_data.contract_class_logs_hashes.array.map(|log: Scoped<Counted<LogHash>>| {
                log.expose_to_public()
            }),
            split_counter,
            output_non_revertible.contract_class_logs_hashes,
            output_revertible.contract_class_logs_hashes,
            hints.sorted_contract_class_log_hash_hints,
        );

        // public_call_requests
        assert_split_sorted_transformed_value_arrays_asc(
            prev_data.public_call_requests.array,
            prev_data.public_call_requests.array.map(|cr: Counted<PublicCallRequest>| cr.inner),
            split_counter,
            output_non_revertible.public_call_requests,
            output_revertible.public_call_requests,
            hints.sorted_public_call_request_hints,
        )
    }

    fn validate_gas_used(self) {
        let gas_settings = self.output.constants.tx_context.gas_settings;
        let gas_used = meter_gas_used(
            self.output.non_revertible_accumulated_data,
            self.output.revertible_accumulated_data,
            self.output.public_teardown_call_request,
            gas_settings.teardown_gas_limits,
        );

        assert_eq(self.output.gas_used, gas_used, "incorrect metered gas used");

        assert(gas_used.within(gas_settings.gas_limits), "The gas used exceeds the gas limits");
    }
}<|MERGE_RESOLUTION|>--- conflicted
+++ resolved
@@ -130,15 +130,10 @@
 
         // l2_to_l1_msgs
         assert_split_sorted_transformed_value_arrays_asc(
-<<<<<<< HEAD
             prev_data.l2_to_l1_msgs.array,
-            prev_data.l2_to_l1_msgs.array.map(|log: ScopedL2ToL1Message| log.expose_to_public()),
-=======
-            prev_data.l2_to_l1_msgs,
-            prev_data.l2_to_l1_msgs.map(|msg: Scoped<Counted<L2ToL1Message>>| {
+            prev_data.l2_to_l1_msgs.array.map(|msg: Scoped<Counted<L2ToL1Message>>| {
                 msg.expose_to_public()
             }),
->>>>>>> aac426c9
             split_counter,
             output_non_revertible.l2_to_l1_msgs,
             output_revertible.l2_to_l1_msgs,
