mod tail_to_public_output_hints;

use crate::{
    abis::PaddedSideEffectAmounts, components::tail_to_public_output_composer::meter_gas_used,
};
use dep::types::{
    abis::{
        kernel_circuit_public_inputs::{
            PrivateKernelCircuitPublicInputs, PrivateToPublicKernelCircuitPublicInputs,
        },
        log_hash::LogHash,
        note_hash::ScopedNoteHash,
        nullifier::ScopedNullifier,
        private_log::{PrivateLog, PrivateLogData},
        public_call_request::PublicCallRequest,
        side_effect::{Counted, scoped::Scoped},
    },
    messaging::l2_to_l1_message::ScopedL2ToL1Message,
    utils::arrays::{
<<<<<<< HEAD
        assert_split_sorted_transformed_value_arrays_asc,
        assert_split_sorted_transformed_value_arrays_desc, assert_split_transformed_padded_arrays,
=======
        assert_split_sorted_transformed_value_arrays_asc, assert_split_transformed_value_arrays,
>>>>>>> b5e8ae2c
    },
};
use tail_to_public_output_hints::{generate_tail_to_public_output_hints, TailToPublicOutputHints};

pub struct TailToPublicOutputValidator {
    output: PrivateToPublicKernelCircuitPublicInputs,
    previous_kernel: PrivateKernelCircuitPublicInputs,
    padded_side_effect_amounts: PaddedSideEffectAmounts,
    hints: TailToPublicOutputHints,
}

impl TailToPublicOutputValidator {
    pub fn new(
        output: PrivateToPublicKernelCircuitPublicInputs,
        previous_kernel: PrivateKernelCircuitPublicInputs,
        padded_side_effect_amounts: PaddedSideEffectAmounts,
    ) -> Self {
        // Safety: the below hints are constrained by calling .validate(). See private_kernel_tail_to_public for use.
        let hints = unsafe { generate_tail_to_public_output_hints(previous_kernel) };
        TailToPublicOutputValidator { output, previous_kernel, padded_side_effect_amounts, hints }
    }

    pub fn validate(self) {
        self.validate_propagated_values();
        self.validate_propagated_split_values();
        self.validate_propagated_sorted_values();
        self.validate_gas_used();
    }

    fn validate_propagated_values(self) {
        assert_eq(self.output.constants, self.previous_kernel.constants, "mismatch constants");

        assert_eq(
            self.output.rollup_validation_requests,
            self.previous_kernel.validation_requests.for_rollup,
            "mismatch rollup_validation_requests",
        );

        assert_eq(self.output.fee_payer, self.previous_kernel.fee_payer, "mismatch fee_payer");

        assert_eq(
            self.output.public_teardown_call_request,
            self.previous_kernel.public_teardown_call_request,
            "mismatch public_teardown_call_request",
        );
    }

    fn validate_propagated_split_values(self) {
        let split_counter = self.previous_kernel.min_revertible_side_effect_counter;
        let prev_data = self.previous_kernel.end;
        let output_non_revertible = self.output.non_revertible_accumulated_data;
        let output_revertible = self.output.revertible_accumulated_data;

        // note_hashes
        assert_split_transformed_padded_arrays(
            prev_data.note_hashes,
            output_non_revertible.note_hashes,
            output_revertible.note_hashes,
            |prev: ScopedNoteHash, out: Field| out == prev.note_hash.value,
            split_counter,
            self.padded_side_effect_amounts.non_revertible_note_hashes,
        );

        // nullifiers
        assert_split_transformed_padded_arrays(
            prev_data.nullifiers,
            output_non_revertible.nullifiers,
            output_revertible.nullifiers,
            |prev: ScopedNullifier, out: Field| out == prev.nullifier.value,
            split_counter,
            self.padded_side_effect_amounts.non_revertible_nullifiers,
        );

        // private_logs
        assert_split_transformed_padded_arrays(
            prev_data.private_logs,
            output_non_revertible.private_logs,
            output_revertible.private_logs,
            |prev: Scoped<PrivateLogData>, out: PrivateLog| out == prev.expose_to_public(),
            split_counter,
            self.padded_side_effect_amounts.non_revertible_private_logs,
        );
    }

    fn validate_propagated_sorted_values(self) {
        let split_counter = self.previous_kernel.min_revertible_side_effect_counter;
        let prev_data = self.previous_kernel.end;
        let output_non_revertible = self.output.non_revertible_accumulated_data;
        let output_revertible = self.output.revertible_accumulated_data;
        let hints = self.hints;

        // l2_to_l1_msgs
        assert_split_sorted_transformed_value_arrays_asc(
            prev_data.l2_to_l1_msgs,
            prev_data.l2_to_l1_msgs.map(|log: ScopedL2ToL1Message| log.expose_to_public()),
            split_counter,
            output_non_revertible.l2_to_l1_msgs,
            output_revertible.l2_to_l1_msgs,
            hints.sorted_l2_to_l1_msg_hints,
        );

        // contract_class_logs_hashes
        assert_split_sorted_transformed_value_arrays_asc(
            prev_data.contract_class_logs_hashes,
            prev_data.contract_class_logs_hashes.map(|log: Scoped<Counted<LogHash>>| {
                log.expose_to_public()
            }),
            split_counter,
            output_non_revertible.contract_class_logs_hashes,
            output_revertible.contract_class_logs_hashes,
            hints.sorted_contract_class_log_hash_hints,
        );

        // public_call_requests
        assert_split_sorted_transformed_value_arrays_asc(
            prev_data.public_call_requests,
            prev_data.public_call_requests.map(|cr: Counted<PublicCallRequest>| cr.inner),
            split_counter,
            output_non_revertible.public_call_requests,
            output_revertible.public_call_requests,
            hints.sorted_public_call_request_hints,
        )
    }

    fn validate_gas_used(self) {
        let gas_settings = self.output.constants.tx_context.gas_settings;
        let gas_used = meter_gas_used(
            self.output.non_revertible_accumulated_data,
            self.output.revertible_accumulated_data,
            self.output.public_teardown_call_request,
            gas_settings.teardown_gas_limits,
        );
        assert_eq(self.output.gas_used, gas_used, "incorrect metered gas used");
        assert(gas_used.within(gas_settings.gas_limits), "The gas used exceeds the gas limits");
    }
}<|MERGE_RESOLUTION|>--- conflicted
+++ resolved
@@ -17,12 +17,7 @@
     },
     messaging::l2_to_l1_message::ScopedL2ToL1Message,
     utils::arrays::{
-<<<<<<< HEAD
-        assert_split_sorted_transformed_value_arrays_asc,
-        assert_split_sorted_transformed_value_arrays_desc, assert_split_transformed_padded_arrays,
-=======
-        assert_split_sorted_transformed_value_arrays_asc, assert_split_transformed_value_arrays,
->>>>>>> b5e8ae2c
+        assert_split_sorted_transformed_value_arrays_asc, assert_split_transformed_padded_arrays,
     },
 };
 use tail_to_public_output_hints::{generate_tail_to_public_output_hints, TailToPublicOutputHints};
