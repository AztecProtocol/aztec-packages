--- conflicted
+++ resolved
@@ -12,21 +12,10 @@
     abis::{
         kernel_circuit_public_inputs::{
             PrivateKernelCircuitPublicInputs, PublicKernelCircuitPublicInputs,
-<<<<<<< HEAD
-        },
-        log_hash::{LogHash, NoteLogHash, ScopedEncryptedLogHash, ScopedLogHash},
-        note_hash::ScopedNoteHash,
-        nullifier::{Nullifier, ScopedNullifier},
-        public_call_request::PublicCallRequest,
-    },
-    messaging::l2_to_l1_message::ScopedL2ToL1Message,
-    traits::is_empty_array,
-=======
         }, log_hash::{LogHash, ScopedEncryptedLogHash, NoteLogHash, ScopedLogHash},
         note_hash::ScopedNoteHash, nullifier::{Nullifier, ScopedNullifier},
         public_call_request::PublicCallRequest,
     }, messaging::l2_to_l1_message::ScopedL2ToL1Message, traits::is_empty_array,
->>>>>>> a166203a
     utils::arrays::{
         assert_split_sorted_transformed_value_arrays_asc,
         assert_split_sorted_transformed_value_arrays_desc, assert_split_transformed_value_arrays,
