mod meter_gas_used;

use crate::components::{
    private_kernel_circuit_public_inputs_composer::PrivateKernelCircuitPublicInputsComposer,
    tail_output_composer::meter_gas_used::meter_gas_used
};
use dep::types::{
    abis::{
    accumulated_data::combined_accumulated_data::CombinedAccumulatedData,
    kernel_circuit_public_inputs::{KernelCircuitPublicInputs, PrivateKernelCircuitPublicInputs},
    log_hash::{ScopedEncryptedLogHash, NoteLogHash, ScopedLogHash}, note_hash::ScopedNoteHash,
    nullifier::ScopedNullifier
},
    messaging::l2_to_l1_message::ScopedL2ToL1Message
};

pub struct TailOutputComposer {
    output_composer: PrivateKernelCircuitPublicInputsComposer,
}

impl TailOutputComposer {
    pub unconstrained fn new(previous_kernel: PrivateKernelCircuitPublicInputs) -> Self {
        let mut output_composer = PrivateKernelCircuitPublicInputsComposer::new_from_previous_kernel(previous_kernel);
        output_composer.sort_ordered_values();

        TailOutputComposer { output_composer }
    }

<<<<<<< HEAD
    pub unconstrained fn finish(self) -> KernelCircuitPublicInputs {
=======
    unconstrained pub fn finish(self) -> KernelCircuitPublicInputs {
>>>>>>> 2b097099
        let source = self.output_composer.finish();
        let mut output = KernelCircuitPublicInputs::empty();
        output.rollup_validation_requests = source.validation_requests.for_rollup;
        output.end = self.build_combined_accumulated_data();
        output.constants = source.constants;
        output.fee_payer = source.fee_payer;
        output
    }

    fn build_combined_accumulated_data(self) -> CombinedAccumulatedData {
        let source = self.output_composer.public_inputs.end;
        let mut data = CombinedAccumulatedData::empty();
        data.note_hashes = source.note_hashes.storage.map(|n: ScopedNoteHash| n.note_hash.value);
        data.nullifiers = source.nullifiers.storage.map(|n: ScopedNullifier| n.nullifier.value);
        data.l2_to_l1_msgs = source.l2_to_l1_msgs.storage.map(|m: ScopedL2ToL1Message| m.expose_to_public());
        data.note_encrypted_logs_hashes = source.note_encrypted_logs_hashes.storage.map(|l: NoteLogHash| l.expose_to_public());
        data.encrypted_logs_hashes = source.encrypted_logs_hashes.storage.map(|l: ScopedEncryptedLogHash| l.expose_to_public());
        data.unencrypted_logs_hashes = source.unencrypted_logs_hashes.storage.map(|l: ScopedLogHash| l.expose_to_public());
        data.note_encrypted_log_preimages_length = source.note_encrypted_logs_hashes.storage.fold(0, |len, l: NoteLogHash| len + l.length);
        data.encrypted_log_preimages_length = source.encrypted_logs_hashes.storage.fold(0, |len, l: ScopedEncryptedLogHash| len + l.log_hash.length);
        data.unencrypted_log_preimages_length = source.unencrypted_logs_hashes.storage.fold(0, |len, l: ScopedLogHash| len + l.log_hash.length);
        data.gas_used = meter_gas_used(data, self.output_composer.public_inputs.constants.tx_context.gas_settings);
        data
    }
}<|MERGE_RESOLUTION|>--- conflicted
+++ resolved
@@ -26,11 +26,8 @@
         TailOutputComposer { output_composer }
     }
 
-<<<<<<< HEAD
+
     pub unconstrained fn finish(self) -> KernelCircuitPublicInputs {
-=======
-    unconstrained pub fn finish(self) -> KernelCircuitPublicInputs {
->>>>>>> 2b097099
         let source = self.output_composer.finish();
         let mut output = KernelCircuitPublicInputs::empty();
         output.rollup_validation_requests = source.validation_requests.for_rollup;
