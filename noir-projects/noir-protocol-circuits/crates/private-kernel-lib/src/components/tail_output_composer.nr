pub(crate) mod meter_gas_used;

use crate::components::private_kernel_circuit_public_inputs_composer::PrivateKernelCircuitPublicInputsComposer;
use dep::types::{
    abis::{
        accumulated_data::private_to_rollup_accumulated_data::PrivateToRollupAccumulatedData,
        kernel_circuit_public_inputs::{
            PrivateKernelCircuitPublicInputs, PrivateToRollupKernelCircuitPublicInputs,
        },
        log_hash::LogHash,
        note_hash::ScopedNoteHash,
        nullifier::ScopedNullifier,
        private_log::PrivateLogData,
        side_effect::{counted::Counted, scoped::Scoped},
    },
    messaging::l2_to_l1_message::L2ToL1Message,
    traits::Empty,
};
pub use meter_gas_used::meter_gas_used;

pub struct TailOutputComposer {
    output_composer: PrivateKernelCircuitPublicInputsComposer,
}

impl TailOutputComposer {
    pub unconstrained fn new(previous_kernel: PrivateKernelCircuitPublicInputs) -> Self {
        let mut output_composer =
            PrivateKernelCircuitPublicInputsComposer::new_from_previous_kernel(previous_kernel);
        // Q: Why are we sorting in the tail, if sorting has already happened in the Reset?
        output_composer.sort_ordered_values();

        TailOutputComposer { output_composer }
    }

    pub unconstrained fn finish(self) -> PrivateToRollupKernelCircuitPublicInputs {
        let source = self.output_composer.finish();
        let mut output = PrivateToRollupKernelCircuitPublicInputs::empty();
        output.rollup_validation_requests = source.validation_requests.for_rollup;
        output.end = self.build_private_to_rollup_accumulated_data();
        output.gas_used = meter_gas_used(output.end);
        output.constants = source.constants;
        output.fee_payer = source.fee_payer;
        output
    }

    unconstrained fn build_private_to_rollup_accumulated_data(
        self,
    ) -> PrivateToRollupAccumulatedData {
        let source = self.output_composer.public_inputs_builder.end;
        let mut data = PrivateToRollupAccumulatedData::empty();
<<<<<<< HEAD
        data.note_hashes = source.note_hashes.array.map(|n: ScopedNoteHash| n.note_hash.value);
        data.nullifiers = source.nullifiers.array.map(|n: ScopedNullifier| n.nullifier.value);
        data.l2_to_l1_msgs =
            source.l2_to_l1_msgs.array.map(|m: ScopedL2ToL1Message| m.expose_to_public());
=======
        data.note_hashes = source.note_hashes.storage().map(|n: ScopedNoteHash| n.note_hash.value);
        data.nullifiers = source.nullifiers.storage().map(|n: ScopedNullifier| n.nullifier.value);
        data.l2_to_l1_msgs = source
            .l2_to_l1_msgs
            .storage()
            .map(|m: Scoped<Counted<L2ToL1Message>>| m.expose_to_public());
>>>>>>> aac426c9
        data.private_logs =
            source.private_logs.array.map(|l: Scoped<PrivateLogData>| l.expose_to_public());
        data.contract_class_logs_hashes = source
            .contract_class_logs_hashes
            .array
            .map(|l: Scoped<Counted<LogHash>>| l.expose_to_public());
        data
    }
}<|MERGE_RESOLUTION|>--- conflicted
+++ resolved
@@ -48,19 +48,11 @@
     ) -> PrivateToRollupAccumulatedData {
         let source = self.output_composer.public_inputs_builder.end;
         let mut data = PrivateToRollupAccumulatedData::empty();
-<<<<<<< HEAD
         data.note_hashes = source.note_hashes.array.map(|n: ScopedNoteHash| n.note_hash.value);
         data.nullifiers = source.nullifiers.array.map(|n: ScopedNullifier| n.nullifier.value);
-        data.l2_to_l1_msgs =
-            source.l2_to_l1_msgs.array.map(|m: ScopedL2ToL1Message| m.expose_to_public());
-=======
-        data.note_hashes = source.note_hashes.storage().map(|n: ScopedNoteHash| n.note_hash.value);
-        data.nullifiers = source.nullifiers.storage().map(|n: ScopedNullifier| n.nullifier.value);
-        data.l2_to_l1_msgs = source
-            .l2_to_l1_msgs
-            .storage()
-            .map(|m: Scoped<Counted<L2ToL1Message>>| m.expose_to_public());
->>>>>>> aac426c9
+        data.l2_to_l1_msgs = source.l2_to_l1_msgs.array.map(|m: Scoped<Counted<L2ToL1Message>>| {
+            m.expose_to_public()
+        });
         data.private_logs =
             source.private_logs.array.map(|l: Scoped<PrivateLogData>| l.expose_to_public());
         data.contract_class_logs_hashes = source
