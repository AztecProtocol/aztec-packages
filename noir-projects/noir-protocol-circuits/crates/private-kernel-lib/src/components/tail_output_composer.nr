--- conflicted
+++ resolved
@@ -8,17 +8,9 @@
     abis::{
         accumulated_data::combined_accumulated_data::CombinedAccumulatedData,
         kernel_circuit_public_inputs::{KernelCircuitPublicInputs, PrivateKernelCircuitPublicInputs},
-<<<<<<< HEAD
-        log_hash::{NoteLogHash, ScopedEncryptedLogHash, ScopedLogHash},
-        note_hash::ScopedNoteHash,
-        nullifier::ScopedNullifier,
-    },
-    messaging::l2_to_l1_message::ScopedL2ToL1Message,
-=======
         log_hash::{ScopedEncryptedLogHash, NoteLogHash, ScopedLogHash}, note_hash::ScopedNoteHash,
         nullifier::ScopedNullifier,
     }, messaging::l2_to_l1_message::ScopedL2ToL1Message,
->>>>>>> a166203a
 };
 
 pub struct TailOutputComposer {
