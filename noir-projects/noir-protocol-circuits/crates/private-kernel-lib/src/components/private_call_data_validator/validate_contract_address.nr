use dep::types::{
    abis::private_kernel::private_call_data::PrivateCallData, address::AztecAddress,
    constants::MAX_PROTOCOL_CONTRACTS, hash::stdlib_recursion_verification_key_compress_native_vk,
    merkle_tree::root::root_from_sibling_path,
};

<<<<<<< HEAD
pub fn validate_contract_address(
    private_call_data: PrivateCallData,
    protocol_contract_tree_root: Field,
) {
    let contract_address = private_call_data.call_stack_item.contract_address;
=======
pub fn validate_contract_address(private_call_data: PrivateCallData, protocol_contract_tree_root: Field) {
    let contract_address = private_call_data.public_inputs.call_context.contract_address;
>>>>>>> c8e4260e
    assert(!contract_address.is_zero(), "contract address cannot be zero");

    // TODO(https://github.com/AztecProtocol/aztec-packages/issues/3062): Why is this using a hash function from the stdlib::recursion namespace
    let private_call_vk_hash =
        stdlib_recursion_verification_key_compress_native_vk(private_call_data.vk);

    let computed_address = AztecAddress::compute_from_private_function(
        private_call_data.public_inputs.call_context.function_selector,
        private_call_vk_hash,
        private_call_data.function_leaf_membership_witness,
        private_call_data.contract_class_artifact_hash,
        private_call_data.contract_class_public_bytecode_commitment,
        private_call_data.salted_initialization_hash,
        private_call_data.public_keys.hash(),
    );

    let protocol_contract_index = contract_address.to_field();
    let computed_protocol_contract_tree_root = if (MAX_PROTOCOL_CONTRACTS as Field).lt(
        protocol_contract_index,
    ) {
        0
    } else {
        root_from_sibling_path(
            computed_address.to_field(),
            protocol_contract_index,
            private_call_data.protocol_contract_sibling_path,
        )
    };

    assert(
        computed_address.eq(contract_address)
            | computed_protocol_contract_tree_root.eq(protocol_contract_tree_root),
        "computed contract address does not match expected one",
    );
}<|MERGE_RESOLUTION|>--- conflicted
+++ resolved
@@ -4,16 +4,8 @@
     merkle_tree::root::root_from_sibling_path,
 };
 
-<<<<<<< HEAD
-pub fn validate_contract_address(
-    private_call_data: PrivateCallData,
-    protocol_contract_tree_root: Field,
-) {
-    let contract_address = private_call_data.call_stack_item.contract_address;
-=======
 pub fn validate_contract_address(private_call_data: PrivateCallData, protocol_contract_tree_root: Field) {
     let contract_address = private_call_data.public_inputs.call_context.contract_address;
->>>>>>> c8e4260e
     assert(!contract_address.is_zero(), "contract address cannot be zero");
 
     // TODO(https://github.com/AztecProtocol/aztec-packages/issues/3062): Why is this using a hash function from the stdlib::recursion namespace
