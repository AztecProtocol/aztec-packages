use dep::types::{
<<<<<<< HEAD
    abis::private_kernel::private_call_data::PrivateCallData,
    address::AztecAddress,
    constants::{
        DEFAULT_UPDATE_DELAY, DEPLOYER_CONTRACT_ADDRESS, MAX_PROTOCOL_CONTRACTS,
        UPDATED_CLASS_IDS_SLOT,
    },
    contract_class_id::ContractClassId,
    hash::private_functions_root_from_siblings,
    merkle_tree::root::root_from_sibling_path,
    shared_mutable::{
        scheduled_delay_change::ScheduledDelayChange, scheduled_value_change::ScheduledValueChange,
        shared_mutable_values::SharedMutableValues, with_hash::validate_with_hash_hints,
    },
    storage::map::derive_storage_slot_in_map,
    traits::{is_empty, Packable, ToField},
=======
    abis::private_kernel::private_call_data::PrivateCallData, address::AztecAddress,
    constants::MAX_PROTOCOL_CONTRACTS, merkle_tree::conditionally_assert_check_membership,
    traits::ToField,
>>>>>>> 137c8366
};

pub fn validate_contract_address(
    private_call_data: PrivateCallData,
    protocol_contract_tree_root: Field,
) {
    let contract_address = private_call_data.public_inputs.call_context.contract_address;
    assert(!contract_address.is_zero(), "contract address cannot be zero");

    private_call_data.vk.check_hash();

    let hints = private_call_data.verification_key_hints;

    let private_functions_root = private_functions_root_from_siblings(
        private_call_data.public_inputs.call_context.function_selector,
        private_call_data.vk.hash,
        hints.function_leaf_membership_witness.leaf_index,
        hints.function_leaf_membership_witness.sibling_path,
    );

<<<<<<< HEAD
    let contract_class_id = ContractClassId::compute(
        hints.contract_class_artifact_hash,
        private_functions_root,
        hints.contract_class_public_bytecode_commitment,
    );

    let computed_address = AztecAddress::compute_from_class_id(
        contract_class_id,
        hints.salted_initialization_hash,
        hints.public_keys,
    );

    let protocol_contract_index = contract_address.to_field();
    let computed_protocol_contract_tree_root = if (MAX_PROTOCOL_CONTRACTS as Field).lt(
        protocol_contract_index,
    ) {
        0
    } else {
        root_from_sibling_path(
            computed_address.to_field(),
            protocol_contract_index,
            private_call_data.verification_key_hints.protocol_contract_sibling_path,
        )
    };

    let value_change: ScheduledValueChange<ContractClassId> =
        Packable::unpack(hints.updated_class_id_value_change);
    let delay_change: ScheduledDelayChange<DEFAULT_UPDATE_DELAY> =
        Packable::unpack(hints.updated_class_id_delay_change);

    // A block horizon for this shared mutable should be set separately when generating/validating kernel output
    validate_with_hash_hints(
        private_call_data.public_inputs.historical_header,
        derive_storage_slot_in_map(UPDATED_CLASS_IDS_SLOT as Field, contract_address),
        DEPLOYER_CONTRACT_ADDRESS,
        SharedMutableValues::new(value_change, delay_change),
        hints.updated_class_id_witness,
        hints.updated_class_id_leaf,
    );

    let updated_contract_class_id = value_change.get_current_at(
        private_call_data.public_inputs.historical_header.global_variables.block_number as u32,
    );

    if is_empty(updated_contract_class_id) {
        // No update happened, so we should check that the computed address matches the expected one
        assert(
            computed_address.eq(contract_address)
                | computed_protocol_contract_tree_root.eq(protocol_contract_tree_root),
            "computed contract address does not match expected one",
        );
    } else {
        // Update happened, we must be using the updated class id
        assert(
            contract_class_id.eq(updated_contract_class_id),
            "updated contract not using latest class id",
        );
    }
}
=======
    let contract_address_field = contract_address.to_field();
    let is_protocol_contract = contract_address_field.lt(MAX_PROTOCOL_CONTRACTS as Field);

    // We either have a normal contract address, which must match the calculated address, or
    // A computed protocol contract address which exists at the index held in call_context.contract_address.
    assert(
        (!is_protocol_contract & computed_address.eq(contract_address))
            | (
                is_protocol_contract
                    & private_call_data.protocol_contract_membership_witness.leaf_index.eq(
                        contract_address_field,
                    )
            ),
        "computed contract address does not match expected one",
    );

    // A non-protocol computed contract address is checked for non-membership below using protocol_contract_leaf as a low leaf.
    // A protocol contract address is checked for membership below where protocol_contract_leaf contains the
    // computed_address at the index given by contract_address.
    conditionally_assert_check_membership(
        computed_address.to_field(),
        is_protocol_contract,
        private_call_data.protocol_contract_leaf,
        private_call_data.protocol_contract_membership_witness,
        protocol_contract_tree_root,
    );
}
>>>>>>> 137c8366
<|MERGE_RESOLUTION|>--- conflicted
+++ resolved
@@ -1,25 +1,7 @@
 use dep::types::{
-<<<<<<< HEAD
-    abis::private_kernel::private_call_data::PrivateCallData,
-    address::AztecAddress,
-    constants::{
-        DEFAULT_UPDATE_DELAY, DEPLOYER_CONTRACT_ADDRESS, MAX_PROTOCOL_CONTRACTS,
-        UPDATED_CLASS_IDS_SLOT,
-    },
-    contract_class_id::ContractClassId,
-    hash::private_functions_root_from_siblings,
-    merkle_tree::root::root_from_sibling_path,
-    shared_mutable::{
-        scheduled_delay_change::ScheduledDelayChange, scheduled_value_change::ScheduledValueChange,
-        shared_mutable_values::SharedMutableValues, with_hash::validate_with_hash_hints,
-    },
-    storage::map::derive_storage_slot_in_map,
-    traits::{is_empty, Packable, ToField},
-=======
     abis::private_kernel::private_call_data::PrivateCallData, address::AztecAddress,
     constants::MAX_PROTOCOL_CONTRACTS, merkle_tree::conditionally_assert_check_membership,
     traits::ToField,
->>>>>>> 137c8366
 };
 
 pub fn validate_contract_address(
@@ -40,7 +22,6 @@
         hints.function_leaf_membership_witness.sibling_path,
     );
 
-<<<<<<< HEAD
     let contract_class_id = ContractClassId::compute(
         hints.contract_class_artifact_hash,
         private_functions_root,
@@ -52,19 +33,6 @@
         hints.salted_initialization_hash,
         hints.public_keys,
     );
-
-    let protocol_contract_index = contract_address.to_field();
-    let computed_protocol_contract_tree_root = if (MAX_PROTOCOL_CONTRACTS as Field).lt(
-        protocol_contract_index,
-    ) {
-        0
-    } else {
-        root_from_sibling_path(
-            computed_address.to_field(),
-            protocol_contract_index,
-            private_call_data.verification_key_hints.protocol_contract_sibling_path,
-        )
-    };
 
     let value_change: ScheduledValueChange<ContractClassId> =
         Packable::unpack(hints.updated_class_id_value_change);
@@ -85,35 +53,25 @@
         private_call_data.public_inputs.historical_header.global_variables.block_number as u32,
     );
 
-    if is_empty(updated_contract_class_id) {
-        // No update happened, so we should check that the computed address matches the expected one
-        assert(
-            computed_address.eq(contract_address)
-                | computed_protocol_contract_tree_root.eq(protocol_contract_tree_root),
-            "computed contract address does not match expected one",
-        );
-    } else {
-        // Update happened, we must be using the updated class id
-        assert(
-            contract_class_id.eq(updated_contract_class_id),
-            "updated contract not using latest class id",
-        );
-    }
-}
-=======
     let contract_address_field = contract_address.to_field();
     let is_protocol_contract = contract_address_field.lt(MAX_PROTOCOL_CONTRACTS as Field);
+    let is_updated_contract = !is_empty(updated_contract_class_id);
 
-    // We either have a normal contract address, which must match the calculated address, or
-    // A computed protocol contract address which exists at the index held in call_context.contract_address.
+    let address_derivation_check =
+        !is_protocol_contract & computed_address.eq(contract_address) & !is_updated_contract;
+    let updated_class_check = !is_protocol_contract
+        & is_updated_contract
+        & contract_class_id.eq(updated_contract_class_id);
+    let protocol_contract_check = is_protocol_contract
+        & private_call_data.protocol_contract_membership_witness.leaf_index.eq(
+            contract_address_field,
+        )
+        & !is_updated_contract;
+
+    // We can have a normal contract address, which must match the calculated address, an updated contract so the class id used must be the updated one, or
+    // A computed protocol contract address which exists at the index held in call_context.contract_address.s
     assert(
-        (!is_protocol_contract & computed_address.eq(contract_address))
-            | (
-                is_protocol_contract
-                    & private_call_data.protocol_contract_membership_witness.leaf_index.eq(
-                        contract_address_field,
-                    )
-            ),
+        address_derivation_check | updated_class_check | protocol_contract_check,
         "computed contract address does not match expected one",
     );
 
@@ -128,4 +86,3 @@
         protocol_contract_tree_root,
     );
 }
->>>>>>> 137c8366
