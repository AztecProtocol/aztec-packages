--- conflicted
+++ resolved
@@ -71,13 +71,8 @@
     validate_with_hash_hints(
         private_call_data.public_inputs.historical_header,
         derive_storage_slot_in_map(UPDATED_CLASS_IDS_SLOT as Field, contract_address),
-<<<<<<< HEAD
-        DEPLOYER_CONTRACT_ADDRESS,
+        CONTRACT_INSTANCE_REGISTRY_CONTRACT_ADDRESS,
         delayed_public_mutable_values,
-=======
-        CONTRACT_INSTANCE_REGISTRY_CONTRACT_ADDRESS,
-        shared_mutable_values,
->>>>>>> 19e4cd7e
         hints.updated_class_id_witness,
         hints.updated_class_id_leaf,
     );
