--- conflicted
+++ resolved
@@ -8,11 +8,7 @@
     private_call_data: PrivateCallData,
     protocol_contract_tree_root: Field,
 ) {
-<<<<<<< HEAD
-    let contract_address = private_call_data.call_stack_item.contract_address;
-=======
     let contract_address = private_call_data.public_inputs.call_context.contract_address;
->>>>>>> a166203a
     assert(!contract_address.is_zero(), "contract address cannot be zero");
 
     // TODO(https://github.com/AztecProtocol/aztec-packages/issues/3062): Why is this using a hash function from the stdlib::recursion namespace
@@ -26,11 +22,7 @@
         private_call_data.contract_class_artifact_hash,
         private_call_data.contract_class_public_bytecode_commitment,
         private_call_data.salted_initialization_hash,
-<<<<<<< HEAD
-        private_call_data.public_keys_hash,
-=======
         private_call_data.public_keys.hash(),
->>>>>>> a166203a
     );
 
     let protocol_contract_index = contract_address.to_field();
