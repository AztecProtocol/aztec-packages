use crate::{
    components::{
    private_call_data_validator::PrivateCallDataValidator,
    private_kernel_circuit_output_validator::PrivateKernelCircuitOutputValidator,
    private_kernel_circuit_public_inputs_composer::PrivateKernelCircuitPublicInputsComposer
}
};
use dep::types::{
    abis::{
    kernel_circuit_public_inputs::PrivateKernelCircuitPublicInputs,
    private_kernel::private_call_data::PrivateCallData
},
    constants::MAX_NEW_NOTE_HASHES_PER_CALL, transaction::tx_request::TxRequest
};

struct PrivateKernelInitHints {
    // TODO: Remove note_hash_nullifier_counters.
    note_hash_nullifier_counters: [u32; MAX_NEW_NOTE_HASHES_PER_CALL],
}

// Initialization struct for private inputs to the private kernel
struct PrivateKernelInitCircuitPrivateInputs {
    tx_request: TxRequest,
    vk_tree_root: Field,
    private_call: PrivateCallData,
    hints: PrivateKernelInitHints,
}

impl PrivateKernelInitCircuitPrivateInputs {
    unconstrained fn generate_output(self) -> PrivateKernelCircuitPublicInputs {
        let private_call_public_inputs = self.private_call.call_stack_item.public_inputs;
<<<<<<< HEAD
        PrivateKernelCircuitPublicInputsComposer::new_from_tx_request(self.tx_request, private_call_public_inputs, self.vk_tree_root).compose(
=======
        PrivateKernelCircuitPublicInputsComposer::new_from_tx_request(self.tx_request, private_call_public_inputs).with_private_call(
>>>>>>> 21f20bad
            private_call_public_inputs,
            self.private_call.call_stack_item.contract_address,
            self.hints.note_hash_nullifier_counters,
            self.private_call.public_call_stack,
            self.private_call.public_teardown_call_request
        ).finish()
    }

    pub fn execute(self) -> PrivateKernelCircuitPublicInputs {
        // Generate output.
        let output = self.generate_output();

        // Validate inputs.
        let private_call_data_validator = PrivateCallDataValidator::new(self.private_call);
        private_call_data_validator.validate_as_first_call();
        private_call_data_validator.validate_against_tx_request(self.tx_request);
        private_call_data_validator.validate(output.end.new_note_hashes);
        if !std::runtime::is_unconstrained() {
            // verify/aggregate the private call proof
            self.private_call.verify();
        }

        // Validate output.
        if !std::runtime::is_unconstrained() {
            PrivateKernelCircuitOutputValidator::new(output).validate_as_first_call(
                self.tx_request,
                self.private_call.call_stack_item.public_inputs,
                private_call_data_validator.array_lengths,
                self.private_call.call_stack_item.contract_address,
                self.hints.note_hash_nullifier_counters,
                self.private_call.public_call_stack,
                self.private_call.public_teardown_call_request,
                self.vk_tree_root
            );
        }
        output
    }
}

mod tests {
    use crate::private_kernel_init::{PrivateKernelInitHints, PrivateKernelInitCircuitPrivateInputs};
    use dep::types::{
        abis::{kernel_circuit_public_inputs::PrivateKernelCircuitPublicInputs},
        constants::MAX_NEW_NOTE_HASHES_PER_CALL,
        tests::{fixture_builder::FixtureBuilder, fixtures, utils::assert_array_eq},
        transaction::tx_request::TxRequest
    };

    struct PrivateKernelInitInputsBuilder {
        tx_request: TxRequest,
        private_call: FixtureBuilder,
        hints: PrivateKernelInitHints,
    }

    impl PrivateKernelInitInputsBuilder {
        pub fn new() -> Self {
            let private_call = FixtureBuilder::new();
            let tx_request = private_call.build_tx_request();
            let hints = PrivateKernelInitHints { note_hash_nullifier_counters: [0; MAX_NEW_NOTE_HASHES_PER_CALL] };
            PrivateKernelInitInputsBuilder { tx_request, private_call, hints }
        }

        pub fn execute(self) -> PrivateKernelCircuitPublicInputs {
            let private_call = self.private_call.to_private_call_data();
            PrivateKernelInitCircuitPrivateInputs {
                tx_request: self.tx_request,
                private_call,
                hints: self.hints,
                vk_tree_root: FixtureBuilder::vk_tree_root()
            }.execute()
        }
    }

    #[test]
    fn private_kernel_init_output_as_expected() {
        let mut builder = PrivateKernelInitInputsBuilder::new();

        // note_hash_read_requests
        builder.private_call.append_note_hash_read_requests(2);
        let note_hash_read_requests = builder.private_call.note_hash_read_requests.storage;

        // encrypted_logs_hashes
        builder.private_call.append_encrypted_log_hashes(1);
        let encrypted_log_hashes = builder.private_call.encrypted_logs_hashes.storage;

        let public_inputs = builder.execute();
        assert_array_eq(
            public_inputs.validation_requests.note_hash_read_requests,
            [note_hash_read_requests[0], note_hash_read_requests[1]]
        );
        assert_array_eq(
            public_inputs.end.encrypted_logs_hashes,
            [encrypted_log_hashes[0]]
        );
    }
}<|MERGE_RESOLUTION|>--- conflicted
+++ resolved
@@ -29,11 +29,7 @@
 impl PrivateKernelInitCircuitPrivateInputs {
     unconstrained fn generate_output(self) -> PrivateKernelCircuitPublicInputs {
         let private_call_public_inputs = self.private_call.call_stack_item.public_inputs;
-<<<<<<< HEAD
-        PrivateKernelCircuitPublicInputsComposer::new_from_tx_request(self.tx_request, private_call_public_inputs, self.vk_tree_root).compose(
-=======
-        PrivateKernelCircuitPublicInputsComposer::new_from_tx_request(self.tx_request, private_call_public_inputs).with_private_call(
->>>>>>> 21f20bad
+        PrivateKernelCircuitPublicInputsComposer::new_from_tx_request(self.tx_request, private_call_public_inputs, self.vk_tree_root).with_private_call(
             private_call_public_inputs,
             self.private_call.call_stack_item.contract_address,
             self.hints.note_hash_nullifier_counters,
