--- conflicted
+++ resolved
@@ -73,13 +73,8 @@
     use crate::private_kernel_init::{PrivateKernelInitHints, PrivateKernelInitCircuitPrivateInputs};
     use dep::types::{
         abis::{kernel_circuit_public_inputs::PrivateKernelCircuitPublicInputs},
-<<<<<<< HEAD
-        constants::MAX_NEW_NOTE_HASHES_PER_CALL,
+        constants::MAX_NOTE_HASHES_PER_CALL,
         tests::{fixture_builder::FixtureBuilder, fixtures, utils::assert_array_eq},
-=======
-        constants::MAX_NOTE_HASHES_PER_CALL,
-        tests::{fixture_builder::FixtureBuilder, utils::assert_array_eq},
->>>>>>> b12c6cb5
         transaction::tx_request::TxRequest
     };
 
