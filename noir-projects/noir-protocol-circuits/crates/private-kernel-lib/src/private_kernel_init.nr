--- conflicted
+++ resolved
@@ -75,14 +75,8 @@
         // https://github.com/AztecProtocol/aztec-packages/issues/660
     }
 
-<<<<<<< HEAD
-    pub fn native_private_kernel_circuit_initial(self) -> PrivateKernelInnerCircuitPublicInputs {
+    pub fn native_private_kernel_circuit_initial(self) -> PrivateKernelCircuitPublicInputs {
         let mut public_inputs = PrivateKernelCircuitPublicInputsBuilder::default();
-        public_inputs.is_private = true;
-=======
-    pub fn native_private_kernel_circuit_initial(self) -> PrivateKernelCircuitPublicInputs {
-        let mut public_inputs: PrivateKernelCircuitPublicInputsBuilder = unsafe::zeroed();
->>>>>>> 88e8b6de
 
         self.initialize_end_values(&mut public_inputs);
 
