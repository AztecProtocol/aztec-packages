--- conflicted
+++ resolved
@@ -184,7 +184,6 @@
         assert_eq(public_inputs.end.unencrypted_logs_hash, expected_unencrypted_logs_hash);
     }
 
-<<<<<<< HEAD
     #[test]
     fn basic_contract_deployment() {
         let builder = PrivateKernelInitInputsBuilder::new_constructor();
@@ -203,8 +202,6 @@
         assert_eq(public_inputs.end.unencrypted_logs_hash, expected_logs_hash);
     }
 
-=======
->>>>>>> 7f216eb0
     #[test(should_fail_with = "invalid array")]
     fn input_validation_malformed_arrays_return_values() {
         let mut builder = PrivateKernelInitInputsBuilder::new();
