use crate::components::{
    private_call_data_validator::PrivateCallDataValidator,
    private_kernel_circuit_output_validator::PrivateKernelCircuitOutputValidator,
    private_kernel_circuit_public_inputs_composer::PrivateKernelCircuitPublicInputsComposer,
};
use dep::types::{
    abis::{
        kernel_circuit_public_inputs::PrivateKernelCircuitPublicInputs,
        private_kernel::private_call_data::{PrivateCallData, PrivateCallDataWithoutPublicInputs},
        private_circuit_public_inputs::PrivateCircuitPublicInputs,
    }, transaction::tx_request::TxRequest,
};

// Initialization struct for private inputs to the private kernel
pub struct PrivateKernelInitCircuitPrivateInputs {
    tx_request: TxRequest,
    vk_tree_root: Field,
    protocol_contract_tree_root: Field,
    private_call: PrivateCallData,
}

impl PrivateKernelInitCircuitPrivateInputs {
    pub fn new(
        tx_request: TxRequest,
        vk_tree_root: Field,
        protocol_contract_tree_root: Field,
        private_call: PrivateCallDataWithoutPublicInputs,
        app_public_inputs: PrivateCircuitPublicInputs,
    ) -> Self {
        Self {
            tx_request,
            vk_tree_root,
            protocol_contract_tree_root,
            private_call: private_call.to_private_call_data(app_public_inputs),
        }
    }

    unconstrained fn generate_output(self) -> PrivateKernelCircuitPublicInputs {
        let private_call_public_inputs = self.private_call.public_inputs;
        PrivateKernelCircuitPublicInputsComposer::new_from_tx_request(
            self.tx_request,
            private_call_public_inputs,
            self.vk_tree_root,
<<<<<<< HEAD
            self.protocol_contract_tree_root,
        )
            .with_private_call(
                private_call_public_inputs,
                self.private_call.call_stack_item.contract_address,
            )
            .finish()
=======
            self.protocol_contract_tree_root
        ).with_private_call(private_call_public_inputs).finish()
>>>>>>> c8e4260e
    }

    pub fn execute(self) -> PrivateKernelCircuitPublicInputs {
        // Generate output.
        let output = unsafe { self.generate_output() };

        // Validate inputs.
        let private_call_data_validator = PrivateCallDataValidator::new(self.private_call);
        private_call_data_validator.validate_as_first_call();
        private_call_data_validator.validate_against_tx_request(self.tx_request);
        private_call_data_validator.validate(
            output.end.note_hashes,
            self.protocol_contract_tree_root,
        );

        // Validate output.
        if dep::types::validate::should_validate_output() {
            PrivateKernelCircuitOutputValidator::new(output).validate_as_first_call(
                self.tx_request,
                self.private_call.public_inputs,
                private_call_data_validator.array_lengths,
                self.vk_tree_root,
                self.protocol_contract_tree_root,
            );
        }
        output
    }
}

mod tests {
    use crate::private_kernel_init::PrivateKernelInitCircuitPrivateInputs;
    use dep::types::{
        abis::kernel_circuit_public_inputs::PrivateKernelCircuitPublicInputs,
        tests::{fixture_builder::FixtureBuilder, utils::assert_array_eq},
        transaction::tx_request::TxRequest,
    };

    struct PrivateKernelInitInputsBuilder {
        tx_request: TxRequest,
        private_call: FixtureBuilder,
    }

    impl PrivateKernelInitInputsBuilder {
        pub fn new() -> Self {
            let private_call = FixtureBuilder::new().is_first_call();
            let tx_request = private_call.build_tx_request();
            PrivateKernelInitInputsBuilder { tx_request, private_call }
        }

        pub fn execute(self) -> PrivateKernelCircuitPublicInputs {
            let private_call = self.private_call.to_private_call_data();
            PrivateKernelInitCircuitPrivateInputs {
                tx_request: self.tx_request,
                private_call,
                vk_tree_root: FixtureBuilder::vk_tree_root(),
                protocol_contract_tree_root: 0,
            }
                .execute()
        }
    }

    #[test]
    fn private_kernel_init_output_as_expected() {
        let mut builder = PrivateKernelInitInputsBuilder::new();

        // note_hash_read_requests
        builder.private_call.append_note_hash_read_requests(2);
        let note_hash_read_requests = builder.private_call.note_hash_read_requests.storage;

        // encrypted_logs_hashes
        builder.private_call.append_encrypted_log_hashes(1);
        let encrypted_log_hashes = builder.private_call.encrypted_logs_hashes.storage;

        let public_inputs = builder.execute();
        assert_array_eq(
            public_inputs.validation_requests.note_hash_read_requests,
            [note_hash_read_requests[0], note_hash_read_requests[1]],
        );
        assert_array_eq(
            public_inputs.end.encrypted_logs_hashes,
            [encrypted_log_hashes[0]],
        );
    }
}<|MERGE_RESOLUTION|>--- conflicted
+++ resolved
@@ -41,18 +41,8 @@
             self.tx_request,
             private_call_public_inputs,
             self.vk_tree_root,
-<<<<<<< HEAD
-            self.protocol_contract_tree_root,
-        )
-            .with_private_call(
-                private_call_public_inputs,
-                self.private_call.call_stack_item.contract_address,
-            )
-            .finish()
-=======
             self.protocol_contract_tree_root
         ).with_private_call(private_call_public_inputs).finish()
->>>>>>> c8e4260e
     }
 
     pub fn execute(self) -> PrivateKernelCircuitPublicInputs {
