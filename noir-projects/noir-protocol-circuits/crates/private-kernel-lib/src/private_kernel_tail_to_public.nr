--- conflicted
+++ resolved
@@ -13,24 +13,7 @@
     grumpkin_private_key::GrumpkinPrivateKey, utils::arrays::array_length, traits::is_empty
 };
 
-<<<<<<< HEAD
-// Can just be PublicKernelCircuitPublicInputs.
-struct PrivateKernelTailToPublicOutputs {
-    note_hashes: [ScopedNoteHash; MAX_NEW_NOTE_HASHES_PER_TX],
-    nullifiers: [ScopedNullifier; MAX_NEW_NULLIFIERS_PER_TX],
-    note_encrypted_log_hashes: [NoteLogHash; MAX_NOTE_ENCRYPTED_LOGS_PER_TX],
-}
-
 struct PrivateKernelTailToPublicHints {
-    transient_nullifier_indexes_for_note_hashes: [u64; MAX_NEW_NOTE_HASHES_PER_TX],
-    transient_note_hash_indexes_for_nullifiers: [u64; MAX_NEW_NULLIFIERS_PER_TX],
-    transient_note_hash_indexes_for_logs: [u64; MAX_NOTE_ENCRYPTED_LOGS_PER_TX],
-    note_hash_read_request_hints: NoteHashReadRequestHints,
-    nullifier_read_request_hints: NullifierReadRequestHints,
-    master_nullifier_secret_keys: [GrumpkinPrivateKey; MAX_NULLIFIER_KEY_VALIDATION_REQUESTS_PER_TX],
-=======
-struct PrivateKernelTailToPublicHints {
->>>>>>> d723da9f
     sorted_new_note_hashes: [ScopedNoteHash; MAX_NEW_NOTE_HASHES_PER_TX],
     sorted_new_note_hashes_indexes: [u64; MAX_NEW_NOTE_HASHES_PER_TX],
     sorted_new_nullifiers: [ScopedNullifier; MAX_NEW_NULLIFIERS_PER_TX],
@@ -62,15 +45,6 @@
 
         KernelCircuitPublicInputsComposer::new(
             self.previous_kernel,
-<<<<<<< HEAD
-            self.outputs.note_hashes,
-            self.outputs.nullifiers,
-            self.outputs.note_encrypted_log_hashes,
-            self.hints.transient_nullifier_indexes_for_note_hashes,
-            self.hints.transient_note_hash_indexes_for_nullifiers,
-            self.hints.transient_note_hash_indexes_for_logs,
-=======
->>>>>>> d723da9f
             self.hints.sorted_new_note_hashes,
             self.hints.sorted_new_note_hashes_indexes,
             self.hints.sorted_new_nullifiers,
@@ -170,52 +144,6 @@
             output
         }
 
-<<<<<<< HEAD
-        pub fn compute_output_note_logs<N>(_self: Self, logs: [NoteLogHash; N]) -> [NoteLogHash; N] {
-            let mut output = [NoteLogHash::empty(); N];
-            for i in 0..N {
-                if logs[i].value != 0 {
-                    // TODO(Miranda): silo logs
-                    output[i] = logs[i].expose_to_public(); // Counter is cleared so it's not exposed to the public.
-                }
-            }
-            output
-        }
-
-        pub fn add_pending_note_hash_read_request(&mut self, note_hash_index: u64) {
-            let read_request_index = self.previous_kernel.add_read_request_for_pending_note_hash(note_hash_index);
-            let hint_index = self.note_hash_read_request_hints_builder.pending_read_hints.len();
-            let hint = PendingReadHint { read_request_index, pending_value_index: note_hash_index };
-            self.note_hash_read_request_hints_builder.pending_read_hints.push(hint);
-            self.note_hash_read_request_hints_builder.read_request_statuses[read_request_index] = ReadRequestStatus { state: ReadRequestState.PENDING, hint_index };
-        }
-
-        pub fn add_pending_nullifier_read_request(&mut self, nullifier_index_offset_one: u64) {
-            let nullifier_index = nullifier_index_offset_one + 1; // + 1 is for the first nullifier
-            let read_request_index = self.previous_kernel.add_read_request_for_pending_nullifier(nullifier_index);
-            let hint_index = self.nullifier_read_request_hints_builder.pending_read_hints.len();
-            let hint = PendingReadHint { read_request_index, pending_value_index: nullifier_index };
-            self.nullifier_read_request_hints_builder.pending_read_hints.push(hint);
-            self.nullifier_read_request_hints_builder.read_request_statuses[read_request_index] = ReadRequestStatus { state: ReadRequestState.PENDING, hint_index };
-        }
-
-        pub fn nullify_pending_note_hash(&mut self, nullifier_index: u64, note_hash_index: u64) {
-            let note_hash = self.previous_kernel.new_note_hashes.get(note_hash_index).note_hash;
-            self.previous_kernel.new_note_hashes.storage[note_hash_index].nullifier_counter = self.previous_kernel.new_nullifiers.get(nullifier_index).counter();
-            self.previous_kernel.new_nullifiers.storage[nullifier_index].nullifier.note_hash = note_hash.value;
-            self.transient_nullifier_indexes_for_note_hashes[note_hash_index] = nullifier_index;
-            self.transient_note_hash_indexes_for_nullifiers[nullifier_index] = note_hash_index;
-            for i in 0..self.previous_kernel.note_encrypted_logs_hashes.len() {
-                // we may have many, or no, logs per note hash, so we cycle rather than .find
-                if self.previous_kernel.note_encrypted_logs_hashes.storage[i].note_hash_counter
-                    == note_hash.counter {
-                    self.transient_note_hash_indexes_for_logs[i] = note_hash_index;
-                }
-            }
-        }
-
-=======
->>>>>>> d723da9f
         pub fn execute(&mut self) -> PublicKernelCircuitPublicInputs {
             let sorted = sort_get_sorted_hints(
                 self.previous_kernel.new_note_hashes.storage,
@@ -252,50 +180,7 @@
             let sorted_unencrypted_log_hashes = sorted.sorted_array;
             let sorted_unencrypted_log_hashes_indexes = sorted.sorted_index_hints;
 
-<<<<<<< HEAD
-            let mut sorted_transient_nullifier_indexes_for_note_hashes = [MAX_NEW_NULLIFIERS_PER_TX; MAX_NEW_NOTE_HASHES_PER_TX];
-            for i in 0..self.transient_nullifier_indexes_for_note_hashes.len() {
-                let old_index = self.transient_nullifier_indexes_for_note_hashes[i];
-                if old_index != MAX_NEW_NULLIFIERS_PER_TX {
-                    let new_note_hash_index = sorted_new_note_hashes_indexes[i];
-                    sorted_transient_nullifier_indexes_for_note_hashes[new_note_hash_index] = sorted_new_nullifiers_indexes[old_index];
-                }
-            }
-
-            let mut sorted_transient_note_hash_indexes_for_nullifiers = [MAX_NEW_NOTE_HASHES_PER_TX; MAX_NEW_NULLIFIERS_PER_TX];
-            for i in 0..self.transient_note_hash_indexes_for_nullifiers.len() {
-                let old_index = self.transient_note_hash_indexes_for_nullifiers[i];
-                if old_index != MAX_NEW_NOTE_HASHES_PER_TX {
-                    let new_nullifier_index = sorted_new_nullifiers_indexes[i];
-                    sorted_transient_note_hash_indexes_for_nullifiers[new_nullifier_index] = sorted_new_note_hashes_indexes[old_index];
-                }
-            }
-
-            let mut sorted_transient_note_hash_indexes_for_logs = [MAX_NEW_NOTE_HASHES_PER_TX; MAX_NOTE_ENCRYPTED_LOGS_PER_TX];
-            for i in 0..self.transient_note_hash_indexes_for_logs.len() {
-                let old_index = self.transient_note_hash_indexes_for_logs[i];
-                if old_index != MAX_NEW_NOTE_HASHES_PER_TX {
-                    let new_log_index = sorted_note_encrypted_log_hashes_indexes[i];
-                    sorted_transient_note_hash_indexes_for_logs[new_log_index] = sorted_new_note_hashes_indexes[old_index];
-                }
-            }
-
-            let outputs = PrivateKernelTailToPublicOutputs {
-                note_hashes: squash_transient_note_hashes(sorted_new_note_hashes),
-                nullifiers: squash_transient_nullifiers(sorted_new_nullifiers),
-                note_encrypted_log_hashes: squash_transient_logs(sorted_note_encrypted_log_hashes, sorted_new_note_hashes)
-            };
-
             let hints = PrivateKernelTailToPublicHints {
-                transient_nullifier_indexes_for_note_hashes: sorted_transient_nullifier_indexes_for_note_hashes,
-                transient_note_hash_indexes_for_nullifiers: sorted_transient_note_hash_indexes_for_nullifiers,
-                transient_note_hash_indexes_for_logs: sorted_transient_note_hash_indexes_for_logs,
-                note_hash_read_request_hints: self.note_hash_read_request_hints_builder.to_hints(),
-                nullifier_read_request_hints: self.nullifier_read_request_hints_builder.to_hints(),
-                master_nullifier_secret_keys: [GrumpkinPrivateKey::empty(); MAX_NULLIFIER_KEY_VALIDATION_REQUESTS_PER_TX],
-=======
-            let hints = PrivateKernelTailToPublicHints {
->>>>>>> d723da9f
                 sorted_new_note_hashes,
                 sorted_new_note_hashes_indexes,
                 sorted_new_nullifiers,
@@ -322,145 +207,6 @@
     }
 
     #[test]
-<<<<<<< HEAD
-    unconstrained fn two_pending_note_hash_read_request() {
-        let mut builder = PrivateKernelTailToPublicInputsBuilder::new();
-
-        builder.previous_kernel.append_new_note_hashes(3, false);
-        builder.add_pending_note_hash_read_request(1);
-        builder.add_pending_note_hash_read_request(0);
-
-        builder.succeeded();
-    }
-
-    #[test(should_fail_with="Value of the note hash does not match read request")]
-    unconstrained fn pending_note_hash_read_request_wrong_hint_fails() {
-        let mut builder = PrivateKernelTailToPublicInputsBuilder::new();
-
-        builder.previous_kernel.append_new_note_hashes(3, false);
-        builder.add_pending_note_hash_read_request(1);
-        let mut hint = builder.note_hash_read_request_hints_builder.pending_read_hints.pop();
-        hint.pending_value_index = 2;
-        builder.note_hash_read_request_hints_builder.pending_read_hints.push(hint);
-
-        builder.failed();
-    }
-
-    #[test]
-    unconstrained fn one_pending_nullifier_read_request() {
-        let mut builder = PrivateKernelTailToPublicInputsBuilder::new();
-
-        builder.previous_kernel.append_new_nullifiers(3);
-        builder.add_pending_nullifier_read_request(1);
-
-        builder.succeeded();
-    }
-
-    #[test]
-    unconstrained fn two_pending_nullifier_read_requests() {
-        let mut builder = PrivateKernelTailToPublicInputsBuilder::new();
-
-        builder.previous_kernel.append_new_nullifiers(3);
-        builder.add_pending_nullifier_read_request(1);
-        builder.add_pending_nullifier_read_request(0);
-
-        builder.succeeded();
-    }
-
-    #[test(should_fail_with="Value of the nullifier does not match read request")]
-    unconstrained fn pending_nullifier_read_request_wrong_hint_fails() {
-        let mut builder = PrivateKernelTailToPublicInputsBuilder::new();
-
-        builder.previous_kernel.append_new_nullifiers(3);
-        builder.add_pending_nullifier_read_request(1);
-        let mut hint = builder.nullifier_read_request_hints_builder.pending_read_hints.pop();
-        assert(hint.pending_value_index == 2);
-        hint.pending_value_index = 1;
-        builder.nullifier_read_request_hints_builder.pending_read_hints.push(hint);
-
-        builder.failed();
-    }
-
-    #[test(should_fail_with="Read request counter must be greater than the counter of the nullifier")]
-    unconstrained fn pending_nullifier_read_request_reads_before_value_fails() {
-        let mut builder = PrivateKernelTailToPublicInputsBuilder::new();
-
-        builder.previous_kernel.append_new_nullifiers(3);
-        builder.add_pending_nullifier_read_request(1);
-        let nullifier_being_read = builder.previous_kernel.new_nullifiers.storage[2];
-        let mut read_request = builder.previous_kernel.nullifier_read_requests.pop();
-        read_request.read_request.counter = nullifier_being_read.counter() - 1;
-        builder.previous_kernel.nullifier_read_requests.push(read_request);
-
-        builder.failed();
-    }
-
-    #[test]
-    unconstrained fn native_squash_one_of_one_transient_matches_works() {
-        let mut builder = PrivateKernelTailToPublicInputsBuilder::new();
-        builder.previous_kernel.append_new_note_hashes(1, true);
-        builder.previous_kernel.append_new_nullifiers(2);
-        // The nullifier at index 1 is nullifying the hash at index 0;
-        builder.nullify_pending_note_hash(1, 0);
-        let new_nullifiers = builder.previous_kernel.new_nullifiers.storage;
-        let public_inputs = builder.execute();
-
-        assert(is_empty_array(public_inputs.end.new_note_hashes));
-
-        // The nullifier at index 1 is chopped.
-        let expected_nullifiers = builder.compute_output_nullifiers([new_nullifiers[0], new_nullifiers[2]]);
-        assert(array_eq(public_inputs.end.new_nullifiers, expected_nullifiers));
-        assert(is_empty_array(public_inputs.end.note_encrypted_logs_hashes));
-    }
-
-    #[test]
-    unconstrained fn native_squash_one_of_two_transient_matches_works() {
-        let mut builder = PrivateKernelTailToPublicInputsBuilder::new();
-        builder.previous_kernel.append_new_note_hashes(2, true);
-        builder.previous_kernel.append_new_nullifiers(2);
-        // The nullifier at index 1 is nullifying the hash at index 0;
-        builder.nullify_pending_note_hash(1, 0);
-        let new_note_hashes = builder.previous_kernel.new_note_hashes.storage;
-        let new_nullifiers = builder.previous_kernel.new_nullifiers.storage;
-        let new_note_logs = builder.previous_kernel.note_encrypted_logs_hashes.storage;
-        let public_inputs = builder.execute();
-
-        // The 0th hash will be chopped.
-        let expected_note_hashes = builder.compute_output_note_hashes([new_note_hashes[1]]);
-        assert(array_eq(public_inputs.end.new_note_hashes, expected_note_hashes));
-
-        // The nullifier at index 1 is chopped.
-        let expected_nullifiers = builder.compute_output_nullifiers([new_nullifiers[0], new_nullifiers[2]]);
-        assert(array_eq(public_inputs.end.new_nullifiers, expected_nullifiers));
-
-        // The 0th note log is chopped
-        let expected_logs = builder.compute_output_note_logs([new_note_logs[1]]);
-        assert(array_eq(public_inputs.end.note_encrypted_logs_hashes, expected_logs));
-    }
-
-    #[test]
-    unconstrained fn native_squash_two_of_two_transient_matches_works() {
-        let mut builder = PrivateKernelTailToPublicInputsBuilder::new();
-        builder.previous_kernel.append_new_note_hashes(2, true);
-        builder.previous_kernel.append_new_nullifiers(2);
-        // The nullifier at index 1 is nullifying the hash at index 1;
-        builder.nullify_pending_note_hash(1, 1);
-        // The nullifier at index 2 is nullifying the hash at index 0;
-        builder.nullify_pending_note_hash(2, 0);
-        let new_nullifiers = builder.previous_kernel.new_nullifiers.storage;
-        let public_inputs = builder.execute();
-
-        assert(is_empty_array(public_inputs.end.new_note_hashes));
-
-        // Only the first nullifier is left after squashing.
-        let expected_nullifiers = builder.compute_output_nullifiers([new_nullifiers[0]]);
-        assert(array_eq(public_inputs.end.new_nullifiers, expected_nullifiers));
-        assert(is_empty_array(public_inputs.end.note_encrypted_logs_hashes));
-    }
-
-    #[test]
-=======
->>>>>>> d723da9f
     unconstrained fn ordering_of_note_hashes_and_nullifiers() {
         let mut builder = PrivateKernelTailToPublicInputsBuilder::new();
 
@@ -491,35 +237,6 @@
         }
     }
 
-<<<<<<< HEAD
-    #[test(should_fail_with="Value of the hinted transient note hash does not match")]
-    unconstrained fn wrong_transient_nullifier_index_for_note_hash_fails() {
-        let mut builder = PrivateKernelTailToPublicInputsBuilder::new();
-        builder.previous_kernel.append_new_note_hashes(1, false);
-        builder.previous_kernel.append_new_nullifiers(1);
-        // The nullifier at index 1 is nullifying the hash at index 0;
-        builder.nullify_pending_note_hash(1, 0);
-        // Change the hint to be out of bounds.
-        builder.transient_nullifier_indexes_for_note_hashes[0] = 0;
-        builder.failed();
-    }
-
-    #[test(should_fail_with="Invalid transient nullifier index hint")]
-    unconstrained fn wrong_transient_nullifier_index_hint_fails() {
-        let mut builder = PrivateKernelTailToPublicInputsBuilder::new();
-        builder.previous_kernel.append_new_note_hashes(2, false);
-        builder.previous_kernel.append_new_nullifiers(2);
-        // The nullifier at index 1 is nullifying the hash at index 1;
-        builder.nullify_pending_note_hash(1, 1);
-        // The nullifier at index 2 is nullifying the hash at index 0;
-        builder.nullify_pending_note_hash(2, 0);
-        // Tweak the hint to be for the hash at index 1.
-        builder.transient_note_hash_indexes_for_nullifiers[2] = 1;
-        builder.failed();
-    }
-
-=======
->>>>>>> d723da9f
     #[test(should_fail_with="Private call stack must be empty when executing the tail circuit")]
     unconstrained fn non_empty_private_call_stack_should_fail() {
         let mut builder = PrivateKernelTailToPublicInputsBuilder::new();
@@ -654,24 +371,6 @@
         builder.failed();
     }
 
-<<<<<<< HEAD
-        // add one hash in non-revertible part
-        builder.previous_kernel.append_new_note_hashes(1, true);
-        builder.previous_kernel.end_setup();
-
-        // nullify it in revertible part
-        builder.previous_kernel.append_new_nullifiers(1);
-        builder.nullify_pending_note_hash(1, 0);
-
-        let public_inputs = builder.execute();
-
-        assert(!is_empty_array(public_inputs.end_non_revertible.new_nullifiers));
-        assert(is_empty_array(public_inputs.end_non_revertible.new_note_hashes));
-        assert(is_empty_array(public_inputs.end.new_note_hashes));
-        assert(is_empty_array(public_inputs.end.new_nullifiers));
-        assert(is_empty_array(public_inputs.end.note_encrypted_logs_hashes));
-        assert(is_empty_array(public_inputs.end_non_revertible.note_encrypted_logs_hashes));
-=======
     #[test(should_fail_with="Non empty nullifier read requests")]
     unconstrained fn non_empty_nullifier_read_requests() {
         let mut builder = PrivateKernelTailToPublicInputsBuilder::new();
@@ -685,7 +384,6 @@
         let mut builder = PrivateKernelTailToPublicInputsBuilder::new();
         builder.previous_kernel.add_request_for_nullifier_key_validation(GrumpkinPoint::new(1, 2), 27);
         builder.failed();
->>>>>>> d723da9f
     }
 
     #[test]
