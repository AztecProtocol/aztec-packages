use crate::components::{
    previous_kernel_validator::PreviousKernelValidator,
    tail_to_public_output_composer::TailToPublicOutputComposer,
    tail_to_public_output_validator::TailToPublicOutputValidator,
};
use dep::types::{
    abis::{
        kernel_circuit_public_inputs::PrivateToPublicKernelCircuitPublicInputs,
        private_kernel_data::{PrivateKernelData, PrivateKernelDataWithoutPublicInputs},
    },
    constants::{PRIVATE_KERNEL_INIT_INDEX, PRIVATE_KERNEL_INNER_INDEX, PRIVATE_KERNEL_RESET_INDEX},
    PrivateKernelCircuitPublicInputs,
};

global ALLOWED_PREVIOUS_CIRCUITS: [u32; 3] =
    [PRIVATE_KERNEL_INIT_INDEX, PRIVATE_KERNEL_INNER_INDEX, PRIVATE_KERNEL_RESET_INDEX];

pub struct PrivateKernelTailToPublicCircuitPrivateInputs {
    previous_kernel: PrivateKernelData,
}

impl PrivateKernelTailToPublicCircuitPrivateInputs {
    pub fn new(
        previous_kernel: PrivateKernelDataWithoutPublicInputs,
        previous_kernel_public_inputs: PrivateKernelCircuitPublicInputs,
    ) -> Self {
        Self {
            previous_kernel: previous_kernel.to_private_kernel_data(previous_kernel_public_inputs),
        }
    }

    unconstrained fn generate_output(self) -> PrivateToPublicKernelCircuitPublicInputs {
        TailToPublicOutputComposer::new(self.previous_kernel.public_inputs).finish()
    }

    pub fn execute(self) -> PrivateToPublicKernelCircuitPublicInputs {
        if !std::runtime::is_unconstrained() {
            self.previous_kernel.verify();
        }
        // Generate output.
        let output = unsafe { self.generate_output() };

        // Validate inputs.
        let previous_kernel_validator = PreviousKernelValidator::new(self.previous_kernel);
        previous_kernel_validator.validate_proof(ALLOWED_PREVIOUS_CIRCUITS);
        previous_kernel_validator.validate_for_private_tail_to_public();

        // Validate output.
        if dep::types::validate::should_validate_output() {
            TailToPublicOutputValidator::new(output, self.previous_kernel.public_inputs).validate();
        }

        output
    }
}

mod tests {
    use crate::private_kernel_tail_to_public::{
        ALLOWED_PREVIOUS_CIRCUITS, PrivateKernelTailToPublicCircuitPrivateInputs,
    };
    use dep::types::{
        abis::{
            gas::Gas, kernel_circuit_public_inputs::PrivateToPublicKernelCircuitPublicInputs,
            note_hash::ScopedNoteHash, nullifier::ScopedNullifier, private_log::PrivateLogData,
            side_effect::scoped::Scoped,
        },
        address::{AztecAddress, EthAddress},
        point::Point,
        tests::{fixture_builder::FixtureBuilder, utils::assert_array_eq},
    };
    use dep::types::constants::{
        DA_BYTES_PER_FIELD, DA_GAS_PER_BYTE, FIXED_AVM_STARTUP_L2_GAS, GENERATOR_INDEX__TSK_M,
        L2_GAS_PER_L2_TO_L1_MSG, L2_GAS_PER_LOG_BYTE, L2_GAS_PER_NOTE_HASH, L2_GAS_PER_NULLIFIER,
        L2_GAS_PER_PRIVATE_LOG, PRIVATE_KERNEL_INNER_INDEX, PRIVATE_KERNEL_TAIL_INDEX,
        PRIVATE_LOG_SIZE_IN_FIELDS,
    };

    // TODO: Reduce the duplicated code/tests for PrivateKernelTailToPublicInputs and PrivateKernelTailInputs.
    struct PrivateKernelTailToPublicInputsBuilder {
        previous_kernel: FixtureBuilder,
    }

    impl PrivateKernelTailToPublicInputsBuilder {
        pub fn new() -> Self {
            let mut previous_kernel = FixtureBuilder::new().in_vk_tree(PRIVATE_KERNEL_INNER_INDEX);
            previous_kernel.tx_context.gas_settings.gas_limits = Gas::new(1_000_000, 1_000_000);
<<<<<<< HEAD
            previous_kernel.set_first_nullifier();
            previous_kernel.set_fee_payer(AztecAddress::from_field(234234));
=======
            previous_kernel.set_protocol_nullifier();
>>>>>>> 9e5ea3a6
            previous_kernel.end_setup();
            previous_kernel.append_public_call_requests(1);

            PrivateKernelTailToPublicInputsBuilder { previous_kernel }
        }

        pub fn execute(&mut self) -> PrivateToPublicKernelCircuitPublicInputs {
            let kernel = PrivateKernelTailToPublicCircuitPrivateInputs {
                previous_kernel: self.previous_kernel.to_private_kernel_data(),
            };
            kernel.execute()
        }

        pub fn failed(&mut self) {
            let _ = self.execute();
        }

        pub fn succeeded(&mut self) {
            let _ = self.execute();
        }
    }

    #[test(should_fail_with = "Private call stack must be empty when executing the tail circuit")]
    fn non_empty_private_call_stack_should_fail() {
        let mut builder = PrivateKernelTailToPublicInputsBuilder::new();
        builder.previous_kernel.append_private_call_requests(1);
        builder.failed();
    }

    #[test(should_fail_with = "min_revertible_side_effect_counter must not be 0")]
    fn zero_min_revertible_side_effect_counter_fails() {
        let mut builder = PrivateKernelTailToPublicInputsBuilder::new();
        builder.previous_kernel.min_revertible_side_effect_counter = 0;
        builder.failed();
    }

    #[test(should_fail_with = "split_counter does not match min_revertible_side_effect_counter")]
    fn mismatch_validation_requests_split_counter_fail() {
        let mut builder = PrivateKernelTailToPublicInputsBuilder::new();

        builder.previous_kernel.min_revertible_side_effect_counter = 123;
        builder.previous_kernel.validation_requests_split_counter = Option::some(4567);

        builder.failed();
    }

    #[test(should_fail_with = "Must have public calls when exporting public kernel data from the tail circuit")]
    fn no_public_calls_should_fail() {
        let mut builder = PrivateKernelTailToPublicInputsBuilder::new();
        builder.previous_kernel.public_call_requests = BoundedVec::new();
        builder.failed();
    }

    #[test]
    fn can_run_with_only_teardown() {
        let mut builder = PrivateKernelTailToPublicInputsBuilder::new();
        builder.previous_kernel.public_call_requests = BoundedVec::new();
        builder.previous_kernel.set_public_teardown_call_request();

        builder.succeeded();
    }

    #[test]
    fn split_nullifiers_into_non_revertible() {
        let mut builder = PrivateKernelTailToPublicInputsBuilder::new();
        // expect 3 non-revertible nullifiers: the tx nullifier + 2 new ones
        builder.previous_kernel.append_siloed_nullifiers(2);
        builder.previous_kernel.end_setup();

        // expect 2 revertible nullifiers
        builder.previous_kernel.append_siloed_nullifiers(2);

        let public_inputs = builder.execute();

        let output_nullifiers = builder.previous_kernel.nullifiers.storage().map(
            |n: ScopedNullifier| n.nullifier.value,
        );

        assert_array_eq(
            public_inputs.non_revertible_accumulated_data.nullifiers,
            [output_nullifiers[0], output_nullifiers[1], output_nullifiers[2]],
        );

        assert_array_eq(
            public_inputs.revertible_accumulated_data.nullifiers,
            [output_nullifiers[3], output_nullifiers[4]],
        );

        let num_nullifiers = 1 /* tx nullifier */
            + 2 /* non-revertible */
            + 2 /* revertible */;
        let da_gas = num_nullifiers * DA_BYTES_PER_FIELD * DA_GAS_PER_BYTE;
        let l2_gas = FIXED_AVM_STARTUP_L2_GAS + num_nullifiers * L2_GAS_PER_NULLIFIER;
        assert_eq(public_inputs.gas_used, Gas::tx_overhead() + Gas::new(da_gas, l2_gas));
    }

    #[test]
    unconstrained fn split_note_hashes_into_non_revertible() {
        let mut builder = PrivateKernelTailToPublicInputsBuilder::new();

        // expect 2 non-revertible note hashes
        builder.previous_kernel.append_siloed_note_hashes(2);
        builder.previous_kernel.end_setup();

        // expect 2 revertible note hashes
        builder.previous_kernel.append_siloed_note_hashes(2);

        let public_inputs = builder.execute();

        let exposed_note_hashes = builder.previous_kernel.note_hashes.storage().map(
            |n: ScopedNoteHash| n.note_hash.value,
        );

        assert_array_eq(
            public_inputs.non_revertible_accumulated_data.note_hashes,
            [exposed_note_hashes[0], exposed_note_hashes[1]],
        );

        assert_array_eq(
            public_inputs.revertible_accumulated_data.note_hashes,
            [exposed_note_hashes[2], exposed_note_hashes[3]],
        );

        let num_note_hashes = 2 /* non-revertible */
            + 2 /* revertible */;
        let num_side_effects = num_note_hashes + 1 /* tx nullifier */;
        let da_gas = (num_side_effects * DA_BYTES_PER_FIELD) * DA_GAS_PER_BYTE;
        let l2_gas = FIXED_AVM_STARTUP_L2_GAS
            + L2_GAS_PER_NULLIFIER
            + num_note_hashes * L2_GAS_PER_NOTE_HASH;
        assert_eq(public_inputs.gas_used, Gas::tx_overhead() + Gas::new(da_gas, l2_gas));
    }

    #[test]
    unconstrained fn split_private_logs() {
        let mut builder = PrivateKernelTailToPublicInputsBuilder::new();

        // expect 2 non-revertible note hashes
        builder.previous_kernel.append_siloed_private_logs_for_note(2, 11);
        builder.previous_kernel.end_setup();

        // expect 2 revertible note hashes
        builder.previous_kernel.append_siloed_private_logs_for_note(3, 12);

        let exposed_private_logs = builder.previous_kernel.private_logs.storage().map(
            |n: Scoped<PrivateLogData>| n.inner.log,
        );

        let public_inputs = builder.execute();

        assert_array_eq(
            public_inputs.non_revertible_accumulated_data.private_logs,
            [exposed_private_logs[0], exposed_private_logs[1]],
        );

        assert_array_eq(
            public_inputs.revertible_accumulated_data.private_logs,
            [exposed_private_logs[2], exposed_private_logs[3], exposed_private_logs[4]],
        );
    }

    #[test(should_fail_with = "Non empty note hash read requests")]
    fn non_empty_note_hash_read_requests() {
        let mut builder = PrivateKernelTailToPublicInputsBuilder::new();
        builder.previous_kernel.append_note_hashes(3);
        let _void = builder.previous_kernel.add_read_request_for_pending_note_hash(1);
        builder.failed();
    }

    #[test(should_fail_with = "Non empty nullifier read requests")]
    fn non_empty_nullifier_read_requests() {
        let mut builder = PrivateKernelTailToPublicInputsBuilder::new();
        builder.previous_kernel.append_nullifiers(3);
        let _void = builder.previous_kernel.add_read_request_for_pending_nullifier(1);
        builder.failed();
    }

    #[test(should_fail_with = "Non empty key validation requests")]
    fn non_empty_key_validations() {
        let mut builder = PrivateKernelTailToPublicInputsBuilder::new();
        let _void = builder.previous_kernel.add_request_for_key_validation(
            Point { x: 1, y: 2, is_infinite: false },
            27,
            GENERATOR_INDEX__TSK_M as Field,
        );
        builder.failed();
    }

    #[test(should_fail_with = "First nullifier claim was not satisfied")]
    fn first_nullifier_validation() {
        let mut builder = PrivateKernelTailToPublicInputsBuilder::new();
        let mut first_nullifier = builder.previous_kernel.nullifiers.get(0);
        first_nullifier.nullifier.value += 1;
        builder.previous_kernel.nullifiers.set(0, first_nullifier);
        builder.failed();
    }

    #[test(should_fail_with = "First nullifier must be non revertible")]
    fn first_nullifier_non_revertible_validation() {
        let mut builder = PrivateKernelTailToPublicInputsBuilder::new();
        let mut first_nullifier = builder.previous_kernel.nullifiers.get(0);
        first_nullifier.nullifier.counter =
            builder.previous_kernel.min_revertible_side_effect_counter + 1;
        builder.previous_kernel.nullifiers.set(0, first_nullifier);
        builder.failed();
    }

    #[test]
    fn empty_tx_consumes_fixed_gas() {
        let mut builder = PrivateKernelTailToPublicInputsBuilder::new();
        builder.previous_kernel.tx_context.gas_settings.teardown_gas_limits = Gas::new(300, 300);
        builder.previous_kernel.end_setup();
        let public_inputs = builder.execute();

        let da_gas = DA_BYTES_PER_FIELD * DA_GAS_PER_BYTE * 1;
        let l2_gas = L2_GAS_PER_NULLIFIER * 1 + FIXED_AVM_STARTUP_L2_GAS;
        assert_eq(public_inputs.gas_used, Gas::tx_overhead() + Gas::new(da_gas, l2_gas));
    }

    #[test]
    unconstrained fn enqueued_public_calls_consume_startup_gas() {
        let mut builder = PrivateKernelTailToPublicInputsBuilder::new();

        let teardown_gas_limits = Gas::new(1, 2);
        builder.previous_kernel.tx_context.gas_settings.teardown_gas_limits = teardown_gas_limits;

        // add an extra non-revertible call
        builder.previous_kernel.append_public_call_requests(1);
        builder.previous_kernel.end_setup();
        // add some revertible calls
        builder.previous_kernel.append_public_call_requests(3);

        let public_inputs = builder.execute();

        let num_public_calls = 2 /* non-revertible */
            + 3 /* revertible */;
        let da_gas = DA_BYTES_PER_FIELD * DA_GAS_PER_BYTE * 1;
        let l2_gas = L2_GAS_PER_NULLIFIER * 1 + num_public_calls * FIXED_AVM_STARTUP_L2_GAS;
        assert_eq(public_inputs.gas_used, Gas::tx_overhead() + Gas::new(da_gas, l2_gas));
    }

    #[test]
    unconstrained fn enqueued_public_calls_with_teardown_gas() {
        let mut builder = PrivateKernelTailToPublicInputsBuilder::new();

        let teardown_gas_limits = Gas::new(1, 2);
        builder.previous_kernel.tx_context.gas_settings.teardown_gas_limits = teardown_gas_limits;

        // add an extra non-revertible call
        builder.previous_kernel.append_public_call_requests(1);
        builder.previous_kernel.end_setup();
        // add some revertible calls
        builder.previous_kernel.append_public_call_requests(3);
        // add a teardown call
        builder.previous_kernel.set_public_teardown_call_request();

        let public_inputs = builder.execute();

        let num_public_calls = 2 /* non-revertible */
            + 3 /* revertible */;
        let da_gas = DA_BYTES_PER_FIELD * DA_GAS_PER_BYTE * 1;
        let l2_gas = L2_GAS_PER_NULLIFIER * 1 + num_public_calls * FIXED_AVM_STARTUP_L2_GAS;
        assert_eq(
            public_inputs.gas_used,
            Gas::tx_overhead() + Gas::new(da_gas, l2_gas) + teardown_gas_limits,
        );
    }

    #[test]
    unconstrained fn tx_consumes_gas_from_l2_l1_msgs() {
        let mut builder = PrivateKernelTailToPublicInputsBuilder::new();

        builder.previous_kernel.add_l2_to_l1_message(42, EthAddress::zero());
        builder.previous_kernel.add_l2_to_l1_message(42, EthAddress::zero());
        builder.previous_kernel.end_setup();
        builder.previous_kernel.add_l2_to_l1_message(42, EthAddress::zero());

        let public_inputs = builder.execute();

        let num_msgs = 2 /* non-revertible */
            + 1 /* revertible */;
        let num_side_effects = num_msgs + 1 /* tx nullifier */;
        let da_gas = num_side_effects * DA_BYTES_PER_FIELD * DA_GAS_PER_BYTE;
        let l2_gas = FIXED_AVM_STARTUP_L2_GAS
            + 1 * L2_GAS_PER_NULLIFIER
            + num_msgs * L2_GAS_PER_L2_TO_L1_MSG;
        assert_eq(public_inputs.gas_used, Gas::tx_overhead() + Gas::new(da_gas, l2_gas));
    }

    #[test]
    unconstrained fn tx_consumed_gas_from_logs() {
        let mut builder = PrivateKernelTailToPublicInputsBuilder::new();
        builder.previous_kernel.append_siloed_private_logs_for_note(2, 11);
        builder.previous_kernel.add_contract_class_log_hash(420, 12);
        builder.previous_kernel.end_setup();
        builder.previous_kernel.append_siloed_private_logs_for_note(1, 33);

        let public_inputs = builder.execute();

        let num_private_logs = 3;
        let num_da_fields = 1 /* nullifier */ + num_private_logs * PRIVATE_LOG_SIZE_IN_FIELDS;
        let num_da_bytes = (num_da_fields * DA_BYTES_PER_FIELD) + 12 /* contract_class_logs */;
        let da_gas = num_da_bytes * DA_GAS_PER_BYTE;
        let l2_gas = FIXED_AVM_STARTUP_L2_GAS
            + 1 * L2_GAS_PER_NULLIFIER
            + num_private_logs * L2_GAS_PER_PRIVATE_LOG
            + 12 * L2_GAS_PER_LOG_BYTE /* contract_class_logs */;
        assert_eq(public_inputs.gas_used, Gas::tx_overhead() + Gas::new(da_gas, l2_gas));
    }

    #[test(should_fail_with = "The gas used exceeds the gas limits")]
    fn gas_limits_are_enforced() {
        let mut builder = PrivateKernelTailToPublicInputsBuilder::new();
        builder.previous_kernel.tx_context.gas_settings.teardown_gas_limits = Gas::new(300, 300);
        builder.previous_kernel.tx_context.gas_settings.gas_limits = Gas::new(1, 1);
        builder.failed();
    }

    #[test]
    fn valid_previous_kernel() {
        for i in 0..ALLOWED_PREVIOUS_CIRCUITS.len() {
            let mut builder = PrivateKernelTailToPublicInputsBuilder::new();
            builder.previous_kernel =
                builder.previous_kernel.in_vk_tree(ALLOWED_PREVIOUS_CIRCUITS[i]);

            let _res = builder.execute();
        }
    }

    #[test(should_fail_with = "Invalid vk index")]
    fn invalid_previous_kernel() {
        let mut builder = PrivateKernelTailToPublicInputsBuilder::new();
        builder.previous_kernel = builder.previous_kernel.in_vk_tree(PRIVATE_KERNEL_TAIL_INDEX);
        let _res = builder.execute();
    }
}<|MERGE_RESOLUTION|>--- conflicted
+++ resolved
@@ -84,12 +84,8 @@
         pub fn new() -> Self {
             let mut previous_kernel = FixtureBuilder::new().in_vk_tree(PRIVATE_KERNEL_INNER_INDEX);
             previous_kernel.tx_context.gas_settings.gas_limits = Gas::new(1_000_000, 1_000_000);
-<<<<<<< HEAD
-            previous_kernel.set_first_nullifier();
+            previous_kernel.set_protocol_nullifier();
             previous_kernel.set_fee_payer(AztecAddress::from_field(234234));
-=======
-            previous_kernel.set_protocol_nullifier();
->>>>>>> 9e5ea3a6
             previous_kernel.end_setup();
             previous_kernel.append_public_call_requests(1);
 
