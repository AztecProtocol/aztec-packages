--- conflicted
+++ resolved
@@ -64,18 +64,13 @@
             nullifier::{Nullifier, ScopedNullifier},
         },
         address::{AztecAddress, EthAddress},
-<<<<<<< HEAD
-        tests::{fixture_builder::FixtureBuilder, utils::assert_array_eq}, point::Point,
-        constants::{EMPTY_NESTED_INDEX, PRIVATE_KERNEL_INNER_INDEX}
-=======
-        constants::PRIVATE_KERNEL_INNER_INDEX,
         point::Point,
         tests::{fixture_builder::FixtureBuilder, utils::assert_array_eq},
     };
     use dep::types::constants::{
-        DA_BYTES_PER_FIELD, DA_GAS_PER_BYTE, FIXED_AVM_STARTUP_L2_GAS, GENERATOR_INDEX__TSK_M,
-        L2_GAS_PER_LOG_BYTE, L2_GAS_PER_NOTE_HASH, L2_GAS_PER_NULLIFIER,
->>>>>>> 4c4974f0
+        DA_BYTES_PER_FIELD, DA_GAS_PER_BYTE, EMPTY_NESTED_INDEX, FIXED_AVM_STARTUP_L2_GAS,
+        GENERATOR_INDEX__TSK_M, L2_GAS_PER_LOG_BYTE, L2_GAS_PER_NOTE_HASH, L2_GAS_PER_NULLIFIER,
+        PRIVATE_KERNEL_INNER_INDEX,
     };
 
     // TODO: Reduce the duplicated code/tests for PrivateKernelTailToPublicInputs and PrivateKernelTailInputs.
