use crate::components::{
    previous_kernel_validator::PreviousKernelValidator,
    tail_to_public_output_composer::TailToPublicOutputComposer,
    tail_to_public_output_validator::TailToPublicOutputValidator,
};
use dep::types::{
    abis::{
        kernel_circuit_public_inputs::PrivateToPublicKernelCircuitPublicInputs,
        private_kernel_data::{PrivateKernelData, PrivateKernelDataWithoutPublicInputs},
    },
    constants::{PRIVATE_KERNEL_INIT_INDEX, PRIVATE_KERNEL_INNER_INDEX, PRIVATE_KERNEL_RESET_INDEX},
    PrivateKernelCircuitPublicInputs,
};

global ALLOWED_PREVIOUS_CIRCUITS =
    [PRIVATE_KERNEL_INIT_INDEX, PRIVATE_KERNEL_INNER_INDEX, PRIVATE_KERNEL_RESET_INDEX];

pub struct PrivateKernelTailToPublicCircuitPrivateInputs {
    previous_kernel: PrivateKernelData,
}

impl PrivateKernelTailToPublicCircuitPrivateInputs {
    pub fn new(
        previous_kernel: PrivateKernelDataWithoutPublicInputs,
        previous_kernel_public_inputs: PrivateKernelCircuitPublicInputs,
    ) -> Self {
        Self {
            previous_kernel: previous_kernel.to_private_kernel_data(previous_kernel_public_inputs),
        }
    }

    unconstrained fn generate_output(self) -> PrivateToPublicKernelCircuitPublicInputs {
        TailToPublicOutputComposer::new(self.previous_kernel.public_inputs).finish()
    }

    pub fn execute(self) -> PrivateToPublicKernelCircuitPublicInputs {
        // Generate output.
        let output = unsafe { self.generate_output() };

        // Validate inputs.
        let previous_kernel_validator = PreviousKernelValidator::new(self.previous_kernel);
        previous_kernel_validator.validate_proof(ALLOWED_PREVIOUS_CIRCUITS);
        previous_kernel_validator.validate_for_private_tail_to_public();

        // Validate output.
        if dep::types::validate::should_validate_output() {
            TailToPublicOutputValidator::new(output, self.previous_kernel.public_inputs).validate();
        }

        output
    }
}

mod tests {
    use crate::private_kernel_tail_to_public::{
        ALLOWED_PREVIOUS_CIRCUITS, PrivateKernelTailToPublicCircuitPrivateInputs,
    };
    use dep::types::{
        abis::{
            gas::Gas,
            kernel_circuit_public_inputs::PrivateToPublicKernelCircuitPublicInputs,
            log_hash::{LogHash, NoteLogHash},
            note_hash::ScopedNoteHash,
            nullifier::{Nullifier, ScopedNullifier},
        },
        address::{AztecAddress, EthAddress},
        point::Point,
        tests::{fixture_builder::FixtureBuilder, utils::assert_array_eq},
    };
    use dep::types::constants::{
        DA_BYTES_PER_FIELD, DA_GAS_PER_BYTE, EMPTY_NESTED_INDEX, FIXED_AVM_STARTUP_L2_GAS,
        GENERATOR_INDEX__TSK_M, L2_GAS_PER_LOG_BYTE, L2_GAS_PER_NOTE_HASH, L2_GAS_PER_NULLIFIER,
        PRIVATE_KERNEL_INNER_INDEX,
    };

    // TODO: Reduce the duplicated code/tests for PrivateKernelTailToPublicInputs and PrivateKernelTailInputs.
    struct PrivateKernelTailToPublicInputsBuilder {
        previous_kernel: FixtureBuilder,
    }

    impl PrivateKernelTailToPublicInputsBuilder {
        pub fn new() -> Self {
            let mut previous_kernel = FixtureBuilder::new().in_vk_tree(PRIVATE_KERNEL_INNER_INDEX);
            previous_kernel.tx_context.gas_settings.gas_limits = Gas::new(1_000_000, 1_000_000);
            previous_kernel.set_first_nullifier();
            previous_kernel.end_setup();
            previous_kernel.append_public_call_requests(1);

            PrivateKernelTailToPublicInputsBuilder { previous_kernel }
        }

        pub fn execute(&mut self) -> PrivateToPublicKernelCircuitPublicInputs {
            let kernel = PrivateKernelTailToPublicCircuitPrivateInputs {
                previous_kernel: self.previous_kernel.to_private_kernel_data(),
            };
            kernel.execute()
        }

        pub fn failed(&mut self) {
            let _ = self.execute();
        }

        pub fn succeeded(&mut self) {
            let _ = self.execute();
        }
    }

    #[test(should_fail_with = "Private call stack must be empty when executing the tail circuit")]
    fn non_empty_private_call_stack_should_fail() {
        let mut builder = PrivateKernelTailToPublicInputsBuilder::new();
        builder.previous_kernel.append_private_call_requests(1);
        builder.failed();
    }

    #[test(should_fail_with = "min_revertible_side_effect_counter must not be 0")]
    fn zero_min_revertible_side_effect_counter_fails() {
        let mut builder = PrivateKernelTailToPublicInputsBuilder::new();
        builder.previous_kernel.min_revertible_side_effect_counter = 0;
        builder.failed();
    }

    #[test(should_fail_with = "split_counter does not match min_revertible_side_effect_counter")]
    fn mismatch_validation_requests_split_counter_fail() {
        let mut builder = PrivateKernelTailToPublicInputsBuilder::new();

        builder.previous_kernel.min_revertible_side_effect_counter = 123;
        builder.previous_kernel.validation_requests_split_counter = Option::some(4567);

        builder.failed();
    }

    #[test(should_fail_with = "Must have public calls when exporting public kernel data from the tail circuit")]
    fn no_public_calls_should_fail() {
        let mut builder = PrivateKernelTailToPublicInputsBuilder::new();
        builder.previous_kernel.public_call_requests = BoundedVec::new();
        builder.failed();
    }

    #[test]
    fn can_run_with_only_teardown() {
        let mut builder = PrivateKernelTailToPublicInputsBuilder::new();
        builder.previous_kernel.public_call_requests = BoundedVec::new();
        builder.previous_kernel.set_public_teardown_call_request();

        builder.succeeded();
    }

    #[test]
    fn split_nullifiers_into_non_revertible() {
        let mut builder = PrivateKernelTailToPublicInputsBuilder::new();
        // expect 3 non-revertible nullifiers: the tx nullifier + 2 new ones
        builder.previous_kernel.append_siloed_nullifiers(2);
        builder.previous_kernel.end_setup();

        // expect 2 revertible nullifiers
        builder.previous_kernel.append_siloed_nullifiers(2);

        let public_inputs = builder.execute();

        let output_nullifiers =
            builder.previous_kernel.nullifiers.storage.map(|n: ScopedNullifier| n.nullifier.value);

        assert_array_eq(
            public_inputs.non_revertible_accumulated_data.nullifiers,
            [output_nullifiers[0], output_nullifiers[1], output_nullifiers[2]],
        );

        assert_array_eq(
            public_inputs.revertible_accumulated_data.nullifiers,
            [output_nullifiers[3], output_nullifiers[4]],
        );

        let num_nullifiers = 1 /* tx nullifier */
            + 2 /* non-revertible */
            + 2 /* revertible */;
        let da_gas = num_nullifiers * DA_BYTES_PER_FIELD * DA_GAS_PER_BYTE;
        let l2_gas = FIXED_AVM_STARTUP_L2_GAS + num_nullifiers * L2_GAS_PER_NULLIFIER;
        assert_eq(public_inputs.gas_used, Gas::tx_overhead() + Gas::new(da_gas, l2_gas));
    }

    #[test]
    unconstrained fn split_note_hashes_into_non_revertible() {
        let mut builder = PrivateKernelTailToPublicInputsBuilder::new();

        // expect 2 non-revertible note hashes
        builder.previous_kernel.append_siloed_note_hashes(2);
        builder.previous_kernel.end_setup();

        // expect 2 revertible note hashes
        builder.previous_kernel.append_siloed_note_hashes(2);

        let public_inputs = builder.execute();

        let exposed_note_hashes =
            builder.previous_kernel.note_hashes.storage.map(|n: ScopedNoteHash| n.note_hash.value);

        assert_array_eq(
            public_inputs.non_revertible_accumulated_data.note_hashes,
            [exposed_note_hashes[0], exposed_note_hashes[1]],
        );

        assert_array_eq(
            public_inputs.revertible_accumulated_data.note_hashes,
            [exposed_note_hashes[2], exposed_note_hashes[3]],
        );

        let num_note_hashes = 2 /* non-revertible */
            + 2 /* revertible */;
        let num_side_effects = num_note_hashes + 1 /* tx nullifier */;
        let da_gas = (num_side_effects * DA_BYTES_PER_FIELD) * DA_GAS_PER_BYTE;
        let l2_gas = FIXED_AVM_STARTUP_L2_GAS
            + L2_GAS_PER_NULLIFIER
            + num_note_hashes * L2_GAS_PER_NOTE_HASH;
        assert_eq(public_inputs.gas_used, Gas::tx_overhead() + Gas::new(da_gas, l2_gas));
    }

    #[test(should_fail_with = "Non empty note hash read requests")]
    fn non_empty_note_hash_read_requests() {
        let mut builder = PrivateKernelTailToPublicInputsBuilder::new();
        builder.previous_kernel.append_note_hashes(3);
        let _void = builder.previous_kernel.add_read_request_for_pending_note_hash(1);
        builder.failed();
    }

    #[test(should_fail_with = "Non empty nullifier read requests")]
    fn non_empty_nullifier_read_requests() {
        let mut builder = PrivateKernelTailToPublicInputsBuilder::new();
        builder.previous_kernel.append_nullifiers(3);
        let _void = builder.previous_kernel.add_read_request_for_pending_nullifier(1);
        builder.failed();
    }

    #[test(should_fail_with = "Non empty key validation requests")]
    fn non_empty_key_validations() {
        let mut builder = PrivateKernelTailToPublicInputsBuilder::new();
        let _void = builder.previous_kernel.add_request_for_key_validation(
            Point { x: 1, y: 2, is_infinite: false },
            27,
            GENERATOR_INDEX__TSK_M as Field,
        );
        builder.failed();
    }

    #[test]
    fn empty_tx_consumes_fixed_gas() {
        let mut builder = PrivateKernelTailToPublicInputsBuilder::new();
        builder.previous_kernel.tx_context.gas_settings.teardown_gas_limits = Gas::new(300, 300);
        builder.previous_kernel.end_setup();
        let public_inputs = builder.execute();

        let da_gas = DA_BYTES_PER_FIELD * DA_GAS_PER_BYTE * 1;
        let l2_gas = L2_GAS_PER_NULLIFIER * 1 + FIXED_AVM_STARTUP_L2_GAS;
        assert_eq(public_inputs.gas_used, Gas::tx_overhead() + Gas::new(da_gas, l2_gas));
    }

    #[test]
    unconstrained fn enqueued_public_calls_consume_startup_gas() {
        let mut builder = PrivateKernelTailToPublicInputsBuilder::new();

        let teardown_gas_limits = Gas::new(1, 2);
        builder.previous_kernel.tx_context.gas_settings.teardown_gas_limits = teardown_gas_limits;

        // add an extra non-revertible call
        builder.previous_kernel.append_public_call_requests(1);
        builder.previous_kernel.end_setup();
        // add some revertible calls
        builder.previous_kernel.append_public_call_requests(3);

        let public_inputs = builder.execute();

        let num_public_calls = 2 /* non-revertible */
            + 3 /* revertible */;
        let da_gas = DA_BYTES_PER_FIELD * DA_GAS_PER_BYTE * 1;
        let l2_gas = L2_GAS_PER_NULLIFIER * 1 + num_public_calls * FIXED_AVM_STARTUP_L2_GAS;
        assert_eq(public_inputs.gas_used, Gas::tx_overhead() + Gas::new(da_gas, l2_gas));
    }

    #[test]
    unconstrained fn enqueued_public_calls_with_teardown_gas() {
        let mut builder = PrivateKernelTailToPublicInputsBuilder::new();

        let teardown_gas_limits = Gas::new(1, 2);
        builder.previous_kernel.tx_context.gas_settings.teardown_gas_limits = teardown_gas_limits;

        // add an extra non-revertible call
        builder.previous_kernel.append_public_call_requests(1);
        builder.previous_kernel.end_setup();
        // add some revertible calls
        builder.previous_kernel.append_public_call_requests(3);
        // add a teardown call
        builder.previous_kernel.set_public_teardown_call_request();

        let public_inputs = builder.execute();

        let num_public_calls = 2 /* non-revertible */
            + 3 /* revertible */;
        let da_gas = DA_BYTES_PER_FIELD * DA_GAS_PER_BYTE * 1;
        let l2_gas = L2_GAS_PER_NULLIFIER * 1 + num_public_calls * FIXED_AVM_STARTUP_L2_GAS;
        assert_eq(
            public_inputs.gas_used,
            Gas::tx_overhead() + Gas::new(da_gas, l2_gas) + teardown_gas_limits,
        );
    }

    #[test]
    unconstrained fn tx_consumes_gas_from_l2_l1_msgs() {
        let mut builder = PrivateKernelTailToPublicInputsBuilder::new();

        builder.previous_kernel.add_l2_to_l1_message(42, EthAddress::zero());
        builder.previous_kernel.add_l2_to_l1_message(42, EthAddress::zero());
        builder.previous_kernel.end_setup();
        builder.previous_kernel.add_l2_to_l1_message(42, EthAddress::zero());

        let public_inputs = builder.execute();

        let num_msgs = 2 /* non-revertible */
            + 1 /* revertible */;
        let num_side_effects = num_msgs + 1 /* tx nullifier */;
        let da_gas = num_side_effects * DA_BYTES_PER_FIELD * DA_GAS_PER_BYTE;
        let l2_gas = FIXED_AVM_STARTUP_L2_GAS + 1 * L2_GAS_PER_NULLIFIER;
        assert_eq(public_inputs.gas_used, Gas::tx_overhead() + Gas::new(da_gas, l2_gas));
    }

    #[test]
    unconstrained fn tx_consumed_gas_from_logs() {
        let mut builder = PrivateKernelTailToPublicInputsBuilder::new();
        builder.previous_kernel.add_masked_encrypted_log_hash(42, 3);
        builder.previous_kernel.add_masked_encrypted_log_hash(42, 4);
        builder.previous_kernel.add_contract_class_log_hash(42, 12);
        builder.previous_kernel.end_setup();
        builder.previous_kernel.add_masked_encrypted_log_hash(42, 6);

        let public_inputs = builder.execute();

<<<<<<< HEAD
        assert_eq(
            Gas::new(6 * DA_GAS_PER_BYTE, 6 * L2_GAS_PER_LOG_BYTE),
            public_inputs.revertible_accumulated_data.gas_used,
        );

        assert_eq(
            Gas::tx_overhead()
                + Gas::new(
                    (1 * DA_BYTES_PER_FIELD + 19) * DA_GAS_PER_BYTE,
                    FIXED_AVM_STARTUP_L2_GAS + 1 * L2_GAS_PER_NULLIFIER + 19 * L2_GAS_PER_LOG_BYTE,
                ),
            public_inputs.non_revertible_accumulated_data.gas_used,
        );
=======
        let num_log_bytes = 3 + 4 + 5 + 6 + 7;
        let da_gas = (1 * DA_BYTES_PER_FIELD + num_log_bytes) * DA_GAS_PER_BYTE;
        let l2_gas = FIXED_AVM_STARTUP_L2_GAS
            + 1 * L2_GAS_PER_NULLIFIER
            + num_log_bytes * L2_GAS_PER_LOG_BYTE;
        assert_eq(public_inputs.gas_used, Gas::tx_overhead() + Gas::new(da_gas, l2_gas));
>>>>>>> f4626571
    }

    #[test(should_fail_with = "The gas used exceeds the gas limits")]
    fn gas_limits_are_enforced() {
        let mut builder = PrivateKernelTailToPublicInputsBuilder::new();
        builder.previous_kernel.tx_context.gas_settings.teardown_gas_limits = Gas::new(300, 300);
        builder.previous_kernel.tx_context.gas_settings.gas_limits = Gas::new(1, 1);
        builder.failed();
    }

    #[test]
    fn propagate_fee_payer() {
        // Check that we carry forward if the fee payer is already set
        let mut builder = PrivateKernelTailToPublicInputsBuilder::new();
        let fee_payer = AztecAddress::from_field(123);
        builder.previous_kernel.fee_payer = fee_payer;
        let public_inputs = builder.execute();
        assert_eq(public_inputs.fee_payer, fee_payer);

        // Check that the fee payer remains empty if unset
        let mut builder = PrivateKernelTailToPublicInputsBuilder::new();
        let public_inputs = builder.execute();
        assert_eq(public_inputs.fee_payer, AztecAddress::empty());
    }

    #[test]
    fn valid_previous_kernel() {
        for i in 0..ALLOWED_PREVIOUS_CIRCUITS.len() {
            let mut builder = PrivateKernelTailToPublicInputsBuilder::new();
            builder.previous_kernel =
                builder.previous_kernel.in_vk_tree(ALLOWED_PREVIOUS_CIRCUITS[i]);

            let _res = builder.execute();
        }
    }

    #[test(should_fail_with = "Invalid vk index")]
    fn invalid_previous_kernel() {
        let mut builder = PrivateKernelTailToPublicInputsBuilder::new();
        builder.previous_kernel = builder.previous_kernel.in_vk_tree(EMPTY_NESTED_INDEX);
        let _res = builder.execute();
    }
}<|MERGE_RESOLUTION|>--- conflicted
+++ resolved
@@ -332,28 +332,12 @@
 
         let public_inputs = builder.execute();
 
-<<<<<<< HEAD
-        assert_eq(
-            Gas::new(6 * DA_GAS_PER_BYTE, 6 * L2_GAS_PER_LOG_BYTE),
-            public_inputs.revertible_accumulated_data.gas_used,
-        );
-
-        assert_eq(
-            Gas::tx_overhead()
-                + Gas::new(
-                    (1 * DA_BYTES_PER_FIELD + 19) * DA_GAS_PER_BYTE,
-                    FIXED_AVM_STARTUP_L2_GAS + 1 * L2_GAS_PER_NULLIFIER + 19 * L2_GAS_PER_LOG_BYTE,
-                ),
-            public_inputs.non_revertible_accumulated_data.gas_used,
-        );
-=======
-        let num_log_bytes = 3 + 4 + 5 + 6 + 7;
+        let num_log_bytes = 3 + 4 + 12 + 6;
         let da_gas = (1 * DA_BYTES_PER_FIELD + num_log_bytes) * DA_GAS_PER_BYTE;
         let l2_gas = FIXED_AVM_STARTUP_L2_GAS
             + 1 * L2_GAS_PER_NULLIFIER
             + num_log_bytes * L2_GAS_PER_LOG_BYTE;
         assert_eq(public_inputs.gas_used, Gas::tx_overhead() + Gas::new(da_gas, l2_gas));
->>>>>>> f4626571
     }
 
     #[test(should_fail_with = "The gas used exceeds the gas limits")]
