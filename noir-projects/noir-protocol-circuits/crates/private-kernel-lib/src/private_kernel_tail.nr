use crate::kernel_circuit_public_inputs_composer::KernelCircuitPublicInputsComposer;
use dep::reset_kernel_lib::{NoteHashReadRequestHints, NullifierReadRequestHints, PrivateValidationRequestProcessor};
use dep::types::{
    abis::{
    private_kernel_data::{PrivateKernelData, verify_previous_kernel_proof},
    kernel_circuit_public_inputs::KernelCircuitPublicInputs, note_hash::ScopedNoteHash,
    nullifier::ScopedNullifier, side_effect::SideEffect
},
    constants::{
    MAX_NEW_NOTE_HASHES_PER_TX, MAX_NEW_NULLIFIERS_PER_TX, MAX_NOTE_HASH_READ_REQUESTS_PER_TX,
    MAX_NULLIFIER_KEY_VALIDATION_REQUESTS_PER_TX, MAX_ENCRYPTED_LOGS_PER_TX, MAX_UNENCRYPTED_LOGS_PER_TX
},
    grumpkin_private_key::GrumpkinPrivateKey, utils::arrays::array_length
};

// Can just be KernelCircuitPublicInputs.
struct PrivateKernelTailOutputs {
    note_hashes: [ScopedNoteHash; MAX_NEW_NOTE_HASHES_PER_TX],
    nullifiers: [ScopedNullifier; MAX_NEW_NULLIFIERS_PER_TX],
}

struct PrivateKernelTailHints {
    transient_nullifier_indexes_for_note_hashes: [u64; MAX_NEW_NOTE_HASHES_PER_TX],
    transient_note_hash_indexes_for_nullifiers: [u64; MAX_NEW_NULLIFIERS_PER_TX],
    note_hash_read_request_hints: NoteHashReadRequestHints,
    nullifier_read_request_hints: NullifierReadRequestHints,
    master_nullifier_secret_keys: [GrumpkinPrivateKey; MAX_NULLIFIER_KEY_VALIDATION_REQUESTS_PER_TX],
    sorted_new_note_hashes: [ScopedNoteHash; MAX_NEW_NOTE_HASHES_PER_TX],
    sorted_new_note_hashes_indexes: [u64; MAX_NEW_NOTE_HASHES_PER_TX],
    sorted_new_nullifiers: [ScopedNullifier; MAX_NEW_NULLIFIERS_PER_TX],
    sorted_new_nullifiers_indexes: [u64; MAX_NEW_NULLIFIERS_PER_TX],
    sorted_encrypted_log_hashes: [SideEffect; MAX_ENCRYPTED_LOGS_PER_TX],
    sorted_encrypted_log_hashes_indexes: [u64; MAX_ENCRYPTED_LOGS_PER_TX],
    sorted_unencrypted_log_hashes: [SideEffect; MAX_UNENCRYPTED_LOGS_PER_TX],
    sorted_unencrypted_log_hashes_indexes: [u64; MAX_UNENCRYPTED_LOGS_PER_TX],
}

struct PrivateKernelTailCircuitPrivateInputs {
    previous_kernel: PrivateKernelData,
    outputs: PrivateKernelTailOutputs,
    hints: PrivateKernelTailHints,
}

impl PrivateKernelTailCircuitPrivateInputs {
    pub fn native_private_kernel_circuit_tail(self) -> KernelCircuitPublicInputs {
        let previous_public_inputs = self.previous_kernel.public_inputs;
        assert_eq(
            array_length(previous_public_inputs.end.public_call_stack), 0, "Public call stack must be empty when executing the tail circuit"
        );

        // verify/aggregate the previous kernel
        verify_previous_kernel_proof(self.previous_kernel);

        let note_hash_tree_root = previous_public_inputs.constants.historical_header.state.partial.note_hash_tree.root;
        let nullifier_tree_root = previous_public_inputs.constants.historical_header.state.partial.nullifier_tree.root;
        PrivateValidationRequestProcessor {
            validation_requests: previous_public_inputs.validation_requests,
            note_hash_read_request_hints: self.hints.note_hash_read_request_hints,
            pending_note_hashes: previous_public_inputs.end.new_note_hashes,
            note_hash_tree_root,
            nullifier_read_request_hints: self.hints.nullifier_read_request_hints,
            pending_nullifiers: previous_public_inputs.end.new_nullifiers,
            nullifier_tree_root,
            master_nullifier_secret_keys: self.hints.master_nullifier_secret_keys
        }.validate();

        KernelCircuitPublicInputsComposer::new(
            self.previous_kernel,
            self.outputs.note_hashes,
            self.outputs.nullifiers,
            self.hints.transient_nullifier_indexes_for_note_hashes,
            self.hints.transient_note_hash_indexes_for_nullifiers,
            self.hints.sorted_new_note_hashes,
            self.hints.sorted_new_note_hashes_indexes,
            self.hints.sorted_new_nullifiers,
            self.hints.sorted_new_nullifiers_indexes,
            self.hints.sorted_encrypted_log_hashes,
            self.hints.sorted_encrypted_log_hashes_indexes,
            self.hints.sorted_unencrypted_log_hashes,
            self.hints.sorted_unencrypted_log_hashes_indexes
        ).compose().finish()
    }
}

mod tests {
    use crate::private_kernel_tail::{PrivateKernelTailCircuitPrivateInputs, PrivateKernelTailHints, PrivateKernelTailOutputs};
    use dep::reset_kernel_lib::{
        tests::{
        note_hash_read_request_hints_builder::NoteHashReadRequestHintsBuilder,
        nullifier_read_request_hints_builder::NullifierReadRequestHintsBuilder,
        squash_transient_data::{squash_transient_note_hashes, squash_transient_nullifiers}
    },
        reset::read_request::{PendingReadHint, ReadRequestState, ReadRequestStatus}
    };
    use dep::types::constants::{
        MAX_NOTE_HASH_READ_REQUESTS_PER_TX, MAX_NEW_NOTE_HASHES_PER_TX, MAX_NEW_NULLIFIERS_PER_TX,
        MAX_NULLIFIER_READ_REQUESTS_PER_TX, MAX_NULLIFIER_KEY_VALIDATION_REQUESTS_PER_TX,
        MAX_ENCRYPTED_LOGS_PER_TX, MAX_UNENCRYPTED_LOGS_PER_TX, DA_BYTES_PER_FIELD, DA_GAS_PER_BYTE
    };
    use dep::types::{
        abis::{
        kernel_circuit_public_inputs::KernelCircuitPublicInputs, max_block_number::MaxBlockNumber,
        note_hash::{NoteHash, ScopedNoteHash}, nullifier::{Nullifier, ScopedNullifier},
        side_effect::SideEffect, gas::Gas
    },
        grumpkin_private_key::GrumpkinPrivateKey,
<<<<<<< HEAD
        hash::{compute_note_hash_nonce, compute_unique_note_hash, sha256_to_field, silo_note_hash, silo_nullifier},
=======
        hash::{
        compute_note_hash_nonce, compute_unique_siloed_note_hash, sha256_to_field, silo_note_hash,
        silo_nullifier
    },
>>>>>>> 67fedf1a
        tests::{fixture_builder::FixtureBuilder, sort::sort_get_sorted_hints},
        utils::{arrays::{array_eq, array_length}}, traits::{Empty, is_empty, is_empty_array}
    };

    // TODO: Reduce the duplicated code/tests for PrivateKernelTailInputs and PrivateKernelTailToPublicInputs.
    struct PrivateKernelTailInputsBuilder {
        previous_kernel: FixtureBuilder,
        transient_nullifier_indexes_for_note_hashes: [u64; MAX_NEW_NOTE_HASHES_PER_TX],
        transient_note_hash_indexes_for_nullifiers: [u64; MAX_NEW_NULLIFIERS_PER_TX],
        note_hash_read_request_hints_builder: NoteHashReadRequestHintsBuilder,
        nullifier_read_request_hints_builder: NullifierReadRequestHintsBuilder,
    }

    impl PrivateKernelTailInputsBuilder {
        pub fn new() -> Self {
            let mut previous_kernel = FixtureBuilder::new();
            previous_kernel.tx_context.gas_settings.gas_limits = Gas::new(1_000_000, 1_000_000);

            previous_kernel.append_new_nullifiers(1);

            PrivateKernelTailInputsBuilder {
                previous_kernel,
                transient_nullifier_indexes_for_note_hashes: [MAX_NEW_NULLIFIERS_PER_TX; MAX_NEW_NOTE_HASHES_PER_TX],
                transient_note_hash_indexes_for_nullifiers: [MAX_NEW_NOTE_HASHES_PER_TX; MAX_NEW_NULLIFIERS_PER_TX],
                note_hash_read_request_hints_builder: NoteHashReadRequestHintsBuilder::new(MAX_NOTE_HASH_READ_REQUESTS_PER_TX),
                nullifier_read_request_hints_builder: NullifierReadRequestHintsBuilder::new(MAX_NULLIFIER_READ_REQUESTS_PER_TX)
            }
        }

        // A helper function that uses the first nullifer in the previous kernel to compute the unique siloed
        // note_hashes for the given note_hashes.
        pub fn compute_output_note_hashes<N>(self, note_hashes: [ScopedNoteHash; N]) -> [Field; N] {
            let first_nullifier = self.previous_kernel.new_nullifiers.get_unchecked(0);
            let mut output = [0; N];
            for i in 0..N {
                let note_hash = note_hashes[i];
                if note_hash.value() != 0 {
                    let nonce = compute_note_hash_nonce(first_nullifier.value(), i);
                    let unique_note_hash = compute_unique_note_hash(nonce, note_hash.value());
                    output[i] = silo_note_hash(note_hash.contract_address, unique_note_hash);
                }
            }
            output
        }

        pub fn compute_output_nullifiers<N>(_self: Self, nullifiers: [ScopedNullifier; N]) -> [Field; N] {
            let mut output = [0; N];
            output[0] = nullifiers[0].value();
            for i in 1..N {
                output[i] = silo_nullifier(nullifiers[i].contract_address, nullifiers[i].value());
            }
            output
        }

        pub fn add_pending_note_hash_read_request(&mut self, note_hash_index: u64) {
            let read_request_index = self.previous_kernel.add_read_request_for_pending_note_hash(note_hash_index);
            let hint_index = self.note_hash_read_request_hints_builder.pending_read_hints.len();
            let hint = PendingReadHint { read_request_index, pending_value_index: note_hash_index };
            self.note_hash_read_request_hints_builder.pending_read_hints.push(hint);
            self.note_hash_read_request_hints_builder.read_request_statuses[read_request_index] = ReadRequestStatus { state: ReadRequestState.PENDING, hint_index };
        }

        pub fn add_pending_nullifier_read_request(&mut self, nullifier_index_offset_one: u64) {
            let nullifier_index = nullifier_index_offset_one + 1; // + 1 is for the first nullifier
            let read_request_index = self.previous_kernel.add_read_request_for_pending_nullifier(nullifier_index);
            let hint_index = self.nullifier_read_request_hints_builder.pending_read_hints.len();
            let hint = PendingReadHint { read_request_index, pending_value_index: nullifier_index };
            self.nullifier_read_request_hints_builder.pending_read_hints.push(hint);
            self.nullifier_read_request_hints_builder.read_request_statuses[read_request_index] = ReadRequestStatus { state: ReadRequestState.PENDING, hint_index };
        }

        pub fn nullify_pending_note_hash(&mut self, nullifier_index: u64, note_hash_index: u64) {
            self.previous_kernel.new_note_hashes.storage[note_hash_index].nullifier_counter = self.previous_kernel.new_nullifiers.get(nullifier_index).counter();
            self.previous_kernel.new_nullifiers.storage[nullifier_index].nullifier.note_hash = self.previous_kernel.new_note_hashes.get(note_hash_index).note_hash.value;
            self.transient_nullifier_indexes_for_note_hashes[note_hash_index] = nullifier_index;
            self.transient_note_hash_indexes_for_nullifiers[nullifier_index] = note_hash_index;
        }

        pub fn execute(&mut self) -> KernelCircuitPublicInputs {
            let sorted = sort_get_sorted_hints(
                self.previous_kernel.new_note_hashes.storage,
                |a: ScopedNoteHash, b: ScopedNoteHash| a.counter() < b.counter()
            );
            let sorted_new_note_hashes = sorted.sorted_array;
            let sorted_new_note_hashes_indexes = sorted.sorted_index_hints;

            let sorted = sort_get_sorted_hints(
                self.previous_kernel.new_nullifiers.storage,
                |a: ScopedNullifier, b: ScopedNullifier| a.counter() < b.counter()
            );
            let sorted_new_nullifiers = sorted.sorted_array;
            let sorted_new_nullifiers_indexes = sorted.sorted_index_hints;

            let sorted = sort_get_sorted_hints(
                self.previous_kernel.encrypted_logs_hashes.storage,
                |a: SideEffect, b: SideEffect| a.counter < b.counter
            );
            let sorted_encrypted_log_hashes = sorted.sorted_array;
            let sorted_encrypted_log_hashes_indexes = sorted.sorted_index_hints;

            let sorted = sort_get_sorted_hints(
                self.previous_kernel.unencrypted_logs_hashes.storage,
                |a: SideEffect, b: SideEffect| a.counter < b.counter
            );
            let sorted_unencrypted_log_hashes = sorted.sorted_array;
            let sorted_unencrypted_log_hashes_indexes = sorted.sorted_index_hints;

            let mut sorted_transient_nullifier_indexes_for_note_hashes = [MAX_NEW_NULLIFIERS_PER_TX; MAX_NEW_NOTE_HASHES_PER_TX];
            for i in 0..self.transient_nullifier_indexes_for_note_hashes.len() {
                let old_index = self.transient_nullifier_indexes_for_note_hashes[i];
                if old_index != MAX_NEW_NULLIFIERS_PER_TX {
                    let new_note_hash_index = sorted_new_note_hashes_indexes[i];
                    sorted_transient_nullifier_indexes_for_note_hashes[new_note_hash_index] = sorted_new_nullifiers_indexes[old_index];
                }
            }

            let mut sorted_transient_note_hash_indexes_for_nullifiers = [MAX_NEW_NOTE_HASHES_PER_TX; MAX_NEW_NULLIFIERS_PER_TX];
            for i in 0..self.transient_note_hash_indexes_for_nullifiers.len() {
                let old_index = self.transient_note_hash_indexes_for_nullifiers[i];
                if old_index != MAX_NEW_NOTE_HASHES_PER_TX {
                    let new_nullifier_index = sorted_new_nullifiers_indexes[i];
                    sorted_transient_note_hash_indexes_for_nullifiers[new_nullifier_index] = sorted_new_note_hashes_indexes[old_index];
                }
            }

            let outputs = PrivateKernelTailOutputs {
                note_hashes: squash_transient_note_hashes(sorted_new_note_hashes),
                nullifiers: squash_transient_nullifiers(sorted_new_nullifiers)
            };

            let hints = PrivateKernelTailHints {
                transient_nullifier_indexes_for_note_hashes: sorted_transient_nullifier_indexes_for_note_hashes,
                transient_note_hash_indexes_for_nullifiers: sorted_transient_note_hash_indexes_for_nullifiers,
                note_hash_read_request_hints: self.note_hash_read_request_hints_builder.to_hints(),
                nullifier_read_request_hints: self.nullifier_read_request_hints_builder.to_hints(),
                master_nullifier_secret_keys: [GrumpkinPrivateKey::empty(); MAX_NULLIFIER_KEY_VALIDATION_REQUESTS_PER_TX],
                sorted_new_note_hashes,
                sorted_new_note_hashes_indexes,
                sorted_new_nullifiers,
                sorted_new_nullifiers_indexes,
                sorted_encrypted_log_hashes,
                sorted_encrypted_log_hashes_indexes,
                sorted_unencrypted_log_hashes,
                sorted_unencrypted_log_hashes_indexes
            };

            let kernel = PrivateKernelTailCircuitPrivateInputs { previous_kernel: self.previous_kernel.to_private_kernel_data(), outputs, hints };
            kernel.native_private_kernel_circuit_tail()
        }

        pub fn failed(&mut self) {
            let _ = self.execute();
        }

        pub fn succeeded(&mut self) {
            let _ = self.execute();
        }
    }

    #[test]
    unconstrained fn execution_succeeded() {
        let mut builder = PrivateKernelTailInputsBuilder::new();
        let public_inputs = builder.execute();

        assert(is_empty(public_inputs.start_state));
    }

    #[test]
    fn propagate_previous_kernel_max_block_number() {
        let mut builder = PrivateKernelTailInputsBuilder::new();
        builder.previous_kernel.max_block_number = MaxBlockNumber::new(13);
        let public_inputs = builder.execute();

        assert_eq(public_inputs.rollup_validation_requests.max_block_number.unwrap(), 13);
    }

    #[test]
    fn logs_are_handled_as_expected() {
        let mut builder = PrivateKernelTailInputsBuilder::new();
        // Logs for the previous call stack.
        let prev_encrypted_logs_hash = 80;
        let prev_encrypted_log_preimages_length = 13;
        let prev_unencrypted_logs_hash = 956;
        let prev_unencrypted_log_preimages_length = 24;
        builder.previous_kernel.set_encrypted_logs(prev_encrypted_logs_hash, prev_encrypted_log_preimages_length);
        builder.previous_kernel.set_unencrypted_logs(
            prev_unencrypted_logs_hash,
            prev_unencrypted_log_preimages_length
        );
        // Logs for the current call stack.
        let unencrypted_logs_hash = 26;
        let unencrypted_log_preimages_length = 50;
        builder.previous_kernel.set_unencrypted_logs(unencrypted_logs_hash, unencrypted_log_preimages_length);

        let public_inputs = builder.execute();

        assert_eq(public_inputs.end.encrypted_log_preimages_length, prev_encrypted_log_preimages_length);
        assert_eq(
            public_inputs.end.unencrypted_log_preimages_length, unencrypted_log_preimages_length + prev_unencrypted_log_preimages_length
        );

        // noir-fmt:ignore
        let hash_bytes: [u8; MAX_ENCRYPTED_LOGS_PER_TX * 32] = prev_encrypted_logs_hash
            .to_be_bytes(32)
            .append(&[0; MAX_ENCRYPTED_LOGS_PER_TX * 32 - 32])
            .as_array();
        let expected_encrypted_logs_hash = sha256_to_field(hash_bytes);
        assert_eq(public_inputs.end.encrypted_logs_hash, expected_encrypted_logs_hash);

        // noir-fmt:ignore
        let hash_bytes: [u8; MAX_UNENCRYPTED_LOGS_PER_TX * 32] = prev_unencrypted_logs_hash
            .to_be_bytes(32)
            .append(unencrypted_logs_hash.to_be_bytes(32))
            .append(&[0; MAX_UNENCRYPTED_LOGS_PER_TX * 32 - 64])
            .as_array();
        let expected_unencrypted_logs_hash = sha256_to_field(hash_bytes);
        assert_eq(public_inputs.end.unencrypted_logs_hash, expected_unencrypted_logs_hash);
    }

    #[test]
    unconstrained fn two_pending_note_hash_read_request() {
        let mut builder = PrivateKernelTailInputsBuilder::new();

        builder.previous_kernel.append_new_note_hashes(3);
        builder.add_pending_note_hash_read_request(1);
        builder.add_pending_note_hash_read_request(0);

        builder.succeeded();
    }

    #[test(should_fail_with="Value of the note hash does not match read request")]
    unconstrained fn pending_note_hash_read_request_wrong_hint_fails() {
        let mut builder = PrivateKernelTailInputsBuilder::new();

        builder.previous_kernel.append_new_note_hashes(3);
        builder.add_pending_note_hash_read_request(1);
        let mut hint = builder.note_hash_read_request_hints_builder.pending_read_hints.pop();
        hint.pending_value_index = 2;
        builder.note_hash_read_request_hints_builder.pending_read_hints.push(hint);

        builder.failed();
    }

    #[test]
    unconstrained fn one_pending_nullifier_read_request() {
        let mut builder = PrivateKernelTailInputsBuilder::new();

        builder.previous_kernel.append_new_nullifiers(3);
        builder.add_pending_nullifier_read_request(1);

        builder.succeeded();
    }

    #[test]
    unconstrained fn two_pending_nullifier_read_requests() {
        let mut builder = PrivateKernelTailInputsBuilder::new();

        builder.previous_kernel.append_new_nullifiers(3);
        builder.add_pending_nullifier_read_request(1);
        builder.add_pending_nullifier_read_request(0);

        builder.succeeded();
    }

    #[test(should_fail_with="Value of the nullifier does not match read request")]
    unconstrained fn pending_nullifier_read_request_wrong_hint_fails() {
        let mut builder = PrivateKernelTailInputsBuilder::new();

        builder.previous_kernel.append_new_nullifiers(3);
        builder.add_pending_nullifier_read_request(1);
        let mut hint = builder.nullifier_read_request_hints_builder.pending_read_hints.pop();
        assert(hint.pending_value_index == 2);
        hint.pending_value_index = 1;
        builder.nullifier_read_request_hints_builder.pending_read_hints.push(hint);

        builder.failed();
    }

    #[test(should_fail_with="Read request counter must be greater than the counter of the nullifier")]
    unconstrained fn pending_nullifier_read_request_reads_before_value_fails() {
        let mut builder = PrivateKernelTailInputsBuilder::new();

        builder.previous_kernel.append_new_nullifiers(3);
        builder.add_pending_nullifier_read_request(1);
        let nullifier_being_read = builder.previous_kernel.new_nullifiers.storage[2];
        let mut read_request = builder.previous_kernel.nullifier_read_requests.pop();
        read_request.read_request.counter = nullifier_being_read.counter() - 1;
        builder.previous_kernel.nullifier_read_requests.push(read_request);

        builder.failed();
    }

    #[test]
    unconstrained fn native_squash_one_of_one_transient_matches_works() {
        let mut builder = PrivateKernelTailInputsBuilder::new();
        builder.previous_kernel.append_new_note_hashes(1);
        builder.previous_kernel.append_new_nullifiers(2);
        // The nullifier at index 1 is nullifying the hash at index 0;
        builder.nullify_pending_note_hash(1, 0);
        let new_nullifiers = builder.previous_kernel.new_nullifiers.storage;
        let public_inputs = builder.execute();

        assert(is_empty_array(public_inputs.end.new_note_hashes));

        // The nullifier at index 1 is chopped.
        let expected_nullifiers = builder.compute_output_nullifiers([new_nullifiers[0], new_nullifiers[2]]);
        assert(array_eq(public_inputs.end.new_nullifiers, expected_nullifiers));
    }

    #[test]
    unconstrained fn native_squash_one_of_two_transient_matches_works() {
        let mut builder = PrivateKernelTailInputsBuilder::new();
        builder.previous_kernel.append_new_note_hashes(2);
        builder.previous_kernel.append_new_nullifiers(2);
        // The nullifier at index 1 is nullifying the hash at index 0;
        builder.nullify_pending_note_hash(1, 0);
        let new_note_hashes = builder.previous_kernel.new_note_hashes.storage;
        let new_nullifiers = builder.previous_kernel.new_nullifiers.storage;
        let public_inputs = builder.execute();

        // The 0th hash is chopped.
        let expected_note_hashes = builder.compute_output_note_hashes([new_note_hashes[1]]);
        assert(array_eq(public_inputs.end.new_note_hashes, expected_note_hashes));

        // The nullifier at index 1 is chopped.
        let expected_nullifiers = builder.compute_output_nullifiers([new_nullifiers[0], new_nullifiers[2]]);
        assert(array_eq(public_inputs.end.new_nullifiers, expected_nullifiers));
    }

    #[test]
    unconstrained fn native_squash_two_of_two_transient_matches_works() {
        let mut builder = PrivateKernelTailInputsBuilder::new();
        builder.previous_kernel.append_new_note_hashes(2);
        builder.previous_kernel.append_new_nullifiers(2);
        // The nullifier at index 1 is nullifying the hash at index 1;
        builder.nullify_pending_note_hash(1, 1);
        // The nullifier at index 2 is nullifying the hash at index 0;
        builder.nullify_pending_note_hash(2, 0);
        let new_nullifiers = builder.previous_kernel.new_nullifiers.storage;
        let public_inputs = builder.execute();

        assert(is_empty_array(public_inputs.end.new_note_hashes));

        // Only the first nullifier is left after squashing.
        let expected_nullifiers = builder.compute_output_nullifiers([new_nullifiers[0]]);
        assert(array_eq(public_inputs.end.new_nullifiers, expected_nullifiers));
    }

    #[test]
    unconstrained fn squash_unordered_transient_notes_works() {
        let mut builder = PrivateKernelTailInputsBuilder::new();

        builder.previous_kernel.append_new_note_hashes(3);
        // Shuffle the note hashes so they will have to be re-ordered.
        let tmp = builder.previous_kernel.new_note_hashes.storage[0];
        builder.previous_kernel.new_note_hashes.storage[0] = builder.previous_kernel.new_note_hashes.storage[1];
        builder.previous_kernel.new_note_hashes.storage[1] = builder.previous_kernel.new_note_hashes.storage[2];
        builder.previous_kernel.new_note_hashes.storage[2] = tmp;

        builder.previous_kernel.append_new_nullifiers(3);
        // Shuffle the nullifers so they will have to be re-ordered.
        let tmp = builder.previous_kernel.new_nullifiers.storage[1];
        builder.previous_kernel.new_nullifiers.storage[1] = builder.previous_kernel.new_nullifiers.storage[3];
        builder.previous_kernel.new_nullifiers.storage[3] = builder.previous_kernel.new_nullifiers.storage[2];
        builder.previous_kernel.new_nullifiers.storage[2] = tmp;

        // The nullifier at index 1 is nullifying the note hash at index 1;
        builder.nullify_pending_note_hash(1, 1);
        // The nullifier at index 2 is nullifying the note hash at index 2;
        builder.nullify_pending_note_hash(2, 2);
        // The nullifier at index 3 is nullifying the note hash at index 0;
        builder.nullify_pending_note_hash(3, 0);

        let new_nullifiers = builder.previous_kernel.new_nullifiers.storage;
        let public_inputs = builder.execute();

        assert(is_empty_array(public_inputs.end.new_note_hashes));

        // Only the first nullifier is left after squashing.
        let expected_nullifiers = builder.compute_output_nullifiers([new_nullifiers[0]]);
        assert(array_eq(public_inputs.end.new_nullifiers, expected_nullifiers));
    }

    #[test]
    unconstrained fn ordering_of_note_hashes_and_nullifiers() {
        let mut builder = PrivateKernelTailInputsBuilder::new();

        builder.previous_kernel.append_new_note_hashes(10);
        builder.previous_kernel.append_new_nullifiers(10);

        let sorted_note_hashes = builder.previous_kernel.new_note_hashes.storage;
        let sorted_nullifiers = builder.previous_kernel.new_nullifiers.storage;

        let mut reversed_note_hashes = [ScopedNoteHash::empty(); 10];
        let mut reversed_nullifiers = [ScopedNullifier::empty(); 10];

        for i in 0..10 {
            reversed_note_hashes[9 - i] = builder.previous_kernel.new_note_hashes.pop();
            reversed_nullifiers[9 - i] = builder.previous_kernel.new_nullifiers.pop();
        }

        builder.previous_kernel.new_note_hashes.extend_from_array(reversed_note_hashes);
        builder.previous_kernel.new_nullifiers.extend_from_array(reversed_nullifiers);

        let public_inputs = builder.execute();

        let expected_note_hashes = builder.compute_output_note_hashes(sorted_note_hashes);
        let expected_nullifiers = builder.compute_output_nullifiers(sorted_nullifiers);
        for i in 0..10 {
            assert(public_inputs.end.new_note_hashes[i].eq(expected_note_hashes[i]));
            assert(public_inputs.end.new_nullifiers[i].eq(expected_nullifiers[i]));
        }
    }

    #[test]
    unconstrained fn native_empty_nullified_note_hash_means_persistent_nullifier_0() {
        let mut builder = PrivateKernelTailInputsBuilder::new();
        builder.previous_kernel.append_new_note_hashes(2);
        builder.previous_kernel.append_new_nullifiers(2);
        let public_inputs = builder.execute();
        assert_eq(array_length(public_inputs.end.new_note_hashes), 2);
        assert_eq(array_length(public_inputs.end.new_nullifiers), 3);
        let expected_gas = Gas::tx_overhead() + Gas::new(DA_GAS_PER_BYTE * DA_BYTES_PER_FIELD * 5, 0);
        assert_eq(public_inputs.end.gas_used, expected_gas);
    }

    #[test(should_fail_with="Value of the hinted transient note hash does not match")]
    unconstrained fn wrong_transient_nullifier_index_for_note_hash_fails() {
        let mut builder = PrivateKernelTailInputsBuilder::new();
        builder.previous_kernel.append_new_note_hashes(1);
        builder.previous_kernel.append_new_nullifiers(1);
        // The nullifier at index 1 is nullifying the hash at index 0;
        builder.nullify_pending_note_hash(1, 0);
        // Change the hint to be out of bounds.
        builder.transient_nullifier_indexes_for_note_hashes[0] = 0;
        builder.failed();
    }

    #[test(should_fail_with="Invalid transient nullifier index hint")]
    unconstrained fn wrong_transient_nullifier_index_hint_fails() {
        let mut builder = PrivateKernelTailInputsBuilder::new();
        builder.previous_kernel.append_new_note_hashes(2);
        builder.previous_kernel.append_new_nullifiers(2);
        // The nullifier at index 1 is nullifying the hash at index 1;
        builder.nullify_pending_note_hash(1, 1);
        // The nullifier at index 2 is nullifying the hash at index 0;
        builder.nullify_pending_note_hash(2, 0);
        // Tweak the hint to be for the hash at index 1.
        builder.transient_note_hash_indexes_for_nullifiers[2] = 1;
        builder.failed();
    }

    #[test(should_fail_with="Private call stack must be empty when executing the tail circuit")]
    unconstrained fn non_empty_private_call_stack_should_fail() {
        let mut builder = PrivateKernelTailInputsBuilder::new();
        builder.previous_kernel.push_private_call_request(1, false);
        builder.failed();
    }

    #[test(should_fail_with="Public call stack must be empty when executing the tail circuit")]
    unconstrained fn non_empty_public_call_stack_should_fail() {
        let mut builder = PrivateKernelTailInputsBuilder::new();
        builder.previous_kernel.push_public_call_request(1, false);
        builder.failed();
    }

    #[test(should_fail_with="The 0th nullifier in the accumulated nullifier array is zero")]
    unconstrained fn zero_0th_nullifier_fails() {
        let mut builder = PrivateKernelTailInputsBuilder::new();
        builder.previous_kernel.new_nullifiers = BoundedVec::new();
        builder.failed();
    }

    #[test]
    unconstrained fn empty_tx_consumes_teardown_limits_plus_fixed_gas() {
        let mut builder = PrivateKernelTailInputsBuilder::new();
        builder.previous_kernel.tx_context.gas_settings.teardown_gas_limits = Gas::new(300, 300);
        let public_inputs = builder.execute();

        let expected_gas_consumed = Gas::new(300, 300) // teardown gas
            + Gas::tx_overhead() // tx overhead
            + Gas::new(DA_GAS_PER_BYTE * DA_BYTES_PER_FIELD * 1, 0); // tx nullifier
        assert_eq(public_inputs.end.gas_used, expected_gas_consumed);
    }

    #[test(should_fail_with="The gas used exceeds the gas limits")]
    unconstrained fn gas_limits_are_enforced() {
        let mut builder = PrivateKernelTailInputsBuilder::new();
        builder.previous_kernel.tx_context.gas_settings.teardown_gas_limits = Gas::new(300, 300);
        builder.previous_kernel.tx_context.gas_settings.gas_limits = Gas::new(1, 1);
        builder.failed();
    }
}<|MERGE_RESOLUTION|>--- conflicted
+++ resolved
@@ -104,14 +104,10 @@
         side_effect::SideEffect, gas::Gas
     },
         grumpkin_private_key::GrumpkinPrivateKey,
-<<<<<<< HEAD
-        hash::{compute_note_hash_nonce, compute_unique_note_hash, sha256_to_field, silo_note_hash, silo_nullifier},
-=======
         hash::{
-        compute_note_hash_nonce, compute_unique_siloed_note_hash, sha256_to_field, silo_note_hash,
+        compute_note_hash_nonce, compute_unique_note_hash, sha256_to_field, silo_note_hash,
         silo_nullifier
     },
->>>>>>> 67fedf1a
         tests::{fixture_builder::FixtureBuilder, sort::sort_get_sorted_hints},
         utils::{arrays::{array_eq, array_length}}, traits::{Empty, is_empty, is_empty_array}
     };
