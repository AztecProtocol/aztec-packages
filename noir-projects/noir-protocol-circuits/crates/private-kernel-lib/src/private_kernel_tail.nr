--- conflicted
+++ resolved
@@ -574,8 +574,6 @@
         builder.failed();
     }
 
-<<<<<<< HEAD
-=======
     #[test(should_fail_with="Public teardown call request must be empty when executing the tail circuit")]
     unconstrained fn non_empty_public_teardown_call_request_should_fail() {
         let mut builder = PrivateKernelTailInputsBuilder::new();
@@ -583,14 +581,6 @@
         builder.failed();
     }
 
-    #[test(should_fail_with="The 0th nullifier in the accumulated nullifier array is zero")]
-    unconstrained fn zero_0th_nullifier_fails() {
-        let mut builder = PrivateKernelTailInputsBuilder::new();
-        builder.previous_kernel.new_nullifiers = BoundedVec::new();
-        builder.failed();
-    }
-
->>>>>>> 98d32f11
     #[test]
     unconstrained fn empty_tx_consumes_teardown_limits_plus_fixed_gas() {
         let mut builder = PrivateKernelTailInputsBuilder::new();
