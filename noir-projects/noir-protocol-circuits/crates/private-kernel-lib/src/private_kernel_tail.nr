use crate::components::{
    kernel_circuit_output_validator::KernelCircuitOutputValidator,
    previous_kernel_validator::PreviousKernelValidator, tail_output_composer::TailOutputComposer
};
use dep::types::{abis::{private_kernel_data::PrivateKernelData, kernel_circuit_public_inputs::KernelCircuitPublicInputs}};

struct PrivateKernelTailCircuitPrivateInputs {
    previous_kernel: PrivateKernelData,
}

impl PrivateKernelTailCircuitPrivateInputs {
    unconstrained fn generate_output(self) -> KernelCircuitPublicInputs {
        TailOutputComposer::new(self.previous_kernel.public_inputs).finish()
    }

    pub fn execute(self) -> KernelCircuitPublicInputs {
        // Generate output.
        let output = self.generate_output();

        // Validate inputs.
        PreviousKernelValidator::new(self.previous_kernel.public_inputs).validate_for_private_tail();
        if !std::runtime::is_unconstrained() {
            // verify/aggregate the previous kernel
            self.previous_kernel.verify();
        }

        // Validate output.
<<<<<<< HEAD
        if !dep::std::runtime::is_unconstrained() {
            KernelCircuitOutputValidator::new(output, self.previous_kernel.public_inputs).validate();
=======
        if !std::runtime::is_unconstrained() {
            let hints = generate_hints(self.previous_kernel.public_inputs);
            KernelCircuitOutputValidator::new(output, self.previous_kernel.public_inputs).validate(hints);
>>>>>>> e934e872
        }

        output
    }
}

mod tests {
    use crate::private_kernel_tail::PrivateKernelTailCircuitPrivateInputs;
    use dep::types::constants::{
        MAX_ENCRYPTED_LOGS_PER_TX, MAX_UNENCRYPTED_LOGS_PER_TX, DA_BYTES_PER_FIELD, DA_GAS_PER_BYTE,
        GENERATOR_INDEX__IVSK_M
    };
    use dep::types::{
        abis::{
        kernel_circuit_public_inputs::KernelCircuitPublicInputs, max_block_number::MaxBlockNumber,
        note_hash::{NoteHash, ScopedNoteHash}, nullifier::{Nullifier, ScopedNullifier}, gas::Gas
    },
        address::AztecAddress, grumpkin_private_key::GrumpkinPrivateKey,
        hash::{
        sha256_to_field, silo_note_hash, silo_nullifier, compute_siloed_encrypted_log_hash,
        compute_siloed_unencrypted_log_hash
    },
        tests::fixture_builder::FixtureBuilder, utils::{arrays::array_length},
        traits::{Empty, is_empty}, grumpkin_point::GrumpkinPoint
    };

    // TODO: Reduce the duplicated code/tests for PrivateKernelTailInputs and PrivateKernelTailToPublicInputs.
    struct PrivateKernelTailInputsBuilder {
        previous_kernel: FixtureBuilder,
    }

    impl PrivateKernelTailInputsBuilder {
        pub fn new() -> Self {
            let mut previous_kernel = FixtureBuilder::new();
            previous_kernel.tx_context.gas_settings.gas_limits = Gas::new(1_000_000, 1_000_000);
            previous_kernel.set_first_nullifier();

            PrivateKernelTailInputsBuilder { previous_kernel }
        }

        // A helper function that uses the first nullifer in the previous kernel to compute the unique siloed
        // note_hashes for the given note_hashes.
        pub fn compute_output_note_hashes<N>(self, note_hashes: [ScopedNoteHash; N]) -> [Field; N] {
            // First nullifier is tx hash.
            let tx_hash = self.previous_kernel.new_nullifiers.get_unchecked(0).value();
            let mut output = [0; N];
            for i in 0..N {
                output[i] = silo_note_hash(note_hashes[i], tx_hash, i);
            }
            output
        }

        pub fn compute_output_nullifiers<N>(_self: Self, nullifiers: [ScopedNullifier; N]) -> [Field; N] {
            let mut output = [0; N];
            output[0] = nullifiers[0].value();
            for i in 1..N {
                output[i] = silo_nullifier(nullifiers[i]);
            }
            output
        }

        pub fn execute(&mut self) -> KernelCircuitPublicInputs {
            let kernel = PrivateKernelTailCircuitPrivateInputs { previous_kernel: self.previous_kernel.to_private_kernel_data() };
            kernel.execute()
        }

        pub fn failed(&mut self) {
            let _ = self.execute();
        }

        pub fn succeeded(&mut self) {
            let _ = self.execute();
        }
    }

    #[test]
    fn execution_succeeded() {
        let mut builder = PrivateKernelTailInputsBuilder::new();
        let public_inputs = builder.execute();

        assert(is_empty(public_inputs.start_state));
    }

    #[test]
    fn propagate_previous_kernel_max_block_number() {
        let mut builder = PrivateKernelTailInputsBuilder::new();
        builder.previous_kernel.max_block_number = MaxBlockNumber::new(13);
        let public_inputs = builder.execute();

        assert_eq(public_inputs.rollup_validation_requests.max_block_number.unwrap(), 13);
    }

    #[test]
    fn logs_are_handled_as_expected() {
        let mut builder = PrivateKernelTailInputsBuilder::new();
        // Logs for the previous call stack.
        let prev_encrypted_logs_hash = 80;
        let prev_encrypted_log_preimages_length = 13;
        let prev_unencrypted_logs_hash = 956;
        let prev_unencrypted_log_preimages_length = 24;
        builder.previous_kernel.add_encrypted_log_hash(prev_encrypted_logs_hash, prev_encrypted_log_preimages_length);
        builder.previous_kernel.add_unencrypted_log_hash(
            prev_unencrypted_logs_hash,
            prev_unencrypted_log_preimages_length
        );
        // Logs for the current call stack.
        let unencrypted_logs_hash = 26;
        let unencrypted_log_preimages_length = 50;
        builder.previous_kernel.add_unencrypted_log_hash(unencrypted_logs_hash, unencrypted_log_preimages_length);

        let public_inputs = builder.execute();

        assert_eq(public_inputs.end.encrypted_log_preimages_length, prev_encrypted_log_preimages_length);
        assert_eq(
            public_inputs.end.unencrypted_log_preimages_length, unencrypted_log_preimages_length + prev_unencrypted_log_preimages_length
        );

        let siloed_encrypted_logs_hash = compute_siloed_encrypted_log_hash(
            builder.previous_kernel.storage_contract_address,
            builder.previous_kernel.encrypted_logs_hashes.storage[0].log_hash.randomness,
            prev_encrypted_logs_hash
        );

        // noir-fmt:ignore
        let hash_bytes: [u8; MAX_ENCRYPTED_LOGS_PER_TX * 32] = siloed_encrypted_logs_hash
            .to_be_bytes(32)
            .append(&[0; MAX_ENCRYPTED_LOGS_PER_TX * 32 - 32])
            .as_array();
        let expected_encrypted_logs_hash = sha256_to_field(hash_bytes);
        assert_eq(public_inputs.end.encrypted_logs_hash, expected_encrypted_logs_hash);

        let siloed_unencrypted_logs_hashes = [
            compute_siloed_unencrypted_log_hash(
                builder.previous_kernel.storage_contract_address,
                prev_unencrypted_logs_hash
            ), compute_siloed_unencrypted_log_hash(
                builder.previous_kernel.storage_contract_address,
                unencrypted_logs_hash
            )
        ];
        // noir-fmt:ignore
        let hash_bytes: [u8; MAX_UNENCRYPTED_LOGS_PER_TX * 32] = siloed_unencrypted_logs_hashes[0]
            .to_be_bytes(32)
            .append(siloed_unencrypted_logs_hashes[1].to_be_bytes(32))
            .append(&[0; MAX_UNENCRYPTED_LOGS_PER_TX * 32 - 64])
            .as_array();
        let expected_unencrypted_logs_hash = sha256_to_field(hash_bytes);
        assert_eq(public_inputs.end.unencrypted_logs_hash, expected_unencrypted_logs_hash);
    }

    unconstrained fn compute_hash_bytes(
        siloed_encrypted_logs_hash: Field,
        new_siloed_encrypted_logs_hash: Field
    ) -> [u8; MAX_ENCRYPTED_LOGS_PER_TX * 32] {
        siloed_encrypted_logs_hash.to_be_bytes(32).append(new_siloed_encrypted_logs_hash.to_be_bytes(32)).append(&[0; MAX_ENCRYPTED_LOGS_PER_TX * 32 - 64]).as_array()
    }

    #[test]
    fn encrypted_logs_are_hashed_as_expected() {
        let mut builder = PrivateKernelTailInputsBuilder::new();
        // Logs for the previous call stack.
        let prev_encrypted_logs_hash = 80;
        let prev_encrypted_log_preimages_length = 13;
        builder.previous_kernel.add_encrypted_log_hash(prev_encrypted_logs_hash, prev_encrypted_log_preimages_length);

        // Set the randomness to 0 to signal not masking the address to silo with
        builder.previous_kernel.encrypted_logs_hashes.storage[0].log_hash.randomness = 0;

        let new_encrypted_logs_hash = 26;
        let new_encrypted_log_preimages_length = 50;
        builder.previous_kernel.add_encrypted_log_hash(new_encrypted_logs_hash, new_encrypted_log_preimages_length);

        let public_inputs = builder.execute();

        assert_eq(
            public_inputs.end.encrypted_log_preimages_length, prev_encrypted_log_preimages_length + new_encrypted_log_preimages_length
        );

        let siloed_encrypted_logs_hash = compute_siloed_encrypted_log_hash(
            builder.previous_kernel.storage_contract_address,
            builder.previous_kernel.encrypted_logs_hashes.storage[0].log_hash.randomness,
            prev_encrypted_logs_hash
        );

        let siloed_hash_bytes: [u8; 64] = builder.previous_kernel.storage_contract_address.to_field().to_be_bytes(32).append(prev_encrypted_logs_hash.to_be_bytes(32)).as_array();
        assert_eq(siloed_encrypted_logs_hash, sha256_to_field(siloed_hash_bytes));

        let new_siloed_encrypted_logs_hash = compute_siloed_encrypted_log_hash(
            builder.previous_kernel.storage_contract_address,
            builder.previous_kernel.encrypted_logs_hashes.storage[1].log_hash.randomness,
            new_encrypted_logs_hash
        );

        let hash_bytes = compute_hash_bytes(siloed_encrypted_logs_hash, new_siloed_encrypted_logs_hash);
        let expected_encrypted_logs_hash = sha256_to_field(hash_bytes);
        assert_eq(public_inputs.end.encrypted_logs_hash, expected_encrypted_logs_hash);
    }

    #[test]
    fn ordering_of_note_hashes_and_nullifiers() {
        let mut builder = PrivateKernelTailInputsBuilder::new();

        builder.previous_kernel.append_new_note_hashes(10);
        builder.previous_kernel.append_new_nullifiers(10);

        let sorted_note_hashes = builder.previous_kernel.new_note_hashes.storage;
        let sorted_nullifiers = builder.previous_kernel.new_nullifiers.storage;

        let mut reversed_note_hashes = [ScopedNoteHash::empty(); 10];
        let mut reversed_nullifiers = [ScopedNullifier::empty(); 10];

        for i in 0..10 {
            reversed_note_hashes[9 - i] = builder.previous_kernel.new_note_hashes.pop();
            reversed_nullifiers[9 - i] = builder.previous_kernel.new_nullifiers.pop();
        }

        builder.previous_kernel.new_note_hashes.extend_from_array(reversed_note_hashes);
        builder.previous_kernel.new_nullifiers.extend_from_array(reversed_nullifiers);

        let public_inputs = builder.execute();

        let expected_note_hashes = builder.compute_output_note_hashes(sorted_note_hashes);
        let expected_nullifiers = builder.compute_output_nullifiers(sorted_nullifiers);
        for i in 0..10 {
            assert(public_inputs.end.new_note_hashes[i].eq(expected_note_hashes[i]));
            assert(public_inputs.end.new_nullifiers[i].eq(expected_nullifiers[i]));
        }
    }

    #[test]
    fn native_empty_nullified_note_hash_means_persistent_nullifier_0() {
        let mut builder = PrivateKernelTailInputsBuilder::new();
        builder.previous_kernel.append_new_note_hashes(2);
        builder.previous_kernel.append_new_nullifiers(2);
        let public_inputs = builder.execute();
        assert_eq(array_length(public_inputs.end.new_note_hashes), 2);
        assert_eq(array_length(public_inputs.end.new_nullifiers), 3);
        let expected_gas = Gas::tx_overhead() + Gas::new(DA_GAS_PER_BYTE * DA_BYTES_PER_FIELD * 5, 0);
        assert_eq(public_inputs.end.gas_used, expected_gas);
    }

    #[test(should_fail_with="Private call stack must be empty when executing the tail circuit")]
    fn non_empty_private_call_stack_should_fail() {
        let mut builder = PrivateKernelTailInputsBuilder::new();
        builder.previous_kernel.add_private_call_request(1, false);
        builder.failed();
    }

    #[test(should_fail_with="Public call stack must be empty when executing the tail circuit")]
    fn non_empty_public_call_stack_should_fail() {
        let mut builder = PrivateKernelTailInputsBuilder::new();
        builder.previous_kernel.push_public_call_request(1, false);
        builder.failed();
    }

    #[test(should_fail_with="Public teardown call request must be empty when executing the tail circuit")]
    fn non_empty_public_teardown_call_request_should_fail() {
        let mut builder = PrivateKernelTailInputsBuilder::new();
        builder.previous_kernel.push_public_teardown_call_request(1, false);
        builder.failed();
    }

    #[test(should_fail_with="Non empty note hash read requests")]
    fn non_empty_note_hash_read_requests() {
        let mut builder = PrivateKernelTailInputsBuilder::new();
        builder.previous_kernel.append_new_note_hashes(3);
        let _void = builder.previous_kernel.add_read_request_for_pending_note_hash(1);
        builder.failed();
    }

    #[test(should_fail_with="Non empty nullifier read requests")]
    fn non_empty_nullifier_read_requests() {
        let mut builder = PrivateKernelTailInputsBuilder::new();
        builder.previous_kernel.append_new_nullifiers(3);
        let _void = builder.previous_kernel.add_read_request_for_pending_nullifier(1);
        builder.failed();
    }

    #[test(should_fail_with="Non empty key validation requests")]
    fn non_empty_key_validations() {
        let mut builder = PrivateKernelTailInputsBuilder::new();
        let _void = builder.previous_kernel.add_request_for_key_validation(GrumpkinPoint::new(1, 2), 27, GENERATOR_INDEX__IVSK_M);
        builder.failed();
    }

    #[test]
    fn empty_tx_consumes_teardown_limits_plus_fixed_gas() {
        let mut builder = PrivateKernelTailInputsBuilder::new();
        builder.previous_kernel.tx_context.gas_settings.teardown_gas_limits = Gas::new(300, 300);
        let public_inputs = builder.execute();

        // addition follows the form:
        // teardown gas
        // tx overhead
        // tx nullifier
        let expected_gas_consumed = Gas::new(300, 300)
            + Gas::tx_overhead()
            + Gas::new(DA_GAS_PER_BYTE * DA_BYTES_PER_FIELD * 1, 0);
        assert_eq(public_inputs.end.gas_used, expected_gas_consumed);
    }

    #[test(should_fail_with="The gas used exceeds the gas limits")]
    fn gas_limits_are_enforced() {
        let mut builder = PrivateKernelTailInputsBuilder::new();
        builder.previous_kernel.tx_context.gas_settings.teardown_gas_limits = Gas::new(300, 300);
        builder.previous_kernel.tx_context.gas_settings.gas_limits = Gas::new(1, 1);
        builder.failed();
    }

    #[test]
    fn propagate_fee_payer() {
        // Check that we carry forward if the fee payer is already set
        let mut builder = PrivateKernelTailInputsBuilder::new();
        let fee_payer = AztecAddress::from_field(123);
        builder.previous_kernel.fee_payer = fee_payer;
        let public_inputs = builder.execute();
        assert_eq(public_inputs.fee_payer, fee_payer);

        // Check that the fee payer remains empty if unset
        let mut builder = PrivateKernelTailInputsBuilder::new();
        let public_inputs = builder.execute();
        assert_eq(public_inputs.fee_payer, AztecAddress::empty());
    }
}<|MERGE_RESOLUTION|>--- conflicted
+++ resolved
@@ -25,14 +25,8 @@
         }
 
         // Validate output.
-<<<<<<< HEAD
-        if !dep::std::runtime::is_unconstrained() {
+        if !std::runtime::is_unconstrained() {
             KernelCircuitOutputValidator::new(output, self.previous_kernel.public_inputs).validate();
-=======
-        if !std::runtime::is_unconstrained() {
-            let hints = generate_hints(self.previous_kernel.public_inputs);
-            KernelCircuitOutputValidator::new(output, self.previous_kernel.public_inputs).validate(hints);
->>>>>>> e934e872
         }
 
         output
