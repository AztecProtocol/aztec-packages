--- conflicted
+++ resolved
@@ -68,13 +68,8 @@
     };
     use dep::types::{
         abis::{
-<<<<<<< HEAD
-        kernel_circuit_public_inputs::KernelCircuitPublicInputs,
+        kernel_circuit_public_inputs::KernelCircuitPublicInputs, max_block_number::MaxBlockNumber,
         side_effect::{SideEffect, SideEffectLinkedToNoteHash, Ordered}
-=======
-        kernel_circuit_public_inputs::PrivateKernelTailCircuitPublicInputs,
-        max_block_number::MaxBlockNumber, side_effect::{SideEffect, SideEffectLinkedToNoteHash, Ordered}
->>>>>>> a0720ff3
     },
         hash::compute_unique_siloed_note_hashes,
         tests::{fixture_builder::FixtureBuilder, sort::sort_get_sorted_hints},
@@ -206,7 +201,7 @@
     #[test]
     fn propagate_previous_kernel_max_block_number() {
         let mut builder = PrivateKernelTailInputsBuilder::new();
-        builder.previous_kernel.validation_requests.max_block_number = MaxBlockNumber::new(13);
+        builder.previous_kernel.max_block_number = MaxBlockNumber::new(13);
         let public_inputs = builder.execute();
 
         assert_eq(public_inputs.rollup_validation_requests.max_block_number.unwrap(), 13);
