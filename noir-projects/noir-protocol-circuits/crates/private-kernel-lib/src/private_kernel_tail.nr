--- conflicted
+++ resolved
@@ -9,13 +9,7 @@
     MAX_NEW_NOTE_HASHES_PER_TX, MAX_NEW_NULLIFIERS_PER_TX, MAX_NOTE_HASH_READ_REQUESTS_PER_TX,
     MAX_NULLIFIER_KEY_VALIDATION_REQUESTS_PER_TX
 },
-<<<<<<< HEAD
-    grumpkin_private_key::GrumpkinPrivateKey,
-    hash::{compute_note_hash_nonce, compute_unique_siloed_note_hash},
-    utils::{arrays::{array_length, array_eq}}, traits::is_default
-=======
-    grumpkin_private_key::GrumpkinPrivateKey, utils::arrays::array_length
->>>>>>> 88e8b6de
+    grumpkin_private_key::GrumpkinPrivateKey, utils::arrays::array_length, traits::is_default
 };
 
 struct PrivateKernelTailCircuitPrivateInputs {
@@ -34,106 +28,6 @@
     pub fn native_private_kernel_circuit_tail(self) -> KernelCircuitPublicInputs {
         let previous_public_inputs = self.previous_kernel.public_inputs;
         assert_eq(
-<<<<<<< HEAD
-            array_length(self.previous_kernel.public_inputs.end.private_call_stack), 0, "Private call stack must be default when executing the tail circuit"
-        );
-    }
-
-    fn validate_nullifier_read_requests(self, public_inputs: &mut PrivateKernelCircuitPublicInputsBuilder) {
-        let requests = self.previous_kernel.public_inputs.validation_requests.nullifier_read_requests;
-
-        let pending_nullifiers = self.previous_kernel.public_inputs.end.new_nullifiers;
-
-        let hints = self.nullifier_read_request_hints;
-
-        let nullifier_tree_root = public_inputs.constants.historical_header.state.partial.nullifier_tree.root;
-
-        public_inputs.validation_requests.nullifier_read_requests = reset_read_requests(
-            requests,
-            pending_nullifiers,
-            hints.read_request_statuses,
-            hints.pending_read_hints,
-            hints.settled_read_hints,
-            nullifier_tree_root,
-        );
-        // When we have a separate reset circuit, we can allow unverified requests and process them later after the 
-        // corresponding values are added to public inputs in nested executions.
-        // But right now, all the request must be cleared in one go.
-        assert(
-            public_inputs.validation_requests.nullifier_read_requests.len() == 0, "All nullifier read requests must be verified"
-        );
-    }
-
-    fn validate_nullifier_keys(self, public_inputs: &mut PrivateKernelCircuitPublicInputsBuilder) {
-        let requests = self.previous_kernel.public_inputs.validation_requests.nullifier_key_validation_requests;
-        for i in 0..MAX_NULLIFIER_KEY_VALIDATION_REQUESTS_PER_TX {
-            let request = requests[i];
-            if !is_default(request) {
-                let master_secret_key = self.master_nullifier_secret_keys[i];
-                let computed_public_key = master_secret_key.derive_public_key();
-                assert(
-                    computed_public_key.eq(request.public_key), "Cannot derive nullifier public key from the master key."
-                );
-
-                let computed_secret_key = common::compute_siloed_nullifier_secret_key(master_secret_key, request.contract_address);
-                assert(
-                    computed_secret_key.eq(request.secret_key), "Cannot derive siloed secret key from the master key."
-                );
-            }
-        }
-
-        // Empty out nullifier key validation requests after verifying them.
-        public_inputs.validation_requests.nullifier_key_validation_requests = BoundedVec::new();
-    }
-
-    fn match_reads_to_commitments(self, public_inputs: &mut PrivateKernelCircuitPublicInputsBuilder) {
-        let new_note_hashes = public_inputs.end.new_note_hashes;
-        let read_requests = public_inputs.validation_requests.note_hash_read_requests;
-
-        // match reads to commitments from the previous call(s)
-        for rr_idx in 0..MAX_NOTE_HASH_READ_REQUESTS_PER_TX {
-            let read_request = read_requests.get_unchecked(rr_idx);
-            let read_commitment_hint = self.read_commitment_hints[rr_idx];
-
-            if (read_request.value != 0) {
-                let hash = new_note_hashes.get_unchecked(read_commitment_hint);
-                assert_eq(read_request.value, hash.value, "Hinted hash does not match read request");
-                assert(
-                    read_request.counter > hash.counter, "Read request counter must be greater than hash counter"
-                );
-            }
-        }
-
-        // Empty out read requests after matching them to commitments
-        public_inputs.validation_requests.note_hash_read_requests = BoundedVec::new();
-    }
-
-    fn assert_sorted_counters<T, N>(original: [T; N], sorted: [T; N], indexes: [u64; N]) where T: Eq + Ordered + Default {
-        let mut prev_was_empty = false;
-
-        for i in 0..N {
-            let item = if prev_was_empty {
-                sorted[i]
-            } else {
-                sorted[indexes[i]]
-            };
-            assert(item.eq(original[i]), "Sorted item is not equal");
-            let is_default = is_default(item);
-
-            if prev_was_empty {
-                assert(is_default, "Default items must be at the end");
-            } else if (i != 0) & !is_default {
-                assert(sorted[i].counter() > sorted[i - 1].counter(), "Not sorted");
-            }
-
-            prev_was_empty = is_default;
-        }
-    }
-
-    fn sort_arrays(self, public_inputs: &mut PrivateKernelCircuitPublicInputsBuilder) {
-        PrivateKernelTailCircuitPrivateInputs::assert_sorted_counters(
-            public_inputs.end.new_note_hashes.storage,
-=======
             array_length(previous_public_inputs.end.public_call_stack), 0, "Public call stack must be empty when executing the tail circuit"
         );
 
@@ -151,126 +45,13 @@
 
         let mut composer = KernelCircuitPublicInputsComposer::new(
             self.previous_kernel,
->>>>>>> 88e8b6de
             self.sorted_new_note_hashes,
             self.sorted_new_note_hashes_indexes,
             self.sorted_new_nullifiers,
             self.sorted_new_nullifiers_indexes,
             self.nullifier_commitment_hints
         );
-<<<<<<< HEAD
-        public_inputs.end.new_note_hashes.storage = self.sorted_new_note_hashes;
-        public_inputs.end.new_nullifiers.storage = self.sorted_new_nullifiers;
-    }
-
-    fn match_nullifiers_to_note_hashes_and_squash(self, public_inputs: &mut PrivateKernelCircuitPublicInputsBuilder) {
-        // Remark: The commitments in public_inputs.end have already been siloed by contract address!
-        // Match nullifiers/nullified_commitments to commitments from the previous call(s)
-        let mut new_note_hashes = public_inputs.end.new_note_hashes.storage;
-        let mut new_nullifiers = public_inputs.end.new_nullifiers.storage;
-
-        for n_idx in 0..MAX_NEW_NULLIFIERS_PER_TX {
-            let nullifier = new_nullifiers[n_idx];
-            // TODO - should not be able to squash the first nullifier.
-            let nullified_note_hash = nullifier.note_hash;
-            let hint_pos = self.nullifier_commitment_hints[n_idx];
-
-            // Nullified_commitment of value `0` implies non-transient (persistable)
-            // nullifier in which case no attempt will be made to match it to a hash.
-            // Non-empty nullified_note_hash implies transient nullifier which MUST be matched to a hash below!
-            // 0-valued nullified_note_hash is empty and will be ignored
-            if nullified_note_hash != 0 {
-                assert(
-                    hint_pos < MAX_NEW_NOTE_HASHES_PER_TX, "New nullifier is transient but hint is invalid"
-                );
-                let hash = new_note_hashes[hint_pos];
-                assert_eq(nullified_note_hash, hash.value, "Hinted hash does not match");
-                assert(
-                    nullifier.counter > hash.counter, "Nullifier counter must be greater than hash counter"
-                );
-                // match found!
-                // squash both the nullifier and the hash
-                // (set to 0 here and then rearrange array after loop)
-                new_note_hashes[hint_pos] = SideEffect::default();
-                new_nullifiers[n_idx] = SideEffectLinkedToNoteHash::default();
-            }
-            // non-transient (persistable) nullifiers are just kept in new_nullifiers array and forwarded
-            // to public inputs (used later by base rollup circuit)
-        }
-
-        // Move all zero-ed (removed) entries of these arrays to the end and preserve ordering of other entries
-
-        let mut new_note_hashes_vec = BoundedVec::new();
-
-        for c_idx in 0..MAX_NEW_NOTE_HASHES_PER_TX {
-            if new_note_hashes[c_idx].value != 0 {
-                new_note_hashes_vec.push(new_note_hashes[c_idx]);
-            }
-        }
-
-        public_inputs.end.new_note_hashes = new_note_hashes_vec;
-
-        let mut new_nullifiers_vec = BoundedVec::new();
-
-        for n_idx in 0..MAX_NEW_NULLIFIERS_PER_TX {
-            if new_nullifiers[n_idx].value != 0 {
-                new_nullifiers_vec.push(new_nullifiers[n_idx]);
-            }
-        }
-
-        public_inputs.end.new_nullifiers = new_nullifiers_vec;
-    }
-
-    fn apply_note_hash_nonces(public_inputs: &mut PrivateKernelCircuitPublicInputsBuilder) {
-        // Remark: The commitments in public_inputs.end have already been siloed by contract address!
-        // tx hash
-        let first_nullifier = public_inputs.end.new_nullifiers.get(0);
-        let mut siloed_note_hashes = public_inputs.end.new_note_hashes.storage;
-
-        for c_idx in 0..MAX_NEW_NOTE_HASHES_PER_TX {
-            // Apply nonce to all non-zero/non-empty note hashes
-            // Nonce is the hash of the first (0th) nullifier and the note hash's index into new_note_hashes array
-            let nonce = compute_note_hash_nonce(first_nullifier.value, c_idx);
-            let hash = siloed_note_hashes[c_idx];
-            if hash.value != 0 {
-                let unique_note_hash = compute_unique_siloed_note_hash(nonce, hash.value);
-                siloed_note_hashes[c_idx] = SideEffect{
-                    value: unique_note_hash,
-                    counter: hash.counter
-                };
-            }
-        }
-
-        public_inputs.end.new_note_hashes.storage = siloed_note_hashes;
-    }
-
-    pub fn native_private_kernel_circuit_tail(self) -> PrivateKernelTailCircuitPublicInputs {
-        let mut public_inputs = PrivateKernelCircuitPublicInputsBuilder::default();
-        public_inputs.is_private = true;
-
-        self.validate_inputs();
-
-        common::validate_previous_kernel_values(self.previous_kernel.public_inputs.end);
-
-        // Do this before any functions can modify the inputs.
-        common::initialize_end_values(self.previous_kernel, &mut public_inputs);
-
-        self.validate_nullifier_read_requests(&mut public_inputs);
-
-        self.validate_nullifier_keys(&mut public_inputs);
-
-        self.sort_arrays(&mut public_inputs);
-
-        self.match_reads_to_commitments(&mut public_inputs);
-
-        self.match_nullifiers_to_note_hashes_and_squash(&mut public_inputs);
-
-        PrivateKernelTailCircuitPrivateInputs::apply_note_hash_nonces(&mut public_inputs);
-
-        public_inputs.to_tail()
-=======
         composer.compose().finish()
->>>>>>> 88e8b6de
     }
 }
 
@@ -283,19 +64,6 @@
     };
     use dep::types::constants::{
         MAX_NOTE_HASH_READ_REQUESTS_PER_TX, MAX_NEW_NOTE_HASHES_PER_TX, MAX_NEW_NULLIFIERS_PER_TX,
-<<<<<<< HEAD
-        MAX_NULLIFIER_READ_REQUESTS_PER_TX, MAX_NON_REVERTIBLE_NOTE_HASHES_PER_TX,
-        MAX_REVERTIBLE_NOTE_HASHES_PER_TX, MAX_NULLIFIER_KEY_VALIDATION_REQUESTS_PER_TX
-    };
-    use dep::types::{
-        abis::{
-        kernel_circuit_public_inputs::PrivateKernelTailCircuitPublicInputs,
-        max_block_number::MaxBlockNumber, side_effect::{SideEffect, SideEffectLinkedToNoteHash, Ordered},
-    },
-        grumpkin_private_key::GrumpkinPrivateKey,
-        hash::compute_unique_siloed_note_hashes, tests::kernel_data_builder::PreviousKernelDataBuilder,
-        utils::{arrays::{array_eq, array_length}}, traits::{is_default, is_default_array}
-=======
         MAX_NULLIFIER_READ_REQUESTS_PER_TX
     };
     use dep::types::{
@@ -305,8 +73,7 @@
     },
         hash::compute_unique_siloed_note_hashes,
         tests::{fixture_builder::FixtureBuilder, sort::sort_get_sorted_hints},
-        utils::{arrays::{array_eq, array_length}}, traits::{Empty, is_empty, is_empty_array}
->>>>>>> 88e8b6de
+        utils::{arrays::{array_eq, array_length}}, traits::{Empty, is_default, is_default_array}
     };
 
     struct PrivateKernelTailInputsBuilder {
@@ -358,30 +125,10 @@
             self.nullifier_commitment_hints[nullifier_index] = note_hash_index;
         }
 
-<<<<<<< HEAD
-        fn sort_sideffects<T, N>(original: [T; N]) -> ([T; N], [u64; N]) where T: Ordered + Eq + Default {
-            let mut indexes = [0; N];
-            for i in 0..N {
-                indexes[i] = i;
-            }
-            let sorted_indexes = indexes.sort_via(
-                |a_index: u64, b_index: u64| {
-                let a = original[a_index];
-                let b = original[b_index];
-                if is_default(b) {
-                    true
-                } else if is_default(a) {
-                    false
-                } else {
-                    a.counter() < b.counter()
-                }
-            }
-=======
         pub fn execute(&mut self) -> KernelCircuitPublicInputs {
             let sorted = sort_get_sorted_hints(
                 self.previous_kernel.new_note_hashes.storage,
                 |a: SideEffect, b: SideEffect| a.counter < b.counter
->>>>>>> 88e8b6de
             );
             let sorted_new_note_hashes = sorted.sorted_array;
             let sorted_new_note_hashes_indexes = sorted.sorted_index_hints;
@@ -568,42 +315,23 @@
         let new_nullifiers = builder.previous_kernel.new_nullifiers.storage;
         let public_inputs = builder.execute();
 
-<<<<<<< HEAD
-        // app logic will be completely empty after squashing
-        assert(is_default_array(public_inputs.end.new_note_hashes));
-        assert(is_default_array(public_inputs.end.new_nullifiers));
-
-        // and the 0th nullifier will be moved to the non-revertible array
-        assert(
-            array_eq(
-                public_inputs.end_non_revertible.new_nullifiers,
-                [new_nullifiers[0]]
-            )
-        );
-=======
         // Only the first nullifier is left after squashing.
-        assert(is_empty_array(public_inputs.end.new_note_hashes));
+        assert(is_empty_default(public_inputs.end.new_note_hashes));
         assert(array_eq(public_inputs.end.new_nullifiers, [new_nullifiers[0]]));
->>>>>>> 88e8b6de
     }
 
     #[test]
     unconstrained fn ordering_of_commitments_and_nullifiers() {
         let mut builder = PrivateKernelTailInputsBuilder::new();
 
-<<<<<<< HEAD
-        let mut sorted_new_note_hashes = [SideEffect::default(); 10];
-        let mut sorted_new_nullifiers = [SideEffectLinkedToNoteHash::default(); 10];
-=======
         builder.previous_kernel.append_new_note_hashes(10);
         builder.previous_kernel.append_new_nullifiers(10);
->>>>>>> 88e8b6de
 
         let sorted_note_hashes = builder.previous_kernel.new_note_hashes.storage;
         let sorted_nullifiers = builder.previous_kernel.new_nullifiers.storage;
 
-        let mut reversed_note_hashes = [SideEffect::empty(); 10];
-        let mut reversed_nullifiers = [SideEffectLinkedToNoteHash::empty(); 10];
+        let mut reversed_note_hashes = [SideEffect::default(); 10];
+        let mut reversed_nullifiers = [SideEffectLinkedToNoteHash::default(); 10];
 
         for i in 0..10 {
             reversed_note_hashes[9 - i] = builder.previous_kernel.new_note_hashes.pop();
@@ -691,25 +419,7 @@
     #[test(should_fail_with="The 0th nullifier in the accumulated nullifier array is zero")]
     unconstrained fn zero_0th_nullifier_fails() {
         let mut builder = PrivateKernelTailInputsBuilder::new();
-<<<<<<< HEAD
-
-        // add one hash in non-revertible part
-        builder.previous_kernel.append_new_note_hashes(1);
-        builder.previous_kernel.capture_min_revertible_side_effect_counter();
-
-        // nullify it in revertible part
-        builder.previous_kernel.append_new_nullifiers_from_private(1);
-        builder.nullify_transient_commitment(1, 0);
-
-        let public_inputs = builder.execute();
-
-        assert(!is_default_array(public_inputs.end_non_revertible.new_nullifiers));
-        assert(is_default_array(public_inputs.end_non_revertible.new_note_hashes));
-        assert(is_default_array(public_inputs.end.new_note_hashes));
-        assert(is_default_array(public_inputs.end.new_nullifiers));
-=======
         builder.previous_kernel.new_nullifiers = BoundedVec::new();
         builder.failed();
->>>>>>> 88e8b6de
     }
 }