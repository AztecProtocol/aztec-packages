use crate::components::{
    previous_kernel_validator::PreviousKernelValidator, tail_output_composer::TailOutputComposer,
    tail_output_validator::TailOutputValidator,
};
use dep::types::{
    abis::{
        kernel_circuit_public_inputs::KernelCircuitPublicInputs,
        private_kernel_data::{PrivateKernelData, PrivateKernelDataWithoutPublicInputs},
    },
    constants::{PRIVATE_KERNEL_INIT_INDEX, PRIVATE_KERNEL_INNER_INDEX, PRIVATE_KERNEL_RESET_INDEX},
    PrivateKernelCircuitPublicInputs,
};

global ALLOWED_PREVIOUS_CIRCUITS =
    [PRIVATE_KERNEL_INIT_INDEX, PRIVATE_KERNEL_INNER_INDEX, PRIVATE_KERNEL_RESET_INDEX];

pub struct PrivateKernelTailCircuitPrivateInputs {
    previous_kernel: PrivateKernelData,
}

impl PrivateKernelTailCircuitPrivateInputs {
    pub fn new(
        previous_kernel: PrivateKernelDataWithoutPublicInputs,
        previous_kernel_public_inputs: PrivateKernelCircuitPublicInputs,
    ) -> Self {
        Self {
            previous_kernel: previous_kernel.to_private_kernel_data(previous_kernel_public_inputs),
        }
    }

    unconstrained fn generate_output(self) -> KernelCircuitPublicInputs {
        TailOutputComposer::new(self.previous_kernel.public_inputs).finish()
    }

    pub fn execute(self) -> KernelCircuitPublicInputs {
        // Generate output.
        let output = unsafe { self.generate_output() };

        // Validate inputs.
        let previous_kernel_validator = PreviousKernelValidator::new(self.previous_kernel);
        previous_kernel_validator.validate_proof(ALLOWED_PREVIOUS_CIRCUITS);
        previous_kernel_validator.validate_for_private_tail();

        // Validate output.
        if dep::types::validate::should_validate_output() {
            TailOutputValidator::new(output, self.previous_kernel.public_inputs).validate();
        }

        output
    }
}

mod tests {
<<<<<<< HEAD
    use crate::private_kernel_tail::{PrivateKernelTailCircuitPrivateInputs, ALLOWED_PREVIOUS_CIRCUITS};
    use dep::types::constants::{
        DA_BYTES_PER_FIELD, DA_GAS_PER_BYTE, EMPTY_NESTED_INDEX, GENERATOR_INDEX__IVSK_M, L2_GAS_PER_LOG_BYTE,
        L2_GAS_PER_NULLIFIER, PRIVATE_KERNEL_INNER_INDEX,
=======
    use crate::private_kernel_tail::{
        ALLOWED_PREVIOUS_CIRCUITS, PrivateKernelTailCircuitPrivateInputs,
>>>>>>> 4c4974f0
    };
    use dep::types::{
        abis::{
            gas::Gas, kernel_circuit_public_inputs::KernelCircuitPublicInputs,
            log_hash::ScopedLogHash, max_block_number::MaxBlockNumber,
        },
        address::{AztecAddress, EthAddress},
        point::Point,
        tests::fixture_builder::FixtureBuilder,
        traits::is_empty,
    };
    use dep::types::constants::{
        BASE_ROLLUP_INDEX, DA_BYTES_PER_FIELD, DA_GAS_PER_BYTE, GENERATOR_INDEX__IVSK_M,
        L2_GAS_PER_LOG_BYTE, L2_GAS_PER_NULLIFIER, PRIVATE_KERNEL_INNER_INDEX,
    };

    // TODO: Reduce the duplicated code/tests for PrivateKernelTailInputs and PrivateKernelTailToPublicInputs.
    struct PrivateKernelTailInputsBuilder {
        previous_kernel: FixtureBuilder,
    }

    impl PrivateKernelTailInputsBuilder {
        pub fn new() -> Self {
            let mut previous_kernel = FixtureBuilder::new().in_vk_tree(PRIVATE_KERNEL_INNER_INDEX);
            previous_kernel.tx_context.gas_settings.gas_limits = Gas::new(1_000_000, 1_000_000);
            previous_kernel.set_first_nullifier();

            PrivateKernelTailInputsBuilder { previous_kernel }
        }

        pub fn execute(&mut self) -> KernelCircuitPublicInputs {
            let kernel = PrivateKernelTailCircuitPrivateInputs {
                previous_kernel: self.previous_kernel.to_private_kernel_data(),
            };
            kernel.execute()
        }

        pub fn failed(&mut self) {
            let _ = self.execute();
        }

        pub fn succeeded(&mut self) {
            let _ = self.execute();
        }
    }

    #[test]
    fn execution_succeeded() {
        let mut builder = PrivateKernelTailInputsBuilder::new();
        let public_inputs = builder.execute();

        assert(is_empty(public_inputs.start_state));
    }

    #[test]
    fn propagate_previous_kernel_max_block_number() {
        let mut builder = PrivateKernelTailInputsBuilder::new();
        builder.previous_kernel.max_block_number = MaxBlockNumber::new(13);
        let public_inputs = builder.execute();

        assert_eq(public_inputs.rollup_validation_requests.max_block_number.unwrap(), 13);
    }

    #[test]
    fn measuring_of_log_lengths() {
        let mut builder = PrivateKernelTailInputsBuilder::new();
        // Logs for the previous call stack.
        let prev_encrypted_logs_hash = 80;
        let prev_encrypted_log_preimages_length = 13;
        let prev_unencrypted_logs_hash = 956;
        let prev_unencrypted_log_preimages_length = 24;
        builder.previous_kernel.add_masked_encrypted_log_hash(
            prev_encrypted_logs_hash,
            prev_encrypted_log_preimages_length,
        );
        builder.previous_kernel.add_unencrypted_log_hash(
            prev_unencrypted_logs_hash,
            prev_unencrypted_log_preimages_length,
        );
        // Logs for the current call stack.
        let unencrypted_logs_hash = 26;
        let unencrypted_log_preimages_length = 50;
        builder.previous_kernel.add_unencrypted_log_hash(
            unencrypted_logs_hash,
            unencrypted_log_preimages_length,
        );

        let public_inputs = builder.execute();

        assert_eq(
            public_inputs.end.encrypted_log_preimages_length,
            prev_encrypted_log_preimages_length,
        );
        assert_eq(
            public_inputs.end.unencrypted_log_preimages_length,
            unencrypted_log_preimages_length + prev_unencrypted_log_preimages_length,
        );
    }

    #[test]
    fn ordering_of_unencrypted_logs() {
        let mut builder = PrivateKernelTailInputsBuilder::new();

        builder.previous_kernel.append_unencrypted_log_hashes(2);

        // Reorder the logs
        let original_logs = builder.previous_kernel.unencrypted_logs_hashes.storage;
        let mut reversed_logs = [ScopedLogHash::empty(); 2];
        for i in 0..reversed_logs.len() {
            reversed_logs[i] = builder.previous_kernel.unencrypted_logs_hashes.pop();
        }
        builder.previous_kernel.unencrypted_logs_hashes.extend_from_array(reversed_logs);

        let public_inputs = builder.execute();

        let resulting_encrypted_logs = public_inputs.end.unencrypted_logs_hashes;

        assert_eq(
            resulting_encrypted_logs,
            original_logs.map(|mut log: ScopedLogHash| {
                log.log_hash.counter = 0;
                log
            }),
        );
    }

    #[test(should_fail_with = "Private call stack must be empty when executing the tail circuit")]
    fn non_empty_private_call_stack_should_fail() {
        let mut builder = PrivateKernelTailInputsBuilder::new();
        builder.previous_kernel.append_private_call_requests(1);
        builder.failed();
    }

    #[test(should_fail_with = "Public call stack must be empty when executing the tail circuit")]
    fn non_empty_public_call_stack_should_fail() {
        let mut builder = PrivateKernelTailInputsBuilder::new();
        builder.previous_kernel.append_public_call_requests(1);
        builder.failed();
    }

    #[test(should_fail_with = "Public teardown call request must be empty when executing the tail circuit")]
    fn non_empty_public_teardown_call_request_should_fail() {
        let mut builder = PrivateKernelTailInputsBuilder::new();
        builder.previous_kernel.set_public_teardown_call_request();
        builder.failed();
    }

    #[test(should_fail_with = "split_counter must be 0 for pure private tx")]
    fn non_zero_validation_requests_split_counter_fail() {
        let mut builder = PrivateKernelTailInputsBuilder::new();
        builder.previous_kernel.validation_requests_split_counter = Option::some(123);
        builder.failed();
    }

    #[test(should_fail_with = "Non empty note hash read requests")]
    fn non_empty_note_hash_read_requests() {
        let mut builder = PrivateKernelTailInputsBuilder::new();
        builder.previous_kernel.append_note_hashes(3);
        let _void = builder.previous_kernel.add_read_request_for_pending_note_hash(1);
        builder.failed();
    }

    #[test(should_fail_with = "Non empty nullifier read requests")]
    fn non_empty_nullifier_read_requests() {
        let mut builder = PrivateKernelTailInputsBuilder::new();
        builder.previous_kernel.append_nullifiers(3);
        let _void = builder.previous_kernel.add_read_request_for_pending_nullifier(1);
        builder.failed();
    }

    #[test(should_fail_with = "Non empty key validation requests")]
    fn non_empty_key_validations() {
        let mut builder = PrivateKernelTailInputsBuilder::new();
        let _void = builder.previous_kernel.add_request_for_key_validation(
            Point { x: 1, y: 2, is_infinite: false },
            27,
            GENERATOR_INDEX__IVSK_M as Field,
        );
        builder.failed();
    }

    #[test]
    fn empty_tx_consumes_teardown_limits_plus_fixed_gas() {
        let mut builder = PrivateKernelTailInputsBuilder::new();
        builder.previous_kernel.tx_context.gas_settings.teardown_gas_limits = Gas::new(300, 300);
        let public_inputs = builder.execute();

        // addition follows the form:
        // teardown gas
        // tx overhead
        // tx nullifier (which has DA and L2 gas)
        let expected_gas_consumed = Gas::new(300, 300)
            + Gas::tx_overhead()
            + Gas::new(
                DA_GAS_PER_BYTE * DA_BYTES_PER_FIELD * 1,
                L2_GAS_PER_NULLIFIER * 1,
            );
        assert_eq(public_inputs.end.gas_used, expected_gas_consumed);
    }

    #[test]
    unconstrained fn tx_consumes_gas_from_l2_l1_msgs() {
        let mut builder = PrivateKernelTailInputsBuilder::new();

        builder.previous_kernel.add_l2_to_l1_message(42, EthAddress::zero());
        builder.previous_kernel.add_l2_to_l1_message(42, EthAddress::zero());
        builder.previous_kernel.end_setup();
        builder.previous_kernel.add_l2_to_l1_message(42, EthAddress::zero());

        let public_inputs = builder.execute();

        assert_eq(
            Gas::tx_overhead()
                + Gas::new(
                    4 * DA_BYTES_PER_FIELD * DA_GAS_PER_BYTE,
                    1 * L2_GAS_PER_NULLIFIER,
                ),
            public_inputs.end.gas_used,
        );
    }

    #[test]
    unconstrained fn tx_consumed_gas_from_logs() {
        let mut builder = PrivateKernelTailInputsBuilder::new();
        builder.previous_kernel.add_masked_encrypted_log_hash(42, 3);
        builder.previous_kernel.add_masked_encrypted_log_hash(42, 4);
        builder.previous_kernel.add_unencrypted_log_hash(42, 5);
        builder.previous_kernel.end_setup();
        builder.previous_kernel.add_masked_encrypted_log_hash(42, 6);
        builder.previous_kernel.add_unencrypted_log_hash(42, 7);

        let public_inputs = builder.execute();

        assert_eq(
            Gas::tx_overhead()
                + Gas::new(
                    (1 * DA_BYTES_PER_FIELD + 25) * DA_GAS_PER_BYTE,
                    1 * L2_GAS_PER_NULLIFIER + 25 * L2_GAS_PER_LOG_BYTE,
                ),
            public_inputs.end.gas_used,
        );
    }

    #[test(should_fail_with = "The gas used exceeds the gas limits")]
    fn gas_limits_are_enforced() {
        let mut builder = PrivateKernelTailInputsBuilder::new();
        builder.previous_kernel.tx_context.gas_settings.teardown_gas_limits = Gas::new(300, 300);
        builder.previous_kernel.tx_context.gas_settings.gas_limits = Gas::new(1, 1);
        builder.failed();
    }

    #[test]
    fn propagate_fee_payer() {
        // Check that we carry forward if the fee payer is already set
        let mut builder = PrivateKernelTailInputsBuilder::new();
        let fee_payer = AztecAddress::from_field(123);
        builder.previous_kernel.fee_payer = fee_payer;
        let public_inputs = builder.execute();
        assert_eq(public_inputs.fee_payer, fee_payer);

        // Check that the fee payer remains empty if unset
        let mut builder = PrivateKernelTailInputsBuilder::new();
        let public_inputs = builder.execute();
        assert_eq(public_inputs.fee_payer, AztecAddress::empty());
    }

    #[test]
    fn valid_previous_kernel() {
        for i in 0..ALLOWED_PREVIOUS_CIRCUITS.len() {
            let mut builder = PrivateKernelTailInputsBuilder::new();
            builder.previous_kernel =
                builder.previous_kernel.in_vk_tree(ALLOWED_PREVIOUS_CIRCUITS[i]);

            let _res = builder.execute();
        }
    }

    #[test(should_fail_with = "Invalid vk index")]
    fn invalid_previous_kernel() {
        let mut builder = PrivateKernelTailInputsBuilder::new();
        builder.previous_kernel = builder.previous_kernel.in_vk_tree(EMPTY_NESTED_INDEX);
        let _res = builder.execute();
    }
}<|MERGE_RESOLUTION|>--- conflicted
+++ resolved
@@ -51,15 +51,8 @@
 }
 
 mod tests {
-<<<<<<< HEAD
-    use crate::private_kernel_tail::{PrivateKernelTailCircuitPrivateInputs, ALLOWED_PREVIOUS_CIRCUITS};
-    use dep::types::constants::{
-        DA_BYTES_PER_FIELD, DA_GAS_PER_BYTE, EMPTY_NESTED_INDEX, GENERATOR_INDEX__IVSK_M, L2_GAS_PER_LOG_BYTE,
-        L2_GAS_PER_NULLIFIER, PRIVATE_KERNEL_INNER_INDEX,
-=======
     use crate::private_kernel_tail::{
         ALLOWED_PREVIOUS_CIRCUITS, PrivateKernelTailCircuitPrivateInputs,
->>>>>>> 4c4974f0
     };
     use dep::types::{
         abis::{
@@ -72,7 +65,7 @@
         traits::is_empty,
     };
     use dep::types::constants::{
-        BASE_ROLLUP_INDEX, DA_BYTES_PER_FIELD, DA_GAS_PER_BYTE, GENERATOR_INDEX__IVSK_M,
+        DA_BYTES_PER_FIELD, DA_GAS_PER_BYTE, EMPTY_NESTED_INDEX, GENERATOR_INDEX__IVSK_M,
         L2_GAS_PER_LOG_BYTE, L2_GAS_PER_NULLIFIER, PRIVATE_KERNEL_INNER_INDEX,
     };
 
