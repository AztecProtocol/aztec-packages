--- conflicted
+++ resolved
@@ -53,11 +53,8 @@
     use crate::private_kernel_tail::{PrivateKernelTailCircuitPrivateInputs, ALLOWED_PREVIOUS_CIRCUITS};
     use dep::types::constants::{
         MAX_ENCRYPTED_LOGS_PER_TX, MAX_UNENCRYPTED_LOGS_PER_TX, DA_BYTES_PER_FIELD, DA_GAS_PER_BYTE,
-<<<<<<< HEAD
-        GENERATOR_INDEX__IVSK_M, PRIVATE_KERNEL_INNER_INDEX, BASE_ROLLUP_INDEX
-=======
-        GENERATOR_INDEX__IVSK_M, L2_GAS_PER_LOG_BYTE, L2_GAS_PER_NULLIFIER, L2_GAS_PER_NOTE_HASH
->>>>>>> 694cebc1
+        GENERATOR_INDEX__IVSK_M, L2_GAS_PER_LOG_BYTE, L2_GAS_PER_NULLIFIER, L2_GAS_PER_NOTE_HASH,
+        PRIVATE_KERNEL_INNER_INDEX, BASE_ROLLUP_INDEX
     };
     use dep::types::{
         abis::{
