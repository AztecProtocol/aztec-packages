use crate::components::reset_output_composer::{PrivateKernelResetOutputs, ResetOutputComposer};
use dep::reset_kernel_lib::{
    get_transient_or_propagated_note_hash_indexes_for_logs, KeyValidationHint, NoteHashReadRequestHints,
    NullifierReadRequestHints, PrivateValidationRequestProcessor, verify_squashed_transient_data
};
use dep::types::{
<<<<<<< HEAD
    abis::{
    private_kernel_data::PrivateKernelData, kernel_circuit_public_inputs::KernelCircuitPublicInputs,
    note_hash::ScopedNoteHash, nullifier::ScopedNullifier, log_hash::NoteLogHash
},
    constants::{
    MAX_NOTE_HASHES_PER_TX, MAX_NULLIFIERS_PER_TX, MAX_NOTE_HASH_READ_REQUESTS_PER_TX,
    MAX_KEY_VALIDATION_REQUESTS_PER_TX, MAX_ENCRYPTED_LOGS_PER_TX, MAX_UNENCRYPTED_LOGS_PER_TX,
    MAX_NOTE_ENCRYPTED_LOGS_PER_TX, PRIVATE_KERNEL_INIT_INDEX, PRIVATE_KERNEL_INNER_INDEX,
    PRIVATE_KERNEL_RESET_FULL_INDEX, PRIVATE_KERNEL_RESET_BIG_INDEX, PRIVATE_KERNEL_RESET_MEDIUM_INDEX,
    PRIVATE_KERNEL_RESET_SMALL_INDEX
},
    grumpkin_private_key::GrumpkinPrivateKey, utils::arrays::array_length, traits::is_empty,
    PrivateKernelCircuitPublicInputs
};

global ALLOWED_PREVIOUS_CIRCUITS = [
    PRIVATE_KERNEL_INIT_INDEX,
    PRIVATE_KERNEL_INNER_INDEX,
];

// Can just be KernelCircuitPublicInputs.
struct PrivateKernelResetOutputs {
    note_hashes: [ScopedNoteHash; MAX_NOTE_HASHES_PER_TX],
    nullifiers: [ScopedNullifier; MAX_NULLIFIERS_PER_TX],
    note_encrypted_log_hashes: [NoteLogHash; MAX_NOTE_ENCRYPTED_LOGS_PER_TX],
}

=======
    abis::private_kernel_data::PrivateKernelData,
    constants::{MAX_NOTE_HASHES_PER_TX, MAX_NULLIFIERS_PER_TX}, PrivateKernelCircuitPublicInputs
};

>>>>>>> 56fe4feb
struct PrivateKernelResetHints<NH_RR_PENDING, NH_RR_SETTLED, NLL_RR_PENDING, NLL_RR_SETTLED, KEY_VALIDATION_REQUESTS> {
    transient_nullifier_indexes_for_note_hashes: [u32; MAX_NOTE_HASHES_PER_TX],
    transient_note_hash_indexes_for_nullifiers: [u32; MAX_NULLIFIERS_PER_TX],
    note_hash_read_request_hints: NoteHashReadRequestHints<NH_RR_PENDING, NH_RR_SETTLED>,
    nullifier_read_request_hints: NullifierReadRequestHints<NLL_RR_PENDING, NLL_RR_SETTLED>,
    key_validation_hints: [KeyValidationHint; KEY_VALIDATION_REQUESTS],
}

struct PrivateKernelResetCircuitPrivateInputs<NH_RR_PENDING, NH_RR_SETTLED, NLL_RR_PENDING, NLL_RR_SETTLED, KEY_VALIDATION_REQUESTS> {
    previous_kernel: PrivateKernelData,
    hints: PrivateKernelResetHints<NH_RR_PENDING, NH_RR_SETTLED, NLL_RR_PENDING, NLL_RR_SETTLED, KEY_VALIDATION_REQUESTS>,
}

impl<NH_RR_PENDING, NH_RR_SETTLED, NLL_RR_PENDING, NLL_RR_SETTLED, KEY_VALIDATION_REQUESTS> PrivateKernelResetCircuitPrivateInputs<NH_RR_PENDING, NH_RR_SETTLED, NLL_RR_PENDING, NLL_RR_SETTLED, KEY_VALIDATION_REQUESTS> {
    unconstrained fn generate_output(self) -> PrivateKernelResetOutputs {
        ResetOutputComposer::new(
            self.previous_kernel.public_inputs,
            self.hints.transient_nullifier_indexes_for_note_hashes,
            self.hints.transient_note_hash_indexes_for_nullifiers
        ).finish()
    }

    pub fn execute(self) -> PrivateKernelCircuitPublicInputs {
        // Generate output.
        let output = self.generate_output();

<<<<<<< HEAD
        // verify/aggregate the previous kernel
        self.previous_kernel.verify();
        self.previous_kernel.validate_in_vk_tree(ALLOWED_PREVIOUS_CIRCUITS);
=======
        // Validate inputs.
        if !std::runtime::is_unconstrained() {
            // verify/aggregate the previous kernel
            self.previous_kernel.verify();
        }
>>>>>>> 56fe4feb

        let previous_public_inputs = self.previous_kernel.public_inputs;
        let updated_validation_requests = PrivateValidationRequestProcessor {
            validation_requests: previous_public_inputs.validation_requests,
            note_hash_read_request_hints: self.hints.note_hash_read_request_hints,
            pending_note_hashes: previous_public_inputs.end.note_hashes,
            note_hash_tree_root: previous_public_inputs.constants.historical_header.state.partial.note_hash_tree.root,
            nullifier_read_request_hints: self.hints.nullifier_read_request_hints,
            pending_nullifiers: previous_public_inputs.end.nullifiers,
            nullifier_tree_root: previous_public_inputs.constants.historical_header.state.partial.nullifier_tree.root,
            key_validation_hints: self.hints.key_validation_hints
        }.validate();

        // Validate output.
        if !dep::std::runtime::is_unconstrained() {
            let transient_or_propagated_note_hash_indexes_for_logs = get_transient_or_propagated_note_hash_indexes_for_logs(
                previous_public_inputs.end.note_encrypted_logs_hashes,
                previous_public_inputs.end.note_hashes,
                output.note_hashes
            );
            verify_squashed_transient_data(
                previous_public_inputs.end.note_hashes,
                previous_public_inputs.end.nullifiers,
                previous_public_inputs.end.note_encrypted_logs_hashes,
                output.note_hashes,
                output.nullifiers,
                output.note_encrypted_log_hashes,
                self.hints.transient_nullifier_indexes_for_note_hashes,
                self.hints.transient_note_hash_indexes_for_nullifiers,
                transient_or_propagated_note_hash_indexes_for_logs
            );
        }

        // Generate output.
        let mut updated_output = self.previous_kernel.public_inputs;
        updated_output.validation_requests = updated_validation_requests;
        updated_output.end.note_hashes = output.note_hashes;
        updated_output.end.nullifiers = output.nullifiers;
        updated_output.end.note_encrypted_logs_hashes = output.note_encrypted_log_hashes;

        updated_output
    }
}

mod tests {
<<<<<<< HEAD
    use crate::private_kernel_reset::{
        PrivateKernelResetCircuitPrivateInputs, PrivateKernelResetHints, PrivateKernelResetOutputs,
        ALLOWED_PREVIOUS_CIRCUITS
    };
=======
    use crate::private_kernel_reset::{PrivateKernelResetCircuitPrivateInputs, PrivateKernelResetHints};
>>>>>>> 56fe4feb
    use dep::reset_kernel_lib::{
        tests::{
        note_hash_read_request_hints_builder::NoteHashReadRequestHintsBuilder,
        nullifier_read_request_hints_builder::NullifierReadRequestHintsBuilder
    },
        reset::{
        read_request::{PendingReadHint, ReadRequestState, ReadRequestStatus},
        key_validation_hint::KeyValidationHint
    }
    };
    use dep::types::constants::{
        MAX_NOTE_HASH_READ_REQUESTS_PER_TX, MAX_NOTE_HASHES_PER_TX, MAX_NULLIFIERS_PER_TX,
<<<<<<< HEAD
        MAX_NULLIFIER_READ_REQUESTS_PER_TX, MAX_KEY_VALIDATION_REQUESTS_PER_TX,
        MAX_ENCRYPTED_LOGS_PER_TX, MAX_UNENCRYPTED_LOGS_PER_TX, MAX_NOTE_ENCRYPTED_LOGS_PER_TX,
        DA_BYTES_PER_FIELD, GENERATOR_INDEX__OVSK_M, PRIVATE_KERNEL_INNER_INDEX, BASE_ROLLUP_INDEX
=======
        MAX_NULLIFIER_READ_REQUESTS_PER_TX, MAX_KEY_VALIDATION_REQUESTS_PER_TX, GENERATOR_INDEX__OVSK_M
>>>>>>> 56fe4feb
    };
    use dep::types::{
        abis::{
        kernel_circuit_public_inputs::PrivateKernelCircuitPublicInputs,
        max_block_number::MaxBlockNumber, note_hash::{NoteHash, ScopedNoteHash},
        nullifier::{Nullifier, ScopedNullifier}, log_hash::NoteLogHash, read_request::ScopedReadRequest
    },
        address::AztecAddress, grumpkin_private_key::GrumpkinPrivateKey,
        tests::{fixture_builder::FixtureBuilder}, utils::{arrays::{array_eq, array_length}},
        traits::{Empty, is_empty, is_empty_array}, grumpkin_point::GrumpkinPoint
    };

    struct PrivateKernelResetInputsBuilder {
        previous_kernel: FixtureBuilder,
        transient_nullifier_indexes_for_note_hashes: [u32; MAX_NOTE_HASHES_PER_TX],
        transient_note_hash_indexes_for_nullifiers: [u32; MAX_NULLIFIERS_PER_TX],
        note_hash_read_request_hints_builder: NoteHashReadRequestHintsBuilder,
        nullifier_read_request_hints_builder: NullifierReadRequestHintsBuilder,
    }

    impl PrivateKernelResetInputsBuilder {
        pub fn new() -> Self {
            let mut previous_kernel = FixtureBuilder::new().in_vk_tree(PRIVATE_KERNEL_INNER_INDEX);
            previous_kernel.append_nullifiers(1);

            PrivateKernelResetInputsBuilder {
                previous_kernel,
                transient_nullifier_indexes_for_note_hashes: [MAX_NULLIFIERS_PER_TX; MAX_NOTE_HASHES_PER_TX],
                transient_note_hash_indexes_for_nullifiers: [MAX_NOTE_HASHES_PER_TX; MAX_NULLIFIERS_PER_TX],
                note_hash_read_request_hints_builder: NoteHashReadRequestHintsBuilder::new(MAX_NOTE_HASH_READ_REQUESTS_PER_TX),
                nullifier_read_request_hints_builder: NullifierReadRequestHintsBuilder::new(MAX_NULLIFIER_READ_REQUESTS_PER_TX)
            }
        }

        pub fn add_pending_note_hash_read_request(&mut self, note_hash_index: u32) {
            let read_request_index = self.previous_kernel.add_read_request_for_pending_note_hash(note_hash_index);
            let hint_index = self.note_hash_read_request_hints_builder.pending_read_hints.len();
            let hint = PendingReadHint { read_request_index, pending_value_index: note_hash_index };
            self.note_hash_read_request_hints_builder.pending_read_hints.push(hint);
            self.note_hash_read_request_hints_builder.read_request_statuses[read_request_index] = ReadRequestStatus { state: ReadRequestState.PENDING, hint_index };
        }

        pub fn add_pending_nullifier_read_request(&mut self, nullifier_index_offset_one: u32) {
            let nullifier_index = nullifier_index_offset_one + 1; // + 1 is for the first nullifier
            let read_request_index = self.previous_kernel.add_read_request_for_pending_nullifier(nullifier_index);
            let hint_index = self.nullifier_read_request_hints_builder.pending_read_hints.len();
            let hint = PendingReadHint { read_request_index, pending_value_index: nullifier_index };
            self.nullifier_read_request_hints_builder.pending_read_hints.push(hint);
            self.nullifier_read_request_hints_builder.read_request_statuses[read_request_index] = ReadRequestStatus { state: ReadRequestState.PENDING, hint_index };
        }

        pub fn nullify_pending_note_hash(&mut self, nullifier_index: u32, note_hash_index: u32) {
            let note_hash = self.previous_kernel.note_hashes.get(note_hash_index).note_hash;
            self.previous_kernel.nullifiers.storage[nullifier_index].nullifier.note_hash = note_hash.value;
            self.transient_nullifier_indexes_for_note_hashes[note_hash_index] = nullifier_index;
            self.transient_note_hash_indexes_for_nullifiers[nullifier_index] = note_hash_index;
        }

        pub fn execute(&mut self) -> PrivateKernelCircuitPublicInputs {
            let hints = PrivateKernelResetHints {
                transient_nullifier_indexes_for_note_hashes: self.transient_nullifier_indexes_for_note_hashes,
                transient_note_hash_indexes_for_nullifiers: self.transient_note_hash_indexes_for_nullifiers,
                note_hash_read_request_hints: self.note_hash_read_request_hints_builder.to_hints(),
                nullifier_read_request_hints: self.nullifier_read_request_hints_builder.to_hints(),
                key_validation_hints: [KeyValidationHint::empty(); MAX_KEY_VALIDATION_REQUESTS_PER_TX]
            };

            let kernel = PrivateKernelResetCircuitPrivateInputs { previous_kernel: self.previous_kernel.to_private_kernel_data(), hints };
            kernel.execute()
        }

        pub fn failed(&mut self) {
            let _ = self.execute();
        }

        pub fn succeeded(&mut self) {
            let _ = self.execute();
        }
    }

    #[test]
    fn execution_succeeded() {
        let mut builder = PrivateKernelResetInputsBuilder::new();
        let _public_inputs = builder.execute();
    }

    #[test]
    fn propagate_previous_kernel_max_block_number() {
        let mut builder = PrivateKernelResetInputsBuilder::new();
        builder.previous_kernel.max_block_number = MaxBlockNumber::new(13);
        let public_inputs = builder.execute();

        assert_eq(public_inputs.validation_requests.for_rollup.max_block_number.unwrap(), 13);
    }

    #[test]
    fn two_pending_note_hash_read_request() {
        let mut builder = PrivateKernelResetInputsBuilder::new();

        builder.previous_kernel.append_note_hashes(3);
        builder.add_pending_note_hash_read_request(1);
        builder.add_pending_note_hash_read_request(0);

        builder.succeeded();
    }

    #[test(should_fail_with="Value of the note hash does not match read request")]
    fn pending_note_hash_read_request_wrong_hint_fails() {
        let mut builder = PrivateKernelResetInputsBuilder::new();

        builder.previous_kernel.append_note_hashes(3);
        builder.add_pending_note_hash_read_request(1);
        let mut hint = builder.note_hash_read_request_hints_builder.pending_read_hints.pop();
        hint.pending_value_index = 2;
        builder.note_hash_read_request_hints_builder.pending_read_hints.push(hint);

        builder.failed();
    }

    #[test]
    fn one_pending_nullifier_read_request() {
        let mut builder = PrivateKernelResetInputsBuilder::new();

        builder.previous_kernel.append_nullifiers(3);
        builder.add_pending_nullifier_read_request(1);

        builder.succeeded();
    }

    #[test]
    fn two_pending_nullifier_read_requests() {
        let mut builder = PrivateKernelResetInputsBuilder::new();

        builder.previous_kernel.append_nullifiers(3);
        builder.add_pending_nullifier_read_request(1);
        builder.add_pending_nullifier_read_request(0);

        builder.succeeded();
    }

    #[test(should_fail_with="Value of the nullifier does not match read request")]
    fn pending_nullifier_read_request_wrong_hint_fails() {
        let mut builder = PrivateKernelResetInputsBuilder::new();

        builder.previous_kernel.append_nullifiers(3);
        builder.add_pending_nullifier_read_request(1);
        let mut hint = builder.nullifier_read_request_hints_builder.pending_read_hints.pop();
        assert(hint.pending_value_index == 2);
        hint.pending_value_index = 1;
        builder.nullifier_read_request_hints_builder.pending_read_hints.push(hint);

        builder.failed();
    }

    #[test(should_fail_with="Read request counter must be greater than the counter of the nullifier")]
    fn pending_nullifier_read_request_reads_before_value_fails() {
        let mut builder = PrivateKernelResetInputsBuilder::new();

        builder.previous_kernel.append_nullifiers(3);
        builder.add_pending_nullifier_read_request(1);
        let nullifier_being_read = builder.previous_kernel.nullifiers.storage[2];
        let mut read_request = builder.previous_kernel.nullifier_read_requests.pop();
        read_request.read_request.counter = nullifier_being_read.counter() - 1;
        builder.previous_kernel.nullifier_read_requests.push(read_request);

        builder.failed();
    }

    #[test]
    fn propagates_unverified_requests() {
        let mut builder = PrivateKernelResetInputsBuilder::new();

        builder.previous_kernel.append_note_hashes(3);
        builder.previous_kernel.append_nullifiers(3);

        builder.add_pending_note_hash_read_request(0);
        builder.add_pending_nullifier_read_request(1);

        // Now add some read requests that will be propagated
        let remaining_note_hash_rr_index = builder.previous_kernel.add_read_request_for_pending_note_hash(1);
        let note_hash_rr = builder.previous_kernel.note_hash_read_requests.storage[remaining_note_hash_rr_index];

        let remaining_nullifier_rr_index = builder.previous_kernel.add_read_request_for_pending_nullifier(1);
        let nullifier_rr = builder.previous_kernel.nullifier_read_requests.storage[remaining_nullifier_rr_index];

        let key_validation_index = builder.previous_kernel.add_request_for_key_validation(GrumpkinPoint::new(1, 2), 27, GENERATOR_INDEX__OVSK_M);
        let key_validation = builder.previous_kernel.scoped_key_validation_requests_and_generators.storage[key_validation_index];

        // Check that they have been propagated to the next kernel
        let result = builder.execute();

        assert_eq(result.validation_requests.note_hash_read_requests[0], note_hash_rr);
        assert_eq(result.validation_requests.nullifier_read_requests[0], nullifier_rr);
        assert_eq(result.validation_requests.scoped_key_validation_requests_and_generators[0], key_validation);
    }

    #[test]
    fn native_squash_one_of_one_transient_matches_works() {
        let mut builder = PrivateKernelResetInputsBuilder::new();
        builder.previous_kernel.append_note_hashes_with_logs(1);
        builder.previous_kernel.append_nullifiers(2);
        // The nullifier at index 1 is nullifying the hash at index 0;
        builder.nullify_pending_note_hash(1, 0);
        let nullifiers = builder.previous_kernel.nullifiers.storage;
        let public_inputs = builder.execute();

        assert(is_empty_array(public_inputs.end.note_hashes));

        // The nullifier at index 1 is chopped.
        assert(array_eq(public_inputs.end.nullifiers, [nullifiers[0], nullifiers[2]]));
        assert(is_empty_array(public_inputs.end.note_encrypted_logs_hashes));
    }

    #[test]
    fn native_squash_one_of_two_transient_matches_works() {
        let mut builder = PrivateKernelResetInputsBuilder::new();
        builder.previous_kernel.append_note_hashes_with_logs(2);
        builder.previous_kernel.append_nullifiers(2);
        // The nullifier at index 1 is nullifying the hash at index 0;
        builder.nullify_pending_note_hash(1, 0);
        let note_hashes = builder.previous_kernel.note_hashes.storage;
        let nullifiers = builder.previous_kernel.nullifiers.storage;
        let note_logs = builder.previous_kernel.note_encrypted_logs_hashes.storage;
        let public_inputs = builder.execute();

        // The 0th hash is chopped.
        assert(array_eq(public_inputs.end.note_hashes, [note_hashes[1]]));

        // The nullifier at index 1 is chopped.
        assert(array_eq(public_inputs.end.nullifiers, [nullifiers[0], nullifiers[2]]));

        // The 0th note log is chopped.
        assert(array_eq(public_inputs.end.note_encrypted_logs_hashes, [note_logs[1]]));
    }

    #[test]
    fn native_squash_two_of_two_transient_matches_works() {
        let mut builder = PrivateKernelResetInputsBuilder::new();
        builder.previous_kernel.append_note_hashes_with_logs(2);
        builder.previous_kernel.append_nullifiers(2);
        // The nullifier at index 1 is nullifying the hash at index 1;
        builder.nullify_pending_note_hash(1, 1);
        // The nullifier at index 2 is nullifying the hash at index 0;
        builder.nullify_pending_note_hash(2, 0);
        let nullifiers = builder.previous_kernel.nullifiers.storage;
        let public_inputs = builder.execute();

        assert(is_empty_array(public_inputs.end.note_hashes));

        // Only the first nullifier is left after squashing.
        assert(array_eq(public_inputs.end.nullifiers, [nullifiers[0]]));
        assert(is_empty_array(public_inputs.end.note_encrypted_logs_hashes));
    }

    #[test]
    fn squash_unordered_transient_notes_works() {
        let mut builder = PrivateKernelResetInputsBuilder::new();

        builder.previous_kernel.append_note_hashes_with_logs(3);
        // Shuffle the note hashes so they will have to be re-ordered.
        let tmp = builder.previous_kernel.note_hashes.storage[0];
        builder.previous_kernel.note_hashes.storage[0] = builder.previous_kernel.note_hashes.storage[1];
        builder.previous_kernel.note_hashes.storage[1] = builder.previous_kernel.note_hashes.storage[2];
        builder.previous_kernel.note_hashes.storage[2] = tmp;

        builder.previous_kernel.append_nullifiers(3);
        // Shuffle the nullifers so they will have to be re-ordered.
        let tmp = builder.previous_kernel.nullifiers.storage[1];
        builder.previous_kernel.nullifiers.storage[1] = builder.previous_kernel.nullifiers.storage[3];
        builder.previous_kernel.nullifiers.storage[3] = builder.previous_kernel.nullifiers.storage[2];
        builder.previous_kernel.nullifiers.storage[2] = tmp;

        // The nullifier at index 1 is nullifying the note hash at index 1;
        builder.nullify_pending_note_hash(1, 1);
        // The nullifier at index 2 is nullifying the note hash at index 2;
        builder.nullify_pending_note_hash(2, 2);
        // The nullifier at index 3 is nullifying the note hash at index 0;
        builder.nullify_pending_note_hash(3, 0);

        let nullifiers = builder.previous_kernel.nullifiers.storage;
        let public_inputs = builder.execute();

        assert(is_empty_array(public_inputs.end.note_hashes));

        // Only the first nullifier is left after squashing.
        assert(array_eq(public_inputs.end.nullifiers, [nullifiers[0]]));
        assert(is_empty_array(public_inputs.end.note_encrypted_logs_hashes));
    }

    #[test(should_fail_with="Value of the hinted transient note hash does not match")]
    fn wrong_transient_nullifier_index_for_note_hash_fails() {
        let mut builder = PrivateKernelResetInputsBuilder::new();
        builder.previous_kernel.append_note_hashes(1);
        builder.previous_kernel.append_nullifiers(1);
        // The nullifier at index 1 is nullifying the hash at index 0;
        builder.nullify_pending_note_hash(1, 0);
        // Change the hint to be out of bounds.
        builder.transient_nullifier_indexes_for_note_hashes[0] = 0;
        builder.failed();
    }

    #[test(should_fail_with="Invalid transient nullifier index hint")]
    fn wrong_transient_nullifier_index_hint_fails() {
        let mut builder = PrivateKernelResetInputsBuilder::new();
        builder.previous_kernel.append_note_hashes(2);
        builder.previous_kernel.append_nullifiers(2);
        // The nullifier at index 1 is nullifying the hash at index 1;
        builder.nullify_pending_note_hash(1, 1);
        // The nullifier at index 2 is nullifying the hash at index 0;
        builder.nullify_pending_note_hash(2, 0);
        // Tweak the hint to be for the hash at index 1.
        builder.transient_note_hash_indexes_for_nullifiers[2] = 1;
        builder.failed();
    }

    #[test]
    fn propagate_fee_payer() {
        // Check that we carry forward if the fee payer is already set
        let mut builder = PrivateKernelResetInputsBuilder::new();
        let fee_payer = AztecAddress::from_field(123);
        builder.previous_kernel.fee_payer = fee_payer;
        let public_inputs = builder.execute();
        assert_eq(public_inputs.fee_payer, fee_payer);

        // Check that the fee payer remains empty if unset
        let mut builder = PrivateKernelResetInputsBuilder::new();
        let public_inputs = builder.execute();
        assert_eq(public_inputs.fee_payer, AztecAddress::empty());
    }

    #[test]
    fn valid_previous_kernel() {
        for i in 0..ALLOWED_PREVIOUS_CIRCUITS.len() {
            let mut builder = PrivateKernelResetInputsBuilder::new();
            builder.previous_kernel = builder.previous_kernel.in_vk_tree(ALLOWED_PREVIOUS_CIRCUITS[i]);

            let _res = builder.execute();
        }
    }

    #[test(should_fail_with="Invalid vk index")]
    fn invalid_previous_kernel() {
        let mut builder = PrivateKernelResetInputsBuilder::new();

        builder.previous_kernel = builder.previous_kernel.in_vk_tree(BASE_ROLLUP_INDEX);

        let _res = builder.execute();
    }
}<|MERGE_RESOLUTION|>--- conflicted
+++ resolved
@@ -4,19 +4,8 @@
     NullifierReadRequestHints, PrivateValidationRequestProcessor, verify_squashed_transient_data
 };
 use dep::types::{
-<<<<<<< HEAD
-    abis::{
-    private_kernel_data::PrivateKernelData, kernel_circuit_public_inputs::KernelCircuitPublicInputs,
-    note_hash::ScopedNoteHash, nullifier::ScopedNullifier, log_hash::NoteLogHash
-},
-    constants::{
-    MAX_NOTE_HASHES_PER_TX, MAX_NULLIFIERS_PER_TX, MAX_NOTE_HASH_READ_REQUESTS_PER_TX,
-    MAX_KEY_VALIDATION_REQUESTS_PER_TX, MAX_ENCRYPTED_LOGS_PER_TX, MAX_UNENCRYPTED_LOGS_PER_TX,
-    MAX_NOTE_ENCRYPTED_LOGS_PER_TX, PRIVATE_KERNEL_INIT_INDEX, PRIVATE_KERNEL_INNER_INDEX,
-    PRIVATE_KERNEL_RESET_FULL_INDEX, PRIVATE_KERNEL_RESET_BIG_INDEX, PRIVATE_KERNEL_RESET_MEDIUM_INDEX,
-    PRIVATE_KERNEL_RESET_SMALL_INDEX
-},
-    grumpkin_private_key::GrumpkinPrivateKey, utils::arrays::array_length, traits::is_empty,
+    abis::private_kernel_data::PrivateKernelData,
+    constants::{MAX_NOTE_HASHES_PER_TX, MAX_NULLIFIERS_PER_TX, PRIVATE_KERNEL_INIT_INDEX, PRIVATE_KERNEL_INNER_INDEX},
     PrivateKernelCircuitPublicInputs
 };
 
@@ -25,19 +14,6 @@
     PRIVATE_KERNEL_INNER_INDEX,
 ];
 
-// Can just be KernelCircuitPublicInputs.
-struct PrivateKernelResetOutputs {
-    note_hashes: [ScopedNoteHash; MAX_NOTE_HASHES_PER_TX],
-    nullifiers: [ScopedNullifier; MAX_NULLIFIERS_PER_TX],
-    note_encrypted_log_hashes: [NoteLogHash; MAX_NOTE_ENCRYPTED_LOGS_PER_TX],
-}
-
-=======
-    abis::private_kernel_data::PrivateKernelData,
-    constants::{MAX_NOTE_HASHES_PER_TX, MAX_NULLIFIERS_PER_TX}, PrivateKernelCircuitPublicInputs
-};
-
->>>>>>> 56fe4feb
 struct PrivateKernelResetHints<NH_RR_PENDING, NH_RR_SETTLED, NLL_RR_PENDING, NLL_RR_SETTLED, KEY_VALIDATION_REQUESTS> {
     transient_nullifier_indexes_for_note_hashes: [u32; MAX_NOTE_HASHES_PER_TX],
     transient_note_hash_indexes_for_nullifiers: [u32; MAX_NULLIFIERS_PER_TX],
@@ -64,17 +40,12 @@
         // Generate output.
         let output = self.generate_output();
 
-<<<<<<< HEAD
-        // verify/aggregate the previous kernel
-        self.previous_kernel.verify();
-        self.previous_kernel.validate_in_vk_tree(ALLOWED_PREVIOUS_CIRCUITS);
-=======
         // Validate inputs.
         if !std::runtime::is_unconstrained() {
             // verify/aggregate the previous kernel
             self.previous_kernel.verify();
-        }
->>>>>>> 56fe4feb
+            self.previous_kernel.validate_in_vk_tree(ALLOWED_PREVIOUS_CIRCUITS);
+        }
 
         let previous_public_inputs = self.previous_kernel.public_inputs;
         let updated_validation_requests = PrivateValidationRequestProcessor {
@@ -120,14 +91,7 @@
 }
 
 mod tests {
-<<<<<<< HEAD
-    use crate::private_kernel_reset::{
-        PrivateKernelResetCircuitPrivateInputs, PrivateKernelResetHints, PrivateKernelResetOutputs,
-        ALLOWED_PREVIOUS_CIRCUITS
-    };
-=======
-    use crate::private_kernel_reset::{PrivateKernelResetCircuitPrivateInputs, PrivateKernelResetHints};
->>>>>>> 56fe4feb
+    use crate::private_kernel_reset::{PrivateKernelResetCircuitPrivateInputs, PrivateKernelResetHints, ALLOWED_PREVIOUS_CIRCUITS};
     use dep::reset_kernel_lib::{
         tests::{
         note_hash_read_request_hints_builder::NoteHashReadRequestHintsBuilder,
@@ -140,13 +104,8 @@
     };
     use dep::types::constants::{
         MAX_NOTE_HASH_READ_REQUESTS_PER_TX, MAX_NOTE_HASHES_PER_TX, MAX_NULLIFIERS_PER_TX,
-<<<<<<< HEAD
-        MAX_NULLIFIER_READ_REQUESTS_PER_TX, MAX_KEY_VALIDATION_REQUESTS_PER_TX,
-        MAX_ENCRYPTED_LOGS_PER_TX, MAX_UNENCRYPTED_LOGS_PER_TX, MAX_NOTE_ENCRYPTED_LOGS_PER_TX,
-        DA_BYTES_PER_FIELD, GENERATOR_INDEX__OVSK_M, PRIVATE_KERNEL_INNER_INDEX, BASE_ROLLUP_INDEX
-=======
-        MAX_NULLIFIER_READ_REQUESTS_PER_TX, MAX_KEY_VALIDATION_REQUESTS_PER_TX, GENERATOR_INDEX__OVSK_M
->>>>>>> 56fe4feb
+        MAX_NULLIFIER_READ_REQUESTS_PER_TX, MAX_KEY_VALIDATION_REQUESTS_PER_TX, GENERATOR_INDEX__OVSK_M,
+        PRIVATE_KERNEL_INNER_INDEX, BASE_ROLLUP_INDEX
     };
     use dep::types::{
         abis::{
