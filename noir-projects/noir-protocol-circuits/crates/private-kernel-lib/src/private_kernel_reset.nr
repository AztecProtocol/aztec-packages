--- conflicted
+++ resolved
@@ -36,23 +36,17 @@
         ).finish()
     }
 
-<<<<<<< HEAD
-        previous_public_inputs.validation_requests = PrivateValidationRequestProcessor {
-=======
     pub fn execute(self) -> PrivateKernelCircuitPublicInputs {
         // Generate output.
         let output = self.generate_output();
 
         // Validate inputs.
         if !std::runtime::is_unconstrained() {
-            // verify/aggregate the previous kernel
-            self.previous_kernel.verify();
             self.previous_kernel.validate_in_vk_tree(ALLOWED_PREVIOUS_CIRCUITS);
         }
 
         let previous_public_inputs = self.previous_kernel.public_inputs;
         let updated_validation_requests = PrivateValidationRequestProcessor {
->>>>>>> 633eb6b7
             validation_requests: previous_public_inputs.validation_requests,
             note_hash_read_request_hints: self.hints.note_hash_read_request_hints,
             pending_note_hashes: previous_public_inputs.end.note_hashes,
