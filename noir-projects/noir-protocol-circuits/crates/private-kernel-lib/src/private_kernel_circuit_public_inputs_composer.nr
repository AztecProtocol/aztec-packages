use dep::types::{
    abis::{
    call_request::CallRequest, combined_constant_data::CombinedConstantData,
    kernel_circuit_public_inputs::{PrivateKernelCircuitPublicInputs, PrivateKernelCircuitPublicInputsBuilder},
    max_block_number::MaxBlockNumber, nullifier::{Nullifier, ScopedNullifier},
    note_hash::ScopedNoteHash, log_hash::NoteLogHash,
    private_circuit_public_inputs::{PrivateCircuitPublicInputs, PrivateCircuitPublicInputsArrayLengths}
},
    address::AztecAddress,
    constants::{
    MAX_NEW_NOTE_HASHES_PER_CALL, MAX_NOTE_HASH_READ_REQUESTS_PER_CALL, MAX_NEW_NOTE_HASHES_PER_TX,
    MAX_PRIVATE_CALL_STACK_LENGTH_PER_CALL, MAX_PUBLIC_CALL_STACK_LENGTH_PER_CALL
},
    traits::is_empty, transaction::tx_request::TxRequest,
    utils::arrays::{array_to_bounded_vec, find_index}
};

struct DataSource {
    private_call_public_inputs: PrivateCircuitPublicInputs,
    array_lengths: PrivateCircuitPublicInputsArrayLengths,
    contract_address: AztecAddress,
    storage_contract_address: AztecAddress,
    note_hash_nullifier_counters: [u32; MAX_NEW_NOTE_HASHES_PER_CALL],
    public_call_requests: [CallRequest; MAX_PUBLIC_CALL_STACK_LENGTH_PER_CALL],
    public_teardown_call_request: CallRequest,
}

pub fn create_first_nullifier(tx_request: TxRequest) -> ScopedNullifier {
    Nullifier { value: tx_request.hash(), note_hash: 0, counter: 0 }.scope(AztecAddress::zero())
}

struct PrivateKernelCircuitPublicInputsComposer {
    public_inputs: PrivateKernelCircuitPublicInputsBuilder,
}

impl PrivateKernelCircuitPublicInputsComposer {
    pub fn new_from_tx_request(tx_request: TxRequest, private_call_public_inputs: PrivateCircuitPublicInputs) -> Self {
        let mut public_inputs = PrivateKernelCircuitPublicInputsBuilder::empty();

        public_inputs.constants = CombinedConstantData::private(
            private_call_public_inputs.historical_header,
            tx_request.tx_context,
        );

        public_inputs.min_revertible_side_effect_counter = private_call_public_inputs.min_revertible_side_effect_counter;

        // Since it's the first iteration, we need to push the tx hash nullifier into the `new_nullifiers` array
        public_inputs.end.new_nullifiers.push(create_first_nullifier(tx_request));
        // Note that we do not need to nullify the transaction request nonce anymore.
        // Should an account want to additionally use nonces for replay protection or handling cancellations,
        // they will be able to do so in the account contract logic:
        // https://github.com/AztecProtocol/aztec-packages/issues/660

        PrivateKernelCircuitPublicInputsComposer { public_inputs }
    }

    pub fn new_from_previous_kernel(previous_kernel_public_inputs: PrivateKernelCircuitPublicInputs) -> Self {
        let mut public_inputs = PrivateKernelCircuitPublicInputsBuilder::empty();

        public_inputs.constants = previous_kernel_public_inputs.constants;
        public_inputs.min_revertible_side_effect_counter = previous_kernel_public_inputs.min_revertible_side_effect_counter;
        public_inputs.fee_payer = previous_kernel_public_inputs.fee_payer;
        public_inputs.public_teardown_call_request = previous_kernel_public_inputs.public_teardown_call_request;

        let start = previous_kernel_public_inputs.validation_requests;
        public_inputs.validation_requests.max_block_number = start.for_rollup.max_block_number;
        public_inputs.validation_requests.note_hash_read_requests = array_to_bounded_vec(start.note_hash_read_requests);
        public_inputs.validation_requests.nullifier_read_requests = array_to_bounded_vec(start.nullifier_read_requests);
        public_inputs.validation_requests.scoped_key_validation_requests_and_generators = array_to_bounded_vec(start.scoped_key_validation_requests_and_generators);

        let start = previous_kernel_public_inputs.end;
        public_inputs.end.new_note_hashes = array_to_bounded_vec(start.new_note_hashes);
        public_inputs.end.new_nullifiers = array_to_bounded_vec(start.new_nullifiers);
        public_inputs.end.new_l2_to_l1_msgs = array_to_bounded_vec(start.new_l2_to_l1_msgs);
        public_inputs.end.note_encrypted_logs_hashes = array_to_bounded_vec(start.note_encrypted_logs_hashes);
        public_inputs.end.encrypted_logs_hashes = array_to_bounded_vec(start.encrypted_logs_hashes);
        public_inputs.end.unencrypted_logs_hashes = array_to_bounded_vec(start.unencrypted_logs_hashes);
        public_inputs.end.private_call_stack = array_to_bounded_vec(start.private_call_stack);
        let _call_request = public_inputs.end.private_call_stack.pop();
        public_inputs.end.public_call_stack = array_to_bounded_vec(start.public_call_stack);

        PrivateKernelCircuitPublicInputsComposer { public_inputs }
    }

    pub fn compose(
        &mut self,
        private_call_public_inputs: PrivateCircuitPublicInputs,
        array_lengths: PrivateCircuitPublicInputsArrayLengths,
        contract_address: AztecAddress,
        note_hash_nullifier_counters: [u32; MAX_NEW_NOTE_HASHES_PER_CALL],
        public_call_requests: [CallRequest; MAX_PUBLIC_CALL_STACK_LENGTH_PER_CALL],
        public_teardown_call_request: CallRequest
    ) -> Self {
        let storage_contract_address = private_call_public_inputs.call_context.storage_contract_address;
        let source = DataSource {
            private_call_public_inputs,
            array_lengths,
            contract_address,
            storage_contract_address,
            note_hash_nullifier_counters,
            public_call_requests,
            public_teardown_call_request
        };
        self.propagate_from_private_call(source);

        *self
    }

    pub fn finish(self) -> PrivateKernelCircuitPublicInputs {
        self.public_inputs.finish()
    }

    fn propagate_from_private_call(&mut self, source: DataSource) {
        self.propagate_max_block_number(source);
        self.propagate_note_hash_read_requests(source);
        self.propagate_nullifier_read_requests(source);
        self.propagate_key_validation_requests(source);
        self.propagate_note_hashes(source);
        self.propagate_nullifiers(source);
        self.propagate_l2_to_l1_messages(source);
        self.propagate_logs(source);
        self.propagate_private_call_requests(source);
        self.propagate_public_call_requests(source);
        self.propagate_public_teardown_call_request(source);
        self.propagate_fee_payer(source);
<<<<<<< HEAD
=======
        self.propagate_min_revertible_side_effect_counter(source);

        *self
    }

    pub fn finish(self) -> PrivateKernelCircuitPublicInputs {
        self.public_inputs.finish()
>>>>>>> f67d6f38
    }

    fn propagate_min_revertible_side_effect_counter(&mut self, source: DataSource) {
        self.public_inputs.min_revertible_side_effect_counter = if self.public_inputs.min_revertible_side_effect_counter > 0 {
            self.public_inputs.min_revertible_side_effect_counter
        } else {
            source.private_call_public_inputs.min_revertible_side_effect_counter
        };
    }

    fn propagate_max_block_number(&mut self, source: DataSource) {
        // Update the max block number if the private call requested a lower one.
        self.public_inputs.validation_requests.max_block_number = MaxBlockNumber::min(self.public_inputs.validation_requests.max_block_number, source.private_call_public_inputs.max_block_number);
    }

    fn propagate_note_hash_read_requests(&mut self, source: DataSource) {
        let read_requests = source.private_call_public_inputs.note_hash_read_requests;
        for i in 0..read_requests.len() {
            let request = read_requests[i];
            if !is_empty(request) {
                self.public_inputs.validation_requests.note_hash_read_requests.push(request.scope(source.storage_contract_address));
            }
        }
    }

    fn propagate_nullifier_read_requests(&mut self, source: DataSource) {
        let nullifier_read_requests = source.private_call_public_inputs.nullifier_read_requests;
        for i in 0..nullifier_read_requests.len() {
            let request = nullifier_read_requests[i];
            if !is_empty(request) {
                self.public_inputs.validation_requests.nullifier_read_requests.push(request.scope(source.storage_contract_address));
            }
        }
    }

    fn propagate_key_validation_requests(&mut self, source: DataSource) {
        let key_validation_requests_and_generators = source.private_call_public_inputs.key_validation_requests_and_generators;
        for i in 0..key_validation_requests_and_generators.len() {
            let request = key_validation_requests_and_generators[i];
            if !is_empty(request) {
                self.public_inputs.validation_requests.scoped_key_validation_requests_and_generators.push(request.scope(source.storage_contract_address));
            }
        }
    }

    fn propagate_note_hashes(&mut self, source: DataSource) {
        let note_hashes = source.private_call_public_inputs.new_note_hashes;
        for i in 0..note_hashes.len() {
            let mut note_hash = note_hashes[i];
            if note_hash.value != 0 {
                let nullifier_counter = source.note_hash_nullifier_counters[i];
                assert(
                    (nullifier_counter == 0) | (nullifier_counter > note_hash.counter), "Invalid nullifier counter"
                );
                self.public_inputs.end.new_note_hashes.push(note_hash.scope(nullifier_counter, source.storage_contract_address));
            }
        }
    }

    fn propagate_nullifiers(&mut self, source: DataSource) {
        let nullifiers = source.private_call_public_inputs.new_nullifiers;
        for i in 0..nullifiers.len() {
            let nullifier = nullifiers[i];
            if nullifier.value != 0 {
                self.public_inputs.end.new_nullifiers.push(nullifier.scope(source.storage_contract_address));
            }
        }
    }

    fn propagate_l2_to_l1_messages(&mut self, source: DataSource) {
        let l2_to_l1_msgs = source.private_call_public_inputs.new_l2_to_l1_msgs;
        for i in 0..l2_to_l1_msgs.len() {
            let msg = l2_to_l1_msgs[i];
            if !is_empty(msg) {
                self.public_inputs.end.new_l2_to_l1_msgs.push(msg.scope(source.storage_contract_address));
            }
        }
    }

    fn propagate_logs(&mut self, source: DataSource) {
        let encrypted_logs = source.private_call_public_inputs.encrypted_logs_hashes;
        for i in 0..encrypted_logs.len() {
            let log = encrypted_logs[i];
            if !is_empty(log) {
                self.public_inputs.end.encrypted_logs_hashes.push(log.scope(source.storage_contract_address));
            }
        }

        let unencrypted_logs = source.private_call_public_inputs.unencrypted_logs_hashes;
        for i in 0..unencrypted_logs.len() {
            let log = unencrypted_logs[i];
            if !is_empty(log) {
                self.public_inputs.end.unencrypted_logs_hashes.push(log.scope(source.storage_contract_address));
            }
        }

        let note_logs = source.private_call_public_inputs.note_encrypted_logs_hashes;
        let new_note_hashes = self.public_inputs.end.new_note_hashes;
        for i in 0..note_logs.len() {
            if !is_empty(note_logs[i]) {
                let note_index = self.match_log_to_note(note_logs[i]);
                assert(note_index < new_note_hashes.len(), "Could not find note hash linked to note log");
                assert_eq(
                    note_logs[i].note_hash_counter, new_note_hashes.get_unchecked(note_index).counter(), "Could not find note hash linked to note log"
                );
                self.public_inputs.end.note_encrypted_logs_hashes.push(note_logs[i]);
            }
        }
    }

    unconstrained fn match_log_to_note(self, note_log: NoteLogHash) -> u64 {
        find_index(
            self.public_inputs.end.new_note_hashes.storage,
            |n: ScopedNoteHash| n.counter() == note_log.note_hash_counter
        )
    }

    fn propagate_private_call_requests(&mut self, source: DataSource) {
        let call_requests = source.private_call_public_inputs.private_call_requests;
        let num_requests = source.array_lengths.private_call_requests;
        let mut proceed = true;
        for i in 0..call_requests.len() {
            proceed &= i != num_requests;
            if proceed {
                // Push the call requests to the stack in reverse order.
                let call_request = call_requests[num_requests - i - 1];
                self.public_inputs.end.private_call_stack.push(call_request.scope(source.contract_address));
            }
        }
    }

    fn propagate_public_call_requests(&mut self, source: DataSource) {
        let call_requests = source.public_call_requests;
        for i in 0..call_requests.len() {
            let call_request = call_requests[i];
            if !is_empty(call_request) {
                self.public_inputs.end.public_call_stack.push(call_request);
            }
        }
    }

    fn propagate_public_teardown_call_request(&mut self, source: DataSource) {
        let call_request = source.public_teardown_call_request;
        if !is_empty(call_request) {
            assert(
                is_empty(self.public_inputs.public_teardown_call_request), "Public teardown call request already set"
            );
            self.public_inputs.public_teardown_call_request = call_request;
        }
    }

    fn propagate_fee_payer(&mut self, source: DataSource) {
        if (source.private_call_public_inputs.is_fee_payer) {
            assert(self.public_inputs.fee_payer.is_zero(), "Cannot overwrite non-empty fee_payer");
            self.public_inputs.fee_payer = source.storage_contract_address;
        }
    }
}<|MERGE_RESOLUTION|>--- conflicted
+++ resolved
@@ -123,16 +123,7 @@
         self.propagate_public_call_requests(source);
         self.propagate_public_teardown_call_request(source);
         self.propagate_fee_payer(source);
-<<<<<<< HEAD
-=======
         self.propagate_min_revertible_side_effect_counter(source);
-
-        *self
-    }
-
-    pub fn finish(self) -> PrivateKernelCircuitPublicInputs {
-        self.public_inputs.finish()
->>>>>>> f67d6f38
     }
 
     fn propagate_min_revertible_side_effect_counter(&mut self, source: DataSource) {
