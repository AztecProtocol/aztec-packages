--- conflicted
+++ resolved
@@ -4,14 +4,9 @@
 };
 use dep::types::{
     abis::{
-<<<<<<< HEAD
-    kernel_data::PrivateKernelData, private_kernel::private_call_data::PrivateCallData,
-    kernel_circuit_public_inputs::{PrivateKernelCircuitPublicInputs, PrivateKernelCircuitPublicInputsBuilder}
-=======
     private_kernel_data::{PrivateKernelData, verify_previous_kernel_proof},
     private_kernel::private_call_data::{PrivateCallData, verify_private_call},
     kernel_circuit_public_inputs::PrivateKernelCircuitPublicInputs
->>>>>>> 21c418a7
 },
     constants::MAX_NEW_NOTE_HASHES_PER_CALL, utils::arrays::array_length
 };
@@ -117,387 +112,6 @@
         }
     }
 
-<<<<<<< HEAD
-    #[test(should_fail_with = "contract address cannot be zero")]
-    fn private_function_zero_storage_contract_address_fails() {
-        let mut builder = PrivateKernelInnerInputsBuilder::new();
-
-        // Set (storage) contract_address to 0
-        builder.private_call.contract_address = AztecAddress::zero();
-        builder.private_call.public_inputs.call_context.storage_contract_address = AztecAddress::zero();
-
-        builder.failed();
-    }
-
-    #[test(should_fail_with="computed contract address does not match expected one")]
-    fn private_function_incorrect_function_leaf_index_fails() {
-        let mut builder = PrivateKernelInnerInputsBuilder::new();
-
-        // Set the leaf index of the function leaf to a wrong value (the correct value + 1).
-        let leaf_index = builder.private_call.function_leaf_membership_witness.leaf_index;
-        builder.private_call.function_leaf_membership_witness.leaf_index = leaf_index + 1;
-
-        builder.failed();
-    }
-
-    #[test(should_fail_with="computed contract address does not match expected one")]
-    fn private_function_incorrect_function_leaf_sibling_path_fails() {
-        let mut builder = PrivateKernelInnerInputsBuilder::new();
-
-        // Set the first value of the sibling path to a wrong value (the correct value + 1).
-        let sibling_path_0 = builder.private_call.function_leaf_membership_witness.sibling_path[0];
-        builder.private_call.function_leaf_membership_witness.sibling_path[0] = sibling_path_0 + 1;
-
-        builder.failed();
-    }
-
-    #[test(should_fail_with="computed contract address does not match expected one")]
-    fn private_function_incorrect_contract_class_preimage_fails() {
-        let mut builder = PrivateKernelInnerInputsBuilder::new();
-        builder.private_call.contract_class_artifact_hash = builder.private_call.contract_class_artifact_hash + 1;
-        builder.failed();
-    }
-
-    #[test(should_fail_with="computed contract address does not match expected one")]
-    fn private_function_incorrect_partial_address_preimage_fails() {
-        let mut builder = PrivateKernelInnerInputsBuilder::new();
-        builder.private_call.salted_initialization_hash.inner = builder.private_call.salted_initialization_hash.inner + 1;
-        builder.failed();
-    }
-
-    #[test(should_fail_with="computed contract address does not match expected one")]
-    fn private_function_incorrect_address_preimage_fails() {
-        let mut builder = PrivateKernelInnerInputsBuilder::new();
-        builder.private_call.public_keys_hash.inner = builder.private_call.public_keys_hash.inner + 1;
-        builder.failed();
-    }
-
-    #[test(should_fail_with = "calculated private_call_hash does not match provided private_call_hash at the top of the call stack")]
-    fn private_function_incorrect_call_stack_item_hash_fails() {
-        let mut builder = PrivateKernelInnerInputsBuilder::new();
-
-        let private_call = builder.private_call.finish();
-        let hash = private_call.call_stack_item.hash();
-        // Set the first call stack hash to a wrong value (the correct hash + 1).
-        builder.previous_kernel.push_private_call_request(hash + 1, false);
-        let previous_kernel = builder.previous_kernel.to_private_kernel_data();
-
-        let kernel = PrivateKernelInnerCircuitPrivateInputs { previous_kernel, private_call, hints: builder.hints };
-
-        let _ = kernel.native_private_kernel_circuit_inner();
-    }
-
-    #[test(should_fail_with="call stack msg_sender does not match caller contract address")]
-    fn incorrect_msg_sender_for_regular_calls_fails() {
-        let mut builder = PrivateKernelInnerInputsBuilder::new();
-
-        // Set the msg_sender to a wrong value.
-        builder.private_call.public_inputs.call_context.msg_sender.inner += 1;
-
-        builder.failed();
-    }
-
-    #[test(should_fail_with="call stack storage address does not match expected contract address")]
-    fn incorrect_storage_contract_for_regular_calls_fails() {
-        let mut builder = PrivateKernelInnerInputsBuilder::new();
-
-        // Set the storage contract address to a wrong value.
-        builder.private_call.public_inputs.call_context.storage_contract_address.inner += 1;
-
-        builder.failed();
-    }
-
-    #[test]
-    fn delegate_call_succeeds() {
-        let mut builder = PrivateKernelInnerInputsBuilder::new().is_delegate_call();
-        builder.succeeded();
-    }
-
-    #[test(should_fail_with="caller context cannot be empty for delegate calls")]
-    fn empty_caller_context_for_delegate_calls_fails() {
-        let mut builder = PrivateKernelInnerInputsBuilder::new().is_delegate_call();
-
-        let private_call = builder.private_call.finish();
-        let hash = private_call.call_stack_item.hash();
-        // Caller context is empty for regular calls.
-        let is_delegate_call = false;
-        builder.previous_kernel.push_private_call_request(hash, is_delegate_call);
-        let previous_kernel = builder.previous_kernel.to_private_kernel_data();
-
-        let kernel = PrivateKernelInnerCircuitPrivateInputs { previous_kernel, private_call, hints: builder.hints };
-
-        let _ = kernel.native_private_kernel_circuit_inner();
-    }
-
-    #[test(should_fail_with="call stack msg_sender does not match expected msg_sender for delegate calls")]
-    fn incorrect_msg_sender_for_delegate_calls_fails() {
-        let mut builder = PrivateKernelInnerInputsBuilder::new().is_delegate_call();
-
-        // Set the msg_sender to be the caller contract.
-        builder.private_call.public_inputs.call_context.msg_sender = builder.previous_kernel.contract_address;
-
-        builder.failed();
-    }
-
-    #[test(should_fail_with="call stack storage address does not match expected contract address for delegate calls")]
-    fn incorrect_storage_address_for_delegate_calls_fails() {
-        let mut builder = PrivateKernelInnerInputsBuilder::new().is_delegate_call();
-
-        // Set the storage contract address to be the contract address.
-        builder.private_call.public_inputs.call_context.storage_contract_address = builder.private_call.contract_address;
-
-        builder.failed();
-    }
-
-    #[test(should_fail_with="curent contract address must not match storage contract address for delegate calls")]
-    fn incorrect_storage_contract_for_delegate_calls_fails() {
-        let mut builder = PrivateKernelInnerInputsBuilder::new().is_delegate_call();
-
-        // Change the storage contract address to be the same as the contract address.
-        builder.private_call.public_inputs.call_context.storage_contract_address = builder.private_call.contract_address;
-
-        let private_call = builder.private_call.finish();
-        let hash = private_call.call_stack_item.hash();
-        builder.previous_kernel.push_private_call_request(hash, true);
-        let mut call_request = builder.previous_kernel.private_call_stack.pop();
-        // Change the caller's storage contract address to be the same as the contract address.
-        call_request.caller_context.storage_contract_address = builder.private_call.contract_address;
-        builder.previous_kernel.private_call_stack.push(call_request);
-
-        let previous_kernel = builder.previous_kernel.to_private_kernel_data();
-        let kernel = PrivateKernelInnerCircuitPrivateInputs { previous_kernel, private_call, hints: builder.hints };
-        let _ = kernel.native_private_kernel_circuit_inner();
-    }
-
-    #[test]
-    fn call_requests_succeeds() {
-        let mut builder = PrivateKernelInnerInputsBuilder::new();
-
-        builder.private_call.append_private_call_requests(2, false);
-        builder.private_call.append_private_call_requests(1, true);
-        builder.private_call.append_public_call_requests(1, false);
-        builder.private_call.append_public_call_requests(2, true);
-
-        builder.succeeded();
-    }
-
-    #[test(should_fail_with = "call requests length does not match the expected length")]
-    fn incorrect_private_call_requests_length_fails() {
-        let mut builder = PrivateKernelInnerInputsBuilder::new();
-
-        builder.private_call.append_private_call_requests(2, false);
-        // Remove one call stack item hash.
-        let _ = builder.private_call.public_inputs.private_call_stack_hashes.pop();
-
-        builder.failed();
-    }
-
-    #[test(should_fail_with = "call requests length does not match the expected length")]
-    fn incorrect_public_call_requests_length_fails() {
-        let mut builder = PrivateKernelInnerInputsBuilder::new();
-
-        builder.private_call.append_public_call_requests(2, false);
-        // Remove one call stack item hash.
-        let _ = builder.private_call.public_inputs.public_call_stack_hashes.pop();
-
-        builder.failed();
-    }
-
-    #[test(should_fail_with = "call stack hash does not match call request hash")]
-    fn incorrect_private_call_request_hash_fails() {
-        let mut builder = PrivateKernelInnerInputsBuilder::new();
-
-        builder.private_call.append_private_call_requests(2, false);
-        let mut call_request = builder.private_call.private_call_stack.pop();
-        // Change the hash to be a different value.
-        call_request.hash += 1;
-        builder.private_call.private_call_stack.push(call_request);
-
-        builder.failed();
-    }
-
-    #[test(should_fail_with = "call stack hash does not match call request hash")]
-    fn incorrect_public_call_request_hash_fails() {
-        let mut builder = PrivateKernelInnerInputsBuilder::new();
-
-        builder.private_call.append_public_call_requests(2, false);
-        let mut call_request = builder.private_call.public_call_stack.pop();
-        // Change the hash to be a different value.
-        call_request.hash += 1;
-        builder.private_call.public_call_stack.push(call_request);
-
-        builder.failed();
-    }
-
-    #[test(should_fail_with = "invalid caller")]
-    fn incorrect_caller_address_for_private_call_request_fails() {
-        let mut builder = PrivateKernelInnerInputsBuilder::new();
-
-        builder.private_call.append_private_call_requests(1, false);
-        let mut call_request = builder.private_call.private_call_stack.pop();
-        // Change the caller contract address to be a different value.
-        call_request.caller_contract_address.inner += 1;
-        builder.private_call.private_call_stack.push(call_request);
-
-        builder.failed();
-    }
-
-    #[test(should_fail_with = "invalid caller")]
-    fn incorrect_caller_address_for_public_call_request_fails() {
-        let mut builder = PrivateKernelInnerInputsBuilder::new();
-
-        builder.private_call.append_public_call_requests(1, false);
-        let mut call_request = builder.private_call.public_call_stack.pop();
-        // Change the caller contract address to be a different value.
-        call_request.caller_contract_address.inner += 1;
-        builder.private_call.public_call_stack.push(call_request);
-
-        builder.failed();
-    }
-
-    #[test(should_fail_with = "invalid caller")]
-    fn incorrect_caller_context_for_private_delegate_call_request_fails() {
-        let mut builder = PrivateKernelInnerInputsBuilder::new();
-
-        builder.private_call.append_private_call_requests(1, true);
-        let mut call_request = builder.private_call.private_call_stack.pop();
-        // Change the storage contract to be a different value.
-        call_request.caller_context.storage_contract_address.inner += 1;
-        builder.private_call.private_call_stack.push(call_request);
-
-        builder.failed();
-    }
-
-    #[test(should_fail_with = "invalid caller")]
-    fn incorrect_caller_context_for_public_delegate_call_request_fails() {
-        let mut builder = PrivateKernelInnerInputsBuilder::new();
-
-        builder.private_call.append_public_call_requests(1, true);
-        let mut call_request = builder.private_call.public_call_stack.pop();
-        // Change the storage contract to be a different value.
-        call_request.caller_context.storage_contract_address.inner += 1;
-        builder.private_call.public_call_stack.push(call_request);
-
-        builder.failed();
-    }
-
-    #[test(should_fail_with = "invalid array")]
-    fn input_validation_malformed_arrays_read_requests() {
-        let mut builder = PrivateKernelInnerInputsBuilder::new();
-
-        builder.private_call.public_inputs.note_hash_read_requests.extend_from_array(
-            [
-            ReadRequest::empty(),
-            ReadRequest { value: 9123, counter: 1 }
-        ]
-        );
-
-        builder.failed();
-    }
-
-    #[test(should_fail_with = "invalid array")]
-    fn input_validation_malformed_arrays_note_hashes() {
-        let mut builder = PrivateKernelInnerInputsBuilder::new();
-
-        builder.private_call.public_inputs.new_note_hashes.extend_from_array(
-            [
-            NoteHash { value: 0, counter: 0 },
-            NoteHash { value: 9123, counter: 1 }
-        ]
-        );
-
-        builder.failed();
-    }
-
-    #[test(should_fail_with = "invalid array")]
-    fn input_validation_malformed_arrays_nullifiers() {
-        let mut builder = PrivateKernelInnerInputsBuilder::new();
-
-        builder.private_call.public_inputs.new_nullifiers.extend_from_array(
-            [
-            Nullifier { value: 0, note_hash: 0, counter: 0 },
-            Nullifier { value: 12, note_hash: 0, counter: 1 }
-        ]
-        );
-
-        builder.failed();
-    }
-
-    #[test(should_fail_with = "invalid array")]
-    fn input_validation_malformed_arrays_private_call_stack() {
-        let mut builder = PrivateKernelInnerInputsBuilder::new();
-
-        builder.private_call.public_inputs.private_call_stack_hashes.extend_from_array([0, 888]);
-
-        builder.failed();
-    }
-
-    #[test(should_fail_with = "invalid array")]
-    fn input_validation_malformed_arrays_public_call_stack() {
-        let mut builder = PrivateKernelInnerInputsBuilder::new();
-
-        builder.private_call.public_inputs.public_call_stack_hashes.extend_from_array([0, 888]);
-
-        builder.failed();
-    }
-
-    #[test(should_fail_with = "invalid array")]
-    fn input_validation_malformed_arrays_new_l2_to_l1_msgs() {
-        let mut builder = PrivateKernelInnerInputsBuilder::new();
-
-        builder.private_call.public_inputs.new_l2_to_l1_msgs.extend_from_array(
-            [
-            L2ToL1Message::empty(),
-            L2ToL1Message { recipient: EthAddress::from_field(6), content: 888, counter: 0 }
-        ]
-        );
-
-        builder.failed();
-    }
-
-    #[test(should_fail_with = "invalid array")]
-    fn input_validation_malformed_arrays_logs() {
-        let mut builder = PrivateKernelInnerInputsBuilder::new();
-
-        builder.private_call.public_inputs.encrypted_logs_hashes.extend_from_array(
-            [
-            LogHash { value: 0, counter: 0, length: 0 },
-            LogHash { value: 9123, counter: 1, length: 2 }
-        ]
-        );
-
-        builder.failed();
-    }
-
-    #[test(should_fail_with = "invalid array")]
-    fn input_validation_malformed_arrays_note_logs() {
-        let mut builder = PrivateKernelInnerInputsBuilder::new();
-
-        builder.private_call.public_inputs.note_encrypted_logs_hashes.extend_from_array(
-            [
-            NoteLogHash { value: 0, counter: 0, length: 0, note_hash: 0 },
-            NoteLogHash { value: 9123, counter: 1, length: 2, note_hash: 1 }
-        ]
-        );
-
-        builder.failed();
-    }
-
-    #[test(should_fail_with = "Could not find note hash linked to note log.")]
-    fn input_validation_note_log_not_linked() {
-        let mut builder = PrivateKernelInnerInputsBuilder::new();
-
-        builder.private_call.public_inputs.note_encrypted_logs_hashes.extend_from_array(
-            [
-            NoteLogHash { value: 9123, counter: 1, length: 2, note_hash: 1 }
-        ]
-        );
-
-        builder.failed();
-    }
-
-=======
->>>>>>> 21c418a7
     #[test(should_fail_with = "push out of bounds")]
     fn private_kernel_should_fail_if_aggregating_too_many_note_hashes() {
         let mut builder = PrivateKernelInnerInputsBuilder::new();
