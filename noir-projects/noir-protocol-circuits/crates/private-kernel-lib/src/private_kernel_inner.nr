use crate::components::{
    previous_kernel_validator::PreviousKernelValidator,
    private_call_data_validator::PrivateCallDataValidator,
    private_kernel_circuit_output_validator::PrivateKernelCircuitOutputValidator,
    private_kernel_circuit_public_inputs_composer::PrivateKernelCircuitPublicInputsComposer,
};
use dep::types::{
    abis::{
        kernel_circuit_public_inputs::{
            PrivateKernelCircuitPublicInputs, PrivateKernelCircuitPublicInputsArrayLengths,
        }, private_kernel_data::{PrivateKernelData, PrivateKernelDataWithoutPublicInputs},
        private_kernel::private_call_data::{PrivateCallData, PrivateCallDataWithoutPublicInputs},
        private_circuit_public_inputs::PrivateCircuitPublicInputs,
    },
    constants::{PRIVATE_KERNEL_INIT_INDEX, PRIVATE_KERNEL_INNER_INDEX, PRIVATE_KERNEL_RESET_INDEX},
};

global ALLOWED_PREVIOUS_CIRCUITS =
    [PRIVATE_KERNEL_INIT_INDEX, PRIVATE_KERNEL_INNER_INDEX, PRIVATE_KERNEL_RESET_INDEX];

pub struct PrivateKernelInnerCircuitPrivateInputs {
    previous_kernel: PrivateKernelData,
    private_call: PrivateCallData,
}

impl PrivateKernelInnerCircuitPrivateInputs {
    pub fn new(
        previous_kernel: PrivateKernelDataWithoutPublicInputs,
        previous_kernel_public_inputs: PrivateKernelCircuitPublicInputs,
        private_call: PrivateCallDataWithoutPublicInputs,
        app_public_inputs: PrivateCircuitPublicInputs,
    ) -> Self {
        Self {
            previous_kernel: previous_kernel.to_private_kernel_data(previous_kernel_public_inputs),
            private_call: private_call.to_private_call_data(app_public_inputs),
        }
    }

    unconstrained fn generate_output(self) -> PrivateKernelCircuitPublicInputs {
<<<<<<< HEAD
        PrivateKernelCircuitPublicInputsComposer::new_from_previous_kernel(
            self.previous_kernel.public_inputs,
        )
            .pop_top_call_request()
            .with_private_call(
                self.private_call.call_stack_item.public_inputs,
                self.private_call.call_stack_item.contract_address,
            )
            .finish()
=======
        PrivateKernelCircuitPublicInputsComposer::new_from_previous_kernel(self.previous_kernel.public_inputs).pop_top_call_request().with_private_call(self.private_call.public_inputs).finish()
>>>>>>> c8e4260e
    }

    pub fn execute(self) -> PrivateKernelCircuitPublicInputs {
        // Generate output.
        let output = unsafe { self.generate_output() };

        // Validate inputs.
        let previous_kernel_validator = PreviousKernelValidator::new(self.previous_kernel);
        previous_kernel_validator.validate_proof(ALLOWED_PREVIOUS_CIRCUITS);

        let private_call_data_validator = PrivateCallDataValidator::new(self.private_call);
        let previous_kernel_array_lengths =
            PrivateKernelCircuitPublicInputsArrayLengths::new(self.previous_kernel.public_inputs);
        let private_call_stack_size = previous_kernel_array_lengths.private_call_stack;
        let call_request =
            self.previous_kernel.public_inputs.end.private_call_stack[private_call_stack_size - 1];
        private_call_data_validator.validate_against_call_request(call_request);
        private_call_data_validator.validate_against_previous_kernel(
            self.previous_kernel.public_inputs,
        );
        private_call_data_validator.validate(
            output.end.note_hashes,
            self.previous_kernel.public_inputs.constants.protocol_contract_tree_root,
        );

        // Validate output.
        if dep::types::validate::should_validate_output() {
            PrivateKernelCircuitOutputValidator::new(output).validate_as_inner_call(
                self.previous_kernel.public_inputs,
                previous_kernel_array_lengths,
<<<<<<< HEAD
                self.private_call.call_stack_item.public_inputs,
                private_call_data_validator.array_lengths,
=======
                self.private_call.public_inputs,
                private_call_data_validator.array_lengths
>>>>>>> c8e4260e
            );
        }
        output
    }
}

mod tests {
    use crate::private_kernel_inner::{
        PrivateKernelInnerCircuitPrivateInputs, ALLOWED_PREVIOUS_CIRCUITS,
    };
    use dep::types::{
        abis::kernel_circuit_public_inputs::PrivateKernelCircuitPublicInputs,
        constants::{PRIVATE_KERNEL_INIT_INDEX, BASE_ROLLUP_INDEX},
        tests::{fixture_builder::FixtureBuilder, utils::assert_array_eq},
    };

    struct PrivateKernelInnerInputsBuilder {
        previous_kernel: FixtureBuilder,
        private_call: FixtureBuilder,
    }

    impl PrivateKernelInnerInputsBuilder {
        pub fn new() -> Self {
            let mut previous_kernel = FixtureBuilder::new_from_counter(15)
                .in_vk_tree(PRIVATE_KERNEL_INIT_INDEX)
                .as_parent_contract();
            let private_call = FixtureBuilder::new_from_counter(200);

            // 0th nullifier must be non-zero.
            previous_kernel.append_nullifiers(1);

            PrivateKernelInnerInputsBuilder { previous_kernel, private_call }
        }

        pub fn execute(&mut self) -> PrivateKernelCircuitPublicInputs {
            let private_call = self.private_call.to_private_call_data();
            self.previous_kernel.add_private_call_request_for_private_call(private_call);
            let previous_kernel = self.previous_kernel.to_private_kernel_data();

            let kernel = PrivateKernelInnerCircuitPrivateInputs { previous_kernel, private_call };

            kernel.execute()
        }
    }

    #[test]
    fn private_kernel_inner_output_as_expected() {
        let mut builder = PrivateKernelInnerInputsBuilder::new();

        // note_hash_read_requests
        builder.previous_kernel.append_note_hash_read_requests(1);
        let prev_note_hash_read_requests = builder.previous_kernel.note_hash_read_requests.storage;
        builder.private_call.append_note_hash_read_requests(2);
        let curr_note_hash_read_requests = builder.private_call.note_hash_read_requests.storage;

        // encrypted_logs_hashes
        builder.previous_kernel.append_encrypted_log_hashes(2);
        let prev_encrypted_log_hashes = builder.previous_kernel.encrypted_logs_hashes.storage;
        builder.private_call.append_encrypted_log_hashes(1);
        let curr_encrypted_log_hashes = builder.private_call.encrypted_logs_hashes.storage;

        let public_inputs = builder.execute();
        assert_array_eq(
            public_inputs.validation_requests.note_hash_read_requests,
            [
                prev_note_hash_read_requests[0],
                curr_note_hash_read_requests[0],
                curr_note_hash_read_requests[1],
            ],
        );
        assert_array_eq(
            public_inputs.end.encrypted_logs_hashes,
            [
                prev_encrypted_log_hashes[0],
                prev_encrypted_log_hashes[1],
                curr_encrypted_log_hashes[0],
            ],
        );
    }

    #[test]
    fn valid_previous_kernel() {
        for i in 0..ALLOWED_PREVIOUS_CIRCUITS.len() {
            let mut builder = PrivateKernelInnerInputsBuilder::new();
            builder.previous_kernel =
                builder.previous_kernel.in_vk_tree(ALLOWED_PREVIOUS_CIRCUITS[i]);

            let _res = builder.execute();
        }
    }

    #[test(should_fail_with = "Invalid vk index")]
    fn invalid_previous_kernel() {
        let mut builder = PrivateKernelInnerInputsBuilder::new();
        builder.previous_kernel = builder.previous_kernel.in_vk_tree(BASE_ROLLUP_INDEX);
        let _res = builder.execute();
    }
}<|MERGE_RESOLUTION|>--- conflicted
+++ resolved
@@ -37,19 +37,7 @@
     }
 
     unconstrained fn generate_output(self) -> PrivateKernelCircuitPublicInputs {
-<<<<<<< HEAD
-        PrivateKernelCircuitPublicInputsComposer::new_from_previous_kernel(
-            self.previous_kernel.public_inputs,
-        )
-            .pop_top_call_request()
-            .with_private_call(
-                self.private_call.call_stack_item.public_inputs,
-                self.private_call.call_stack_item.contract_address,
-            )
-            .finish()
-=======
         PrivateKernelCircuitPublicInputsComposer::new_from_previous_kernel(self.previous_kernel.public_inputs).pop_top_call_request().with_private_call(self.private_call.public_inputs).finish()
->>>>>>> c8e4260e
     }
 
     pub fn execute(self) -> PrivateKernelCircuitPublicInputs {
@@ -80,13 +68,8 @@
             PrivateKernelCircuitOutputValidator::new(output).validate_as_inner_call(
                 self.previous_kernel.public_inputs,
                 previous_kernel_array_lengths,
-<<<<<<< HEAD
-                self.private_call.call_stack_item.public_inputs,
-                private_call_data_validator.array_lengths,
-=======
                 self.private_call.public_inputs,
                 private_call_data_validator.array_lengths
->>>>>>> c8e4260e
             );
         }
         output
