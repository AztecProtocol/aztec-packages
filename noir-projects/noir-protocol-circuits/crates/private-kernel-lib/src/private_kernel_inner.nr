use crate::{
    private_call_data_validator::PrivateCallDataValidator,
    private_kernel_circuit_public_inputs_composer::PrivateKernelCircuitPublicInputsComposer
};
use dep::types::{
    abis::{
    private_kernel_data::{PrivateKernelData, verify_previous_kernel_proof},
    private_kernel::private_call_data::{PrivateCallData, verify_private_call},
    kernel_circuit_public_inputs::PrivateKernelCircuitPublicInputs
},
    constants::MAX_NEW_NOTE_HASHES_PER_CALL, utils::arrays::array_length
};

struct PrivateKernelInnerHints {
    note_hash_nullifier_counters: [u32; MAX_NEW_NOTE_HASHES_PER_CALL],
}

struct PrivateKernelInnerCircuitPrivateInputs {
    previous_kernel: PrivateKernelData,
    private_call: PrivateCallData,
    hints: PrivateKernelInnerHints,
}

impl PrivateKernelInnerCircuitPrivateInputs {
    pub fn native_private_kernel_circuit_inner(self) -> PrivateKernelCircuitPublicInputs {
        // verify/aggregate the private call proof
        verify_private_call(self.private_call);

        // verify/aggregate the previous kernel
        verify_previous_kernel_proof(self.previous_kernel);

        let privateCallDataValidator = PrivateCallDataValidator::new(self.private_call);
        privateCallDataValidator.validate();

        let private_call_stack = self.previous_kernel.public_inputs.end.private_call_stack;
        // TODO: Should be a hint from private inputs.
        let private_call_stack_size = array_length(private_call_stack);
        let call_request = private_call_stack[private_call_stack_size - 1];
        privateCallDataValidator.validate_against_call_request(call_request);

        PrivateKernelCircuitPublicInputsComposer::new_from_previous_kernel(self.previous_kernel.public_inputs).compose(
            self.private_call.call_stack_item.public_inputs,
            self.hints.note_hash_nullifier_counters,
            self.private_call.private_call_stack,
            self.private_call.public_call_stack,
            self.private_call.public_teardown_call_request
        ).finish()
    }
}

mod tests {
    use crate::private_kernel_inner::{PrivateKernelInnerCircuitPrivateInputs, PrivateKernelInnerHints};
    use dep::types::constants::MAX_NEW_NOTE_HASHES_PER_TX;
    use dep::types::{
        abis::{
        kernel_circuit_public_inputs::PrivateKernelCircuitPublicInputs,
        max_block_number::MaxBlockNumber, note_hash::NoteHash, nullifier::Nullifier,
        read_request::ReadRequest, log_hash::{LogHash, NoteLogHash}
    },
        address::{AztecAddress, EthAddress}, constants::MAX_NEW_NOTE_HASHES_PER_CALL,
        messaging::l2_to_l1_message::L2ToL1Message, utils::{arrays::array_length},
        tests::{private_call_data_builder::PrivateCallDataBuilder, fixture_builder::FixtureBuilder}
    };

    struct PrivateKernelInnerInputsBuilder {
        previous_kernel: FixtureBuilder,
        private_call: PrivateCallDataBuilder,
        hints: PrivateKernelInnerHints,
    }

    impl PrivateKernelInnerInputsBuilder {
        pub fn new() -> Self {
            let mut previous_kernel = FixtureBuilder::new();
            let private_call = PrivateCallDataBuilder::new();
            let hints = PrivateKernelInnerHints { note_hash_nullifier_counters: [0; MAX_NEW_NOTE_HASHES_PER_CALL] };

            // 0th nullifier must be non-zero.
            previous_kernel.append_new_nullifiers(1);

            PrivateKernelInnerInputsBuilder { previous_kernel, private_call, hints }
        }

        pub fn is_delegate_call(&mut self) -> Self {
            let _ = self.private_call.is_delegate_call();
            *self
        }

        pub fn is_static_call(&mut self) -> Self {
            let _ = self.private_call.is_static_call();
            *self
        }

        pub fn execute(&mut self) -> PrivateKernelCircuitPublicInputs {
            let private_call = self.private_call.finish();
            // Update the previous_kernel's private_call_stack with the current call_stack_item.
            let hash = private_call.call_stack_item.hash();
            let is_delegate_call = private_call.call_stack_item.public_inputs.call_context.is_delegate_call;
            self.previous_kernel.push_private_call_request(hash, is_delegate_call);
            let previous_kernel = self.previous_kernel.to_private_kernel_data();

            let kernel = PrivateKernelInnerCircuitPrivateInputs { previous_kernel, private_call, hints: self.hints };

            kernel.native_private_kernel_circuit_inner()
        }

        pub fn succeeded(&mut self) {
            let _ = self.execute();
        }

        pub fn failed(&mut self) {
            let _ = self.execute();
        }
    }

    #[test(should_fail_with = "push out of bounds")]
    fn private_kernel_should_fail_if_aggregating_too_many_note_hashes() {
        let mut builder = PrivateKernelInnerInputsBuilder::new();

        // The current call stack has 1 note_hash;
        builder.private_call.public_inputs.append_new_note_hashes(1);

        // Mock the previous new note hashes to be full, therefore no more note_hashes can be added.
        builder.previous_kernel.append_new_note_hashes(MAX_NEW_NOTE_HASHES_PER_TX, false);

        builder.failed();
    }

    #[test]
    fn propagate_note_hashes_with_nullifier_counters() {
        let mut builder = PrivateKernelInnerInputsBuilder::new();
        builder.private_call.public_inputs.append_new_note_hashes(3);
        builder.hints.note_hash_nullifier_counters[0] = 10;
        builder.hints.note_hash_nullifier_counters[2] = 20;

        let public_inputs = builder.execute();

        assert_eq(public_inputs.end.new_note_hashes[0].nullifier_counter, 10);
        assert_eq(public_inputs.end.new_note_hashes[1].nullifier_counter, 0);
        assert_eq(public_inputs.end.new_note_hashes[2].nullifier_counter, 20);
    }

    #[test(should_fail_with="Invalid nullifier counter")]
    fn propagate_note_hashes_with_incorrect_nullifier_counters_fails() {
        let mut builder = PrivateKernelInnerInputsBuilder::new();
        builder.private_call.public_inputs.append_new_note_hashes(2);
        let note_hash_counter = builder.private_call.public_inputs.new_note_hashes.get(1).counter;
        builder.hints.note_hash_nullifier_counters[1] = note_hash_counter - 1;

        builder.failed();
    }

    #[test]
    fn propagate_previous_kernel_max_block_number() {
        let mut builder = PrivateKernelInnerInputsBuilder::new();
        builder.previous_kernel.max_block_number = MaxBlockNumber::new(13);
        let public_inputs = builder.execute();

        assert_eq(public_inputs.validation_requests.for_rollup.max_block_number.unwrap(), 13);
    }

    #[test]
    fn propagate_max_block_number_request() {
        let mut builder = PrivateKernelInnerInputsBuilder::new();
        builder.private_call.public_inputs.set_tx_max_block_number(42);
        let public_inputs = builder.execute();

        assert_eq(public_inputs.validation_requests.for_rollup.max_block_number.unwrap(), 42);
    }

    #[test]
    fn ignore_larger_max_block_number() {
        let mut builder = PrivateKernelInnerInputsBuilder::new();
        builder.previous_kernel.max_block_number = MaxBlockNumber::new(13);
        // A private call requesting a larger max_block_number should not change the current one as that constraint is
        // already satisfied.
        builder.private_call.public_inputs.set_tx_max_block_number(42);
        let public_inputs = builder.execute();

        assert_eq(public_inputs.validation_requests.for_rollup.max_block_number.unwrap(), 13);
    }

    #[test]
    fn propagate_note_hash_read_requests() {
        let mut builder = PrivateKernelInnerInputsBuilder::new();

        builder.previous_kernel.append_note_hash_read_requests(2);
        let prev_requests = builder.previous_kernel.note_hash_read_requests.storage;

        builder.private_call.public_inputs.append_note_hash_read_requests(2);
        let cur_requests = builder.private_call.public_inputs.note_hash_read_requests.storage;
        let cur_storage_contract_address = builder.private_call.public_inputs.call_context.storage_contract_address;

        let public_inputs = builder.execute();

        let end_note_hash_read_requests = public_inputs.validation_requests.note_hash_read_requests;
        assert_eq(array_length(end_note_hash_read_requests), 4);

        assert_eq(end_note_hash_read_requests[0], prev_requests[0]);
        assert_eq(end_note_hash_read_requests[1], prev_requests[1]);

        let request = end_note_hash_read_requests[2];
        assert_eq(request.read_request, cur_requests[0]);
        assert_eq(request.contract_address, cur_storage_contract_address);

        let request = end_note_hash_read_requests[3];
        assert_eq(request.read_request, cur_requests[1]);
        assert_eq(request.contract_address, cur_storage_contract_address);
    }

    #[test]
    fn native_logs_are_set_as_expected() {
        let mut builder = PrivateKernelInnerInputsBuilder::new();

        // Logs for the current call stack.
        let encrypted_logs_hash = 16;
        let encrypted_log_preimages_length = 100;
        let unencrypted_logs_hash = 26;
        let unencrypted_log_preimages_length = 50;
        builder.private_call.public_inputs.add_encrypted_log(encrypted_logs_hash, encrypted_log_preimages_length);
        builder.private_call.public_inputs.add_unencrypted_log(unencrypted_logs_hash, unencrypted_log_preimages_length);

        // Logs for the previous call stack.
        let prev_encrypted_logs_hash = 80;
        let prev_encrypted_log_preimages_length = 13;
        let prev_unencrypted_logs_hash = 956;
        let prev_unencrypted_log_preimages_length = 24;
        builder.previous_kernel.set_encrypted_logs(prev_encrypted_logs_hash, prev_encrypted_log_preimages_length);
        builder.previous_kernel.set_unencrypted_logs(
            prev_unencrypted_logs_hash,
            prev_unencrypted_log_preimages_length
        );

        let public_inputs = builder.execute();

        assert_eq(
            public_inputs.end.encrypted_log_preimages_length, encrypted_log_preimages_length + prev_encrypted_log_preimages_length
        );
        assert_eq(
            public_inputs.end.unencrypted_log_preimages_length, unencrypted_log_preimages_length + prev_unencrypted_log_preimages_length
        );

        assert_eq(public_inputs.end.encrypted_logs_hashes[0].value, prev_encrypted_logs_hash);
        assert_eq(public_inputs.end.unencrypted_logs_hashes[0].value, prev_unencrypted_logs_hash);
        assert_eq(public_inputs.end.encrypted_logs_hashes[1].value, encrypted_logs_hash);
        assert_eq(public_inputs.end.unencrypted_logs_hashes[1].value, unencrypted_logs_hash);
    }

    #[test(should_fail_with = "Could not find note hash linked to note log.")]
    unconstrained fn input_validation_note_log_not_linked() {
        let mut builder = PrivateKernelInnerInputsBuilder::new();

        builder.private_call.public_inputs.note_encrypted_logs_hashes.push(NoteLogHash { value: 9123, counter: 2, length: 2, note_hash_counter: 1 });
        builder.failed();
    }

    #[test]
    unconstrained fn propagate_fee_payer_init_succeeds() {
        let mut builder = PrivateKernelInnerInputsBuilder::new();
        let fee_payer = builder.private_call.public_inputs.call_context.storage_contract_address;
        builder.private_call.public_inputs.is_fee_payer = true;
        let public_inputs = builder.execute();
        assert_eq(public_inputs.fee_payer, fee_payer);
    }

    #[test]
<<<<<<< HEAD
    unconstrained fn propagate_fee_payer_not_set() {
=======
    unconstrained fn propagate_fee_payer_not_set_succeeds() {
>>>>>>> 1f28b3a6
        // Check that the fee payer is not set if is_fee_payer is false
        let mut builder = PrivateKernelInnerInputsBuilder::new();
        assert_eq(builder.private_call.public_inputs.is_fee_payer, false);
        let public_inputs = builder.execute();
        assert_eq(public_inputs.fee_payer, AztecAddress::empty());
    }

    #[test]
<<<<<<< HEAD
    unconstrained fn propagate_fee_payer_carry_forward() {
=======
    unconstrained fn propagate_fee_payer_carry_forward_succeeds() {
>>>>>>> 1f28b3a6
        // Check that we carry forward if the fee payer is already set
        let mut builder = PrivateKernelInnerInputsBuilder::new();
        let fee_payer = AztecAddress::from_field(123);
        builder.previous_kernel.fee_payer = fee_payer;
        let public_inputs = builder.execute();
        assert_eq(public_inputs.fee_payer, fee_payer);
    }

    #[test(should_fail_with="Cannot overwrite non-empty fee_payer")]
    unconstrained fn does_not_overwrite_fee_payer() {
        let mut builder = PrivateKernelInnerInputsBuilder::new();
        let original_fee_payer = AztecAddress::from_field(123);

        builder.private_call.public_inputs.is_fee_payer = true;
        builder.previous_kernel.fee_payer = original_fee_payer;

        builder.failed();
    }
}<|MERGE_RESOLUTION|>--- conflicted
+++ resolved
@@ -263,11 +263,7 @@
     }
 
     #[test]
-<<<<<<< HEAD
-    unconstrained fn propagate_fee_payer_not_set() {
-=======
     unconstrained fn propagate_fee_payer_not_set_succeeds() {
->>>>>>> 1f28b3a6
         // Check that the fee payer is not set if is_fee_payer is false
         let mut builder = PrivateKernelInnerInputsBuilder::new();
         assert_eq(builder.private_call.public_inputs.is_fee_payer, false);
@@ -276,11 +272,7 @@
     }
 
     #[test]
-<<<<<<< HEAD
-    unconstrained fn propagate_fee_payer_carry_forward() {
-=======
     unconstrained fn propagate_fee_payer_carry_forward_succeeds() {
->>>>>>> 1f28b3a6
         // Check that we carry forward if the fee payer is already set
         let mut builder = PrivateKernelInnerInputsBuilder::new();
         let fee_payer = AztecAddress::from_field(123);
