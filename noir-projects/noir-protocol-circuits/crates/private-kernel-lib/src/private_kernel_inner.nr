--- conflicted
+++ resolved
@@ -87,15 +87,9 @@
         ALLOWED_PREVIOUS_CIRCUITS, PrivateKernelInnerCircuitPrivateInputs,
     };
     use dep::types::{
-<<<<<<< HEAD
-        abis::{kernel_circuit_public_inputs::PrivateKernelCircuitPublicInputs},
-        constants::{PRIVATE_KERNEL_INIT_INDEX, EMPTY_NESTED_INDEX},
-        tests::{fixture_builder::FixtureBuilder, utils::assert_array_eq}
-=======
         abis::kernel_circuit_public_inputs::PrivateKernelCircuitPublicInputs,
-        constants::{BASE_ROLLUP_INDEX, PRIVATE_KERNEL_INIT_INDEX},
+        constants::{EMPTY_NESTED_INDEX, PRIVATE_KERNEL_INIT_INDEX},
         tests::{fixture_builder::FixtureBuilder, utils::assert_array_eq},
->>>>>>> 4c4974f0
     };
 
     struct PrivateKernelInnerInputsBuilder {
