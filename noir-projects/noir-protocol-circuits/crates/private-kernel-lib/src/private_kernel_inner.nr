use crate::{
    components::{
    private_call_data_validator::PrivateCallDataValidator,
    private_kernel_circuit_output_validator::PrivateKernelCircuitOutputValidator,
    private_kernel_circuit_public_inputs_composer::PrivateKernelCircuitPublicInputsComposer
}
};
use dep::types::{
    abis::{
    kernel_circuit_public_inputs::{PrivateKernelCircuitPublicInputs, PrivateKernelCircuitPublicInputsArrayLengths},
    private_kernel_data::PrivateKernelData, private_kernel::private_call_data::PrivateCallData
<<<<<<< HEAD
=======
},
    constants::MAX_NOTE_HASHES_PER_CALL
};

struct PrivateKernelInnerHints {
    note_hash_nullifier_counters: [u32; MAX_NOTE_HASHES_PER_CALL],
>>>>>>> b12c6cb5
}
};

struct PrivateKernelInnerCircuitPrivateInputs {
    previous_kernel: PrivateKernelData,
    private_call: PrivateCallData,
}

impl PrivateKernelInnerCircuitPrivateInputs {
    unconstrained fn generate_output(self) -> PrivateKernelCircuitPublicInputs {
        PrivateKernelCircuitPublicInputsComposer::new_from_previous_kernel(self.previous_kernel.public_inputs).pop_top_call_request().with_private_call(
            self.private_call.call_stack_item.public_inputs,
            self.private_call.call_stack_item.contract_address,
            self.private_call.public_call_stack,
            self.private_call.public_teardown_call_request
        ).finish()
    }

    pub fn execute(self) -> PrivateKernelCircuitPublicInputs {
        // Generate output.
        let output = self.generate_output();

        // Validate inputs.
        let private_call_data_validator = PrivateCallDataValidator::new(self.private_call);
        let previous_kernel_array_lengths = PrivateKernelCircuitPublicInputsArrayLengths::new(self.previous_kernel.public_inputs);
        let private_call_stack_size = previous_kernel_array_lengths.private_call_stack;
        let call_request = self.previous_kernel.public_inputs.end.private_call_stack[private_call_stack_size - 1];
        private_call_data_validator.validate_against_call_request(call_request);
        private_call_data_validator.validate_against_previous_kernel(self.previous_kernel.public_inputs);
        private_call_data_validator.validate(output.end.note_hashes);
        if !std::runtime::is_unconstrained() {
            // verify/aggregate the private call proof
            self.private_call.verify();
            // verify/aggregate the previous kernel
            self.previous_kernel.verify();
        }

        // Validate output.
        if !std::runtime::is_unconstrained() {
            PrivateKernelCircuitOutputValidator::new(output).validate_as_inner_call(
                self.previous_kernel.public_inputs,
                previous_kernel_array_lengths,
                self.private_call.call_stack_item.public_inputs,
                private_call_data_validator.array_lengths,
                self.private_call.call_stack_item.contract_address,
                self.private_call.public_call_stack,
                self.private_call.public_teardown_call_request
            );
        }
        output
    }
}

mod tests {
    use crate::private_kernel_inner::PrivateKernelInnerCircuitPrivateInputs;
    use dep::types::{
        abis::{kernel_circuit_public_inputs::PrivateKernelCircuitPublicInputs},
<<<<<<< HEAD
=======
        constants::MAX_NOTE_HASHES_PER_CALL,
>>>>>>> b12c6cb5
        tests::{fixture_builder::FixtureBuilder, utils::assert_array_eq}
    };

    struct PrivateKernelInnerInputsBuilder {
        previous_kernel: FixtureBuilder,
        private_call: FixtureBuilder,
    }

    impl PrivateKernelInnerInputsBuilder {
        pub fn new() -> Self {
            let mut previous_kernel = FixtureBuilder::new_from_counter(15).as_parent_contract();
            let private_call = FixtureBuilder::new_from_counter(200);
<<<<<<< HEAD
=======
            let hints = PrivateKernelInnerHints { note_hash_nullifier_counters: [0; MAX_NOTE_HASHES_PER_CALL] };
>>>>>>> b12c6cb5

            // 0th nullifier must be non-zero.
            previous_kernel.append_nullifiers(1);

            PrivateKernelInnerInputsBuilder { previous_kernel, private_call }
        }

        pub fn execute(&mut self) -> PrivateKernelCircuitPublicInputs {
            let private_call = self.private_call.to_private_call_data();
            // Update the previous_kernel's private_call_stack with the current call_stack_item.
            let hash = private_call.call_stack_item.hash();
            let is_delegate_call = private_call.call_stack_item.public_inputs.call_context.is_delegate_call;
            self.previous_kernel.add_private_call_request(hash, is_delegate_call);
            let previous_kernel = self.previous_kernel.to_private_kernel_data();

            let kernel = PrivateKernelInnerCircuitPrivateInputs { previous_kernel, private_call };

            kernel.execute()
        }
    }

    #[test]
    fn private_kernel_inner_output_as_expected() {
        let mut builder = PrivateKernelInnerInputsBuilder::new();

        // note_hash_read_requests
        builder.previous_kernel.append_note_hash_read_requests(1);
        let prev_note_hash_read_requests = builder.previous_kernel.note_hash_read_requests.storage;
        builder.private_call.append_note_hash_read_requests(2);
        let curr_note_hash_read_requests = builder.private_call.note_hash_read_requests.storage;

        // encrypted_logs_hashes
        builder.previous_kernel.append_encrypted_log_hashes(2);
        let prev_encrypted_log_hashes = builder.previous_kernel.encrypted_logs_hashes.storage;
        builder.private_call.append_encrypted_log_hashes(1);
        let curr_encrypted_log_hashes = builder.private_call.encrypted_logs_hashes.storage;

        let public_inputs = builder.execute();
        assert_array_eq(
            public_inputs.validation_requests.note_hash_read_requests,
            [
            prev_note_hash_read_requests[0], curr_note_hash_read_requests[0], curr_note_hash_read_requests[1]
        ]
        );
        assert_array_eq(
            public_inputs.end.encrypted_logs_hashes,
            [prev_encrypted_log_hashes[0], prev_encrypted_log_hashes[1], curr_encrypted_log_hashes[0]]
        );
    }
}<|MERGE_RESOLUTION|>--- conflicted
+++ resolved
@@ -9,15 +9,6 @@
     abis::{
     kernel_circuit_public_inputs::{PrivateKernelCircuitPublicInputs, PrivateKernelCircuitPublicInputsArrayLengths},
     private_kernel_data::PrivateKernelData, private_kernel::private_call_data::PrivateCallData
-<<<<<<< HEAD
-=======
-},
-    constants::MAX_NOTE_HASHES_PER_CALL
-};
-
-struct PrivateKernelInnerHints {
-    note_hash_nullifier_counters: [u32; MAX_NOTE_HASHES_PER_CALL],
->>>>>>> b12c6cb5
 }
 };
 
@@ -75,10 +66,6 @@
     use crate::private_kernel_inner::PrivateKernelInnerCircuitPrivateInputs;
     use dep::types::{
         abis::{kernel_circuit_public_inputs::PrivateKernelCircuitPublicInputs},
-<<<<<<< HEAD
-=======
-        constants::MAX_NOTE_HASHES_PER_CALL,
->>>>>>> b12c6cb5
         tests::{fixture_builder::FixtureBuilder, utils::assert_array_eq}
     };
 
@@ -91,10 +78,6 @@
         pub fn new() -> Self {
             let mut previous_kernel = FixtureBuilder::new_from_counter(15).as_parent_contract();
             let private_call = FixtureBuilder::new_from_counter(200);
-<<<<<<< HEAD
-=======
-            let hints = PrivateKernelInnerHints { note_hash_nullifier_counters: [0; MAX_NOTE_HASHES_PER_CALL] };
->>>>>>> b12c6cb5
 
             // 0th nullifier must be non-zero.
             previous_kernel.append_nullifiers(1);
