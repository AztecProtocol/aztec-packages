--- conflicted
+++ resolved
@@ -10,15 +10,11 @@
     kernel_circuit_public_inputs::{PrivateKernelCircuitPublicInputs, PrivateKernelCircuitPublicInputsArrayLengths},
     private_kernel_data::PrivateKernelData, private_kernel::private_call_data::PrivateCallData
 },
-<<<<<<< HEAD
     constants::{
-    MAX_NEW_NOTE_HASHES_PER_CALL, PRIVATE_KERNEL_INIT_INDEX, PRIVATE_KERNEL_INNER_INDEX,
+    MAX_NOTE_HASHES_PER_CALL, PRIVATE_KERNEL_INIT_INDEX, PRIVATE_KERNEL_INNER_INDEX,
     PRIVATE_KERNEL_RESET_FULL_INDEX, PRIVATE_KERNEL_RESET_BIG_INDEX, PRIVATE_KERNEL_RESET_MEDIUM_INDEX,
     PRIVATE_KERNEL_RESET_SMALL_INDEX
 }
-=======
-    constants::MAX_NOTE_HASHES_PER_CALL
->>>>>>> b12c6cb5
 };
 
 global ALLOWED_PREVIOUS_CIRCUITS = [
@@ -92,11 +88,7 @@
     use crate::private_kernel_inner::{PrivateKernelInnerCircuitPrivateInputs, PrivateKernelInnerHints, ALLOWED_PREVIOUS_CIRCUITS};
     use dep::types::{
         abis::{kernel_circuit_public_inputs::PrivateKernelCircuitPublicInputs},
-<<<<<<< HEAD
-        constants::{PRIVATE_KERNEL_INIT_INDEX, MAX_NEW_NOTE_HASHES_PER_CALL, PRIVATE_KERNEL_INNER_INDEX, BASE_ROLLUP_INDEX},
-=======
-        constants::MAX_NOTE_HASHES_PER_CALL,
->>>>>>> b12c6cb5
+        constants::{PRIVATE_KERNEL_INIT_INDEX, MAX_NOTE_HASHES_PER_CALL, PRIVATE_KERNEL_INNER_INDEX, BASE_ROLLUP_INDEX},
         tests::{fixture_builder::FixtureBuilder, utils::assert_array_eq}
     };
 
