use crate::common;
use dep::std::unsafe;
use dep::types::{
    abis::{
    kernel_data::PrivateKernelData, private_kernel::private_call_data::PrivateCallData,
    kernel_circuit_public_inputs::{PrivateKernelCircuitPublicInputs, PrivateKernelCircuitPublicInputsBuilder},
    side_effect::{SideEffect, SideEffectLinkedToNoteHash}
},
    mocked::verify_previous_kernel_state
};

struct PrivateKernelInnerCircuitPrivateInputs {
    previous_kernel: PrivateKernelData,
    private_call: PrivateCallData,
}

impl PrivateKernelInnerCircuitPrivateInputs {
    fn pop_and_validate_this_private_call_hash(self, public_inputs: &mut PrivateKernelCircuitPublicInputsBuilder) {
        let call_request = public_inputs.end.private_call_stack.pop();
        common::validate_call_against_request(self.private_call, call_request);
    }

    fn validate_inputs(self) {
        let this_call_stack_item = self.private_call.call_stack_item;
        let function_data = this_call_stack_item.function_data;
        assert(function_data.is_private, "Private kernel circuit can only execute a private function");
    }

<<<<<<< HEAD
    pub fn native_private_kernel_circuit_inner(self) -> PrivateKernelInnerCircuitPublicInputs {
        let mut public_inputs = PrivateKernelCircuitPublicInputsBuilder::default();
        public_inputs.is_private = true;
=======
    pub fn native_private_kernel_circuit_inner(self) -> PrivateKernelCircuitPublicInputs {
        let mut public_inputs : PrivateKernelCircuitPublicInputsBuilder = unsafe::zeroed();
>>>>>>> 88e8b6de

        common::validate_previous_kernel_values(self.previous_kernel.public_inputs.end);

        // Do this before any functions can modify the inputs.
        common::initialize_end_values(self.previous_kernel, &mut public_inputs);

        self.validate_inputs();

        common::validate_arrays(self.private_call.call_stack_item.public_inputs);

        self.pop_and_validate_this_private_call_hash(&mut public_inputs);

        // TODO: Do this in a reset circuit.
        common::validate_note_hash_read_requests(
            public_inputs.constants.historical_header.state.partial.note_hash_tree.root,
            self.private_call.call_stack_item.public_inputs.note_hash_read_requests, // read requests from private call
            self.private_call.note_hash_read_request_membership_witnesses
        );

        //TODO(David): feels like update_end_values should happen later
        common::update_end_values(self.private_call, &mut public_inputs);

        common::contract_logic(self.private_call);

        let (is_previous_state_valid, updated_aggregation_object) = verify_previous_kernel_state(public_inputs.aggregation_object, self.private_call.proof);
        assert(is_previous_state_valid);

        public_inputs.aggregation_object = updated_aggregation_object;

        public_inputs.finish()
    }
}

mod tests {
    use crate::private_kernel_inner::PrivateKernelInnerCircuitPrivateInputs;
    use dep::types::constants::{MAX_NOTE_HASH_READ_REQUESTS_PER_CALL, MAX_NEW_NOTE_HASHES_PER_TX};
    use dep::types::{
        abis::{
        kernel_circuit_public_inputs::PrivateKernelCircuitPublicInputs,
        max_block_number::MaxBlockNumber, side_effect::{SideEffect, SideEffectLinkedToNoteHash}
    },
        address::{AztecAddress, EthAddress}, hash::compute_logs_hash,
        messaging::l2_to_l1_message::L2ToL1Message, utils::{arrays::array_length},
        tests::{private_call_data_builder::PrivateCallDataBuilder, fixture_builder::FixtureBuilder}
    };
    use dep::std::unsafe;

    struct PrivateKernelInnerInputsBuilder {
        previous_kernel: FixtureBuilder,
        private_call: PrivateCallDataBuilder,
    }

    impl PrivateKernelInnerInputsBuilder {
        pub fn new() -> Self {
            let mut previous_kernel = FixtureBuilder::new();
            let private_call = PrivateCallDataBuilder::new();

            // 0th nullifier must be non-zero.
            previous_kernel.append_new_nullifiers(1);

            PrivateKernelInnerInputsBuilder { previous_kernel, private_call }
        }

        pub fn is_delegate_call(&mut self) -> Self {
            let _ = self.private_call.is_delegate_call();
            *self
        }

        pub fn is_static_call(&mut self) -> Self {
            let _ = self.private_call.is_static_call();
            *self
        }

        pub fn execute(&mut self) -> PrivateKernelCircuitPublicInputs {
            let private_call = self.private_call.finish();
            // Update the previous_kernel's private_call_stack with the current call_stack_item.
            let hash = private_call.call_stack_item.hash();
            let is_delegate_call = private_call.call_stack_item.public_inputs.call_context.is_delegate_call;
            self.previous_kernel.push_private_call_request(hash, is_delegate_call);
            let previous_kernel = self.previous_kernel.to_private_kernel_data();

            let kernel = PrivateKernelInnerCircuitPrivateInputs { previous_kernel, private_call };

            kernel.native_private_kernel_circuit_inner()
        }

        pub fn succeeded(&mut self) {
            let _ = self.execute();
        }

        pub fn failed(&mut self) {
            let _ = self.execute();
        }
    }

    #[test(should_fail_with = "contract address cannot be zero")]
    fn private_function_zero_storage_contract_address_fails() {
        let mut builder = PrivateKernelInnerInputsBuilder::new();

        // Set (storage) contract_address to 0
        builder.private_call.contract_address = AztecAddress::default();
        builder.private_call.public_inputs.call_context.storage_contract_address = AztecAddress::default();

        builder.failed();
    }

    #[test(should_fail_with="computed contract address does not match expected one")]
    fn private_function_incorrect_function_leaf_index_fails() {
        let mut builder = PrivateKernelInnerInputsBuilder::new();

        // Set the leaf index of the function leaf to a wrong value (the correct value + 1).
        let leaf_index = builder.private_call.function_leaf_membership_witness.leaf_index;
        builder.private_call.function_leaf_membership_witness.leaf_index = leaf_index + 1;

        builder.failed();
    }

    #[test(should_fail_with="computed contract address does not match expected one")]
    fn private_function_incorrect_function_leaf_sibling_path_fails() {
        let mut builder = PrivateKernelInnerInputsBuilder::new();

        // Set the first value of the sibling path to a wrong value (the correct value + 1).
        let sibling_path_0 = builder.private_call.function_leaf_membership_witness.sibling_path[0];
        builder.private_call.function_leaf_membership_witness.sibling_path[0] = sibling_path_0 + 1;

        builder.failed();
    }

    #[test(should_fail_with="computed contract address does not match expected one")]
    fn private_function_incorrect_contract_class_preimage_fails() {
        let mut builder = PrivateKernelInnerInputsBuilder::new();
        builder.private_call.contract_class_artifact_hash = builder.private_call.contract_class_artifact_hash + 1;
        builder.failed();
    }

    #[test(should_fail_with="computed contract address does not match expected one")]
    fn private_function_incorrect_partial_address_preimage_fails() {
        let mut builder = PrivateKernelInnerInputsBuilder::new();
        builder.private_call.salted_initialization_hash.inner = builder.private_call.salted_initialization_hash.inner + 1;
        builder.failed();
    }

    #[test(should_fail_with="computed contract address does not match expected one")]
    fn private_function_incorrect_address_preimage_fails() {
        let mut builder = PrivateKernelInnerInputsBuilder::new();
        builder.private_call.public_keys_hash.inner = builder.private_call.public_keys_hash.inner + 1;
        builder.failed();
    }

    #[test(should_fail_with = "calculated private_call_hash does not match provided private_call_hash at the top of the call stack")]
    fn private_function_incorrect_call_stack_item_hash_fails() {
        let mut builder = PrivateKernelInnerInputsBuilder::new();

        let private_call = builder.private_call.finish();
        let hash = private_call.call_stack_item.hash();
        // Set the first call stack hash to a wrong value (the correct hash + 1).
        builder.previous_kernel.push_private_call_request(hash + 1, false);
        let previous_kernel = builder.previous_kernel.to_private_kernel_data();

        let kernel = PrivateKernelInnerCircuitPrivateInputs { previous_kernel, private_call };

        let _ = kernel.native_private_kernel_circuit_inner();
    }

    #[test(should_fail_with="call stack msg_sender does not match caller contract address")]
    fn incorrect_msg_sender_for_regular_calls_fails() {
        let mut builder = PrivateKernelInnerInputsBuilder::new();

        // Set the msg_sender to a wrong value.
        builder.private_call.public_inputs.call_context.msg_sender.inner += 1;

        builder.failed();
    }

    #[test(should_fail_with="call stack storage address does not match expected contract address")]
    fn incorrect_storage_contract_for_regular_calls_fails() {
        let mut builder = PrivateKernelInnerInputsBuilder::new();

        // Set the storage contract address to a wrong value.
        builder.private_call.public_inputs.call_context.storage_contract_address.inner += 1;

        builder.failed();
    }

    #[test]
    fn delegate_call_succeeds() {
        let mut builder = PrivateKernelInnerInputsBuilder::new().is_delegate_call();
        builder.succeeded();
    }

    #[test(should_fail_with="caller context cannot be default for delegate calls")]
    fn default_caller_context_for_delegate_calls_fails() {
        let mut builder = PrivateKernelInnerInputsBuilder::new().is_delegate_call();

        let private_call = builder.private_call.finish();
        let hash = private_call.call_stack_item.hash();
        // Caller context is default for regular calls.
        let is_delegate_call = false;
        builder.previous_kernel.push_private_call_request(hash, is_delegate_call);
        let previous_kernel = builder.previous_kernel.to_private_kernel_data();

        let kernel = PrivateKernelInnerCircuitPrivateInputs { previous_kernel, private_call };

        let _ = kernel.native_private_kernel_circuit_inner();
    }

    #[test(should_fail_with="call stack msg_sender does not match expected msg_sender for delegate calls")]
    fn incorrect_msg_sender_for_delegate_calls_fails() {
        let mut builder = PrivateKernelInnerInputsBuilder::new().is_delegate_call();

        // Set the msg_sender to be the caller contract.
        builder.private_call.public_inputs.call_context.msg_sender = builder.previous_kernel.contract_address;

        builder.failed();
    }

    #[test(should_fail_with="call stack storage address does not match expected contract address for delegate calls")]
    fn incorrect_storage_address_for_delegate_calls_fails() {
        let mut builder = PrivateKernelInnerInputsBuilder::new().is_delegate_call();

        // Set the storage contract address to be the contract address.
        builder.private_call.public_inputs.call_context.storage_contract_address = builder.private_call.contract_address;

        builder.failed();
    }

    #[test(should_fail_with="curent contract address must not match storage contract address for delegate calls")]
    fn incorrect_storage_contract_for_delegate_calls_fails() {
        let mut builder = PrivateKernelInnerInputsBuilder::new().is_delegate_call();

        builder.private_call.contract_address = builder.private_call.public_inputs.call_context.storage_contract_address;

        builder.failed();
    }

    #[test]
    fn call_requests_succeeds() {
        let mut builder = PrivateKernelInnerInputsBuilder::new();

        builder.private_call.append_private_call_requests(2, false);
        builder.private_call.append_private_call_requests(1, true);
        builder.private_call.append_public_call_requests(1, false);
        builder.private_call.append_public_call_requests(2, true);

        builder.succeeded();
    }

    #[test(should_fail_with = "call requests length does not match the expected length")]
    fn incorrect_private_call_requests_length_fails() {
        let mut builder = PrivateKernelInnerInputsBuilder::new();

        builder.private_call.append_private_call_requests(2, false);
        // Remove one call request.
        let _ = builder.private_call.private_call_stack.pop();

        builder.failed();
    }

    #[test(should_fail_with = "call requests length does not match the expected length")]
    fn incorrect_public_call_requests_length_fails() {
        let mut builder = PrivateKernelInnerInputsBuilder::new();

        builder.private_call.append_public_call_requests(2, false);
        // Remove one call request.
        let _ = builder.private_call.public_call_stack.pop();

        builder.failed();
    }

    #[test(should_fail_with = "call stack hash does not match call request hash")]
    fn incorrect_private_call_request_hash_fails() {
        let mut builder = PrivateKernelInnerInputsBuilder::new();

        builder.private_call.append_private_call_requests(2, false);
        let mut call_request = builder.private_call.private_call_stack.pop();
        // Change the hash to be a different value.
        call_request.hash += 1;
        builder.private_call.private_call_stack.push(call_request);

        builder.failed();
    }

    #[test(should_fail_with = "call stack hash does not match call request hash")]
    fn incorrect_public_call_request_hash_fails() {
        let mut builder = PrivateKernelInnerInputsBuilder::new();

        builder.private_call.append_public_call_requests(2, false);
        let mut call_request = builder.private_call.public_call_stack.pop();
        // Change the hash to be a different value.
        call_request.hash += 1;
        builder.private_call.public_call_stack.push(call_request);

        builder.failed();
    }

    #[test(should_fail_with = "invalid caller")]
    fn incorrect_caller_address_for_private_call_request_fails() {
        let mut builder = PrivateKernelInnerInputsBuilder::new();

        builder.private_call.append_private_call_requests(1, false);
        let mut call_request = builder.private_call.private_call_stack.pop();
        // Change the caller contract address to be a different value.
        call_request.caller_contract_address.inner += 1;
        builder.private_call.private_call_stack.push(call_request);

        builder.failed();
    }

    #[test(should_fail_with = "invalid caller")]
    fn incorrect_caller_address_for_public_call_request_fails() {
        let mut builder = PrivateKernelInnerInputsBuilder::new();

        builder.private_call.append_public_call_requests(1, false);
        let mut call_request = builder.private_call.public_call_stack.pop();
        // Change the caller contract address to be a different value.
        call_request.caller_contract_address.inner += 1;
        builder.private_call.public_call_stack.push(call_request);

        builder.failed();
    }

    #[test(should_fail_with = "invalid caller")]
    fn incorrect_caller_context_for_private_delegate_call_request_fails() {
        let mut builder = PrivateKernelInnerInputsBuilder::new();

        builder.private_call.append_private_call_requests(1, true);
        let mut call_request = builder.private_call.private_call_stack.pop();
        // Change the storage contract to be a different value.
        call_request.caller_context.storage_contract_address.inner += 1;
        builder.private_call.private_call_stack.push(call_request);

        builder.failed();
    }

    #[test(should_fail_with = "invalid caller")]
    fn incorrect_caller_context_for_public_delegate_call_request_fails() {
        let mut builder = PrivateKernelInnerInputsBuilder::new();

        builder.private_call.append_public_call_requests(1, true);
        let mut call_request = builder.private_call.public_call_stack.pop();
        // Change the storage contract to be a different value.
        call_request.caller_context.storage_contract_address.inner += 1;
        builder.private_call.public_call_stack.push(call_request);

        builder.failed();
    }

    #[test(should_fail_with = "invalid array")]
    fn input_validation_malformed_arrays_return_values() {
        let mut builder = PrivateKernelInnerInputsBuilder::new();

        builder.private_call.public_inputs.return_values.extend_from_array([0, 553]);

        builder.failed();
    }

    #[test(should_fail_with = "invalid array")]
    fn input_validation_malformed_arrays_read_requests() {
        let mut builder = PrivateKernelInnerInputsBuilder::new();

        builder.private_call.public_inputs.note_hash_read_requests.extend_from_array(
            [
            SideEffect { value: 0, counter: 0 },
            SideEffect { value: 9123, counter: 1 }
        ]
        );

        builder.failed();
    }

    #[test(should_fail_with = "invalid array")]
    fn input_validation_malformed_arrays_commitments() {
        let mut builder = PrivateKernelInnerInputsBuilder::new();

        builder.private_call.public_inputs.new_note_hashes.extend_from_array(
            [
            SideEffect { value: 0, counter: 0 },
            SideEffect { value: 9123, counter: 1 }
        ]
        );

        builder.failed();
    }

    #[test(should_fail_with = "invalid array")]
    fn input_validation_malformed_arrays_nullifiers() {
        let mut builder = PrivateKernelInnerInputsBuilder::new();

        builder.private_call.public_inputs.new_nullifiers.extend_from_array(
            [
            SideEffectLinkedToNoteHash { value: 0, note_hash: 0, counter: 0 },
            SideEffectLinkedToNoteHash { value: 12, note_hash: 0, counter: 1 }
        ]
        );

        builder.failed();
    }

    #[test(should_fail_with = "invalid array")]
    fn input_validation_malformed_arrays_private_call_stack() {
        let mut builder = PrivateKernelInnerInputsBuilder::new();

        builder.private_call.public_inputs.private_call_stack_hashes.extend_from_array([0, 888]);

        builder.failed();
    }

    #[test(should_fail_with = "invalid array")]
    fn input_validation_malformed_arrays_public_call_stack() {
        let mut builder = PrivateKernelInnerInputsBuilder::new();

        builder.private_call.public_inputs.public_call_stack_hashes.extend_from_array([0, 888]);

        builder.failed();
    }

    #[test(should_fail_with = "invalid array")]
    fn input_validation_malformed_arrays_new_l2_to_l1_msgs() {
        let mut builder = PrivateKernelInnerInputsBuilder::new();

        builder.private_call.public_inputs.new_l2_to_l1_msgs.extend_from_array(
            [
            L2ToL1Message::default(),
            L2ToL1Message { recipient: EthAddress::from_field(6), content: 888 }
        ]
        );

        builder.failed();
    }

    #[test(should_fail_with = "extend_from_bounded_vec out of bounds")]
    fn private_kernel_should_fail_if_aggregating_too_many_commitments() {
        let mut builder = PrivateKernelInnerInputsBuilder::new();

        // The current call stack has 1 commitment;
        builder.private_call.public_inputs.new_note_hashes.push(SideEffect { value: 4321, counter: 0 });

        // Mock the previous new note hashes to be full, therefore no more commitments can be added.
<<<<<<< HEAD
        let mut full_new_note_hashes = [SideEffect::default(); MAX_NEW_NOTE_HASHES_PER_TX];
        for i in 0..MAX_NEW_NOTE_HASHES_PER_TX {
            full_new_note_hashes[i] = SideEffect {
                value: i as Field + 1,
                counter: i as u32,
            };
        }
        builder.previous_kernel.end.new_note_hashes.extend_from_array(full_new_note_hashes);
=======
        builder.previous_kernel.append_new_note_hashes(MAX_NEW_NOTE_HASHES_PER_TX);
>>>>>>> 88e8b6de

        builder.failed();
    }

    #[test(should_fail_with="Private kernel circuit can only execute a private function")]
    fn private_function_is_private_false_fails() {
        let mut builder = PrivateKernelInnerInputsBuilder::new();

        builder.private_call.function_data.is_private = false;

        builder.failed();
    }

    #[test(should_fail_with="note hash tree root mismatch")]
    fn native_note_hash_read_request_bad_request() {
        let mut builder = PrivateKernelInnerInputsBuilder::new();

        builder.private_call.append_note_hash_read_requests(2);

        // tweak read_request so it gives wrong root when paired with its sibling path
        let read_request = builder.private_call.public_inputs.note_hash_read_requests.pop();
        builder.private_call.public_inputs.note_hash_read_requests.push(SideEffect { value: read_request.value + 1, counter: read_request.counter });

        builder.failed();
    }

    #[test(should_fail_with="note hash tree root mismatch")]
    fn native_note_hash_read_request_bad_leaf_index() {
        let mut builder = PrivateKernelInnerInputsBuilder::new();

        builder.private_call.append_note_hash_read_requests(2);

        // Tweak leaf index so it gives wrong root when paired with its request and sibling path.
        let mut read_request_membership_witness = builder.private_call.note_hash_read_request_membership_witnesses.pop();
        read_request_membership_witness.leaf_index += 1;
        builder.private_call.note_hash_read_request_membership_witnesses.push(read_request_membership_witness);

        builder.failed();
    }

    #[test(should_fail_with="note hash tree root mismatch")]
    fn native_note_hash_read_request_bad_sibling_path() {
        let mut builder = PrivateKernelInnerInputsBuilder::new();

        builder.private_call.append_note_hash_read_requests(2);

        // Tweak the sibling path of the second read so it gives wrong root when paired with its request.
        let mut read_request_membership_witness = builder.private_call.note_hash_read_request_membership_witnesses.pop();
        read_request_membership_witness.sibling_path[1] += 1;
        builder.private_call.note_hash_read_request_membership_witnesses.push(read_request_membership_witness);

        builder.failed();
    }

    #[test(should_fail_with="note hash tree root mismatch")]
    fn native_note_hash_read_request_root_mismatch() {
        let mut builder = PrivateKernelInnerInputsBuilder::new();

        builder.private_call.append_note_hash_read_requests(1);

        // Set the root to be a different root so the above read request is not under this root.
        let old_root = builder.previous_kernel.historical_header.state.partial.note_hash_tree.root;
        builder.previous_kernel.historical_header.state.partial.note_hash_tree.root = old_root + 1;

        builder.failed();
    }

    #[test]
    fn propagate_previous_kernel_max_block_number() {
        let mut builder = PrivateKernelInnerInputsBuilder::new();
        builder.previous_kernel.max_block_number = MaxBlockNumber::new(13);
        let public_inputs = builder.execute();

        assert_eq(public_inputs.validation_requests.for_rollup.max_block_number.unwrap(), 13);
    }

    #[test]
    fn propagate_max_block_number_request() {
        let mut builder = PrivateKernelInnerInputsBuilder::new();
        builder.private_call.request_max_block_number(42);
        let public_inputs = builder.execute();

        assert_eq(public_inputs.validation_requests.for_rollup.max_block_number.unwrap(), 42);
    }

    #[test]
    fn ignore_larger_max_block_number() {
        let mut builder = PrivateKernelInnerInputsBuilder::new();
        builder.previous_kernel.max_block_number = MaxBlockNumber::new(13);
        // A private call requesting a larger max_block_number should not change the current one as that constraint is
        // already satisfied.
        builder.private_call.request_max_block_number(42);
        let public_inputs = builder.execute();

        assert_eq(public_inputs.validation_requests.for_rollup.max_block_number.unwrap(), 13);
    }

    #[test]
    fn native_no_note_hash_read_requests_works() {
        let mut builder = PrivateKernelInnerInputsBuilder::new();

        assert_eq(builder.private_call.public_inputs.note_hash_read_requests.len(), 0);

        let public_inputs = builder.execute();

        // non-transient read requests are NOT forwarded
        assert_eq(array_length(public_inputs.validation_requests.note_hash_read_requests), 0);
    }

    #[test]
    fn native_one_note_hash_read_requests_works() {
        let mut builder = PrivateKernelInnerInputsBuilder::new();

        builder.private_call.append_note_hash_read_requests(1);

        let public_inputs = builder.execute();

        // non-transient read requests are NOT forwarded
        assert_eq(array_length(public_inputs.validation_requests.note_hash_read_requests), 0);
    }

    #[test]
    fn native_two_note_hash_read_requests_works() {
        let mut builder = PrivateKernelInnerInputsBuilder::new();

        builder.private_call.append_note_hash_read_requests(2);

        let public_inputs = builder.execute();

        // non-transient read requests are NOT forwarded
        assert_eq(array_length(public_inputs.validation_requests.note_hash_read_requests), 0);
    }

    #[test]
    fn native_max_note_hash_read_requests_works() {
        let mut builder = PrivateKernelInnerInputsBuilder::new();

        builder.private_call.append_note_hash_read_requests(MAX_NOTE_HASH_READ_REQUESTS_PER_CALL);

        let public_inputs = builder.execute();

        // non-transient read requests are NOT forwarded
        assert_eq(array_length(public_inputs.validation_requests.note_hash_read_requests), 0);
    }

    #[test]
    fn native_one_transient_note_hash_read_requests_works() {
        let mut builder = PrivateKernelInnerInputsBuilder::new();

        builder.private_call.append_transient_note_hash_read_requests(1);

        let public_inputs = builder.execute();

        // non-transient read requests are NOT forwarded
        assert_eq(array_length(public_inputs.validation_requests.note_hash_read_requests), 1);
    }

    #[test]
    fn native_max_note_hash_read_requests_one_transient_works() {
        let mut builder = PrivateKernelInnerInputsBuilder::new();

        builder.private_call.append_note_hash_read_requests(1);
        builder.private_call.append_transient_note_hash_read_requests(1);
        builder.private_call.append_note_hash_read_requests(MAX_NOTE_HASH_READ_REQUESTS_PER_CALL - 2);

        let public_inputs = builder.execute();

        // non-transient read requests are NOT forwarded
        assert_eq(array_length(public_inputs.validation_requests.note_hash_read_requests), 1);
    }

    #[test]
    fn native_max_note_hash_read_requests_all_transient_works() {
        let mut builder = PrivateKernelInnerInputsBuilder::new();

        builder.private_call.append_transient_note_hash_read_requests(MAX_NOTE_HASH_READ_REQUESTS_PER_CALL);

        let public_inputs = builder.execute();

        // non-transient read requests are NOT forwarded
        assert_eq(
            array_length(public_inputs.validation_requests.note_hash_read_requests), MAX_NOTE_HASH_READ_REQUESTS_PER_CALL
        );
    }

    #[test]
    fn native_logs_are_hashed_as_expected() {
        let mut builder = PrivateKernelInnerInputsBuilder::new();

        // Logs for the current call stack.
        let encrypted_logs_hash = 16;
        let encrypted_log_preimages_length = 100;
        let unencrypted_logs_hash = 26;
        let unencrypted_log_preimages_length = 50;
        builder.private_call.set_encrypted_logs(encrypted_logs_hash, encrypted_log_preimages_length);
        builder.private_call.set_unencrypted_logs(unencrypted_logs_hash, unencrypted_log_preimages_length);

        // Logs for the previous call stack.
        let prev_encrypted_logs_hash = 80;
        let prev_encrypted_log_preimages_length = 13;
        let prev_unencrypted_logs_hash = 956;
        let prev_unencrypted_log_preimages_length = 24;
        builder.previous_kernel.set_encrypted_logs(prev_encrypted_logs_hash, prev_encrypted_log_preimages_length);
        builder.previous_kernel.set_unencrypted_logs(
            prev_unencrypted_logs_hash,
            prev_unencrypted_log_preimages_length
        );

        let public_inputs = builder.execute();

        assert_eq(
            public_inputs.end.encrypted_log_preimages_length, encrypted_log_preimages_length + prev_encrypted_log_preimages_length
        );
        assert_eq(
            public_inputs.end.unencrypted_log_preimages_length, unencrypted_log_preimages_length + prev_unencrypted_log_preimages_length
        );

        let expected_encrypted_logs_hash = compute_logs_hash(prev_encrypted_logs_hash, encrypted_logs_hash);
        assert_eq(public_inputs.end.encrypted_logs_hash, expected_encrypted_logs_hash);

        let expected_unencrypted_logs_hash = compute_logs_hash(prev_unencrypted_logs_hash, unencrypted_logs_hash);
        assert_eq(public_inputs.end.unencrypted_logs_hash, expected_unencrypted_logs_hash);
    }

    #[test(should_fail_with="new_note_hashes must be default for static calls")]
    fn creating_new_note_hashes_on_static_call_fails() {
        let mut builder = PrivateKernelInnerInputsBuilder::new().is_static_call();

        builder.private_call.public_inputs.new_note_hashes.push(SideEffect { value: 1, counter: 0 });

        builder.failed();
    }

    #[test(should_fail_with="new_nullifiers must be default for static calls")]
    fn creating_new_nullifiers_on_static_call_fails() {
        let mut builder = PrivateKernelInnerInputsBuilder::new().is_static_call();

        builder.private_call.public_inputs.new_nullifiers.push(SideEffectLinkedToNoteHash { value: 1, note_hash: 0, counter: 0 });

        builder.failed();
    }

    #[test(should_fail_with="The 0th nullifier in the accumulated nullifier array is zero")]
    fn zero_0th_nullifier_fails() {
        let mut builder = PrivateKernelInnerInputsBuilder::new();

        builder.previous_kernel.new_nullifiers = BoundedVec::new();

        builder.failed();
    }
}<|MERGE_RESOLUTION|>--- conflicted
+++ resolved
@@ -26,14 +26,8 @@
         assert(function_data.is_private, "Private kernel circuit can only execute a private function");
     }
 
-<<<<<<< HEAD
-    pub fn native_private_kernel_circuit_inner(self) -> PrivateKernelInnerCircuitPublicInputs {
+    pub fn native_private_kernel_circuit_inner(self) -> PrivateKernelCircuitPublicInputs {
         let mut public_inputs = PrivateKernelCircuitPublicInputsBuilder::default();
-        public_inputs.is_private = true;
-=======
-    pub fn native_private_kernel_circuit_inner(self) -> PrivateKernelCircuitPublicInputs {
-        let mut public_inputs : PrivateKernelCircuitPublicInputsBuilder = unsafe::zeroed();
->>>>>>> 88e8b6de
 
         common::validate_previous_kernel_values(self.previous_kernel.public_inputs.end);
 
@@ -472,18 +466,7 @@
         builder.private_call.public_inputs.new_note_hashes.push(SideEffect { value: 4321, counter: 0 });
 
         // Mock the previous new note hashes to be full, therefore no more commitments can be added.
-<<<<<<< HEAD
-        let mut full_new_note_hashes = [SideEffect::default(); MAX_NEW_NOTE_HASHES_PER_TX];
-        for i in 0..MAX_NEW_NOTE_HASHES_PER_TX {
-            full_new_note_hashes[i] = SideEffect {
-                value: i as Field + 1,
-                counter: i as u32,
-            };
-        }
-        builder.previous_kernel.end.new_note_hashes.extend_from_array(full_new_note_hashes);
-=======
         builder.previous_kernel.append_new_note_hashes(MAX_NEW_NOTE_HASHES_PER_TX);
->>>>>>> 88e8b6de
 
         builder.failed();
     }
