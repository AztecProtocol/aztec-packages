use crate::common;
use dep::std::unsafe;
use dep::types::{
    abis::{
    kernel_data::PrivateKernelData, private_kernel::private_call_data::PrivateCallData,
    kernel_circuit_public_inputs::{PrivateKernelCircuitPublicInputs, PrivateKernelCircuitPublicInputsBuilder},
    side_effect::{SideEffect, SideEffectLinkedToNoteHash}
},
    mocked::verify_previous_kernel_state
};

struct PrivateKernelInnerCircuitPrivateInputs {
    previous_kernel: PrivateKernelData,
    private_call: PrivateCallData,
}

impl PrivateKernelInnerCircuitPrivateInputs {
    fn pop_and_validate_this_private_call_hash(self, public_inputs: &mut PrivateKernelCircuitPublicInputsBuilder) {
        let call_request = public_inputs.end.private_call_stack.pop();
        common::validate_call_against_request(self.private_call, call_request);
    }

    fn validate_inputs(self) {
        let this_call_stack_item = self.private_call.call_stack_item;
        let function_data = this_call_stack_item.function_data;
        assert(function_data.is_private, "Private kernel circuit can only execute a private function");
    }

    pub fn native_private_kernel_circuit_inner(self) -> PrivateKernelCircuitPublicInputs {
        let mut public_inputs : PrivateKernelCircuitPublicInputsBuilder = unsafe::zeroed();

        common::validate_previous_kernel_values(self.previous_kernel.public_inputs.end);

        // Do this before any functions can modify the inputs.
        common::initialize_end_values(self.previous_kernel, &mut public_inputs);

        self.validate_inputs();

        common::validate_arrays(self.private_call.call_stack_item.public_inputs);

        self.pop_and_validate_this_private_call_hash(&mut public_inputs);

        // TODO: Do this in a reset circuit.
        common::validate_note_hash_read_requests(
            public_inputs.constants.historical_header.state.partial.note_hash_tree.root,
            self.private_call.call_stack_item.public_inputs.note_hash_read_requests, // read requests from private call
            self.private_call.note_hash_read_request_membership_witnesses
        );

        //TODO(David): feels like update_end_values should happen later
        common::update_end_values(self.private_call, &mut public_inputs);

        common::contract_logic(self.private_call);

        let (is_previous_state_valid, updated_aggregation_object) = verify_previous_kernel_state(public_inputs.aggregation_object, self.private_call.proof);
        assert(is_previous_state_valid);

        public_inputs.aggregation_object = updated_aggregation_object;

        public_inputs.finish()
    }
}

mod tests {
    use crate::private_kernel_inner::PrivateKernelInnerCircuitPrivateInputs;
    use dep::types::constants::{MAX_NOTE_HASH_READ_REQUESTS_PER_CALL, MAX_NEW_NOTE_HASHES_PER_TX};
    use dep::types::{
        abis::{
<<<<<<< HEAD
        kernel_circuit_public_inputs::PrivateKernelCircuitPublicInputs,
        side_effect::{SideEffect, SideEffectLinkedToNoteHash}
=======
        kernel_circuit_public_inputs::PrivateKernelInnerCircuitPublicInputs,
        max_block_number::MaxBlockNumber, side_effect::{SideEffect, SideEffectLinkedToNoteHash}
>>>>>>> a0720ff3
    },
        address::{AztecAddress, EthAddress}, hash::compute_logs_hash,
        messaging::l2_to_l1_message::L2ToL1Message, utils::{arrays::array_length},
        tests::{private_call_data_builder::PrivateCallDataBuilder, fixture_builder::FixtureBuilder}
    };
    use dep::std::unsafe;

    struct PrivateKernelInnerInputsBuilder {
        previous_kernel: FixtureBuilder,
        private_call: PrivateCallDataBuilder,
    }

    impl PrivateKernelInnerInputsBuilder {
        pub fn new() -> Self {
            let mut previous_kernel = FixtureBuilder::new();
            let private_call = PrivateCallDataBuilder::new();

            // 0th nullifier must be non-zero.
            previous_kernel.append_new_nullifiers(1);

            PrivateKernelInnerInputsBuilder { previous_kernel, private_call }
        }

        pub fn is_delegate_call(&mut self) -> Self {
            let _ = self.private_call.is_delegate_call();
            *self
        }

        pub fn is_static_call(&mut self) -> Self {
            let _ = self.private_call.is_static_call();
            *self
        }

<<<<<<< HEAD
        pub fn is_internal_call(&mut self) -> Self {
            let _ = self.private_call.is_internal_call();
            self.previous_kernel.contract_address = self.private_call.contract_address;
            *self
        }

        pub fn execute(&mut self) -> PrivateKernelCircuitPublicInputs {
=======
        pub fn execute(&mut self) -> PrivateKernelInnerCircuitPublicInputs {
>>>>>>> a0720ff3
            let private_call = self.private_call.finish();
            // Update the previous_kernel's private_call_stack with the current call_stack_item.
            let hash = private_call.call_stack_item.hash();
            let is_delegate_call = private_call.call_stack_item.public_inputs.call_context.is_delegate_call;
            self.previous_kernel.push_private_call_request(hash, is_delegate_call);
            let previous_kernel = self.previous_kernel.to_private_kernel_data();

            let kernel = PrivateKernelInnerCircuitPrivateInputs { previous_kernel, private_call };

            kernel.native_private_kernel_circuit_inner()
        }

        pub fn succeeded(&mut self) {
            let _ = self.execute();
        }

        pub fn failed(&mut self) {
            let _ = self.execute();
        }
    }

    #[test(should_fail_with = "contract address cannot be zero")]
    fn private_function_zero_storage_contract_address_fails() {
        let mut builder = PrivateKernelInnerInputsBuilder::new();

        // Set (storage) contract_address to 0
        builder.private_call.contract_address = AztecAddress::zero();
        builder.private_call.public_inputs.call_context.storage_contract_address = AztecAddress::zero();

        builder.failed();
    }

    #[test(should_fail_with="computed contract address does not match expected one")]
    fn private_function_incorrect_function_leaf_index_fails() {
        let mut builder = PrivateKernelInnerInputsBuilder::new();

        // Set the leaf index of the function leaf to a wrong value (the correct value + 1).
        let leaf_index = builder.private_call.function_leaf_membership_witness.leaf_index;
        builder.private_call.function_leaf_membership_witness.leaf_index = leaf_index + 1;

        builder.failed();
    }

    #[test(should_fail_with="computed contract address does not match expected one")]
    fn private_function_incorrect_function_leaf_sibling_path_fails() {
        let mut builder = PrivateKernelInnerInputsBuilder::new();

        // Set the first value of the sibling path to a wrong value (the correct value + 1).
        let sibling_path_0 = builder.private_call.function_leaf_membership_witness.sibling_path[0];
        builder.private_call.function_leaf_membership_witness.sibling_path[0] = sibling_path_0 + 1;

        builder.failed();
    }

    #[test(should_fail_with="computed contract address does not match expected one")]
    fn private_function_incorrect_contract_class_preimage_fails() {
        let mut builder = PrivateKernelInnerInputsBuilder::new();
        builder.private_call.contract_class_artifact_hash = builder.private_call.contract_class_artifact_hash + 1;
        builder.failed();
    }

    #[test(should_fail_with="computed contract address does not match expected one")]
    fn private_function_incorrect_partial_address_preimage_fails() {
        let mut builder = PrivateKernelInnerInputsBuilder::new();
        builder.private_call.salted_initialization_hash.inner = builder.private_call.salted_initialization_hash.inner + 1;
        builder.failed();
    }

    #[test(should_fail_with="computed contract address does not match expected one")]
    fn private_function_incorrect_address_preimage_fails() {
        let mut builder = PrivateKernelInnerInputsBuilder::new();
        builder.private_call.public_keys_hash.inner = builder.private_call.public_keys_hash.inner + 1;
        builder.failed();
    }

    #[test(should_fail_with = "calculated private_call_hash does not match provided private_call_hash at the top of the call stack")]
    fn private_function_incorrect_call_stack_item_hash_fails() {
        let mut builder = PrivateKernelInnerInputsBuilder::new();

        let private_call = builder.private_call.finish();
        let hash = private_call.call_stack_item.hash();
        // Set the first call stack hash to a wrong value (the correct hash + 1).
        builder.previous_kernel.push_private_call_request(hash + 1, false);
        let previous_kernel = builder.previous_kernel.to_private_kernel_data();

        let kernel = PrivateKernelInnerCircuitPrivateInputs { previous_kernel, private_call };

        let _ = kernel.native_private_kernel_circuit_inner();
    }

    #[test(should_fail_with="call stack msg_sender does not match caller contract address")]
    fn incorrect_msg_sender_for_regular_calls_fails() {
        let mut builder = PrivateKernelInnerInputsBuilder::new();

        // Set the msg_sender to a wrong value.
        builder.private_call.public_inputs.call_context.msg_sender.inner += 1;

        builder.failed();
    }

    #[test(should_fail_with="call stack storage address does not match expected contract address")]
    fn incorrect_storage_contract_for_regular_calls_fails() {
        let mut builder = PrivateKernelInnerInputsBuilder::new();

        // Set the storage contract address to a wrong value.
        builder.private_call.public_inputs.call_context.storage_contract_address.inner += 1;

        builder.failed();
    }

    #[test]
    fn delegate_call_succeeds() {
        let mut builder = PrivateKernelInnerInputsBuilder::new().is_delegate_call();
        builder.succeeded();
    }

    #[test(should_fail_with="caller context cannot be empty for delegate calls")]
    fn empty_caller_context_for_delegate_calls_fails() {
        let mut builder = PrivateKernelInnerInputsBuilder::new().is_delegate_call();

        let private_call = builder.private_call.finish();
        let hash = private_call.call_stack_item.hash();
        // Caller context is empty for regular calls.
        let is_delegate_call = false;
        builder.previous_kernel.push_private_call_request(hash, is_delegate_call);
        let previous_kernel = builder.previous_kernel.to_private_kernel_data();

        let kernel = PrivateKernelInnerCircuitPrivateInputs { previous_kernel, private_call };

        let _ = kernel.native_private_kernel_circuit_inner();
    }

    #[test(should_fail_with="call stack msg_sender does not match expected msg_sender for delegate calls")]
    fn incorrect_msg_sender_for_delegate_calls_fails() {
        let mut builder = PrivateKernelInnerInputsBuilder::new().is_delegate_call();

        // Set the msg_sender to be the caller contract.
        builder.private_call.public_inputs.call_context.msg_sender = builder.previous_kernel.contract_address;

        builder.failed();
    }

    #[test(should_fail_with="call stack storage address does not match expected contract address for delegate calls")]
    fn incorrect_storage_address_for_delegate_calls_fails() {
        let mut builder = PrivateKernelInnerInputsBuilder::new().is_delegate_call();

        // Set the storage contract address to be the contract address.
        builder.private_call.public_inputs.call_context.storage_contract_address = builder.private_call.contract_address;

        builder.failed();
    }

    #[test(should_fail_with="curent contract address must not match storage contract address for delegate calls")]
    fn incorrect_storage_contract_for_delegate_calls_fails() {
        let mut builder = PrivateKernelInnerInputsBuilder::new().is_delegate_call();

        builder.private_call.contract_address = builder.private_call.public_inputs.call_context.storage_contract_address;

        builder.failed();
    }

    #[test]
    fn call_requests_succeeds() {
        let mut builder = PrivateKernelInnerInputsBuilder::new();

        builder.private_call.append_private_call_requests(2, false);
        builder.private_call.append_private_call_requests(1, true);
        builder.private_call.append_public_call_requests(1, false);
        builder.private_call.append_public_call_requests(2, true);

        builder.succeeded();
    }

    #[test(should_fail_with = "call requests length does not match the expected length")]
    fn incorrect_private_call_requests_length_fails() {
        let mut builder = PrivateKernelInnerInputsBuilder::new();

        builder.private_call.append_private_call_requests(2, false);
        // Remove one call request.
        let _ = builder.private_call.private_call_stack.pop();

        builder.failed();
    }

    #[test(should_fail_with = "call requests length does not match the expected length")]
    fn incorrect_public_call_requests_length_fails() {
        let mut builder = PrivateKernelInnerInputsBuilder::new();

        builder.private_call.append_public_call_requests(2, false);
        // Remove one call request.
        let _ = builder.private_call.public_call_stack.pop();

        builder.failed();
    }

    #[test(should_fail_with = "call stack hash does not match call request hash")]
    fn incorrect_private_call_request_hash_fails() {
        let mut builder = PrivateKernelInnerInputsBuilder::new();

        builder.private_call.append_private_call_requests(2, false);
        let mut call_request = builder.private_call.private_call_stack.pop();
        // Change the hash to be a different value.
        call_request.hash += 1;
        builder.private_call.private_call_stack.push(call_request);

        builder.failed();
    }

    #[test(should_fail_with = "call stack hash does not match call request hash")]
    fn incorrect_public_call_request_hash_fails() {
        let mut builder = PrivateKernelInnerInputsBuilder::new();

        builder.private_call.append_public_call_requests(2, false);
        let mut call_request = builder.private_call.public_call_stack.pop();
        // Change the hash to be a different value.
        call_request.hash += 1;
        builder.private_call.public_call_stack.push(call_request);

        builder.failed();
    }

    #[test(should_fail_with = "invalid caller")]
    fn incorrect_caller_address_for_private_call_request_fails() {
        let mut builder = PrivateKernelInnerInputsBuilder::new();

        builder.private_call.append_private_call_requests(1, false);
        let mut call_request = builder.private_call.private_call_stack.pop();
        // Change the caller contract address to be a different value.
        call_request.caller_contract_address.inner += 1;
        builder.private_call.private_call_stack.push(call_request);

        builder.failed();
    }

    #[test(should_fail_with = "invalid caller")]
    fn incorrect_caller_address_for_public_call_request_fails() {
        let mut builder = PrivateKernelInnerInputsBuilder::new();

        builder.private_call.append_public_call_requests(1, false);
        let mut call_request = builder.private_call.public_call_stack.pop();
        // Change the caller contract address to be a different value.
        call_request.caller_contract_address.inner += 1;
        builder.private_call.public_call_stack.push(call_request);

        builder.failed();
    }

    #[test(should_fail_with = "invalid caller")]
    fn incorrect_caller_context_for_private_delegate_call_request_fails() {
        let mut builder = PrivateKernelInnerInputsBuilder::new();

        builder.private_call.append_private_call_requests(1, true);
        let mut call_request = builder.private_call.private_call_stack.pop();
        // Change the storage contract to be a different value.
        call_request.caller_context.storage_contract_address.inner += 1;
        builder.private_call.private_call_stack.push(call_request);

        builder.failed();
    }

    #[test(should_fail_with = "invalid caller")]
    fn incorrect_caller_context_for_public_delegate_call_request_fails() {
        let mut builder = PrivateKernelInnerInputsBuilder::new();

        builder.private_call.append_public_call_requests(1, true);
        let mut call_request = builder.private_call.public_call_stack.pop();
        // Change the storage contract to be a different value.
        call_request.caller_context.storage_contract_address.inner += 1;
        builder.private_call.public_call_stack.push(call_request);

        builder.failed();
    }

    #[test(should_fail_with = "invalid array")]
    fn input_validation_malformed_arrays_return_values() {
        let mut builder = PrivateKernelInnerInputsBuilder::new();

        builder.private_call.public_inputs.return_values.extend_from_array([0, 553]);

        builder.failed();
    }

    #[test(should_fail_with = "invalid array")]
    fn input_validation_malformed_arrays_read_requests() {
        let mut builder = PrivateKernelInnerInputsBuilder::new();

        builder.private_call.public_inputs.note_hash_read_requests.extend_from_array(
            [
            SideEffect { value: 0, counter: 0 },
            SideEffect { value: 9123, counter: 1 }
        ]
        );

        builder.failed();
    }

    #[test(should_fail_with = "invalid array")]
    fn input_validation_malformed_arrays_commitments() {
        let mut builder = PrivateKernelInnerInputsBuilder::new();

        builder.private_call.public_inputs.new_note_hashes.extend_from_array(
            [
            SideEffect { value: 0, counter: 0 },
            SideEffect { value: 9123, counter: 1 }
        ]
        );

        builder.failed();
    }

    #[test(should_fail_with = "invalid array")]
    fn input_validation_malformed_arrays_nullifiers() {
        let mut builder = PrivateKernelInnerInputsBuilder::new();

        builder.private_call.public_inputs.new_nullifiers.extend_from_array(
            [
            SideEffectLinkedToNoteHash { value: 0, note_hash: 0, counter: 0 },
            SideEffectLinkedToNoteHash { value: 12, note_hash: 0, counter: 1 }
        ]
        );

        builder.failed();
    }

    #[test(should_fail_with = "invalid array")]
    fn input_validation_malformed_arrays_private_call_stack() {
        let mut builder = PrivateKernelInnerInputsBuilder::new();

        builder.private_call.public_inputs.private_call_stack_hashes.extend_from_array([0, 888]);

        builder.failed();
    }

    #[test(should_fail_with = "invalid array")]
    fn input_validation_malformed_arrays_public_call_stack() {
        let mut builder = PrivateKernelInnerInputsBuilder::new();

        builder.private_call.public_inputs.public_call_stack_hashes.extend_from_array([0, 888]);

        builder.failed();
    }

    #[test(should_fail_with = "invalid array")]
    fn input_validation_malformed_arrays_new_l2_to_l1_msgs() {
        let mut builder = PrivateKernelInnerInputsBuilder::new();

        builder.private_call.public_inputs.new_l2_to_l1_msgs.extend_from_array(
            [
            L2ToL1Message::empty(),
            L2ToL1Message { recipient: EthAddress::from_field(6), content: 888 }
        ]
        );

        builder.failed();
    }

    #[test(should_fail_with = "extend_from_bounded_vec out of bounds")]
    fn private_kernel_should_fail_if_aggregating_too_many_commitments() {
        let mut builder = PrivateKernelInnerInputsBuilder::new();

        // The current call stack has 1 commitment;
        builder.private_call.public_inputs.new_note_hashes.push(SideEffect { value: 4321, counter: 0 });

        // Mock the previous new note hashes to be full, therefore no more commitments can be added.
        builder.previous_kernel.append_new_note_hashes(MAX_NEW_NOTE_HASHES_PER_TX);

        builder.failed();
    }

    #[test(should_fail_with="Private kernel circuit can only execute a private function")]
    fn private_function_is_private_false_fails() {
        let mut builder = PrivateKernelInnerInputsBuilder::new();

        builder.private_call.function_data.is_private = false;

        builder.failed();
    }

    #[test(should_fail_with="note hash tree root mismatch")]
    fn native_note_hash_read_request_bad_request() {
        let mut builder = PrivateKernelInnerInputsBuilder::new();

        builder.private_call.append_note_hash_read_requests(2);

        // tweak read_request so it gives wrong root when paired with its sibling path
        let read_request = builder.private_call.public_inputs.note_hash_read_requests.pop();
        builder.private_call.public_inputs.note_hash_read_requests.push(SideEffect { value: read_request.value + 1, counter: read_request.counter });

        builder.failed();
    }

    #[test(should_fail_with="note hash tree root mismatch")]
    fn native_note_hash_read_request_bad_leaf_index() {
        let mut builder = PrivateKernelInnerInputsBuilder::new();

        builder.private_call.append_note_hash_read_requests(2);

        // Tweak leaf index so it gives wrong root when paired with its request and sibling path.
        let mut read_request_membership_witness = builder.private_call.note_hash_read_request_membership_witnesses.pop();
        read_request_membership_witness.leaf_index += 1;
        builder.private_call.note_hash_read_request_membership_witnesses.push(read_request_membership_witness);

        builder.failed();
    }

    #[test(should_fail_with="note hash tree root mismatch")]
    fn native_note_hash_read_request_bad_sibling_path() {
        let mut builder = PrivateKernelInnerInputsBuilder::new();

        builder.private_call.append_note_hash_read_requests(2);

        // Tweak the sibling path of the second read so it gives wrong root when paired with its request.
        let mut read_request_membership_witness = builder.private_call.note_hash_read_request_membership_witnesses.pop();
        read_request_membership_witness.sibling_path[1] += 1;
        builder.private_call.note_hash_read_request_membership_witnesses.push(read_request_membership_witness);

        builder.failed();
    }

    #[test(should_fail_with="note hash tree root mismatch")]
    fn native_note_hash_read_request_root_mismatch() {
        let mut builder = PrivateKernelInnerInputsBuilder::new();

        builder.private_call.append_note_hash_read_requests(1);

        // Set the root to be a different root so the above read request is not under this root.
        let old_root = builder.previous_kernel.historical_header.state.partial.note_hash_tree.root;
        builder.previous_kernel.historical_header.state.partial.note_hash_tree.root = old_root + 1;

        builder.failed();
    }

    #[test]
    fn propagate_previous_kernel_max_block_number() {
        let mut builder = PrivateKernelInnerInputsBuilder::new();
        builder.previous_kernel.validation_requests.max_block_number = MaxBlockNumber::new(13);
        let public_inputs = builder.execute();

        assert_eq(public_inputs.validation_requests.for_rollup.max_block_number.unwrap(), 13);
    }

    #[test]
    fn propagate_max_block_number_request() {
        let mut builder = PrivateKernelInnerInputsBuilder::new();
        builder.private_call.request_max_block_number(42);
        let public_inputs = builder.execute();

        assert_eq(public_inputs.validation_requests.for_rollup.max_block_number.unwrap(), 42);
    }

    #[test]
    fn ignore_larger_max_block_number() {
        let mut builder = PrivateKernelInnerInputsBuilder::new();
        builder.previous_kernel.validation_requests.max_block_number = MaxBlockNumber::new(13);
        // A private call requesting a larger max_block_number should not change the current one as that constraint is
        // already satisfied.
        builder.private_call.request_max_block_number(42);
        let public_inputs = builder.execute();

        assert_eq(public_inputs.validation_requests.for_rollup.max_block_number.unwrap(), 13);
    }

    #[test]
    fn native_no_note_hash_read_requests_works() {
        let mut builder = PrivateKernelInnerInputsBuilder::new();

        assert_eq(builder.private_call.public_inputs.note_hash_read_requests.len(), 0);

        let public_inputs = builder.execute();

        // non-transient read requests are NOT forwarded
        assert_eq(array_length(public_inputs.validation_requests.note_hash_read_requests), 0);
    }

    #[test]
    fn native_one_note_hash_read_requests_works() {
        let mut builder = PrivateKernelInnerInputsBuilder::new();

        builder.private_call.append_note_hash_read_requests(1);

        let public_inputs = builder.execute();

        // non-transient read requests are NOT forwarded
        assert_eq(array_length(public_inputs.validation_requests.note_hash_read_requests), 0);
    }

    #[test]
    fn native_two_note_hash_read_requests_works() {
        let mut builder = PrivateKernelInnerInputsBuilder::new();

        builder.private_call.append_note_hash_read_requests(2);

        let public_inputs = builder.execute();

        // non-transient read requests are NOT forwarded
        assert_eq(array_length(public_inputs.validation_requests.note_hash_read_requests), 0);
    }

    #[test]
    fn native_max_note_hash_read_requests_works() {
        let mut builder = PrivateKernelInnerInputsBuilder::new();

        builder.private_call.append_note_hash_read_requests(MAX_NOTE_HASH_READ_REQUESTS_PER_CALL);

        let public_inputs = builder.execute();

        // non-transient read requests are NOT forwarded
        assert_eq(array_length(public_inputs.validation_requests.note_hash_read_requests), 0);
    }

    #[test]
    fn native_one_transient_note_hash_read_requests_works() {
        let mut builder = PrivateKernelInnerInputsBuilder::new();

        builder.private_call.append_transient_note_hash_read_requests(1);

        let public_inputs = builder.execute();

        // non-transient read requests are NOT forwarded
        assert_eq(array_length(public_inputs.validation_requests.note_hash_read_requests), 1);
    }

    #[test]
    fn native_max_note_hash_read_requests_one_transient_works() {
        let mut builder = PrivateKernelInnerInputsBuilder::new();

        builder.private_call.append_note_hash_read_requests(1);
        builder.private_call.append_transient_note_hash_read_requests(1);
        builder.private_call.append_note_hash_read_requests(MAX_NOTE_HASH_READ_REQUESTS_PER_CALL - 2);

        let public_inputs = builder.execute();

        // non-transient read requests are NOT forwarded
        assert_eq(array_length(public_inputs.validation_requests.note_hash_read_requests), 1);
    }

    #[test]
    fn native_max_note_hash_read_requests_all_transient_works() {
        let mut builder = PrivateKernelInnerInputsBuilder::new();

        builder.private_call.append_transient_note_hash_read_requests(MAX_NOTE_HASH_READ_REQUESTS_PER_CALL);

        let public_inputs = builder.execute();

        // non-transient read requests are NOT forwarded
        assert_eq(
            array_length(public_inputs.validation_requests.note_hash_read_requests), MAX_NOTE_HASH_READ_REQUESTS_PER_CALL
        );
    }

    #[test]
    fn native_logs_are_hashed_as_expected() {
        let mut builder = PrivateKernelInnerInputsBuilder::new();

        // Logs for the current call stack.
        let encrypted_logs_hash = 16;
        let encrypted_log_preimages_length = 100;
        let unencrypted_logs_hash = 26;
        let unencrypted_log_preimages_length = 50;
        builder.private_call.set_encrypted_logs(encrypted_logs_hash, encrypted_log_preimages_length);
        builder.private_call.set_unencrypted_logs(unencrypted_logs_hash, unencrypted_log_preimages_length);

        // Logs for the previous call stack.
        let prev_encrypted_logs_hash = 80;
        let prev_encrypted_log_preimages_length = 13;
        let prev_unencrypted_logs_hash = 956;
        let prev_unencrypted_log_preimages_length = 24;
        builder.previous_kernel.set_encrypted_logs(prev_encrypted_logs_hash, prev_encrypted_log_preimages_length);
        builder.previous_kernel.set_unencrypted_logs(
            prev_unencrypted_logs_hash,
            prev_unencrypted_log_preimages_length
        );

        let public_inputs = builder.execute();

        assert_eq(
            public_inputs.end.encrypted_log_preimages_length, encrypted_log_preimages_length + prev_encrypted_log_preimages_length
        );
        assert_eq(
            public_inputs.end.unencrypted_log_preimages_length, unencrypted_log_preimages_length + prev_unencrypted_log_preimages_length
        );

        let expected_encrypted_logs_hash = compute_logs_hash(prev_encrypted_logs_hash, encrypted_logs_hash);
        assert_eq(public_inputs.end.encrypted_logs_hash, expected_encrypted_logs_hash);

        let expected_unencrypted_logs_hash = compute_logs_hash(prev_unencrypted_logs_hash, unencrypted_logs_hash);
        assert_eq(public_inputs.end.unencrypted_logs_hash, expected_unencrypted_logs_hash);
    }

    #[test(should_fail_with="new_note_hashes must be empty for static calls")]
    fn creating_new_note_hashes_on_static_call_fails() {
        let mut builder = PrivateKernelInnerInputsBuilder::new().is_static_call();

        builder.private_call.public_inputs.new_note_hashes.push(SideEffect { value: 1, counter: 0 });

        builder.failed();
    }

    #[test(should_fail_with="new_nullifiers must be empty for static calls")]
    fn creating_new_nullifiers_on_static_call_fails() {
        let mut builder = PrivateKernelInnerInputsBuilder::new().is_static_call();

        builder.private_call.public_inputs.new_nullifiers.push(SideEffectLinkedToNoteHash { value: 1, note_hash: 0, counter: 0 });

        builder.failed();
    }

    #[test(should_fail_with="The 0th nullifier in the accumulated nullifier array is zero")]
    fn zero_0th_nullifier_fails() {
        let mut builder = PrivateKernelInnerInputsBuilder::new();

        builder.previous_kernel.new_nullifiers = BoundedVec::new();

        builder.failed();
    }
}<|MERGE_RESOLUTION|>--- conflicted
+++ resolved
@@ -66,13 +66,8 @@
     use dep::types::constants::{MAX_NOTE_HASH_READ_REQUESTS_PER_CALL, MAX_NEW_NOTE_HASHES_PER_TX};
     use dep::types::{
         abis::{
-<<<<<<< HEAD
         kernel_circuit_public_inputs::PrivateKernelCircuitPublicInputs,
-        side_effect::{SideEffect, SideEffectLinkedToNoteHash}
-=======
-        kernel_circuit_public_inputs::PrivateKernelInnerCircuitPublicInputs,
         max_block_number::MaxBlockNumber, side_effect::{SideEffect, SideEffectLinkedToNoteHash}
->>>>>>> a0720ff3
     },
         address::{AztecAddress, EthAddress}, hash::compute_logs_hash,
         messaging::l2_to_l1_message::L2ToL1Message, utils::{arrays::array_length},
@@ -106,17 +101,7 @@
             *self
         }
 
-<<<<<<< HEAD
-        pub fn is_internal_call(&mut self) -> Self {
-            let _ = self.private_call.is_internal_call();
-            self.previous_kernel.contract_address = self.private_call.contract_address;
-            *self
-        }
-
         pub fn execute(&mut self) -> PrivateKernelCircuitPublicInputs {
-=======
-        pub fn execute(&mut self) -> PrivateKernelInnerCircuitPublicInputs {
->>>>>>> a0720ff3
             let private_call = self.private_call.finish();
             // Update the previous_kernel's private_call_stack with the current call_stack_item.
             let hash = private_call.call_stack_item.hash();
@@ -552,7 +537,7 @@
     #[test]
     fn propagate_previous_kernel_max_block_number() {
         let mut builder = PrivateKernelInnerInputsBuilder::new();
-        builder.previous_kernel.validation_requests.max_block_number = MaxBlockNumber::new(13);
+        builder.previous_kernel.max_block_number = MaxBlockNumber::new(13);
         let public_inputs = builder.execute();
 
         assert_eq(public_inputs.validation_requests.for_rollup.max_block_number.unwrap(), 13);
@@ -570,7 +555,7 @@
     #[test]
     fn ignore_larger_max_block_number() {
         let mut builder = PrivateKernelInnerInputsBuilder::new();
-        builder.previous_kernel.validation_requests.max_block_number = MaxBlockNumber::new(13);
+        builder.previous_kernel.max_block_number = MaxBlockNumber::new(13);
         // A private call requesting a larger max_block_number should not change the current one as that constraint is
         // already satisfied.
         builder.private_call.request_max_block_number(42);
