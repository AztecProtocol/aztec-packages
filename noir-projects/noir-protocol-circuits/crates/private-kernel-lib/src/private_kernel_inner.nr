--- conflicted
+++ resolved
@@ -9,12 +9,10 @@
     abis::{
     kernel_circuit_public_inputs::{PrivateKernelCircuitPublicInputs, PrivateKernelCircuitPublicInputsArrayLengths},
     private_kernel_data::PrivateKernelData, private_kernel::private_call_data::PrivateCallData
-<<<<<<< HEAD
 },
     constants::{
-    MAX_NOTE_HASHES_PER_CALL, PRIVATE_KERNEL_INIT_INDEX, PRIVATE_KERNEL_INNER_INDEX,
-    PRIVATE_KERNEL_RESET_FULL_INDEX, PRIVATE_KERNEL_RESET_BIG_INDEX, PRIVATE_KERNEL_RESET_MEDIUM_INDEX,
-    PRIVATE_KERNEL_RESET_SMALL_INDEX
+    PRIVATE_KERNEL_INIT_INDEX, PRIVATE_KERNEL_INNER_INDEX, PRIVATE_KERNEL_RESET_FULL_INDEX,
+    PRIVATE_KERNEL_RESET_BIG_INDEX, PRIVATE_KERNEL_RESET_MEDIUM_INDEX, PRIVATE_KERNEL_RESET_SMALL_INDEX
 }
 };
 
@@ -26,13 +24,6 @@
     PRIVATE_KERNEL_RESET_MEDIUM_INDEX,
     PRIVATE_KERNEL_RESET_SMALL_INDEX,
 ];
-
-struct PrivateKernelInnerHints {
-    note_hash_nullifier_counters: [u32; MAX_NOTE_HASHES_PER_CALL],
-=======
->>>>>>> 56fe4feb
-}
-};
 
 struct PrivateKernelInnerCircuitPrivateInputs {
     previous_kernel: PrivateKernelData,
@@ -86,16 +77,10 @@
 }
 
 mod tests {
-<<<<<<< HEAD
-    use crate::private_kernel_inner::{PrivateKernelInnerCircuitPrivateInputs, PrivateKernelInnerHints, ALLOWED_PREVIOUS_CIRCUITS};
+    use crate::private_kernel_inner::{PrivateKernelInnerCircuitPrivateInputs, ALLOWED_PREVIOUS_CIRCUITS};
     use dep::types::{
         abis::{kernel_circuit_public_inputs::PrivateKernelCircuitPublicInputs},
-        constants::{PRIVATE_KERNEL_INIT_INDEX, MAX_NOTE_HASHES_PER_CALL, PRIVATE_KERNEL_INNER_INDEX, BASE_ROLLUP_INDEX},
-=======
-    use crate::private_kernel_inner::PrivateKernelInnerCircuitPrivateInputs;
-    use dep::types::{
-        abis::{kernel_circuit_public_inputs::PrivateKernelCircuitPublicInputs},
->>>>>>> 56fe4feb
+        constants::{PRIVATE_KERNEL_INIT_INDEX, PRIVATE_KERNEL_INNER_INDEX, BASE_ROLLUP_INDEX},
         tests::{fixture_builder::FixtureBuilder, utils::assert_array_eq}
     };
 
