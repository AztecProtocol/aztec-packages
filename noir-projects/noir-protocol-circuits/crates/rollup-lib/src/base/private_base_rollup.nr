use crate::{
    abis::{
        base_or_merge_rollup_public_inputs::{BASE_ROLLUP_TYPE, BaseOrMergeRollupPublicInputs},
        tx_effect::TxEffect,
    },
    base::{
        components::{
            archive::perform_archive_membership_check,
            fees::compute_fee_payer_fee_juice_balance_leaf_slot,
            nullifier_tree::nullifier_tree_batch_insert,
            private_base_rollup_output_composer::compute_transaction_fee, PrivateTubeDataValidator,
            public_data_tree::public_data_tree_insert,
        },
        state_diff_hints::PrivateBaseStateDiffHints,
    },
    components::{append_tx_effects_for_blob, compute_kernel_out_hash},
};
use super::components::constants::validate_tx_constant_data;
use dep::types::{
    abis::{
        append_only_tree_snapshot::AppendOnlyTreeSnapshot, constant_rollup_data::ConstantRollupData,
        public_data_write::PublicDataWrite, public_log::PublicLog, sponge_blob::SpongeBlob,
        tube::PrivateTubeData,
    },
    constants::{
        ARCHIVE_HEIGHT, MAX_PUBLIC_LOGS_PER_TX, MAX_TOTAL_PUBLIC_DATA_UPDATE_REQUESTS_PER_TX,
        NOTE_HASH_SUBTREE_HEIGHT, TUBE_VK_INDEX,
    },
    data::{hash::compute_public_data_tree_value, public_data_hint::PublicDataHint},
    hash::silo_l2_to_l1_message,
    merkle_tree::{
        append_only_tree, calculate_empty_tree_root, calculate_subtree_root, MembershipWitness,
    },
    messaging::l2_to_l1_message::ScopedL2ToL1Message,
    partial_state_reference::PartialStateReference,
    traits::{Empty, Hash},
};

global ALLOWED_PREVIOUS_CIRCUITS: [u32; 1] = [TUBE_VK_INDEX];

pub struct PrivateBaseRollupInputs {
    tube_data: PrivateTubeData,

    start: PartialStateReference,
    start_sponge_blob: SpongeBlob,

    state_diff_hints: PrivateBaseStateDiffHints,
    fee_payer_fee_juice_balance_read_hint: PublicDataHint,

    archive_root_membership_witness: MembershipWitness<ARCHIVE_HEIGHT>,
    constants: ConstantRollupData,
}

impl PrivateBaseRollupInputs {
    pub fn execute(self) -> BaseOrMergeRollupPublicInputs {
        let tube_data_validator = PrivateTubeDataValidator::new(self.tube_data);
        tube_data_validator.verify_proof(ALLOWED_PREVIOUS_CIRCUITS);
        tube_data_validator.validate_with_rollup_data(self.constants);

        validate_tx_constant_data(self.tube_data.public_inputs.constants, self.constants);

        let rollup_validation_requests = self.tube_data.public_inputs.rollup_validation_requests;

        // Verify the max block number
        // TODO #5345: why is block_number a Field and not u32?
        if rollup_validation_requests.max_block_number.is_some() {
            assert(
                self.constants.global_variables.block_number as u32
                    <= rollup_validation_requests.max_block_number.unwrap_unchecked(),
                "kernel max_block_number is smaller than block number",
            );
        }

        let commitments_tree_subroot = self.calculate_commitments_subtree();

        let empty_commitments_subtree_root = calculate_empty_tree_root(NOTE_HASH_SUBTREE_HEIGHT);

        let end_note_hash_tree_snapshot = append_only_tree::insert_subtree_to_snapshot_tree(
            self.start.note_hash_tree,
            self.state_diff_hints.note_hash_subtree_sibling_path,
            empty_commitments_subtree_root,
            commitments_tree_subroot,
            NOTE_HASH_SUBTREE_HEIGHT as u8,
        );

        // Insert nullifiers:
        let end_nullifier_tree_snapshot =
            self.check_nullifier_tree_non_membership_and_insert_to_tree();

        let transaction_fee = compute_transaction_fee(
            self.constants.global_variables.gas_fees,
            self.tube_data.public_inputs.constants.tx_context.gas_settings,
            self.tube_data.public_inputs.gas_used,
        );

        // Write fee to public data tree
        let fee_public_data_write = self.build_fee_public_data_write(transaction_fee);
        let end_public_data_tree_snapshot =
            self.insert_fee_public_data_write(fee_public_data_write);
        let mut all_public_data_update_requests =
            [PublicDataWrite::empty(); MAX_TOTAL_PUBLIC_DATA_UPDATE_REQUESTS_PER_TX];
        all_public_data_update_requests[0] = fee_public_data_write;

        // Append the tx effects for blob(s)
        let siloed_l2_to_l1_msgs = self.tube_data.public_inputs.end.l2_to_l1_msgs.map(
            |message: ScopedL2ToL1Message| silo_l2_to_l1_message(
                message,
                self.tube_data.public_inputs.constants.tx_context.version,
                self.tube_data.public_inputs.constants.tx_context.chain_id,
            ),
        );

        let out_hash = compute_kernel_out_hash(siloed_l2_to_l1_msgs);
        let tx_effect = TxEffect {
            tx_hash: self.tube_data.public_inputs.hash(),
            revert_code: 0,
            transaction_fee,
            note_hashes: self.tube_data.public_inputs.end.note_hashes,
            nullifiers: self.tube_data.public_inputs.end.nullifiers,
            l2_to_l1_msgs: siloed_l2_to_l1_msgs,
            public_data_writes: all_public_data_update_requests,
            private_logs: self.tube_data.public_inputs.end.private_logs,
            public_logs: [PublicLog::empty(); MAX_PUBLIC_LOGS_PER_TX],
            contract_class_log_preimages_length: self
                .tube_data
                .public_inputs
                .end
                .contract_class_log_preimages_length,
            contract_class_logs_hashes: self.tube_data.public_inputs.end.contract_class_logs_hashes,
        };
        let end_sponge_blob = append_tx_effects_for_blob(tx_effect, self.start_sponge_blob);

        // Perform membership checks that the notes provided exist within the historical trees data
        perform_archive_membership_check(
            self.constants.last_archive.root,
            self.archive_root_membership_witness,
            self.tube_data.public_inputs.constants.historical_header,
        );

        BaseOrMergeRollupPublicInputs {
            rollup_type: BASE_ROLLUP_TYPE,
            num_txs: 1,
            constants: self.constants,
            start: self.start,
            end: PartialStateReference {
                note_hash_tree: end_note_hash_tree_snapshot,
                nullifier_tree: end_nullifier_tree_snapshot,
                public_data_tree: end_public_data_tree_snapshot,
            },
            start_sponge_blob: self.start_sponge_blob,
            end_sponge_blob,
            out_hash,
            accumulated_fees: transaction_fee,
            accumulated_mana_used: self.tube_data.public_inputs.gas_used.l2_gas as Field,
        }
    }

    // TODO(Kev): This should say calculate_commitments_subtree_root
    // Cpp code says calculate_commitments_subtree, so I'm leaving it as is for now
    fn calculate_commitments_subtree(self) -> Field {
        calculate_subtree_root(self.tube_data.public_inputs.end.note_hashes)
    }

    fn check_nullifier_tree_non_membership_and_insert_to_tree(self) -> AppendOnlyTreeSnapshot {
        nullifier_tree_batch_insert(
            self.start.nullifier_tree,
            self.tube_data.public_inputs.end.nullifiers,
            self.state_diff_hints.sorted_nullifiers,
            self.state_diff_hints.sorted_nullifier_indexes,
            self.state_diff_hints.nullifier_subtree_sibling_path,
            self.state_diff_hints.nullifier_predecessor_preimages,
            self.state_diff_hints.nullifier_predecessor_membership_witnesses,
        )
    }

    fn build_fee_public_data_write(self, tx_fee: Field) -> PublicDataWrite {
        let fee_payer = self.tube_data.public_inputs.fee_payer;
        let leaf_slot = compute_fee_payer_fee_juice_balance_leaf_slot(fee_payer);

        let read_hint = self.fee_payer_fee_juice_balance_read_hint;
        read_hint.validate(self.start.public_data_tree.root);

        let balance = read_hint.value;
        assert(read_hint.leaf_slot == leaf_slot, "Wrong leaf slot for Fee Juice balance read hint");
        assert(!balance.lt(tx_fee), "Not enough balance for fee payer to pay for transaction");

        let value = compute_public_data_tree_value(balance - tx_fee);
        PublicDataWrite { leaf_slot, value }
    }

    fn insert_fee_public_data_write(self, fee_write: PublicDataWrite) -> AppendOnlyTreeSnapshot {
        public_data_tree_insert(
            fee_write,
            self.start.public_data_tree,
            self.state_diff_hints.fee_write_low_leaf_preimage,
            self.state_diff_hints.fee_write_low_leaf_membership_witness,
            self.state_diff_hints.fee_write_sibling_path,
        )
    }
}

mod tests {
    use crate::{
        abis::base_or_merge_rollup_public_inputs::BaseOrMergeRollupPublicInputs,
        base::{
            components::fees::compute_fee_payer_fee_juice_balance_leaf_slot,
            private_base_rollup::PrivateBaseRollupInputs,
            state_diff_hints::PrivateBaseStateDiffHints,
        },
        components::{
            append_tx_effects_for_blob, encode_blob_prefix, TX_EFFECTS_BLOB_HASH_INPUT_FIELDS,
        },
    };
    use crate::abis::tx_effect::TxEffect;
    use dep::types::{
        abis::{
            append_only_tree_snapshot::AppendOnlyTreeSnapshot,
            constant_rollup_data::ConstantRollupData, gas::Gas, gas_fees::GasFees,
            kernel_circuit_public_inputs::PrivateToRollupKernelCircuitPublicInputs,
            nullifier_leaf_preimage::NullifierLeafPreimage, public_data_write::PublicDataWrite,
            side_effect::OrderedValue, sponge_blob::SpongeBlob,
        },
        address::{AztecAddress, EthAddress},
        constants::{
            ARCHIVE_HEIGHT, CONTRACT_CLASS_LOGS_PREFIX, L2_L1_MSGS_PREFIX, MAX_L2_TO_L1_MSGS_PER_TX,
            MAX_NOTE_HASHES_PER_TX, MAX_NULLIFIERS_PER_TX,
            MAX_TOTAL_PUBLIC_DATA_UPDATE_REQUESTS_PER_TX, NOTE_HASH_SUBTREE_HEIGHT,
            NOTE_HASH_SUBTREE_SIBLING_PATH_LENGTH, NOTE_HASH_TREE_HEIGHT, NOTES_PREFIX,
            NULLIFIER_SUBTREE_HEIGHT, NULLIFIER_SUBTREE_SIBLING_PATH_LENGTH, NULLIFIER_TREE_HEIGHT,
            NULLIFIERS_PREFIX, PRIVATE_LOG_SIZE_IN_FIELDS, PRIVATE_LOGS_PREFIX,
            PUBLIC_DATA_TREE_HEIGHT, PUBLIC_DATA_UPDATE_REQUESTS_PREFIX, REVERT_CODE_PREFIX,
            TUBE_VK_INDEX, TX_FEE_PREFIX, TX_START_PREFIX,
        },
        data::{public_data_hint::PublicDataHint, PublicDataTreeLeaf, PublicDataTreeLeafPreimage},
        hash::silo_l2_to_l1_message,
        merkle_tree::MembershipWitness,
        messaging::l2_to_l1_message::ScopedL2ToL1Message,
        partial_state_reference::PartialStateReference,
        tests::{
            fixture_builder::FixtureBuilder,
            fixtures::{self, merkle_tree::generate_full_sha_tree},
            merkle_tree_utils::NonEmptyMerkleTree,
        },
        traits::{Empty, FromField, Hash},
        utils::{
            arrays::{array_concat, get_sorted_tuple::get_sorted_tuple},
            field::{field_from_bytes, full_field_less_than},
        },
    };

    struct NullifierInsertion {
        existing_index: u32,
        value: Field,
    }

    global MAX_NULLIFIERS_PER_TEST: u32 = 4;
    global AVAILABLE_PUBLIC_DATA_LEAVES_FOR_TEST: u32 = 64;
    global AVAILABLE_PUBLIC_DATA_SUBTREE_HEIGHT_FOR_TEST: u32 = 6;
    global PRE_EXISTING_PUBLIC_DATA_LEAVES: u32 = 10;

    fn update_public_data_tree<let AVAILABLE_LEAVES: u32, let EXISTING_LEAVES: u32, let SUBTREE_SIBLING_PATH_LENGTH: u32, let SUBTREE_HEIGHT: u32>(
        public_data_tree: &mut NonEmptyMerkleTree<AVAILABLE_LEAVES, PUBLIC_DATA_TREE_HEIGHT, SUBTREE_SIBLING_PATH_LENGTH, SUBTREE_HEIGHT>,
        snapshot: AppendOnlyTreeSnapshot,
        pre_existing_public_data: [PublicDataTreeLeafPreimage; EXISTING_LEAVES],
        low_leaf_index: u32,
        fee_write: PublicDataTreeLeaf,
    ) -> (PublicDataTreeLeafPreimage, MembershipWitness<PUBLIC_DATA_TREE_HEIGHT>, [Field; PUBLIC_DATA_TREE_HEIGHT]) {
        let low_leaf = pre_existing_public_data[low_leaf_index];
        let mut new_low_leaf = pre_existing_public_data[low_leaf_index];
        let mut new_leaf = PublicDataTreeLeafPreimage::empty();
        if low_leaf.slot == fee_write.slot {
            new_low_leaf.value = fee_write.value;
        } else {
            new_low_leaf.next_slot = fee_write.slot;
            new_low_leaf.next_index = PRE_EXISTING_PUBLIC_DATA_LEAVES;

            new_leaf = PublicDataTreeLeafPreimage {
                slot: fee_write.slot,
                value: fee_write.value,
                next_slot: low_leaf.next_slot,
                next_index: low_leaf.next_index,
            };
        }

        // Update low leaf.
        let low_public_data_writes_witness = MembershipWitness {
            leaf_index: low_leaf_index as Field,
            sibling_path: public_data_tree.get_sibling_path(low_leaf_index),
        };
        public_data_tree.update_leaf(low_leaf_index, new_low_leaf.hash());

        let insertion_witness =
            public_data_tree.get_sibling_path(snapshot.next_available_leaf_index);
        public_data_tree.update_leaf(snapshot.next_available_leaf_index, new_leaf.hash());

        (low_leaf, low_public_data_writes_witness, insertion_witness)
    }

    struct PrivateBaseRollupInputsBuilder {
        tube_data: FixtureBuilder,
        pre_existing_notes: [Field; MAX_NOTE_HASHES_PER_TX],
        pre_existing_nullifiers: [NullifierLeafPreimage; MAX_NULLIFIERS_PER_TX],
        pre_existing_contracts: [Field; 2],
        pre_existing_public_data: [PublicDataTreeLeafPreimage; PRE_EXISTING_PUBLIC_DATA_LEAVES],
        pre_existing_blocks: [Field; 2],

        nullifiers: BoundedVec<NullifierInsertion, MAX_NULLIFIERS_PER_TEST>,
        constants: ConstantRollupData,

        fee_payer: AztecAddress,
        // Index of the low leaf for the leaf that contains the fee payer's Fee Juice balance.
        // Used for building the public data hint read for the payment update request.
        fee_payer_balance_leaf_index: u32,
    }

    impl PrivateBaseRollupInputsBuilder {
        fn new() -> Self {
<<<<<<< HEAD
            let mut tube_data = FixtureBuilder::new().in_vk_tree(TUBE_VK_INDEX);

            let mut constants = ConstantRollupData::empty();
            constants.global_variables.chain_id = fixtures::CHAIN_ID;
            constants.global_variables.version = fixtures::VERSION;
            constants.vk_tree_root = tube_data.vk_tree_root;

            // Gas and fee.
            tube_data.gas_used = Gas::new(11, 22);
            let gas_fees = GasFees { fee_per_da_gas: 1, fee_per_l2_gas: 2 };
            tube_data.tx_context.gas_settings.max_fees_per_gas = gas_fees;
            constants.global_variables.gas_fees = gas_fees;

            let mut pre_existing_blocks = [0; 2];
            pre_existing_blocks[0] = tube_data.historical_header.hash();

            let fee_payer = AztecAddress::from_field(234234);
            tube_data.set_fee_payer(fee_payer);
            let fee_payer_balance_slot = compute_fee_payer_fee_juice_balance_leaf_slot(fee_payer);

            let mut pre_existing_public_data =
                [PublicDataTreeLeafPreimage::empty(); PRE_EXISTING_PUBLIC_DATA_LEAVES];
            // Add the fee payer's balance to the public data at index 1.
            let fee_payer_balance_leaf_index = 1;
            let fee_payer_balance = 0x999;
            pre_existing_public_data[fee_payer_balance_leaf_index] = PublicDataTreeLeafPreimage {
                slot: fee_payer_balance_slot,
                value: fee_payer_balance,
                next_slot: 0,
                next_index: 0,
            };
            // Point the first public data to the above data.
            pre_existing_public_data[0] = PublicDataTreeLeafPreimage {
                slot: 0,
                value: 0,
                next_slot: fee_payer_balance_slot,
                next_index: 1,
            };
=======
            let mut inputs = PrivateBaseRollupInputsBuilder::empty();
            inputs.tube_data = FixtureBuilder::new().in_vk_tree(TUBE_VK_INDEX);
            inputs.constants.global_variables.chain_id = fixtures::CHAIN_ID;
            inputs.constants.global_variables.version = fixtures::VERSION;
            inputs.constants.vk_tree_root = inputs.tube_data.vk_tree_root;
            inputs.constants.protocol_contract_tree_root =
                inputs.tube_data.protocol_contract_tree_root;

            inputs.pre_existing_blocks[0] = inputs.tube_data.historical_header.hash();
>>>>>>> 5efdd57c

            PrivateBaseRollupInputsBuilder {
                tube_data,
                pre_existing_notes: [0; MAX_NOTE_HASHES_PER_TX],
                pre_existing_nullifiers: [NullifierLeafPreimage::empty(); MAX_NULLIFIERS_PER_TX],
                pre_existing_contracts: [0; 2],
                pre_existing_public_data,
                pre_existing_blocks,
                nullifiers: BoundedVec::new(),
                constants,
                fee_payer,
                fee_payer_balance_leaf_index,
            }
        }

        unconstrained fn new_with_previous_kernel(previous_vk_index: u32) -> Self {
            let mut builder = PrivateBaseRollupInputsBuilder::new();
            builder.tube_data = builder.tube_data.in_vk_tree(previous_vk_index);
            builder
        }

        fn build_fee_payer_fee_juice_balance_read_hint(
            self,
            start_public_data_tree: NonEmptyMerkleTree<AVAILABLE_PUBLIC_DATA_LEAVES_FOR_TEST, PUBLIC_DATA_TREE_HEIGHT, PUBLIC_DATA_TREE_HEIGHT - AVAILABLE_PUBLIC_DATA_SUBTREE_HEIGHT_FOR_TEST, AVAILABLE_PUBLIC_DATA_SUBTREE_HEIGHT_FOR_TEST>,
        ) -> PublicDataHint {
            let leaf_index = self.fee_payer_balance_leaf_index as Field;
            let leaf_preimage = self.pre_existing_public_data[leaf_index];
            let membership_witness = MembershipWitness {
                leaf_index,
                sibling_path: start_public_data_tree.get_sibling_path(
                    self.fee_payer_balance_leaf_index,
                ),
            };
            PublicDataHint {
                leaf_slot: leaf_preimage.slot,
                value: leaf_preimage.value,
                membership_witness,
                leaf_preimage,
            }
        }

        fn compute_transaction_fee(self) -> Field {
            let gas_fees = self.constants.global_variables.gas_fees;
            let gas_used = self.tube_data.gas_used;
            gas_used.compute_fee(gas_fees)
        }

        fn build_pre_existing_tx_effects(self) -> TxEffect {
            let mut res = TxEffect::empty();
            res.note_hashes = self.pre_existing_notes;
            res.nullifiers = self.pre_existing_nullifiers.map(|nullifier: NullifierLeafPreimage| {
                nullifier.nullifier
            });
            let all_public_data_update_requests = self.pre_existing_public_data.map(
                |leaf_preimage: PublicDataTreeLeafPreimage| {
                    PublicDataWrite { leaf_slot: leaf_preimage.slot, value: leaf_preimage.value }
                },
            );
            res.public_data_writes = array_concat(
                all_public_data_update_requests,
                [
                    PublicDataWrite::empty(); MAX_TOTAL_PUBLIC_DATA_UPDATE_REQUESTS_PER_TX
                        - PRE_EXISTING_PUBLIC_DATA_LEAVES
                ],
            );

            res
        }

        fn extract_subtree_sibling_path<let FULL_HEIGHT: u32, let SIBLING_PATH_LENGTH: u32>(
            path: [Field; FULL_HEIGHT],
            mut sibling_path: [Field; SIBLING_PATH_LENGTH],
        ) -> [Field; SIBLING_PATH_LENGTH] {
            let subtree_height = FULL_HEIGHT - SIBLING_PATH_LENGTH;
            for i in subtree_height..FULL_HEIGHT {
                sibling_path[i - subtree_height] = path[i];
            }
            sibling_path
        }

        fn update_nullifier_tree_with_new_leaves(
            mut self,
            nullifier_tree: &mut NonEmptyMerkleTree<MAX_NULLIFIERS_PER_TX, NULLIFIER_TREE_HEIGHT, NULLIFIER_SUBTREE_SIBLING_PATH_LENGTH, NULLIFIER_SUBTREE_HEIGHT>,
            kernel_public_inputs: &mut PrivateToRollupKernelCircuitPublicInputs,
            start_nullifier_tree_snapshot: AppendOnlyTreeSnapshot,
        ) -> ([NullifierLeafPreimage; MAX_NULLIFIERS_PER_TX], [MembershipWitness<NULLIFIER_TREE_HEIGHT>; MAX_NULLIFIERS_PER_TX], [Field; MAX_NULLIFIERS_PER_TX], [u32; MAX_NULLIFIERS_PER_TX]) {
            let mut nullifier_predecessor_preimages =
                [NullifierLeafPreimage::empty(); MAX_NULLIFIERS_PER_TX];
            let mut low_nullifier_membership_witness =
                [MembershipWitness::empty(); MAX_NULLIFIERS_PER_TX];

            /// Safety: This is a mock for testing only
            let sorted_new_nullifier_tuples = unsafe {
                get_sorted_tuple(
                    self.nullifiers.storage().map(|insertion: NullifierInsertion| insertion.value),
                    |a, b| full_field_less_than(b, a),
                )
            };

            let mut sorted_nullifiers = [0; MAX_NULLIFIERS_PER_TX];
            let mut sorted_nullifiers_indexes = [0; MAX_NULLIFIERS_PER_TX];

            for i in 0..MAX_NULLIFIERS_PER_TX {
                if (i as u32) < (MAX_NULLIFIERS_PER_TEST as u32) {
                    sorted_nullifiers[i] = sorted_new_nullifier_tuples[i].elem;
                    sorted_nullifiers_indexes[i] = sorted_new_nullifier_tuples[i].original_index;
                } else {
                    sorted_nullifiers[i] = 0;
                    sorted_nullifiers_indexes[i] = i;
                }
            }

            let mut pre_existing_nullifiers = self.pre_existing_nullifiers;

            for i in 0..MAX_NULLIFIERS_PER_TEST {
                if i < self.nullifiers.len() {
                    let sorted_tuple = sorted_new_nullifier_tuples[i];
                    let new_nullifier = sorted_tuple.elem;
                    let original_index = sorted_tuple.original_index;

                    let low_index = self.nullifiers.get_unchecked(original_index).existing_index;

                    kernel_public_inputs.end.nullifiers[original_index] = new_nullifier;

                    let mut low_preimage = pre_existing_nullifiers[low_index];
                    nullifier_predecessor_preimages[i] = low_preimage;
                    low_nullifier_membership_witness[i] = MembershipWitness {
                        leaf_index: low_index as Field,
                        sibling_path: nullifier_tree.get_sibling_path(low_index),
                    };

                    low_preimage.next_nullifier = new_nullifier;
                    low_preimage.next_index = start_nullifier_tree_snapshot
                        .next_available_leaf_index as u32
                        + original_index;
                    pre_existing_nullifiers[low_index] = low_preimage;

                    nullifier_tree.update_leaf(low_index, low_preimage.hash());
                }
            }

            (
                nullifier_predecessor_preimages, low_nullifier_membership_witness,
                sorted_nullifiers, sorted_nullifiers_indexes,
            )
        }

        unconstrained fn build_inputs(mut self) -> PrivateBaseRollupInputs {
            let mut tube_data = self.tube_data.to_private_tube_data();

            let start_note_hash_tree = NonEmptyMerkleTree::new(
                self.pre_existing_notes,
                [0; NOTE_HASH_TREE_HEIGHT],
                [0; NOTE_HASH_TREE_HEIGHT - NOTE_HASH_SUBTREE_HEIGHT],
                [0; NOTE_HASH_SUBTREE_HEIGHT],
            );
            let start_note_hash_tree_snapshot = AppendOnlyTreeSnapshot {
                root: start_note_hash_tree.get_root(),
                next_available_leaf_index: start_note_hash_tree.get_next_available_index() as u32,
            };
            let note_hash_subtree_sibling_path = PrivateBaseRollupInputsBuilder::extract_subtree_sibling_path(
                start_note_hash_tree.get_sibling_path(self.pre_existing_notes.len()),
                [0; NOTE_HASH_SUBTREE_SIBLING_PATH_LENGTH],
            );

            let mut start_nullifier_tree = NonEmptyMerkleTree::new(
                self.pre_existing_nullifiers.map(|preimage: NullifierLeafPreimage| preimage.hash()),
                [0; NULLIFIER_TREE_HEIGHT],
                [0; NULLIFIER_TREE_HEIGHT - NULLIFIER_SUBTREE_HEIGHT],
                [0; NULLIFIER_SUBTREE_HEIGHT],
            );

            let start_nullifier_tree_snapshot = AppendOnlyTreeSnapshot {
                root: start_nullifier_tree.get_root(),
                next_available_leaf_index: start_nullifier_tree.get_next_available_index() as u32,
            };

            let mut pre_existing_leaves = [0; AVAILABLE_PUBLIC_DATA_LEAVES_FOR_TEST];
            for i in 0..self.pre_existing_public_data.len() {
                pre_existing_leaves[i] = self.pre_existing_public_data[i].hash();
            }

            let mut start_public_data_tree = NonEmptyMerkleTree::new(
                pre_existing_leaves,
                [0; PUBLIC_DATA_TREE_HEIGHT],
                [0; PUBLIC_DATA_TREE_HEIGHT - AVAILABLE_PUBLIC_DATA_SUBTREE_HEIGHT_FOR_TEST],
                [0; AVAILABLE_PUBLIC_DATA_SUBTREE_HEIGHT_FOR_TEST],
            );
            let start_public_data_tree_snapshot = AppendOnlyTreeSnapshot {
                root: start_public_data_tree.get_root(),
                next_available_leaf_index: self.pre_existing_public_data.len(),
            };

            let start_archive = NonEmptyMerkleTree::new(
                self.pre_existing_blocks,
                [0; ARCHIVE_HEIGHT],
                [0; ARCHIVE_HEIGHT - 1],
                [0; 1],
            );
            self.constants.last_archive = AppendOnlyTreeSnapshot {
                root: start_archive.get_root(),
                next_available_leaf_index: start_archive.get_next_available_index() as u32,
            };

            let (nullifier_predecessor_preimages, nullifier_predecessor_membership_witnesses, sorted_nullifiers, sorted_nullifier_indexes) = self
                .update_nullifier_tree_with_new_leaves(
                    &mut start_nullifier_tree,
                    &mut tube_data.public_inputs,
                    start_nullifier_tree_snapshot,
                );

            let nullifier_subtree_sibling_path = PrivateBaseRollupInputsBuilder::extract_subtree_sibling_path(
                start_nullifier_tree.get_sibling_path(self.pre_existing_nullifiers.len()),
                [0; NULLIFIER_SUBTREE_SIBLING_PATH_LENGTH],
            );

            let fee_payer_fee_juice_balance_read_hint =
                self.build_fee_payer_fee_juice_balance_read_hint(start_public_data_tree);

            let fee_write = self.get_fee_write();
            let (fee_write_low_leaf_preimage, fee_write_low_leaf_membership_witness, fee_write_sibling_path) = update_public_data_tree(
                &mut start_public_data_tree,
                start_public_data_tree_snapshot,
                self.pre_existing_public_data,
                self.fee_payer_balance_leaf_index,
                fee_write,
            );

            let start = PartialStateReference {
                note_hash_tree: start_note_hash_tree_snapshot,
                nullifier_tree: start_nullifier_tree_snapshot,
                public_data_tree: start_public_data_tree_snapshot,
            };

            let pre_existing_tx_effects = self.build_pre_existing_tx_effects();

            let start_sponge_blob = append_tx_effects_for_blob(
                pre_existing_tx_effects,
                SpongeBlob::new(TX_EFFECTS_BLOB_HASH_INPUT_FIELDS),
            );

            let state_diff_hints = PrivateBaseStateDiffHints {
                nullifier_predecessor_preimages,
                nullifier_predecessor_membership_witnesses,
                sorted_nullifiers,
                sorted_nullifier_indexes,
                note_hash_subtree_sibling_path,
                nullifier_subtree_sibling_path,
                fee_write_low_leaf_preimage,
                fee_write_low_leaf_membership_witness,
                fee_write_sibling_path,
            };

            PrivateBaseRollupInputs {
                tube_data,
                start,
                start_sponge_blob,
                state_diff_hints,
                archive_root_membership_witness: MembershipWitness {
                    leaf_index: 0,
                    sibling_path: start_archive.get_sibling_path(0),
                },
                constants: self.constants,
                fee_payer_fee_juice_balance_read_hint,
            }
        }

        fn get_fee_write(self) -> PublicDataTreeLeaf {
            let pre_public_data = self.pre_existing_public_data[self.fee_payer_balance_leaf_index];
            let balance = pre_public_data.value;
            let fee = self.compute_transaction_fee();
            let value = if balance.lt(fee) { 0 } else { balance - fee };
            PublicDataTreeLeaf { slot: pre_public_data.slot, value }
        }

        fn set_fee_payer_balance(&mut self, balance: Field) {
            self.pre_existing_public_data[self.fee_payer_balance_leaf_index].value = balance;
        }

        fn execute(self) -> BaseOrMergeRollupPublicInputs {
            /// Safety: This is a mock for testing only
            let inputs = unsafe { self.build_inputs() };
            inputs.execute()
        }

        fn succeeds(self) {
            let _ = self.execute();
        }

        fn fails(self) {
            let _ = self.execute();
        }
    }

    #[test]
    unconstrained fn note_hashes_tree() {
        let mut builder = PrivateBaseRollupInputsBuilder::new();

        let note_hashes = [27, 28, 29, 30, 31, 32];
        for i in 0..note_hashes.len() {
            builder.tube_data.add_new_note_hash(note_hashes[i]);
        }
        let mut expected_commitments_tree = NonEmptyMerkleTree::new(
            [0; MAX_NOTE_HASHES_PER_TX * 2],
            [0; NOTE_HASH_TREE_HEIGHT],
            [0; NOTE_HASH_TREE_HEIGHT - NOTE_HASH_SUBTREE_HEIGHT - 1],
            [0; NOTE_HASH_SUBTREE_HEIGHT + 1],
        );

        let outputs = builder.execute();
        let expected_start_note_hash_tree_snapshot = AppendOnlyTreeSnapshot {
            root: expected_commitments_tree.get_root(),
            next_available_leaf_index: MAX_NOTE_HASHES_PER_TX as u32,
        };
        assert(outputs.start.note_hash_tree.eq(expected_start_note_hash_tree_snapshot));

        for i in 0..note_hashes.len() {
            expected_commitments_tree.update_leaf(i + MAX_NOTE_HASHES_PER_TX, note_hashes[i]);
        }
        let expected_end_note_hash_tree_snapshot = AppendOnlyTreeSnapshot {
            root: expected_commitments_tree.get_root(),
            next_available_leaf_index: (MAX_NOTE_HASHES_PER_TX * 2) as u32,
        };
        assert(outputs.end.note_hash_tree.eq(expected_end_note_hash_tree_snapshot));
    }

    #[test]
    unconstrained fn new_nullifier_tree_empty() {
        // This test checks for insertions of all 0 values
        // In this special case we will not need to provide sibling paths to check insertion of the nullifier values
        // This is because 0 values are not actually inserted into the tree, rather the inserted subtree is left
        // empty to begin with.
        let mut builder = PrivateBaseRollupInputsBuilder::new();

        builder.pre_existing_nullifiers[0] =
            NullifierLeafPreimage { nullifier: 0, next_nullifier: 7, next_index: 1 };
        builder.pre_existing_nullifiers[1] =
            NullifierLeafPreimage { nullifier: 7, next_nullifier: 0, next_index: 0 };

        builder.succeeds();
    }

    #[test]
    unconstrained fn nullifier_insertion_test() {
        let mut builder = PrivateBaseRollupInputsBuilder::new();

        builder.pre_existing_nullifiers[0] =
            NullifierLeafPreimage { nullifier: 0, next_nullifier: 7, next_index: 1 };
        builder.pre_existing_nullifiers[1] =
            NullifierLeafPreimage { nullifier: 7, next_nullifier: 0, next_index: 0 };

        builder.nullifiers.push(NullifierInsertion { existing_index: 0, value: 1 });
        let mut tree_nullifiers = [NullifierLeafPreimage::empty(); MAX_NULLIFIERS_PER_TX * 2];
        tree_nullifiers[0] = NullifierLeafPreimage {
            nullifier: 0,
            next_nullifier: 1,
            next_index: MAX_NULLIFIERS_PER_TX,
        };
        tree_nullifiers[1] = builder.pre_existing_nullifiers[1];
        tree_nullifiers[MAX_NULLIFIERS_PER_TX] =
            NullifierLeafPreimage { nullifier: 1, next_nullifier: 7, next_index: 1 };

        let mut end_nullifier_tree = NonEmptyMerkleTree::new(
            tree_nullifiers.map(|preimage: NullifierLeafPreimage| preimage.hash()),
            [0; NULLIFIER_TREE_HEIGHT],
            [0; NULLIFIER_TREE_HEIGHT - NULLIFIER_SUBTREE_HEIGHT - 1],
            [0; NULLIFIER_SUBTREE_HEIGHT + 1],
        );

        let output = builder.execute();

        assert(output.end.nullifier_tree.eq(
            AppendOnlyTreeSnapshot {
                root: end_nullifier_tree.get_root(),
                next_available_leaf_index: 2 * MAX_NULLIFIERS_PER_TX as u32,
            },
        ));
    }

    #[test]
    unconstrained fn new_nullifier_tree_all_larger() {
        let mut builder = PrivateBaseRollupInputsBuilder::new();

        builder.pre_existing_nullifiers[0] =
            NullifierLeafPreimage { nullifier: 0, next_nullifier: 7, next_index: 1 };
        builder.pre_existing_nullifiers[1] =
            NullifierLeafPreimage { nullifier: 7, next_nullifier: 0, next_index: 0 };

        builder.nullifiers.push(NullifierInsertion { existing_index: 1, value: 8 });
        for i in 1..builder.nullifiers.max_len() {
            builder.nullifiers.push(
                NullifierInsertion { existing_index: 1, value: (8 + i) as Field },
            );
        }

        let output = builder.execute();
        let mut tree_nullifiers = [NullifierLeafPreimage::empty(); MAX_NULLIFIERS_PER_TX * 2];
        tree_nullifiers[0] = builder.pre_existing_nullifiers[0];

        tree_nullifiers[1] = NullifierLeafPreimage {
            nullifier: 7,
            next_nullifier: 8,
            next_index: MAX_NULLIFIERS_PER_TX,
        };

        let last_index = builder.nullifiers.max_len() - 1;
        for i in 0..last_index {
            tree_nullifiers[MAX_NULLIFIERS_PER_TX + i] = NullifierLeafPreimage {
                nullifier: (8 + i) as Field,
                next_nullifier: (8 + i + 1) as Field,
                next_index: MAX_NULLIFIERS_PER_TX + i + 1,
            };
        }
        tree_nullifiers[MAX_NULLIFIERS_PER_TX + last_index] = NullifierLeafPreimage {
            nullifier: (8 + last_index) as Field,
            next_nullifier: 0,
            next_index: 0,
        };

        let mut end_nullifier_tree = NonEmptyMerkleTree::new(
            tree_nullifiers.map(|preimage: NullifierLeafPreimage| preimage.hash()),
            [0; NULLIFIER_TREE_HEIGHT],
            [0; NULLIFIER_TREE_HEIGHT - NULLIFIER_SUBTREE_HEIGHT - 1],
            [0; NULLIFIER_SUBTREE_HEIGHT + 1],
        );

        assert(output.end.nullifier_tree.eq(
            AppendOnlyTreeSnapshot {
                root: end_nullifier_tree.get_root(),
                next_available_leaf_index: 2 * MAX_NULLIFIERS_PER_TX as u32,
            },
        ));
    }

    #[test(should_fail_with = "Invalid low leaf")]
    unconstrained fn new_nullifier_tree_double_spend() {
        let mut builder = PrivateBaseRollupInputsBuilder::new();

        builder.pre_existing_nullifiers[0] =
            NullifierLeafPreimage { nullifier: 0, next_nullifier: 7, next_index: 1 };
        builder.pre_existing_nullifiers[1] =
            NullifierLeafPreimage { nullifier: 7, next_nullifier: 0, next_index: 0 };

        builder.nullifiers.push(NullifierInsertion { existing_index: 1, value: 8 });
        builder.nullifiers.push(NullifierInsertion { existing_index: 1, value: 8 });

        builder.fails();
    }

    #[test(should_fail_with = "Invalid low leaf")]
    unconstrained fn new_nullifier_tree_double_spend_same_batch() {
        let mut builder = PrivateBaseRollupInputsBuilder::new();

        builder.pre_existing_nullifiers[0] =
            NullifierLeafPreimage { nullifier: 0, next_nullifier: 7, next_index: 1 };
        builder.pre_existing_nullifiers[1] =
            NullifierLeafPreimage { nullifier: 7, next_nullifier: 0, next_index: 0 };

        builder.nullifiers.push(NullifierInsertion { existing_index: 1, value: 8 });
        builder.nullifiers.push(NullifierInsertion { existing_index: 1, value: 8 });

        builder.fails();
    }

    #[test]
    unconstrained fn non_empty_tx_effects_sponge() {
        let mut builder = PrivateBaseRollupInputsBuilder::new();
        builder.tube_data.append_note_hashes(50);
        let inputs = builder.build_inputs();
        let outputs = inputs.execute();
        let mut tx_effects = [0; 57];
        // TODO(#8954): This test uses 50 notes and 5 extra absorbed fields
        // This may change when logs are deconstructed
        // Initial field = TX_START_PREFIX | 0 | txlen[0] txlen[1] | 0 | REVERT_CODE_PREFIX | 0 | revert_code
        // The first 3 are:
        //   - i=0 init field
        //   - i=1: tx hash
        //   - i=2: tx fee
        // Followed by:
        //   - Note prefix
        //   - 50 note hashes
        //   - Public data write prefix
        //   - 1 public data write (2 fields)
        tx_effects[0] = field_from_bytes(
            array_concat(
                TX_START_PREFIX.to_be_bytes::<8>(),
                [0, 0, tx_effects.len() as u8, 0, REVERT_CODE_PREFIX, 0, 0],
            ),
            true,
        );

        // TX hash
        tx_effects[1] = inputs.tube_data.public_inputs.hash();

        // Transaction fee.
        let transaction_fee = builder.compute_transaction_fee();
        tx_effects[2] = field_from_bytes(
            array_concat([TX_FEE_PREFIX, 0], transaction_fee.to_be_bytes::<29>()),
            true,
        );

        let mut offset = 3;

        // Note hashes.
        tx_effects[offset] = encode_blob_prefix(NOTES_PREFIX, 50);
        offset += 1;
        for i in 0..50 {
            tx_effects[i + offset] = builder.tube_data.note_hashes.storage()[i].value();
        }
        offset += 50;

        // Public data writes.
        tx_effects[offset] = encode_blob_prefix(PUBLIC_DATA_UPDATE_REQUESTS_PREFIX, 2);
        offset += 1;
        let fee_write = builder.get_fee_write();
        tx_effects[offset] = fee_write.slot;
        tx_effects[offset + 1] = fee_write.value;

        let mut expected_sponge = outputs.start_sponge_blob;
        expected_sponge.absorb(tx_effects, tx_effects.len());
        assert(outputs.end_sponge_blob.eq(expected_sponge));
    }

    #[test]
    unconstrained fn fuller_tx_effects_sponge() {
        let NUM_NOTES = 25;
        let NUM_NULLIFIERS = 3;
        let NUM_MSGS = 5;
        let NUM_PRIV_EVENT_LOGS = 4;
        let NUM_CC_LOGS = 1;

        let mut builder = PrivateBaseRollupInputsBuilder::new();
        builder.tube_data.set_gas_used(100, 200);
        builder.constants.global_variables.gas_fees.fee_per_da_gas = 1;
        builder.constants.global_variables.gas_fees.fee_per_l2_gas = 1;
        builder.tube_data.tx_context.gas_settings.max_fees_per_gas.fee_per_da_gas = 1;
        builder.tube_data.tx_context.gas_settings.max_fees_per_gas.fee_per_l2_gas = 1;
        let tx_fee = builder.compute_transaction_fee();
        // builder.transaction_fee = tx_fee;
        builder.tube_data.append_note_hashes_with_logs(NUM_NOTES);
        // Copied from nullifier tests above:
        builder.pre_existing_nullifiers[0] =
            NullifierLeafPreimage { nullifier: 0, next_nullifier: 7, next_index: 1 };
        builder.pre_existing_nullifiers[1] =
            NullifierLeafPreimage { nullifier: 7, next_nullifier: 0, next_index: 0 };
        for i in 0..NUM_NULLIFIERS {
            builder.nullifiers.push(
                NullifierInsertion { existing_index: 1, value: (8 + i) as Field },
            );
        }
        builder.tube_data.append_l2_to_l1_msgs(NUM_MSGS);
        builder.tube_data.append_private_logs(NUM_PRIV_EVENT_LOGS);
        // Below will only work with NUM_CC_LOGS=1
        builder.tube_data.add_contract_class_log_hash(1, 2);
        let inputs = builder.build_inputs();
        let outputs = inputs.execute();

        let mut reconstructed_tx_effects = [0; TX_EFFECTS_BLOB_HASH_INPUT_FIELDS];
        // tx hash
        reconstructed_tx_effects[1] = inputs.tube_data.public_inputs.hash();
        // tx fee
        reconstructed_tx_effects[2] = field_from_bytes(
            array_concat([TX_FEE_PREFIX, 0], tx_fee.to_be_bytes::<29>()),
            true,
        );
        // notes
        let mut offset = 3;
        let notes_prefix = encode_blob_prefix(NOTES_PREFIX, NUM_NOTES);
        reconstructed_tx_effects[offset] = notes_prefix;
        offset += 1;
        for i in 0..NUM_NOTES {
            reconstructed_tx_effects[offset + i] =
                builder.tube_data.note_hashes.storage()[i].value();
        }
        offset += NUM_NOTES;
        // nullifiers
        let nullifiers_prefix = encode_blob_prefix(NULLIFIERS_PREFIX, NUM_NULLIFIERS);
        reconstructed_tx_effects[offset] = nullifiers_prefix;
        offset += 1;
        for i in 0..NUM_NULLIFIERS {
            reconstructed_tx_effects[offset + i] = builder.nullifiers.storage()[i].value;
        }
        offset += NUM_NULLIFIERS;
        // l2 to l1 msgs
        let l2_to_l1_msgs_prefix = encode_blob_prefix(L2_L1_MSGS_PREFIX, NUM_MSGS);
        reconstructed_tx_effects[offset] = l2_to_l1_msgs_prefix;
        offset += 1;
        for i in 0..NUM_MSGS {
            reconstructed_tx_effects[offset + i] = silo_l2_to_l1_message(
                builder.tube_data.l2_to_l1_msgs.storage()[i],
                builder.tube_data.tx_context.version,
                builder.tube_data.tx_context.chain_id,
            );
        }
        offset += NUM_MSGS;
        // Public data writes.
        reconstructed_tx_effects[offset] =
            encode_blob_prefix(PUBLIC_DATA_UPDATE_REQUESTS_PREFIX, 2);
        offset += 1;
        let fee_write = builder.get_fee_write();
        reconstructed_tx_effects[offset] = fee_write.slot;
        reconstructed_tx_effects[offset + 1] = fee_write.value;
        offset += 2;
        // private logs
        let total_private_logs_len = (NUM_NOTES + NUM_PRIV_EVENT_LOGS) * PRIVATE_LOG_SIZE_IN_FIELDS;
        let private_logs_prefix = encode_blob_prefix(PRIVATE_LOGS_PREFIX, total_private_logs_len);
        reconstructed_tx_effects[offset] = private_logs_prefix;
        offset += 1;
        for i in 0..NUM_NOTES + NUM_PRIV_EVENT_LOGS {
            for j in 0..PRIVATE_LOG_SIZE_IN_FIELDS {
                reconstructed_tx_effects[offset + i * PRIVATE_LOG_SIZE_IN_FIELDS + j] =
                    builder.tube_data.private_logs.storage()[i].inner.log.fields[j];
            }
        }
        offset += total_private_logs_len;
        // cc logs
        let contract_class_logs_prefix =
            encode_blob_prefix(CONTRACT_CLASS_LOGS_PREFIX, NUM_CC_LOGS);
        reconstructed_tx_effects[offset] = contract_class_logs_prefix;
        offset += 1;
        for i in 0..NUM_CC_LOGS {
            reconstructed_tx_effects[offset + i] = types::hash::silo_contract_class_log_hash(
                builder.tube_data.contract_class_logs_hashes.storage()[i],
            );
        }
        offset += NUM_CC_LOGS;

        // Initial field = TX_START_PREFIX | 0 | txlen[0] txlen[1] | 0 | REVERT_CODE_PREFIX | 0 | revert_code
        // revert code = 0
        let length_bytes = (offset as Field).to_be_bytes::<2>();
        reconstructed_tx_effects[0] = field_from_bytes(
            array_concat(
                TX_START_PREFIX.to_be_bytes::<8>(),
                [0, length_bytes[0], length_bytes[1], 0, REVERT_CODE_PREFIX, 0, 0],
            ),
            true,
        );

        let mut expected_sponge = outputs.start_sponge_blob;
        expected_sponge.absorb(reconstructed_tx_effects, offset);
        assert(outputs.end_sponge_blob.eq(expected_sponge));
    }

    #[test]
    unconstrained fn empty_block_out_hash() {
        let outputs = PrivateBaseRollupInputsBuilder::new().execute();
        assert_eq(outputs.out_hash, 0);
    }

    #[test]
    unconstrained fn nonempty_block_out_hash() {
        let mut builder = PrivateBaseRollupInputsBuilder::new();

        for i in 0..MAX_L2_TO_L1_MSGS_PER_TX {
            builder.tube_data.add_exposed_l2_to_l1_message(
                i as Field,
                EthAddress::from_field(1 + i as Field),
            );
        }

        let out_hash = builder.execute().out_hash;
        let siloed_l2_to_l1_msgs = builder.tube_data.l2_to_l1_msgs.map(
            |l2_to_l1_message: ScopedL2ToL1Message| silo_l2_to_l1_message(
                l2_to_l1_message,
                builder.constants.global_variables.version,
                builder.constants.global_variables.chain_id,
            ),
        );

        // Since we fill the tree completely, we know to expect a full tree as below
        let expected_tree = generate_full_sha_tree(siloed_l2_to_l1_msgs.storage());
        assert_eq(out_hash, expected_tree.get_root());
    }

    #[test(should_fail_with = "membership check failed")]
    unconstrained fn compute_membership_archive_negative() {
        let mut inputs = PrivateBaseRollupInputsBuilder::new().build_inputs();
        inputs.archive_root_membership_witness.sibling_path[0] = 27;
        let _output = inputs.execute();
    }

    #[test]
    unconstrained fn constants_dont_change() {
        let inputs = PrivateBaseRollupInputsBuilder::new().build_inputs();
        let outputs = inputs.execute();

        assert(inputs.constants.eq(outputs.constants));
    }

    #[test(should_fail_with = "kernel chain_id does not match the rollup chain_id")]
    unconstrained fn constants_dont_match_kernels_chain_id() {
        let mut builder = PrivateBaseRollupInputsBuilder::new();
        builder.constants.global_variables.chain_id = 3;
        builder.fails();
    }

    #[test(should_fail_with = "kernel version does not match the rollup version")]
    unconstrained fn constants_dont_match_kernels_version() {
        let mut builder = PrivateBaseRollupInputsBuilder::new();
        builder.constants.global_variables.version += 1;
        builder.fails();
    }

    #[test(should_fail_with = "kernel max_block_number is smaller than block number")]
    unconstrained fn constants_dont_satisfy_smaller_max_block_number() {
        let mut builder = PrivateBaseRollupInputsBuilder::new();
        builder.constants.global_variables.block_number = 42;
        builder.tube_data.set_max_block_number(5);
        builder.fails();
    }

    #[test]
    unconstrained fn constants_satisfy_equal_max_block_number() {
        let mut builder = PrivateBaseRollupInputsBuilder::new();
        builder.constants.global_variables.block_number = 42;
        builder.tube_data.set_max_block_number(42);
        builder.succeeds();
    }

    #[test]
    unconstrained fn constants_satisfy_larger_max_block_number() {
        let mut builder = PrivateBaseRollupInputsBuilder::new();
        builder.constants.global_variables.block_number = 42;
        builder.tube_data.set_max_block_number(4294967295);
        builder.succeeds();
    }

    #[test]
    unconstrained fn num_txs_is_1() {
        let outputs = PrivateBaseRollupInputsBuilder::new().execute();

        assert_eq(outputs.num_txs, 1);
    }

    #[test(should_fail_with = "Not enough balance for fee payer to pay for transaction")]
    unconstrained fn fails_to_update_fee_payer_balance_if_not_enough_funds() {
        let mut builder = PrivateBaseRollupInputsBuilder::new();

        builder.set_fee_payer_balance(1);

        builder.fails();
    }

    #[test(should_fail_with = "Wrong leaf slot for Fee Juice balance read hint")]
    unconstrained fn fails_to_update_fee_payer_balance_if_wrong_read_hint() {
        let mut builder = PrivateBaseRollupInputsBuilder::new();

        // Tweak the leaf index for the fee payer's balance.
        builder.fee_payer_balance_leaf_index += 1;

        builder.fails();
    }
}<|MERGE_RESOLUTION|>--- conflicted
+++ resolved
@@ -315,13 +315,13 @@
 
     impl PrivateBaseRollupInputsBuilder {
         fn new() -> Self {
-<<<<<<< HEAD
             let mut tube_data = FixtureBuilder::new().in_vk_tree(TUBE_VK_INDEX);
 
             let mut constants = ConstantRollupData::empty();
             constants.global_variables.chain_id = fixtures::CHAIN_ID;
             constants.global_variables.version = fixtures::VERSION;
             constants.vk_tree_root = tube_data.vk_tree_root;
+            constants.protocol_contract_tree_root = tube_data.protocol_contract_tree_root;
 
             // Gas and fee.
             tube_data.gas_used = Gas::new(11, 22);
@@ -354,17 +354,6 @@
                 next_slot: fee_payer_balance_slot,
                 next_index: 1,
             };
-=======
-            let mut inputs = PrivateBaseRollupInputsBuilder::empty();
-            inputs.tube_data = FixtureBuilder::new().in_vk_tree(TUBE_VK_INDEX);
-            inputs.constants.global_variables.chain_id = fixtures::CHAIN_ID;
-            inputs.constants.global_variables.version = fixtures::VERSION;
-            inputs.constants.vk_tree_root = inputs.tube_data.vk_tree_root;
-            inputs.constants.protocol_contract_tree_root =
-                inputs.tube_data.protocol_contract_tree_root;
-
-            inputs.pre_existing_blocks[0] = inputs.tube_data.historical_header.hash();
->>>>>>> 5efdd57c
 
             PrivateBaseRollupInputsBuilder {
                 tube_data,
