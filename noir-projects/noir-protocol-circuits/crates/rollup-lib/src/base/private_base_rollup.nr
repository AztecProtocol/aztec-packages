use crate::{
    abis::{
        base_or_merge_rollup_public_inputs::{BASE_ROLLUP_TYPE, BaseOrMergeRollupPublicInputs},
        tx_effect::TxEffect,
    },
    base::{
        components::{
            archive::perform_archive_membership_check,
            fees::compute_fee_payer_fee_juice_balance_leaf_slot,
            nullifier_tree::nullifier_tree_batch_insert,
            private_base_rollup_output_composer::compute_transaction_fee, PrivateTubeDataValidator,
            public_data_tree::public_data_tree_insert,
        },
        state_diff_hints::PrivateBaseStateDiffHints,
    },
    components::{append_tx_effects_for_blob, compute_kernel_out_hash},
};
use super::components::constants::validate_tx_constant_data;
use dep::types::{
    abis::{
        append_only_tree_snapshot::AppendOnlyTreeSnapshot, constant_rollup_data::ConstantRollupData,
        log_hash::ScopedLogHash, nullifier_leaf_preimage::NullifierLeafPreimage,
        public_data_write::PublicDataWrite, sponge_blob::SpongeBlob, tube::PrivateTubeData,
    },
    constants::{
        ARCHIVE_HEIGHT, MAX_TOTAL_PUBLIC_DATA_UPDATE_REQUESTS_PER_TX, MAX_UNENCRYPTED_LOGS_PER_TX,
        NOTE_HASH_SUBTREE_HEIGHT, TUBE_VK_INDEX,
    },
    data::{hash::compute_public_data_tree_value, public_data_hint::PublicDataHint},
    hash::silo_l2_to_l1_message,
    merkle_tree::{
        append_only_tree, calculate_empty_tree_root, calculate_subtree_root, MembershipWitness,
    },
    messaging::l2_to_l1_message::ScopedL2ToL1Message,
    partial_state_reference::PartialStateReference,
    traits::{Empty, Hash},
};

global ALLOWED_PREVIOUS_CIRCUITS: [u32; 1] = [TUBE_VK_INDEX];

pub struct PrivateBaseRollupInputs {
    tube_data: PrivateTubeData,

    start: PartialStateReference,
    start_sponge_blob: SpongeBlob,

    state_diff_hints: PrivateBaseStateDiffHints,
    fee_payer_fee_juice_balance_read_hint: PublicDataHint,

    archive_root_membership_witness: MembershipWitness<ARCHIVE_HEIGHT>,
    constants: ConstantRollupData,
}

impl PrivateBaseRollupInputs {
    pub fn execute(self) -> BaseOrMergeRollupPublicInputs {
        let tube_data_validator = PrivateTubeDataValidator::new(self.tube_data);
        tube_data_validator.verify_proof(ALLOWED_PREVIOUS_CIRCUITS);
        tube_data_validator.validate_with_rollup_data(self.constants);

        validate_tx_constant_data(self.tube_data.public_inputs.constants, self.constants);

        let rollup_validation_requests = self.tube_data.public_inputs.rollup_validation_requests;

        // Verify the max block number
        // TODO #5345: why is block_number a Field and not u32?
        if rollup_validation_requests.max_block_number.is_some() {
            assert(
                self.constants.global_variables.block_number as u32
                    <= rollup_validation_requests.max_block_number.unwrap_unchecked(),
                "kernel max_block_number is smaller than block number",
            );
        }

        let commitments_tree_subroot = self.calculate_commitments_subtree();

        let empty_commitments_subtree_root = calculate_empty_tree_root(NOTE_HASH_SUBTREE_HEIGHT);

        let end_note_hash_tree_snapshot = append_only_tree::insert_subtree_to_snapshot_tree(
            self.start.note_hash_tree,
            self.state_diff_hints.note_hash_subtree_sibling_path,
            empty_commitments_subtree_root,
            commitments_tree_subroot,
            NOTE_HASH_SUBTREE_HEIGHT as u8,
        );

        // Insert nullifiers:
        let end_nullifier_tree_snapshot =
            self.check_nullifier_tree_non_membership_and_insert_to_tree();

        let transaction_fee = compute_transaction_fee(
            self.constants.global_variables.gas_fees,
            self.tube_data.public_inputs.constants.tx_context.gas_settings,
            self.tube_data.public_inputs.gas_used,
        );

        // Write fee to public data tree
        let fee_public_data_write = self.build_fee_public_data_write(transaction_fee);
        let end_public_data_tree_snapshot =
            self.insert_fee_public_data_write(fee_public_data_write);
        let mut all_public_data_update_requests =
            [PublicDataWrite::empty(); MAX_TOTAL_PUBLIC_DATA_UPDATE_REQUESTS_PER_TX];
        all_public_data_update_requests[0] = fee_public_data_write;

        // Append the tx effects for blob(s)
        let siloed_l2_to_l1_msgs = self.tube_data.public_inputs.end.l2_to_l1_msgs.map(
            |message: ScopedL2ToL1Message| silo_l2_to_l1_message(
                message,
                self.tube_data.public_inputs.constants.tx_context.version,
                self.tube_data.public_inputs.constants.tx_context.chain_id,
            ),
        );

        let out_hash = compute_kernel_out_hash(siloed_l2_to_l1_msgs);
        let tx_effect = TxEffect {
            tx_hash: self.tube_data.public_inputs.hash(),
            revert_code: 0,
            transaction_fee,
            note_hashes: self.tube_data.public_inputs.end.note_hashes,
            nullifiers: self.tube_data.public_inputs.end.nullifiers,
            l2_to_l1_msgs: siloed_l2_to_l1_msgs,
            public_data_writes: all_public_data_update_requests,
            private_logs: self.tube_data.public_inputs.end.private_logs,
            unencrypted_log_preimages_length: 0,
            unencrypted_logs_hashes: [ScopedLogHash::empty(); MAX_UNENCRYPTED_LOGS_PER_TX],
            contract_class_log_preimages_length: self
                .tube_data
                .public_inputs
                .end
                .contract_class_log_preimages_length,
            contract_class_logs_hashes: self.tube_data.public_inputs.end.contract_class_logs_hashes,
        };
        let end_sponge_blob = append_tx_effects_for_blob(tx_effect, self.start_sponge_blob);

        // Perform membership checks that the notes provided exist within the historical trees data
        perform_archive_membership_check(
            self.constants.last_archive.root,
            self.archive_root_membership_witness,
            self.tube_data.public_inputs.constants.historical_header,
        );

        BaseOrMergeRollupPublicInputs {
            rollup_type: BASE_ROLLUP_TYPE,
            num_txs: 1,
            constants: self.constants,
            start: self.start,
            end: PartialStateReference {
                note_hash_tree: end_note_hash_tree_snapshot,
                nullifier_tree: end_nullifier_tree_snapshot,
                public_data_tree: end_public_data_tree_snapshot,
            },
            start_sponge_blob: self.start_sponge_blob,
            end_sponge_blob,
            out_hash,
            accumulated_fees: transaction_fee,
            accumulated_mana_used: self.tube_data.public_inputs.gas_used.l2_gas as Field,
        }
    }

    // TODO(Kev): This should say calculate_commitments_subtree_root
    // Cpp code says calculate_commitments_subtree, so I'm leaving it as is for now
    fn calculate_commitments_subtree(self) -> Field {
        calculate_subtree_root(self.tube_data.public_inputs.end.note_hashes)
    }

    fn check_nullifier_tree_non_membership_and_insert_to_tree(self) -> AppendOnlyTreeSnapshot {
        nullifier_tree_batch_insert(
            self.start.nullifier_tree,
            self.tube_data.public_inputs.end.nullifiers,
            self.state_diff_hints.sorted_nullifiers,
            self.state_diff_hints.sorted_nullifier_indexes,
            self.state_diff_hints.nullifier_subtree_sibling_path,
            self.state_diff_hints.nullifier_predecessor_preimages,
            self.state_diff_hints.nullifier_predecessor_membership_witnesses,
        )
    }

    fn create_nullifier_subtree<let N: u32>(leaves: [NullifierLeafPreimage; N]) -> Field {
        calculate_subtree_root(leaves.map(|leaf: NullifierLeafPreimage| leaf.hash()))
    }

    fn build_fee_public_data_write(self, tx_fee: Field) -> PublicDataWrite {
        let fee_payer = self.tube_data.public_inputs.fee_payer;
        let leaf_slot = compute_fee_payer_fee_juice_balance_leaf_slot(fee_payer);

        let read_hint = self.fee_payer_fee_juice_balance_read_hint;
        read_hint.validate(self.start.public_data_tree.root);

        let balance = read_hint.value;
        assert(read_hint.leaf_slot == leaf_slot, "Wrong leaf slot for Fee Juice balance read hint");
        assert(!balance.lt(tx_fee), "Not enough balance for fee payer to pay for transaction");

        let value = compute_public_data_tree_value(balance - tx_fee);
        PublicDataWrite { leaf_slot, value }
    }

    fn insert_fee_public_data_write(self, fee_write: PublicDataWrite) -> AppendOnlyTreeSnapshot {
        public_data_tree_insert(
            fee_write,
            self.start.public_data_tree,
            self.state_diff_hints.fee_write_low_leaf_preimage,
            self.state_diff_hints.fee_write_low_leaf_membership_witness,
            self.state_diff_hints.fee_write_sibling_path,
        )
    }
}

mod tests {
    use crate::{
        abis::base_or_merge_rollup_public_inputs::BaseOrMergeRollupPublicInputs,
        base::{
            components::fees::compute_fee_payer_fee_juice_balance_leaf_slot,
            private_base_rollup::PrivateBaseRollupInputs,
            state_diff_hints::PrivateBaseStateDiffHints,
        },
        components::{
            append_tx_effects_for_blob, encode_blob_prefix, TX_EFFECTS_BLOB_HASH_INPUT_FIELDS,
        },
    };
    use crate::abis::tx_effect::TxEffect;
    use dep::types::{
        abis::{
            append_only_tree_snapshot::AppendOnlyTreeSnapshot,
            constant_rollup_data::ConstantRollupData, gas::Gas, gas_fees::GasFees,
            kernel_circuit_public_inputs::PrivateToRollupKernelCircuitPublicInputs,
            nullifier_leaf_preimage::NullifierLeafPreimage, public_data_write::PublicDataWrite,
            side_effect::OrderedValue, sponge_blob::SpongeBlob,
        },
        address::{AztecAddress, EthAddress},
        constants::{
            ARCHIVE_HEIGHT, CONTRACT_CLASS_LOGS_PREFIX, L2_L1_MSGS_PREFIX, MAX_L2_TO_L1_MSGS_PER_TX,
            MAX_NOTE_HASHES_PER_TX, MAX_NULLIFIERS_PER_TX,
            MAX_TOTAL_PUBLIC_DATA_UPDATE_REQUESTS_PER_TX, NOTE_HASH_SUBTREE_HEIGHT,
            NOTE_HASH_SUBTREE_SIBLING_PATH_LENGTH, NOTE_HASH_TREE_HEIGHT, NOTES_PREFIX,
            NULLIFIER_SUBTREE_HEIGHT, NULLIFIER_SUBTREE_SIBLING_PATH_LENGTH, NULLIFIER_TREE_HEIGHT,
            NULLIFIERS_PREFIX, PRIVATE_LOG_SIZE_IN_FIELDS, PRIVATE_LOGS_PREFIX,
            PUBLIC_DATA_TREE_HEIGHT, PUBLIC_DATA_UPDATE_REQUESTS_PREFIX, REVERT_CODE_PREFIX,
            TUBE_VK_INDEX, TX_FEE_PREFIX, TX_START_PREFIX,
        },
        data::{public_data_hint::PublicDataHint, PublicDataTreeLeaf, PublicDataTreeLeafPreimage},
        hash::silo_l2_to_l1_message,
        merkle_tree::MembershipWitness,
        messaging::l2_to_l1_message::ScopedL2ToL1Message,
        partial_state_reference::PartialStateReference,
        tests::{
            fixture_builder::FixtureBuilder,
            fixtures::{self, merkle_tree::generate_full_sha_tree},
            merkle_tree_utils::NonEmptyMerkleTree,
        },
<<<<<<< HEAD
=======
        traits::{Empty, FromField, Hash, is_empty},
>>>>>>> 9e5ea3a6
        utils::{
            arrays::{array_concat, get_sorted_tuple::get_sorted_tuple},
            field::{field_from_bytes, full_field_less_than},
        },
    };

    struct NullifierInsertion {
        existing_index: u32,
        value: Field,
    }

    global MAX_NULLIFIERS_PER_TEST: u32 = 4;
    global AVAILABLE_PUBLIC_DATA_LEAVES_FOR_TEST: u32 = 64;
    global AVAILABLE_PUBLIC_DATA_SUBTREE_HEIGHT_FOR_TEST: u32 = 6;
    global PRE_EXISTING_PUBLIC_DATA_LEAVES: u32 = 10;

    fn update_public_data_tree<let AVAILABLE_LEAVES: u32, let EXISTING_LEAVES: u32, let SUBTREE_SIBLING_PATH_LENGTH: u32, let SUBTREE_HEIGHT: u32>(
        public_data_tree: &mut NonEmptyMerkleTree<AVAILABLE_LEAVES, PUBLIC_DATA_TREE_HEIGHT, SUBTREE_SIBLING_PATH_LENGTH, SUBTREE_HEIGHT>,
        snapshot: AppendOnlyTreeSnapshot,
        pre_existing_public_data: [PublicDataTreeLeafPreimage; EXISTING_LEAVES],
        low_leaf_index: u32,
        fee_write: PublicDataTreeLeaf,
    ) -> (PublicDataTreeLeafPreimage, MembershipWitness<PUBLIC_DATA_TREE_HEIGHT>, [Field; PUBLIC_DATA_TREE_HEIGHT]) {
        let low_leaf = pre_existing_public_data[low_leaf_index];
        let mut new_low_leaf = pre_existing_public_data[low_leaf_index];
        let mut new_leaf = PublicDataTreeLeafPreimage::empty();
        if low_leaf.slot == fee_write.slot {
            new_low_leaf.value = fee_write.value;
        } else {
            new_low_leaf.next_slot = fee_write.slot;
            new_low_leaf.next_index = PRE_EXISTING_PUBLIC_DATA_LEAVES;

            new_leaf = PublicDataTreeLeafPreimage {
                slot: fee_write.slot,
                value: fee_write.value,
                next_slot: low_leaf.next_slot,
                next_index: low_leaf.next_index,
            };
        }

        // Update low leaf.
        let low_public_data_writes_witness = MembershipWitness {
            leaf_index: low_leaf_index as Field,
            sibling_path: public_data_tree.get_sibling_path(low_leaf_index),
        };
        public_data_tree.update_leaf(low_leaf_index, new_low_leaf.hash());

        let insertion_witness =
            public_data_tree.get_sibling_path(snapshot.next_available_leaf_index);
        public_data_tree.update_leaf(snapshot.next_available_leaf_index, new_leaf.hash());

        (low_leaf, low_public_data_writes_witness, insertion_witness)
    }

    struct PrivateBaseRollupInputsBuilder {
        tube_data: FixtureBuilder,
        pre_existing_notes: [Field; MAX_NOTE_HASHES_PER_TX],
        pre_existing_nullifiers: [NullifierLeafPreimage; MAX_NULLIFIERS_PER_TX],
        pre_existing_contracts: [Field; 2],
        pre_existing_public_data: [PublicDataTreeLeafPreimage; PRE_EXISTING_PUBLIC_DATA_LEAVES],
        pre_existing_blocks: [Field; 2],

        nullifiers: BoundedVec<NullifierInsertion, MAX_NULLIFIERS_PER_TEST>,
        constants: ConstantRollupData,

        fee_payer: AztecAddress,
        // Index of the low leaf for the leaf that contains the fee payer's Fee Juice balance.
        // Used for building the public data hint read for the payment update request.
        fee_payer_balance_leaf_index: u32,
    }

    impl PrivateBaseRollupInputsBuilder {
        fn new() -> Self {
            let mut tube_data = FixtureBuilder::new().in_vk_tree(TUBE_VK_INDEX);

            let mut constants = ConstantRollupData::empty();
            constants.global_variables.chain_id = fixtures::CHAIN_ID;
            constants.global_variables.version = fixtures::VERSION;
            constants.vk_tree_root = tube_data.vk_tree_root;

            // Gas and fee.
            tube_data.gas_used = Gas::new(11, 22);
            let gas_fees = GasFees { fee_per_da_gas: 1, fee_per_l2_gas: 2 };
            tube_data.tx_context.gas_settings.max_fees_per_gas = gas_fees;
            constants.global_variables.gas_fees = gas_fees;

            let mut pre_existing_blocks = [0; 2];
            pre_existing_blocks[0] = tube_data.historical_header.hash();

            let fee_payer = AztecAddress::from_field(234234);
            tube_data.set_fee_payer(fee_payer);
            let fee_payer_balance_slot = compute_fee_payer_fee_juice_balance_leaf_slot(fee_payer);

            let mut pre_existing_public_data =
                [PublicDataTreeLeafPreimage::empty(); PRE_EXISTING_PUBLIC_DATA_LEAVES];
            // Add the fee payer's balance to the public data at index 1.
            let fee_payer_balance_leaf_index = 1;
            let fee_payer_balance = 0x999;
            pre_existing_public_data[fee_payer_balance_leaf_index] = PublicDataTreeLeafPreimage {
                slot: fee_payer_balance_slot,
                value: fee_payer_balance,
                next_slot: 0,
                next_index: 0,
            };
            // Point the first public data to the above data.
            pre_existing_public_data[0] = PublicDataTreeLeafPreimage {
                slot: 0,
                value: 0,
                next_slot: fee_payer_balance_slot,
                next_index: 1,
            };

            PrivateBaseRollupInputsBuilder {
                tube_data,
                pre_existing_notes: [0; MAX_NOTE_HASHES_PER_TX],
                pre_existing_nullifiers: [NullifierLeafPreimage::empty(); MAX_NULLIFIERS_PER_TX],
                pre_existing_contracts: [0; 2],
                pre_existing_public_data,
                pre_existing_blocks,
                nullifiers: BoundedVec::new(),
                constants,
                fee_payer,
                fee_payer_balance_leaf_index,
            }
        }

        unconstrained fn new_with_previous_kernel(previous_vk_index: u32) -> Self {
            let mut builder = PrivateBaseRollupInputsBuilder::new();
            builder.tube_data = builder.tube_data.in_vk_tree(previous_vk_index);
            builder
        }

        fn build_fee_payer_fee_juice_balance_read_hint(
            self,
            start_public_data_tree: NonEmptyMerkleTree<AVAILABLE_PUBLIC_DATA_LEAVES_FOR_TEST, PUBLIC_DATA_TREE_HEIGHT, PUBLIC_DATA_TREE_HEIGHT - AVAILABLE_PUBLIC_DATA_SUBTREE_HEIGHT_FOR_TEST, AVAILABLE_PUBLIC_DATA_SUBTREE_HEIGHT_FOR_TEST>,
        ) -> PublicDataHint {
            let leaf_index = self.fee_payer_balance_leaf_index as Field;
            let leaf_preimage = self.pre_existing_public_data[leaf_index];
            let membership_witness = MembershipWitness {
                leaf_index,
                sibling_path: start_public_data_tree.get_sibling_path(
                    self.fee_payer_balance_leaf_index,
                ),
            };
            PublicDataHint {
                leaf_slot: leaf_preimage.slot,
                value: leaf_preimage.value,
                membership_witness,
                leaf_preimage,
            }
        }

        fn compute_transaction_fee(self) -> Field {
            let gas_fees = self.constants.global_variables.gas_fees;
            let gas_used = self.tube_data.gas_used;
            gas_used.compute_fee(gas_fees)
        }

        fn build_pre_existing_tx_effects(self) -> TxEffect {
            let mut res = TxEffect::empty();
            res.note_hashes = self.pre_existing_notes;
            res.nullifiers = self.pre_existing_nullifiers.map(|nullifier: NullifierLeafPreimage| {
                nullifier.nullifier
            });
            let all_public_data_update_requests = self.pre_existing_public_data.map(
                |leaf_preimage: PublicDataTreeLeafPreimage| {
                    PublicDataWrite { leaf_slot: leaf_preimage.slot, value: leaf_preimage.value }
                },
            );
            res.public_data_writes = array_concat(
                all_public_data_update_requests,
                [
                    PublicDataWrite::empty(); MAX_TOTAL_PUBLIC_DATA_UPDATE_REQUESTS_PER_TX
                        - PRE_EXISTING_PUBLIC_DATA_LEAVES
                ],
            );

            res
        }

        fn extract_subtree_sibling_path<let FULL_HEIGHT: u32, let SIBLING_PATH_LENGTH: u32>(
            path: [Field; FULL_HEIGHT],
            mut sibling_path: [Field; SIBLING_PATH_LENGTH],
        ) -> [Field; SIBLING_PATH_LENGTH] {
            let subtree_height = FULL_HEIGHT - SIBLING_PATH_LENGTH;
            for i in subtree_height..FULL_HEIGHT {
                sibling_path[i - subtree_height] = path[i];
            }
            sibling_path
        }

        fn update_nullifier_tree_with_new_leaves(
            mut self,
            nullifier_tree: &mut NonEmptyMerkleTree<MAX_NULLIFIERS_PER_TX, NULLIFIER_TREE_HEIGHT, NULLIFIER_SUBTREE_SIBLING_PATH_LENGTH, NULLIFIER_SUBTREE_HEIGHT>,
            kernel_public_inputs: &mut PrivateToRollupKernelCircuitPublicInputs,
            start_nullifier_tree_snapshot: AppendOnlyTreeSnapshot,
        ) -> ([NullifierLeafPreimage; MAX_NULLIFIERS_PER_TX], [MembershipWitness<NULLIFIER_TREE_HEIGHT>; MAX_NULLIFIERS_PER_TX], [Field; MAX_NULLIFIERS_PER_TX], [u32; MAX_NULLIFIERS_PER_TX]) {
            let mut nullifier_predecessor_preimages =
                [NullifierLeafPreimage::empty(); MAX_NULLIFIERS_PER_TX];
            let mut low_nullifier_membership_witness =
                [MembershipWitness::empty(); MAX_NULLIFIERS_PER_TX];

            /// Safety: This is a mock for testing only
            let sorted_new_nullifier_tuples = unsafe {
                get_sorted_tuple(
                    self.nullifiers.storage().map(|insertion: NullifierInsertion| insertion.value),
                    |a, b| full_field_less_than(b, a),
                )
            };

            let mut sorted_nullifiers = [0; MAX_NULLIFIERS_PER_TX];
            let mut sorted_nullifiers_indexes = [0; MAX_NULLIFIERS_PER_TX];

            for i in 0..MAX_NULLIFIERS_PER_TX {
                if (i as u32) < (MAX_NULLIFIERS_PER_TEST as u32) {
                    sorted_nullifiers[i] = sorted_new_nullifier_tuples[i].elem;
                    sorted_nullifiers_indexes[i] = sorted_new_nullifier_tuples[i].original_index;
                } else {
                    sorted_nullifiers[i] = 0;
                    sorted_nullifiers_indexes[i] = i;
                }
            }

            let mut pre_existing_nullifiers = self.pre_existing_nullifiers;

            for i in 0..MAX_NULLIFIERS_PER_TEST {
                if i < self.nullifiers.len() {
                    let sorted_tuple = sorted_new_nullifier_tuples[i];
                    let new_nullifier = sorted_tuple.elem;
                    let original_index = sorted_tuple.original_index;

                    let low_index = self.nullifiers.get_unchecked(original_index).existing_index;

                    kernel_public_inputs.end.nullifiers[original_index] = new_nullifier;

                    let mut low_preimage = pre_existing_nullifiers[low_index];
                    nullifier_predecessor_preimages[i] = low_preimage;
                    low_nullifier_membership_witness[i] = MembershipWitness {
                        leaf_index: low_index as Field,
                        sibling_path: nullifier_tree.get_sibling_path(low_index),
                    };

                    low_preimage.next_nullifier = new_nullifier;
                    low_preimage.next_index = start_nullifier_tree_snapshot
                        .next_available_leaf_index as u32
                        + original_index;
                    pre_existing_nullifiers[low_index] = low_preimage;

                    nullifier_tree.update_leaf(low_index, low_preimage.hash());
                }
            }

            (
                nullifier_predecessor_preimages, low_nullifier_membership_witness,
                sorted_nullifiers, sorted_nullifiers_indexes,
            )
        }

        unconstrained fn build_inputs(mut self) -> PrivateBaseRollupInputs {
            let mut tube_data = self.tube_data.to_private_tube_data();

            let start_note_hash_tree = NonEmptyMerkleTree::new(
                self.pre_existing_notes,
                [0; NOTE_HASH_TREE_HEIGHT],
                [0; NOTE_HASH_TREE_HEIGHT - NOTE_HASH_SUBTREE_HEIGHT],
                [0; NOTE_HASH_SUBTREE_HEIGHT],
            );
            let start_note_hash_tree_snapshot = AppendOnlyTreeSnapshot {
                root: start_note_hash_tree.get_root(),
                next_available_leaf_index: start_note_hash_tree.get_next_available_index() as u32,
            };
            let note_hash_subtree_sibling_path = PrivateBaseRollupInputsBuilder::extract_subtree_sibling_path(
                start_note_hash_tree.get_sibling_path(self.pre_existing_notes.len()),
                [0; NOTE_HASH_SUBTREE_SIBLING_PATH_LENGTH],
            );

            let mut start_nullifier_tree = NonEmptyMerkleTree::new(
                self.pre_existing_nullifiers.map(|preimage: NullifierLeafPreimage| preimage.hash()),
                [0; NULLIFIER_TREE_HEIGHT],
                [0; NULLIFIER_TREE_HEIGHT - NULLIFIER_SUBTREE_HEIGHT],
                [0; NULLIFIER_SUBTREE_HEIGHT],
            );

            let start_nullifier_tree_snapshot = AppendOnlyTreeSnapshot {
                root: start_nullifier_tree.get_root(),
                next_available_leaf_index: start_nullifier_tree.get_next_available_index() as u32,
            };

            let mut pre_existing_leaves = [0; AVAILABLE_PUBLIC_DATA_LEAVES_FOR_TEST];
            for i in 0..self.pre_existing_public_data.len() {
                pre_existing_leaves[i] = self.pre_existing_public_data[i].hash();
            }

            let mut start_public_data_tree = NonEmptyMerkleTree::new(
                pre_existing_leaves,
                [0; PUBLIC_DATA_TREE_HEIGHT],
                [0; PUBLIC_DATA_TREE_HEIGHT - AVAILABLE_PUBLIC_DATA_SUBTREE_HEIGHT_FOR_TEST],
                [0; AVAILABLE_PUBLIC_DATA_SUBTREE_HEIGHT_FOR_TEST],
            );
            let start_public_data_tree_snapshot = AppendOnlyTreeSnapshot {
                root: start_public_data_tree.get_root(),
                next_available_leaf_index: self.pre_existing_public_data.len(),
            };

            let start_archive = NonEmptyMerkleTree::new(
                self.pre_existing_blocks,
                [0; ARCHIVE_HEIGHT],
                [0; ARCHIVE_HEIGHT - 1],
                [0; 1],
            );
            self.constants.last_archive = AppendOnlyTreeSnapshot {
                root: start_archive.get_root(),
                next_available_leaf_index: start_archive.get_next_available_index() as u32,
            };

            let (nullifier_predecessor_preimages, nullifier_predecessor_membership_witnesses, sorted_nullifiers, sorted_nullifier_indexes) = self
                .update_nullifier_tree_with_new_leaves(
                    &mut start_nullifier_tree,
                    &mut tube_data.public_inputs,
                    start_nullifier_tree_snapshot,
                );

            let nullifier_subtree_sibling_path = PrivateBaseRollupInputsBuilder::extract_subtree_sibling_path(
                start_nullifier_tree.get_sibling_path(self.pre_existing_nullifiers.len()),
                [0; NULLIFIER_SUBTREE_SIBLING_PATH_LENGTH],
            );

            let fee_payer_fee_juice_balance_read_hint =
                self.build_fee_payer_fee_juice_balance_read_hint(start_public_data_tree);

            let fee_write = self.get_fee_write();
            let (fee_write_low_leaf_preimage, fee_write_low_leaf_membership_witness, fee_write_sibling_path) = update_public_data_tree(
                &mut start_public_data_tree,
                start_public_data_tree_snapshot,
                self.pre_existing_public_data,
                self.fee_payer_balance_leaf_index,
                fee_write,
            );

            let start = PartialStateReference {
                note_hash_tree: start_note_hash_tree_snapshot,
                nullifier_tree: start_nullifier_tree_snapshot,
                public_data_tree: start_public_data_tree_snapshot,
            };

            let pre_existing_tx_effects = self.build_pre_existing_tx_effects();

            let start_sponge_blob = append_tx_effects_for_blob(
                pre_existing_tx_effects,
                SpongeBlob::new(TX_EFFECTS_BLOB_HASH_INPUT_FIELDS),
            );

            let state_diff_hints = PrivateBaseStateDiffHints {
                nullifier_predecessor_preimages,
                nullifier_predecessor_membership_witnesses,
                sorted_nullifiers,
                sorted_nullifier_indexes,
                note_hash_subtree_sibling_path,
                nullifier_subtree_sibling_path,
                fee_write_low_leaf_preimage,
                fee_write_low_leaf_membership_witness,
                fee_write_sibling_path,
            };

            PrivateBaseRollupInputs {
                tube_data,
                start,
                start_sponge_blob,
                state_diff_hints,
                archive_root_membership_witness: MembershipWitness {
                    leaf_index: 0,
                    sibling_path: start_archive.get_sibling_path(0),
                },
                constants: self.constants,
                fee_payer_fee_juice_balance_read_hint,
            }
        }

        fn get_fee_write(self) -> PublicDataTreeLeaf {
            let pre_public_data = self.pre_existing_public_data[self.fee_payer_balance_leaf_index];
            let balance = pre_public_data.value;
            let fee = self.compute_transaction_fee();
            let value = if balance.lt(fee) { 0 } else { balance - fee };
            PublicDataTreeLeaf { slot: pre_public_data.slot, value }
        }

        fn set_fee_payer_balance(&mut self, balance: Field) {
            self.pre_existing_public_data[self.fee_payer_balance_leaf_index].value = balance;
        }

        fn execute(self) -> BaseOrMergeRollupPublicInputs {
            /// Safety: This is a mock for testing only
            let inputs = unsafe { self.build_inputs() };
            inputs.execute()
        }

        fn succeeds(self) {
            let _ = self.execute();
        }

        fn fails(self) {
            let _ = self.execute();
        }
    }

    #[test]
    unconstrained fn note_hashes_tree() {
        let mut builder = PrivateBaseRollupInputsBuilder::new();

        let note_hashes = [27, 28, 29, 30, 31, 32];
        for i in 0..note_hashes.len() {
            builder.tube_data.add_new_note_hash(note_hashes[i]);
        }
        let mut expected_commitments_tree = NonEmptyMerkleTree::new(
            [0; MAX_NOTE_HASHES_PER_TX * 2],
            [0; NOTE_HASH_TREE_HEIGHT],
            [0; NOTE_HASH_TREE_HEIGHT - NOTE_HASH_SUBTREE_HEIGHT - 1],
            [0; NOTE_HASH_SUBTREE_HEIGHT + 1],
        );

        let outputs = builder.execute();
        let expected_start_note_hash_tree_snapshot = AppendOnlyTreeSnapshot {
            root: expected_commitments_tree.get_root(),
            next_available_leaf_index: MAX_NOTE_HASHES_PER_TX as u32,
        };
        assert(outputs.start.note_hash_tree.eq(expected_start_note_hash_tree_snapshot));

        for i in 0..note_hashes.len() {
            expected_commitments_tree.update_leaf(i + MAX_NOTE_HASHES_PER_TX, note_hashes[i]);
        }
        let expected_end_note_hash_tree_snapshot = AppendOnlyTreeSnapshot {
            root: expected_commitments_tree.get_root(),
            next_available_leaf_index: (MAX_NOTE_HASHES_PER_TX * 2) as u32,
        };
        assert(outputs.end.note_hash_tree.eq(expected_end_note_hash_tree_snapshot));
    }

    #[test]
    unconstrained fn new_nullifier_tree_empty() {
        // This test checks for insertions of all 0 values
        // In this special case we will not need to provide sibling paths to check insertion of the nullifier values
        // This is because 0 values are not actually inserted into the tree, rather the inserted subtree is left
        // empty to begin with.
        let mut builder = PrivateBaseRollupInputsBuilder::new();

        builder.pre_existing_nullifiers[0] =
            NullifierLeafPreimage { nullifier: 0, next_nullifier: 7, next_index: 1 };
        builder.pre_existing_nullifiers[1] =
            NullifierLeafPreimage { nullifier: 7, next_nullifier: 0, next_index: 0 };

        builder.succeeds();
    }

    #[test]
    unconstrained fn nullifier_insertion_test() {
        let mut builder = PrivateBaseRollupInputsBuilder::new();

        builder.pre_existing_nullifiers[0] =
            NullifierLeafPreimage { nullifier: 0, next_nullifier: 7, next_index: 1 };
        builder.pre_existing_nullifiers[1] =
            NullifierLeafPreimage { nullifier: 7, next_nullifier: 0, next_index: 0 };

        builder.nullifiers.push(NullifierInsertion { existing_index: 0, value: 1 });
        let mut tree_nullifiers = [NullifierLeafPreimage::empty(); MAX_NULLIFIERS_PER_TX * 2];
        tree_nullifiers[0] = NullifierLeafPreimage {
            nullifier: 0,
            next_nullifier: 1,
            next_index: MAX_NULLIFIERS_PER_TX,
        };
        tree_nullifiers[1] = builder.pre_existing_nullifiers[1];
        tree_nullifiers[MAX_NULLIFIERS_PER_TX] =
            NullifierLeafPreimage { nullifier: 1, next_nullifier: 7, next_index: 1 };

        let mut end_nullifier_tree = NonEmptyMerkleTree::new(
            tree_nullifiers.map(|preimage: NullifierLeafPreimage| preimage.hash()),
            [0; NULLIFIER_TREE_HEIGHT],
            [0; NULLIFIER_TREE_HEIGHT - NULLIFIER_SUBTREE_HEIGHT - 1],
            [0; NULLIFIER_SUBTREE_HEIGHT + 1],
        );

        let output = builder.execute();

        assert(output.end.nullifier_tree.eq(
            AppendOnlyTreeSnapshot {
                root: end_nullifier_tree.get_root(),
                next_available_leaf_index: 2 * MAX_NULLIFIERS_PER_TX as u32,
            },
        ));
    }

    #[test]
    unconstrained fn new_nullifier_tree_all_larger() {
        let mut builder = PrivateBaseRollupInputsBuilder::new();

        builder.pre_existing_nullifiers[0] =
            NullifierLeafPreimage { nullifier: 0, next_nullifier: 7, next_index: 1 };
        builder.pre_existing_nullifiers[1] =
            NullifierLeafPreimage { nullifier: 7, next_nullifier: 0, next_index: 0 };

        builder.nullifiers.push(NullifierInsertion { existing_index: 1, value: 8 });
        for i in 1..builder.nullifiers.max_len() {
            builder.nullifiers.push(
                NullifierInsertion { existing_index: 1, value: (8 + i) as Field },
            );
        }

        let output = builder.execute();
        let mut tree_nullifiers = [NullifierLeafPreimage::empty(); MAX_NULLIFIERS_PER_TX * 2];
        tree_nullifiers[0] = builder.pre_existing_nullifiers[0];

        tree_nullifiers[1] = NullifierLeafPreimage {
            nullifier: 7,
            next_nullifier: 8,
            next_index: MAX_NULLIFIERS_PER_TX,
        };

        let last_index = builder.nullifiers.max_len() - 1;
        for i in 0..last_index {
            tree_nullifiers[MAX_NULLIFIERS_PER_TX + i] = NullifierLeafPreimage {
                nullifier: (8 + i) as Field,
                next_nullifier: (8 + i + 1) as Field,
                next_index: MAX_NULLIFIERS_PER_TX + i + 1,
            };
        }
        tree_nullifiers[MAX_NULLIFIERS_PER_TX + last_index] = NullifierLeafPreimage {
            nullifier: (8 + last_index) as Field,
            next_nullifier: 0,
            next_index: 0,
        };

        let mut end_nullifier_tree = NonEmptyMerkleTree::new(
            tree_nullifiers.map(|preimage: NullifierLeafPreimage| preimage.hash()),
            [0; NULLIFIER_TREE_HEIGHT],
            [0; NULLIFIER_TREE_HEIGHT - NULLIFIER_SUBTREE_HEIGHT - 1],
            [0; NULLIFIER_SUBTREE_HEIGHT + 1],
        );

        assert(output.end.nullifier_tree.eq(
            AppendOnlyTreeSnapshot {
                root: end_nullifier_tree.get_root(),
                next_available_leaf_index: 2 * MAX_NULLIFIERS_PER_TX as u32,
            },
        ));
    }

    #[test(should_fail_with = "Invalid low leaf")]
    unconstrained fn new_nullifier_tree_double_spend() {
        let mut builder = PrivateBaseRollupInputsBuilder::new();

        builder.pre_existing_nullifiers[0] =
            NullifierLeafPreimage { nullifier: 0, next_nullifier: 7, next_index: 1 };
        builder.pre_existing_nullifiers[1] =
            NullifierLeafPreimage { nullifier: 7, next_nullifier: 0, next_index: 0 };

        builder.nullifiers.push(NullifierInsertion { existing_index: 1, value: 8 });
        builder.nullifiers.push(NullifierInsertion { existing_index: 1, value: 8 });

        builder.fails();
    }

    #[test(should_fail_with = "Invalid low leaf")]
    unconstrained fn new_nullifier_tree_double_spend_same_batch() {
        let mut builder = PrivateBaseRollupInputsBuilder::new();

        builder.pre_existing_nullifiers[0] =
            NullifierLeafPreimage { nullifier: 0, next_nullifier: 7, next_index: 1 };
        builder.pre_existing_nullifiers[1] =
            NullifierLeafPreimage { nullifier: 7, next_nullifier: 0, next_index: 0 };

        builder.nullifiers.push(NullifierInsertion { existing_index: 1, value: 8 });
        builder.nullifiers.push(NullifierInsertion { existing_index: 1, value: 8 });

        builder.fails();
    }

    #[test]
    unconstrained fn non_empty_tx_effects_sponge() {
        let mut builder = PrivateBaseRollupInputsBuilder::new();
        builder.tube_data.append_note_hashes(50);
        let inputs = builder.build_inputs();
        let outputs = inputs.execute();
        let mut tx_effects = [0; 57];
        // TODO(#8954): This test uses 50 notes and 5 extra absorbed fields
        // This may change when logs are deconstructed
        // Initial field = TX_START_PREFIX | 0 | txlen[0] txlen[1] | 0 | REVERT_CODE_PREFIX | 0 | revert_code
        // The first 3 are:
        //   - i=0 init field
        //   - i=1: tx hash
        //   - i=2: tx fee
        // Followed by:
        //   - Note prefix
        //   - 50 note hashes
        //   - Public data write prefix
        //   - 1 public data write (2 fields)
        tx_effects[0] = field_from_bytes(
            array_concat(
                TX_START_PREFIX.to_be_bytes::<8>(),
                [0, 0, tx_effects.len() as u8, 0, REVERT_CODE_PREFIX, 0, 0],
            ),
            true,
        );

        // TX hash
        tx_effects[1] = inputs.tube_data.public_inputs.hash();

        // Transaction fee.
        let transaction_fee = builder.compute_transaction_fee();
        tx_effects[2] = field_from_bytes(
            array_concat([TX_FEE_PREFIX, 0], transaction_fee.to_be_bytes::<29>()),
            true,
        );

        let mut offset = 3;

        // Note hashes.
        tx_effects[offset] = encode_blob_prefix(NOTES_PREFIX, 50);
        offset += 1;
        for i in 0..50 {
            tx_effects[i + offset] = builder.tube_data.note_hashes.storage()[i].value();
        }
        offset += 50;

        // Public data writes.
        tx_effects[offset] = encode_blob_prefix(PUBLIC_DATA_UPDATE_REQUESTS_PREFIX, 2);
        offset += 1;
        let fee_write = builder.get_fee_write();
        tx_effects[offset] = fee_write.slot;
        tx_effects[offset + 1] = fee_write.value;

        let mut expected_sponge = outputs.start_sponge_blob;
        expected_sponge.absorb(tx_effects, tx_effects.len());
        assert(outputs.end_sponge_blob.eq(expected_sponge));
    }

    #[test]
    unconstrained fn fuller_tx_effects_sponge() {
        let NUM_NOTES = 25;
        let NUM_NULLIFIERS = 3;
        let NUM_MSGS = 5;
        let NUM_PRIV_EVENT_LOGS = 4;
        let NUM_CC_LOGS = 1;

        let mut builder = PrivateBaseRollupInputsBuilder::new();
        builder.tube_data.set_gas_used(100, 200);
        builder.constants.global_variables.gas_fees.fee_per_da_gas = 1;
        builder.constants.global_variables.gas_fees.fee_per_l2_gas = 1;
        builder.tube_data.tx_context.gas_settings.max_fees_per_gas.fee_per_da_gas = 1;
        builder.tube_data.tx_context.gas_settings.max_fees_per_gas.fee_per_l2_gas = 1;
        let tx_fee = builder.compute_transaction_fee();
        // builder.transaction_fee = tx_fee;
        builder.tube_data.append_note_hashes_with_logs(NUM_NOTES);
        // Copied from nullifier tests above:
        builder.pre_existing_nullifiers[0] =
            NullifierLeafPreimage { nullifier: 0, next_nullifier: 7, next_index: 1 };
        builder.pre_existing_nullifiers[1] =
            NullifierLeafPreimage { nullifier: 7, next_nullifier: 0, next_index: 0 };
        for i in 0..NUM_NULLIFIERS {
            builder.nullifiers.push(
                NullifierInsertion { existing_index: 1, value: (8 + i) as Field },
            );
        }
        builder.tube_data.append_l2_to_l1_msgs(NUM_MSGS);
        builder.tube_data.append_private_logs(NUM_PRIV_EVENT_LOGS);
        // Below will only work with NUM_CC_LOGS=1
        builder.tube_data.add_contract_class_log_hash(1, 2);
        let inputs = builder.build_inputs();
        let outputs = inputs.execute();

        let mut reconstructed_tx_effects = [0; TX_EFFECTS_BLOB_HASH_INPUT_FIELDS];
        // tx hash
        reconstructed_tx_effects[1] = inputs.tube_data.public_inputs.hash();
        // tx fee
        reconstructed_tx_effects[2] = field_from_bytes(
            array_concat([TX_FEE_PREFIX, 0], tx_fee.to_be_bytes::<29>()),
            true,
        );
        // notes
        let mut offset = 3;
        let notes_prefix = encode_blob_prefix(NOTES_PREFIX, NUM_NOTES);
        reconstructed_tx_effects[offset] = notes_prefix;
        offset += 1;
        for i in 0..NUM_NOTES {
            reconstructed_tx_effects[offset + i] =
                builder.tube_data.note_hashes.storage()[i].value();
        }
        offset += NUM_NOTES;
        // nullifiers
        let nullifiers_prefix = encode_blob_prefix(NULLIFIERS_PREFIX, NUM_NULLIFIERS);
        reconstructed_tx_effects[offset] = nullifiers_prefix;
        offset += 1;
        for i in 0..NUM_NULLIFIERS {
            reconstructed_tx_effects[offset + i] = builder.nullifiers.storage()[i].value;
        }
        offset += NUM_NULLIFIERS;
        // l2 to l1 msgs
        let l2_to_l1_msgs_prefix = encode_blob_prefix(L2_L1_MSGS_PREFIX, NUM_MSGS);
        reconstructed_tx_effects[offset] = l2_to_l1_msgs_prefix;
        offset += 1;
        for i in 0..NUM_MSGS {
            reconstructed_tx_effects[offset + i] = silo_l2_to_l1_message(
                builder.tube_data.l2_to_l1_msgs.storage()[i],
                builder.tube_data.tx_context.version,
                builder.tube_data.tx_context.chain_id,
            );
        }
        offset += NUM_MSGS;
        // Public data writes.
        reconstructed_tx_effects[offset] =
            encode_blob_prefix(PUBLIC_DATA_UPDATE_REQUESTS_PREFIX, 2);
        offset += 1;
        let fee_write = builder.get_fee_write();
        reconstructed_tx_effects[offset] = fee_write.slot;
        reconstructed_tx_effects[offset + 1] = fee_write.value;
        offset += 2;
        // private logs
        let total_private_logs_len = (NUM_NOTES + NUM_PRIV_EVENT_LOGS) * PRIVATE_LOG_SIZE_IN_FIELDS;
        let private_logs_prefix = encode_blob_prefix(PRIVATE_LOGS_PREFIX, total_private_logs_len);
        reconstructed_tx_effects[offset] = private_logs_prefix;
        offset += 1;
        for i in 0..NUM_NOTES + NUM_PRIV_EVENT_LOGS {
            for j in 0..PRIVATE_LOG_SIZE_IN_FIELDS {
                reconstructed_tx_effects[offset + i * PRIVATE_LOG_SIZE_IN_FIELDS + j] =
                    builder.tube_data.private_logs.storage()[i].inner.log.fields[j];
            }
        }
        offset += total_private_logs_len;
        // cc logs
        let contract_class_logs_prefix =
            encode_blob_prefix(CONTRACT_CLASS_LOGS_PREFIX, NUM_CC_LOGS);
        reconstructed_tx_effects[offset] = contract_class_logs_prefix;
        offset += 1;
        for i in 0..NUM_CC_LOGS {
            reconstructed_tx_effects[offset + i] = types::hash::silo_unencrypted_log_hash(
                builder.tube_data.contract_class_logs_hashes.storage()[i],
            );
        }
        offset += NUM_CC_LOGS;

        // Initial field = TX_START_PREFIX | 0 | txlen[0] txlen[1] | 0 | REVERT_CODE_PREFIX | 0 | revert_code
        // revert code = 0
        let length_bytes = (offset as Field).to_be_bytes::<2>();
        reconstructed_tx_effects[0] = field_from_bytes(
            array_concat(
                TX_START_PREFIX.to_be_bytes::<8>(),
                [0, length_bytes[0], length_bytes[1], 0, REVERT_CODE_PREFIX, 0, 0],
            ),
            true,
        );

        let mut expected_sponge = outputs.start_sponge_blob;
        expected_sponge.absorb(reconstructed_tx_effects, offset);
        assert(outputs.end_sponge_blob.eq(expected_sponge));
    }

    #[test]
    unconstrained fn empty_block_out_hash() {
        let outputs = PrivateBaseRollupInputsBuilder::new().execute();
        assert_eq(outputs.out_hash, 0);
    }

    #[test]
    unconstrained fn nonempty_block_out_hash() {
        let mut builder = PrivateBaseRollupInputsBuilder::new();

        for i in 0..MAX_L2_TO_L1_MSGS_PER_TX {
            builder.tube_data.add_exposed_l2_to_l1_message(
                i as Field,
                EthAddress::from_field(1 + i as Field),
            );
        }

        let out_hash = builder.execute().out_hash;
        let siloed_l2_to_l1_msgs = builder.tube_data.l2_to_l1_msgs.map(
            |l2_to_l1_message: ScopedL2ToL1Message| silo_l2_to_l1_message(
                l2_to_l1_message,
                builder.constants.global_variables.version,
                builder.constants.global_variables.chain_id,
            ),
        );

        // Since we fill the tree completely, we know to expect a full tree as below
        let expected_tree = generate_full_sha_tree(siloed_l2_to_l1_msgs.storage());
        assert_eq(out_hash, expected_tree.get_root());
    }

    #[test(should_fail_with = "membership check failed")]
    unconstrained fn compute_membership_archive_negative() {
        let mut inputs = PrivateBaseRollupInputsBuilder::new().build_inputs();
        inputs.archive_root_membership_witness.sibling_path[0] = 27;
        let _output = inputs.execute();
    }

    #[test]
    unconstrained fn constants_dont_change() {
        let inputs = PrivateBaseRollupInputsBuilder::new().build_inputs();
        let outputs = inputs.execute();

        assert(inputs.constants.eq(outputs.constants));
    }

    #[test(should_fail_with = "kernel chain_id does not match the rollup chain_id")]
    unconstrained fn constants_dont_match_kernels_chain_id() {
        let mut builder = PrivateBaseRollupInputsBuilder::new();
        builder.constants.global_variables.chain_id = 3;
        builder.fails();
    }

    #[test(should_fail_with = "kernel version does not match the rollup version")]
    unconstrained fn constants_dont_match_kernels_version() {
        let mut builder = PrivateBaseRollupInputsBuilder::new();
        builder.constants.global_variables.version += 1;
        builder.fails();
    }

    #[test(should_fail_with = "kernel max_block_number is smaller than block number")]
    unconstrained fn constants_dont_satisfy_smaller_max_block_number() {
        let mut builder = PrivateBaseRollupInputsBuilder::new();
        builder.constants.global_variables.block_number = 42;
        builder.tube_data.set_max_block_number(5);
        builder.fails();
    }

    #[test]
    unconstrained fn constants_satisfy_equal_max_block_number() {
        let mut builder = PrivateBaseRollupInputsBuilder::new();
        builder.constants.global_variables.block_number = 42;
        builder.tube_data.set_max_block_number(42);
        builder.succeeds();
    }

    #[test]
    unconstrained fn constants_satisfy_larger_max_block_number() {
        let mut builder = PrivateBaseRollupInputsBuilder::new();
        builder.constants.global_variables.block_number = 42;
        builder.tube_data.set_max_block_number(4294967295);
        builder.succeeds();
    }

    #[test]
    unconstrained fn num_txs_is_1() {
        let outputs = PrivateBaseRollupInputsBuilder::new().execute();

        assert_eq(outputs.num_txs, 1);
    }

    #[test(should_fail_with = "Not enough balance for fee payer to pay for transaction")]
    unconstrained fn fails_to_update_fee_payer_balance_if_not_enough_funds() {
        let mut builder = PrivateBaseRollupInputsBuilder::new();

        builder.set_fee_payer_balance(1);

        builder.fails();
    }

    #[test(should_fail_with = "Wrong leaf slot for Fee Juice balance read hint")]
    unconstrained fn fails_to_update_fee_payer_balance_if_wrong_read_hint() {
        let mut builder = PrivateBaseRollupInputsBuilder::new();

        // Tweak the leaf index for the fee payer's balance.
        builder.fee_payer_balance_leaf_index += 1;

        builder.fails();
    }
}<|MERGE_RESOLUTION|>--- conflicted
+++ resolved
@@ -246,10 +246,7 @@
             fixtures::{self, merkle_tree::generate_full_sha_tree},
             merkle_tree_utils::NonEmptyMerkleTree,
         },
-<<<<<<< HEAD
-=======
-        traits::{Empty, FromField, Hash, is_empty},
->>>>>>> 9e5ea3a6
+        traits::{Empty, FromField, Hash},
         utils::{
             arrays::{array_concat, get_sorted_tuple::get_sorted_tuple},
             field::{field_from_bytes, full_field_less_than},
