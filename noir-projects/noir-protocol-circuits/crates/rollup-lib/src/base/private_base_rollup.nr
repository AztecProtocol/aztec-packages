use crate::{
    abis::{
        base_or_merge_rollup_public_inputs::{BASE_ROLLUP_TYPE, BaseOrMergeRollupPublicInputs},
        constant_rollup_data::ConstantRollupData,
    },
    base::{
        components::{
            archive::perform_archive_membership_check, constants::validate_combined_constant_data,
            fees::compute_fee_payer_fee_juice_balance_leaf_slot,
            nullifier_tree::nullifier_tree_batch_insert, public_data_tree::public_data_tree_insert,
        },
        state_diff_hints::PrivateBaseStateDiffHints,
    },
    components::{compute_kernel_out_hash, compute_tx_effects_hash},
};
use dep::types::{
    abis::{
        append_only_tree_snapshot::AppendOnlyTreeSnapshot,
        nullifier_leaf_preimage::NullifierLeafPreimage, public_data_write::PublicDataWrite,
        tube::PrivateTubeData,
    },
    constants::{
        ARCHIVE_HEIGHT, MAX_NOTE_HASHES_PER_TX, MAX_TOTAL_PUBLIC_DATA_UPDATE_REQUESTS_PER_TX,
        NOTE_HASH_SUBTREE_HEIGHT, PRIVATE_KERNEL_EMPTY_INDEX, TUBE_VK_INDEX,
    },
    data::{hash::compute_public_data_tree_value, public_data_hint::PublicDataHint},
    hash::{compute_unique_siloed_note_hash, silo_l2_to_l1_message},
    merkle_tree::{
        append_only_tree, calculate_empty_tree_root, calculate_subtree_root, MembershipWitness,
    },
    messaging::l2_to_l1_message::ScopedL2ToL1Message,
    partial_state_reference::PartialStateReference,
    traits::is_empty,
};

global ALLOWED_PREVIOUS_CIRCUITS: [u32; 2] = [PRIVATE_KERNEL_EMPTY_INDEX, TUBE_VK_INDEX];

pub struct PrivateBaseRollupInputs {
    tube_data: PrivateTubeData,

    start: PartialStateReference,

    state_diff_hints: PrivateBaseStateDiffHints,
    fee_payer_fee_juice_balance_read_hint: PublicDataHint,

    archive_root_membership_witness: MembershipWitness<ARCHIVE_HEIGHT>,
    constants: ConstantRollupData,
}

impl PrivateBaseRollupInputs {
    fn compute_transaction_fee(self) -> Field {
        let gas_fees = self.constants.global_variables.gas_fees;
        let gas_used = self.tube_data.public_inputs.gas_used;
        gas_used.compute_fee(gas_fees)
    }

    pub fn execute(self) -> BaseOrMergeRollupPublicInputs {
        if !dep::std::runtime::is_unconstrained() {
            self.tube_data.verify();
            // TODO(#7410)
            // self.tube_data.vk_data.validate_in_vk_tree(self.tube_data.public_inputs.constants.vk_tree_root, ALLOWED_PREVIOUS_CIRCUITS);
        }

        let transaction_fee = self.compute_transaction_fee();

        validate_combined_constant_data(self.tube_data.public_inputs.constants, self.constants);

        self.validate_kernel_start_state();

        let rollup_validation_requests = self.tube_data.public_inputs.rollup_validation_requests;

        // Verify the max block number
        // TODO #5345: why is block_number a Field and not u32?
        if rollup_validation_requests.max_block_number.is_some() {
            assert(
                self.constants.global_variables.block_number as u32
                    <= rollup_validation_requests.max_block_number.unwrap_unchecked(),
                "kernel max_block_number is smaller than block number",
            );
        }
        // TODO(Miranda): insert new tx_hash
        let note_hashes =
            self.compute_unique_siloed_note_hashes(self.tube_data.public_inputs.end.nullifiers[0]);

        let commitments_tree_subroot = calculate_subtree_root(note_hashes);

        let empty_commitments_subtree_root = calculate_empty_tree_root(NOTE_HASH_SUBTREE_HEIGHT);

        let end_note_hash_tree_snapshot = append_only_tree::insert_subtree_to_snapshot_tree(
            self.start.note_hash_tree,
            self.state_diff_hints.note_hash_subtree_sibling_path,
            empty_commitments_subtree_root,
            commitments_tree_subroot,
            NOTE_HASH_SUBTREE_HEIGHT as u8,
        );

        // Insert nullifiers:
        let end_nullifier_tree_snapshot =
            self.check_nullifier_tree_non_membership_and_insert_to_tree();

        // Write fee to public data tree
        let fee_public_data_write = self.build_fee_public_data_write(transaction_fee);
        let end_public_data_tree_snapshot =
            self.insert_fee_public_data_write(fee_public_data_write);
        let mut all_public_data_update_requests =
            [PublicDataWrite::empty(); MAX_TOTAL_PUBLIC_DATA_UPDATE_REQUESTS_PER_TX];
        all_public_data_update_requests[0] = fee_public_data_write;

        // Calculate the tx effects hash of the transaction
        let siloed_l2_to_l1_msgs = self.tube_data.public_inputs.end.l2_to_l1_msgs.map(
            |message: ScopedL2ToL1Message| silo_l2_to_l1_message(
                message,
                self.tube_data.public_inputs.constants.tx_context.version,
                self.tube_data.public_inputs.constants.tx_context.chain_id,
            ),
        );
        let out_hash = compute_kernel_out_hash(siloed_l2_to_l1_msgs);
        let tx_effects_hash = compute_tx_effects_hash(
            self.tube_data.public_inputs.end,
            self.tube_data.public_inputs.revert_code,
            transaction_fee,
            all_public_data_update_requests,
<<<<<<< HEAD
            siloed_l2_to_l1_msgs,
            note_hashes,
            self.start_sponge_blob,
=======
            out_hash,
>>>>>>> 0c7c4c9b
        );

        // Perform membership checks that the notes provided exist within the historical trees data
        perform_archive_membership_check(
            self.constants.last_archive.root,
            self.archive_root_membership_witness,
            self.tube_data.public_inputs.constants.historical_header,
        );

        BaseOrMergeRollupPublicInputs {
            rollup_type: BASE_ROLLUP_TYPE,
            num_txs: 1,
            constants: self.constants,
            start: self.start,
            end: PartialStateReference {
                note_hash_tree: end_note_hash_tree_snapshot,
                nullifier_tree: end_nullifier_tree_snapshot,
                public_data_tree: end_public_data_tree_snapshot,
            },
            txs_effects_hash: tx_effects_hash,
            out_hash,
            accumulated_fees: transaction_fee,
        }
    }

    fn check_nullifier_tree_non_membership_and_insert_to_tree(self) -> AppendOnlyTreeSnapshot {
        nullifier_tree_batch_insert(
            self.start.nullifier_tree,
            self.tube_data.public_inputs.end.nullifiers,
            self.state_diff_hints.sorted_nullifiers,
            self.state_diff_hints.sorted_nullifier_indexes,
            self.state_diff_hints.nullifier_subtree_sibling_path,
            self.state_diff_hints.nullifier_predecessor_preimages,
            self.state_diff_hints.nullifier_predecessor_membership_witnesses,
        )
    }

    fn create_nullifier_subtree<let N: u32>(leaves: [NullifierLeafPreimage; N]) -> Field {
        calculate_subtree_root(leaves.map(|leaf: NullifierLeafPreimage| leaf.hash()))
    }

    fn validate_kernel_start_state(self) {
        let kernel_state = self.tube_data.public_inputs.start_state;
        if !is_empty(kernel_state) {
            assert(
                kernel_state.note_hash_tree.eq(self.start.note_hash_tree),
                "Mismatch start state for note hash tree",
            );
            assert(
                kernel_state.nullifier_tree.eq(self.start.nullifier_tree),
                "Mismatch start state for nullifier tree",
            );
            assert(
                kernel_state.public_data_tree.eq(self.start.public_data_tree),
                "Mismatch start state for public data tree",
            );
        }
    }

    fn build_fee_public_data_write(self, tx_fee: Field) -> PublicDataWrite {
        let fee_payer = self.tube_data.public_inputs.fee_payer;

        if fee_payer.is_zero() {
            PublicDataWrite::empty()
        } else {
            let read_hint = self.fee_payer_fee_juice_balance_read_hint;
            let leaf_slot = compute_fee_payer_fee_juice_balance_leaf_slot(fee_payer);

            // Otherwise, build a new one to be inserted into the protocol update requests at the end of the array.
            read_hint.validate(self.start.public_data_tree.root);

            let balance = read_hint.value;
            assert(
                read_hint.leaf_slot == leaf_slot,
                "Wrong leaf slot for Fee Juice balance read hint",
            );
            assert(!balance.lt(tx_fee), "Not enough balance for fee payer to pay for transaction");

            let value = compute_public_data_tree_value(balance - tx_fee);
            PublicDataWrite { leaf_slot, value }
        }
    }

    fn compute_unique_siloed_note_hashes(self, tx_hash: Field) -> [Field; MAX_NOTE_HASHES_PER_TX] {
        // The reset has already siloed the note hashes by address, but they may not be unique
        // We use the tx_hash to ensure uniqueness
        let mut note_hashes = self.tube_data.public_inputs.end.note_hashes;
        for i in 0..note_hashes.len() {
            note_hashes[i] = compute_unique_siloed_note_hash(note_hashes[i], tx_hash, i);
        }
        note_hashes
    }

    fn insert_fee_public_data_write(self, fee_write: PublicDataWrite) -> AppendOnlyTreeSnapshot {
        public_data_tree_insert(
            fee_write,
            self.start.public_data_tree,
            self.state_diff_hints.fee_write_low_leaf_preimage,
            self.state_diff_hints.fee_write_low_leaf_membership_witness,
            self.state_diff_hints.fee_write_sibling_path,
        )
    }
}

mod tests {
    use crate::{
        abis::{
            base_or_merge_rollup_public_inputs::BaseOrMergeRollupPublicInputs,
            constant_rollup_data::ConstantRollupData,
        },
        base::{
            components::fees::compute_fee_payer_fee_juice_balance_leaf_slot,
            private_base_rollup::PrivateBaseRollupInputs,
            state_diff_hints::PrivateBaseStateDiffHints,
        },
        components::TX_EFFECTS_HASH_INPUT_FIELDS,
    };
    use dep::types::{
        abis::{
            append_only_tree_snapshot::AppendOnlyTreeSnapshot, gas::Gas, gas_fees::GasFees,
            kernel_circuit_public_inputs::KernelCircuitPublicInputs,
            nullifier_leaf_preimage::NullifierLeafPreimage,
        },
        address::{AztecAddress, EthAddress},
        constants::{
            ARCHIVE_HEIGHT, MAX_L2_TO_L1_MSGS_PER_TX, MAX_NOTE_HASHES_PER_TX, MAX_NULLIFIERS_PER_TX,
            NOTE_HASH_SUBTREE_HEIGHT, NOTE_HASH_SUBTREE_SIBLING_PATH_LENGTH, NOTE_HASH_TREE_HEIGHT,
            NULLIFIER_SUBTREE_HEIGHT, NULLIFIER_SUBTREE_SIBLING_PATH_LENGTH, NULLIFIER_TREE_HEIGHT,
            PRIVATE_KERNEL_EMPTY_INDEX, PUBLIC_DATA_TREE_HEIGHT, TUBE_VK_INDEX,
        },
        data::{public_data_hint::PublicDataHint, PublicDataTreeLeaf, PublicDataTreeLeafPreimage},
        hash::{compute_unique_siloed_note_hash, silo_l2_to_l1_message},
        merkle_tree::MembershipWitness,
        messaging::l2_to_l1_message::ScopedL2ToL1Message,
        partial_state_reference::PartialStateReference,
        tests::{fixture_builder::FixtureBuilder, fixtures, merkle_tree_utils::NonEmptyMerkleTree},
        traits::{Empty, is_empty},
        utils::{
            arrays::get_sorted_tuple::get_sorted_tuple,
            field::{field_from_bytes_32_trunc, full_field_less_than},
        },
    };

    struct NullifierInsertion {
        existing_index: u32,
        value: Field,
    }

    global MAX_NULLIFIERS_PER_TEST: u32 = 4;
    global AVAILABLE_PUBLIC_DATA_LEAVES_FOR_TEST: u32 = 64;
    global AVAILABLE_PUBLIC_DATA_SUBTREE_HEIGHT_FOR_TEST: u32 = 6;
    global PRE_EXISTING_PUBLIC_DATA_LEAVES: u32 = 10;

    fn update_public_data_tree<let AVAILABLE_LEAVES: u32, let EXISTING_LEAVES: u32, let SUBTREE_SIBLING_PATH_LENGTH: u32, let SUBTREE_HEIGHT: u32>(
        public_data_tree: &mut NonEmptyMerkleTree<AVAILABLE_LEAVES, PUBLIC_DATA_TREE_HEIGHT, SUBTREE_SIBLING_PATH_LENGTH, SUBTREE_HEIGHT>,
        snapshot: AppendOnlyTreeSnapshot,
        fee_write: (u32, PublicDataTreeLeaf),
        mut pre_existing_public_data: [PublicDataTreeLeafPreimage; EXISTING_LEAVES],
    ) -> (PublicDataTreeLeafPreimage, MembershipWitness<PUBLIC_DATA_TREE_HEIGHT>, [Field; PUBLIC_DATA_TREE_HEIGHT]) {
        let (low_leaf_index, fee_write) = fee_write;
        if (!is_empty(fee_write)) {
            let low_leaf = pre_existing_public_data[low_leaf_index];
            let mut new_leaf = PublicDataTreeLeafPreimage::empty();
            if low_leaf.slot == fee_write.slot {
                pre_existing_public_data[low_leaf_index].value = fee_write.value;
            } else {
                new_leaf = PublicDataTreeLeafPreimage {
                    slot: fee_write.slot,
                    value: fee_write.value,
                    next_slot: low_leaf.next_slot,
                    next_index: low_leaf.next_index,
                };
                pre_existing_public_data[low_leaf_index] = PublicDataTreeLeafPreimage {
                    slot: low_leaf.slot,
                    value: low_leaf.value,
                    next_slot: fee_write.slot,
                    next_index: PRE_EXISTING_PUBLIC_DATA_LEAVES,
                };
            }
            let low_public_data_writes_witness = MembershipWitness {
                leaf_index: low_leaf_index as Field,
                sibling_path: public_data_tree.get_sibling_path(low_leaf_index),
            };

            public_data_tree.update_leaf(
                low_leaf_index,
                pre_existing_public_data[low_leaf_index].hash(),
            );

            let insertion_witness =
                public_data_tree.get_sibling_path(snapshot.next_available_leaf_index);

            public_data_tree.update_leaf(snapshot.next_available_leaf_index, new_leaf.hash());

            (low_leaf, low_public_data_writes_witness, insertion_witness)
        } else {
            (
                PublicDataTreeLeafPreimage::empty(), MembershipWitness::empty(),
                [0; PUBLIC_DATA_TREE_HEIGHT],
            )
        }
    }

    struct PrivateBaseRollupInputsBuilder {
        tube_data: FixtureBuilder,
        pre_existing_notes: [Field; MAX_NOTE_HASHES_PER_TX],
        pre_existing_nullifiers: [NullifierLeafPreimage; MAX_NULLIFIERS_PER_TX],
        pre_existing_contracts: [Field; 2],
        pre_existing_public_data: [PublicDataTreeLeafPreimage; PRE_EXISTING_PUBLIC_DATA_LEAVES],
        pre_existing_blocks: [Field; 2],
        fee_write: (u32, PublicDataTreeLeaf),

        nullifiers: BoundedVec<NullifierInsertion, MAX_NULLIFIERS_PER_TEST>,
        constants: ConstantRollupData,
        // Index of the item in the pre_existing_public_data array that contains the fee payer's Fee Juice balance.
        // Used for building the public data hint read for the payment update request. If set to none, no hint is built.
        fee_payer_fee_juice_balance_pre_existing_public_data_index: Option<u32>,
    }

    impl PrivateBaseRollupInputsBuilder {
        fn new() -> Self {
            let mut inputs = PrivateBaseRollupInputsBuilder::empty();
            inputs.tube_data = FixtureBuilder::new().in_vk_tree(TUBE_VK_INDEX);
            inputs.constants.global_variables.chain_id = fixtures::CHAIN_ID;
            inputs.constants.global_variables.version = fixtures::VERSION;
            inputs.constants.vk_tree_root = inputs.tube_data.vk_tree_root;

            inputs.pre_existing_blocks[0] = inputs.tube_data.historical_header.hash();

            inputs
        }

        unconstrained fn new_with_previous_kernel(previous_vk_index: u32) -> Self {
            let mut builder = PrivateBaseRollupInputsBuilder::new();
            builder.tube_data = builder.tube_data.in_vk_tree(previous_vk_index);
            builder
        }

        fn build_fee_payer_fee_juice_balance_read_hint(
            self,
            start_public_data_tree: NonEmptyMerkleTree<AVAILABLE_PUBLIC_DATA_LEAVES_FOR_TEST, PUBLIC_DATA_TREE_HEIGHT, PUBLIC_DATA_TREE_HEIGHT - AVAILABLE_PUBLIC_DATA_SUBTREE_HEIGHT_FOR_TEST, AVAILABLE_PUBLIC_DATA_SUBTREE_HEIGHT_FOR_TEST>,
        ) -> PublicDataHint {
            self.fee_payer_fee_juice_balance_pre_existing_public_data_index.map_or(
                PublicDataHint::empty(),
                |leaf_index_u32: u32| {
                    let leaf_index = leaf_index_u32 as Field;
                    let leaf_preimage = self.pre_existing_public_data[leaf_index];
                    let membership_witness = MembershipWitness {
                        leaf_index,
                        sibling_path: start_public_data_tree.get_sibling_path(leaf_index_u32),
                    };
                    PublicDataHint {
                        leaf_slot: leaf_preimage.slot,
                        value: leaf_preimage.value,
                        membership_witness,
                        leaf_preimage,
                    }
                },
            )
        }

        fn extract_subtree_sibling_path<let FULL_HEIGHT: u32, let SIBLING_PATH_LENGTH: u32>(
            path: [Field; FULL_HEIGHT],
            mut sibling_path: [Field; SIBLING_PATH_LENGTH],
        ) -> [Field; SIBLING_PATH_LENGTH] {
            let subtree_height = FULL_HEIGHT - SIBLING_PATH_LENGTH;
            for i in subtree_height..FULL_HEIGHT {
                sibling_path[i - subtree_height] = path[i];
            }
            sibling_path
        }

        fn update_nullifier_tree_with_new_leaves(
            mut self,
            nullifier_tree: &mut NonEmptyMerkleTree<MAX_NULLIFIERS_PER_TX, NULLIFIER_TREE_HEIGHT, NULLIFIER_SUBTREE_SIBLING_PATH_LENGTH, NULLIFIER_SUBTREE_HEIGHT>,
            kernel_public_inputs: &mut KernelCircuitPublicInputs,
            start_nullifier_tree_snapshot: AppendOnlyTreeSnapshot,
        ) -> ([NullifierLeafPreimage; MAX_NULLIFIERS_PER_TX], [MembershipWitness<NULLIFIER_TREE_HEIGHT>; MAX_NULLIFIERS_PER_TX], [Field; MAX_NULLIFIERS_PER_TX], [u32; MAX_NULLIFIERS_PER_TX]) {
            let mut nullifier_predecessor_preimages =
                [NullifierLeafPreimage::empty(); MAX_NULLIFIERS_PER_TX];
            let mut low_nullifier_membership_witness =
                [MembershipWitness::empty(); MAX_NULLIFIERS_PER_TX];

            let sorted_new_nullifier_tuples = unsafe {
                get_sorted_tuple(
                    self.nullifiers.storage.map(|insertion: NullifierInsertion| insertion.value),
                    |a, b| full_field_less_than(b, a),
                )
            };

            let mut sorted_nullifiers = [0; MAX_NULLIFIERS_PER_TX];
            let mut sorted_nullifiers_indexes = [0; MAX_NULLIFIERS_PER_TX];

            for i in 0..MAX_NULLIFIERS_PER_TX {
                if (i as u32) < (MAX_NULLIFIERS_PER_TEST as u32) {
                    sorted_nullifiers[i] = sorted_new_nullifier_tuples[i].elem;
                    sorted_nullifiers_indexes[i] = sorted_new_nullifier_tuples[i].original_index;
                } else {
                    sorted_nullifiers[i] = 0;
                    sorted_nullifiers_indexes[i] = i;
                }
            }

            let mut pre_existing_nullifiers = self.pre_existing_nullifiers;

            for i in 0..MAX_NULLIFIERS_PER_TEST {
                if i < self.nullifiers.len() {
                    let sorted_tuple = sorted_new_nullifier_tuples[i];
                    let new_nullifier = sorted_tuple.elem;
                    let original_index = sorted_tuple.original_index;

                    let low_index = self.nullifiers.get_unchecked(original_index).existing_index;

                    kernel_public_inputs.end.nullifiers[original_index] = new_nullifier;

                    let mut low_preimage = pre_existing_nullifiers[low_index];
                    nullifier_predecessor_preimages[i] = low_preimage;
                    low_nullifier_membership_witness[i] = MembershipWitness {
                        leaf_index: low_index as Field,
                        sibling_path: nullifier_tree.get_sibling_path(low_index),
                    };

                    low_preimage.next_nullifier = new_nullifier;
                    low_preimage.next_index = start_nullifier_tree_snapshot
                        .next_available_leaf_index as u32
                        + original_index;
                    pre_existing_nullifiers[low_index] = low_preimage;

                    nullifier_tree.update_leaf(low_index, low_preimage.hash());
                }
            }

            (
                nullifier_predecessor_preimages, low_nullifier_membership_witness,
                sorted_nullifiers, sorted_nullifiers_indexes,
            )
        }

        unconstrained fn build_inputs(mut self) -> PrivateBaseRollupInputs {
            let mut tube_data = self.tube_data.to_private_tube_data();

            let start_note_hash_tree = NonEmptyMerkleTree::new(
                self.pre_existing_notes,
                [0; NOTE_HASH_TREE_HEIGHT],
                [0; NOTE_HASH_TREE_HEIGHT - NOTE_HASH_SUBTREE_HEIGHT],
                [0; NOTE_HASH_SUBTREE_HEIGHT],
            );
            let start_note_hash_tree_snapshot = AppendOnlyTreeSnapshot {
                root: start_note_hash_tree.get_root(),
                next_available_leaf_index: start_note_hash_tree.get_next_available_index() as u32,
            };
            let note_hash_subtree_sibling_path = PrivateBaseRollupInputsBuilder::extract_subtree_sibling_path(
                start_note_hash_tree.get_sibling_path(self.pre_existing_notes.len()),
                [0; NOTE_HASH_SUBTREE_SIBLING_PATH_LENGTH],
            );

            let mut start_nullifier_tree = NonEmptyMerkleTree::new(
                self.pre_existing_nullifiers.map(|preimage: NullifierLeafPreimage| preimage.hash()),
                [0; NULLIFIER_TREE_HEIGHT],
                [0; NULLIFIER_TREE_HEIGHT - NULLIFIER_SUBTREE_HEIGHT],
                [0; NULLIFIER_SUBTREE_HEIGHT],
            );

            let start_nullifier_tree_snapshot = AppendOnlyTreeSnapshot {
                root: start_nullifier_tree.get_root(),
                next_available_leaf_index: start_nullifier_tree.get_next_available_index() as u32,
            };

            let mut pre_existing_leaves = [0; AVAILABLE_PUBLIC_DATA_LEAVES_FOR_TEST];

            for i in 0..self.pre_existing_public_data.len() {
                pre_existing_leaves[i] = self.pre_existing_public_data[i].hash();
            }

            let mut start_public_data_tree = NonEmptyMerkleTree::new(
                pre_existing_leaves,
                [0; PUBLIC_DATA_TREE_HEIGHT],
                [0; PUBLIC_DATA_TREE_HEIGHT - AVAILABLE_PUBLIC_DATA_SUBTREE_HEIGHT_FOR_TEST],
                [0; AVAILABLE_PUBLIC_DATA_SUBTREE_HEIGHT_FOR_TEST],
            );
            let start_public_data_tree_snapshot = AppendOnlyTreeSnapshot {
                root: start_public_data_tree.get_root(),
                next_available_leaf_index: self.pre_existing_public_data.len(),
            };

            let fee_payer_fee_juice_balance_read_hint =
                self.build_fee_payer_fee_juice_balance_read_hint(start_public_data_tree);

            let start_archive = NonEmptyMerkleTree::new(
                self.pre_existing_blocks,
                [0; ARCHIVE_HEIGHT],
                [0; ARCHIVE_HEIGHT - 1],
                [0; 1],
            );
            self.constants.last_archive = AppendOnlyTreeSnapshot {
                root: start_archive.get_root(),
                next_available_leaf_index: start_archive.get_next_available_index() as u32,
            };

            let (nullifier_predecessor_preimages, nullifier_predecessor_membership_witnesses, sorted_nullifiers, sorted_nullifier_indexes) = self
                .update_nullifier_tree_with_new_leaves(
                    &mut start_nullifier_tree,
                    &mut tube_data.public_inputs,
                    start_nullifier_tree_snapshot,
                );

            let nullifier_subtree_sibling_path = PrivateBaseRollupInputsBuilder::extract_subtree_sibling_path(
                start_nullifier_tree.get_sibling_path(self.pre_existing_nullifiers.len()),
                [0; NULLIFIER_SUBTREE_SIBLING_PATH_LENGTH],
            );

            let (fee_write_low_leaf_preimage, fee_write_low_leaf_membership_witness, fee_write_sibling_path) = update_public_data_tree(
                &mut start_public_data_tree,
                start_public_data_tree_snapshot,
                self.fee_write,
                self.pre_existing_public_data,
            );

            let start = PartialStateReference {
                note_hash_tree: start_note_hash_tree_snapshot,
                nullifier_tree: start_nullifier_tree_snapshot,
                public_data_tree: start_public_data_tree_snapshot,
            };

<<<<<<< HEAD
            let (pre_existing_tx_effects, pre_existing_public_data_update_requests) =
                self.build_pre_existing_tx_effects();

            let start_sponge_blob = append_tx_effects_for_blob(
                pre_existing_tx_effects,
                0,
                0,
                pre_existing_public_data_update_requests,
                [0; MAX_L2_TO_L1_MSGS_PER_TX],
                [0; MAX_NOTE_HASHES_PER_TX],
                SpongeBlob::new(TX_EFFECTS_BLOB_HASH_INPUT_FIELDS),
            );

=======
>>>>>>> 0c7c4c9b
            let state_diff_hints = PrivateBaseStateDiffHints {
                nullifier_predecessor_preimages,
                nullifier_predecessor_membership_witnesses,
                sorted_nullifiers,
                sorted_nullifier_indexes,
                note_hash_subtree_sibling_path,
                nullifier_subtree_sibling_path,
                fee_write_low_leaf_preimage,
                fee_write_low_leaf_membership_witness,
                fee_write_sibling_path,
            };

            PrivateBaseRollupInputs {
                tube_data,
                start,
                state_diff_hints,
                archive_root_membership_witness: MembershipWitness {
                    leaf_index: 0,
                    sibling_path: start_archive.get_sibling_path(0),
                },
                constants: self.constants,
                fee_payer_fee_juice_balance_read_hint,
            }
        }

        fn execute(self) -> BaseOrMergeRollupPublicInputs {
            let inputs = unsafe { self.build_inputs() };
            inputs.execute()
        }

        fn succeeds(self) {
            let _ = self.execute();
        }

        fn fails(self) {
            let _ = self.execute();
        }
    }

    impl Empty for PrivateBaseRollupInputsBuilder {
        fn empty() -> Self {
            Self {
                tube_data: FixtureBuilder::new(),
                pre_existing_notes: [0; MAX_NOTE_HASHES_PER_TX],
                pre_existing_nullifiers: [NullifierLeafPreimage::empty(); MAX_NULLIFIERS_PER_TX],
                pre_existing_contracts: [0; 2],
                pre_existing_public_data: [
                    PublicDataTreeLeafPreimage::empty(); PRE_EXISTING_PUBLIC_DATA_LEAVES
                ],
                fee_write: (0, PublicDataTreeLeaf::empty()),
                pre_existing_blocks: [0; 2],
                nullifiers: BoundedVec::new(),
                constants: ConstantRollupData::empty(),
                fee_payer_fee_juice_balance_pre_existing_public_data_index: Option::none(),
            }
        }
    }

    #[test]
    unconstrained fn note_hashes_tree() {
        let mut builder = PrivateBaseRollupInputsBuilder::new();

        let note_hashes = [27, 28, 29, 30, 31, 32];
        for i in 0..note_hashes.len() {
            builder.tube_data.add_new_note_hash(note_hashes[i]);
        }
        let mut expected_commitments_tree = NonEmptyMerkleTree::new(
            [0; MAX_NOTE_HASHES_PER_TX * 2],
            [0; NOTE_HASH_TREE_HEIGHT],
            [0; NOTE_HASH_TREE_HEIGHT - NOTE_HASH_SUBTREE_HEIGHT - 1],
            [0; NOTE_HASH_SUBTREE_HEIGHT + 1],
        );

        let outputs = builder.execute();
        let expected_start_note_hash_tree_snapshot = AppendOnlyTreeSnapshot {
            root: expected_commitments_tree.get_root(),
            next_available_leaf_index: MAX_NOTE_HASHES_PER_TX as u32,
        };
        assert(outputs.start.note_hash_tree.eq(expected_start_note_hash_tree_snapshot));

        for i in 0..note_hashes.len() {
            expected_commitments_tree.update_leaf(
                i + MAX_NOTE_HASHES_PER_TX,
                compute_unique_siloed_note_hash(
                    note_hashes[i],
                    builder.tube_data.nullifiers.storage()[0].nullifier.value,
                    i,
                ),
            );
        }
        let expected_end_note_hash_tree_snapshot = AppendOnlyTreeSnapshot {
            root: expected_commitments_tree.get_root(),
            next_available_leaf_index: (MAX_NOTE_HASHES_PER_TX * 2) as u32,
        };
        assert(outputs.end.note_hash_tree.eq(expected_end_note_hash_tree_snapshot));
    }

    #[test]
    unconstrained fn new_nullifier_tree_empty() {
        // This test checks for insertions of all 0 values
        // In this special case we will not need to provide sibling paths to check insertion of the nullifier values
        // This is because 0 values are not actually inserted into the tree, rather the inserted subtree is left
        // empty to begin with.
        let mut builder = PrivateBaseRollupInputsBuilder::new();

        builder.pre_existing_nullifiers[0] =
            NullifierLeafPreimage { nullifier: 0, next_nullifier: 7, next_index: 1 };
        builder.pre_existing_nullifiers[1] =
            NullifierLeafPreimage { nullifier: 7, next_nullifier: 0, next_index: 0 };

        builder.succeeds();
    }

    #[test]
    unconstrained fn nullifier_insertion_test() {
        let mut builder = PrivateBaseRollupInputsBuilder::new();

        builder.pre_existing_nullifiers[0] =
            NullifierLeafPreimage { nullifier: 0, next_nullifier: 7, next_index: 1 };
        builder.pre_existing_nullifiers[1] =
            NullifierLeafPreimage { nullifier: 7, next_nullifier: 0, next_index: 0 };

        builder.nullifiers.push(NullifierInsertion { existing_index: 0, value: 1 });
        let mut tree_nullifiers = [NullifierLeafPreimage::empty(); MAX_NULLIFIERS_PER_TX * 2];
        tree_nullifiers[0] = NullifierLeafPreimage {
            nullifier: 0,
            next_nullifier: 1,
            next_index: MAX_NULLIFIERS_PER_TX,
        };
        tree_nullifiers[1] = builder.pre_existing_nullifiers[1];
        tree_nullifiers[MAX_NULLIFIERS_PER_TX] =
            NullifierLeafPreimage { nullifier: 1, next_nullifier: 7, next_index: 1 };

        let mut end_nullifier_tree = NonEmptyMerkleTree::new(
            tree_nullifiers.map(|preimage: NullifierLeafPreimage| preimage.hash()),
            [0; NULLIFIER_TREE_HEIGHT],
            [0; NULLIFIER_TREE_HEIGHT - NULLIFIER_SUBTREE_HEIGHT - 1],
            [0; NULLIFIER_SUBTREE_HEIGHT + 1],
        );

        let output = builder.execute();

        assert(output.end.nullifier_tree.eq(
            AppendOnlyTreeSnapshot {
                root: end_nullifier_tree.get_root(),
                next_available_leaf_index: 2 * MAX_NULLIFIERS_PER_TX as u32,
            },
        ));
    }

    #[test]
    unconstrained fn new_nullifier_tree_all_larger() {
        let mut builder = PrivateBaseRollupInputsBuilder::new();

        builder.pre_existing_nullifiers[0] =
            NullifierLeafPreimage { nullifier: 0, next_nullifier: 7, next_index: 1 };
        builder.pre_existing_nullifiers[1] =
            NullifierLeafPreimage { nullifier: 7, next_nullifier: 0, next_index: 0 };

        builder.nullifiers.push(NullifierInsertion { existing_index: 1, value: 8 });
        for i in 1..builder.nullifiers.max_len() {
            builder.nullifiers.push(
                NullifierInsertion { existing_index: 1, value: (8 + i) as Field },
            );
        }

        let output = builder.execute();
        let mut tree_nullifiers = [NullifierLeafPreimage::empty(); MAX_NULLIFIERS_PER_TX * 2];
        tree_nullifiers[0] = builder.pre_existing_nullifiers[0];

        tree_nullifiers[1] = NullifierLeafPreimage {
            nullifier: 7,
            next_nullifier: 8,
            next_index: MAX_NULLIFIERS_PER_TX,
        };

        let last_index = builder.nullifiers.max_len() - 1;
        for i in 0..last_index {
            tree_nullifiers[MAX_NULLIFIERS_PER_TX + i] = NullifierLeafPreimage {
                nullifier: (8 + i) as Field,
                next_nullifier: (8 + i + 1) as Field,
                next_index: MAX_NULLIFIERS_PER_TX + i + 1,
            };
        }
        tree_nullifiers[MAX_NULLIFIERS_PER_TX + last_index] = NullifierLeafPreimage {
            nullifier: (8 + last_index) as Field,
            next_nullifier: 0,
            next_index: 0,
        };

        let mut end_nullifier_tree = NonEmptyMerkleTree::new(
            tree_nullifiers.map(|preimage: NullifierLeafPreimage| preimage.hash()),
            [0; NULLIFIER_TREE_HEIGHT],
            [0; NULLIFIER_TREE_HEIGHT - NULLIFIER_SUBTREE_HEIGHT - 1],
            [0; NULLIFIER_SUBTREE_HEIGHT + 1],
        );

        assert(output.end.nullifier_tree.eq(
            AppendOnlyTreeSnapshot {
                root: end_nullifier_tree.get_root(),
                next_available_leaf_index: 2 * MAX_NULLIFIERS_PER_TX as u32,
            },
        ));
    }

    #[test(should_fail_with = "Invalid low leaf")]
    unconstrained fn new_nullifier_tree_double_spend() {
        let mut builder = PrivateBaseRollupInputsBuilder::new();

        builder.pre_existing_nullifiers[0] =
            NullifierLeafPreimage { nullifier: 0, next_nullifier: 7, next_index: 1 };
        builder.pre_existing_nullifiers[1] =
            NullifierLeafPreimage { nullifier: 7, next_nullifier: 0, next_index: 0 };

        builder.nullifiers.push(NullifierInsertion { existing_index: 1, value: 8 });
        builder.nullifiers.push(NullifierInsertion { existing_index: 1, value: 8 });

        builder.fails();
    }

    #[test(should_fail_with = "Invalid low leaf")]
    unconstrained fn new_nullifier_tree_double_spend_same_batch() {
        let mut builder = PrivateBaseRollupInputsBuilder::new();

        builder.pre_existing_nullifiers[0] =
            NullifierLeafPreimage { nullifier: 0, next_nullifier: 7, next_index: 1 };
        builder.pre_existing_nullifiers[1] =
            NullifierLeafPreimage { nullifier: 7, next_nullifier: 0, next_index: 0 };

        builder.nullifiers.push(NullifierInsertion { existing_index: 1, value: 8 });
        builder.nullifiers.push(NullifierInsertion { existing_index: 1, value: 8 });

        builder.fails();
    }

    #[test]
    unconstrained fn empty_tx_effects_hash() {
        let outputs = PrivateBaseRollupInputsBuilder::new().execute();
<<<<<<< HEAD
        let mut expected_sponge = outputs.start_sponge_blob;
        assert(outputs.end_sponge_blob.eq(expected_sponge));
    }

    #[test]
    unconstrained fn non_empty_tx_effects_sponge() {
        let mut builder = PrivateBaseRollupInputsBuilder::new();
        builder.tube_data.append_note_hashes(50);
        let outputs = builder.execute();
        let mut tx_effects = [0; 53];
        // TODO(#8954): This test uses 50 notes and 3 extra absorbed fields
        // This may change when logs are deconstructed
        // Initial field = TX_START_PREFIX | 0 | txlen[0] txlen[1] | 0 | REVERT_CODE_PREFIX | 0 | revert_code
        // The first 3 are: i=0 init field, i=1: tx fee, i=2: note prefix
        tx_effects[0] = field_from_bytes(
            array_concat(
                TX_START_PREFIX.to_be_bytes::<8>(),
                [0, 0, tx_effects.len() as u8, 0, REVERT_CODE_PREFIX, 0, 0],
            ),
            true,
        );
        tx_effects[1] = field_from_bytes(
            array_concat([TX_FEE_PREFIX, 0], (0).to_be_bytes::<29>()),
            true,
        );
        tx_effects[2] = field_from_bytes([NOTES_PREFIX, 0, 50 as u8], true);
        for i in 0..50 {
            tx_effects[i + 3] = compute_unique_siloed_note_hash(
                builder.tube_data.note_hashes.storage()[i].value(),
                builder.tube_data.nullifiers.storage()[0].nullifier.value,
                i,
            );
        }
        let mut expected_sponge = outputs.start_sponge_blob;

        expected_sponge.absorb(tx_effects, tx_effects.len());
        assert(outputs.end_sponge_blob.eq(expected_sponge));
    }

    #[test]
    unconstrained fn fuller_tx_effects_sponge() {
        let NUM_NOTES = 50;
        let NUM_NULLIFIERS = 3;
        let NUM_MSGS = 5;
        let NUM_ENC_LOGS = 4;
        let NUM_UNENC_LOGS = 6;
        let NUM_CC_LOGS = 1;
        let mut builder = PrivateBaseRollupInputsBuilder::new();
        builder.tube_data.set_gas_used(100, 200);
        builder.constants.global_variables.gas_fees.fee_per_da_gas = 1;
        builder.constants.global_variables.gas_fees.fee_per_l2_gas = 1;
        let tx_fee = builder.compute_transaction_fee();
        // builder.transaction_fee = tx_fee;
        builder.tube_data.append_note_hashes_with_logs(NUM_NOTES);
        // Copied from nullifier tests above:
        builder.pre_existing_nullifiers[0] =
            NullifierLeafPreimage { nullifier: 0, next_nullifier: 7, next_index: 1 };
        builder.pre_existing_nullifiers[1] =
            NullifierLeafPreimage { nullifier: 7, next_nullifier: 0, next_index: 0 };
        for i in 0..NUM_NULLIFIERS {
            builder.nullifiers.push(
                NullifierInsertion { existing_index: 1, value: (8 + i) as Field },
            );
        }
        builder.tube_data.append_l2_to_l1_msgs(NUM_MSGS);
        // Copied from public data test below:
        builder.pre_existing_public_data[0] =
            PublicDataTreeLeafPreimage { slot: 20, value: 40, next_slot: 0, next_index: 0 };
        builder.tube_data.append_encrypted_log_hashes(NUM_ENC_LOGS);
        builder.tube_data.append_unencrypted_log_hashes(NUM_UNENC_LOGS);
        // Below will only work with NUM_CC_LOGS=1
        builder.tube_data.add_contract_class_log_hash(1, 2);
        let outputs = builder.execute();

        let mut reconstructed_tx_effects = [0; TX_EFFECTS_BLOB_HASH_INPUT_FIELDS];
        // Initial field = TX_START_PREFIX | 0 | txlen[0] txlen[1] | 0 | REVERT_CODE_PREFIX | 0 | revert_code
        // revert code = 0
        // fields appended here = 128 = offset once appending complete
        reconstructed_tx_effects[0] = field_from_bytes(
            array_concat(
                TX_START_PREFIX.to_be_bytes::<8>(),
                [0, 0, 128, 0, REVERT_CODE_PREFIX, 0, 0],
            ),
            true,
        );
        // tx fee
        reconstructed_tx_effects[1] = field_from_bytes(
            array_concat([TX_FEE_PREFIX, 0], tx_fee.to_be_bytes::<29>()),
            true,
        );
        // notes
        let mut offset = 2;
        let notes_prefix = field_from_bytes([NOTES_PREFIX, 0, NUM_NOTES as u8], true);
        reconstructed_tx_effects[offset] = notes_prefix;
        offset += 1;
        for i in 0..NUM_NOTES {
            reconstructed_tx_effects[offset + i] = compute_unique_siloed_note_hash(
                    builder.tube_data.note_hashes.storage()[i].value(),
                    builder.nullifiers.storage()[0].value,
                    i,
                );
        }
        offset += NUM_NOTES;
        // nullifiers
        let nullifiers_prefix =
            field_from_bytes([NULLIFIERS_PREFIX, 0, NUM_NULLIFIERS as u8], true);
        reconstructed_tx_effects[offset] = nullifiers_prefix;
        offset += 1;
        for i in 0..NUM_NULLIFIERS {
            reconstructed_tx_effects[offset + i] = builder.nullifiers.storage()[i].value;
        }
        offset += NUM_NULLIFIERS;
        // l2 to l1 msgs
        let l2_to_l1_msgs_prefix = field_from_bytes([L2_L1_MSGS_PREFIX, 0, NUM_MSGS as u8], true);
        reconstructed_tx_effects[offset] = l2_to_l1_msgs_prefix;
        offset += 1;
        for i in 0..NUM_MSGS {
            reconstructed_tx_effects[offset + i] = silo_l2_to_l1_message(
                builder.tube_data.l2_to_l1_msgs.storage()[i],
                builder.tube_data.tx_context.version,
                builder.tube_data.tx_context.chain_id,
            );
        }
        offset += NUM_MSGS;
        // note logs
        let note_encrypted_logs_prefix =
            field_from_bytes([NOTE_ENCRYPTED_LOGS_PREFIX, 0, NUM_NOTES as u8], true);
        reconstructed_tx_effects[offset] = note_encrypted_logs_prefix;
        offset += 1;
        for i in 0..NUM_NOTES {
            reconstructed_tx_effects[offset + i] =
                builder.tube_data.note_encrypted_logs_hashes.storage()[i].value();
        }
        offset += NUM_NOTES;
        // enc logs
        let encrypted_logs_prefix =
            field_from_bytes([ENCRYPTED_LOGS_PREFIX, 0, NUM_ENC_LOGS as u8], true);
        reconstructed_tx_effects[offset] = encrypted_logs_prefix;
        offset += 1;
        for i in 0..NUM_ENC_LOGS {
            reconstructed_tx_effects[offset + i] = types::hash::silo_encrypted_log_hash(builder
                .tube_data
                .encrypted_logs_hashes
                .storage()[i]
                .expose_to_public());
        }
        offset += NUM_ENC_LOGS;
        // unenc logs
        let unencrypted_logs_prefix =
            field_from_bytes([UNENCRYPTED_LOGS_PREFIX, 0, NUM_UNENC_LOGS as u8], true);
        reconstructed_tx_effects[offset] = unencrypted_logs_prefix;
        offset += 1;
        for i in 0..NUM_UNENC_LOGS {
            reconstructed_tx_effects[offset + i] = types::hash::silo_unencrypted_log_hash(
                builder.tube_data.unencrypted_logs_hashes.storage()[i],
            );
        }
        offset += NUM_UNENC_LOGS;
        // cc logs
        let contract_class_logs_prefix =
            field_from_bytes([CONTRACT_CLASS_LOGS_PREFIX, 0, NUM_CC_LOGS as u8], true);
        reconstructed_tx_effects[offset] = contract_class_logs_prefix;
        offset += 1;
        for i in 0..NUM_CC_LOGS {
            reconstructed_tx_effects[offset + i] = types::hash::silo_unencrypted_log_hash(
                builder.tube_data.contract_class_logs_hashes.storage()[i],
            );
        }
        offset += NUM_CC_LOGS;

        // Sanity check - if this fails change the above use of 128
        assert(offset == 128);
=======
>>>>>>> 0c7c4c9b

        let hash_input_flattened = [0; TX_EFFECTS_HASH_INPUT_FIELDS * 32];
        let sha_digest = std::hash::sha256(hash_input_flattened);
        let expected_tx_effects_hash = field_from_bytes_32_trunc(sha_digest);
        assert_eq(outputs.txs_effects_hash, expected_tx_effects_hash);
    }

    #[test]
    unconstrained fn empty_block_out_hash() {
        let outputs = PrivateBaseRollupInputsBuilder::new().execute();
        assert_eq(outputs.out_hash, 0);
    }

    #[test]
    unconstrained fn nonempty_block_out_hash() {
        let mut builder = PrivateBaseRollupInputsBuilder::new();

        for i in 0..MAX_L2_TO_L1_MSGS_PER_TX {
            builder.tube_data.add_exposed_l2_to_l1_message(
                i as Field,
                EthAddress::from_field(1 + i as Field),
            );
        }

        let out_hash = builder.execute().out_hash;
        let siloed_l2_to_l1_msgs = builder.tube_data.l2_to_l1_msgs.map(
            |l2_to_l1_message: ScopedL2ToL1Message| silo_l2_to_l1_message(
                l2_to_l1_message,
                builder.constants.global_variables.version,
                builder.constants.global_variables.chain_id,
            ),
        );

        // Since we fill the tree completely, we know to expect a full tree as below
        let expected_tree = dep::types::merkle_tree::variable_merkle_tree::tests::generate_full_sha_tree(
            siloed_l2_to_l1_msgs.storage(),
        );
        assert_eq(out_hash, expected_tree.get_root());
    }

    #[test(should_fail_with = "membership check failed")]
    unconstrained fn compute_membership_archive_negative() {
        let mut inputs = PrivateBaseRollupInputsBuilder::new().build_inputs();
        inputs.archive_root_membership_witness.sibling_path[0] = 27;
        let _output = inputs.execute();
    }

    #[test]
    unconstrained fn constants_dont_change() {
        let inputs = PrivateBaseRollupInputsBuilder::new().build_inputs();
        let outputs = inputs.execute();

        assert(inputs.constants.eq(outputs.constants));
    }

    #[test(should_fail_with = "kernel chain_id does not match the rollup chain_id")]
    unconstrained fn constants_dont_match_kernels_chain_id() {
        let mut builder = PrivateBaseRollupInputsBuilder::new();
        builder.constants.global_variables.chain_id = 3;
        builder.fails();
    }

    #[test(should_fail_with = "kernel version does not match the rollup version")]
    unconstrained fn constants_dont_match_kernels_version() {
        let mut builder = PrivateBaseRollupInputsBuilder::new();
        builder.constants.global_variables.version += 1;
        builder.fails();
    }

    #[test(should_fail_with = "kernel global variables do not match the rollup global variables")]
    unconstrained fn constants_global_variables_dont_match_kernels() {
        let mut builder = PrivateBaseRollupInputsBuilder::new();
        builder.tube_data.global_variables.block_number = 6;
        builder.constants.global_variables.block_number = 7;
        builder.fails();
    }

    #[test(should_fail_with = "kernel max_block_number is smaller than block number")]
    unconstrained fn constants_dont_satisfy_smaller_max_block_number() {
        let mut builder = PrivateBaseRollupInputsBuilder::new();
        builder.constants.global_variables.block_number = 42;
        builder.tube_data.set_max_block_number(5);
        builder.fails();
    }

    #[test]
    unconstrained fn constants_satisfy_equal_max_block_number() {
        let mut builder = PrivateBaseRollupInputsBuilder::new();
        builder.constants.global_variables.block_number = 42;
        builder.tube_data.set_max_block_number(42);
        builder.succeeds();
    }

    #[test]
    unconstrained fn constants_satisfy_larger_max_block_number() {
        let mut builder = PrivateBaseRollupInputsBuilder::new();
        builder.constants.global_variables.block_number = 42;
        builder.tube_data.set_max_block_number(4294967295);
        builder.succeeds();
    }

    #[test]
    unconstrained fn num_txs_is_1() {
        let outputs = PrivateBaseRollupInputsBuilder::new().execute();

        assert_eq(outputs.num_txs, 1);
    }

    #[test]
    unconstrained fn updates_fee_payer_balance_with_new_data_write() {
        let fee_payer = AztecAddress::from_field(0x1234);
        let balance_slot = compute_fee_payer_fee_juice_balance_leaf_slot(fee_payer);
        let initial_balance = 300_000;
        let gas_fees = GasFees { fee_per_da_gas: 1, fee_per_l2_gas: 2 };
        let gas_used = Gas::new(50_000, 25_000);
        let expected_balance = 200_000;

        let mut builder = PrivateBaseRollupInputsBuilder::new();

        // Set gas
        builder.tube_data.gas_used = gas_used;
        builder.constants.global_variables.gas_fees = gas_fees;

        // Set fee payer
        builder.tube_data.fee_payer = fee_payer;

        // Set pre-existing balance
        builder.pre_existing_public_data[0] = PublicDataTreeLeafPreimage {
            slot: balance_slot,
            value: initial_balance,
            next_slot: 0,
            next_index: 0,
        };
        builder.fee_payer_fee_juice_balance_pre_existing_public_data_index = Option::some(0);

        // Set expected protocol data update
        builder.fee_write = (0, PublicDataTreeLeaf { slot: balance_slot, value: expected_balance });

        let outputs = builder.execute();

        // The new public data tree should have updated the balance of the fee payer
        let updated_leaf = PublicDataTreeLeafPreimage {
            slot: balance_slot,
            value: expected_balance,
            next_slot: 0,
            next_index: 0,
        };
        let mut expected_public_data_tree = NonEmptyMerkleTree::new(
            [updated_leaf.hash(), 0],
            [0; PUBLIC_DATA_TREE_HEIGHT],
            [0; PUBLIC_DATA_TREE_HEIGHT - 1],
            [0; 1],
        );

        assert_eq(outputs.end.public_data_tree.root, expected_public_data_tree.get_root());
    }

    #[test(should_fail_with = "Not enough balance for fee payer to pay for transaction")]
    unconstrained fn fails_to_update_fee_payer_balance_if_not_enough_funds() {
        let fee_payer = AztecAddress::from_field(0x1234);
        let balance_slot = compute_fee_payer_fee_juice_balance_leaf_slot(fee_payer);
        // Set low initial balance so it fails!
        let initial_balance = 10_000;
        let gas_fees = GasFees { fee_per_da_gas: 1, fee_per_l2_gas: 2 };
        let gas_used = Gas::new(50_000, 25_000);

        let mut builder = PrivateBaseRollupInputsBuilder::new();

        // Set gas
        builder.tube_data.gas_used = gas_used;
        builder.constants.global_variables.gas_fees = gas_fees;

        // Set fee payer
        builder.tube_data.fee_payer = fee_payer;

        // Set pre-existing balance
        builder.pre_existing_public_data[0] = PublicDataTreeLeafPreimage {
            slot: balance_slot,
            value: initial_balance,
            next_slot: 0,
            next_index: 0,
        };
        builder.fee_payer_fee_juice_balance_pre_existing_public_data_index = Option::some(0);

        builder.fails();
    }

    #[test(should_fail_with = "Wrong leaf slot for Fee Juice balance read hint")]
    unconstrained fn fails_to_update_fee_payer_balance_if_wrong_read_hint() {
        let fee_payer = AztecAddress::from_field(0x1234);
        let balance_slot = compute_fee_payer_fee_juice_balance_leaf_slot(fee_payer);
        let initial_balance = 300_000;
        let expected_balance = 200_000;
        let gas_fees = GasFees { fee_per_da_gas: 1, fee_per_l2_gas: 2 };
        let gas_used = Gas::new(50_000, 25_000);

        let mut builder = PrivateBaseRollupInputsBuilder::new();

        // Set gas
        builder.tube_data.gas_used = gas_used;
        builder.constants.global_variables.gas_fees = gas_fees;

        // Set fee payer
        builder.tube_data.fee_payer = fee_payer;

        // Set pre-existing balance in index 0
        builder.pre_existing_public_data[0] = PublicDataTreeLeafPreimage {
            slot: balance_slot,
            value: initial_balance,
            next_slot: 0,
            next_index: 0,
        };

        builder.pre_existing_public_data[1] = PublicDataTreeLeafPreimage {
            slot: 1,
            value: initial_balance,
            next_slot: balance_slot,
            next_index: 0,
        };

        // But point the read hint to the wrong one!
        builder.fee_payer_fee_juice_balance_pre_existing_public_data_index = Option::some(1);

        // Set expected protocol data update
        builder.fee_write = (0, PublicDataTreeLeaf { slot: balance_slot, value: expected_balance });

        builder.fails();
    }

    #[test]
    fn valid_previous_kernel_empty() {
        let builder = unsafe {
            PrivateBaseRollupInputsBuilder::new_with_previous_kernel(PRIVATE_KERNEL_EMPTY_INDEX)
        };

        let _res = builder.execute();
    }
}<|MERGE_RESOLUTION|>--- conflicted
+++ resolved
@@ -120,13 +120,7 @@
             self.tube_data.public_inputs.revert_code,
             transaction_fee,
             all_public_data_update_requests,
-<<<<<<< HEAD
-            siloed_l2_to_l1_msgs,
-            note_hashes,
-            self.start_sponge_blob,
-=======
             out_hash,
->>>>>>> 0c7c4c9b
         );
 
         // Perform membership checks that the notes provided exist within the historical trees data
@@ -551,22 +545,6 @@
                 public_data_tree: start_public_data_tree_snapshot,
             };
 
-<<<<<<< HEAD
-            let (pre_existing_tx_effects, pre_existing_public_data_update_requests) =
-                self.build_pre_existing_tx_effects();
-
-            let start_sponge_blob = append_tx_effects_for_blob(
-                pre_existing_tx_effects,
-                0,
-                0,
-                pre_existing_public_data_update_requests,
-                [0; MAX_L2_TO_L1_MSGS_PER_TX],
-                [0; MAX_NOTE_HASHES_PER_TX],
-                SpongeBlob::new(TX_EFFECTS_BLOB_HASH_INPUT_FIELDS),
-            );
-
-=======
->>>>>>> 0c7c4c9b
             let state_diff_hints = PrivateBaseStateDiffHints {
                 nullifier_predecessor_preimages,
                 nullifier_predecessor_membership_witnesses,
@@ -805,181 +783,6 @@
     #[test]
     unconstrained fn empty_tx_effects_hash() {
         let outputs = PrivateBaseRollupInputsBuilder::new().execute();
-<<<<<<< HEAD
-        let mut expected_sponge = outputs.start_sponge_blob;
-        assert(outputs.end_sponge_blob.eq(expected_sponge));
-    }
-
-    #[test]
-    unconstrained fn non_empty_tx_effects_sponge() {
-        let mut builder = PrivateBaseRollupInputsBuilder::new();
-        builder.tube_data.append_note_hashes(50);
-        let outputs = builder.execute();
-        let mut tx_effects = [0; 53];
-        // TODO(#8954): This test uses 50 notes and 3 extra absorbed fields
-        // This may change when logs are deconstructed
-        // Initial field = TX_START_PREFIX | 0 | txlen[0] txlen[1] | 0 | REVERT_CODE_PREFIX | 0 | revert_code
-        // The first 3 are: i=0 init field, i=1: tx fee, i=2: note prefix
-        tx_effects[0] = field_from_bytes(
-            array_concat(
-                TX_START_PREFIX.to_be_bytes::<8>(),
-                [0, 0, tx_effects.len() as u8, 0, REVERT_CODE_PREFIX, 0, 0],
-            ),
-            true,
-        );
-        tx_effects[1] = field_from_bytes(
-            array_concat([TX_FEE_PREFIX, 0], (0).to_be_bytes::<29>()),
-            true,
-        );
-        tx_effects[2] = field_from_bytes([NOTES_PREFIX, 0, 50 as u8], true);
-        for i in 0..50 {
-            tx_effects[i + 3] = compute_unique_siloed_note_hash(
-                builder.tube_data.note_hashes.storage()[i].value(),
-                builder.tube_data.nullifiers.storage()[0].nullifier.value,
-                i,
-            );
-        }
-        let mut expected_sponge = outputs.start_sponge_blob;
-
-        expected_sponge.absorb(tx_effects, tx_effects.len());
-        assert(outputs.end_sponge_blob.eq(expected_sponge));
-    }
-
-    #[test]
-    unconstrained fn fuller_tx_effects_sponge() {
-        let NUM_NOTES = 50;
-        let NUM_NULLIFIERS = 3;
-        let NUM_MSGS = 5;
-        let NUM_ENC_LOGS = 4;
-        let NUM_UNENC_LOGS = 6;
-        let NUM_CC_LOGS = 1;
-        let mut builder = PrivateBaseRollupInputsBuilder::new();
-        builder.tube_data.set_gas_used(100, 200);
-        builder.constants.global_variables.gas_fees.fee_per_da_gas = 1;
-        builder.constants.global_variables.gas_fees.fee_per_l2_gas = 1;
-        let tx_fee = builder.compute_transaction_fee();
-        // builder.transaction_fee = tx_fee;
-        builder.tube_data.append_note_hashes_with_logs(NUM_NOTES);
-        // Copied from nullifier tests above:
-        builder.pre_existing_nullifiers[0] =
-            NullifierLeafPreimage { nullifier: 0, next_nullifier: 7, next_index: 1 };
-        builder.pre_existing_nullifiers[1] =
-            NullifierLeafPreimage { nullifier: 7, next_nullifier: 0, next_index: 0 };
-        for i in 0..NUM_NULLIFIERS {
-            builder.nullifiers.push(
-                NullifierInsertion { existing_index: 1, value: (8 + i) as Field },
-            );
-        }
-        builder.tube_data.append_l2_to_l1_msgs(NUM_MSGS);
-        // Copied from public data test below:
-        builder.pre_existing_public_data[0] =
-            PublicDataTreeLeafPreimage { slot: 20, value: 40, next_slot: 0, next_index: 0 };
-        builder.tube_data.append_encrypted_log_hashes(NUM_ENC_LOGS);
-        builder.tube_data.append_unencrypted_log_hashes(NUM_UNENC_LOGS);
-        // Below will only work with NUM_CC_LOGS=1
-        builder.tube_data.add_contract_class_log_hash(1, 2);
-        let outputs = builder.execute();
-
-        let mut reconstructed_tx_effects = [0; TX_EFFECTS_BLOB_HASH_INPUT_FIELDS];
-        // Initial field = TX_START_PREFIX | 0 | txlen[0] txlen[1] | 0 | REVERT_CODE_PREFIX | 0 | revert_code
-        // revert code = 0
-        // fields appended here = 128 = offset once appending complete
-        reconstructed_tx_effects[0] = field_from_bytes(
-            array_concat(
-                TX_START_PREFIX.to_be_bytes::<8>(),
-                [0, 0, 128, 0, REVERT_CODE_PREFIX, 0, 0],
-            ),
-            true,
-        );
-        // tx fee
-        reconstructed_tx_effects[1] = field_from_bytes(
-            array_concat([TX_FEE_PREFIX, 0], tx_fee.to_be_bytes::<29>()),
-            true,
-        );
-        // notes
-        let mut offset = 2;
-        let notes_prefix = field_from_bytes([NOTES_PREFIX, 0, NUM_NOTES as u8], true);
-        reconstructed_tx_effects[offset] = notes_prefix;
-        offset += 1;
-        for i in 0..NUM_NOTES {
-            reconstructed_tx_effects[offset + i] = compute_unique_siloed_note_hash(
-                    builder.tube_data.note_hashes.storage()[i].value(),
-                    builder.nullifiers.storage()[0].value,
-                    i,
-                );
-        }
-        offset += NUM_NOTES;
-        // nullifiers
-        let nullifiers_prefix =
-            field_from_bytes([NULLIFIERS_PREFIX, 0, NUM_NULLIFIERS as u8], true);
-        reconstructed_tx_effects[offset] = nullifiers_prefix;
-        offset += 1;
-        for i in 0..NUM_NULLIFIERS {
-            reconstructed_tx_effects[offset + i] = builder.nullifiers.storage()[i].value;
-        }
-        offset += NUM_NULLIFIERS;
-        // l2 to l1 msgs
-        let l2_to_l1_msgs_prefix = field_from_bytes([L2_L1_MSGS_PREFIX, 0, NUM_MSGS as u8], true);
-        reconstructed_tx_effects[offset] = l2_to_l1_msgs_prefix;
-        offset += 1;
-        for i in 0..NUM_MSGS {
-            reconstructed_tx_effects[offset + i] = silo_l2_to_l1_message(
-                builder.tube_data.l2_to_l1_msgs.storage()[i],
-                builder.tube_data.tx_context.version,
-                builder.tube_data.tx_context.chain_id,
-            );
-        }
-        offset += NUM_MSGS;
-        // note logs
-        let note_encrypted_logs_prefix =
-            field_from_bytes([NOTE_ENCRYPTED_LOGS_PREFIX, 0, NUM_NOTES as u8], true);
-        reconstructed_tx_effects[offset] = note_encrypted_logs_prefix;
-        offset += 1;
-        for i in 0..NUM_NOTES {
-            reconstructed_tx_effects[offset + i] =
-                builder.tube_data.note_encrypted_logs_hashes.storage()[i].value();
-        }
-        offset += NUM_NOTES;
-        // enc logs
-        let encrypted_logs_prefix =
-            field_from_bytes([ENCRYPTED_LOGS_PREFIX, 0, NUM_ENC_LOGS as u8], true);
-        reconstructed_tx_effects[offset] = encrypted_logs_prefix;
-        offset += 1;
-        for i in 0..NUM_ENC_LOGS {
-            reconstructed_tx_effects[offset + i] = types::hash::silo_encrypted_log_hash(builder
-                .tube_data
-                .encrypted_logs_hashes
-                .storage()[i]
-                .expose_to_public());
-        }
-        offset += NUM_ENC_LOGS;
-        // unenc logs
-        let unencrypted_logs_prefix =
-            field_from_bytes([UNENCRYPTED_LOGS_PREFIX, 0, NUM_UNENC_LOGS as u8], true);
-        reconstructed_tx_effects[offset] = unencrypted_logs_prefix;
-        offset += 1;
-        for i in 0..NUM_UNENC_LOGS {
-            reconstructed_tx_effects[offset + i] = types::hash::silo_unencrypted_log_hash(
-                builder.tube_data.unencrypted_logs_hashes.storage()[i],
-            );
-        }
-        offset += NUM_UNENC_LOGS;
-        // cc logs
-        let contract_class_logs_prefix =
-            field_from_bytes([CONTRACT_CLASS_LOGS_PREFIX, 0, NUM_CC_LOGS as u8], true);
-        reconstructed_tx_effects[offset] = contract_class_logs_prefix;
-        offset += 1;
-        for i in 0..NUM_CC_LOGS {
-            reconstructed_tx_effects[offset + i] = types::hash::silo_unencrypted_log_hash(
-                builder.tube_data.contract_class_logs_hashes.storage()[i],
-            );
-        }
-        offset += NUM_CC_LOGS;
-
-        // Sanity check - if this fails change the above use of 128
-        assert(offset == 128);
-=======
->>>>>>> 0c7c4c9b
 
         let hash_input_flattened = [0; TX_EFFECTS_HASH_INPUT_FIELDS * 32];
         let sha_digest = std::hash::sha256(hash_input_flattened);
