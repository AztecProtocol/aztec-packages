use crate::{
    abis::{
        base_or_merge_rollup_public_inputs::{BASE_ROLLUP_TYPE, BaseOrMergeRollupPublicInputs},
        tx_effect::TxEffect,
    },
    base::{
        components::{
            archive::perform_archive_membership_check,
            fees::compute_fee_payer_fee_juice_balance_leaf_slot,
            nullifier_tree::nullifier_tree_batch_insert,
            private_base_rollup_output_composer::compute_transaction_fee, PrivateTubeDataValidator,
            public_data_tree::public_data_tree_insert,
        },
        state_diff_hints::PrivateBaseStateDiffHints,
    },
    components::{append_tx_effects_for_blob, compute_kernel_out_hash},
};
use super::components::constants::validate_tx_constant_data;
use dep::types::{
    abis::{
        append_only_tree_snapshot::AppendOnlyTreeSnapshot, constant_rollup_data::ConstantRollupData,
        log_hash::ScopedLogHash, nullifier_leaf_preimage::NullifierLeafPreimage,
        public_data_write::PublicDataWrite, sponge_blob::SpongeBlob, tube::PrivateTubeData,
    },
    constants::{
        ARCHIVE_HEIGHT, MAX_TOTAL_PUBLIC_DATA_UPDATE_REQUESTS_PER_TX, MAX_UNENCRYPTED_LOGS_PER_TX,
        NOTE_HASH_SUBTREE_HEIGHT, TUBE_VK_INDEX,
    },
    data::{hash::compute_public_data_tree_value, public_data_hint::PublicDataHint},
    hash::silo_l2_to_l1_message,
    merkle_tree::{
        append_only_tree, calculate_empty_tree_root, calculate_subtree_root, MembershipWitness,
    },
    messaging::l2_to_l1_message::ScopedL2ToL1Message,
    partial_state_reference::PartialStateReference,
};

global ALLOWED_PREVIOUS_CIRCUITS: [u32; 1] = [TUBE_VK_INDEX];

pub struct PrivateBaseRollupInputs {
    tube_data: PrivateTubeData,

    start: PartialStateReference,
    start_sponge_blob: SpongeBlob,

    state_diff_hints: PrivateBaseStateDiffHints,
    fee_payer_fee_juice_balance_read_hint: PublicDataHint,

    archive_root_membership_witness: MembershipWitness<ARCHIVE_HEIGHT>,
    constants: ConstantRollupData,
}

impl PrivateBaseRollupInputs {
    pub fn execute(self) -> BaseOrMergeRollupPublicInputs {
        // TODO(#10311): There should be an empty base rollup.
        // There's at least 1 nullifier for a tx. So gas_used won't be empty if the previous circuit is private_tail.
        let is_empty_tube = self.tube_data.public_inputs.gas_used.is_empty();

        let tube_data_validator = PrivateTubeDataValidator::new(self.tube_data);
        tube_data_validator.verify_proof(ALLOWED_PREVIOUS_CIRCUITS);
        if !is_empty_tube {
            tube_data_validator.validate_with_rollup_data(self.constants);
        }

        validate_tx_constant_data(self.tube_data.public_inputs.constants, self.constants);

        let rollup_validation_requests = self.tube_data.public_inputs.rollup_validation_requests;

        // Verify the max block number
        // TODO #5345: why is block_number a Field and not u32?
        if rollup_validation_requests.max_block_number.is_some() {
            assert(
                self.constants.global_variables.block_number as u32
                    <= rollup_validation_requests.max_block_number.unwrap_unchecked(),
                "kernel max_block_number is smaller than block number",
            );
        }

        let commitments_tree_subroot = self.calculate_commitments_subtree();

        let empty_commitments_subtree_root = calculate_empty_tree_root(NOTE_HASH_SUBTREE_HEIGHT);

        let end_note_hash_tree_snapshot = append_only_tree::insert_subtree_to_snapshot_tree(
            self.start.note_hash_tree,
            self.state_diff_hints.note_hash_subtree_sibling_path,
            empty_commitments_subtree_root,
            commitments_tree_subroot,
            NOTE_HASH_SUBTREE_HEIGHT as u8,
        );

        // Insert nullifiers:
        let end_nullifier_tree_snapshot =
            self.check_nullifier_tree_non_membership_and_insert_to_tree();

        let transaction_fee = compute_transaction_fee(
            self.constants.global_variables.gas_fees,
            self.tube_data.public_inputs.constants.tx_context.gas_settings,
            self.tube_data.public_inputs.gas_used,
        );

        // Write fee to public data tree
        let fee_public_data_write = self.build_fee_public_data_write(transaction_fee);
        let end_public_data_tree_snapshot =
            self.insert_fee_public_data_write(fee_public_data_write);
        let mut all_public_data_update_requests =
            [PublicDataWrite::empty(); MAX_TOTAL_PUBLIC_DATA_UPDATE_REQUESTS_PER_TX];
        all_public_data_update_requests[0] = fee_public_data_write;

        // Append the tx effects for blob(s)
        let siloed_l2_to_l1_msgs = self.tube_data.public_inputs.end.l2_to_l1_msgs.map(
            |message: ScopedL2ToL1Message| silo_l2_to_l1_message(
                message,
                self.tube_data.public_inputs.constants.tx_context.version,
                self.tube_data.public_inputs.constants.tx_context.chain_id,
            ),
        );

        let out_hash = compute_kernel_out_hash(siloed_l2_to_l1_msgs);
        let tx_effect = TxEffect {
            revert_code: 0,
            transaction_fee,
            note_hashes: self.tube_data.public_inputs.end.note_hashes,
            nullifiers: self.tube_data.public_inputs.end.nullifiers,
            l2_to_l1_msgs: siloed_l2_to_l1_msgs,
            public_data_writes: all_public_data_update_requests,
            private_logs: self.tube_data.public_inputs.end.private_logs,
            unencrypted_log_preimages_length: 0,
            unencrypted_logs_hashes: [ScopedLogHash::empty(); MAX_UNENCRYPTED_LOGS_PER_TX],
            contract_class_log_preimages_length: self
                .tube_data
                .public_inputs
                .end
                .contract_class_log_preimages_length,
            contract_class_logs_hashes: self.tube_data.public_inputs.end.contract_class_logs_hashes,
        };
        let end_sponge_blob = append_tx_effects_for_blob(tx_effect, self.start_sponge_blob);

        // Perform membership checks that the notes provided exist within the historical trees data
        perform_archive_membership_check(
            self.constants.last_archive.root,
            self.archive_root_membership_witness,
            self.tube_data.public_inputs.constants.historical_header,
        );

        BaseOrMergeRollupPublicInputs {
            rollup_type: BASE_ROLLUP_TYPE,
            num_txs: 1,
            constants: self.constants,
            start: self.start,
            end: PartialStateReference {
                note_hash_tree: end_note_hash_tree_snapshot,
                nullifier_tree: end_nullifier_tree_snapshot,
                public_data_tree: end_public_data_tree_snapshot,
            },
            start_sponge_blob: self.start_sponge_blob,
            end_sponge_blob,
            out_hash,
            accumulated_fees: transaction_fee,
            accumulated_mana_used: self.tube_data.public_inputs.gas_used.l2_gas as Field,
        }
    }

    // TODO(Kev): This should say calculate_commitments_subtree_root
    // Cpp code says calculate_commitments_subtree, so I'm leaving it as is for now
    fn calculate_commitments_subtree(self) -> Field {
        calculate_subtree_root(self.tube_data.public_inputs.end.note_hashes)
    }

    fn check_nullifier_tree_non_membership_and_insert_to_tree(self) -> AppendOnlyTreeSnapshot {
        nullifier_tree_batch_insert(
            self.start.nullifier_tree,
            self.tube_data.public_inputs.end.nullifiers,
            self.state_diff_hints.sorted_nullifiers,
            self.state_diff_hints.sorted_nullifier_indexes,
            self.state_diff_hints.nullifier_subtree_sibling_path,
            self.state_diff_hints.nullifier_predecessor_preimages,
            self.state_diff_hints.nullifier_predecessor_membership_witnesses,
        )
    }

    fn create_nullifier_subtree<let N: u32>(leaves: [NullifierLeafPreimage; N]) -> Field {
        calculate_subtree_root(leaves.map(|leaf: NullifierLeafPreimage| leaf.hash()))
    }

    fn build_fee_public_data_write(self, tx_fee: Field) -> PublicDataWrite {
        let fee_payer = self.tube_data.public_inputs.fee_payer;

        if fee_payer.is_zero() {
            PublicDataWrite::empty()
        } else {
            let read_hint = self.fee_payer_fee_juice_balance_read_hint;
            let leaf_slot = compute_fee_payer_fee_juice_balance_leaf_slot(fee_payer);

            // Otherwise, build a new one to be inserted into the protocol update requests at the end of the array.
            read_hint.validate(self.start.public_data_tree.root);

            let balance = read_hint.value;
            assert(
                read_hint.leaf_slot == leaf_slot,
                "Wrong leaf slot for Fee Juice balance read hint",
            );
            assert(!balance.lt(tx_fee), "Not enough balance for fee payer to pay for transaction");

            let value = compute_public_data_tree_value(balance - tx_fee);
            PublicDataWrite { leaf_slot, value }
        }
    }

    fn insert_fee_public_data_write(self, fee_write: PublicDataWrite) -> AppendOnlyTreeSnapshot {
        public_data_tree_insert(
            fee_write,
            self.start.public_data_tree,
            self.state_diff_hints.fee_write_low_leaf_preimage,
            self.state_diff_hints.fee_write_low_leaf_membership_witness,
            self.state_diff_hints.fee_write_sibling_path,
        )
    }
}

mod tests {
    use crate::{
        abis::base_or_merge_rollup_public_inputs::BaseOrMergeRollupPublicInputs,
        base::{
            components::fees::compute_fee_payer_fee_juice_balance_leaf_slot,
            private_base_rollup::PrivateBaseRollupInputs,
            state_diff_hints::PrivateBaseStateDiffHints,
        },
        components::{
            append_tx_effects_for_blob, encode_blob_prefix, TX_EFFECTS_BLOB_HASH_INPUT_FIELDS,
        },
    };
    use crate::abis::tx_effect::TxEffect;
    use dep::types::{
        abis::{
            append_only_tree_snapshot::AppendOnlyTreeSnapshot,
            constant_rollup_data::ConstantRollupData, gas::Gas, gas_fees::GasFees,
            kernel_circuit_public_inputs::PrivateToRollupKernelCircuitPublicInputs,
            nullifier_leaf_preimage::NullifierLeafPreimage, public_data_write::PublicDataWrite,
            sponge_blob::SpongeBlob,
        },
        address::{AztecAddress, EthAddress},
        constants::{
            ARCHIVE_HEIGHT, CONTRACT_CLASS_LOGS_PREFIX, L2_L1_MSGS_PREFIX, MAX_L2_TO_L1_MSGS_PER_TX,
            MAX_NOTE_HASHES_PER_TX, MAX_NULLIFIERS_PER_TX,
            MAX_TOTAL_PUBLIC_DATA_UPDATE_REQUESTS_PER_TX, NOTE_HASH_SUBTREE_HEIGHT,
            NOTE_HASH_SUBTREE_SIBLING_PATH_LENGTH, NOTE_HASH_TREE_HEIGHT, NOTES_PREFIX,
            NULLIFIER_SUBTREE_HEIGHT, NULLIFIER_SUBTREE_SIBLING_PATH_LENGTH, NULLIFIER_TREE_HEIGHT,
            NULLIFIERS_PREFIX, PRIVATE_KERNEL_EMPTY_INDEX, PRIVATE_LOG_SIZE_IN_FIELDS,
            PRIVATE_LOGS_PREFIX, PUBLIC_DATA_TREE_HEIGHT, PUBLIC_LOG_SIZE_IN_FIELDS,
            REVERT_CODE_PREFIX, TUBE_VK_INDEX, TX_FEE_PREFIX, TX_START_PREFIX,
            UNENCRYPTED_LOGS_PREFIX,
        },
        data::{public_data_hint::PublicDataHint, PublicDataTreeLeaf, PublicDataTreeLeafPreimage},
        hash::silo_l2_to_l1_message,
        merkle_tree::MembershipWitness,
        messaging::l2_to_l1_message::ScopedL2ToL1Message,
        partial_state_reference::PartialStateReference,
        tests::{
            fixture_builder::FixtureBuilder,
            fixtures::{self, merkle_tree::generate_full_sha_tree},
            merkle_tree_utils::NonEmptyMerkleTree,
        },
        traits::{Empty, is_empty},
        utils::{
            arrays::{array_concat, get_sorted_tuple::get_sorted_tuple},
            field::{field_from_bytes, full_field_less_than},
        },
    };

    struct NullifierInsertion {
        existing_index: u32,
        value: Field,
    }

    global MAX_NULLIFIERS_PER_TEST: u32 = 4;
    global AVAILABLE_PUBLIC_DATA_LEAVES_FOR_TEST: u32 = 64;
    global AVAILABLE_PUBLIC_DATA_SUBTREE_HEIGHT_FOR_TEST: u32 = 6;
    global PRE_EXISTING_PUBLIC_DATA_LEAVES: u32 = 10;

    fn update_public_data_tree<let AVAILABLE_LEAVES: u32, let EXISTING_LEAVES: u32, let SUBTREE_SIBLING_PATH_LENGTH: u32, let SUBTREE_HEIGHT: u32>(
        public_data_tree: &mut NonEmptyMerkleTree<AVAILABLE_LEAVES, PUBLIC_DATA_TREE_HEIGHT, SUBTREE_SIBLING_PATH_LENGTH, SUBTREE_HEIGHT>,
        snapshot: AppendOnlyTreeSnapshot,
        fee_write: (u32, PublicDataTreeLeaf),
        mut pre_existing_public_data: [PublicDataTreeLeafPreimage; EXISTING_LEAVES],
    ) -> (PublicDataTreeLeafPreimage, MembershipWitness<PUBLIC_DATA_TREE_HEIGHT>, [Field; PUBLIC_DATA_TREE_HEIGHT]) {
        let (low_leaf_index, fee_write) = fee_write;
        if (!is_empty(fee_write)) {
            let low_leaf = pre_existing_public_data[low_leaf_index];
            let mut new_leaf = PublicDataTreeLeafPreimage::empty();
            if low_leaf.slot == fee_write.slot {
                pre_existing_public_data[low_leaf_index].value = fee_write.value;
            } else {
                new_leaf = PublicDataTreeLeafPreimage {
                    slot: fee_write.slot,
                    value: fee_write.value,
                    next_slot: low_leaf.next_slot,
                    next_index: low_leaf.next_index,
                };
                pre_existing_public_data[low_leaf_index] = PublicDataTreeLeafPreimage {
                    slot: low_leaf.slot,
                    value: low_leaf.value,
                    next_slot: fee_write.slot,
                    next_index: PRE_EXISTING_PUBLIC_DATA_LEAVES,
                };
            }
            let low_public_data_writes_witness = MembershipWitness {
                leaf_index: low_leaf_index as Field,
                sibling_path: public_data_tree.get_sibling_path(low_leaf_index),
            };

            public_data_tree.update_leaf(
                low_leaf_index,
                pre_existing_public_data[low_leaf_index].hash(),
            );

            let insertion_witness =
                public_data_tree.get_sibling_path(snapshot.next_available_leaf_index);

            public_data_tree.update_leaf(snapshot.next_available_leaf_index, new_leaf.hash());

            (low_leaf, low_public_data_writes_witness, insertion_witness)
        } else {
            (
                PublicDataTreeLeafPreimage::empty(), MembershipWitness::empty(),
                [0; PUBLIC_DATA_TREE_HEIGHT],
            )
        }
    }

    struct PrivateBaseRollupInputsBuilder {
        tube_data: FixtureBuilder,
        pre_existing_notes: [Field; MAX_NOTE_HASHES_PER_TX],
        pre_existing_nullifiers: [NullifierLeafPreimage; MAX_NULLIFIERS_PER_TX],
        pre_existing_contracts: [Field; 2],
        pre_existing_public_data: [PublicDataTreeLeafPreimage; PRE_EXISTING_PUBLIC_DATA_LEAVES],
        pre_existing_blocks: [Field; 2],
        fee_write: (u32, PublicDataTreeLeaf),

        nullifiers: BoundedVec<NullifierInsertion, MAX_NULLIFIERS_PER_TEST>,
        constants: ConstantRollupData,
        // Index of the item in the pre_existing_public_data array that contains the fee payer's Fee Juice balance.
        // Used for building the public data hint read for the payment update request. If set to none, no hint is built.
        fee_payer_fee_juice_balance_pre_existing_public_data_index: Option<u32>,
    }

    impl PrivateBaseRollupInputsBuilder {
        fn new() -> Self {
            let mut inputs = PrivateBaseRollupInputsBuilder::empty();
            inputs.tube_data = FixtureBuilder::new().in_vk_tree(TUBE_VK_INDEX);
            inputs.constants.global_variables.chain_id = fixtures::CHAIN_ID;
            inputs.constants.global_variables.version = fixtures::VERSION;
            inputs.constants.vk_tree_root = inputs.tube_data.vk_tree_root;

            inputs.pre_existing_blocks[0] = inputs.tube_data.historical_header.hash();

            inputs
        }

        unconstrained fn new_with_previous_kernel(previous_vk_index: u32) -> Self {
            let mut builder = PrivateBaseRollupInputsBuilder::new();
            builder.tube_data = builder.tube_data.in_vk_tree(previous_vk_index);
            builder
        }

        fn build_fee_payer_fee_juice_balance_read_hint(
            self,
            start_public_data_tree: NonEmptyMerkleTree<AVAILABLE_PUBLIC_DATA_LEAVES_FOR_TEST, PUBLIC_DATA_TREE_HEIGHT, PUBLIC_DATA_TREE_HEIGHT - AVAILABLE_PUBLIC_DATA_SUBTREE_HEIGHT_FOR_TEST, AVAILABLE_PUBLIC_DATA_SUBTREE_HEIGHT_FOR_TEST>,
        ) -> PublicDataHint {
            self.fee_payer_fee_juice_balance_pre_existing_public_data_index.map_or(
                PublicDataHint::empty(),
                |leaf_index_u32: u32| {
                    let leaf_index = leaf_index_u32 as Field;
                    let leaf_preimage = self.pre_existing_public_data[leaf_index];
                    let membership_witness = MembershipWitness {
                        leaf_index,
                        sibling_path: start_public_data_tree.get_sibling_path(leaf_index_u32),
                    };
                    PublicDataHint {
                        leaf_slot: leaf_preimage.slot,
                        value: leaf_preimage.value,
                        membership_witness,
                        leaf_preimage,
                    }
                },
            )
        }

        fn compute_transaction_fee(self) -> Field {
            let gas_fees = self.constants.global_variables.gas_fees;
            let gas_used = self.tube_data.gas_used;
            gas_used.compute_fee(gas_fees)
        }

        fn build_pre_existing_tx_effects(self) -> TxEffect {
            let mut res = TxEffect::empty();
            res.note_hashes = self.pre_existing_notes;
            res.nullifiers = self.pre_existing_nullifiers.map(|nullifier: NullifierLeafPreimage| {
                nullifier.nullifier
            });
            let all_public_data_update_requests = self.pre_existing_public_data.map(
                |leaf_preimage: PublicDataTreeLeafPreimage| {
                    PublicDataWrite { leaf_slot: leaf_preimage.slot, value: leaf_preimage.value }
                },
            );
            res.public_data_writes = array_concat(
                all_public_data_update_requests,
                [
                    PublicDataWrite::empty(); MAX_TOTAL_PUBLIC_DATA_UPDATE_REQUESTS_PER_TX
                        - PRE_EXISTING_PUBLIC_DATA_LEAVES
                ],
            );

            res
        }

        fn extract_subtree_sibling_path<let FULL_HEIGHT: u32, let SIBLING_PATH_LENGTH: u32>(
            path: [Field; FULL_HEIGHT],
            mut sibling_path: [Field; SIBLING_PATH_LENGTH],
        ) -> [Field; SIBLING_PATH_LENGTH] {
            let subtree_height = FULL_HEIGHT - SIBLING_PATH_LENGTH;
            for i in subtree_height..FULL_HEIGHT {
                sibling_path[i - subtree_height] = path[i];
            }
            sibling_path
        }

        fn update_nullifier_tree_with_new_leaves(
            mut self,
            nullifier_tree: &mut NonEmptyMerkleTree<MAX_NULLIFIERS_PER_TX, NULLIFIER_TREE_HEIGHT, NULLIFIER_SUBTREE_SIBLING_PATH_LENGTH, NULLIFIER_SUBTREE_HEIGHT>,
            kernel_public_inputs: &mut PrivateToRollupKernelCircuitPublicInputs,
            start_nullifier_tree_snapshot: AppendOnlyTreeSnapshot,
        ) -> ([NullifierLeafPreimage; MAX_NULLIFIERS_PER_TX], [MembershipWitness<NULLIFIER_TREE_HEIGHT>; MAX_NULLIFIERS_PER_TX], [Field; MAX_NULLIFIERS_PER_TX], [u32; MAX_NULLIFIERS_PER_TX]) {
            let mut nullifier_predecessor_preimages =
                [NullifierLeafPreimage::empty(); MAX_NULLIFIERS_PER_TX];
            let mut low_nullifier_membership_witness =
                [MembershipWitness::empty(); MAX_NULLIFIERS_PER_TX];

            let sorted_new_nullifier_tuples = unsafe {
                get_sorted_tuple(
                    self.nullifiers.storage().map(|insertion: NullifierInsertion| insertion.value),
                    |a, b| full_field_less_than(b, a),
                )
            };

            let mut sorted_nullifiers = [0; MAX_NULLIFIERS_PER_TX];
            let mut sorted_nullifiers_indexes = [0; MAX_NULLIFIERS_PER_TX];

            for i in 0..MAX_NULLIFIERS_PER_TX {
                if (i as u32) < (MAX_NULLIFIERS_PER_TEST as u32) {
                    sorted_nullifiers[i] = sorted_new_nullifier_tuples[i].elem;
                    sorted_nullifiers_indexes[i] = sorted_new_nullifier_tuples[i].original_index;
                } else {
                    sorted_nullifiers[i] = 0;
                    sorted_nullifiers_indexes[i] = i;
                }
            }

            let mut pre_existing_nullifiers = self.pre_existing_nullifiers;

            for i in 0..MAX_NULLIFIERS_PER_TEST {
                if i < self.nullifiers.len() {
                    let sorted_tuple = sorted_new_nullifier_tuples[i];
                    let new_nullifier = sorted_tuple.elem;
                    let original_index = sorted_tuple.original_index;

                    let low_index = self.nullifiers.get_unchecked(original_index).existing_index;

                    kernel_public_inputs.end.nullifiers[original_index] = new_nullifier;

                    let mut low_preimage = pre_existing_nullifiers[low_index];
                    nullifier_predecessor_preimages[i] = low_preimage;
                    low_nullifier_membership_witness[i] = MembershipWitness {
                        leaf_index: low_index as Field,
                        sibling_path: nullifier_tree.get_sibling_path(low_index),
                    };

                    low_preimage.next_nullifier = new_nullifier;
                    low_preimage.next_index = start_nullifier_tree_snapshot
                        .next_available_leaf_index as u32
                        + original_index;
                    pre_existing_nullifiers[low_index] = low_preimage;

                    nullifier_tree.update_leaf(low_index, low_preimage.hash());
                }
            }

            (
                nullifier_predecessor_preimages, low_nullifier_membership_witness,
                sorted_nullifiers, sorted_nullifiers_indexes,
            )
        }

        unconstrained fn build_inputs(mut self) -> PrivateBaseRollupInputs {
            let mut tube_data = self.tube_data.to_private_tube_data();

            let start_note_hash_tree = NonEmptyMerkleTree::new(
                self.pre_existing_notes,
                [0; NOTE_HASH_TREE_HEIGHT],
                [0; NOTE_HASH_TREE_HEIGHT - NOTE_HASH_SUBTREE_HEIGHT],
                [0; NOTE_HASH_SUBTREE_HEIGHT],
            );
            let start_note_hash_tree_snapshot = AppendOnlyTreeSnapshot {
                root: start_note_hash_tree.get_root(),
                next_available_leaf_index: start_note_hash_tree.get_next_available_index() as u32,
            };
            let note_hash_subtree_sibling_path = PrivateBaseRollupInputsBuilder::extract_subtree_sibling_path(
                start_note_hash_tree.get_sibling_path(self.pre_existing_notes.len()),
                [0; NOTE_HASH_SUBTREE_SIBLING_PATH_LENGTH],
            );

            let mut start_nullifier_tree = NonEmptyMerkleTree::new(
                self.pre_existing_nullifiers.map(|preimage: NullifierLeafPreimage| preimage.hash()),
                [0; NULLIFIER_TREE_HEIGHT],
                [0; NULLIFIER_TREE_HEIGHT - NULLIFIER_SUBTREE_HEIGHT],
                [0; NULLIFIER_SUBTREE_HEIGHT],
            );

            let start_nullifier_tree_snapshot = AppendOnlyTreeSnapshot {
                root: start_nullifier_tree.get_root(),
                next_available_leaf_index: start_nullifier_tree.get_next_available_index() as u32,
            };

            let mut pre_existing_leaves = [0; AVAILABLE_PUBLIC_DATA_LEAVES_FOR_TEST];

            for i in 0..self.pre_existing_public_data.len() {
                pre_existing_leaves[i] = self.pre_existing_public_data[i].hash();
            }

            let mut start_public_data_tree = NonEmptyMerkleTree::new(
                pre_existing_leaves,
                [0; PUBLIC_DATA_TREE_HEIGHT],
                [0; PUBLIC_DATA_TREE_HEIGHT - AVAILABLE_PUBLIC_DATA_SUBTREE_HEIGHT_FOR_TEST],
                [0; AVAILABLE_PUBLIC_DATA_SUBTREE_HEIGHT_FOR_TEST],
            );
            let start_public_data_tree_snapshot = AppendOnlyTreeSnapshot {
                root: start_public_data_tree.get_root(),
                next_available_leaf_index: self.pre_existing_public_data.len(),
            };

            let fee_payer_fee_juice_balance_read_hint =
                self.build_fee_payer_fee_juice_balance_read_hint(start_public_data_tree);

            let start_archive = NonEmptyMerkleTree::new(
                self.pre_existing_blocks,
                [0; ARCHIVE_HEIGHT],
                [0; ARCHIVE_HEIGHT - 1],
                [0; 1],
            );
            self.constants.last_archive = AppendOnlyTreeSnapshot {
                root: start_archive.get_root(),
                next_available_leaf_index: start_archive.get_next_available_index() as u32,
            };

            let (nullifier_predecessor_preimages, nullifier_predecessor_membership_witnesses, sorted_nullifiers, sorted_nullifier_indexes) = self
                .update_nullifier_tree_with_new_leaves(
                    &mut start_nullifier_tree,
                    &mut tube_data.public_inputs,
                    start_nullifier_tree_snapshot,
                );

            let nullifier_subtree_sibling_path = PrivateBaseRollupInputsBuilder::extract_subtree_sibling_path(
                start_nullifier_tree.get_sibling_path(self.pre_existing_nullifiers.len()),
                [0; NULLIFIER_SUBTREE_SIBLING_PATH_LENGTH],
            );

            let (fee_write_low_leaf_preimage, fee_write_low_leaf_membership_witness, fee_write_sibling_path) = update_public_data_tree(
                &mut start_public_data_tree,
                start_public_data_tree_snapshot,
                self.fee_write,
                self.pre_existing_public_data,
            );

            let start = PartialStateReference {
                note_hash_tree: start_note_hash_tree_snapshot,
                nullifier_tree: start_nullifier_tree_snapshot,
                public_data_tree: start_public_data_tree_snapshot,
            };

            let pre_existing_tx_effects = self.build_pre_existing_tx_effects();

            let start_sponge_blob = append_tx_effects_for_blob(
                pre_existing_tx_effects,
                SpongeBlob::new(TX_EFFECTS_BLOB_HASH_INPUT_FIELDS),
            );

            let state_diff_hints = PrivateBaseStateDiffHints {
                nullifier_predecessor_preimages,
                nullifier_predecessor_membership_witnesses,
                sorted_nullifiers,
                sorted_nullifier_indexes,
                note_hash_subtree_sibling_path,
                nullifier_subtree_sibling_path,
                fee_write_low_leaf_preimage,
                fee_write_low_leaf_membership_witness,
                fee_write_sibling_path,
            };

            PrivateBaseRollupInputs {
                tube_data,
                start,
                start_sponge_blob,
                state_diff_hints,
                archive_root_membership_witness: MembershipWitness {
                    leaf_index: 0,
                    sibling_path: start_archive.get_sibling_path(0),
                },
                constants: self.constants,
                fee_payer_fee_juice_balance_read_hint,
            }
        }

        fn execute(self) -> BaseOrMergeRollupPublicInputs {
            let inputs = unsafe { self.build_inputs() };
            inputs.execute()
        }

        fn succeeds(self) {
            let _ = self.execute();
        }

        fn fails(self) {
            let _ = self.execute();
        }
    }

    impl Empty for PrivateBaseRollupInputsBuilder {
        fn empty() -> Self {
            Self {
                tube_data: FixtureBuilder::new(),
                pre_existing_notes: [0; MAX_NOTE_HASHES_PER_TX],
                pre_existing_nullifiers: [NullifierLeafPreimage::empty(); MAX_NULLIFIERS_PER_TX],
                pre_existing_contracts: [0; 2],
                pre_existing_public_data: [
                    PublicDataTreeLeafPreimage::empty(); PRE_EXISTING_PUBLIC_DATA_LEAVES
                ],
                fee_write: (0, PublicDataTreeLeaf::empty()),
                pre_existing_blocks: [0; 2],
                nullifiers: BoundedVec::new(),
                constants: ConstantRollupData::empty(),
                fee_payer_fee_juice_balance_pre_existing_public_data_index: Option::none(),
            }
        }
    }

    #[test]
    unconstrained fn note_hashes_tree() {
        let mut builder = PrivateBaseRollupInputsBuilder::new();

        let note_hashes = [27, 28, 29, 30, 31, 32];
        for i in 0..note_hashes.len() {
            builder.tube_data.add_new_note_hash(note_hashes[i]);
        }
        let mut expected_commitments_tree = NonEmptyMerkleTree::new(
            [0; MAX_NOTE_HASHES_PER_TX * 2],
            [0; NOTE_HASH_TREE_HEIGHT],
            [0; NOTE_HASH_TREE_HEIGHT - NOTE_HASH_SUBTREE_HEIGHT - 1],
            [0; NOTE_HASH_SUBTREE_HEIGHT + 1],
        );

        let outputs = builder.execute();
        let expected_start_note_hash_tree_snapshot = AppendOnlyTreeSnapshot {
            root: expected_commitments_tree.get_root(),
            next_available_leaf_index: MAX_NOTE_HASHES_PER_TX as u32,
        };
        assert(outputs.start.note_hash_tree.eq(expected_start_note_hash_tree_snapshot));

        for i in 0..note_hashes.len() {
            expected_commitments_tree.update_leaf(i + MAX_NOTE_HASHES_PER_TX, note_hashes[i]);
        }
        let expected_end_note_hash_tree_snapshot = AppendOnlyTreeSnapshot {
            root: expected_commitments_tree.get_root(),
            next_available_leaf_index: (MAX_NOTE_HASHES_PER_TX * 2) as u32,
        };
        assert(outputs.end.note_hash_tree.eq(expected_end_note_hash_tree_snapshot));
    }

    #[test]
    unconstrained fn new_nullifier_tree_empty() {
        // This test checks for insertions of all 0 values
        // In this special case we will not need to provide sibling paths to check insertion of the nullifier values
        // This is because 0 values are not actually inserted into the tree, rather the inserted subtree is left
        // empty to begin with.
        let mut builder = PrivateBaseRollupInputsBuilder::new();

        builder.pre_existing_nullifiers[0] =
            NullifierLeafPreimage { nullifier: 0, next_nullifier: 7, next_index: 1 };
        builder.pre_existing_nullifiers[1] =
            NullifierLeafPreimage { nullifier: 7, next_nullifier: 0, next_index: 0 };

        builder.succeeds();
    }

    #[test]
    unconstrained fn nullifier_insertion_test() {
        let mut builder = PrivateBaseRollupInputsBuilder::new();

        builder.pre_existing_nullifiers[0] =
            NullifierLeafPreimage { nullifier: 0, next_nullifier: 7, next_index: 1 };
        builder.pre_existing_nullifiers[1] =
            NullifierLeafPreimage { nullifier: 7, next_nullifier: 0, next_index: 0 };

        builder.nullifiers.push(NullifierInsertion { existing_index: 0, value: 1 });
        let mut tree_nullifiers = [NullifierLeafPreimage::empty(); MAX_NULLIFIERS_PER_TX * 2];
        tree_nullifiers[0] = NullifierLeafPreimage {
            nullifier: 0,
            next_nullifier: 1,
            next_index: MAX_NULLIFIERS_PER_TX,
        };
        tree_nullifiers[1] = builder.pre_existing_nullifiers[1];
        tree_nullifiers[MAX_NULLIFIERS_PER_TX] =
            NullifierLeafPreimage { nullifier: 1, next_nullifier: 7, next_index: 1 };

        let mut end_nullifier_tree = NonEmptyMerkleTree::new(
            tree_nullifiers.map(|preimage: NullifierLeafPreimage| preimage.hash()),
            [0; NULLIFIER_TREE_HEIGHT],
            [0; NULLIFIER_TREE_HEIGHT - NULLIFIER_SUBTREE_HEIGHT - 1],
            [0; NULLIFIER_SUBTREE_HEIGHT + 1],
        );

        let output = builder.execute();

        assert(output.end.nullifier_tree.eq(
            AppendOnlyTreeSnapshot {
                root: end_nullifier_tree.get_root(),
                next_available_leaf_index: 2 * MAX_NULLIFIERS_PER_TX as u32,
            },
        ));
    }

    #[test]
    unconstrained fn new_nullifier_tree_all_larger() {
        let mut builder = PrivateBaseRollupInputsBuilder::new();

        builder.pre_existing_nullifiers[0] =
            NullifierLeafPreimage { nullifier: 0, next_nullifier: 7, next_index: 1 };
        builder.pre_existing_nullifiers[1] =
            NullifierLeafPreimage { nullifier: 7, next_nullifier: 0, next_index: 0 };

        builder.nullifiers.push(NullifierInsertion { existing_index: 1, value: 8 });
        for i in 1..builder.nullifiers.max_len() {
            builder.nullifiers.push(
                NullifierInsertion { existing_index: 1, value: (8 + i) as Field },
            );
        }

        let output = builder.execute();
        let mut tree_nullifiers = [NullifierLeafPreimage::empty(); MAX_NULLIFIERS_PER_TX * 2];
        tree_nullifiers[0] = builder.pre_existing_nullifiers[0];

        tree_nullifiers[1] = NullifierLeafPreimage {
            nullifier: 7,
            next_nullifier: 8,
            next_index: MAX_NULLIFIERS_PER_TX,
        };

        let last_index = builder.nullifiers.max_len() - 1;
        for i in 0..last_index {
            tree_nullifiers[MAX_NULLIFIERS_PER_TX + i] = NullifierLeafPreimage {
                nullifier: (8 + i) as Field,
                next_nullifier: (8 + i + 1) as Field,
                next_index: MAX_NULLIFIERS_PER_TX + i + 1,
            };
        }
        tree_nullifiers[MAX_NULLIFIERS_PER_TX + last_index] = NullifierLeafPreimage {
            nullifier: (8 + last_index) as Field,
            next_nullifier: 0,
            next_index: 0,
        };

        let mut end_nullifier_tree = NonEmptyMerkleTree::new(
            tree_nullifiers.map(|preimage: NullifierLeafPreimage| preimage.hash()),
            [0; NULLIFIER_TREE_HEIGHT],
            [0; NULLIFIER_TREE_HEIGHT - NULLIFIER_SUBTREE_HEIGHT - 1],
            [0; NULLIFIER_SUBTREE_HEIGHT + 1],
        );

        assert(output.end.nullifier_tree.eq(
            AppendOnlyTreeSnapshot {
                root: end_nullifier_tree.get_root(),
                next_available_leaf_index: 2 * MAX_NULLIFIERS_PER_TX as u32,
            },
        ));
    }

    #[test(should_fail_with = "Invalid low leaf")]
    unconstrained fn new_nullifier_tree_double_spend() {
        let mut builder = PrivateBaseRollupInputsBuilder::new();

        builder.pre_existing_nullifiers[0] =
            NullifierLeafPreimage { nullifier: 0, next_nullifier: 7, next_index: 1 };
        builder.pre_existing_nullifiers[1] =
            NullifierLeafPreimage { nullifier: 7, next_nullifier: 0, next_index: 0 };

        builder.nullifiers.push(NullifierInsertion { existing_index: 1, value: 8 });
        builder.nullifiers.push(NullifierInsertion { existing_index: 1, value: 8 });

        builder.fails();
    }

    #[test(should_fail_with = "Invalid low leaf")]
    unconstrained fn new_nullifier_tree_double_spend_same_batch() {
        let mut builder = PrivateBaseRollupInputsBuilder::new();

        builder.pre_existing_nullifiers[0] =
            NullifierLeafPreimage { nullifier: 0, next_nullifier: 7, next_index: 1 };
        builder.pre_existing_nullifiers[1] =
            NullifierLeafPreimage { nullifier: 7, next_nullifier: 0, next_index: 0 };

        builder.nullifiers.push(NullifierInsertion { existing_index: 1, value: 8 });
        builder.nullifiers.push(NullifierInsertion { existing_index: 1, value: 8 });

        builder.fails();
    }

    #[test]
    unconstrained fn empty_tx_effects_sponge() {
        let outputs = PrivateBaseRollupInputsBuilder::new().execute();
        let mut expected_sponge = outputs.start_sponge_blob;
        assert(outputs.end_sponge_blob.eq(expected_sponge));
    }

    #[test]
    unconstrained fn non_empty_tx_effects_sponge() {
        let mut builder = PrivateBaseRollupInputsBuilder::new();
        builder.tube_data.append_note_hashes(50);
        let outputs = builder.execute();
        let mut tx_effects = [0; 53];
        // TODO(#8954): This test uses 50 notes and 3 extra absorbed fields
        // This may change when logs are deconstructed
        // Initial field = TX_START_PREFIX | 0 | txlen[0] txlen[1] | 0 | REVERT_CODE_PREFIX | 0 | revert_code
        // The first 3 are: i=0 init field, i=1: tx fee, i=2: note prefix
        tx_effects[0] = field_from_bytes(
            array_concat(
                TX_START_PREFIX.to_be_bytes::<8>(),
                [0, 0, tx_effects.len() as u8, 0, REVERT_CODE_PREFIX, 0, 0],
            ),
            true,
        );
        tx_effects[1] = field_from_bytes(
            array_concat([TX_FEE_PREFIX, 0], (0).to_be_bytes::<29>()),
            true,
        );
        tx_effects[2] = encode_blob_prefix(NOTES_PREFIX, 50);
        for i in 0..50 {
            tx_effects[i + 3] = builder.tube_data.note_hashes.storage()[i].value();
        }
        let mut expected_sponge = outputs.start_sponge_blob;

        expected_sponge.absorb(tx_effects, tx_effects.len());
        assert(outputs.end_sponge_blob.eq(expected_sponge));
    }

    #[test]
    unconstrained fn fuller_tx_effects_sponge() {
        let NUM_NOTES = 25;
        let NUM_NULLIFIERS = 3;
        let NUM_MSGS = 5;
        let NUM_PRIV_EVENT_LOGS = 4;
        let NUM_PUB_LOGS = 6;
        let NUM_CC_LOGS = 1;
        let TOTAL_BLOB_FIELDS = 2 // revert code and tx fee
            + NUM_NOTES
            + 1 // notes and prefix
            + NUM_NULLIFIERS
            + 1 // nullifiers and prefix
            + NUM_MSGS
            + 1 // L2 to L1 msgs and prefix
            + NUM_PUB_LOGS * PUBLIC_LOG_SIZE_IN_FIELDS
            + 1 // public logs and prefix
            + NUM_CC_LOGS
            + 1 // contract class logs and prefix
            + (NUM_NOTES + NUM_PRIV_EVENT_LOGS) * PRIVATE_LOG_SIZE_IN_FIELDS
            + 1; // private logs and prefix
        let mut builder = PrivateBaseRollupInputsBuilder::new();
        builder.tube_data.set_gas_used(100, 200);
        builder.constants.global_variables.gas_fees.fee_per_da_gas = 1;
        builder.constants.global_variables.gas_fees.fee_per_l2_gas = 1;
        builder.tube_data.tx_context.gas_settings.max_fees_per_gas.fee_per_da_gas = 1;
        builder.tube_data.tx_context.gas_settings.max_fees_per_gas.fee_per_l2_gas = 1;
        let tx_fee = builder.compute_transaction_fee();
        // builder.transaction_fee = tx_fee;
        builder.tube_data.append_note_hashes_with_logs(NUM_NOTES);
        // Copied from nullifier tests above:
        builder.pre_existing_nullifiers[0] =
            NullifierLeafPreimage { nullifier: 0, next_nullifier: 7, next_index: 1 };
        builder.pre_existing_nullifiers[1] =
            NullifierLeafPreimage { nullifier: 7, next_nullifier: 0, next_index: 0 };
        for i in 0..NUM_NULLIFIERS {
            builder.nullifiers.push(
                NullifierInsertion { existing_index: 1, value: (8 + i) as Field },
            );
        }
        builder.tube_data.append_l2_to_l1_msgs(NUM_MSGS);
        builder.tube_data.append_private_logs(NUM_PRIV_EVENT_LOGS);
<<<<<<< HEAD
        builder.tube_data.append_public_logs(NUM_PUB_LOGS);
=======
>>>>>>> 17d68024
        // Below will only work with NUM_CC_LOGS=1
        builder.tube_data.add_contract_class_log_hash(1, 2);
        let outputs = builder.execute();

        let mut reconstructed_tx_effects = [0; TX_EFFECTS_BLOB_HASH_INPUT_FIELDS];

        // tx fee
        reconstructed_tx_effects[1] = field_from_bytes(
            array_concat([TX_FEE_PREFIX, 0], tx_fee.to_be_bytes::<29>()),
            true,
        );
        // notes
        let mut offset = 2;
        let notes_prefix = encode_blob_prefix(NOTES_PREFIX, NUM_NOTES);
        reconstructed_tx_effects[offset] = notes_prefix;
        offset += 1;
        for i in 0..NUM_NOTES {
            reconstructed_tx_effects[offset + i] =
                builder.tube_data.note_hashes.storage()[i].value();
        }
        offset += NUM_NOTES;
        // nullifiers
        let nullifiers_prefix = encode_blob_prefix(NULLIFIERS_PREFIX, NUM_NULLIFIERS);
        reconstructed_tx_effects[offset] = nullifiers_prefix;
        offset += 1;
        for i in 0..NUM_NULLIFIERS {
            reconstructed_tx_effects[offset + i] = builder.nullifiers.storage()[i].value;
        }
        offset += NUM_NULLIFIERS;
        // l2 to l1 msgs
        let l2_to_l1_msgs_prefix = encode_blob_prefix(L2_L1_MSGS_PREFIX, NUM_MSGS);
        reconstructed_tx_effects[offset] = l2_to_l1_msgs_prefix;
        offset += 1;
        for i in 0..NUM_MSGS {
            reconstructed_tx_effects[offset + i] = silo_l2_to_l1_message(
                builder.tube_data.l2_to_l1_msgs.storage()[i],
                builder.tube_data.tx_context.version,
                builder.tube_data.tx_context.chain_id,
            );
        }
        offset += NUM_MSGS;
        // private logs
        let total_private_logs_len = (NUM_NOTES + NUM_PRIV_EVENT_LOGS) * PRIVATE_LOG_SIZE_IN_FIELDS;
        let private_logs_prefix = encode_blob_prefix(PRIVATE_LOGS_PREFIX, total_private_logs_len);
        reconstructed_tx_effects[offset] = private_logs_prefix;
        offset += 1;
        for i in 0..NUM_NOTES + NUM_PRIV_EVENT_LOGS {
            for j in 0..PRIVATE_LOG_SIZE_IN_FIELDS {
                reconstructed_tx_effects[offset + i * PRIVATE_LOG_SIZE_IN_FIELDS + j] =
                    builder.tube_data.private_logs.storage()[i].inner.log.fields[j];
            }
        }
        offset += total_private_logs_len;
<<<<<<< HEAD
        // public logs
        let public_logs_prefix = encode_blob_prefix(
            UNENCRYPTED_LOGS_PREFIX,
            NUM_PUB_LOGS * PUBLIC_LOG_SIZE_IN_FIELDS,
        );
        reconstructed_tx_effects[offset] = public_logs_prefix;
        offset += 1;
        for i in 0..NUM_PUB_LOGS {
            let log = builder.tube_data.public_logs.storage()[i].serialize();
            for j in 0..PUBLIC_LOG_SIZE_IN_FIELDS {
                reconstructed_tx_effects[offset + i * PUBLIC_LOG_SIZE_IN_FIELDS + j] = log[j];
            }
        }
        offset += NUM_PUB_LOGS * PUBLIC_LOG_SIZE_IN_FIELDS;
=======
>>>>>>> 17d68024
        // cc logs
        let contract_class_logs_prefix =
            encode_blob_prefix(CONTRACT_CLASS_LOGS_PREFIX, NUM_CC_LOGS);
        reconstructed_tx_effects[offset] = contract_class_logs_prefix;
        offset += 1;
        for i in 0..NUM_CC_LOGS {
            reconstructed_tx_effects[offset + i] = types::hash::silo_contract_class_log_hash(
                builder.tube_data.contract_class_logs_hashes.storage()[i],
            );
        }
        offset += NUM_CC_LOGS;

        // Initial field = TX_START_PREFIX | 0 | txlen[0] txlen[1] | 0 | REVERT_CODE_PREFIX | 0 | revert_code
        // revert code = 0
        let length_bytes = (offset as Field).to_be_bytes::<2>();
        reconstructed_tx_effects[0] = field_from_bytes(
            array_concat(
                TX_START_PREFIX.to_be_bytes::<8>(),
                [0, length_bytes[0], length_bytes[1], 0, REVERT_CODE_PREFIX, 0, 0],
            ),
            true,
        );

        let mut expected_sponge = outputs.start_sponge_blob;
        expected_sponge.absorb(reconstructed_tx_effects, offset);
        assert(outputs.end_sponge_blob.eq(expected_sponge));
    }

    #[test]
    unconstrained fn empty_block_out_hash() {
        let outputs = PrivateBaseRollupInputsBuilder::new().execute();
        assert_eq(outputs.out_hash, 0);
    }

    #[test]
    unconstrained fn nonempty_block_out_hash() {
        let mut builder = PrivateBaseRollupInputsBuilder::new();

        for i in 0..MAX_L2_TO_L1_MSGS_PER_TX {
            builder.tube_data.add_exposed_l2_to_l1_message(
                i as Field,
                EthAddress::from_field(1 + i as Field),
            );
        }

        let out_hash = builder.execute().out_hash;
        let siloed_l2_to_l1_msgs = builder.tube_data.l2_to_l1_msgs.map(
            |l2_to_l1_message: ScopedL2ToL1Message| silo_l2_to_l1_message(
                l2_to_l1_message,
                builder.constants.global_variables.version,
                builder.constants.global_variables.chain_id,
            ),
        );

        // Since we fill the tree completely, we know to expect a full tree as below
        let expected_tree = generate_full_sha_tree(siloed_l2_to_l1_msgs.storage());
        assert_eq(out_hash, expected_tree.get_root());
    }

    #[test(should_fail_with = "membership check failed")]
    unconstrained fn compute_membership_archive_negative() {
        let mut inputs = PrivateBaseRollupInputsBuilder::new().build_inputs();
        inputs.archive_root_membership_witness.sibling_path[0] = 27;
        let _output = inputs.execute();
    }

    #[test]
    unconstrained fn constants_dont_change() {
        let inputs = PrivateBaseRollupInputsBuilder::new().build_inputs();
        let outputs = inputs.execute();

        assert(inputs.constants.eq(outputs.constants));
    }

    #[test(should_fail_with = "kernel chain_id does not match the rollup chain_id")]
    unconstrained fn constants_dont_match_kernels_chain_id() {
        let mut builder = PrivateBaseRollupInputsBuilder::new();
        builder.constants.global_variables.chain_id = 3;
        builder.fails();
    }

    #[test(should_fail_with = "kernel version does not match the rollup version")]
    unconstrained fn constants_dont_match_kernels_version() {
        let mut builder = PrivateBaseRollupInputsBuilder::new();
        builder.constants.global_variables.version += 1;
        builder.fails();
    }

    #[test(should_fail_with = "kernel max_block_number is smaller than block number")]
    unconstrained fn constants_dont_satisfy_smaller_max_block_number() {
        let mut builder = PrivateBaseRollupInputsBuilder::new();
        builder.constants.global_variables.block_number = 42;
        builder.tube_data.set_max_block_number(5);
        builder.fails();
    }

    #[test]
    unconstrained fn constants_satisfy_equal_max_block_number() {
        let mut builder = PrivateBaseRollupInputsBuilder::new();
        builder.constants.global_variables.block_number = 42;
        builder.tube_data.set_max_block_number(42);
        builder.succeeds();
    }

    #[test]
    unconstrained fn constants_satisfy_larger_max_block_number() {
        let mut builder = PrivateBaseRollupInputsBuilder::new();
        builder.constants.global_variables.block_number = 42;
        builder.tube_data.set_max_block_number(4294967295);
        builder.succeeds();
    }

    #[test]
    unconstrained fn num_txs_is_1() {
        let outputs = PrivateBaseRollupInputsBuilder::new().execute();

        assert_eq(outputs.num_txs, 1);
    }

    #[test]
    unconstrained fn updates_fee_payer_balance_with_new_data_write() {
        let fee_payer = AztecAddress::from_field(0x1234);
        let balance_slot = compute_fee_payer_fee_juice_balance_leaf_slot(fee_payer);
        let initial_balance = 300_000;
        let gas_fees = GasFees { fee_per_da_gas: 1, fee_per_l2_gas: 2 };
        let gas_used = Gas::new(50_000, 25_000);
        let expected_balance = 200_000;

        let mut builder = PrivateBaseRollupInputsBuilder::new();

        // Set gas
        builder.tube_data.gas_used = gas_used;
        builder.tube_data.tx_context.gas_settings.max_fees_per_gas = gas_fees;
        builder.constants.global_variables.gas_fees = gas_fees;

        // Set fee payer
        builder.tube_data.fee_payer = fee_payer;

        // Set pre-existing balance
        builder.pre_existing_public_data[0] = PublicDataTreeLeafPreimage {
            slot: balance_slot,
            value: initial_balance,
            next_slot: 0,
            next_index: 0,
        };
        builder.fee_payer_fee_juice_balance_pre_existing_public_data_index = Option::some(0);

        // Set expected protocol data update
        builder.fee_write = (0, PublicDataTreeLeaf { slot: balance_slot, value: expected_balance });

        let outputs = builder.execute();

        // The new public data tree should have updated the balance of the fee payer
        let updated_leaf = PublicDataTreeLeafPreimage {
            slot: balance_slot,
            value: expected_balance,
            next_slot: 0,
            next_index: 0,
        };
        let mut expected_public_data_tree = NonEmptyMerkleTree::new(
            [updated_leaf.hash(), 0],
            [0; PUBLIC_DATA_TREE_HEIGHT],
            [0; PUBLIC_DATA_TREE_HEIGHT - 1],
            [0; 1],
        );

        assert_eq(outputs.end.public_data_tree.root, expected_public_data_tree.get_root());
    }

    #[test(should_fail_with = "Not enough balance for fee payer to pay for transaction")]
    unconstrained fn fails_to_update_fee_payer_balance_if_not_enough_funds() {
        let fee_payer = AztecAddress::from_field(0x1234);
        let balance_slot = compute_fee_payer_fee_juice_balance_leaf_slot(fee_payer);
        // Set low initial balance so it fails!
        let initial_balance = 10_000;
        let gas_fees = GasFees { fee_per_da_gas: 1, fee_per_l2_gas: 2 };
        let gas_used = Gas::new(50_000, 25_000);

        let mut builder = PrivateBaseRollupInputsBuilder::new();

        // Set gas
        builder.tube_data.gas_used = gas_used;
        builder.tube_data.tx_context.gas_settings.max_fees_per_gas = gas_fees;
        builder.constants.global_variables.gas_fees = gas_fees;

        // Set fee payer
        builder.tube_data.fee_payer = fee_payer;

        // Set pre-existing balance
        builder.pre_existing_public_data[0] = PublicDataTreeLeafPreimage {
            slot: balance_slot,
            value: initial_balance,
            next_slot: 0,
            next_index: 0,
        };
        builder.fee_payer_fee_juice_balance_pre_existing_public_data_index = Option::some(0);

        builder.fails();
    }

    #[test(should_fail_with = "Wrong leaf slot for Fee Juice balance read hint")]
    unconstrained fn fails_to_update_fee_payer_balance_if_wrong_read_hint() {
        let fee_payer = AztecAddress::from_field(0x1234);
        let balance_slot = compute_fee_payer_fee_juice_balance_leaf_slot(fee_payer);
        let initial_balance = 300_000;
        let expected_balance = 200_000;
        let gas_fees = GasFees { fee_per_da_gas: 1, fee_per_l2_gas: 2 };
        let gas_used = Gas::new(50_000, 25_000);

        let mut builder = PrivateBaseRollupInputsBuilder::new();

        // Set gas
        builder.tube_data.gas_used = gas_used;
        builder.tube_data.tx_context.gas_settings.max_fees_per_gas = gas_fees;
        builder.constants.global_variables.gas_fees = gas_fees;

        // Set fee payer
        builder.tube_data.fee_payer = fee_payer;

        // Set pre-existing balance in index 0
        builder.pre_existing_public_data[0] = PublicDataTreeLeafPreimage {
            slot: balance_slot,
            value: initial_balance,
            next_slot: 0,
            next_index: 0,
        };

        builder.pre_existing_public_data[1] = PublicDataTreeLeafPreimage {
            slot: 1,
            value: initial_balance,
            next_slot: balance_slot,
            next_index: 0,
        };

        // But point the read hint to the wrong one!
        builder.fee_payer_fee_juice_balance_pre_existing_public_data_index = Option::some(1);

        // Set expected protocol data update
        builder.fee_write = (0, PublicDataTreeLeaf { slot: balance_slot, value: expected_balance });

        builder.fails();
    }

    #[test]
    fn valid_previous_kernel_empty() {
        let builder = unsafe {
            PrivateBaseRollupInputsBuilder::new_with_previous_kernel(PRIVATE_KERNEL_EMPTY_INDEX)
        };

        let _res = builder.execute();
    }
}<|MERGE_RESOLUTION|>--- conflicted
+++ resolved
@@ -856,21 +856,7 @@
         let NUM_NULLIFIERS = 3;
         let NUM_MSGS = 5;
         let NUM_PRIV_EVENT_LOGS = 4;
-        let NUM_PUB_LOGS = 6;
         let NUM_CC_LOGS = 1;
-        let TOTAL_BLOB_FIELDS = 2 // revert code and tx fee
-            + NUM_NOTES
-            + 1 // notes and prefix
-            + NUM_NULLIFIERS
-            + 1 // nullifiers and prefix
-            + NUM_MSGS
-            + 1 // L2 to L1 msgs and prefix
-            + NUM_PUB_LOGS * PUBLIC_LOG_SIZE_IN_FIELDS
-            + 1 // public logs and prefix
-            + NUM_CC_LOGS
-            + 1 // contract class logs and prefix
-            + (NUM_NOTES + NUM_PRIV_EVENT_LOGS) * PRIVATE_LOG_SIZE_IN_FIELDS
-            + 1; // private logs and prefix
         let mut builder = PrivateBaseRollupInputsBuilder::new();
         builder.tube_data.set_gas_used(100, 200);
         builder.constants.global_variables.gas_fees.fee_per_da_gas = 1;
@@ -892,10 +878,6 @@
         }
         builder.tube_data.append_l2_to_l1_msgs(NUM_MSGS);
         builder.tube_data.append_private_logs(NUM_PRIV_EVENT_LOGS);
-<<<<<<< HEAD
-        builder.tube_data.append_public_logs(NUM_PUB_LOGS);
-=======
->>>>>>> 17d68024
         // Below will only work with NUM_CC_LOGS=1
         builder.tube_data.add_contract_class_log_hash(1, 2);
         let outputs = builder.execute();
@@ -949,23 +931,6 @@
             }
         }
         offset += total_private_logs_len;
-<<<<<<< HEAD
-        // public logs
-        let public_logs_prefix = encode_blob_prefix(
-            UNENCRYPTED_LOGS_PREFIX,
-            NUM_PUB_LOGS * PUBLIC_LOG_SIZE_IN_FIELDS,
-        );
-        reconstructed_tx_effects[offset] = public_logs_prefix;
-        offset += 1;
-        for i in 0..NUM_PUB_LOGS {
-            let log = builder.tube_data.public_logs.storage()[i].serialize();
-            for j in 0..PUBLIC_LOG_SIZE_IN_FIELDS {
-                reconstructed_tx_effects[offset + i * PUBLIC_LOG_SIZE_IN_FIELDS + j] = log[j];
-            }
-        }
-        offset += NUM_PUB_LOGS * PUBLIC_LOG_SIZE_IN_FIELDS;
-=======
->>>>>>> 17d68024
         // cc logs
         let contract_class_logs_prefix =
             encode_blob_prefix(CONTRACT_CLASS_LOGS_PREFIX, NUM_CC_LOGS);
