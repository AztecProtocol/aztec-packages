--- conflicted
+++ resolved
@@ -315,12 +315,6 @@
         );
     }
 
-<<<<<<< HEAD
-    // TODO(Kev): This aggregate_proof method is duplicated in a lot of places
-    fn aggregate_proofs(_self: Self) -> AggregationObject {
-        // TODO: for now we simply return the aggregation object from the first proof
-        AggregationObject {}
-=======
     unconstrained fn find_fee_payer_gas_token_update_index(self, leaf_slot: Field) -> u64 {
         let mut update_index = MAX_PUBLIC_DATA_UPDATE_REQUESTS_PER_TX + 1;
         for i in 0..MAX_PUBLIC_DATA_UPDATE_REQUESTS_PER_TX {
@@ -332,7 +326,6 @@
             update_index < MAX_PUBLIC_DATA_UPDATE_REQUESTS_PER_TX, "Could not find fee payer gas token update request"
         );
         update_index
->>>>>>> 0f45b772
     }
 }
 
@@ -457,11 +450,7 @@
         append_only_tree_snapshot::AppendOnlyTreeSnapshot,
         nullifier_leaf_preimage::NullifierLeafPreimage, public_data_read::PublicDataRead,
         public_data_update_request::PublicDataUpdateRequest, kernel_data::KernelData,
-<<<<<<< HEAD
-        accumulated_data::CombinedAccumulatedData
-=======
-        side_effect::SideEffect, accumulated_data::CombinedAccumulatedData, gas::Gas
->>>>>>> 0f45b772
+        accumulated_data::CombinedAccumulatedData, gas::Gas
     },
         merkle_tree::MembershipWitness, data::public_data_hint::PublicDataHint,
         address::{AztecAddress, EthAddress},
