use crate::{
    abis::{
    constant_rollup_data::ConstantRollupData,
    base_or_merge_rollup_public_inputs::{BaseOrMergeRollupPublicInputs, BASE_ROLLUP_TYPE}
},
    base::state_diff_hints::StateDiffHints,
    components::{compute_tx_effects_hash, compute_kernel_out_hash}
};
use dep::types::{
    hash::sha256_to_field,
    data::{
    public_data_hint::PublicDataHint,
    hash::{compute_public_data_tree_index, compute_public_data_tree_value}
},
    storage::map::derive_storage_slot_in_map, address::AztecAddress,
    abis::{
    append_only_tree_snapshot::AppendOnlyTreeSnapshot, nullifier_leaf_preimage::NullifierLeafPreimage,
    public_data_update_request::PublicDataUpdateRequest, public_data_read::PublicDataRead,
    kernel_data::KernelData
},
    constants::{
    NOTE_HASH_SUBTREE_SIBLING_PATH_LENGTH, NULLIFIER_SUBTREE_SIBLING_PATH_LENGTH,
    PUBLIC_DATA_TREE_HEIGHT, NOTE_HASH_SUBTREE_HEIGHT, MAX_NOTE_HASHES_PER_TX,
    MAX_TOTAL_PUBLIC_DATA_UPDATE_REQUESTS_PER_TX, MAX_PUBLIC_DATA_READS_PER_TX, MAX_NULLIFIERS_PER_TX,
    MAX_L2_TO_L1_MSGS_PER_TX, NULLIFIER_SUBTREE_HEIGHT, NULLIFIER_TREE_HEIGHT,
    PUBLIC_DATA_SUBTREE_SIBLING_PATH_LENGTH, PUBLIC_DATA_SUBTREE_HEIGHT,
    PROTOCOL_PUBLIC_DATA_UPDATE_REQUESTS_PER_TX, ARCHIVE_HEIGHT, GAS_TOKEN_ADDRESS,
    MAX_PUBLIC_DATA_UPDATE_REQUESTS_PER_TX
},
    merkle_tree::{
    append_only_tree, assert_check_membership, calculate_empty_tree_root, calculate_subtree_root,
    indexed_tree, MembershipWitness
},
    partial_state_reference::PartialStateReference, public_data_tree_leaf::PublicDataTreeLeaf,
    public_data_tree_leaf_preimage::PublicDataTreeLeafPreimage, traits::is_empty,
    utils::{field::{full_field_less_than, full_field_greater_than}, uint256::U256}
};

struct BaseRollupInputs {
    kernel_data: KernelData,
    start: PartialStateReference,

    state_diff_hints: StateDiffHints,
    fee_payer_gas_token_balance_read_hint: PublicDataHint,

    // TODO: The following 6 values are eventually going to be nuked from here. See discussion:
    // https://aztecprotocol.slack.com/archives/C060PU5R327/p1701965354071269
    sorted_public_data_writes: [PublicDataTreeLeaf; MAX_TOTAL_PUBLIC_DATA_UPDATE_REQUESTS_PER_TX],
    sorted_public_data_writes_indexes: [u32; MAX_TOTAL_PUBLIC_DATA_UPDATE_REQUESTS_PER_TX],
    low_public_data_writes_preimages: [PublicDataTreeLeafPreimage; MAX_TOTAL_PUBLIC_DATA_UPDATE_REQUESTS_PER_TX],
    low_public_data_writes_witnesses: [MembershipWitness<PUBLIC_DATA_TREE_HEIGHT>; MAX_TOTAL_PUBLIC_DATA_UPDATE_REQUESTS_PER_TX],

    archive_root_membership_witness: MembershipWitness<ARCHIVE_HEIGHT>,

    constants: ConstantRollupData,
}

impl BaseRollupInputs {
    pub fn base_rollup_circuit(self) -> BaseOrMergeRollupPublicInputs {
        // Verify the kernel circuit proof
        self.kernel_data.verify();

        // Verify the kernel chain_id and versions
        assert(
            self.kernel_data.public_inputs.constants.tx_context.chain_id
            == self.constants.global_variables.chain_id, "kernel chain_id does not match the rollup chain_id"
        );
        assert(
            self.kernel_data.public_inputs.constants.tx_context.version
            == self.constants.global_variables.version, "kernel version does not match the rollup version"
        );

        // Verify the kernel global variables if set, note these can be empty if this is a request coming directly from the private kernel tail.
        // TODO(@spalladino) How can we check that this is a request coming from the private kernel tail?
        assert(
            self.kernel_data.public_inputs.constants.global_variables.is_empty()
            | (self.kernel_data.public_inputs.constants.global_variables
                == self.constants.global_variables), "kernel global variables do not match the rollup global variables"
        );

        self.validate_kernel_start_state();

        let rollup_validation_requests = self.kernel_data.public_inputs.rollup_validation_requests;

        // Verify the max block number
        // TODO #5345: why is block_number a Field and not u32?
        if rollup_validation_requests.max_block_number.is_some() {
            assert(
                self.constants.global_variables.block_number as u32
                <= rollup_validation_requests.max_block_number.unwrap_unchecked(), "kernel max_block_number is smaller than block number"
            );
        }

        let commitments_tree_subroot = self.calculate_commitments_subtree();

        let empty_commitments_subtree_root = calculate_empty_tree_root(NOTE_HASH_SUBTREE_HEIGHT);

        let end_note_hash_tree_snapshot = append_only_tree::insert_subtree_to_snapshot_tree(
            self.start.note_hash_tree,
            self.state_diff_hints.note_hash_subtree_sibling_path,
            empty_commitments_subtree_root,
            commitments_tree_subroot,
            NOTE_HASH_SUBTREE_HEIGHT as u8
        );

        // Insert nullifiers:
        let end_nullifier_tree_snapshot = self.check_nullifier_tree_non_membership_and_insert_to_tree();

        // Inject protocol update requests for deducting tx_fee from fee_payer's balance
        let gas_fees = self.constants.global_variables.gas_fees;
        let transaction_fee = self.kernel_data.public_inputs.compute_transaction_fee(gas_fees);
        let all_public_data_update_requests = self.calculate_all_public_data_update_requests(transaction_fee);

        // Validate public data update requests and update public data tree
        let end_public_data_tree_snapshot = self.validate_and_process_public_state(all_public_data_update_requests);

        // Calculate the tx effects hash of the transaction
        let tx_effects_hash = compute_tx_effects_hash(
            self.kernel_data.public_inputs.end,
            self.kernel_data.public_inputs.revert_code,
            transaction_fee,
            all_public_data_update_requests
        );
        let out_hash = compute_kernel_out_hash(self.kernel_data.public_inputs.end);

        // Perform membership checks that the notes provided exist within the historical trees data
        self.perform_archive_membership_checks();

        BaseOrMergeRollupPublicInputs {
            rollup_type: BASE_ROLLUP_TYPE,
            num_txs: 1,
            constants: self.constants,
            start: self.start,
            end: PartialStateReference {
                note_hash_tree: end_note_hash_tree_snapshot,
                nullifier_tree: end_nullifier_tree_snapshot,
                public_data_tree: end_public_data_tree_snapshot
            },
            txs_effects_hash: tx_effects_hash,
            out_hash,
            accumulated_fees: transaction_fee
        }
    }

    // TODO(Kev): This should say calculate_commitments_subtree_root
    // Cpp code says calculate_commitments_subtree, so I'm leaving it as is for now
    fn calculate_commitments_subtree(self) -> Field {
        calculate_subtree_root(self.kernel_data.public_inputs.end.note_hashes)
    }

    fn check_nullifier_tree_non_membership_and_insert_to_tree(self) -> AppendOnlyTreeSnapshot {
        indexed_tree::batch_insert(
            self.start.nullifier_tree,
            self.kernel_data.public_inputs.end.nullifiers,
            self.state_diff_hints.sorted_nullifiers,
            self.state_diff_hints.sorted_nullifier_indexes,
            self.state_diff_hints.nullifier_subtree_sibling_path,
            self.state_diff_hints.nullifier_predecessor_preimages,
            self.state_diff_hints.nullifier_predecessor_membership_witnesses.map(
                |witness: MembershipWitness<NULLIFIER_TREE_HEIGHT>| {
                MembershipWitness {
                    leaf_index: witness.leaf_index,
                    sibling_path: witness.sibling_path,
                }
            }
            ),
            |low_leaf: NullifierLeafPreimage, nullifier: Field| { // Is valid low leaf
                let is_less_than_nullifier = full_field_less_than(low_leaf.nullifier, nullifier);
                let is_next_greater_than = full_field_less_than(nullifier, low_leaf.next_nullifier);

                (!low_leaf.is_empty()) & is_less_than_nullifier & (
                    is_next_greater_than |
                    ((low_leaf.next_index == 0) & (low_leaf.next_nullifier == 0))
                )
            },
            |low_leaf: NullifierLeafPreimage, nullifier: Field, nullifier_index: u32| { // Update low leaf
                NullifierLeafPreimage{
                    nullifier : low_leaf.nullifier,
                    next_nullifier : nullifier,
                    next_index : nullifier_index,
                }
            },
            |nullifier: Field, low_leaf: NullifierLeafPreimage| { // Build insertion leaf
                NullifierLeafPreimage {
                    nullifier : nullifier,
                    next_nullifier : low_leaf.next_nullifier,
                    next_index : low_leaf.next_index,
                }
            },
            [0; NULLIFIER_SUBTREE_HEIGHT],
            [0; NULLIFIER_TREE_HEIGHT]
        )
    }

    fn create_nullifier_subtree<N>(leaves: [NullifierLeafPreimage; N]) -> Field {
        calculate_subtree_root(leaves.map(|leaf:NullifierLeafPreimage| leaf.hash()))
    }

    fn validate_kernel_start_state(self) {
        let kernel_state = self.kernel_data.public_inputs.start_state;
        if !is_empty(kernel_state) {
            assert(
                kernel_state.note_hash_tree.eq(self.start.note_hash_tree), "Mismatch start state for note hash tree"
            );
            assert(
                kernel_state.nullifier_tree.eq(self.start.nullifier_tree), "Mismatch start state for nullifier tree"
            );
            assert(
                kernel_state.public_data_tree.eq(self.start.public_data_tree), "Mismatch start state for public data tree"
            );
        }
    }

    fn validate_and_process_public_state(
        self,
        all_update_requests: [PublicDataUpdateRequest; MAX_TOTAL_PUBLIC_DATA_UPDATE_REQUESTS_PER_TX]
    ) -> AppendOnlyTreeSnapshot {
        let end_public_data_tree_snapshot = insert_public_data_update_requests(
            self.start.public_data_tree,
            all_update_requests.map(PublicDataTreeLeaf::from),
            self.sorted_public_data_writes,
            self.sorted_public_data_writes_indexes,
            self.low_public_data_writes_preimages,
            self.low_public_data_writes_witnesses,
            self.state_diff_hints.public_data_sibling_path
        );

        end_public_data_tree_snapshot
    }

    // Returns an array with all public data update requests for this tx. This includes all update requests
    // generated by app circuits, plus the protocol update requests injected by this circuit. The only protocol
    // update request we have at the time of this writing is deducting the tx_fee from the fee_payer balance.
    fn calculate_all_public_data_update_requests(
        self,
        tx_fee: Field
    ) -> [PublicDataUpdateRequest; MAX_TOTAL_PUBLIC_DATA_UPDATE_REQUESTS_PER_TX] {
        let mut all_update_requests: [PublicDataUpdateRequest; MAX_TOTAL_PUBLIC_DATA_UPDATE_REQUESTS_PER_TX] = [PublicDataUpdateRequest::empty(); MAX_TOTAL_PUBLIC_DATA_UPDATE_REQUESTS_PER_TX];
        for i in 0..MAX_PUBLIC_DATA_UPDATE_REQUESTS_PER_TX {
            all_update_requests[i] = self.kernel_data.public_inputs.end.public_data_update_requests[i];
        }

        let (payment_update_request, payment_update_index) = self.build_or_patch_payment_update_request(tx_fee);
        all_update_requests[payment_update_index] = payment_update_request;

        all_update_requests
    }

    // Deducts the tx_fee from the GasToken balance of the fee_payer. If there is already a PublicDataUpdateRequest
    // in this tx for their balance (because they issued a 'claim' to increase their balance by bridging from L1), 
    // update it by subtracting the tx_fee. Otherwise, build a new PublicDataUpdateRequest to subtract the tx_fee
    // from the balance of the fee_payer, using the fee_payer_gas_token_balance_read_hint to read the current balance.
    // Returns the data update request that subtracts the tx_fee from the fee_payer's balance, and the index where it
    // should be inserted in the public data update requests array.
    fn build_or_patch_payment_update_request(self, tx_fee: Field) -> (PublicDataUpdateRequest, u32) {
        let fee_payer = self.kernel_data.public_inputs.fee_payer;

        // TODO(@spalladino) Eventually remove the is_zero condition as we should always charge fees to every tx
        if !fee_payer.is_zero() {
            let read_hint = self.fee_payer_gas_token_balance_read_hint;
            let leaf_slot = compute_fee_payer_gas_token_balance_leaf_slot(fee_payer);

            if read_hint.leaf_slot == 0 {
                // Is there a balance update already in this tx? If so, update it and return its index.
                let existing_update_index = self.find_fee_payer_gas_token_update_index(leaf_slot);
                let existing_update = self.kernel_data.public_inputs.end.public_data_update_requests[existing_update_index];
                assert(
                    existing_update.leaf_slot == leaf_slot, "Wrong leaf slot for gas token balance update request"
                );
                assert(
                    !existing_update.new_value.lt(tx_fee), "Not enough balance for fee payer after claim to pay for transaction"
                );

                let new_value = compute_public_data_tree_value(existing_update.new_value - tx_fee);
                let protocol_update_request = PublicDataUpdateRequest { leaf_slot, new_value, counter: 0 };
                (protocol_update_request, existing_update_index as u32)
            } else {
                // Otherwise, build a new one to be inserted into the protocol update requests at the end of the array.
                read_hint.validate(self.start.public_data_tree.root);

                let balance = read_hint.value;
                assert(read_hint.leaf_slot == leaf_slot, "Wrong leaf slot for gas token balance read hint");
                assert(!balance.lt(tx_fee), "Not enough balance for fee payer to pay for transaction");

                let new_value = compute_public_data_tree_value(balance - tx_fee);
                let protocol_update_request = PublicDataUpdateRequest { leaf_slot, new_value, counter: 0 };
                (protocol_update_request, MAX_PUBLIC_DATA_UPDATE_REQUESTS_PER_TX)
            }
        } else {
            // Nothing to do, just place an empty update request at the end of the array
            (PublicDataUpdateRequest::empty(), MAX_PUBLIC_DATA_UPDATE_REQUESTS_PER_TX)
        }
    }

    // Check that the block header used by each kernel is a member of the blocks tree --> since the block header
    // contains roots of all the trees this is sufficient to verify that the tree roots used by kernels are correct
    fn perform_archive_membership_checks(self) {
        // For each of the block header (their block hashes), we need to do an inclusion proof
        // against the blocks tree root from the beginning of a rollup provided in the rollup constants
        let archive_root = self.constants.last_archive.root;

        // Rebuild the block hash
        let header = self.kernel_data.public_inputs.constants.historical_header;
        let previous_block_hash = header.hash();

        let previous_block_hash_witness = self.archive_root_membership_witness;

        // Now check that the previous block hash is in the blocks tree from the beginning of the rollup
        assert_check_membership(
            previous_block_hash,
            previous_block_hash_witness.leaf_index,
            previous_block_hash_witness.sibling_path,
            archive_root
        );
    }

    unconstrained fn find_fee_payer_gas_token_update_index(self, leaf_slot: Field) -> u32 {
        let mut update_index = MAX_PUBLIC_DATA_UPDATE_REQUESTS_PER_TX + 1;
        for i in 0..MAX_PUBLIC_DATA_UPDATE_REQUESTS_PER_TX {
            if self.kernel_data.public_inputs.end.public_data_update_requests[i].leaf_slot == leaf_slot {
                update_index = i;
            }
        }
        assert(
            update_index < MAX_PUBLIC_DATA_UPDATE_REQUESTS_PER_TX, "Could not find fee payer gas token update request"
        );
        update_index
    }
}

fn insert_public_data_update_requests(
    prev_snapshot: AppendOnlyTreeSnapshot,
    public_data_writes: [PublicDataTreeLeaf; MAX_TOTAL_PUBLIC_DATA_UPDATE_REQUESTS_PER_TX],
    sorted_public_data_writes: [PublicDataTreeLeaf; MAX_TOTAL_PUBLIC_DATA_UPDATE_REQUESTS_PER_TX],
    sorted_public_data_writes_indexes: [u32; MAX_TOTAL_PUBLIC_DATA_UPDATE_REQUESTS_PER_TX],
    low_public_data_writes_preimages: [PublicDataTreeLeafPreimage; MAX_TOTAL_PUBLIC_DATA_UPDATE_REQUESTS_PER_TX],
    low_public_data_writes_witnesses: [MembershipWitness<PUBLIC_DATA_TREE_HEIGHT>; MAX_TOTAL_PUBLIC_DATA_UPDATE_REQUESTS_PER_TX],
    public_data_writes_subtree_sibling_path: [Field; PUBLIC_DATA_SUBTREE_SIBLING_PATH_LENGTH]
) -> AppendOnlyTreeSnapshot {
    indexed_tree::batch_insert(
        prev_snapshot,
        public_data_writes,
        sorted_public_data_writes,
        sorted_public_data_writes_indexes,
        public_data_writes_subtree_sibling_path,
        low_public_data_writes_preimages,
        low_public_data_writes_witnesses.map(
            |witness: MembershipWitness<PUBLIC_DATA_TREE_HEIGHT>| {
            MembershipWitness {
                leaf_index: witness.leaf_index,
                sibling_path: witness.sibling_path,
            }
        }
        ),
        |low_preimage: PublicDataTreeLeafPreimage, write: PublicDataTreeLeaf| { // Is valid low preimage
            let is_update = low_preimage.slot == write.slot;
            let is_low_empty = low_preimage.is_empty();

            let is_less_than_slot = full_field_less_than(low_preimage.slot, write.slot);
            let is_next_greater_than = full_field_less_than(write.slot, low_preimage.next_slot);
            let is_in_range = is_less_than_slot & (
                is_next_greater_than |
                ((low_preimage.next_index == 0) & (low_preimage.next_slot == 0)));

            (!is_low_empty) & (is_update | is_in_range)
        },
        |low_preimage: PublicDataTreeLeafPreimage, write: PublicDataTreeLeaf, write_index: u32| { // Update low leaf
            let is_update = low_preimage.slot == write.slot;
            if is_update {
                PublicDataTreeLeafPreimage{
                    slot : low_preimage.slot,
                    value: write.value,
                    next_slot : low_preimage.next_slot,
                    next_index : low_preimage.next_index,
                }
            } else {
                PublicDataTreeLeafPreimage{
                    slot : low_preimage.slot,
                    value: low_preimage.value,
                    next_slot : write.slot,
                    next_index : write_index,
                }
            }
        },
        |write: PublicDataTreeLeaf, low_preimage: PublicDataTreeLeafPreimage| { // Build insertion leaf
            let is_update = low_preimage.slot == write.slot;
            if is_update {
                PublicDataTreeLeafPreimage::empty()
            }else {
                PublicDataTreeLeafPreimage {
                    slot: write.slot,
                    value: write.value,
                    next_slot : low_preimage.next_slot,
                    next_index : low_preimage.next_index,
                }
            }
        },
        [0; PUBLIC_DATA_SUBTREE_HEIGHT],
        [0; PUBLIC_DATA_TREE_HEIGHT]
    )
}

fn compute_fee_payer_gas_token_balance_leaf_slot(fee_payer: AztecAddress) -> Field {
    let balances_slot_in_gas_token_contract = 1;
    let gas_token = AztecAddress::from_field(GAS_TOKEN_ADDRESS);
    let fee_payer_balance_slot_in_gas_token_contract = derive_storage_slot_in_map(balances_slot_in_gas_token_contract, fee_payer);
    compute_public_data_tree_index(gas_token, fee_payer_balance_slot_in_gas_token_contract)
}

#[test]
fn consistent_not_hash_subtree_width() {
    assert_eq(
        MAX_NOTE_HASHES_PER_TX as Field, 2.pow_32(NOTE_HASH_SUBTREE_HEIGHT as Field), "note hash subtree width is incorrect"
    );
}

#[test]
fn test_u256_less_than() {
    assert(full_field_less_than(1, 1000));
    assert(!full_field_less_than(1000, 1000));
    assert(!full_field_less_than(1000, 1));
    assert(full_field_less_than(0, 0 - 1));
    assert(!full_field_less_than(0 - 1, 0));
}

#[test]
fn test_u256_greater_than() {
    assert(full_field_greater_than(1000, 1));
    assert(!full_field_greater_than(1000, 1000));
    assert(!full_field_greater_than(1, 1000));
    assert(!full_field_greater_than(0, 0 - 1));
    assert(full_field_greater_than(0 - 1, 0));
}

mod tests {
    use crate::{
        abis::{
        constant_rollup_data::ConstantRollupData,
        base_or_merge_rollup_public_inputs::BaseOrMergeRollupPublicInputs
    },
        base::{
        state_diff_hints::StateDiffHints,
        base_rollup_inputs::{BaseRollupInputs, compute_fee_payer_gas_token_balance_leaf_slot}
    },
        components::{TX_EFFECTS_HASH_INPUT_FIELDS, compute_kernel_out_hash}
    };
    use dep::types::{
        abis::{
        append_only_tree_snapshot::AppendOnlyTreeSnapshot,
        nullifier_leaf_preimage::NullifierLeafPreimage, public_data_read::PublicDataRead,
        public_data_update_request::PublicDataUpdateRequest, kernel_data::KernelData,
        accumulated_data::CombinedAccumulatedData, gas::Gas
    },
        merkle_tree::MembershipWitness, data::public_data_hint::PublicDataHint,
        address::{AztecAddress, EthAddress},
        constants::{
        ARCHIVE_HEIGHT, MAX_PUBLIC_DATA_READS_PER_TX, MAX_TOTAL_PUBLIC_DATA_UPDATE_REQUESTS_PER_TX,
        MAX_NOTE_HASHES_PER_TX, MAX_NULLIFIERS_PER_TX, NOTE_HASH_SUBTREE_SIBLING_PATH_LENGTH,
        NOTE_HASH_TREE_HEIGHT, NOTE_HASH_SUBTREE_HEIGHT, NULLIFIER_SUBTREE_SIBLING_PATH_LENGTH,
        NULLIFIER_TREE_HEIGHT, NULLIFIER_SUBTREE_HEIGHT, PUBLIC_DATA_TREE_HEIGHT,
        PUBLIC_DATA_SUBTREE_HEIGHT, PUBLIC_DATA_SUBTREE_SIBLING_PATH_LENGTH, MAX_L2_TO_L1_MSGS_PER_TX,
        PROTOCOL_PUBLIC_DATA_UPDATE_REQUESTS_PER_TX, MAX_PUBLIC_DATA_UPDATE_REQUESTS_PER_TX
    },
        contract_class_id::ContractClassId, partial_state_reference::PartialStateReference,
        public_data_tree_leaf::PublicDataTreeLeaf,
        public_data_tree_leaf_preimage::PublicDataTreeLeafPreimage,
        tests::{
        fixtures, fixture_builder::FixtureBuilder,
        merkle_tree_utils::{NonEmptyMerkleTree, compute_zero_hashes}, sort::sort_high_to_low
    },
        utils::{field::{full_field_less_than, field_from_bytes_32_trunc, field_from_bytes}, uint256::U256},
        traits::Empty
    };

    struct NullifierInsertion {
        existing_index: u32,
        value: Field,
    }

    global MAX_nullifiers_PER_TEST = 4;
    global MAX_PUBLIC_DATA_READS_PER_TEST = 2;

    fn update_public_data_tree<EXISTING_LEAVES, SUBTREE_SIBLING_PATH_LENGTH, SUBTREE_HEIGHT>(
        public_data_tree: &mut NonEmptyMerkleTree<EXISTING_LEAVES, PUBLIC_DATA_TREE_HEIGHT, SUBTREE_SIBLING_PATH_LENGTH, SUBTREE_HEIGHT>,
        kernel_data: &mut KernelData,
        snapshot: AppendOnlyTreeSnapshot,
        user_public_data_writes: BoundedVec<(u32, PublicDataTreeLeaf), MAX_PUBLIC_DATA_UPDATE_REQUESTS_PER_TX>,
        protocol_public_data_writes: BoundedVec<(u32, PublicDataTreeLeaf), PROTOCOL_PUBLIC_DATA_UPDATE_REQUESTS_PER_TX>,
        mut final_public_data_writes: BoundedVec<(u32, PublicDataTreeLeaf), MAX_TOTAL_PUBLIC_DATA_UPDATE_REQUESTS_PER_TX>,
        mut pre_existing_public_data: [PublicDataTreeLeafPreimage; EXISTING_LEAVES]
    ) -> ([Field; PUBLIC_DATA_SUBTREE_SIBLING_PATH_LENGTH], [PublicDataTreeLeaf; MAX_TOTAL_PUBLIC_DATA_UPDATE_REQUESTS_PER_TX], [u32; MAX_TOTAL_PUBLIC_DATA_UPDATE_REQUESTS_PER_TX], [PublicDataTreeLeafPreimage; MAX_TOTAL_PUBLIC_DATA_UPDATE_REQUESTS_PER_TX], [MembershipWitness<PUBLIC_DATA_TREE_HEIGHT>; MAX_TOTAL_PUBLIC_DATA_UPDATE_REQUESTS_PER_TX], [PublicDataTreeLeafPreimage; EXISTING_LEAVES]) {
        let mut subtree_path = [0; PUBLIC_DATA_SUBTREE_SIBLING_PATH_LENGTH];
        let mut sorted_public_data_writes = [PublicDataTreeLeaf::empty(); MAX_TOTAL_PUBLIC_DATA_UPDATE_REQUESTS_PER_TX];
        let mut sorted_public_data_writes_indexes = [0 as u32; MAX_TOTAL_PUBLIC_DATA_UPDATE_REQUESTS_PER_TX];
        let mut low_public_data_writes_preimages = [PublicDataTreeLeafPreimage::empty(); MAX_TOTAL_PUBLIC_DATA_UPDATE_REQUESTS_PER_TX];
        let mut low_public_data_writes_witnesses = [MembershipWitness::empty(); MAX_TOTAL_PUBLIC_DATA_UPDATE_REQUESTS_PER_TX];
        let mut new_subtree = [PublicDataTreeLeafPreimage::empty(); MAX_TOTAL_PUBLIC_DATA_UPDATE_REQUESTS_PER_TX];

        for i in 0..MAX_PUBLIC_DATA_UPDATE_REQUESTS_PER_TX {
            if i < (user_public_data_writes.len()) {
                let leaf = user_public_data_writes.get_unchecked(i).1;

                kernel_data.public_inputs.end.public_data_update_requests[i] = PublicDataUpdateRequest {
                    leaf_slot : leaf.slot,
                    new_value : leaf.value,
                    counter : 0
                };
            }
        }

        // Default final_public_data_writes to user_public_data_writes + protocol_public_data_writes if not set
        if final_public_data_writes.len() == 0 {
            final_public_data_writes.extend_from_array(user_public_data_writes.storage);
            final_public_data_writes.extend_from_array(protocol_public_data_writes.storage);
        }

        let mut sorted_write_tuples = sort_high_to_low(
            final_public_data_writes.storage,
            |(_, leaf_a): (u32, PublicDataTreeLeaf),(_,leaf_b):(u32, PublicDataTreeLeaf)| full_field_less_than(leaf_a.slot, leaf_b.slot)
        );

        for i in 0..MAX_TOTAL_PUBLIC_DATA_UPDATE_REQUESTS_PER_TX {
            if i < final_public_data_writes.len() {
                let (low_leaf_index, leaf): (u32, PublicDataTreeLeaf) = sorted_write_tuples[i].value;

                sorted_public_data_writes[i] = leaf;
                sorted_public_data_writes_indexes[i] = sorted_write_tuples[i].original_index;

                if !leaf.is_empty() {
                    let low_leaf = pre_existing_public_data[low_leaf_index];
                    if low_leaf.slot == leaf.slot {
                        pre_existing_public_data[low_leaf_index].value = leaf.value;
                    } else {
                        new_subtree[sorted_write_tuples[i].original_index] = PublicDataTreeLeafPreimage {
                            slot: leaf.slot,
                            value: leaf.value,
                            next_slot: low_leaf.next_slot,
                            next_index: low_leaf.next_index,
                        };
                        pre_existing_public_data[low_leaf_index] = PublicDataTreeLeafPreimage {
                            slot: low_leaf.slot,
                            value: low_leaf.value,
                            next_slot: leaf.slot,
                            next_index: MAX_TOTAL_PUBLIC_DATA_UPDATE_REQUESTS_PER_TX + i
                        };
                    }
                    low_public_data_writes_preimages[i] = low_leaf;
                    low_public_data_writes_witnesses[i] = MembershipWitness {
                        leaf_index: low_leaf_index as Field,
                        sibling_path: public_data_tree.get_sibling_path(low_leaf_index)
                    };

                    public_data_tree.update_leaf(
                        low_leaf_index,
                        pre_existing_public_data[low_leaf_index].hash()
                    );
                }
            } else {
                sorted_public_data_writes[i] = PublicDataTreeLeaf::empty();
                sorted_public_data_writes_indexes[i] = i;
            }
        }

        subtree_path = BaseRollupInputsBuilder::extract_subtree_sibling_path(public_data_tree.get_sibling_path(snapshot.next_available_leaf_index as u32), [0; PUBLIC_DATA_SUBTREE_SIBLING_PATH_LENGTH]);

        (
            subtree_path, sorted_public_data_writes, sorted_public_data_writes_indexes, low_public_data_writes_preimages, low_public_data_writes_witnesses, pre_existing_public_data
        )
    }

    struct BaseRollupInputsBuilder {
        kernel_data: FixtureBuilder,
        pre_existing_notes: [Field; MAX_NOTE_HASHES_PER_TX],
        pre_existing_nullifiers: [NullifierLeafPreimage; MAX_NULLIFIERS_PER_TX],
        pre_existing_contracts: [Field; 2],
        pre_existing_public_data: [PublicDataTreeLeafPreimage; MAX_TOTAL_PUBLIC_DATA_UPDATE_REQUESTS_PER_TX],
        pre_existing_blocks: [Field; 2],
        public_data_reads: BoundedVec<u32, MAX_PUBLIC_DATA_READS_PER_TEST>,
        // Public data writes as returned from the last public kernel (ie all data writes generated by app code)
        public_data_writes: BoundedVec<(u32, PublicDataTreeLeaf), MAX_PUBLIC_DATA_UPDATE_REQUESTS_PER_TX>,
        // New public data writes to be created by the protocol (eg a data update request for updating fee payer balance)
        protocol_public_data_writes: BoundedVec<(u32, PublicDataTreeLeaf), PROTOCOL_PUBLIC_DATA_UPDATE_REQUESTS_PER_TX>,
        // Public data writes after processing by the base rollup circuit (defaults to public_data_writes ++ protocol_public_data_writes if empty)
        final_public_data_writes: BoundedVec<(u32, PublicDataTreeLeaf), MAX_TOTAL_PUBLIC_DATA_UPDATE_REQUESTS_PER_TX>,
        nullifiers: BoundedVec<NullifierInsertion, MAX_nullifiers_PER_TEST>,
        constants: ConstantRollupData,
        // Index of the item in the pre_existing_public_data array that contains the fee payer's gas token balance.
        // Used for building the public data hint read for the payment update request. If set to none, no hint is built.
        fee_payer_gas_token_balance_pre_existing_public_data_index: Option<u32>
    }

    fn test_compute_empty_root<N>(size: [Field; N]) -> Field {
        compute_zero_hashes(size)[N - 1]
    }

    impl BaseRollupInputsBuilder {
        fn new() -> Self {
            let mut inputs = BaseRollupInputsBuilder::empty();
            inputs.kernel_data = FixtureBuilder::new();
            inputs.constants.global_variables.chain_id = fixtures::CHAIN_ID;
            inputs.constants.global_variables.version = fixtures::VERSION;

            inputs.pre_existing_blocks[0] = inputs.kernel_data.historical_header.hash();

            inputs
        }

        fn build_fee_payer_gas_token_balance_read_hint(
            self,
            start_public_data_tree: NonEmptyMerkleTree<MAX_TOTAL_PUBLIC_DATA_UPDATE_REQUESTS_PER_TX, PUBLIC_DATA_TREE_HEIGHT, PUBLIC_DATA_TREE_HEIGHT - PUBLIC_DATA_SUBTREE_HEIGHT, PUBLIC_DATA_SUBTREE_HEIGHT>
        ) -> PublicDataHint {
            self.fee_payer_gas_token_balance_pre_existing_public_data_index.map_or(
                PublicDataHint::empty(),
                |leaf_index_u32: u32| {
                    let leaf_index = leaf_index_u32 as Field;
                    let leaf_preimage = self.pre_existing_public_data[leaf_index];
                    let membership_witness = MembershipWitness { leaf_index, sibling_path: start_public_data_tree.get_sibling_path(leaf_index_u32) };
                    PublicDataHint {
                        leaf_slot: leaf_preimage.slot,
                        value: leaf_preimage.value,
                        override_counter: 0,
                        membership_witness,
                        leaf_preimage
                    }
                }
            )
        }

        fn extract_subtree_sibling_path<FULL_HEIGHT, SIBLING_PATH_LENGTH>(
            path: [Field; FULL_HEIGHT],
            mut sibling_path: [Field; SIBLING_PATH_LENGTH]
        ) -> [Field; SIBLING_PATH_LENGTH] {
            let subtree_height = FULL_HEIGHT - SIBLING_PATH_LENGTH;
            for i in subtree_height..FULL_HEIGHT {
                sibling_path[i - subtree_height] = path[i];
            }
            sibling_path
        }

        fn update_nullifier_tree_with_new_leaves(
            mut self,
            nullifier_tree: &mut NonEmptyMerkleTree<MAX_NULLIFIERS_PER_TX, NULLIFIER_TREE_HEIGHT, NULLIFIER_SUBTREE_SIBLING_PATH_LENGTH, NULLIFIER_SUBTREE_HEIGHT>,
            kernel_data: &mut KernelData,
            start_nullifier_tree_snapshot: AppendOnlyTreeSnapshot
        ) -> ([NullifierLeafPreimage; MAX_NULLIFIERS_PER_TX], [MembershipWitness<NULLIFIER_TREE_HEIGHT>; MAX_NULLIFIERS_PER_TX], [Field; MAX_NULLIFIERS_PER_TX], [u32; MAX_NULLIFIERS_PER_TX]) {
            let mut nullifier_predecessor_preimages = [NullifierLeafPreimage::empty(); MAX_NULLIFIERS_PER_TX];
            let mut low_nullifier_membership_witness = [MembershipWitness::empty(); MAX_NULLIFIERS_PER_TX];

            let sorted_new_nullifier_tuples = sort_high_to_low(
                self.nullifiers.storage.map(|insertion: NullifierInsertion| insertion.value),
                full_field_less_than
            );

            let mut sorted_nullifiers = [0; MAX_NULLIFIERS_PER_TX];
            let mut sorted_nullifiers_indexes = [0; MAX_NULLIFIERS_PER_TX];

            for i in 0..MAX_NULLIFIERS_PER_TX {
                if (i as u32) < (MAX_nullifiers_PER_TEST as u32) {
                    sorted_nullifiers[i] = sorted_new_nullifier_tuples[i].value;
                    sorted_nullifiers_indexes[i] = sorted_new_nullifier_tuples[i].original_index;
                } else {
                    sorted_nullifiers[i] = 0;
                    sorted_nullifiers_indexes[i] = i;
                }
            }

            let mut pre_existing_nullifiers = self.pre_existing_nullifiers;

            for i in 0..MAX_nullifiers_PER_TEST {
                if i < self.nullifiers.len() {
                    let sorted_tuple = sorted_new_nullifier_tuples[i];
                    let new_nullifier = sorted_tuple.value;
                    let original_index = sorted_tuple.original_index;

                    let low_index = self.nullifiers.get_unchecked(original_index).existing_index;

                    kernel_data.public_inputs.end.nullifiers[original_index] = new_nullifier;

                    let mut low_preimage = pre_existing_nullifiers[low_index];
                    nullifier_predecessor_preimages[i] = low_preimage;
                    low_nullifier_membership_witness[i] = MembershipWitness {
                        leaf_index: low_index as Field,
                        sibling_path: nullifier_tree.get_sibling_path(low_index)
                    };

                    low_preimage.next_nullifier = new_nullifier;
                    low_preimage.next_index = start_nullifier_tree_snapshot.next_available_leaf_index as u32 + original_index;
                    pre_existing_nullifiers[low_index] = low_preimage;

                    nullifier_tree.update_leaf(low_index, low_preimage.hash());
                }
            }

            (
                nullifier_predecessor_preimages, low_nullifier_membership_witness, sorted_nullifiers, sorted_nullifiers_indexes
            )
        }

        fn build_inputs(mut self) -> BaseRollupInputs {
            let mut kernel_data = self.kernel_data.to_kernel_data();

            let start_note_hash_tree = NonEmptyMerkleTree::new(
                self.pre_existing_notes,
                [0; NOTE_HASH_TREE_HEIGHT],
                [0; NOTE_HASH_TREE_HEIGHT - NOTE_HASH_SUBTREE_HEIGHT],
                [0; NOTE_HASH_SUBTREE_HEIGHT]
            );
            let start_note_hash_tree_snapshot = AppendOnlyTreeSnapshot {
                root: start_note_hash_tree.get_root(),
                next_available_leaf_index: start_note_hash_tree.get_next_available_index() as u32
            };
            let note_hash_subtree_sibling_path = BaseRollupInputsBuilder::extract_subtree_sibling_path(
                start_note_hash_tree.get_sibling_path(self.pre_existing_notes.len()),
                [0; NOTE_HASH_SUBTREE_SIBLING_PATH_LENGTH]
            );

            let mut start_nullifier_tree = NonEmptyMerkleTree::new(
                self.pre_existing_nullifiers.map(|preimage: NullifierLeafPreimage| preimage.hash()),
                [0; NULLIFIER_TREE_HEIGHT],
                [0; NULLIFIER_TREE_HEIGHT - NULLIFIER_SUBTREE_HEIGHT],
                [0; NULLIFIER_SUBTREE_HEIGHT]
            );

            let start_nullifier_tree_snapshot = AppendOnlyTreeSnapshot {
                root: start_nullifier_tree.get_root(),
                next_available_leaf_index: start_nullifier_tree.get_next_available_index() as u32
            };

            let mut start_public_data_tree = NonEmptyMerkleTree::new(
                self.pre_existing_public_data.map(|preimage: PublicDataTreeLeafPreimage| preimage.hash()),
                [0; PUBLIC_DATA_TREE_HEIGHT],
                [0; PUBLIC_DATA_TREE_HEIGHT - PUBLIC_DATA_SUBTREE_HEIGHT],
                [0; PUBLIC_DATA_SUBTREE_HEIGHT]
            );
            let start_public_data_tree_snapshot = AppendOnlyTreeSnapshot {
                root: start_public_data_tree.get_root(),
                next_available_leaf_index: start_public_data_tree.get_next_available_index() as u32
            };

            let fee_payer_gas_token_balance_read_hint = self.build_fee_payer_gas_token_balance_read_hint(start_public_data_tree);

            let start_archive = NonEmptyMerkleTree::new(
                self.pre_existing_blocks,
                [0; ARCHIVE_HEIGHT],
                [0; ARCHIVE_HEIGHT - 1],
                [0; 1]
            );
            self.constants.last_archive = AppendOnlyTreeSnapshot {
                root: start_archive.get_root(),
                next_available_leaf_index: start_archive.get_next_available_index() as u32,
            };

            let (
                nullifier_predecessor_preimages,
                nullifier_predecessor_membership_witnesses,
                sorted_nullifiers,
                sorted_nullifier_indexes
            ) = self.update_nullifier_tree_with_new_leaves(
                &mut start_nullifier_tree,
                &mut kernel_data,
                start_nullifier_tree_snapshot
            );

            let nullifier_subtree_sibling_path = BaseRollupInputsBuilder::extract_subtree_sibling_path(
                start_nullifier_tree.get_sibling_path(self.pre_existing_nullifiers.len()),
                [0; NULLIFIER_SUBTREE_SIBLING_PATH_LENGTH]
            );

            let (
                public_data_sibling_path,
                sorted_public_data_writes,
                sorted_public_data_writes_indexes,
                low_public_data_writes_preimages,
                low_public_data_writes_witnesses,
                _new_subtree
            ) = update_public_data_tree(
                &mut start_public_data_tree,
                &mut kernel_data,
                start_public_data_tree_snapshot,
                self.public_data_writes,
                self.protocol_public_data_writes,
                self.final_public_data_writes,
                self.pre_existing_public_data
            );

            let start = PartialStateReference {
                note_hash_tree: start_note_hash_tree_snapshot,
                nullifier_tree: start_nullifier_tree_snapshot,
                public_data_tree: start_public_data_tree_snapshot
            };

            let state_diff_hints = StateDiffHints {
                nullifier_predecessor_preimages,
                nullifier_predecessor_membership_witnesses,
                sorted_nullifiers,
                sorted_nullifier_indexes,
                note_hash_subtree_sibling_path,
                nullifier_subtree_sibling_path,
                public_data_sibling_path
            };

            BaseRollupInputs {
                kernel_data,
                start,
                state_diff_hints,
                sorted_public_data_writes,
                sorted_public_data_writes_indexes,
                low_public_data_writes_preimages,
                low_public_data_writes_witnesses,
                archive_root_membership_witness: MembershipWitness { leaf_index: 0, sibling_path: start_archive.get_sibling_path(0) },
                constants: self.constants,
                fee_payer_gas_token_balance_read_hint
            }
        }

        fn execute(self) -> BaseOrMergeRollupPublicInputs {
            self.build_inputs().base_rollup_circuit()
        }

        fn succeeds(self) {
            let _ = self.execute();
        }

        fn fails(self) {
            let _ = self.execute();
        }
    }

    impl Empty for BaseRollupInputsBuilder {
        fn empty() -> Self {
            BaseRollupInputsBuilder {
                kernel_data: FixtureBuilder::new(),
                pre_existing_notes: [0; MAX_NOTE_HASHES_PER_TX],
                pre_existing_nullifiers: [NullifierLeafPreimage::empty(); MAX_NULLIFIERS_PER_TX],
                pre_existing_contracts: [0; 2],
                pre_existing_public_data: [PublicDataTreeLeafPreimage::empty(); MAX_TOTAL_PUBLIC_DATA_UPDATE_REQUESTS_PER_TX],
                pre_existing_blocks: [0; 2],
                public_data_reads: BoundedVec::new(),
                public_data_writes: BoundedVec::new(),
                protocol_public_data_writes: BoundedVec::new(),
                final_public_data_writes: BoundedVec::new(),
                nullifiers: BoundedVec::new(),
                constants: ConstantRollupData::empty(),
                fee_payer_gas_token_balance_pre_existing_public_data_index: Option::none()
            }
        }
    }

    #[test]
    unconstrained fn note_hashes_tree() {
        let mut builder = BaseRollupInputsBuilder::new();

<<<<<<< HEAD
        let new_note_hashes = [27, 28, 29, 30, 31, 32];
        for i in 0..new_note_hashes.len() {
            builder.kernel_data.add_new_note_hash(new_note_hashes[i]);
=======
        let note_hashes = [27, 28, 29, 30, 31, 32];
        for i in 0..note_hashes.len() {
            builder.kernel_data.add_new_note_hash(note_hashes[i], 0);
>>>>>>> b12c6cb5
        }
        let mut expected_commitments_tree = NonEmptyMerkleTree::new(
            [0; MAX_NOTE_HASHES_PER_TX * 2],
            [0; NOTE_HASH_TREE_HEIGHT],
            [0; NOTE_HASH_TREE_HEIGHT - NOTE_HASH_SUBTREE_HEIGHT - 1],
            [0; NOTE_HASH_SUBTREE_HEIGHT + 1]
        );

        let outputs = builder.execute();
        let expected_start_note_hash_tree_snapshot = AppendOnlyTreeSnapshot { root: expected_commitments_tree.get_root(), next_available_leaf_index: MAX_NOTE_HASHES_PER_TX as u32 };
        assert(outputs.start.note_hash_tree.eq(expected_start_note_hash_tree_snapshot));

        for i in 0..note_hashes.len() {
            expected_commitments_tree.update_leaf(i + MAX_NOTE_HASHES_PER_TX, note_hashes[i]);
        }
        let expected_end_note_hash_tree_snapshot = AppendOnlyTreeSnapshot {
            root: expected_commitments_tree.get_root(),
            next_available_leaf_index: (MAX_NOTE_HASHES_PER_TX * 2) as u32
        };
        assert(outputs.end.note_hash_tree.eq(expected_end_note_hash_tree_snapshot));
    }

    #[test]
    unconstrained fn new_nullifier_tree_empty() {
        /**
        * DESCRIPTION
        */

        // This test checks for insertions of all 0 values
        // In this special case we will not need to provide sibling paths to check insertion of the nullifier values
        // This is because 0 values are not actually inserted into the tree, rather the inserted subtree is left
        // empty to begin with.

        let mut builder = BaseRollupInputsBuilder::new();

        builder.pre_existing_nullifiers[0] = NullifierLeafPreimage {
            nullifier : 0,
            next_nullifier : 7,
            next_index : 1,
        };
        builder.pre_existing_nullifiers[1] = NullifierLeafPreimage {
            nullifier : 7,
            next_nullifier : 0,
            next_index : 0,
        };

        builder.succeeds();
    }

    #[test]
    unconstrained fn nullifier_insertion_test() {
        let mut builder = BaseRollupInputsBuilder::new();

        builder.pre_existing_nullifiers[0] = NullifierLeafPreimage {
            nullifier : 0,
            next_nullifier : 7,
            next_index : 1,
        };
        builder.pre_existing_nullifiers[1] = NullifierLeafPreimage {
            nullifier : 7,
            next_nullifier : 0,
            next_index : 0,
        };

        builder.nullifiers.push(NullifierInsertion { existing_index: 0, value: 1 });
        let mut tree_nullifiers = [NullifierLeafPreimage::empty(); MAX_NULLIFIERS_PER_TX * 2];
        tree_nullifiers[0] = NullifierLeafPreimage {
            nullifier : 0,
            next_nullifier : 1,
            next_index : MAX_NULLIFIERS_PER_TX,
        };
        tree_nullifiers[1] = builder.pre_existing_nullifiers[1];
        tree_nullifiers[MAX_NULLIFIERS_PER_TX] = NullifierLeafPreimage {
            nullifier : 1,
            next_nullifier : 7,
            next_index : 1,
        };

        let mut end_nullifier_tree = NonEmptyMerkleTree::new(
            tree_nullifiers.map(|preimage: NullifierLeafPreimage| preimage.hash()),
            [0; NULLIFIER_TREE_HEIGHT],
            [0; NULLIFIER_TREE_HEIGHT - NULLIFIER_SUBTREE_HEIGHT - 1],
            [0; NULLIFIER_SUBTREE_HEIGHT + 1]
        );

        let output = builder.execute();

        assert(
            output.end.nullifier_tree.eq(
                AppendOnlyTreeSnapshot { root: end_nullifier_tree.get_root(), next_available_leaf_index: 2 * MAX_NULLIFIERS_PER_TX as u32 }
            )
        );
    }

    #[test]
    unconstrained fn new_nullifier_tree_all_larger() {
        let mut builder = BaseRollupInputsBuilder::new();

        builder.pre_existing_nullifiers[0] = NullifierLeafPreimage {
            nullifier : 0,
            next_nullifier : 7,
            next_index : 1,
        };
        builder.pre_existing_nullifiers[1] = NullifierLeafPreimage {
            nullifier : 7,
            next_nullifier : 0,
            next_index : 0,
        };

        builder.nullifiers.push(NullifierInsertion { existing_index: 1, value: 8 });
        for i in 1..builder.nullifiers.max_len() {
            builder.nullifiers.push(NullifierInsertion { existing_index: 1, value: (8 + i) as Field });
        }

        let output = builder.execute();
        let mut tree_nullifiers = [NullifierLeafPreimage::empty(); MAX_NULLIFIERS_PER_TX * 2];
        tree_nullifiers[0] = builder.pre_existing_nullifiers[0];

        tree_nullifiers[1] = NullifierLeafPreimage {
            nullifier : 7,
            next_nullifier : 8,
            next_index : MAX_NULLIFIERS_PER_TX,
        };

        let last_index = builder.nullifiers.max_len() - 1;
        for i in 0..last_index {
            tree_nullifiers[MAX_NULLIFIERS_PER_TX + i] = NullifierLeafPreimage {
                nullifier : (8 + i) as Field,
                next_nullifier : (8 + i + 1) as Field,
                next_index : MAX_NULLIFIERS_PER_TX + i + 1,
            };
        }
        tree_nullifiers[MAX_NULLIFIERS_PER_TX+last_index] = NullifierLeafPreimage {
            nullifier : (8 + last_index) as Field,
            next_nullifier : 0,
            next_index : 0,
        };

        let mut end_nullifier_tree = NonEmptyMerkleTree::new(
            tree_nullifiers.map(|preimage: NullifierLeafPreimage| preimage.hash()),
            [0; NULLIFIER_TREE_HEIGHT],
            [0; NULLIFIER_TREE_HEIGHT - NULLIFIER_SUBTREE_HEIGHT - 1],
            [0; NULLIFIER_SUBTREE_HEIGHT + 1]
        );

        assert(
            output.end.nullifier_tree.eq(
                AppendOnlyTreeSnapshot { root: end_nullifier_tree.get_root(), next_available_leaf_index: 2 * MAX_NULLIFIERS_PER_TX as u32 }
            )
        );
    }

    #[test(should_fail_with = "Invalid low leaf")]
    unconstrained fn new_nullifier_tree_double_spend() {
        let mut builder = BaseRollupInputsBuilder::new();

        builder.pre_existing_nullifiers[0] = NullifierLeafPreimage {
            nullifier : 0,
            next_nullifier : 7,
            next_index : 1,
        };
        builder.pre_existing_nullifiers[1] = NullifierLeafPreimage {
            nullifier : 7,
            next_nullifier : 0,
            next_index : 0,
        };

        builder.nullifiers.push(NullifierInsertion { existing_index: 1, value: 8 });
        builder.nullifiers.push(NullifierInsertion { existing_index: 1, value: 8 });

        builder.fails();
    }

    #[test(should_fail_with = "Invalid low leaf")]
    unconstrained fn new_nullifier_tree_double_spend_same_batch() {
        let mut builder = BaseRollupInputsBuilder::new();

        builder.pre_existing_nullifiers[0] = NullifierLeafPreimage {
            nullifier : 0,
            next_nullifier : 7,
            next_index : 1,
        };
        builder.pre_existing_nullifiers[1] = NullifierLeafPreimage {
            nullifier : 7,
            next_nullifier : 0,
            next_index : 0,
        };

        builder.nullifiers.push(NullifierInsertion { existing_index: 1, value: 8 });
        builder.nullifiers.push(NullifierInsertion { existing_index: 1, value: 8 });

        builder.fails();
    }

    #[test]
    unconstrained fn empty_tx_effects_hash() {
        let outputs = BaseRollupInputsBuilder::new().execute();

        let hash_input_flattened = [0; TX_EFFECTS_HASH_INPUT_FIELDS * 32];
        let sha_digest = std::hash::sha256(hash_input_flattened);
        let expected_tx_effects_hash = field_from_bytes_32_trunc(sha_digest);
        assert_eq(outputs.txs_effects_hash, expected_tx_effects_hash);
    }

    #[test]
    unconstrained fn empty_block_out_hash() {
        let outputs = BaseRollupInputsBuilder::new().execute();
        // For now setting an empty out hash to be H(0,0) to keep consistent
        // with prev work.
        let hash_input_flattened = [0; 64];
        let sha_digest = std::hash::sha256(hash_input_flattened);
        let expected_out_hash = field_from_bytes_32_trunc(sha_digest);
        assert_eq(outputs.out_hash, expected_out_hash);
    }

    #[test]
    unconstrained fn nonempty_block_out_hash() {
        let mut end = CombinedAccumulatedData::empty();
        for i in 0..MAX_L2_TO_L1_MSGS_PER_TX {
            end.l2_to_l1_msgs[i] = 10 + i as Field;
        }

        let out_hash = compute_kernel_out_hash(end);
        // Since we fill the tree completely, we know to expect a full tree as below
        let expected_tree = dep::types::merkle_tree::variable_merkle_tree::tests::generate_full_sha_tree(end.l2_to_l1_msgs);
        assert_eq(out_hash, expected_tree.get_root());
    }

    #[test(should_fail_with = "membership check failed")]
    unconstrained fn compute_membership_archive_negative() {
        let mut inputs = BaseRollupInputsBuilder::new().build_inputs();
        inputs.archive_root_membership_witness.sibling_path[0] = 27;
        let _output = inputs.base_rollup_circuit();
    }

    #[test]
    unconstrained fn constants_dont_change() {
        let inputs = BaseRollupInputsBuilder::new().build_inputs();
        let outputs = inputs.base_rollup_circuit();

        assert(inputs.constants.eq(outputs.constants));
    }

    #[test(should_fail_with = "kernel chain_id does not match the rollup chain_id")]
    unconstrained fn constants_dont_match_kernels_chain_id() {
        let mut builder = BaseRollupInputsBuilder::new();
        builder.constants.global_variables.chain_id = 3;
        builder.fails();
    }

    #[test(should_fail_with = "kernel version does not match the rollup version")]
    unconstrained fn constants_dont_match_kernels_version() {
        let mut builder = BaseRollupInputsBuilder::new();
        builder.constants.global_variables.version += 1;
        builder.fails();
    }

    #[test(should_fail_with = "kernel global variables do not match the rollup global variables")]
    unconstrained fn constants_global_variables_dont_match_kernels() {
        let mut builder = BaseRollupInputsBuilder::new();
        builder.kernel_data.global_variables.block_number = 6;
        builder.constants.global_variables.block_number = 7;
        builder.fails();
    }

    #[test(should_fail_with = "kernel max_block_number is smaller than block number")]
    unconstrained fn constants_dont_satisfy_smaller_max_block_number() {
        let mut builder = BaseRollupInputsBuilder::new();
        builder.constants.global_variables.block_number = 42;
        builder.kernel_data.set_max_block_number(5);
        builder.fails();
    }

    #[test]
    unconstrained fn constants_satisfy_equal_max_block_number() {
        let mut builder = BaseRollupInputsBuilder::new();
        builder.constants.global_variables.block_number = 42;
        builder.kernel_data.set_max_block_number(42);
        builder.succeeds();
    }

    #[test]
    unconstrained fn constants_satisfy_larger_max_block_number() {
        let mut builder = BaseRollupInputsBuilder::new();
        builder.constants.global_variables.block_number = 42;
        builder.kernel_data.set_max_block_number(4294967295);
        builder.succeeds();
    }

    #[test]
    unconstrained fn num_txs_is_1() {
        let outputs = BaseRollupInputsBuilder::new().execute();

        assert_eq(outputs.num_txs, 1);
    }

    #[test]
    unconstrained fn single_public_state_write() {
        let mut builder = BaseRollupInputsBuilder::new();

        builder.pre_existing_public_data[0] = PublicDataTreeLeafPreimage {
            slot: 27,
            value: 28,
            next_slot: 0,
            next_index: 0,
        };
        builder.public_data_writes.push((0, PublicDataTreeLeaf { slot: 27, value: 29 }));
        let outputs = builder.execute();

        let updated_leaf = PublicDataTreeLeafPreimage { slot: 27, value: 29, next_slot: 0, next_index: 0 };

        let mut expected_public_data_tree = NonEmptyMerkleTree::new(
            [updated_leaf.hash(), 0],
            [0; PUBLIC_DATA_TREE_HEIGHT],
            [0; PUBLIC_DATA_TREE_HEIGHT - 1],
            [0; 1]
        );

        assert_eq(outputs.end.public_data_tree.root, expected_public_data_tree.get_root());
    }

    #[test]
    unconstrained fn multiple_public_state_read_writes() {
        let mut builder = BaseRollupInputsBuilder::new();

        builder.pre_existing_public_data[0] = PublicDataTreeLeafPreimage {
            slot: 20,
            value: 40,
            next_slot: 28,
            next_index: 1,
        };
        builder.pre_existing_public_data[1] = PublicDataTreeLeafPreimage {
            slot: 28,
            value: 41,
            next_slot: 29,
            next_index: 2,
        };
        builder.pre_existing_public_data[2] = PublicDataTreeLeafPreimage {
            slot: 29,
            value: 42,
            next_slot: 30,
            next_index: 3,
        };
        builder.pre_existing_public_data[3] = PublicDataTreeLeafPreimage {
            slot: 30,
            value: 43,
            next_slot: 0,
            next_index: 0,
        };
        builder.public_data_reads.push(0);
        builder.public_data_writes.push((0, PublicDataTreeLeaf { slot: 25, value: 60 }));
        builder.public_data_reads.push(4);
        builder.public_data_writes.push((0, PublicDataTreeLeaf { slot: 20, value: 90 }));

        let outputs = builder.execute();

        let mut public_data_leaves = [0; MAX_TOTAL_PUBLIC_DATA_UPDATE_REQUESTS_PER_TX * 2];
        public_data_leaves[0] = PublicDataTreeLeafPreimage {
            slot: 20,
            value: 90,
            next_slot: 25,
            next_index: MAX_TOTAL_PUBLIC_DATA_UPDATE_REQUESTS_PER_TX,
        }.hash();
        public_data_leaves[1] = PublicDataTreeLeafPreimage {
            slot: 28,
            value: 41,
            next_slot: 29,
            next_index: 2,
        }.hash();
        public_data_leaves[2] = PublicDataTreeLeafPreimage {
            slot: 29,
            value: 42,
            next_slot: 30,
            next_index: 3,
        }.hash();
        public_data_leaves[3] = PublicDataTreeLeafPreimage {
            slot: 30,
            value: 43,
            next_slot: 0,
            next_index: 0,
        }.hash();
        public_data_leaves[MAX_TOTAL_PUBLIC_DATA_UPDATE_REQUESTS_PER_TX] = PublicDataTreeLeafPreimage {
            slot: 25,
            value: 60,
            next_slot: 28,
            next_index: 1,
        }.hash();

        let mut expected_public_data_tree = NonEmptyMerkleTree::new(
            public_data_leaves,
            [0; PUBLIC_DATA_TREE_HEIGHT],
            [0; PUBLIC_DATA_TREE_HEIGHT - PUBLIC_DATA_SUBTREE_HEIGHT - 1],
            [0; PUBLIC_DATA_SUBTREE_HEIGHT + 1]
        );

        assert_eq(outputs.end.public_data_tree.root, expected_public_data_tree.get_root());
    }

    #[test]
    unconstrained fn updates_fee_payer_balance_with_new_data_write() {
        let fee_payer = AztecAddress::from_field(0x1234);
        let balance_slot = compute_fee_payer_gas_token_balance_leaf_slot(fee_payer);
        let initial_balance = 300_000;
        let tx_fee = 100_000;
        let expected_balance = 200_000;

        let mut builder = BaseRollupInputsBuilder::new();

        // Set fee payer
        builder.kernel_data.fee_payer = fee_payer;

        // Set pre-existing balance
        builder.pre_existing_public_data[0] = PublicDataTreeLeafPreimage {
            slot: balance_slot,
            value: initial_balance,
            next_slot: 0,
            next_index: 0,
        };
        builder.fee_payer_gas_token_balance_pre_existing_public_data_index = Option::some(0);

        // Set values for computing exact tx_fee
        builder.kernel_data.tx_context.gas_settings.inclusion_fee = tx_fee;

        // Set expected protocol data update
        builder.protocol_public_data_writes.push((0, PublicDataTreeLeaf { slot: balance_slot, value: expected_balance }));

        let outputs = builder.execute();

        // The new public data tree should have updated the balance of the fee payer
        let updated_leaf = PublicDataTreeLeafPreimage { slot: balance_slot, value: expected_balance, next_slot: 0, next_index: 0 };
        let mut expected_public_data_tree = NonEmptyMerkleTree::new(
            [updated_leaf.hash(), 0],
            [0; PUBLIC_DATA_TREE_HEIGHT],
            [0; PUBLIC_DATA_TREE_HEIGHT - 1],
            [0; 1]
        );

        assert_eq(outputs.end.public_data_tree.root, expected_public_data_tree.get_root());
    }

    #[test]
    unconstrained fn updates_fee_payer_balance_in_existing_data_write() {
        let fee_payer = AztecAddress::from_field(0x1234);
        let balance_slot = compute_fee_payer_gas_token_balance_leaf_slot(fee_payer);
        let initial_balance = 100_000;
        let after_claim_balance = 300_000;
        let tx_fee = 100_000;
        let expected_balance = 200_000;

        let mut builder = BaseRollupInputsBuilder::new();

        // Set fee payer
        builder.kernel_data.fee_payer = fee_payer;

        // Set pre-existing balance, but set no hint for it since we'll update a user update request
        builder.pre_existing_public_data[0] = PublicDataTreeLeafPreimage {
            slot: balance_slot,
            value: initial_balance,
            next_slot: 0,
            next_index: 0,
        };

        // Set values for computing exact tx_fee
        builder.kernel_data.tx_context.gas_settings.inclusion_fee = tx_fee;

        // Create an existing data update that corresponds to a claim
        builder.public_data_writes.push((0, PublicDataTreeLeaf { slot: balance_slot, value: after_claim_balance }));

        // Set expected data updates after base rollup runs
        // Note that we tweak the final_public_data_writes directly, since we need to overwrite the output of the user public_data_writes
        builder.final_public_data_writes.push((0, PublicDataTreeLeaf { slot: balance_slot, value: expected_balance }));

        let outputs = builder.execute();

        // The new public data tree should have updated the balance of the fee payer
        let updated_leaf = PublicDataTreeLeafPreimage { slot: balance_slot, value: expected_balance, next_slot: 0, next_index: 0 };
        let mut expected_public_data_tree = NonEmptyMerkleTree::new(
            [updated_leaf.hash(), 0],
            [0; PUBLIC_DATA_TREE_HEIGHT],
            [0; PUBLIC_DATA_TREE_HEIGHT - 1],
            [0; 1]
        );

        assert_eq(outputs.end.public_data_tree.root, expected_public_data_tree.get_root());
    }

    #[test(should_fail_with="Not enough balance for fee payer to pay for transaction")]
    unconstrained fn fails_to_update_fee_payer_balance_if_not_enough_funds() {
        let fee_payer = AztecAddress::from_field(0x1234);
        let balance_slot = compute_fee_payer_gas_token_balance_leaf_slot(fee_payer);
        // Set low initial balance so it fails!
        let initial_balance = 10_000;
        let tx_fee = 100_000;

        let mut builder = BaseRollupInputsBuilder::new();

        // Set fee payer
        builder.kernel_data.fee_payer = fee_payer;

        // Set pre-existing balance
        builder.pre_existing_public_data[0] = PublicDataTreeLeafPreimage {
            slot: balance_slot,
            value: initial_balance,
            next_slot: 0,
            next_index: 0,
        };
        builder.fee_payer_gas_token_balance_pre_existing_public_data_index = Option::some(0);

        // Set values for computing exact tx_fee
        builder.kernel_data.tx_context.gas_settings.inclusion_fee = tx_fee;

        // Set expected protocol data update
        builder.protocol_public_data_writes.push((0, PublicDataTreeLeaf { slot: balance_slot, value: -90_000 }));

        builder.fails();
    }

    #[test(should_fail_with="Wrong leaf slot for gas token balance read hint")]
    unconstrained fn fails_to_update_fee_payer_balance_if_wrong_read_hint() {
        let fee_payer = AztecAddress::from_field(0x1234);
        let balance_slot = compute_fee_payer_gas_token_balance_leaf_slot(fee_payer);
        let initial_balance = 300_000;
        let expected_balance = 200_000;
        let tx_fee = 100_000;

        let mut builder = BaseRollupInputsBuilder::new();

        // Set fee payer
        builder.kernel_data.fee_payer = fee_payer;

        // Set pre-existing balance in index 0
        builder.pre_existing_public_data[0] = PublicDataTreeLeafPreimage {
            slot: balance_slot,
            value: initial_balance,
            next_slot: 0,
            next_index: 0,
        };
        builder.pre_existing_public_data[1] = PublicDataTreeLeafPreimage {
            slot: 1,
            value: initial_balance,
            next_slot: balance_slot,
            next_index: 0,
        };

        // But point the read hint to the wrong one!
        builder.fee_payer_gas_token_balance_pre_existing_public_data_index = Option::some(1);

        // Set values for computing exact tx_fee
        builder.kernel_data.tx_context.gas_settings.inclusion_fee = tx_fee;

        // Set expected protocol data update
        builder.protocol_public_data_writes.push((0, PublicDataTreeLeaf { slot: balance_slot, value: expected_balance }));

        builder.fails();
    }
}<|MERGE_RESOLUTION|>--- conflicted
+++ resolved
@@ -850,15 +850,9 @@
     unconstrained fn note_hashes_tree() {
         let mut builder = BaseRollupInputsBuilder::new();
 
-<<<<<<< HEAD
-        let new_note_hashes = [27, 28, 29, 30, 31, 32];
-        for i in 0..new_note_hashes.len() {
-            builder.kernel_data.add_new_note_hash(new_note_hashes[i]);
-=======
         let note_hashes = [27, 28, 29, 30, 31, 32];
         for i in 0..note_hashes.len() {
-            builder.kernel_data.add_new_note_hash(note_hashes[i], 0);
->>>>>>> b12c6cb5
+            builder.kernel_data.add_new_note_hash(note_hashes[i]);
         }
         let mut expected_commitments_tree = NonEmptyMerkleTree::new(
             [0; MAX_NOTE_HASHES_PER_TX * 2],
