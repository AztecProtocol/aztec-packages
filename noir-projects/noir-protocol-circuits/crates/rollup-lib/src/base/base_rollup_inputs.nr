--- conflicted
+++ resolved
@@ -1,44 +1,5 @@
 use crate::{
     abis::{
-<<<<<<< HEAD
-        base_or_merge_rollup_public_inputs::{BASE_ROLLUP_TYPE, BaseOrMergeRollupPublicInputs},
-        constant_rollup_data::ConstantRollupData,
-    },
-    base::state_diff_hints::StateDiffHints,
-    components::{compute_kernel_out_hash, compute_tx_effects_hash},
-};
-use dep::types::{
-    abis::{
-        append_only_tree_snapshot::AppendOnlyTreeSnapshot, kernel_data::KernelData,
-        nullifier_leaf_preimage::NullifierLeafPreimage,
-        public_data_update_request::PublicDataUpdateRequest,
-    },
-    address::AztecAddress,
-    constants::{
-        ARCHIVE_HEIGHT, FEE_JUICE_ADDRESS, MAX_NOTE_HASHES_PER_TX,
-        MAX_PUBLIC_DATA_UPDATE_REQUESTS_PER_TX, MAX_TOTAL_PUBLIC_DATA_UPDATE_REQUESTS_PER_TX,
-        NOTE_HASH_SUBTREE_HEIGHT, NULLIFIER_SUBTREE_HEIGHT, NULLIFIER_TREE_HEIGHT,
-        PRIVATE_KERNEL_EMPTY_INDEX, PUBLIC_DATA_SUBTREE_HEIGHT,
-        PUBLIC_DATA_SUBTREE_SIBLING_PATH_LENGTH, PUBLIC_DATA_TREE_HEIGHT, PUBLIC_KERNEL_TAIL_INDEX,
-        TUBE_INDEX,
-    },
-    data::{
-        hash::{compute_public_data_tree_index, compute_public_data_tree_value},
-        public_data_hint::PublicDataHint,
-        PublicDataTreeLeaf,
-        PublicDataTreeLeafPreimage,
-    },
-    hash::silo_l2_to_l1_message,
-    merkle_tree::{
-        append_only_tree, assert_check_membership, calculate_empty_tree_root,
-        calculate_subtree_root, indexed_tree, MembershipWitness,
-    },
-    messaging::l2_to_l1_message::ScopedL2ToL1Message,
-    partial_state_reference::PartialStateReference,
-    storage::map::derive_storage_slot_in_map,
-    traits::is_empty,
-    utils::field::{full_field_greater_than, full_field_less_than},
-=======
         constant_rollup_data::ConstantRollupData,
         base_or_merge_rollup_public_inputs::{BaseOrMergeRollupPublicInputs, BASE_ROLLUP_TYPE},
     }, base::state_diff_hints::StateDiffHints,
@@ -68,7 +29,6 @@
     }, partial_state_reference::PartialStateReference,
     data::{PublicDataTreeLeaf, PublicDataTreeLeafPreimage}, traits::is_empty,
     utils::field::{full_field_less_than, full_field_greater_than},
->>>>>>> a166203a
 };
 
 global ALLOWED_PREVIOUS_CIRCUITS =
@@ -540,46 +500,6 @@
 mod tests {
     use crate::{
         abis::{
-<<<<<<< HEAD
-            base_or_merge_rollup_public_inputs::BaseOrMergeRollupPublicInputs,
-            constant_rollup_data::ConstantRollupData,
-        },
-        base::{
-            base_rollup_inputs::{BaseRollupInputs, compute_fee_payer_fee_juice_balance_leaf_slot},
-            state_diff_hints::StateDiffHints,
-        },
-        components::TX_EFFECTS_HASH_INPUT_FIELDS,
-    };
-    use dep::types::{
-        abis::{
-            append_only_tree_snapshot::AppendOnlyTreeSnapshot, kernel_data::KernelData,
-            nullifier_leaf_preimage::NullifierLeafPreimage,
-            public_data_update_request::PublicDataUpdateRequest,
-        },
-        address::{AztecAddress, EthAddress},
-        constants::{
-            ARCHIVE_HEIGHT, BASE_ROLLUP_INDEX, MAX_L2_TO_L1_MSGS_PER_TX, MAX_NOTE_HASHES_PER_TX,
-            MAX_NULLIFIERS_PER_TX, MAX_PUBLIC_DATA_UPDATE_REQUESTS_PER_TX,
-            MAX_TOTAL_PUBLIC_DATA_UPDATE_REQUESTS_PER_TX, NOTE_HASH_SUBTREE_HEIGHT,
-            NOTE_HASH_SUBTREE_SIBLING_PATH_LENGTH, NOTE_HASH_TREE_HEIGHT, NULLIFIER_SUBTREE_HEIGHT,
-            NULLIFIER_SUBTREE_SIBLING_PATH_LENGTH, NULLIFIER_TREE_HEIGHT,
-            PRIVATE_KERNEL_EMPTY_INDEX, PRIVATE_KERNEL_TAIL_INDEX,
-            PROTOCOL_PUBLIC_DATA_UPDATE_REQUESTS_PER_TX, PUBLIC_DATA_SUBTREE_HEIGHT,
-            PUBLIC_DATA_SUBTREE_SIBLING_PATH_LENGTH, PUBLIC_DATA_TREE_HEIGHT,
-            PUBLIC_KERNEL_TAIL_INDEX, TUBE_INDEX,
-        },
-        data::{public_data_hint::PublicDataHint, PublicDataTreeLeaf, PublicDataTreeLeafPreimage},
-        hash::silo_l2_to_l1_message,
-        merkle_tree::MembershipWitness,
-        messaging::l2_to_l1_message::ScopedL2ToL1Message,
-        partial_state_reference::PartialStateReference,
-        tests::{fixture_builder::FixtureBuilder, fixtures, merkle_tree_utils::NonEmptyMerkleTree},
-        traits::Empty,
-        utils::{
-            arrays::get_sorted_tuple::get_sorted_tuple,
-            field::{field_from_bytes_32_trunc, full_field_less_than},
-        },
-=======
             constant_rollup_data::ConstantRollupData,
             base_or_merge_rollup_public_inputs::BaseOrMergeRollupPublicInputs,
         },
@@ -612,7 +532,6 @@
             arrays::get_sorted_tuple::get_sorted_tuple,
             field::{full_field_less_than, field_from_bytes_32_trunc},
         }, traits::Empty,
->>>>>>> a166203a
     };
 
     struct NullifierInsertion {
