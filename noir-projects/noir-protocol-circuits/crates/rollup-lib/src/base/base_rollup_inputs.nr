use crate::{
    abis::{
    constant_rollup_data::ConstantRollupData,
    base_or_merge_rollup_public_inputs::{BaseOrMergeRollupPublicInputs, BASE_ROLLUP_TYPE}
},
    base::state_diff_hints::StateDiffHints,
    components::{compute_tx_effects_hash, compute_kernel_out_hash}
};
use dep::types::{
    hash::sha256_to_field,
    abis::{
    append_only_tree_snapshot::AppendOnlyTreeSnapshot,
    membership_witness::{ArchiveRootMembershipWitness, NullifierMembershipWitness, PublicDataMembershipWitness},
    nullifier_leaf_preimage::NullifierLeafPreimage, public_data_update_request::PublicDataUpdateRequest,
    public_data_read::PublicDataRead, kernel_data::KernelData,
    side_effect::{SideEffect, SideEffectLinkedToNoteHash}, accumulated_data::CombinedAccumulatedData
},
    constants::{
    NOTE_HASH_SUBTREE_SIBLING_PATH_LENGTH, NULLIFIER_SUBTREE_SIBLING_PATH_LENGTH,
<<<<<<< HEAD
    PUBLIC_DATA_TREE_HEIGHT, NOTE_HASH_SUBTREE_HEIGHT, NUM_FIELDS_PER_SHA256,
    MAX_NEW_NOTE_HASHES_PER_TX, MAX_PUBLIC_DATA_UPDATE_REQUESTS_PER_TX, MAX_PUBLIC_DATA_READS_PER_TX,
    MAX_NEW_NULLIFIERS_PER_TX, NUM_ENCRYPTED_LOGS_HASHES_PER_TX, MAX_NEW_L2_TO_L1_MSGS_PER_TX,
    NUM_UNENCRYPTED_LOGS_HASHES_PER_TX, NULLIFIER_SUBTREE_HEIGHT, NULLIFIER_TREE_HEIGHT,
    PUBLIC_DATA_SUBTREE_SIBLING_PATH_LENGTH, PUBLIC_DATA_SUBTREE_HEIGHT
=======
    PUBLIC_DATA_TREE_HEIGHT, NOTE_HASH_SUBTREE_HEIGHT, MAX_NEW_NOTE_HASHES_PER_TX,
    MAX_PUBLIC_DATA_UPDATE_REQUESTS_PER_TX, MAX_PUBLIC_DATA_READS_PER_TX, MAX_NEW_NULLIFIERS_PER_TX,
    NUM_ENCRYPTED_LOGS_HASHES_PER_TX, MAX_NEW_L2_TO_L1_MSGS_PER_TX, NUM_UNENCRYPTED_LOGS_HASHES_PER_TX,
    NULLIFIER_SUBTREE_HEIGHT, NULLIFIER_TREE_HEIGHT, PUBLIC_DATA_SUBTREE_SIBLING_PATH_LENGTH,
    PUBLIC_DATA_SUBTREE_HEIGHT, MAX_REVERTIBLE_PUBLIC_DATA_UPDATE_REQUESTS_PER_TX,
    MAX_NON_REVERTIBLE_PUBLIC_DATA_UPDATE_REQUESTS_PER_TX, MAX_REVERTIBLE_NOTE_HASHES_PER_TX,
    MAX_NON_REVERTIBLE_NOTE_HASHES_PER_TX, MAX_REVERTIBLE_NULLIFIERS_PER_TX,
    MAX_NON_REVERTIBLE_NULLIFIERS_PER_TX
>>>>>>> a0720ff3
},
    merkle_tree::{
    append_only_tree, assert_check_membership, calculate_empty_tree_root, calculate_subtree_root,
    indexed_tree, MembershipWitness
},
    mocked::{AggregationObject, Proof}, partial_state_reference::PartialStateReference,
    public_data_tree_leaf::PublicDataTreeLeaf,
    public_data_tree_leaf_preimage::PublicDataTreeLeafPreimage,
    utils::{field::{full_field_less_than, full_field_greater_than}, uint256::U256}
};

struct BaseRollupInputs {
    kernel_data: KernelData,
    start: PartialStateReference,

    state_diff_hints: StateDiffHints,

    // TODO: The following 6 values are eventually going to be nuked from here. See discussion:
    // https://aztecprotocol.slack.com/archives/C060PU5R327/p1701965354071269
    sorted_public_data_writes: [PublicDataTreeLeaf; MAX_PUBLIC_DATA_UPDATE_REQUESTS_PER_TX],
    sorted_public_data_writes_indexes: [u64; MAX_PUBLIC_DATA_UPDATE_REQUESTS_PER_TX],
    low_public_data_writes_preimages: [PublicDataTreeLeafPreimage; MAX_PUBLIC_DATA_UPDATE_REQUESTS_PER_TX],
    low_public_data_writes_witnesses: [PublicDataMembershipWitness; MAX_PUBLIC_DATA_UPDATE_REQUESTS_PER_TX],

    archive_root_membership_witness: ArchiveRootMembershipWitness,

    constants: ConstantRollupData,
}

impl BaseRollupInputs {
    pub fn base_rollup_circuit(self) -> BaseOrMergeRollupPublicInputs {
        // Verify the previous kernel proof
        assert(verify_kernel_proof(self.kernel_data.proof), "kernel proof verification failed");

        // Verify the kernel chain_id and versions
        assert(
            self.kernel_data.public_inputs.constants.tx_context.chain_id
            == self.constants.global_variables.chain_id, "kernel chain_id does not match the rollup chain_id"
        );
        assert(
            self.kernel_data.public_inputs.constants.tx_context.version
            == self.constants.global_variables.version, "kernel version does not match the rollup version"
        );

        let rollup_validation_requests = self.kernel_data.public_inputs.rollup_validation_requests;

        // Verify the max block number
        // TODO #5345: why is block_number a Field and not u32?
        if rollup_validation_requests.max_block_number.is_some() {
            assert(
                self.constants.global_variables.block_number as u32
                <= rollup_validation_requests.max_block_number.unwrap_unchecked(), "kernel max_block_number is smaller than block number"
            );
        }

        let commitments_tree_subroot = self.calculate_commitments_subtree();

        let empty_commitments_subtree_root = calculate_empty_tree_root(NOTE_HASH_SUBTREE_HEIGHT);

        let end_note_hash_tree_snapshot = append_only_tree::insert_subtree_to_snapshot_tree(
            self.start.note_hash_tree,
            self.state_diff_hints.note_hash_subtree_sibling_path,
            empty_commitments_subtree_root,
            commitments_tree_subroot,
            NOTE_HASH_SUBTREE_HEIGHT as u8
        );

        // Insert nullifiers:
        let end_nullifier_tree_snapshot = self.check_nullifier_tree_non_membership_and_insert_to_tree();

        // Validate public public data reads and public data update requests, and update public data tree
        let end_public_data_tree_snapshot = self.validate_and_process_public_state();

        // Calculate the tx effects hash of the transaction
        let tx_effects_hash = compute_tx_effects_hash(self.kernel_data.public_inputs.end);
        let out_hash = compute_kernel_out_hash(self.kernel_data.public_inputs.end);

        // Perform membership checks that the notes provided exist within the historical trees data
        self.perform_archive_membership_checks();

        let aggregation_object = self.aggregate_proofs();

        BaseOrMergeRollupPublicInputs {
            rollup_type: BASE_ROLLUP_TYPE,
            height_in_block_tree: 0,
            aggregation_object,
            constants: self.constants,
            start: self.start,
            end: PartialStateReference {
                note_hash_tree: end_note_hash_tree_snapshot,
                nullifier_tree: end_nullifier_tree_snapshot,
                public_data_tree: end_public_data_tree_snapshot
            },
            txs_effects_hash: tx_effects_hash,
            out_hash
        }
    }

    // TODO(Kev): This should say calculate_commitments_subtree_root
    // Cpp code says calculate_commitments_subtree, so I'm leaving it as is for now
    fn calculate_commitments_subtree(self) -> Field {
        calculate_subtree_root(self.kernel_data.public_inputs.end.new_note_hashes.map(|c: SideEffect| c.value))
    }

    fn check_nullifier_tree_non_membership_and_insert_to_tree(self) -> AppendOnlyTreeSnapshot {
        indexed_tree::batch_insert(
            self.start.nullifier_tree,
            self.kernel_data.public_inputs.end.new_nullifiers.map(|nullifier: SideEffectLinkedToNoteHash| nullifier.value),
            self.state_diff_hints.sorted_nullifiers,
            self.state_diff_hints.sorted_nullifier_indexes,
            self.state_diff_hints.nullifier_subtree_sibling_path,
            self.state_diff_hints.nullifier_predecessor_preimages,
            self.state_diff_hints.nullifier_predecessor_membership_witnesses.map(
                |witness: NullifierMembershipWitness| {
                MembershipWitness {
                    leaf_index: witness.leaf_index,
                    sibling_path: witness.sibling_path,
                }
            }
            ),
            |low_leaf: NullifierLeafPreimage, nullifier: Field| { // Is valid low leaf
                let is_less_than_nullifier = full_field_less_than(low_leaf.nullifier, nullifier);
                let is_next_greater_than = full_field_less_than(nullifier, low_leaf.next_nullifier);

                (!low_leaf.is_empty()) & is_less_than_nullifier & (
                    is_next_greater_than |
                    ((low_leaf.next_index == 0) & (low_leaf.next_nullifier == 0))
                )
            },
            |low_leaf: NullifierLeafPreimage, nullifier: Field, nullifier_index: u64| { // Update low leaf
                NullifierLeafPreimage{
                    nullifier : low_leaf.nullifier,
                    next_nullifier : nullifier,
                    next_index : nullifier_index,
                }
            },
            |nullifier: Field, low_leaf: NullifierLeafPreimage| { // Build insertion leaf
                NullifierLeafPreimage {
                    nullifier : nullifier,
                    next_nullifier : low_leaf.next_nullifier,
                    next_index : low_leaf.next_index,
                }
            },
            [0; NULLIFIER_SUBTREE_HEIGHT],
            [0; NULLIFIER_TREE_HEIGHT]
        )
    }

    fn create_nullifier_subtree<N>(leaves: [NullifierLeafPreimage; N]) -> Field {
        calculate_subtree_root(leaves.map(|leaf:NullifierLeafPreimage| leaf.hash()))
    }

    fn validate_and_process_public_state(self) -> AppendOnlyTreeSnapshot {
        // TODO(#2521) - data read validation should happen against the current state of the tx and not the start state.
        // Blocks all interesting usecases that read and write to the same public state in the same tx.
        // https://aztecprotocol.slack.com/archives/C02M7VC7TN0/p1695809629015719?thread_ts=1695653252.007339&cid=C02M7VC7TN0

        // Process public data reads and public data update requests for left input
        // validate_public_data_reads(
        //                            self.start_public_data_tree_root,
        //                            self.kernel_data[0].public_inputs.end.public_data_reads,
        //                            0,
        //                            self.new_public_data_reads_sibling_paths);

        let end_public_data_tree_snapshot = insert_public_data_update_requests(
            self.start.public_data_tree,
            self.kernel_data.public_inputs.end.public_data_update_requests.map(
                |request: PublicDataUpdateRequest| {
                PublicDataTreeLeaf {
                    slot: request.leaf_slot,
                    value: request.new_value,
                }
            }
            ),
            self.sorted_public_data_writes,
            self.sorted_public_data_writes_indexes,
            self.low_public_data_writes_preimages,
            self.low_public_data_writes_witnesses,
            self.state_diff_hints.public_data_sibling_path
        );

        end_public_data_tree_snapshot
    }

    // Check that the block header used by each kernel is a member of the blocks tree --> since the block header
    // contains roots of all the trees this is sufficient to verify that the tree roots used by kernels are correct
    fn perform_archive_membership_checks(self) {
        // For each of the block header (their block hashes), we need to do an inclusion proof
        // against the blocks tree root from the beginning of a rollup provided in the rollup constants
        let archive_root = self.constants.last_archive.root;

        // Rebuild the block hash
        let header = self.kernel_data.public_inputs.constants.historical_header;
        let previous_block_hash = header.hash();

        let previous_block_hash_witness = self.archive_root_membership_witness;

        // Now check that the previous block hash is in the blocks tree from the beginning of the rollup
        assert_check_membership(
            previous_block_hash,
            previous_block_hash_witness.leaf_index,
            previous_block_hash_witness.sibling_path,
            archive_root
        );
    }

    // TODO(Kev): This aggregate_proof method is duplicated in a lot of places
    fn aggregate_proofs(self) -> AggregationObject {
        // TODO: for now we simply return the aggregation object from the first proof
        self.kernel_data.public_inputs.aggregation_object
    }
}

fn verify_kernel_proof(_proof: Proof) -> bool {
    // TODO: Just return true as we are mocking out the proof verification
    // and aggregation.
    // TODO(Kev): It may make sense to move all of these methods into a
    // separate module.
    true
}

fn insert_public_data_update_requests(
    prev_snapshot: AppendOnlyTreeSnapshot,
    public_data_writes: [PublicDataTreeLeaf; MAX_PUBLIC_DATA_UPDATE_REQUESTS_PER_TX],
    sorted_public_data_writes: [PublicDataTreeLeaf; MAX_PUBLIC_DATA_UPDATE_REQUESTS_PER_TX],
    sorted_public_data_writes_indexes: [u64; MAX_PUBLIC_DATA_UPDATE_REQUESTS_PER_TX],
    low_public_data_writes_preimages: [PublicDataTreeLeafPreimage; MAX_PUBLIC_DATA_UPDATE_REQUESTS_PER_TX],
    low_public_data_writes_witnesses: [PublicDataMembershipWitness; MAX_PUBLIC_DATA_UPDATE_REQUESTS_PER_TX],
    public_data_writes_subtree_sibling_path: [Field; PUBLIC_DATA_SUBTREE_SIBLING_PATH_LENGTH]
) -> AppendOnlyTreeSnapshot {
    indexed_tree::batch_insert(
        prev_snapshot,
        public_data_writes,
        sorted_public_data_writes,
        sorted_public_data_writes_indexes,
        public_data_writes_subtree_sibling_path,
        low_public_data_writes_preimages,
        low_public_data_writes_witnesses.map(
            |witness: PublicDataMembershipWitness| {
            MembershipWitness {
                leaf_index: witness.leaf_index,
                sibling_path: witness.sibling_path,
            }
        }
        ),
        |low_preimage: PublicDataTreeLeafPreimage, write: PublicDataTreeLeaf| { // Is valid low preimage
            let is_update = low_preimage.slot == write.slot;
            let is_low_empty = low_preimage.is_empty();

            let is_less_than_slot = full_field_less_than(low_preimage.slot, write.slot);
            let is_next_greater_than = full_field_less_than(write.slot, low_preimage.next_slot);
            let is_in_range = is_less_than_slot & (
                is_next_greater_than |
                ((low_preimage.next_index == 0) & (low_preimage.next_slot == 0)));

            (!is_low_empty) & (is_update | is_in_range)
        },
        |low_preimage: PublicDataTreeLeafPreimage, write: PublicDataTreeLeaf, write_index: u64| { // Update low leaf
            let is_update = low_preimage.slot == write.slot;
            if is_update {
                PublicDataTreeLeafPreimage{
                    slot : low_preimage.slot,
                    value: write.value,
                    next_slot : low_preimage.next_slot,
                    next_index : low_preimage.next_index,
                }
            } else {
                PublicDataTreeLeafPreimage{
                    slot : low_preimage.slot,
                    value: low_preimage.value,
                    next_slot : write.slot,
                    next_index : write_index,
                }
            }
        },
        |write: PublicDataTreeLeaf, low_preimage: PublicDataTreeLeafPreimage| { // Build insertion leaf
            let is_update = low_preimage.slot == write.slot;
            if is_update {
                PublicDataTreeLeafPreimage::empty()
            }else {
                PublicDataTreeLeafPreimage {
                    slot: write.slot,
                    value: write.value,
                    next_slot : low_preimage.next_slot,
                    next_index : low_preimage.next_index,
                }
            }
        },
        [0; PUBLIC_DATA_SUBTREE_HEIGHT],
        [0; PUBLIC_DATA_TREE_HEIGHT]
    )
}

fn validate_public_data_reads(
    tree_root: Field,
    public_data_reads: [PublicDataRead; MAX_PUBLIC_DATA_READS_PER_TX],
    public_data_reads_preimages: [PublicDataTreeLeafPreimage; MAX_PUBLIC_DATA_READS_PER_TX],
    public_data_reads_witnesses: [PublicDataMembershipWitness; MAX_PUBLIC_DATA_READS_PER_TX]
) {
    for i in 0..MAX_PUBLIC_DATA_READS_PER_TX {
        let read = public_data_reads[i];
        let low_preimage = public_data_reads_preimages[i];
        let witness = public_data_reads_witnesses[i];

        let is_low_empty = low_preimage.is_empty();
        let is_exact = low_preimage.slot == read.leaf_slot;

        let is_less_than_slot = full_field_less_than(low_preimage.slot, read.leaf_slot);
        let is_next_greater_than = full_field_less_than(read.leaf_slot, low_preimage.next_slot);
        let is_in_range = is_less_than_slot
            & (is_next_greater_than | ((low_preimage.next_index == 0) & (low_preimage.next_slot == 0)));

        if (!read.is_empty()) {
            assert(!is_low_empty, "public data read is not empty but low preimage is empty");
            if is_in_range {
                assert_eq(read.value, 0, "low leaf for public data read is in range but value is not zero");
            } else {
                assert(is_exact, "low leaf for public data read is invalid");
                assert_eq(read.value, low_preimage.value, "low leaf for public data has different value");
            }
            assert_check_membership(
                low_preimage.hash(),
                witness.leaf_index,
                witness.sibling_path,
                tree_root
            );
        }
    }
}

#[test]
fn consistent_not_hash_subtree_width() {
    assert_eq(
        MAX_NEW_NOTE_HASHES_PER_TX as Field, 2.pow_32(NOTE_HASH_SUBTREE_HEIGHT as Field), "note hash subtree width is incorrect"
    );
}

#[test]
fn test_u256_less_than() {
    assert(full_field_less_than(1, 1000));
    assert(!full_field_less_than(1000, 1000));
    assert(!full_field_less_than(1000, 1));
    assert(full_field_less_than(0, 0 - 1));
    assert(!full_field_less_than(0 - 1, 0));
}

#[test]
fn test_u256_greater_than() {
    assert(full_field_greater_than(1000, 1));
    assert(!full_field_greater_than(1000, 1000));
    assert(!full_field_greater_than(1, 1000));
    assert(!full_field_greater_than(0, 0 - 1));
    assert(full_field_greater_than(0 - 1, 0));
}

mod tests {
    use crate::{
        abis::{
        constant_rollup_data::ConstantRollupData,
        base_or_merge_rollup_public_inputs::BaseOrMergeRollupPublicInputs
    },
        base::{state_diff_hints::StateDiffHints, base_rollup_inputs::BaseRollupInputs},
        components::{TX_EFFECTS_HASH_INPUT_FIELDS, compute_kernel_out_hash}
    };
    use dep::types::{
        abis::{
        append_only_tree_snapshot::AppendOnlyTreeSnapshot,
        membership_witness::{ArchiveRootMembershipWitness, NullifierMembershipWitness, PublicDataMembershipWitness},
        nullifier_leaf_preimage::NullifierLeafPreimage, public_data_read::PublicDataRead,
        public_data_update_request::PublicDataUpdateRequest, kernel_data::KernelData,
        side_effect::SideEffect, accumulated_data::CombinedAccumulatedData
    },
        address::{AztecAddress, EthAddress},
        constants::{
        ARCHIVE_HEIGHT, MAX_PUBLIC_DATA_READS_PER_TX, MAX_PUBLIC_DATA_UPDATE_REQUESTS_PER_TX,
        MAX_NEW_NOTE_HASHES_PER_TX, MAX_NEW_NULLIFIERS_PER_TX, NOTE_HASH_SUBTREE_SIBLING_PATH_LENGTH,
        NOTE_HASH_TREE_HEIGHT, NOTE_HASH_SUBTREE_HEIGHT, NULLIFIER_SUBTREE_SIBLING_PATH_LENGTH,
        NULLIFIER_TREE_HEIGHT, NULLIFIER_SUBTREE_HEIGHT, PUBLIC_DATA_TREE_HEIGHT,
        PUBLIC_DATA_SUBTREE_HEIGHT, PUBLIC_DATA_SUBTREE_SIBLING_PATH_LENGTH,
        MAX_NEW_L2_TO_L1_MSGS_PER_TX
    },
        contract_class_id::ContractClassId, partial_state_reference::PartialStateReference,
        public_data_tree_leaf::PublicDataTreeLeaf,
        public_data_tree_leaf_preimage::PublicDataTreeLeafPreimage,
        tests::{
        fixture_builder::FixtureBuilder, merkle_tree_utils::{NonEmptyMerkleTree, compute_zero_hashes},
        sort::sort_high_to_low
    },
        utils::{field::{full_field_less_than, field_from_bytes_32_trunc, field_from_bytes}, uint256::U256}
    };

    struct NullifierInsertion {
        existing_index: u64,
        value: Field,
    }

    global MAX_NEW_NULLIFIERS_PER_TEST = 4;
    global MAX_PUBLIC_DATA_WRITES_PER_TEST = 2;
    global MAX_PUBLIC_DATA_READS_PER_TEST = 2;

    fn update_public_data_tree<EXISTING_LEAVES, SUBTREE_SIBLING_PATH_LENGTH, SUBTREE_HEIGHT>(
        public_data_tree: &mut NonEmptyMerkleTree<EXISTING_LEAVES, PUBLIC_DATA_TREE_HEIGHT, SUBTREE_SIBLING_PATH_LENGTH, SUBTREE_HEIGHT>,
        kernel_data: &mut KernelData,
        snapshot: AppendOnlyTreeSnapshot,
        public_data_writes: BoundedVec<(u64, PublicDataTreeLeaf), 2>,
        mut pre_existing_public_data: [PublicDataTreeLeafPreimage; EXISTING_LEAVES]
    ) -> ([Field; PUBLIC_DATA_SUBTREE_SIBLING_PATH_LENGTH], [PublicDataTreeLeaf; MAX_PUBLIC_DATA_UPDATE_REQUESTS_PER_TX], [u64; MAX_PUBLIC_DATA_UPDATE_REQUESTS_PER_TX], [PublicDataTreeLeafPreimage; MAX_PUBLIC_DATA_UPDATE_REQUESTS_PER_TX], [PublicDataMembershipWitness; MAX_PUBLIC_DATA_UPDATE_REQUESTS_PER_TX], [PublicDataTreeLeafPreimage; EXISTING_LEAVES]) {
        let mut subtree_path: [Field; PUBLIC_DATA_SUBTREE_SIBLING_PATH_LENGTH] = dep::std::unsafe::zeroed();
        let mut sorted_public_data_writes: [PublicDataTreeLeaf; MAX_PUBLIC_DATA_UPDATE_REQUESTS_PER_TX] = dep::std::unsafe::zeroed();
        let mut sorted_public_data_writes_indexes: [u64; MAX_PUBLIC_DATA_UPDATE_REQUESTS_PER_TX] = dep::std::unsafe::zeroed();
        let mut low_public_data_writes_preimages: [PublicDataTreeLeafPreimage; MAX_PUBLIC_DATA_UPDATE_REQUESTS_PER_TX] = dep::std::unsafe::zeroed();
        let mut low_public_data_writes_witnesses: [PublicDataMembershipWitness; MAX_PUBLIC_DATA_UPDATE_REQUESTS_PER_TX] = dep::std::unsafe::zeroed();
        let mut new_subtree: [PublicDataTreeLeafPreimage; MAX_PUBLIC_DATA_UPDATE_REQUESTS_PER_TX] = dep::std::unsafe::zeroed();

        for i in 0..MAX_PUBLIC_DATA_WRITES_PER_TEST {
            if i < (public_data_writes.len()) {
                let leaf = public_data_writes.get_unchecked(i).1;

                kernel_data.public_inputs.end.public_data_update_requests[i] = PublicDataUpdateRequest {
                    leaf_slot : leaf.slot,
                    new_value : leaf.value,
                };
            }
        }
        let mut sorted_write_tuples = sort_high_to_low(
            public_data_writes.storage,
            |(_, leaf_a): (u64, PublicDataTreeLeaf),(_,leaf_b):(u64, PublicDataTreeLeaf)| full_field_less_than(leaf_a.slot, leaf_b.slot)
        );

        for i in 0..MAX_PUBLIC_DATA_UPDATE_REQUESTS_PER_TX {
            if i < MAX_PUBLIC_DATA_WRITES_PER_TEST {
                let (low_leaf_index, leaf): (u64, PublicDataTreeLeaf) = sorted_write_tuples[i].value;

                sorted_public_data_writes[i] = leaf;
                sorted_public_data_writes_indexes[i] = sorted_write_tuples[i].original_index;

                if !leaf.is_empty() {
                    let low_leaf = pre_existing_public_data[low_leaf_index];
                    if low_leaf.slot == leaf.slot {
                        pre_existing_public_data[low_leaf_index].value = leaf.value;
                    } else {
                        new_subtree[sorted_write_tuples[i].original_index] = PublicDataTreeLeafPreimage {
                            slot: leaf.slot,
                            value: leaf.value,
                            next_slot: low_leaf.next_slot,
                            next_index: low_leaf.next_index,
                        };
                        pre_existing_public_data[low_leaf_index] = PublicDataTreeLeafPreimage {
                            slot: low_leaf.slot,
                            value: low_leaf.value,
                            next_slot: leaf.slot,
                            next_index: MAX_PUBLIC_DATA_UPDATE_REQUESTS_PER_TX + i
                        };
                    }
                    low_public_data_writes_preimages[i] = low_leaf;
                    low_public_data_writes_witnesses[i] = PublicDataMembershipWitness {
                        leaf_index: low_leaf_index as Field,
                        sibling_path: public_data_tree.get_sibling_path(low_leaf_index)
                    };

                    public_data_tree.update_leaf(
                        low_leaf_index,
                        pre_existing_public_data[low_leaf_index].hash()
                    );
                }
            } else {
                sorted_public_data_writes[i] = PublicDataTreeLeaf::empty();
                sorted_public_data_writes_indexes[i] = i;
            }
        }

        subtree_path = BaseRollupInputsBuilder::extract_subtree_sibling_path(public_data_tree.get_sibling_path(snapshot.next_available_leaf_index as u64), [0; PUBLIC_DATA_SUBTREE_SIBLING_PATH_LENGTH]);

        (
            subtree_path, sorted_public_data_writes, sorted_public_data_writes_indexes, low_public_data_writes_preimages, low_public_data_writes_witnesses, pre_existing_public_data
        )
    }

    struct BaseRollupInputsBuilder {
        kernel_data: FixtureBuilder,
        pre_existing_notes: [Field; MAX_NEW_NOTE_HASHES_PER_TX],
        pre_existing_nullifiers: [NullifierLeafPreimage; MAX_NEW_NULLIFIERS_PER_TX],
        pre_existing_contracts: [Field; 2],
        pre_existing_public_data: [PublicDataTreeLeafPreimage; MAX_PUBLIC_DATA_UPDATE_REQUESTS_PER_TX],
        pre_existing_blocks: [Field; 2],
        public_data_reads: BoundedVec<u64, MAX_PUBLIC_DATA_READS_PER_TEST>,
        public_data_writes:BoundedVec<(u64, PublicDataTreeLeaf), MAX_PUBLIC_DATA_WRITES_PER_TEST>,
        new_nullifiers: BoundedVec<NullifierInsertion, MAX_NEW_NULLIFIERS_PER_TEST>,
        constants: ConstantRollupData,
    }

    fn test_compute_empty_root<N>(size: [Field; N]) -> Field {
        compute_zero_hashes(size)[N - 1]
    }

    impl BaseRollupInputsBuilder {
        fn new() -> Self {
            let mut inputs: BaseRollupInputsBuilder = dep::std::unsafe::zeroed();
            inputs.kernel_data = FixtureBuilder::new();
            inputs.constants.global_variables.chain_id = 1;
            inputs.constants.global_variables.version = 0;

            inputs.pre_existing_blocks[0] = inputs.kernel_data.historical_header.hash();

            inputs
        }

        fn extract_subtree_sibling_path<FULL_HEIGHT, SIBLING_PATH_LENGTH>(
            path: [Field; FULL_HEIGHT],
            mut sibling_path: [Field; SIBLING_PATH_LENGTH]
        ) -> [Field; SIBLING_PATH_LENGTH] {
            let subtree_height = FULL_HEIGHT - SIBLING_PATH_LENGTH;
            for i in subtree_height..FULL_HEIGHT {
                sibling_path[i - subtree_height] = path[i];
            }
            sibling_path
        }

        fn update_nullifier_tree_with_new_leaves(
            mut self,
            nullifier_tree: &mut NonEmptyMerkleTree<MAX_NEW_NULLIFIERS_PER_TX, NULLIFIER_TREE_HEIGHT, NULLIFIER_SUBTREE_SIBLING_PATH_LENGTH, NULLIFIER_SUBTREE_HEIGHT>,
            kernel_data: &mut KernelData,
            start_nullifier_tree_snapshot: AppendOnlyTreeSnapshot
        ) -> ([NullifierLeafPreimage; MAX_NEW_NULLIFIERS_PER_TX], [NullifierMembershipWitness; MAX_NEW_NULLIFIERS_PER_TX], [Field; MAX_NEW_NULLIFIERS_PER_TX], [u64; MAX_NEW_NULLIFIERS_PER_TX]) {
            let mut nullifier_predecessor_preimages: [NullifierLeafPreimage; MAX_NEW_NULLIFIERS_PER_TX] = dep::std::unsafe::zeroed();
            let mut low_nullifier_membership_witness: [NullifierMembershipWitness; MAX_NEW_NULLIFIERS_PER_TX] = dep::std::unsafe::zeroed();

            let sorted_new_nullifier_tuples = sort_high_to_low(
                self.new_nullifiers.storage.map(|insertion: NullifierInsertion| insertion.value),
                full_field_less_than
            );

            let mut sorted_nullifiers = [0; MAX_NEW_NULLIFIERS_PER_TX];
            let mut sorted_nullifiers_indexes = [0; MAX_NEW_NULLIFIERS_PER_TX];

            for i in 0..MAX_NEW_NULLIFIERS_PER_TX {
                if (i as u32) < (MAX_NEW_NULLIFIERS_PER_TEST as u32) {
                    sorted_nullifiers[i] = sorted_new_nullifier_tuples[i].value;
                    sorted_nullifiers_indexes[i] = sorted_new_nullifier_tuples[i].original_index;
                } else {
                    sorted_nullifiers[i] = 0;
                    sorted_nullifiers_indexes[i] = i;
                }
            }

            let mut pre_existing_nullifiers = self.pre_existing_nullifiers;

            for i in 0..MAX_NEW_NULLIFIERS_PER_TEST {
                if i < self.new_nullifiers.len() {
                    let sorted_tuple = sorted_new_nullifier_tuples[i];
                    let new_nullifier = sorted_tuple.value;
                    let original_index = sorted_tuple.original_index;

                    let low_index = self.new_nullifiers.get_unchecked(original_index).existing_index;

                    kernel_data.public_inputs.end.new_nullifiers[original_index].value = new_nullifier;

                    let mut low_preimage = pre_existing_nullifiers[low_index];
                    nullifier_predecessor_preimages[i] = low_preimage;
                    low_nullifier_membership_witness[i] = NullifierMembershipWitness {
                        leaf_index: low_index as Field,
                        sibling_path: nullifier_tree.get_sibling_path(low_index)
                    };

                    low_preimage.next_nullifier = new_nullifier;
                    low_preimage.next_index = start_nullifier_tree_snapshot.next_available_leaf_index as u64 + original_index;
                    pre_existing_nullifiers[low_index] = low_preimage;

                    nullifier_tree.update_leaf(low_index, low_preimage.hash());
                }
            }

            (
                nullifier_predecessor_preimages, low_nullifier_membership_witness, sorted_nullifiers, sorted_nullifiers_indexes
            )
        }

        fn build_inputs(mut self) -> BaseRollupInputs {
            let mut kernel_data = self.kernel_data.to_kernel_data();

            let start_note_hash_tree = NonEmptyMerkleTree::new(
                self.pre_existing_notes,
                [0; NOTE_HASH_TREE_HEIGHT],
                [0; NOTE_HASH_TREE_HEIGHT - NOTE_HASH_SUBTREE_HEIGHT],
                [0; NOTE_HASH_SUBTREE_HEIGHT]
            );
            let start_note_hash_tree_snapshot = AppendOnlyTreeSnapshot {
                root: start_note_hash_tree.get_root(),
                next_available_leaf_index: start_note_hash_tree.get_next_available_index() as u32
            };
            let note_hash_subtree_sibling_path = BaseRollupInputsBuilder::extract_subtree_sibling_path(
                start_note_hash_tree.get_sibling_path(self.pre_existing_notes.len()),
                [0; NOTE_HASH_SUBTREE_SIBLING_PATH_LENGTH]
            );

            let mut start_nullifier_tree = NonEmptyMerkleTree::new(
                self.pre_existing_nullifiers.map(|preimage: NullifierLeafPreimage| preimage.hash()),
                [0; NULLIFIER_TREE_HEIGHT],
                [0; NULLIFIER_TREE_HEIGHT - NULLIFIER_SUBTREE_HEIGHT],
                [0; NULLIFIER_SUBTREE_HEIGHT]
            );

            let start_nullifier_tree_snapshot = AppendOnlyTreeSnapshot {
                root: start_nullifier_tree.get_root(),
                next_available_leaf_index: start_nullifier_tree.get_next_available_index() as u32
            };

            let mut start_public_data_tree = NonEmptyMerkleTree::new(
                self.pre_existing_public_data.map(|preimage: PublicDataTreeLeafPreimage| preimage.hash()),
                [0; PUBLIC_DATA_TREE_HEIGHT],
                [0; PUBLIC_DATA_TREE_HEIGHT - PUBLIC_DATA_SUBTREE_HEIGHT],
                [0; PUBLIC_DATA_SUBTREE_HEIGHT]
            );
            let start_public_data_tree_snapshot = AppendOnlyTreeSnapshot {
                root: start_public_data_tree.get_root(),
                next_available_leaf_index: start_public_data_tree.get_next_available_index() as u32
            };

            let start_archive = NonEmptyMerkleTree::new(
                self.pre_existing_blocks,
                [0; ARCHIVE_HEIGHT],
                [0; ARCHIVE_HEIGHT - 1],
                [0; 1]
            );
            self.constants.last_archive = AppendOnlyTreeSnapshot {
                root: start_archive.get_root(),
                next_available_leaf_index: start_archive.get_next_available_index() as u32,
            };

            let (
                nullifier_predecessor_preimages,
                nullifier_predecessor_membership_witnesses,
                sorted_nullifiers,
                sorted_nullifier_indexes
            ) = self.update_nullifier_tree_with_new_leaves(
                &mut start_nullifier_tree,
                &mut kernel_data,
                start_nullifier_tree_snapshot
            );

            let nullifier_subtree_sibling_path = BaseRollupInputsBuilder::extract_subtree_sibling_path(
                start_nullifier_tree.get_sibling_path(self.pre_existing_nullifiers.len()),
                [0; NULLIFIER_SUBTREE_SIBLING_PATH_LENGTH]
            );

            let (
                public_data_sibling_path,
                sorted_public_data_writes,
                sorted_public_data_writes_indexes,
                low_public_data_writes_preimages,
                low_public_data_writes_witnesses,
                _new_subtree
            ) = update_public_data_tree(
                &mut start_public_data_tree,
                &mut kernel_data,
                start_public_data_tree_snapshot,
                self.public_data_writes,
                self.pre_existing_public_data
            );

            let start = PartialStateReference {
                note_hash_tree: start_note_hash_tree_snapshot,
                nullifier_tree: start_nullifier_tree_snapshot,
                public_data_tree: start_public_data_tree_snapshot
            };

            let state_diff_hints = StateDiffHints {
                nullifier_predecessor_preimages,
                nullifier_predecessor_membership_witnesses,
                sorted_nullifiers,
                sorted_nullifier_indexes,
                note_hash_subtree_sibling_path,
                nullifier_subtree_sibling_path,
                public_data_sibling_path
            };

            BaseRollupInputs {
                kernel_data,
                start,
                state_diff_hints,
                sorted_public_data_writes,
                sorted_public_data_writes_indexes,
                low_public_data_writes_preimages,
                low_public_data_writes_witnesses,
                archive_root_membership_witness: ArchiveRootMembershipWitness { leaf_index: 0, sibling_path: start_archive.get_sibling_path(0) },
                constants: self.constants
            }
        }

        fn execute(self) -> BaseOrMergeRollupPublicInputs {
            self.build_inputs().base_rollup_circuit()
        }

        fn succeeds(self) {
            let _ = self.execute();
        }

        fn fails(self) {
            let _ = self.execute();
        }
    }

    #[test]
    unconstrained fn new_note_hashes_tree() {
        let mut builder = BaseRollupInputsBuilder::new();

        let new_note_hashes = [27, 28, 29, 30, 31, 32];
        let mut new_note_hashes_vec = builder.kernel_data.new_note_hashes;
        for i in 0..new_note_hashes.len() {
            new_note_hashes_vec.push(SideEffect { value: new_note_hashes[i], counter: 0 });
        }
        builder.kernel_data.new_note_hashes = new_note_hashes_vec;
        let mut expected_commitments_tree = NonEmptyMerkleTree::new(
            [0; MAX_NEW_NOTE_HASHES_PER_TX * 2],
            [0; NOTE_HASH_TREE_HEIGHT],
            [0; NOTE_HASH_TREE_HEIGHT - NOTE_HASH_SUBTREE_HEIGHT - 1],
            [0; NOTE_HASH_SUBTREE_HEIGHT + 1]
        );

        let outputs = builder.execute();
        let expected_start_note_hash_tree_snapshot = AppendOnlyTreeSnapshot {
            root: expected_commitments_tree.get_root(),
            next_available_leaf_index: MAX_NEW_NOTE_HASHES_PER_TX as u32
        };
        assert(outputs.start.note_hash_tree.eq(expected_start_note_hash_tree_snapshot));

        for i in 0..new_note_hashes.len() {
            expected_commitments_tree.update_leaf(i + MAX_NEW_NOTE_HASHES_PER_TX, new_note_hashes[i]);
        }
        let expected_end_note_hash_tree_snapshot = AppendOnlyTreeSnapshot {
            root: expected_commitments_tree.get_root(),
            next_available_leaf_index: (MAX_NEW_NOTE_HASHES_PER_TX * 2) as u32
        };
        assert(outputs.end.note_hash_tree.eq(expected_end_note_hash_tree_snapshot));
    }

    #[test]
    unconstrained fn new_nullifier_tree_empty() {
        /**
        * DESCRIPTION
        */

        // This test checks for insertions of all 0 values
        // In this special case we will not need to provide sibling paths to check insertion of the nullifier values
        // This is because 0 values are not actually inserted into the tree, rather the inserted subtree is left
        // empty to begin with.

        let mut builder = BaseRollupInputsBuilder::new();

        builder.pre_existing_nullifiers[0] = NullifierLeafPreimage {
            nullifier : 0,
            next_nullifier : 7,
            next_index : 1,
        };
        builder.pre_existing_nullifiers[1] = NullifierLeafPreimage {
            nullifier : 7,
            next_nullifier : 0,
            next_index : 0,
        };

        builder.succeeds();
    }

    #[test]
    unconstrained fn nullifier_insertion_test() {
        let mut builder = BaseRollupInputsBuilder::new();

        builder.pre_existing_nullifiers[0] = NullifierLeafPreimage {
            nullifier : 0,
            next_nullifier : 7,
            next_index : 1,
        };
        builder.pre_existing_nullifiers[1] = NullifierLeafPreimage {
            nullifier : 7,
            next_nullifier : 0,
            next_index : 0,
        };

        builder.new_nullifiers.push(NullifierInsertion { existing_index: 0, value: 1 });
        let mut tree_nullifiers = [NullifierLeafPreimage::empty(); MAX_NEW_NULLIFIERS_PER_TX * 2];
        tree_nullifiers[0] = NullifierLeafPreimage {
            nullifier : 0,
            next_nullifier : 1,
            next_index : MAX_NEW_NULLIFIERS_PER_TX,
        };
        tree_nullifiers[1] = builder.pre_existing_nullifiers[1];
        tree_nullifiers[MAX_NEW_NULLIFIERS_PER_TX] = NullifierLeafPreimage {
            nullifier : 1,
            next_nullifier : 7,
            next_index : 1,
        };

        let mut end_nullifier_tree = NonEmptyMerkleTree::new(
            tree_nullifiers.map(|preimage: NullifierLeafPreimage| preimage.hash()),
            [0; NULLIFIER_TREE_HEIGHT],
            [0; NULLIFIER_TREE_HEIGHT - NULLIFIER_SUBTREE_HEIGHT - 1],
            [0; NULLIFIER_SUBTREE_HEIGHT + 1]
        );

        let output = builder.execute();

        assert(
            output.end.nullifier_tree.eq(
                AppendOnlyTreeSnapshot { root: end_nullifier_tree.get_root(), next_available_leaf_index: 2 * MAX_NEW_NULLIFIERS_PER_TX as u32 }
            )
        );
    }

    #[test]
    unconstrained fn new_nullifier_tree_all_larger() {
        let mut builder = BaseRollupInputsBuilder::new();

        builder.pre_existing_nullifiers[0] = NullifierLeafPreimage {
            nullifier : 0,
            next_nullifier : 7,
            next_index : 1,
        };
        builder.pre_existing_nullifiers[1] = NullifierLeafPreimage {
            nullifier : 7,
            next_nullifier : 0,
            next_index : 0,
        };

        builder.new_nullifiers.push(NullifierInsertion { existing_index: 1, value: 8 });
        for i in 1..builder.new_nullifiers.max_len() {
            builder.new_nullifiers.push(NullifierInsertion { existing_index: 1, value: (8 + i) as Field });
        }

        let output = builder.execute();
        let mut tree_nullifiers = [NullifierLeafPreimage::empty(); MAX_NEW_NULLIFIERS_PER_TX * 2];
        tree_nullifiers[0] = builder.pre_existing_nullifiers[0];

        tree_nullifiers[1] = NullifierLeafPreimage {
            nullifier : 7,
            next_nullifier : 8,
            next_index : MAX_NEW_NULLIFIERS_PER_TX,
        };

        let last_index = builder.new_nullifiers.max_len() - 1;
        for i in 0..last_index {
            tree_nullifiers[MAX_NEW_NULLIFIERS_PER_TX + i] = NullifierLeafPreimage {
                nullifier : (8 + i) as Field,
                next_nullifier : (8 + i + 1) as Field,
                next_index : MAX_NEW_NULLIFIERS_PER_TX + i + 1,
            };
        }
        tree_nullifiers[MAX_NEW_NULLIFIERS_PER_TX+last_index] = NullifierLeafPreimage {
            nullifier : (8 + last_index) as Field,
            next_nullifier : 0,
            next_index : 0,
        };

        let mut end_nullifier_tree = NonEmptyMerkleTree::new(
            tree_nullifiers.map(|preimage: NullifierLeafPreimage| preimage.hash()),
            [0; NULLIFIER_TREE_HEIGHT],
            [0; NULLIFIER_TREE_HEIGHT - NULLIFIER_SUBTREE_HEIGHT - 1],
            [0; NULLIFIER_SUBTREE_HEIGHT + 1]
        );

        assert(
            output.end.nullifier_tree.eq(
                AppendOnlyTreeSnapshot { root: end_nullifier_tree.get_root(), next_available_leaf_index: 2 * MAX_NEW_NULLIFIERS_PER_TX as u32 }
            )
        );
    }

    #[test(should_fail_with = "Invalid low leaf")]
    unconstrained fn new_nullifier_tree_double_spend() {
        let mut builder = BaseRollupInputsBuilder::new();

        builder.pre_existing_nullifiers[0] = NullifierLeafPreimage {
            nullifier : 0,
            next_nullifier : 7,
            next_index : 1,
        };
        builder.pre_existing_nullifiers[1] = NullifierLeafPreimage {
            nullifier : 7,
            next_nullifier : 0,
            next_index : 0,
        };

        builder.new_nullifiers.push(NullifierInsertion { existing_index: 1, value: 8 });
        builder.new_nullifiers.push(NullifierInsertion { existing_index: 1, value: 8 });

        builder.fails();
    }

    #[test(should_fail_with = "Invalid low leaf")]
    unconstrained fn new_nullifier_tree_double_spend_same_batch() {
        let mut builder = BaseRollupInputsBuilder::new();

        builder.pre_existing_nullifiers[0] = NullifierLeafPreimage {
            nullifier : 0,
            next_nullifier : 7,
            next_index : 1,
        };
        builder.pre_existing_nullifiers[1] = NullifierLeafPreimage {
            nullifier : 7,
            next_nullifier : 0,
            next_index : 0,
        };

        builder.new_nullifiers.push(NullifierInsertion { existing_index: 1, value: 8 });
        builder.new_nullifiers.push(NullifierInsertion { existing_index: 1, value: 8 });

        builder.fails();
    }

    #[test]
    unconstrained fn empty_tx_effects_hash() {
        let outputs = BaseRollupInputsBuilder::new().execute();

        let hash_input_flattened = [0; TX_EFFECTS_HASH_INPUT_FIELDS * 32];
        let sha_digest = dep::std::hash::sha256(hash_input_flattened);
        let expected_tx_effects_hash = field_from_bytes_32_trunc(sha_digest);
        assert_eq(outputs.txs_effects_hash, expected_tx_effects_hash);
    }

    #[test]
    unconstrained fn empty_block_out_hash() {
        let outputs = BaseRollupInputsBuilder::new().execute();

        let hash_input_flattened = [0; MAX_NEW_L2_TO_L1_MSGS_PER_TX * 32];
        let sha_digest = dep::std::hash::sha256(hash_input_flattened);
        let expected_out_hash = field_from_bytes_32_trunc(sha_digest);
        assert_eq(outputs.out_hash, expected_out_hash);
    }

    #[test]
    unconstrained fn nonempty_block_out_hash() {
        let mut end: CombinedAccumulatedData = dep::std::unsafe::zeroed();
        end.new_l2_to_l1_msgs[MAX_NEW_L2_TO_L1_MSGS_PER_TX - 1] = 123;

        let out_hash = compute_kernel_out_hash(end);

        let mut hash_input_flattened = [0; MAX_NEW_L2_TO_L1_MSGS_PER_TX * 32];
        hash_input_flattened[MAX_NEW_L2_TO_L1_MSGS_PER_TX * 32 - 1] = 123;
        let sha_digest = dep::std::hash::sha256(hash_input_flattened);
        let expected_out_hash = field_from_bytes_32_trunc(sha_digest);
        assert_eq(out_hash, expected_out_hash);
    }

    #[test(should_fail_with = "membership check failed")]
    unconstrained fn compute_membership_archive_negative() {
        let mut inputs = BaseRollupInputsBuilder::new().build_inputs();
        inputs.archive_root_membership_witness.sibling_path[0] = 27;
        let _output = inputs.base_rollup_circuit();
    }

    #[test]
    unconstrained fn constants_dont_change() {
        let inputs = BaseRollupInputsBuilder::new().build_inputs();
        let outputs = inputs.base_rollup_circuit();

        assert(inputs.constants.eq(outputs.constants));
    }

    #[test(should_fail_with = "kernel chain_id does not match the rollup chain_id")]
    unconstrained fn constants_dont_match_kernels_chain_id() {
        let mut builder = BaseRollupInputsBuilder::new();
        builder.constants.global_variables.chain_id = 3;
        builder.fails();
    }

    #[test(should_fail_with = "kernel version does not match the rollup version")]
    unconstrained fn constants_dont_match_kernels_version() {
        let mut builder = BaseRollupInputsBuilder::new();
        builder.constants.global_variables.version = 3;
        builder.fails();
    }

    #[test(should_fail_with = "kernel max_block_number is smaller than block number")]
    unconstrained fn constants_dont_satisfy_smaller_max_block_number() {
        let mut builder = BaseRollupInputsBuilder::new();
        builder.constants.global_variables.block_number = 42;
        builder.kernel_data.set_max_block_number(5);
        builder.fails();
    }

    #[test]
    unconstrained fn constants_satisfy_equal_max_block_number() {
        let mut builder = BaseRollupInputsBuilder::new();
        builder.constants.global_variables.block_number = 42;
        builder.kernel_data.set_max_block_number(42);
        builder.succeeds();
    }

    #[test]
    unconstrained fn constants_satisfy_larger_max_block_number() {
        let mut builder = BaseRollupInputsBuilder::new();
        builder.constants.global_variables.block_number = 42;
        builder.kernel_data.set_max_block_number(4294967295);
        builder.succeeds();
    }

    #[test]
    unconstrained fn subtree_height_is_0() {
        let outputs = BaseRollupInputsBuilder::new().execute();

        assert_eq(outputs.height_in_block_tree, 0);
    }

    #[test]
    unconstrained fn single_public_state_write() {
        let mut builder = BaseRollupInputsBuilder::new();

        builder.pre_existing_public_data[0] = PublicDataTreeLeafPreimage {
            slot: 27,
            value: 28,
            next_slot: 0,
            next_index: 0,
        };
        builder.public_data_writes.push((0, PublicDataTreeLeaf { slot: 27, value: 29 }));
        let outputs = builder.execute();

        let updated_leaf = PublicDataTreeLeafPreimage { slot: 27, value: 29, next_slot: 0, next_index: 0 };

        let mut expected_public_data_tree = NonEmptyMerkleTree::new(
            [updated_leaf.hash(), 0],
            [0; PUBLIC_DATA_TREE_HEIGHT],
            [0; PUBLIC_DATA_TREE_HEIGHT - 1],
            [0; 1]
        );

        assert_eq(outputs.end.public_data_tree.root, expected_public_data_tree.get_root());
    }

    #[test]
    unconstrained fn multiple_public_state_read_writes() {
        let mut builder = BaseRollupInputsBuilder::new();

        builder.pre_existing_public_data[0] = PublicDataTreeLeafPreimage {
            slot: 20,
            value: 40,
            next_slot: 28,
            next_index: 1,
        };
        builder.pre_existing_public_data[1] = PublicDataTreeLeafPreimage {
            slot: 28,
            value: 41,
            next_slot: 29,
            next_index: 2,
        };
        builder.pre_existing_public_data[2] = PublicDataTreeLeafPreimage {
            slot: 29,
            value: 42,
            next_slot: 30,
            next_index: 3,
        };
        builder.pre_existing_public_data[3] = PublicDataTreeLeafPreimage {
            slot: 30,
            value: 43,
            next_slot: 0,
            next_index: 0,
        };
        builder.public_data_reads.push(0);
        builder.public_data_writes.push((0, PublicDataTreeLeaf { slot: 25, value: 60 }));
        builder.public_data_reads.push(4);
        builder.public_data_writes.push((0, PublicDataTreeLeaf { slot: 20, value: 90 }));

        let outputs = builder.execute();

        let mut public_data_leaves = [0; MAX_PUBLIC_DATA_UPDATE_REQUESTS_PER_TX * 2];
        public_data_leaves[0] = PublicDataTreeLeafPreimage {
            slot: 20,
            value: 90,
            next_slot: 25,
            next_index: MAX_PUBLIC_DATA_UPDATE_REQUESTS_PER_TX,
        }.hash();
        public_data_leaves[1] = PublicDataTreeLeafPreimage {
            slot: 28,
            value: 41,
            next_slot: 29,
            next_index: 2,
        }.hash();
        public_data_leaves[2] = PublicDataTreeLeafPreimage {
            slot: 29,
            value: 42,
            next_slot: 30,
            next_index: 3,
        }.hash();
        public_data_leaves[3] = PublicDataTreeLeafPreimage {
            slot: 30,
            value: 43,
            next_slot: 0,
            next_index: 0,
        }.hash();
        public_data_leaves[MAX_PUBLIC_DATA_UPDATE_REQUESTS_PER_TX] = PublicDataTreeLeafPreimage {
            slot: 25,
            value: 60,
            next_slot: 28,
            next_index: 1,
        }.hash();

        let mut expected_public_data_tree = NonEmptyMerkleTree::new(
            public_data_leaves,
            [0; PUBLIC_DATA_TREE_HEIGHT],
            [0; PUBLIC_DATA_TREE_HEIGHT - PUBLIC_DATA_SUBTREE_HEIGHT - 1],
            [0; PUBLIC_DATA_SUBTREE_HEIGHT + 1]
        );

        assert_eq(outputs.end.public_data_tree.root, expected_public_data_tree.get_root());
    }
}<|MERGE_RESOLUTION|>--- conflicted
+++ resolved
@@ -17,22 +17,11 @@
 },
     constants::{
     NOTE_HASH_SUBTREE_SIBLING_PATH_LENGTH, NULLIFIER_SUBTREE_SIBLING_PATH_LENGTH,
-<<<<<<< HEAD
-    PUBLIC_DATA_TREE_HEIGHT, NOTE_HASH_SUBTREE_HEIGHT, NUM_FIELDS_PER_SHA256,
-    MAX_NEW_NOTE_HASHES_PER_TX, MAX_PUBLIC_DATA_UPDATE_REQUESTS_PER_TX, MAX_PUBLIC_DATA_READS_PER_TX,
-    MAX_NEW_NULLIFIERS_PER_TX, NUM_ENCRYPTED_LOGS_HASHES_PER_TX, MAX_NEW_L2_TO_L1_MSGS_PER_TX,
-    NUM_UNENCRYPTED_LOGS_HASHES_PER_TX, NULLIFIER_SUBTREE_HEIGHT, NULLIFIER_TREE_HEIGHT,
-    PUBLIC_DATA_SUBTREE_SIBLING_PATH_LENGTH, PUBLIC_DATA_SUBTREE_HEIGHT
-=======
     PUBLIC_DATA_TREE_HEIGHT, NOTE_HASH_SUBTREE_HEIGHT, MAX_NEW_NOTE_HASHES_PER_TX,
     MAX_PUBLIC_DATA_UPDATE_REQUESTS_PER_TX, MAX_PUBLIC_DATA_READS_PER_TX, MAX_NEW_NULLIFIERS_PER_TX,
     NUM_ENCRYPTED_LOGS_HASHES_PER_TX, MAX_NEW_L2_TO_L1_MSGS_PER_TX, NUM_UNENCRYPTED_LOGS_HASHES_PER_TX,
     NULLIFIER_SUBTREE_HEIGHT, NULLIFIER_TREE_HEIGHT, PUBLIC_DATA_SUBTREE_SIBLING_PATH_LENGTH,
-    PUBLIC_DATA_SUBTREE_HEIGHT, MAX_REVERTIBLE_PUBLIC_DATA_UPDATE_REQUESTS_PER_TX,
-    MAX_NON_REVERTIBLE_PUBLIC_DATA_UPDATE_REQUESTS_PER_TX, MAX_REVERTIBLE_NOTE_HASHES_PER_TX,
-    MAX_NON_REVERTIBLE_NOTE_HASHES_PER_TX, MAX_REVERTIBLE_NULLIFIERS_PER_TX,
-    MAX_NON_REVERTIBLE_NULLIFIERS_PER_TX
->>>>>>> a0720ff3
+    PUBLIC_DATA_SUBTREE_HEIGHT
 },
     merkle_tree::{
     append_only_tree, assert_check_membership, calculate_empty_tree_root, calculate_subtree_root,
@@ -107,7 +96,10 @@
         let end_public_data_tree_snapshot = self.validate_and_process_public_state();
 
         // Calculate the tx effects hash of the transaction
-        let tx_effects_hash = compute_tx_effects_hash(self.kernel_data.public_inputs.end);
+        let tx_effects_hash = compute_tx_effects_hash(
+            self.kernel_data.public_inputs.end,
+            self.kernel_data.public_inputs.revert_code
+        );
         let out_hash = compute_kernel_out_hash(self.kernel_data.public_inputs.end);
 
         // Perform membership checks that the notes provided exist within the historical trees data
