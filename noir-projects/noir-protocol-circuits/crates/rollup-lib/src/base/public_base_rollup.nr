--- conflicted
+++ resolved
@@ -14,20 +14,10 @@
 use dep::types::{
     abis::{
         accumulated_data::CombinedAccumulatedData,
-<<<<<<< HEAD
-        append_only_tree_snapshot::AppendOnlyTreeSnapshot,
-        avm_circuit_public_inputs::AvmProofData,
-        combined_constant_data::CombinedConstantData,
-        constant_rollup_data::ConstantRollupData,
-        log_hash::{LogHash, ScopedLogHash},
-        nullifier_leaf_preimage::NullifierLeafPreimage,
-        public_data_write::PublicDataWrite,
-=======
         append_only_tree_snapshot::AppendOnlyTreeSnapshot, avm_circuit_public_inputs::AvmProofData,
-        combined_constant_data::CombinedConstantData, log_hash::ScopedLogHash,
-        nullifier_leaf_preimage::NullifierLeafPreimage, public_data_write::PublicDataWrite,
->>>>>>> 804839c7
-        tube::PublicTubeData,
+        combined_constant_data::CombinedConstantData, constant_rollup_data::ConstantRollupData,
+        log_hash::ScopedLogHash, nullifier_leaf_preimage::NullifierLeafPreimage,
+        public_data_write::PublicDataWrite, tube::PublicTubeData,
     },
     constants::{
         ARCHIVE_HEIGHT, MAX_PUBLIC_DATA_UPDATE_REQUESTS_PER_TX,
