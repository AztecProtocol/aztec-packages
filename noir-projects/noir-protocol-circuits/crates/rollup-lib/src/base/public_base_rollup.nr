--- conflicted
+++ resolved
@@ -37,22 +37,11 @@
         let from_public = self.avm_proof_data.public_inputs;
         let reverted = from_public.reverted;
         let revert_code = if reverted { 1 } else { 0 };
-<<<<<<< HEAD
         let global_variables = self.avm_proof_data.public_inputs.global_variables;
 
-        let siloed_l2_to_l1_msgs = from_public
-            .accumulated_data
-            .l2_to_l1_msgs
-            .map(|message: ScopedL2ToL1Message| {
-                silo_l2_to_l1_message(message, global_variables.version, global_variables.chain_id)
-            });
-=======
-        let siloed_l2_to_l1_msgs = from_public.accumulated_data.l2_to_l1_msgs.map(|message| silo_l2_to_l1_message(
-            message,
-            combined_constant_data.tx_context.version,
-            combined_constant_data.tx_context.chain_id,
-        ));
->>>>>>> dc14f283
+        let siloed_l2_to_l1_msgs = from_public.accumulated_data.l2_to_l1_msgs.map(|message| {
+            silo_l2_to_l1_message(message, global_variables.version, global_variables.chain_id)
+        });
 
         let private_logs = if reverted {
             from_private.non_revertible_accumulated_data.private_logs
@@ -178,17 +167,7 @@
         },
         data::{PublicDataTreeLeaf, PublicDataTreeLeafPreimage},
         hash::{compute_contract_class_log_hash, silo_l2_to_l1_message},
-<<<<<<< HEAD
-        messaging::l2_to_l1_message::ScopedL2ToL1Message,
         tests::{fixture_builder::FixtureBuilder, fixtures::merkle_tree::generate_full_sha_tree},
-=======
-        merkle_tree::MembershipWitness,
-        tests::{
-            fixture_builder::FixtureBuilder,
-            fixtures::{self, merkle_tree::generate_full_sha_tree},
-            merkle_tree_utils::NonEmptyMerkleTree,
-        },
->>>>>>> dc14f283
         traits::{Empty, Hash, ToField},
         utils::{arrays::array_concat, field::field_from_bytes},
     };
@@ -596,22 +575,11 @@
 
         let out_hash = builder.execute().out_hash;
 
-<<<<<<< HEAD
-        let siloed_l2_to_l1_msgs = builder
-            .avm_data
-            .l2_to_l1_msgs
-            .map(|l2_to_l1_message: ScopedL2ToL1Message| silo_l2_to_l1_message(
-                l2_to_l1_message,
-                builder.avm_data.global_variables.version,
-                builder.avm_data.global_variables.chain_id,
-            ));
-=======
         let siloed_l2_to_l1_msgs = builder.avm_data.l2_to_l1_msgs.map(|l2_to_l1_message| silo_l2_to_l1_message(
             l2_to_l1_message.expose_to_public(),
-            builder.constants.global_variables.version,
-            builder.constants.global_variables.chain_id,
+            builder.avm_data.global_variables.version,
+            builder.avm_data.global_variables.chain_id,
         ));
->>>>>>> dc14f283
 
         // Since we fill the tree completely, we know to expect a full tree as below
         let expected_tree = generate_full_sha_tree(siloed_l2_to_l1_msgs.storage());
