--- conflicted
+++ resolved
@@ -14,13 +14,6 @@
 };
 use dep::types::{
     abis::{
-<<<<<<< HEAD
-        accumulated_data::CombinedAccumulatedData,
-        append_only_tree_snapshot::AppendOnlyTreeSnapshot, avm_circuit_public_inputs::AvmProofData,
-        combined_constant_data::CombinedConstantData, log_hash::ScopedLogHash,
-        nullifier_leaf_preimage::NullifierLeafPreimage, public_data_write::PublicDataWrite,
-        sponge_blob::SpongeBlob, tube::PublicTubeData,
-=======
         accumulated_data::{self, CombinedAccumulatedData},
         append_only_tree_snapshot::AppendOnlyTreeSnapshot,
         avm_circuit_public_inputs::AvmProofData,
@@ -28,8 +21,8 @@
         log_hash::ScopedLogHash,
         nullifier_leaf_preimage::NullifierLeafPreimage,
         public_data_write::PublicDataWrite,
+        sponge_blob::SpongeBlob,
         tube::PublicTubeData,
->>>>>>> 98ba7475
     },
     constants::{
         ARCHIVE_HEIGHT, MAX_TOTAL_PUBLIC_DATA_UPDATE_REQUESTS_PER_TX, NOTE_HASH_SUBTREE_HEIGHT,
@@ -177,14 +170,9 @@
             combined_accumulated_data,
             revert_code,
             self.avm_proof_data.public_inputs.transaction_fee,
-<<<<<<< HEAD
-            all_public_data_update_requests,
+            combined_accumulated_data.public_data_writes,
             siloed_l2_to_l1_msgs,
             self.start_sponge_blob,
-=======
-            combined_accumulated_data.public_data_writes,
-            out_hash,
->>>>>>> 98ba7475
         );
 
         // Perform membership checks that the notes provided exist within the historical trees data
@@ -295,7 +283,6 @@
         },
         address::EthAddress,
         constants::{
-<<<<<<< HEAD
             ARCHIVE_HEIGHT, AVM_VK_INDEX, CONTRACT_CLASS_LOGS_PREFIX, L2_L1_MSGS_PREFIX,
             MAX_L2_TO_L1_MSGS_PER_TX, MAX_NOTE_HASHES_PER_TX, MAX_NULLIFIERS_PER_TX,
             MAX_PUBLIC_DATA_UPDATE_REQUESTS_PER_TX, MAX_TOTAL_PUBLIC_DATA_UPDATE_REQUESTS_PER_TX,
@@ -306,13 +293,6 @@
             PROTOCOL_PUBLIC_DATA_UPDATE_REQUESTS_PER_TX, PUBLIC_DATA_TREE_HEIGHT,
             PUBLIC_DATA_UPDATE_REQUESTS_PREFIX, REVERT_CODE_PREFIX, TUBE_VK_INDEX, TX_FEE_PREFIX,
             TX_START_PREFIX, UNENCRYPTED_LOGS_PREFIX,
-=======
-            ARCHIVE_HEIGHT, AVM_VK_INDEX, MAX_L2_TO_L1_MSGS_PER_TX, MAX_NOTE_HASHES_PER_TX,
-            MAX_NULLIFIERS_PER_TX, MAX_TOTAL_PUBLIC_DATA_UPDATE_REQUESTS_PER_TX,
-            NOTE_HASH_SUBTREE_HEIGHT, NOTE_HASH_SUBTREE_SIBLING_PATH_LENGTH, NOTE_HASH_TREE_HEIGHT,
-            NULLIFIER_SUBTREE_HEIGHT, NULLIFIER_SUBTREE_SIBLING_PATH_LENGTH, NULLIFIER_TREE_HEIGHT,
-            PRIVATE_KERNEL_EMPTY_INDEX, PUBLIC_DATA_TREE_HEIGHT, TUBE_VK_INDEX,
->>>>>>> 98ba7475
         },
         data::{PublicDataTreeLeaf, PublicDataTreeLeafPreimage},
         hash::silo_l2_to_l1_message,
@@ -432,30 +412,6 @@
             builder
         }
 
-<<<<<<< HEAD
-        fn build_fee_payer_fee_juice_balance_read_hint(
-            self,
-            start_public_data_tree: NonEmptyMerkleTree<AVAILABLE_PUBLIC_DATA_LEAVES_FOR_TEST, PUBLIC_DATA_TREE_HEIGHT, PUBLIC_DATA_TREE_HEIGHT - AVAILABLE_PUBLIC_DATA_SUBTREE_HEIGHT_FOR_TEST, AVAILABLE_PUBLIC_DATA_SUBTREE_HEIGHT_FOR_TEST>,
-        ) -> PublicDataHint {
-            self.fee_payer_fee_juice_balance_pre_existing_public_data_index.map_or(
-                PublicDataHint::empty(),
-                |leaf_index_u32: u32| {
-                    let leaf_index = leaf_index_u32 as Field;
-                    let leaf_preimage = self.pre_existing_public_data[leaf_index];
-                    let membership_witness = MembershipWitness {
-                        leaf_index,
-                        sibling_path: start_public_data_tree.get_sibling_path(leaf_index_u32),
-                    };
-                    PublicDataHint {
-                        leaf_slot: leaf_preimage.slot,
-                        value: leaf_preimage.value,
-                        membership_witness,
-                        leaf_preimage,
-                    }
-                },
-            )
-        }
-
         fn build_pre_existing_tx_effects(
             self,
         ) -> (CombinedAccumulatedData, [PublicDataWrite; MAX_TOTAL_PUBLIC_DATA_UPDATE_REQUESTS_PER_TX]) {
@@ -480,8 +436,6 @@
             (res, padded_all_public_data_update_requests)
         }
 
-=======
->>>>>>> 98ba7475
         fn extract_subtree_sibling_path<let FULL_HEIGHT: u32, let SIBLING_PATH_LENGTH: u32>(
             path: [Field; FULL_HEIGHT],
             mut sibling_path: [Field; SIBLING_PATH_LENGTH],
