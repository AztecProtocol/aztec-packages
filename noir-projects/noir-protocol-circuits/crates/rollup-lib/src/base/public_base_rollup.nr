--- conflicted
+++ resolved
@@ -12,22 +12,11 @@
 };
 use dep::types::{
     abis::{
-<<<<<<< HEAD
         accumulated_data::CombinedAccumulatedData,
         append_only_tree_snapshot::AppendOnlyTreeSnapshot, avm_circuit_public_inputs::AvmProofData,
         combined_constant_data::CombinedConstantData, constant_rollup_data::ConstantRollupData,
         log_hash::ScopedLogHash, nullifier_leaf_preimage::NullifierLeafPreimage,
         public_data_write::PublicDataWrite, tube::PublicTubeData,
-=======
-        accumulated_data::{self, CombinedAccumulatedData},
-        append_only_tree_snapshot::AppendOnlyTreeSnapshot,
-        avm_circuit_public_inputs::AvmProofData,
-        combined_constant_data::CombinedConstantData,
-        log_hash::ScopedLogHash,
-        nullifier_leaf_preimage::NullifierLeafPreimage,
-        public_data_write::PublicDataWrite,
-        tube::PublicTubeData,
->>>>>>> 12473c85
     },
     constants::{
         ARCHIVE_HEIGHT, MAX_TOTAL_PUBLIC_DATA_UPDATE_REQUESTS_PER_TX, NOTE_HASH_SUBTREE_HEIGHT,
