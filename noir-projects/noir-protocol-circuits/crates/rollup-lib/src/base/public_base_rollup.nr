use crate::{
    abis::{
        base_or_merge_rollup_public_inputs::{BASE_ROLLUP_TYPE, BaseOrMergeRollupPublicInputs},
        tx_effect::TxEffect,
    },
    base::components::{
        archive::perform_archive_membership_check, constants::validate_combined_constant_data,
        gas::clamp_gas_settings_for_avm, PublicTubeDataValidator,
    },
    components::{append_tx_effects_for_blob, compute_kernel_out_hash, validate_contract_class_log},
};
use dep::types::{
    abis::{
        avm_circuit_public_inputs::AvmProofData, combined_constant_data::CombinedConstantData,
        constant_rollup_data::ConstantRollupData, contract_class_log::ContractClassLog, log::Log,
        sponge_blob::SpongeBlob, tube::PublicTubeData,
    },
    constants::{ARCHIVE_HEIGHT, CONTRACT_CLASS_LOG_SIZE_IN_FIELDS, MAX_CONTRACT_CLASS_LOGS_PER_TX},
    hash::silo_l2_to_l1_message,
    merkle_tree::MembershipWitness,
    messaging::l2_to_l1_message::ScopedL2ToL1Message,
    proof::traits::Verifiable,
    traits::{Empty, Hash},
    utils::arrays::array_merge,
};

pub struct PublicBaseRollupInputs {
    tube_data: PublicTubeData,
    avm_proof_data: AvmProofData,

    start_sponge_blob: SpongeBlob,

    archive_root_membership_witness: MembershipWitness<ARCHIVE_HEIGHT>,
    contract_class_log_fields: [[Field; CONTRACT_CLASS_LOG_SIZE_IN_FIELDS]; MAX_CONTRACT_CLASS_LOGS_PER_TX],
    constants: ConstantRollupData,
}

impl PublicBaseRollupInputs {
    fn generate_tx_effect(self, combined_constant_data: CombinedConstantData) -> TxEffect {
        let from_private = self.tube_data.public_inputs;
        let from_public = self.avm_proof_data.public_inputs;
        let reverted = from_public.reverted;
        let revert_code = if reverted { 1 } else { 0 };
        let siloed_l2_to_l1_msgs = from_public
            .accumulated_data
            .l2_to_l1_msgs
            .map(|message: ScopedL2ToL1Message| silo_l2_to_l1_message(
                message,
                combined_constant_data.tx_context.version,
                combined_constant_data.tx_context.chain_id,
            ));

        let private_logs = if reverted {
            from_private.non_revertible_accumulated_data.private_logs
        } else {
            array_merge(
                from_private.non_revertible_accumulated_data.private_logs,
                from_private.revertible_accumulated_data.private_logs,
            )
        };
        let contract_class_logs_hashes = if reverted {
            from_private.non_revertible_accumulated_data.contract_class_logs_hashes
        } else {
            array_merge(
                from_private.non_revertible_accumulated_data.contract_class_logs_hashes,
                from_private.revertible_accumulated_data.contract_class_logs_hashes,
            )
        };

        let mut contract_class_logs = [ContractClassLog::empty(); MAX_CONTRACT_CLASS_LOGS_PER_TX];
        for i in 0..MAX_CONTRACT_CLASS_LOGS_PER_TX {
            let log_hash = contract_class_logs_hashes[i];
            let log_fields = self.contract_class_log_fields[i];
            validate_contract_class_log(log_hash, log_fields);

            contract_class_logs[i] = ContractClassLog {
                log: Log::new(log_fields, log_hash.inner.length),
                contract_address: log_hash.contract_address,
            };
        }

        TxEffect {
            tx_hash: self.tube_data.public_inputs.hash(),
            revert_code,
            transaction_fee: from_public.transaction_fee,
            note_hashes: from_public.accumulated_data.note_hashes,
            nullifiers: from_public.accumulated_data.nullifiers,
            l2_to_l1_msgs: siloed_l2_to_l1_msgs,
            public_data_writes: from_public.accumulated_data.public_data_writes,
            private_logs,
            public_logs: from_public.accumulated_data.public_logs,
            contract_class_logs,
        }
    }

    // TODO: We should probably have a general struct/function where we encapsulate validation
    // of the AVM public inputs against the tube proof.
    fn validate_avm_gas_limits(self) {
        assert_eq(
            clamp_gas_settings_for_avm(
                self.tube_data.public_inputs.constants.tx_context.gas_settings,
                self.tube_data.public_inputs.gas_used,
            ),
            self.avm_proof_data.public_inputs.gas_settings,
            "unexpected gas settings used in the AVM",
        );
    }

    pub fn execute(self) -> BaseOrMergeRollupPublicInputs {
        let tube_data_validator = PublicTubeDataValidator::new(self.tube_data);
        tube_data_validator.validate_proof();
        tube_data_validator.validate_with_rollup_data(self.constants);
        tube_data_validator.validate_with_avm_data(self.avm_proof_data.public_inputs);

        // TODO(#8470)
        if !dep::std::runtime::is_unconstrained() {
            self.avm_proof_data.verify();
            //     self.avm_proof_data.vk_data.validate_in_vk_tree([AVM_VK_INDEX]);
        }
<<<<<<< HEAD

        // TODO: Validate tube_data.public_inputs vs avm_proof_data.public_inputs
        self.validate_avm_gas_limits();
        let reverted = self.avm_proof_data.public_inputs.reverted;
=======
>>>>>>> d91ddc2e

        let combined_constant_data = CombinedConstantData::combine(
            self.tube_data.public_inputs.constants,
            self.avm_proof_data.public_inputs.global_variables,
        );
        validate_combined_constant_data(combined_constant_data, self.constants);

        let rollup_validation_requests = self.tube_data.public_inputs.rollup_validation_requests;

        // Verify the max block number
        // TODO #5345: why is block_number a Field and not u32?
        if rollup_validation_requests.max_block_number.is_some() {
            assert(
                self.constants.global_variables.block_number as u32
                    <= rollup_validation_requests.max_block_number.unwrap_unchecked(),
                "kernel max_block_number is smaller than block number",
            );
        }

        let tx_effect = self.generate_tx_effect(combined_constant_data);

        let out_hash = compute_kernel_out_hash(tx_effect.l2_to_l1_msgs);

        let end_sponge_blob = append_tx_effects_for_blob(tx_effect, self.start_sponge_blob);

        // Perform membership checks that the notes provided exist within the historical trees data
        perform_archive_membership_check(
            self.constants.last_archive.root,
            self.archive_root_membership_witness,
            combined_constant_data.historical_header,
        );

        BaseOrMergeRollupPublicInputs {
            rollup_type: BASE_ROLLUP_TYPE,
            num_txs: 1,
            constants: self.constants,
            start: self
                .avm_proof_data
                .public_inputs
                .start_tree_snapshots
                .to_partial_state_reference(),
            end: self.avm_proof_data.public_inputs.end_tree_snapshots.to_partial_state_reference(),
            start_sponge_blob: self.start_sponge_blob,
            end_sponge_blob,
            out_hash,
            accumulated_fees: self.avm_proof_data.public_inputs.transaction_fee,
            accumulated_mana_used: self.avm_proof_data.public_inputs.end_gas_used.l2_gas as Field,
        }
    }
}

mod tests {
    use crate::{
        abis::base_or_merge_rollup_public_inputs::BaseOrMergeRollupPublicInputs,
        base::public_base_rollup::PublicBaseRollupInputs,
        components::{
            append_tx_effects_for_blob, encode_blob_prefix, TX_EFFECTS_BLOB_HASH_INPUT_FIELDS,
        },
    };
    use crate::abis::tx_effect::TxEffect;
    use dep::types::{
        abis::{
            append_only_tree_snapshot::AppendOnlyTreeSnapshot,
            constant_rollup_data::ConstantRollupData,
            nullifier_leaf_preimage::NullifierLeafPreimage, public_data_write::PublicDataWrite,
            side_effect::OrderedValue, sponge_blob::SpongeBlob, tree_snapshots::TreeSnapshots,
        },
        constants::{
            ARCHIVE_HEIGHT, AVM_VK_INDEX, CONTRACT_CLASS_LOG_SIZE_IN_FIELDS,
            CONTRACT_CLASS_LOGS_PREFIX, L2_L1_MSGS_PREFIX, MAX_CONTRACT_CLASS_LOGS_PER_TX,
            MAX_L2_TO_L1_MSGS_PER_TX, MAX_NOTE_HASHES_PER_TX, MAX_NULLIFIERS_PER_TX,
            MAX_TOTAL_PUBLIC_DATA_UPDATE_REQUESTS_PER_TX, NOTES_PREFIX, NULLIFIERS_PREFIX,
            PRIVATE_LOG_SIZE_IN_FIELDS, PRIVATE_LOGS_PREFIX, PUBLIC_DATA_UPDATE_REQUESTS_PREFIX,
            PUBLIC_LOG_SIZE_IN_FIELDS, PUBLIC_LOGS_PREFIX, REVERT_CODE_PREFIX, TUBE_VK_INDEX,
            TX_FEE_PREFIX, TX_START_PREFIX,
        },
        data::{PublicDataTreeLeaf, PublicDataTreeLeafPreimage},
        hash::{compute_contract_class_log_hash, silo_l2_to_l1_message},
        merkle_tree::MembershipWitness,
        messaging::l2_to_l1_message::ScopedL2ToL1Message,
        tests::{
            fixture_builder::FixtureBuilder,
            fixtures::{self, merkle_tree::generate_full_sha_tree},
            merkle_tree_utils::NonEmptyMerkleTree,
        },
        traits::{Empty, Hash, ToField},
        utils::{arrays::array_concat, field::field_from_bytes},
    };
    use types::abis::gas::Gas;
    use types::abis::gas_fees::GasFees;
    use types::abis::gas_settings::GasSettings;
    use types::constants::MAX_L2_GAS_PER_TX_PUBLIC_PORTION;

    struct NullifierInsertion {
        existing_index: u32,
        value: Field,
    }

    global MAX_NULLIFIERS_PER_TEST: u32 = 4;
    global AVAILABLE_PUBLIC_DATA_LEAVES_FOR_TEST: u32 = 128;
    global PRE_EXISTING_PUBLIC_DATA_LEAVES: u32 = 10;
    struct PublicBaseRollupInputsBuilder {
        tube_data: FixtureBuilder,
        avm_data: FixtureBuilder,
        transaction_fee: Field,
        pre_existing_notes: [Field; MAX_NOTE_HASHES_PER_TX],
        pre_existing_nullifiers: [NullifierLeafPreimage; MAX_NULLIFIERS_PER_TX],
        pre_existing_contracts: [Field; 2],
        pre_existing_public_data: [PublicDataTreeLeafPreimage; PRE_EXISTING_PUBLIC_DATA_LEAVES],
        pre_existing_blocks: [Field; 2],
        public_data_writes: BoundedVec<(u32, PublicDataTreeLeaf), MAX_TOTAL_PUBLIC_DATA_UPDATE_REQUESTS_PER_TX>,
        nullifiers: BoundedVec<NullifierInsertion, MAX_NULLIFIERS_PER_TEST>,
        constants: ConstantRollupData,
        contract_class_log_fields: BoundedVec<[Field; CONTRACT_CLASS_LOG_SIZE_IN_FIELDS], MAX_CONTRACT_CLASS_LOGS_PER_TX>,
    }

    impl PublicBaseRollupInputsBuilder {
        fn new() -> Self {
            let mut inputs = PublicBaseRollupInputsBuilder::empty();
            inputs.tube_data = FixtureBuilder::new().in_vk_tree(TUBE_VK_INDEX);
            inputs.avm_data = FixtureBuilder::new().in_vk_tree(AVM_VK_INDEX);

            inputs.constants.global_variables.chain_id = fixtures::CHAIN_ID;
            inputs.constants.global_variables.version = fixtures::VERSION;
            inputs.avm_data.global_variables = inputs.constants.global_variables;
            inputs.constants.vk_tree_root = inputs.tube_data.vk_tree_root;
            inputs.constants.protocol_contract_tree_root =
                inputs.tube_data.protocol_contract_tree_root;

            inputs.pre_existing_blocks[0] = inputs.tube_data.historical_header.hash();

            inputs
        }

        unconstrained fn new_with_previous_kernel(previous_vk_index: u32) -> Self {
            let mut builder = PublicBaseRollupInputsBuilder::new();
            builder.tube_data = builder.tube_data.in_vk_tree(previous_vk_index);
            builder
        }

        fn build_pre_existing_tx_effects(self) -> TxEffect {
            let mut res = TxEffect::empty();
            res.note_hashes = self.pre_existing_notes;
            res.nullifiers = self.pre_existing_nullifiers.map(|nullifier: NullifierLeafPreimage| {
                nullifier.nullifier
            });
            let all_public_data_update_requests = self
                .pre_existing_public_data
                .map(|leaf_preimage: PublicDataTreeLeafPreimage| {
                    PublicDataWrite { leaf_slot: leaf_preimage.slot, value: leaf_preimage.value }
                });
            res.public_data_writes = array_concat(
                all_public_data_update_requests,
                [
                    PublicDataWrite::empty(); MAX_TOTAL_PUBLIC_DATA_UPDATE_REQUESTS_PER_TX
                        - PRE_EXISTING_PUBLIC_DATA_LEAVES
                ],
            );

            res
        }

        fn extract_subtree_sibling_path<let FULL_HEIGHT: u32, let SIBLING_PATH_LENGTH: u32>(
            path: [Field; FULL_HEIGHT],
            mut sibling_path: [Field; SIBLING_PATH_LENGTH],
        ) -> [Field; SIBLING_PATH_LENGTH] {
            let subtree_height = FULL_HEIGHT - SIBLING_PATH_LENGTH;
            for i in subtree_height..FULL_HEIGHT {
                sibling_path[i - subtree_height] = path[i];
            }
            sibling_path
        }

        // Exists separately to allow us to append correct log preimages and hashes
        unconstrained fn append_contract_class_log<let N: u32>(&mut self, log_fields: [Field; N]) {
            let padded_log_fields: [Field; CONTRACT_CLASS_LOG_SIZE_IN_FIELDS] =
                array_concat(log_fields, [0; CONTRACT_CLASS_LOG_SIZE_IN_FIELDS - N]);
            self.contract_class_log_fields.push(padded_log_fields);

            let log_hash = compute_contract_class_log_hash(padded_log_fields);
            self.tube_data.add_contract_class_log_hash(log_hash, N);
        }

        unconstrained fn build_inputs(mut self) -> PublicBaseRollupInputs {
            let mut tube_data = self.tube_data.to_public_tube_data();
            let mut avm_proof_data = self.avm_data.to_avm_proof_data();

            avm_proof_data.public_inputs.transaction_fee = self.transaction_fee;

            let mut pre_existing_leaves = [0; AVAILABLE_PUBLIC_DATA_LEAVES_FOR_TEST];

            for i in 0..self.pre_existing_public_data.len() {
                pre_existing_leaves[i] = self.pre_existing_public_data[i].hash();
            }

            let start_archive = NonEmptyMerkleTree::new(
                self.pre_existing_blocks,
                [0; ARCHIVE_HEIGHT],
                [0; ARCHIVE_HEIGHT - 1],
                [0; 1],
            );
            self.constants.last_archive = AppendOnlyTreeSnapshot {
                root: start_archive.get_root(),
                next_available_leaf_index: start_archive.get_next_available_index() as u32,
            };

            for i in 0..self.nullifiers.len() {
                let nullifier = self.nullifiers.get_unchecked(i);
                avm_proof_data.public_inputs.accumulated_data.nullifiers[i] = nullifier.value;
            }

            for i in 0..self.public_data_writes.len() {
                let leaf = self.public_data_writes.get_unchecked(i).1;
                avm_proof_data.public_inputs.accumulated_data.public_data_writes[i] =
                    PublicDataWrite { leaf_slot: leaf.slot, value: leaf.value };
            }

            let tx_effect = self.build_pre_existing_tx_effects();

            let start_sponge_blob = append_tx_effects_for_blob(
                tx_effect,
                SpongeBlob::new(TX_EFFECTS_BLOB_HASH_INPUT_FIELDS),
            );

            PublicBaseRollupInputs {
                tube_data,
                avm_proof_data,
                start_sponge_blob,
                archive_root_membership_witness: MembershipWitness {
                    leaf_index: 0,
                    sibling_path: start_archive.get_sibling_path(0),
                },
                constants: self.constants,
                contract_class_log_fields: self.contract_class_log_fields.storage(),
            }
        }

        fn execute(self) -> BaseOrMergeRollupPublicInputs {
            // Safety: This is a mock for testing only
            let inputs = unsafe { self.build_inputs() };
            inputs.execute()
        }

        fn succeeds(self) {
            let _ = self.execute();
        }

        fn fails(self) {
            let _ = self.execute();
        }
    }

    impl Empty for PublicBaseRollupInputsBuilder {
        fn empty() -> Self {
            Self {
                tube_data: FixtureBuilder::empty(),
                avm_data: FixtureBuilder::empty(),
                transaction_fee: 0,
                pre_existing_notes: [0; MAX_NOTE_HASHES_PER_TX],
                pre_existing_nullifiers: [NullifierLeafPreimage::empty(); MAX_NULLIFIERS_PER_TX],
                pre_existing_contracts: [0; 2],
                pre_existing_public_data: [
                    PublicDataTreeLeafPreimage::empty(); PRE_EXISTING_PUBLIC_DATA_LEAVES
                ],
                pre_existing_blocks: [0; 2],
                public_data_writes: BoundedVec::new(),
                nullifiers: BoundedVec::new(),
                constants: ConstantRollupData::empty(),
                contract_class_log_fields: BoundedVec::new(),
            }
        }
    }

    #[test]
    unconstrained fn empty_tx_effects_sponge() {
        let outputs = PublicBaseRollupInputsBuilder::new().execute();
        let mut expected_sponge = outputs.start_sponge_blob;
        assert(outputs.end_sponge_blob.eq(expected_sponge));
    }

    #[test]
    unconstrained fn non_empty_tx_effects_sponge() {
        let mut builder = PublicBaseRollupInputsBuilder::new();

        builder.tube_data.append_note_hashes(50);
        builder.avm_data.append_note_hashes(50);

        let inputs = builder.build_inputs();
        let outputs = inputs.execute();
        let mut tx_effects = [0; 54];
        // Initial field = TX_START_PREFIX | 0 | txlen[0] txlen[1] | 0 | REVERT_CODE_PREFIX | 0 | revert_code
        // The first 4 are: i=0 init field, i=1: tx hash, i=2: tx fee, i=3: note prefix
        tx_effects[0] = field_from_bytes(
            array_concat(
                TX_START_PREFIX.to_be_bytes::<8>(),
                [0, 0, tx_effects.len() as u8, 0, REVERT_CODE_PREFIX, 0, 0],
            ),
            true,
        );
        // TX hash
        tx_effects[1] = inputs.tube_data.public_inputs.hash();
        tx_effects[2] = field_from_bytes(
            array_concat([TX_FEE_PREFIX, 0], (0).to_be_bytes::<29>()),
            true,
        );
        tx_effects[3] = encode_blob_prefix(NOTES_PREFIX, 50);
        for i in 0..50 {
            tx_effects[i + 4] = builder.avm_data.note_hashes.storage()[i].value();
        }
        let mut expected_sponge = outputs.start_sponge_blob;

        expected_sponge.absorb(tx_effects, tx_effects.len());
        assert(outputs.end_sponge_blob.eq(expected_sponge));
    }

    #[test]
    unconstrained fn fuller_tx_effects_sponge() {
        let NUM_NOTES = 50;
        let NUM_NULLIFIERS = 3;
        let NUM_MSGS = 5;
        let private_log_lengths = [7, 2, 9];
        let NUM_PRIVATE_LOGS = private_log_lengths.len();
        let pub_log_lengths = [3, 2, 7, 1];
        let NUM_PUBLIC_LOGS = pub_log_lengths.len();
        let cc_log_0 = [58, 79, 14];
        let cc_log_lengths = [cc_log_0.len()];
        let NUM_CC_LOGS = cc_log_lengths.len();
        let PUB_DATA_SLOT = 25;
        let PUB_DATA_VALUE = 60;
        let tx_fee = 100_000;
        let mut builder = PublicBaseRollupInputsBuilder::new();
        builder.transaction_fee = tx_fee;

        builder.tube_data.append_note_hashes(NUM_NOTES);
        builder.avm_data.append_note_hashes(NUM_NOTES);
        // Copied from nullifier tests above:
        builder.pre_existing_nullifiers[0] =
            NullifierLeafPreimage { nullifier: 0, next_nullifier: 7, next_index: 1 };
        builder.pre_existing_nullifiers[1] =
            NullifierLeafPreimage { nullifier: 7, next_nullifier: 0, next_index: 0 };
        for i in 0..NUM_NULLIFIERS {
            builder.nullifiers.push(
                NullifierInsertion { existing_index: 1, value: (8 + i) as Field },
            );
        }
        builder.tube_data.append_l2_to_l1_msgs(NUM_MSGS);
        builder.avm_data.append_l2_to_l1_msgs(NUM_MSGS);
        // Copied from public data test below:
        builder.pre_existing_public_data[0] =
            PublicDataTreeLeafPreimage { slot: 20, value: 40, next_slot: 0, next_index: 0 };
        builder.public_data_writes.push((
            0, PublicDataTreeLeaf { slot: PUB_DATA_SLOT, value: PUB_DATA_VALUE },
        ));
        builder.tube_data.append_private_logs_with_lengths(private_log_lengths);
        builder.avm_data.append_public_logs_with_lengths(pub_log_lengths);
        builder.append_contract_class_log(cc_log_0);
        let inputs = builder.build_inputs();
        let outputs = inputs.execute();

        let mut reconstructed_tx_effects = [0; TX_EFFECTS_BLOB_HASH_INPUT_FIELDS];
        // tx hash
        reconstructed_tx_effects[1] = inputs.tube_data.public_inputs.hash();
        // tx fee
        reconstructed_tx_effects[2] = field_from_bytes(
            array_concat([TX_FEE_PREFIX, 0], tx_fee.to_be_bytes::<29>()),
            true,
        );
        // notes
        let mut offset = 3;
        let notes_prefix = encode_blob_prefix(NOTES_PREFIX, NUM_NOTES);
        reconstructed_tx_effects[offset] = notes_prefix;
        offset += 1;
        for i in 0..NUM_NOTES {
            reconstructed_tx_effects[offset + i] =
                builder.avm_data.note_hashes.storage()[i].value();
        }
        offset += NUM_NOTES;
        // nullifiers
        let nullifiers_prefix = encode_blob_prefix(NULLIFIERS_PREFIX, NUM_NULLIFIERS);
        reconstructed_tx_effects[offset] = nullifiers_prefix;
        offset += 1;
        for i in 0..NUM_NULLIFIERS {
            reconstructed_tx_effects[offset + i] = builder.nullifiers.storage()[i].value;
        }
        offset += NUM_NULLIFIERS;
        // l2 to l1 msgs
        let l2_to_l1_msgs_prefix = encode_blob_prefix(L2_L1_MSGS_PREFIX, NUM_MSGS);
        reconstructed_tx_effects[offset] = l2_to_l1_msgs_prefix;
        offset += 1;
        for i in 0..NUM_MSGS {
            reconstructed_tx_effects[offset + i] = silo_l2_to_l1_message(
                builder.avm_data.l2_to_l1_msgs.storage()[i],
                builder.avm_data.tx_context.version,
                builder.avm_data.tx_context.chain_id,
            );
        }
        offset += NUM_MSGS;
        // public data update
        // 1 public data write is added for paying the fee.
        let public_data_update_requests_prefix =
            encode_blob_prefix(PUBLIC_DATA_UPDATE_REQUESTS_PREFIX, 1);
        reconstructed_tx_effects[offset] = public_data_update_requests_prefix;
        offset += 1;
        reconstructed_tx_effects[offset] = PUB_DATA_SLOT;
        reconstructed_tx_effects[offset + 1] = PUB_DATA_VALUE;
        offset += 2;
        // private logs
        let private_logs_prefix = encode_blob_prefix(PRIVATE_LOGS_PREFIX, NUM_PRIVATE_LOGS);
        reconstructed_tx_effects[offset] = private_logs_prefix;
        offset += 1;
        for i in 0..NUM_PRIVATE_LOGS {
            let log_len = private_log_lengths[i];
            let log_fields = builder.tube_data.private_logs.get(i).inner.log.fields;
            reconstructed_tx_effects[offset] = log_len as Field;
            offset += 1;
            for j in 0..log_len {
                reconstructed_tx_effects[offset] = log_fields[j];
                offset += 1;
            }
        }
        // public logs
        let public_logs_prefix = encode_blob_prefix(PUBLIC_LOGS_PREFIX, NUM_PUBLIC_LOGS);
        reconstructed_tx_effects[offset] = public_logs_prefix;
        offset += 1;
        for i in 0..pub_log_lengths.len() {
            let log_len = pub_log_lengths[i];
            let log_fields = builder.avm_data.public_logs.get(i).log.fields;
            reconstructed_tx_effects[offset] = log_len as Field;
            offset += 1;
            reconstructed_tx_effects[offset] = builder.tube_data.contract_address.to_field();
            offset += 1;
            for j in 0..log_len {
                reconstructed_tx_effects[offset] = log_fields[j];
                offset += 1;
            }
        }
        // cc logs
        let contract_class_logs_prefix =
            encode_blob_prefix(CONTRACT_CLASS_LOGS_PREFIX, NUM_CC_LOGS);
        reconstructed_tx_effects[offset] = contract_class_logs_prefix;
        offset += 1;
        for i in 0..cc_log_lengths.len() {
            let log_len = cc_log_lengths[i];
            reconstructed_tx_effects[offset] = log_len as Field;
            offset += 1;
            reconstructed_tx_effects[offset] = builder.tube_data.contract_address.to_field();
            offset += 1;
            let log_fields = builder.contract_class_log_fields.get(i);
            for j in 0..log_len {
                reconstructed_tx_effects[offset] = log_fields[j];
                offset += 1;
            }
        }

        // Initial field = TX_START_PREFIX | 0 | txlen[0] txlen[1] | 0 | REVERT_CODE_PREFIX | 0 | revert_code
        // revert code = 0
        let length_bytes = (offset as Field).to_be_bytes::<2>();
        reconstructed_tx_effects[0] = field_from_bytes(
            array_concat(
                TX_START_PREFIX.to_be_bytes::<8>(),
                [0, length_bytes[0], length_bytes[1], 0, REVERT_CODE_PREFIX, 0, 0],
            ),
            true,
        );

        let mut expected_sponge = outputs.start_sponge_blob;
        expected_sponge.absorb(reconstructed_tx_effects, offset);
        assert(outputs.end_sponge_blob.eq(expected_sponge));
    }

    // TODO: Break up components.nr and test directly with `get_tx_effects_hash_input`.
    #[test(should_fail_with = "Index out of bounds")]
    unconstrained fn private_log_length_too_large_fails() {
        let mut builder = PublicBaseRollupInputsBuilder::new();

        // Create a log whose length is larger than the max allowed.
        builder.tube_data.append_private_logs_with_lengths([PRIVATE_LOG_SIZE_IN_FIELDS + 1]);

        let _ = builder.execute();
    }

    #[test(should_fail_with = "Index out of bounds")]
    unconstrained fn public_log_length_too_large_fails() {
        let mut builder = PublicBaseRollupInputsBuilder::new();

        // Create a log whose length is larger than the max allowed.
        builder.avm_data.append_public_logs_with_lengths([PUBLIC_LOG_SIZE_IN_FIELDS + 1]);

        let _ = builder.execute();
    }

    #[test(should_fail_with = "Index out of bounds")]
    unconstrained fn contract_class_log_length_too_large_fails() {
        let mut builder = PublicBaseRollupInputsBuilder::new();

        builder.append_contract_class_log([11, 22, 33]);
        let mut invalid_log_hash = builder.tube_data.contract_class_logs_hashes.pop();
        // Tweak the length of the log hash to be larger than the max allowed.
        invalid_log_hash.inner.inner.length = CONTRACT_CLASS_LOG_SIZE_IN_FIELDS + 1;
        builder.tube_data.contract_class_logs_hashes.push(invalid_log_hash);

        let _ = builder.execute();
    }

    #[test]
    unconstrained fn empty_block_out_hash() {
        let outputs = PublicBaseRollupInputsBuilder::new().execute();
        assert_eq(outputs.out_hash, 0);
    }

    #[test]
    unconstrained fn nonempty_block_out_hash() {
        let mut builder = PublicBaseRollupInputsBuilder::new();

        builder.tube_data.append_l2_to_l1_msgs(MAX_L2_TO_L1_MSGS_PER_TX);
        builder.avm_data.append_l2_to_l1_msgs(MAX_L2_TO_L1_MSGS_PER_TX);

        let out_hash = builder.execute().out_hash;

        let siloed_l2_to_l1_msgs = builder
            .avm_data
            .l2_to_l1_msgs
            .map(|l2_to_l1_message: ScopedL2ToL1Message| silo_l2_to_l1_message(
                l2_to_l1_message,
                builder.constants.global_variables.version,
                builder.constants.global_variables.chain_id,
            ));

        // Since we fill the tree completely, we know to expect a full tree as below
        let expected_tree = generate_full_sha_tree(siloed_l2_to_l1_msgs.storage());
        assert_eq(out_hash, expected_tree.get_root());
    }

    #[test(should_fail_with = "membership check failed")]
    unconstrained fn compute_membership_archive_negative() {
        let mut inputs = PublicBaseRollupInputsBuilder::new().build_inputs();
        inputs.archive_root_membership_witness.sibling_path[0] = 27;
        let _output = inputs.execute();
    }

    #[test]
    unconstrained fn constants_dont_change() {
        let inputs = PublicBaseRollupInputsBuilder::new().build_inputs();
        let outputs = inputs.execute();

        assert(inputs.constants.eq(outputs.constants));
    }

    #[test(should_fail_with = "kernel chain_id does not match the rollup chain_id")]
    unconstrained fn constants_dont_match_kernels_chain_id() {
        let mut builder = PublicBaseRollupInputsBuilder::new();
        builder.constants.global_variables.chain_id = 3;
        builder.fails();
    }

    #[test(should_fail_with = "kernel version does not match the rollup version")]
    unconstrained fn constants_dont_match_kernels_version() {
        let mut builder = PublicBaseRollupInputsBuilder::new();
        builder.constants.global_variables.version += 1;
        builder.fails();
    }

    #[test(should_fail_with = "kernel global variables do not match the rollup global variables")]
    unconstrained fn constants_global_variables_dont_match_kernels() {
        let mut builder = PublicBaseRollupInputsBuilder::new();
        builder.avm_data.global_variables.block_number = 6;
        builder.constants.global_variables.block_number = 7;
        builder.fails();
    }

    #[test(should_fail_with = "kernel max_block_number is smaller than block number")]
    unconstrained fn constants_dont_satisfy_smaller_max_block_number() {
        let mut builder = PublicBaseRollupInputsBuilder::new();
        builder.constants.global_variables.block_number = 42;
        builder.avm_data.global_variables.block_number = 42;
        builder.tube_data.set_max_block_number(5);
        builder.fails();
    }

    #[test]
    unconstrained fn constants_satisfy_equal_max_block_number() {
        let mut builder = PublicBaseRollupInputsBuilder::new();
        builder.constants.global_variables.block_number = 42;
        builder.avm_data.global_variables.block_number = 42;
        builder.tube_data.set_max_block_number(42);
        builder.succeeds();
    }

    #[test]
    unconstrained fn constants_satisfy_larger_max_block_number() {
        let mut builder = PublicBaseRollupInputsBuilder::new();
        builder.constants.global_variables.block_number = 42;
        builder.avm_data.global_variables.block_number = 42;
        builder.tube_data.set_max_block_number(4294967295);
        builder.succeeds();
    }

    #[test]
    unconstrained fn num_txs_is_1() {
        let outputs = PublicBaseRollupInputsBuilder::new().execute();

        assert_eq(outputs.num_txs, 1);
    }

    #[test]
    unconstrained fn passes_state_roots_from_avm() {
        let mut builder = PublicBaseRollupInputsBuilder::new();
        let start_snapshot = TreeSnapshots {
            note_hash_tree: AppendOnlyTreeSnapshot { root: 1, next_available_leaf_index: 2 },
            nullifier_tree: AppendOnlyTreeSnapshot { root: 3, next_available_leaf_index: 4 },
            public_data_tree: AppendOnlyTreeSnapshot { root: 5, next_available_leaf_index: 6 },
            l1_to_l2_message_tree: AppendOnlyTreeSnapshot::zero(),
        };
        let end_snapshot = TreeSnapshots {
            note_hash_tree: AppendOnlyTreeSnapshot { root: 7, next_available_leaf_index: 8 },
            nullifier_tree: AppendOnlyTreeSnapshot { root: 9, next_available_leaf_index: 10 },
            public_data_tree: AppendOnlyTreeSnapshot { root: 11, next_available_leaf_index: 12 },
            l1_to_l2_message_tree: AppendOnlyTreeSnapshot::zero(),
        };

        builder.avm_data.start_snapshots = start_snapshot;
        builder.avm_data.end_snapshots = end_snapshot;
        let outputs = builder.execute();

        assert_eq(outputs.start, start_snapshot.to_partial_state_reference());
        assert_eq(outputs.end, end_snapshot.to_partial_state_reference());
    }

    #[test]
    unconstrained fn allows_clamping_of_gas_settings_in_avm() {
        let mut builder = PublicBaseRollupInputsBuilder::new();
        let gas_used_by_private = Gas::new(0, 1000);

        builder.tube_data.gas_used = gas_used_by_private;
<<<<<<< HEAD
        builder.avm_data.gas_used = gas_used_by_private;
=======
        builder.avm_data.start_gas_used = gas_used_by_private;
>>>>>>> d91ddc2e

        let mut gas_settings = GasSettings {
            gas_limits: Gas::new(
                0,
                MAX_L2_GAS_PER_TX_PUBLIC_PORTION + gas_used_by_private.l2_gas + 1,
            ),
            teardown_gas_limits: Gas::new(0, MAX_L2_GAS_PER_TX_PUBLIC_PORTION + 1),
            max_fees_per_gas: GasFees::new(0, 0),
            max_priority_fees_per_gas: GasFees::new(0, 0),
        };

        builder.tube_data.tx_context.gas_settings = gas_settings;
        // Clamped values in the AVM
        gas_settings.gas_limits.l2_gas =
            MAX_L2_GAS_PER_TX_PUBLIC_PORTION + gas_used_by_private.l2_gas;
        gas_settings.teardown_gas_limits.l2_gas = MAX_L2_GAS_PER_TX_PUBLIC_PORTION;
        builder.avm_data.tx_context.gas_settings = gas_settings;

        builder.succeeds();
    }

    #[test(should_fail_with = "unexpected gas settings used in the AVM")]
    unconstrained fn wrong_clamping_of_gas_settings_in_avm() {
        let mut builder = PublicBaseRollupInputsBuilder::new();
        let gas_used_by_private = Gas::new(0, 1000);

        builder.tube_data.gas_used = gas_used_by_private;
<<<<<<< HEAD
        builder.avm_data.gas_used = gas_used_by_private;
=======
        builder.avm_data.start_gas_used = gas_used_by_private;
>>>>>>> d91ddc2e

        let gas_settings = GasSettings {
            gas_limits: Gas::new(
                0,
                MAX_L2_GAS_PER_TX_PUBLIC_PORTION + gas_used_by_private.l2_gas + 1,
            ),
            teardown_gas_limits: Gas::new(0, MAX_L2_GAS_PER_TX_PUBLIC_PORTION + 1),
            max_fees_per_gas: GasFees::new(0, 0),
            max_priority_fees_per_gas: GasFees::new(0, 0),
        };

        builder.tube_data.tx_context.gas_settings = gas_settings;
        builder.avm_data.tx_context.gas_settings = gas_settings;

        builder.fails();
    }

<<<<<<< HEAD
=======
    #[test]
    unconstrained fn avm_effective_gas_fees() {
        let mut builder = PublicBaseRollupInputsBuilder::new();
        builder.constants.global_variables.gas_fees = GasFees::new(100, 100);
        builder.avm_data.global_variables.gas_fees = builder.constants.global_variables.gas_fees;

        let gas_settings = GasSettings {
            gas_limits: Gas::new(1000, MAX_L2_GAS_PER_TX_PUBLIC_PORTION),
            teardown_gas_limits: Gas::new(1000, 1000),
            max_fees_per_gas: GasFees::new(150, 150),
            max_priority_fees_per_gas: GasFees::new(100, 100),
        };
        builder.tube_data.tx_context.gas_settings = gas_settings;
        builder.avm_data.tx_context.gas_settings = gas_settings;

        // Effective should be 150 taking 50 as priority fees.
        builder.avm_data.effective_gas_fees = GasFees::new(150, 150);

        builder.succeeds();
    }

    #[test(should_fail_with = "unexpected effective gas fees used in the AVM")]
    unconstrained fn wrong_avm_effective_gas_fees() {
        let mut builder = PublicBaseRollupInputsBuilder::new();
        builder.constants.global_variables.gas_fees = GasFees::new(100, 100);
        builder.avm_data.global_variables.gas_fees = builder.constants.global_variables.gas_fees;

        let gas_settings = GasSettings {
            gas_limits: Gas::new(1000, MAX_L2_GAS_PER_TX_PUBLIC_PORTION),
            teardown_gas_limits: Gas::new(1000, 1000),
            max_fees_per_gas: GasFees::new(150, 150),
            max_priority_fees_per_gas: GasFees::new(25, 25),
        };
        builder.tube_data.tx_context.gas_settings = gas_settings;
        builder.avm_data.tx_context.gas_settings = gas_settings;

        // Effective should be 125 taking all priority fees.
        builder.avm_data.effective_gas_fees = GasFees::new(150, 150);

        builder.fails();
    }

>>>>>>> d91ddc2e
}<|MERGE_RESOLUTION|>--- conflicted
+++ resolved
@@ -5,7 +5,7 @@
     },
     base::components::{
         archive::perform_archive_membership_check, constants::validate_combined_constant_data,
-        gas::clamp_gas_settings_for_avm, PublicTubeDataValidator,
+        PublicTubeDataValidator,
     },
     components::{append_tx_effects_for_blob, compute_kernel_out_hash, validate_contract_class_log},
 };
@@ -93,19 +93,6 @@
         }
     }
 
-    // TODO: We should probably have a general struct/function where we encapsulate validation
-    // of the AVM public inputs against the tube proof.
-    fn validate_avm_gas_limits(self) {
-        assert_eq(
-            clamp_gas_settings_for_avm(
-                self.tube_data.public_inputs.constants.tx_context.gas_settings,
-                self.tube_data.public_inputs.gas_used,
-            ),
-            self.avm_proof_data.public_inputs.gas_settings,
-            "unexpected gas settings used in the AVM",
-        );
-    }
-
     pub fn execute(self) -> BaseOrMergeRollupPublicInputs {
         let tube_data_validator = PublicTubeDataValidator::new(self.tube_data);
         tube_data_validator.validate_proof();
@@ -117,13 +104,6 @@
             self.avm_proof_data.verify();
             //     self.avm_proof_data.vk_data.validate_in_vk_tree([AVM_VK_INDEX]);
         }
-<<<<<<< HEAD
-
-        // TODO: Validate tube_data.public_inputs vs avm_proof_data.public_inputs
-        self.validate_avm_gas_limits();
-        let reverted = self.avm_proof_data.public_inputs.reverted;
-=======
->>>>>>> d91ddc2e
 
         let combined_constant_data = CombinedConstantData::combine(
             self.tube_data.public_inputs.constants,
@@ -758,11 +738,7 @@
         let gas_used_by_private = Gas::new(0, 1000);
 
         builder.tube_data.gas_used = gas_used_by_private;
-<<<<<<< HEAD
-        builder.avm_data.gas_used = gas_used_by_private;
-=======
         builder.avm_data.start_gas_used = gas_used_by_private;
->>>>>>> d91ddc2e
 
         let mut gas_settings = GasSettings {
             gas_limits: Gas::new(
@@ -790,11 +766,7 @@
         let gas_used_by_private = Gas::new(0, 1000);
 
         builder.tube_data.gas_used = gas_used_by_private;
-<<<<<<< HEAD
-        builder.avm_data.gas_used = gas_used_by_private;
-=======
         builder.avm_data.start_gas_used = gas_used_by_private;
->>>>>>> d91ddc2e
 
         let gas_settings = GasSettings {
             gas_limits: Gas::new(
@@ -812,8 +784,6 @@
         builder.fails();
     }
 
-<<<<<<< HEAD
-=======
     #[test]
     unconstrained fn avm_effective_gas_fees() {
         let mut builder = PublicBaseRollupInputsBuilder::new();
@@ -856,5 +826,4 @@
         builder.fails();
     }
 
->>>>>>> d91ddc2e
 }