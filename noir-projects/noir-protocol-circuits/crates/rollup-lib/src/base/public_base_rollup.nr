use crate::{
    abis::{
        base_or_merge_rollup_public_inputs::{BASE_ROLLUP_TYPE, BaseOrMergeRollupPublicInputs},
        tx_effect::TxEffect,
    },
    base::components::{
        archive::perform_archive_membership_check, constants::validate_combined_constant_data,
        PublicTubeDataValidator,
    },
    components::{append_tx_effects_for_blob, compute_kernel_out_hash},
};
use dep::types::{
    abis::{
        avm_circuit_public_inputs::AvmProofData,
        combined_constant_data::CombinedConstantData,
        constant_rollup_data::ConstantRollupData,
        contract_class_log::{ContractClassLog, validate_and_silo_contract_class_log},
        sponge_blob::SpongeBlob,
        tube::PublicTubeData,
    },
    constants::{ARCHIVE_HEIGHT, MAX_CONTRACT_CLASS_LOGS_PER_TX},
    hash::silo_l2_to_l1_message,
    merkle_tree::MembershipWitness,
    messaging::l2_to_l1_message::ScopedL2ToL1Message,
    traits::{Empty, Hash},
    utils::arrays::array_merge,
};

pub struct PublicBaseRollupInputs {
    tube_data: PublicTubeData,
    avm_proof_data: AvmProofData,

    start_sponge_blob: SpongeBlob,

    archive_root_membership_witness: MembershipWitness<ARCHIVE_HEIGHT>,
    contract_class_logs_preimages: [ContractClassLog; MAX_CONTRACT_CLASS_LOGS_PER_TX],
    constants: ConstantRollupData,
}

impl PublicBaseRollupInputs {
    fn generate_tx_effect(
        self,
        reverted: bool,
        combined_constant_data: CombinedConstantData,
    ) -> (TxEffect, [u32; MAX_CONTRACT_CLASS_LOGS_PER_TX]) {
        let from_private = self.tube_data.public_inputs;
        let from_public = self.avm_proof_data.public_inputs;
        let revert_code = if reverted { 1 } else { 0 };
        let siloed_l2_to_l1_msgs = from_public.accumulated_data.l2_to_l1_msgs.map(
            |message: ScopedL2ToL1Message| silo_l2_to_l1_message(
                message,
                combined_constant_data.tx_context.version,
                combined_constant_data.tx_context.chain_id,
            ),
        );

        let private_logs = if reverted {
            from_private.non_revertible_accumulated_data.private_logs
        } else {
            array_merge(
                from_private.non_revertible_accumulated_data.private_logs,
                from_private.revertible_accumulated_data.private_logs,
            )
        };
        let contract_class_logs_hashes = if reverted {
            from_private.non_revertible_accumulated_data.contract_class_logs_hashes
        } else {
            array_merge(
                from_private.non_revertible_accumulated_data.contract_class_logs_hashes,
                from_private.revertible_accumulated_data.contract_class_logs_hashes,
            )
        };
        let mut siloed_contract_class_logs =
            [ContractClassLog::empty(); MAX_CONTRACT_CLASS_LOGS_PER_TX];
        for i in 0..MAX_CONTRACT_CLASS_LOGS_PER_TX {
            siloed_contract_class_logs[i] = validate_and_silo_contract_class_log(
                self.contract_class_logs_preimages[i],
                contract_class_logs_hashes[i],
            );
        }
        // These lengths have been constrained in validate_and_silo_contract_class_log to be correct.
        let contract_class_logs_lengths = contract_class_logs_hashes.map(|l| l.log_hash.length);

        (
            TxEffect {
                tx_hash: self.tube_data.public_inputs.hash(),
                revert_code,
                transaction_fee: from_public.transaction_fee,
                note_hashes: from_public.accumulated_data.note_hashes,
                nullifiers: from_public.accumulated_data.nullifiers,
                l2_to_l1_msgs: siloed_l2_to_l1_msgs,
                public_data_writes: from_public.accumulated_data.public_data_writes,
                private_logs,
                public_logs: from_public.accumulated_data.public_logs,
                contract_class_logs: siloed_contract_class_logs,
            }, contract_class_logs_lengths,
        )
    }

    pub fn execute(self) -> BaseOrMergeRollupPublicInputs {
        let tube_data_validator = PublicTubeDataValidator::new(self.tube_data);
        tube_data_validator.verify_proof();
        tube_data_validator.validate_with_rollup_data(self.constants);

        // Warning: Fake verification! TODO(#8470)
        // if !dep::std::runtime::is_unconstrained() {
        //    self.avm_proof_data.fake_verify();
        // }

        // TODO(#8470)
        // if !dep::std::runtime::is_unconstrained() {
        //     self.avm_proof_data.verify();
        //     self.avm_proof_data.vk_data.validate_in_vk_tree([AVM_VK_INDEX]);
        // }
        // TODO: Validate tube_data.public_inputs vs avm_proof_data.public_inputs
        let reverted = self.avm_proof_data.public_inputs.reverted;

        let combined_constant_data = CombinedConstantData::combine(
            self.tube_data.public_inputs.constants,
            self.avm_proof_data.public_inputs.global_variables,
        );
        validate_combined_constant_data(combined_constant_data, self.constants);

        let rollup_validation_requests = self.tube_data.public_inputs.rollup_validation_requests;

        // Verify the max block number
        // TODO #5345: why is block_number a Field and not u32?
        if rollup_validation_requests.max_block_number.is_some() {
            assert(
                self.constants.global_variables.block_number as u32
                    <= rollup_validation_requests.max_block_number.unwrap_unchecked(),
                "kernel max_block_number is smaller than block number",
            );
        }

        let (tx_effect, contract_class_logs_lengths) =
            self.generate_tx_effect(reverted, combined_constant_data);

        let out_hash = compute_kernel_out_hash(tx_effect.l2_to_l1_msgs);

        let end_sponge_blob = append_tx_effects_for_blob(
            tx_effect,
            self.start_sponge_blob,
            contract_class_logs_lengths,
        );

        // Perform membership checks that the notes provided exist within the historical trees data
        perform_archive_membership_check(
            self.constants.last_archive.root,
            self.archive_root_membership_witness,
            combined_constant_data.historical_header,
        );

        BaseOrMergeRollupPublicInputs {
            rollup_type: BASE_ROLLUP_TYPE,
            num_txs: 1,
            constants: self.constants,
            start: self
                .avm_proof_data
                .public_inputs
                .start_tree_snapshots
                .to_partial_state_reference(),
            end: self.avm_proof_data.public_inputs.end_tree_snapshots.to_partial_state_reference(),
            start_sponge_blob: self.start_sponge_blob,
            end_sponge_blob,
            out_hash,
            accumulated_fees: self.avm_proof_data.public_inputs.transaction_fee,
            accumulated_mana_used: self.avm_proof_data.public_inputs.end_gas_used.l2_gas as Field,
        }
    }
}

mod tests {
    use crate::{
        abis::base_or_merge_rollup_public_inputs::BaseOrMergeRollupPublicInputs,
        base::public_base_rollup::PublicBaseRollupInputs,
        components::{
            append_tx_effects_for_blob, encode_blob_prefix, TX_EFFECTS_BLOB_HASH_INPUT_FIELDS,
        },
    };
    use crate::abis::tx_effect::TxEffect;
    use dep::types::{
        abis::{
            append_only_tree_snapshot::AppendOnlyTreeSnapshot,
            constant_rollup_data::ConstantRollupData, contract_class_log::ContractClassLog,
            log::Log, nullifier_leaf_preimage::NullifierLeafPreimage,
            public_data_write::PublicDataWrite, side_effect::OrderedValue, sponge_blob::SpongeBlob,
            tree_snapshots::TreeSnapshots,
        },
        address::EthAddress,
        constants::{
            ARCHIVE_HEIGHT, AVM_VK_INDEX, CONTRACT_CLASS_LOG_DATA_SIZE_IN_FIELDS,
            CONTRACT_CLASS_LOGS_PREFIX, L2_L1_MSGS_PREFIX, MAX_CONTRACT_CLASS_LOGS_PER_TX,
            MAX_L2_TO_L1_MSGS_PER_TX, MAX_NOTE_HASHES_PER_TX, MAX_NULLIFIERS_PER_TX,
            MAX_TOTAL_PUBLIC_DATA_UPDATE_REQUESTS_PER_TX, NOTES_PREFIX, NULLIFIERS_PREFIX,
            PRIVATE_LOG_SIZE_IN_FIELDS, PRIVATE_LOGS_PREFIX, PUBLIC_DATA_UPDATE_REQUESTS_PREFIX,
            PUBLIC_LOGS_PREFIX, REVERT_CODE_PREFIX, TUBE_VK_INDEX, TX_FEE_PREFIX, TX_START_PREFIX,
        },
        data::{PublicDataTreeLeaf, PublicDataTreeLeafPreimage},
        hash::{poseidon2_hash_subarray_variable, silo_contract_class_log, silo_l2_to_l1_message},
        merkle_tree::MembershipWitness,
        messaging::l2_to_l1_message::ScopedL2ToL1Message,
        tests::{
            fixture_builder::FixtureBuilder,
            fixtures::{self, merkle_tree::generate_full_sha_tree},
            merkle_tree_utils::NonEmptyMerkleTree,
        },
<<<<<<< HEAD
        traits::{Empty, Hash, Serialize},
        utils::{arrays::{array_concat, find_index_hint_from_end}, field::field_from_bytes},
=======
        traits::{Empty, Hash, Serialize, ToField},
        utils::{arrays::array_concat, field::field_from_bytes},
>>>>>>> 443d615d
    };
    use types::constants::PUBLIC_LOG_DATA_SIZE_IN_FIELDS;

    struct NullifierInsertion {
        existing_index: u32,
        value: Field,
    }

    global MAX_NULLIFIERS_PER_TEST: u32 = 4;
    global AVAILABLE_PUBLIC_DATA_LEAVES_FOR_TEST: u32 = 128;
    global PRE_EXISTING_PUBLIC_DATA_LEAVES: u32 = 10;
    struct PublicBaseRollupInputsBuilder {
        tube_data: FixtureBuilder,
        avm_data: FixtureBuilder,
        reverted: bool,
        transaction_fee: Field,
        pre_existing_notes: [Field; MAX_NOTE_HASHES_PER_TX],
        pre_existing_nullifiers: [NullifierLeafPreimage; MAX_NULLIFIERS_PER_TX],
        pre_existing_contracts: [Field; 2],
        pre_existing_public_data: [PublicDataTreeLeafPreimage; PRE_EXISTING_PUBLIC_DATA_LEAVES],
        pre_existing_blocks: [Field; 2],
        public_data_writes: BoundedVec<(u32, PublicDataTreeLeaf), MAX_TOTAL_PUBLIC_DATA_UPDATE_REQUESTS_PER_TX>,
        nullifiers: BoundedVec<NullifierInsertion, MAX_NULLIFIERS_PER_TEST>,
        constants: ConstantRollupData,
        contract_class_logs_preimages: BoundedVec<ContractClassLog, MAX_CONTRACT_CLASS_LOGS_PER_TX>,
    }

    impl PublicBaseRollupInputsBuilder {
        fn new() -> Self {
            let mut inputs = PublicBaseRollupInputsBuilder::empty();
            inputs.tube_data = FixtureBuilder::new().in_vk_tree(TUBE_VK_INDEX);
            inputs.avm_data = FixtureBuilder::new().in_vk_tree(AVM_VK_INDEX);

            inputs.constants.global_variables.chain_id = fixtures::CHAIN_ID;
            inputs.constants.global_variables.version = fixtures::VERSION;
            inputs.avm_data.global_variables = inputs.constants.global_variables;
            inputs.constants.vk_tree_root = inputs.tube_data.vk_tree_root;
            inputs.constants.protocol_contract_tree_root =
                inputs.tube_data.protocol_contract_tree_root;

            inputs.pre_existing_blocks[0] = inputs.tube_data.historical_header.hash();

            inputs
        }

        unconstrained fn new_with_previous_kernel(previous_vk_index: u32) -> Self {
            let mut builder = PublicBaseRollupInputsBuilder::new();
            builder.tube_data = builder.tube_data.in_vk_tree(previous_vk_index);
            builder
        }

        fn build_pre_existing_tx_effects(self) -> TxEffect {
            let mut res = TxEffect::empty();
            res.note_hashes = self.pre_existing_notes;
            res.nullifiers = self.pre_existing_nullifiers.map(|nullifier: NullifierLeafPreimage| {
                nullifier.nullifier
            });
            let all_public_data_update_requests = self.pre_existing_public_data.map(
                |leaf_preimage: PublicDataTreeLeafPreimage| {
                    PublicDataWrite { leaf_slot: leaf_preimage.slot, value: leaf_preimage.value }
                },
            );
            res.public_data_writes = array_concat(
                all_public_data_update_requests,
                [
                    PublicDataWrite::empty(); MAX_TOTAL_PUBLIC_DATA_UPDATE_REQUESTS_PER_TX
                        - PRE_EXISTING_PUBLIC_DATA_LEAVES
                ],
            );

            res
        }

        fn extract_subtree_sibling_path<let FULL_HEIGHT: u32, let SIBLING_PATH_LENGTH: u32>(
            path: [Field; FULL_HEIGHT],
            mut sibling_path: [Field; SIBLING_PATH_LENGTH],
        ) -> [Field; SIBLING_PATH_LENGTH] {
            let subtree_height = FULL_HEIGHT - SIBLING_PATH_LENGTH;
            for i in subtree_height..FULL_HEIGHT {
                sibling_path[i - subtree_height] = path[i];
            }
            sibling_path
        }

        // Exists separately to allow us to append correct log preimages and hashes
        unconstrained fn append_contract_class_log<let N: u32>(&mut self, log_fields: [Field; N]) {
            let padded_log_fields: [Field; CONTRACT_CLASS_LOG_DATA_SIZE_IN_FIELDS] =
                array_concat(log_fields, [0; CONTRACT_CLASS_LOG_DATA_SIZE_IN_FIELDS - N]);
            let log = ContractClassLog {
                contract_address: self.tube_data.contract_address,
                log: Log { fields: padded_log_fields },
            };
            self.contract_class_logs_preimages.push(log);
            let log_hash = poseidon2_hash_subarray_variable(padded_log_fields, N);
            self.tube_data.add_contract_class_log_hash(log_hash, N);
        }

        unconstrained fn build_inputs(mut self) -> PublicBaseRollupInputs {
            let mut tube_data = self.tube_data.to_public_tube_data();
            let mut avm_proof_data = self.avm_data.to_avm_proof_data(self.reverted);

            avm_proof_data.public_inputs.transaction_fee = self.transaction_fee;

            let mut pre_existing_leaves = [0; AVAILABLE_PUBLIC_DATA_LEAVES_FOR_TEST];

            for i in 0..self.pre_existing_public_data.len() {
                pre_existing_leaves[i] = self.pre_existing_public_data[i].hash();
            }

            let start_archive = NonEmptyMerkleTree::new(
                self.pre_existing_blocks,
                [0; ARCHIVE_HEIGHT],
                [0; ARCHIVE_HEIGHT - 1],
                [0; 1],
            );
            self.constants.last_archive = AppendOnlyTreeSnapshot {
                root: start_archive.get_root(),
                next_available_leaf_index: start_archive.get_next_available_index() as u32,
            };

            for i in 0..self.nullifiers.len() {
                let nullifier = self.nullifiers.get_unchecked(i);
                avm_proof_data.public_inputs.accumulated_data.nullifiers[i] = nullifier.value;
            }

            for i in 0..self.public_data_writes.len() {
                let leaf = self.public_data_writes.get_unchecked(i).1;
                avm_proof_data.public_inputs.accumulated_data.public_data_writes[i] =
                    PublicDataWrite { leaf_slot: leaf.slot, value: leaf.value };
            }

            let tx_effect = self.build_pre_existing_tx_effects();

            let start_sponge_blob = append_tx_effects_for_blob(
                tx_effect,
                SpongeBlob::new(TX_EFFECTS_BLOB_HASH_INPUT_FIELDS),
                [0; MAX_CONTRACT_CLASS_LOGS_PER_TX],
            );

            PublicBaseRollupInputs {
                tube_data,
                avm_proof_data,
                start_sponge_blob,
                archive_root_membership_witness: MembershipWitness {
                    leaf_index: 0,
                    sibling_path: start_archive.get_sibling_path(0),
                },
                constants: self.constants,
                contract_class_logs_preimages: self.contract_class_logs_preimages.storage(),
            }
        }

        fn execute(self) -> BaseOrMergeRollupPublicInputs {
            // Safety: This is a mock for testing only
            let inputs = unsafe { self.build_inputs() };
            inputs.execute()
        }

        fn succeeds(self) {
            let _ = self.execute();
        }

        fn fails(self) {
            let _ = self.execute();
        }
    }

    impl Empty for PublicBaseRollupInputsBuilder {
        fn empty() -> Self {
            Self {
                tube_data: FixtureBuilder::empty(),
                avm_data: FixtureBuilder::empty(),
                transaction_fee: 0,
                reverted: false,
                pre_existing_notes: [0; MAX_NOTE_HASHES_PER_TX],
                pre_existing_nullifiers: [NullifierLeafPreimage::empty(); MAX_NULLIFIERS_PER_TX],
                pre_existing_contracts: [0; 2],
                pre_existing_public_data: [
                    PublicDataTreeLeafPreimage::empty(); PRE_EXISTING_PUBLIC_DATA_LEAVES
                ],
                pre_existing_blocks: [0; 2],
                public_data_writes: BoundedVec::new(),
                nullifiers: BoundedVec::new(),
                constants: ConstantRollupData::empty(),
                contract_class_logs_preimages: BoundedVec::new(),
            }
        }
    }

    #[test]
    unconstrained fn empty_tx_effects_sponge() {
        let outputs = PublicBaseRollupInputsBuilder::new().execute();
        let mut expected_sponge = outputs.start_sponge_blob;
        assert(outputs.end_sponge_blob.eq(expected_sponge));
    }

    #[test]
    unconstrained fn non_empty_tx_effects_sponge() {
        let mut builder = PublicBaseRollupInputsBuilder::new();
        builder.avm_data.append_note_hashes(50);
        let inputs = builder.build_inputs();
        let outputs = inputs.execute();
        let mut tx_effects = [0; 54];
        // Initial field = TX_START_PREFIX | 0 | txlen[0] txlen[1] | 0 | REVERT_CODE_PREFIX | 0 | revert_code
        // The first 4 are: i=0 init field, i=1: tx hash, i=2: tx fee, i=3: note prefix
        tx_effects[0] = field_from_bytes(
            array_concat(
                TX_START_PREFIX.to_be_bytes::<8>(),
                [0, 0, tx_effects.len() as u8, 0, REVERT_CODE_PREFIX, 0, 0],
            ),
            true,
        );
        // TX hash
        tx_effects[1] = inputs.tube_data.public_inputs.hash();
        tx_effects[2] = field_from_bytes(
            array_concat([TX_FEE_PREFIX, 0], (0).to_be_bytes::<29>()),
            true,
        );
        tx_effects[3] = encode_blob_prefix(NOTES_PREFIX, 50);
        for i in 0..50 {
            tx_effects[i + 4] = builder.avm_data.note_hashes.storage()[i].value();
        }
        let mut expected_sponge = outputs.start_sponge_blob;

        expected_sponge.absorb(tx_effects, tx_effects.len());
        assert(outputs.end_sponge_blob.eq(expected_sponge));
    }

    #[test]
    unconstrained fn fuller_tx_effects_sponge() {
        let NUM_NOTES = 50;
        let NUM_NULLIFIERS = 3;
        let NUM_MSGS = 5;
        let NUM_PRIV_EVENT_LOGS = 4;
        let NUM_PUB_LOGS = 6;
        let NUM_CC_LOGS = 1;
        // Below will only work with NUM_CC_LOGS=1
        let cc_log = [1, 2, 3];
        let PUB_DATA_SLOT = 25;
        let PUB_DATA_VALUE = 60;
<<<<<<< HEAD
=======
        let TOTAL_BLOB_FIELDS = 3 // revert code, tx hash and tx fee
            + NUM_NOTES
            + 1 // notes and prefix
            + NUM_NULLIFIERS
            + 1 // nullifiers and prefix
            + NUM_MSGS
            + 1 // L2 to L1 msgs and prefix
            + NUM_PUB_LOGS * PUBLIC_LOG_SIZE_IN_FIELDS
            + 1 // public logs and prefix
            + NUM_CC_LOGS * (cc_log.len() + 2)
            + 1 // contract class logs and prefix
            + 2
            + 1 // single public data update (2 fields) and prefix
            + NUM_PRIV_EVENT_LOGS * PRIVATE_LOG_SIZE_IN_FIELDS
            + 1; // private logs and prefix
>>>>>>> 443d615d
        let tx_fee = 100_000;
        let mut builder = PublicBaseRollupInputsBuilder::new();
        builder.transaction_fee = tx_fee;
        builder.avm_data.append_note_hashes(NUM_NOTES);
        // Copied from nullifier tests above:
        builder.pre_existing_nullifiers[0] =
            NullifierLeafPreimage { nullifier: 0, next_nullifier: 7, next_index: 1 };
        builder.pre_existing_nullifiers[1] =
            NullifierLeafPreimage { nullifier: 7, next_nullifier: 0, next_index: 0 };
        for i in 0..NUM_NULLIFIERS {
            builder.nullifiers.push(
                NullifierInsertion { existing_index: 1, value: (8 + i) as Field },
            );
        }
        builder.avm_data.append_l2_to_l1_msgs(NUM_MSGS);
        // Copied from public data test below:
        builder.pre_existing_public_data[0] =
            PublicDataTreeLeafPreimage { slot: 20, value: 40, next_slot: 0, next_index: 0 };
        builder.public_data_writes.push((
            0, PublicDataTreeLeaf { slot: PUB_DATA_SLOT, value: PUB_DATA_VALUE },
        ));
        builder.tube_data.append_private_logs(NUM_PRIV_EVENT_LOGS);
        for i in 0..NUM_PUB_LOGS {
            // manually adding to test appending logs with trailing zeros
            let fields = [(2 * i) as Field, (2 * i + 1) as Field, (2 * i + 2) as Field];
            builder.avm_data.add_public_log(array_concat(
                fields,
                [0; PUBLIC_LOG_DATA_SIZE_IN_FIELDS - 3 /* = fields.len() */],
            ));
        }
        // Below will only work with NUM_CC_LOGS=1
        builder.append_contract_class_log(cc_log);
        let inputs = builder.build_inputs();
        let outputs = inputs.execute();

        let mut reconstructed_tx_effects = [0; TX_EFFECTS_BLOB_HASH_INPUT_FIELDS];
        // tx hash
        reconstructed_tx_effects[1] = inputs.tube_data.public_inputs.hash();
        // tx fee
        reconstructed_tx_effects[2] = field_from_bytes(
            array_concat([TX_FEE_PREFIX, 0], tx_fee.to_be_bytes::<29>()),
            true,
        );
        // notes
        let mut offset = 3;
        let notes_prefix = encode_blob_prefix(NOTES_PREFIX, NUM_NOTES);
        reconstructed_tx_effects[offset] = notes_prefix;
        offset += 1;
        for i in 0..NUM_NOTES {
            reconstructed_tx_effects[offset + i] =
                builder.avm_data.note_hashes.storage()[i].value();
        }
        offset += NUM_NOTES;
        // nullifiers
        let nullifiers_prefix = encode_blob_prefix(NULLIFIERS_PREFIX, NUM_NULLIFIERS);
        reconstructed_tx_effects[offset] = nullifiers_prefix;
        offset += 1;
        for i in 0..NUM_NULLIFIERS {
            reconstructed_tx_effects[offset + i] = builder.nullifiers.storage()[i].value;
        }
        offset += NUM_NULLIFIERS;
        // l2 to l1 msgs
        let l2_to_l1_msgs_prefix = encode_blob_prefix(L2_L1_MSGS_PREFIX, NUM_MSGS);
        reconstructed_tx_effects[offset] = l2_to_l1_msgs_prefix;
        offset += 1;
        for i in 0..NUM_MSGS {
            reconstructed_tx_effects[offset + i] = silo_l2_to_l1_message(
                builder.avm_data.l2_to_l1_msgs.storage()[i],
                builder.avm_data.tx_context.version,
                builder.avm_data.tx_context.chain_id,
            );
        }
        offset += NUM_MSGS;
        // public data update
        let public_data_update_requests_prefix =
            encode_blob_prefix(PUBLIC_DATA_UPDATE_REQUESTS_PREFIX, 2);
        reconstructed_tx_effects[offset] = public_data_update_requests_prefix;
        offset += 1;
        reconstructed_tx_effects[offset] = PUB_DATA_SLOT;
        reconstructed_tx_effects[offset + 1] = PUB_DATA_VALUE;
        offset += 2;
        // private logs
        let total_private_logs_len = NUM_PRIV_EVENT_LOGS * PRIVATE_LOG_SIZE_IN_FIELDS;
        let private_logs_prefix = encode_blob_prefix(PRIVATE_LOGS_PREFIX, total_private_logs_len);
        reconstructed_tx_effects[offset] = private_logs_prefix;
        offset += 1;
        for i in 0..NUM_PRIV_EVENT_LOGS {
            for j in 0..PRIVATE_LOG_SIZE_IN_FIELDS {
                reconstructed_tx_effects[offset + i * PRIVATE_LOG_SIZE_IN_FIELDS + j] =
                    builder.tube_data.private_logs.storage()[i].inner.log.fields[j];
            }
        }
        offset += total_private_logs_len;
        // public logs
        let total_public_logs_len = builder
            .avm_data
            .public_logs
            .storage()
            .map(|l| find_index_hint_from_end(l.serialize(), |f| f != 0))
            .fold(0, |acc, len| acc + len + if len == 0 { 0 } else { 1 });
        let public_logs_prefix = encode_blob_prefix(PUBLIC_LOGS_PREFIX, total_public_logs_len);
        reconstructed_tx_effects[offset] = public_logs_prefix;
        offset += 1;
        for i in 0..NUM_PUB_LOGS {
            let log = builder.avm_data.public_logs.storage()[i].serialize();
            let log_len = find_index_hint_from_end(log, |f| f != 0);
            if log_len != 0 {
                reconstructed_tx_effects[offset] = log_len as Field;
                offset += 1;
            }
            for j in 0..log_len {
                reconstructed_tx_effects[offset] = log[j];
                offset += 1;
            }
        }
        // cc logs
        let total_contract_class_logs_len = NUM_CC_LOGS * (cc_log.len() + 2);
        let contract_class_logs_prefix =
            encode_blob_prefix(CONTRACT_CLASS_LOGS_PREFIX, total_contract_class_logs_len);
        reconstructed_tx_effects[offset] = contract_class_logs_prefix;
        offset += 1;
        for i in 0..NUM_CC_LOGS {
            let siloed_log =
                silo_contract_class_log(builder.contract_class_logs_preimages.storage()[i]);
            let log_len = builder.tube_data.contract_class_logs_hashes.storage()[i].log_hash.length;
            if log_len != 0 {
                reconstructed_tx_effects[offset] = log_len as Field;
                offset += 1;
                reconstructed_tx_effects[offset] = builder.tube_data.contract_address.to_field();
                offset += 1;
            }
            for j in 0..CONTRACT_CLASS_LOG_DATA_SIZE_IN_FIELDS {
                if j < log_len {
                    reconstructed_tx_effects[offset] = siloed_log.log.fields[j];
                    offset += 1;
                }
            }
        }

        // Initial field = TX_START_PREFIX | 0 | txlen[0] txlen[1] | 0 | REVERT_CODE_PREFIX | 0 | revert_code
        // revert code = 0
        let length_bytes = (offset as Field).to_be_bytes::<2>();
        reconstructed_tx_effects[0] = field_from_bytes(
            array_concat(
                TX_START_PREFIX.to_be_bytes::<8>(),
                [0, length_bytes[0], length_bytes[1], 0, REVERT_CODE_PREFIX, 0, 0],
            ),
            true,
        );

        let mut expected_sponge = outputs.start_sponge_blob;
        expected_sponge.absorb(reconstructed_tx_effects, offset);
        assert(outputs.end_sponge_blob.eq(expected_sponge));
    }

    #[test]
    unconstrained fn empty_block_out_hash() {
        let outputs = PublicBaseRollupInputsBuilder::new().execute();
        assert_eq(outputs.out_hash, 0);
    }

    #[test]
    unconstrained fn nonempty_block_out_hash() {
        let mut builder = PublicBaseRollupInputsBuilder::new();

        for i in 0..MAX_L2_TO_L1_MSGS_PER_TX {
            builder.avm_data.add_exposed_l2_to_l1_message(
                i as Field,
                EthAddress::from_field(1 + i as Field),
            );
        }

        let out_hash = builder.execute().out_hash;
        let siloed_l2_to_l1_msgs = builder.avm_data.l2_to_l1_msgs.map(
            |l2_to_l1_message: ScopedL2ToL1Message| silo_l2_to_l1_message(
                l2_to_l1_message,
                builder.constants.global_variables.version,
                builder.constants.global_variables.chain_id,
            ),
        );

        // Since we fill the tree completely, we know to expect a full tree as below
        let expected_tree = generate_full_sha_tree(siloed_l2_to_l1_msgs.storage());
        assert_eq(out_hash, expected_tree.get_root());
    }

    #[test(should_fail_with = "membership check failed")]
    unconstrained fn compute_membership_archive_negative() {
        let mut inputs = PublicBaseRollupInputsBuilder::new().build_inputs();
        inputs.archive_root_membership_witness.sibling_path[0] = 27;
        let _output = inputs.execute();
    }

    #[test]
    unconstrained fn constants_dont_change() {
        let inputs = PublicBaseRollupInputsBuilder::new().build_inputs();
        let outputs = inputs.execute();

        assert(inputs.constants.eq(outputs.constants));
    }

    #[test(should_fail_with = "kernel chain_id does not match the rollup chain_id")]
    unconstrained fn constants_dont_match_kernels_chain_id() {
        let mut builder = PublicBaseRollupInputsBuilder::new();
        builder.constants.global_variables.chain_id = 3;
        builder.fails();
    }

    #[test(should_fail_with = "kernel version does not match the rollup version")]
    unconstrained fn constants_dont_match_kernels_version() {
        let mut builder = PublicBaseRollupInputsBuilder::new();
        builder.constants.global_variables.version += 1;
        builder.fails();
    }

    #[test(should_fail_with = "kernel global variables do not match the rollup global variables")]
    unconstrained fn constants_global_variables_dont_match_kernels() {
        let mut builder = PublicBaseRollupInputsBuilder::new();
        builder.avm_data.global_variables.block_number = 6;
        builder.constants.global_variables.block_number = 7;
        builder.fails();
    }

    #[test(should_fail_with = "kernel max_block_number is smaller than block number")]
    unconstrained fn constants_dont_satisfy_smaller_max_block_number() {
        let mut builder = PublicBaseRollupInputsBuilder::new();
        builder.constants.global_variables.block_number = 42;
        builder.avm_data.global_variables.block_number = 42;
        builder.tube_data.set_max_block_number(5);
        builder.fails();
    }

    #[test]
    unconstrained fn constants_satisfy_equal_max_block_number() {
        let mut builder = PublicBaseRollupInputsBuilder::new();
        builder.constants.global_variables.block_number = 42;
        builder.avm_data.global_variables.block_number = 42;
        builder.tube_data.set_max_block_number(42);
        builder.succeeds();
    }

    #[test]
    unconstrained fn constants_satisfy_larger_max_block_number() {
        let mut builder = PublicBaseRollupInputsBuilder::new();
        builder.constants.global_variables.block_number = 42;
        builder.avm_data.global_variables.block_number = 42;
        builder.tube_data.set_max_block_number(4294967295);
        builder.succeeds();
    }

    #[test]
    unconstrained fn num_txs_is_1() {
        let outputs = PublicBaseRollupInputsBuilder::new().execute();

        assert_eq(outputs.num_txs, 1);
    }

    #[test]
    unconstrained fn passes_state_roots_from_avm() {
        let mut builder = PublicBaseRollupInputsBuilder::new();
        let start_snapshot = TreeSnapshots {
            note_hash_tree: AppendOnlyTreeSnapshot { root: 1, next_available_leaf_index: 2 },
            nullifier_tree: AppendOnlyTreeSnapshot { root: 3, next_available_leaf_index: 4 },
            public_data_tree: AppendOnlyTreeSnapshot { root: 5, next_available_leaf_index: 6 },
            l1_to_l2_message_tree: AppendOnlyTreeSnapshot::zero(),
        };
        let end_snapshot = TreeSnapshots {
            note_hash_tree: AppendOnlyTreeSnapshot { root: 7, next_available_leaf_index: 8 },
            nullifier_tree: AppendOnlyTreeSnapshot { root: 9, next_available_leaf_index: 10 },
            public_data_tree: AppendOnlyTreeSnapshot { root: 11, next_available_leaf_index: 12 },
            l1_to_l2_message_tree: AppendOnlyTreeSnapshot::zero(),
        };

        builder.avm_data.start_snapshots = start_snapshot;
        builder.avm_data.end_snapshots = end_snapshot;
        let outputs = builder.execute();

        assert_eq(outputs.start, start_snapshot.to_partial_state_reference());
        assert_eq(outputs.end, end_snapshot.to_partial_state_reference());
    }

}<|MERGE_RESOLUTION|>--- conflicted
+++ resolved
@@ -205,13 +205,8 @@
             fixtures::{self, merkle_tree::generate_full_sha_tree},
             merkle_tree_utils::NonEmptyMerkleTree,
         },
-<<<<<<< HEAD
-        traits::{Empty, Hash, Serialize},
+        traits::{Empty, Hash, Serialize, ToField},
         utils::{arrays::{array_concat, find_index_hint_from_end}, field::field_from_bytes},
-=======
-        traits::{Empty, Hash, Serialize, ToField},
-        utils::{arrays::array_concat, field::field_from_bytes},
->>>>>>> 443d615d
     };
     use types::constants::PUBLIC_LOG_DATA_SIZE_IN_FIELDS;
 
@@ -452,24 +447,6 @@
         let cc_log = [1, 2, 3];
         let PUB_DATA_SLOT = 25;
         let PUB_DATA_VALUE = 60;
-<<<<<<< HEAD
-=======
-        let TOTAL_BLOB_FIELDS = 3 // revert code, tx hash and tx fee
-            + NUM_NOTES
-            + 1 // notes and prefix
-            + NUM_NULLIFIERS
-            + 1 // nullifiers and prefix
-            + NUM_MSGS
-            + 1 // L2 to L1 msgs and prefix
-            + NUM_PUB_LOGS * PUBLIC_LOG_SIZE_IN_FIELDS
-            + 1 // public logs and prefix
-            + NUM_CC_LOGS * (cc_log.len() + 2)
-            + 1 // contract class logs and prefix
-            + 2
-            + 1 // single public data update (2 fields) and prefix
-            + NUM_PRIV_EVENT_LOGS * PRIVATE_LOG_SIZE_IN_FIELDS
-            + 1; // private logs and prefix
->>>>>>> 443d615d
         let tx_fee = 100_000;
         let mut builder = PublicBaseRollupInputsBuilder::new();
         builder.transaction_fee = tx_fee;
