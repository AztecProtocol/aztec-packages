use crate::{
    abis::base_or_merge_rollup_public_inputs::{BASE_ROLLUP_TYPE, BaseOrMergeRollupPublicInputs},
    base::{
        components::{
            archive::perform_archive_membership_check, constants::validate_combined_constant_data,
            nullifier_tree::nullifier_tree_batch_insert, public_data_tree::public_data_tree_insert,
            PublicTubeDataValidator,
        },
        state_diff_hints::PublicBaseStateDiffHints,
    },
    components::{append_tx_effects_for_blob, compute_kernel_out_hash},
};
use dep::types::{
    abis::{
<<<<<<< HEAD
        accumulated_data::CombinedAccumulatedData,
        append_only_tree_snapshot::AppendOnlyTreeSnapshot, avm_circuit_public_inputs::AvmProofData,
        combined_constant_data::CombinedConstantData, constant_rollup_data::ConstantRollupData,
        log_hash::ScopedLogHash, nullifier_leaf_preimage::NullifierLeafPreimage,
        public_data_write::PublicDataWrite, tube::PublicTubeData,
=======
        accumulated_data::{self, CombinedAccumulatedData},
        append_only_tree_snapshot::AppendOnlyTreeSnapshot,
        avm_circuit_public_inputs::AvmProofData,
        combined_constant_data::CombinedConstantData,
        log_hash::ScopedLogHash,
        nullifier_leaf_preimage::NullifierLeafPreimage,
        public_data_write::PublicDataWrite,
        sponge_blob::SpongeBlob,
        tube::PublicTubeData,
>>>>>>> d0a4b2f0
    },
    constants::{
        ARCHIVE_HEIGHT, MAX_TOTAL_PUBLIC_DATA_UPDATE_REQUESTS_PER_TX, NOTE_HASH_SUBTREE_HEIGHT,
    },
    hash::silo_l2_to_l1_message,
    merkle_tree::{
        append_only_tree, calculate_empty_tree_root, calculate_subtree_root, MembershipWitness,
    },
    messaging::l2_to_l1_message::ScopedL2ToL1Message,
    partial_state_reference::PartialStateReference,
    traits::is_empty,
    utils::arrays::array_merge,
};

pub struct PublicBaseRollupInputs {
    tube_data: PublicTubeData,
    avm_proof_data: AvmProofData,

    start: PartialStateReference,
    start_sponge_blob: SpongeBlob,

    state_diff_hints: PublicBaseStateDiffHints,

    archive_root_membership_witness: MembershipWitness<ARCHIVE_HEIGHT>,
    constants: ConstantRollupData,
}

impl PublicBaseRollupInputs {
    fn generate_combined_accumulated_data(self, reverted: bool) -> CombinedAccumulatedData {
        let from_private = self.tube_data.public_inputs;
        let from_public = self.avm_proof_data.public_inputs;

        let private_logs = if reverted {
            from_private.non_revertible_accumulated_data.private_logs
        } else {
            array_merge(
                from_private.non_revertible_accumulated_data.private_logs,
                from_private.revertible_accumulated_data.private_logs,
            )
        };
        let contract_class_logs_hashes = if reverted {
            from_private.non_revertible_accumulated_data.contract_class_logs_hashes
        } else {
            array_merge(
                from_private.non_revertible_accumulated_data.contract_class_logs_hashes,
                from_private.revertible_accumulated_data.contract_class_logs_hashes,
            )
        };
        let contract_class_log_preimages_length =
            contract_class_logs_hashes.fold(0, |len, l: ScopedLogHash| len + l.log_hash.length);
        let unencrypted_log_preimages_length = from_public
            .accumulated_data
            .unencrypted_logs_hashes
            .fold(0, |len, l: ScopedLogHash| len + l.log_hash.length);

        CombinedAccumulatedData {
            note_hashes: from_public.accumulated_data.note_hashes,
            nullifiers: from_public.accumulated_data.nullifiers,
            l2_to_l1_msgs: from_public.accumulated_data.l2_to_l1_msgs,
            private_logs,
            unencrypted_logs_hashes: from_public.accumulated_data.unencrypted_logs_hashes,
            contract_class_logs_hashes,
            unencrypted_log_preimages_length,
            contract_class_log_preimages_length,
            public_data_writes: from_public.accumulated_data.public_data_writes,
        }
    }

    pub fn execute(self) -> BaseOrMergeRollupPublicInputs {
        let tube_data_validator = PublicTubeDataValidator::new(self.tube_data);
        tube_data_validator.verify_proof();
        tube_data_validator.validate_with_rollup_data(self.constants);

        // Warning: Fake verification! TODO(#8470)
        // if !dep::std::runtime::is_unconstrained() {
        //    self.avm_proof_data.fake_verify();
        // }

        // TODO(#8470)
        // if !dep::std::runtime::is_unconstrained() {
        //     self.avm_proof_data.verify();
        //     self.avm_proof_data.vk_data.validate_in_vk_tree([AVM_VK_INDEX]);
        // }
        // TODO: Validate tube_data.public_inputs vs avm_proof_data.public_inputs
        let reverted = self.avm_proof_data.public_inputs.reverted;

        let combined_accumulated_data = self.generate_combined_accumulated_data(reverted);

        let combined_constant_data = CombinedConstantData::combine(
            self.tube_data.public_inputs.constants,
            self.avm_proof_data.public_inputs.global_variables,
        );
        validate_combined_constant_data(combined_constant_data, self.constants);

        self.validate_kernel_start_state();

        let rollup_validation_requests = self.tube_data.public_inputs.rollup_validation_requests;

        // Verify the max block number
        // TODO #5345: why is block_number a Field and not u32?
        if rollup_validation_requests.max_block_number.is_some() {
            assert(
                self.constants.global_variables.block_number as u32
                    <= rollup_validation_requests.max_block_number.unwrap_unchecked(),
                "kernel max_block_number is smaller than block number",
            );
        }

        let commitments_tree_subroot =
            calculate_subtree_root(combined_accumulated_data.note_hashes);

        let empty_commitments_subtree_root = calculate_empty_tree_root(NOTE_HASH_SUBTREE_HEIGHT);

        let end_note_hash_tree_snapshot = append_only_tree::insert_subtree_to_snapshot_tree(
            self.start.note_hash_tree,
            self.state_diff_hints.note_hash_subtree_sibling_path,
            empty_commitments_subtree_root,
            commitments_tree_subroot,
            NOTE_HASH_SUBTREE_HEIGHT as u8,
        );

        // Insert nullifiers:
        let end_nullifier_tree_snapshot =
            self.check_nullifier_tree_non_membership_and_insert_to_tree(combined_accumulated_data);

        // Validate public data update requests and update public data tree
        let end_public_data_tree_snapshot =
            self.validate_and_process_public_state(combined_accumulated_data.public_data_writes);

        // Append the tx effects for blob(s)
        let siloed_l2_to_l1_msgs = combined_accumulated_data.l2_to_l1_msgs.map(
            |message: ScopedL2ToL1Message| silo_l2_to_l1_message(
                message,
                combined_constant_data.tx_context.version,
                combined_constant_data.tx_context.chain_id,
            ),
        );
        let out_hash = compute_kernel_out_hash(siloed_l2_to_l1_msgs);

        let revert_code = if reverted { 1 } else { 0 };

        let end_sponge_blob = append_tx_effects_for_blob(
            combined_accumulated_data,
            revert_code,
            self.avm_proof_data.public_inputs.transaction_fee,
            combined_accumulated_data.public_data_writes,
            siloed_l2_to_l1_msgs,
            self.start_sponge_blob,
        );

        // Perform membership checks that the notes provided exist within the historical trees data
        perform_archive_membership_check(
            self.constants.last_archive.root,
            self.archive_root_membership_witness,
            combined_constant_data.historical_header,
        );

        BaseOrMergeRollupPublicInputs {
            rollup_type: BASE_ROLLUP_TYPE,
            num_txs: 1,
            constants: self.constants,
            start: self.start,
            end: PartialStateReference {
                note_hash_tree: end_note_hash_tree_snapshot,
                nullifier_tree: end_nullifier_tree_snapshot,
                public_data_tree: end_public_data_tree_snapshot,
            },
            start_sponge_blob: self.start_sponge_blob,
            end_sponge_blob,
            out_hash,
            accumulated_fees: self.avm_proof_data.public_inputs.transaction_fee,
            accumulated_mana_used: self.avm_proof_data.public_inputs.end_gas_used.l2_gas as Field,
        }
    }

    fn check_nullifier_tree_non_membership_and_insert_to_tree(
        self,
        accumulated_data: CombinedAccumulatedData,
    ) -> AppendOnlyTreeSnapshot {
        nullifier_tree_batch_insert(
            self.start.nullifier_tree,
            accumulated_data.nullifiers,
            self.state_diff_hints.sorted_nullifiers,
            self.state_diff_hints.sorted_nullifier_indexes,
            self.state_diff_hints.nullifier_subtree_sibling_path,
            self.state_diff_hints.nullifier_predecessor_preimages,
            self.state_diff_hints.nullifier_predecessor_membership_witnesses,
        )
    }

    fn create_nullifier_subtree<let N: u32>(leaves: [NullifierLeafPreimage; N]) -> Field {
        calculate_subtree_root(leaves.map(|leaf: NullifierLeafPreimage| leaf.hash()))
    }

    fn validate_kernel_start_state(self) {
        let start_tree_snapshots = self.avm_proof_data.public_inputs.start_tree_snapshots;
        let start_state = PartialStateReference {
            note_hash_tree: start_tree_snapshots.note_hash_tree,
            nullifier_tree: start_tree_snapshots.nullifier_tree,
            public_data_tree: start_tree_snapshots.public_data_tree,
        };
        if !is_empty(start_state) {
            assert(
                start_state.note_hash_tree.eq(self.start.note_hash_tree),
                "Mismatch start state for note hash tree",
            );
            assert(
                start_state.nullifier_tree.eq(self.start.nullifier_tree),
                "Mismatch start state for nullifier tree",
            );
            assert(
                start_state.public_data_tree.eq(self.start.public_data_tree),
                "Mismatch start state for public data tree",
            );
        }
    }

    fn validate_and_process_public_state(
        self,
        all_update_requests: [PublicDataWrite; MAX_TOTAL_PUBLIC_DATA_UPDATE_REQUESTS_PER_TX],
    ) -> AppendOnlyTreeSnapshot {
        let mut snapshot = self.start.public_data_tree;
        for i in 0..all_update_requests.len() {
            let update_request = all_update_requests[i];
            snapshot = public_data_tree_insert(
                update_request,
                snapshot,
                self.state_diff_hints.low_public_data_writes_preimages[i],
                self.state_diff_hints.low_public_data_writes_witnesses[i],
                self.state_diff_hints.public_data_tree_sibling_paths[i],
            );
        }
        snapshot
    }
}

mod tests {
    use crate::{
        abis::base_or_merge_rollup_public_inputs::BaseOrMergeRollupPublicInputs,
        base::{
            public_base_rollup::PublicBaseRollupInputs, state_diff_hints::PublicBaseStateDiffHints,
        },
        components::{
            append_tx_effects_for_blob, encode_blob_prefix, TX_EFFECTS_BLOB_HASH_INPUT_FIELDS,
        },
    };
    use dep::types::{
        abis::{
            accumulated_data::CombinedAccumulatedData,
            append_only_tree_snapshot::AppendOnlyTreeSnapshot,
            constant_rollup_data::ConstantRollupData,
            nullifier_leaf_preimage::NullifierLeafPreimage, public_data_write::PublicDataWrite,
            sponge_blob::SpongeBlob,
        },
        address::EthAddress,
        constants::{
            ARCHIVE_HEIGHT, AVM_VK_INDEX, CONTRACT_CLASS_LOGS_PREFIX, L2_L1_MSGS_PREFIX,
            MAX_L2_TO_L1_MSGS_PER_TX, MAX_NOTE_HASHES_PER_TX, MAX_NULLIFIERS_PER_TX,
            MAX_TOTAL_PUBLIC_DATA_UPDATE_REQUESTS_PER_TX, NOTE_HASH_SUBTREE_HEIGHT,
            NOTE_HASH_SUBTREE_SIBLING_PATH_LENGTH, NOTE_HASH_TREE_HEIGHT, NOTES_PREFIX,
            NULLIFIER_SUBTREE_HEIGHT, NULLIFIER_SUBTREE_SIBLING_PATH_LENGTH, NULLIFIER_TREE_HEIGHT,
            NULLIFIERS_PREFIX, PRIVATE_KERNEL_EMPTY_INDEX, PRIVATE_LOG_SIZE_IN_FIELDS,
            PRIVATE_LOGS_PREFIX, PUBLIC_DATA_TREE_HEIGHT, PUBLIC_DATA_UPDATE_REQUESTS_PREFIX,
            REVERT_CODE_PREFIX, TUBE_VK_INDEX, TX_FEE_PREFIX, TX_START_PREFIX,
            UNENCRYPTED_LOGS_PREFIX,
        },
        data::{PublicDataTreeLeaf, PublicDataTreeLeafPreimage},
        hash::silo_l2_to_l1_message,
        merkle_tree::MembershipWitness,
        messaging::l2_to_l1_message::ScopedL2ToL1Message,
        partial_state_reference::PartialStateReference,
        tests::{
            fixture_builder::FixtureBuilder,
            fixtures::{self, merkle_tree::generate_full_sha_tree},
            merkle_tree_utils::NonEmptyMerkleTree,
        },
        traits::{Empty, is_empty},
        utils::{
            arrays::{array_concat, get_sorted_tuple::get_sorted_tuple},
            field::{field_from_bytes, full_field_less_than},
        },
    };

    struct NullifierInsertion {
        existing_index: u32,
        value: Field,
    }

    global MAX_NULLIFIERS_PER_TEST: u32 = 4;
    global AVAILABLE_PUBLIC_DATA_LEAVES_FOR_TEST: u32 = 128;
    global AVAILABLE_PUBLIC_DATA_SUBTREE_HEIGHT_FOR_TEST: u32 = 7;
    global PRE_EXISTING_PUBLIC_DATA_LEAVES: u32 = 10;

    fn update_public_data_tree<let AVAILABLE_LEAVES: u32, let EXISTING_LEAVES: u32, let SUBTREE_SIBLING_PATH_LENGTH: u32, let SUBTREE_HEIGHT: u32>(
        public_data_tree: &mut NonEmptyMerkleTree<AVAILABLE_LEAVES, PUBLIC_DATA_TREE_HEIGHT, SUBTREE_SIBLING_PATH_LENGTH, SUBTREE_HEIGHT>,
        snapshot: AppendOnlyTreeSnapshot,
        writes: [(u32, PublicDataTreeLeaf); MAX_TOTAL_PUBLIC_DATA_UPDATE_REQUESTS_PER_TX],
        mut pre_existing_public_data: [PublicDataTreeLeafPreimage; EXISTING_LEAVES],
    ) -> ([PublicDataTreeLeafPreimage; MAX_TOTAL_PUBLIC_DATA_UPDATE_REQUESTS_PER_TX], [MembershipWitness<PUBLIC_DATA_TREE_HEIGHT>; MAX_TOTAL_PUBLIC_DATA_UPDATE_REQUESTS_PER_TX], [[Field; PUBLIC_DATA_TREE_HEIGHT]; MAX_TOTAL_PUBLIC_DATA_UPDATE_REQUESTS_PER_TX]) {
        let mut low_leaves =
            [PublicDataTreeLeafPreimage::empty(); MAX_TOTAL_PUBLIC_DATA_UPDATE_REQUESTS_PER_TX];
        let mut low_public_data_writes_witnesses =
            [MembershipWitness::empty(); MAX_TOTAL_PUBLIC_DATA_UPDATE_REQUESTS_PER_TX];
        let mut insertion_witnesses =
            [[0; PUBLIC_DATA_TREE_HEIGHT]; MAX_TOTAL_PUBLIC_DATA_UPDATE_REQUESTS_PER_TX];

        let mut current_next_leaf_index = snapshot.next_available_leaf_index;

        for i in 0..writes.len() {
            let (low_leaf_index, write) = writes[i];
            if (!is_empty(write)) {
                let low_leaf = pre_existing_public_data[low_leaf_index];
                let mut new_leaf = PublicDataTreeLeafPreimage::empty();
                if low_leaf.slot == write.slot {
                    pre_existing_public_data[low_leaf_index].value = write.value;
                } else {
                    new_leaf = PublicDataTreeLeafPreimage {
                        slot: write.slot,
                        value: write.value,
                        next_slot: low_leaf.next_slot,
                        next_index: low_leaf.next_index,
                    };
                    pre_existing_public_data[low_leaf_index] = PublicDataTreeLeafPreimage {
                        slot: low_leaf.slot,
                        value: low_leaf.value,
                        next_slot: write.slot,
                        next_index: PRE_EXISTING_PUBLIC_DATA_LEAVES + i,
                    };
                }
                let low_public_data_writes_witness = MembershipWitness {
                    leaf_index: low_leaf_index as Field,
                    sibling_path: public_data_tree.get_sibling_path(low_leaf_index),
                };

                public_data_tree.update_leaf(
                    low_leaf_index,
                    pre_existing_public_data[low_leaf_index].hash(),
                );

                let insertion_witness = public_data_tree.get_sibling_path(current_next_leaf_index);

                public_data_tree.update_leaf(current_next_leaf_index, new_leaf.hash());

                low_leaves[i] = low_leaf;
                low_public_data_writes_witnesses[i] = low_public_data_writes_witness;
                insertion_witnesses[i] = insertion_witness;
                current_next_leaf_index += 1;
            }
        }
        (low_leaves, low_public_data_writes_witnesses, insertion_witnesses)
    }

    struct PublicBaseRollupInputsBuilder {
        tube_data: FixtureBuilder,
        avm_data: FixtureBuilder,
        reverted: bool,
        transaction_fee: Field,
        pre_existing_notes: [Field; MAX_NOTE_HASHES_PER_TX],
        pre_existing_nullifiers: [NullifierLeafPreimage; MAX_NULLIFIERS_PER_TX],
        pre_existing_contracts: [Field; 2],
        pre_existing_public_data: [PublicDataTreeLeafPreimage; PRE_EXISTING_PUBLIC_DATA_LEAVES],
        pre_existing_blocks: [Field; 2],
        public_data_writes: BoundedVec<(u32, PublicDataTreeLeaf), MAX_TOTAL_PUBLIC_DATA_UPDATE_REQUESTS_PER_TX>,
        nullifiers: BoundedVec<NullifierInsertion, MAX_NULLIFIERS_PER_TEST>,
        constants: ConstantRollupData,
    }

    impl PublicBaseRollupInputsBuilder {
        fn new() -> Self {
            let mut inputs = PublicBaseRollupInputsBuilder::empty();
            inputs.tube_data = FixtureBuilder::new().in_vk_tree(TUBE_VK_INDEX);
            inputs.avm_data = FixtureBuilder::new().in_vk_tree(AVM_VK_INDEX);

            inputs.constants.global_variables.chain_id = fixtures::CHAIN_ID;
            inputs.constants.global_variables.version = fixtures::VERSION;
            inputs.constants.vk_tree_root = inputs.tube_data.vk_tree_root;

            inputs.pre_existing_blocks[0] = inputs.tube_data.historical_header.hash();

            inputs
        }

        unconstrained fn new_with_previous_kernel(previous_vk_index: u32) -> Self {
            let mut builder = PublicBaseRollupInputsBuilder::new();
            builder.tube_data = builder.tube_data.in_vk_tree(previous_vk_index);
            builder
        }

        fn build_pre_existing_tx_effects(
            self,
        ) -> (CombinedAccumulatedData, [PublicDataWrite; MAX_TOTAL_PUBLIC_DATA_UPDATE_REQUESTS_PER_TX]) {
            let mut res = CombinedAccumulatedData::empty();
            res.note_hashes = self.pre_existing_notes;
            res.nullifiers = self.pre_existing_nullifiers.map(|nullifier: NullifierLeafPreimage| {
                nullifier.nullifier
            });
            let all_public_data_update_requests = self.pre_existing_public_data.map(
                |leaf_preimage: PublicDataTreeLeafPreimage| {
                    PublicDataWrite { leaf_slot: leaf_preimage.slot, value: leaf_preimage.value }
                },
            );
            let padded_all_public_data_update_requests = array_concat(
                all_public_data_update_requests,
                [
                    PublicDataWrite::empty(); MAX_TOTAL_PUBLIC_DATA_UPDATE_REQUESTS_PER_TX
                        - PRE_EXISTING_PUBLIC_DATA_LEAVES
                ],
            );

            (res, padded_all_public_data_update_requests)
        }

        fn extract_subtree_sibling_path<let FULL_HEIGHT: u32, let SIBLING_PATH_LENGTH: u32>(
            path: [Field; FULL_HEIGHT],
            mut sibling_path: [Field; SIBLING_PATH_LENGTH],
        ) -> [Field; SIBLING_PATH_LENGTH] {
            let subtree_height = FULL_HEIGHT - SIBLING_PATH_LENGTH;
            for i in subtree_height..FULL_HEIGHT {
                sibling_path[i - subtree_height] = path[i];
            }
            sibling_path
        }

        fn update_nullifier_tree_with_new_leaves(
            mut self,
            nullifier_tree: &mut NonEmptyMerkleTree<MAX_NULLIFIERS_PER_TX, NULLIFIER_TREE_HEIGHT, NULLIFIER_SUBTREE_SIBLING_PATH_LENGTH, NULLIFIER_SUBTREE_HEIGHT>,
            start_nullifier_tree_snapshot: AppendOnlyTreeSnapshot,
        ) -> ([NullifierLeafPreimage; MAX_NULLIFIERS_PER_TX], [MembershipWitness<NULLIFIER_TREE_HEIGHT>; MAX_NULLIFIERS_PER_TX], [Field; MAX_NULLIFIERS_PER_TX], [u32; MAX_NULLIFIERS_PER_TX]) {
            let mut nullifier_predecessor_preimages =
                [NullifierLeafPreimage::empty(); MAX_NULLIFIERS_PER_TX];
            let mut low_nullifier_membership_witness =
                [MembershipWitness::empty(); MAX_NULLIFIERS_PER_TX];

            let sorted_new_nullifier_tuples = unsafe {
                get_sorted_tuple(
                    self.nullifiers.storage().map(|insertion: NullifierInsertion| insertion.value),
                    |a, b| full_field_less_than(b, a),
                )
            };

            let mut sorted_nullifiers = [0; MAX_NULLIFIERS_PER_TX];
            let mut sorted_nullifiers_indexes = [0; MAX_NULLIFIERS_PER_TX];

            for i in 0..MAX_NULLIFIERS_PER_TX {
                if (i as u32) < (MAX_NULLIFIERS_PER_TEST as u32) {
                    sorted_nullifiers[i] = sorted_new_nullifier_tuples[i].elem;
                    sorted_nullifiers_indexes[i] = sorted_new_nullifier_tuples[i].original_index;
                } else {
                    sorted_nullifiers[i] = 0;
                    sorted_nullifiers_indexes[i] = i;
                }
            }

            let mut pre_existing_nullifiers = self.pre_existing_nullifiers;

            for i in 0..MAX_NULLIFIERS_PER_TEST {
                if i < self.nullifiers.len() {
                    let sorted_tuple = sorted_new_nullifier_tuples[i];
                    let new_nullifier = sorted_tuple.elem;
                    let original_index = sorted_tuple.original_index;

                    let low_index = self.nullifiers.get_unchecked(original_index).existing_index;

                    let mut low_preimage = pre_existing_nullifiers[low_index];
                    nullifier_predecessor_preimages[i] = low_preimage;
                    low_nullifier_membership_witness[i] = MembershipWitness {
                        leaf_index: low_index as Field,
                        sibling_path: nullifier_tree.get_sibling_path(low_index),
                    };

                    low_preimage.next_nullifier = new_nullifier;
                    low_preimage.next_index = start_nullifier_tree_snapshot
                        .next_available_leaf_index as u32
                        + original_index;
                    pre_existing_nullifiers[low_index] = low_preimage;

                    nullifier_tree.update_leaf(low_index, low_preimage.hash());
                }
            }

            (
                nullifier_predecessor_preimages, low_nullifier_membership_witness,
                sorted_nullifiers, sorted_nullifiers_indexes,
            )
        }

        unconstrained fn build_inputs(mut self) -> PublicBaseRollupInputs {
            let mut tube_data = self.tube_data.to_public_tube_data();
            let mut avm_proof_data = self.avm_data.to_avm_proof_data(self.reverted);

            avm_proof_data.public_inputs.transaction_fee = self.transaction_fee;

            let start_note_hash_tree = NonEmptyMerkleTree::new(
                self.pre_existing_notes,
                [0; NOTE_HASH_TREE_HEIGHT],
                [0; NOTE_HASH_TREE_HEIGHT - NOTE_HASH_SUBTREE_HEIGHT],
                [0; NOTE_HASH_SUBTREE_HEIGHT],
            );
            let start_note_hash_tree_snapshot = AppendOnlyTreeSnapshot {
                root: start_note_hash_tree.get_root(),
                next_available_leaf_index: start_note_hash_tree.get_next_available_index() as u32,
            };
            let note_hash_subtree_sibling_path = PublicBaseRollupInputsBuilder::extract_subtree_sibling_path(
                start_note_hash_tree.get_sibling_path(self.pre_existing_notes.len()),
                [0; NOTE_HASH_SUBTREE_SIBLING_PATH_LENGTH],
            );

            let mut start_nullifier_tree = NonEmptyMerkleTree::new(
                self.pre_existing_nullifiers.map(|preimage: NullifierLeafPreimage| preimage.hash()),
                [0; NULLIFIER_TREE_HEIGHT],
                [0; NULLIFIER_TREE_HEIGHT - NULLIFIER_SUBTREE_HEIGHT],
                [0; NULLIFIER_SUBTREE_HEIGHT],
            );

            let start_nullifier_tree_snapshot = AppendOnlyTreeSnapshot {
                root: start_nullifier_tree.get_root(),
                next_available_leaf_index: start_nullifier_tree.get_next_available_index() as u32,
            };

            let mut pre_existing_leaves = [0; AVAILABLE_PUBLIC_DATA_LEAVES_FOR_TEST];

            for i in 0..self.pre_existing_public_data.len() {
                pre_existing_leaves[i] = self.pre_existing_public_data[i].hash();
            }

            let mut start_public_data_tree = NonEmptyMerkleTree::new(
                pre_existing_leaves,
                [0; PUBLIC_DATA_TREE_HEIGHT],
                [0; PUBLIC_DATA_TREE_HEIGHT - AVAILABLE_PUBLIC_DATA_SUBTREE_HEIGHT_FOR_TEST],
                [0; AVAILABLE_PUBLIC_DATA_SUBTREE_HEIGHT_FOR_TEST],
            );
            let start_public_data_tree_snapshot = AppendOnlyTreeSnapshot {
                root: start_public_data_tree.get_root(),
                next_available_leaf_index: self.pre_existing_public_data.len(),
            };

            let start_archive = NonEmptyMerkleTree::new(
                self.pre_existing_blocks,
                [0; ARCHIVE_HEIGHT],
                [0; ARCHIVE_HEIGHT - 1],
                [0; 1],
            );
            self.constants.last_archive = AppendOnlyTreeSnapshot {
                root: start_archive.get_root(),
                next_available_leaf_index: start_archive.get_next_available_index() as u32,
            };

            let (nullifier_predecessor_preimages, nullifier_predecessor_membership_witnesses, sorted_nullifiers, sorted_nullifier_indexes) = self
                .update_nullifier_tree_with_new_leaves(
                    &mut start_nullifier_tree,
                    start_nullifier_tree_snapshot,
                );

            for i in 0..self.nullifiers.len() {
                let nullifier = self.nullifiers.get_unchecked(i);
                avm_proof_data.public_inputs.accumulated_data.nullifiers[i] = nullifier.value;
            }

            let nullifier_subtree_sibling_path = PublicBaseRollupInputsBuilder::extract_subtree_sibling_path(
                start_nullifier_tree.get_sibling_path(self.pre_existing_nullifiers.len()),
                [0; NULLIFIER_SUBTREE_SIBLING_PATH_LENGTH],
            );

            let (low_public_data_writes_preimages, low_public_data_writes_witnesses, public_data_tree_sibling_paths) = update_public_data_tree(
                &mut start_public_data_tree,
                start_public_data_tree_snapshot,
                self.public_data_writes.storage(),
                self.pre_existing_public_data,
            );

            for i in 0..self.public_data_writes.len() {
                let leaf = self.public_data_writes.get_unchecked(i).1;
                avm_proof_data.public_inputs.accumulated_data.public_data_writes[i] =
                    PublicDataWrite { leaf_slot: leaf.slot, value: leaf.value };
            }

            let start = PartialStateReference {
                note_hash_tree: start_note_hash_tree_snapshot,
                nullifier_tree: start_nullifier_tree_snapshot,
                public_data_tree: start_public_data_tree_snapshot,
            };

            let (pre_existing_tx_effects, pre_existing_public_data_update_requests) =
                self.build_pre_existing_tx_effects();

            let start_sponge_blob = append_tx_effects_for_blob(
                pre_existing_tx_effects,
                0,
                0,
                pre_existing_public_data_update_requests,
                [0; MAX_L2_TO_L1_MSGS_PER_TX],
                SpongeBlob::new(TX_EFFECTS_BLOB_HASH_INPUT_FIELDS),
            );

            let state_diff_hints = PublicBaseStateDiffHints {
                nullifier_predecessor_preimages,
                nullifier_predecessor_membership_witnesses,
                sorted_nullifiers,
                sorted_nullifier_indexes,
                note_hash_subtree_sibling_path,
                nullifier_subtree_sibling_path,
                low_public_data_writes_preimages,
                low_public_data_writes_witnesses,
                public_data_tree_sibling_paths,
            };

            PublicBaseRollupInputs {
                tube_data,
                avm_proof_data,
                start,
                start_sponge_blob,
                state_diff_hints,
                archive_root_membership_witness: MembershipWitness {
                    leaf_index: 0,
                    sibling_path: start_archive.get_sibling_path(0),
                },
                constants: self.constants,
            }
        }

        fn execute(self) -> BaseOrMergeRollupPublicInputs {
            let inputs = unsafe { self.build_inputs() };
            inputs.execute()
        }

        fn succeeds(self) {
            let _ = self.execute();
        }

        fn fails(self) {
            let _ = self.execute();
        }
    }

    impl Empty for PublicBaseRollupInputsBuilder {
        fn empty() -> Self {
            Self {
                tube_data: FixtureBuilder::empty(),
                avm_data: FixtureBuilder::empty(),
                transaction_fee: 0,
                reverted: false,
                pre_existing_notes: [0; MAX_NOTE_HASHES_PER_TX],
                pre_existing_nullifiers: [NullifierLeafPreimage::empty(); MAX_NULLIFIERS_PER_TX],
                pre_existing_contracts: [0; 2],
                pre_existing_public_data: [
                    PublicDataTreeLeafPreimage::empty(); PRE_EXISTING_PUBLIC_DATA_LEAVES
                ],
                pre_existing_blocks: [0; 2],
                public_data_writes: BoundedVec::new(),
                nullifiers: BoundedVec::new(),
                constants: ConstantRollupData::empty(),
            }
        }
    }

    #[test]
    unconstrained fn note_hashes_tree() {
        let mut builder = PublicBaseRollupInputsBuilder::new();

        let note_hashes = [27, 28, 29, 30, 31, 32];
        for i in 0..note_hashes.len() {
            builder.avm_data.add_new_note_hash(note_hashes[i]);
        }
        let mut expected_commitments_tree = NonEmptyMerkleTree::new(
            [0; MAX_NOTE_HASHES_PER_TX * 2],
            [0; NOTE_HASH_TREE_HEIGHT],
            [0; NOTE_HASH_TREE_HEIGHT - NOTE_HASH_SUBTREE_HEIGHT - 1],
            [0; NOTE_HASH_SUBTREE_HEIGHT + 1],
        );

        let outputs = builder.execute();
        let expected_start_note_hash_tree_snapshot = AppendOnlyTreeSnapshot {
            root: expected_commitments_tree.get_root(),
            next_available_leaf_index: MAX_NOTE_HASHES_PER_TX as u32,
        };
        assert(outputs.start.note_hash_tree.eq(expected_start_note_hash_tree_snapshot));

        for i in 0..note_hashes.len() {
            expected_commitments_tree.update_leaf(i + MAX_NOTE_HASHES_PER_TX, note_hashes[i]);
        }
        let expected_end_note_hash_tree_snapshot = AppendOnlyTreeSnapshot {
            root: expected_commitments_tree.get_root(),
            next_available_leaf_index: (MAX_NOTE_HASHES_PER_TX * 2) as u32,
        };
        assert(outputs.end.note_hash_tree.eq(expected_end_note_hash_tree_snapshot));
    }

    #[test]
    unconstrained fn new_nullifier_tree_empty() {
        // This test checks for insertions of all 0 values
        // In this special case we will not need to provide sibling paths to check insertion of the nullifier values
        // This is because 0 values are not actually inserted into the tree, rather the inserted subtree is left
        // empty to begin with.
        let mut builder = PublicBaseRollupInputsBuilder::new();

        builder.pre_existing_nullifiers[0] =
            NullifierLeafPreimage { nullifier: 0, next_nullifier: 7, next_index: 1 };
        builder.pre_existing_nullifiers[1] =
            NullifierLeafPreimage { nullifier: 7, next_nullifier: 0, next_index: 0 };

        builder.succeeds();
    }

    #[test]
    unconstrained fn nullifier_insertion_test() {
        let mut builder = PublicBaseRollupInputsBuilder::new();

        builder.pre_existing_nullifiers[0] =
            NullifierLeafPreimage { nullifier: 0, next_nullifier: 7, next_index: 1 };
        builder.pre_existing_nullifiers[1] =
            NullifierLeafPreimage { nullifier: 7, next_nullifier: 0, next_index: 0 };

        builder.nullifiers.push(NullifierInsertion { existing_index: 0, value: 1 });
        let mut tree_nullifiers = [NullifierLeafPreimage::empty(); MAX_NULLIFIERS_PER_TX * 2];
        tree_nullifiers[0] = NullifierLeafPreimage {
            nullifier: 0,
            next_nullifier: 1,
            next_index: MAX_NULLIFIERS_PER_TX,
        };
        tree_nullifiers[1] = builder.pre_existing_nullifiers[1];
        tree_nullifiers[MAX_NULLIFIERS_PER_TX] =
            NullifierLeafPreimage { nullifier: 1, next_nullifier: 7, next_index: 1 };

        let mut end_nullifier_tree = NonEmptyMerkleTree::new(
            tree_nullifiers.map(|preimage: NullifierLeafPreimage| preimage.hash()),
            [0; NULLIFIER_TREE_HEIGHT],
            [0; NULLIFIER_TREE_HEIGHT - NULLIFIER_SUBTREE_HEIGHT - 1],
            [0; NULLIFIER_SUBTREE_HEIGHT + 1],
        );

        let output = builder.execute();

        assert(output.end.nullifier_tree.eq(
            AppendOnlyTreeSnapshot {
                root: end_nullifier_tree.get_root(),
                next_available_leaf_index: 2 * MAX_NULLIFIERS_PER_TX as u32,
            },
        ));
    }

    #[test]
    unconstrained fn new_nullifier_tree_all_larger() {
        let mut builder = PublicBaseRollupInputsBuilder::new();

        builder.pre_existing_nullifiers[0] =
            NullifierLeafPreimage { nullifier: 0, next_nullifier: 7, next_index: 1 };
        builder.pre_existing_nullifiers[1] =
            NullifierLeafPreimage { nullifier: 7, next_nullifier: 0, next_index: 0 };

        builder.nullifiers.push(NullifierInsertion { existing_index: 1, value: 8 });
        for i in 1..builder.nullifiers.max_len() {
            builder.nullifiers.push(
                NullifierInsertion { existing_index: 1, value: (8 + i) as Field },
            );
        }

        let output = builder.execute();
        let mut tree_nullifiers = [NullifierLeafPreimage::empty(); MAX_NULLIFIERS_PER_TX * 2];
        tree_nullifiers[0] = builder.pre_existing_nullifiers[0];

        tree_nullifiers[1] = NullifierLeafPreimage {
            nullifier: 7,
            next_nullifier: 8,
            next_index: MAX_NULLIFIERS_PER_TX,
        };

        let last_index = builder.nullifiers.max_len() - 1;
        for i in 0..last_index {
            tree_nullifiers[MAX_NULLIFIERS_PER_TX + i] = NullifierLeafPreimage {
                nullifier: (8 + i) as Field,
                next_nullifier: (8 + i + 1) as Field,
                next_index: MAX_NULLIFIERS_PER_TX + i + 1,
            };
        }
        tree_nullifiers[MAX_NULLIFIERS_PER_TX + last_index] = NullifierLeafPreimage {
            nullifier: (8 + last_index) as Field,
            next_nullifier: 0,
            next_index: 0,
        };

        let mut end_nullifier_tree = NonEmptyMerkleTree::new(
            tree_nullifiers.map(|preimage: NullifierLeafPreimage| preimage.hash()),
            [0; NULLIFIER_TREE_HEIGHT],
            [0; NULLIFIER_TREE_HEIGHT - NULLIFIER_SUBTREE_HEIGHT - 1],
            [0; NULLIFIER_SUBTREE_HEIGHT + 1],
        );

        assert(output.end.nullifier_tree.eq(
            AppendOnlyTreeSnapshot {
                root: end_nullifier_tree.get_root(),
                next_available_leaf_index: 2 * MAX_NULLIFIERS_PER_TX as u32,
            },
        ));
    }

    #[test(should_fail_with = "Invalid low leaf")]
    unconstrained fn new_nullifier_tree_double_spend() {
        let mut builder = PublicBaseRollupInputsBuilder::new();

        builder.pre_existing_nullifiers[0] =
            NullifierLeafPreimage { nullifier: 0, next_nullifier: 7, next_index: 1 };
        builder.pre_existing_nullifiers[1] =
            NullifierLeafPreimage { nullifier: 7, next_nullifier: 0, next_index: 0 };

        builder.nullifiers.push(NullifierInsertion { existing_index: 1, value: 8 });
        builder.nullifiers.push(NullifierInsertion { existing_index: 1, value: 8 });

        builder.fails();
    }

    #[test(should_fail_with = "Invalid low leaf")]
    unconstrained fn new_nullifier_tree_double_spend_same_batch() {
        let mut builder = PublicBaseRollupInputsBuilder::new();

        builder.pre_existing_nullifiers[0] =
            NullifierLeafPreimage { nullifier: 0, next_nullifier: 7, next_index: 1 };
        builder.pre_existing_nullifiers[1] =
            NullifierLeafPreimage { nullifier: 7, next_nullifier: 0, next_index: 0 };

        builder.nullifiers.push(NullifierInsertion { existing_index: 1, value: 8 });
        builder.nullifiers.push(NullifierInsertion { existing_index: 1, value: 8 });

        builder.fails();
    }

    #[test]
    unconstrained fn empty_tx_effects_sponge() {
        let outputs = PublicBaseRollupInputsBuilder::new().execute();
        let mut expected_sponge = outputs.start_sponge_blob;
        assert(outputs.end_sponge_blob.eq(expected_sponge));
    }

    #[test]
    unconstrained fn non_empty_tx_effects_sponge() {
        let mut builder = PublicBaseRollupInputsBuilder::new();
        builder.avm_data.append_note_hashes(50);
        let outputs = builder.execute();
        let mut tx_effects = [0; 53];
        // TODO(#8954): This test uses 50 notes and 3 extra absorbed fields
        // This may change when logs are deconstructed
        // Initial field = TX_START_PREFIX | 0 | txlen[0] txlen[1] | 0 | REVERT_CODE_PREFIX | 0 | revert_code
        // The first 3 are: i=0 init field, i=1: tx fee, i=2: note prefix
        tx_effects[0] = field_from_bytes(
            array_concat(
                TX_START_PREFIX.to_be_bytes::<8>(),
                [0, 0, tx_effects.len() as u8, 0, REVERT_CODE_PREFIX, 0, 0],
            ),
            true,
        );
        tx_effects[1] = field_from_bytes(
            array_concat([TX_FEE_PREFIX, 0], (0).to_be_bytes::<29>()),
            true,
        );
        tx_effects[2] = encode_blob_prefix(NOTES_PREFIX, 50);
        for i in 0..50 {
            tx_effects[i + 3] = builder.avm_data.note_hashes.storage()[i].value();
        }
        let mut expected_sponge = outputs.start_sponge_blob;

        expected_sponge.absorb(tx_effects, tx_effects.len());
        assert(outputs.end_sponge_blob.eq(expected_sponge));
    }

    #[test]
    unconstrained fn fuller_tx_effects_sponge() {
        let NUM_NOTES = 50;
        let NUM_NULLIFIERS = 3;
        let NUM_MSGS = 5;
        let NUM_PRIV_EVENT_LOGS = 4;
        let NUM_UNENC_LOGS = 6;
        let NUM_CC_LOGS = 1;
        let PUB_DATA_SLOT = 25;
        let PUB_DATA_VALUE = 60;
        let TOTAL_BLOB_FIELDS = 2 // revert code and tx fee
            + NUM_NOTES
            + 1 // notes and prefix
            + NUM_NULLIFIERS
            + 1 // nullifiers and prefix
            + NUM_MSGS
            + 1 // L2 to L1 msgs and prefix
            + NUM_UNENC_LOGS
            + 1 // unenc. logs and prefix
            + NUM_CC_LOGS
            + 1 // contract class logs and prefix
            + 2
            + 1 // single public data update (2 fields) and prefix
            + NUM_PRIV_EVENT_LOGS * PRIVATE_LOG_SIZE_IN_FIELDS
            + 1; // private logs and prefix
        let tx_fee = 100_000;
        let mut builder = PublicBaseRollupInputsBuilder::new();
        builder.transaction_fee = tx_fee;
        builder.avm_data.append_note_hashes(NUM_NOTES);
        // Copied from nullifier tests above:
        builder.pre_existing_nullifiers[0] =
            NullifierLeafPreimage { nullifier: 0, next_nullifier: 7, next_index: 1 };
        builder.pre_existing_nullifiers[1] =
            NullifierLeafPreimage { nullifier: 7, next_nullifier: 0, next_index: 0 };
        for i in 0..NUM_NULLIFIERS {
            builder.nullifiers.push(
                NullifierInsertion { existing_index: 1, value: (8 + i) as Field },
            );
        }
        builder.avm_data.append_l2_to_l1_msgs(NUM_MSGS);
        // Copied from public data test below:
        builder.pre_existing_public_data[0] =
            PublicDataTreeLeafPreimage { slot: 20, value: 40, next_slot: 0, next_index: 0 };
        builder.public_data_writes.push((
            0, PublicDataTreeLeaf { slot: PUB_DATA_SLOT, value: PUB_DATA_VALUE },
        ));
        builder.tube_data.append_private_logs(NUM_PRIV_EVENT_LOGS);
        builder.avm_data.append_unencrypted_log_hashes(NUM_UNENC_LOGS);
        // Below will only work with NUM_CC_LOGS=1
        builder.tube_data.add_contract_class_log_hash(1, 2);
        let outputs = builder.execute();

        let mut reconstructed_tx_effects = [0; TX_EFFECTS_BLOB_HASH_INPUT_FIELDS];
        // Initial field = TX_START_PREFIX | 0 | txlen[0] txlen[1] | 0 | REVERT_CODE_PREFIX | 0 | revert_code
        // revert code = 0
        let total_blob_fields_bytes = (TOTAL_BLOB_FIELDS as Field).to_be_bytes::<2>();
        reconstructed_tx_effects[0] = field_from_bytes(
            array_concat(
                TX_START_PREFIX.to_be_bytes::<8>(),
                [
                    0,
                    total_blob_fields_bytes[0],
                    total_blob_fields_bytes[1],
                    0,
                    REVERT_CODE_PREFIX,
                    0,
                    0,
                ],
            ),
            true,
        );
        // tx fee
        reconstructed_tx_effects[1] = field_from_bytes(
            array_concat([TX_FEE_PREFIX, 0], tx_fee.to_be_bytes::<29>()),
            true,
        );
        // notes
        let mut offset = 2;
        let notes_prefix = encode_blob_prefix(NOTES_PREFIX, NUM_NOTES);
        reconstructed_tx_effects[offset] = notes_prefix;
        offset += 1;
        for i in 0..NUM_NOTES {
            reconstructed_tx_effects[offset + i] =
                builder.avm_data.note_hashes.storage()[i].value();
        }
        offset += NUM_NOTES;
        // nullifiers
        let nullifiers_prefix = encode_blob_prefix(NULLIFIERS_PREFIX, NUM_NULLIFIERS);
        reconstructed_tx_effects[offset] = nullifiers_prefix;
        offset += 1;
        for i in 0..NUM_NULLIFIERS {
            reconstructed_tx_effects[offset + i] = builder.nullifiers.storage()[i].value;
        }
        offset += NUM_NULLIFIERS;
        // l2 to l1 msgs
        let l2_to_l1_msgs_prefix = encode_blob_prefix(L2_L1_MSGS_PREFIX, NUM_MSGS);
        reconstructed_tx_effects[offset] = l2_to_l1_msgs_prefix;
        offset += 1;
        for i in 0..NUM_MSGS {
            reconstructed_tx_effects[offset + i] = silo_l2_to_l1_message(
                builder.avm_data.l2_to_l1_msgs.storage()[i],
                builder.avm_data.tx_context.version,
                builder.avm_data.tx_context.chain_id,
            );
        }
        offset += NUM_MSGS;
        // public data update
        let public_data_update_requests_prefix =
            encode_blob_prefix(PUBLIC_DATA_UPDATE_REQUESTS_PREFIX, 2);
        reconstructed_tx_effects[offset] = public_data_update_requests_prefix;
        offset += 1;
        reconstructed_tx_effects[offset] = PUB_DATA_SLOT;
        reconstructed_tx_effects[offset + 1] = PUB_DATA_VALUE;
        offset += 2;
        // private logs
        let total_private_logs_len = NUM_PRIV_EVENT_LOGS * PRIVATE_LOG_SIZE_IN_FIELDS;
        let private_logs_prefix = encode_blob_prefix(PRIVATE_LOGS_PREFIX, total_private_logs_len);
        reconstructed_tx_effects[offset] = private_logs_prefix;
        offset += 1;
        for i in 0..NUM_PRIV_EVENT_LOGS {
            for j in 0..PRIVATE_LOG_SIZE_IN_FIELDS {
                reconstructed_tx_effects[offset + i * PRIVATE_LOG_SIZE_IN_FIELDS + j] =
                    builder.tube_data.private_logs.storage()[i].inner.log.fields[j];
            }
        }
        offset += total_private_logs_len;
        // TODO(#8954): The below will change with log deconstruction
        // unenc logs
        let unencrypted_logs_prefix = encode_blob_prefix(UNENCRYPTED_LOGS_PREFIX, NUM_UNENC_LOGS);
        reconstructed_tx_effects[offset] = unencrypted_logs_prefix;
        offset += 1;
        for i in 0..NUM_UNENC_LOGS {
            reconstructed_tx_effects[offset + i] = types::hash::silo_unencrypted_log_hash(
                builder.avm_data.unencrypted_logs_hashes.storage()[i],
            );
        }
        offset += NUM_UNENC_LOGS;
        // cc logs
        let contract_class_logs_prefix =
            encode_blob_prefix(CONTRACT_CLASS_LOGS_PREFIX, NUM_CC_LOGS);
        reconstructed_tx_effects[offset] = contract_class_logs_prefix;
        offset += 1;
        for i in 0..NUM_CC_LOGS {
            reconstructed_tx_effects[offset + i] = types::hash::silo_unencrypted_log_hash(
                builder.tube_data.contract_class_logs_hashes.storage()[i],
            );
        }
        offset += NUM_CC_LOGS;

        // Sanity check
        assert(offset == TOTAL_BLOB_FIELDS);

        let mut expected_sponge = outputs.start_sponge_blob;
        expected_sponge.absorb(reconstructed_tx_effects, offset);
        assert(outputs.end_sponge_blob.eq(expected_sponge));
    }

    #[test]
    unconstrained fn empty_block_out_hash() {
        let outputs = PublicBaseRollupInputsBuilder::new().execute();
        assert_eq(outputs.out_hash, 0);
    }

    #[test]
    unconstrained fn nonempty_block_out_hash() {
        let mut builder = PublicBaseRollupInputsBuilder::new();

        for i in 0..MAX_L2_TO_L1_MSGS_PER_TX {
            builder.avm_data.add_exposed_l2_to_l1_message(
                i as Field,
                EthAddress::from_field(1 + i as Field),
            );
        }

        let out_hash = builder.execute().out_hash;
        let siloed_l2_to_l1_msgs = builder.avm_data.l2_to_l1_msgs.map(
            |l2_to_l1_message: ScopedL2ToL1Message| silo_l2_to_l1_message(
                l2_to_l1_message,
                builder.constants.global_variables.version,
                builder.constants.global_variables.chain_id,
            ),
        );

        // Since we fill the tree completely, we know to expect a full tree as below
        let expected_tree = generate_full_sha_tree(siloed_l2_to_l1_msgs.storage());
        assert_eq(out_hash, expected_tree.get_root());
    }

    #[test(should_fail_with = "membership check failed")]
    unconstrained fn compute_membership_archive_negative() {
        let mut inputs = PublicBaseRollupInputsBuilder::new().build_inputs();
        inputs.archive_root_membership_witness.sibling_path[0] = 27;
        let _output = inputs.execute();
    }

    #[test]
    unconstrained fn constants_dont_change() {
        let inputs = PublicBaseRollupInputsBuilder::new().build_inputs();
        let outputs = inputs.execute();

        assert(inputs.constants.eq(outputs.constants));
    }

    #[test(should_fail_with = "kernel chain_id does not match the rollup chain_id")]
    unconstrained fn constants_dont_match_kernels_chain_id() {
        let mut builder = PublicBaseRollupInputsBuilder::new();
        builder.constants.global_variables.chain_id = 3;
        builder.fails();
    }

    #[test(should_fail_with = "kernel version does not match the rollup version")]
    unconstrained fn constants_dont_match_kernels_version() {
        let mut builder = PublicBaseRollupInputsBuilder::new();
        builder.constants.global_variables.version += 1;
        builder.fails();
    }

    #[test(should_fail_with = "kernel global variables do not match the rollup global variables")]
    unconstrained fn constants_global_variables_dont_match_kernels() {
        let mut builder = PublicBaseRollupInputsBuilder::new();
        builder.avm_data.global_variables.block_number = 6;
        builder.constants.global_variables.block_number = 7;
        builder.fails();
    }

    #[test(should_fail_with = "kernel max_block_number is smaller than block number")]
    unconstrained fn constants_dont_satisfy_smaller_max_block_number() {
        let mut builder = PublicBaseRollupInputsBuilder::new();
        builder.constants.global_variables.block_number = 42;
        builder.tube_data.set_max_block_number(5);
        builder.fails();
    }

    #[test]
    unconstrained fn constants_satisfy_equal_max_block_number() {
        let mut builder = PublicBaseRollupInputsBuilder::new();
        builder.constants.global_variables.block_number = 42;
        builder.tube_data.set_max_block_number(42);
        builder.succeeds();
    }

    #[test]
    unconstrained fn constants_satisfy_larger_max_block_number() {
        let mut builder = PublicBaseRollupInputsBuilder::new();
        builder.constants.global_variables.block_number = 42;
        builder.tube_data.set_max_block_number(4294967295);
        builder.succeeds();
    }

    #[test]
    unconstrained fn num_txs_is_1() {
        let outputs = PublicBaseRollupInputsBuilder::new().execute();

        assert_eq(outputs.num_txs, 1);
    }

    #[test]
    unconstrained fn single_public_state_write() {
        let mut builder = PublicBaseRollupInputsBuilder::new();

        builder.pre_existing_public_data[0] =
            PublicDataTreeLeafPreimage { slot: 27, value: 28, next_slot: 0, next_index: 0 };
        builder.public_data_writes.push((0, PublicDataTreeLeaf { slot: 27, value: 29 }));
        let outputs = builder.execute();

        let updated_leaf =
            PublicDataTreeLeafPreimage { slot: 27, value: 29, next_slot: 0, next_index: 0 };

        let mut expected_public_data_tree = NonEmptyMerkleTree::new(
            [updated_leaf.hash(), 0],
            [0; PUBLIC_DATA_TREE_HEIGHT],
            [0; PUBLIC_DATA_TREE_HEIGHT - 1],
            [0; 1],
        );

        assert_eq(outputs.end.public_data_tree.root, expected_public_data_tree.get_root());
    }

    #[test]
    unconstrained fn multiple_public_state_read_writes() {
        let mut builder = PublicBaseRollupInputsBuilder::new();

        builder.pre_existing_public_data[0] =
            PublicDataTreeLeafPreimage { slot: 20, value: 40, next_slot: 28, next_index: 1 };
        builder.pre_existing_public_data[1] =
            PublicDataTreeLeafPreimage { slot: 28, value: 41, next_slot: 29, next_index: 2 };
        builder.pre_existing_public_data[2] =
            PublicDataTreeLeafPreimage { slot: 29, value: 42, next_slot: 30, next_index: 3 };
        builder.pre_existing_public_data[3] =
            PublicDataTreeLeafPreimage { slot: 30, value: 43, next_slot: 0, next_index: 0 };
        builder.public_data_writes.push((0, PublicDataTreeLeaf { slot: 25, value: 60 }));
        builder.public_data_writes.push((0, PublicDataTreeLeaf { slot: 20, value: 90 }));

        let outputs = builder.execute();

        let mut public_data_leaves = [0; AVAILABLE_PUBLIC_DATA_LEAVES_FOR_TEST];
        public_data_leaves[0] = PublicDataTreeLeafPreimage {
            slot: 20,
            value: 90,
            next_slot: 25,
            next_index: PRE_EXISTING_PUBLIC_DATA_LEAVES,
        }
            .hash();
        public_data_leaves[1] =
            PublicDataTreeLeafPreimage { slot: 28, value: 41, next_slot: 29, next_index: 2 }.hash();
        public_data_leaves[2] =
            PublicDataTreeLeafPreimage { slot: 29, value: 42, next_slot: 30, next_index: 3 }.hash();
        public_data_leaves[3] =
            PublicDataTreeLeafPreimage { slot: 30, value: 43, next_slot: 0, next_index: 0 }.hash();
        public_data_leaves[PRE_EXISTING_PUBLIC_DATA_LEAVES] =
            PublicDataTreeLeafPreimage { slot: 25, value: 60, next_slot: 28, next_index: 1 }.hash();

        let mut expected_public_data_tree = NonEmptyMerkleTree::new(
            public_data_leaves,
            [0; PUBLIC_DATA_TREE_HEIGHT],
            [0; PUBLIC_DATA_TREE_HEIGHT - AVAILABLE_PUBLIC_DATA_SUBTREE_HEIGHT_FOR_TEST],
            [0; AVAILABLE_PUBLIC_DATA_SUBTREE_HEIGHT_FOR_TEST],
        );

        assert_eq(outputs.end.public_data_tree.root, expected_public_data_tree.get_root());
    }

    #[test]
    fn valid_previous_kernel_empty() {
        let builder = unsafe {
            PublicBaseRollupInputsBuilder::new_with_previous_kernel(PRIVATE_KERNEL_EMPTY_INDEX)
        };

        let _res = builder.execute();
    }
}<|MERGE_RESOLUTION|>--- conflicted
+++ resolved
@@ -12,23 +12,16 @@
 };
 use dep::types::{
     abis::{
-<<<<<<< HEAD
-        accumulated_data::CombinedAccumulatedData,
-        append_only_tree_snapshot::AppendOnlyTreeSnapshot, avm_circuit_public_inputs::AvmProofData,
-        combined_constant_data::CombinedConstantData, constant_rollup_data::ConstantRollupData,
-        log_hash::ScopedLogHash, nullifier_leaf_preimage::NullifierLeafPreimage,
-        public_data_write::PublicDataWrite, tube::PublicTubeData,
-=======
         accumulated_data::{self, CombinedAccumulatedData},
         append_only_tree_snapshot::AppendOnlyTreeSnapshot,
         avm_circuit_public_inputs::AvmProofData,
         combined_constant_data::CombinedConstantData,
+        constant_rollup_data::ConstantRollupData,
         log_hash::ScopedLogHash,
         nullifier_leaf_preimage::NullifierLeafPreimage,
         public_data_write::PublicDataWrite,
         sponge_blob::SpongeBlob,
         tube::PublicTubeData,
->>>>>>> d0a4b2f0
     },
     constants::{
         ARCHIVE_HEIGHT, MAX_TOTAL_PUBLIC_DATA_UPDATE_REQUESTS_PER_TX, NOTE_HASH_SUBTREE_HEIGHT,
