use dep::types::{
    abis::nullifier_leaf_preimage::NullifierLeafPreimage,
    constants::{
        MAX_NULLIFIERS_PER_TX, NOTE_HASH_SUBTREE_SIBLING_PATH_LENGTH,
<<<<<<< HEAD
        NULLIFIER_SUBTREE_SIBLING_PATH_LENGTH, NULLIFIER_TREE_HEIGHT,
        PUBLIC_DATA_SUBTREE_SIBLING_PATH_LENGTH,
    },
    merkle_tree::MembershipWitness,
=======
        NULLIFIER_SUBTREE_SIBLING_PATH_LENGTH, PUBLIC_DATA_SUBTREE_SIBLING_PATH_LENGTH,
        NULLIFIER_TREE_HEIGHT,
    }, merkle_tree::MembershipWitness,
>>>>>>> a166203a
};

pub struct StateDiffHints {
    nullifier_predecessor_preimages: [NullifierLeafPreimage; MAX_NULLIFIERS_PER_TX],
    nullifier_predecessor_membership_witnesses: [MembershipWitness<NULLIFIER_TREE_HEIGHT>; MAX_NULLIFIERS_PER_TX],

    sorted_nullifiers: [Field; MAX_NULLIFIERS_PER_TX],
    sorted_nullifier_indexes: [u32; MAX_NULLIFIERS_PER_TX],

    // For inserting the new subtrees into their respective trees:
    // Note: the insertion leaf index can be derived from the snapshots' `next_available_leaf_index` values (tree
    // snapshots of the relevant trees are stored in partial state reference).
    note_hash_subtree_sibling_path: [Field; NOTE_HASH_SUBTREE_SIBLING_PATH_LENGTH],
    nullifier_subtree_sibling_path: [Field; NULLIFIER_SUBTREE_SIBLING_PATH_LENGTH],
    public_data_sibling_path: [Field; PUBLIC_DATA_SUBTREE_SIBLING_PATH_LENGTH],
}<|MERGE_RESOLUTION|>--- conflicted
+++ resolved
@@ -2,16 +2,9 @@
     abis::nullifier_leaf_preimage::NullifierLeafPreimage,
     constants::{
         MAX_NULLIFIERS_PER_TX, NOTE_HASH_SUBTREE_SIBLING_PATH_LENGTH,
-<<<<<<< HEAD
-        NULLIFIER_SUBTREE_SIBLING_PATH_LENGTH, NULLIFIER_TREE_HEIGHT,
-        PUBLIC_DATA_SUBTREE_SIBLING_PATH_LENGTH,
-    },
-    merkle_tree::MembershipWitness,
-=======
         NULLIFIER_SUBTREE_SIBLING_PATH_LENGTH, PUBLIC_DATA_SUBTREE_SIBLING_PATH_LENGTH,
         NULLIFIER_TREE_HEIGHT,
     }, merkle_tree::MembershipWitness,
->>>>>>> a166203a
 };
 
 pub struct StateDiffHints {
