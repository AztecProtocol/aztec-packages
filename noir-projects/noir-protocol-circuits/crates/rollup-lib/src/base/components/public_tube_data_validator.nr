--- conflicted
+++ resolved
@@ -39,11 +39,7 @@
         PublicTubeDataValidator { data }
     }
 
-<<<<<<< HEAD
-    pub fn verify_proof(self) {
-=======
     pub fn validate_proof_and_vk(self) {
->>>>>>> 1bb4f058
         if !dep::std::runtime::is_unconstrained() {
             self.data.verify();
             // TODO(#7410): Add public tube vk hash to the tree and uncomment the following check.
