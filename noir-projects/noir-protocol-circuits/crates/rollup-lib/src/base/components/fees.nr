use dep::types::{
<<<<<<< HEAD
    abis::gas_fees::GasFees, address::AztecAddress, constants::FEE_JUICE_ADDRESS,
    data::hash::compute_public_data_tree_index, storage::map::derive_storage_slot_in_map,
=======
    abis::{gas::Gas, gas_fees::GasFees, gas_settings::GasSettings},
    address::AztecAddress,
    constants::FEE_JUICE_ADDRESS,
    data::hash::compute_public_data_tree_index,
    storage::map::derive_storage_slot_in_map,
>>>>>>> 581185c1
};

pub(crate) fn compute_fee_payer_fee_juice_balance_leaf_slot(fee_payer: AztecAddress) -> Field {
    let balances_slot_in_fee_juice_contract = 1;
    let fee_payer_balance_slot_in_fee_juice_contract =
        derive_storage_slot_in_map(balances_slot_in_fee_juice_contract, fee_payer);
    compute_public_data_tree_index(
        FEE_JUICE_ADDRESS,
        fee_payer_balance_slot_in_fee_juice_contract,
    )
}

<<<<<<< HEAD
pub fn validate_max_fees_per_gas(max_fees_per_gas: GasFees, gas_fees: GasFees) {
    assert(
        !max_fees_per_gas.fee_per_da_gas.lt(gas_fees.fee_per_da_gas),
        "da gas is higher than the maximum specified by the tx",
    );
    assert(
        !max_fees_per_gas.fee_per_l2_gas.lt(gas_fees.fee_per_l2_gas),
        "l2 gas is higher than the maximum specified by the tx",
    );
=======
// Computes the effective gas fees from the current gas fees and taking as much
// priority gas fees as the max_fees_per_gas allows.
pub fn compute_effective_gas_fees(gas_fees: GasFees, gas_settings: GasSettings) -> GasFees {
    let max_priority_fees = gas_settings.max_priority_fees_per_gas;
    let max_fees = gas_settings.max_fees_per_gas;

    // max_fees are guaranteed to be greater than or equal to gas_fees, which is checked in tube_data_validator.
    let priority_fees = GasFees::new(
        dep::types::utils::field::min(
            max_priority_fees.fee_per_da_gas,
            max_fees.fee_per_da_gas - gas_fees.fee_per_da_gas,
        ),
        dep::types::utils::field::min(
            max_priority_fees.fee_per_l2_gas,
            max_fees.fee_per_l2_gas - gas_fees.fee_per_l2_gas,
        ),
    );

    let effective_gas_fees = GasFees::new(
        gas_fees.fee_per_da_gas + priority_fees.fee_per_da_gas,
        gas_fees.fee_per_l2_gas + priority_fees.fee_per_l2_gas,
    );
    // TODO(14711): Range check effective_gas_fees and priority_fees or change GasFees to u128

    effective_gas_fees
}

pub fn compute_transaction_fee(
    gas_fees: GasFees,
    gas_settings: GasSettings,
    gas_used: Gas,
) -> Field {
    let effective_fees = compute_effective_gas_fees(gas_fees, gas_settings);

    gas_used.compute_fee(effective_fees)
}

mod tests {
    use super::compute_transaction_fee;
    use types::{abis::{gas::Gas, gas_fees::GasFees, gas_settings::GasSettings}, traits::Empty};

    struct TestBuilder {
        gas_fees: GasFees,
        gas_settings: GasSettings,
        gas_used: Gas,
    }

    impl TestBuilder {
        pub fn new() -> Self {
            let gas_fees = GasFees::new(12, 34);

            let mut gas_settings = GasSettings::empty();
            gas_settings.max_fees_per_gas = GasFees::new(56, 78);
            gas_settings.max_priority_fees_per_gas = GasFees::new(5, 7);

            let gas_used = Gas::new(2, 3);

            TestBuilder { gas_fees, gas_settings, gas_used }
        }

        pub fn compute(self) -> Field {
            compute_transaction_fee(self.gas_fees, self.gas_settings, self.gas_used)
        }
    }

    #[test]
    fn compute_transaction_fee_default() {
        let builder = TestBuilder::new();
        let fee = builder.compute();

        // Make sure the following value matches the one in `transaction_fee.test.ts` in `stdlib`.
        // Paying gas_fees + max_priority_fees.
        let expected_fee = 2 * (12 + 5) + 3 * (34 + 7);
        assert_eq(fee, expected_fee);
    }

    #[test]
    fn compute_transaction_fee_zero_priority_fees() {
        let mut builder = TestBuilder::new();

        builder.gas_settings.max_priority_fees_per_gas = GasFees::empty();

        let fee = builder.compute();

        // Make sure the following value matches the one in `transaction_fee.test.ts` in `stdlib`.
        // Paying gas_fees only.
        let expected_fee_empty_priority = 2 * 12 + 3 * 34;
        assert_eq(fee, expected_fee_empty_priority);
    }

    #[test]
    fn compute_transaction_fee_capped_max_fees() {
        let mut builder = TestBuilder::new();

        // Increase gas_fees so that gas_fees + max_priority_fees > max_fees.
        builder.gas_fees = GasFees::new(53, 74);

        let fee = builder.compute();

        // Make sure the following value matches the one in `transaction_fee.test.ts` in `stdlib`.
        // max_fees were applied.
        let expected_max_fee = 2 * 56 + 3 * 78;
        assert_eq(fee, expected_max_fee);
    }
>>>>>>> 581185c1
}<|MERGE_RESOLUTION|>--- conflicted
+++ resolved
@@ -1,14 +1,9 @@
 use dep::types::{
-<<<<<<< HEAD
-    abis::gas_fees::GasFees, address::AztecAddress, constants::FEE_JUICE_ADDRESS,
-    data::hash::compute_public_data_tree_index, storage::map::derive_storage_slot_in_map,
-=======
     abis::{gas::Gas, gas_fees::GasFees, gas_settings::GasSettings},
     address::AztecAddress,
     constants::FEE_JUICE_ADDRESS,
     data::hash::compute_public_data_tree_index,
     storage::map::derive_storage_slot_in_map,
->>>>>>> 581185c1
 };
 
 pub(crate) fn compute_fee_payer_fee_juice_balance_leaf_slot(fee_payer: AztecAddress) -> Field {
@@ -21,7 +16,6 @@
     )
 }
 
-<<<<<<< HEAD
 pub fn validate_max_fees_per_gas(max_fees_per_gas: GasFees, gas_fees: GasFees) {
     assert(
         !max_fees_per_gas.fee_per_da_gas.lt(gas_fees.fee_per_da_gas),
@@ -31,7 +25,8 @@
         !max_fees_per_gas.fee_per_l2_gas.lt(gas_fees.fee_per_l2_gas),
         "l2 gas is higher than the maximum specified by the tx",
     );
-=======
+}
+
 // Computes the effective gas fees from the current gas fees and taking as much
 // priority gas fees as the max_fees_per_gas allows.
 pub fn compute_effective_gas_fees(gas_fees: GasFees, gas_settings: GasSettings) -> GasFees {
@@ -136,5 +131,4 @@
         let expected_max_fee = 2 * 56 + 3 * 78;
         assert_eq(fee, expected_max_fee);
     }
->>>>>>> 581185c1
 }