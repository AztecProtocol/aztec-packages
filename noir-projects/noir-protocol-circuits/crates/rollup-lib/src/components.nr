--- conflicted
+++ resolved
@@ -4,14 +4,7 @@
 };
 use super::abis::tx_effect::TxEffect;
 use dep::types::{
-<<<<<<< HEAD
     abis::{log_hash::ScopedLogHash, sponge_blob::SpongeBlob},
-=======
-    abis::{
-        log_hash::ScopedLogHash, private_log::PrivateLog, public_data_write::PublicDataWrite,
-        public_log::PublicLog, sponge_blob::SpongeBlob,
-    },
->>>>>>> 95b581de
     constants::{
         AZTEC_MAX_EPOCH_DURATION, CONTRACT_CLASS_LOGS_PREFIX, L2_L1_MSGS_PREFIX,
         MAX_CONTRACT_CLASS_LOGS_PER_TX, MAX_L2_TO_L1_MSGS_PER_TX, MAX_NOTE_HASHES_PER_TX,
@@ -266,98 +259,83 @@
         offset += 1;
 
         for j in 0..MAX_NOTE_HASHES_PER_TX {
-<<<<<<< HEAD
-            if j < array_len {
+            check_elt &= j != array_len;
+            if check_elt {
                 if dep::std::runtime::is_unconstrained() {
                     tx_effects_hash_input[offset + j] = note_hashes[j];
                 } else {
                     assert_eq(tx_effects_hash_input[offset + j], note_hashes[j]);
                 }
-=======
+            }
+        }
+        offset += array_len;
+    }
+
+    // NULLIFIERS
+    array_len = array_length(nullifiers);
+    if array_len != 0 {
+        let mut check_elt = true;
+        let nullifiers_prefix = encode_blob_prefix(NULLIFIERS_PREFIX, array_len);
+        if dep::std::runtime::is_unconstrained() {
+            tx_effects_hash_input[offset] = nullifiers_prefix;
+        } else {
+            assert_eq(tx_effects_hash_input[offset], nullifiers_prefix);
+        }
+        offset += 1;
+
+        for j in 0..MAX_NULLIFIERS_PER_TX {
             check_elt &= j != array_len;
             if check_elt {
-                assert_eq(tx_effects_hash_input[offset + j], note_hashes[j]);
->>>>>>> 95b581de
-            }
-        }
-        offset += array_len;
-    }
-
-    // NULLIFIERS
-    array_len = array_length(nullifiers);
-    if array_len != 0 {
-        let mut check_elt = true;
-        let nullifiers_prefix = encode_blob_prefix(NULLIFIERS_PREFIX, array_len);
-        if dep::std::runtime::is_unconstrained() {
-            tx_effects_hash_input[offset] = nullifiers_prefix;
-        } else {
-            assert_eq(tx_effects_hash_input[offset], nullifiers_prefix);
-        }
-        offset += 1;
-
-        for j in 0..MAX_NULLIFIERS_PER_TX {
-<<<<<<< HEAD
-            if j < array_len {
                 if dep::std::runtime::is_unconstrained() {
                     tx_effects_hash_input[offset + j] = nullifiers[j];
                 } else {
                     assert_eq(tx_effects_hash_input[offset + j], nullifiers[j]);
                 }
-=======
+            }
+        }
+        offset += array_len;
+    }
+
+    // L2 TO L1 MESSAGES
+    array_len = array_length(tx_effect.l2_to_l1_msgs);
+    if array_len != 0 {
+        let mut check_elt = true;
+        let l2_to_l1_msgs_prefix = encode_blob_prefix(L2_L1_MSGS_PREFIX, array_len);
+        if dep::std::runtime::is_unconstrained() {
+            tx_effects_hash_input[offset] = l2_to_l1_msgs_prefix;
+        } else {
+            assert_eq(tx_effects_hash_input[offset], l2_to_l1_msgs_prefix);
+        }
+        offset += 1;
+
+        for j in 0..MAX_L2_TO_L1_MSGS_PER_TX {
             check_elt &= j != array_len;
             if check_elt {
-                assert_eq(tx_effects_hash_input[offset + j], nullifiers[j]);
->>>>>>> 95b581de
-            }
-        }
-        offset += array_len;
-    }
-
-    // L2 TO L1 MESSAGES
-    array_len = array_length(tx_effect.l2_to_l1_msgs);
-    if array_len != 0 {
-        let mut check_elt = true;
-        let l2_to_l1_msgs_prefix = encode_blob_prefix(L2_L1_MSGS_PREFIX, array_len);
-        if dep::std::runtime::is_unconstrained() {
-            tx_effects_hash_input[offset] = l2_to_l1_msgs_prefix;
-        } else {
-            assert_eq(tx_effects_hash_input[offset], l2_to_l1_msgs_prefix);
-        }
-        offset += 1;
-
-        for j in 0..MAX_L2_TO_L1_MSGS_PER_TX {
-<<<<<<< HEAD
-            if j < array_len {
                 if dep::std::runtime::is_unconstrained() {
                     tx_effects_hash_input[offset + j] = tx_effect.l2_to_l1_msgs[j];
                 } else {
                     assert_eq(tx_effects_hash_input[offset + j], tx_effect.l2_to_l1_msgs[j]);
                 }
-=======
+            }
+        }
+        offset += array_len;
+    }
+
+    // PUBLIC DATA UPDATE REQUESTS
+    array_len = array_length(public_data_update_requests);
+    if array_len != 0 {
+        let mut check_elt = true;
+        let public_data_update_requests_prefix =
+            encode_blob_prefix(PUBLIC_DATA_UPDATE_REQUESTS_PREFIX, array_len * 2);
+        if dep::std::runtime::is_unconstrained() {
+            tx_effects_hash_input[offset] = public_data_update_requests_prefix;
+        } else {
+            assert_eq(tx_effects_hash_input[offset], public_data_update_requests_prefix);
+        }
+        offset += 1;
+        for j in 0..MAX_TOTAL_PUBLIC_DATA_UPDATE_REQUESTS_PER_TX {
             check_elt &= j != array_len;
             if check_elt {
-                assert_eq(tx_effects_hash_input[offset + j], tx_effect.l2_to_l1_msgs[j]);
->>>>>>> 95b581de
-            }
-        }
-        offset += array_len;
-    }
-
-    // PUBLIC DATA UPDATE REQUESTS
-    array_len = array_length(public_data_update_requests);
-    if array_len != 0 {
-        let mut check_elt = true;
-        let public_data_update_requests_prefix =
-            encode_blob_prefix(PUBLIC_DATA_UPDATE_REQUESTS_PREFIX, array_len * 2);
-        if dep::std::runtime::is_unconstrained() {
-            tx_effects_hash_input[offset] = public_data_update_requests_prefix;
-        } else {
-            assert_eq(tx_effects_hash_input[offset], public_data_update_requests_prefix);
-        }
-        offset += 1;
-        for j in 0..MAX_TOTAL_PUBLIC_DATA_UPDATE_REQUESTS_PER_TX {
-<<<<<<< HEAD
-            if j < array_len {
                 if dep::std::runtime::is_unconstrained() {
                     tx_effects_hash_input[offset + j * 2] =
                         public_data_update_requests[j].leaf_slot;
@@ -373,18 +351,6 @@
                         public_data_update_requests[j].value,
                     );
                 }
-=======
-            check_elt &= j != array_len;
-            if check_elt {
-                assert_eq(
-                    tx_effects_hash_input[offset + j * 2],
-                    public_data_update_requests[j].leaf_slot,
-                );
-                assert_eq(
-                    tx_effects_hash_input[offset + j * 2 + 1],
-                    public_data_update_requests[j].value,
-                );
->>>>>>> 95b581de
             }
         }
         offset += array_len * 2;
@@ -408,15 +374,11 @@
                 let index = offset + j * PRIVATE_LOG_SIZE_IN_FIELDS + k;
                 check_elt &= j * PRIVATE_LOG_SIZE_IN_FIELDS + k != array_len;
                 if check_elt {
-<<<<<<< HEAD
                     if dep::std::runtime::is_unconstrained() {
                         tx_effects_hash_input[index] = private_logs[j].fields[k];
                     } else {
                         assert_eq(tx_effects_hash_input[index], private_logs[j].fields[k]);
                     }
-=======
-                    assert_eq(tx_effects_hash_input[index], private_logs[j].fields[k]);
->>>>>>> 95b581de
                 }
             }
         }
@@ -440,15 +402,11 @@
                 let index = offset + j * PUBLIC_LOG_SIZE_IN_FIELDS + k;
                 check_elt &= j * PUBLIC_LOG_SIZE_IN_FIELDS + k != array_len;
                 if check_elt {
-<<<<<<< HEAD
                     if dep::std::runtime::is_unconstrained() {
                         tx_effects_hash_input[index] = log[k];
                     } else {
                         assert_eq(tx_effects_hash_input[index], log[k]);
                     }
-=======
-                    assert_eq(tx_effects_hash_input[index], log[k]);
->>>>>>> 95b581de
                 }
             }
         }
@@ -470,18 +428,13 @@
         offset += 1;
 
         for j in 0..MAX_CONTRACT_CLASS_LOGS_PER_TX {
-<<<<<<< HEAD
-            if j < array_len {
+            check_elt &= j != array_len;
+            if check_elt {
                 if dep::std::runtime::is_unconstrained() {
                     tx_effects_hash_input[offset + j] = contract_class_logs[j];
                 } else {
                     assert_eq(tx_effects_hash_input[offset + j], contract_class_logs[j]);
                 }
-=======
-            check_elt &= j != array_len;
-            if check_elt {
-                assert_eq(tx_effects_hash_input[offset + j], contract_class_logs[j]);
->>>>>>> 95b581de
             }
         }
         offset += array_len;
@@ -511,158 +464,4 @@
     let tx_start_field = constant + offset * (256 * 256 * 256 * 256) + revert_code;
 
     tx_start_field
-<<<<<<< HEAD
-=======
-}
-
-unconstrained fn get_tx_effects_hash_input_helper(
-    tx_hash: Field,
-    prefixed_tx_fee: Field,
-    note_hashes: [Field; MAX_NOTE_HASHES_PER_TX],
-    nullifiers: [Field; MAX_NULLIFIERS_PER_TX],
-    l2_to_l1_msgs: [Field; MAX_L2_TO_L1_MSGS_PER_TX],
-    public_data_update_requests: [PublicDataWrite; MAX_TOTAL_PUBLIC_DATA_UPDATE_REQUESTS_PER_TX],
-    private_logs: [PrivateLog; MAX_PRIVATE_LOGS_PER_TX],
-    public_logs: [PublicLog; MAX_PUBLIC_LOGS_PER_TX],
-    contract_class_logs: [Field; MAX_CONTRACT_CLASS_LOGS_PER_TX],
-    revert_code: Field,
-) -> [Field; TX_EFFECTS_BLOB_HASH_INPUT_FIELDS] {
-    let mut tx_effects_hash_input = [0; TX_EFFECTS_BLOB_HASH_INPUT_FIELDS];
-
-    // Public writes are the concatenation of all non-empty user update requests and protocol update requests, then padded with zeroes.
-    // The incoming all_public_data_update_requests may have empty update requests in the middle, so we move those to the end of the array.
-
-    tx_effects_hash_input[1] = tx_hash;
-
-    // TX FEE
-    // Using 29 bytes to encompass all reasonable fee lengths
-    tx_effects_hash_input[2] = prefixed_tx_fee;
-
-    let mut offset = 3;
-
-    // NB: The array_length function does NOT constrain we have a sorted left-packed array.
-    // We can use it because all inputs here come from the kernels which DO constrain left-packing.
-    // If that ever changes, we will have to constrain it by counting items differently.
-    // NOTE HASHES
-    let array_len = array_length(note_hashes);
-    if array_len != 0 {
-        let notes_prefix = encode_blob_prefix(NOTES_PREFIX, array_len);
-        tx_effects_hash_input[offset] = notes_prefix;
-        offset += 1;
-
-        for j in 0..array_len {
-            tx_effects_hash_input[offset + j] = note_hashes[j];
-        }
-        offset += array_len;
-    }
-
-    // NULLIFIERS
-    let array_len = array_length(nullifiers);
-    if array_len != 0 {
-        let nullifiers_prefix = encode_blob_prefix(NULLIFIERS_PREFIX, array_len);
-        tx_effects_hash_input[offset] = nullifiers_prefix;
-        offset += 1;
-
-        for j in 0..array_len {
-            tx_effects_hash_input[offset + j] = nullifiers[j];
-        }
-        offset += array_len;
-    }
-
-    // L2 TO L1 MESSAGES
-    let array_len = array_length(l2_to_l1_msgs);
-    if array_len != 0 {
-        let l2_to_l1_msgs_prefix = encode_blob_prefix(L2_L1_MSGS_PREFIX, array_len);
-        tx_effects_hash_input[offset] = l2_to_l1_msgs_prefix;
-        offset += 1;
-
-        for j in 0..array_len {
-            tx_effects_hash_input[offset + j] = l2_to_l1_msgs[j];
-        }
-        offset += array_len;
-    }
-
-    // PUBLIC DATA UPDATE REQUESTS
-    let array_len = array_length(public_data_update_requests);
-    if array_len != 0 {
-        let public_data_update_requests_prefix =
-            encode_blob_prefix(PUBLIC_DATA_UPDATE_REQUESTS_PREFIX, array_len * 2);
-        tx_effects_hash_input[offset] = public_data_update_requests_prefix;
-        offset += 1;
-        for j in 0..array_len {
-            tx_effects_hash_input[offset + j * 2] = public_data_update_requests[j].leaf_slot;
-            tx_effects_hash_input[offset + j * 2 + 1] = public_data_update_requests[j].value;
-        }
-        offset += array_len * 2;
-    }
-
-    // TODO(Miranda): squash 0s in a nested loop and add len prefix?
-    // PRIVATE_LOGS
-    let num_private_logs = array_length(private_logs);
-    if num_private_logs != 0 {
-        let array_len = num_private_logs * PRIVATE_LOG_SIZE_IN_FIELDS;
-        let private_logs_prefix = encode_blob_prefix(PRIVATE_LOGS_PREFIX, array_len);
-        tx_effects_hash_input[offset] = private_logs_prefix;
-        offset += 1;
-
-        for j in 0..num_private_logs {
-            for k in 0..PRIVATE_LOG_SIZE_IN_FIELDS {
-                let index = offset + j * PRIVATE_LOG_SIZE_IN_FIELDS + k;
-                tx_effects_hash_input[index] = private_logs[j].fields[k];
-            }
-        }
-        offset += array_len;
-    }
-
-    // PUBLIC LOGS
-    let num_public_logs = array_length(public_logs);
-    if num_public_logs != 0 {
-        let array_len = num_public_logs * PUBLIC_LOG_SIZE_IN_FIELDS;
-        let public_logs_prefix = encode_blob_prefix(PUBLIC_LOGS_PREFIX, array_len);
-        tx_effects_hash_input[offset] = public_logs_prefix;
-        offset += 1;
-        for j in 0..num_public_logs {
-            let log = public_logs[j].serialize();
-            for k in 0..PUBLIC_LOG_SIZE_IN_FIELDS {
-                let index = offset + j * PUBLIC_LOG_SIZE_IN_FIELDS + k;
-                tx_effects_hash_input[index] = log[k];
-            }
-        }
-        offset += array_len;
-    }
-
-    // TODO(#8954): When logs are refactored into fields, we will append the values here
-    // Currently appending the single log hash as an interim solution
-    // CONTRACT CLASS LOGS
-    let array_len = array_length(contract_class_logs);
-    if array_len != 0 {
-        let contract_class_logs_prefix = encode_blob_prefix(CONTRACT_CLASS_LOGS_PREFIX, array_len);
-        tx_effects_hash_input[offset] = contract_class_logs_prefix;
-        offset += 1;
-
-        for j in 0..array_len {
-            tx_effects_hash_input[offset + j] = contract_class_logs[j];
-        }
-        offset += array_len;
-    }
-
-    // Now we know the number of fields appended, we can assign the first value:
-    tx_effects_hash_input[0] = generate_tx_start_field(offset as Field, revert_code);
-
-    tx_effects_hash_input
-}
-
-// TODO remove this? The avm should be returning public data writes left aligned.
-fn get_all_update_requests_for_tx_effects(
-    all_public_data_update_requests: [PublicDataWrite; MAX_TOTAL_PUBLIC_DATA_UPDATE_REQUESTS_PER_TX],
-) -> [PublicDataWrite; MAX_TOTAL_PUBLIC_DATA_UPDATE_REQUESTS_PER_TX] {
-    let mut all_update_requests: BoundedVec<PublicDataWrite, MAX_TOTAL_PUBLIC_DATA_UPDATE_REQUESTS_PER_TX> =
-        BoundedVec::new();
-    for update_request in all_public_data_update_requests {
-        if !is_empty(update_request) {
-            all_update_requests.push(update_request);
-        }
-    }
-    all_update_requests.storage()
->>>>>>> 95b581de
 }