use crate::abis::{
    block_root_or_block_merge_public_inputs::{BlockRootOrBlockMergePublicInputs, FeeRecipient},
    previous_rollup_block_data::PreviousRollupBlockData,
};
use super::abis::tx_effect::TxEffect;
use dep::types::{
    abis::{
        log_hash::ScopedLogHash, private_log::PrivateLog, public_data_write::PublicDataWrite,
        public_log::PublicLog, sponge_blob::SpongeBlob,
    },
    constants::{
        AZTEC_MAX_EPOCH_DURATION, CONTRACT_CLASS_LOGS_PREFIX, L2_L1_MSGS_PREFIX,
        MAX_CONTRACT_CLASS_LOGS_PER_TX, MAX_L2_TO_L1_MSGS_PER_TX, MAX_NOTE_HASHES_PER_TX,
        MAX_NULLIFIERS_PER_TX, MAX_PRIVATE_LOGS_PER_TX, MAX_PUBLIC_LOGS_PER_TX,
        MAX_TOTAL_PUBLIC_DATA_UPDATE_REQUESTS_PER_TX, NOTES_PREFIX, NULLIFIERS_PREFIX,
        PRIVATE_LOG_SIZE_IN_FIELDS, PRIVATE_LOGS_PREFIX, PUBLIC_DATA_UPDATE_REQUESTS_PREFIX,
        PUBLIC_LOG_SIZE_IN_FIELDS, PUBLIC_LOGS_PREFIX, REVERT_CODE_PREFIX, TX_FEE_PREFIX,
        TX_START_PREFIX,
    },
    hash::{accumulate_sha256, silo_contract_class_log_hash},
    merkle_tree::VariableMerkleTree,
    traits::{Empty, is_empty, Serialize},
    utils::arrays::{array_length, array_merge, find_index_hint_from_end, validate_trailing_zeroes},
};
use blob::blob_public_inputs::BlockBlobPublicInputs;

pub fn assert_prev_block_rollups_follow_on_from_each_other(
    left: BlockRootOrBlockMergePublicInputs,
    right: BlockRootOrBlockMergePublicInputs,
) {
    assert(left.vk_tree_root == right.vk_tree_root, "input blocks have different vk tree roots");
    assert(
        left.protocol_contract_tree_root == right.protocol_contract_tree_root,
        "input blocks have different protocol contract tree roots",
    );
    assert(
        left.new_archive.eq(right.previous_archive),
        "input blocks have different archive tree snapshots",
    );
    assert(
        left.end_block_hash.eq(right.previous_block_hash),
        "input block hashes do not follow on from each other",
    );
    assert(
        left.end_global_variables.chain_id == right.start_global_variables.chain_id,
        "input blocks have different chain id",
    );
    assert(
        left.end_global_variables.version == right.start_global_variables.version,
        "input blocks have different chain version",
    );

    if right.is_padding() {
        assert(
            left.end_global_variables.block_number == right.start_global_variables.block_number,
            "input block numbers do not match",
        );
        assert(
            left.end_global_variables.timestamp == right.start_global_variables.timestamp,
            "input block timestamps do not match",
        );
    } else {
        assert(
            left.end_global_variables.block_number + 1 == right.start_global_variables.block_number,
            "input block numbers do not follow on from each other",
        );
        assert(
            left.end_global_variables.timestamp < right.start_global_variables.timestamp,
            "input block timestamps do not follow on from each other",
        );
    }
}

pub fn accumulate_blocks_fees(
    left: BlockRootOrBlockMergePublicInputs,
    right: BlockRootOrBlockMergePublicInputs,
) -> [FeeRecipient; AZTEC_MAX_EPOCH_DURATION] {
    let left_len = array_length(left.fees);
    let right_len = array_length(right.fees);
    assert(
        left_len + right_len <= AZTEC_MAX_EPOCH_DURATION,
        "too many fee payment structs accumulated in rollup",
    );
    // TODO(Miranda): combine fees with same recipient depending on rollup structure
    // Assuming that the final rollup tree (block root -> block merge -> root) has max 32 leaves (TODO: constrain in root), then
    // in the worst case, we would be checking the left 16 values (left_len = 16) against the right 16 (right_len = 16).
    array_merge(left.fees, right.fees)
}

// TODO: This fn will be obselete once we have integrated accumulation of blob PIs
// The goal is to acc. the commitments and openings s.t. one set verifies the opening of many blobs
// How we accumulate is being worked on by @Mike
pub fn accumulate_blob_public_inputs(
    left: BlockRootOrBlockMergePublicInputs,
    right: BlockRootOrBlockMergePublicInputs,
) -> [BlockBlobPublicInputs; AZTEC_MAX_EPOCH_DURATION] {
    let left_len = array_length(left.blob_public_inputs);
    let right_len = array_length(right.blob_public_inputs);
    assert(
        left_len + right_len <= AZTEC_MAX_EPOCH_DURATION,
        "too many blob public input structs accumulated in rollup",
    );
    // NB: The below is cheaper than array_merge because assigning BlockBlobPublicInputs is cheaper than calling .equals
    let mut add_from_left = true;
    let mut result = [BlockBlobPublicInputs::empty(); AZTEC_MAX_EPOCH_DURATION];
    for i in 0..result.len() {
        add_from_left &= i != left_len;
        if (add_from_left) {
            result[i] = left.blob_public_inputs[i];
        } else {
            result[i] = right.blob_public_inputs[i - left_len];
        }
    }
    result
}

pub fn compute_blocks_out_hash(previous_rollup_data: [PreviousRollupBlockData; 2]) -> Field {
    if previous_rollup_data[1].block_root_or_block_merge_public_inputs.is_padding() {
        previous_rollup_data[0].block_root_or_block_merge_public_inputs.out_hash
    } else {
        accumulate_sha256([
            previous_rollup_data[0].block_root_or_block_merge_public_inputs.out_hash,
            previous_rollup_data[1].block_root_or_block_merge_public_inputs.out_hash,
        ])
    }
}

pub fn compute_kernel_out_hash(l2_to_l1_msgs: [Field; MAX_L2_TO_L1_MSGS_PER_TX]) -> Field {
    let non_empty_items = array_length(l2_to_l1_msgs);
    let merkle_tree = VariableMerkleTree::new_sha(l2_to_l1_msgs, non_empty_items);
    merkle_tree.get_root()
}

/**
 * Converts given type (e.g. note hashes = 3) and length (e.g. 5) into a prefix: 0x03000005.
 * Uses 2 bytes to encode the length even when we only need 1 to keep uniform.
 */
pub fn encode_blob_prefix(input_type: u8, array_len: u32) -> Field {
    let array_len = array_len as Field;
    array_len.assert_max_bit_size::<16>();
    (input_type as Field) * (256 * 256 * 256) + array_len
}

// Tx effects consist of
// 1 field for revert code
// 1 field for tx hash
// 1 field for transaction fee
// MAX_NOTE_HASHES_PER_TX fields for note hashes
// MAX_NULLIFIERS_PER_TX fields for nullifiers
// MAX_L2_TO_L1_MSGS_PER_TX for L2 to L1 messages
// MAX_TOTAL_PUBLIC_DATA_UPDATE_REQUESTS_PER_TX public data update requests -> MAX_TOTAL_PUBLIC_DATA_UPDATE_REQUESTS_PER_TX * 2 fields
// MAX_PRIVATE_LOGS_PER_TX * (PRIVATE_LOG_SIZE_IN_FIELDS + 1) fields for private logs (+1 for length of each log)
// MAX_PUBLIC_LOGS_PER_TX * (PUBLIC_LOG_SIZE_IN_FIELDS + 1) fields for public logs (+1 for length of each log)
// TODO(#8954): When logs are refactored into fields, we will append the values here, for now appending the log hashes:
// MAX_CONTRACT_CLASS_LOGS_PER_TX fields for contract class logs
// 7 fields for prefixes for each of the above categories
pub(crate) global TX_EFFECTS_BLOB_HASH_INPUT_FIELDS: u32 = 1
    + 1
    + 1
    + MAX_NOTE_HASHES_PER_TX
    + MAX_NULLIFIERS_PER_TX
    + MAX_L2_TO_L1_MSGS_PER_TX
    + MAX_TOTAL_PUBLIC_DATA_UPDATE_REQUESTS_PER_TX * 2
    + MAX_PRIVATE_LOGS_PER_TX * (PRIVATE_LOG_SIZE_IN_FIELDS + 1)
    + MAX_PUBLIC_LOGS_PER_TX * (PUBLIC_LOG_SIZE_IN_FIELDS + 1)
    + MAX_CONTRACT_CLASS_LOGS_PER_TX
    + 7;

pub(crate) fn append_tx_effects_for_blob(
    tx_effect: TxEffect,
    start_sponge_blob: SpongeBlob,
) -> SpongeBlob {
    let (mut tx_effects_hash_input, offset) = get_tx_effects_hash_input(tx_effect);

    // NB: using start.absorb & returning start caused issues in ghost values appearing in
    // base_rollup_inputs.start when using a fresh sponge. These only appeared when simulating via wasm.
    let mut out_sponge = start_sponge_blob;

    // If we have an empty tx (usually a padding tx), we don't want to absorb anything
    // An empty tx will only have 3 effects - revert code, tx hash and fee - hence offset = 3
    if offset != 3 {
        out_sponge.absorb(tx_effects_hash_input, offset);
    }

    out_sponge
}

fn get_tx_effects_hash_input(
    tx_effect: TxEffect,
) -> ([Field; TX_EFFECTS_BLOB_HASH_INPUT_FIELDS], u32) {
    tx_effect.transaction_fee.assert_max_bit_size::<29 * 8>();
    let TWO_POW_240 = 1766847064778384329583297500742918515827483896875618958121606201292619776;
    let prefixed_tx_fee: Field =
        (TX_FEE_PREFIX as Field) * TWO_POW_240 + (tx_effect.transaction_fee as Field);

    let note_hashes = tx_effect.note_hashes;
    let nullifiers = tx_effect.nullifiers;

    // Public writes are the concatenation of all non-empty user update requests and protocol update requests, then padded with zeroes.
    // The incoming all_public_data_update_requests may have empty update requests in the middle, so we move those to the end of the array.
    let public_data_update_requests =
        get_all_update_requests_for_tx_effects(tx_effect.public_data_writes);
    let private_logs = tx_effect.private_logs;
    let public_logs = tx_effect.public_logs;
    let contract_class_logs = tx_effect.contract_class_logs_hashes.map(|log: ScopedLogHash| {
        silo_contract_class_log_hash(log)
    });

    /// Safety: This constructs the array of effects and is constrained below.
    let mut tx_effects_hash_input = unsafe {
        get_tx_effects_hash_input_helper(
            tx_effect.tx_hash,
            prefixed_tx_fee,
            tx_effect.note_hashes,
            tx_effect.nullifiers,
            tx_effect.l2_to_l1_msgs,
            public_data_update_requests,
            private_logs,
            public_logs,
            contract_class_logs,
            tx_effect.revert_code as Field,
        )
    };

    let mut offset = 0;
    let mut array_len = 0;

    // NB: for publishing fields of blob data we use the first element of the blob to encode:
    // TX_START_PREFIX | 0 | txlen[0] txlen[1] | 0 | REVERT_CODE_PREFIX | 0 | revert_code
    // Two bytes are used to encode the number of fields appended here, given by 'offset'
    // We only know the value once the appending is complete, hence we overwrite input[0] below
    offset += 1;

    assert_eq(tx_effects_hash_input[offset], tx_effect.tx_hash);
    offset += 1;

    // TX FEE
    // Using 29 bytes to encompass all reasonable fee lengths
    assert_eq(tx_effects_hash_input[offset], prefixed_tx_fee);
    offset += 1;

    // NB: The array_length function does NOT constrain we have a sorted left-packed array.
    // We can use it because all inputs here come from the kernels which DO constrain left-packing.
    // If that ever changes, we will have to constrain it by counting items differently.
    // NOTE HASHES
    array_len = array_length(note_hashes);
    if array_len != 0 {
        let mut check_elt = true;
        let notes_prefix = encode_blob_prefix(NOTES_PREFIX, array_len);
        assert_eq(tx_effects_hash_input[offset], notes_prefix);
        offset += 1;

        for j in 0..MAX_NOTE_HASHES_PER_TX {
            check_elt &= j != array_len;
            if check_elt {
                assert_eq(tx_effects_hash_input[offset + j], note_hashes[j]);
            }
        }
        offset += array_len;
    }

    // NULLIFIERS
    array_len = array_length(nullifiers);
    if array_len != 0 {
        let mut check_elt = true;
        let nullifiers_prefix = encode_blob_prefix(NULLIFIERS_PREFIX, array_len);
        assert_eq(tx_effects_hash_input[offset], nullifiers_prefix);
        offset += 1;

        for j in 0..MAX_NULLIFIERS_PER_TX {
            check_elt &= j != array_len;
            if check_elt {
                assert_eq(tx_effects_hash_input[offset + j], nullifiers[j]);
            }
        }
        offset += array_len;
    }

    // L2 TO L1 MESSAGES
    array_len = array_length(tx_effect.l2_to_l1_msgs);
    if array_len != 0 {
        let mut check_elt = true;
        let l2_to_l1_msgs_prefix = encode_blob_prefix(L2_L1_MSGS_PREFIX, array_len);
        assert_eq(tx_effects_hash_input[offset], l2_to_l1_msgs_prefix);
        offset += 1;

        for j in 0..MAX_L2_TO_L1_MSGS_PER_TX {
            check_elt &= j != array_len;
            if check_elt {
                assert_eq(tx_effects_hash_input[offset + j], tx_effect.l2_to_l1_msgs[j]);
            }
        }
        offset += array_len;
    }

    // PUBLIC DATA UPDATE REQUESTS
    array_len = array_length(public_data_update_requests);
    if array_len != 0 {
        let mut check_elt = true;
        let public_data_update_requests_prefix =
            encode_blob_prefix(PUBLIC_DATA_UPDATE_REQUESTS_PREFIX, array_len * 2);
        assert_eq(tx_effects_hash_input[offset], public_data_update_requests_prefix);
        offset += 1;
        for j in 0..MAX_TOTAL_PUBLIC_DATA_UPDATE_REQUESTS_PER_TX {
            check_elt &= j != array_len;
            if check_elt {
                assert_eq(
                    tx_effects_hash_input[offset + j * 2],
                    public_data_update_requests[j].leaf_slot,
                );
                assert_eq(
                    tx_effects_hash_input[offset + j * 2 + 1],
                    public_data_update_requests[j].value,
                );
            }
        }
        offset += array_len * 2;
    }

    // PRIVATE_LOGS
    array_len = array_length(private_logs);
    if array_len != 0 {
        let mut check_elt = true;
<<<<<<< HEAD
        let prefix_index = offset;
=======
        let private_logs_prefix = encode_blob_prefix(PRIVATE_LOGS_PREFIX, array_len);
        assert_eq(tx_effects_hash_input[offset], private_logs_prefix);
>>>>>>> 95b581de
        offset += 1;
        let mut total_private_log_len = 0;

        for j in 0..MAX_PRIVATE_LOGS_PER_TX {
            let log_len = validate_trailing_zeroes(private_logs[j].fields);
            if log_len != 0 {
                assert_eq(tx_effects_hash_input[offset], log_len as Field);
                offset += 1;
                total_private_log_len += log_len + 1;
                check_elt = true;
            }
            for k in 0..PRIVATE_LOG_SIZE_IN_FIELDS {
<<<<<<< HEAD
                check_elt &= k != log_len;
                if check_elt {
                    assert_eq(tx_effects_hash_input[offset + k], private_logs[j].fields[k]);
=======
                let index = offset + j * PRIVATE_LOG_SIZE_IN_FIELDS + k;
                check_elt &= j * PRIVATE_LOG_SIZE_IN_FIELDS + k != array_len;
                if check_elt {
                    assert_eq(tx_effects_hash_input[index], private_logs[j].fields[k]);
>>>>>>> 95b581de
                }
            }
            offset += log_len;
        }
        let private_logs_prefix = encode_blob_prefix(PRIVATE_LOGS_PREFIX, total_private_log_len);
        assert_eq(tx_effects_hash_input[prefix_index], private_logs_prefix);
    }

    // PUBLIC LOGS
    array_len = array_length(public_logs);
    if array_len != 0 {
        let mut check_elt = true;
<<<<<<< HEAD
        let prefix_index = offset;
=======
        let public_logs_prefix = encode_blob_prefix(PUBLIC_LOGS_PREFIX, array_len);
        assert_eq(tx_effects_hash_input[offset], public_logs_prefix);
>>>>>>> 95b581de
        offset += 1;
        let mut total_public_log_len = 0;

        for j in 0..MAX_PUBLIC_LOGS_PER_TX {
            let log = public_logs[j].serialize();
            let log_len = validate_trailing_zeroes(log);
            if log_len != 0 {
                assert_eq(tx_effects_hash_input[offset], log_len as Field);
                offset += 1;
                total_public_log_len += log_len + 1;
                check_elt = true;
            }
            for k in 0..PUBLIC_LOG_SIZE_IN_FIELDS {
<<<<<<< HEAD
                check_elt &= k != log_len;
                if check_elt {
                    assert_eq(tx_effects_hash_input[offset + k], log[k]);
=======
                let index = offset + j * PUBLIC_LOG_SIZE_IN_FIELDS + k;
                check_elt &= j * PUBLIC_LOG_SIZE_IN_FIELDS + k != array_len;
                if check_elt {
                    assert_eq(tx_effects_hash_input[index], log[k]);
>>>>>>> 95b581de
                }
            }
            offset += log_len;
        }
        let public_logs_prefix = encode_blob_prefix(PUBLIC_LOGS_PREFIX, total_public_log_len);
        assert_eq(tx_effects_hash_input[prefix_index], public_logs_prefix);
    }

    // TODO(#8954): When logs are refactored into fields, we will append the values here
    // Currently appending the single log hash as an interim solution
    // CONTRACT CLASS LOGS
    array_len = array_length(contract_class_logs);
    if array_len != 0 {
        let mut check_elt = true;
        let contract_class_logs_prefix = encode_blob_prefix(CONTRACT_CLASS_LOGS_PREFIX, array_len);
        assert_eq(tx_effects_hash_input[offset], contract_class_logs_prefix);
        offset += 1;

        for j in 0..MAX_CONTRACT_CLASS_LOGS_PER_TX {
            check_elt &= j != array_len;
            if check_elt {
                assert_eq(tx_effects_hash_input[offset + j], contract_class_logs[j]);
            }
        }
        offset += array_len;
    }

    // Now we know the number of fields appended, we can assign the first value:
    let expected_tx_start_field =
        generate_tx_start_field(offset as Field, tx_effect.revert_code as Field);
    // REVERT CODE
    assert_eq(tx_effects_hash_input[0], expected_tx_start_field);

    (tx_effects_hash_input, offset)
}

fn generate_tx_start_field(offset: Field, revert_code: Field) -> Field {
    // TX_START_PREFIX | 0 | 0 | 0 | 0 | REVERT_CODE_PREFIX | 0 | 0
    let constant = (TX_START_PREFIX as Field) * (256 * 256 * 256 * 256 * 256 * 256 * 256)
        + (REVERT_CODE_PREFIX as Field) * (256 * 256);

    let tx_start_field = constant + offset * (256 * 256 * 256 * 256) + revert_code;

    tx_start_field
}

unconstrained fn get_tx_effects_hash_input_helper(
    tx_hash: Field,
    prefixed_tx_fee: Field,
    note_hashes: [Field; MAX_NOTE_HASHES_PER_TX],
    nullifiers: [Field; MAX_NULLIFIERS_PER_TX],
    l2_to_l1_msgs: [Field; MAX_L2_TO_L1_MSGS_PER_TX],
    public_data_update_requests: [PublicDataWrite; MAX_TOTAL_PUBLIC_DATA_UPDATE_REQUESTS_PER_TX],
    private_logs: [PrivateLog; MAX_PRIVATE_LOGS_PER_TX],
    public_logs: [PublicLog; MAX_PUBLIC_LOGS_PER_TX],
    contract_class_logs: [Field; MAX_CONTRACT_CLASS_LOGS_PER_TX],
    revert_code: Field,
) -> [Field; TX_EFFECTS_BLOB_HASH_INPUT_FIELDS] {
    let mut tx_effects_hash_input = [0; TX_EFFECTS_BLOB_HASH_INPUT_FIELDS];

    // Public writes are the concatenation of all non-empty user update requests and protocol update requests, then padded with zeroes.
    // The incoming all_public_data_update_requests may have empty update requests in the middle, so we move those to the end of the array.

    tx_effects_hash_input[1] = tx_hash;

    // TX FEE
    // Using 29 bytes to encompass all reasonable fee lengths
    tx_effects_hash_input[2] = prefixed_tx_fee;

    let mut offset = 3;

    // NB: The array_length function does NOT constrain we have a sorted left-packed array.
    // We can use it because all inputs here come from the kernels which DO constrain left-packing.
    // If that ever changes, we will have to constrain it by counting items differently.
    // NOTE HASHES
    let array_len = array_length(note_hashes);
    if array_len != 0 {
        let notes_prefix = encode_blob_prefix(NOTES_PREFIX, array_len);
        tx_effects_hash_input[offset] = notes_prefix;
        offset += 1;

        for j in 0..array_len {
            tx_effects_hash_input[offset + j] = note_hashes[j];
        }
        offset += array_len;
    }

    // NULLIFIERS
    let array_len = array_length(nullifiers);
    if array_len != 0 {
        let nullifiers_prefix = encode_blob_prefix(NULLIFIERS_PREFIX, array_len);
        tx_effects_hash_input[offset] = nullifiers_prefix;
        offset += 1;

        for j in 0..array_len {
            tx_effects_hash_input[offset + j] = nullifiers[j];
        }
        offset += array_len;
    }

    // L2 TO L1 MESSAGES
    let array_len = array_length(l2_to_l1_msgs);
    if array_len != 0 {
        let l2_to_l1_msgs_prefix = encode_blob_prefix(L2_L1_MSGS_PREFIX, array_len);
        tx_effects_hash_input[offset] = l2_to_l1_msgs_prefix;
        offset += 1;

        for j in 0..array_len {
            tx_effects_hash_input[offset + j] = l2_to_l1_msgs[j];
        }
        offset += array_len;
    }

    // PUBLIC DATA UPDATE REQUESTS
    let array_len = array_length(public_data_update_requests);
    if array_len != 0 {
        let public_data_update_requests_prefix =
            encode_blob_prefix(PUBLIC_DATA_UPDATE_REQUESTS_PREFIX, array_len * 2);
        tx_effects_hash_input[offset] = public_data_update_requests_prefix;
        offset += 1;
        for j in 0..array_len {
            tx_effects_hash_input[offset + j * 2] = public_data_update_requests[j].leaf_slot;
            tx_effects_hash_input[offset + j * 2 + 1] = public_data_update_requests[j].value;
        }
        offset += array_len * 2;
    }

    // PRIVATE_LOGS
    let num_private_logs = array_length(private_logs);
    if num_private_logs != 0 {
        let prefix_index = offset;
        offset += 1;
        let mut array_len = 0;

        for j in 0..num_private_logs {
            let log_len = find_index_hint_from_end(private_logs[j].fields, |f| f == 0);
            tx_effects_hash_input[offset] = log_len as Field;
            offset += 1;
            array_len += log_len + 1;
            for k in 0..log_len {
                tx_effects_hash_input[offset + k] = private_logs[j].fields[k];
            }
            offset += log_len;
        }
        let private_logs_prefix = encode_blob_prefix(PRIVATE_LOGS_PREFIX, array_len);
        tx_effects_hash_input[prefix_index] = private_logs_prefix;
    }

    // PUBLIC LOGS
    let num_public_logs = array_length(public_logs);
    if num_public_logs != 0 {
        let prefix_index = offset;
        offset += 1;
        let mut array_len = 0;

        for j in 0..num_public_logs {
            let log = public_logs[j].serialize();
            let log_len = find_index_hint_from_end(log, |f| f == 0);
            tx_effects_hash_input[offset] = log_len as Field;
            offset += 1;
            array_len += log_len + 1;
            for k in 0..log_len {
                tx_effects_hash_input[offset + k] = log[k];
            }
            offset += log_len;
        }
        let public_logs_prefix = encode_blob_prefix(PUBLIC_LOGS_PREFIX, array_len);
        tx_effects_hash_input[prefix_index] = public_logs_prefix;
    }

    // TODO(#8954): When logs are refactored into fields, we will append the values here
    // Currently appending the single log hash as an interim solution
    // CONTRACT CLASS LOGS
    let array_len = array_length(contract_class_logs);
    if array_len != 0 {
        let contract_class_logs_prefix = encode_blob_prefix(CONTRACT_CLASS_LOGS_PREFIX, array_len);
        tx_effects_hash_input[offset] = contract_class_logs_prefix;
        offset += 1;

        for j in 0..array_len {
            tx_effects_hash_input[offset + j] = contract_class_logs[j];
        }
        offset += array_len;
    }

    // Now we know the number of fields appended, we can assign the first value:
    tx_effects_hash_input[0] = generate_tx_start_field(offset as Field, revert_code);

    tx_effects_hash_input
}

// TODO remove this? The avm should be returning public data writes left aligned.
fn get_all_update_requests_for_tx_effects(
    all_public_data_update_requests: [PublicDataWrite; MAX_TOTAL_PUBLIC_DATA_UPDATE_REQUESTS_PER_TX],
) -> [PublicDataWrite; MAX_TOTAL_PUBLIC_DATA_UPDATE_REQUESTS_PER_TX] {
    let mut all_update_requests: BoundedVec<PublicDataWrite, MAX_TOTAL_PUBLIC_DATA_UPDATE_REQUESTS_PER_TX> =
        BoundedVec::new();
    for update_request in all_public_data_update_requests {
        if !is_empty(update_request) {
            all_update_requests.push(update_request);
        }
    }
    all_update_requests.storage()
}<|MERGE_RESOLUTION|>--- conflicted
+++ resolved
@@ -321,12 +321,7 @@
     array_len = array_length(private_logs);
     if array_len != 0 {
         let mut check_elt = true;
-<<<<<<< HEAD
         let prefix_index = offset;
-=======
-        let private_logs_prefix = encode_blob_prefix(PRIVATE_LOGS_PREFIX, array_len);
-        assert_eq(tx_effects_hash_input[offset], private_logs_prefix);
->>>>>>> 95b581de
         offset += 1;
         let mut total_private_log_len = 0;
 
@@ -339,16 +334,9 @@
                 check_elt = true;
             }
             for k in 0..PRIVATE_LOG_SIZE_IN_FIELDS {
-<<<<<<< HEAD
                 check_elt &= k != log_len;
                 if check_elt {
                     assert_eq(tx_effects_hash_input[offset + k], private_logs[j].fields[k]);
-=======
-                let index = offset + j * PRIVATE_LOG_SIZE_IN_FIELDS + k;
-                check_elt &= j * PRIVATE_LOG_SIZE_IN_FIELDS + k != array_len;
-                if check_elt {
-                    assert_eq(tx_effects_hash_input[index], private_logs[j].fields[k]);
->>>>>>> 95b581de
                 }
             }
             offset += log_len;
@@ -361,12 +349,7 @@
     array_len = array_length(public_logs);
     if array_len != 0 {
         let mut check_elt = true;
-<<<<<<< HEAD
         let prefix_index = offset;
-=======
-        let public_logs_prefix = encode_blob_prefix(PUBLIC_LOGS_PREFIX, array_len);
-        assert_eq(tx_effects_hash_input[offset], public_logs_prefix);
->>>>>>> 95b581de
         offset += 1;
         let mut total_public_log_len = 0;
 
@@ -380,16 +363,9 @@
                 check_elt = true;
             }
             for k in 0..PUBLIC_LOG_SIZE_IN_FIELDS {
-<<<<<<< HEAD
                 check_elt &= k != log_len;
                 if check_elt {
                     assert_eq(tx_effects_hash_input[offset + k], log[k]);
-=======
-                let index = offset + j * PUBLIC_LOG_SIZE_IN_FIELDS + k;
-                check_elt &= j * PUBLIC_LOG_SIZE_IN_FIELDS + k != array_len;
-                if check_elt {
-                    assert_eq(tx_effects_hash_input[index], log[k]);
->>>>>>> 95b581de
                 }
             }
             offset += log_len;
