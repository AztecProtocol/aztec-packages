--- conflicted
+++ resolved
@@ -19,11 +19,7 @@
     },
     hash::{accumulate_sha256, silo_unencrypted_log_hash},
     merkle_tree::VariableMerkleTree,
-<<<<<<< HEAD
-    traits::is_empty,
-=======
     traits::{Empty, is_empty},
->>>>>>> 1f36a043
     utils::arrays::{array_length, array_merge},
 };
 use blob::blob_public_inputs::BlockBlobPublicInputs;
@@ -212,10 +208,7 @@
         silo_unencrypted_log_hash(log)
     });
 
-<<<<<<< HEAD
-=======
     /// Safety: This constructs the array of effects and is constrained below.
->>>>>>> 1f36a043
     let mut tx_effects_hash_input = unsafe {
         get_tx_effects_hash_input_helper(
             tx_effect.tx_hash,
