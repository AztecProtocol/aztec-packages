use crate::abis::{
    block_root_or_block_merge_public_inputs::{BlockRootOrBlockMergePublicInputs, FeeRecipient},
    previous_rollup_block_data::PreviousRollupBlockData,
};
use super::abis::tx_effect::TxEffect;
use dep::types::{
    abis::{
        log::Log, log_hash::ScopedLogHash, public_data_write::PublicDataWrite,
        public_log::PublicLog, sponge_blob::SpongeBlob,
    },
    constants::{
        AZTEC_MAX_EPOCH_DURATION, CONTRACT_CLASS_LOGS_PREFIX, L2_L1_MSGS_PREFIX,
        MAX_CONTRACT_CLASS_LOGS_PER_TX, MAX_L2_TO_L1_MSGS_PER_TX, MAX_NOTE_HASHES_PER_TX,
        MAX_NULLIFIERS_PER_TX, MAX_PRIVATE_LOGS_PER_TX, MAX_PUBLIC_LOGS_PER_TX,
        MAX_TOTAL_PUBLIC_DATA_UPDATE_REQUESTS_PER_TX, NOTES_PREFIX, NULLIFIERS_PREFIX,
        PRIVATE_LOG_SIZE_IN_FIELDS, PRIVATE_LOGS_PREFIX, PUBLIC_DATA_UPDATE_REQUESTS_PREFIX,
        PUBLIC_LOG_SIZE_IN_FIELDS, PUBLIC_LOGS_PREFIX, REVERT_CODE_PREFIX, TX_FEE_PREFIX,
        TX_START_PREFIX,
    },
    hash::{accumulate_sha256, silo_contract_class_log_hash},
    merkle_tree::VariableMerkleTree,
<<<<<<< HEAD
    traits::{is_empty, Serialize},
=======
    traits::{Empty, is_empty},
>>>>>>> 9f389a7b
    utils::arrays::{array_length, array_merge},
};
use blob::blob_public_inputs::BlockBlobPublicInputs;

pub fn assert_prev_block_rollups_follow_on_from_each_other(
    left: BlockRootOrBlockMergePublicInputs,
    right: BlockRootOrBlockMergePublicInputs,
) {
    assert(left.vk_tree_root == right.vk_tree_root, "input blocks have different vk tree roots");
    assert(
        left.protocol_contract_tree_root == right.protocol_contract_tree_root,
        "input blocks have different protocol contract tree roots",
    );
    assert(
        left.new_archive.eq(right.previous_archive),
        "input blocks have different archive tree snapshots",
    );
    assert(
        left.end_block_hash.eq(right.previous_block_hash),
        "input block hashes do not follow on from each other",
    );
    assert(
        left.end_global_variables.chain_id == right.start_global_variables.chain_id,
        "input blocks have different chain id",
    );
    assert(
        left.end_global_variables.version == right.start_global_variables.version,
        "input blocks have different chain version",
    );

    if right.is_padding() {
        assert(
            left.end_global_variables.block_number == right.start_global_variables.block_number,
            "input block numbers do not match",
        );
        assert(
            left.end_global_variables.timestamp == right.start_global_variables.timestamp,
            "input block timestamps do not match",
        );
    } else {
        assert(
            left.end_global_variables.block_number + 1 == right.start_global_variables.block_number,
            "input block numbers do not follow on from each other",
        );
        assert(
            left.end_global_variables.timestamp < right.start_global_variables.timestamp,
            "input block timestamps do not follow on from each other",
        );
    }
}

pub fn accumulate_blocks_fees(
    left: BlockRootOrBlockMergePublicInputs,
    right: BlockRootOrBlockMergePublicInputs,
) -> [FeeRecipient; AZTEC_MAX_EPOCH_DURATION] {
    let left_len = array_length(left.fees);
    let right_len = array_length(right.fees);
    assert(
        left_len + right_len <= AZTEC_MAX_EPOCH_DURATION,
        "too many fee payment structs accumulated in rollup",
    );
    // TODO(Miranda): combine fees with same recipient depending on rollup structure
    // Assuming that the final rollup tree (block root -> block merge -> root) has max 32 leaves (TODO: constrain in root), then
    // in the worst case, we would be checking the left 16 values (left_len = 16) against the right 16 (right_len = 16).
    // Either way, construct arr in unconstrained and make use of hints to point to merged fee array.
    array_merge(left.fees, right.fees)
}

// TODO: This fn will be obselete once we have integrated accumulation of blob PIs
// The goal is to acc. the commitments and openings s.t. one set verifies the opening of many blobs
// How we accumulate is being worked on by @Mike
pub fn accumulate_blob_public_inputs(
    left: BlockRootOrBlockMergePublicInputs,
    right: BlockRootOrBlockMergePublicInputs,
) -> [BlockBlobPublicInputs; AZTEC_MAX_EPOCH_DURATION] {
    let left_len = array_length(left.blob_public_inputs);
    let right_len = array_length(right.blob_public_inputs);
    assert(
        left_len + right_len <= AZTEC_MAX_EPOCH_DURATION,
        "too many blob public input structs accumulated in rollup",
    );
    // NB: For some reason, the below is around 150k gates cheaper than array_merge
    let mut add_from_left = true;
    let mut result = [BlockBlobPublicInputs::empty(); AZTEC_MAX_EPOCH_DURATION];
    for i in 0..result.len() {
        add_from_left &= i != left_len;
        if (add_from_left) {
            result[i] = left.blob_public_inputs[i];
        } else {
            result[i] = right.blob_public_inputs[i - left_len];
        }
    }
    result
}

pub fn compute_blocks_out_hash(previous_rollup_data: [PreviousRollupBlockData; 2]) -> Field {
    if previous_rollup_data[1].block_root_or_block_merge_public_inputs.is_padding() {
        previous_rollup_data[0].block_root_or_block_merge_public_inputs.out_hash
    } else {
        accumulate_sha256([
            previous_rollup_data[0].block_root_or_block_merge_public_inputs.out_hash,
            previous_rollup_data[1].block_root_or_block_merge_public_inputs.out_hash,
        ])
    }
}

pub fn compute_kernel_out_hash(l2_to_l1_msgs: [Field; MAX_L2_TO_L1_MSGS_PER_TX]) -> Field {
    let non_empty_items = array_length(l2_to_l1_msgs);
    let merkle_tree = VariableMerkleTree::new_sha(l2_to_l1_msgs, non_empty_items);
    merkle_tree.get_root()
}

/**
 * Converts given type (e.g. note hashes = 3) and length (e.g. 5) into a prefix: 0x03000005.
 * Uses 2 bytes to encode the length even when we only need 1 to keep uniform.
 */
pub fn encode_blob_prefix(input_type: u8, array_len: u32) -> Field {
    let array_len = array_len as Field;
    array_len.assert_max_bit_size::<16>();
    (input_type as Field) * (256 * 256 * 256) + array_len
}

// Tx effects consist of
// 1 field for revert code
// 1 field for tx hash
// 1 field for transaction fee
// MAX_NOTE_HASHES_PER_TX fields for note hashes
// MAX_NULLIFIERS_PER_TX fields for nullifiers
// MAX_L2_TO_L1_MSGS_PER_TX for L2 to L1 messages
// MAX_TOTAL_PUBLIC_DATA_UPDATE_REQUESTS_PER_TX public data update requests -> MAX_TOTAL_PUBLIC_DATA_UPDATE_REQUESTS_PER_TX * 2 fields
// TODO(#8954): When logs are refactored into fields, we will append the values here, for now appending the log hashes:
// MAX_PRIVATE_LOGS_PER_TX * PRIVATE_LOG_SIZE_IN_FIELDS fields for private logs
// MAX_PUBLIC_LOGS_PER_TX * PUBLIC_LOG_SIZE_IN_FIELDS fields for public logs
// MAX_CONTRACT_CLASS_LOGS_PER_TX fields for contract class logs
// 7 fields for prefixes for each of the above categories
pub(crate) global TX_EFFECTS_BLOB_HASH_INPUT_FIELDS: u32 = 1
    + 1
    + 1
    + MAX_NOTE_HASHES_PER_TX
    + MAX_NULLIFIERS_PER_TX
    + MAX_L2_TO_L1_MSGS_PER_TX
    + MAX_TOTAL_PUBLIC_DATA_UPDATE_REQUESTS_PER_TX * 2
    + MAX_PRIVATE_LOGS_PER_TX * PRIVATE_LOG_SIZE_IN_FIELDS
    + MAX_PUBLIC_LOGS_PER_TX * PUBLIC_LOG_SIZE_IN_FIELDS
    + MAX_CONTRACT_CLASS_LOGS_PER_TX
    + 7;

pub(crate) fn append_tx_effects_for_blob(
    tx_effect: TxEffect,
    start_sponge_blob: SpongeBlob,
) -> SpongeBlob {
    let (mut tx_effects_hash_input, offset) = get_tx_effects_hash_input(tx_effect);

    // NB: using start.absorb & returning start caused issues in ghost values appearing in
    // base_rollup_inputs.start when using a fresh sponge. These only appeared when simulating via wasm.
    let mut out_sponge = start_sponge_blob;

    // If we have an empty tx (usually a padding tx), we don't want to absorb anything
    // An empty tx will only have 3 effects - revert code, tx hash and fee - hence offset = 3
    if offset != 3 {
        out_sponge.absorb(tx_effects_hash_input, offset);
    }

    out_sponge
}

fn get_tx_effects_hash_input(
    tx_effect: TxEffect,
) -> ([Field; TX_EFFECTS_BLOB_HASH_INPUT_FIELDS], u32) {
    tx_effect.transaction_fee.assert_max_bit_size::<29 * 8>();
    let TWO_POW_240 = 1766847064778384329583297500742918515827483896875618958121606201292619776;
    let prefixed_tx_fee: Field =
        (TX_FEE_PREFIX as Field) * TWO_POW_240 + (tx_effect.transaction_fee as Field);

    let note_hashes = tx_effect.note_hashes;
    let nullifiers = tx_effect.nullifiers;

    // Public writes are the concatenation of all non-empty user update requests and protocol update requests, then padded with zeroes.
    // The incoming all_public_data_update_requests may have empty update requests in the middle, so we move those to the end of the array.
    let public_data_update_requests =
        get_all_update_requests_for_tx_effects(tx_effect.public_data_writes);
    let private_logs = tx_effect.private_logs;
    let public_logs = tx_effect.public_logs;
    let contract_class_logs = tx_effect.contract_class_logs_hashes.map(|log: ScopedLogHash| {
        silo_contract_class_log_hash(log)
    });

    /// Safety: This constructs the array of effects and is constrained below.
    let mut tx_effects_hash_input = unsafe {
        get_tx_effects_hash_input_helper(
            tx_effect.tx_hash,
            prefixed_tx_fee,
            tx_effect.note_hashes,
            tx_effect.nullifiers,
            tx_effect.l2_to_l1_msgs,
            public_data_update_requests,
            private_logs,
            public_logs,
            contract_class_logs,
            tx_effect.revert_code as Field,
        )
    };

    let mut offset = 0;
    let mut array_len = 0;

    // NB: for publishing fields of blob data we use the first element of the blob to encode:
    // TX_START_PREFIX | 0 | txlen[0] txlen[1] | 0 | REVERT_CODE_PREFIX | 0 | revert_code
    // Two bytes are used to encode the number of fields appended here, given by 'offset'
    // We only know the value once the appending is complete, hence we overwrite input[0] below
    offset += 1;

    assert_eq(tx_effects_hash_input[offset], tx_effect.tx_hash);
    offset += 1;

    // TX FEE
    // Using 29 bytes to encompass all reasonable fee lengths
    assert_eq(tx_effects_hash_input[offset], prefixed_tx_fee);
    offset += 1;

    // NB: The array_length function does NOT constrain we have a sorted left-packed array.
    // We can use it because all inputs here come from the kernels which DO constrain left-packing.
    // If that ever changes, we will have to constrain it by counting items differently.
    // NOTE HASHES
    array_len = array_length(note_hashes);
    if array_len != 0 {
        let notes_prefix = encode_blob_prefix(NOTES_PREFIX, array_len);
        assert_eq(tx_effects_hash_input[offset], notes_prefix);
        offset += 1;

        for j in 0..MAX_NOTE_HASHES_PER_TX {
            if j < array_len {
                assert_eq(tx_effects_hash_input[offset + j], note_hashes[j]);
            }
        }
        offset += array_len;
    }

    // NULLIFIERS
    array_len = array_length(nullifiers);
    if array_len != 0 {
        let nullifiers_prefix = encode_blob_prefix(NULLIFIERS_PREFIX, array_len);
        assert_eq(tx_effects_hash_input[offset], nullifiers_prefix);
        offset += 1;

        for j in 0..MAX_NULLIFIERS_PER_TX {
            if j < array_len {
                assert_eq(tx_effects_hash_input[offset + j], nullifiers[j]);
            }
        }
        offset += array_len;
    }

    // L2 TO L1 MESSAGES
    array_len = array_length(tx_effect.l2_to_l1_msgs);
    if array_len != 0 {
        let l2_to_l1_msgs_prefix = encode_blob_prefix(L2_L1_MSGS_PREFIX, array_len);
        assert_eq(tx_effects_hash_input[offset], l2_to_l1_msgs_prefix);
        offset += 1;

        for j in 0..MAX_L2_TO_L1_MSGS_PER_TX {
            if j < array_len {
                assert_eq(tx_effects_hash_input[offset + j], tx_effect.l2_to_l1_msgs[j]);
            }
        }
        offset += array_len;
    }

    // PUBLIC DATA UPDATE REQUESTS
    array_len = array_length(public_data_update_requests);
    if array_len != 0 {
        let public_data_update_requests_prefix =
            encode_blob_prefix(PUBLIC_DATA_UPDATE_REQUESTS_PREFIX, array_len * 2);
        assert_eq(tx_effects_hash_input[offset], public_data_update_requests_prefix);
        offset += 1;
        for j in 0..MAX_TOTAL_PUBLIC_DATA_UPDATE_REQUESTS_PER_TX {
            if j < array_len {
                assert_eq(
                    tx_effects_hash_input[offset + j * 2],
                    public_data_update_requests[j].leaf_slot,
                );
                assert_eq(
                    tx_effects_hash_input[offset + j * 2 + 1],
                    public_data_update_requests[j].value,
                );
            }
        }
        offset += array_len * 2;
    }

    // TODO(Miranda): squash 0s in a nested loop and add len prefix?
    // PRIVATE_LOGS
    array_len = array_length(private_logs) * PRIVATE_LOG_SIZE_IN_FIELDS;
    if array_len != 0 {
        let private_logs_prefix = encode_blob_prefix(PRIVATE_LOGS_PREFIX, array_len);
        assert_eq(tx_effects_hash_input[offset], private_logs_prefix);
        offset += 1;

        for j in 0..MAX_PRIVATE_LOGS_PER_TX {
            for k in 0..PRIVATE_LOG_SIZE_IN_FIELDS {
                let index = offset + j * PRIVATE_LOG_SIZE_IN_FIELDS + k;
                if index < array_len {
                    assert_eq(tx_effects_hash_input[index], private_logs[j].fields[k]);
                }
            }
        }
        offset += array_len;
    }

    // PUBLIC LOGS
    array_len = array_length(public_logs) * PUBLIC_LOG_SIZE_IN_FIELDS;
    if array_len != 0 {
        let public_logs_prefix = encode_blob_prefix(PUBLIC_LOGS_PREFIX, array_len);
        assert_eq(tx_effects_hash_input[offset], public_logs_prefix);
        offset += 1;
        for j in 0..MAX_PUBLIC_LOGS_PER_TX {
            let log = public_logs[j].serialize();
            for k in 0..PUBLIC_LOG_SIZE_IN_FIELDS {
                let index = offset + j * PUBLIC_LOG_SIZE_IN_FIELDS + k;
                if index < array_len {
                    assert_eq(tx_effects_hash_input[index], log[k]);
                }
            }
        }
        offset += array_len;
    }

    // TODO(#8954): When logs are refactored into fields, we will append the values here
    // Currently appending the single log hash as an interim solution
    // CONTRACT CLASS LOGS
    array_len = array_length(contract_class_logs);
    if array_len != 0 {
        let contract_class_logs_prefix = encode_blob_prefix(CONTRACT_CLASS_LOGS_PREFIX, array_len);
        assert_eq(tx_effects_hash_input[offset], contract_class_logs_prefix);
        offset += 1;

        for j in 0..MAX_CONTRACT_CLASS_LOGS_PER_TX {
            if j < array_len {
                assert_eq(tx_effects_hash_input[offset + j], contract_class_logs[j]);
            }
        }
        offset += array_len;
    }

    // Now we know the number of fields appended, we can assign the first value:
    let expected_tx_start_field =
        generate_tx_start_field(offset as Field, tx_effect.revert_code as Field);
    // REVERT CODE
    assert_eq(tx_effects_hash_input[0], expected_tx_start_field);

    (tx_effects_hash_input, offset)
}

fn generate_tx_start_field(offset: Field, revert_code: Field) -> Field {
    // TX_START_PREFIX | 0 | 0 | 0 | 0 | REVERT_CODE_PREFIX | 0 | 0
    let constant = (TX_START_PREFIX as Field) * (256 * 256 * 256 * 256 * 256 * 256 * 256)
        + (REVERT_CODE_PREFIX as Field) * (256 * 256);

    let tx_start_field = constant + offset * (256 * 256 * 256 * 256) + revert_code;

    tx_start_field
}

unconstrained fn get_tx_effects_hash_input_helper(
    tx_hash: Field,
    prefixed_tx_fee: Field,
    note_hashes: [Field; MAX_NOTE_HASHES_PER_TX],
    nullifiers: [Field; MAX_NULLIFIERS_PER_TX],
    l2_to_l1_msgs: [Field; MAX_L2_TO_L1_MSGS_PER_TX],
    public_data_update_requests: [PublicDataWrite; MAX_TOTAL_PUBLIC_DATA_UPDATE_REQUESTS_PER_TX],
    private_logs: [Log<PRIVATE_LOG_SIZE_IN_FIELDS>; MAX_PRIVATE_LOGS_PER_TX],
    public_logs: [PublicLog; MAX_PUBLIC_LOGS_PER_TX],
    contract_class_logs: [Field; MAX_CONTRACT_CLASS_LOGS_PER_TX],
    revert_code: Field,
) -> [Field; TX_EFFECTS_BLOB_HASH_INPUT_FIELDS] {
    let mut tx_effects_hash_input = [0; TX_EFFECTS_BLOB_HASH_INPUT_FIELDS];

    // Public writes are the concatenation of all non-empty user update requests and protocol update requests, then padded with zeroes.
    // The incoming all_public_data_update_requests may have empty update requests in the middle, so we move those to the end of the array.

    tx_effects_hash_input[1] = tx_hash;

    // TX FEE
    // Using 29 bytes to encompass all reasonable fee lengths
    tx_effects_hash_input[2] = prefixed_tx_fee;

    let mut offset = 3;

    // NB: The array_length function does NOT constrain we have a sorted left-packed array.
    // We can use it because all inputs here come from the kernels which DO constrain left-packing.
    // If that ever changes, we will have to constrain it by counting items differently.
    // NOTE HASHES
    let array_len = array_length(note_hashes);
    if array_len != 0 {
        let notes_prefix = encode_blob_prefix(NOTES_PREFIX, array_len);
        tx_effects_hash_input[offset] = notes_prefix;
        offset += 1;

        for j in 0..array_len {
            tx_effects_hash_input[offset + j] = note_hashes[j];
        }
        offset += array_len;
    }

    // NULLIFIERS
    let array_len = array_length(nullifiers);
    if array_len != 0 {
        let nullifiers_prefix = encode_blob_prefix(NULLIFIERS_PREFIX, array_len);
        tx_effects_hash_input[offset] = nullifiers_prefix;
        offset += 1;

        for j in 0..array_len {
            tx_effects_hash_input[offset + j] = nullifiers[j];
        }
        offset += array_len;
    }

    // L2 TO L1 MESSAGES
    let array_len = array_length(l2_to_l1_msgs);
    if array_len != 0 {
        let l2_to_l1_msgs_prefix = encode_blob_prefix(L2_L1_MSGS_PREFIX, array_len);
        tx_effects_hash_input[offset] = l2_to_l1_msgs_prefix;
        offset += 1;

        for j in 0..array_len {
            tx_effects_hash_input[offset + j] = l2_to_l1_msgs[j];
        }
        offset += array_len;
    }

    // PUBLIC DATA UPDATE REQUESTS
    let array_len = array_length(public_data_update_requests);
    if array_len != 0 {
        let public_data_update_requests_prefix =
            encode_blob_prefix(PUBLIC_DATA_UPDATE_REQUESTS_PREFIX, array_len * 2);
        tx_effects_hash_input[offset] = public_data_update_requests_prefix;
        offset += 1;
        for j in 0..array_len {
            tx_effects_hash_input[offset + j * 2] = public_data_update_requests[j].leaf_slot;
            tx_effects_hash_input[offset + j * 2 + 1] = public_data_update_requests[j].value;
        }
        offset += array_len * 2;
    }

    // TODO(Miranda): squash 0s in a nested loop and add len prefix?
    // PRIVATE_LOGS
    let num_private_logs = array_length(private_logs);
    if num_private_logs != 0 {
        let array_len = num_private_logs * PRIVATE_LOG_SIZE_IN_FIELDS;
        let private_logs_prefix = encode_blob_prefix(PRIVATE_LOGS_PREFIX, array_len);
        tx_effects_hash_input[offset] = private_logs_prefix;
        offset += 1;

        for j in 0..num_private_logs {
            for k in 0..PRIVATE_LOG_SIZE_IN_FIELDS {
                let index = offset + j * PRIVATE_LOG_SIZE_IN_FIELDS + k;
                tx_effects_hash_input[index] = private_logs[j].fields[k];
            }
        }
        offset += array_len;
    }

    // PUBLIC LOGS
    let num_public_logs = array_length(public_logs);
    if num_public_logs != 0 {
        let array_len = num_public_logs * PUBLIC_LOG_SIZE_IN_FIELDS;
        let public_logs_prefix = encode_blob_prefix(PUBLIC_LOGS_PREFIX, array_len);
        tx_effects_hash_input[offset] = public_logs_prefix;
        offset += 1;
        for j in 0..num_public_logs {
            let log = public_logs[j].serialize();
            for k in 0..PUBLIC_LOG_SIZE_IN_FIELDS {
                let index = offset + j * PUBLIC_LOG_SIZE_IN_FIELDS + k;
                tx_effects_hash_input[index] = log[k];
            }
        }
        offset += array_len;
    }

    // TODO(#8954): When logs are refactored into fields, we will append the values here
    // Currently appending the single log hash as an interim solution
    // CONTRACT CLASS LOGS
    let array_len = array_length(contract_class_logs);
    if array_len != 0 {
        let contract_class_logs_prefix = encode_blob_prefix(CONTRACT_CLASS_LOGS_PREFIX, array_len);
        tx_effects_hash_input[offset] = contract_class_logs_prefix;
        offset += 1;

        for j in 0..array_len {
            tx_effects_hash_input[offset + j] = contract_class_logs[j];
        }
        offset += array_len;
    }

    // Now we know the number of fields appended, we can assign the first value:
    tx_effects_hash_input[0] = generate_tx_start_field(offset as Field, revert_code);

    tx_effects_hash_input
}

// TODO remove this? The avm should be returning public data writes left aligned.
fn get_all_update_requests_for_tx_effects(
    all_public_data_update_requests: [PublicDataWrite; MAX_TOTAL_PUBLIC_DATA_UPDATE_REQUESTS_PER_TX],
) -> [PublicDataWrite; MAX_TOTAL_PUBLIC_DATA_UPDATE_REQUESTS_PER_TX] {
    let mut all_update_requests: BoundedVec<PublicDataWrite, MAX_TOTAL_PUBLIC_DATA_UPDATE_REQUESTS_PER_TX> =
        BoundedVec::new();
    for update_request in all_public_data_update_requests {
        if !is_empty(update_request) {
            all_update_requests.push(update_request);
        }
    }
    all_update_requests.storage()
}<|MERGE_RESOLUTION|>--- conflicted
+++ resolved
@@ -19,11 +19,7 @@
     },
     hash::{accumulate_sha256, silo_contract_class_log_hash},
     merkle_tree::VariableMerkleTree,
-<<<<<<< HEAD
-    traits::{is_empty, Serialize},
-=======
-    traits::{Empty, is_empty},
->>>>>>> 9f389a7b
+    traits::{Empty, is_empty, Serialize},
     utils::arrays::{array_length, array_merge},
 };
 use blob::blob_public_inputs::BlockBlobPublicInputs;
