use crate::abis::base_or_merge_rollup_public_inputs::BaseOrMergeRollupPublicInputs;
use crate::abis::previous_rollup_data::PreviousRollupData;
use dep::types::{
    mocked::AggregationObject, hash::accumulate_sha256,
    constants::{
    NUM_FIELDS_PER_SHA256, MAX_NEW_NOTE_HASHES_PER_TX, MAX_NEW_NULLIFIERS_PER_TX,
    MAX_NEW_L2_TO_L1_MSGS_PER_TX, NUM_UNENCRYPTED_LOGS_HASHES_PER_TX, NUM_ENCRYPTED_LOGS_HASHES_PER_TX,
    MAX_PUBLIC_DATA_UPDATE_REQUESTS_PER_TX
},
    utils::uint256::U256,
    abis::{append_only_tree_snapshot::AppendOnlyTreeSnapshot, accumulated_data::CombinedAccumulatedData}
};

/**
 * Create an aggregation object for the proofs that are provided
 *          - We add points P0 for each of our proofs
 *          - We add points P1 for each of our proofs
 *          - We concat our public inputs
 * TODO(Kev): This seems similar to the aggregate_proof method in the private-kernel-lib
 */
pub fn aggregate_proofs(
    left: BaseOrMergeRollupPublicInputs,
    _right: BaseOrMergeRollupPublicInputs
) -> AggregationObject {
    // TODO: Similar to cpp code this does not do anything.
    left.aggregation_object
}

/**
 * Asserts that the rollup types are the same. 
 * Either both merge or both base
 */
pub fn assert_both_input_proofs_of_same_rollup_type(
    left: BaseOrMergeRollupPublicInputs,
    right: BaseOrMergeRollupPublicInputs
) {
    assert(left.rollup_type == right.rollup_type, "input proofs are of different rollup types");
}

/**
 * Asserts that the rollup subtree heights are the same and returns the height
 * Returns the height of the rollup subtrees
 */
pub fn assert_both_input_proofs_of_same_height_and_return(
    left: BaseOrMergeRollupPublicInputs,
    right: BaseOrMergeRollupPublicInputs
) -> Field {
    assert(
        left.height_in_block_tree == right.height_in_block_tree, "input proofs are of different rollup heights"
    );
    left.height_in_block_tree
}

/**
 * Asserts that the constants used in the left and right child are identical
 *
 */
pub fn assert_equal_constants(
    left: BaseOrMergeRollupPublicInputs,
    right: BaseOrMergeRollupPublicInputs
) {
    assert(left.constants.eq(right.constants), "input proofs have different constants");
}

// asserts that the end snapshot of previous_rollup 0 equals the start snapshot of previous_rollup 1 (i.e. ensure they
// follow on from one-another). Ensures that right uses the tres that was updated by left.
pub fn assert_prev_rollups_follow_on_from_each_other(
    left: BaseOrMergeRollupPublicInputs,
    right: BaseOrMergeRollupPublicInputs
) {
    assert(
        left.end.note_hash_tree.eq(right.start.note_hash_tree), "input proofs have different note hash tree snapshots"
    );
    assert(
        left.end.nullifier_tree.eq(right.start.nullifier_tree), "input proofs have different nullifier tree snapshots"
    );
    assert(
        left.end.public_data_tree.eq(right.start.public_data_tree), "input proofs have different public data tree snapshots"
    );
}

// TODO(Miranda): Remove arrays entirely as NUM_FIELDS_PER_SHA256 = 1

/**
 * @brief From two previous rollup data, compute a single out hash
 *
 * @param previous_rollup_data
 * @return out hash stored in 2 fields
 */
pub fn compute_out_hash(previous_rollup_data: [PreviousRollupData; 2]) -> [Field; NUM_FIELDS_PER_SHA256] {
    accumulate_sha256(
        [
        previous_rollup_data[0].base_or_merge_rollup_public_inputs.out_hash[0],
        previous_rollup_data[1].base_or_merge_rollup_public_inputs.out_hash[0],
        ]
    )
}

pub fn compute_kernel_out_hash(combined: CombinedAccumulatedData) -> [Field; NUM_FIELDS_PER_SHA256] {
    let mut out_hash_inputs: [Field; MAX_NEW_L2_TO_L1_MSGS_PER_TX] = combined.new_l2_to_l1_msgs;

    let mut hash_input_flattened = [0; MAX_NEW_L2_TO_L1_MSGS_PER_TX * 32];
    for offset in 0..MAX_NEW_L2_TO_L1_MSGS_PER_TX {
        let input_as_bytes = out_hash_inputs[offset].to_be_bytes(32);
        for byte_index in 0..32 {
            hash_input_flattened[offset * 32 + byte_index] = input_as_bytes[byte_index];
        }
    }

    let sha_digest = dep::types::hash::sha256_to_field(hash_input_flattened);
    [sha_digest]
}

/**
 * @brief From two previous rollup data, compute a single txs effects hash
 *
 * @param previous_rollup_data
 * @return The hash of the transaction effects stored in 2 fields
 */
pub fn compute_txs_effects_hash(previous_rollup_data: [PreviousRollupData; 2]) -> [Field; NUM_FIELDS_PER_SHA256] {
    accumulate_sha256(
        [
        previous_rollup_data[0].base_or_merge_rollup_public_inputs.txs_effects_hash[0],
        previous_rollup_data[1].base_or_merge_rollup_public_inputs.txs_effects_hash[0],
    ]
    )
}

<<<<<<< HEAD
global TX_EFFECTS_HASH_INPUT_FIELDS = 196;
=======
global TX_EFFECTS_HASH_FULL_FIELDS = 195;
global TX_EFFECTS_HASH_LOG_FIELDS = 4;
global TX_EFFECTS_HASH_INPUT_FIELDS = 199; // TX_EFFECTS_HASH_FULL_FIELDS + TX_EFFECTS_HASH_LOG_FIELDS
>>>>>>> 161c3136

// Computes the tx effects hash for a base rollup (a single transaction)
// TODO(Alvaro): This is too slow for brillig without the array optimization
pub fn compute_tx_effects_hash(combined: CombinedAccumulatedData) -> [Field; NUM_FIELDS_PER_SHA256] {
    // Compute tx effect hash
    // Consist of
    // MAX_NEW_NOTE_HASHES_PER_TX fields for note hashes
    // MAX_NEW_NULLIFIERS_PER_TX fields for nullifiers
    // 2 l2 -> l1 messages -> 2 fields
    // 32 public data update requests -> 64 fields
    // 1 contract deployments -> 3 fields
    // 1 encrypted logs hash --> 1 sha256 hash -> 31 bytes -> 1 fields | Beware when populating bytes that we fill (prepend) to 32!  
    // 1 unencrypted logs hash --> 1 sha256 hash -> 31 bytes  -> 1 fields | Beware when populating bytes that we fill (prepend) to 32!
    let mut txs_effects_hash_input = [0; TX_EFFECTS_HASH_INPUT_FIELDS];

    let revert_code = combined.revert_code;
    let new_note_hashes = combined.new_note_hashes;
    let new_nullifiers = combined.new_nullifiers;
    let newL2ToL1msgs = combined.new_l2_to_l1_msgs;
    let public_data_update_requests = combined.public_data_update_requests;
    let encryptedLogsHash = combined.encrypted_logs_hash;
    let unencryptedLogsHash = combined.unencrypted_logs_hash;

    let mut offset = 0;

    // upcast to Field to have the same size for the purposes of the hash
    txs_effects_hash_input[offset] = revert_code as Field;
    offset += 1;

    for j in 0..MAX_NEW_NOTE_HASHES_PER_TX {
        txs_effects_hash_input[offset + j] = new_note_hashes[j].value;
    }
    offset += MAX_NEW_NOTE_HASHES_PER_TX ;

    for j in 0..MAX_NEW_NULLIFIERS_PER_TX {
        txs_effects_hash_input[offset + j] = new_nullifiers[j].value;
    }
    offset += MAX_NEW_NULLIFIERS_PER_TX ;

    for j in 0..MAX_NEW_L2_TO_L1_MSGS_PER_TX {
        txs_effects_hash_input[offset + j] = newL2ToL1msgs[j];
    }
    offset += MAX_NEW_L2_TO_L1_MSGS_PER_TX;

    for j in 0..MAX_PUBLIC_DATA_UPDATE_REQUESTS_PER_TX {
        txs_effects_hash_input[offset + j * 2] =
                public_data_update_requests[j].leaf_slot;
        txs_effects_hash_input[offset + j * 2 + 1] =
                public_data_update_requests[j].new_value;
    }
    offset += MAX_PUBLIC_DATA_UPDATE_REQUESTS_PER_TX * 2;

    for j in 0..NUM_FIELDS_PER_SHA256 {
        txs_effects_hash_input[offset + j] = encryptedLogsHash[j];
    }

    offset += NUM_ENCRYPTED_LOGS_HASHES_PER_TX * NUM_FIELDS_PER_SHA256;

    for j in 0..NUM_FIELDS_PER_SHA256 {
        txs_effects_hash_input[offset + j] = unencryptedLogsHash[j];
    }

    offset += NUM_UNENCRYPTED_LOGS_HASHES_PER_TX * NUM_FIELDS_PER_SHA256;
    assert_eq(offset, TX_EFFECTS_HASH_INPUT_FIELDS); // Sanity check

    let mut hash_input_flattened = [0; TX_EFFECTS_HASH_INPUT_FIELDS * 32];
    for offset in 0..TX_EFFECTS_HASH_INPUT_FIELDS {
        let input_as_bytes = txs_effects_hash_input[offset].to_be_bytes(32);
        for byte_index in 0..32 {
            hash_input_flattened[offset * 32 + byte_index] = input_as_bytes[byte_index];
        }
    }

    let sha_digest = dep::types::hash::sha256_to_field(hash_input_flattened);
    [sha_digest]
}

#[test]
fn consistent_TX_EFFECTS_HASH_INPUT_FIELDS() {
    // 1 for revert_code
    let expected_size = 1
        + MAX_NEW_NOTE_HASHES_PER_TX
        + MAX_NEW_NULLIFIERS_PER_TX
        + MAX_PUBLIC_DATA_UPDATE_REQUESTS_PER_TX * 2
        + MAX_NEW_L2_TO_L1_MSGS_PER_TX
        + NUM_ENCRYPTED_LOGS_HASHES_PER_TX * NUM_FIELDS_PER_SHA256
        + NUM_UNENCRYPTED_LOGS_HASHES_PER_TX * NUM_FIELDS_PER_SHA256;
    assert(TX_EFFECTS_HASH_INPUT_FIELDS == expected_size, "tx effects hash input size is incorrect");
}<|MERGE_RESOLUTION|>--- conflicted
+++ resolved
@@ -126,13 +126,7 @@
     )
 }
 
-<<<<<<< HEAD
-global TX_EFFECTS_HASH_INPUT_FIELDS = 196;
-=======
-global TX_EFFECTS_HASH_FULL_FIELDS = 195;
-global TX_EFFECTS_HASH_LOG_FIELDS = 4;
-global TX_EFFECTS_HASH_INPUT_FIELDS = 199; // TX_EFFECTS_HASH_FULL_FIELDS + TX_EFFECTS_HASH_LOG_FIELDS
->>>>>>> 161c3136
+global TX_EFFECTS_HASH_INPUT_FIELDS = 197;
 
 // Computes the tx effects hash for a base rollup (a single transaction)
 // TODO(Alvaro): This is too slow for brillig without the array optimization
