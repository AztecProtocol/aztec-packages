use crate::abis::{
    block_root_or_block_merge_public_inputs::{BlockRootOrBlockMergePublicInputs, FeeRecipient},
    previous_rollup_block_data::PreviousRollupBlockData,
};
use super::abis::tx_effect::TxEffect;
use dep::types::{
    abis::{
        contract_class_log::ContractClassLog, private_log::PrivateLog,
        public_data_write::PublicDataWrite, public_log::PublicLog, sponge_blob::SpongeBlob,
    },
    constants::{
        AZTEC_MAX_EPOCH_DURATION, CONTRACT_CLASS_LOG_DATA_SIZE_IN_FIELDS,
        CONTRACT_CLASS_LOG_SIZE_IN_FIELDS, CONTRACT_CLASS_LOGS_PREFIX, L2_L1_MSGS_PREFIX,
        MAX_CONTRACT_CLASS_LOGS_PER_TX, MAX_L2_TO_L1_MSGS_PER_TX, MAX_NOTE_HASHES_PER_TX,
        MAX_NULLIFIERS_PER_TX, MAX_PRIVATE_LOGS_PER_TX, MAX_PUBLIC_LOGS_PER_TX,
        MAX_TOTAL_PUBLIC_DATA_UPDATE_REQUESTS_PER_TX, NOTES_PREFIX, NULLIFIERS_PREFIX,
        PRIVATE_LOG_SIZE_IN_FIELDS, PRIVATE_LOGS_PREFIX, PUBLIC_DATA_UPDATE_REQUESTS_PREFIX,
        PUBLIC_LOG_SIZE_IN_FIELDS, PUBLIC_LOGS_PREFIX, REVERT_CODE_PREFIX, TX_FEE_PREFIX,
        TX_START_PREFIX,
    },
    hash::accumulate_sha256,
    merkle_tree::VariableMerkleTree,
<<<<<<< HEAD
    traits::{Empty, Serialize},
    utils::arrays::{array_length, array_merge, find_index_hint_from_end, validate_trailing_zeroes},
=======
    traits::{Empty, Serialize, ToField},
    utils::arrays::{array_length, array_merge},
>>>>>>> 443d615d
};
use blob::blob_public_inputs::BlockBlobPublicInputs;

pub fn assert_prev_block_rollups_follow_on_from_each_other(
    left: BlockRootOrBlockMergePublicInputs,
    right: BlockRootOrBlockMergePublicInputs,
) {
    assert(left.vk_tree_root == right.vk_tree_root, "input blocks have different vk tree roots");
    assert(
        left.protocol_contract_tree_root == right.protocol_contract_tree_root,
        "input blocks have different protocol contract tree roots",
    );
    assert(
        left.new_archive.eq(right.previous_archive),
        "input blocks have different archive tree snapshots",
    );
    assert(
        left.end_block_hash.eq(right.previous_block_hash),
        "input block hashes do not follow on from each other",
    );
    assert(
        left.end_global_variables.chain_id == right.start_global_variables.chain_id,
        "input blocks have different chain id",
    );
    assert(
        left.end_global_variables.version == right.start_global_variables.version,
        "input blocks have different chain version",
    );

    if right.is_padding() {
        assert(
            left.end_global_variables.block_number == right.start_global_variables.block_number,
            "input block numbers do not match",
        );
        assert(
            left.end_global_variables.timestamp == right.start_global_variables.timestamp,
            "input block timestamps do not match",
        );
    } else {
        assert(
            left.end_global_variables.block_number + 1 == right.start_global_variables.block_number,
            "input block numbers do not follow on from each other",
        );
        assert(
            left.end_global_variables.timestamp < right.start_global_variables.timestamp,
            "input block timestamps do not follow on from each other",
        );
    }
}

pub fn accumulate_blocks_fees(
    left: BlockRootOrBlockMergePublicInputs,
    right: BlockRootOrBlockMergePublicInputs,
) -> [FeeRecipient; AZTEC_MAX_EPOCH_DURATION] {
    let left_len = array_length(left.fees);
    let right_len = array_length(right.fees);
    assert(
        left_len + right_len <= AZTEC_MAX_EPOCH_DURATION,
        "too many fee payment structs accumulated in rollup",
    );
    // TODO(Miranda): combine fees with same recipient depending on rollup structure
    // Assuming that the final rollup tree (block root -> block merge -> root) has max 32 leaves (TODO: constrain in root), then
    // in the worst case, we would be checking the left 16 values (left_len = 16) against the right 16 (right_len = 16).
    array_merge(left.fees, right.fees)
}

// TODO: This fn will be obselete once we have integrated accumulation of blob PIs
// The goal is to acc. the commitments and openings s.t. one set verifies the opening of many blobs
// How we accumulate is being worked on by @Mike
pub fn accumulate_blob_public_inputs(
    left: BlockRootOrBlockMergePublicInputs,
    right: BlockRootOrBlockMergePublicInputs,
) -> [BlockBlobPublicInputs; AZTEC_MAX_EPOCH_DURATION] {
    let left_len = array_length(left.blob_public_inputs);
    let right_len = array_length(right.blob_public_inputs);
    assert(
        left_len + right_len <= AZTEC_MAX_EPOCH_DURATION,
        "too many blob public input structs accumulated in rollup",
    );
    // NB: The below is cheaper than array_merge because assigning BlockBlobPublicInputs is cheaper than calling .equals
    let mut add_from_left = true;
    let mut result = [BlockBlobPublicInputs::empty(); AZTEC_MAX_EPOCH_DURATION];
    for i in 0..result.len() {
        add_from_left &= i != left_len;
        if (add_from_left) {
            result[i] = left.blob_public_inputs[i];
        } else {
            result[i] = right.blob_public_inputs[i - left_len];
        }
    }
    result
}

pub fn compute_blocks_out_hash(previous_rollup_data: [PreviousRollupBlockData; 2]) -> Field {
    if previous_rollup_data[1].block_root_or_block_merge_public_inputs.is_padding() {
        previous_rollup_data[0].block_root_or_block_merge_public_inputs.out_hash
    } else {
        accumulate_sha256([
            previous_rollup_data[0].block_root_or_block_merge_public_inputs.out_hash,
            previous_rollup_data[1].block_root_or_block_merge_public_inputs.out_hash,
        ])
    }
}

pub fn compute_kernel_out_hash(l2_to_l1_msgs: [Field; MAX_L2_TO_L1_MSGS_PER_TX]) -> Field {
    let non_empty_items = array_length(l2_to_l1_msgs);
    let merkle_tree = VariableMerkleTree::new_sha(l2_to_l1_msgs, non_empty_items);
    merkle_tree.get_root()
}

/**
 * Converts given type (e.g. note hashes = 3) and length (e.g. 5) into a prefix: 0x03000005.
 * Uses 2 bytes to encode the length even when we only need 1 to keep uniform.
 */
pub fn encode_blob_prefix(input_type: u8, array_len: u32) -> Field {
    let array_len = array_len as Field;
    array_len.assert_max_bit_size::<16>();
    (input_type as Field) * (256 * 256 * 256) + array_len
}

// Tx effects consist of
// 1 field for revert code
// 1 field for tx hash
// 1 field for transaction fee
// MAX_NOTE_HASHES_PER_TX fields for note hashes
// MAX_NULLIFIERS_PER_TX fields for nullifiers
// MAX_L2_TO_L1_MSGS_PER_TX for L2 to L1 messages
// MAX_TOTAL_PUBLIC_DATA_UPDATE_REQUESTS_PER_TX public data update requests -> MAX_TOTAL_PUBLIC_DATA_UPDATE_REQUESTS_PER_TX * 2 fields
// MAX_PRIVATE_LOGS_PER_TX * PRIVATE_LOG_SIZE_IN_FIELDS fields for private logs
<<<<<<< HEAD
// MAX_PUBLIC_LOGS_PER_TX * (PUBLIC_LOG_SIZE_IN_FIELDS + 1) fields for public logs (+1 for length of each log)
// TODO(#8954): When logs are refactored into fields, we will append the values here, for now appending the log hashes:
// MAX_CONTRACT_CLASS_LOGS_PER_TX fields for contract class logs
=======
// MAX_PUBLIC_LOGS_PER_TX * PUBLIC_LOG_SIZE_IN_FIELDS fields for public logs
// MAX_CONTRACT_CLASS_LOGS_PER_TX * (CONTRACT_CLASS_LOG_SIZE_IN_FIELDS + 1) fields for contract class logs (+1 for log_len)
>>>>>>> 443d615d
// 7 fields for prefixes for each of the above categories
pub(crate) global TX_EFFECTS_BLOB_HASH_INPUT_FIELDS: u32 = 1
    + 1
    + 1
    + MAX_NOTE_HASHES_PER_TX
    + MAX_NULLIFIERS_PER_TX
    + MAX_L2_TO_L1_MSGS_PER_TX
    + MAX_TOTAL_PUBLIC_DATA_UPDATE_REQUESTS_PER_TX * 2
    + MAX_PRIVATE_LOGS_PER_TX * PRIVATE_LOG_SIZE_IN_FIELDS
<<<<<<< HEAD
    + MAX_PUBLIC_LOGS_PER_TX * (PUBLIC_LOG_SIZE_IN_FIELDS + 1)
    + MAX_CONTRACT_CLASS_LOGS_PER_TX
=======
    + MAX_PUBLIC_LOGS_PER_TX * PUBLIC_LOG_SIZE_IN_FIELDS
    + MAX_CONTRACT_CLASS_LOGS_PER_TX * (CONTRACT_CLASS_LOG_SIZE_IN_FIELDS + 1)
>>>>>>> 443d615d
    + 7;

pub(crate) fn append_tx_effects_for_blob(
    tx_effect: TxEffect,
    start_sponge_blob: SpongeBlob,
    contract_class_logs_lengths: [u32; MAX_CONTRACT_CLASS_LOGS_PER_TX],
) -> SpongeBlob {
    let (mut tx_effects_hash_input, offset) =
        get_tx_effects_hash_input(tx_effect, contract_class_logs_lengths);

    // NB: using start.absorb & returning start caused issues in ghost values appearing in
    // base_rollup_inputs.start when using a fresh sponge. These only appeared when simulating via wasm.
    let mut out_sponge = start_sponge_blob;

    // If we have an empty tx (usually a padding tx), we don't want to absorb anything
    // An empty tx will only have 3 effects - revert code, tx hash and fee - hence offset = 3
    if offset != 3 {
        out_sponge.absorb(tx_effects_hash_input, offset);
    }

    out_sponge
}

fn get_tx_effects_hash_input(
    tx_effect: TxEffect,
    contract_class_logs_lengths: [u32; MAX_CONTRACT_CLASS_LOGS_PER_TX],
) -> ([Field; TX_EFFECTS_BLOB_HASH_INPUT_FIELDS], u32) {
    tx_effect.transaction_fee.assert_max_bit_size::<29 * 8>();
    let TWO_POW_240 = 1766847064778384329583297500742918515827483896875618958121606201292619776;
    let prefixed_tx_fee: Field =
        (TX_FEE_PREFIX as Field) * TWO_POW_240 + (tx_effect.transaction_fee as Field);

    let note_hashes = tx_effect.note_hashes;
    let nullifiers = tx_effect.nullifiers;

    // Public writes are the concatenation of all non-empty user update requests and protocol update requests, then padded with zeroes.
    let public_data_update_requests = tx_effect.public_data_writes;
    let private_logs = tx_effect.private_logs;
    let public_logs = tx_effect.public_logs;
    let contract_class_logs = tx_effect.contract_class_logs;

    // Safety: This constructs the array of effects and is constrained below.
    let mut tx_effects_hash_input = unsafe {
        get_tx_effects_hash_input_helper(
            tx_effect.tx_hash,
            prefixed_tx_fee,
            tx_effect.note_hashes,
            tx_effect.nullifiers,
            tx_effect.l2_to_l1_msgs,
            public_data_update_requests,
            private_logs,
            public_logs,
            contract_class_logs,
            contract_class_logs_lengths,
            tx_effect.revert_code as Field,
        )
    };

    let mut offset = 0;
    let mut array_len = 0;

    // NB: for publishing fields of blob data we use the first element of the blob to encode:
    // TX_START_PREFIX | 0 | txlen[0] txlen[1] | 0 | REVERT_CODE_PREFIX | 0 | revert_code
    // Two bytes are used to encode the number of fields appended here, given by 'offset'
    // We only know the value once the appending is complete, hence we overwrite input[0] below
    offset += 1;

    assert_eq(tx_effects_hash_input[offset], tx_effect.tx_hash);
    offset += 1;

    // TX FEE
    // Using 29 bytes to encompass all reasonable fee lengths
    assert_eq(tx_effects_hash_input[offset], prefixed_tx_fee);
    offset += 1;

    // NB: The array_length function does NOT constrain we have a sorted left-packed array.
    // We can use it because all inputs here come from the kernels which DO constrain left-packing.
    // If that ever changes, we will have to constrain it by counting items differently.
    // NOTE HASHES
    array_len = array_length(note_hashes);
    if array_len != 0 {
        let mut check_elt = true;
        let notes_prefix = encode_blob_prefix(NOTES_PREFIX, array_len);
        assert_eq(tx_effects_hash_input[offset], notes_prefix);
        offset += 1;

        for j in 0..MAX_NOTE_HASHES_PER_TX {
            check_elt &= j != array_len;
            if check_elt {
                assert_eq(tx_effects_hash_input[offset + j], note_hashes[j]);
            }
        }
        offset += array_len;
    }

    // NULLIFIERS
    array_len = array_length(nullifiers);
    if array_len != 0 {
        let mut check_elt = true;
        let nullifiers_prefix = encode_blob_prefix(NULLIFIERS_PREFIX, array_len);
        assert_eq(tx_effects_hash_input[offset], nullifiers_prefix);
        offset += 1;

        for j in 0..MAX_NULLIFIERS_PER_TX {
            check_elt &= j != array_len;
            if check_elt {
                assert_eq(tx_effects_hash_input[offset + j], nullifiers[j]);
            }
        }
        offset += array_len;
    }

    // L2 TO L1 MESSAGES
    array_len = array_length(tx_effect.l2_to_l1_msgs);
    if array_len != 0 {
        let mut check_elt = true;
        let l2_to_l1_msgs_prefix = encode_blob_prefix(L2_L1_MSGS_PREFIX, array_len);
        assert_eq(tx_effects_hash_input[offset], l2_to_l1_msgs_prefix);
        offset += 1;

        for j in 0..MAX_L2_TO_L1_MSGS_PER_TX {
            check_elt &= j != array_len;
            if check_elt {
                assert_eq(tx_effects_hash_input[offset + j], tx_effect.l2_to_l1_msgs[j]);
            }
        }
        offset += array_len;
    }

    // PUBLIC DATA UPDATE REQUESTS
    array_len = array_length(public_data_update_requests);
    if array_len != 0 {
        let mut check_elt = true;
        let public_data_update_requests_prefix =
            encode_blob_prefix(PUBLIC_DATA_UPDATE_REQUESTS_PREFIX, array_len * 2);
        assert_eq(tx_effects_hash_input[offset], public_data_update_requests_prefix);
        offset += 1;
        for j in 0..MAX_TOTAL_PUBLIC_DATA_UPDATE_REQUESTS_PER_TX {
            check_elt &= j != array_len;
            if check_elt {
                assert_eq(
                    tx_effects_hash_input[offset + j * 2],
                    public_data_update_requests[j].leaf_slot,
                );
                assert_eq(
                    tx_effects_hash_input[offset + j * 2 + 1],
                    public_data_update_requests[j].value,
                );
            }
        }
        offset += array_len * 2;
    }

    // PRIVATE_LOGS
    array_len = array_length(private_logs) * PRIVATE_LOG_SIZE_IN_FIELDS;
    if array_len != 0 {
        let mut check_elt = true;
        let private_logs_prefix = encode_blob_prefix(PRIVATE_LOGS_PREFIX, array_len);
        assert_eq(tx_effects_hash_input[offset], private_logs_prefix);
        offset += 1;

        for j in 0..MAX_PRIVATE_LOGS_PER_TX {
            for k in 0..PRIVATE_LOG_SIZE_IN_FIELDS {
                let index = offset + j * PRIVATE_LOG_SIZE_IN_FIELDS + k;
                check_elt &= j * PRIVATE_LOG_SIZE_IN_FIELDS + k != array_len;
                if check_elt {
                    assert_eq(tx_effects_hash_input[index], private_logs[j].fields[k]);
                }
            }
        }
        offset += array_len;
    }

    // PUBLIC LOGS
    array_len = array_length(public_logs);
    if array_len != 0 {
        let mut check_elt = true;
        let prefix_index = offset;
        offset += 1;
        let mut total_public_log_len = 0;

        for j in 0..MAX_PUBLIC_LOGS_PER_TX {
            let log = public_logs[j].serialize();
            let log_len = validate_trailing_zeroes(log);
            if log_len != 0 {
                assert_eq(tx_effects_hash_input[offset], log_len as Field);
                offset += 1;
                total_public_log_len += log_len + 1;
                check_elt = true;
            }
            for k in 0..PUBLIC_LOG_SIZE_IN_FIELDS {
                check_elt &= k != log_len;
                if check_elt {
                    assert_eq(tx_effects_hash_input[offset + k], log[k]);
                }
            }
            offset += log_len;
        }
        let public_logs_prefix = encode_blob_prefix(PUBLIC_LOGS_PREFIX, total_public_log_len);
        assert_eq(tx_effects_hash_input[prefix_index], public_logs_prefix);
    }

    // CONTRACT CLASS LOGS
    // Note: we can use contract_class_logs_lengths here as they are constrained to be zero if
    // the log is empty, and the logs are constrained to be sorted L to R.
    // This is cheaper because array_length uses is_empty, which is expensive for the logs.
    array_len = array_length(contract_class_logs_lengths);
    if array_len != 0 {
        let mut check_elt = true;
        let prefix_index = offset;
        let mut total_cc_log_len = 0;

        offset += 1;

        for j in 0..MAX_CONTRACT_CLASS_LOGS_PER_TX {
            // These lengths have been constrained to be correct.
            let log_len = contract_class_logs_lengths[j];
            if log_len != 0 {
                assert_eq(tx_effects_hash_input[offset], log_len as Field);
                offset += 1;
                assert_eq(
                    tx_effects_hash_input[offset],
                    contract_class_logs[j].contract_address.to_field(),
                );
                offset += 1;
                // plus one for prefix, one for address
                total_cc_log_len += log_len + 2;
                check_elt = true;
            }
            for k in 0..CONTRACT_CLASS_LOG_DATA_SIZE_IN_FIELDS {
                check_elt &= k != log_len;
                if check_elt {
                    assert_eq(
                        tx_effects_hash_input[offset + k],
                        contract_class_logs[j].log.fields[k],
                    );
                }
            }
            offset += log_len;
        }
        let contract_class_logs_prefix =
            encode_blob_prefix(CONTRACT_CLASS_LOGS_PREFIX, total_cc_log_len);
        assert_eq(tx_effects_hash_input[prefix_index], contract_class_logs_prefix);
    }

    // Now we know the number of fields appended, we can assign the first value:
    let expected_tx_start_field =
        generate_tx_start_field(offset as Field, tx_effect.revert_code as Field);
    // REVERT CODE
    assert_eq(tx_effects_hash_input[0], expected_tx_start_field);

    (tx_effects_hash_input, offset)
}

fn generate_tx_start_field(offset: Field, revert_code: Field) -> Field {
    // TX_START_PREFIX | 0 | 0 | 0 | 0 | REVERT_CODE_PREFIX | 0 | 0
    let constant = (TX_START_PREFIX as Field) * (256 * 256 * 256 * 256 * 256 * 256 * 256)
        + (REVERT_CODE_PREFIX as Field) * (256 * 256);

    let tx_start_field = constant + offset * (256 * 256 * 256 * 256) + revert_code;

    tx_start_field
}

unconstrained fn get_tx_effects_hash_input_helper(
    tx_hash: Field,
    prefixed_tx_fee: Field,
    note_hashes: [Field; MAX_NOTE_HASHES_PER_TX],
    nullifiers: [Field; MAX_NULLIFIERS_PER_TX],
    l2_to_l1_msgs: [Field; MAX_L2_TO_L1_MSGS_PER_TX],
    public_data_update_requests: [PublicDataWrite; MAX_TOTAL_PUBLIC_DATA_UPDATE_REQUESTS_PER_TX],
    private_logs: [PrivateLog; MAX_PRIVATE_LOGS_PER_TX],
    public_logs: [PublicLog; MAX_PUBLIC_LOGS_PER_TX],
    contract_class_logs: [ContractClassLog; MAX_CONTRACT_CLASS_LOGS_PER_TX],
    contract_class_logs_lengths: [u32; MAX_CONTRACT_CLASS_LOGS_PER_TX],
    revert_code: Field,
) -> [Field; TX_EFFECTS_BLOB_HASH_INPUT_FIELDS] {
    let mut tx_effects_hash_input = [0; TX_EFFECTS_BLOB_HASH_INPUT_FIELDS];

    // Public writes are the concatenation of all non-empty user update requests and protocol update requests, then padded with zeroes.
    // The incoming all_public_data_update_requests may have empty update requests in the middle, so we move those to the end of the array.

    tx_effects_hash_input[1] = tx_hash;

    // TX FEE
    // Using 29 bytes to encompass all reasonable fee lengths
    tx_effects_hash_input[2] = prefixed_tx_fee;

    let mut offset = 3;

    // NB: The array_length function does NOT constrain we have a sorted left-packed array.
    // We can use it because all inputs here come from the kernels which DO constrain left-packing.
    // If that ever changes, we will have to constrain it by counting items differently.
    // NOTE HASHES
    let array_len = array_length(note_hashes);
    if array_len != 0 {
        let notes_prefix = encode_blob_prefix(NOTES_PREFIX, array_len);
        tx_effects_hash_input[offset] = notes_prefix;
        offset += 1;

        for j in 0..array_len {
            tx_effects_hash_input[offset + j] = note_hashes[j];
        }
        offset += array_len;
    }

    // NULLIFIERS
    let array_len = array_length(nullifiers);
    if array_len != 0 {
        let nullifiers_prefix = encode_blob_prefix(NULLIFIERS_PREFIX, array_len);
        tx_effects_hash_input[offset] = nullifiers_prefix;
        offset += 1;

        for j in 0..array_len {
            tx_effects_hash_input[offset + j] = nullifiers[j];
        }
        offset += array_len;
    }

    // L2 TO L1 MESSAGES
    let array_len = array_length(l2_to_l1_msgs);
    if array_len != 0 {
        let l2_to_l1_msgs_prefix = encode_blob_prefix(L2_L1_MSGS_PREFIX, array_len);
        tx_effects_hash_input[offset] = l2_to_l1_msgs_prefix;
        offset += 1;

        for j in 0..array_len {
            tx_effects_hash_input[offset + j] = l2_to_l1_msgs[j];
        }
        offset += array_len;
    }

    // PUBLIC DATA UPDATE REQUESTS
    let array_len = array_length(public_data_update_requests);
    if array_len != 0 {
        let public_data_update_requests_prefix =
            encode_blob_prefix(PUBLIC_DATA_UPDATE_REQUESTS_PREFIX, array_len * 2);
        tx_effects_hash_input[offset] = public_data_update_requests_prefix;
        offset += 1;
        for j in 0..array_len {
            tx_effects_hash_input[offset + j * 2] = public_data_update_requests[j].leaf_slot;
            tx_effects_hash_input[offset + j * 2 + 1] = public_data_update_requests[j].value;
        }
        offset += array_len * 2;
    }

    // PRIVATE_LOGS
    let num_private_logs = array_length(private_logs);
    if num_private_logs != 0 {
        let array_len = num_private_logs * PRIVATE_LOG_SIZE_IN_FIELDS;
        let private_logs_prefix = encode_blob_prefix(PRIVATE_LOGS_PREFIX, array_len);
        tx_effects_hash_input[offset] = private_logs_prefix;
        offset += 1;

        for j in 0..num_private_logs {
            for k in 0..PRIVATE_LOG_SIZE_IN_FIELDS {
                let index = offset + j * PRIVATE_LOG_SIZE_IN_FIELDS + k;
                tx_effects_hash_input[index] = private_logs[j].fields[k];
            }
        }
        offset += array_len;
    }

    // PUBLIC LOGS
    let num_public_logs = array_length(public_logs);
    if num_public_logs != 0 {
        let prefix_index = offset;
        offset += 1;
        let mut array_len = 0;

        for j in 0..num_public_logs {
            let log = public_logs[j].serialize();
            let log_len = find_index_hint_from_end(log, |f| f != 0);
            tx_effects_hash_input[offset] = log_len as Field;
            offset += 1;
            array_len += log_len + 1;
            for k in 0..log_len {
                tx_effects_hash_input[offset + k] = log[k];
            }
            offset += log_len;
        }
        let public_logs_prefix = encode_blob_prefix(PUBLIC_LOGS_PREFIX, array_len);
        tx_effects_hash_input[prefix_index] = public_logs_prefix;
    }

    // CONTRACT CLASS LOGS
    let num_cc_logs = array_length(contract_class_logs_lengths);
    if num_cc_logs != 0 {
        let prefix_index = offset;
        let mut total_cc_log_len = 0;

        offset += 1;

        for j in 0..num_cc_logs {
            let log_len = contract_class_logs_lengths[j];
            // prefix this log with its field length
            tx_effects_hash_input[offset] = log_len as Field;
            offset += 1;
            // add its address (not using a .serialise here because it would involve expensive .concat)
            tx_effects_hash_input[offset] = contract_class_logs[j].contract_address.to_field();
            offset += 1;
            for k in 0..log_len {
                tx_effects_hash_input[offset] = contract_class_logs[j].log.fields[k];
                offset += 1;
            }
            // plus one for prefix, one for address
            total_cc_log_len += log_len + 2;
        }
        let contract_class_logs_prefix =
            encode_blob_prefix(CONTRACT_CLASS_LOGS_PREFIX, total_cc_log_len);
        tx_effects_hash_input[prefix_index] = contract_class_logs_prefix;
    }

    // Now we know the number of fields appended, we can assign the first value:
    tx_effects_hash_input[0] = generate_tx_start_field(offset as Field, revert_code);

    tx_effects_hash_input
}<|MERGE_RESOLUTION|>--- conflicted
+++ resolved
@@ -20,13 +20,8 @@
     },
     hash::accumulate_sha256,
     merkle_tree::VariableMerkleTree,
-<<<<<<< HEAD
-    traits::{Empty, Serialize},
+    traits::{Empty, Serialize, ToField},
     utils::arrays::{array_length, array_merge, find_index_hint_from_end, validate_trailing_zeroes},
-=======
-    traits::{Empty, Serialize, ToField},
-    utils::arrays::{array_length, array_merge},
->>>>>>> 443d615d
 };
 use blob::blob_public_inputs::BlockBlobPublicInputs;
 
@@ -156,14 +151,8 @@
 // MAX_L2_TO_L1_MSGS_PER_TX for L2 to L1 messages
 // MAX_TOTAL_PUBLIC_DATA_UPDATE_REQUESTS_PER_TX public data update requests -> MAX_TOTAL_PUBLIC_DATA_UPDATE_REQUESTS_PER_TX * 2 fields
 // MAX_PRIVATE_LOGS_PER_TX * PRIVATE_LOG_SIZE_IN_FIELDS fields for private logs
-<<<<<<< HEAD
 // MAX_PUBLIC_LOGS_PER_TX * (PUBLIC_LOG_SIZE_IN_FIELDS + 1) fields for public logs (+1 for length of each log)
-// TODO(#8954): When logs are refactored into fields, we will append the values here, for now appending the log hashes:
-// MAX_CONTRACT_CLASS_LOGS_PER_TX fields for contract class logs
-=======
-// MAX_PUBLIC_LOGS_PER_TX * PUBLIC_LOG_SIZE_IN_FIELDS fields for public logs
-// MAX_CONTRACT_CLASS_LOGS_PER_TX * (CONTRACT_CLASS_LOG_SIZE_IN_FIELDS + 1) fields for contract class logs (+1 for log_len)
->>>>>>> 443d615d
+// MAX_CONTRACT_CLASS_LOGS_PER_TX * (CONTRACT_CLASS_LOG_SIZE_IN_FIELDS + 1) fields for contract class logs (+1 for length of each log)
 // 7 fields for prefixes for each of the above categories
 pub(crate) global TX_EFFECTS_BLOB_HASH_INPUT_FIELDS: u32 = 1
     + 1
@@ -173,13 +162,8 @@
     + MAX_L2_TO_L1_MSGS_PER_TX
     + MAX_TOTAL_PUBLIC_DATA_UPDATE_REQUESTS_PER_TX * 2
     + MAX_PRIVATE_LOGS_PER_TX * PRIVATE_LOG_SIZE_IN_FIELDS
-<<<<<<< HEAD
     + MAX_PUBLIC_LOGS_PER_TX * (PUBLIC_LOG_SIZE_IN_FIELDS + 1)
-    + MAX_CONTRACT_CLASS_LOGS_PER_TX
-=======
-    + MAX_PUBLIC_LOGS_PER_TX * PUBLIC_LOG_SIZE_IN_FIELDS
     + MAX_CONTRACT_CLASS_LOGS_PER_TX * (CONTRACT_CLASS_LOG_SIZE_IN_FIELDS + 1)
->>>>>>> 443d615d
     + 7;
 
 pub(crate) fn append_tx_effects_for_blob(
