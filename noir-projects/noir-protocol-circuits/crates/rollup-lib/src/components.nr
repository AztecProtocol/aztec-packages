use crate::abis::{
    block_root_or_block_merge_public_inputs::{BlockRootOrBlockMergePublicInputs, FeeRecipient},
    previous_rollup_block_data::PreviousRollupBlockData,
};
use super::abis::tx_effect::TxEffect;
use dep::types::{
    abis::{
        contract_class_log::ContractClassLog, log_hash::ScopedLogHash, private_log::PrivateLog,
        public_data_write::PublicDataWrite, public_log::PublicLog, sponge_blob::SpongeBlob,
    },
    constants::{
        AZTEC_MAX_EPOCH_DURATION, CONTRACT_CLASS_LOG_DATA_SIZE_IN_FIELDS,
        CONTRACT_CLASS_LOG_SIZE_IN_FIELDS, CONTRACT_CLASS_LOGS_PREFIX, L2_L1_MSGS_PREFIX,
        MAX_CONTRACT_CLASS_LOGS_PER_TX, MAX_L2_TO_L1_MSGS_PER_TX, MAX_NOTE_HASHES_PER_TX,
        MAX_NULLIFIERS_PER_TX, MAX_PRIVATE_LOGS_PER_TX, MAX_PUBLIC_LOGS_PER_TX,
        MAX_TOTAL_PUBLIC_DATA_UPDATE_REQUESTS_PER_TX, NOTES_PREFIX, NULLIFIERS_PREFIX,
        PRIVATE_LOG_SIZE_IN_FIELDS, PRIVATE_LOGS_PREFIX, PUBLIC_DATA_UPDATE_REQUESTS_PREFIX,
        PUBLIC_LOG_SIZE_IN_FIELDS, PUBLIC_LOGS_PREFIX, REVERT_CODE_PREFIX, TX_FEE_PREFIX,
        TX_START_PREFIX,
    },
    hash::{accumulate_sha256, compute_contract_class_log_hash},
    merkle_tree::VariableMerkleTree,
    traits::{Empty, Serialize, ToField},
<<<<<<< HEAD
    utils::arrays::{array_length, array_merge, padded_array_length, unsafe_padded_array_length},
=======
    utils::arrays::{array_length, array_merge, padded_array_length},
>>>>>>> 1a96c0f1
};
use blob::blob_public_inputs::BlockBlobPublicInputs;

pub fn assert_prev_block_rollups_follow_on_from_each_other(
    left: BlockRootOrBlockMergePublicInputs,
    right: BlockRootOrBlockMergePublicInputs,
) {
    assert(left.vk_tree_root == right.vk_tree_root, "input blocks have different vk tree roots");
    assert(
        left.protocol_contract_tree_root == right.protocol_contract_tree_root,
        "input blocks have different protocol contract tree roots",
    );
    assert(
        left.new_archive.eq(right.previous_archive),
        "input blocks have different archive tree snapshots",
    );
    assert(
        left.end_block_hash.eq(right.previous_block_hash),
        "input block hashes do not follow on from each other",
    );
    assert(
        left.end_global_variables.chain_id == right.start_global_variables.chain_id,
        "input blocks have different chain id",
    );
    assert(
        left.end_global_variables.version == right.start_global_variables.version,
        "input blocks have different chain version",
    );

    if right.is_padding() {
        assert(
            left.end_global_variables.block_number == right.start_global_variables.block_number,
            "input block numbers do not match",
        );
        assert(
            left.end_global_variables.timestamp == right.start_global_variables.timestamp,
            "input block timestamps do not match",
        );
    } else {
        assert(
            left.end_global_variables.block_number + 1 == right.start_global_variables.block_number,
            "input block numbers do not follow on from each other",
        );
        assert(
            left.end_global_variables.timestamp < right.start_global_variables.timestamp,
            "input block timestamps do not follow on from each other",
        );
    }
}

pub fn accumulate_blocks_fees(
    left: BlockRootOrBlockMergePublicInputs,
    right: BlockRootOrBlockMergePublicInputs,
) -> [FeeRecipient; AZTEC_MAX_EPOCH_DURATION] {
    let left_len = array_length(left.fees);
    let right_len = array_length(right.fees);
    assert(
        left_len + right_len <= AZTEC_MAX_EPOCH_DURATION,
        "too many fee payment structs accumulated in rollup",
    );
    // TODO(Miranda): combine fees with same recipient depending on rollup structure
    // Assuming that the final rollup tree (block root -> block merge -> root) has max 32 leaves (TODO: constrain in root), then
    // in the worst case, we would be checking the left 16 values (left_len = 16) against the right 16 (right_len = 16).
    array_merge(left.fees, right.fees)
}

// TODO: This fn will be obselete once we have integrated accumulation of blob PIs
// The goal is to acc. the commitments and openings s.t. one set verifies the opening of many blobs
// How we accumulate is being worked on by @Mike
pub fn accumulate_blob_public_inputs(
    left: BlockRootOrBlockMergePublicInputs,
    right: BlockRootOrBlockMergePublicInputs,
) -> [BlockBlobPublicInputs; AZTEC_MAX_EPOCH_DURATION] {
    let left_len = array_length(left.blob_public_inputs);
    let right_len = array_length(right.blob_public_inputs);
    assert(
        left_len + right_len <= AZTEC_MAX_EPOCH_DURATION,
        "too many blob public input structs accumulated in rollup",
    );
    // NB: The below is cheaper than array_merge because assigning BlockBlobPublicInputs is cheaper than calling .equals
    let mut add_from_left = true;
    let mut result = [BlockBlobPublicInputs::empty(); AZTEC_MAX_EPOCH_DURATION];
    for i in 0..result.len() {
        add_from_left &= i != left_len;
        if (add_from_left) {
            result[i] = left.blob_public_inputs[i];
        } else {
            result[i] = right.blob_public_inputs[i - left_len];
        }
    }
    result
}

pub fn compute_blocks_out_hash(previous_rollup_data: [PreviousRollupBlockData; 2]) -> Field {
    if previous_rollup_data[1].block_root_or_block_merge_public_inputs.is_padding() {
        previous_rollup_data[0].block_root_or_block_merge_public_inputs.out_hash
    } else {
        accumulate_sha256([
            previous_rollup_data[0].block_root_or_block_merge_public_inputs.out_hash,
            previous_rollup_data[1].block_root_or_block_merge_public_inputs.out_hash,
        ])
    }
}

pub fn compute_kernel_out_hash(l2_to_l1_msgs: [Field; MAX_L2_TO_L1_MSGS_PER_TX]) -> Field {
    let non_empty_items = array_length(l2_to_l1_msgs);
    let merkle_tree = VariableMerkleTree::new_sha(l2_to_l1_msgs, non_empty_items);
    merkle_tree.get_root()
}

pub fn validate_contract_class_log(log: ContractClassLog, log_hash: ScopedLogHash) {
    // Validate address
    assert_eq(
        log_hash.contract_address,
        log.contract_address,
        "mismatched contract class log address",
    );
    // Validate length
    let length = padded_array_length(log.log.fields);
    assert_eq(log_hash.log_hash.length, length, "mismatched contract class log length");
    // Validate hash
    assert_eq(
        log_hash.log_hash.value,
        compute_contract_class_log_hash(log),
        "mismatched contract class log hash",
    );
}

/**
 * Converts given type (e.g. note hashes = 3) and length (e.g. 5) into a prefix: 0x03000005.
 * Uses 2 bytes to encode the length even when we only need 1 to keep uniform.
 */
pub fn encode_blob_prefix(input_type: u8, array_len: u32) -> Field {
    let array_len = array_len as Field;
    array_len.assert_max_bit_size::<16>();
    (input_type as Field) * (256 * 256 * 256) + array_len
}

// Tx effects consist of
// 1 field for revert code
// 1 field for tx hash
// 1 field for transaction fee
// MAX_NOTE_HASHES_PER_TX fields for note hashes
// MAX_NULLIFIERS_PER_TX fields for nullifiers
// MAX_L2_TO_L1_MSGS_PER_TX for L2 to L1 messages
// MAX_TOTAL_PUBLIC_DATA_UPDATE_REQUESTS_PER_TX public data update requests -> MAX_TOTAL_PUBLIC_DATA_UPDATE_REQUESTS_PER_TX * 2 fields
// MAX_PRIVATE_LOGS_PER_TX * (PRIVATE_LOG_SIZE_IN_FIELDS + 1) fields for private logs (+1 for length of each log)
// MAX_PUBLIC_LOGS_PER_TX * (PUBLIC_LOG_SIZE_IN_FIELDS + 1) fields for public logs (+1 for length of each log)
// MAX_CONTRACT_CLASS_LOGS_PER_TX * (CONTRACT_CLASS_LOG_SIZE_IN_FIELDS + 1) fields for contract class logs (+1 for length of each log)
// 7 fields for prefixes for each of the above categories
pub(crate) global TX_EFFECTS_BLOB_HASH_INPUT_FIELDS: u32 = 1
    + 1
    + 1
    + MAX_NOTE_HASHES_PER_TX
    + MAX_NULLIFIERS_PER_TX
    + MAX_L2_TO_L1_MSGS_PER_TX
    + MAX_TOTAL_PUBLIC_DATA_UPDATE_REQUESTS_PER_TX * 2
    + MAX_PRIVATE_LOGS_PER_TX * (PRIVATE_LOG_SIZE_IN_FIELDS + 1)
    + MAX_PUBLIC_LOGS_PER_TX * (PUBLIC_LOG_SIZE_IN_FIELDS + 1)
    + MAX_CONTRACT_CLASS_LOGS_PER_TX * (CONTRACT_CLASS_LOG_SIZE_IN_FIELDS + 1)
    + 7;

pub(crate) fn append_tx_effects_for_blob(
    tx_effect: TxEffect,
    start_sponge_blob: SpongeBlob,
    contract_class_logs_lengths: [u32; MAX_CONTRACT_CLASS_LOGS_PER_TX],
) -> SpongeBlob {
    let (mut tx_effects_hash_input, offset) =
        get_tx_effects_hash_input(tx_effect, contract_class_logs_lengths);

    // NB: using start.absorb & returning start caused issues in ghost values appearing in
    // base_rollup_inputs.start when using a fresh sponge. These only appeared when simulating via wasm.
    let mut out_sponge = start_sponge_blob;

    // If we have an empty tx (usually a padding tx), we don't want to absorb anything
    // An empty tx will only have 3 effects - revert code, tx hash and fee - hence offset = 3
    if offset != 3 {
        out_sponge.absorb(tx_effects_hash_input, offset);
    }

    out_sponge
}

fn get_tx_effects_hash_input(
    tx_effect: TxEffect,
    contract_class_logs_lengths: [u32; MAX_CONTRACT_CLASS_LOGS_PER_TX],
) -> ([Field; TX_EFFECTS_BLOB_HASH_INPUT_FIELDS], u32) {
    tx_effect.transaction_fee.assert_max_bit_size::<29 * 8>();
    let TWO_POW_240 = 1766847064778384329583297500742918515827483896875618958121606201292619776;
    let prefixed_tx_fee: Field =
        (TX_FEE_PREFIX as Field) * TWO_POW_240 + (tx_effect.transaction_fee as Field);

    let note_hashes = tx_effect.note_hashes;
    let nullifiers = tx_effect.nullifiers;

    // Public writes are the concatenation of all non-empty user update requests and protocol update requests, then padded with zeroes.
    let public_data_update_requests = tx_effect.public_data_writes;
    let private_logs = tx_effect.private_logs;
    let public_logs = tx_effect.public_logs;
    let contract_class_logs = tx_effect.contract_class_logs;

    // Safety: This constructs the array of effects and is constrained below.
    let mut tx_effects_hash_input = unsafe {
        get_tx_effects_hash_input_helper(
            tx_effect.tx_hash,
            prefixed_tx_fee,
            tx_effect.note_hashes,
            tx_effect.nullifiers,
            tx_effect.l2_to_l1_msgs,
            public_data_update_requests,
            private_logs,
            public_logs,
            contract_class_logs,
            contract_class_logs_lengths,
            tx_effect.revert_code as Field,
        )
    };

    let mut offset = 0;
    let mut array_len = 0;

    // NB: for publishing fields of blob data we use the first element of the blob to encode:
    // TX_START_PREFIX | 0 | txlen[0] txlen[1] | 0 | REVERT_CODE_PREFIX | 0 | revert_code
    // Two bytes are used to encode the number of fields appended here, given by 'offset'
    // We only know the value once the appending is complete, hence we overwrite input[0] below
    offset += 1;

    assert_eq(tx_effects_hash_input[offset], tx_effect.tx_hash);
    offset += 1;

    // TX FEE
    // Using 29 bytes to encompass all reasonable fee lengths
    assert_eq(tx_effects_hash_input[offset], prefixed_tx_fee);
    offset += 1;

    // NB: The array_length function does NOT constrain we have a sorted left-packed array.
    // We can use it because all inputs here come from the kernels which DO constrain left-packing.
    // If that ever changes, we will have to constrain it by counting items differently.
    // NOTE HASHES
    array_len = array_length(note_hashes);
    if array_len != 0 {
        let mut check_elt = true;
        let notes_prefix = encode_blob_prefix(NOTES_PREFIX, array_len);
        assert_eq(tx_effects_hash_input[offset], notes_prefix);
        offset += 1;

        for j in 0..MAX_NOTE_HASHES_PER_TX {
            check_elt &= j != array_len;
            if check_elt {
                assert_eq(tx_effects_hash_input[offset + j], note_hashes[j]);
            }
        }
        offset += array_len;
    }

    // NULLIFIERS
    array_len = array_length(nullifiers);
    if array_len != 0 {
        let mut check_elt = true;
        let nullifiers_prefix = encode_blob_prefix(NULLIFIERS_PREFIX, array_len);
        assert_eq(tx_effects_hash_input[offset], nullifiers_prefix);
        offset += 1;

        for j in 0..MAX_NULLIFIERS_PER_TX {
            check_elt &= j != array_len;
            if check_elt {
                assert_eq(tx_effects_hash_input[offset + j], nullifiers[j]);
            }
        }
        offset += array_len;
    }

    // L2 TO L1 MESSAGES
    array_len = array_length(tx_effect.l2_to_l1_msgs);
    if array_len != 0 {
        let mut check_elt = true;
        let l2_to_l1_msgs_prefix = encode_blob_prefix(L2_L1_MSGS_PREFIX, array_len);
        assert_eq(tx_effects_hash_input[offset], l2_to_l1_msgs_prefix);
        offset += 1;

        for j in 0..MAX_L2_TO_L1_MSGS_PER_TX {
            check_elt &= j != array_len;
            if check_elt {
                assert_eq(tx_effects_hash_input[offset + j], tx_effect.l2_to_l1_msgs[j]);
            }
        }
        offset += array_len;
    }

    // PUBLIC DATA UPDATE REQUESTS
    array_len = array_length(public_data_update_requests);
    if array_len != 0 {
        let mut check_elt = true;
        let public_data_update_requests_prefix =
            encode_blob_prefix(PUBLIC_DATA_UPDATE_REQUESTS_PREFIX, array_len * 2);
        assert_eq(tx_effects_hash_input[offset], public_data_update_requests_prefix);
        offset += 1;
        for j in 0..MAX_TOTAL_PUBLIC_DATA_UPDATE_REQUESTS_PER_TX {
            check_elt &= j != array_len;
            if check_elt {
                assert_eq(
                    tx_effects_hash_input[offset + j * 2],
                    public_data_update_requests[j].leaf_slot,
                );
                assert_eq(
                    tx_effects_hash_input[offset + j * 2 + 1],
                    public_data_update_requests[j].value,
                );
            }
        }
        offset += array_len * 2;
    }

    // PRIVATE_LOGS
    array_len = array_length(private_logs);
    if array_len != 0 {
        let mut check_elt = true;
        let prefix_index = offset;
        offset += 1;
        let mut total_private_log_len = 0;

        for j in 0..MAX_PRIVATE_LOGS_PER_TX {
            let log_len = padded_array_length(private_logs[j].fields);
            if log_len != 0 {
                assert_eq(tx_effects_hash_input[offset], log_len as Field);
                offset += 1;
                // plus one for prefix
                total_private_log_len += log_len + 1;
                check_elt = true;
            }
            for k in 0..PRIVATE_LOG_SIZE_IN_FIELDS {
                check_elt &= k != log_len;
                if check_elt {
                    assert_eq(tx_effects_hash_input[offset + k], private_logs[j].fields[k]);
                }
            }
            offset += log_len;
        }
        let private_logs_prefix = encode_blob_prefix(PRIVATE_LOGS_PREFIX, total_private_log_len);
        assert_eq(tx_effects_hash_input[prefix_index], private_logs_prefix);
    }

    // PUBLIC LOGS
    array_len = array_length(public_logs);
    if array_len != 0 {
        let mut check_elt = true;
        let prefix_index = offset;
        offset += 1;
        let mut total_public_log_len = 0;

        for j in 0..MAX_PUBLIC_LOGS_PER_TX {
            let log = public_logs[j].serialize();
            let log_len = padded_array_length(log);
            if log_len != 0 {
                assert_eq(tx_effects_hash_input[offset], log_len as Field);
                offset += 1;
                // plus one for prefix
                total_public_log_len += log_len + 1;
                check_elt = true;
            }
            for k in 0..PUBLIC_LOG_SIZE_IN_FIELDS {
                check_elt &= k != log_len;
                if check_elt {
                    assert_eq(tx_effects_hash_input[offset + k], log[k]);
                }
            }
            offset += log_len;
        }
        let public_logs_prefix = encode_blob_prefix(PUBLIC_LOGS_PREFIX, total_public_log_len);
        assert_eq(tx_effects_hash_input[prefix_index], public_logs_prefix);
    }

    // CONTRACT CLASS LOGS
    // Note: we can use contract_class_logs_lengths here as they are constrained to be zero if
    // the log is empty, and the logs are constrained to be sorted L to R.
    // This is cheaper because array_length uses is_empty, which is expensive for the logs.
    array_len = array_length(contract_class_logs_lengths);
    if array_len != 0 {
        let mut check_elt = true;
        let prefix_index = offset;
        let mut total_cc_log_len = 0;

        offset += 1;

        for j in 0..MAX_CONTRACT_CLASS_LOGS_PER_TX {
            // These lengths have been constrained to be correct.
            let log_len = contract_class_logs_lengths[j];
            if log_len != 0 {
                assert_eq(tx_effects_hash_input[offset], log_len as Field);
                offset += 1;
                assert_eq(
                    tx_effects_hash_input[offset],
                    contract_class_logs[j].contract_address.to_field(),
                );
                offset += 1;
                // plus one for prefix, one for address
                total_cc_log_len += log_len + 2;
                check_elt = true;
            }
            for k in 0..CONTRACT_CLASS_LOG_DATA_SIZE_IN_FIELDS {
                check_elt &= k != log_len;
                if check_elt {
                    assert_eq(
                        tx_effects_hash_input[offset + k],
                        contract_class_logs[j].log.fields[k],
                    );
                }
            }
            offset += log_len;
        }
        let contract_class_logs_prefix =
            encode_blob_prefix(CONTRACT_CLASS_LOGS_PREFIX, total_cc_log_len);
        assert_eq(tx_effects_hash_input[prefix_index], contract_class_logs_prefix);
    }

    // Now we know the number of fields appended, we can assign the first value:
    let expected_tx_start_field =
        generate_tx_start_field(offset as Field, tx_effect.revert_code as Field);
    // REVERT CODE
    assert_eq(tx_effects_hash_input[0], expected_tx_start_field);

    (tx_effects_hash_input, offset)
}

fn generate_tx_start_field(offset: Field, revert_code: Field) -> Field {
    // TX_START_PREFIX | 0 | 0 | 0 | 0 | REVERT_CODE_PREFIX | 0 | 0
    let constant = (TX_START_PREFIX as Field) * (256 * 256 * 256 * 256 * 256 * 256 * 256)
        + (REVERT_CODE_PREFIX as Field) * (256 * 256);

    let tx_start_field = constant + offset * (256 * 256 * 256 * 256) + revert_code;

    tx_start_field
}

unconstrained fn get_tx_effects_hash_input_helper(
    tx_hash: Field,
    prefixed_tx_fee: Field,
    note_hashes: [Field; MAX_NOTE_HASHES_PER_TX],
    nullifiers: [Field; MAX_NULLIFIERS_PER_TX],
    l2_to_l1_msgs: [Field; MAX_L2_TO_L1_MSGS_PER_TX],
    public_data_update_requests: [PublicDataWrite; MAX_TOTAL_PUBLIC_DATA_UPDATE_REQUESTS_PER_TX],
    private_logs: [PrivateLog; MAX_PRIVATE_LOGS_PER_TX],
    public_logs: [PublicLog; MAX_PUBLIC_LOGS_PER_TX],
    contract_class_logs: [ContractClassLog; MAX_CONTRACT_CLASS_LOGS_PER_TX],
    contract_class_logs_lengths: [u32; MAX_CONTRACT_CLASS_LOGS_PER_TX],
    revert_code: Field,
) -> [Field; TX_EFFECTS_BLOB_HASH_INPUT_FIELDS] {
    let mut tx_effects_hash_input = [0; TX_EFFECTS_BLOB_HASH_INPUT_FIELDS];

    // Public writes are the concatenation of all non-empty user update requests and protocol update requests, then padded with zeroes.
    // The incoming all_public_data_update_requests may have empty update requests in the middle, so we move those to the end of the array.

    tx_effects_hash_input[1] = tx_hash;

    // TX FEE
    // Using 29 bytes to encompass all reasonable fee lengths
    tx_effects_hash_input[2] = prefixed_tx_fee;

    let mut offset = 3;

    // NB: The array_length function does NOT constrain we have a sorted left-packed array.
    // We can use it because all inputs here come from the kernels which DO constrain left-packing.
    // If that ever changes, we will have to constrain it by counting items differently.
    // NOTE HASHES
    let array_len = array_length(note_hashes);
    if array_len != 0 {
        let notes_prefix = encode_blob_prefix(NOTES_PREFIX, array_len);
        tx_effects_hash_input[offset] = notes_prefix;
        offset += 1;

        for j in 0..array_len {
            tx_effects_hash_input[offset + j] = note_hashes[j];
        }
        offset += array_len;
    }

    // NULLIFIERS
    let array_len = array_length(nullifiers);
    if array_len != 0 {
        let nullifiers_prefix = encode_blob_prefix(NULLIFIERS_PREFIX, array_len);
        tx_effects_hash_input[offset] = nullifiers_prefix;
        offset += 1;

        for j in 0..array_len {
            tx_effects_hash_input[offset + j] = nullifiers[j];
        }
        offset += array_len;
    }

    // L2 TO L1 MESSAGES
    let array_len = array_length(l2_to_l1_msgs);
    if array_len != 0 {
        let l2_to_l1_msgs_prefix = encode_blob_prefix(L2_L1_MSGS_PREFIX, array_len);
        tx_effects_hash_input[offset] = l2_to_l1_msgs_prefix;
        offset += 1;

        for j in 0..array_len {
            tx_effects_hash_input[offset + j] = l2_to_l1_msgs[j];
        }
        offset += array_len;
    }

    // PUBLIC DATA UPDATE REQUESTS
    let array_len = array_length(public_data_update_requests);
    if array_len != 0 {
        let public_data_update_requests_prefix =
            encode_blob_prefix(PUBLIC_DATA_UPDATE_REQUESTS_PREFIX, array_len * 2);
        tx_effects_hash_input[offset] = public_data_update_requests_prefix;
        offset += 1;
        for j in 0..array_len {
            tx_effects_hash_input[offset + j * 2] = public_data_update_requests[j].leaf_slot;
            tx_effects_hash_input[offset + j * 2 + 1] = public_data_update_requests[j].value;
        }
        offset += array_len * 2;
    }

    // PRIVATE_LOGS
    let num_private_logs = array_length(private_logs);
    if num_private_logs != 0 {
        let prefix_index = offset;
        offset += 1;
        let mut array_len = 0;

        for j in 0..num_private_logs {
            let log_len = unsafe_padded_array_length(private_logs[j].fields);
            tx_effects_hash_input[offset] = log_len as Field;
            offset += 1;
            array_len += log_len + 1;
            for k in 0..log_len {
                tx_effects_hash_input[offset + k] = private_logs[j].fields[k];
            }
            offset += log_len;
        }
        let private_logs_prefix = encode_blob_prefix(PRIVATE_LOGS_PREFIX, array_len);
        tx_effects_hash_input[prefix_index] = private_logs_prefix;
    }

    // PUBLIC LOGS
    let num_public_logs = array_length(public_logs);
    if num_public_logs != 0 {
        let prefix_index = offset;
        offset += 1;
        let mut array_len = 0;

        for j in 0..num_public_logs {
            let log = public_logs[j].serialize();
            let log_len = unsafe_padded_array_length(log);
            tx_effects_hash_input[offset] = log_len as Field;
            offset += 1;
            array_len += log_len + 1;
            for k in 0..log_len {
                tx_effects_hash_input[offset + k] = log[k];
            }
            offset += log_len;
        }
        let public_logs_prefix = encode_blob_prefix(PUBLIC_LOGS_PREFIX, array_len);
        tx_effects_hash_input[prefix_index] = public_logs_prefix;
    }

    // CONTRACT CLASS LOGS
    let num_cc_logs = array_length(contract_class_logs_lengths);
    if num_cc_logs != 0 {
        let prefix_index = offset;
        let mut total_cc_log_len = 0;

        offset += 1;

        for j in 0..num_cc_logs {
            let log_len = contract_class_logs_lengths[j];
            // prefix this log with its field length
            tx_effects_hash_input[offset] = log_len as Field;
            offset += 1;
            // add its address (not using a .serialise here because it would involve expensive .concat)
            tx_effects_hash_input[offset] = contract_class_logs[j].contract_address.to_field();
            offset += 1;
            for k in 0..log_len {
                tx_effects_hash_input[offset] = contract_class_logs[j].log.fields[k];
                offset += 1;
            }
            // plus one for prefix, one for address
            total_cc_log_len += log_len + 2;
        }
        let contract_class_logs_prefix =
            encode_blob_prefix(CONTRACT_CLASS_LOGS_PREFIX, total_cc_log_len);
        tx_effects_hash_input[prefix_index] = contract_class_logs_prefix;
    }

    // Now we know the number of fields appended, we can assign the first value:
    tx_effects_hash_input[0] = generate_tx_start_field(offset as Field, revert_code);

    tx_effects_hash_input
}<|MERGE_RESOLUTION|>--- conflicted
+++ resolved
@@ -21,11 +21,7 @@
     hash::{accumulate_sha256, compute_contract_class_log_hash},
     merkle_tree::VariableMerkleTree,
     traits::{Empty, Serialize, ToField},
-<<<<<<< HEAD
     utils::arrays::{array_length, array_merge, padded_array_length, unsafe_padded_array_length},
-=======
-    utils::arrays::{array_length, array_merge, padded_array_length},
->>>>>>> 1a96c0f1
 };
 use blob::blob_public_inputs::BlockBlobPublicInputs;
 
