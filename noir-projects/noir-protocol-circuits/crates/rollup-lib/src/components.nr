use crate::abis::{
    base_or_merge_rollup_public_inputs::BaseOrMergeRollupPublicInputs,
    block_root_or_block_merge_public_inputs::{BlockRootOrBlockMergePublicInputs, FeeRecipient},
    previous_rollup_block_data::PreviousRollupBlockData,
    previous_rollup_data::PreviousRollupData,
};
use dep::types::{
    abis::{
        accumulated_data::CombinedAccumulatedData,
        log_hash::{LogHash, ScopedLogHash},
        public_data_write::PublicDataWrite,
        sponge_blob::SpongeBlob,
    },
    constants::{
        AZTEC_MAX_EPOCH_DURATION, ENCRYPTED_LOGS_PREFIX, L2_L1_MSGS_PREFIX,
        MAX_ENCRYPTED_LOGS_PER_TX, MAX_L2_TO_L1_MSGS_PER_TX, MAX_NOTE_ENCRYPTED_LOGS_PER_TX,
        MAX_NOTE_HASHES_PER_TX, MAX_NULLIFIERS_PER_TX, MAX_TOTAL_PUBLIC_DATA_UPDATE_REQUESTS_PER_TX,
        MAX_UNENCRYPTED_LOGS_PER_TX, NOTE_ENCRYPTED_LOGS_PREFIX, NOTES_PREFIX, NULLIFIERS_PREFIX,
        PUBLIC_DATA_UPDATE_REQUESTS_PREFIX, REVERT_CODE_PREFIX, TX_FEE_PREFIX, TX_START_PREFIX,
        UNENCRYPTED_LOGS_PREFIX,
    },
    hash::{
        accumulate_sha256, compute_tx_logs_hash, silo_encrypted_log_hash, silo_unencrypted_log_hash,
    },
    merkle_tree::VariableMerkleTree,
    traits::is_empty,
    utils::{arrays::{array_concat, array_length, array_merge}, field::field_from_bytes},
};
use blob::blob_public_inputs::BlobPublicInputs;

/**
 * Asserts that the tree formed by rollup circuits is filled greedily from L to R
 *
 */
pub fn assert_txs_filled_from_left(
    left: BaseOrMergeRollupPublicInputs,
    right: BaseOrMergeRollupPublicInputs,
) {
    // assert that the left rollup is either a base (1 tx) or a balanced tree (num txs = power of 2)
    if (left.rollup_type == 1) {
        let left_txs = left.num_txs;
        let right_txs = right.num_txs;
        // See https://graphics.stanford.edu/~seander/bithacks.html#DetermineIfPowerOf2
        assert(
            (left_txs) & (left_txs - 1) == 0,
            "The rollup should be filled greedily from L to R, but received an unbalanced left subtree",
        );
        assert(
            right_txs <= left_txs,
            "The rollup should be filled greedily from L to R, but received a L txs < R txs",
        );
    } else {
        assert(
            right.rollup_type == 0,
            "The rollup should be filled greedily from L to R, but received a L base and R merge",
        );
    }
}

/**
 * Asserts that the constants used in the left and right child are identical
 *
 */
pub fn assert_equal_constants(
    left: BaseOrMergeRollupPublicInputs,
    right: BaseOrMergeRollupPublicInputs,
) {
    assert(left.constants.eq(right.constants), "input proofs have different constants");
}

// asserts that the end snapshot of previous_rollup 0 equals the start snapshot of previous_rollup 1 (i.e. ensure they
// follow on from one-another). Ensures that right uses the tree that was updated by left.
pub fn assert_prev_rollups_follow_on_from_each_other(
    left: BaseOrMergeRollupPublicInputs,
    right: BaseOrMergeRollupPublicInputs,
) {
    assert(
        left.end.note_hash_tree.eq(right.start.note_hash_tree),
        "input proofs have different note hash tree snapshots",
    );
    assert(
        left.end.nullifier_tree.eq(right.start.nullifier_tree),
        "input proofs have different nullifier tree snapshots",
    );
    assert(
        left.end.public_data_tree.eq(right.start.public_data_tree),
        "input proofs have different public data tree snapshots",
    );
    assert(
        left.end_sponge_blob.eq(right.start_sponge_blob),
        "input proofs have different blob data sponges",
    );
}

pub fn assert_prev_block_rollups_follow_on_from_each_other(
    left: BlockRootOrBlockMergePublicInputs,
    right: BlockRootOrBlockMergePublicInputs,
) {
    assert(left.vk_tree_root == right.vk_tree_root, "input blocks have different vk tree roots");
    assert(
        left.protocol_contract_tree_root == right.protocol_contract_tree_root,
        "input blocks have different protocol contract tree roots",
    );
    assert(
        left.new_archive.eq(right.previous_archive),
        "input blocks have different archive tree snapshots",
    );
    assert(
        left.end_block_hash.eq(right.previous_block_hash),
        "input block hashes do not follow on from each other",
    );
    assert(
        left.end_global_variables.chain_id == right.start_global_variables.chain_id,
        "input blocks have different chain id",
    );
    assert(
        left.end_global_variables.version == right.start_global_variables.version,
        "input blocks have different chain version",
    );

    if right.is_padding() {
        assert(
            left.end_global_variables.block_number == right.start_global_variables.block_number,
            "input block numbers do not match",
        );
        assert(
            left.end_global_variables.timestamp == right.start_global_variables.timestamp,
            "input block timestamps do not match",
        );
    } else {
        assert(
            left.end_global_variables.block_number + 1 == right.start_global_variables.block_number,
            "input block numbers do not follow on from each other",
        );
        assert(
            left.end_global_variables.timestamp < right.start_global_variables.timestamp,
            "input block timestamps do not follow on from each other",
        );
    }
}

pub fn accumulate_fees(
    left: BaseOrMergeRollupPublicInputs,
    right: BaseOrMergeRollupPublicInputs,
) -> Field {
    left.accumulated_fees + right.accumulated_fees
}

pub fn accumulate_blocks_fees(
    left: BlockRootOrBlockMergePublicInputs,
    right: BlockRootOrBlockMergePublicInputs,
) -> [FeeRecipient; AZTEC_MAX_EPOCH_DURATION] {
    let left_len = array_length(left.fees);
    let right_len = array_length(right.fees);
    assert(
        left_len + right_len <= AZTEC_MAX_EPOCH_DURATION,
        "too many fee payment structs accumulated in rollup",
    );
    // TODO(Miranda): combine fees with same recipient depending on rollup structure
    // Assuming that the final rollup tree (block root -> block merge -> root) has max 32 leaves (TODO: constrain in root), then
    // in the worst case, we would be checking the left 16 values (left_len = 16) against the right 16 (right_len = 16).
    // Either way, construct arr in unconstrained and make use of hints to point to merged fee array.
    array_merge(left.fees, right.fees)
}

// TODO: This fn will be obselete once we have integrated accumulation of blob PIs
// The goal is to acc. the commitments and openings s.t. one set verifies the opening of many blobs
// How we accumulate is being worked on by @Mike
pub fn accumulate_blob_public_inputs(
    left: BlockRootOrBlockMergePublicInputs,
    right: BlockRootOrBlockMergePublicInputs,
) -> [BlobPublicInputs; AZTEC_MAX_EPOCH_DURATION] {
    let left_len = array_length(left.blob_public_inputs);
    let right_len = array_length(right.blob_public_inputs);
    assert(
        left_len + right_len <= AZTEC_MAX_EPOCH_DURATION,
        "too many blob public input structs accumulated in rollup",
    );
    array_merge(left.blob_public_inputs, right.blob_public_inputs)
}

/**
 * @brief From two previous rollup data, compute a single out hash
 *
 * @param previous_rollup_data
 * @return out hash stored in 2 fields
 */
pub fn compute_out_hash(previous_rollup_data: [PreviousRollupData; 2]) -> Field {
    accumulate_sha256([
        previous_rollup_data[0].base_or_merge_rollup_public_inputs.out_hash,
        previous_rollup_data[1].base_or_merge_rollup_public_inputs.out_hash,
    ])
}

pub fn compute_blocks_out_hash(previous_rollup_data: [PreviousRollupBlockData; 2]) -> Field {
    if previous_rollup_data[1].block_root_or_block_merge_public_inputs.is_padding() {
        previous_rollup_data[0].block_root_or_block_merge_public_inputs.out_hash
    } else {
        accumulate_sha256([
            previous_rollup_data[0].block_root_or_block_merge_public_inputs.out_hash,
            previous_rollup_data[1].block_root_or_block_merge_public_inputs.out_hash,
        ])
    }
}

pub fn compute_kernel_out_hash(l2_to_l1_msgs: [Field; MAX_L2_TO_L1_MSGS_PER_TX]) -> Field {
    let non_empty_items = array_length(l2_to_l1_msgs);
    let merkle_tree = VariableMerkleTree::new_sha(l2_to_l1_msgs, non_empty_items);
    merkle_tree.get_root()
}

fn silo_and_hash_unencrypted_logs(
    unencrypted_logs_hashes: [ScopedLogHash; MAX_UNENCRYPTED_LOGS_PER_TX],
) -> Field {
    let siloed_logs = unencrypted_logs_hashes.map(|log: ScopedLogHash| {
        LogHash {
            value: silo_unencrypted_log_hash(log),
            counter: log.log_hash.counter,
            length: log.log_hash.length,
        }
    });
    compute_tx_logs_hash(siloed_logs)
}

fn silo_and_hash_encrypted_logs(
    encrypted_logs_hashes: [ScopedLogHash; MAX_ENCRYPTED_LOGS_PER_TX],
) -> Field {
    let siloed_encrypted_logs = encrypted_logs_hashes.map(|log: ScopedLogHash| {
        LogHash {
            value: silo_encrypted_log_hash(log),
            counter: log.log_hash.counter,
            length: log.log_hash.length,
        }
    });
    compute_tx_logs_hash(siloed_encrypted_logs)
}

/**
 * Asserts that the first sponge blob was empty to begin with.
 * This prevents injecting unchecked tx effects in the first base of a rollup.
 */
pub fn assert_first_sponge_blob_empty(left: BaseOrMergeRollupPublicInputs) {
    let expected_sponge_blob = SpongeBlob::new(left.start_sponge_blob.expected_fields);
    assert(
        left.start_sponge_blob.eq(expected_sponge_blob),
        "block's first blob sponge was not empty",
    );
}

// Tx effects consist of
// 1 field for revert code
// 1 field for transaction fee
// MAX_NOTE_HASHES_PER_TX fields for note hashes
// MAX_NULLIFIERS_PER_TX fields for nullifiers
// MAX_L2_TO_L1_MSGS_PER_TX for L2 to L1 messages
// MAX_TOTAL_PUBLIC_DATA_UPDATE_REQUESTS_PER_TX public data update requests -> MAX_TOTAL_PUBLIC_DATA_UPDATE_REQUESTS_PER_TX * 2 fields
// TODO(#8954): When logs are refactored into fields, we will append the values here, for now appending the log hashes:
// MAX_NOTE_ENCRYPTED_LOGS_PER_TX fields for note encrypted logs
// MAX_ENCRYPTED_LOGS_PER_TX fields for encrypted logs
// MAX_UNENCRYPTED_LOGS_PER_TX fields for unencrypted logs
// 7 fields for prefixes for each of the above categories
global TX_EFFECTS_BLOB_HASH_INPUT_FIELDS: u32 = 1
    + 1
    + MAX_NOTE_HASHES_PER_TX
    + MAX_NULLIFIERS_PER_TX
    + MAX_L2_TO_L1_MSGS_PER_TX
    + MAX_TOTAL_PUBLIC_DATA_UPDATE_REQUESTS_PER_TX * 2
    + MAX_NOTE_ENCRYPTED_LOGS_PER_TX
    + MAX_ENCRYPTED_LOGS_PER_TX
    + MAX_UNENCRYPTED_LOGS_PER_TX
    + 7;
pub fn append_tx_effects_for_blob(
    combined: CombinedAccumulatedData,
    revert_code: u8,
    transaction_fee: Field,
    all_public_data_update_requests: [PublicDataWrite; MAX_TOTAL_PUBLIC_DATA_UPDATE_REQUESTS_PER_TX],
    l2_to_l1_msgs: [Field; MAX_L2_TO_L1_MSGS_PER_TX],
    start_sponge_blob: SpongeBlob,
) -> SpongeBlob {
    let mut tx_effects_hash_input = [0; TX_EFFECTS_BLOB_HASH_INPUT_FIELDS];

    let note_hashes = combined.note_hashes;
    let nullifiers = combined.nullifiers;

    // Public writes are the concatenation of all non-empty user update requests and protocol update requests, then padded with zeroes.
    // The incoming all_public_data_update_requests may have empty update requests in the middle, so we move those to the end of the array.
    let public_data_update_requests =
        get_all_update_requests_for_tx_effects(all_public_data_update_requests);

    let note_encrypted_logs = combined.note_encrypted_logs_hashes.map(|log: LogHash| log.value);
    let encrypted_logs =
        combined.encrypted_logs_hashes.map(|log: ScopedLogHash| silo_encrypted_log_hash(log));
    let unencrypted_logs =
        combined.unencrypted_logs_hashes.map(|log: ScopedLogHash| silo_unencrypted_log_hash(log));

    let mut offset = 0;
    let mut array_len = 0;

    // NB: for publishing fields of blob data we use the first element of the blob to encode:
    // TX_START_PREFIX | 0 | txlen[0] txlen[1] | 0 | REVERT_CODE_PREFIX | 0 | revert_code
    // Two bytes are used to encode the number of fields appended here, given by 'offset'
    // We only know the value once the appending is complete, hence we overwrite input[0] below
    tx_effects_hash_input[offset] = 0;
    offset += 1;

    // TX FEE
    // TODO(Miranda): how many bytes do we expect tx fee to be? Using 29 for now
    tx_effects_hash_input[offset] = field_from_bytes(
        array_concat([TX_FEE_PREFIX, 0], transaction_fee.to_be_bytes::<29>()),
        true,
    );
    offset += 1;

    // NOTE HASHES
    array_len = array_length(note_hashes);
    if array_len != 0 {
        let notes_prefix = field_from_bytes([NOTES_PREFIX, 0, array_len as u8], true);
        tx_effects_hash_input[offset] = notes_prefix;
        offset += 1;

        for j in 0..MAX_NOTE_HASHES_PER_TX {
            tx_effects_hash_input[offset + j] = note_hashes[j];
        }
        offset += array_len;
    }

    // NULLIFIERS
    array_len = array_length(nullifiers);
    if array_len != 0 {
        let nullifiers_prefix = field_from_bytes([NULLIFIERS_PREFIX, 0, array_len as u8], true);
        tx_effects_hash_input[offset] = nullifiers_prefix;
        offset += 1;

        for j in 0..MAX_NULLIFIERS_PER_TX {
            tx_effects_hash_input[offset + j] = nullifiers[j];
        }
        offset += array_len;
    }

    // L2 TO L1 MESSAGES
    array_len = array_length(l2_to_l1_msgs);
    if array_len != 0 {
        let l2_to_l1_msgs_prefix = field_from_bytes([L2_L1_MSGS_PREFIX, 0, array_len as u8], true);
        tx_effects_hash_input[offset] = l2_to_l1_msgs_prefix;
        offset += 1;

        for j in 0..MAX_L2_TO_L1_MSGS_PER_TX {
            tx_effects_hash_input[offset + j] = l2_to_l1_msgs[j];
        }
        offset += array_len;
    }

    // PUBLIC DATA UPDATE REQUESTS
    array_len = array_length(public_data_update_requests);
    if array_len != 0 {
        let public_data_update_requests_prefix = field_from_bytes(
            [PUBLIC_DATA_UPDATE_REQUESTS_PREFIX, 0, (array_len as u8) * 2],
            true,
        );
        tx_effects_hash_input[offset] = public_data_update_requests_prefix;
        offset += 1;

        for j in 0..MAX_TOTAL_PUBLIC_DATA_UPDATE_REQUESTS_PER_TX {
            tx_effects_hash_input[offset + j * 2] = public_data_update_requests[j].leaf_slot;
            tx_effects_hash_input[offset + j * 2 + 1] = public_data_update_requests[j].value;
        }
        offset += array_len * 2;
    }

    // TODO(#8954): When logs are refactored into fields, we will append the values here
    // Currently appending the single log hash as an interim solution
    // NOTE ENCRYPTED LOGS
    array_len = array_length(note_encrypted_logs);
    if array_len != 0 {
        let note_encrypted_logs_prefix =
            field_from_bytes([NOTE_ENCRYPTED_LOGS_PREFIX, 0, array_len as u8], true);
        tx_effects_hash_input[offset] = note_encrypted_logs_prefix;
        offset += 1;

        for j in 0..MAX_NOTE_ENCRYPTED_LOGS_PER_TX {
            tx_effects_hash_input[offset + j] = note_encrypted_logs[j];
        }
        offset += array_len;
    }

    // ENCRYPTED LOGS
    array_len = array_length(encrypted_logs);
    if array_len != 0 {
        let encrypted_logs_prefix =
            field_from_bytes([ENCRYPTED_LOGS_PREFIX, 0, array_len as u8], true);
        tx_effects_hash_input[offset] = encrypted_logs_prefix;
        offset += 1;

        for j in 0..MAX_ENCRYPTED_LOGS_PER_TX {
            tx_effects_hash_input[offset + j] = encrypted_logs[j];
        }
        offset += array_len;
    }

    // UNENCRYPTED LOGS
    array_len = array_length(unencrypted_logs);
    if array_len != 0 {
        let unencrypted_logs_prefix =
            field_from_bytes([UNENCRYPTED_LOGS_PREFIX, 0, array_len as u8], true);
        tx_effects_hash_input[offset] = unencrypted_logs_prefix;
        offset += 1;

        for j in 0..MAX_UNENCRYPTED_LOGS_PER_TX {
            tx_effects_hash_input[offset + j] = unencrypted_logs[j];
        }
        offset += array_len;
    }

    // Now we know the number of fields appended, we can assign the first value:
    // TX_START_PREFIX | 0 | txlen[0] txlen[1] | 0 | REVERT_CODE_PREFIX | 0 | revert_code
    // Start prefix is "tx_start".to_field() => 8 bytes
    let prefix_bytes = TX_START_PREFIX.to_be_bytes::<8>();
    // Assigning length to 2 bytes, since we may go over 255 fields
    let length_bytes = (offset as Field).to_be_bytes::<2>();
    // REVERT CODE
    tx_effects_hash_input[0] = field_from_bytes(
        array_concat(
            prefix_bytes,
            [0, length_bytes[0], length_bytes[1], 0, REVERT_CODE_PREFIX, 0, revert_code],
        ),
        true,
    );

    // NB: using start.absorb & returning start caused issues in ghost values appearing in
    // base_rollup_inputs.start when using a fresh sponge. These only appeared when simulating via wasm.
    let mut out_sponge = start_sponge_blob;

    // If we have an empty tx (usually a padding tx), we don't want to absorb anything
    // An empty tx will only have 2 effects - revert code and fee - hence offset = 2
    if offset != 2 {
        out_sponge.absorb(tx_effects_hash_input, offset);
    }

    out_sponge
}

fn get_all_update_requests_for_tx_effects(
    all_public_data_update_requests: [PublicDataWrite; MAX_TOTAL_PUBLIC_DATA_UPDATE_REQUESTS_PER_TX],
) -> [PublicDataWrite; MAX_TOTAL_PUBLIC_DATA_UPDATE_REQUESTS_PER_TX] {
    let mut all_update_requests: BoundedVec<PublicDataWrite, MAX_TOTAL_PUBLIC_DATA_UPDATE_REQUESTS_PER_TX> =
        BoundedVec::new();
    for update_request in all_public_data_update_requests {
        if !is_empty(update_request) {
            all_update_requests.push(update_request);
        }
    }
<<<<<<< HEAD
    all_update_requests.storage
=======
    all_update_requests.storage()
}

#[test]
fn consistent_TX_EFFECTS_HASH_INPUT_FIELDS() {
    let expected_size = 1 // revert code
        + 1 // transaction fee
        + MAX_NOTE_HASHES_PER_TX
        + MAX_NULLIFIERS_PER_TX
        + MAX_TOTAL_PUBLIC_DATA_UPDATE_REQUESTS_PER_TX * 2
        + 1 // out hash
        + 3 // logs lengths
        + 3; // logs hashes
    assert(
        TX_EFFECTS_HASH_INPUT_FIELDS == expected_size,
        "tx effects hash input size is incorrect",
    );
>>>>>>> 1a9c5ce3
}<|MERGE_RESOLUTION|>--- conflicted
+++ resolved
@@ -449,25 +449,5 @@
             all_update_requests.push(update_request);
         }
     }
-<<<<<<< HEAD
-    all_update_requests.storage
-=======
     all_update_requests.storage()
-}
-
-#[test]
-fn consistent_TX_EFFECTS_HASH_INPUT_FIELDS() {
-    let expected_size = 1 // revert code
-        + 1 // transaction fee
-        + MAX_NOTE_HASHES_PER_TX
-        + MAX_NULLIFIERS_PER_TX
-        + MAX_TOTAL_PUBLIC_DATA_UPDATE_REQUESTS_PER_TX * 2
-        + 1 // out hash
-        + 3 // logs lengths
-        + 3; // logs hashes
-    assert(
-        TX_EFFECTS_HASH_INPUT_FIELDS == expected_size,
-        "tx effects hash input size is incorrect",
-    );
->>>>>>> 1a9c5ce3
 }