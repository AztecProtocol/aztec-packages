use crate::abis::{
    base_or_merge_rollup_public_inputs::BaseOrMergeRollupPublicInputs,
    block_root_or_block_merge_public_inputs::{BlockRootOrBlockMergePublicInputs, FeeRecipient},
    previous_rollup_block_data::PreviousRollupBlockData,
    previous_rollup_data::PreviousRollupData,
};
use dep::types::{
    abis::{
        accumulated_data::CombinedAccumulatedData,
        log_hash::{LogHash, ScopedLogHash},
        public_data_write::PublicDataWrite,
        sponge_blob::SpongeBlob,
    },
    constants::{
<<<<<<< HEAD
        AZTEC_MAX_EPOCH_DURATION, CONTRACT_CLASS_LOGS_PREFIX, ENCRYPTED_LOGS_PREFIX,
        L2_L1_MSGS_PREFIX, MAX_CONTRACT_CLASS_LOGS_PER_TX, MAX_ENCRYPTED_LOGS_PER_TX,
        MAX_L2_TO_L1_MSGS_PER_TX, MAX_NOTE_ENCRYPTED_LOGS_PER_TX, MAX_NOTE_HASHES_PER_TX,
        MAX_NULLIFIERS_PER_TX, MAX_TOTAL_PUBLIC_DATA_UPDATE_REQUESTS_PER_TX,
        MAX_UNENCRYPTED_LOGS_PER_TX, NOTE_ENCRYPTED_LOGS_PREFIX, NOTES_PREFIX, NULLIFIERS_PREFIX,
        PUBLIC_DATA_UPDATE_REQUESTS_PREFIX, REVERT_CODE_PREFIX, TX_FEE_PREFIX, TX_START_PREFIX,
        UNENCRYPTED_LOGS_PREFIX,
    },
    hash::{
        accumulate_sha256, compute_tx_logs_hash, silo_encrypted_log_hash, silo_unencrypted_log_hash,
=======
        AZTEC_MAX_EPOCH_DURATION, MAX_L2_TO_L1_MSGS_PER_TX, MAX_NOTE_HASHES_PER_TX,
        MAX_NULLIFIERS_PER_TX, MAX_PRIVATE_LOGS_PER_TX,
        MAX_TOTAL_PUBLIC_DATA_UPDATE_REQUESTS_PER_TX, PRIVATE_LOG_SIZE_IN_FIELDS,
>>>>>>> 887c0110
    },
    hash::{accumulate_sha256, compute_tx_logs_hash, silo_unencrypted_log_hash},
    merkle_tree::VariableMerkleTree,
    traits::is_empty,
    utils::{arrays::{array_concat, array_length, array_merge}, field::field_from_bytes},
};
use blob::blob_public_inputs::BlockBlobPublicInputs;

/**
 * Asserts that the tree formed by rollup circuits is filled greedily from L to R
 *
 */
pub fn assert_txs_filled_from_left(
    left: BaseOrMergeRollupPublicInputs,
    right: BaseOrMergeRollupPublicInputs,
) {
    // assert that the left rollup is either a base (1 tx) or a balanced tree (num txs = power of 2)
    if (left.rollup_type == 1) {
        let left_txs = left.num_txs;
        let right_txs = right.num_txs;
        // See https://graphics.stanford.edu/~seander/bithacks.html#DetermineIfPowerOf2
        assert(
            (left_txs) & (left_txs - 1) == 0,
            "The rollup should be filled greedily from L to R, but received an unbalanced left subtree",
        );
        assert(
            right_txs <= left_txs,
            "The rollup should be filled greedily from L to R, but received a L txs < R txs",
        );
    } else {
        assert(
            right.rollup_type == 0,
            "The rollup should be filled greedily from L to R, but received a L base and R merge",
        );
    }
}

/**
 * Asserts that the constants used in the left and right child are identical
 *
 */
pub fn assert_equal_constants(
    left: BaseOrMergeRollupPublicInputs,
    right: BaseOrMergeRollupPublicInputs,
) {
    assert(left.constants.eq(right.constants), "input proofs have different constants");
}

// asserts that the end snapshot of previous_rollup 0 equals the start snapshot of previous_rollup 1 (i.e. ensure they
// follow on from one-another). Ensures that right uses the tree that was updated by left.
pub fn assert_prev_rollups_follow_on_from_each_other(
    left: BaseOrMergeRollupPublicInputs,
    right: BaseOrMergeRollupPublicInputs,
) {
    assert(
        left.end.note_hash_tree.eq(right.start.note_hash_tree),
        "input proofs have different note hash tree snapshots",
    );
    assert(
        left.end.nullifier_tree.eq(right.start.nullifier_tree),
        "input proofs have different nullifier tree snapshots",
    );
    assert(
        left.end.public_data_tree.eq(right.start.public_data_tree),
        "input proofs have different public data tree snapshots",
    );
    assert(
        left.end_sponge_blob.eq(right.start_sponge_blob),
        "input proofs have different blob data sponges",
    );
}

pub fn assert_prev_block_rollups_follow_on_from_each_other(
    left: BlockRootOrBlockMergePublicInputs,
    right: BlockRootOrBlockMergePublicInputs,
) {
    assert(left.vk_tree_root == right.vk_tree_root, "input blocks have different vk tree roots");
    assert(
        left.protocol_contract_tree_root == right.protocol_contract_tree_root,
        "input blocks have different protocol contract tree roots",
    );
    assert(
        left.new_archive.eq(right.previous_archive),
        "input blocks have different archive tree snapshots",
    );
    assert(
        left.end_block_hash.eq(right.previous_block_hash),
        "input block hashes do not follow on from each other",
    );
    assert(
        left.end_global_variables.chain_id == right.start_global_variables.chain_id,
        "input blocks have different chain id",
    );
    assert(
        left.end_global_variables.version == right.start_global_variables.version,
        "input blocks have different chain version",
    );

    if right.is_padding() {
        assert(
            left.end_global_variables.block_number == right.start_global_variables.block_number,
            "input block numbers do not match",
        );
        assert(
            left.end_global_variables.timestamp == right.start_global_variables.timestamp,
            "input block timestamps do not match",
        );
    } else {
        assert(
            left.end_global_variables.block_number + 1 == right.start_global_variables.block_number,
            "input block numbers do not follow on from each other",
        );
        assert(
            left.end_global_variables.timestamp < right.start_global_variables.timestamp,
            "input block timestamps do not follow on from each other",
        );
    }
}

pub fn accumulate_fees(
    left: BaseOrMergeRollupPublicInputs,
    right: BaseOrMergeRollupPublicInputs,
) -> Field {
    left.accumulated_fees + right.accumulated_fees
}

pub fn accumulate_mana_used(
    left: BaseOrMergeRollupPublicInputs,
    right: BaseOrMergeRollupPublicInputs,
) -> Field {
    left.accumulated_mana_used + right.accumulated_mana_used
}

pub fn accumulate_blocks_fees(
    left: BlockRootOrBlockMergePublicInputs,
    right: BlockRootOrBlockMergePublicInputs,
) -> [FeeRecipient; AZTEC_MAX_EPOCH_DURATION] {
    let left_len = array_length(left.fees);
    let right_len = array_length(right.fees);
    assert(
        left_len + right_len <= AZTEC_MAX_EPOCH_DURATION,
        "too many fee payment structs accumulated in rollup",
    );
    // TODO(Miranda): combine fees with same recipient depending on rollup structure
    // Assuming that the final rollup tree (block root -> block merge -> root) has max 32 leaves (TODO: constrain in root), then
    // in the worst case, we would be checking the left 16 values (left_len = 16) against the right 16 (right_len = 16).
    // Either way, construct arr in unconstrained and make use of hints to point to merged fee array.
    array_merge(left.fees, right.fees)
}

// TODO: This fn will be obselete once we have integrated accumulation of blob PIs
// The goal is to acc. the commitments and openings s.t. one set verifies the opening of many blobs
// How we accumulate is being worked on by @Mike
pub fn accumulate_blob_public_inputs(
    left: BlockRootOrBlockMergePublicInputs,
    right: BlockRootOrBlockMergePublicInputs,
) -> [BlockBlobPublicInputs; AZTEC_MAX_EPOCH_DURATION] {
    let left_len = array_length(left.blob_public_inputs);
    let right_len = array_length(right.blob_public_inputs);
    assert(
        left_len + right_len <= AZTEC_MAX_EPOCH_DURATION,
        "too many blob public input structs accumulated in rollup",
    );
    // NB: For some reason, the below is around 150k gates cheaper than array_merge
    let mut add_from_left = true;
    let mut result = [BlockBlobPublicInputs::empty(); AZTEC_MAX_EPOCH_DURATION];
    for i in 0..result.len() {
        add_from_left &= i != left_len;
        if (add_from_left) {
            result[i] = left.blob_public_inputs[i];
        } else {
            result[i] = right.blob_public_inputs[i - left_len];
        }
    }
    result
}

/**
 * @brief From two previous rollup data, compute a single out hash
 *
 * @param previous_rollup_data
 * @return out hash stored in 2 fields
 */
pub fn compute_out_hash(previous_rollup_data: [PreviousRollupData; 2]) -> Field {
    accumulate_sha256([
        previous_rollup_data[0].base_or_merge_rollup_public_inputs.out_hash,
        previous_rollup_data[1].base_or_merge_rollup_public_inputs.out_hash,
    ])
}

pub fn compute_blocks_out_hash(previous_rollup_data: [PreviousRollupBlockData; 2]) -> Field {
    if previous_rollup_data[1].block_root_or_block_merge_public_inputs.is_padding() {
        previous_rollup_data[0].block_root_or_block_merge_public_inputs.out_hash
    } else {
        accumulate_sha256([
            previous_rollup_data[0].block_root_or_block_merge_public_inputs.out_hash,
            previous_rollup_data[1].block_root_or_block_merge_public_inputs.out_hash,
        ])
    }
}

pub fn compute_kernel_out_hash(l2_to_l1_msgs: [Field; MAX_L2_TO_L1_MSGS_PER_TX]) -> Field {
    let non_empty_items = array_length(l2_to_l1_msgs);
    let merkle_tree = VariableMerkleTree::new_sha(l2_to_l1_msgs, non_empty_items);
    merkle_tree.get_root()
}

fn silo_and_hash_unencrypted_logs<let N: u32>(
    unencrypted_logs_hashes: [ScopedLogHash; N],
) -> Field {
    let siloed_logs = unencrypted_logs_hashes.map(|log: ScopedLogHash| {
        LogHash {
            value: silo_unencrypted_log_hash(log),
            counter: log.log_hash.counter,
            length: log.log_hash.length,
        }
    });
    compute_tx_logs_hash(siloed_logs)
}

<<<<<<< HEAD
fn silo_and_hash_encrypted_logs(
    encrypted_logs_hashes: [ScopedLogHash; MAX_ENCRYPTED_LOGS_PER_TX],
) -> Field {
    let siloed_encrypted_logs = encrypted_logs_hashes.map(|log: ScopedLogHash| {
        LogHash {
            value: silo_encrypted_log_hash(log),
            counter: log.log_hash.counter,
            length: log.log_hash.length,
        }
    });
    compute_tx_logs_hash(siloed_encrypted_logs)
}

/**
 * Asserts that the first sponge blob was empty to begin with.
 * This prevents injecting unchecked tx effects in the first base of a rollup.
 */
pub fn assert_first_sponge_blob_empty(left: BaseOrMergeRollupPublicInputs) {
    let expected_sponge_blob = SpongeBlob::new(left.start_sponge_blob.expected_fields);
    assert(
        left.start_sponge_blob.eq(expected_sponge_blob),
        "block's first blob sponge was not empty",
    );
}

// Tx effects consist of
=======
// Tx effects hash consists of
>>>>>>> 887c0110
// 1 field for revert code
// 1 field for transaction fee
// MAX_NOTE_HASHES_PER_TX fields for note hashes
// MAX_NULLIFIERS_PER_TX fields for nullifiers
// MAX_L2_TO_L1_MSGS_PER_TX for L2 to L1 messages
// MAX_TOTAL_PUBLIC_DATA_UPDATE_REQUESTS_PER_TX public data update requests -> MAX_TOTAL_PUBLIC_DATA_UPDATE_REQUESTS_PER_TX * 2 fields
<<<<<<< HEAD
// TODO(#8954): When logs are refactored into fields, we will append the values here, for now appending the log hashes:
// MAX_NOTE_ENCRYPTED_LOGS_PER_TX fields for note encrypted logs
// MAX_ENCRYPTED_LOGS_PER_TX fields for encrypted logs
// MAX_UNENCRYPTED_LOGS_PER_TX fields for unencrypted logs
// MAX_CONTRACT_CLASS_LOGS_PER_TX fields for contract class logs
// 8 fields for prefixes for each of the above categories
global TX_EFFECTS_BLOB_HASH_INPUT_FIELDS: u32 = 1
=======
// MAX_PRIVATE_LOGS_PER_TX * PRIVATE_LOG_SIZE_IN_FIELDS fields for private logs
//                                          __
// 1 unencrypted logs length --> 1 field      |-> 2 types of flexible-length logs - 2 fields for their lengths
// 1 contract class logs length --> 1 field __|
//                                                                                                                                    __
// 1 unencrypted logs hash --> 1 sha256 hash -> 31 bytes  -> 1 fields | Beware when populating bytes that we fill (prepend) to 32!      |-> 2 types of flexible-length logs - 2 fields for their hashes
// 1 contract class logs hash --> 1 sha256 hash -> 31 bytes  -> 1 fields | Beware when populating bytes that we fill (prepend) to 32! __|
global TX_EFFECTS_HASH_INPUT_FIELDS: u32 = 1
>>>>>>> 887c0110
    + 1
    + MAX_NOTE_HASHES_PER_TX
    + MAX_NULLIFIERS_PER_TX
    + MAX_L2_TO_L1_MSGS_PER_TX
    + MAX_TOTAL_PUBLIC_DATA_UPDATE_REQUESTS_PER_TX * 2
<<<<<<< HEAD
    + MAX_NOTE_ENCRYPTED_LOGS_PER_TX
    + MAX_ENCRYPTED_LOGS_PER_TX
    + MAX_UNENCRYPTED_LOGS_PER_TX
    + MAX_CONTRACT_CLASS_LOGS_PER_TX
    + 8;
pub fn append_tx_effects_for_blob(
=======
    + MAX_PRIVATE_LOGS_PER_TX * PRIVATE_LOG_SIZE_IN_FIELDS
    + 2
    + 2;

// Computes the tx effects hash for a base rollup (a single transaction)
pub fn compute_tx_effects_hash(
>>>>>>> 887c0110
    combined: CombinedAccumulatedData,
    revert_code: u8,
    transaction_fee: Field,
    all_public_data_update_requests: [PublicDataWrite; MAX_TOTAL_PUBLIC_DATA_UPDATE_REQUESTS_PER_TX],
<<<<<<< HEAD
    l2_to_l1_msgs: [Field; MAX_L2_TO_L1_MSGS_PER_TX],
    start_sponge_blob: SpongeBlob,
) -> SpongeBlob {
    let mut tx_effects_hash_input = [0; TX_EFFECTS_BLOB_HASH_INPUT_FIELDS];

    let note_hashes = combined.note_hashes;
    let nullifiers = combined.nullifiers;
=======
    out_hash: Field,
) -> Field {
    let mut tx_effects_hash_input: BoundedVec<Field, TX_EFFECTS_HASH_INPUT_FIELDS> =
        BoundedVec::new();
>>>>>>> 887c0110

    // Public writes are the concatenation of all non-empty user update requests and protocol update requests, then padded with zeroes.
    // The incoming all_public_data_update_requests may have empty update requests in the middle, so we move those to the end of the array.
    let public_data_update_requests =
        get_all_update_requests_for_tx_effects(all_public_data_update_requests);
<<<<<<< HEAD
    let note_encrypted_logs = combined.note_encrypted_logs_hashes.map(|log: LogHash| log.value);
    let encrypted_logs =
        combined.encrypted_logs_hashes.map(|log: ScopedLogHash| silo_encrypted_log_hash(log));
    let unencrypted_logs =
        combined.unencrypted_logs_hashes.map(|log: ScopedLogHash| silo_unencrypted_log_hash(log));
    let contract_class_logs = combined.contract_class_logs_hashes.map(|log: ScopedLogHash| {
        silo_unencrypted_log_hash(log)
    });

    let mut offset = 0;
    let mut array_len = 0;

    // NB: for publishing fields of blob data we use the first element of the blob to encode:
    // TX_START_PREFIX | 0 | txlen[0] txlen[1] | 0 | REVERT_CODE_PREFIX | 0 | revert_code
    // Two bytes are used to encode the number of fields appended here, given by 'offset'
    // We only know the value once the appending is complete, hence we overwrite input[0] below
    tx_effects_hash_input[offset] = 0;
    offset += 1;

    // TX FEE
    // TODO(Miranda): how many bytes do we expect tx fee to be? Using 29 for now
    tx_effects_hash_input[offset] = field_from_bytes(
        array_concat([TX_FEE_PREFIX, 0], transaction_fee.to_be_bytes::<29>()),
        true,
    );
    offset += 1;
=======

    let unencrypted_logs_length = combined.unencrypted_log_preimages_length;
    let contract_class_logs_length = combined.contract_class_log_preimages_length;
    let unencrypted_logs_hash = silo_and_hash_unencrypted_logs(combined.unencrypted_logs_hashes);
    let contract_class_logs_hash =
        silo_and_hash_unencrypted_logs(combined.contract_class_logs_hashes);

    // REVERT CODE
    // upcast to Field to have the same size for the purposes of the hash
    tx_effects_hash_input.push(revert_code as Field);

    // TX FEE
    tx_effects_hash_input.push(transaction_fee);
>>>>>>> 887c0110

    // NB: The array_length function does NOT constrain we have a sorted left-packed array.
    // We can use it because all inputs here come from the kernels which DO contrain left-packing.
    // If that ever changes, we will have to constrain it by counting items differently.
    // NOTE HASHES
<<<<<<< HEAD
    array_len = array_length(note_hashes);
    if array_len != 0 {
        let notes_prefix = field_from_bytes([NOTES_PREFIX, 0, array_len as u8], true);
        tx_effects_hash_input[offset] = notes_prefix;
        offset += 1;

        for j in 0..MAX_NOTE_HASHES_PER_TX {
            tx_effects_hash_input[offset + j] = note_hashes[j];
        }
        offset += array_len;
    }

    // NULLIFIERS
    array_len = array_length(nullifiers);
    if array_len != 0 {
        let nullifiers_prefix = field_from_bytes([NULLIFIERS_PREFIX, 0, array_len as u8], true);
        tx_effects_hash_input[offset] = nullifiers_prefix;
        offset += 1;

        for j in 0..MAX_NULLIFIERS_PER_TX {
            tx_effects_hash_input[offset + j] = nullifiers[j];
        }
        offset += array_len;
    }

    // L2 TO L1 MESSAGES
    array_len = array_length(l2_to_l1_msgs);
    if array_len != 0 {
        let l2_to_l1_msgs_prefix = field_from_bytes([L2_L1_MSGS_PREFIX, 0, array_len as u8], true);
        tx_effects_hash_input[offset] = l2_to_l1_msgs_prefix;
        offset += 1;

        for j in 0..MAX_L2_TO_L1_MSGS_PER_TX {
            tx_effects_hash_input[offset + j] = l2_to_l1_msgs[j];
        }
        offset += array_len;
    }

    // PUBLIC DATA UPDATE REQUESTS
    array_len = array_length(public_data_update_requests);
    if array_len != 0 {
        let public_data_update_requests_prefix = field_from_bytes(
            [PUBLIC_DATA_UPDATE_REQUESTS_PREFIX, 0, (array_len as u8) * 2],
            true,
        );
        tx_effects_hash_input[offset] = public_data_update_requests_prefix;
        offset += 1;
        for j in 0..MAX_TOTAL_PUBLIC_DATA_UPDATE_REQUESTS_PER_TX {
            tx_effects_hash_input[offset + j * 2] = public_data_update_requests[j].leaf_slot;
            tx_effects_hash_input[offset + j * 2 + 1] = public_data_update_requests[j].value;
        }
        offset += array_len * 2;
    }

    // TODO(#8954): When logs are refactored into fields, we will append the values here
    // Currently appending the single log hash as an interim solution
    // NOTE ENCRYPTED LOGS
    array_len = array_length(note_encrypted_logs);
    if array_len != 0 {
        let note_encrypted_logs_prefix =
            field_from_bytes([NOTE_ENCRYPTED_LOGS_PREFIX, 0, array_len as u8], true);
        tx_effects_hash_input[offset] = note_encrypted_logs_prefix;
        offset += 1;

        for j in 0..MAX_NOTE_ENCRYPTED_LOGS_PER_TX {
            tx_effects_hash_input[offset + j] = note_encrypted_logs[j];
        }
        offset += array_len;
    }

    // ENCRYPTED LOGS
    array_len = array_length(encrypted_logs);
    if array_len != 0 {
        let encrypted_logs_prefix =
            field_from_bytes([ENCRYPTED_LOGS_PREFIX, 0, array_len as u8], true);
        tx_effects_hash_input[offset] = encrypted_logs_prefix;
        offset += 1;

        for j in 0..MAX_ENCRYPTED_LOGS_PER_TX {
            tx_effects_hash_input[offset + j] = encrypted_logs[j];
        }
        offset += array_len;
    }

    // UNENCRYPTED LOGS
    array_len = array_length(unencrypted_logs);
    if array_len != 0 {
        let unencrypted_logs_prefix =
            field_from_bytes([UNENCRYPTED_LOGS_PREFIX, 0, array_len as u8], true);
        tx_effects_hash_input[offset] = unencrypted_logs_prefix;
        offset += 1;

        for j in 0..MAX_UNENCRYPTED_LOGS_PER_TX {
            tx_effects_hash_input[offset + j] = unencrypted_logs[j];
        }
        offset += array_len;
    }

    // CONTRACT CLASS LOGS
    array_len = array_length(contract_class_logs);
    if array_len != 0 {
        let contract_class_logs_prefix =
            field_from_bytes([CONTRACT_CLASS_LOGS_PREFIX, 0, array_len as u8], true);
        tx_effects_hash_input[offset] = contract_class_logs_prefix;
        offset += 1;

        for j in 0..MAX_CONTRACT_CLASS_LOGS_PER_TX {
            tx_effects_hash_input[offset + j] = contract_class_logs[j];
        }
        offset += array_len;
    }

    // Now we know the number of fields appended, we can assign the first value:
    // TX_START_PREFIX | 0 | txlen[0] txlen[1] | 0 | REVERT_CODE_PREFIX | 0 | revert_code
    // Start prefix is "tx_start".to_field() => 8 bytes
    let prefix_bytes = TX_START_PREFIX.to_be_bytes::<8>();
    // Assigning length to 2 bytes, since we may go over 255 fields
    let length_bytes = (offset as Field).to_be_bytes::<2>();
    // REVERT CODE
    tx_effects_hash_input[0] = field_from_bytes(
        array_concat(
            prefix_bytes,
            [0, length_bytes[0], length_bytes[1], 0, REVERT_CODE_PREFIX, 0, revert_code],
        ),
        true,
    );

    // NB: using start.absorb & returning start caused issues in ghost values appearing in
    // base_rollup_inputs.start when using a fresh sponge. These only appeared when simulating via wasm.
    let mut out_sponge = start_sponge_blob;

    // If we have an empty tx (usually a padding tx), we don't want to absorb anything
    // An empty tx will only have 2 effects - revert code and fee - hence offset = 2
    if offset != 2 {
        out_sponge.absorb(tx_effects_hash_input, offset);
=======
    tx_effects_hash_input.extend_from_array(combined.note_hashes);

    // NULLIFIERS
    tx_effects_hash_input.extend_from_array(combined.nullifiers);

    // L2 TO L1 MESSAGES
    tx_effects_hash_input.push(out_hash);

    // PUBLIC DATA UPDATE REQUESTS
    for j in 0..MAX_TOTAL_PUBLIC_DATA_UPDATE_REQUESTS_PER_TX {
        tx_effects_hash_input.extend_from_array(public_data_update_requests[j].serialize());
    }

    // PRIVATE_LOGS
    for j in 0..MAX_PRIVATE_LOGS_PER_TX {
        tx_effects_hash_input.extend_from_array(combined.private_logs[j].fields);
    }

    // UNENCRYPTED LOGS LENGTH
    tx_effects_hash_input.push(unencrypted_logs_length);

    // CONTRACT CLASS LOGS LENGTH
    tx_effects_hash_input.push(contract_class_logs_length);

    // UNENCRYPTED LOGS HASH
    tx_effects_hash_input.push(unencrypted_logs_hash);

    // CONTRACT CLASS LOGS HASH
    tx_effects_hash_input.push(contract_class_logs_hash);

    assert_eq(tx_effects_hash_input.len(), TX_EFFECTS_HASH_INPUT_FIELDS); // Sanity check
    let mut hash_input_flattened = [0; TX_EFFECTS_HASH_INPUT_FIELDS * 32];
    for offset in 0..TX_EFFECTS_HASH_INPUT_FIELDS {
        // TODO: This is not checking that the decomposition is smaller than P
        let input_as_bytes: [u8; 32] = tx_effects_hash_input.get_unchecked(offset).to_be_radix(256);
        for byte_index in 0..32 {
            hash_input_flattened[offset * 32 + byte_index] = input_as_bytes[byte_index];
        }
>>>>>>> 887c0110
    }

    out_sponge
}

fn get_all_update_requests_for_tx_effects(
    all_public_data_update_requests: [PublicDataWrite; MAX_TOTAL_PUBLIC_DATA_UPDATE_REQUESTS_PER_TX],
) -> [PublicDataWrite; MAX_TOTAL_PUBLIC_DATA_UPDATE_REQUESTS_PER_TX] {
    let mut all_update_requests: BoundedVec<PublicDataWrite, MAX_TOTAL_PUBLIC_DATA_UPDATE_REQUESTS_PER_TX> =
        BoundedVec::new();
    for update_request in all_public_data_update_requests {
        if !is_empty(update_request) {
            all_update_requests.push(update_request);
        }
    }
    all_update_requests.storage()
<<<<<<< HEAD
}
=======
}
>>>>>>> 887c0110
<|MERGE_RESOLUTION|>--- conflicted
+++ resolved
@@ -12,22 +12,16 @@
         sponge_blob::SpongeBlob,
     },
     constants::{
-<<<<<<< HEAD
         AZTEC_MAX_EPOCH_DURATION, CONTRACT_CLASS_LOGS_PREFIX, ENCRYPTED_LOGS_PREFIX,
-        L2_L1_MSGS_PREFIX, MAX_CONTRACT_CLASS_LOGS_PER_TX, MAX_ENCRYPTED_LOGS_PER_TX,
-        MAX_L2_TO_L1_MSGS_PER_TX, MAX_NOTE_ENCRYPTED_LOGS_PER_TX, MAX_NOTE_HASHES_PER_TX,
+        L2_L1_MSGS_PREFIX, MAX_CONTRACT_CLASS_LOGS_PER_TX, MAX_PRIVATE_LOGS_PER_TX,
+        MAX_L2_TO_L1_MSGS_PER_TX, MAX_NOTE_HASHES_PER_TX,
         MAX_NULLIFIERS_PER_TX, MAX_TOTAL_PUBLIC_DATA_UPDATE_REQUESTS_PER_TX,
         MAX_UNENCRYPTED_LOGS_PER_TX, NOTE_ENCRYPTED_LOGS_PREFIX, NOTES_PREFIX, NULLIFIERS_PREFIX,
         PUBLIC_DATA_UPDATE_REQUESTS_PREFIX, REVERT_CODE_PREFIX, TX_FEE_PREFIX, TX_START_PREFIX,
-        UNENCRYPTED_LOGS_PREFIX,
+        UNENCRYPTED_LOGS_PREFIX, PRIVATE_LOG_SIZE_IN_FIELDS,
     },
     hash::{
         accumulate_sha256, compute_tx_logs_hash, silo_encrypted_log_hash, silo_unencrypted_log_hash,
-=======
-        AZTEC_MAX_EPOCH_DURATION, MAX_L2_TO_L1_MSGS_PER_TX, MAX_NOTE_HASHES_PER_TX,
-        MAX_NULLIFIERS_PER_TX, MAX_PRIVATE_LOGS_PER_TX,
-        MAX_TOTAL_PUBLIC_DATA_UPDATE_REQUESTS_PER_TX, PRIVATE_LOG_SIZE_IN_FIELDS,
->>>>>>> 887c0110
     },
     hash::{accumulate_sha256, compute_tx_logs_hash, silo_unencrypted_log_hash},
     merkle_tree::VariableMerkleTree,
@@ -248,20 +242,6 @@
     compute_tx_logs_hash(siloed_logs)
 }
 
-<<<<<<< HEAD
-fn silo_and_hash_encrypted_logs(
-    encrypted_logs_hashes: [ScopedLogHash; MAX_ENCRYPTED_LOGS_PER_TX],
-) -> Field {
-    let siloed_encrypted_logs = encrypted_logs_hashes.map(|log: ScopedLogHash| {
-        LogHash {
-            value: silo_encrypted_log_hash(log),
-            counter: log.log_hash.counter,
-            length: log.log_hash.length,
-        }
-    });
-    compute_tx_logs_hash(siloed_encrypted_logs)
-}
-
 /**
  * Asserts that the first sponge blob was empty to begin with.
  * This prevents injecting unchecked tx effects in the first base of a rollup.
@@ -275,58 +255,32 @@
 }
 
 // Tx effects consist of
-=======
-// Tx effects hash consists of
->>>>>>> 887c0110
 // 1 field for revert code
 // 1 field for transaction fee
 // MAX_NOTE_HASHES_PER_TX fields for note hashes
 // MAX_NULLIFIERS_PER_TX fields for nullifiers
 // MAX_L2_TO_L1_MSGS_PER_TX for L2 to L1 messages
 // MAX_TOTAL_PUBLIC_DATA_UPDATE_REQUESTS_PER_TX public data update requests -> MAX_TOTAL_PUBLIC_DATA_UPDATE_REQUESTS_PER_TX * 2 fields
-<<<<<<< HEAD
 // TODO(#8954): When logs are refactored into fields, we will append the values here, for now appending the log hashes:
-// MAX_NOTE_ENCRYPTED_LOGS_PER_TX fields for note encrypted logs
-// MAX_ENCRYPTED_LOGS_PER_TX fields for encrypted logs
+// MAX_PRIVATE_LOGS_PER_TX * PRIVATE_LOG_SIZE_IN_FIELDS fields for private logs
 // MAX_UNENCRYPTED_LOGS_PER_TX fields for unencrypted logs
 // MAX_CONTRACT_CLASS_LOGS_PER_TX fields for contract class logs
 // 8 fields for prefixes for each of the above categories
 global TX_EFFECTS_BLOB_HASH_INPUT_FIELDS: u32 = 1
-=======
-// MAX_PRIVATE_LOGS_PER_TX * PRIVATE_LOG_SIZE_IN_FIELDS fields for private logs
-//                                          __
-// 1 unencrypted logs length --> 1 field      |-> 2 types of flexible-length logs - 2 fields for their lengths
-// 1 contract class logs length --> 1 field __|
-//                                                                                                                                    __
-// 1 unencrypted logs hash --> 1 sha256 hash -> 31 bytes  -> 1 fields | Beware when populating bytes that we fill (prepend) to 32!      |-> 2 types of flexible-length logs - 2 fields for their hashes
-// 1 contract class logs hash --> 1 sha256 hash -> 31 bytes  -> 1 fields | Beware when populating bytes that we fill (prepend) to 32! __|
-global TX_EFFECTS_HASH_INPUT_FIELDS: u32 = 1
->>>>>>> 887c0110
     + 1
     + MAX_NOTE_HASHES_PER_TX
     + MAX_NULLIFIERS_PER_TX
     + MAX_L2_TO_L1_MSGS_PER_TX
     + MAX_TOTAL_PUBLIC_DATA_UPDATE_REQUESTS_PER_TX * 2
-<<<<<<< HEAD
-    + MAX_NOTE_ENCRYPTED_LOGS_PER_TX
-    + MAX_ENCRYPTED_LOGS_PER_TX
+    + MAX_PRIVATE_LOGS_PER_TX * PRIVATE_LOG_SIZE_IN_FIELDS
     + MAX_UNENCRYPTED_LOGS_PER_TX
     + MAX_CONTRACT_CLASS_LOGS_PER_TX
     + 8;
 pub fn append_tx_effects_for_blob(
-=======
-    + MAX_PRIVATE_LOGS_PER_TX * PRIVATE_LOG_SIZE_IN_FIELDS
-    + 2
-    + 2;
-
-// Computes the tx effects hash for a base rollup (a single transaction)
-pub fn compute_tx_effects_hash(
->>>>>>> 887c0110
     combined: CombinedAccumulatedData,
     revert_code: u8,
     transaction_fee: Field,
     all_public_data_update_requests: [PublicDataWrite; MAX_TOTAL_PUBLIC_DATA_UPDATE_REQUESTS_PER_TX],
-<<<<<<< HEAD
     l2_to_l1_msgs: [Field; MAX_L2_TO_L1_MSGS_PER_TX],
     start_sponge_blob: SpongeBlob,
 ) -> SpongeBlob {
@@ -334,18 +288,11 @@
 
     let note_hashes = combined.note_hashes;
     let nullifiers = combined.nullifiers;
-=======
-    out_hash: Field,
-) -> Field {
-    let mut tx_effects_hash_input: BoundedVec<Field, TX_EFFECTS_HASH_INPUT_FIELDS> =
-        BoundedVec::new();
->>>>>>> 887c0110
 
     // Public writes are the concatenation of all non-empty user update requests and protocol update requests, then padded with zeroes.
     // The incoming all_public_data_update_requests may have empty update requests in the middle, so we move those to the end of the array.
     let public_data_update_requests =
         get_all_update_requests_for_tx_effects(all_public_data_update_requests);
-<<<<<<< HEAD
     let note_encrypted_logs = combined.note_encrypted_logs_hashes.map(|log: LogHash| log.value);
     let encrypted_logs =
         combined.encrypted_logs_hashes.map(|log: ScopedLogHash| silo_encrypted_log_hash(log));
@@ -372,27 +319,11 @@
         true,
     );
     offset += 1;
-=======
-
-    let unencrypted_logs_length = combined.unencrypted_log_preimages_length;
-    let contract_class_logs_length = combined.contract_class_log_preimages_length;
-    let unencrypted_logs_hash = silo_and_hash_unencrypted_logs(combined.unencrypted_logs_hashes);
-    let contract_class_logs_hash =
-        silo_and_hash_unencrypted_logs(combined.contract_class_logs_hashes);
-
-    // REVERT CODE
-    // upcast to Field to have the same size for the purposes of the hash
-    tx_effects_hash_input.push(revert_code as Field);
-
-    // TX FEE
-    tx_effects_hash_input.push(transaction_fee);
->>>>>>> 887c0110
 
     // NB: The array_length function does NOT constrain we have a sorted left-packed array.
     // We can use it because all inputs here come from the kernels which DO contrain left-packing.
     // If that ever changes, we will have to constrain it by counting items differently.
     // NOTE HASHES
-<<<<<<< HEAD
     array_len = array_length(note_hashes);
     if array_len != 0 {
         let notes_prefix = field_from_bytes([NOTES_PREFIX, 0, array_len as u8], true);
@@ -446,6 +377,12 @@
         }
         offset += array_len * 2;
     }
+
+    // TODO(MIRANDA): replace below
+    //     // PRIVATE_LOGS
+    // for j in 0..MAX_PRIVATE_LOGS_PER_TX {
+    //     tx_effects_hash_input.extend_from_array(combined.private_logs[j].fields);
+    // }
 
     // TODO(#8954): When logs are refactored into fields, we will append the values here
     // Currently appending the single log hash as an interim solution
@@ -528,46 +465,6 @@
     // An empty tx will only have 2 effects - revert code and fee - hence offset = 2
     if offset != 2 {
         out_sponge.absorb(tx_effects_hash_input, offset);
-=======
-    tx_effects_hash_input.extend_from_array(combined.note_hashes);
-
-    // NULLIFIERS
-    tx_effects_hash_input.extend_from_array(combined.nullifiers);
-
-    // L2 TO L1 MESSAGES
-    tx_effects_hash_input.push(out_hash);
-
-    // PUBLIC DATA UPDATE REQUESTS
-    for j in 0..MAX_TOTAL_PUBLIC_DATA_UPDATE_REQUESTS_PER_TX {
-        tx_effects_hash_input.extend_from_array(public_data_update_requests[j].serialize());
-    }
-
-    // PRIVATE_LOGS
-    for j in 0..MAX_PRIVATE_LOGS_PER_TX {
-        tx_effects_hash_input.extend_from_array(combined.private_logs[j].fields);
-    }
-
-    // UNENCRYPTED LOGS LENGTH
-    tx_effects_hash_input.push(unencrypted_logs_length);
-
-    // CONTRACT CLASS LOGS LENGTH
-    tx_effects_hash_input.push(contract_class_logs_length);
-
-    // UNENCRYPTED LOGS HASH
-    tx_effects_hash_input.push(unencrypted_logs_hash);
-
-    // CONTRACT CLASS LOGS HASH
-    tx_effects_hash_input.push(contract_class_logs_hash);
-
-    assert_eq(tx_effects_hash_input.len(), TX_EFFECTS_HASH_INPUT_FIELDS); // Sanity check
-    let mut hash_input_flattened = [0; TX_EFFECTS_HASH_INPUT_FIELDS * 32];
-    for offset in 0..TX_EFFECTS_HASH_INPUT_FIELDS {
-        // TODO: This is not checking that the decomposition is smaller than P
-        let input_as_bytes: [u8; 32] = tx_effects_hash_input.get_unchecked(offset).to_be_radix(256);
-        for byte_index in 0..32 {
-            hash_input_flattened[offset * 32 + byte_index] = input_as_bytes[byte_index];
-        }
->>>>>>> 887c0110
     }
 
     out_sponge
@@ -584,8 +481,4 @@
         }
     }
     all_update_requests.storage()
-<<<<<<< HEAD
-}
-=======
-}
->>>>>>> 887c0110
+}