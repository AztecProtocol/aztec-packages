--- conflicted
+++ resolved
@@ -62,12 +62,7 @@
 
 mod tests {
     use crate::{tests::merge_rollup_inputs::default_merge_rollup_inputs};
-<<<<<<< HEAD
-    use dep::types::constants::{MERGE_ROLLUP_INDEX, BASE_ROLLUP_INDEX};
-=======
-    use dep::types::hash::accumulate_sha256;
     use dep::types::constants::{MERGE_ROLLUP_INDEX, BASE_ROLLUP_INDEX, ROOT_PARITY_INDEX};
->>>>>>> 1d860a82
 
     #[test(should_fail_with = "The rollup should be filled greedily from L to R, but received a L base and R merge")]
     fn different_rollup_type_fails() {
