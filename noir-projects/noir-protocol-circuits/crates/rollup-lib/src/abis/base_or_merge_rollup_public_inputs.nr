--- conflicted
+++ resolved
@@ -29,13 +29,7 @@
     // U128 isn't safe if it's an input to the circuit (it won't automatically constrain the witness)
     // So we want to constrain it when casting these fields to U128
 
-<<<<<<< HEAD
-    pub out_hash: Field,
-=======
-    // We hash public inputs to make them constant-sized (to then be unpacked on-chain)
-    pub(crate) txs_effects_hash: Field,
     pub(crate) out_hash: Field,
->>>>>>> 98ba7475
 
     pub(crate) accumulated_fees: Field,
     pub(crate) accumulated_mana_used: Field,
