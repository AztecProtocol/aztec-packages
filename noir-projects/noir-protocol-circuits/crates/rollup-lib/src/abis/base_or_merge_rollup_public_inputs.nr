--- conflicted
+++ resolved
@@ -1,12 +1,7 @@
 use dep::types::{
-<<<<<<< HEAD
     abis::sponge_blob::SpongeBlob, constants::BASE_OR_MERGE_PUBLIC_INPUTS_LENGTH,
     partial_state_reference::PartialStateReference, traits::{Empty, Serialize, Deserialize},
     utils::reader::Reader
-=======
-    constants::BASE_OR_MERGE_PUBLIC_INPUTS_LENGTH, partial_state_reference::PartialStateReference,
-    traits::{Empty, Serialize, Deserialize}, utils::reader::Reader,
->>>>>>> 3a1a62cb
 };
 use crate::abis::constant_rollup_data::ConstantRollupData;
 
@@ -32,13 +27,7 @@
     // U128 isn't safe if it's an input to the circuit (it won't automatically constrain the witness)
     // So we want to constrain it when casting these fields to U128
 
-<<<<<<< HEAD
     out_hash : Field,
-=======
-    // We hash public inputs to make them constant-sized (to then be unpacked on-chain)
-    txs_effects_hash: Field,
-    out_hash: Field,
->>>>>>> 3a1a62cb
 
     accumulated_fees: Field,
 }
