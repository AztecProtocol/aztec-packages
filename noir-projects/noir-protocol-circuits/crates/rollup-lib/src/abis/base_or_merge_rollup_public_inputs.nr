--- conflicted
+++ resolved
@@ -26,10 +26,6 @@
     // So we want to constrain it when casting these fields to U128
 
     // We hash public inputs to make them constant-sized (to then be unpacked on-chain)
-<<<<<<< HEAD
-    calldata_hash : [Field; NUM_FIELDS_PER_SHA256],
-=======
     txs_effects_hash : [Field; NUM_FIELDS_PER_SHA256],
     out_hash : [Field; NUM_FIELDS_PER_SHA256], 
->>>>>>> 7f216eb0
 }