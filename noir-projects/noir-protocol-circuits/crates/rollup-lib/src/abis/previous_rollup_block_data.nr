use crate::abis::block_root_or_block_merge_public_inputs::BlockRootOrBlockMergePublicInputs;
use dep::types::{
    constants::VK_TREE_HEIGHT,
    merkle_tree::{membership::assert_check_membership, MembershipWitness},
    recursion::{
<<<<<<< HEAD
        proof::NestedRecursiveProof,
        traits::Verifiable,
        verification_key::{HonkVerificationKey, VerificationKey},
    },
    traits::Empty,
    utils::arrays::find_index_hint,
=======
        proof::NestedRecursiveProof, verification_key::{HonkVerificationKey, VerificationKey},
        traits::Verifiable,
    }, traits::Empty, merkle_tree::MembershipWitness,
    merkle_tree::membership::assert_check_membership, utils::arrays::find_index_hint,
>>>>>>> a166203a
};

pub struct PreviousRollupBlockData {
    block_root_or_block_merge_public_inputs: BlockRootOrBlockMergePublicInputs,
    proof: NestedRecursiveProof,
    vk: HonkVerificationKey,
    vk_witness: MembershipWitness<VK_TREE_HEIGHT>,
}

impl Verifiable for PreviousRollupBlockData {
    fn verify(self) {
        let inputs = BlockRootOrBlockMergePublicInputs::serialize(
            self.block_root_or_block_merge_public_inputs,
        );
        std::verify_proof(self.vk.key, self.proof.fields, inputs, self.vk.hash);
    }
}

impl Empty for PreviousRollupBlockData {
    fn empty() -> Self {
        PreviousRollupBlockData {
            block_root_or_block_merge_public_inputs: BlockRootOrBlockMergePublicInputs::empty(),
            proof: NestedRecursiveProof::empty(),
            vk: VerificationKey::empty(),
            vk_witness: MembershipWitness::empty(),
        }
    }
}

impl PreviousRollupBlockData {
    fn validate_in_vk_tree<let N: u32>(self, allowed_indices: [u32; N]) {
        self.vk.check_hash();

        let leaf_index = self.vk_witness.leaf_index as u32;
        let index_hint =
            unsafe { find_index_hint(allowed_indices, |index: u32| index == leaf_index) };
        assert(index_hint < N, "Invalid vk index");
        assert_eq(allowed_indices[index_hint], leaf_index, "Invalid vk index");

        assert_check_membership(
            self.vk.hash,
            self.vk_witness.leaf_index,
            self.vk_witness.sibling_path,
            self.block_root_or_block_merge_public_inputs.vk_tree_root,
        );
    }
}<|MERGE_RESOLUTION|>--- conflicted
+++ resolved
@@ -3,19 +3,10 @@
     constants::VK_TREE_HEIGHT,
     merkle_tree::{membership::assert_check_membership, MembershipWitness},
     recursion::{
-<<<<<<< HEAD
-        proof::NestedRecursiveProof,
-        traits::Verifiable,
-        verification_key::{HonkVerificationKey, VerificationKey},
-    },
-    traits::Empty,
-    utils::arrays::find_index_hint,
-=======
         proof::NestedRecursiveProof, verification_key::{HonkVerificationKey, VerificationKey},
         traits::Verifiable,
     }, traits::Empty, merkle_tree::MembershipWitness,
     merkle_tree::membership::assert_check_membership, utils::arrays::find_index_hint,
->>>>>>> a166203a
 };
 
 pub struct PreviousRollupBlockData {
