--- conflicted
+++ resolved
@@ -39,7 +39,6 @@
 // TODO: instead of archives + global vars, use ConstantRollupData x2? It also includes vk root
 // may be confusing as new_constant.last_archive would actually be the new_archive
 pub struct BlockRootOrBlockMergePublicInputs {
-<<<<<<< HEAD
   previous_archive: AppendOnlyTreeSnapshot, // Archive tree root immediately before this block range
   new_archive: AppendOnlyTreeSnapshot, // Archive tree root after adding this block range
   previous_block_hash: Field, // Identifier of the previous block before the range
@@ -52,19 +51,6 @@
   protocol_contract_tree_root: Field, // Root of protocol contract tree
   prover_id: Field, // TODO(#7346): Temporarily added prover_id while we verify block-root proofs on L1
   blob_public_inputs: [BlobPublicInputs; AZTEC_EPOCH_DURATION] // z, y, and C s.t. p(z) = y and C commits to p, for blob verification
-=======
-    previous_archive: AppendOnlyTreeSnapshot, // Archive tree root immediately before this block range
-    new_archive: AppendOnlyTreeSnapshot, // Archive tree root after adding this block range
-    previous_block_hash: Field, // Identifier of the previous block before the range
-    end_block_hash: Field, // Identifier of the last block in the range
-    start_global_variables: GlobalVariables, // Global variables for the first block in the range
-    end_global_variables: GlobalVariables, // Global variables for the last block in the range
-    out_hash: Field, // Merkle node of the L2-to-L1 messages merkle roots in the block range
-    fees: [FeeRecipient; AZTEC_EPOCH_DURATION], // Concatenation of all coinbase and fees for the block range
-    vk_tree_root: Field, // Root of allowed vk tree
-    protocol_contract_tree_root: Field, // Root of protocol contract tree
-    prover_id: Field, // TODO(#7346): Temporarily added prover_id while we verify block-root proofs on L1
->>>>>>> 3a1a62cb
 }
 
 impl BlockRootOrBlockMergePublicInputs {
@@ -87,10 +73,7 @@
             vk_tree_root: 0,
             protocol_contract_tree_root: 0,
             prover_id: 0,
-<<<<<<< HEAD
             blob_public_inputs: [BlobPublicInputs::empty(); AZTEC_EPOCH_DURATION]
-=======
->>>>>>> 3a1a62cb
         }
     }
 }
@@ -159,13 +142,10 @@
             vk_tree_root: reader.read(),
             protocol_contract_tree_root: reader.read(),
             prover_id: reader.read(),
-<<<<<<< HEAD
             blob_public_inputs: reader.read_struct_array(
                 BlobPublicInputs::deserialize,
                 [BlobPublicInputs::empty(); AZTEC_EPOCH_DURATION]
             )
-=======
->>>>>>> 3a1a62cb
         };
 
         reader.finish();
