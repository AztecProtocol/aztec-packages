--- conflicted
+++ resolved
@@ -1,17 +1,8 @@
 use dep::types::{
     abis::{append_only_tree_snapshot::AppendOnlyTreeSnapshot, global_variables::GlobalVariables},
-<<<<<<< HEAD
-    address::EthAddress,
-    constants::{
-        AZTEC_EPOCH_DURATION, BLOCK_ROOT_OR_BLOCK_MERGE_PUBLIC_INPUTS_LENGTH, FEE_RECIPIENT_LENGTH,
-    },
-    traits::{Deserialize, Empty, Serialize},
-    utils::reader::Reader,
-=======
     constants::{
         AZTEC_EPOCH_DURATION, BLOCK_ROOT_OR_BLOCK_MERGE_PUBLIC_INPUTS_LENGTH, FEE_RECIPIENT_LENGTH,
     }, traits::{Empty, Serialize, Deserialize}, utils::reader::Reader, address::EthAddress,
->>>>>>> a166203a
 };
 
 pub struct FeeRecipient {
