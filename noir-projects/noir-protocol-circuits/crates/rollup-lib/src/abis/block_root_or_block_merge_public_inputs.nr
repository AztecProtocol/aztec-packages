--- conflicted
+++ resolved
@@ -12,16 +12,12 @@
 
 // TODO(#7346): Should the default empty value be MAX_FIELD? The zero addr may be a valid recipient
 impl Empty for FeeRecipient {
-<<<<<<< HEAD
   fn empty() -> Self {
     Self {
       recipient: EthAddress::zero(),
       value: 0,
-=======
-    fn empty() -> Self {
-        FeeRecipient { recipient: EthAddress::zero(), value: 0 }
->>>>>>> 0d5b116b
     }
+  }
 }
 
 impl Serialize<FEE_RECIPIENT_LENGTH> for FeeRecipient {
@@ -76,32 +72,13 @@
             out_hash: 0,
             fees: [FeeRecipient::empty(); 32],
             vk_tree_root: 0,
-<<<<<<< HEAD
             prover_id: 0,
             blob_public_inputs: BlobPublicInputs::empty(),
-=======
-            prover_id: 0
->>>>>>> 0d5b116b
         }
     }
 }
 
 impl Eq for BlockRootOrBlockMergePublicInputs {
-<<<<<<< HEAD
-  fn eq(self, other: Self) -> bool {
-    (self.previous_archive.eq(other.previous_archive)) &
-    (self.new_archive.eq(other.new_archive)) &
-    (self.previous_block_hash == other.previous_block_hash) &
-    (self.end_block_hash == other.end_block_hash) &
-    (self.start_global_variables.eq(other.start_global_variables)) &
-    (self.end_global_variables.eq(other.end_global_variables)) &
-    (self.out_hash == other.out_hash) &
-    (self.fees.eq(other.fees)) &
-    (self.vk_tree_root == other.vk_tree_root) &
-    (self.prover_id == other.prover_id) &
-    (self.blob_public_inputs.eq(other.blob_public_inputs))
-  }
-=======
     fn eq(self, other: Self) -> bool {
         (self.previous_archive.eq(other.previous_archive))
             & (self.new_archive.eq(other.new_archive))
@@ -113,30 +90,14 @@
             & (self.fees.eq(other.fees))
             & (self.vk_tree_root == other.vk_tree_root)
             & (self.prover_id == other.prover_id)
+            & (self.blob_public_inputs.eq(other.blob_public_inputs))
     }
->>>>>>> 0d5b116b
 }
 
 impl Serialize<BLOCK_ROOT_OR_BLOCK_MERGE_PUBLIC_INPUTS_LENGTH> for BlockRootOrBlockMergePublicInputs {
     fn serialize(self) -> [Field; BLOCK_ROOT_OR_BLOCK_MERGE_PUBLIC_INPUTS_LENGTH] {
         let mut fields: BoundedVec<Field, BLOCK_ROOT_OR_BLOCK_MERGE_PUBLIC_INPUTS_LENGTH> = BoundedVec::new();
 
-<<<<<<< HEAD
-    fields.extend_from_array(self.previous_archive.serialize());
-    fields.extend_from_array(self.new_archive.serialize());
-    fields.push(self.previous_block_hash as Field);
-    fields.push(self.end_block_hash as Field);
-    fields.extend_from_array(self.start_global_variables.serialize());
-    fields.extend_from_array(self.end_global_variables.serialize());
-    fields.push(self.out_hash as Field);
-    for i in 0..32 {
-      fields.extend_from_array(self.fees[i].serialize());
-    }
-    fields.push(self.vk_tree_root as Field);
-    fields.push(self.prover_id as Field);
-    fields.extend_from_array(self.blob_public_inputs.serialize());
-    assert_eq(fields.len(), BLOCK_ROOT_OR_BLOCK_MERGE_PUBLIC_INPUTS_LENGTH);
-=======
         fields.extend_from_array(self.previous_archive.serialize());
         fields.extend_from_array(self.new_archive.serialize());
         fields.push(self.previous_block_hash as Field);
@@ -149,31 +110,14 @@
         }
         fields.push(self.vk_tree_root as Field);
         fields.push(self.prover_id as Field);
+        fields.extend_from_array(self.blob_public_inputs.serialize());
         assert_eq(fields.len(), BLOCK_ROOT_OR_BLOCK_MERGE_PUBLIC_INPUTS_LENGTH);
->>>>>>> 0d5b116b
 
         fields.storage
     }
 }
 
 impl Deserialize<BLOCK_ROOT_OR_BLOCK_MERGE_PUBLIC_INPUTS_LENGTH> for BlockRootOrBlockMergePublicInputs {
-<<<<<<< HEAD
-  fn deserialize(fields: [Field; BLOCK_ROOT_OR_BLOCK_MERGE_PUBLIC_INPUTS_LENGTH]) -> BlockRootOrBlockMergePublicInputs {
-    let mut reader = Reader::new(fields);
-    let item = Self {
-        previous_archive: reader.read_struct(AppendOnlyTreeSnapshot::deserialize),
-        new_archive: reader.read_struct(AppendOnlyTreeSnapshot::deserialize),
-        previous_block_hash: reader.read(),
-        end_block_hash: reader.read(),
-        start_global_variables: reader.read_struct(GlobalVariables::deserialize),
-        end_global_variables: reader.read_struct(GlobalVariables::deserialize),
-        out_hash: reader.read(),
-        fees: reader.read_struct_array(FeeRecipient::deserialize, [FeeRecipient::empty(); 32]),
-        vk_tree_root: reader.read(),
-        prover_id: reader.read(),
-        blob_public_inputs: reader.read_struct(BlobPublicInputs::deserialize),
-    };
-=======
     fn deserialize(fields: [Field; BLOCK_ROOT_OR_BLOCK_MERGE_PUBLIC_INPUTS_LENGTH]) -> BlockRootOrBlockMergePublicInputs {
         let mut reader = Reader::new(fields);
         let item = Self {
@@ -186,9 +130,9 @@
             out_hash: reader.read(),
             fees: reader.read_struct_array(FeeRecipient::deserialize, [FeeRecipient::empty(); 32]),
             vk_tree_root: reader.read(),
-            prover_id: reader.read()
+            prover_id: reader.read(),
+            blob_public_inputs: reader.read_struct(BlobPublicInputs::deserialize),
         };
->>>>>>> 0d5b116b
 
         reader.finish();
         item
