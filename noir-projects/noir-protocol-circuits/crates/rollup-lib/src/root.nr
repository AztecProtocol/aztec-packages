mod root_rollup_inputs;
mod root_rollup_public_inputs;
<<<<<<< HEAD
use root_rollup_public_inputs::RootRollupPublicInputs;
use dep::types::{
    abis::append_only_tree_snapshot::AppendOnlyTreeSnapshot,
    constants::{NUM_FIELDS_PER_SHA256, NUMBER_OF_L1_L2_MESSAGES_PER_ROLLUP, L1_TO_L2_MSG_SUBTREE_HEIGHT},
    header::Header, content_commitment::ContentCommitment,
    merkle_tree::{append_only_tree, calculate_subtree_root, calculate_empty_tree_root},
    state_reference::StateReference, utils::uint256::U256
};
use crate::components;

impl RootRollupInputs {
    pub fn root_rollup_circuit(self) -> RootRollupPublicInputs {
        let left = self.previous_rollup_data[0].base_or_merge_rollup_public_inputs;
        let right = self.previous_rollup_data[1].base_or_merge_rollup_public_inputs;

        let aggregation_object = components::aggregate_proofs(left, right);
        components::assert_both_input_proofs_of_same_rollup_type(left, right);
        let _ = components::assert_both_input_proofs_of_same_height_and_return(left, right);
        components::assert_equal_constants(left, right);
        components::assert_prev_rollups_follow_on_from_each_other(left, right);

        // Check correct l1 to l2 tree given
        // Compute subtree inserting l1 to l2 messages
        let l1_to_l2_subtree_root = calculate_subtree_root(self.new_l1_to_l2_messages);

        // Insert subtree into the l1 to l2 data tree
        let empty_l1_to_l2_subtree_root = calculate_empty_tree_root(L1_TO_L2_MSG_SUBTREE_HEIGHT);
        let new_l1_to_l2_message_tree_snapshot = append_only_tree::insert_subtree_to_snapshot_tree(
            self.start_l1_to_l2_message_tree_snapshot,
            self.new_l1_to_l2_message_tree_root_sibling_path,
            empty_l1_to_l2_subtree_root,
            l1_to_l2_subtree_root,
            // TODO(Kev): For now we can add a test that this fits inside of 
            // a u8.
            L1_TO_L2_MSG_SUBTREE_HEIGHT as u8
        );
=======
>>>>>>> 69bd7dd4

// Re-exports
use root_rollup_inputs::RootRollupInputs;
use root_rollup_public_inputs::RootRollupPublicInputs;

// TODO: Move all the following code to different files
use dep::types::{constants::{NUM_FIELDS_PER_SHA256, NUMBER_OF_L1_L2_MESSAGES_PER_ROLLUP}, utils::uint256::U256};

// See `test_message_input_flattened_length` on keeping this in sync,
// why its here and how this constant was computed.
global NUMBER_OF_L1_L2_MESSAGES_PER_ROLLUP_NUM_BYTES: u64 = 512;

// Computes the messages hash from the leaves array
//
// Returns the hash split into two field elements
fn compute_messages_hash(leaves: [Field; NUMBER_OF_L1_L2_MESSAGES_PER_ROLLUP]) -> [Field; NUM_FIELDS_PER_SHA256] {
    // Slice variation
    // let mut hash_input_flattened = [];
    // for leaf in leaves {
    //     let input_as_bytes = leaf.to_be_bytes(32);
    //     for i in 0..32 {
    //         // TODO(Kev): should check the complexity of repeatedly pushing
    //         hash_input_flattened.push(input_as_bytes[i]);
    //     }
    // }

    // Convert each field element into a byte array and append the bytes to `hash_input_flattened`
    let mut hash_input_flattened = [0; NUMBER_OF_L1_L2_MESSAGES_PER_ROLLUP_NUM_BYTES];
    for offset in 0..NUMBER_OF_L1_L2_MESSAGES_PER_ROLLUP {
        let input_as_bytes = leaves[offset].to_be_bytes(32);
        for byte_index in 0..32 {
            hash_input_flattened[offset * 32 + byte_index] = input_as_bytes[byte_index];
        }
    }

    // Hash bytes and convert to 2 128 bit limbs
    let sha_digest = dep::std::hash::sha256(hash_input_flattened);
    // TODO(Kev): The CPP implementation is returning [high, low]
    // and so is `to_u128_limbs`, so this matches.
    // We should say why we are doing this vs [low, high]
    U256::from_bytes32(sha_digest).to_u128_limbs()
}

#[test]
fn test_message_input_flattened_length() {
    // This is here so that the global doesn't become outdated.
    // 
    // The short term solution to remove this is to use slices, though
    // those are a bit experimental right now, so TODO I'll add a test that the
    // slice version of compute_messages_hash is the same as the array version.
    // which uses the NUMBER_OF_L1_L2_MESSAGES_PER_ROLLUP_NUM_BYTES global.
    assert(NUMBER_OF_L1_L2_MESSAGES_PER_ROLLUP * 32 == NUMBER_OF_L1_L2_MESSAGES_PER_ROLLUP_NUM_BYTES);
}

mod tests {
    use crate::{
        root::{root_rollup_inputs::RootRollupInputs, NUMBER_OF_L1_L2_MESSAGES_PER_ROLLUP_NUM_BYTES},
        tests::root_rollup_inputs::default_root_rollup_inputs
    };
    use dep::types::utils::uint256::U256;
    use dep::types::hash::accumulate_sha256;

    #[test]
    fn check_block_hashes_empty_blocks() {
        let expected_messages_hash = U256::from_bytes32(dep::std::hash::sha256([0; NUMBER_OF_L1_L2_MESSAGES_PER_ROLLUP_NUM_BYTES])).to_u128_limbs();

        let expected_txs_effects_hash = accumulate_sha256(
            [
            U128::from_integer(0),
            U128::from_integer(1),
            U128::from_integer(2),
            U128::from_integer(3)
        ]
        );

        let inputs = default_root_rollup_inputs();
        let outputs = inputs.root_rollup_circuit();

        // check txs effects hash
        assert_eq(outputs.header.content_commitment.txs_effects_hash, expected_txs_effects_hash);
        // Check messages hash
        assert_eq(outputs.l1_to_l2_messages_hash, expected_messages_hash);
    }

    #[test]
    fn end_state() {
        let inputs = default_root_rollup_inputs();
        let outputs = inputs.root_rollup_circuit();

        assert(
            outputs.header.state.partial.note_hash_tree.eq(inputs.previous_rollup_data[1].base_or_merge_rollup_public_inputs.end.note_hash_tree)
        );

        assert(
            outputs.header.state.partial.nullifier_tree.eq(inputs.previous_rollup_data[1].base_or_merge_rollup_public_inputs.end.nullifier_tree)
        );

        assert(
            outputs.header.state.partial.public_data_tree.eq(inputs.previous_rollup_data[1].base_or_merge_rollup_public_inputs.end.public_data_tree)
        );
    }
}<|MERGE_RESOLUTION|>--- conflicted
+++ resolved
@@ -1,44 +1,5 @@
 mod root_rollup_inputs;
 mod root_rollup_public_inputs;
-<<<<<<< HEAD
-use root_rollup_public_inputs::RootRollupPublicInputs;
-use dep::types::{
-    abis::append_only_tree_snapshot::AppendOnlyTreeSnapshot,
-    constants::{NUM_FIELDS_PER_SHA256, NUMBER_OF_L1_L2_MESSAGES_PER_ROLLUP, L1_TO_L2_MSG_SUBTREE_HEIGHT},
-    header::Header, content_commitment::ContentCommitment,
-    merkle_tree::{append_only_tree, calculate_subtree_root, calculate_empty_tree_root},
-    state_reference::StateReference, utils::uint256::U256
-};
-use crate::components;
-
-impl RootRollupInputs {
-    pub fn root_rollup_circuit(self) -> RootRollupPublicInputs {
-        let left = self.previous_rollup_data[0].base_or_merge_rollup_public_inputs;
-        let right = self.previous_rollup_data[1].base_or_merge_rollup_public_inputs;
-
-        let aggregation_object = components::aggregate_proofs(left, right);
-        components::assert_both_input_proofs_of_same_rollup_type(left, right);
-        let _ = components::assert_both_input_proofs_of_same_height_and_return(left, right);
-        components::assert_equal_constants(left, right);
-        components::assert_prev_rollups_follow_on_from_each_other(left, right);
-
-        // Check correct l1 to l2 tree given
-        // Compute subtree inserting l1 to l2 messages
-        let l1_to_l2_subtree_root = calculate_subtree_root(self.new_l1_to_l2_messages);
-
-        // Insert subtree into the l1 to l2 data tree
-        let empty_l1_to_l2_subtree_root = calculate_empty_tree_root(L1_TO_L2_MSG_SUBTREE_HEIGHT);
-        let new_l1_to_l2_message_tree_snapshot = append_only_tree::insert_subtree_to_snapshot_tree(
-            self.start_l1_to_l2_message_tree_snapshot,
-            self.new_l1_to_l2_message_tree_root_sibling_path,
-            empty_l1_to_l2_subtree_root,
-            l1_to_l2_subtree_root,
-            // TODO(Kev): For now we can add a test that this fits inside of 
-            // a u8.
-            L1_TO_L2_MSG_SUBTREE_HEIGHT as u8
-        );
-=======
->>>>>>> 69bd7dd4
 
 // Re-exports
 use root_rollup_inputs::RootRollupInputs;
