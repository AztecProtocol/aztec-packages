--- conflicted
+++ resolved
@@ -207,13 +207,8 @@
                 self.merged_rollup.end_sponge_blob,
             )
         } else {
-<<<<<<< HEAD
-            // TODO(#10323): this was added to save simulation time, if/when simulation times of unconstrained are improved, remove this.
+            /// Safety: TODO(#10323): this was added to save simulation time, if/when simulation times of unconstrained are improved, remove this.
             unsafe {
-=======
-            /// Safety: TODO(#10323): this was added to save simulation time, if/when simulation times of unconstrained are improved, remove this.
-            blob_public_inputs[0] = unsafe {
->>>>>>> b4775fd9
                 blob::mock_blob_oracle::evaluate_blobs(
                     data.blobs_fields,
                     data.blob_commitments,
