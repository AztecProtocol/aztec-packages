--- conflicted
+++ resolved
@@ -211,13 +211,7 @@
     // All hardcoded values in this test are taken from yarn-project/foundation/src/blob/blob_batching.test.ts -> 'should construct and verify a batch of 3 full blobs'
     // These values are also used in blob_batching.nr -> test_full_blobs_batched(), but the below ensures inputs are propagated properly throughout block_root
     #[test]
-<<<<<<< HEAD
-    fn correct_blobs_with_non_empty_fields() {
-        // Note: this test will not run in unconstrained, because it reaches the foreign call
-        // TODO(#10323): remove the oracle and switch this test to unconstrained
-=======
     unconstrained fn correct_blobs_with_non_empty_fields() {
->>>>>>> 4caef577
         // Fill three blobs completely with different values (to avoid a constant polynomial)
         let mut blob: [Field; FIELDS_PER_BLOB * BLOBS_PER_BLOCK] =
             [0; FIELDS_PER_BLOB * BLOBS_PER_BLOCK];
