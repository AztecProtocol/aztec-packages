--- conflicted
+++ resolved
@@ -49,19 +49,13 @@
         block_root::block_root_rollup_inputs::BlockRootRollupInputs,
         tests::rollup_fixture_builder::RollupFixtureBuilder,
     };
-<<<<<<< HEAD
-    use poseidon::poseidon2::Poseidon2;
-    use types::{hash::accumulate_sha256, tests::utils::assert_array_eq};
-=======
     use bigint::{BigNum, BLS12_381_Fr as F};
     use blob::blob_batching_public_inputs::BatchingBlobCommitment;
     use types::{
         constants::{BLOBS_PER_BLOCK, FIELDS_PER_BLOB},
         hash::{accumulate_sha256, poseidon2_hash},
-        tests::utils::assert_array_eq,
         utils::arrays::array_concat,
     };
->>>>>>> aac426c9
 
     pub struct TestBuilder {
         pub inputs: RollupFixtureBuilder,
@@ -117,7 +111,7 @@
             recipient: left_rollup.constants.global_variables.coinbase,
             value: left_rollup.accumulated_fees + right_rollup.accumulated_fees,
         };
-        assert_array_eq(output.fees, [expected_fee]);
+        output.fees.assert_eq([expected_fee]);
     }
 
     #[test]
