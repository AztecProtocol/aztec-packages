--- conflicted
+++ resolved
@@ -61,19 +61,11 @@
 }
 
 mod tests {
-<<<<<<< HEAD
-    use crate::tests::block_merge_rollup_inputs::default_block_merge_rollup_inputs;
-    use dep::types::hash::accumulate_sha256;
-    use dep::types::constants::{
-        BLOCK_ROOT_ROLLUP_INDEX, BLOCK_MERGE_ROLLUP_INDEX, ROOT_PARITY_INDEX,
-    };
-=======
     use crate::{tests::block_merge_rollup_inputs::default_block_merge_rollup_inputs};
     use dep::types::{hash::accumulate_sha256};
     use dep::types::constants::{BLOCK_ROOT_ROLLUP_INDEX, BLOCK_MERGE_ROLLUP_INDEX, ROOT_PARITY_INDEX};
     use types::merkle_tree::merkle_tree::MerkleTree;
     use dep::types::tests::fixtures;
->>>>>>> 314d9d26
 
     #[test(should_fail_with = "input blocks have different chain id")]
     fn constants_different_chain_id_fails() {
