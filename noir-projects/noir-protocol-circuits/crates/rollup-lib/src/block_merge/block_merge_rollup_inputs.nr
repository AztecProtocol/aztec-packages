use crate::abis::block_root_or_block_merge_public_inputs::BlockRootOrBlockMergePublicInputs;
use crate::abis::previous_rollup_block_data::PreviousRollupBlockData;
use crate::components;
use dep::types::{
<<<<<<< HEAD
    constants::{
        BLOCK_MERGE_ROLLUP_INDEX, BLOCK_ROOT_ROLLUP_INDEX, BLOCK_ROOT_ROLLUP_SINGLE_TX_INDEX,
    },
    traits::Empty,
};

global ALLOWED_PREVIOUS_CIRCUITS: [u32; 3] =
    [BLOCK_ROOT_ROLLUP_INDEX, BLOCK_ROOT_ROLLUP_SINGLE_TX_INDEX, BLOCK_MERGE_ROLLUP_INDEX];
=======
    constants::{BLOCK_MERGE_ROLLUP_INDEX, BLOCK_ROOT_ROLLUP_INDEX, PROOF_TYPE_ROLLUP_HONK},
    traits::Empty,
};
// TODO(#7346): Currently unused! Will be used when batch rollup circuits are integrated.
global ALLOWED_PREVIOUS_CIRCUITS: [u32; 2] = [BLOCK_ROOT_ROLLUP_INDEX, BLOCK_MERGE_ROLLUP_INDEX];
>>>>>>> fe845e29

pub struct BlockMergeRollupInputs {
    pub previous_rollup_data: [PreviousRollupBlockData; 2],
}

impl Empty for BlockMergeRollupInputs {
    fn empty() -> Self {
        BlockMergeRollupInputs { previous_rollup_data: [PreviousRollupBlockData::empty(); 2] }
    }
}

impl BlockMergeRollupInputs {
    pub fn block_merge_rollup_circuit(self) -> BlockRootOrBlockMergePublicInputs {
        // Verify the previous rollup proofs
        if !dep::std::runtime::is_unconstrained() {
            self.previous_rollup_data[0].verify(PROOF_TYPE_ROLLUP_HONK);
            self.previous_rollup_data[0].validate_in_vk_tree(ALLOWED_PREVIOUS_CIRCUITS);

            self.previous_rollup_data[1].verify(PROOF_TYPE_ROLLUP_HONK);
            self.previous_rollup_data[1].validate_in_vk_tree(ALLOWED_PREVIOUS_CIRCUITS);
        }

        let left = self.previous_rollup_data[0].block_root_or_block_merge_public_inputs;
        let right = self.previous_rollup_data[1].block_root_or_block_merge_public_inputs;

        // TODO(#7346): Constrain block rollup structure
        // For full wonkiness (no wasted proving of padding blocks for any number of blocks, but more complex hash recalculation):
        //  components::assert_blocks_filled_from_left(left, right);
        // For variable height but balanced tree (no wasted proving only for number of blocks = power of 2, simpler hash recalculation):
        //  assert(left.num_blocks == right.num_blocks)
        //  if (num_blocks == 1) { assert(vk_witness.index == BLOCK_ROOT_ROLLUP_INDEX) } else { assert(vk_witness.index == BLOCK_MERGE_ROLLUP_INDEX)}
        // ^ Where instead of num_txs, use num_blocks = (end_global_variables.block_number - start_global_variables.block_number) + 1
        components::assert_prev_block_rollups_follow_on_from_each_other(left, right);

        let out_hash = components::compute_blocks_out_hash(self.previous_rollup_data);

        let fees = components::accumulate_blocks_fees(left, right);

        // TODO: We need to eventually accumulate blob info to a single BlobPublicInputs instance which will verify multiple blobs in one call
        // For now, we do them individually
        // How we accumulate is being worked on by @Mike
        // let blob_public_inputs = left.blob_public_inputs.accumulate(right.blob_public_inputs);
        let blob_public_inputs = components::accumulate_blob_public_inputs(left, right);

        BlockRootOrBlockMergePublicInputs {
            previous_archive: left.previous_archive,
            new_archive: right.new_archive,
            previous_block_hash: left.previous_block_hash,
            end_block_hash: right.end_block_hash,
            start_global_variables: left.start_global_variables,
            end_global_variables: right.end_global_variables,
            out_hash,
            fees,
            vk_tree_root: left.vk_tree_root,
            protocol_contract_tree_root: left.protocol_contract_tree_root,
            prover_id: left.prover_id, // TODO(#7346): Temporarily added prover_id while we verify block-root proofs on L1
            blob_public_inputs,
        }
    }
}

mod tests {
    use crate::tests::block_merge_rollup_inputs::default_block_merge_rollup_inputs;
    use dep::types::constants::{
        BLOCK_MERGE_ROLLUP_INDEX, BLOCK_ROOT_ROLLUP_INDEX, ROOT_PARITY_INDEX,
    };
    use dep::types::hash::accumulate_sha256;
    use dep::types::tests::fixtures;
    use types::merkle_tree::merkle_tree::MerkleTree;

    #[test(should_fail_with = "input blocks have different chain id")]
    fn constants_different_chain_id_fails() {
        let mut inputs = default_block_merge_rollup_inputs();
        inputs.previous_rollup_data[0].block_root_or_block_merge_public_inputs.end_global_variables.chain_id =
            1;
        let _output = inputs.block_merge_rollup_circuit();
    }

    #[test(should_fail_with = "input blocks have different chain version")]
    fn constants_different_ver_fails() {
        let mut inputs = default_block_merge_rollup_inputs();
        inputs.previous_rollup_data[0].block_root_or_block_merge_public_inputs.end_global_variables.version =
            1;
        let _output = inputs.block_merge_rollup_circuit();
    }

    #[test(should_fail_with = "input blocks have different archive tree snapshots")]
    fn previous_rollups_dont_follow_archive() {
        let mut inputs = default_block_merge_rollup_inputs();
        inputs.previous_rollup_data[0].block_root_or_block_merge_public_inputs.new_archive.root = 0;
        inputs.previous_rollup_data[1].block_root_or_block_merge_public_inputs.previous_archive.root =
            1;
        let _output = inputs.block_merge_rollup_circuit();
    }

    #[test(should_fail_with = "input block hashes do not follow on from each other")]
    fn previous_rollups_dont_follow_block_hash() {
        let mut inputs = default_block_merge_rollup_inputs();
        inputs.previous_rollup_data[0].block_root_or_block_merge_public_inputs.end_block_hash = 0;
        inputs.previous_rollup_data[1].block_root_or_block_merge_public_inputs.previous_block_hash =
            1;
        let _output = inputs.block_merge_rollup_circuit();
    }

    #[test(should_fail_with = "input block numbers do not follow on from each other")]
    fn previous_rollups_dont_follow_block_number() {
        let mut inputs = default_block_merge_rollup_inputs();
        inputs.previous_rollup_data[0].block_root_or_block_merge_public_inputs.end_global_variables.block_number =
            2;
        inputs.previous_rollup_data[1].block_root_or_block_merge_public_inputs.start_global_variables.block_number =
            1;
        let _output = inputs.block_merge_rollup_circuit();
    }

    #[test]
    fn out_hash() {
        let mut inputs = default_block_merge_rollup_inputs();
        let expected_hash = accumulate_sha256([1, 2]);
        let outputs = inputs.block_merge_rollup_circuit();

        assert_eq(outputs.out_hash, expected_hash);
    }

    #[test]
    fn block_fees_are_accumulated() {
        let mut inputs = default_block_merge_rollup_inputs();
        let outputs = inputs.block_merge_rollup_circuit();
        // TODO(Miranda): Uncomment below when fees are accumulated: components.nr -> accumulate_blocks_fees()
        // // Default previous rollup inputs have the same fee recipient, so they should be accumulated into one
        // let expected_fee_total = inputs.previous_rollup_data[0].block_root_or_block_merge_public_inputs.fees[0].value
        //     + inputs.previous_rollup_data[1].block_root_or_block_merge_public_inputs.fees[0].value;
        // assert_eq(outputs.fees[0].value, expected_fee_total);
        // assert(is_empty(outputs.fees[1]));
        // inputs = default_block_merge_rollup_inputs();
        // // Force each previous rollup to have different fee recipients
        // inputs.previous_rollup_data[0].block_root_or_block_merge_public_inputs.fees[0].recipient = EthAddress::from_field(2);
        // let outputs = inputs.block_merge_rollup_circuit();
        assert_eq(
            outputs.fees[0],
            inputs.previous_rollup_data[0].block_root_or_block_merge_public_inputs.fees[0],
        );
        assert_eq(
            outputs.fees[1],
            inputs.previous_rollup_data[1].block_root_or_block_merge_public_inputs.fees[0],
        );
    }

    #[test]
    fn blob_inputs_are_accumulated() {
        let mut inputs = default_block_merge_rollup_inputs();
        let outputs = inputs.block_merge_rollup_circuit();

        assert_eq(
            outputs.blob_public_inputs[0],
            inputs.previous_rollup_data[0]
                .block_root_or_block_merge_public_inputs
                .blob_public_inputs[0],
        );
        assert_eq(
            outputs.blob_public_inputs[1],
            inputs.previous_rollup_data[1]
                .block_root_or_block_merge_public_inputs
                .blob_public_inputs[0],
        );
    }

    #[test]
    fn valid_previous_circuit_block_root() {
        let mut inputs = default_block_merge_rollup_inputs();
        let vk_tree: MerkleTree<fixtures::vk_tree::VK_TREE_WIDTH> =
            comptime { fixtures::vk_tree::get_vk_merkle_tree() };
        inputs.previous_rollup_data[0].vk =
            fixtures::vk_tree::generate_fake_rollup_honk_vk_for_index(BLOCK_ROOT_ROLLUP_INDEX);
        inputs.previous_rollup_data[0].vk_witness.leaf_index = BLOCK_ROOT_ROLLUP_INDEX as Field;
        inputs.previous_rollup_data[0].vk_witness.sibling_path =
            vk_tree.get_sibling_path(BLOCK_ROOT_ROLLUP_INDEX);
        let _outputs = inputs.block_merge_rollup_circuit();
    }

    #[test]
    fn valid_previous_circuit_block_merge() {
        let mut inputs = default_block_merge_rollup_inputs();
        let vk_tree: MerkleTree<fixtures::vk_tree::VK_TREE_WIDTH> =
            comptime { fixtures::vk_tree::get_vk_merkle_tree() };
        inputs.previous_rollup_data[0].vk =
            fixtures::vk_tree::generate_fake_rollup_honk_vk_for_index(BLOCK_MERGE_ROLLUP_INDEX);
        inputs.previous_rollup_data[0].vk_witness.leaf_index = BLOCK_MERGE_ROLLUP_INDEX as Field;
        inputs.previous_rollup_data[0].vk_witness.sibling_path =
            vk_tree.get_sibling_path(BLOCK_MERGE_ROLLUP_INDEX);
        let _outputs = inputs.block_merge_rollup_circuit();
    }

    #[test(should_fail_with = "Invalid vk index")]
    fn invalid_previous_circuit() {
        let mut inputs = default_block_merge_rollup_inputs();
        let vk_tree: MerkleTree<fixtures::vk_tree::VK_TREE_WIDTH> =
            comptime { fixtures::vk_tree::get_vk_merkle_tree() };
        inputs.previous_rollup_data[0].vk =
            fixtures::vk_tree::generate_fake_rollup_honk_vk_for_index(ROOT_PARITY_INDEX);
        inputs.previous_rollup_data[0].vk_witness.leaf_index = ROOT_PARITY_INDEX as Field;
        inputs.previous_rollup_data[0].vk_witness.sibling_path =
            vk_tree.get_sibling_path(ROOT_PARITY_INDEX);
        let _outputs = inputs.block_merge_rollup_circuit();
    }
}<|MERGE_RESOLUTION|>--- conflicted
+++ resolved
@@ -2,22 +2,15 @@
 use crate::abis::previous_rollup_block_data::PreviousRollupBlockData;
 use crate::components;
 use dep::types::{
-<<<<<<< HEAD
     constants::{
         BLOCK_MERGE_ROLLUP_INDEX, BLOCK_ROOT_ROLLUP_INDEX, BLOCK_ROOT_ROLLUP_SINGLE_TX_INDEX,
+        PROOF_TYPE_ROLLUP_HONK,
     },
     traits::Empty,
 };
 
 global ALLOWED_PREVIOUS_CIRCUITS: [u32; 3] =
     [BLOCK_ROOT_ROLLUP_INDEX, BLOCK_ROOT_ROLLUP_SINGLE_TX_INDEX, BLOCK_MERGE_ROLLUP_INDEX];
-=======
-    constants::{BLOCK_MERGE_ROLLUP_INDEX, BLOCK_ROOT_ROLLUP_INDEX, PROOF_TYPE_ROLLUP_HONK},
-    traits::Empty,
-};
-// TODO(#7346): Currently unused! Will be used when batch rollup circuits are integrated.
-global ALLOWED_PREVIOUS_CIRCUITS: [u32; 2] = [BLOCK_ROOT_ROLLUP_INDEX, BLOCK_MERGE_ROLLUP_INDEX];
->>>>>>> fe845e29
 
 pub struct BlockMergeRollupInputs {
     pub previous_rollup_data: [PreviousRollupBlockData; 2],
