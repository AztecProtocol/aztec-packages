--- conflicted
+++ resolved
@@ -85,19 +85,12 @@
             fees,
             chain_id: right.end_global_variables.chain_id,
             version: right.end_global_variables.version,
-<<<<<<< HEAD
-            vk_tree_root: left.vk_tree_root,
-            protocol_contract_tree_root: left.protocol_contract_tree_root,
-            prover_id: self.prover_id,
+            vk_tree_root: left.constants.vk_tree_root,
+            protocol_contract_tree_root: left.constants.protocol_contract_tree_root,
+            prover_id: left.constants.prover_id,
             blob_public_inputs: right.blob_public_inputs.end_blob_accumulator.finalize_and_validate(
                 left.blob_public_inputs.final_blob_challenges,
             ),
-=======
-            vk_tree_root: left.constants.vk_tree_root,
-            protocol_contract_tree_root: left.constants.protocol_contract_tree_root,
-            prover_id: left.constants.prover_id,
-            blob_public_inputs,
->>>>>>> 86fa8463
         }
     }
 }