use crate::{
    abis::previous_rollup_block_data::PreviousRollupBlockData, components,
    root::root_rollup_public_inputs::RootRollupPublicInputs
};
use types::{traits::Empty, constants::{BLOCK_ROOT_ROLLUP_INDEX, BLOCK_MERGE_ROLLUP_INDEX}};
// TODO(Miranda): Do we want the final root to be fixed height (=> block_merge only) or variable (block_merge OR block_root)?
global ALLOWED_PREVIOUS_CIRCUITS = [
    BLOCK_ROOT_ROLLUP_INDEX,
    BLOCK_MERGE_ROLLUP_INDEX,
];

struct RootRollupInputs {
    previous_rollup_data : [PreviousRollupBlockData; 2],
}

<<<<<<< HEAD
impl Empty for RootRollupInputs {
    fn empty() -> Self {
        RootRollupInputs {
            previous_rollup_data : [PreviousRollupBlockData::empty(); 2],
        }
    }
=======
    // inputs required to add the block hash
    start_archive_snapshot : AppendOnlyTreeSnapshot,
    new_archive_sibling_path : [Field; ARCHIVE_HEIGHT],

    prover_id: Field,
>>>>>>> 7a763c07
}

impl RootRollupInputs {
    pub fn root_rollup_circuit(self) -> RootRollupPublicInputs {
        // Verify the previous rollup proofs
        if !dep::std::runtime::is_unconstrained() {
            self.previous_rollup_data[0].verify();
            // TODO(#7410) we need the tube vk to reinstate this
            // self.previous_rollup_data[0].validate_in_vk_tree(ALLOWED_PREVIOUS_CIRCUITS);

            self.previous_rollup_data[1].verify();
            // TODO(#7410) we need the tube vk to reinstate this
            // self.previous_rollup_data[1].validate_in_vk_tree(ALLOWED_PREVIOUS_CIRCUITS);
        }

        let left = self.previous_rollup_data[0].block_root_or_block_merge_public_inputs;
        let right = self.previous_rollup_data[1].block_root_or_block_merge_public_inputs;

        components::assert_prev_block_rollups_follow_on_from_each_other(left, right);

        let out_hash = components::compute_blocks_out_hash(self.previous_rollup_data);

<<<<<<< HEAD
        let fees = components::accumulate_blocks_fees(left, right);
        // TODO(Miranda): add left.previous_block_hash to public inputs?
        RootRollupPublicInputs {
            previous_archive: left.previous_archive,
            end_archive: right.new_archive,
            end_block_hash: right.end_block_hash,
            end_timestamp: right.end_global_variables.timestamp,
            end_block_number: right.end_global_variables.block_number,
            out_hash,
            fees
=======
        let state = StateReference { l1_to_l2_message_tree: new_l1_to_l2_message_tree_snapshot, partial: right.end };

        let content_commitment = ContentCommitment {
            num_txs: (left.num_txs + right.num_txs) as Field,
            txs_effects_hash: components::compute_txs_effects_hash(self.previous_rollup_data),
            in_hash: self.l1_to_l2_roots.public_inputs.sha_root,
            out_hash: components::compute_out_hash(self.previous_rollup_data)
        };

        let total_fees = components::accumulate_fees(left, right);

        let vk_tree_root = left.constants.vk_tree_root;

        let header = Header {
            last_archive: left.constants.last_archive,
            content_commitment,
            state,
            global_variables: left.constants.global_variables,
            total_fees
        };

        // Build the block hash for this by hashing the header and then insert the new leaf to archive tree.
        let block_hash = header.hash();

        // Update the archive
        let archive = append_only_tree::insert_subtree_to_snapshot_tree(
            self.start_archive_snapshot,
            self.new_archive_sibling_path,
            0,
            block_hash,
            0
        );

        RootRollupPublicInputs { archive, header, vk_tree_root, prover_id: self.prover_id }
    }
}

impl Empty for RootRollupInputs {
    fn empty() -> Self {
        RootRollupInputs {
            previous_rollup_data : [PreviousRollupData::empty(); 2],
            l1_to_l2_roots: RootRollupParityInput::empty(),
            l1_to_l2_messages : [0; NUMBER_OF_L1_L2_MESSAGES_PER_ROLLUP],
            l1_to_l2_message_subtree_sibling_path : [0; L1_TO_L2_MSG_SUBTREE_SIBLING_PATH_LENGTH],
            start_l1_to_l2_message_tree_snapshot : AppendOnlyTreeSnapshot::zero(),
            start_archive_snapshot : AppendOnlyTreeSnapshot::zero(),
            new_archive_sibling_path : [0; ARCHIVE_HEIGHT],
            prover_id: 0
>>>>>>> 7a763c07
        }
    }
}<|MERGE_RESOLUTION|>--- conflicted
+++ resolved
@@ -10,23 +10,17 @@
 ];
 
 struct RootRollupInputs {
-    previous_rollup_data : [PreviousRollupBlockData; 2],
+    previous_rollup_data: [PreviousRollupBlockData; 2],
+    prover_id: Field,
 }
 
-<<<<<<< HEAD
 impl Empty for RootRollupInputs {
     fn empty() -> Self {
         RootRollupInputs {
-            previous_rollup_data : [PreviousRollupBlockData::empty(); 2],
+            previous_rollup_data: [PreviousRollupBlockData::empty(); 2],
+            prover_id: 0,
         }
     }
-=======
-    // inputs required to add the block hash
-    start_archive_snapshot : AppendOnlyTreeSnapshot,
-    new_archive_sibling_path : [Field; ARCHIVE_HEIGHT],
-
-    prover_id: Field,
->>>>>>> 7a763c07
 }
 
 impl RootRollupInputs {
@@ -49,7 +43,6 @@
 
         let out_hash = components::compute_blocks_out_hash(self.previous_rollup_data);
 
-<<<<<<< HEAD
         let fees = components::accumulate_blocks_fees(left, right);
         // TODO(Miranda): add left.previous_block_hash to public inputs?
         RootRollupPublicInputs {
@@ -59,57 +52,8 @@
             end_timestamp: right.end_global_variables.timestamp,
             end_block_number: right.end_global_variables.block_number,
             out_hash,
-            fees
-=======
-        let state = StateReference { l1_to_l2_message_tree: new_l1_to_l2_message_tree_snapshot, partial: right.end };
-
-        let content_commitment = ContentCommitment {
-            num_txs: (left.num_txs + right.num_txs) as Field,
-            txs_effects_hash: components::compute_txs_effects_hash(self.previous_rollup_data),
-            in_hash: self.l1_to_l2_roots.public_inputs.sha_root,
-            out_hash: components::compute_out_hash(self.previous_rollup_data)
-        };
-
-        let total_fees = components::accumulate_fees(left, right);
-
-        let vk_tree_root = left.constants.vk_tree_root;
-
-        let header = Header {
-            last_archive: left.constants.last_archive,
-            content_commitment,
-            state,
-            global_variables: left.constants.global_variables,
-            total_fees
-        };
-
-        // Build the block hash for this by hashing the header and then insert the new leaf to archive tree.
-        let block_hash = header.hash();
-
-        // Update the archive
-        let archive = append_only_tree::insert_subtree_to_snapshot_tree(
-            self.start_archive_snapshot,
-            self.new_archive_sibling_path,
-            0,
-            block_hash,
-            0
-        );
-
-        RootRollupPublicInputs { archive, header, vk_tree_root, prover_id: self.prover_id }
-    }
-}
-
-impl Empty for RootRollupInputs {
-    fn empty() -> Self {
-        RootRollupInputs {
-            previous_rollup_data : [PreviousRollupData::empty(); 2],
-            l1_to_l2_roots: RootRollupParityInput::empty(),
-            l1_to_l2_messages : [0; NUMBER_OF_L1_L2_MESSAGES_PER_ROLLUP],
-            l1_to_l2_message_subtree_sibling_path : [0; L1_TO_L2_MSG_SUBTREE_SIBLING_PATH_LENGTH],
-            start_l1_to_l2_message_tree_snapshot : AppendOnlyTreeSnapshot::zero(),
-            start_archive_snapshot : AppendOnlyTreeSnapshot::zero(),
-            new_archive_sibling_path : [0; ARCHIVE_HEIGHT],
-            prover_id: 0
->>>>>>> 7a763c07
+            fees,
+            prover_id: self.prover_id,
         }
     }
 }