--- conflicted
+++ resolved
@@ -1,22 +1,13 @@
 use crate::parity_public_inputs::ParityPublicInputs;
 use dep::types::{
-<<<<<<< HEAD
-    traits::Empty,
-    proof::{
-    verification_key::{VerificationKey, HonkVerificationKey}, recursive_proof::NestedRecursiveProof,
-    traits::Verifiable
-},
-    constants::{ROOT_PARITY_INDEX, VK_TREE_HEIGHT}, merkle_tree::membership::assert_check_membership
-=======
     constants::{ROOT_PARITY_INDEX, VK_TREE_HEIGHT},
     merkle_tree::membership::assert_check_membership,
-    recursion::{
-        proof::NestedRecursiveProof,
+    proof::{
+        recursive_proof::NestedRecursiveProof,
         traits::Verifiable,
         verification_key::{HonkVerificationKey, VerificationKey},
     },
     traits::Empty,
->>>>>>> 4c4974f0
 };
 
 pub struct RootRollupParityInput {
