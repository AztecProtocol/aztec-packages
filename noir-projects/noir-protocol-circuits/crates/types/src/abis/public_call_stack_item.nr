use crate::abis::{function_data::FunctionData, public_circuit_public_inputs::PublicCircuitPublicInputs};
use crate::address::AztecAddress;
use crate::constants::GENERATOR_INDEX__CALL_STACK_ITEM;
use crate::traits::Hash;

struct PublicCallStackItem {
    contract_address: AztecAddress,
    public_inputs: PublicCircuitPublicInputs,
    function_data: FunctionData,
    // True if this call stack item represents a request to execute a function rather than a
    // fulfilled execution. Used when enqueuing calls from private to public functions.
    is_execution_request: bool,
}

impl Hash for PublicCallStackItem {
    fn hash(self) -> Field {
        let item = if self.is_execution_request {
            self.as_execution_request()
        } else {
            self
        };

        dep::std::hash::pedersen_hash_with_separator([
            item.contract_address.to_field(),
            item.function_data.hash(),
            item.public_inputs.hash(),
        ], GENERATOR_INDEX__CALL_STACK_ITEM)
    }
}

impl PublicCallStackItem {
    fn as_execution_request(self) -> Self {
        let public_inputs = self.public_inputs;
        let mut request_public_inputs: PublicCircuitPublicInputs = dep::std::unsafe::zeroed();
        request_public_inputs.call_context = public_inputs.call_context;
        request_public_inputs.args_hash = public_inputs.args_hash;

        let call_stack_item = PublicCallStackItem {
            contract_address: self.contract_address,
            function_data: self.function_data,
            is_execution_request: true,
            public_inputs: request_public_inputs
        };
        call_stack_item
    }
}

mod tests {
    use crate::{
        abis::{
        function_data::FunctionData, function_selector::FunctionSelector,
        public_circuit_public_inputs::PublicCircuitPublicInputs,
        public_call_stack_item::PublicCallStackItem, side_effect::SideEffect
    },
        address::AztecAddress, constants::GENERATOR_INDEX__CALL_STACK_ITEM, traits::Hash
    };

    #[test]
    fn compute_call_stack_item_request_hash() {
        let contract_address = AztecAddress::from_field(1);
        let function_data = FunctionData { selector: FunctionSelector::from_u32(2), is_internal: false, is_private: false, is_constructor: false };

        let mut public_inputs: PublicCircuitPublicInputs = dep::std::unsafe::zeroed();
        public_inputs.new_note_hashes[0] = SideEffect{
            value: 1,
            counter: 0,
        };

        let call_stack_item = PublicCallStackItem { contract_address, public_inputs, is_execution_request: true, function_data };

        // Value from public_call_stack_item.test.ts "Computes a callstack item request hash" test
<<<<<<< HEAD
        let test_data_call_stack_item_request_hash = 0x237db60dde1720e0e635b47b66e3b12484fa7692671d4c6df1c6f9f34f21d3b3;
=======
        let test_data_call_stack_item_request_hash = 0x1a1194c14f229b72d31669b06e3984d6f0f5edd4d5204ceda0ff30f25e910e83;
>>>>>>> f518d341
        assert_eq(call_stack_item.hash(), test_data_call_stack_item_request_hash);
    }

    #[test]
    fn compute_call_stack_item_hash() {
        let contract_address = AztecAddress::from_field(1);
        let function_data = FunctionData { selector: FunctionSelector::from_u32(2), is_internal: false, is_private: false, is_constructor: false };

        let mut public_inputs: PublicCircuitPublicInputs = dep::std::unsafe::zeroed();
        public_inputs.new_note_hashes[0] = SideEffect{
            value: 1,
            counter: 0,
        };

        let call_stack_item = PublicCallStackItem { contract_address, public_inputs, is_execution_request: false, function_data };

        // Value from public_call_stack_item.test.ts "Computes a callstack item hash" test
<<<<<<< HEAD
        let test_data_call_stack_item_hash = 0x23062c2b1e661bb66d87d5aabc0d8a2a90cc7d8135260d5c96fca9643a2e168d;
=======
        let test_data_call_stack_item_hash = 0x187836686ed01f12180ef08c419e4ac8514d9c60e6a38b4a56d893fa90c83a5d;
>>>>>>> f518d341
        assert_eq(call_stack_item.hash(), test_data_call_stack_item_hash);
    }
}<|MERGE_RESOLUTION|>--- conflicted
+++ resolved
@@ -69,11 +69,7 @@
         let call_stack_item = PublicCallStackItem { contract_address, public_inputs, is_execution_request: true, function_data };
 
         // Value from public_call_stack_item.test.ts "Computes a callstack item request hash" test
-<<<<<<< HEAD
-        let test_data_call_stack_item_request_hash = 0x237db60dde1720e0e635b47b66e3b12484fa7692671d4c6df1c6f9f34f21d3b3;
-=======
         let test_data_call_stack_item_request_hash = 0x1a1194c14f229b72d31669b06e3984d6f0f5edd4d5204ceda0ff30f25e910e83;
->>>>>>> f518d341
         assert_eq(call_stack_item.hash(), test_data_call_stack_item_request_hash);
     }
 
@@ -91,11 +87,7 @@
         let call_stack_item = PublicCallStackItem { contract_address, public_inputs, is_execution_request: false, function_data };
 
         // Value from public_call_stack_item.test.ts "Computes a callstack item hash" test
-<<<<<<< HEAD
-        let test_data_call_stack_item_hash = 0x23062c2b1e661bb66d87d5aabc0d8a2a90cc7d8135260d5c96fca9643a2e168d;
-=======
         let test_data_call_stack_item_hash = 0x187836686ed01f12180ef08c419e4ac8514d9c60e6a38b4a56d893fa90c83a5d;
->>>>>>> f518d341
         assert_eq(call_stack_item.hash(), test_data_call_stack_item_hash);
     }
 }