--- conflicted
+++ resolved
@@ -69,11 +69,7 @@
         let call_stack_item = PublicCallStackItem { contract_address, public_inputs, is_execution_request: true, function_data };
 
         // Value from public_call_stack_item.test.ts "Computes a callstack item request hash" test
-<<<<<<< HEAD
-        let test_data_call_stack_item_request_hash = 0x23da21d7b09e2b22696eeffb33f0b385941713b512f94d67645e8016919b226c;
-=======
-        let test_data_call_stack_item_request_hash = 0x11998b1d33b8ba1c8fa7a6c2f5bc76b31bbaa80400554465c335ba31559ac1f9;
->>>>>>> 90d80926
+        let test_data_call_stack_item_request_hash = 0x22f08643eefc9bf59f16b025bb942a8635d2d7df183514bd2fd12dc79745beb5;
         assert_eq(call_stack_item.hash(), test_data_call_stack_item_request_hash);
     }
 
@@ -91,11 +87,7 @@
         let call_stack_item = PublicCallStackItem { contract_address, public_inputs, is_execution_request: false, function_data };
 
         // Value from public_call_stack_item.test.ts "Computes a callstack item hash" test
-<<<<<<< HEAD
-        let test_data_call_stack_item_hash = 0x262d9bb929aa13e9da08f54186fed8bc1aee356556ff0b324d39355284209182;
-=======
-        let test_data_call_stack_item_hash = 0x2b7f8b68d96d0011ecc576459899e9451fbd880568ccc7a071d9cf04e59abb65;
->>>>>>> 90d80926
+        let test_data_call_stack_item_hash = 0x2dcb7f5edd8b3268a64870512e0df631ddbd7cfcf1f836d46c3d1694220f5a42;
         assert_eq(call_stack_item.hash(), test_data_call_stack_item_hash);
     }
 }