use crate::abis::{function_data::FunctionData, public_circuit_public_inputs::PublicCircuitPublicInputs};
use crate::address::AztecAddress;
use crate::constants::GENERATOR_INDEX__CALL_STACK_ITEM;
use crate::traits::Hash;

struct PublicCallStackItem {
    contract_address: AztecAddress,
    public_inputs: PublicCircuitPublicInputs,
    function_data: FunctionData,
    // True if this call stack item represents a request to execute a function rather than a
    // fulfilled execution. Used when enqueuing calls from private to public functions.
    is_execution_request: bool,
}

impl Hash for PublicCallStackItem {
    fn hash(self) -> Field {
        let item = if self.is_execution_request {
            self.as_execution_request()
        } else {
            self
        };

        dep::std::hash::pedersen_hash_with_separator([
            item.contract_address.to_field(),
            item.function_data.hash(),
            item.public_inputs.hash(),
        ], GENERATOR_INDEX__CALL_STACK_ITEM)
    }
}

impl PublicCallStackItem {
    fn as_execution_request(self) -> Self {
        let public_inputs = self.public_inputs;
        let mut request_public_inputs: PublicCircuitPublicInputs = dep::std::unsafe::zeroed();
        request_public_inputs.call_context = public_inputs.call_context;
        request_public_inputs.args_hash = public_inputs.args_hash;

        let call_stack_item = PublicCallStackItem {
            contract_address: self.contract_address,
            function_data: self.function_data,
            is_execution_request: true,
            public_inputs: request_public_inputs
        };
        call_stack_item
    }
}

mod tests {
    use crate::{
        abis::{
        function_data::FunctionData, function_selector::FunctionSelector,
        public_circuit_public_inputs::PublicCircuitPublicInputs,
        public_call_stack_item::PublicCallStackItem, side_effect::SideEffect
    },
        address::AztecAddress, constants::GENERATOR_INDEX__CALL_STACK_ITEM, traits::Hash
    };

    #[test]
    fn compute_call_stack_item_request_hash() {
        let contract_address = AztecAddress::from_field(1);
        let function_data = FunctionData { selector: FunctionSelector::from_u32(2), is_internal: false, is_private: false, is_constructor: false };

        let mut public_inputs: PublicCircuitPublicInputs = dep::std::unsafe::zeroed();
        public_inputs.new_note_hashes[0] = SideEffect{
            value: 1,
            counter: 0,
        };

        let call_stack_item = PublicCallStackItem { contract_address, public_inputs, is_execution_request: true, function_data };

        // Value from public_call_stack_item.test.ts "Computes a callstack item request hash" test
<<<<<<< HEAD
        let test_data_call_stack_item_request_hash = 0x09cb16dc10b48bb544bd5f4293cfd2dee539bd281aa468c0c69a9352df17a307;
=======
        let test_data_call_stack_item_request_hash = 0xedd2f10c0cdf776ee2fff3c799bae6df5771f5013a2d5d7154601dffdcf869;
>>>>>>> d666f6f1
        assert_eq(call_stack_item.hash(), test_data_call_stack_item_request_hash);
    }

    #[test]
    fn compute_call_stack_item_hash() {
        let contract_address = AztecAddress::from_field(1);
        let function_data = FunctionData { selector: FunctionSelector::from_u32(2), is_internal: false, is_private: false, is_constructor: false };

        let mut public_inputs: PublicCircuitPublicInputs = dep::std::unsafe::zeroed();
        public_inputs.new_note_hashes[0] = SideEffect{
            value: 1,
            counter: 0,
        };

        let call_stack_item = PublicCallStackItem { contract_address, public_inputs, is_execution_request: false, function_data };

        // Value from public_call_stack_item.test.ts "Computes a callstack item hash" test
<<<<<<< HEAD
        let test_data_call_stack_item_hash = 0x1d07f0716c397332c73499ced15eb06fef000b3f2f14eb8f4554195258d081a5;
=======
        let test_data_call_stack_item_hash = 0x1cec0b51f9394405a626c3b77081c96f1bdcb8bacf96960ae4749068f9b4da0d;
>>>>>>> d666f6f1
        assert_eq(call_stack_item.hash(), test_data_call_stack_item_hash);
    }
}<|MERGE_RESOLUTION|>--- conflicted
+++ resolved
@@ -69,11 +69,7 @@
         let call_stack_item = PublicCallStackItem { contract_address, public_inputs, is_execution_request: true, function_data };
 
         // Value from public_call_stack_item.test.ts "Computes a callstack item request hash" test
-<<<<<<< HEAD
-        let test_data_call_stack_item_request_hash = 0x09cb16dc10b48bb544bd5f4293cfd2dee539bd281aa468c0c69a9352df17a307;
-=======
         let test_data_call_stack_item_request_hash = 0xedd2f10c0cdf776ee2fff3c799bae6df5771f5013a2d5d7154601dffdcf869;
->>>>>>> d666f6f1
         assert_eq(call_stack_item.hash(), test_data_call_stack_item_request_hash);
     }
 
@@ -91,11 +87,7 @@
         let call_stack_item = PublicCallStackItem { contract_address, public_inputs, is_execution_request: false, function_data };
 
         // Value from public_call_stack_item.test.ts "Computes a callstack item hash" test
-<<<<<<< HEAD
-        let test_data_call_stack_item_hash = 0x1d07f0716c397332c73499ced15eb06fef000b3f2f14eb8f4554195258d081a5;
-=======
         let test_data_call_stack_item_hash = 0x1cec0b51f9394405a626c3b77081c96f1bdcb8bacf96960ae4749068f9b4da0d;
->>>>>>> d666f6f1
         assert_eq(call_stack_item.hash(), test_data_call_stack_item_hash);
     }
 }