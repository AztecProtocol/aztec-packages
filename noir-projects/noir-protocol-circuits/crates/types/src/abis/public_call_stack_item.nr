--- conflicted
+++ resolved
@@ -1,12 +1,8 @@
 use crate::abis::{function_data::FunctionData, public_circuit_public_inputs::PublicCircuitPublicInputs};
 use crate::address::AztecAddress;
 
-<<<<<<< HEAD
+// TODO(#7124): To be deprecated.
 pub struct PublicCallStackItem {
-=======
-// TODO(#7124): To be deprecated.
-struct PublicCallStackItem {
->>>>>>> 9d248a24
     contract_address: AztecAddress,
     public_inputs: PublicCircuitPublicInputs,
     function_data: FunctionData,
