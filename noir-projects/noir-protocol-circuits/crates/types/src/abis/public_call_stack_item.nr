use crate::abis::{function_data::FunctionData, public_circuit_public_inputs::PublicCircuitPublicInputs};
use crate::address::AztecAddress;
use crate::constants::GENERATOR_INDEX__CALL_STACK_ITEM;
use crate::traits::Hash;

struct PublicCallStackItem {
    contract_address: AztecAddress,
    public_inputs: PublicCircuitPublicInputs,
    function_data: FunctionData,
    // True if this call stack item represents a request to execute a function rather than a
    // fulfilled execution. Used when enqueuing calls from private to public functions.
    is_execution_request: bool,
}

impl Hash for PublicCallStackItem {
    fn hash(self) -> Field {
        let item = if self.is_execution_request {
            self.as_execution_request()
        } else {
            self
        };

        dep::std::hash::pedersen_hash_with_separator([
            item.contract_address.to_field(),
            item.function_data.hash(),
            item.public_inputs.hash(),
        ], GENERATOR_INDEX__CALL_STACK_ITEM)
    }
}

impl PublicCallStackItem {
    fn as_execution_request(self) -> Self {
        let public_inputs = self.public_inputs;
        let mut request_public_inputs: PublicCircuitPublicInputs = dep::std::unsafe::zeroed();
        request_public_inputs.call_context = public_inputs.call_context;
        request_public_inputs.args_hash = public_inputs.args_hash;

        let call_stack_item = PublicCallStackItem {
            contract_address: self.contract_address,
            function_data: self.function_data,
            is_execution_request: true,
            public_inputs: request_public_inputs
        };
        call_stack_item
    }
}

mod tests {
    use crate::{
        abis::{
        function_data::FunctionData, function_selector::FunctionSelector,
        public_circuit_public_inputs::PublicCircuitPublicInputs,
        public_call_stack_item::PublicCallStackItem, side_effect::SideEffect
    },
        address::AztecAddress, constants::GENERATOR_INDEX__CALL_STACK_ITEM, traits::Hash
    };

    #[test]
    fn compute_call_stack_item_request_hash() {
        let contract_address = AztecAddress::from_field(1);
        let function_data = FunctionData { selector: FunctionSelector::from_u32(2), is_internal: false, is_private: false, is_constructor: false };

        let mut public_inputs: PublicCircuitPublicInputs = dep::std::unsafe::zeroed();
        public_inputs.new_note_hashes[0] = SideEffect{
            value: 1,
            counter: 0,
        };

        let call_stack_item = PublicCallStackItem { contract_address, public_inputs, is_execution_request: true, function_data };

        // Value from public_call_stack_item.test.ts "Computes a callstack item request hash" test
<<<<<<< HEAD
        assert_eq(call_stack_item.hash(), 0x24f9e91b4b000c5a07cdb371d0912bbe0d90de30f1757e8c19c92c8f11559e9d);
=======
        assert_eq(call_stack_item.hash(), 0x2f3c7c0a0a0611feaba860e7c1022b18b6a9da1db41e3b4a65e535553e371765);
>>>>>>> 5cccc78e
    }

    #[test]
    fn compute_call_stack_item_hash() {
        let contract_address = AztecAddress::from_field(1);
        let function_data = FunctionData { selector: FunctionSelector::from_u32(2), is_internal: false, is_private: false, is_constructor: false };

        let mut public_inputs: PublicCircuitPublicInputs = dep::std::unsafe::zeroed();
        public_inputs.new_note_hashes[0] = SideEffect{
            value: 1,
            counter: 0,
        };

        let call_stack_item = PublicCallStackItem { contract_address, public_inputs, is_execution_request: false, function_data };

        // Value from public_call_stack_item.test.ts "Computes a callstack item hash" test
<<<<<<< HEAD
        assert_eq(call_stack_item.hash(), 0x0782bc16ebc3d668cc1e874c93dbd2ce52a8daa44c5fa5691db52007b226529a);
=======
        assert_eq(call_stack_item.hash(), 0x21a57c25d064f611e94bcbd6729cdf7d4194c98e8c58ad4703c6315dfbd7e1d9);
>>>>>>> 5cccc78e
    }
}<|MERGE_RESOLUTION|>--- conflicted
+++ resolved
@@ -69,11 +69,7 @@
         let call_stack_item = PublicCallStackItem { contract_address, public_inputs, is_execution_request: true, function_data };
 
         // Value from public_call_stack_item.test.ts "Computes a callstack item request hash" test
-<<<<<<< HEAD
-        assert_eq(call_stack_item.hash(), 0x24f9e91b4b000c5a07cdb371d0912bbe0d90de30f1757e8c19c92c8f11559e9d);
-=======
-        assert_eq(call_stack_item.hash(), 0x2f3c7c0a0a0611feaba860e7c1022b18b6a9da1db41e3b4a65e535553e371765);
->>>>>>> 5cccc78e
+        assert_eq(call_stack_item.hash(), 0x10017014b5fd719261c575bd7acd1e604c0dd3e86d8c6af80294eadfc6d174a7);
     }
 
     #[test]
@@ -90,10 +86,6 @@
         let call_stack_item = PublicCallStackItem { contract_address, public_inputs, is_execution_request: false, function_data };
 
         // Value from public_call_stack_item.test.ts "Computes a callstack item hash" test
-<<<<<<< HEAD
-        assert_eq(call_stack_item.hash(), 0x0782bc16ebc3d668cc1e874c93dbd2ce52a8daa44c5fa5691db52007b226529a);
-=======
-        assert_eq(call_stack_item.hash(), 0x21a57c25d064f611e94bcbd6729cdf7d4194c98e8c58ad4703c6315dfbd7e1d9);
->>>>>>> 5cccc78e
+        assert_eq(call_stack_item.hash(), 0x182201ec06be2dc7eddaa8b828eb293eab9938c4d41cde1e2b1b766ee21d2a54);
     }
 }