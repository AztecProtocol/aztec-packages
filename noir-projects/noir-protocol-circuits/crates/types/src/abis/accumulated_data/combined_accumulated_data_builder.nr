--- conflicted
+++ resolved
@@ -10,14 +10,6 @@
     MAX_PUBLIC_DATA_UPDATE_REQUESTS_PER_TX
 };
 
-<<<<<<< HEAD
-use dep::std::unsafe;
-use crate::traits::is_default;
-
-use crate::utils::arrays::{array_cp, array_concat, array_to_bounded_vec};
-
-=======
->>>>>>> 88e8b6de
 struct CombinedAccumulatedDataBuilder {
     new_note_hashes: BoundedVec<SideEffect, MAX_NEW_NOTE_HASHES_PER_TX>,
     new_nullifiers: BoundedVec<SideEffectLinkedToNoteHash, MAX_NEW_NULLIFIERS_PER_TX>,
@@ -65,87 +57,4 @@
             public_data_update_requests: self.public_data_update_requests.storage
         }
     }
-<<<<<<< HEAD
-
-    pub fn to_private_accumulated_revertible_data(self) -> PrivateAccumulatedRevertibleData {
-        PrivateAccumulatedRevertibleData {
-            new_note_hashes: array_cp(self.new_note_hashes.storage),
-            new_nullifiers: array_cp(self.new_nullifiers.storage),
-            private_call_stack: self.private_call_stack.storage,
-            public_call_stack: array_cp(self.public_call_stack.storage),
-            new_l2_to_l1_msgs: self.new_l2_to_l1_msgs.storage,
-            encrypted_logs_hash: self.encrypted_logs_hash,
-            unencrypted_logs_hash: self.unencrypted_logs_hash,
-            encrypted_log_preimages_length: self.encrypted_log_preimages_length,
-            unencrypted_log_preimages_length: self.unencrypted_log_preimages_length
-        }
-    }
-
-    pub fn to_public_accumulated_revertible_data(self) -> PublicAccumulatedRevertibleData {
-        PublicAccumulatedRevertibleData {
-            new_note_hashes: array_cp(self.new_note_hashes.storage),
-            new_nullifiers: array_cp(self.new_nullifiers.storage),
-            private_call_stack: self.private_call_stack.storage,
-            public_call_stack: array_cp(self.public_call_stack.storage),
-            new_l2_to_l1_msgs: self.new_l2_to_l1_msgs.storage,
-            encrypted_logs_hash: self.encrypted_logs_hash,
-            unencrypted_logs_hash: self.unencrypted_logs_hash,
-            encrypted_log_preimages_length: self.encrypted_log_preimages_length,
-            unencrypted_log_preimages_length: self.unencrypted_log_preimages_length,
-            public_data_update_requests: array_cp(self.public_data_update_requests.storage)
-        }
-    }
-
-    pub fn split(
-        self,
-        min_revertible_side_effect_counter: u32
-    ) -> (PrivateAccumulatedNonRevertibleData, PrivateAccumulatedRevertibleData) {
-        let mut non_revertible_builder = AccumulatedNonRevertibleDataBuilder::default();
-        let mut revertible_builder = AccumulatedRevertibleDataBuilder::default();
-
-        for i in 0..MAX_NEW_NOTE_HASHES_PER_TX {
-            let commitment = self.new_note_hashes.storage[i];
-            // TODO(fees) we shouldn't need to check is_default here,
-            // but we do because new_note_hashes is bounded to MAX_REVERTIBLE_NOTE_HASHES_PER_TX
-            if !is_default(commitment) {
-                if commitment.counter < min_revertible_side_effect_counter {
-                    non_revertible_builder.new_note_hashes.push(commitment);
-                } else {
-                    revertible_builder.new_note_hashes.push(commitment);
-                }
-            }
-        }
-        for i in 0..MAX_NEW_NULLIFIERS_PER_TX {
-            let nullifier = self.new_nullifiers.storage[i];
-            if !is_default(nullifier) {
-                if nullifier.counter < min_revertible_side_effect_counter {
-                    non_revertible_builder.new_nullifiers.push(nullifier);
-                } else {
-                    revertible_builder.new_nullifiers.push(nullifier);
-                }
-            }
-        }
-
-        for i in 0..MAX_PUBLIC_CALL_STACK_LENGTH_PER_TX {
-            let call_stack_item = self.public_call_stack.storage[i];
-            if !is_default(call_stack_item) {
-                if call_stack_item.start_side_effect_counter < min_revertible_side_effect_counter {
-                    non_revertible_builder.public_call_stack.push(call_stack_item);
-                } else {
-                    revertible_builder.public_call_stack.push(call_stack_item);
-                }
-            }
-        }
-
-        revertible_builder.private_call_stack = self.private_call_stack;
-        revertible_builder.new_l2_to_l1_msgs =  self.new_l2_to_l1_msgs;
-        revertible_builder.encrypted_logs_hash = self.encrypted_logs_hash;
-        revertible_builder.unencrypted_logs_hash = self.unencrypted_logs_hash;
-        revertible_builder.encrypted_log_preimages_length =  self.encrypted_log_preimages_length;
-        revertible_builder.unencrypted_log_preimages_length= self.unencrypted_log_preimages_length;
-
-        (non_revertible_builder.to_private(), revertible_builder.to_private())
-    }
-=======
->>>>>>> 88e8b6de
 }