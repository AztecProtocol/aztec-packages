--- conflicted
+++ resolved
@@ -6,19 +6,11 @@
 }
 };
 use crate::constants::{
-<<<<<<< HEAD
     MAX_NEW_NOTE_HASHES_PER_TX, MAX_NEW_NULLIFIERS_PER_TX, MAX_NEW_L2_TO_L1_MSGS_PER_TX,
-    MAX_PUBLIC_DATA_UPDATE_REQUESTS_PER_TX, NUM_FIELDS_PER_SHA256
-=======
-    MAX_NEW_NOTE_HASHES_PER_TX, MAX_NEW_NULLIFIERS_PER_TX, MAX_PRIVATE_CALL_STACK_LENGTH_PER_TX,
-    MAX_PUBLIC_CALL_STACK_LENGTH_PER_TX, MAX_NEW_L2_TO_L1_MSGS_PER_TX,
     MAX_PUBLIC_DATA_UPDATE_REQUESTS_PER_TX
->>>>>>> a0720ff3
 };
 
 struct CombinedAccumulatedDataBuilder {
-    revert_code: u8,
-
     new_note_hashes: BoundedVec<SideEffect, MAX_NEW_NOTE_HASHES_PER_TX>,
     new_nullifiers: BoundedVec<SideEffectLinkedToNoteHash, MAX_NEW_NULLIFIERS_PER_TX>,
     new_l2_to_l1_msgs: BoundedVec<Field, MAX_NEW_L2_TO_L1_MSGS_PER_TX>,
@@ -35,41 +27,8 @@
 }
 
 impl CombinedAccumulatedDataBuilder {
-<<<<<<< HEAD
-=======
-    pub fn recombine(
-        non_revertible: PublicAccumulatedNonRevertibleData,
-        revertible: PublicAccumulatedRevertibleData
-    ) -> CombinedAccumulatedDataBuilder {
-        CombinedAccumulatedDataBuilder {
-            revert_code: non_revertible.revert_code,
-            new_note_hashes: array_to_bounded_vec(array_concat(non_revertible.new_note_hashes, revertible.new_note_hashes)),
-            new_nullifiers: array_to_bounded_vec(array_concat(non_revertible.new_nullifiers, revertible.new_nullifiers)),
-            private_call_stack: array_to_bounded_vec(revertible.private_call_stack),
-            public_call_stack: array_to_bounded_vec(
-                array_concat(
-                    non_revertible.public_call_stack,
-                    revertible.public_call_stack
-                )
-            ),
-            new_l2_to_l1_msgs: array_to_bounded_vec(revertible.new_l2_to_l1_msgs),
-            encrypted_logs_hash: revertible.encrypted_logs_hash,
-            unencrypted_logs_hash: revertible.unencrypted_logs_hash,
-            encrypted_log_preimages_length: revertible.encrypted_log_preimages_length,
-            unencrypted_log_preimages_length: revertible.unencrypted_log_preimages_length,
-            public_data_update_requests: array_to_bounded_vec(
-                array_concat(
-                    non_revertible.public_data_update_requests,
-                    revertible.public_data_update_requests
-                )
-            )
-        }
-    }
-
->>>>>>> a0720ff3
     pub fn finish(self) -> CombinedAccumulatedData {
         CombinedAccumulatedData {
-            revert_code: self.revert_code,
             new_note_hashes: self.new_note_hashes.storage,
             new_nullifiers: self.new_nullifiers.storage,
             new_l2_to_l1_msgs: self.new_l2_to_l1_msgs.storage,
