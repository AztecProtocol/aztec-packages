--- conflicted
+++ resolved
@@ -9,15 +9,8 @@
     public_accumulated_revertible_data::PublicAccumulatedRevertibleData,
     public_accumulated_non_revertible_data::PublicAccumulatedNonRevertibleData
 },
-<<<<<<< HEAD
-    call_request::CallRequest, max_block_number::MaxBlockNumber,
-    nullifier_key_validation_request::NullifierKeyValidationRequestContext,
-    public_data_read::PublicDataRead, public_data_update_request::PublicDataUpdateRequest,
-    read_request::ReadRequestContext, side_effect::{SideEffect, SideEffectLinkedToNoteHash}
-=======
     call_request::CallRequest, public_data_update_request::PublicDataUpdateRequest,
     side_effect::{SideEffect, SideEffectLinkedToNoteHash}
->>>>>>> 9cc32cb5
 }
 };
 use crate::constants::{
@@ -32,15 +25,6 @@
 use crate::utils::arrays::{array_cp, array_concat, array_to_bounded_vec};
 
 struct CombinedAccumulatedDataBuilder {
-<<<<<<< HEAD
-    max_block_number: MaxBlockNumber,
-
-    note_hash_read_requests: BoundedVec<SideEffect,MAX_NOTE_HASH_READ_REQUESTS_PER_TX>,
-    nullifier_read_requests: BoundedVec<ReadRequestContext, MAX_NULLIFIER_READ_REQUESTS_PER_TX>,
-    nullifier_key_validation_requests: BoundedVec<NullifierKeyValidationRequestContext, MAX_NULLIFIER_KEY_VALIDATION_REQUESTS_PER_TX>,
-
-=======
->>>>>>> 9cc32cb5
     new_note_hashes: BoundedVec<SideEffect, MAX_NEW_NOTE_HASHES_PER_TX>,
     new_nullifiers: BoundedVec<SideEffectLinkedToNoteHash, MAX_NEW_NULLIFIERS_PER_TX>,
 
@@ -65,13 +49,6 @@
         revertible: PublicAccumulatedRevertibleData
     ) -> CombinedAccumulatedDataBuilder {
         CombinedAccumulatedDataBuilder {
-<<<<<<< HEAD
-            max_block_number: non_revertible.max_block_number,
-            note_hash_read_requests: array_to_bounded_vec(revertible.note_hash_read_requests),
-            nullifier_read_requests: array_to_bounded_vec(revertible.nullifier_read_requests),
-            nullifier_key_validation_requests: array_to_bounded_vec(revertible.nullifier_key_validation_requests),
-=======
->>>>>>> 9cc32cb5
             new_note_hashes: array_to_bounded_vec(array_concat(non_revertible.new_note_hashes, revertible.new_note_hashes)),
             new_nullifiers: array_to_bounded_vec(array_concat(non_revertible.new_nullifiers, revertible.new_nullifiers)),
             private_call_stack: array_to_bounded_vec(revertible.private_call_stack),
@@ -97,13 +74,6 @@
 
     pub fn finish(self) -> CombinedAccumulatedData {
         CombinedAccumulatedData {
-<<<<<<< HEAD
-            max_block_number: self.max_block_number,
-            note_hash_read_requests: self.note_hash_read_requests.storage,
-            nullifier_read_requests: self.nullifier_read_requests.storage,
-            nullifier_key_validation_requests: self.nullifier_key_validation_requests.storage,
-=======
->>>>>>> 9cc32cb5
             new_note_hashes: self.new_note_hashes.storage,
             new_nullifiers: self.new_nullifiers.storage,
             private_call_stack: self.private_call_stack.storage,
@@ -153,9 +123,6 @@
         let mut non_revertible_builder: AccumulatedNonRevertibleDataBuilder = unsafe::zeroed();
         let mut revertible_builder: AccumulatedRevertibleDataBuilder = unsafe::zeroed();
 
-        // The max block number is always non-revertible as it is part of the validity conditions of the transaction.
-        non_revertible_builder.max_block_number = self.max_block_number;
-
         for i in 0..MAX_NEW_NOTE_HASHES_PER_TX {
             let commitment = self.new_note_hashes.storage[i];
             // TODO(fees) we shouldn't need to check is_empty here,
