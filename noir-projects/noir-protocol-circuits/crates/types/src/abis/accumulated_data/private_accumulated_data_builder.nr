--- conflicted
+++ resolved
@@ -1,21 +1,6 @@
 use crate::{
     abis::{
         accumulated_data::private_accumulated_data::PrivateAccumulatedData,
-<<<<<<< HEAD
-        log_hash::{NoteLogHash, ScopedEncryptedLogHash, ScopedLogHash},
-        note_hash::ScopedNoteHash,
-        nullifier::ScopedNullifier,
-        private_call_request::PrivateCallRequest,
-        public_call_request::PublicCallRequest,
-    },
-    constants::{
-        MAX_ENCRYPTED_LOGS_PER_TX, MAX_L2_TO_L1_MSGS_PER_TX, MAX_NOTE_ENCRYPTED_LOGS_PER_TX,
-        MAX_NOTE_HASHES_PER_TX, MAX_NULLIFIERS_PER_TX, MAX_PRIVATE_CALL_STACK_LENGTH_PER_TX,
-        MAX_PUBLIC_CALL_STACK_LENGTH_PER_TX, MAX_UNENCRYPTED_LOGS_PER_TX,
-    },
-    messaging::l2_to_l1_message::ScopedL2ToL1Message,
-    traits::Empty,
-=======
         note_hash::ScopedNoteHash, nullifier::ScopedNullifier,
         private_call_request::PrivateCallRequest, public_call_request::PublicCallRequest,
         log_hash::{ScopedEncryptedLogHash, NoteLogHash, ScopedLogHash},
@@ -25,7 +10,6 @@
         MAX_PUBLIC_CALL_STACK_LENGTH_PER_TX, MAX_L2_TO_L1_MSGS_PER_TX, MAX_ENCRYPTED_LOGS_PER_TX,
         MAX_UNENCRYPTED_LOGS_PER_TX, MAX_NOTE_ENCRYPTED_LOGS_PER_TX,
     }, messaging::l2_to_l1_message::ScopedL2ToL1Message, traits::Empty,
->>>>>>> a166203a
 };
 
 pub struct PrivateAccumulatedDataBuilder {
