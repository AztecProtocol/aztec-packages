--- conflicted
+++ resolved
@@ -22,15 +22,9 @@
     pub nullifiers: BoundedVec<ScopedNullifier, MAX_NULLIFIERS_PER_TX>,
     pub l2_to_l1_msgs: BoundedVec<ScopedL2ToL1Message, MAX_L2_TO_L1_MSGS_PER_TX>,
 
-<<<<<<< HEAD
-    note_encrypted_logs_hashes: BoundedVec<NoteLogHash, MAX_NOTE_ENCRYPTED_LOGS_PER_TX>,
-    encrypted_logs_hashes: BoundedVec<ScopedEncryptedLogHash, MAX_ENCRYPTED_LOGS_PER_TX>,
-    contract_class_logs_hashes: BoundedVec<ScopedLogHash, MAX_CONTRACT_CLASS_LOGS_PER_TX>,
-=======
     pub note_encrypted_logs_hashes: BoundedVec<NoteLogHash, MAX_NOTE_ENCRYPTED_LOGS_PER_TX>,
     pub encrypted_logs_hashes: BoundedVec<ScopedEncryptedLogHash, MAX_ENCRYPTED_LOGS_PER_TX>,
-    pub unencrypted_logs_hashes: BoundedVec<ScopedLogHash, MAX_UNENCRYPTED_LOGS_PER_TX>,
->>>>>>> 23d1c07f
+    pub contract_class_logs_hashes: BoundedVec<ScopedLogHash, MAX_CONTRACT_CLASS_LOGS_PER_TX>,
 
     pub public_call_requests: BoundedVec<Counted<PublicCallRequest>, MAX_ENQUEUED_CALLS_PER_TX>,
     pub private_call_stack: BoundedVec<PrivateCallRequest, MAX_PRIVATE_CALL_STACK_LENGTH_PER_TX>,
@@ -39,25 +33,14 @@
 impl PrivateAccumulatedDataBuilder {
     pub fn finish(self) -> PrivateAccumulatedData {
         PrivateAccumulatedData {
-<<<<<<< HEAD
-            note_hashes: self.note_hashes.storage,
-            nullifiers: self.nullifiers.storage,
-            l2_to_l1_msgs: self.l2_to_l1_msgs.storage,
-            note_encrypted_logs_hashes: self.note_encrypted_logs_hashes.storage,
-            encrypted_logs_hashes: self.encrypted_logs_hashes.storage,
-            contract_class_logs_hashes: self.contract_class_logs_hashes.storage,
-            public_call_requests: self.public_call_requests.storage,
-            private_call_stack: self.private_call_stack.storage,
-=======
             note_hashes: self.note_hashes.storage(),
             nullifiers: self.nullifiers.storage(),
             l2_to_l1_msgs: self.l2_to_l1_msgs.storage(),
             note_encrypted_logs_hashes: self.note_encrypted_logs_hashes.storage(),
             encrypted_logs_hashes: self.encrypted_logs_hashes.storage(),
-            unencrypted_logs_hashes: self.unencrypted_logs_hashes.storage(),
+            contract_class_logs_hashes: self.contract_class_logs_hashes.storage(),
             public_call_requests: self.public_call_requests.storage(),
             private_call_stack: self.private_call_stack.storage(),
->>>>>>> 23d1c07f
         }
     }
 }
