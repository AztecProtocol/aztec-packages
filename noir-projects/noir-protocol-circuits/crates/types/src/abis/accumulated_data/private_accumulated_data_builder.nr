--- conflicted
+++ resolved
@@ -33,16 +33,7 @@
     encrypted_logs_hashes: BoundedVec<LogHash, MAX_ENCRYPTED_LOGS_PER_TX>,
     unencrypted_logs_hashes: BoundedVec<LogHash, MAX_UNENCRYPTED_LOGS_PER_TX>,
 
-<<<<<<< HEAD
-    // Here so that the gas cost of this request can be measured by circuits, without actually needing to feed in the
-    // variable-length data.
-    encrypted_log_preimages_length: Field,
-    unencrypted_log_preimages_length: Field,
-
     private_call_stack: BoundedVec<ScopedPrivateCallRequest, MAX_PRIVATE_CALL_STACK_LENGTH_PER_TX>,
-=======
-    private_call_stack: BoundedVec<CallRequest, MAX_PRIVATE_CALL_STACK_LENGTH_PER_TX>,
->>>>>>> 66a2d434
     public_call_stack: BoundedVec<CallRequest, MAX_PUBLIC_CALL_STACK_LENGTH_PER_TX>,
 
 }
@@ -243,8 +234,6 @@
             note_encrypted_logs_hashes: BoundedVec::new(),
             encrypted_logs_hashes: BoundedVec::new(),
             unencrypted_logs_hashes: BoundedVec::new(),
-            encrypted_log_preimages_length: 0,
-            unencrypted_log_preimages_length: 0,
             private_call_stack: BoundedVec::new(),
             public_call_stack: BoundedVec::new(),
         }
@@ -474,22 +463,4 @@
             + Gas::tx_overhead()
         );
     }
-<<<<<<< HEAD
-=======
-}
-
-impl Empty for PrivateAccumulatedDataBuilder {
-    fn empty() -> Self {
-        PrivateAccumulatedDataBuilder {
-            new_note_hashes: BoundedVec::new(),
-            new_nullifiers: BoundedVec::new(),
-            new_l2_to_l1_msgs: BoundedVec::new(),
-            note_encrypted_logs_hashes: BoundedVec::new(),
-            encrypted_logs_hashes: BoundedVec::new(),
-            unencrypted_logs_hashes: BoundedVec::new(),
-            private_call_stack: BoundedVec::new(),
-            public_call_stack: BoundedVec::new(),
-        }
-    }
->>>>>>> 66a2d434
 }