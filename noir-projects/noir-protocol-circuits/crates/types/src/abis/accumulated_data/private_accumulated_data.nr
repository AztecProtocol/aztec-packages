use crate::{
    abis::{
    call_request::CallRequest, gas::Gas, note_hash::ScopedNoteHash, nullifier::ScopedNullifier,
    side_effect::SideEffect
<<<<<<< HEAD
}, traits::Serialize
=======
},
    messaging::l2_to_l1_message::ScopedL2ToL1Message
>>>>>>> 92c14780
};
use crate::constants::{
    MAX_NEW_NOTE_HASHES_PER_TX, MAX_NEW_NULLIFIERS_PER_TX, MAX_PRIVATE_CALL_STACK_LENGTH_PER_TX,
    MAX_PUBLIC_CALL_STACK_LENGTH_PER_TX, MAX_NEW_L2_TO_L1_MSGS_PER_TX, MAX_ENCRYPTED_LOGS_PER_TX,
    MAX_UNENCRYPTED_LOGS_PER_TX, PRIVATE_ACCUMULATED_DATA_LENGTH
};

struct PrivateAccumulatedData {
    new_note_hashes: [ScopedNoteHash; MAX_NEW_NOTE_HASHES_PER_TX],
    new_nullifiers: [ScopedNullifier; MAX_NEW_NULLIFIERS_PER_TX],
    new_l2_to_l1_msgs: [ScopedL2ToL1Message; MAX_NEW_L2_TO_L1_MSGS_PER_TX],

    encrypted_logs_hashes: [SideEffect; MAX_ENCRYPTED_LOGS_PER_TX],
    unencrypted_logs_hashes: [SideEffect; MAX_UNENCRYPTED_LOGS_PER_TX],

    // Here so that the gas cost of this request can be measured by circuits, without actually needing to feed in the
    // variable-length data.
    encrypted_log_preimages_length: Field,
    unencrypted_log_preimages_length: Field,

    private_call_stack: [CallRequest; MAX_PRIVATE_CALL_STACK_LENGTH_PER_TX],
    public_call_stack: [CallRequest; MAX_PUBLIC_CALL_STACK_LENGTH_PER_TX],
}

impl Serialize<PRIVATE_ACCUMULATED_DATA_LENGTH> for PrivateAccumulatedData {
  fn serialize(self) -> [Field; PRIVATE_ACCUMULATED_DATA_LENGTH] {
    let mut fields: BoundedVec<Field, PRIVATE_ACCUMULATED_DATA_LENGTH> = BoundedVec::new();

    for i in 0..MAX_NEW_NOTE_HASHES_PER_TX {
      fields.extend_from_array(self.new_note_hashes[i].serialize());
    }

    for i in 0..MAX_NEW_NULLIFIERS_PER_TX {
      fields.extend_from_array(self.new_nullifiers[i].serialize());
    }

    fields.extend_from_array(self.new_l2_to_l1_msgs);

    for i in 0..MAX_ENCRYPTED_LOGS_PER_TX {
      fields.extend_from_array(self.encrypted_logs_hashes[i].serialize());
    }

    for i in 0..MAX_UNENCRYPTED_LOGS_PER_TX {
      fields.extend_from_array(self.unencrypted_logs_hashes[i].serialize());
    }

    fields.push(self.encrypted_log_preimages_length);
    fields.push(self.unencrypted_log_preimages_length);

    for i in 0..MAX_PRIVATE_CALL_STACK_LENGTH_PER_TX {
      fields.extend_from_array(self.private_call_stack[i].serialize());
    }

    for i in 0..MAX_PUBLIC_CALL_STACK_LENGTH_PER_TX {
      fields.extend_from_array(self.public_call_stack[i].serialize());
    }

    assert_eq(fields.len(), PRIVATE_ACCUMULATED_DATA_LENGTH);

    fields.storage
  }
}<|MERGE_RESOLUTION|>--- conflicted
+++ resolved
@@ -2,17 +2,13 @@
     abis::{
     call_request::CallRequest, gas::Gas, note_hash::ScopedNoteHash, nullifier::ScopedNullifier,
     side_effect::SideEffect
-<<<<<<< HEAD
-}, traits::Serialize
-=======
-},
-    messaging::l2_to_l1_message::ScopedL2ToL1Message
->>>>>>> 92c14780
-};
-use crate::constants::{
+  }, traits::Serialize,
+    messaging::l2_to_l1_message::ScopedL2ToL1Message,
+  constants::{
     MAX_NEW_NOTE_HASHES_PER_TX, MAX_NEW_NULLIFIERS_PER_TX, MAX_PRIVATE_CALL_STACK_LENGTH_PER_TX,
     MAX_PUBLIC_CALL_STACK_LENGTH_PER_TX, MAX_NEW_L2_TO_L1_MSGS_PER_TX, MAX_ENCRYPTED_LOGS_PER_TX,
     MAX_UNENCRYPTED_LOGS_PER_TX, PRIVATE_ACCUMULATED_DATA_LENGTH
+  }
 };
 
 struct PrivateAccumulatedData {
