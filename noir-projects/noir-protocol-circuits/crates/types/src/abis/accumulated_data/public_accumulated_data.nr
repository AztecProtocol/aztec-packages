use crate::{
    abis::{
<<<<<<< HEAD
        gas::Gas,
        log_hash::{LogHash, ScopedLogHash},
        note_hash::ScopedNoteHash,
        nullifier::Nullifier,
        public_call_request::PublicCallRequest,
        public_data_update_request::PublicDataUpdateRequest,
    },
    constants::{
        MAX_ENCRYPTED_LOGS_PER_TX, MAX_L2_TO_L1_MSGS_PER_TX, MAX_NOTE_ENCRYPTED_LOGS_PER_TX,
        MAX_NOTE_HASHES_PER_TX, MAX_NULLIFIERS_PER_TX, MAX_PUBLIC_CALL_STACK_LENGTH_PER_TX,
        MAX_PUBLIC_DATA_UPDATE_REQUESTS_PER_TX, MAX_UNENCRYPTED_LOGS_PER_TX,
        NUM_PUBLIC_ACCUMULATED_DATA_ARRAYS, PUBLIC_ACCUMULATED_DATA_LENGTH,
    },
    messaging::l2_to_l1_message::ScopedL2ToL1Message,
    traits::{Deserialize, Empty, Serialize},
    utils::{arrays::array_length, reader::Reader},
=======
        public_data_update_request::PublicDataUpdateRequest, gas::Gas, note_hash::ScopedNoteHash,
        nullifier::Nullifier, log_hash::{LogHash, ScopedLogHash},
        public_call_request::PublicCallRequest,
    }, messaging::l2_to_l1_message::ScopedL2ToL1Message,
    constants::{
        MAX_NOTE_HASHES_PER_TX, MAX_NULLIFIERS_PER_TX, MAX_PUBLIC_CALL_STACK_LENGTH_PER_TX,
        MAX_L2_TO_L1_MSGS_PER_TX, MAX_PUBLIC_DATA_UPDATE_REQUESTS_PER_TX, MAX_ENCRYPTED_LOGS_PER_TX,
        MAX_UNENCRYPTED_LOGS_PER_TX, MAX_NOTE_ENCRYPTED_LOGS_PER_TX,
        NUM_PUBLIC_ACCUMULATED_DATA_ARRAYS, PUBLIC_ACCUMULATED_DATA_LENGTH,
    }, traits::{Empty, Serialize, Deserialize}, utils::{arrays::array_length, reader::Reader},
>>>>>>> a166203a
};

pub struct PublicAccumulatedData {
    note_hashes: [ScopedNoteHash; MAX_NOTE_HASHES_PER_TX],
    nullifiers: [Nullifier; MAX_NULLIFIERS_PER_TX],
    l2_to_l1_msgs: [ScopedL2ToL1Message; MAX_L2_TO_L1_MSGS_PER_TX],

    note_encrypted_logs_hashes: [LogHash; MAX_NOTE_ENCRYPTED_LOGS_PER_TX],
    encrypted_logs_hashes: [ScopedLogHash; MAX_ENCRYPTED_LOGS_PER_TX],
    unencrypted_logs_hashes: [ScopedLogHash; MAX_UNENCRYPTED_LOGS_PER_TX],

    public_data_update_requests: [PublicDataUpdateRequest; MAX_PUBLIC_DATA_UPDATE_REQUESTS_PER_TX],

    public_call_stack: [PublicCallRequest; MAX_PUBLIC_CALL_STACK_LENGTH_PER_TX],

    gas_used: Gas,
}

impl Empty for PublicAccumulatedData {
    fn empty() -> Self {
        PublicAccumulatedData {
            note_hashes: [ScopedNoteHash::empty(); MAX_NOTE_HASHES_PER_TX],
            nullifiers: [Nullifier::empty(); MAX_NULLIFIERS_PER_TX],
            l2_to_l1_msgs: [ScopedL2ToL1Message::empty(); MAX_L2_TO_L1_MSGS_PER_TX],
            note_encrypted_logs_hashes: [LogHash::empty(); MAX_NOTE_ENCRYPTED_LOGS_PER_TX],
            encrypted_logs_hashes: [ScopedLogHash::empty(); MAX_ENCRYPTED_LOGS_PER_TX],
            unencrypted_logs_hashes: [ScopedLogHash::empty(); MAX_UNENCRYPTED_LOGS_PER_TX],
            public_data_update_requests: [
                PublicDataUpdateRequest::empty(); MAX_PUBLIC_DATA_UPDATE_REQUESTS_PER_TX
            ],
            public_call_stack: [PublicCallRequest::empty(); MAX_PUBLIC_CALL_STACK_LENGTH_PER_TX],
            gas_used: Gas::empty(),
        }
    }
}

impl Serialize<PUBLIC_ACCUMULATED_DATA_LENGTH> for PublicAccumulatedData {
    fn serialize(self) -> [Field; PUBLIC_ACCUMULATED_DATA_LENGTH] {
        let mut fields: BoundedVec<Field, PUBLIC_ACCUMULATED_DATA_LENGTH> = BoundedVec::new();

        for i in 0..MAX_NOTE_HASHES_PER_TX {
            fields.extend_from_array(self.note_hashes[i].serialize());
        }

        for i in 0..MAX_NULLIFIERS_PER_TX {
            fields.extend_from_array(self.nullifiers[i].serialize());
        }

        for i in 0..MAX_L2_TO_L1_MSGS_PER_TX {
            fields.extend_from_array(self.l2_to_l1_msgs[i].serialize());
        }

        for i in 0..MAX_NOTE_ENCRYPTED_LOGS_PER_TX {
            fields.extend_from_array(self.note_encrypted_logs_hashes[i].serialize());
        }

        for i in 0..MAX_ENCRYPTED_LOGS_PER_TX {
            fields.extend_from_array(self.encrypted_logs_hashes[i].serialize());
        }

        for i in 0..MAX_UNENCRYPTED_LOGS_PER_TX {
            fields.extend_from_array(self.unencrypted_logs_hashes[i].serialize());
        }

        for i in 0..MAX_PUBLIC_DATA_UPDATE_REQUESTS_PER_TX {
            fields.extend_from_array(self.public_data_update_requests[i].serialize());
        }

        for i in 0..MAX_PUBLIC_CALL_STACK_LENGTH_PER_TX {
            fields.extend_from_array(self.public_call_stack[i].serialize());
        }

        fields.extend_from_array(self.gas_used.serialize());

        assert_eq(fields.len(), PUBLIC_ACCUMULATED_DATA_LENGTH);

        fields.storage
    }
}

impl Deserialize<PUBLIC_ACCUMULATED_DATA_LENGTH> for PublicAccumulatedData {
    fn deserialize(fields: [Field; PUBLIC_ACCUMULATED_DATA_LENGTH]) -> PublicAccumulatedData {
        let mut reader = Reader::new(fields);

        let item = PublicAccumulatedData {
            note_hashes: reader.read_struct_array(
                ScopedNoteHash::deserialize,
                [ScopedNoteHash::empty(); MAX_NOTE_HASHES_PER_TX],
            ),
            nullifiers: reader.read_struct_array(
                Nullifier::deserialize,
                [Nullifier::empty(); MAX_NULLIFIERS_PER_TX],
            ),
            l2_to_l1_msgs: reader.read_struct_array(
                ScopedL2ToL1Message::deserialize,
                [ScopedL2ToL1Message::empty(); MAX_L2_TO_L1_MSGS_PER_TX],
            ),
            note_encrypted_logs_hashes: reader.read_struct_array(
                LogHash::deserialize,
                [LogHash::empty(); MAX_NOTE_ENCRYPTED_LOGS_PER_TX],
            ),
            encrypted_logs_hashes: reader.read_struct_array(
                ScopedLogHash::deserialize,
                [ScopedLogHash::empty(); MAX_ENCRYPTED_LOGS_PER_TX],
            ),
            unencrypted_logs_hashes: reader.read_struct_array(
                ScopedLogHash::deserialize,
                [ScopedLogHash::empty(); MAX_UNENCRYPTED_LOGS_PER_TX],
            ),
            public_data_update_requests: reader.read_struct_array(
                PublicDataUpdateRequest::deserialize,
                [PublicDataUpdateRequest::empty(); MAX_PUBLIC_DATA_UPDATE_REQUESTS_PER_TX],
            ),
            public_call_stack: reader.read_struct_array(
                PublicCallRequest::deserialize,
                [PublicCallRequest::empty(); MAX_PUBLIC_CALL_STACK_LENGTH_PER_TX],
            ),
            gas_used: reader.read_struct(Gas::deserialize),
        };
        reader.finish();
        item
    }
}

impl Eq for PublicAccumulatedData {
    fn eq(self, other: Self) -> bool {
        (self.note_hashes == other.note_hashes)
            & (self.nullifiers == other.nullifiers)
            & (self.l2_to_l1_msgs == other.l2_to_l1_msgs)
            & (self.note_encrypted_logs_hashes == other.note_encrypted_logs_hashes)
            & (self.encrypted_logs_hashes == other.encrypted_logs_hashes)
            & (self.unencrypted_logs_hashes == other.unencrypted_logs_hashes)
            & (self.public_data_update_requests == other.public_data_update_requests)
            & (self.public_call_stack == other.public_call_stack)
            & (self.gas_used == other.gas_used)
    }
}

pub struct PublicAccumulatedDataArrayLengths {
    note_hashes: u32,
    nullifiers: u32,
    l2_to_l1_msgs: u32,
    note_encrypted_logs_hashes: u32,
    encrypted_logs_hashes: u32,
    unencrypted_logs_hashes: u32,
    public_data_update_requests: u32,
    public_call_stack: u32,
}

impl PublicAccumulatedDataArrayLengths {
    pub fn new(data: PublicAccumulatedData) -> Self {
        PublicAccumulatedDataArrayLengths {
            note_hashes: array_length(data.note_hashes),
            nullifiers: array_length(data.nullifiers),
            l2_to_l1_msgs: array_length(data.l2_to_l1_msgs),
            note_encrypted_logs_hashes: array_length(data.note_encrypted_logs_hashes),
            encrypted_logs_hashes: array_length(data.encrypted_logs_hashes),
            unencrypted_logs_hashes: array_length(data.unencrypted_logs_hashes),
            public_data_update_requests: array_length(data.public_data_update_requests),
            public_call_stack: array_length(data.public_call_stack),
        }
    }
}

impl Empty for PublicAccumulatedDataArrayLengths {
    fn empty() -> Self {
        PublicAccumulatedDataArrayLengths {
            note_hashes: 0,
            nullifiers: 0,
            l2_to_l1_msgs: 0,
            note_encrypted_logs_hashes: 0,
            encrypted_logs_hashes: 0,
            unencrypted_logs_hashes: 0,
            public_data_update_requests: 0,
            public_call_stack: 0,
        }
    }
}

impl Eq for PublicAccumulatedDataArrayLengths {
    fn eq(self, other: Self) -> bool {
        (self.note_hashes == other.note_hashes)
            & (self.nullifiers == other.nullifiers)
            & (self.l2_to_l1_msgs == other.l2_to_l1_msgs)
            & (self.note_encrypted_logs_hashes == other.note_encrypted_logs_hashes)
            & (self.encrypted_logs_hashes == other.encrypted_logs_hashes)
            & (self.unencrypted_logs_hashes == other.unencrypted_logs_hashes)
            & (self.public_data_update_requests == other.public_data_update_requests)
            & (self.public_call_stack == other.public_call_stack)
    }
}

impl Serialize<NUM_PUBLIC_ACCUMULATED_DATA_ARRAYS> for PublicAccumulatedDataArrayLengths {
    fn serialize(self) -> [Field; NUM_PUBLIC_ACCUMULATED_DATA_ARRAYS] {
        let mut fields: BoundedVec<Field, NUM_PUBLIC_ACCUMULATED_DATA_ARRAYS> = BoundedVec::new();

        fields.push(self.note_hashes as Field);
        fields.push(self.nullifiers as Field);
        fields.push(self.l2_to_l1_msgs as Field);
        fields.push(self.note_encrypted_logs_hashes as Field);
        fields.push(self.encrypted_logs_hashes as Field);
        fields.push(self.unencrypted_logs_hashes as Field);
        fields.push(self.public_data_update_requests as Field);
        fields.push(self.public_call_stack as Field);

        fields.storage
    }
}

impl Deserialize<NUM_PUBLIC_ACCUMULATED_DATA_ARRAYS> for PublicAccumulatedDataArrayLengths {
    fn deserialize(
        fields: [Field; NUM_PUBLIC_ACCUMULATED_DATA_ARRAYS],
    ) -> PublicAccumulatedDataArrayLengths {
        let mut reader = Reader::new(fields);

        let item = Self {
            note_hashes: reader.read_u32(),
            nullifiers: reader.read_u32(),
            l2_to_l1_msgs: reader.read_u32(),
            note_encrypted_logs_hashes: reader.read_u32(),
            encrypted_logs_hashes: reader.read_u32(),
            unencrypted_logs_hashes: reader.read_u32(),
            public_data_update_requests: reader.read_u32(),
            public_call_stack: reader.read_u32(),
        };

        reader.finish();
        item
    }
}

#[test]
fn serialization_of_empty() {
    let item = PublicAccumulatedData::empty();
    let serialized = item.serialize();
    let deserialized = PublicAccumulatedData::deserialize(serialized);
    assert(item.eq(deserialized));
}

#[test]
fn serialization_of_empty_array_lengths() {
    let item = PublicAccumulatedDataArrayLengths::empty();
    let serialized = item.serialize();
    let deserialized = PublicAccumulatedDataArrayLengths::deserialize(serialized);
    assert(item.eq(deserialized));
}<|MERGE_RESOLUTION|>--- conflicted
+++ resolved
@@ -1,23 +1,5 @@
 use crate::{
     abis::{
-<<<<<<< HEAD
-        gas::Gas,
-        log_hash::{LogHash, ScopedLogHash},
-        note_hash::ScopedNoteHash,
-        nullifier::Nullifier,
-        public_call_request::PublicCallRequest,
-        public_data_update_request::PublicDataUpdateRequest,
-    },
-    constants::{
-        MAX_ENCRYPTED_LOGS_PER_TX, MAX_L2_TO_L1_MSGS_PER_TX, MAX_NOTE_ENCRYPTED_LOGS_PER_TX,
-        MAX_NOTE_HASHES_PER_TX, MAX_NULLIFIERS_PER_TX, MAX_PUBLIC_CALL_STACK_LENGTH_PER_TX,
-        MAX_PUBLIC_DATA_UPDATE_REQUESTS_PER_TX, MAX_UNENCRYPTED_LOGS_PER_TX,
-        NUM_PUBLIC_ACCUMULATED_DATA_ARRAYS, PUBLIC_ACCUMULATED_DATA_LENGTH,
-    },
-    messaging::l2_to_l1_message::ScopedL2ToL1Message,
-    traits::{Deserialize, Empty, Serialize},
-    utils::{arrays::array_length, reader::Reader},
-=======
         public_data_update_request::PublicDataUpdateRequest, gas::Gas, note_hash::ScopedNoteHash,
         nullifier::Nullifier, log_hash::{LogHash, ScopedLogHash},
         public_call_request::PublicCallRequest,
@@ -28,7 +10,6 @@
         MAX_UNENCRYPTED_LOGS_PER_TX, MAX_NOTE_ENCRYPTED_LOGS_PER_TX,
         NUM_PUBLIC_ACCUMULATED_DATA_ARRAYS, PUBLIC_ACCUMULATED_DATA_LENGTH,
     }, traits::{Empty, Serialize, Deserialize}, utils::{arrays::array_length, reader::Reader},
->>>>>>> a166203a
 };
 
 pub struct PublicAccumulatedData {
