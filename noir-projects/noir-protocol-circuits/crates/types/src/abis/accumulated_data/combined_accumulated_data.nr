use crate::{
    abis::{
    accumulated_data::public_accumulated_data::PublicAccumulatedData,
    public_data_update_request::PublicDataUpdateRequest,
    side_effect::{SideEffect, SideEffectLinkedToNoteHash}
<<<<<<< HEAD
},
    constants::{
    MAX_NEW_NOTE_HASHES_PER_TX, MAX_NEW_NULLIFIERS_PER_TX, MAX_NEW_L2_TO_L1_MSGS_PER_TX,
    MAX_PUBLIC_DATA_UPDATE_REQUESTS_PER_TX, NUM_FIELDS_PER_SHA256
},
    utils::arrays::array_merge
=======
}
};
use crate::constants::{
    MAX_NEW_NOTE_HASHES_PER_TX, MAX_NEW_NULLIFIERS_PER_TX, MAX_PRIVATE_CALL_STACK_LENGTH_PER_TX,
    MAX_PUBLIC_CALL_STACK_LENGTH_PER_TX, MAX_NEW_L2_TO_L1_MSGS_PER_TX,
    MAX_PUBLIC_DATA_UPDATE_REQUESTS_PER_TX
>>>>>>> a0720ff3
};

struct CombinedAccumulatedData {
    revert_code: u8,

    new_note_hashes: [SideEffect; MAX_NEW_NOTE_HASHES_PER_TX],
    new_nullifiers: [SideEffectLinkedToNoteHash; MAX_NEW_NULLIFIERS_PER_TX],
    new_l2_to_l1_msgs: [Field; MAX_NEW_L2_TO_L1_MSGS_PER_TX],

    encrypted_logs_hash: Field,
    unencrypted_logs_hash: Field,

    // Here so that the gas cost of this request can be measured by circuits, without actually needing to feed in the
    // variable-length data.
    encrypted_log_preimages_length: Field,
    unencrypted_log_preimages_length: Field,

    public_data_update_requests: [PublicDataUpdateRequest; MAX_PUBLIC_DATA_UPDATE_REQUESTS_PER_TX],
}

impl CombinedAccumulatedData {
    pub fn recombine(non_revertible: PublicAccumulatedData, revertible: PublicAccumulatedData) -> Self {
        CombinedAccumulatedData {
<<<<<<< HEAD
            new_note_hashes: array_merge(non_revertible.new_note_hashes, revertible.new_note_hashes),
            new_nullifiers: array_merge(non_revertible.new_nullifiers, revertible.new_nullifiers),
=======
            revert_code: non_revertible.revert_code,
            new_note_hashes: array_concat(non_revertible.new_note_hashes, revertible.new_note_hashes),
            new_nullifiers: array_concat(non_revertible.new_nullifiers, revertible.new_nullifiers),
            private_call_stack: revertible.private_call_stack,
            public_call_stack: array_concat(
                non_revertible.public_call_stack,
                revertible.public_call_stack
            ),
>>>>>>> a0720ff3
            new_l2_to_l1_msgs: revertible.new_l2_to_l1_msgs,
            encrypted_logs_hash: revertible.encrypted_logs_hash,
            unencrypted_logs_hash: revertible.unencrypted_logs_hash,
            encrypted_log_preimages_length: revertible.encrypted_log_preimages_length,
            unencrypted_log_preimages_length: revertible.unencrypted_log_preimages_length,
            public_data_update_requests: array_merge(
                non_revertible.public_data_update_requests,
                revertible.public_data_update_requests
            )
        }
    }
}<|MERGE_RESOLUTION|>--- conflicted
+++ resolved
@@ -3,26 +3,15 @@
     accumulated_data::public_accumulated_data::PublicAccumulatedData,
     public_data_update_request::PublicDataUpdateRequest,
     side_effect::{SideEffect, SideEffectLinkedToNoteHash}
-<<<<<<< HEAD
 },
     constants::{
     MAX_NEW_NOTE_HASHES_PER_TX, MAX_NEW_NULLIFIERS_PER_TX, MAX_NEW_L2_TO_L1_MSGS_PER_TX,
-    MAX_PUBLIC_DATA_UPDATE_REQUESTS_PER_TX, NUM_FIELDS_PER_SHA256
+    MAX_PUBLIC_DATA_UPDATE_REQUESTS_PER_TX
 },
     utils::arrays::array_merge
-=======
-}
-};
-use crate::constants::{
-    MAX_NEW_NOTE_HASHES_PER_TX, MAX_NEW_NULLIFIERS_PER_TX, MAX_PRIVATE_CALL_STACK_LENGTH_PER_TX,
-    MAX_PUBLIC_CALL_STACK_LENGTH_PER_TX, MAX_NEW_L2_TO_L1_MSGS_PER_TX,
-    MAX_PUBLIC_DATA_UPDATE_REQUESTS_PER_TX
->>>>>>> a0720ff3
 };
 
 struct CombinedAccumulatedData {
-    revert_code: u8,
-
     new_note_hashes: [SideEffect; MAX_NEW_NOTE_HASHES_PER_TX],
     new_nullifiers: [SideEffectLinkedToNoteHash; MAX_NEW_NULLIFIERS_PER_TX],
     new_l2_to_l1_msgs: [Field; MAX_NEW_L2_TO_L1_MSGS_PER_TX],
@@ -41,19 +30,8 @@
 impl CombinedAccumulatedData {
     pub fn recombine(non_revertible: PublicAccumulatedData, revertible: PublicAccumulatedData) -> Self {
         CombinedAccumulatedData {
-<<<<<<< HEAD
             new_note_hashes: array_merge(non_revertible.new_note_hashes, revertible.new_note_hashes),
             new_nullifiers: array_merge(non_revertible.new_nullifiers, revertible.new_nullifiers),
-=======
-            revert_code: non_revertible.revert_code,
-            new_note_hashes: array_concat(non_revertible.new_note_hashes, revertible.new_note_hashes),
-            new_nullifiers: array_concat(non_revertible.new_nullifiers, revertible.new_nullifiers),
-            private_call_stack: revertible.private_call_stack,
-            public_call_stack: array_concat(
-                non_revertible.public_call_stack,
-                revertible.public_call_stack
-            ),
->>>>>>> a0720ff3
             new_l2_to_l1_msgs: revertible.new_l2_to_l1_msgs,
             encrypted_logs_hash: revertible.encrypted_logs_hash,
             unencrypted_logs_hash: revertible.unencrypted_logs_hash,
