--- conflicted
+++ resolved
@@ -31,14 +31,10 @@
 }
 
 impl CombinedAccumulatedData {
-<<<<<<< HEAD
-    pub fn recombine(non_revertible: PublicAccumulatedData, revertible: PublicAccumulatedData) -> Self {
+    pub fn combine(non_revertible: PublicAccumulatedData, revertible: PublicAccumulatedData) -> Self {
         // TODO(Miranda): Hash here or elsewhere?
         let encrypted_logs_hash = compute_tx_logs_hash(array_merge(non_revertible.encrypted_logs_hashes, revertible.encrypted_logs_hashes));
         let unencrypted_logs_hash = compute_tx_logs_hash(array_merge(non_revertible.unencrypted_logs_hashes, revertible.unencrypted_logs_hashes));
-=======
-    pub fn combine(non_revertible: PublicAccumulatedData, revertible: PublicAccumulatedData) -> Self {
->>>>>>> 96da3334
         CombinedAccumulatedData {
             new_note_hashes: array_merge(non_revertible.new_note_hashes, revertible.new_note_hashes).map(|n: SideEffect| n.value),
             new_nullifiers: array_merge(non_revertible.new_nullifiers, revertible.new_nullifiers).map(|n: SideEffectLinkedToNoteHash| n.value),
