use crate::{
    abis::{
    accumulated_data::{
    public_accumulated_non_revertible_data::PublicAccumulatedNonRevertibleData,
    public_accumulated_revertible_data::PublicAccumulatedRevertibleData
},
<<<<<<< HEAD
    call_request::CallRequest, caller_context::CallerContext, max_block_number::MaxBlockNumber,
    nullifier_key_validation_request::NullifierKeyValidationRequestContext,
    public_data_read::PublicDataRead, public_data_update_request::PublicDataUpdateRequest,
    read_request::ReadRequestContext, side_effect::{SideEffect, SideEffectLinkedToNoteHash}
=======
    call_request::CallRequest, caller_context::CallerContext,
    public_data_update_request::PublicDataUpdateRequest,
    side_effect::{SideEffect, SideEffectLinkedToNoteHash}
>>>>>>> 9cc32cb5
}
};
use crate::constants::{
    MAX_NEW_NOTE_HASHES_PER_TX, MAX_NEW_NULLIFIERS_PER_TX, MAX_PRIVATE_CALL_STACK_LENGTH_PER_TX,
    MAX_PUBLIC_CALL_STACK_LENGTH_PER_TX, MAX_NEW_L2_TO_L1_MSGS_PER_TX,
    MAX_PUBLIC_DATA_UPDATE_REQUESTS_PER_TX, NUM_FIELDS_PER_SHA256
};

use dep::std::unsafe;
use crate::traits::is_empty;

use crate::utils::arrays::{array_cp, array_concat, array_to_bounded_vec};

struct CombinedAccumulatedData {
<<<<<<< HEAD
    max_block_number: MaxBlockNumber,
    
    note_hash_read_requests: [SideEffect; MAX_NOTE_HASH_READ_REQUESTS_PER_TX],
    nullifier_read_requests: [ReadRequestContext; MAX_NULLIFIER_READ_REQUESTS_PER_TX],
    nullifier_key_validation_requests: [NullifierKeyValidationRequestContext; MAX_NULLIFIER_KEY_VALIDATION_REQUESTS_PER_TX],

=======
>>>>>>> 9cc32cb5
    new_note_hashes: [SideEffect; MAX_NEW_NOTE_HASHES_PER_TX],
    new_nullifiers: [SideEffectLinkedToNoteHash; MAX_NEW_NULLIFIERS_PER_TX],

    private_call_stack: [CallRequest; MAX_PRIVATE_CALL_STACK_LENGTH_PER_TX],
    public_call_stack: [CallRequest; MAX_PUBLIC_CALL_STACK_LENGTH_PER_TX],
    new_l2_to_l1_msgs: [Field; MAX_NEW_L2_TO_L1_MSGS_PER_TX],

    encrypted_logs_hash: [Field; NUM_FIELDS_PER_SHA256],
    unencrypted_logs_hash: [Field; NUM_FIELDS_PER_SHA256],

    // Here so that the gas cost of this request can be measured by circuits, without actually needing to feed in the
    // variable-length data.
    encrypted_log_preimages_length: Field,
    unencrypted_log_preimages_length: Field,

    public_data_update_requests: [PublicDataUpdateRequest; MAX_PUBLIC_DATA_UPDATE_REQUESTS_PER_TX],
}

impl CombinedAccumulatedData {
    pub fn needs_app_logic(self) -> bool {
        // if we have any enqueued revertible public calls, we need to run the public app logic circuit.
        !self.public_call_stack[0].is_empty()
    }

    pub fn recombine(
        non_revertible: PublicAccumulatedNonRevertibleData,
        revertible: PublicAccumulatedRevertibleData
    ) -> CombinedAccumulatedData {
        CombinedAccumulatedData {
<<<<<<< HEAD
            max_block_number: non_revertible.max_block_number,
            note_hash_read_requests: revertible.note_hash_read_requests,
            nullifier_read_requests: revertible.nullifier_read_requests,
            nullifier_key_validation_requests: revertible.nullifier_key_validation_requests,
=======
>>>>>>> 9cc32cb5
            new_note_hashes: array_concat(non_revertible.new_note_hashes, revertible.new_note_hashes),
            new_nullifiers: array_concat(non_revertible.new_nullifiers, revertible.new_nullifiers),
            private_call_stack: revertible.private_call_stack,
            public_call_stack: array_concat(
                non_revertible.public_call_stack,
                revertible.public_call_stack
            ),
            new_l2_to_l1_msgs: revertible.new_l2_to_l1_msgs,
            encrypted_logs_hash: revertible.encrypted_logs_hash,
            unencrypted_logs_hash: revertible.unencrypted_logs_hash,
            encrypted_log_preimages_length: revertible.encrypted_log_preimages_length,
            unencrypted_log_preimages_length: revertible.unencrypted_log_preimages_length,
            public_data_update_requests: array_concat(
                non_revertible.public_data_update_requests,
                revertible.public_data_update_requests
            )
        }
    }
}

mod tests {
    use crate::abis::{
        accumulated_data::combined_accumulated_data_builder::CombinedAccumulatedDataBuilder,
        call_request::CallRequest, caller_context::CallerContext,
        public_data_update_request::PublicDataUpdateRequest,
        side_effect::{SideEffect, SideEffectLinkedToNoteHash}
    };
    use crate::address::AztecAddress;
    use crate::utils::arrays::array_eq;
    use dep::std::unsafe;

    #[test]
    unconstrained fn splits_revertible_and_non_revertible() {
        let mut builder: CombinedAccumulatedDataBuilder = unsafe::zeroed();

        let non_revertible_commitments = [
            SideEffect { value: 1, counter: 1 },
            SideEffect { value: 2, counter: 3 }
        ];

        let non_revertible_nullifiers = [
            SideEffectLinkedToNoteHash { value: 10, note_hash: 1, counter: 2 },
            SideEffectLinkedToNoteHash { value: 20, note_hash: 2, counter: 4 }
        ];

        let non_revertible_public_stack = [
            CallRequest {
                hash: 1,
                caller_contract_address: AztecAddress::from_field(1),
                caller_context: CallerContext::empty(),
                start_side_effect_counter: 5,
                end_side_effect_counter: 0
            },
            CallRequest {
                hash: 2,
                caller_contract_address: AztecAddress::from_field(1),
                caller_context: CallerContext::empty(),
                start_side_effect_counter: 6,
                end_side_effect_counter: 0
            }
        ];

        let revertible_commitments = [
            SideEffect { value: 3, counter: 7 },
            SideEffect { value: 4, counter: 10 }
        ];

        let revertible_nullifiers = [
            SideEffectLinkedToNoteHash { value: 30, note_hash: 3, counter: 8 },
            SideEffectLinkedToNoteHash { value: 40, note_hash: 4, counter: 11 }
        ];

        let revertible_public_call_stack = [
            CallRequest {
                hash: 3,
                caller_contract_address: AztecAddress::from_field(3),
                caller_context: CallerContext::empty(),
                start_side_effect_counter: 9,
                end_side_effect_counter: 0
            }
        ];

        builder.new_note_hashes.extend_from_array(non_revertible_commitments);
        builder.new_note_hashes.extend_from_array(revertible_commitments);

        builder.new_nullifiers.extend_from_array(non_revertible_nullifiers);
        builder.new_nullifiers.extend_from_array(revertible_nullifiers);

        builder.public_call_stack.extend_from_array(non_revertible_public_stack);
        builder.public_call_stack.extend_from_array(revertible_public_call_stack);

        let (non_revertible, revertible) = builder.split(7);

        assert(array_eq(non_revertible.new_note_hashes, non_revertible_commitments));
        assert(array_eq(non_revertible.new_nullifiers, non_revertible_nullifiers));
        assert(array_eq(non_revertible.public_call_stack, non_revertible_public_stack));

        assert(array_eq(revertible.new_note_hashes, revertible_commitments));
        assert(array_eq(revertible.new_nullifiers, revertible_nullifiers));
        assert(array_eq(revertible.public_call_stack, revertible_public_call_stack));
    }
}<|MERGE_RESOLUTION|>--- conflicted
+++ resolved
@@ -4,16 +4,9 @@
     public_accumulated_non_revertible_data::PublicAccumulatedNonRevertibleData,
     public_accumulated_revertible_data::PublicAccumulatedRevertibleData
 },
-<<<<<<< HEAD
-    call_request::CallRequest, caller_context::CallerContext, max_block_number::MaxBlockNumber,
-    nullifier_key_validation_request::NullifierKeyValidationRequestContext,
-    public_data_read::PublicDataRead, public_data_update_request::PublicDataUpdateRequest,
-    read_request::ReadRequestContext, side_effect::{SideEffect, SideEffectLinkedToNoteHash}
-=======
     call_request::CallRequest, caller_context::CallerContext,
     public_data_update_request::PublicDataUpdateRequest,
     side_effect::{SideEffect, SideEffectLinkedToNoteHash}
->>>>>>> 9cc32cb5
 }
 };
 use crate::constants::{
@@ -28,15 +21,6 @@
 use crate::utils::arrays::{array_cp, array_concat, array_to_bounded_vec};
 
 struct CombinedAccumulatedData {
-<<<<<<< HEAD
-    max_block_number: MaxBlockNumber,
-    
-    note_hash_read_requests: [SideEffect; MAX_NOTE_HASH_READ_REQUESTS_PER_TX],
-    nullifier_read_requests: [ReadRequestContext; MAX_NULLIFIER_READ_REQUESTS_PER_TX],
-    nullifier_key_validation_requests: [NullifierKeyValidationRequestContext; MAX_NULLIFIER_KEY_VALIDATION_REQUESTS_PER_TX],
-
-=======
->>>>>>> 9cc32cb5
     new_note_hashes: [SideEffect; MAX_NEW_NOTE_HASHES_PER_TX],
     new_nullifiers: [SideEffectLinkedToNoteHash; MAX_NEW_NULLIFIERS_PER_TX],
 
@@ -66,13 +50,6 @@
         revertible: PublicAccumulatedRevertibleData
     ) -> CombinedAccumulatedData {
         CombinedAccumulatedData {
-<<<<<<< HEAD
-            max_block_number: non_revertible.max_block_number,
-            note_hash_read_requests: revertible.note_hash_read_requests,
-            nullifier_read_requests: revertible.nullifier_read_requests,
-            nullifier_key_validation_requests: revertible.nullifier_key_validation_requests,
-=======
->>>>>>> 9cc32cb5
             new_note_hashes: array_concat(non_revertible.new_note_hashes, revertible.new_note_hashes),
             new_nullifiers: array_concat(non_revertible.new_nullifiers, revertible.new_nullifiers),
             private_call_stack: revertible.private_call_stack,
