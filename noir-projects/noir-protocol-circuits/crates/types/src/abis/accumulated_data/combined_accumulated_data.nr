use crate::{
    abis::{
    accumulated_data::public_accumulated_data::PublicAccumulatedData,
    public_data_update_request::PublicDataUpdateRequest,
    side_effect::{SideEffect, SideEffectLinkedToNoteHash}
},
    constants::{
    MAX_NEW_NOTE_HASHES_PER_TX, MAX_NEW_NULLIFIERS_PER_TX, MAX_NEW_L2_TO_L1_MSGS_PER_TX,
    MAX_PUBLIC_DATA_UPDATE_REQUESTS_PER_TX
},
    utils::arrays::array_merge
};

<<<<<<< HEAD
use dep::std::unsafe;
use crate::traits::is_default;

use crate::utils::arrays::{array_cp, array_concat, array_to_bounded_vec};

=======
>>>>>>> 88e8b6de
struct CombinedAccumulatedData {
    new_note_hashes: [SideEffect; MAX_NEW_NOTE_HASHES_PER_TX],
    new_nullifiers: [SideEffectLinkedToNoteHash; MAX_NEW_NULLIFIERS_PER_TX],
    new_l2_to_l1_msgs: [Field; MAX_NEW_L2_TO_L1_MSGS_PER_TX],

    encrypted_logs_hash: Field,
    unencrypted_logs_hash: Field,

    // Here so that the gas cost of this request can be measured by circuits, without actually needing to feed in the
    // variable-length data.
    encrypted_log_preimages_length: Field,
    unencrypted_log_preimages_length: Field,

    public_data_update_requests: [PublicDataUpdateRequest; MAX_PUBLIC_DATA_UPDATE_REQUESTS_PER_TX],
}

impl Default for CombinedAccumulatedData {
    fn default() -> Self {
        CombinedAccumulatedData {
            revert_code: 0 as u8,
            new_note_hashes: [SideEffect::default(); MAX_NEW_NOTE_HASHES_PER_TX],
            new_nullifiers: [SideEffectLinkedToNoteHash::default(); MAX_NEW_NULLIFIERS_PER_TX],
            private_call_stack: [CallRequest::default(); MAX_PRIVATE_CALL_STACK_LENGTH_PER_TX],
            public_call_stack: [CallRequest::default(); MAX_PUBLIC_CALL_STACK_LENGTH_PER_TX],
            new_l2_to_l1_msgs: [0; MAX_NEW_L2_TO_L1_MSGS_PER_TX],
            encrypted_logs_hash: 0,
            unencrypted_logs_hash: 0,
            encrypted_log_preimages_length: 0,
            unencrypted_log_preimages_length: 0,
            public_data_update_requests: [PublicDataUpdateRequest::default(); MAX_PUBLIC_DATA_UPDATE_REQUESTS_PER_TX],
        }
    }
}


impl CombinedAccumulatedData {
<<<<<<< HEAD
    pub fn needs_app_logic(self) -> bool {
        // if we have any enqueued revertible public calls, we need to run the public app logic circuit.
        !is_default(self.public_call_stack[0])
    }

    pub fn recombine(
        non_revertible: PublicAccumulatedNonRevertibleData,
        revertible: PublicAccumulatedRevertibleData
    ) -> CombinedAccumulatedData {
=======
    pub fn recombine(non_revertible: PublicAccumulatedData, revertible: PublicAccumulatedData) -> Self {
>>>>>>> 88e8b6de
        CombinedAccumulatedData {
            new_note_hashes: array_merge(non_revertible.new_note_hashes, revertible.new_note_hashes),
            new_nullifiers: array_merge(non_revertible.new_nullifiers, revertible.new_nullifiers),
            new_l2_to_l1_msgs: revertible.new_l2_to_l1_msgs,
            encrypted_logs_hash: revertible.encrypted_logs_hash,
            unencrypted_logs_hash: revertible.unencrypted_logs_hash,
            encrypted_log_preimages_length: revertible.encrypted_log_preimages_length,
            unencrypted_log_preimages_length: revertible.unencrypted_log_preimages_length,
            public_data_update_requests: array_merge(
                non_revertible.public_data_update_requests,
                revertible.public_data_update_requests
            )
        }
    }
<<<<<<< HEAD
}

mod tests {
    use crate::abis::{
        accumulated_data::combined_accumulated_data_builder::CombinedAccumulatedDataBuilder,
        call_request::CallRequest, caller_context::CallerContext,
        public_data_update_request::PublicDataUpdateRequest,
        side_effect::{SideEffect, SideEffectLinkedToNoteHash}
    };
    use crate::address::AztecAddress;
    use crate::utils::arrays::array_eq;
    use dep::std::unsafe;

    #[test]
    unconstrained fn splits_revertible_and_non_revertible() {
        let mut builder = CombinedAccumulatedDataBuilder::default();

        let non_revertible_commitments = [
            SideEffect { value: 1, counter: 1 },
            SideEffect { value: 2, counter: 3 }
        ];

        let non_revertible_nullifiers = [
            SideEffectLinkedToNoteHash { value: 10, note_hash: 1, counter: 2 },
            SideEffectLinkedToNoteHash { value: 20, note_hash: 2, counter: 4 }
        ];

        let non_revertible_public_stack = [
            CallRequest {
                hash: 1,
                caller_contract_address: AztecAddress::from_field(1),
                caller_context: CallerContext::default(),
                start_side_effect_counter: 5,
                end_side_effect_counter: 0
            },
            CallRequest {
                hash: 2,
                caller_contract_address: AztecAddress::from_field(1),
                caller_context: CallerContext::default(),
                start_side_effect_counter: 6,
                end_side_effect_counter: 0
            }
        ];

        let revertible_commitments = [
            SideEffect { value: 3, counter: 7 },
            SideEffect { value: 4, counter: 10 }
        ];

        let revertible_nullifiers = [
            SideEffectLinkedToNoteHash { value: 30, note_hash: 3, counter: 8 },
            SideEffectLinkedToNoteHash { value: 40, note_hash: 4, counter: 11 }
        ];

        let revertible_public_call_stack = [
            CallRequest {
                hash: 3,
                caller_contract_address: AztecAddress::from_field(3),
                caller_context: CallerContext::default(),
                start_side_effect_counter: 9,
                end_side_effect_counter: 0
            }
        ];

        builder.new_note_hashes.extend_from_array(non_revertible_commitments);
        builder.new_note_hashes.extend_from_array(revertible_commitments);

        builder.new_nullifiers.extend_from_array(non_revertible_nullifiers);
        builder.new_nullifiers.extend_from_array(revertible_nullifiers);

        builder.public_call_stack.extend_from_array(non_revertible_public_stack);
        builder.public_call_stack.extend_from_array(revertible_public_call_stack);

        let (non_revertible, revertible) = builder.split(7);

        assert(array_eq(non_revertible.new_note_hashes, non_revertible_commitments));
        assert(array_eq(non_revertible.new_nullifiers, non_revertible_nullifiers));
        assert(array_eq(non_revertible.public_call_stack, non_revertible_public_stack));

        assert(array_eq(revertible.new_note_hashes, revertible_commitments));
        assert(array_eq(revertible.new_nullifiers, revertible_nullifiers));
        assert(array_eq(revertible.public_call_stack, revertible_public_call_stack));
    }
=======
>>>>>>> 88e8b6de
}<|MERGE_RESOLUTION|>--- conflicted
+++ resolved
@@ -11,14 +11,6 @@
     utils::arrays::array_merge
 };
 
-<<<<<<< HEAD
-use dep::std::unsafe;
-use crate::traits::is_default;
-
-use crate::utils::arrays::{array_cp, array_concat, array_to_bounded_vec};
-
-=======
->>>>>>> 88e8b6de
 struct CombinedAccumulatedData {
     new_note_hashes: [SideEffect; MAX_NEW_NOTE_HASHES_PER_TX],
     new_nullifiers: [SideEffectLinkedToNoteHash; MAX_NEW_NULLIFIERS_PER_TX],
@@ -55,19 +47,7 @@
 
 
 impl CombinedAccumulatedData {
-<<<<<<< HEAD
-    pub fn needs_app_logic(self) -> bool {
-        // if we have any enqueued revertible public calls, we need to run the public app logic circuit.
-        !is_default(self.public_call_stack[0])
-    }
-
-    pub fn recombine(
-        non_revertible: PublicAccumulatedNonRevertibleData,
-        revertible: PublicAccumulatedRevertibleData
-    ) -> CombinedAccumulatedData {
-=======
     pub fn recombine(non_revertible: PublicAccumulatedData, revertible: PublicAccumulatedData) -> Self {
->>>>>>> 88e8b6de
         CombinedAccumulatedData {
             new_note_hashes: array_merge(non_revertible.new_note_hashes, revertible.new_note_hashes),
             new_nullifiers: array_merge(non_revertible.new_nullifiers, revertible.new_nullifiers),
@@ -82,90 +62,4 @@
             )
         }
     }
-<<<<<<< HEAD
-}
-
-mod tests {
-    use crate::abis::{
-        accumulated_data::combined_accumulated_data_builder::CombinedAccumulatedDataBuilder,
-        call_request::CallRequest, caller_context::CallerContext,
-        public_data_update_request::PublicDataUpdateRequest,
-        side_effect::{SideEffect, SideEffectLinkedToNoteHash}
-    };
-    use crate::address::AztecAddress;
-    use crate::utils::arrays::array_eq;
-    use dep::std::unsafe;
-
-    #[test]
-    unconstrained fn splits_revertible_and_non_revertible() {
-        let mut builder = CombinedAccumulatedDataBuilder::default();
-
-        let non_revertible_commitments = [
-            SideEffect { value: 1, counter: 1 },
-            SideEffect { value: 2, counter: 3 }
-        ];
-
-        let non_revertible_nullifiers = [
-            SideEffectLinkedToNoteHash { value: 10, note_hash: 1, counter: 2 },
-            SideEffectLinkedToNoteHash { value: 20, note_hash: 2, counter: 4 }
-        ];
-
-        let non_revertible_public_stack = [
-            CallRequest {
-                hash: 1,
-                caller_contract_address: AztecAddress::from_field(1),
-                caller_context: CallerContext::default(),
-                start_side_effect_counter: 5,
-                end_side_effect_counter: 0
-            },
-            CallRequest {
-                hash: 2,
-                caller_contract_address: AztecAddress::from_field(1),
-                caller_context: CallerContext::default(),
-                start_side_effect_counter: 6,
-                end_side_effect_counter: 0
-            }
-        ];
-
-        let revertible_commitments = [
-            SideEffect { value: 3, counter: 7 },
-            SideEffect { value: 4, counter: 10 }
-        ];
-
-        let revertible_nullifiers = [
-            SideEffectLinkedToNoteHash { value: 30, note_hash: 3, counter: 8 },
-            SideEffectLinkedToNoteHash { value: 40, note_hash: 4, counter: 11 }
-        ];
-
-        let revertible_public_call_stack = [
-            CallRequest {
-                hash: 3,
-                caller_contract_address: AztecAddress::from_field(3),
-                caller_context: CallerContext::default(),
-                start_side_effect_counter: 9,
-                end_side_effect_counter: 0
-            }
-        ];
-
-        builder.new_note_hashes.extend_from_array(non_revertible_commitments);
-        builder.new_note_hashes.extend_from_array(revertible_commitments);
-
-        builder.new_nullifiers.extend_from_array(non_revertible_nullifiers);
-        builder.new_nullifiers.extend_from_array(revertible_nullifiers);
-
-        builder.public_call_stack.extend_from_array(non_revertible_public_stack);
-        builder.public_call_stack.extend_from_array(revertible_public_call_stack);
-
-        let (non_revertible, revertible) = builder.split(7);
-
-        assert(array_eq(non_revertible.new_note_hashes, non_revertible_commitments));
-        assert(array_eq(non_revertible.new_nullifiers, non_revertible_nullifiers));
-        assert(array_eq(non_revertible.public_call_stack, non_revertible_public_stack));
-
-        assert(array_eq(revertible.new_note_hashes, revertible_commitments));
-        assert(array_eq(revertible.new_nullifiers, revertible_nullifiers));
-        assert(array_eq(revertible.public_call_stack, revertible_public_call_stack));
-    }
-=======
->>>>>>> 88e8b6de
 }