use crate::{
    abis::{
        accumulated_data::PublicAccumulatedDataBuilder,
        combined_constant_data::CombinedConstantData,
        kernel_circuit_public_inputs::public_kernel_circuit_public_inputs::PublicKernelCircuitPublicInputs,
        public_call_request::PublicCallRequest,
        validation_requests::PublicValidationRequestsBuilder,
<<<<<<< HEAD
    },
    address::AztecAddress,
    traits::Empty,
=======
    }, address::AztecAddress, traits::Empty,
>>>>>>> a166203a
};

pub struct PublicKernelCircuitPublicInputsBuilder {
    constants: CombinedConstantData,
    validation_requests: PublicValidationRequestsBuilder,
    end_non_revertible: PublicAccumulatedDataBuilder,
    end: PublicAccumulatedDataBuilder,
    end_side_effect_counter: u32,
    public_teardown_call_request: PublicCallRequest,
    fee_payer: AztecAddress,
    revert_code: u8,
}

impl PublicKernelCircuitPublicInputsBuilder {
    pub fn new(data: PublicKernelCircuitPublicInputs) -> Self {
        PublicKernelCircuitPublicInputsBuilder {
            constants: data.constants,
            validation_requests: PublicValidationRequestsBuilder::new(data.validation_requests),
            end_non_revertible: PublicAccumulatedDataBuilder::new(data.end_non_revertible),
            end: PublicAccumulatedDataBuilder::new(data.end),
            end_side_effect_counter: data.end_side_effect_counter,
            public_teardown_call_request: data.public_teardown_call_request,
            fee_payer: data.fee_payer,
            revert_code: data.revert_code,
        }
    }

    pub fn finish(self) -> PublicKernelCircuitPublicInputs {
        PublicKernelCircuitPublicInputs {
            constants: self.constants,
            // Note that we're including both the validation_requests AND the rollup_validation requests, because this
            // struct is used as an input for both the public kernel and base rollup circuits. In the near future the
            // base rollup will only receive rollup_validation_requests, and the public kernel only validation_requests.
            validation_requests: self.validation_requests.finish(),
            end_non_revertible: self.end_non_revertible.finish(),
            end: self.end.finish(),
            end_side_effect_counter: self.end_side_effect_counter,
            public_teardown_call_request: self.public_teardown_call_request,
            fee_payer: self.fee_payer,
            revert_code: self.revert_code,
        }
    }
}

impl Empty for PublicKernelCircuitPublicInputsBuilder {
    fn empty() -> Self {
        PublicKernelCircuitPublicInputsBuilder {
            constants: CombinedConstantData::empty(),
            validation_requests: PublicValidationRequestsBuilder::empty(),
            end_non_revertible: PublicAccumulatedDataBuilder::empty(),
            end: PublicAccumulatedDataBuilder::empty(),
            end_side_effect_counter: 0,
            public_teardown_call_request: PublicCallRequest::empty(),
            fee_payer: AztecAddress::empty(),
            revert_code: 0 as u8,
        }
    }
}<|MERGE_RESOLUTION|>--- conflicted
+++ resolved
@@ -5,13 +5,7 @@
         kernel_circuit_public_inputs::public_kernel_circuit_public_inputs::PublicKernelCircuitPublicInputs,
         public_call_request::PublicCallRequest,
         validation_requests::PublicValidationRequestsBuilder,
-<<<<<<< HEAD
-    },
-    address::AztecAddress,
-    traits::Empty,
-=======
     }, address::AztecAddress, traits::Empty,
->>>>>>> a166203a
 };
 
 pub struct PublicKernelCircuitPublicInputsBuilder {
