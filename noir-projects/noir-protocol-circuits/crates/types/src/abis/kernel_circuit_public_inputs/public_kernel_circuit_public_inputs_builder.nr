--- conflicted
+++ resolved
@@ -7,12 +7,8 @@
     address::AztecAddress, traits::Empty
 };
 
-<<<<<<< HEAD
 pub struct PublicKernelCircuitPublicInputsBuilder {
-=======
-struct PublicKernelCircuitPublicInputsBuilder {
     constants: CombinedConstantData,
->>>>>>> 9d248a24
     validation_requests: PublicValidationRequestsBuilder,
     end_non_revertible: PublicAccumulatedDataBuilder,
     end: PublicAccumulatedDataBuilder,
