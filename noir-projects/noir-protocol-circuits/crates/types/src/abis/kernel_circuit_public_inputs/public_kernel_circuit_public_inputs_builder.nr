--- conflicted
+++ resolved
@@ -54,13 +54,8 @@
             end: PublicAccumulatedDataBuilder::empty(),
             constants: CombinedConstantData::empty(),
             revert_code: 0 as u8,
-<<<<<<< HEAD
             public_teardown_call_request: PublicCallRequest::empty(),
-            fee_payer: AztecAddress::empty(),
-=======
-            public_teardown_call_stack: BoundedVec::new(),
             fee_payer: AztecAddress::empty()
->>>>>>> 3377e708
         }
     }
 }