--- conflicted
+++ resolved
@@ -3,13 +3,9 @@
     validation_requests::ValidationRequests, call_request::CallRequest
 };
 use crate::constants::PRIVATE_KERNEL_CIRCUIT_PUBLIC_INPUTS_LENGTH;
-<<<<<<< HEAD
 use crate::traits::{Serialize, Deserialize, Eq, Empty};
 use crate::utils::reader::Reader;
-=======
-use crate::traits::{Serialize, Deserialize};
 use crate::address::AztecAddress;
->>>>>>> fee76492
 
 struct PrivateKernelCircuitPublicInputs {
     min_revertible_side_effect_counter: u32,
@@ -46,6 +42,7 @@
         end: reader.read_struct(PrivateAccumulatedData::deserialize),
         constants: reader.read_struct(CombinedConstantData::deserialize),
         public_teardown_call_request: reader.read_struct(CallRequest::deserialize),
+        fee_payer: reader.read_struct(AztecAddress::deserialize),
     };
 
     reader.finish();
@@ -71,6 +68,7 @@
       end: PrivateAccumulatedData::empty(),
       constants: CombinedConstantData::empty(),
       public_teardown_call_request: CallRequest::empty(),
+      fee_payer: AztecAddress::empty()
     }
   }
 }
