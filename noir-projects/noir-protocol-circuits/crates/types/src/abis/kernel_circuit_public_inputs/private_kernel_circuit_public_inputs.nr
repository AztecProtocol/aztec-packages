use crate::{
    abis::{
        accumulated_data::PrivateAccumulatedData, combined_constant_data::CombinedConstantData,
        public_call_request::PublicCallRequest, validation_requests::PrivateValidationRequests,
<<<<<<< HEAD
    },
    address::AztecAddress,
    constants::PRIVATE_KERNEL_CIRCUIT_PUBLIC_INPUTS_LENGTH,
    traits::{Deserialize, Empty, Serialize},
    utils::{arrays::array_length, reader::Reader},
=======
    }, address::AztecAddress, constants::PRIVATE_KERNEL_CIRCUIT_PUBLIC_INPUTS_LENGTH,
    traits::{Serialize, Deserialize, Empty}, utils::{arrays::array_length, reader::Reader},
>>>>>>> a166203a
};

pub struct PrivateKernelCircuitPublicInputsArrayLengths {
    note_hash_read_requests: u32,
    nullifier_read_requests: u32,
    scoped_key_validation_requests_and_generators: u32,
    note_hashes: u32,
    nullifiers: u32,
    l2_to_l1_msgs: u32,
    note_encrypted_logs_hashes: u32,
    encrypted_logs_hashes: u32,
    unencrypted_logs_hashes: u32,
    public_call_requests: u32,
    private_call_stack: u32,
}

impl PrivateKernelCircuitPublicInputsArrayLengths {
    pub fn new(public_inputs: PrivateKernelCircuitPublicInputs) -> Self {
        PrivateKernelCircuitPublicInputsArrayLengths {
            note_hash_read_requests: array_length(
                public_inputs.validation_requests.note_hash_read_requests,
            ),
            nullifier_read_requests: array_length(
                public_inputs.validation_requests.nullifier_read_requests,
            ),
            scoped_key_validation_requests_and_generators: array_length(
                public_inputs.validation_requests.scoped_key_validation_requests_and_generators,
            ),
            note_hashes: array_length(public_inputs.end.note_hashes),
            nullifiers: array_length(public_inputs.end.nullifiers),
            l2_to_l1_msgs: array_length(public_inputs.end.l2_to_l1_msgs),
            note_encrypted_logs_hashes: array_length(public_inputs.end.note_encrypted_logs_hashes),
            encrypted_logs_hashes: array_length(public_inputs.end.encrypted_logs_hashes),
            unencrypted_logs_hashes: array_length(public_inputs.end.unencrypted_logs_hashes),
            public_call_requests: array_length(public_inputs.end.public_call_requests),
            private_call_stack: array_length(public_inputs.end.private_call_stack),
        }
    }

    pub fn empty() -> Self {
        PrivateKernelCircuitPublicInputsArrayLengths {
            note_hash_read_requests: 0,
            nullifier_read_requests: 0,
            scoped_key_validation_requests_and_generators: 0,
            note_hashes: 0,
            nullifiers: 0,
            l2_to_l1_msgs: 0,
            note_encrypted_logs_hashes: 0,
            encrypted_logs_hashes: 0,
            unencrypted_logs_hashes: 0,
            public_call_requests: 0,
            private_call_stack: 0,
        }
    }
}

impl Eq for PrivateKernelCircuitPublicInputsArrayLengths {
    fn eq(self, other: Self) -> bool {
        (self.note_hash_read_requests == other.note_hash_read_requests)
            & (self.nullifier_read_requests == other.nullifier_read_requests)
            & (
                self.scoped_key_validation_requests_and_generators
                    == other.scoped_key_validation_requests_and_generators
            )
            & (self.note_hashes == other.note_hashes)
            & (self.nullifiers == other.nullifiers)
            & (self.l2_to_l1_msgs == other.l2_to_l1_msgs)
            & (self.note_encrypted_logs_hashes == other.note_encrypted_logs_hashes)
            & (self.encrypted_logs_hashes == other.encrypted_logs_hashes)
            & (self.unencrypted_logs_hashes == other.unencrypted_logs_hashes)
            & (self.public_call_requests == other.public_call_requests)
            & (self.private_call_stack == other.private_call_stack)
    }
}

pub struct PrivateKernelCircuitPublicInputs {
    min_revertible_side_effect_counter: u32,
    validation_requests: PrivateValidationRequests,
    end: PrivateAccumulatedData,
    constants: CombinedConstantData,
    public_teardown_call_request: PublicCallRequest,
    fee_payer: AztecAddress,
}

impl Serialize<PRIVATE_KERNEL_CIRCUIT_PUBLIC_INPUTS_LENGTH> for PrivateKernelCircuitPublicInputs {
    fn serialize(self) -> [Field; PRIVATE_KERNEL_CIRCUIT_PUBLIC_INPUTS_LENGTH] {
        let mut fields: BoundedVec<Field, PRIVATE_KERNEL_CIRCUIT_PUBLIC_INPUTS_LENGTH> =
            BoundedVec::new();

        fields.push(self.min_revertible_side_effect_counter as Field);
        fields.extend_from_array(self.validation_requests.serialize());
        fields.extend_from_array(self.end.serialize());
        fields.extend_from_array(self.constants.serialize());
        fields.extend_from_array(self.public_teardown_call_request.serialize());
        fields.extend_from_array(self.fee_payer.serialize());

        assert_eq(fields.len(), PRIVATE_KERNEL_CIRCUIT_PUBLIC_INPUTS_LENGTH);

        fields.storage
    }
}

impl Deserialize<PRIVATE_KERNEL_CIRCUIT_PUBLIC_INPUTS_LENGTH> for PrivateKernelCircuitPublicInputs {
    fn deserialize(
        fields: [Field; PRIVATE_KERNEL_CIRCUIT_PUBLIC_INPUTS_LENGTH],
    ) -> PrivateKernelCircuitPublicInputs {
        let mut reader = Reader::new(fields);
        let item = Self {
            min_revertible_side_effect_counter: reader.read() as u32,
            validation_requests: reader.read_struct(PrivateValidationRequests::deserialize),
            end: reader.read_struct(PrivateAccumulatedData::deserialize),
            constants: reader.read_struct(CombinedConstantData::deserialize),
            public_teardown_call_request: reader.read_struct(PublicCallRequest::deserialize),
            fee_payer: reader.read_struct(AztecAddress::deserialize),
        };

        reader.finish();
        item
    }
}

impl Eq for PrivateKernelCircuitPublicInputs {
    fn eq(self, other: Self) -> bool {
        (self.min_revertible_side_effect_counter == other.min_revertible_side_effect_counter)
            & (self.validation_requests.eq(other.validation_requests))
            & (self.end.eq(other.end))
            & (self.constants.eq(other.constants))
            & (self.public_teardown_call_request.eq(other.public_teardown_call_request))
    }
}

impl Empty for PrivateKernelCircuitPublicInputs {
    fn empty() -> Self {
        Self {
            min_revertible_side_effect_counter: 0,
            validation_requests: PrivateValidationRequests::empty(),
            end: PrivateAccumulatedData::empty(),
            constants: CombinedConstantData::empty(),
            public_teardown_call_request: PublicCallRequest::empty(),
            fee_payer: AztecAddress::empty(),
        }
    }
}

#[test]
fn serialization_of_empty() {
    let item = PrivateKernelCircuitPublicInputs::empty();
    let serialized = item.serialize();
    let deserialized = PrivateKernelCircuitPublicInputs::deserialize(serialized);
    assert(item.eq(deserialized));
}<|MERGE_RESOLUTION|>--- conflicted
+++ resolved
@@ -2,16 +2,8 @@
     abis::{
         accumulated_data::PrivateAccumulatedData, combined_constant_data::CombinedConstantData,
         public_call_request::PublicCallRequest, validation_requests::PrivateValidationRequests,
-<<<<<<< HEAD
-    },
-    address::AztecAddress,
-    constants::PRIVATE_KERNEL_CIRCUIT_PUBLIC_INPUTS_LENGTH,
-    traits::{Deserialize, Empty, Serialize},
-    utils::{arrays::array_length, reader::Reader},
-=======
     }, address::AztecAddress, constants::PRIVATE_KERNEL_CIRCUIT_PUBLIC_INPUTS_LENGTH,
     traits::{Serialize, Deserialize, Empty}, utils::{arrays::array_length, reader::Reader},
->>>>>>> a166203a
 };
 
 pub struct PrivateKernelCircuitPublicInputsArrayLengths {
