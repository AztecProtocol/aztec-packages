use crate::{
    abis::{
        accumulated_data::{PublicAccumulatedData, PublicAccumulatedDataArrayLengths},
<<<<<<< HEAD
        combined_constant_data::CombinedConstantData,
        gas::Gas,
        public_call_request::PublicCallRequest,
        public_inner_call_request::PublicInnerCallRequest,
        validation_requests::{PublicValidationRequestArrayLengths, PublicValidationRequests},
    },
    constants::{MAX_PUBLIC_CALL_STACK_LENGTH_PER_TX, VM_CIRCUIT_PUBLIC_INPUTS_LENGTH},
    traits::{Deserialize, Empty, Serialize},
    utils::reader::Reader,
=======
        combined_constant_data::CombinedConstantData, gas::Gas,
        public_call_request::PublicCallRequest, public_inner_call_request::PublicInnerCallRequest,
        validation_requests::{PublicValidationRequests, PublicValidationRequestArrayLengths},
    }, constants::{MAX_PUBLIC_CALL_STACK_LENGTH_PER_TX, VM_CIRCUIT_PUBLIC_INPUTS_LENGTH},
    traits::{Deserialize, Empty, Serialize}, utils::reader::Reader,
>>>>>>> a166203a
};

pub struct VMCircuitPublicInputs {
    constants: CombinedConstantData,
    call_request: PublicCallRequest,

    // TODO(#7124): To be deprecated.
    public_call_stack: [PublicInnerCallRequest; MAX_PUBLIC_CALL_STACK_LENGTH_PER_TX],

    previous_validation_request_array_lengths: PublicValidationRequestArrayLengths, // Lengths of the validation requests before the enqueued call.
    validation_requests: PublicValidationRequests, // Validation requests emitted throughout the enqueued call.
    previous_accumulated_data_array_lengths: PublicAccumulatedDataArrayLengths, // Lengths of the accumulated data before the enqueued call.
    accumulated_data: PublicAccumulatedData, // Data emitted throughout the enqueued call.
    start_side_effect_counter: u32,
    end_side_effect_counter: u32,
    start_gas_left: Gas,
    transaction_fee: Field,
    reverted: bool,
}

impl Empty for VMCircuitPublicInputs {
    fn empty() -> Self {
        VMCircuitPublicInputs {
            constants: CombinedConstantData::empty(),
            call_request: PublicCallRequest::empty(),
            public_call_stack: [
                PublicInnerCallRequest::empty(); MAX_PUBLIC_CALL_STACK_LENGTH_PER_TX
            ],
            previous_validation_request_array_lengths: PublicValidationRequestArrayLengths::empty(),
            validation_requests: PublicValidationRequests::empty(),
            previous_accumulated_data_array_lengths: PublicAccumulatedDataArrayLengths::empty(),
            accumulated_data: PublicAccumulatedData::empty(),
            start_side_effect_counter: 0,
            end_side_effect_counter: 0,
            start_gas_left: Gas::empty(),
            transaction_fee: 0,
            reverted: false,
        }
    }
}

impl Eq for VMCircuitPublicInputs {
    fn eq(self, other: Self) -> bool {
        (self.constants == other.constants)
            & (self.call_request == other.call_request)
            & (self.public_call_stack == other.public_call_stack)
            & (
                self.previous_validation_request_array_lengths
                    == other.previous_validation_request_array_lengths
            )
            & (self.validation_requests == other.validation_requests)
            & (
                self.previous_accumulated_data_array_lengths
                    == other.previous_accumulated_data_array_lengths
            )
            & (self.accumulated_data == other.accumulated_data)
            & (self.start_side_effect_counter == other.start_side_effect_counter)
            & (self.end_side_effect_counter == other.end_side_effect_counter)
            & (self.start_gas_left == other.start_gas_left)
            & (self.transaction_fee == other.transaction_fee)
            & (self.reverted == other.reverted)
    }
}

impl Serialize<VM_CIRCUIT_PUBLIC_INPUTS_LENGTH> for VMCircuitPublicInputs {
    fn serialize(self) -> [Field; VM_CIRCUIT_PUBLIC_INPUTS_LENGTH] {
        let mut fields: BoundedVec<Field, VM_CIRCUIT_PUBLIC_INPUTS_LENGTH> = BoundedVec::new();

        fields.extend_from_array(self.constants.serialize());
        fields.extend_from_array(self.call_request.serialize());
        for i in 0..MAX_PUBLIC_CALL_STACK_LENGTH_PER_TX {
            fields.extend_from_array(self.public_call_stack[i].serialize());
        }
        fields.extend_from_array(self.previous_validation_request_array_lengths.serialize());
        fields.extend_from_array(self.validation_requests.serialize());
        fields.extend_from_array(self.previous_accumulated_data_array_lengths.serialize());
        fields.extend_from_array(self.accumulated_data.serialize());
        fields.push(self.start_side_effect_counter as Field);
        fields.push(self.end_side_effect_counter as Field);
        fields.extend_from_array(self.start_gas_left.serialize());
        fields.push(self.transaction_fee);
        fields.push(self.reverted as Field);

        assert_eq(fields.len(), VM_CIRCUIT_PUBLIC_INPUTS_LENGTH);

        fields.storage
    }
}

impl Deserialize<VM_CIRCUIT_PUBLIC_INPUTS_LENGTH> for VMCircuitPublicInputs {
    fn deserialize(fields: [Field; VM_CIRCUIT_PUBLIC_INPUTS_LENGTH]) -> VMCircuitPublicInputs {
        let mut reader = Reader::new(fields);
        let item = VMCircuitPublicInputs {
            constants: reader.read_struct(CombinedConstantData::deserialize),
            call_request: reader.read_struct(PublicCallRequest::deserialize),
            public_call_stack: reader.read_struct_array(
                PublicInnerCallRequest::deserialize,
                [PublicInnerCallRequest::empty(); MAX_PUBLIC_CALL_STACK_LENGTH_PER_TX],
            ),
            previous_validation_request_array_lengths: reader.read_struct(
                PublicValidationRequestArrayLengths::deserialize,
            ),
            validation_requests: reader.read_struct(PublicValidationRequests::deserialize),
            previous_accumulated_data_array_lengths: reader.read_struct(
                PublicAccumulatedDataArrayLengths::deserialize,
            ),
            accumulated_data: reader.read_struct(PublicAccumulatedData::deserialize),
            start_side_effect_counter: reader.read_u32(),
            end_side_effect_counter: reader.read_u32(),
            start_gas_left: reader.read_struct(Gas::deserialize),
            transaction_fee: reader.read(),
            reverted: reader.read() as bool,
        };
        reader.finish();
        item
    }
}

#[test]
fn serialization_of_empty() {
    let item = VMCircuitPublicInputs::empty();
    let serialized = item.serialize();
    let deserialized = VMCircuitPublicInputs::deserialize(serialized);
    assert(item.eq(deserialized));
}<|MERGE_RESOLUTION|>--- conflicted
+++ resolved
@@ -1,23 +1,11 @@
 use crate::{
     abis::{
         accumulated_data::{PublicAccumulatedData, PublicAccumulatedDataArrayLengths},
-<<<<<<< HEAD
-        combined_constant_data::CombinedConstantData,
-        gas::Gas,
-        public_call_request::PublicCallRequest,
-        public_inner_call_request::PublicInnerCallRequest,
-        validation_requests::{PublicValidationRequestArrayLengths, PublicValidationRequests},
-    },
-    constants::{MAX_PUBLIC_CALL_STACK_LENGTH_PER_TX, VM_CIRCUIT_PUBLIC_INPUTS_LENGTH},
-    traits::{Deserialize, Empty, Serialize},
-    utils::reader::Reader,
-=======
         combined_constant_data::CombinedConstantData, gas::Gas,
         public_call_request::PublicCallRequest, public_inner_call_request::PublicInnerCallRequest,
         validation_requests::{PublicValidationRequests, PublicValidationRequestArrayLengths},
     }, constants::{MAX_PUBLIC_CALL_STACK_LENGTH_PER_TX, VM_CIRCUIT_PUBLIC_INPUTS_LENGTH},
     traits::{Deserialize, Empty, Serialize}, utils::reader::Reader,
->>>>>>> a166203a
 };
 
 pub struct VMCircuitPublicInputs {
