use crate::{
    abis::{
    accumulated_data::PublicAccumulatedData, combined_constant_data::CombinedConstantData,
    public_call_request::PublicCallRequest, validation_requests::PublicValidationRequests
},
    address::AztecAddress, constants::PUBLIC_KERNEL_CIRCUIT_PUBLIC_INPUTS_LENGTH,
    traits::{Empty, Serialize, Deserialize}, utils::reader::Reader
};

<<<<<<< HEAD
pub struct PublicKernelCircuitPublicInputs {
=======
struct PublicKernelCircuitPublicInputs {
    constants: CombinedConstantData,
>>>>>>> 9d248a24
    validation_requests: PublicValidationRequests,
    end_non_revertible: PublicAccumulatedData,
    end: PublicAccumulatedData,
    end_side_effect_counter: u32,
    public_teardown_call_request: PublicCallRequest,
    fee_payer: AztecAddress,
    revert_code: u8,
}

impl Empty for PublicKernelCircuitPublicInputs {
    fn empty() -> Self {
        PublicKernelCircuitPublicInputs {
            constants: CombinedConstantData::empty(),
            validation_requests: PublicValidationRequests::empty(),
            end_non_revertible: PublicAccumulatedData::empty(),
            end: PublicAccumulatedData::empty(),
            end_side_effect_counter: 0,
            public_teardown_call_request: PublicCallRequest::empty(),
            fee_payer: AztecAddress::empty(),
            revert_code: 0
        }
    }
}

impl Serialize<PUBLIC_KERNEL_CIRCUIT_PUBLIC_INPUTS_LENGTH> for PublicKernelCircuitPublicInputs {
    fn serialize(self) -> [Field; PUBLIC_KERNEL_CIRCUIT_PUBLIC_INPUTS_LENGTH] {
        let mut fields: BoundedVec<Field, PUBLIC_KERNEL_CIRCUIT_PUBLIC_INPUTS_LENGTH> = BoundedVec::new();

        fields.extend_from_array(self.constants.serialize());
        fields.extend_from_array(self.validation_requests.serialize());
        fields.extend_from_array(self.end_non_revertible.serialize());
        fields.extend_from_array(self.end.serialize());
        fields.push(self.end_side_effect_counter as Field);
        fields.extend_from_array(self.public_teardown_call_request.serialize());
        fields.extend_from_array(self.fee_payer.serialize());
        fields.push(self.revert_code as Field);

        assert_eq(fields.len(), PUBLIC_KERNEL_CIRCUIT_PUBLIC_INPUTS_LENGTH);

        fields.storage
    }
}

impl Deserialize<PUBLIC_KERNEL_CIRCUIT_PUBLIC_INPUTS_LENGTH> for PublicKernelCircuitPublicInputs {
    fn deserialize(fields: [Field; PUBLIC_KERNEL_CIRCUIT_PUBLIC_INPUTS_LENGTH]) -> PublicKernelCircuitPublicInputs {
        let mut reader = Reader::new(fields);

        let item = PublicKernelCircuitPublicInputs {
            constants: reader.read_struct(CombinedConstantData::deserialize),
            validation_requests: reader.read_struct(PublicValidationRequests::deserialize),
            end_non_revertible: reader.read_struct(PublicAccumulatedData::deserialize),
            end: reader.read_struct(PublicAccumulatedData::deserialize),
            end_side_effect_counter: reader.read_u32(),
            public_teardown_call_request: reader.read_struct(PublicCallRequest::deserialize),
            fee_payer: reader.read_struct(AztecAddress::deserialize),
            revert_code: reader.read() as u8
        };
        reader.finish();
        item
    }
}

impl Eq for PublicKernelCircuitPublicInputs {
    fn eq(self, other: Self) -> bool {
        (self.constants == other.constants)
            & (self.validation_requests == other.validation_requests)
            & (self.end_non_revertible == other.end_non_revertible)
            & (self.end == other.end)
            & (self.end_side_effect_counter == other.end_side_effect_counter)
            & (self.public_teardown_call_request == other.public_teardown_call_request)
            & (self.fee_payer == other.fee_payer)
            & (self.revert_code == other.revert_code)
    }
}

#[test]
fn serialization_of_empty() {
    let item = PublicKernelCircuitPublicInputs::empty();
    let serialized = item.serialize();
    let deserialized = PublicKernelCircuitPublicInputs::deserialize(serialized);
    assert(item.eq(deserialized));
}<|MERGE_RESOLUTION|>--- conflicted
+++ resolved
@@ -7,12 +7,8 @@
     traits::{Empty, Serialize, Deserialize}, utils::reader::Reader
 };
 
-<<<<<<< HEAD
 pub struct PublicKernelCircuitPublicInputs {
-=======
-struct PublicKernelCircuitPublicInputs {
     constants: CombinedConstantData,
->>>>>>> 9d248a24
     validation_requests: PublicValidationRequests,
     end_non_revertible: PublicAccumulatedData,
     end: PublicAccumulatedData,
