--- conflicted
+++ resolved
@@ -1,23 +1,16 @@
 use crate::abis::{
-<<<<<<< HEAD
     accumulated_data::PublicAccumulatedData, combined_constant_data::CombinedConstantData,
-    validation_requests::ValidationRequests
-=======
-    accumulated_data::{PublicAccumulatedNonRevertibleData, PublicAccumulatedRevertibleData},
-    combined_constant_data::CombinedConstantData,
     validation_requests::{RollupValidationRequests, ValidationRequests}
->>>>>>> a0720ff3
 };
 use crate::mocked::AggregationObject;
 
 struct PublicKernelCircuitPublicInputs {
     aggregation_object: AggregationObject,
     validation_requests: ValidationRequests,
-<<<<<<< HEAD
     end_non_revertible: PublicAccumulatedData,
     end: PublicAccumulatedData,
     constants: CombinedConstantData,
-    reverted: bool,
+    revert_code: u8,
 }
 
 impl PublicKernelCircuitPublicInputs {
@@ -38,13 +31,4 @@
         // since this is a stack, the teardown call would be the 0th element.
         !self.end_non_revertible.public_call_stack[0].is_empty()
     }
-=======
-    rollup_validation_requests: RollupValidationRequests,
-    end_non_revertible: PublicAccumulatedNonRevertibleData,
-    end: PublicAccumulatedRevertibleData,
-    constants: CombinedConstantData,
-    needs_setup: bool,
-    needs_app_logic: bool,
-    needs_teardown: bool,
->>>>>>> a0720ff3
 }