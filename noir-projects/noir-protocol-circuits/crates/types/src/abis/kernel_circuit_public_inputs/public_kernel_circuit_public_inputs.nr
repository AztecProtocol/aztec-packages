--- conflicted
+++ resolved
@@ -2,16 +2,8 @@
     abis::{
         accumulated_data::PublicAccumulatedData, combined_constant_data::CombinedConstantData,
         public_call_request::PublicCallRequest, validation_requests::PublicValidationRequests,
-<<<<<<< HEAD
-    },
-    address::AztecAddress,
-    constants::PUBLIC_KERNEL_CIRCUIT_PUBLIC_INPUTS_LENGTH,
-    traits::{Deserialize, Empty, Serialize},
-    utils::reader::Reader,
-=======
     }, address::AztecAddress, constants::PUBLIC_KERNEL_CIRCUIT_PUBLIC_INPUTS_LENGTH,
     traits::{Empty, Serialize, Deserialize}, utils::reader::Reader,
->>>>>>> a166203a
 };
 
 pub struct PublicKernelCircuitPublicInputs {
