--- conflicted
+++ resolved
@@ -5,13 +5,7 @@
         kernel_circuit_public_inputs::private_kernel_circuit_public_inputs::PrivateKernelCircuitPublicInputs,
         public_call_request::PublicCallRequest,
         validation_requests::PrivateValidationRequestsBuilder,
-<<<<<<< HEAD
-    },
-    address::AztecAddress,
-    traits::Empty,
-=======
     }, address::AztecAddress, traits::Empty,
->>>>>>> a166203a
 };
 
 pub struct PrivateKernelCircuitPublicInputsBuilder {
