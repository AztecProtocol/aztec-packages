--- conflicted
+++ resolved
@@ -1,12 +1,6 @@
 use crate::{
-<<<<<<< HEAD
-    abis::function_selector::FunctionSelector,
-    constants::FUNCTION_DATA_LENGTH,
-    traits::{Deserialize, Empty, Serialize},
-=======
     abis::function_selector::FunctionSelector, constants::FUNCTION_DATA_LENGTH,
     traits::{Serialize, Deserialize, Empty},
->>>>>>> a166203a
 };
 
 pub struct FunctionData {
