--- conflicted
+++ resolved
@@ -1,13 +1,6 @@
 use crate::{
-<<<<<<< HEAD
-    abis::side_effect::{Ordered, Scoped},
-    address::AztecAddress,
-    constants::{READ_REQUEST_LENGTH, SCOPED_READ_REQUEST_LEN},
-    traits::{Deserialize, Empty, Serialize},
-=======
     abis::side_effect::{Ordered, Scoped}, traits::{Empty, Serialize, Deserialize},
     address::AztecAddress, constants::{READ_REQUEST_LENGTH, SCOPED_READ_REQUEST_LEN},
->>>>>>> a166203a
     utils::{arrays::array_concat, reader::Reader},
 };
 
