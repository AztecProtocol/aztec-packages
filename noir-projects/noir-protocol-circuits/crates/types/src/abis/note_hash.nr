--- conflicted
+++ resolved
@@ -1,14 +1,7 @@
 use crate::{
-<<<<<<< HEAD
-    abis::{read_request::ScopedReadRequest, side_effect::{Ordered, OrderedValue, Readable, Scoped}},
-    address::AztecAddress,
-    constants::{NOTE_HASH_LENGTH, SCOPED_NOTE_HASH_LENGTH},
-    traits::{Deserialize, Empty, Serialize},
-=======
     abis::read_request::ScopedReadRequest, address::AztecAddress,
     abis::side_effect::{Ordered, OrderedValue, Readable, Scoped},
     constants::{NOTE_HASH_LENGTH, SCOPED_NOTE_HASH_LENGTH}, traits::{Empty, Serialize, Deserialize},
->>>>>>> a166203a
     utils::{arrays::array_concat, reader::Reader},
 };
 
