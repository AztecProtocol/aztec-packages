use crate::{
<<<<<<< HEAD
    abis::{read_request::ScopedReadRequest, side_effect::{Ordered, OrderedValue, Readable, Scoped}},
    address::AztecAddress,
    constants::{NULLIFIER_LENGTH, SCOPED_NULLIFIER_LENGTH},
    hash::compute_siloed_nullifier,
    traits::{Deserialize, Empty, Serialize},
=======
    abis::{side_effect::{Ordered, OrderedValue, Readable, Scoped}, read_request::ScopedReadRequest},
    address::AztecAddress, constants::{NULLIFIER_LENGTH, SCOPED_NULLIFIER_LENGTH},
    hash::compute_siloed_nullifier, traits::{Empty, Serialize, Deserialize},
>>>>>>> a166203a
    utils::{arrays::array_concat, reader::Reader},
};

pub struct Nullifier {
    value: Field,
    counter: u32,
    note_hash: Field,
}

impl Ordered for Nullifier {
    fn counter(self) -> u32 {
        self.counter
    }
}

impl OrderedValue<Field> for Nullifier {
    fn value(self) -> Field {
        self.value
    }
    fn counter(self) -> u32 {
        self.counter
    }
}

impl Eq for Nullifier {
    fn eq(self, other: Nullifier) -> bool {
        (self.value == other.value)
            & (self.counter == other.counter)
            & (self.note_hash == other.note_hash)
    }
}

impl Empty for Nullifier {
    fn empty() -> Self {
        Nullifier { value: 0, counter: 0, note_hash: 0 }
    }
}

impl Serialize<NULLIFIER_LENGTH> for Nullifier {
    fn serialize(self) -> [Field; NULLIFIER_LENGTH] {
        [self.value, self.counter as Field, self.note_hash]
    }
}

impl Deserialize<NULLIFIER_LENGTH> for Nullifier {
    fn deserialize(values: [Field; NULLIFIER_LENGTH]) -> Self {
        Self { value: values[0], counter: values[1] as u32, note_hash: values[2] }
    }
}

impl Readable<ScopedReadRequest> for Nullifier {
    fn assert_match_read_request(self, read_request: ScopedReadRequest) {
        // Public kernels output Nullifier instead of ScopedNullifier.
        // The nullifier value has been siloed.
        let siloed_request_value =
            compute_siloed_nullifier(read_request.contract_address, read_request.value());
        assert_eq(
            self.value,
            siloed_request_value,
            "Value of the nullifier does not match read request",
        );
        assert(
            read_request.counter() > self.counter,
            "Read request counter must be greater than the counter of the nullifier",
        );
    }
}

impl Nullifier {
    pub fn scope(self, contract_address: AztecAddress) -> ScopedNullifier {
        ScopedNullifier { nullifier: self, contract_address }
    }
}

pub struct ScopedNullifier {
    nullifier: Nullifier,
    contract_address: AztecAddress,
}

impl Scoped<Nullifier> for ScopedNullifier {
    fn inner(self) -> Nullifier {
        self.nullifier
    }
    fn contract_address(self) -> AztecAddress {
        self.contract_address
    }
}

impl Ordered for ScopedNullifier {
    fn counter(self) -> u32 {
        self.nullifier.counter
    }
}

impl OrderedValue<Field> for ScopedNullifier {
    fn value(self) -> Field {
        self.nullifier.value
    }
    fn counter(self) -> u32 {
        self.nullifier.counter
    }
}

impl Eq for ScopedNullifier {
    fn eq(self, other: ScopedNullifier) -> bool {
        (self.nullifier == other.nullifier) & (self.contract_address == other.contract_address)
    }
}

impl Empty for ScopedNullifier {
    fn empty() -> Self {
        ScopedNullifier { nullifier: Nullifier::empty(), contract_address: AztecAddress::empty() }
    }
}

impl Serialize<SCOPED_NULLIFIER_LENGTH> for ScopedNullifier {
    fn serialize(self) -> [Field; SCOPED_NULLIFIER_LENGTH] {
        array_concat(
            self.nullifier.serialize(),
            [self.contract_address.to_field()],
        )
    }
}

impl Deserialize<SCOPED_NULLIFIER_LENGTH> for ScopedNullifier {
    fn deserialize(values: [Field; SCOPED_NULLIFIER_LENGTH]) -> Self {
        let mut reader = Reader::new(values);
        let res = Self {
            nullifier: reader.read_struct(Nullifier::deserialize),
            contract_address: reader.read_struct(AztecAddress::deserialize),
        };
        reader.finish();
        res
    }
}

impl Readable<ScopedReadRequest> for ScopedNullifier {
    fn assert_match_read_request(self, read_request: ScopedReadRequest) {
        assert_eq(
            self.nullifier.value,
            read_request.value(),
            "Value of the nullifier does not match read request",
        );
        assert_eq(
            self.contract_address,
            read_request.contract_address,
            "Contract address of the nullifier does not match read request",
        );
        assert(
            read_request.counter() > self.nullifier.counter,
            "Read request counter must be greater than the counter of the nullifier",
        );
    }
}

impl ScopedNullifier {
    pub fn nullified_note_hash(self) -> Field {
        self.nullifier.note_hash
    }

    pub fn expose_to_public(self) -> Nullifier {
        // Hide the actual counter and note hash when exposing it to the public kernel.
        Nullifier { value: self.nullifier.value, counter: 0, note_hash: 0 }
    }
}

#[test]
fn serialization_of_empty() {
    let item = Nullifier::empty();
    let serialized = item.serialize();
    let deserialized = Nullifier::deserialize(serialized);
    assert(item.eq(deserialized));
}

#[test]
fn serialization_of_empty_scoped() {
    let item = ScopedNullifier::empty();
    let serialized = item.serialize();
    let deserialized = ScopedNullifier::deserialize(serialized);
    assert(item.eq(deserialized));
}<|MERGE_RESOLUTION|>--- conflicted
+++ resolved
@@ -1,15 +1,7 @@
 use crate::{
-<<<<<<< HEAD
-    abis::{read_request::ScopedReadRequest, side_effect::{Ordered, OrderedValue, Readable, Scoped}},
-    address::AztecAddress,
-    constants::{NULLIFIER_LENGTH, SCOPED_NULLIFIER_LENGTH},
-    hash::compute_siloed_nullifier,
-    traits::{Deserialize, Empty, Serialize},
-=======
     abis::{side_effect::{Ordered, OrderedValue, Readable, Scoped}, read_request::ScopedReadRequest},
     address::AztecAddress, constants::{NULLIFIER_LENGTH, SCOPED_NULLIFIER_LENGTH},
     hash::compute_siloed_nullifier, traits::{Empty, Serialize, Deserialize},
->>>>>>> a166203a
     utils::{arrays::array_concat, reader::Reader},
 };
 
