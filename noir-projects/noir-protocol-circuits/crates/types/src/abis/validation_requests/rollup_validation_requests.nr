use crate::{
<<<<<<< HEAD
    abis::max_block_number::MaxBlockNumber,
    constants::ROLLUP_VALIDATION_REQUESTS_LENGTH,
    traits::{Deserialize, Empty, Serialize},
    utils::reader::Reader,
=======
    abis::max_block_number::MaxBlockNumber, traits::{Empty, Serialize, Deserialize},
    constants::ROLLUP_VALIDATION_REQUESTS_LENGTH, utils::reader::Reader,
>>>>>>> a166203a
};

// These are validation requests that cannot be fulfilled in the current context (private or public), and must be
// instead forwarded to the rollup for it to take care of them.
pub struct RollupValidationRequests {
    max_block_number: MaxBlockNumber,
}

impl Empty for RollupValidationRequests {
    fn empty() -> Self {
        RollupValidationRequests { max_block_number: MaxBlockNumber::empty() }
    }
}

impl Serialize<ROLLUP_VALIDATION_REQUESTS_LENGTH> for RollupValidationRequests {
    fn serialize(self) -> [Field; ROLLUP_VALIDATION_REQUESTS_LENGTH] {
        MaxBlockNumber::serialize(self.max_block_number)
    }
}

impl Deserialize<ROLLUP_VALIDATION_REQUESTS_LENGTH> for RollupValidationRequests {
    fn deserialize(fields: [Field; ROLLUP_VALIDATION_REQUESTS_LENGTH]) -> RollupValidationRequests {
        let mut reader = Reader::new(fields);
        let item = Self { max_block_number: reader.read_struct(MaxBlockNumber::deserialize) };
        reader.finish();
        item
    }
}

impl Eq for RollupValidationRequests {
    fn eq(self, other: Self) -> bool {
        self.max_block_number.eq(other.max_block_number)
    }
}

#[test]
fn serialization_of_empty() {
    let item = RollupValidationRequests::empty();
    let serialized = item.serialize();
    let deserialized = RollupValidationRequests::deserialize(serialized);
    assert(item.eq(deserialized));
}<|MERGE_RESOLUTION|>--- conflicted
+++ resolved
@@ -1,13 +1,6 @@
 use crate::{
-<<<<<<< HEAD
-    abis::max_block_number::MaxBlockNumber,
-    constants::ROLLUP_VALIDATION_REQUESTS_LENGTH,
-    traits::{Deserialize, Empty, Serialize},
-    utils::reader::Reader,
-=======
     abis::max_block_number::MaxBlockNumber, traits::{Empty, Serialize, Deserialize},
     constants::ROLLUP_VALIDATION_REQUESTS_LENGTH, utils::reader::Reader,
->>>>>>> a166203a
 };
 
 // These are validation requests that cannot be fulfilled in the current context (private or public), and must be
