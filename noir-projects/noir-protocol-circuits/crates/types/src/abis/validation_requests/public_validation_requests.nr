--- conflicted
+++ resolved
@@ -6,19 +6,10 @@
     },
     constants::{
         MAX_L1_TO_L2_MSG_READ_REQUESTS_PER_TX, MAX_NOTE_HASH_READ_REQUESTS_PER_TX,
-<<<<<<< HEAD
-        MAX_NULLIFIER_NON_EXISTENT_READ_REQUESTS_PER_TX, MAX_NULLIFIER_READ_REQUESTS_PER_TX,
-        MAX_PUBLIC_DATA_READS_PER_TX, NUM_PUBLIC_VALIDATION_REQUEST_ARRAYS,
-        PUBLIC_VALIDATION_REQUESTS_LENGTH,
-    },
-    traits::{Deserialize, Empty, Serialize},
-    utils::{arrays::array_length, reader::Reader},
-=======
         MAX_NULLIFIER_READ_REQUESTS_PER_TX, MAX_NULLIFIER_NON_EXISTENT_READ_REQUESTS_PER_TX,
         MAX_PUBLIC_DATA_READS_PER_TX, NUM_PUBLIC_VALIDATION_REQUEST_ARRAYS,
         PUBLIC_VALIDATION_REQUESTS_LENGTH,
     }, traits::{Serialize, Deserialize, Empty}, utils::{arrays::array_length, reader::Reader},
->>>>>>> a166203a
 };
 
 pub struct PublicValidationRequests {
