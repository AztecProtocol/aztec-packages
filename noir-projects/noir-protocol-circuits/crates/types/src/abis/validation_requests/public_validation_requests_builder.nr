--- conflicted
+++ resolved
@@ -1,14 +1,7 @@
 use crate::{
     abis::{
-<<<<<<< HEAD
-        max_block_number::MaxBlockNumber,
-        public_data_read::PublicDataRead,
-        read_request::ScopedReadRequest,
-        tree_leaf_read_request::TreeLeafReadRequest,
-=======
         max_block_number::MaxBlockNumber, public_data_read::PublicDataRead,
         read_request::ScopedReadRequest, tree_leaf_read_request::TreeLeafReadRequest,
->>>>>>> a166203a
         validation_requests::{
             public_validation_requests::PublicValidationRequests,
             rollup_validation_requests::RollupValidationRequests,
@@ -16,17 +9,9 @@
     },
     constants::{
         MAX_L1_TO_L2_MSG_READ_REQUESTS_PER_TX, MAX_NOTE_HASH_READ_REQUESTS_PER_TX,
-<<<<<<< HEAD
-        MAX_NULLIFIER_NON_EXISTENT_READ_REQUESTS_PER_TX, MAX_NULLIFIER_READ_REQUESTS_PER_TX,
-        MAX_PUBLIC_DATA_READS_PER_TX,
-    },
-    traits::Empty,
-    utils::arrays::array_to_bounded_vec,
-=======
         MAX_NULLIFIER_READ_REQUESTS_PER_TX, MAX_NULLIFIER_NON_EXISTENT_READ_REQUESTS_PER_TX,
         MAX_PUBLIC_DATA_READS_PER_TX,
     }, traits::Empty, utils::arrays::array_to_bounded_vec,
->>>>>>> a166203a
 };
 
 pub struct PublicValidationRequestsBuilder {
