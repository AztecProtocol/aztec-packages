--- conflicted
+++ resolved
@@ -7,17 +7,9 @@
         },
     },
     constants::{
-<<<<<<< HEAD
-        MAX_KEY_VALIDATION_REQUESTS_PER_TX, MAX_NOTE_HASH_READ_REQUESTS_PER_TX,
-        MAX_NULLIFIER_READ_REQUESTS_PER_TX, PRIVATE_VALIDATION_REQUESTS_LENGTH,
-    },
-    traits::{Deserialize, Empty, Serialize},
-    utils::reader::Reader,
-=======
         MAX_NOTE_HASH_READ_REQUESTS_PER_TX, MAX_NULLIFIER_READ_REQUESTS_PER_TX,
         MAX_KEY_VALIDATION_REQUESTS_PER_TX, PRIVATE_VALIDATION_REQUESTS_LENGTH,
     }, traits::{Serialize, Deserialize, Empty}, utils::reader::Reader,
->>>>>>> a166203a
 };
 
 pub struct PrivateValidationRequests {
