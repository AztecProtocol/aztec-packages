use crate::{
    abis::validation_requests::{
        key_validation_request::KeyValidationRequest,
        scoped_key_validation_request_and_generator::ScopedKeyValidationRequestAndGenerator,
<<<<<<< HEAD
    },
    address::AztecAddress,
    constants::KEY_VALIDATION_REQUEST_AND_GENERATOR_LENGTH,
    traits::{Deserialize, Empty, Serialize},
    utils::{arrays::array_concat, reader::Reader},
=======
    }, constants::KEY_VALIDATION_REQUEST_AND_GENERATOR_LENGTH,
    traits::{Empty, Serialize, Deserialize}, utils::{arrays::array_concat, reader::Reader},
>>>>>>> a166203a
};

pub struct KeyValidationRequestAndGenerator {
    request: KeyValidationRequest,
    sk_app_generator: Field,
}

impl Eq for KeyValidationRequestAndGenerator {
    fn eq(self, other: KeyValidationRequestAndGenerator) -> bool {
        (self.request == other.request) & (self.sk_app_generator == other.sk_app_generator)
    }
}

impl Empty for KeyValidationRequestAndGenerator {
    fn empty() -> Self {
        KeyValidationRequestAndGenerator {
            request: KeyValidationRequest::empty(),
            sk_app_generator: 0,
        }
    }
}

impl Serialize<KEY_VALIDATION_REQUEST_AND_GENERATOR_LENGTH> for KeyValidationRequestAndGenerator {
    fn serialize(self) -> [Field; KEY_VALIDATION_REQUEST_AND_GENERATOR_LENGTH] {
        array_concat(self.request.serialize(), [self.sk_app_generator])
    }
}

impl Deserialize<KEY_VALIDATION_REQUEST_AND_GENERATOR_LENGTH> for KeyValidationRequestAndGenerator {
    fn deserialize(fields: [Field; KEY_VALIDATION_REQUEST_AND_GENERATOR_LENGTH]) -> Self {
        let mut reader = Reader::new(fields);
        let res = Self {
            request: reader.read_struct(KeyValidationRequest::deserialize),
            sk_app_generator: reader.read(),
        };
        reader.finish();
        res
    }
}

impl KeyValidationRequestAndGenerator {
    pub fn scope(self, contract_address: AztecAddress) -> ScopedKeyValidationRequestAndGenerator {
        ScopedKeyValidationRequestAndGenerator { request: self, contract_address }
    }
}

#[test]
fn serialization_of_empty() {
    let item = KeyValidationRequestAndGenerator::empty();
    let serialized = item.serialize();
    let deserialized = KeyValidationRequestAndGenerator::deserialize(serialized);
    assert(item.eq(deserialized));
}<|MERGE_RESOLUTION|>--- conflicted
+++ resolved
@@ -2,16 +2,8 @@
     abis::validation_requests::{
         key_validation_request::KeyValidationRequest,
         scoped_key_validation_request_and_generator::ScopedKeyValidationRequestAndGenerator,
-<<<<<<< HEAD
-    },
-    address::AztecAddress,
-    constants::KEY_VALIDATION_REQUEST_AND_GENERATOR_LENGTH,
-    traits::{Deserialize, Empty, Serialize},
-    utils::{arrays::array_concat, reader::Reader},
-=======
     }, constants::KEY_VALIDATION_REQUEST_AND_GENERATOR_LENGTH,
     traits::{Empty, Serialize, Deserialize}, utils::{arrays::array_concat, reader::Reader},
->>>>>>> a166203a
 };
 
 pub struct KeyValidationRequestAndGenerator {
