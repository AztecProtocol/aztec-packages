use crate::{
<<<<<<< HEAD
    abis::{private_call_stack_item::PrivateCallStackItem},
    address::{SaltedInitializationHash, PublicKeysHash},
    constants::{FUNCTION_TREE_HEIGHT, PROTOCOL_CONTRACT_TREE_HEIGHT},
=======
    abis::{
    private_call_stack_item::{PrivateCallStackItemWithoutPublicInputs, PrivateCallStackItem},
    private_circuit_public_inputs::PrivateCircuitPublicInputs
},
    address::{SaltedInitializationHash, PublicKeysHash}, constants::FUNCTION_TREE_HEIGHT,
>>>>>>> 1798b1cc
    merkle_tree::membership::MembershipWitness, recursion::{verification_key::VerificationKey}
};

pub struct PrivateCallData {
    call_stack_item: PrivateCallStackItem,

    vk: VerificationKey,

    salted_initialization_hash: SaltedInitializationHash,
    public_keys_hash: PublicKeysHash,
    contract_class_artifact_hash: Field,
    contract_class_public_bytecode_commitment: Field,
    function_leaf_membership_witness: MembershipWitness<FUNCTION_TREE_HEIGHT>,

    protocol_contract_sibling_path: [Field; PROTOCOL_CONTRACT_TREE_HEIGHT],

    acir_hash: Field,
}

pub struct PrivateCallDataWithoutPublicInputs {
    call_stack_item: PrivateCallStackItemWithoutPublicInputs,

    vk: VerificationKey,

    salted_initialization_hash: SaltedInitializationHash,
    public_keys_hash: PublicKeysHash,
    contract_class_artifact_hash: Field,
    contract_class_public_bytecode_commitment: Field,
    function_leaf_membership_witness: MembershipWitness<FUNCTION_TREE_HEIGHT>,

    acir_hash: Field,
}

impl PrivateCallDataWithoutPublicInputs {
    pub fn to_private_call_data(self, public_inputs: PrivateCircuitPublicInputs) -> PrivateCallData {
        PrivateCallData {
            call_stack_item: self.call_stack_item.to_private_call_stack_item(public_inputs),
            vk: self.vk,
            salted_initialization_hash: self.salted_initialization_hash,
            public_keys_hash: self.public_keys_hash,
            contract_class_artifact_hash: self.contract_class_artifact_hash,
            contract_class_public_bytecode_commitment: self.contract_class_public_bytecode_commitment,
            function_leaf_membership_witness: self.function_leaf_membership_witness,
            acir_hash: self.acir_hash
        }
    }
}<|MERGE_RESOLUTION|>--- conflicted
+++ resolved
@@ -1,15 +1,9 @@
 use crate::{
-<<<<<<< HEAD
-    abis::{private_call_stack_item::PrivateCallStackItem},
-    address::{SaltedInitializationHash, PublicKeysHash},
-    constants::{FUNCTION_TREE_HEIGHT, PROTOCOL_CONTRACT_TREE_HEIGHT},
-=======
     abis::{
     private_call_stack_item::{PrivateCallStackItemWithoutPublicInputs, PrivateCallStackItem},
     private_circuit_public_inputs::PrivateCircuitPublicInputs
 },
-    address::{SaltedInitializationHash, PublicKeysHash}, constants::FUNCTION_TREE_HEIGHT,
->>>>>>> 1798b1cc
+    address::{SaltedInitializationHash, PublicKeysHash}, constants::{FUNCTION_TREE_HEIGHT,PROTOCOL_CONTRACT_TREE_HEIGHT},
     merkle_tree::membership::MembershipWitness, recursion::{verification_key::VerificationKey}
 };
 
@@ -23,7 +17,6 @@
     contract_class_artifact_hash: Field,
     contract_class_public_bytecode_commitment: Field,
     function_leaf_membership_witness: MembershipWitness<FUNCTION_TREE_HEIGHT>,
-
     protocol_contract_sibling_path: [Field; PROTOCOL_CONTRACT_TREE_HEIGHT],
 
     acir_hash: Field,
@@ -39,6 +32,7 @@
     contract_class_artifact_hash: Field,
     contract_class_public_bytecode_commitment: Field,
     function_leaf_membership_witness: MembershipWitness<FUNCTION_TREE_HEIGHT>,
+    protocol_contract_sibling_path: [Field; PROTOCOL_CONTRACT_TREE_HEIGHT],
 
     acir_hash: Field,
 }
@@ -53,6 +47,7 @@
             contract_class_artifact_hash: self.contract_class_artifact_hash,
             contract_class_public_bytecode_commitment: self.contract_class_public_bytecode_commitment,
             function_leaf_membership_witness: self.function_leaf_membership_witness,
+            protocol_contract_sibling_path: self.protocol_contract_sibling_path,
             acir_hash: self.acir_hash
         }
     }
