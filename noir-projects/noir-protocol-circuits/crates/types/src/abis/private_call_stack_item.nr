--- conflicted
+++ resolved
@@ -75,10 +75,6 @@
     let hash = item.hash();
 
     // Value from private_call_stack_item.test.ts "computes empty item hash" test
-<<<<<<< HEAD
-    let test_data_empty_hash = 0x2ef036e5dd1b16cd74bccd80712b63fde12aa2e64b08f3a0964195c8b34f64d1;
-=======
     let test_data_empty_hash = 0x19196a5f02621a64ce289fb09fada7fd650a6874cb63e7d10c0d9a9bf5a366f5;
->>>>>>> d666f6f1
     assert_eq(hash, test_data_empty_hash);
 }