use crate::{
    abis::{function_data::FunctionData, private_circuit_public_inputs::PrivateCircuitPublicInputs},
    address::AztecAddress,
    constants::{GENERATOR_INDEX__CALL_STACK_ITEM, PRIVATE_CALL_STACK_ITEM_LENGTH}, hash::pedersen_hash,
    traits::{Deserialize, Hash, Serialize, Empty}, utils::reader::Reader
};

struct PrivateCallStackItem {
    // This is the _actual_ contract address relating to where this function's code resides in the
    // contract tree. Regardless of whether this is a call or delegatecall, this
    // `contract_address` _does not change_. Amongst other things, it's used as a lookup for
    // getting the correct code from the tree. There is a separate `storage_contract_address`
    // within a CallStackItem which varies depending on whether this is a call or delegatecall.
    contract_address: AztecAddress,
    function_data: FunctionData,
    public_inputs: PrivateCircuitPublicInputs,
}

impl Eq for PrivateCallStackItem {
    fn eq(self, other: Self) -> bool {
        self.contract_address.eq(other.contract_address) &
        self.function_data.eq(other.function_data) &
        self.public_inputs.eq(other.public_inputs)
    }
}

impl Serialize<PRIVATE_CALL_STACK_ITEM_LENGTH> for PrivateCallStackItem {
    fn serialize(self) -> [Field; PRIVATE_CALL_STACK_ITEM_LENGTH] {
        let mut fields: BoundedVec<Field, PRIVATE_CALL_STACK_ITEM_LENGTH> = BoundedVec::new();

        fields.push(self.contract_address.to_field());
        fields.extend_from_array(self.function_data.serialize());
        fields.extend_from_array(self.public_inputs.serialize());

        assert_eq(fields.len(), PRIVATE_CALL_STACK_ITEM_LENGTH);

        fields.storage
    }
}

impl Deserialize<PRIVATE_CALL_STACK_ITEM_LENGTH> for PrivateCallStackItem {
    fn deserialize(serialized: [Field; PRIVATE_CALL_STACK_ITEM_LENGTH]) -> Self {
        // TODO(#4390): This should accept a reader ^ to avoid copying data.
        let mut reader = Reader::new(serialized);

        let item = Self {
            contract_address: reader.read_struct(AztecAddress::deserialize),
            function_data: reader.read_struct(FunctionData::deserialize),
            public_inputs: reader.read_struct(PrivateCircuitPublicInputs::deserialize),
        };

        reader.finish();
        item
    }
}

impl Hash for PrivateCallStackItem {
    fn hash(self) -> Field {
        pedersen_hash(self.serialize(), GENERATOR_INDEX__CALL_STACK_ITEM)
    }
}

impl Empty for PrivateCallStackItem {
    fn empty() -> Self {
        PrivateCallStackItem {
            contract_address: AztecAddress::empty(),
            function_data: FunctionData::empty(),
            public_inputs: PrivateCircuitPublicInputs::empty(),
        }
    }
}

#[test]
fn serialization_of_empty() {
    let item = PrivateCallStackItem::empty();
    let serialized = item.serialize();
    let deserialized = PrivateCallStackItem::deserialize(serialized);
    assert(item.eq(deserialized));
}

#[test]
fn empty_hash() {
    let mut item = PrivateCallStackItem::empty();
    item.function_data.is_private = true;
    let hash = item.hash();

    // Value from private_call_stack_item.test.ts "computes empty item hash" test
<<<<<<< HEAD
    let test_data_empty_hash = 0x10d9feff1d02db424becc3399f496be13d0586ea5a62c85de302ea88a1f345c5;
=======
    let test_data_empty_hash = 0x000a14ed4120f2ca2accd5c2df2725a5df0f0b47284b4637ce1ab130993b4275;
>>>>>>> 548662a1
    assert_eq(hash, test_data_empty_hash);
}<|MERGE_RESOLUTION|>--- conflicted
+++ resolved
@@ -85,10 +85,6 @@
     let hash = item.hash();
 
     // Value from private_call_stack_item.test.ts "computes empty item hash" test
-<<<<<<< HEAD
-    let test_data_empty_hash = 0x10d9feff1d02db424becc3399f496be13d0586ea5a62c85de302ea88a1f345c5;
-=======
     let test_data_empty_hash = 0x000a14ed4120f2ca2accd5c2df2725a5df0f0b47284b4637ce1ab130993b4275;
->>>>>>> 548662a1
     assert_eq(hash, test_data_empty_hash);
 }