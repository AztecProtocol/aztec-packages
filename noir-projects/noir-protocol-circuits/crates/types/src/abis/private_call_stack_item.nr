use crate::{
    abis::{function_data::FunctionData, private_circuit_public_inputs::PrivateCircuitPublicInputs},
    address::AztecAddress,
    constants::{GENERATOR_INDEX__CALL_STACK_ITEM, PRIVATE_CALL_STACK_ITEM_LENGTH}, hash::pedersen_hash,
    traits::{Deserialize, Hash, Serialize, Empty}, utils::reader::Reader
};

struct PrivateCallStackItem {
    // This is the _actual_ contract address relating to where this function's code resides in the
    // contract tree. Regardless of whether this is a call or delegatecall, this
    // `contract_address` _does not change_. Amongst other things, it's used as a lookup for
    // getting the correct code from the tree. There is a separate `storage_contract_address`
    // within a CallStackItem which varies depending on whether this is a call or delegatecall.
    contract_address: AztecAddress,
    function_data: FunctionData,
    public_inputs: PrivateCircuitPublicInputs,
}

impl Eq for PrivateCallStackItem {
    fn eq(self, other: Self) -> bool {
        self.contract_address.eq(other.contract_address) &
        self.function_data.eq(other.function_data) &
        self.public_inputs.eq(other.public_inputs)
    }
}

impl Serialize<PRIVATE_CALL_STACK_ITEM_LENGTH> for PrivateCallStackItem {
    fn serialize(self) -> [Field; PRIVATE_CALL_STACK_ITEM_LENGTH] {
        let mut fields: BoundedVec<Field, PRIVATE_CALL_STACK_ITEM_LENGTH> = BoundedVec::new();

        fields.push(self.contract_address.to_field());
        fields.extend_from_array(self.function_data.serialize());
        fields.extend_from_array(self.public_inputs.serialize());

        assert_eq(fields.len(), PRIVATE_CALL_STACK_ITEM_LENGTH);

        fields.storage
    }
}

impl Deserialize<PRIVATE_CALL_STACK_ITEM_LENGTH> for PrivateCallStackItem {
    fn deserialize(serialized: [Field; PRIVATE_CALL_STACK_ITEM_LENGTH]) -> Self {
        // TODO(#4390): This should accept a reader ^ to avoid copying data.
        let mut reader = Reader::new(serialized);

        let item = Self {
            contract_address: reader.read_struct(AztecAddress::deserialize),
            function_data: reader.read_struct(FunctionData::deserialize),
            public_inputs: reader.read_struct(PrivateCircuitPublicInputs::deserialize),
        };

        reader.finish();
        item
    }
}

impl Hash for PrivateCallStackItem {
    fn hash(self) -> Field {
        pedersen_hash(self.serialize(), GENERATOR_INDEX__CALL_STACK_ITEM)
    }
}

impl Empty for PrivateCallStackItem {
    fn empty() -> Self {
        PrivateCallStackItem {
            contract_address: AztecAddress::empty(),
            function_data: FunctionData::empty(),
            public_inputs: PrivateCircuitPublicInputs::empty(),
        }
    }
}

#[test]
fn serialization_of_empty() {
    let item = PrivateCallStackItem::empty();
    let serialized = item.serialize();
    let deserialized = PrivateCallStackItem::deserialize(serialized);
    assert(item.eq(deserialized));
}

#[test]
fn empty_hash() {
    let mut item = PrivateCallStackItem::empty();
    item.function_data.is_private = true;
    let hash = item.hash();

    // Value from private_call_stack_item.test.ts "computes empty item hash" test
<<<<<<< HEAD
    let test_data_empty_hash = 0x1ba9ac0a3fbfe617a90d66f5a8778ffb20daa91490cba4f4452f7fb4627a91ed;
=======
    let test_data_empty_hash = 0x092493dbe24afc80afb32c5ba43dde1eb447a66f88a36676a63cdd04f21636ad;
>>>>>>> 74e98d41
    assert_eq(hash, test_data_empty_hash);
}<|MERGE_RESOLUTION|>--- conflicted
+++ resolved
@@ -85,10 +85,6 @@
     let hash = item.hash();
 
     // Value from private_call_stack_item.test.ts "computes empty item hash" test
-<<<<<<< HEAD
-    let test_data_empty_hash = 0x1ba9ac0a3fbfe617a90d66f5a8778ffb20daa91490cba4f4452f7fb4627a91ed;
-=======
     let test_data_empty_hash = 0x092493dbe24afc80afb32c5ba43dde1eb447a66f88a36676a63cdd04f21636ad;
->>>>>>> 74e98d41
     assert_eq(hash, test_data_empty_hash);
 }