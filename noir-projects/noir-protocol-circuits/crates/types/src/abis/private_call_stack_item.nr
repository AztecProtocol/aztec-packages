use crate::{
    abis::{function_data::FunctionData, private_circuit_public_inputs::PrivateCircuitPublicInputs},
    address::AztecAddress,
    constants::{GENERATOR_INDEX__CALL_STACK_ITEM, PRIVATE_CALL_STACK_ITEM_LENGTH}, hash::pedersen_hash,
    traits::{Deserialize, Hash, Serialize}, utils::reader::Reader
};

struct PrivateCallStackItem {
    // This is the _actual_ contract address relating to where this function's code resides in the
    // contract tree. Regardless of whether this is a call or delegatecall, this
    // `contract_address` _does not change_. Amongst other things, it's used as a lookup for
    // getting the correct code from the tree. There is a separate `storage_contract_address`
    // within a CallStackItem which varies depending on whether this is a call or delegatecall.
    contract_address: AztecAddress,
    function_data: FunctionData,
    public_inputs: PrivateCircuitPublicInputs,
}

impl Eq for PrivateCallStackItem {
    fn eq(self, other: Self) -> bool {
        self.contract_address.eq(other.contract_address) &
        self.function_data.eq(other.function_data) &
        self.public_inputs.eq(other.public_inputs)
    }
}

impl Serialize<PRIVATE_CALL_STACK_ITEM_LENGTH> for PrivateCallStackItem {
    fn serialize(self) -> [Field; PRIVATE_CALL_STACK_ITEM_LENGTH] {
        let mut fields: BoundedVec<Field, PRIVATE_CALL_STACK_ITEM_LENGTH> = BoundedVec::new();

        fields.push(self.contract_address.to_field());
        fields.extend_from_array(self.function_data.serialize());
        fields.extend_from_array(self.public_inputs.serialize());

        assert_eq(fields.len(), PRIVATE_CALL_STACK_ITEM_LENGTH);

        fields.storage
    }
}

impl Deserialize<PRIVATE_CALL_STACK_ITEM_LENGTH> for PrivateCallStackItem {
    fn deserialize(serialized: [Field; PRIVATE_CALL_STACK_ITEM_LENGTH]) -> Self {
        // TODO(#4390): This should accept a reader ^ to avoid copying data.
        let mut reader = Reader::new(serialized);

        let item = Self {
            contract_address: reader.read_struct(AztecAddress::deserialize),
            function_data: reader.read_struct(FunctionData::deserialize),
            public_inputs: reader.read_struct(PrivateCircuitPublicInputs::deserialize),
        };

        reader.finish();
        item
    }
}

impl Hash for PrivateCallStackItem {
    fn hash(self) -> Field {
        pedersen_hash(self.serialize(), GENERATOR_INDEX__CALL_STACK_ITEM)
    }
}

#[test]
fn serialization_of_empty() {
    let item: PrivateCallStackItem = dep::std::unsafe::zeroed();
    let serialized = item.serialize();
    let deserialized = PrivateCallStackItem::deserialize(serialized);
    assert(item.eq(deserialized));
}

#[test]
fn empty_hash() {
    let mut item: PrivateCallStackItem = dep::std::unsafe::zeroed();
    item.function_data.is_private = true;
    let hash = item.hash();

    // Value from private_call_stack_item.test.ts "computes empty item hash" test
<<<<<<< HEAD
    let test_data_empty_hash = 0x059cec98e99de84399e51ba84bc3b7fe6f0afa407a8da6ae30b07d40cd4356cd;
=======
    let test_data_empty_hash = 0x134b57e317f1554b9c4f547e617338fcc8ff04c6d96a278f1752b26a462c5d25;
>>>>>>> dea3f870
    assert_eq(hash, test_data_empty_hash);
}<|MERGE_RESOLUTION|>--- conflicted
+++ resolved
@@ -75,10 +75,6 @@
     let hash = item.hash();
 
     // Value from private_call_stack_item.test.ts "computes empty item hash" test
-<<<<<<< HEAD
-    let test_data_empty_hash = 0x059cec98e99de84399e51ba84bc3b7fe6f0afa407a8da6ae30b07d40cd4356cd;
-=======
-    let test_data_empty_hash = 0x134b57e317f1554b9c4f547e617338fcc8ff04c6d96a278f1752b26a462c5d25;
->>>>>>> dea3f870
+    let test_data_empty_hash = 0x135b1d61b12d391c14ff7aaae8bcff574a1e22afa20a5b59c67c1418d77fef72;
     assert_eq(hash, test_data_empty_hash);
 }