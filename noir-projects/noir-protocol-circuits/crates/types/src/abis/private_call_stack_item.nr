use crate::{
    abis::{function_data::FunctionData, private_circuit_public_inputs::PrivateCircuitPublicInputs},
    address::AztecAddress,
    constants::{GENERATOR_INDEX__CALL_STACK_ITEM, PRIVATE_CALL_STACK_ITEM_LENGTH}, hash::pedersen_hash,
    traits::{Deserialize, Hash, Serialize, Empty}, utils::reader::Reader
};

struct PrivateCallStackItem {
    // This is the _actual_ contract address relating to where this function's code resides in the
    // contract tree. Regardless of whether this is a call or delegatecall, this
    // `contract_address` _does not change_. Amongst other things, it's used as a lookup for
    // getting the correct code from the tree. There is a separate `storage_contract_address`
    // within a CallStackItem which varies depending on whether this is a call or delegatecall.
    contract_address: AztecAddress,
    function_data: FunctionData,
    public_inputs: PrivateCircuitPublicInputs,
}

impl Eq for PrivateCallStackItem {
    fn eq(self, other: Self) -> bool {
        self.contract_address.eq(other.contract_address) &
        self.function_data.eq(other.function_data) &
        self.public_inputs.eq(other.public_inputs)
    }
}

impl Serialize<PRIVATE_CALL_STACK_ITEM_LENGTH> for PrivateCallStackItem {
    fn serialize(self) -> [Field; PRIVATE_CALL_STACK_ITEM_LENGTH] {
        let mut fields: BoundedVec<Field, PRIVATE_CALL_STACK_ITEM_LENGTH> = BoundedVec::new();

        fields.push(self.contract_address.to_field());
        fields.extend_from_array(self.function_data.serialize());
        fields.extend_from_array(self.public_inputs.serialize());

        assert_eq(fields.len(), PRIVATE_CALL_STACK_ITEM_LENGTH);

        fields.storage
    }
}

impl Deserialize<PRIVATE_CALL_STACK_ITEM_LENGTH> for PrivateCallStackItem {
    fn deserialize(serialized: [Field; PRIVATE_CALL_STACK_ITEM_LENGTH]) -> Self {
        // TODO(#4390): This should accept a reader ^ to avoid copying data.
        let mut reader = Reader::new(serialized);

        let item = Self {
            contract_address: reader.read_struct(AztecAddress::deserialize),
            function_data: reader.read_struct(FunctionData::deserialize),
            public_inputs: reader.read_struct(PrivateCircuitPublicInputs::deserialize),
        };

        reader.finish();
        item
    }
}

impl Hash for PrivateCallStackItem {
    fn hash(self) -> Field {
        pedersen_hash(self.serialize(), GENERATOR_INDEX__CALL_STACK_ITEM)
    }
}

impl Empty for PrivateCallStackItem {
    fn empty() -> Self {
        PrivateCallStackItem {
            contract_address: AztecAddress::empty(),
            function_data: FunctionData::empty(),
            public_inputs: PrivateCircuitPublicInputs::empty(),
        }
    }
}

#[test]
fn serialization_of_empty() {
    let item = PrivateCallStackItem::empty();
    let serialized = item.serialize();
    let deserialized = PrivateCallStackItem::deserialize(serialized);
    assert(item.eq(deserialized));
}

#[test]
fn empty_hash() {
    let mut item = PrivateCallStackItem::empty();
    item.function_data.is_private = true;
    let hash = item.hash();

    // Value from private_call_stack_item.test.ts "computes empty item hash" test
<<<<<<< HEAD
    let test_data_empty_hash = 0x0c0c1a9624be4d634230bfc76fb7f13ec8eb734435cd4bedb0a6ac8c401cf3af;
=======
    let test_data_empty_hash = 0x2dacef1b7e5d66445049df33ac3edad6689d86c83c1f11bb2bdaa4748309fd9f;
>>>>>>> 4a5093cd
    assert_eq(hash, test_data_empty_hash);
}<|MERGE_RESOLUTION|>--- conflicted
+++ resolved
@@ -85,10 +85,6 @@
     let hash = item.hash();
 
     // Value from private_call_stack_item.test.ts "computes empty item hash" test
-<<<<<<< HEAD
-    let test_data_empty_hash = 0x0c0c1a9624be4d634230bfc76fb7f13ec8eb734435cd4bedb0a6ac8c401cf3af;
-=======
-    let test_data_empty_hash = 0x2dacef1b7e5d66445049df33ac3edad6689d86c83c1f11bb2bdaa4748309fd9f;
->>>>>>> 4a5093cd
+    let test_data_empty_hash = 0x26caeca330b5bde6c0904c933fca80c074cc7079b4a94bcc645d79dda873b91e;
     assert_eq(hash, test_data_empty_hash);
 }