--- conflicted
+++ resolved
@@ -85,10 +85,6 @@
     let hash = item.hash();
 
     // Value from private_call_stack_item.test.ts "computes empty item hash" test
-<<<<<<< HEAD
-    let test_data_empty_hash = 0x0ef77c97e9e0d650dd3f4cf79504b784c2401ef53b32a807ef761e66d1224030;
-=======
-    let test_data_empty_hash = 0x11e550264f1840bab424389aa41ed8a5735c0aa8f94e41bd259caab964ff93dc;
->>>>>>> 90d80926
+    let test_data_empty_hash = 0x124e5cc2d1bbe3a1960d0ceefd71cec7723f86bf4ce771c8d1caccfc7b122875;
     assert_eq(hash, test_data_empty_hash);
 }