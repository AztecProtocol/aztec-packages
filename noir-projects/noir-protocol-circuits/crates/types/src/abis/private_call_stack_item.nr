--- conflicted
+++ resolved
@@ -75,10 +75,6 @@
     let hash = item.hash();
 
     // Value from private_call_stack_item.test.ts "computes empty item hash" test
-<<<<<<< HEAD
-    let test_data_empty_hash = 0x008473ad34c80cbf824246b499feeeb64eee476ebcaaf585747f72a3383c09e9;
-=======
     let test_data_empty_hash = 0x135b1d61b12d391c14ff7aaae8bcff574a1e22afa20a5b59c67c1418d77fef72;
->>>>>>> a2d138fa
     assert_eq(hash, test_data_empty_hash);
 }