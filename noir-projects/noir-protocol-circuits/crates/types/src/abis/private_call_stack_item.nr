use crate::{
    abis::{function_data::FunctionData, private_circuit_public_inputs::PrivateCircuitPublicInputs},
    address::AztecAddress,
    constants::{GENERATOR_INDEX__CALL_STACK_ITEM, PRIVATE_CALL_STACK_ITEM_LENGTH}, hash::pedersen_hash,
    traits::{Deserialize, Hash, Serialize}, utils::reader::Reader
};

struct PrivateCallStackItem {
    // This is the _actual_ contract address relating to where this function's code resides in the
    // contract tree. Regardless of whether this is a call or delegatecall, this
    // `contract_address` _does not change_. Amongst other things, it's used as a lookup for
    // getting the correct code from the tree. There is a separate `storage_contract_address`
    // within a CallStackItem which varies depending on whether this is a call or delegatecall.
    contract_address: AztecAddress,
    function_data: FunctionData,
    public_inputs: PrivateCircuitPublicInputs,
}

impl Eq for PrivateCallStackItem {
    fn eq(self, other: Self) -> bool {
        self.contract_address.eq(other.contract_address) &
        self.function_data.eq(other.function_data) &
        self.public_inputs.eq(other.public_inputs)
    }
}

impl Serialize<PRIVATE_CALL_STACK_ITEM_LENGTH> for PrivateCallStackItem {
    fn serialize(self) -> [Field; PRIVATE_CALL_STACK_ITEM_LENGTH] {
        let mut fields: BoundedVec<Field, PRIVATE_CALL_STACK_ITEM_LENGTH> = BoundedVec::new();

        fields.push(self.contract_address.to_field());
        fields.extend_from_array(self.function_data.serialize());
        fields.extend_from_array(self.public_inputs.serialize());

        assert_eq(fields.len(), PRIVATE_CALL_STACK_ITEM_LENGTH);

        fields.storage
    }
}

impl Deserialize<PRIVATE_CALL_STACK_ITEM_LENGTH> for PrivateCallStackItem {
    fn deserialize(serialized: [Field; PRIVATE_CALL_STACK_ITEM_LENGTH]) -> Self {
        // TODO(#4390): This should accept a reader ^ to avoid copying data.
        let mut reader = Reader::new(serialized);

        let item = Self {
            contract_address: reader.read_struct(AztecAddress::deserialize),
            function_data: reader.read_struct(FunctionData::deserialize),
            public_inputs: reader.read_struct(PrivateCircuitPublicInputs::deserialize),
        };

        reader.finish();
        item
    }
}

impl Hash for PrivateCallStackItem {
    fn hash(self) -> Field {
        pedersen_hash(self.serialize(), GENERATOR_INDEX__CALL_STACK_ITEM)
    }
}

#[test]
fn serialization_of_empty() {
    let item: PrivateCallStackItem = dep::std::unsafe::zeroed();
    let serialized = item.serialize();
    let deserialized = PrivateCallStackItem::deserialize(serialized);
    assert(item.eq(deserialized));
}

#[test]
fn empty_hash() {
    let mut item: PrivateCallStackItem = dep::std::unsafe::zeroed();
    item.function_data.is_private = true;
    let hash = item.hash();

    // Value from private_call_stack_item.test.ts "computes empty item hash" test
<<<<<<< HEAD
    assert_eq(hash, 0x2cfda888afff512b4c0defcdce4c3f2d01541747d29ef877890d9b0d9acfb624);
=======
    let test_data_empty_hash = 0x19196a5f02621a64ce289fb09fada7fd650a6874cb63e7d10c0d9a9bf5a366f5;
    assert_eq(hash, test_data_empty_hash);
>>>>>>> f68ff289
}<|MERGE_RESOLUTION|>--- conflicted
+++ resolved
@@ -75,10 +75,6 @@
     let hash = item.hash();
 
     // Value from private_call_stack_item.test.ts "computes empty item hash" test
-<<<<<<< HEAD
-    assert_eq(hash, 0x2cfda888afff512b4c0defcdce4c3f2d01541747d29ef877890d9b0d9acfb624);
-=======
-    let test_data_empty_hash = 0x19196a5f02621a64ce289fb09fada7fd650a6874cb63e7d10c0d9a9bf5a366f5;
+    let test_data_empty_hash = 0x2b90b5c6c4f91c1ae785b1c8b780a5cb59dbf9042c56dd793548d85f9bb2287e;
     assert_eq(hash, test_data_empty_hash);
->>>>>>> f68ff289
 }