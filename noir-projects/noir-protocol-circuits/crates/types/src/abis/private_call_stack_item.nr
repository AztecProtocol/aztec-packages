use crate::{
    abis::{function_data::FunctionData, private_circuit_public_inputs::PrivateCircuitPublicInputs},
    address::AztecAddress,
    constants::{GENERATOR_INDEX__CALL_STACK_ITEM, PRIVATE_CALL_STACK_ITEM_LENGTH}, hash::pedersen_hash,
    traits::{Deserialize, Hash, Serialize}, utils::reader::Reader
};

struct PrivateCallStackItem {
    // This is the _actual_ contract address relating to where this function's code resides in the
    // contract tree. Regardless of whether this is a call or delegatecall, this
    // `contract_address` _does not change_. Amongst other things, it's used as a lookup for
    // getting the correct code from the tree. There is a separate `storage_contract_address`
    // within a CallStackItem which varies depending on whether this is a call or delegatecall.
    contract_address: AztecAddress,
    function_data: FunctionData,
    public_inputs: PrivateCircuitPublicInputs,
}

impl Eq for PrivateCallStackItem {
    fn eq(self, other: Self) -> bool {
        self.contract_address.eq(other.contract_address) &
        self.function_data.eq(other.function_data) &
        self.public_inputs.eq(other.public_inputs)
    }
}

impl Default for PrivateCallStackItem {
    fn default() -> Self {
        PrivateCallStackItem {
            contract_address: AztecAddress::default(),
            function_data: FunctionData::default(),
            public_inputs: PrivateCircuitPublicInputs::default(),
        }
    }
}

impl Serialize<PRIVATE_CALL_STACK_ITEM_LENGTH> for PrivateCallStackItem {
    fn serialize(self) -> [Field; PRIVATE_CALL_STACK_ITEM_LENGTH] {
        let mut fields: BoundedVec<Field, PRIVATE_CALL_STACK_ITEM_LENGTH> = BoundedVec::new();

        fields.push(self.contract_address.to_field());
        fields.extend_from_array(self.function_data.serialize());
        fields.extend_from_array(self.public_inputs.serialize());

        assert_eq(fields.len(), PRIVATE_CALL_STACK_ITEM_LENGTH);

        fields.storage
    }
}

impl Deserialize<PRIVATE_CALL_STACK_ITEM_LENGTH> for PrivateCallStackItem {
    fn deserialize(serialized: [Field; PRIVATE_CALL_STACK_ITEM_LENGTH]) -> Self {
        // TODO(#4390): This should accept a reader ^ to avoid copying data.
        let mut reader = Reader::new(serialized);

        let item = Self {
            contract_address: reader.read_struct(AztecAddress::deserialize),
            function_data: reader.read_struct(FunctionData::deserialize),
            public_inputs: reader.read_struct(PrivateCircuitPublicInputs::deserialize),
        };

        reader.finish();
        item
    }
}

impl Hash for PrivateCallStackItem {
    fn hash(self) -> Field {
        pedersen_hash(self.serialize(), GENERATOR_INDEX__CALL_STACK_ITEM)
    }
}

#[test]
fn serialization_of_default() {
    let item = PrivateCallStackItem::default();
    let serialized = item.serialize();
    let deserialized = PrivateCallStackItem::deserialize(serialized);
    assert(item.eq(deserialized));
}

#[test]
fn default_hash() {
    let mut item = PrivateCallStackItem::default();
    item.function_data.is_private = true;
    let hash = item.hash();

    // Value from private_call_stack_item.test.ts "computes empty item hash" test
<<<<<<< HEAD
    let test_data_default_hash = 0x13f518365c690d1b96d31454afed495ad29fe530939caf7189dd44f9bd63ef89;
    assert_eq(hash, test_data_default_hash);
=======
    let test_data_empty_hash = 0x112feea8d86e92581b3cff6542aadf341cd5532244302a95c1de00939480effe;
    assert_eq(hash, test_data_empty_hash);
>>>>>>> f087b73b
}<|MERGE_RESOLUTION|>--- conflicted
+++ resolved
@@ -85,11 +85,6 @@
     let hash = item.hash();
 
     // Value from private_call_stack_item.test.ts "computes empty item hash" test
-<<<<<<< HEAD
-    let test_data_default_hash = 0x13f518365c690d1b96d31454afed495ad29fe530939caf7189dd44f9bd63ef89;
+    let test_data_default_hash = 0x112feea8d86e92581b3cff6542aadf341cd5532244302a95c1de00939480effe;
     assert_eq(hash, test_data_default_hash);
-=======
-    let test_data_empty_hash = 0x112feea8d86e92581b3cff6542aadf341cd5532244302a95c1de00939480effe;
-    assert_eq(hash, test_data_empty_hash);
->>>>>>> f087b73b
 }