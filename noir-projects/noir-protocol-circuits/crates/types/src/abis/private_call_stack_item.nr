use crate::{
    abis::{function_data::FunctionData, private_circuit_public_inputs::PrivateCircuitPublicInputs},
    address::AztecAddress,
    constants::{GENERATOR_INDEX__CALL_STACK_ITEM, PRIVATE_CALL_STACK_ITEM_LENGTH}, hash::pedersen_hash,
    traits::{Deserialize, Hash, Serialize, Empty}, utils::reader::Reader
};

struct PrivateCallStackItem {
    // This is the _actual_ contract address relating to where this function's code resides in the
    // contract tree. Regardless of whether this is a call or delegatecall, this
    // `contract_address` _does not change_. Amongst other things, it's used as a lookup for
    // getting the correct code from the tree. There is a separate `storage_contract_address`
    // within a CallStackItem which varies depending on whether this is a call or delegatecall.
    contract_address: AztecAddress,
    function_data: FunctionData,
    public_inputs: PrivateCircuitPublicInputs,
}

impl Eq for PrivateCallStackItem {
    fn eq(self, other: Self) -> bool {
        self.contract_address.eq(other.contract_address) &
        self.function_data.eq(other.function_data) &
        self.public_inputs.eq(other.public_inputs)
    }
}

impl Serialize<PRIVATE_CALL_STACK_ITEM_LENGTH> for PrivateCallStackItem {
    fn serialize(self) -> [Field; PRIVATE_CALL_STACK_ITEM_LENGTH] {
        let mut fields: BoundedVec<Field, PRIVATE_CALL_STACK_ITEM_LENGTH> = BoundedVec::new();

        fields.push(self.contract_address.to_field());
        fields.extend_from_array(self.function_data.serialize());
        fields.extend_from_array(self.public_inputs.serialize());

        assert_eq(fields.len(), PRIVATE_CALL_STACK_ITEM_LENGTH);

        fields.storage
    }
}

impl Deserialize<PRIVATE_CALL_STACK_ITEM_LENGTH> for PrivateCallStackItem {
    fn deserialize(serialized: [Field; PRIVATE_CALL_STACK_ITEM_LENGTH]) -> Self {
        // TODO(#4390): This should accept a reader ^ to avoid copying data.
        let mut reader = Reader::new(serialized);

        let item = Self {
            contract_address: reader.read_struct(AztecAddress::deserialize),
            function_data: reader.read_struct(FunctionData::deserialize),
            public_inputs: reader.read_struct(PrivateCircuitPublicInputs::deserialize),
        };

        reader.finish();
        item
    }
}

impl Hash for PrivateCallStackItem {
    fn hash(self) -> Field {
        pedersen_hash(self.serialize(), GENERATOR_INDEX__CALL_STACK_ITEM)
    }
}

impl Empty for PrivateCallStackItem {
    fn empty() -> Self {
        PrivateCallStackItem {
            contract_address: AztecAddress::empty(),
            function_data: FunctionData::empty(),
            public_inputs: PrivateCircuitPublicInputs::empty(),
        }
    }
}

#[test]
fn serialization_of_empty() {
    let item = PrivateCallStackItem::empty();
    let serialized = item.serialize();
    let deserialized = PrivateCallStackItem::deserialize(serialized);
    assert(item.eq(deserialized));
}

#[test]
fn empty_hash() {
    let mut item = PrivateCallStackItem::empty();
    item.function_data.is_private = true;
    let hash = item.hash();

    // Value from private_call_stack_item.test.ts "computes empty item hash" test
<<<<<<< HEAD
    let test_data_empty_hash = 0x25d9c6ba3de2cf8baec904e5c1ba76e130c5181bc2d6c4f1ceea4663287ba9ba;
=======
    let test_data_empty_hash = 0x23e9b31fb9659181d8e6d941e95cc88a6d4d43c6b6ee316351528db772f419c0;
>>>>>>> 8a71fd5a
    assert_eq(hash, test_data_empty_hash);
}<|MERGE_RESOLUTION|>--- conflicted
+++ resolved
@@ -85,10 +85,6 @@
     let hash = item.hash();
 
     // Value from private_call_stack_item.test.ts "computes empty item hash" test
-<<<<<<< HEAD
-    let test_data_empty_hash = 0x25d9c6ba3de2cf8baec904e5c1ba76e130c5181bc2d6c4f1ceea4663287ba9ba;
-=======
     let test_data_empty_hash = 0x23e9b31fb9659181d8e6d941e95cc88a6d4d43c6b6ee316351528db772f419c0;
->>>>>>> 8a71fd5a
     assert_eq(hash, test_data_empty_hash);
 }