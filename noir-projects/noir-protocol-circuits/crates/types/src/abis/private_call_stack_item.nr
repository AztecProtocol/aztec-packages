use crate::{
    abis::{function_data::FunctionData, private_circuit_public_inputs::PrivateCircuitPublicInputs},
    address::AztecAddress,
    constants::{GENERATOR_INDEX__CALL_STACK_ITEM, PRIVATE_CALL_STACK_ITEM_LENGTH},
    hash::poseidon2_hash_with_separator, traits::{Deserialize, Hash, Serialize, Empty},
    utils::reader::Reader
};

struct PrivateCallStackItem {
    // This is the _actual_ contract address relating to where this function's code resides in the
    // contract tree. Regardless of whether this is a call or delegatecall, this
    // `contract_address` _does not change_. Amongst other things, it's used as a lookup for
    // getting the correct code from the tree. There is a separate `storage_contract_address`
    // within a CallStackItem which varies depending on whether this is a call or delegatecall.
    contract_address: AztecAddress,
    function_data: FunctionData,
    public_inputs: PrivateCircuitPublicInputs,
}

impl Eq for PrivateCallStackItem {
    fn eq(self, other: Self) -> bool {
        self.contract_address.eq(other.contract_address) &
        self.function_data.eq(other.function_data) &
        self.public_inputs.eq(other.public_inputs)
    }
}

impl Serialize<PRIVATE_CALL_STACK_ITEM_LENGTH> for PrivateCallStackItem {
    fn serialize(self) -> [Field; PRIVATE_CALL_STACK_ITEM_LENGTH] {
        let mut fields: BoundedVec<Field, PRIVATE_CALL_STACK_ITEM_LENGTH> = BoundedVec::new();

        fields.push(self.contract_address.to_field());
        fields.extend_from_array(self.function_data.serialize());
        fields.extend_from_array(self.public_inputs.serialize());

        assert_eq(fields.len(), PRIVATE_CALL_STACK_ITEM_LENGTH);

        fields.storage
    }
}

impl Deserialize<PRIVATE_CALL_STACK_ITEM_LENGTH> for PrivateCallStackItem {
    fn deserialize(serialized: [Field; PRIVATE_CALL_STACK_ITEM_LENGTH]) -> Self {
        // TODO(#4390): This should accept a reader ^ to avoid copying data.
        let mut reader = Reader::new(serialized);

        let item = Self {
            contract_address: reader.read_struct(AztecAddress::deserialize),
            function_data: reader.read_struct(FunctionData::deserialize),
            public_inputs: reader.read_struct(PrivateCircuitPublicInputs::deserialize),
        };

        reader.finish();
        item
    }
}

impl Hash for PrivateCallStackItem {
    fn hash(self) -> Field {
        poseidon2_hash_with_separator(self.serialize(), GENERATOR_INDEX__CALL_STACK_ITEM)
    }
}

impl Empty for PrivateCallStackItem {
    fn empty() -> Self {
        PrivateCallStackItem {
            contract_address: AztecAddress::empty(),
            function_data: FunctionData::empty(),
            public_inputs: PrivateCircuitPublicInputs::empty(),
        }
    }
}

#[test]
fn serialization_of_empty() {
    let item = PrivateCallStackItem::empty();
    let serialized = item.serialize();
    let deserialized = PrivateCallStackItem::deserialize(serialized);
    assert(item.eq(deserialized));
}

#[test]
fn empty_hash() {
    let mut item = PrivateCallStackItem::empty();
    item.function_data.is_private = true;
    let hash = item.hash();

    // Value from private_call_stack_item.test.ts "computes empty item hash" test
<<<<<<< HEAD
    let test_data_empty_hash = 0x21dbf6bd3719896b90b086022cb51415109cf32bef0200c2674537a219df4820;
=======
    let test_data_empty_hash = 0x26caeca330b5bde6c0904c933fca80c074cc7079b4a94bcc645d79dda873b91e;
>>>>>>> 819f3700
    assert_eq(hash, test_data_empty_hash);
}<|MERGE_RESOLUTION|>--- conflicted
+++ resolved
@@ -86,10 +86,6 @@
     let hash = item.hash();
 
     // Value from private_call_stack_item.test.ts "computes empty item hash" test
-<<<<<<< HEAD
-    let test_data_empty_hash = 0x21dbf6bd3719896b90b086022cb51415109cf32bef0200c2674537a219df4820;
-=======
     let test_data_empty_hash = 0x26caeca330b5bde6c0904c933fca80c074cc7079b4a94bcc645d79dda873b91e;
->>>>>>> 819f3700
     assert_eq(hash, test_data_empty_hash);
 }