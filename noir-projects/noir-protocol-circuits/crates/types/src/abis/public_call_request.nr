--- conflicted
+++ resolved
@@ -4,15 +4,10 @@
     utils::reader::Reader
 };
 
-<<<<<<< HEAD
 pub struct PublicCallRequest {
-    item: PublicCallStackItemCompressed,
-=======
-struct PublicCallRequest {
     contract_address: AztecAddress,
     call_context: CallContext,
     args_hash: Field,
->>>>>>> 9d248a24
     counter: u32,
 }
 
