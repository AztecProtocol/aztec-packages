use crate::{
    abis::{call_context::CallContext, side_effect::Ordered}, address::AztecAddress,
    constants::PUBLIC_CALL_REQUEST_LENGTH, traits::{Empty, Serialize, Deserialize},
    utils::reader::Reader,
};

pub struct PublicCallRequest {
    call_context: CallContext,
    args_hash: Field,
    counter: u32,
}

impl Ordered for PublicCallRequest {
    fn counter(self) -> u32 {
        self.counter
    }
}

impl Eq for PublicCallRequest {
    fn eq(self, other: PublicCallRequest) -> bool {
        (self.call_context == other.call_context)
            & (self.args_hash == other.args_hash)
            & (self.counter == other.counter)
    }
}

impl Empty for PublicCallRequest {
    fn empty() -> Self {
<<<<<<< HEAD
        PublicCallRequest {
            contract_address: AztecAddress::empty(),
            call_context: CallContext::empty(),
            args_hash: 0,
            counter: 0,
        }
=======
        PublicCallRequest { call_context: CallContext::empty(), args_hash: 0, counter: 0 }
>>>>>>> c8e4260e
    }
}

impl PublicCallRequest {
    pub fn expose_to_public(self) -> Self {
<<<<<<< HEAD
        PublicCallRequest {
            contract_address: self.contract_address,
            call_context: self.call_context,
            args_hash: self.args_hash,
            counter: 0,
        }
=======
        PublicCallRequest { call_context: self.call_context, args_hash: self.args_hash, counter: 0 }
>>>>>>> c8e4260e
    }
}

impl Serialize<PUBLIC_CALL_REQUEST_LENGTH> for PublicCallRequest {
    fn serialize(self) -> [Field; PUBLIC_CALL_REQUEST_LENGTH] {
        let mut fields: BoundedVec<Field, PUBLIC_CALL_REQUEST_LENGTH> = BoundedVec::new();

        fields.extend_from_array(self.call_context.serialize());
        fields.push(self.args_hash);
        fields.push(self.counter as Field);

        assert_eq(fields.len(), PUBLIC_CALL_REQUEST_LENGTH);

        fields.storage
    }
}

impl Deserialize<PUBLIC_CALL_REQUEST_LENGTH> for PublicCallRequest {
    fn deserialize(fields: [Field; PUBLIC_CALL_REQUEST_LENGTH]) -> PublicCallRequest {
        let mut reader = Reader::new(fields);

        let request = PublicCallRequest {
            call_context: reader.read_struct(CallContext::deserialize),
            args_hash: reader.read(),
            counter: reader.read_u32(),
        };
        reader.finish();
        request
    }
}

#[test]
fn serialization_of_empty() {
    let item = PublicCallRequest::empty();
    let serialized = item.serialize();
    let deserialized = PublicCallRequest::deserialize(serialized);
    assert(item.eq(deserialized));
}<|MERGE_RESOLUTION|>--- conflicted
+++ resolved
@@ -26,31 +26,13 @@
 
 impl Empty for PublicCallRequest {
     fn empty() -> Self {
-<<<<<<< HEAD
-        PublicCallRequest {
-            contract_address: AztecAddress::empty(),
-            call_context: CallContext::empty(),
-            args_hash: 0,
-            counter: 0,
-        }
-=======
         PublicCallRequest { call_context: CallContext::empty(), args_hash: 0, counter: 0 }
->>>>>>> c8e4260e
     }
 }
 
 impl PublicCallRequest {
     pub fn expose_to_public(self) -> Self {
-<<<<<<< HEAD
-        PublicCallRequest {
-            contract_address: self.contract_address,
-            call_context: self.call_context,
-            args_hash: self.args_hash,
-            counter: 0,
-        }
-=======
         PublicCallRequest { call_context: self.call_context, args_hash: self.args_hash, counter: 0 }
->>>>>>> c8e4260e
     }
 }
 
