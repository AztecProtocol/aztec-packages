use crate::{
    abis::{
<<<<<<< HEAD
        public_data_read::PublicDataRead,
        public_data_update_request::PublicDataUpdateRequest,
        side_effect::{Inner, Ordered, Overridable, Readable},
    },
    traits::Empty,
=======
        public_data_read::PublicDataRead, public_data_update_request::PublicDataUpdateRequest,
        side_effect::{Inner, Ordered, Overridable, Readable},
    }, traits::Empty,
>>>>>>> a166203a
};

pub struct OverridablePublicDataWrite {
    write: PublicDataUpdateRequest,
    override_counter: u32,
}

impl Eq for OverridablePublicDataWrite {
    fn eq(self, other: OverridablePublicDataWrite) -> bool {
        (other.write == self.write) & (other.override_counter == self.override_counter)
    }
}

impl Empty for OverridablePublicDataWrite {
    fn empty() -> Self {
        Self { write: PublicDataUpdateRequest::empty(), override_counter: 0 }
    }
}

impl Ordered for OverridablePublicDataWrite {
    fn counter(self) -> u32 {
        self.write.counter()
    }
}

impl Readable<PublicDataRead> for OverridablePublicDataWrite {
    fn assert_match_read_request(self, read_request: PublicDataRead) {
        assert_eq(
            self.write.leaf_slot,
            read_request.leaf_slot,
            "leaf_slot in OverridablePublicDataWrite does not match read request",
        );
        assert_eq(
            self.write.new_value,
            read_request.value,
            "value in OverridablePublicDataWrite does not match read request",
        );
    }
}

impl Overridable for OverridablePublicDataWrite {
    fn override_counter(self) -> u32 {
        self.override_counter
    }
}

impl Inner<PublicDataUpdateRequest> for OverridablePublicDataWrite {
    fn inner(self) -> PublicDataUpdateRequest {
        self.write
    }
}<|MERGE_RESOLUTION|>--- conflicted
+++ resolved
@@ -1,16 +1,8 @@
 use crate::{
     abis::{
-<<<<<<< HEAD
-        public_data_read::PublicDataRead,
-        public_data_update_request::PublicDataUpdateRequest,
-        side_effect::{Inner, Ordered, Overridable, Readable},
-    },
-    traits::Empty,
-=======
         public_data_read::PublicDataRead, public_data_update_request::PublicDataUpdateRequest,
         side_effect::{Inner, Ordered, Overridable, Readable},
     }, traits::Empty,
->>>>>>> a166203a
 };
 
 pub struct OverridablePublicDataWrite {
