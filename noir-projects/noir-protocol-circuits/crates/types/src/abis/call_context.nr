use crate::{
<<<<<<< HEAD
    abis::function_selector::FunctionSelector,
    address::AztecAddress,
    constants::CALL_CONTEXT_LENGTH,
    traits::{Deserialize, Empty, Serialize},
    utils::reader::Reader,
=======
    abis::function_selector::FunctionSelector, address::AztecAddress,
    constants::CALL_CONTEXT_LENGTH, traits::{Deserialize, Serialize, Empty}, utils::reader::Reader,
>>>>>>> a166203a
};

// docs:start:call-context
pub struct CallContext {
    msg_sender: AztecAddress,
    contract_address: AztecAddress,
    function_selector: FunctionSelector,
    is_static_call: bool,
}
// docs:end:call-context

impl Eq for CallContext {
    fn eq(self, other: CallContext) -> bool {
        (self.msg_sender == other.msg_sender)
            & (self.contract_address == other.contract_address)
            & (self.function_selector == other.function_selector)
            & (self.is_static_call == other.is_static_call)
    }
}

impl Serialize<CALL_CONTEXT_LENGTH> for CallContext {
    fn serialize(self) -> [Field; CALL_CONTEXT_LENGTH] {
        let mut serialized: BoundedVec<Field, CALL_CONTEXT_LENGTH> = BoundedVec::new();

        serialized.push(self.msg_sender.to_field());
        serialized.push(self.contract_address.to_field());
        serialized.push(self.function_selector.to_field());
        serialized.push(self.is_static_call as Field);

        serialized.storage
    }
}

impl Deserialize<CALL_CONTEXT_LENGTH> for CallContext {
    fn deserialize(serialized: [Field; CALL_CONTEXT_LENGTH]) -> CallContext {
        let mut reader = Reader::new(serialized);
        CallContext {
            msg_sender: AztecAddress::from_field(reader.read()),
            contract_address: AztecAddress::from_field(reader.read()),
            function_selector: FunctionSelector::from_field(reader.read()),
<<<<<<< HEAD
            is_delegate_call: reader.read() as bool,
=======
>>>>>>> a166203a
            is_static_call: reader.read() as bool,
        }
    }
}

impl Empty for CallContext {
    fn empty() -> Self {
        CallContext {
            msg_sender: AztecAddress::empty(),
            contract_address: AztecAddress::empty(),
            function_selector: FunctionSelector::empty(),
<<<<<<< HEAD
            is_delegate_call: false,
=======
>>>>>>> a166203a
            is_static_call: false,
        }
    }
}

#[test]
fn serialize_deserialize_of_empty() {
    let context = CallContext::empty();
    let serialized = context.serialize();
    let deserialized = CallContext::deserialize(serialized);
    assert(context.eq(deserialized));
}

#[test]
fn test_eq() {
    let mut context1 = CallContext::empty();
    let mut context2 = CallContext::empty();

    let address: AztecAddress = AztecAddress::from_field(69420);
    context1.msg_sender = address;
    context2.msg_sender = address;

    assert(context1.eq(context2));
}

#[test(should_fail)]
fn not_eq_test_eq() {
    let mut context1 = CallContext::empty();
    let mut context2 = CallContext::empty();

    let address1: AztecAddress = AztecAddress::from_field(69420);
    let address2: AztecAddress = AztecAddress::from_field(42069);

    context1.msg_sender = address1;
    context2.msg_sender = address2;

    assert(context1.eq(context2));
}<|MERGE_RESOLUTION|>--- conflicted
+++ resolved
@@ -1,14 +1,6 @@
 use crate::{
-<<<<<<< HEAD
-    abis::function_selector::FunctionSelector,
-    address::AztecAddress,
-    constants::CALL_CONTEXT_LENGTH,
-    traits::{Deserialize, Empty, Serialize},
-    utils::reader::Reader,
-=======
     abis::function_selector::FunctionSelector, address::AztecAddress,
     constants::CALL_CONTEXT_LENGTH, traits::{Deserialize, Serialize, Empty}, utils::reader::Reader,
->>>>>>> a166203a
 };
 
 // docs:start:call-context
@@ -49,10 +41,6 @@
             msg_sender: AztecAddress::from_field(reader.read()),
             contract_address: AztecAddress::from_field(reader.read()),
             function_selector: FunctionSelector::from_field(reader.read()),
-<<<<<<< HEAD
-            is_delegate_call: reader.read() as bool,
-=======
->>>>>>> a166203a
             is_static_call: reader.read() as bool,
         }
     }
@@ -64,10 +52,6 @@
             msg_sender: AztecAddress::empty(),
             contract_address: AztecAddress::empty(),
             function_selector: FunctionSelector::empty(),
-<<<<<<< HEAD
-            is_delegate_call: false,
-=======
->>>>>>> a166203a
             is_static_call: false,
         }
     }
