use crate::{
    abis::{
<<<<<<< HEAD
    call_context::CallContext, note_hash::NoteHash, nullifier::Nullifier, read_request::ReadRequest,
    side_effect::SideEffect, gas::Gas
=======
    call_context::CallContext, read_request::ReadRequest,
    side_effect::{SideEffect, SideEffectLinkedToNoteHash}, gas::Gas, global_variables::GlobalVariables
>>>>>>> ea030e53
},
    address::AztecAddress,
    constants::{
    MAX_NEW_L2_TO_L1_MSGS_PER_CALL, MAX_NEW_NULLIFIERS_PER_CALL, MAX_NEW_NOTE_HASHES_PER_CALL,
    MAX_NULLIFIER_READ_REQUESTS_PER_CALL, MAX_NULLIFIER_NON_EXISTENT_READ_REQUESTS_PER_CALL,
    MAX_PUBLIC_CALL_STACK_LENGTH_PER_CALL, MAX_PUBLIC_DATA_READS_PER_CALL,
    MAX_PUBLIC_DATA_UPDATE_REQUESTS_PER_CALL, GENERATOR_INDEX__PUBLIC_CIRCUIT_PUBLIC_INPUTS,
    PUBLIC_CIRCUIT_PUBLIC_INPUTS_LENGTH, MAX_UNENCRYPTED_LOGS_PER_CALL
},
    contrakt::{storage_read::StorageRead, storage_update_request::StorageUpdateRequest},
    hash::pedersen_hash, header::Header, messaging::l2_to_l1_message::L2ToL1Message,
    traits::{Hash, Serialize, Deserialize, Empty}, utils::reader::Reader
};

struct PublicCircuitPublicInputs {
    call_context: CallContext,

    args_hash: Field,
    returns_hash: Field,

    nullifier_read_requests: [ReadRequest; MAX_NULLIFIER_READ_REQUESTS_PER_CALL],
    nullifier_non_existent_read_requests: [ReadRequest; MAX_NULLIFIER_NON_EXISTENT_READ_REQUESTS_PER_CALL],
    contract_storage_update_requests: [StorageUpdateRequest; MAX_PUBLIC_DATA_UPDATE_REQUESTS_PER_CALL],
    contract_storage_reads: [StorageRead; MAX_PUBLIC_DATA_READS_PER_CALL],

    // todo: add sideeffect ranges for the input to these hashes
    public_call_stack_hashes: [Field; MAX_PUBLIC_CALL_STACK_LENGTH_PER_CALL],
    new_note_hashes: [NoteHash; MAX_NEW_NOTE_HASHES_PER_CALL],
    new_nullifiers: [Nullifier; MAX_NEW_NULLIFIERS_PER_CALL],
    new_l2_to_l1_msgs: [L2ToL1Message; MAX_NEW_L2_TO_L1_MSGS_PER_CALL],

    start_side_effect_counter: u32,
    end_side_effect_counter: u32,

    unencrypted_logs_hashes: [SideEffect; MAX_UNENCRYPTED_LOGS_PER_CALL],

    // Here so that the gas cost of this request can be measured by circuits, without actually needing to feed in the
    // variable-length data.
    unencrypted_log_preimages_length: Field,

    // Header of a block whose state is used during public execution. Set by sequencer to be a header of a block
    // previous to the one in which the tx is included.
    historical_header: Header,

    // Global variables injected into this circuit
    global_variables: GlobalVariables,

    prover_address: AztecAddress,

    revert_code: u8,
    
    start_gas_left: Gas,
    end_gas_left: Gas,
    transaction_fee: Field,
}

impl Eq for PublicCircuitPublicInputs {
    fn eq(self, other: Self) -> bool {
        self.serialize() == other.serialize()
    }
}

impl Serialize<PUBLIC_CIRCUIT_PUBLIC_INPUTS_LENGTH> for PublicCircuitPublicInputs {
    fn serialize(self) -> [Field; PUBLIC_CIRCUIT_PUBLIC_INPUTS_LENGTH] {
        let mut fields: BoundedVec<Field, PUBLIC_CIRCUIT_PUBLIC_INPUTS_LENGTH> = BoundedVec::new();
        fields.extend_from_array(self.call_context.serialize());
        fields.push(self.args_hash);
        fields.push(self.returns_hash);
        for i in 0..MAX_NULLIFIER_READ_REQUESTS_PER_CALL {
            fields.extend_from_array(self.nullifier_read_requests[i].serialize());
        }
        for i in 0..MAX_NULLIFIER_NON_EXISTENT_READ_REQUESTS_PER_CALL {
            fields.extend_from_array(self.nullifier_non_existent_read_requests[i].serialize());
        }
        for i in 0..MAX_PUBLIC_DATA_UPDATE_REQUESTS_PER_CALL {
            fields.extend_from_array(self.contract_storage_update_requests[i].serialize());
        }
        for i in 0..MAX_PUBLIC_DATA_READS_PER_CALL {
            fields.extend_from_array(self.contract_storage_reads[i].serialize());
        }
        fields.extend_from_array(self.public_call_stack_hashes);

        for i in 0..MAX_NEW_NOTE_HASHES_PER_CALL {
            fields.extend_from_array(self.new_note_hashes[i].serialize());
        }
        for i in 0..MAX_NEW_NULLIFIERS_PER_CALL {
            fields.extend_from_array(self.new_nullifiers[i].serialize());
        }
        for i in 0..MAX_NEW_L2_TO_L1_MSGS_PER_CALL {
            fields.extend_from_array(self.new_l2_to_l1_msgs[i].serialize());
        }

        fields.push(self.start_side_effect_counter as Field);
        fields.push(self.end_side_effect_counter as Field);

        for i in 0..MAX_UNENCRYPTED_LOGS_PER_CALL{
            fields.extend_from_array(self.unencrypted_logs_hashes[i].serialize());
        }
        fields.push(self.unencrypted_log_preimages_length);
        fields.extend_from_array(self.historical_header.serialize());
        fields.extend_from_array(self.global_variables.serialize());
        fields.push(self.prover_address.to_field());
        fields.push(self.revert_code as Field);
        fields.extend_from_array(self.start_gas_left.serialize());
        fields.extend_from_array(self.end_gas_left.serialize());
        fields.push(self.transaction_fee);
        fields.storage
    }
}

impl Deserialize<PUBLIC_CIRCUIT_PUBLIC_INPUTS_LENGTH> for PublicCircuitPublicInputs {
    fn deserialize(serialized: [Field; PUBLIC_CIRCUIT_PUBLIC_INPUTS_LENGTH]) -> Self {
        // TODO(#4390): This should accept a reader ^ to avoid copying data.
        let mut reader = Reader::new(serialized);
        let inputs = PublicCircuitPublicInputs {
            call_context: reader.read_struct(CallContext::deserialize),
            args_hash: reader.read(),
            returns_hash: reader.read(),
            nullifier_read_requests: reader.read_struct_array(ReadRequest::deserialize, [ReadRequest::empty(); MAX_NULLIFIER_READ_REQUESTS_PER_CALL]),
            nullifier_non_existent_read_requests: reader.read_struct_array(ReadRequest::deserialize, [ReadRequest::empty(); MAX_NULLIFIER_NON_EXISTENT_READ_REQUESTS_PER_CALL]),
            contract_storage_update_requests: reader.read_struct_array(StorageUpdateRequest::deserialize, [StorageUpdateRequest::empty(); MAX_PUBLIC_DATA_UPDATE_REQUESTS_PER_CALL]),
            contract_storage_reads: reader.read_struct_array(StorageRead::deserialize, [StorageRead::empty(); MAX_PUBLIC_DATA_READS_PER_CALL]),
            public_call_stack_hashes: reader.read_array([0; MAX_PUBLIC_CALL_STACK_LENGTH_PER_CALL]),
            new_note_hashes: reader.read_struct_array(NoteHash::deserialize, [NoteHash::empty(); MAX_NEW_NOTE_HASHES_PER_CALL]),
            new_nullifiers: reader.read_struct_array(Nullifier::deserialize, [Nullifier::empty(); MAX_NEW_NULLIFIERS_PER_CALL]),
            new_l2_to_l1_msgs: reader.read_struct_array(L2ToL1Message::deserialize, [L2ToL1Message::empty(); MAX_NEW_L2_TO_L1_MSGS_PER_CALL]),
            start_side_effect_counter: reader.read() as u32,
            end_side_effect_counter: reader.read() as u32,
            unencrypted_logs_hashes: reader.read_struct_array(SideEffect::deserialize, [SideEffect::empty(); MAX_UNENCRYPTED_LOGS_PER_CALL]),
            unencrypted_log_preimages_length: reader.read(),
            historical_header: reader.read_struct(Header::deserialize),
            global_variables: reader.read_struct(GlobalVariables::deserialize),
            prover_address: reader.read_struct(AztecAddress::deserialize),
            revert_code: reader.read() as u8,
            start_gas_left: reader.read_struct(Gas::deserialize),
            end_gas_left: reader.read_struct(Gas::deserialize),
            transaction_fee: reader.read(),
        };

        reader.finish();
        inputs
    }
}

impl Hash for PublicCircuitPublicInputs {
    fn hash(self) -> Field {
        pedersen_hash(self.serialize(), GENERATOR_INDEX__PUBLIC_CIRCUIT_PUBLIC_INPUTS)
    }
}

impl Empty for PublicCircuitPublicInputs {
    fn empty() -> Self {
        PublicCircuitPublicInputs {
            call_context: CallContext::empty(),
            args_hash: 0,
            returns_hash: 0,
            nullifier_read_requests: [ReadRequest::empty(); MAX_NULLIFIER_READ_REQUESTS_PER_CALL],
            nullifier_non_existent_read_requests: [ReadRequest::empty(); MAX_NULLIFIER_NON_EXISTENT_READ_REQUESTS_PER_CALL],
            contract_storage_update_requests: [StorageUpdateRequest::empty(); MAX_PUBLIC_DATA_UPDATE_REQUESTS_PER_CALL],
            contract_storage_reads: [StorageRead::empty(); MAX_PUBLIC_DATA_READS_PER_CALL],
            public_call_stack_hashes: [0; MAX_PUBLIC_CALL_STACK_LENGTH_PER_CALL],
            new_note_hashes: [NoteHash::empty(); MAX_NEW_NOTE_HASHES_PER_CALL],
            new_nullifiers: [Nullifier::empty(); MAX_NEW_NULLIFIERS_PER_CALL],
            new_l2_to_l1_msgs: [L2ToL1Message::empty(); MAX_NEW_L2_TO_L1_MSGS_PER_CALL],
            start_side_effect_counter: 0 as u32,
            end_side_effect_counter: 0 as u32,
            unencrypted_logs_hashes: [SideEffect::empty(); MAX_UNENCRYPTED_LOGS_PER_CALL],
            unencrypted_log_preimages_length: 0,
            historical_header: Header::empty(),
            global_variables: GlobalVariables::empty(),
            prover_address: AztecAddress::zero(),
            revert_code: 0 as u8,
            start_gas_left: Gas::empty(),
            end_gas_left: Gas::empty(),
            transaction_fee: 0,
        }
    }
}

#[test]
fn serialization_of_empty() {
    let pcpi = PublicCircuitPublicInputs::empty();
    let serialized = pcpi.serialize();
    let deserialized = PublicCircuitPublicInputs::deserialize(serialized);
    assert(pcpi.eq(deserialized));
}

#[test]
fn empty_hash() {
    let inputs = PublicCircuitPublicInputs::empty();
    let hash = inputs.hash();

    // Value from public_circuit_public_inputs.test.ts "computes empty item hash" test
    let test_data_empty_hash = 0x2d91debc43bd6354caef4fd152975e7c6dd44e8623b6b62c21b9f547f2fabd32;
    assert_eq(hash, test_data_empty_hash);
}<|MERGE_RESOLUTION|>--- conflicted
+++ resolved
@@ -1,12 +1,7 @@
 use crate::{
     abis::{
-<<<<<<< HEAD
     call_context::CallContext, note_hash::NoteHash, nullifier::Nullifier, read_request::ReadRequest,
-    side_effect::SideEffect, gas::Gas
-=======
-    call_context::CallContext, read_request::ReadRequest,
-    side_effect::{SideEffect, SideEffectLinkedToNoteHash}, gas::Gas, global_variables::GlobalVariables
->>>>>>> ea030e53
+    side_effect::SideEffect, gas::Gas, global_variables::GlobalVariables
 },
     address::AztecAddress,
     constants::{
