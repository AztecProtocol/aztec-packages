use crate::{
    abis::{
<<<<<<< HEAD
        call_context::CallContext, gas::Gas, global_variables::GlobalVariables, log_hash::LogHash,
        note_hash::NoteHash, nullifier::Nullifier,
        public_inner_call_request::PublicInnerCallRequest, read_request::ReadRequest,
        tree_leaf_read_request::TreeLeafReadRequest,
    },
    address::AztecAddress,
    constants::{
        MAX_L1_TO_L2_MSG_READ_REQUESTS_PER_CALL, MAX_L2_TO_L1_MSGS_PER_CALL,
        MAX_NOTE_HASH_READ_REQUESTS_PER_CALL, MAX_NOTE_HASHES_PER_CALL,
        MAX_NULLIFIER_NON_EXISTENT_READ_REQUESTS_PER_CALL, MAX_NULLIFIER_READ_REQUESTS_PER_CALL,
        MAX_NULLIFIERS_PER_CALL, MAX_PUBLIC_CALL_STACK_LENGTH_PER_CALL,
        MAX_PUBLIC_DATA_READS_PER_CALL, MAX_PUBLIC_DATA_UPDATE_REQUESTS_PER_CALL,
        MAX_UNENCRYPTED_LOGS_PER_CALL, PUBLIC_CIRCUIT_PUBLIC_INPUTS_LENGTH,
    },
    contrakt::{storage_read::StorageRead, storage_update_request::StorageUpdateRequest},
    header::Header,
    messaging::l2_to_l1_message::L2ToL1Message,
    traits::{Deserialize, Empty, Serialize},
    utils::reader::Reader,
=======
        call_context::CallContext, note_hash::NoteHash, nullifier::Nullifier,
        read_request::ReadRequest, tree_leaf_read_request::TreeLeafReadRequest, gas::Gas,
        global_variables::GlobalVariables, log_hash::LogHash,
        public_inner_call_request::PublicInnerCallRequest,
    }, address::AztecAddress,
    constants::{
        MAX_L1_TO_L2_MSG_READ_REQUESTS_PER_CALL, MAX_L2_TO_L1_MSGS_PER_CALL,
        MAX_NULLIFIERS_PER_CALL, MAX_NOTE_HASHES_PER_CALL, MAX_NOTE_HASH_READ_REQUESTS_PER_CALL,
        MAX_NULLIFIER_READ_REQUESTS_PER_CALL, MAX_NULLIFIER_NON_EXISTENT_READ_REQUESTS_PER_CALL,
        MAX_PUBLIC_CALL_STACK_LENGTH_PER_CALL, MAX_PUBLIC_DATA_READS_PER_CALL,
        MAX_PUBLIC_DATA_UPDATE_REQUESTS_PER_CALL, PUBLIC_CIRCUIT_PUBLIC_INPUTS_LENGTH,
        MAX_UNENCRYPTED_LOGS_PER_CALL,
    }, contrakt::{storage_read::StorageRead, storage_update_request::StorageUpdateRequest},
    header::Header, messaging::l2_to_l1_message::L2ToL1Message,
    traits::{Serialize, Deserialize, Empty}, utils::reader::Reader,
>>>>>>> a166203a
};

// Public inputs to public app circuit.
pub struct PublicCircuitPublicInputs {
    call_context: CallContext,

    args_hash: Field,
    returns_hash: Field,

    note_hash_read_requests: [TreeLeafReadRequest; MAX_NOTE_HASH_READ_REQUESTS_PER_CALL],
    nullifier_read_requests: [ReadRequest; MAX_NULLIFIER_READ_REQUESTS_PER_CALL],
    nullifier_non_existent_read_requests: [ReadRequest; MAX_NULLIFIER_NON_EXISTENT_READ_REQUESTS_PER_CALL],
    l1_to_l2_msg_read_requests: [TreeLeafReadRequest; MAX_L1_TO_L2_MSG_READ_REQUESTS_PER_CALL],
    contract_storage_update_requests: [StorageUpdateRequest; MAX_PUBLIC_DATA_UPDATE_REQUESTS_PER_CALL],
    contract_storage_reads: [StorageRead; MAX_PUBLIC_DATA_READS_PER_CALL],

    // todo: add sideeffect ranges for the input to these hashes
    public_call_requests: [PublicInnerCallRequest; MAX_PUBLIC_CALL_STACK_LENGTH_PER_CALL],
    note_hashes: [NoteHash; MAX_NOTE_HASHES_PER_CALL],
    nullifiers: [Nullifier; MAX_NULLIFIERS_PER_CALL],
    l2_to_l1_msgs: [L2ToL1Message; MAX_L2_TO_L1_MSGS_PER_CALL],

    start_side_effect_counter: u32,
    end_side_effect_counter: u32,

    unencrypted_logs_hashes: [LogHash; MAX_UNENCRYPTED_LOGS_PER_CALL],

    // Header of a block whose state is used during public execution. Set by sequencer to be a header of a block
    // previous to the one in which the tx is included.
    historical_header: Header,

    // Global variables injected into this circuit
    global_variables: GlobalVariables,

    prover_address: AztecAddress,

    revert_code: u8,

    start_gas_left: Gas,
    end_gas_left: Gas,
    transaction_fee: Field,
}

impl Eq for PublicCircuitPublicInputs {
    fn eq(self, other: Self) -> bool {
        self.serialize() == other.serialize()
    }
}

impl Serialize<PUBLIC_CIRCUIT_PUBLIC_INPUTS_LENGTH> for PublicCircuitPublicInputs {
    fn serialize(self) -> [Field; PUBLIC_CIRCUIT_PUBLIC_INPUTS_LENGTH] {
        let mut fields: BoundedVec<Field, PUBLIC_CIRCUIT_PUBLIC_INPUTS_LENGTH> = BoundedVec::new();
        fields.extend_from_array(self.call_context.serialize());
        fields.push(self.args_hash);
        fields.push(self.returns_hash);
        for i in 0..MAX_NOTE_HASH_READ_REQUESTS_PER_CALL {
            fields.extend_from_array(self.note_hash_read_requests[i].serialize());
        }
        for i in 0..MAX_NULLIFIER_READ_REQUESTS_PER_CALL {
            fields.extend_from_array(self.nullifier_read_requests[i].serialize());
        }
        for i in 0..MAX_NULLIFIER_NON_EXISTENT_READ_REQUESTS_PER_CALL {
            fields.extend_from_array(self.nullifier_non_existent_read_requests[i].serialize());
        }
        for i in 0..MAX_L1_TO_L2_MSG_READ_REQUESTS_PER_CALL {
            fields.extend_from_array(self.l1_to_l2_msg_read_requests[i].serialize());
        }
        for i in 0..MAX_PUBLIC_DATA_UPDATE_REQUESTS_PER_CALL {
            fields.extend_from_array(self.contract_storage_update_requests[i].serialize());
        }
        for i in 0..MAX_PUBLIC_DATA_READS_PER_CALL {
            fields.extend_from_array(self.contract_storage_reads[i].serialize());
        }
        for i in 0..MAX_PUBLIC_CALL_STACK_LENGTH_PER_CALL {
            fields.extend_from_array(self.public_call_requests[i].serialize());
        }
        for i in 0..MAX_NOTE_HASHES_PER_CALL {
            fields.extend_from_array(self.note_hashes[i].serialize());
        }
        for i in 0..MAX_NULLIFIERS_PER_CALL {
            fields.extend_from_array(self.nullifiers[i].serialize());
        }
        for i in 0..MAX_L2_TO_L1_MSGS_PER_CALL {
            fields.extend_from_array(self.l2_to_l1_msgs[i].serialize());
        }

        fields.push(self.start_side_effect_counter as Field);
        fields.push(self.end_side_effect_counter as Field);

        for i in 0..MAX_UNENCRYPTED_LOGS_PER_CALL {
            fields.extend_from_array(self.unencrypted_logs_hashes[i].serialize());
        }
        fields.extend_from_array(self.historical_header.serialize());
        fields.extend_from_array(self.global_variables.serialize());
        fields.push(self.prover_address.to_field());
        fields.push(self.revert_code as Field);
        fields.extend_from_array(self.start_gas_left.serialize());
        fields.extend_from_array(self.end_gas_left.serialize());
        fields.push(self.transaction_fee);
        fields.storage
    }
}

impl Deserialize<PUBLIC_CIRCUIT_PUBLIC_INPUTS_LENGTH> for PublicCircuitPublicInputs {
    fn deserialize(serialized: [Field; PUBLIC_CIRCUIT_PUBLIC_INPUTS_LENGTH]) -> Self {
        // TODO(#4390): This should accept a reader ^ to avoid copying data.
        let mut reader = Reader::new(serialized);
        let inputs = PublicCircuitPublicInputs {
            call_context: reader.read_struct(CallContext::deserialize),
            args_hash: reader.read(),
            returns_hash: reader.read(),
            note_hash_read_requests: reader.read_struct_array(
                TreeLeafReadRequest::deserialize,
                [TreeLeafReadRequest::empty(); MAX_NOTE_HASH_READ_REQUESTS_PER_CALL],
            ),
            nullifier_read_requests: reader.read_struct_array(
                ReadRequest::deserialize,
                [ReadRequest::empty(); MAX_NULLIFIER_READ_REQUESTS_PER_CALL],
            ),
            nullifier_non_existent_read_requests: reader.read_struct_array(
                ReadRequest::deserialize,
                [ReadRequest::empty(); MAX_NULLIFIER_NON_EXISTENT_READ_REQUESTS_PER_CALL],
            ),
            l1_to_l2_msg_read_requests: reader.read_struct_array(
                TreeLeafReadRequest::deserialize,
                [TreeLeafReadRequest::empty(); MAX_L1_TO_L2_MSG_READ_REQUESTS_PER_CALL],
            ),
            contract_storage_update_requests: reader.read_struct_array(
                StorageUpdateRequest::deserialize,
                [StorageUpdateRequest::empty(); MAX_PUBLIC_DATA_UPDATE_REQUESTS_PER_CALL],
            ),
            contract_storage_reads: reader.read_struct_array(
                StorageRead::deserialize,
                [StorageRead::empty(); MAX_PUBLIC_DATA_READS_PER_CALL],
            ),
            public_call_requests: reader.read_struct_array(
                PublicInnerCallRequest::deserialize,
                [PublicInnerCallRequest::empty(); MAX_PUBLIC_CALL_STACK_LENGTH_PER_CALL],
            ),
            note_hashes: reader.read_struct_array(
                NoteHash::deserialize,
                [NoteHash::empty(); MAX_NOTE_HASHES_PER_CALL],
            ),
            nullifiers: reader.read_struct_array(
                Nullifier::deserialize,
                [Nullifier::empty(); MAX_NULLIFIERS_PER_CALL],
            ),
            l2_to_l1_msgs: reader.read_struct_array(
                L2ToL1Message::deserialize,
                [L2ToL1Message::empty(); MAX_L2_TO_L1_MSGS_PER_CALL],
            ),
            start_side_effect_counter: reader.read() as u32,
            end_side_effect_counter: reader.read() as u32,
            unencrypted_logs_hashes: reader.read_struct_array(
                LogHash::deserialize,
                [LogHash::empty(); MAX_UNENCRYPTED_LOGS_PER_CALL],
            ),
            historical_header: reader.read_struct(Header::deserialize),
            global_variables: reader.read_struct(GlobalVariables::deserialize),
            prover_address: reader.read_struct(AztecAddress::deserialize),
            revert_code: reader.read() as u8,
            start_gas_left: reader.read_struct(Gas::deserialize),
            end_gas_left: reader.read_struct(Gas::deserialize),
            transaction_fee: reader.read(),
        };

        reader.finish();
        inputs
    }
}

impl Empty for PublicCircuitPublicInputs {
    fn empty() -> Self {
        PublicCircuitPublicInputs {
            call_context: CallContext::empty(),
            args_hash: 0,
            returns_hash: 0,
            note_hash_read_requests: [
                TreeLeafReadRequest::empty(); MAX_NOTE_HASH_READ_REQUESTS_PER_CALL
            ],
            nullifier_read_requests: [ReadRequest::empty(); MAX_NULLIFIER_READ_REQUESTS_PER_CALL],
            nullifier_non_existent_read_requests: [
                ReadRequest::empty(); MAX_NULLIFIER_NON_EXISTENT_READ_REQUESTS_PER_CALL
            ],
            l1_to_l2_msg_read_requests: [
                TreeLeafReadRequest::empty(); MAX_L1_TO_L2_MSG_READ_REQUESTS_PER_CALL
            ],
            contract_storage_update_requests: [
                StorageUpdateRequest::empty(); MAX_PUBLIC_DATA_UPDATE_REQUESTS_PER_CALL
            ],
            contract_storage_reads: [StorageRead::empty(); MAX_PUBLIC_DATA_READS_PER_CALL],
            public_call_requests: [
                PublicInnerCallRequest::empty(); MAX_PUBLIC_CALL_STACK_LENGTH_PER_CALL
            ],
            note_hashes: [NoteHash::empty(); MAX_NOTE_HASHES_PER_CALL],
            nullifiers: [Nullifier::empty(); MAX_NULLIFIERS_PER_CALL],
            l2_to_l1_msgs: [L2ToL1Message::empty(); MAX_L2_TO_L1_MSGS_PER_CALL],
            start_side_effect_counter: 0 as u32,
            end_side_effect_counter: 0 as u32,
            unencrypted_logs_hashes: [LogHash::empty(); MAX_UNENCRYPTED_LOGS_PER_CALL],
            historical_header: Header::empty(),
            global_variables: GlobalVariables::empty(),
            prover_address: AztecAddress::zero(),
            revert_code: 0 as u8,
            start_gas_left: Gas::empty(),
            end_gas_left: Gas::empty(),
            transaction_fee: 0,
        }
    }
}

#[test]
fn serialization_of_empty() {
    let pcpi = PublicCircuitPublicInputs::empty();
    let serialized = pcpi.serialize();
    let deserialized = PublicCircuitPublicInputs::deserialize(serialized);
    assert(pcpi.eq(deserialized));
}<|MERGE_RESOLUTION|>--- conflicted
+++ resolved
@@ -1,26 +1,5 @@
 use crate::{
     abis::{
-<<<<<<< HEAD
-        call_context::CallContext, gas::Gas, global_variables::GlobalVariables, log_hash::LogHash,
-        note_hash::NoteHash, nullifier::Nullifier,
-        public_inner_call_request::PublicInnerCallRequest, read_request::ReadRequest,
-        tree_leaf_read_request::TreeLeafReadRequest,
-    },
-    address::AztecAddress,
-    constants::{
-        MAX_L1_TO_L2_MSG_READ_REQUESTS_PER_CALL, MAX_L2_TO_L1_MSGS_PER_CALL,
-        MAX_NOTE_HASH_READ_REQUESTS_PER_CALL, MAX_NOTE_HASHES_PER_CALL,
-        MAX_NULLIFIER_NON_EXISTENT_READ_REQUESTS_PER_CALL, MAX_NULLIFIER_READ_REQUESTS_PER_CALL,
-        MAX_NULLIFIERS_PER_CALL, MAX_PUBLIC_CALL_STACK_LENGTH_PER_CALL,
-        MAX_PUBLIC_DATA_READS_PER_CALL, MAX_PUBLIC_DATA_UPDATE_REQUESTS_PER_CALL,
-        MAX_UNENCRYPTED_LOGS_PER_CALL, PUBLIC_CIRCUIT_PUBLIC_INPUTS_LENGTH,
-    },
-    contrakt::{storage_read::StorageRead, storage_update_request::StorageUpdateRequest},
-    header::Header,
-    messaging::l2_to_l1_message::L2ToL1Message,
-    traits::{Deserialize, Empty, Serialize},
-    utils::reader::Reader,
-=======
         call_context::CallContext, note_hash::NoteHash, nullifier::Nullifier,
         read_request::ReadRequest, tree_leaf_read_request::TreeLeafReadRequest, gas::Gas,
         global_variables::GlobalVariables, log_hash::LogHash,
@@ -36,7 +15,6 @@
     }, contrakt::{storage_read::StorageRead, storage_update_request::StorageUpdateRequest},
     header::Header, messaging::l2_to_l1_message::L2ToL1Message,
     traits::{Serialize, Deserialize, Empty}, utils::reader::Reader,
->>>>>>> a166203a
 };
 
 // Public inputs to public app circuit.
