use crate::{
    abis::{
    call_context::CallContext, read_request::ReadRequest,
    side_effect::{SideEffect, SideEffectLinkedToNoteHash}
},
    address::AztecAddress,
    constants::{
    MAX_NEW_L2_TO_L1_MSGS_PER_CALL, MAX_NEW_NULLIFIERS_PER_CALL, MAX_NEW_NOTE_HASHES_PER_CALL,
    MAX_NULLIFIER_READ_REQUESTS_PER_CALL, MAX_NULLIFIER_NON_EXISTENT_READ_REQUESTS_PER_CALL,
    MAX_PUBLIC_CALL_STACK_LENGTH_PER_CALL, MAX_PUBLIC_DATA_READS_PER_CALL,
    MAX_PUBLIC_DATA_UPDATE_REQUESTS_PER_CALL, NUM_FIELDS_PER_SHA256, RETURN_VALUES_LENGTH,
    GENERATOR_INDEX__PUBLIC_CIRCUIT_PUBLIC_INPUTS, PUBLIC_CIRCUIT_PUBLIC_INPUTS_LENGTH
},
    contrakt::{storage_read::StorageRead, storage_update_request::StorageUpdateRequest},
    hash::pedersen_hash, header::Header, messaging::l2_to_l1_message::L2ToL1Message,
    traits::{Hash, Serialize, Deserialize}, utils::reader::Reader
};

struct PublicCircuitPublicInputs{
    call_context: CallContext,

    args_hash: Field,
    return_values: [Field; RETURN_VALUES_LENGTH],

    nullifier_read_requests: [ReadRequest; MAX_NULLIFIER_READ_REQUESTS_PER_CALL],
    nullifier_non_existent_read_requests: [ReadRequest; MAX_NULLIFIER_NON_EXISTENT_READ_REQUESTS_PER_CALL],
    contract_storage_update_requests: [StorageUpdateRequest; MAX_PUBLIC_DATA_UPDATE_REQUESTS_PER_CALL],
    contract_storage_reads: [StorageRead; MAX_PUBLIC_DATA_READS_PER_CALL],

    // todo: add sideeffect ranges for the input to these hashes
    public_call_stack_hashes: [Field; MAX_PUBLIC_CALL_STACK_LENGTH_PER_CALL],
    new_note_hashes: [SideEffect; MAX_NEW_NOTE_HASHES_PER_CALL],
    new_nullifiers: [SideEffectLinkedToNoteHash; MAX_NEW_NULLIFIERS_PER_CALL],
    new_l2_to_l1_msgs: [L2ToL1Message; MAX_NEW_L2_TO_L1_MSGS_PER_CALL],

    start_side_effect_counter: u32,
    end_side_effect_counter: u32,

    unencrypted_logs_hash: [Field; NUM_FIELDS_PER_SHA256],

    // Here so that the gas cost of this request can be measured by circuits, without actually needing to feed in the
    // variable-length data.
    unencrypted_log_preimages_length: Field,

    // Header of a block whose state is used during public execution. Set by sequencer to be a header of a block
    // previous to the one in which the tx is included.
    historical_header: Header,

    prover_address: AztecAddress,

    reverted: bool,
}

impl Eq for PublicCircuitPublicInputs {
    fn eq(self, other: Self) -> bool {
        self.serialize() == other.serialize()
    }
}

impl Serialize<PUBLIC_CIRCUIT_PUBLIC_INPUTS_LENGTH> for PublicCircuitPublicInputs {
    fn serialize(self) -> [Field; PUBLIC_CIRCUIT_PUBLIC_INPUTS_LENGTH] {
        let mut fields: BoundedVec<Field, PUBLIC_CIRCUIT_PUBLIC_INPUTS_LENGTH> = BoundedVec::new();
        fields.extend_from_array(self.call_context.serialize());
        fields.push(self.args_hash);
        fields.extend_from_array(self.return_values);
        for i in 0..MAX_NULLIFIER_READ_REQUESTS_PER_CALL {
            fields.extend_from_array(self.nullifier_read_requests[i].serialize());
        }
        for i in 0..MAX_NULLIFIER_NON_EXISTENT_READ_REQUESTS_PER_CALL {
            fields.extend_from_array(self.nullifier_non_existent_read_requests[i].serialize());
        }
        for i in 0..MAX_PUBLIC_DATA_UPDATE_REQUESTS_PER_CALL {
            fields.extend_from_array(self.contract_storage_update_requests[i].serialize());
        }
        for i in 0..MAX_PUBLIC_DATA_READS_PER_CALL {
            fields.extend_from_array(self.contract_storage_reads[i].serialize());
        }
        fields.extend_from_array(self.public_call_stack_hashes);

        for i in 0..MAX_NEW_NOTE_HASHES_PER_CALL {
            fields.extend_from_array(self.new_note_hashes[i].serialize());
        }
        for i in 0..MAX_NEW_NULLIFIERS_PER_CALL {
            fields.extend_from_array(self.new_nullifiers[i].serialize());
        }
        for i in 0..MAX_NEW_L2_TO_L1_MSGS_PER_CALL {
            fields.extend_from_array(self.new_l2_to_l1_msgs[i].serialize());
        }

        fields.push(self.start_side_effect_counter as Field);
        fields.push(self.end_side_effect_counter as Field);

        fields.extend_from_array(self.unencrypted_logs_hash);
        fields.push(self.unencrypted_log_preimages_length);
        fields.extend_from_array(self.historical_header.serialize());
        fields.push(self.prover_address.to_field());
        fields.push(self.reverted as Field);
        fields.storage
    }
}

impl Deserialize<PUBLIC_CIRCUIT_PUBLIC_INPUTS_LENGTH> for PublicCircuitPublicInputs {
    fn deserialize(serialized: [Field; PUBLIC_CIRCUIT_PUBLIC_INPUTS_LENGTH]) -> Self {
        // TODO(#4390): This should accept a reader ^ to avoid copying data.
        let mut reader = Reader::new(serialized);
        let inputs = PublicCircuitPublicInputs {
            call_context: reader.read_struct(CallContext::deserialize),
            args_hash: reader.read(),
            return_values: reader.read_array([0; RETURN_VALUES_LENGTH]),
            nullifier_read_requests: reader.read_struct_array(ReadRequest::deserialize, [ReadRequest::empty(); MAX_NULLIFIER_READ_REQUESTS_PER_CALL]),
            nullifier_non_existent_read_requests: reader.read_struct_array(ReadRequest::deserialize, [ReadRequest::empty(); MAX_NULLIFIER_NON_EXISTENT_READ_REQUESTS_PER_CALL]),
            contract_storage_update_requests: reader.read_struct_array(StorageUpdateRequest::deserialize, [StorageUpdateRequest::empty(); MAX_PUBLIC_DATA_UPDATE_REQUESTS_PER_CALL]),
            contract_storage_reads: reader.read_struct_array(StorageRead::deserialize, [StorageRead::empty(); MAX_PUBLIC_DATA_READS_PER_CALL]),
            public_call_stack_hashes: reader.read_array([0; MAX_PUBLIC_CALL_STACK_LENGTH_PER_CALL]),
            new_note_hashes: reader.read_struct_array(SideEffect::deserialize, [SideEffect::empty(); MAX_NEW_NOTE_HASHES_PER_CALL]),
            new_nullifiers: reader.read_struct_array(SideEffectLinkedToNoteHash::deserialize, [SideEffectLinkedToNoteHash::empty(); MAX_NEW_NULLIFIERS_PER_CALL]),
            new_l2_to_l1_msgs: reader.read_struct_array(L2ToL1Message::deserialize, [L2ToL1Message::empty(); MAX_NEW_L2_TO_L1_MSGS_PER_CALL]),
            start_side_effect_counter: reader.read() as u32,
            end_side_effect_counter: reader.read() as u32,
            unencrypted_logs_hash: reader.read_array([0; NUM_FIELDS_PER_SHA256]),
            unencrypted_log_preimages_length: reader.read(),
            historical_header: reader.read_struct(Header::deserialize),
            prover_address: reader.read_struct(AztecAddress::deserialize),
            reverted: reader.read() as bool,
        };

        reader.finish();
        inputs
    }
}

impl Hash for PublicCircuitPublicInputs {
    fn hash(self) -> Field {
        pedersen_hash(self.serialize(), GENERATOR_INDEX__PUBLIC_CIRCUIT_PUBLIC_INPUTS)
    }
}

#[test]
fn serialization_of_empty() {
    let pcpi: PublicCircuitPublicInputs = dep::std::unsafe::zeroed();
    let serialized = pcpi.serialize();
    let deserialized = PublicCircuitPublicInputs::deserialize(serialized);
    assert(pcpi.eq(deserialized));
}

#[test]
fn empty_hash() {
    let inputs: PublicCircuitPublicInputs = dep::std::unsafe::zeroed();
    let hash = inputs.hash();

    // Value from public_circuit_public_inputs.test.ts "computes empty item hash" test
<<<<<<< HEAD
    let test_data_empty_hash = 0x153eea640dd0a53eaa029301381962507fb89e348d42d6f3335107644c6541b9;
=======
    let test_data_empty_hash = 0x083ac560a513d670a7f50f0a3052d42cb9816b7b643e62025b8278652ad637ab;
>>>>>>> d666f6f1
    assert_eq(hash, test_data_empty_hash);
}<|MERGE_RESOLUTION|>--- conflicted
+++ resolved
@@ -149,10 +149,6 @@
     let hash = inputs.hash();
 
     // Value from public_circuit_public_inputs.test.ts "computes empty item hash" test
-<<<<<<< HEAD
-    let test_data_empty_hash = 0x153eea640dd0a53eaa029301381962507fb89e348d42d6f3335107644c6541b9;
-=======
     let test_data_empty_hash = 0x083ac560a513d670a7f50f0a3052d42cb9816b7b643e62025b8278652ad637ab;
->>>>>>> d666f6f1
     assert_eq(hash, test_data_empty_hash);
 }