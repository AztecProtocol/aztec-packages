use crate::{
    abis::{
    call_context::CallContext, read_request::ReadRequest,
    side_effect::{SideEffect, SideEffectLinkedToNoteHash}
},
    address::AztecAddress,
    constants::{
    MAX_NEW_L2_TO_L1_MSGS_PER_CALL, MAX_NEW_NULLIFIERS_PER_CALL, MAX_NEW_NOTE_HASHES_PER_CALL,
    MAX_NULLIFIER_READ_REQUESTS_PER_CALL, MAX_NULLIFIER_NON_EXISTENT_READ_REQUESTS_PER_CALL,
    MAX_PUBLIC_CALL_STACK_LENGTH_PER_CALL, MAX_PUBLIC_DATA_READS_PER_CALL,
    MAX_PUBLIC_DATA_UPDATE_REQUESTS_PER_CALL, GENERATOR_INDEX__PUBLIC_CIRCUIT_PUBLIC_INPUTS,
    PUBLIC_CIRCUIT_PUBLIC_INPUTS_LENGTH
},
    contrakt::{storage_read::StorageRead, storage_update_request::StorageUpdateRequest},
    hash::pedersen_hash, header::Header, messaging::l2_to_l1_message::L2ToL1Message,
    traits::{Hash, Serialize, Deserialize}, utils::reader::Reader
};

struct PublicCircuitPublicInputs{
    call_context: CallContext,

    args_hash: Field,
    returns_hash: Field,

    nullifier_read_requests: [ReadRequest; MAX_NULLIFIER_READ_REQUESTS_PER_CALL],
    nullifier_non_existent_read_requests: [ReadRequest; MAX_NULLIFIER_NON_EXISTENT_READ_REQUESTS_PER_CALL],
    contract_storage_update_requests: [StorageUpdateRequest; MAX_PUBLIC_DATA_UPDATE_REQUESTS_PER_CALL],
    contract_storage_reads: [StorageRead; MAX_PUBLIC_DATA_READS_PER_CALL],

    // todo: add sideeffect ranges for the input to these hashes
    public_call_stack_hashes: [Field; MAX_PUBLIC_CALL_STACK_LENGTH_PER_CALL],
    new_note_hashes: [SideEffect; MAX_NEW_NOTE_HASHES_PER_CALL],
    new_nullifiers: [SideEffectLinkedToNoteHash; MAX_NEW_NULLIFIERS_PER_CALL],
    new_l2_to_l1_msgs: [L2ToL1Message; MAX_NEW_L2_TO_L1_MSGS_PER_CALL],

    start_side_effect_counter: u32,
    end_side_effect_counter: u32,

    unencrypted_logs_hash: Field,

    // Here so that the gas cost of this request can be measured by circuits, without actually needing to feed in the
    // variable-length data.
    unencrypted_log_preimages_length: Field,

    // Header of a block whose state is used during public execution. Set by sequencer to be a header of a block
    // previous to the one in which the tx is included.
    historical_header: Header,

    prover_address: AztecAddress,

    revert_code: u8,
}

impl Eq for PublicCircuitPublicInputs {
    fn eq(self, other: Self) -> bool {
        self.serialize() == other.serialize()
    }
}

impl Default for PublicCircuitPublicInputs {
    fn default() -> Self {
        PublicCircuitPublicInputs {
            call_context: CallContext::default(),
            args_hash: 0,
            return_values: [0; RETURN_VALUES_LENGTH],
            nullifier_read_requests: [ReadRequest::default(); MAX_NULLIFIER_READ_REQUESTS_PER_CALL],
            nullifier_non_existent_read_requests: [ReadRequest::default(); MAX_NULLIFIER_NON_EXISTENT_READ_REQUESTS_PER_CALL],
            contract_storage_update_requests: [StorageUpdateRequest::default(); MAX_PUBLIC_DATA_UPDATE_REQUESTS_PER_CALL],
            contract_storage_reads: [StorageRead::default(); MAX_PUBLIC_DATA_READS_PER_CALL],
            public_call_stack_hashes: [0; MAX_PUBLIC_CALL_STACK_LENGTH_PER_CALL],
            new_note_hashes: [SideEffect::default(); MAX_NEW_NOTE_HASHES_PER_CALL],
            new_nullifiers: [SideEffectLinkedToNoteHash::default(); MAX_NEW_NULLIFIERS_PER_CALL],
            new_l2_to_l1_msgs: [L2ToL1Message::default(); MAX_NEW_L2_TO_L1_MSGS_PER_CALL],
            start_side_effect_counter: 0 as u32,
            end_side_effect_counter: 0 as u32,
            unencrypted_logs_hash: 0,
            unencrypted_log_preimages_length: 0,
            historical_header: Header::default(),
            prover_address: AztecAddress::zero(),
            revert_code: 0 as u8,
        }
    }
}

impl Serialize<PUBLIC_CIRCUIT_PUBLIC_INPUTS_LENGTH> for PublicCircuitPublicInputs {
    fn serialize(self) -> [Field; PUBLIC_CIRCUIT_PUBLIC_INPUTS_LENGTH] {
        let mut fields: BoundedVec<Field, PUBLIC_CIRCUIT_PUBLIC_INPUTS_LENGTH> = BoundedVec::new();
        fields.extend_from_array(self.call_context.serialize());
        fields.push(self.args_hash);
        fields.push(self.returns_hash);
        for i in 0..MAX_NULLIFIER_READ_REQUESTS_PER_CALL {
            fields.extend_from_array(self.nullifier_read_requests[i].serialize());
        }
        for i in 0..MAX_NULLIFIER_NON_EXISTENT_READ_REQUESTS_PER_CALL {
            fields.extend_from_array(self.nullifier_non_existent_read_requests[i].serialize());
        }
        for i in 0..MAX_PUBLIC_DATA_UPDATE_REQUESTS_PER_CALL {
            fields.extend_from_array(self.contract_storage_update_requests[i].serialize());
        }
        for i in 0..MAX_PUBLIC_DATA_READS_PER_CALL {
            fields.extend_from_array(self.contract_storage_reads[i].serialize());
        }
        fields.extend_from_array(self.public_call_stack_hashes);

        for i in 0..MAX_NEW_NOTE_HASHES_PER_CALL {
            fields.extend_from_array(self.new_note_hashes[i].serialize());
        }
        for i in 0..MAX_NEW_NULLIFIERS_PER_CALL {
            fields.extend_from_array(self.new_nullifiers[i].serialize());
        }
        for i in 0..MAX_NEW_L2_TO_L1_MSGS_PER_CALL {
            fields.extend_from_array(self.new_l2_to_l1_msgs[i].serialize());
        }

        fields.push(self.start_side_effect_counter as Field);
        fields.push(self.end_side_effect_counter as Field);

        fields.push(self.unencrypted_logs_hash);
        fields.push(self.unencrypted_log_preimages_length);
        fields.extend_from_array(self.historical_header.serialize());
        fields.push(self.prover_address.to_field());
        fields.push(self.revert_code as Field);
        fields.storage
    }
}

impl Deserialize<PUBLIC_CIRCUIT_PUBLIC_INPUTS_LENGTH> for PublicCircuitPublicInputs {
    fn deserialize(serialized: [Field; PUBLIC_CIRCUIT_PUBLIC_INPUTS_LENGTH]) -> Self {
        // TODO(#4390): This should accept a reader ^ to avoid copying data.
        let mut reader = Reader::new(serialized);
        let inputs = PublicCircuitPublicInputs {
            call_context: reader.read_struct(CallContext::deserialize),
            args_hash: reader.read(),
<<<<<<< HEAD
            return_values: reader.read_array([0; RETURN_VALUES_LENGTH]),
            nullifier_read_requests: reader.read_struct_array(ReadRequest::deserialize, [ReadRequest::default(); MAX_NULLIFIER_READ_REQUESTS_PER_CALL]),
            nullifier_non_existent_read_requests: reader.read_struct_array(ReadRequest::deserialize, [ReadRequest::default(); MAX_NULLIFIER_NON_EXISTENT_READ_REQUESTS_PER_CALL]),
            contract_storage_update_requests: reader.read_struct_array(StorageUpdateRequest::deserialize, [StorageUpdateRequest::default(); MAX_PUBLIC_DATA_UPDATE_REQUESTS_PER_CALL]),
            contract_storage_reads: reader.read_struct_array(StorageRead::deserialize, [StorageRead::default(); MAX_PUBLIC_DATA_READS_PER_CALL]),
=======
            returns_hash: reader.read(),
            nullifier_read_requests: reader.read_struct_array(ReadRequest::deserialize, [ReadRequest::empty(); MAX_NULLIFIER_READ_REQUESTS_PER_CALL]),
            nullifier_non_existent_read_requests: reader.read_struct_array(ReadRequest::deserialize, [ReadRequest::empty(); MAX_NULLIFIER_NON_EXISTENT_READ_REQUESTS_PER_CALL]),
            contract_storage_update_requests: reader.read_struct_array(StorageUpdateRequest::deserialize, [StorageUpdateRequest::empty(); MAX_PUBLIC_DATA_UPDATE_REQUESTS_PER_CALL]),
            contract_storage_reads: reader.read_struct_array(StorageRead::deserialize, [StorageRead::empty(); MAX_PUBLIC_DATA_READS_PER_CALL]),
>>>>>>> f087b73b
            public_call_stack_hashes: reader.read_array([0; MAX_PUBLIC_CALL_STACK_LENGTH_PER_CALL]),
            new_note_hashes: reader.read_struct_array(SideEffect::deserialize, [SideEffect::default(); MAX_NEW_NOTE_HASHES_PER_CALL]),
            new_nullifiers: reader.read_struct_array(SideEffectLinkedToNoteHash::deserialize, [SideEffectLinkedToNoteHash::default(); MAX_NEW_NULLIFIERS_PER_CALL]),
            new_l2_to_l1_msgs: reader.read_struct_array(L2ToL1Message::deserialize, [L2ToL1Message::default(); MAX_NEW_L2_TO_L1_MSGS_PER_CALL]),
            start_side_effect_counter: reader.read() as u32,
            end_side_effect_counter: reader.read() as u32,
            unencrypted_logs_hash: reader.read() as Field,
            unencrypted_log_preimages_length: reader.read(),
            historical_header: reader.read_struct(Header::deserialize),
            prover_address: reader.read_struct(AztecAddress::deserialize),
            revert_code: reader.read() as u8,
        };

        reader.finish();
        inputs
    }
}

impl Hash for PublicCircuitPublicInputs {
    fn hash(self) -> Field {
        pedersen_hash(self.serialize(), GENERATOR_INDEX__PUBLIC_CIRCUIT_PUBLIC_INPUTS)
    }
}

#[test]
fn serialization_of_default() {
    let pcpi = PublicCircuitPublicInputs::default();
    let serialized = pcpi.serialize();
    let deserialized = PublicCircuitPublicInputs::deserialize(serialized);
    assert(pcpi.eq(deserialized));
}

#[test]
fn default_hash() {
    let inputs = PublicCircuitPublicInputs::default();
    let hash = inputs.hash();

    // Value from public_circuit_public_inputs.test.ts "computes empty item hash" test
<<<<<<< HEAD
    let test_data_default_hash = 0x0f1eb4e352e8dab6cbab3c63b6d8f3cd2cd90cc7ae5ff142e4dfa2b3e28e01c1;
    assert_eq(hash, test_data_default_hash);
=======
    let test_data_empty_hash = 0x022c1c742521fb12c0d40c223b953d6499be7de29d6cc62f80ae141bbf4cd9a3;
    assert_eq(hash, test_data_empty_hash);
>>>>>>> f087b73b
}<|MERGE_RESOLUTION|>--- conflicted
+++ resolved
@@ -131,19 +131,11 @@
         let inputs = PublicCircuitPublicInputs {
             call_context: reader.read_struct(CallContext::deserialize),
             args_hash: reader.read(),
-<<<<<<< HEAD
-            return_values: reader.read_array([0; RETURN_VALUES_LENGTH]),
+            returns_hash: reader.read(),
             nullifier_read_requests: reader.read_struct_array(ReadRequest::deserialize, [ReadRequest::default(); MAX_NULLIFIER_READ_REQUESTS_PER_CALL]),
             nullifier_non_existent_read_requests: reader.read_struct_array(ReadRequest::deserialize, [ReadRequest::default(); MAX_NULLIFIER_NON_EXISTENT_READ_REQUESTS_PER_CALL]),
             contract_storage_update_requests: reader.read_struct_array(StorageUpdateRequest::deserialize, [StorageUpdateRequest::default(); MAX_PUBLIC_DATA_UPDATE_REQUESTS_PER_CALL]),
             contract_storage_reads: reader.read_struct_array(StorageRead::deserialize, [StorageRead::default(); MAX_PUBLIC_DATA_READS_PER_CALL]),
-=======
-            returns_hash: reader.read(),
-            nullifier_read_requests: reader.read_struct_array(ReadRequest::deserialize, [ReadRequest::empty(); MAX_NULLIFIER_READ_REQUESTS_PER_CALL]),
-            nullifier_non_existent_read_requests: reader.read_struct_array(ReadRequest::deserialize, [ReadRequest::empty(); MAX_NULLIFIER_NON_EXISTENT_READ_REQUESTS_PER_CALL]),
-            contract_storage_update_requests: reader.read_struct_array(StorageUpdateRequest::deserialize, [StorageUpdateRequest::empty(); MAX_PUBLIC_DATA_UPDATE_REQUESTS_PER_CALL]),
-            contract_storage_reads: reader.read_struct_array(StorageRead::deserialize, [StorageRead::empty(); MAX_PUBLIC_DATA_READS_PER_CALL]),
->>>>>>> f087b73b
             public_call_stack_hashes: reader.read_array([0; MAX_PUBLIC_CALL_STACK_LENGTH_PER_CALL]),
             new_note_hashes: reader.read_struct_array(SideEffect::deserialize, [SideEffect::default(); MAX_NEW_NOTE_HASHES_PER_CALL]),
             new_nullifiers: reader.read_struct_array(SideEffectLinkedToNoteHash::deserialize, [SideEffectLinkedToNoteHash::default(); MAX_NEW_NULLIFIERS_PER_CALL]),
@@ -182,11 +174,6 @@
     let hash = inputs.hash();
 
     // Value from public_circuit_public_inputs.test.ts "computes empty item hash" test
-<<<<<<< HEAD
-    let test_data_default_hash = 0x0f1eb4e352e8dab6cbab3c63b6d8f3cd2cd90cc7ae5ff142e4dfa2b3e28e01c1;
+    let test_data_default_hash = 0x022c1c742521fb12c0d40c223b953d6499be7de29d6cc62f80ae141bbf4cd9a3;
     assert_eq(hash, test_data_default_hash);
-=======
-    let test_data_empty_hash = 0x022c1c742521fb12c0d40c223b953d6499be7de29d6cc62f80ae141bbf4cd9a3;
-    assert_eq(hash, test_data_empty_hash);
->>>>>>> f087b73b
 }