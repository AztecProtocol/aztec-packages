--- conflicted
+++ resolved
@@ -1,9 +1,4 @@
-<<<<<<< HEAD
-use crate::traits::{Deserialize, Empty, FromField, Serialize, ToField};
-use crate::utils::field::field_from_bytes;
-=======
 use crate::traits::{Serialize, Deserialize, FromField, ToField, Empty};
->>>>>>> a166203a
 
 pub struct EventSelector {
     // 1st 4-bytes (big-endian leftmost) of abi-encoding of an event.
