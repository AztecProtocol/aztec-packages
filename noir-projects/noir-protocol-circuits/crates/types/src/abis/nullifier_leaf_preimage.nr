--- conflicted
+++ resolved
@@ -1,15 +1,8 @@
 global NULLIFIER_LEAF_PREIMAGE_LENGTH: u32 = 3;
 
 use crate::{
-<<<<<<< HEAD
-    abis::{read_request::ScopedReadRequest, side_effect::Readable},
-    hash::compute_siloed_nullifier,
-    merkle_tree::leaf_preimage::{IndexedTreeLeafPreimage, LeafPreimage},
-    traits::{Empty, Hash},
-=======
     abis::{read_request::ScopedReadRequest, side_effect::Readable}, hash::compute_siloed_nullifier,
     merkle_tree::leaf_preimage::{LeafPreimage, IndexedTreeLeafPreimage}, traits::{Empty, Hash},
->>>>>>> a166203a
 };
 
 pub struct NullifierLeafPreimage {
