use crate::{
    abis::side_effect::Ordered,
    address::AztecAddress,
    constants::PUBLIC_DATA_READ_LENGTH,
    contrakt::storage_read::StorageRead,
<<<<<<< HEAD
    data::hash::{compute_public_data_tree_index, compute_public_data_tree_value},
    traits::{Deserialize, Empty, Serialize},
=======
    data::hash::{compute_public_data_tree_value, compute_public_data_tree_index},
    traits::{Empty, Serialize, Deserialize},
>>>>>>> a166203a
};

pub struct PublicDataRead {
    leaf_slot: Field,
    value: Field,
    counter: u32,
}

impl PublicDataRead {
    pub fn from_contract_storage_read(
        contract_address: AztecAddress,
        read_request: StorageRead,
    ) -> PublicDataRead {
        PublicDataRead {
            leaf_slot: compute_public_data_tree_index(contract_address, read_request.storage_slot),
            value: compute_public_data_tree_value(read_request.current_value),
            counter: read_request.counter,
        }
    }
}

impl Eq for PublicDataRead {
    fn eq(self, other: PublicDataRead) -> bool {
        (other.leaf_slot == self.leaf_slot)
            & (other.value == self.value)
            & (other.counter == self.counter)
    }
}

impl Empty for PublicDataRead {
    fn empty() -> Self {
        Self { leaf_slot: 0, value: 0, counter: 0 }
    }
}

impl Ordered for PublicDataRead {
    fn counter(self) -> u32 {
        self.counter
    }
}

impl PublicDataRead {
    pub fn is_empty(self) -> bool {
        (self.leaf_slot == 0) & (self.value == 0) & (self.counter == 0)
    }
}

impl Serialize<PUBLIC_DATA_READ_LENGTH> for PublicDataRead {
    fn serialize(self) -> [Field; PUBLIC_DATA_READ_LENGTH] {
        [self.leaf_slot, self.value, self.counter as Field]
    }
}

impl Deserialize<PUBLIC_DATA_READ_LENGTH> for PublicDataRead {
    fn deserialize(fields: [Field; PUBLIC_DATA_READ_LENGTH]) -> Self {
        PublicDataRead { leaf_slot: fields[0], value: fields[1], counter: fields[2] as u32 }
    }
}

#[test]
fn serialization_of_empty() {
    let item = PublicDataRead::empty();
    let serialized = item.serialize();
    let deserialized = PublicDataRead::deserialize(serialized);
    assert(item.eq(deserialized));
}<|MERGE_RESOLUTION|>--- conflicted
+++ resolved
@@ -3,13 +3,8 @@
     address::AztecAddress,
     constants::PUBLIC_DATA_READ_LENGTH,
     contrakt::storage_read::StorageRead,
-<<<<<<< HEAD
-    data::hash::{compute_public_data_tree_index, compute_public_data_tree_value},
-    traits::{Deserialize, Empty, Serialize},
-=======
     data::hash::{compute_public_data_tree_value, compute_public_data_tree_index},
     traits::{Empty, Serialize, Deserialize},
->>>>>>> a166203a
 };
 
 pub struct PublicDataRead {
