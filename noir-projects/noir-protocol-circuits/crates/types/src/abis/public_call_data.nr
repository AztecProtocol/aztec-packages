use crate::abis::public_call_stack_item::PublicCallStackItem;

// Mocked here as the only remaining non-recursive proof
pub struct Proof {}

<<<<<<< HEAD
pub struct PublicCallData {
=======
// TODO(#7124): To be deprecated.
struct PublicCallData {
>>>>>>> 9d248a24
    call_stack_item: PublicCallStackItem,
    proof: Proof,
    bytecode_hash: Field,
}<|MERGE_RESOLUTION|>--- conflicted
+++ resolved
@@ -3,12 +3,8 @@
 // Mocked here as the only remaining non-recursive proof
 pub struct Proof {}
 
-<<<<<<< HEAD
+// TODO(#7124): To be deprecated.
 pub struct PublicCallData {
-=======
-// TODO(#7124): To be deprecated.
-struct PublicCallData {
->>>>>>> 9d248a24
     call_stack_item: PublicCallStackItem,
     proof: Proof,
     bytecode_hash: Field,
