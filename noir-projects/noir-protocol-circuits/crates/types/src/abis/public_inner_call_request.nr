--- conflicted
+++ resolved
@@ -1,11 +1,6 @@
 use crate::{
     abis::{public_call_stack_item_compressed::PublicCallStackItemCompressed, side_effect::Ordered},
-<<<<<<< HEAD
-    constants::PUBLIC_INNER_CALL_REQUEST_LENGTH,
-    traits::{Deserialize, Empty, Serialize},
-=======
     constants::PUBLIC_INNER_CALL_REQUEST_LENGTH, traits::{Empty, Serialize, Deserialize},
->>>>>>> a166203a
     utils::reader::Reader,
 };
 
