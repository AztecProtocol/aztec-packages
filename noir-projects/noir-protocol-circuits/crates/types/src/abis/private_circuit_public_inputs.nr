use crate::{
    abis::{
        call_context::CallContext, include_by_timestamp::IncludeByTimestamp, log_hash::LogHash,
        note_hash::NoteHash, nullifier::Nullifier, private_call_request::PrivateCallRequest,
        private_log::PrivateLogData, public_call_request::PublicCallRequest,
        read_request::ReadRequest, side_effect::Counted,
        validation_requests::KeyValidationRequestAndGenerator,
    },
    block_header::BlockHeader,
    constants::{
        MAX_CONTRACT_CLASS_LOGS_PER_CALL, MAX_ENQUEUED_CALLS_PER_CALL,
        MAX_KEY_VALIDATION_REQUESTS_PER_CALL, MAX_L2_TO_L1_MSGS_PER_CALL,
        MAX_NOTE_HASH_READ_REQUESTS_PER_CALL, MAX_NOTE_HASHES_PER_CALL,
        MAX_NULLIFIER_READ_REQUESTS_PER_CALL, MAX_NULLIFIERS_PER_CALL,
        MAX_PRIVATE_CALL_STACK_LENGTH_PER_CALL, MAX_PRIVATE_LOGS_PER_CALL,
        PRIVATE_CIRCUIT_PUBLIC_INPUTS_LENGTH,
    },
    messaging::l2_to_l1_message::L2ToL1Message,
    traits::{Deserialize, Empty, Serialize},
    transaction::tx_context::TxContext,
    utils::{arrays::{ClaimedLengthArray, EmptyRHSArray}, reader::Reader},
};

// Public inputs to private app circuit.
#[derive(Eq)]
pub struct PrivateCircuitPublicInputs {
    pub call_context: CallContext,

    pub args_hash: Field,
    pub returns_hash: Field,

    pub min_revertible_side_effect_counter: u32,
    pub is_fee_payer: bool,

    pub include_by_timestamp: IncludeByTimestamp,

    pub note_hash_read_requests: ClaimedLengthArray<ReadRequest, MAX_NOTE_HASH_READ_REQUESTS_PER_CALL>,
    pub nullifier_read_requests: ClaimedLengthArray<ReadRequest, MAX_NULLIFIER_READ_REQUESTS_PER_CALL>,
    pub key_validation_requests_and_generators: ClaimedLengthArray<KeyValidationRequestAndGenerator, MAX_KEY_VALIDATION_REQUESTS_PER_CALL>,

    pub note_hashes: ClaimedLengthArray<NoteHash, MAX_NOTE_HASHES_PER_CALL>,
    pub nullifiers: ClaimedLengthArray<Nullifier, MAX_NULLIFIERS_PER_CALL>,
    pub private_call_requests: ClaimedLengthArray<PrivateCallRequest, MAX_PRIVATE_CALL_STACK_LENGTH_PER_CALL>,
    pub public_call_requests: ClaimedLengthArray<Counted<PublicCallRequest>, MAX_ENQUEUED_CALLS_PER_CALL>,
    pub public_teardown_call_request: PublicCallRequest,
    pub l2_to_l1_msgs: ClaimedLengthArray<Counted<L2ToL1Message>, MAX_L2_TO_L1_MSGS_PER_CALL>,
    pub private_logs: ClaimedLengthArray<PrivateLogData, MAX_PRIVATE_LOGS_PER_CALL>,
    pub contract_class_logs_hashes: ClaimedLengthArray<Counted<LogHash>, MAX_CONTRACT_CLASS_LOGS_PER_CALL>,

    pub start_side_effect_counter: u32,
    pub end_side_effect_counter: u32,

    // Header of a block whose state is used during private execution (not the block the transaction is included in).
    pub historical_header: BlockHeader,

    // Note: The chain_id and version here are not redundant to the values in self.historical_header.global_variables because
    // they can be different in case of a protocol upgrade. In such a situation we could be using header from a block
    // before the upgrade took place but be using the updated protocol to execute and prove the transaction.
    pub tx_context: TxContext,
}

<<<<<<< HEAD
=======
impl Eq for PrivateCircuitPublicInputs {
    fn eq(self, other: Self) -> bool {
        self.call_context.eq(other.call_context)
            & self.args_hash.eq(other.args_hash)
            & (self.returns_hash == other.returns_hash)
            & (self.min_revertible_side_effect_counter == other.min_revertible_side_effect_counter)
            & (self.is_fee_payer == other.is_fee_payer)
            & (self.include_by_timestamp == other.include_by_timestamp)
            & (self.note_hash_read_requests == other.note_hash_read_requests)
            & (self.nullifier_read_requests == other.nullifier_read_requests)
            & (
                self.key_validation_requests_and_generators
                    == other.key_validation_requests_and_generators
            )
            & (self.note_hashes == other.note_hashes)
            & (self.nullifiers == other.nullifiers)
            & (self.private_call_requests == other.private_call_requests)
            & (self.public_call_requests == other.public_call_requests)
            & (self.l2_to_l1_msgs == other.l2_to_l1_msgs)
            & (self.private_logs == other.private_logs)
            & (self.contract_class_logs_hashes == other.contract_class_logs_hashes)
            & (self.start_side_effect_counter == other.start_side_effect_counter)
            & (self.end_side_effect_counter == other.end_side_effect_counter)
            & self.historical_header.eq(other.historical_header)
            & self.tx_context.eq(other.tx_context)
    }
}

>>>>>>> 1fc5957d
impl Serialize<PRIVATE_CIRCUIT_PUBLIC_INPUTS_LENGTH> for PrivateCircuitPublicInputs {
    fn serialize(self) -> [Field; PRIVATE_CIRCUIT_PUBLIC_INPUTS_LENGTH] {
        let mut fields: BoundedVec<Field, PRIVATE_CIRCUIT_PUBLIC_INPUTS_LENGTH> = BoundedVec::new();
        fields.extend_from_array(self.call_context.serialize());
        fields.push(self.args_hash);
        fields.push(self.returns_hash);

        fields.push(self.min_revertible_side_effect_counter as Field);
        fields.push(if self.is_fee_payer { 1 } else { 0 } as Field);

        fields.extend_from_array(self.include_by_timestamp.serialize());

        fields.extend_from_array(self.note_hash_read_requests.serialize());
        fields.extend_from_array(self.nullifier_read_requests.serialize());
        fields.extend_from_array(self.key_validation_requests_and_generators.serialize());
        fields.extend_from_array(self.note_hashes.serialize());
        fields.extend_from_array(self.nullifiers.serialize());
        fields.extend_from_array(self.private_call_requests.serialize());
        fields.extend_from_array(self.public_call_requests.serialize());
        fields.extend_from_array(self.public_teardown_call_request.serialize());
        fields.extend_from_array(self.l2_to_l1_msgs.serialize());
        fields.extend_from_array(self.private_logs.serialize());
        fields.extend_from_array(self.contract_class_logs_hashes.serialize());

        fields.push(self.start_side_effect_counter as Field);
        fields.push(self.end_side_effect_counter as Field);
        fields.extend_from_array(self.historical_header.serialize());
        fields.extend_from_array(self.tx_context.serialize());

        assert_eq(fields.len(), PRIVATE_CIRCUIT_PUBLIC_INPUTS_LENGTH);

        fields.storage()
    }
}

impl Deserialize<PRIVATE_CIRCUIT_PUBLIC_INPUTS_LENGTH> for PrivateCircuitPublicInputs {
    fn deserialize(serialized: [Field; PRIVATE_CIRCUIT_PUBLIC_INPUTS_LENGTH]) -> Self {
        // TODO(#4390): This should accept a reader ^ to avoid copying data.
        let mut reader = Reader::new(serialized);
        let inputs = Self {
            call_context: reader.read_struct(CallContext::deserialize),
            args_hash: reader.read(),
            returns_hash: reader.read(),
            min_revertible_side_effect_counter: reader.read() as u32,
            is_fee_payer: reader.read() == 1,
<<<<<<< HEAD
            max_block_number: reader.read_struct(MaxBlockNumber::deserialize),
            note_hash_read_requests: reader.read_struct(ClaimedLengthArray::deserialize),
            nullifier_read_requests: reader.read_struct(ClaimedLengthArray::deserialize),
            key_validation_requests_and_generators: reader.read_struct(
                ClaimedLengthArray::deserialize,
=======
            include_by_timestamp: reader.read_struct(IncludeByTimestamp::deserialize),
            note_hash_read_requests: reader.read_struct_array(
                ReadRequest::deserialize,
                [ReadRequest::empty(); MAX_NOTE_HASH_READ_REQUESTS_PER_CALL],
            ),
            nullifier_read_requests: reader.read_struct_array(
                ReadRequest::deserialize,
                [ReadRequest::empty(); MAX_NULLIFIER_READ_REQUESTS_PER_CALL],
            ),
            key_validation_requests_and_generators: reader.read_struct_array(
                KeyValidationRequestAndGenerator::deserialize,
                [KeyValidationRequestAndGenerator::empty(); MAX_KEY_VALIDATION_REQUESTS_PER_CALL],
            ),
            note_hashes: reader.read_struct_array(
                NoteHash::deserialize,
                [NoteHash::empty(); MAX_NOTE_HASHES_PER_CALL],
            ),
            nullifiers: reader.read_struct_array(
                Nullifier::deserialize,
                [Nullifier::empty(); MAX_NULLIFIERS_PER_CALL],
            ),
            private_call_requests: reader.read_struct_array(
                PrivateCallRequest::deserialize,
                [PrivateCallRequest::empty(); MAX_PRIVATE_CALL_STACK_LENGTH_PER_CALL],
            ),
            public_call_requests: reader.read_struct_array(
                Counted::deserialize,
                [Counted::empty(); MAX_ENQUEUED_CALLS_PER_CALL],
>>>>>>> 1fc5957d
            ),
            note_hashes: reader.read_struct(ClaimedLengthArray::deserialize),
            nullifiers: reader.read_struct(ClaimedLengthArray::deserialize),
            private_call_requests: reader.read_struct(ClaimedLengthArray::deserialize),
            public_call_requests: reader.read_struct(ClaimedLengthArray::deserialize),
            public_teardown_call_request: reader.read_struct(PublicCallRequest::deserialize),
            l2_to_l1_msgs: reader.read_struct(ClaimedLengthArray::deserialize),
            private_logs: reader.read_struct(ClaimedLengthArray::deserialize),
            contract_class_logs_hashes: reader.read_struct(ClaimedLengthArray::deserialize),
            start_side_effect_counter: reader.read() as u32,
            end_side_effect_counter: reader.read() as u32,
            historical_header: reader.read_struct(BlockHeader::deserialize),
            tx_context: reader.read_struct(TxContext::deserialize),
        };

        reader.finish();
        inputs
    }
}

impl Empty for PrivateCircuitPublicInputs {
    fn empty() -> Self {
        PrivateCircuitPublicInputs {
            call_context: CallContext::empty(),
            args_hash: 0,
            returns_hash: 0,
            min_revertible_side_effect_counter: 0 as u32,
            is_fee_payer: false,
<<<<<<< HEAD
            max_block_number: MaxBlockNumber::empty(),
            note_hash_read_requests: ClaimedLengthArray::<ReadRequest, MAX_NOTE_HASH_READ_REQUESTS_PER_CALL>::empty(),
            nullifier_read_requests: ClaimedLengthArray::<ReadRequest, MAX_NULLIFIER_READ_REQUESTS_PER_CALL>::empty(),
            key_validation_requests_and_generators: ClaimedLengthArray::<KeyValidationRequestAndGenerator, MAX_KEY_VALIDATION_REQUESTS_PER_CALL>::empty(),
            note_hashes: ClaimedLengthArray::<NoteHash, MAX_NOTE_HASHES_PER_CALL>::empty(),
            nullifiers: ClaimedLengthArray::<Nullifier, MAX_NULLIFIERS_PER_CALL>::empty(),
            private_call_requests: ClaimedLengthArray::<PrivateCallRequest, MAX_PRIVATE_CALL_STACK_LENGTH_PER_CALL>::empty(),
            public_call_requests: ClaimedLengthArray::<Counted<PublicCallRequest>, MAX_ENQUEUED_CALLS_PER_CALL>::empty(),
=======
            include_by_timestamp: IncludeByTimestamp::empty(),
            note_hash_read_requests: [ReadRequest::empty(); MAX_NOTE_HASH_READ_REQUESTS_PER_CALL],
            nullifier_read_requests: [ReadRequest::empty(); MAX_NULLIFIER_READ_REQUESTS_PER_CALL],
            key_validation_requests_and_generators: [
                KeyValidationRequestAndGenerator::empty(); MAX_KEY_VALIDATION_REQUESTS_PER_CALL
            ],
            note_hashes: [NoteHash::empty(); MAX_NOTE_HASHES_PER_CALL],
            nullifiers: [Nullifier::empty(); MAX_NULLIFIERS_PER_CALL],
            private_call_requests: [
                PrivateCallRequest::empty(); MAX_PRIVATE_CALL_STACK_LENGTH_PER_CALL
            ],
            public_call_requests: [Counted::empty(); MAX_ENQUEUED_CALLS_PER_CALL],
>>>>>>> 1fc5957d
            public_teardown_call_request: PublicCallRequest::empty(),
            l2_to_l1_msgs: ClaimedLengthArray::<Counted<L2ToL1Message>, MAX_L2_TO_L1_MSGS_PER_CALL>::empty(),
            private_logs: ClaimedLengthArray::<PrivateLogData, MAX_PRIVATE_LOGS_PER_CALL>::empty(),
            contract_class_logs_hashes: ClaimedLengthArray::<Counted<LogHash>, MAX_CONTRACT_CLASS_LOGS_PER_CALL>::empty(),
            start_side_effect_counter: 0 as u32,
            end_side_effect_counter: 0 as u32,
            historical_header: BlockHeader::empty(),
            tx_context: TxContext::empty(),
        }
    }
}

#[test]
fn serialization_of_empty() {
    let pcpi = PrivateCircuitPublicInputs::empty();
    let serialized = pcpi.serialize();
    let deserialized = PrivateCircuitPublicInputs::deserialize(serialized);
    assert(pcpi.eq(deserialized));
}<|MERGE_RESOLUTION|>--- conflicted
+++ resolved
@@ -59,37 +59,6 @@
     pub tx_context: TxContext,
 }
 
-<<<<<<< HEAD
-=======
-impl Eq for PrivateCircuitPublicInputs {
-    fn eq(self, other: Self) -> bool {
-        self.call_context.eq(other.call_context)
-            & self.args_hash.eq(other.args_hash)
-            & (self.returns_hash == other.returns_hash)
-            & (self.min_revertible_side_effect_counter == other.min_revertible_side_effect_counter)
-            & (self.is_fee_payer == other.is_fee_payer)
-            & (self.include_by_timestamp == other.include_by_timestamp)
-            & (self.note_hash_read_requests == other.note_hash_read_requests)
-            & (self.nullifier_read_requests == other.nullifier_read_requests)
-            & (
-                self.key_validation_requests_and_generators
-                    == other.key_validation_requests_and_generators
-            )
-            & (self.note_hashes == other.note_hashes)
-            & (self.nullifiers == other.nullifiers)
-            & (self.private_call_requests == other.private_call_requests)
-            & (self.public_call_requests == other.public_call_requests)
-            & (self.l2_to_l1_msgs == other.l2_to_l1_msgs)
-            & (self.private_logs == other.private_logs)
-            & (self.contract_class_logs_hashes == other.contract_class_logs_hashes)
-            & (self.start_side_effect_counter == other.start_side_effect_counter)
-            & (self.end_side_effect_counter == other.end_side_effect_counter)
-            & self.historical_header.eq(other.historical_header)
-            & self.tx_context.eq(other.tx_context)
-    }
-}
-
->>>>>>> 1fc5957d
 impl Serialize<PRIVATE_CIRCUIT_PUBLIC_INPUTS_LENGTH> for PrivateCircuitPublicInputs {
     fn serialize(self) -> [Field; PRIVATE_CIRCUIT_PUBLIC_INPUTS_LENGTH] {
         let mut fields: BoundedVec<Field, PRIVATE_CIRCUIT_PUBLIC_INPUTS_LENGTH> = BoundedVec::new();
@@ -135,42 +104,11 @@
             returns_hash: reader.read(),
             min_revertible_side_effect_counter: reader.read() as u32,
             is_fee_payer: reader.read() == 1,
-<<<<<<< HEAD
-            max_block_number: reader.read_struct(MaxBlockNumber::deserialize),
+            include_by_timestamp: reader.read_struct(IncludeByTimestamp::deserialize),
             note_hash_read_requests: reader.read_struct(ClaimedLengthArray::deserialize),
             nullifier_read_requests: reader.read_struct(ClaimedLengthArray::deserialize),
             key_validation_requests_and_generators: reader.read_struct(
                 ClaimedLengthArray::deserialize,
-=======
-            include_by_timestamp: reader.read_struct(IncludeByTimestamp::deserialize),
-            note_hash_read_requests: reader.read_struct_array(
-                ReadRequest::deserialize,
-                [ReadRequest::empty(); MAX_NOTE_HASH_READ_REQUESTS_PER_CALL],
-            ),
-            nullifier_read_requests: reader.read_struct_array(
-                ReadRequest::deserialize,
-                [ReadRequest::empty(); MAX_NULLIFIER_READ_REQUESTS_PER_CALL],
-            ),
-            key_validation_requests_and_generators: reader.read_struct_array(
-                KeyValidationRequestAndGenerator::deserialize,
-                [KeyValidationRequestAndGenerator::empty(); MAX_KEY_VALIDATION_REQUESTS_PER_CALL],
-            ),
-            note_hashes: reader.read_struct_array(
-                NoteHash::deserialize,
-                [NoteHash::empty(); MAX_NOTE_HASHES_PER_CALL],
-            ),
-            nullifiers: reader.read_struct_array(
-                Nullifier::deserialize,
-                [Nullifier::empty(); MAX_NULLIFIERS_PER_CALL],
-            ),
-            private_call_requests: reader.read_struct_array(
-                PrivateCallRequest::deserialize,
-                [PrivateCallRequest::empty(); MAX_PRIVATE_CALL_STACK_LENGTH_PER_CALL],
-            ),
-            public_call_requests: reader.read_struct_array(
-                Counted::deserialize,
-                [Counted::empty(); MAX_ENQUEUED_CALLS_PER_CALL],
->>>>>>> 1fc5957d
             ),
             note_hashes: reader.read_struct(ClaimedLengthArray::deserialize),
             nullifiers: reader.read_struct(ClaimedLengthArray::deserialize),
@@ -199,8 +137,7 @@
             returns_hash: 0,
             min_revertible_side_effect_counter: 0 as u32,
             is_fee_payer: false,
-<<<<<<< HEAD
-            max_block_number: MaxBlockNumber::empty(),
+            include_by_timestamp: IncludeByTimestamp::empty(),
             note_hash_read_requests: ClaimedLengthArray::<ReadRequest, MAX_NOTE_HASH_READ_REQUESTS_PER_CALL>::empty(),
             nullifier_read_requests: ClaimedLengthArray::<ReadRequest, MAX_NULLIFIER_READ_REQUESTS_PER_CALL>::empty(),
             key_validation_requests_and_generators: ClaimedLengthArray::<KeyValidationRequestAndGenerator, MAX_KEY_VALIDATION_REQUESTS_PER_CALL>::empty(),
@@ -208,20 +145,6 @@
             nullifiers: ClaimedLengthArray::<Nullifier, MAX_NULLIFIERS_PER_CALL>::empty(),
             private_call_requests: ClaimedLengthArray::<PrivateCallRequest, MAX_PRIVATE_CALL_STACK_LENGTH_PER_CALL>::empty(),
             public_call_requests: ClaimedLengthArray::<Counted<PublicCallRequest>, MAX_ENQUEUED_CALLS_PER_CALL>::empty(),
-=======
-            include_by_timestamp: IncludeByTimestamp::empty(),
-            note_hash_read_requests: [ReadRequest::empty(); MAX_NOTE_HASH_READ_REQUESTS_PER_CALL],
-            nullifier_read_requests: [ReadRequest::empty(); MAX_NULLIFIER_READ_REQUESTS_PER_CALL],
-            key_validation_requests_and_generators: [
-                KeyValidationRequestAndGenerator::empty(); MAX_KEY_VALIDATION_REQUESTS_PER_CALL
-            ],
-            note_hashes: [NoteHash::empty(); MAX_NOTE_HASHES_PER_CALL],
-            nullifiers: [Nullifier::empty(); MAX_NULLIFIERS_PER_CALL],
-            private_call_requests: [
-                PrivateCallRequest::empty(); MAX_PRIVATE_CALL_STACK_LENGTH_PER_CALL
-            ],
-            public_call_requests: [Counted::empty(); MAX_ENQUEUED_CALLS_PER_CALL],
->>>>>>> 1fc5957d
             public_teardown_call_request: PublicCallRequest::empty(),
             l2_to_l1_msgs: ClaimedLengthArray::<Counted<L2ToL1Message>, MAX_L2_TO_L1_MSGS_PER_CALL>::empty(),
             private_logs: ClaimedLengthArray::<PrivateLogData, MAX_PRIVATE_LOGS_PER_CALL>::empty(),
