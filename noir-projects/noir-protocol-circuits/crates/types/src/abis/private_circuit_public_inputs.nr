use crate::{
    abis::{
<<<<<<< HEAD
        call_context::CallContext,
        log_hash::{EncryptedLogHash, LogHash, NoteLogHash},
        max_block_number::MaxBlockNumber,
        note_hash::NoteHash,
        nullifier::Nullifier,
        private_call_request::PrivateCallRequest,
        public_call_request::PublicCallRequest,
        read_request::ReadRequest,
        validation_requests::KeyValidationRequestAndGenerator,
    },
    constants::{
        MAX_ENCRYPTED_LOGS_PER_CALL, MAX_KEY_VALIDATION_REQUESTS_PER_CALL,
        MAX_L2_TO_L1_MSGS_PER_CALL, MAX_NOTE_ENCRYPTED_LOGS_PER_CALL,
        MAX_NOTE_HASH_READ_REQUESTS_PER_CALL, MAX_NOTE_HASHES_PER_CALL,
        MAX_NULLIFIER_READ_REQUESTS_PER_CALL, MAX_NULLIFIERS_PER_CALL,
        MAX_PRIVATE_CALL_STACK_LENGTH_PER_CALL, MAX_PUBLIC_CALL_STACK_LENGTH_PER_CALL,
        MAX_UNENCRYPTED_LOGS_PER_CALL, PRIVATE_CIRCUIT_PUBLIC_INPUTS_LENGTH,
    },
    header::Header,
    messaging::l2_to_l1_message::L2ToL1Message,
    traits::{Deserialize, Empty, Serialize},
    transaction::tx_context::TxContext,
    utils::{arrays::validate_array, reader::Reader},
=======
        call_context::CallContext, max_block_number::MaxBlockNumber,
        validation_requests::KeyValidationRequestAndGenerator, note_hash::NoteHash,
        nullifier::Nullifier, private_call_request::PrivateCallRequest,
        public_call_request::PublicCallRequest, read_request::ReadRequest,
        log_hash::{LogHash, NoteLogHash, EncryptedLogHash},
    },
    constants::{
        MAX_NOTE_HASH_READ_REQUESTS_PER_CALL, MAX_NULLIFIER_READ_REQUESTS_PER_CALL,
        MAX_KEY_VALIDATION_REQUESTS_PER_CALL, MAX_NOTE_HASHES_PER_CALL, MAX_NULLIFIERS_PER_CALL,
        MAX_PRIVATE_CALL_STACK_LENGTH_PER_CALL, MAX_PUBLIC_CALL_STACK_LENGTH_PER_CALL,
        MAX_L2_TO_L1_MSGS_PER_CALL, PRIVATE_CIRCUIT_PUBLIC_INPUTS_LENGTH,
        MAX_ENCRYPTED_LOGS_PER_CALL, MAX_UNENCRYPTED_LOGS_PER_CALL,
        MAX_NOTE_ENCRYPTED_LOGS_PER_CALL,
    }, header::Header, messaging::l2_to_l1_message::L2ToL1Message,
    traits::{Deserialize, Serialize, Empty}, utils::reader::Reader,
    transaction::tx_context::TxContext, utils::arrays::validate_array,
>>>>>>> a166203a
};

pub struct PrivateCircuitPublicInputsArrayLengths {
    note_hash_read_requests: u32,
    nullifier_read_requests: u32,
    key_validation_requests_and_generators: u32,
    note_hashes: u32,
    nullifiers: u32,
    l2_to_l1_msgs: u32,
    private_call_requests: u32,
    public_call_requests: u32,
    note_encrypted_logs_hashes: u32,
    encrypted_logs_hashes: u32,
    unencrypted_logs_hashes: u32,
}

impl PrivateCircuitPublicInputsArrayLengths {
    pub fn new(public_inputs: PrivateCircuitPublicInputs) -> Self {
        PrivateCircuitPublicInputsArrayLengths {
            note_hash_read_requests: validate_array(public_inputs.note_hash_read_requests),
            nullifier_read_requests: validate_array(public_inputs.nullifier_read_requests),
            key_validation_requests_and_generators: validate_array(
                public_inputs.key_validation_requests_and_generators,
            ),
            note_hashes: validate_array(public_inputs.note_hashes),
            nullifiers: validate_array(public_inputs.nullifiers),
            l2_to_l1_msgs: validate_array(public_inputs.l2_to_l1_msgs),
            private_call_requests: validate_array(public_inputs.private_call_requests),
            public_call_requests: validate_array(public_inputs.public_call_requests),
            note_encrypted_logs_hashes: validate_array(public_inputs.note_encrypted_logs_hashes),
            encrypted_logs_hashes: validate_array(public_inputs.encrypted_logs_hashes),
            unencrypted_logs_hashes: validate_array(public_inputs.unencrypted_logs_hashes),
        }
    }
}

// Public inputs to private app circuit.
pub struct PrivateCircuitPublicInputs {
    call_context: CallContext,

    args_hash: Field,
    returns_hash: Field,

    min_revertible_side_effect_counter: u32,
    is_fee_payer: bool,

    max_block_number: MaxBlockNumber,

    note_hash_read_requests: [ReadRequest; MAX_NOTE_HASH_READ_REQUESTS_PER_CALL],
    nullifier_read_requests: [ReadRequest; MAX_NULLIFIER_READ_REQUESTS_PER_CALL],
    key_validation_requests_and_generators: [KeyValidationRequestAndGenerator; MAX_KEY_VALIDATION_REQUESTS_PER_CALL],

    note_hashes: [NoteHash; MAX_NOTE_HASHES_PER_CALL],
    nullifiers: [Nullifier; MAX_NULLIFIERS_PER_CALL],
    private_call_requests: [PrivateCallRequest; MAX_PRIVATE_CALL_STACK_LENGTH_PER_CALL],
    public_call_requests: [PublicCallRequest; MAX_PUBLIC_CALL_STACK_LENGTH_PER_CALL],
    public_teardown_call_request: PublicCallRequest,
    l2_to_l1_msgs: [L2ToL1Message; MAX_L2_TO_L1_MSGS_PER_CALL],

    start_side_effect_counter: u32,
    end_side_effect_counter: u32,
    note_encrypted_logs_hashes: [NoteLogHash; MAX_NOTE_ENCRYPTED_LOGS_PER_CALL],
    encrypted_logs_hashes: [EncryptedLogHash; MAX_ENCRYPTED_LOGS_PER_CALL],
    unencrypted_logs_hashes: [LogHash; MAX_UNENCRYPTED_LOGS_PER_CALL],

    // Header of a block whose state is used during private execution (not the block the transaction is included in).
    historical_header: Header,

    // Note: The chain_id and version here are not redundant to the values in self.historical_header.global_variables because
    // they can be different in case of a protocol upgrade. In such a situation we could be using header from a block
    // before the upgrade took place but be using the updated protocol to execute and prove the transaction.
    tx_context: TxContext,
}

impl Eq for PrivateCircuitPublicInputs {
    fn eq(self, other: Self) -> bool {
        self.call_context.eq(other.call_context)
            & self.args_hash.eq(other.args_hash)
            & (self.returns_hash == other.returns_hash)
            & (self.min_revertible_side_effect_counter == other.min_revertible_side_effect_counter)
            & (self.is_fee_payer == other.is_fee_payer)
            & (self.max_block_number == other.max_block_number)
            & (self.note_hash_read_requests == other.note_hash_read_requests)
            & (self.nullifier_read_requests == other.nullifier_read_requests)
            & (
                self.key_validation_requests_and_generators
                    == other.key_validation_requests_and_generators
            )
            & (self.note_hashes == other.note_hashes)
            & (self.nullifiers == other.nullifiers)
            & (self.private_call_requests == other.private_call_requests)
            & (self.public_call_requests == other.public_call_requests)
            & (self.l2_to_l1_msgs == other.l2_to_l1_msgs)
            & (self.start_side_effect_counter == other.start_side_effect_counter)
            & (self.end_side_effect_counter == other.end_side_effect_counter)
            & (self.note_encrypted_logs_hashes == other.note_encrypted_logs_hashes)
            & (self.encrypted_logs_hashes == other.encrypted_logs_hashes)
            & (self.unencrypted_logs_hashes == other.unencrypted_logs_hashes)
            & self.historical_header.eq(other.historical_header)
            & self.tx_context.eq(other.tx_context)
    }
}

impl Serialize<PRIVATE_CIRCUIT_PUBLIC_INPUTS_LENGTH> for PrivateCircuitPublicInputs {
    fn serialize(self) -> [Field; PRIVATE_CIRCUIT_PUBLIC_INPUTS_LENGTH] {
        let mut fields: BoundedVec<Field, PRIVATE_CIRCUIT_PUBLIC_INPUTS_LENGTH> = BoundedVec::new();
        fields.extend_from_array(self.call_context.serialize());
        fields.push(self.args_hash);
        fields.push(self.returns_hash);

        fields.push(self.min_revertible_side_effect_counter as Field);
        fields.push(if self.is_fee_payer { 1 } else { 0 } as Field);

        fields.extend_from_array(self.max_block_number.serialize());

        for i in 0..self.note_hash_read_requests.len() {
            fields.extend_from_array(self.note_hash_read_requests[i].serialize());
        }
        for i in 0..self.nullifier_read_requests.len() {
            fields.extend_from_array(self.nullifier_read_requests[i].serialize());
        }
        for i in 0..self.key_validation_requests_and_generators.len() {
            fields.extend_from_array(self.key_validation_requests_and_generators[i].serialize());
        }
        for i in 0..self.note_hashes.len() {
            fields.extend_from_array(self.note_hashes[i].serialize());
        }
        for i in 0..self.nullifiers.len() {
            fields.extend_from_array(self.nullifiers[i].serialize());
        }
        for i in 0..self.private_call_requests.len() {
            fields.extend_from_array(self.private_call_requests[i].serialize());
        }
        for i in 0..self.public_call_requests.len() {
            fields.extend_from_array(self.public_call_requests[i].serialize());
        }
        fields.extend_from_array(self.public_teardown_call_request.serialize());
        for i in 0..self.l2_to_l1_msgs.len() {
            fields.extend_from_array(self.l2_to_l1_msgs[i].serialize());
        }
        fields.push(self.start_side_effect_counter as Field);
        fields.push(self.end_side_effect_counter as Field);
        for i in 0..self.note_encrypted_logs_hashes.len() {
            fields.extend_from_array(self.note_encrypted_logs_hashes[i].serialize());
        }
        for i in 0..self.encrypted_logs_hashes.len() {
            fields.extend_from_array(self.encrypted_logs_hashes[i].serialize());
        }
        for i in 0..self.unencrypted_logs_hashes.len() {
            fields.extend_from_array(self.unencrypted_logs_hashes[i].serialize());
        }
        fields.extend_from_array(self.historical_header.serialize());
        fields.extend_from_array(self.tx_context.serialize());

        assert_eq(fields.len(), PRIVATE_CIRCUIT_PUBLIC_INPUTS_LENGTH);

        fields.storage
    }
}

impl Deserialize<PRIVATE_CIRCUIT_PUBLIC_INPUTS_LENGTH> for PrivateCircuitPublicInputs {
    fn deserialize(serialized: [Field; PRIVATE_CIRCUIT_PUBLIC_INPUTS_LENGTH]) -> Self {
        // TODO(#4390): This should accept a reader ^ to avoid copying data.
        let mut reader = Reader::new(serialized);
        let inputs = Self {
            call_context: reader.read_struct(CallContext::deserialize),
            args_hash: reader.read(),
            returns_hash: reader.read(),
            min_revertible_side_effect_counter: reader.read() as u32,
            is_fee_payer: reader.read() == 1,
            max_block_number: reader.read_struct(MaxBlockNumber::deserialize),
            note_hash_read_requests: reader.read_struct_array(
                ReadRequest::deserialize,
                [ReadRequest::empty(); MAX_NOTE_HASH_READ_REQUESTS_PER_CALL],
            ),
            nullifier_read_requests: reader.read_struct_array(
                ReadRequest::deserialize,
                [ReadRequest::empty(); MAX_NULLIFIER_READ_REQUESTS_PER_CALL],
            ),
            key_validation_requests_and_generators: reader.read_struct_array(
                KeyValidationRequestAndGenerator::deserialize,
                [KeyValidationRequestAndGenerator::empty(); MAX_KEY_VALIDATION_REQUESTS_PER_CALL],
            ),
            note_hashes: reader.read_struct_array(
                NoteHash::deserialize,
                [NoteHash::empty(); MAX_NOTE_HASHES_PER_CALL],
            ),
            nullifiers: reader.read_struct_array(
                Nullifier::deserialize,
                [Nullifier::empty(); MAX_NULLIFIERS_PER_CALL],
            ),
            private_call_requests: reader.read_struct_array(
                PrivateCallRequest::deserialize,
                [PrivateCallRequest::empty(); MAX_PRIVATE_CALL_STACK_LENGTH_PER_CALL],
            ),
            public_call_requests: reader.read_struct_array(
                PublicCallRequest::deserialize,
                [PublicCallRequest::empty(); MAX_PUBLIC_CALL_STACK_LENGTH_PER_CALL],
            ),
            public_teardown_call_request: reader.read_struct(PublicCallRequest::deserialize),
            l2_to_l1_msgs: reader.read_struct_array(
                L2ToL1Message::deserialize,
                [L2ToL1Message::empty(); MAX_L2_TO_L1_MSGS_PER_CALL],
            ),
            start_side_effect_counter: reader.read() as u32,
            end_side_effect_counter: reader.read() as u32,
            note_encrypted_logs_hashes: reader.read_struct_array(
                NoteLogHash::deserialize,
                [NoteLogHash::empty(); MAX_NOTE_ENCRYPTED_LOGS_PER_CALL],
            ),
            encrypted_logs_hashes: reader.read_struct_array(
                EncryptedLogHash::deserialize,
                [EncryptedLogHash::empty(); MAX_ENCRYPTED_LOGS_PER_CALL],
            ),
            unencrypted_logs_hashes: reader.read_struct_array(
                LogHash::deserialize,
                [LogHash::empty(); MAX_UNENCRYPTED_LOGS_PER_CALL],
            ),
            historical_header: reader.read_struct(Header::deserialize),
            tx_context: reader.read_struct(TxContext::deserialize),
        };

        reader.finish();
        inputs
    }
}

impl Empty for PrivateCircuitPublicInputs {
    fn empty() -> Self {
        PrivateCircuitPublicInputs {
            call_context: CallContext::empty(),
            args_hash: 0,
            returns_hash: 0,
            min_revertible_side_effect_counter: 0 as u32,
            is_fee_payer: false,
            max_block_number: MaxBlockNumber::empty(),
            note_hash_read_requests: [ReadRequest::empty(); MAX_NOTE_HASH_READ_REQUESTS_PER_CALL],
            nullifier_read_requests: [ReadRequest::empty(); MAX_NULLIFIER_READ_REQUESTS_PER_CALL],
            key_validation_requests_and_generators: [
                KeyValidationRequestAndGenerator::empty(); MAX_KEY_VALIDATION_REQUESTS_PER_CALL
            ],
            note_hashes: [NoteHash::empty(); MAX_NOTE_HASHES_PER_CALL],
            nullifiers: [Nullifier::empty(); MAX_NULLIFIERS_PER_CALL],
            private_call_requests: [
                PrivateCallRequest::empty(); MAX_PRIVATE_CALL_STACK_LENGTH_PER_CALL
            ],
            public_call_requests: [
                PublicCallRequest::empty(); MAX_PUBLIC_CALL_STACK_LENGTH_PER_CALL
            ],
            public_teardown_call_request: PublicCallRequest::empty(),
            l2_to_l1_msgs: [L2ToL1Message::empty(); MAX_L2_TO_L1_MSGS_PER_CALL],
            start_side_effect_counter: 0 as u32,
            end_side_effect_counter: 0 as u32,
            note_encrypted_logs_hashes: [NoteLogHash::empty(); MAX_NOTE_ENCRYPTED_LOGS_PER_CALL],
            encrypted_logs_hashes: [EncryptedLogHash::empty(); MAX_ENCRYPTED_LOGS_PER_CALL],
            unencrypted_logs_hashes: [LogHash::empty(); MAX_UNENCRYPTED_LOGS_PER_CALL],
            historical_header: Header::empty(),
            tx_context: TxContext::empty(),
        }
    }
}

#[test]
fn serialization_of_empty() {
    let pcpi = PrivateCircuitPublicInputs::empty();
    let serialized = pcpi.serialize();
    let deserialized = PrivateCircuitPublicInputs::deserialize(serialized);
    assert(pcpi.eq(deserialized));
}<|MERGE_RESOLUTION|>--- conflicted
+++ resolved
@@ -1,30 +1,5 @@
 use crate::{
     abis::{
-<<<<<<< HEAD
-        call_context::CallContext,
-        log_hash::{EncryptedLogHash, LogHash, NoteLogHash},
-        max_block_number::MaxBlockNumber,
-        note_hash::NoteHash,
-        nullifier::Nullifier,
-        private_call_request::PrivateCallRequest,
-        public_call_request::PublicCallRequest,
-        read_request::ReadRequest,
-        validation_requests::KeyValidationRequestAndGenerator,
-    },
-    constants::{
-        MAX_ENCRYPTED_LOGS_PER_CALL, MAX_KEY_VALIDATION_REQUESTS_PER_CALL,
-        MAX_L2_TO_L1_MSGS_PER_CALL, MAX_NOTE_ENCRYPTED_LOGS_PER_CALL,
-        MAX_NOTE_HASH_READ_REQUESTS_PER_CALL, MAX_NOTE_HASHES_PER_CALL,
-        MAX_NULLIFIER_READ_REQUESTS_PER_CALL, MAX_NULLIFIERS_PER_CALL,
-        MAX_PRIVATE_CALL_STACK_LENGTH_PER_CALL, MAX_PUBLIC_CALL_STACK_LENGTH_PER_CALL,
-        MAX_UNENCRYPTED_LOGS_PER_CALL, PRIVATE_CIRCUIT_PUBLIC_INPUTS_LENGTH,
-    },
-    header::Header,
-    messaging::l2_to_l1_message::L2ToL1Message,
-    traits::{Deserialize, Empty, Serialize},
-    transaction::tx_context::TxContext,
-    utils::{arrays::validate_array, reader::Reader},
-=======
         call_context::CallContext, max_block_number::MaxBlockNumber,
         validation_requests::KeyValidationRequestAndGenerator, note_hash::NoteHash,
         nullifier::Nullifier, private_call_request::PrivateCallRequest,
@@ -41,7 +16,6 @@
     }, header::Header, messaging::l2_to_l1_message::L2ToL1Message,
     traits::{Deserialize, Serialize, Empty}, utils::reader::Reader,
     transaction::tx_context::TxContext, utils::arrays::validate_array,
->>>>>>> a166203a
 };
 
 pub struct PrivateCircuitPublicInputsArrayLengths {
