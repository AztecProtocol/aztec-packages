--- conflicted
+++ resolved
@@ -250,10 +250,6 @@
     let inputs = PrivateCircuitPublicInputs::empty();
     let hash = inputs.hash();
     // Value from private_circuit_public_inputs.test.ts "computes empty item hash" test
-<<<<<<< HEAD
     let test_data_empty_hash = 0x2b8afb2375a680231c0e3036d709d48865bcde325cac2b9347b2948abb57facb;
-=======
-    let test_data_empty_hash = 0x12fd497b4a94b811301f9029cab9260db3ad3c64e0af6839c5804bea3f135d02;
->>>>>>> be2adc30
     assert_eq(hash, test_data_empty_hash);
 }