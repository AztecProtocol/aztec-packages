--- conflicted
+++ resolved
@@ -177,10 +177,6 @@
     let hash = inputs.hash();
 
     // Value from private_circuit_public_inputs.test.ts "computes empty item hash" test
-<<<<<<< HEAD
-    let test_data_empty_hash = 0x1b323a662c9b3b4e39790ce8a3ad2c7ecc93014567bb9ce4c2333c5d205a6bae;
-=======
     let test_data_empty_hash = 0x2b5ba01a6b73b68b4f44196e2dea49afd4076333e2dee8eddc9186e080f18201;
->>>>>>> d666f6f1
     assert_eq(hash, test_data_empty_hash);
 }