use crate::{
    abis::{
    call_context::CallContext, max_block_number::MaxBlockNumber,
    nullifier_key_validation_request::NullifierKeyValidationRequest, read_request::ReadRequest,
    side_effect::{SideEffect, SideEffectLinkedToNoteHash}
},
    constants::{
    MAX_NOTE_HASH_READ_REQUESTS_PER_CALL, MAX_NULLIFIER_READ_REQUESTS_PER_CALL,
    MAX_NULLIFIER_KEY_VALIDATION_REQUESTS_PER_CALL, MAX_NEW_NOTE_HASHES_PER_CALL,
    MAX_NEW_NULLIFIERS_PER_CALL, MAX_PRIVATE_CALL_STACK_LENGTH_PER_CALL,
    MAX_PUBLIC_CALL_STACK_LENGTH_PER_CALL, MAX_NEW_L2_TO_L1_MSGS_PER_CALL, NUM_FIELDS_PER_SHA256,
    RETURN_VALUES_LENGTH, PRIVATE_CIRCUIT_PUBLIC_INPUTS_LENGTH,
    GENERATOR_INDEX__PRIVATE_CIRCUIT_PUBLIC_INPUTS
},
    header::Header, hash::pedersen_hash, messaging::l2_to_l1_message::L2ToL1Message,
    traits::{Deserialize, Hash, Serialize}, utils::reader::Reader
};

struct PrivateCircuitPublicInputs {
    call_context: CallContext,

    args_hash: Field,
    return_values: [Field; RETURN_VALUES_LENGTH],

    min_revertible_side_effect_counter: u32,

    max_block_number: MaxBlockNumber,

    note_hash_read_requests: [SideEffect; MAX_NOTE_HASH_READ_REQUESTS_PER_CALL],
    nullifier_read_requests: [ReadRequest; MAX_NULLIFIER_READ_REQUESTS_PER_CALL],
    nullifier_key_validation_requests: [NullifierKeyValidationRequest; MAX_NULLIFIER_KEY_VALIDATION_REQUESTS_PER_CALL],

    new_note_hashes: [SideEffect; MAX_NEW_NOTE_HASHES_PER_CALL],
    new_nullifiers: [SideEffectLinkedToNoteHash; MAX_NEW_NULLIFIERS_PER_CALL],
    private_call_stack_hashes: [Field; MAX_PRIVATE_CALL_STACK_LENGTH_PER_CALL],
    public_call_stack_hashes: [Field; MAX_PUBLIC_CALL_STACK_LENGTH_PER_CALL],
    new_l2_to_l1_msgs: [L2ToL1Message; MAX_NEW_L2_TO_L1_MSGS_PER_CALL],

    start_side_effect_counter : u32,
    end_side_effect_counter : u32,
    // TODO(Miranda): Remove arrays entirely as NUM_FIELDS_PER_SHA256 = 1
    encrypted_logs_hash: [Field; NUM_FIELDS_PER_SHA256],
    unencrypted_logs_hash: [Field; NUM_FIELDS_PER_SHA256],

    // Here so that the gas cost of this request can be measured by circuits, without actually needing to feed in the
    // variable-length data.
    encrypted_log_preimages_length: Field,
    unencrypted_log_preimages_length: Field,

    // Header of a block whose state is used during private execution (not the block the transaction is included in).
    historical_header: Header,

    // Note: The following 2 values are not redundant to the values in self.historical_header.global_variables because
    // they can be different in case of a protocol upgrade. In such a situation we could be using header from a block
    // before the upgrade took place but be using the updated protocol to execute and prove the transaction.
    chain_id: Field,
    version: Field,
}

impl Eq for PrivateCircuitPublicInputs {
    fn eq(self, other: Self) -> bool {
        self.call_context.eq(other.call_context) &
        self.args_hash.eq(other.args_hash) &
        (self.return_values == other.return_values) &
        (self.max_block_number == other.max_block_number) &
        (self.note_hash_read_requests == other.note_hash_read_requests) &
        (self.nullifier_read_requests == other.nullifier_read_requests) &
        (self.nullifier_key_validation_requests == other.nullifier_key_validation_requests) &
        (self.new_note_hashes == other.new_note_hashes) &
        (self.new_nullifiers == other.new_nullifiers) &
        (self.private_call_stack_hashes == other.private_call_stack_hashes) &
        (self.public_call_stack_hashes == other.public_call_stack_hashes) &
        (self.new_l2_to_l1_msgs == other.new_l2_to_l1_msgs) &
        (self.start_side_effect_counter == other.start_side_effect_counter) &
        (self.end_side_effect_counter == other.end_side_effect_counter) &
        (self.encrypted_logs_hash == other.encrypted_logs_hash) &
        (self.unencrypted_logs_hash == other.unencrypted_logs_hash) &
        (self.encrypted_log_preimages_length == other.encrypted_log_preimages_length) &
        (self.unencrypted_log_preimages_length == other.unencrypted_log_preimages_length) &
        self.historical_header.eq(other.historical_header) &
        self.chain_id.eq(other.chain_id) &
        self.version.eq(other.version)
    }
}

impl Serialize<PRIVATE_CIRCUIT_PUBLIC_INPUTS_LENGTH> for PrivateCircuitPublicInputs {
    fn serialize(self) -> [Field; PRIVATE_CIRCUIT_PUBLIC_INPUTS_LENGTH] {
        let mut fields: BoundedVec<Field, PRIVATE_CIRCUIT_PUBLIC_INPUTS_LENGTH> = BoundedVec::new();
        fields.extend_from_array(self.call_context.serialize());
        fields.push(self.args_hash);
        fields.extend_from_array(self.return_values);

        fields.push(self.min_revertible_side_effect_counter as Field);

        fields.extend_from_array(self.max_block_number.serialize());

        for i in 0..MAX_NOTE_HASH_READ_REQUESTS_PER_CALL{
            fields.extend_from_array(self.note_hash_read_requests[i].serialize());
        }
        for i in 0..MAX_NULLIFIER_READ_REQUESTS_PER_CALL{
            fields.extend_from_array(self.nullifier_read_requests[i].serialize());
        }
        for i in 0..MAX_NULLIFIER_KEY_VALIDATION_REQUESTS_PER_CALL{
            fields.extend_from_array(self.nullifier_key_validation_requests[i].serialize());
        }
        for i in 0..MAX_NEW_NOTE_HASHES_PER_CALL{
            fields.extend_from_array(self.new_note_hashes[i].serialize());
        }
        for i in 0..MAX_NEW_NULLIFIERS_PER_CALL{
            fields.extend_from_array(self.new_nullifiers[i].serialize());
        }
        fields.extend_from_array(self.private_call_stack_hashes);
        fields.extend_from_array(self.public_call_stack_hashes);
        for i in 0..MAX_NEW_L2_TO_L1_MSGS_PER_CALL {
            fields.extend_from_array(self.new_l2_to_l1_msgs[i].serialize());
        }
        fields.push(self.start_side_effect_counter as Field);
        fields.push(self.end_side_effect_counter as Field);
        fields.extend_from_array(self.encrypted_logs_hash);
        fields.extend_from_array(self.unencrypted_logs_hash);
        fields.push(self.encrypted_log_preimages_length);
        fields.push(self.unencrypted_log_preimages_length);
        fields.extend_from_array(self.historical_header.serialize());
        fields.push(self.chain_id);
        fields.push(self.version);

        assert_eq(fields.len(), PRIVATE_CIRCUIT_PUBLIC_INPUTS_LENGTH);

        fields.storage
    }
}

impl Deserialize<PRIVATE_CIRCUIT_PUBLIC_INPUTS_LENGTH> for PrivateCircuitPublicInputs {
    fn deserialize(serialized: [Field; PRIVATE_CIRCUIT_PUBLIC_INPUTS_LENGTH]) -> Self {
        // TODO(#4390): This should accept a reader ^ to avoid copying data.
        let mut reader = Reader::new(serialized);
        let inputs = Self {
            call_context: reader.read_struct(CallContext::deserialize),
            args_hash: reader.read(),
            return_values: reader.read_array([0; RETURN_VALUES_LENGTH]),
            min_revertible_side_effect_counter: reader.read() as u32,
            max_block_number: reader.read_struct(MaxBlockNumber::deserialize),
            note_hash_read_requests: reader.read_struct_array(SideEffect::deserialize, [SideEffect::empty(); MAX_NOTE_HASH_READ_REQUESTS_PER_CALL]),
            nullifier_read_requests: reader.read_struct_array(ReadRequest::deserialize, [ReadRequest::empty(); MAX_NULLIFIER_READ_REQUESTS_PER_CALL]),
            nullifier_key_validation_requests: reader.read_struct_array(NullifierKeyValidationRequest::deserialize, [NullifierKeyValidationRequest::empty(); MAX_NULLIFIER_KEY_VALIDATION_REQUESTS_PER_CALL]),
            new_note_hashes: reader.read_struct_array(SideEffect::deserialize, [SideEffect::empty(); MAX_NEW_NOTE_HASHES_PER_CALL]),
            new_nullifiers: reader.read_struct_array(SideEffectLinkedToNoteHash::deserialize, [SideEffectLinkedToNoteHash::empty(); MAX_NEW_NULLIFIERS_PER_CALL]),
            private_call_stack_hashes: reader.read_array([0; MAX_PRIVATE_CALL_STACK_LENGTH_PER_CALL]),
            public_call_stack_hashes: reader.read_array([0; MAX_PUBLIC_CALL_STACK_LENGTH_PER_CALL]),
            new_l2_to_l1_msgs: reader.read_struct_array(L2ToL1Message::deserialize, [L2ToL1Message::empty(); MAX_NEW_L2_TO_L1_MSGS_PER_CALL]),
            start_side_effect_counter: reader.read() as u32,
            end_side_effect_counter: reader.read() as u32,
            encrypted_logs_hash: reader.read_array([0; NUM_FIELDS_PER_SHA256]),
            unencrypted_logs_hash: reader.read_array([0; NUM_FIELDS_PER_SHA256]),
            encrypted_log_preimages_length: reader.read(),
            unencrypted_log_preimages_length: reader.read(),
            historical_header: reader.read_struct(Header::deserialize),
            chain_id: reader.read(),
            version: reader.read(),
        };

        reader.finish();
        inputs
    }
}

impl Hash for PrivateCircuitPublicInputs {
    fn hash(self) -> Field {
        pedersen_hash(self.serialize(), GENERATOR_INDEX__PRIVATE_CIRCUIT_PUBLIC_INPUTS)
    }
}

#[test]
fn serialization_of_empty() {
    let pcpi: PrivateCircuitPublicInputs = dep::std::unsafe::zeroed();
    let serialized = pcpi.serialize();
    let deserialized = PrivateCircuitPublicInputs::deserialize(serialized);
    assert(pcpi.eq(deserialized));
}

#[test]
fn empty_hash() {
    let inputs: PrivateCircuitPublicInputs = dep::std::unsafe::zeroed();
    let hash = inputs.hash();

    // Value from private_circuit_public_inputs.test.ts "computes empty item hash" test
<<<<<<< HEAD
    let test_data_empty_hash = 0x23c9b1f89ddf144a2751a74a9179ca41bb8426654fdbb8a69b8f3fad94dbeac6;
=======
    let test_data_empty_hash = 0x0f16478dc1731c940b04c312d322697f6a3bff523d2660d896426b2ab3af9598;
>>>>>>> a2d138fa
    assert_eq(hash, test_data_empty_hash);
}<|MERGE_RESOLUTION|>--- conflicted
+++ resolved
@@ -184,10 +184,6 @@
     let hash = inputs.hash();
 
     // Value from private_circuit_public_inputs.test.ts "computes empty item hash" test
-<<<<<<< HEAD
     let test_data_empty_hash = 0x23c9b1f89ddf144a2751a74a9179ca41bb8426654fdbb8a69b8f3fad94dbeac6;
-=======
-    let test_data_empty_hash = 0x0f16478dc1731c940b04c312d322697f6a3bff523d2660d896426b2ab3af9598;
->>>>>>> a2d138fa
     assert_eq(hash, test_data_empty_hash);
 }