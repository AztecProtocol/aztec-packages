use crate::{
    abis::{
    call_context::CallContext, max_block_number::MaxBlockNumber, gas_settings::GasSettings,
    nullifier_key_validation_request::NullifierKeyValidationRequest, note_hash::NoteHash,
    nullifier::Nullifier, private_call_request::PrivateCallRequest, read_request::ReadRequest,
    log_hash::{LogHash, NoteLogHash}
},
    constants::{
    MAX_NOTE_HASH_READ_REQUESTS_PER_CALL, MAX_NULLIFIER_READ_REQUESTS_PER_CALL,
    MAX_NULLIFIER_KEY_VALIDATION_REQUESTS_PER_CALL, MAX_NEW_NOTE_HASHES_PER_CALL,
    MAX_NEW_NULLIFIERS_PER_CALL, MAX_PRIVATE_CALL_STACK_LENGTH_PER_CALL,
    MAX_PUBLIC_CALL_STACK_LENGTH_PER_CALL, MAX_NEW_L2_TO_L1_MSGS_PER_CALL,
    PRIVATE_CIRCUIT_PUBLIC_INPUTS_LENGTH, GENERATOR_INDEX__PRIVATE_CIRCUIT_PUBLIC_INPUTS,
    MAX_ENCRYPTED_LOGS_PER_CALL, MAX_UNENCRYPTED_LOGS_PER_CALL, MAX_NOTE_ENCRYPTED_LOGS_PER_CALL
},
    header::Header, hash::pedersen_hash, messaging::l2_to_l1_message::L2ToL1Message,
    traits::{Deserialize, Hash, Serialize, Empty}, utils::reader::Reader,
    transaction::tx_context::TxContext, utils::arrays::validate_array
};

struct PrivateCircuitPublicInputsArrayLengths {
    note_hash_read_requests: u64,
    nullifier_read_requests: u64,
    nullifier_key_validation_requests: u64,
    new_note_hashes: u64,
    new_nullifiers: u64,
    new_l2_to_l1_msgs: u64,
    private_call_requests: u64,
    public_call_stack_hashes: u64,
    note_encrypted_logs_hashes: u64,
    encrypted_logs_hashes: u64,
    unencrypted_logs_hashes: u64,
}

impl PrivateCircuitPublicInputsArrayLengths {
    pub fn new(public_inputs: PrivateCircuitPublicInputs) -> Self {
        PrivateCircuitPublicInputsArrayLengths {
            note_hash_read_requests: validate_array(public_inputs.note_hash_read_requests),
            nullifier_read_requests: validate_array(public_inputs.nullifier_read_requests),
            nullifier_key_validation_requests: validate_array(public_inputs.nullifier_key_validation_requests),
            new_note_hashes: validate_array(public_inputs.new_note_hashes),
            new_nullifiers: validate_array(public_inputs.new_nullifiers),
            new_l2_to_l1_msgs: validate_array(public_inputs.new_l2_to_l1_msgs),
            private_call_requests: validate_array(public_inputs.private_call_requests),
            public_call_stack_hashes: validate_array(public_inputs.public_call_stack_hashes),
            note_encrypted_logs_hashes: validate_array(public_inputs.note_encrypted_logs_hashes),
            encrypted_logs_hashes: validate_array(public_inputs.encrypted_logs_hashes),
            unencrypted_logs_hashes: validate_array(public_inputs.unencrypted_logs_hashes)
        }
    }
}

struct PrivateCircuitPublicInputs {
    call_context: CallContext,

    args_hash: Field,
    returns_hash: Field,

    min_revertible_side_effect_counter: u32,
    is_fee_payer: bool,

    max_block_number: MaxBlockNumber,

    note_hash_read_requests: [ReadRequest; MAX_NOTE_HASH_READ_REQUESTS_PER_CALL],
    nullifier_read_requests: [ReadRequest; MAX_NULLIFIER_READ_REQUESTS_PER_CALL],
    nullifier_key_validation_requests: [NullifierKeyValidationRequest; MAX_NULLIFIER_KEY_VALIDATION_REQUESTS_PER_CALL],

    new_note_hashes: [NoteHash; MAX_NEW_NOTE_HASHES_PER_CALL],
    new_nullifiers: [Nullifier; MAX_NEW_NULLIFIERS_PER_CALL],
    private_call_requests: [PrivateCallRequest; MAX_PRIVATE_CALL_STACK_LENGTH_PER_CALL],
    public_call_stack_hashes: [Field; MAX_PUBLIC_CALL_STACK_LENGTH_PER_CALL],
    public_teardown_function_hash: Field,
    new_l2_to_l1_msgs: [L2ToL1Message; MAX_NEW_L2_TO_L1_MSGS_PER_CALL],

    start_side_effect_counter : u32,
    end_side_effect_counter : u32,
    note_encrypted_logs_hashes: [NoteLogHash; MAX_NOTE_ENCRYPTED_LOGS_PER_CALL],
    encrypted_logs_hashes: [LogHash; MAX_ENCRYPTED_LOGS_PER_CALL],
    unencrypted_logs_hashes: [LogHash; MAX_UNENCRYPTED_LOGS_PER_CALL],

    // Header of a block whose state is used during private execution (not the block the transaction is included in).
    historical_header: Header,

    // Note: The chain_id and version here are not redundant to the values in self.historical_header.global_variables because
    // they can be different in case of a protocol upgrade. In such a situation we could be using header from a block
    // before the upgrade took place but be using the updated protocol to execute and prove the transaction.
    tx_context: TxContext,
}

impl Eq for PrivateCircuitPublicInputs {
    fn eq(self, other: Self) -> bool {
        self.call_context.eq(other.call_context) &
        self.args_hash.eq(other.args_hash) &
        (self.returns_hash == other.returns_hash) &
        (self.min_revertible_side_effect_counter == other.min_revertible_side_effect_counter) &
        (self.is_fee_payer == other.is_fee_payer) &
        (self.max_block_number == other.max_block_number) &
        (self.note_hash_read_requests == other.note_hash_read_requests) &
        (self.nullifier_read_requests == other.nullifier_read_requests) &
        (self.nullifier_key_validation_requests == other.nullifier_key_validation_requests) &
        (self.new_note_hashes == other.new_note_hashes) &
        (self.new_nullifiers == other.new_nullifiers) &
        (self.private_call_requests == other.private_call_requests) &
        (self.public_call_stack_hashes == other.public_call_stack_hashes) &
        (self.new_l2_to_l1_msgs == other.new_l2_to_l1_msgs) &
        (self.start_side_effect_counter == other.start_side_effect_counter) &
        (self.end_side_effect_counter == other.end_side_effect_counter) &
        (self.note_encrypted_logs_hashes == other.note_encrypted_logs_hashes) &
        (self.encrypted_logs_hashes == other.encrypted_logs_hashes) &
        (self.unencrypted_logs_hashes == other.unencrypted_logs_hashes) &
        self.historical_header.eq(other.historical_header) &
        self.tx_context.eq(other.tx_context)
    }
}

impl Serialize<PRIVATE_CIRCUIT_PUBLIC_INPUTS_LENGTH> for PrivateCircuitPublicInputs {
    fn serialize(self) -> [Field; PRIVATE_CIRCUIT_PUBLIC_INPUTS_LENGTH] {
        let mut fields: BoundedVec<Field, PRIVATE_CIRCUIT_PUBLIC_INPUTS_LENGTH> = BoundedVec::new();
        fields.extend_from_array(self.call_context.serialize());
        fields.push(self.args_hash);
        fields.push(self.returns_hash);

        fields.push(self.min_revertible_side_effect_counter as Field);
        fields.push(if self.is_fee_payer { 1 } else { 0 } as Field);

        fields.extend_from_array(self.max_block_number.serialize());

        for i in 0..self.note_hash_read_requests.len() {
            fields.extend_from_array(self.note_hash_read_requests[i].serialize());
        }
        for i in 0..self.nullifier_read_requests.len() {
            fields.extend_from_array(self.nullifier_read_requests[i].serialize());
        }
        for i in 0..self.nullifier_key_validation_requests.len() {
            fields.extend_from_array(self.nullifier_key_validation_requests[i].serialize());
        }
        for i in 0..self.new_note_hashes.len() {
            fields.extend_from_array(self.new_note_hashes[i].serialize());
        }
        for i in 0..self.new_nullifiers.len() {
            fields.extend_from_array(self.new_nullifiers[i].serialize());
        }
        for i in 0..self.private_call_requests.len() {
            fields.extend_from_array(self.private_call_requests[i].serialize());
        }
        fields.extend_from_array(self.public_call_stack_hashes);
        fields.push(self.public_teardown_function_hash);
        for i in 0..self.new_l2_to_l1_msgs.len() {
            fields.extend_from_array(self.new_l2_to_l1_msgs[i].serialize());
        }
        fields.push(self.start_side_effect_counter as Field);
        fields.push(self.end_side_effect_counter as Field);
        for i in 0..self.note_encrypted_logs_hashes.len() {
            fields.extend_from_array(self.note_encrypted_logs_hashes[i].serialize());
        }
        for i in 0..self.encrypted_logs_hashes.len() {
            fields.extend_from_array(self.encrypted_logs_hashes[i].serialize());
        }
        for i in 0..self.unencrypted_logs_hashes.len() {
            fields.extend_from_array(self.unencrypted_logs_hashes[i].serialize());
        }
        fields.extend_from_array(self.historical_header.serialize());
        fields.extend_from_array(self.tx_context.serialize());

        assert_eq(fields.len(), PRIVATE_CIRCUIT_PUBLIC_INPUTS_LENGTH);

        fields.storage
    }
}

impl Deserialize<PRIVATE_CIRCUIT_PUBLIC_INPUTS_LENGTH> for PrivateCircuitPublicInputs {
    fn deserialize(serialized: [Field; PRIVATE_CIRCUIT_PUBLIC_INPUTS_LENGTH]) -> Self {
        // TODO(#4390): This should accept a reader ^ to avoid copying data.
        let mut reader = Reader::new(serialized);
        let inputs = Self {
            call_context: reader.read_struct(CallContext::deserialize),
            args_hash: reader.read(),
            returns_hash: reader.read(),
            min_revertible_side_effect_counter: reader.read() as u32,
            is_fee_payer: reader.read() == 1,
            max_block_number: reader.read_struct(MaxBlockNumber::deserialize),
            note_hash_read_requests: reader.read_struct_array(ReadRequest::deserialize, [ReadRequest::empty(); MAX_NOTE_HASH_READ_REQUESTS_PER_CALL]),
            nullifier_read_requests: reader.read_struct_array(ReadRequest::deserialize, [ReadRequest::empty(); MAX_NULLIFIER_READ_REQUESTS_PER_CALL]),
            nullifier_key_validation_requests: reader.read_struct_array(NullifierKeyValidationRequest::deserialize, [NullifierKeyValidationRequest::empty(); MAX_NULLIFIER_KEY_VALIDATION_REQUESTS_PER_CALL]),
            new_note_hashes: reader.read_struct_array(NoteHash::deserialize, [NoteHash::empty(); MAX_NEW_NOTE_HASHES_PER_CALL]),
            new_nullifiers: reader.read_struct_array(Nullifier::deserialize, [Nullifier::empty(); MAX_NEW_NULLIFIERS_PER_CALL]),
            private_call_requests: reader.read_struct_array(PrivateCallRequest::deserialize, [PrivateCallRequest::empty(); MAX_PRIVATE_CALL_STACK_LENGTH_PER_CALL]),
            public_call_stack_hashes: reader.read_array([0; MAX_PUBLIC_CALL_STACK_LENGTH_PER_CALL]),
            public_teardown_function_hash: reader.read(),
            new_l2_to_l1_msgs: reader.read_struct_array(L2ToL1Message::deserialize, [L2ToL1Message::empty(); MAX_NEW_L2_TO_L1_MSGS_PER_CALL]),
            start_side_effect_counter: reader.read() as u32,
            end_side_effect_counter: reader.read() as u32,
            note_encrypted_logs_hashes: reader.read_struct_array(NoteLogHash::deserialize, [NoteLogHash::empty(); MAX_NOTE_ENCRYPTED_LOGS_PER_CALL]),
            encrypted_logs_hashes: reader.read_struct_array(LogHash::deserialize, [LogHash::empty(); MAX_ENCRYPTED_LOGS_PER_CALL]),
            unencrypted_logs_hashes: reader.read_struct_array(LogHash::deserialize, [LogHash::empty(); MAX_UNENCRYPTED_LOGS_PER_CALL]),
            historical_header: reader.read_struct(Header::deserialize),
            tx_context: reader.read_struct(TxContext::deserialize),
        };

        reader.finish();
        inputs
    }
}

impl Hash for PrivateCircuitPublicInputs {
    fn hash(self) -> Field {
        pedersen_hash(self.serialize(), GENERATOR_INDEX__PRIVATE_CIRCUIT_PUBLIC_INPUTS)
    }
}

impl Empty for PrivateCircuitPublicInputs {
    fn empty() -> Self {
        PrivateCircuitPublicInputs {
            call_context: CallContext::empty(),
            args_hash: 0,
            returns_hash: 0,
            min_revertible_side_effect_counter: 0 as u32,
            is_fee_payer: false,
            max_block_number: MaxBlockNumber::empty(),
            note_hash_read_requests: [ReadRequest::empty(); MAX_NOTE_HASH_READ_REQUESTS_PER_CALL],
            nullifier_read_requests: [ReadRequest::empty(); MAX_NULLIFIER_READ_REQUESTS_PER_CALL],
            nullifier_key_validation_requests: [NullifierKeyValidationRequest::empty(); MAX_NULLIFIER_KEY_VALIDATION_REQUESTS_PER_CALL],
            new_note_hashes: [NoteHash::empty(); MAX_NEW_NOTE_HASHES_PER_CALL],
            new_nullifiers: [Nullifier::empty(); MAX_NEW_NULLIFIERS_PER_CALL],
            private_call_requests: [PrivateCallRequest::empty(); MAX_PRIVATE_CALL_STACK_LENGTH_PER_CALL],
            public_call_stack_hashes: [0; MAX_PUBLIC_CALL_STACK_LENGTH_PER_CALL],
            public_teardown_function_hash: 0,
            new_l2_to_l1_msgs: [L2ToL1Message::empty(); MAX_NEW_L2_TO_L1_MSGS_PER_CALL],
            start_side_effect_counter : 0 as u32,
            end_side_effect_counter : 0 as u32,
            note_encrypted_logs_hashes: [NoteLogHash::empty(); MAX_NOTE_ENCRYPTED_LOGS_PER_CALL],
            encrypted_logs_hashes: [LogHash::empty(); MAX_ENCRYPTED_LOGS_PER_CALL],
            unencrypted_logs_hashes: [LogHash::empty(); MAX_UNENCRYPTED_LOGS_PER_CALL],
            historical_header: Header::empty(),
            tx_context: TxContext::empty(),
        }
    }
}

#[test]
fn serialization_of_empty() {
    let pcpi = PrivateCircuitPublicInputs::empty();
    let serialized = pcpi.serialize();
    let deserialized = PrivateCircuitPublicInputs::deserialize(serialized);
    assert(pcpi.eq(deserialized));
}

#[test]
fn empty_hash() {
    let inputs = PrivateCircuitPublicInputs::empty();
    let hash = inputs.hash();
    // Value from private_circuit_public_inputs.test.ts "computes empty item hash" test
<<<<<<< HEAD
    let test_data_empty_hash = 0x24ea8c67b7902c1bdc827592303786ea3df7ada25a95e8682ed26b9b36fe2f9e;
=======
    let test_data_empty_hash = 0x2ce8fd4d6f4f4edbe281f96b095b60f8516980e8582f0393151baab50f413307;
>>>>>>> 548662a1
    assert_eq(hash, test_data_empty_hash);
}<|MERGE_RESOLUTION|>--- conflicted
+++ resolved
@@ -250,10 +250,6 @@
     let inputs = PrivateCircuitPublicInputs::empty();
     let hash = inputs.hash();
     // Value from private_circuit_public_inputs.test.ts "computes empty item hash" test
-<<<<<<< HEAD
-    let test_data_empty_hash = 0x24ea8c67b7902c1bdc827592303786ea3df7ada25a95e8682ed26b9b36fe2f9e;
-=======
     let test_data_empty_hash = 0x2ce8fd4d6f4f4edbe281f96b095b60f8516980e8582f0393151baab50f413307;
->>>>>>> 548662a1
     assert_eq(hash, test_data_empty_hash);
 }