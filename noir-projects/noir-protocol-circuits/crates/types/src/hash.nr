--- conflicted
+++ resolved
@@ -3,24 +3,13 @@
 use crate::abis::function_selector::FunctionSelector;
 use crate::abis::contract_class_function_leaf_preimage::ContractClassFunctionLeafPreimage;
 use crate::contract_class_id::ContractClassId;
-<<<<<<< HEAD
 use crate::abis::side_effect::SideEffect;
-use crate::utils::uint256::U256;
+use crate::utils::{uint256::U256, field::field_from_bytes_32_trunc};
 use crate::constants::{
     ARGS_HASH_CHUNK_COUNT, ARGS_HASH_CHUNK_LENGTH, MAX_ARGS_LENGTH, FUNCTION_TREE_HEIGHT,
-    NUM_FIELDS_PER_SHA256, GENERATOR_INDEX__SILOED_NOTE_HASH, GENERATOR_INDEX__OUTER_NULLIFIER,
-    GENERATOR_INDEX__VK, GENERATOR_INDEX__CONSTRUCTOR, GENERATOR_INDEX__PARTIAL_ADDRESS,
-    GENERATOR_INDEX__CONTRACT_ADDRESS, GENERATOR_INDEX__NOTE_HASH_NONCE,
-    GENERATOR_INDEX__UNIQUE_NOTE_HASH, GENERATOR_INDEX__FUNCTION_ARGS
-=======
-use crate::abis::side_effect::{SideEffect};
-use crate::utils::{uint256::U256, field::field_from_bytes_32_trunc};
-use crate::constants::{
-    ARGS_HASH_CHUNK_COUNT, ARGS_HASH_CHUNK_LENGTH, FUNCTION_TREE_HEIGHT,
     GENERATOR_INDEX__SILOED_NOTE_HASH, GENERATOR_INDEX__OUTER_NULLIFIER, GENERATOR_INDEX__VK,
     GENERATOR_INDEX__CONSTRUCTOR, GENERATOR_INDEX__PARTIAL_ADDRESS, GENERATOR_INDEX__CONTRACT_ADDRESS,
     GENERATOR_INDEX__NOTE_HASH_NONCE, GENERATOR_INDEX__UNIQUE_NOTE_HASH, GENERATOR_INDEX__FUNCTION_ARGS
->>>>>>> ff8eafc8
 };
 use crate::messaging::l2_to_l1_message::L2ToL1Message;
 use crate::merkle_tree::root::root_from_sibling_path;
@@ -160,15 +149,12 @@
     sha256_to_field(hash_input_flattened)
 }
 
-pub fn compute_logs_hash(
-    previous_log_hash: Field,
-    current_log_hash: Field
-) -> Field {
+pub fn compute_logs_hash(previous_log_hash: Field, current_log_hash: Field) -> Field {
     accumulate_sha256(
         [
-            previous_log_hash,
-            current_log_hash
-        ]
+        previous_log_hash,
+        current_log_hash
+    ]
     )
 }
 
@@ -227,7 +213,7 @@
         140, 141, 142, 143, 144, 145, 146, 147, 148, 149, 150, 151, 152, 153, 154, 155, 156, 157, 158, 159
     ];
     let result = sha256_to_field(full_buffer);
-    
+
     assert(result == 0x448ebbc9e1a31220a2f3830c18eef61b9bd070e5084b7fa2a359fe729184c7);
 
     // to show correctness of the current ver (truncate one byte) vs old ver (mod full bytes):
@@ -254,7 +240,6 @@
     let hash_result = compute_l2_to_l1_hash(AztecAddress::from_field(0), 0, 0, L2ToL1Message::empty());
     assert(hash_result == 0xb393978842a0fa3d3e1470196f098f473f9678e72463cb65ec4ab5581856c2);
 
-
     // Non-zero case
     let message = L2ToL1Message { recipient: EthAddress::from_field(3), content: 5 };
     let hash_result = compute_l2_to_l1_hash(AztecAddress::from_field(1), 2, 4, message);
