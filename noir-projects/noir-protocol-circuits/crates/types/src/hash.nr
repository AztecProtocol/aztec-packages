use crate::address::{AztecAddress, EthAddress};
use crate::mocked::VerificationKey;
use crate::abis::function_selector::FunctionSelector;
use crate::abis::contract_class_function_leaf_preimage::ContractClassFunctionLeafPreimage;
use crate::contract_class_id::ContractClassId;
use crate::abis::side_effect::{SideEffect};
use crate::utils::uint256::U256;
use crate::constants::{
    ARGS_HASH_CHUNK_COUNT, ARGS_HASH_CHUNK_LENGTH, FUNCTION_TREE_HEIGHT, NUM_FIELDS_PER_SHA256,
    GENERATOR_INDEX__SILOED_NOTE_HASH, GENERATOR_INDEX__OUTER_NULLIFIER, GENERATOR_INDEX__VK,
    GENERATOR_INDEX__CONSTRUCTOR, GENERATOR_INDEX__PARTIAL_ADDRESS, GENERATOR_INDEX__CONTRACT_ADDRESS,
    GENERATOR_INDEX__NOTE_HASH_NONCE, GENERATOR_INDEX__UNIQUE_NOTE_HASH, GENERATOR_INDEX__FUNCTION_ARGS
};
use crate::messaging::l2_to_l1_message::L2ToL1Message;
use crate::merkle_tree::root::root_from_sibling_path;

use dep::std::hash::{pedersen_hash_with_separator, sha256};

pub fn sha256_to_field<N>(bytes_to_hash: [u8; N]) -> Field {
    let sha256_hashed = sha256(bytes_to_hash);

    // Convert it to a field element by truncating the final byte
    let mut v = 1;
    let mut high = 0 as Field;
    let mut low = 0 as Field;

    for i in 0..15 {
        // covers bytes 16..30 (31 is truncated and ignored)
        low = low + (sha256_hashed[15 + 15 - i] as Field) * v;
        v = v * 256;
        // covers bytes 0..14
        high = high + (sha256_hashed[14 - i] as Field) * v;
    }

    // covers byte 15
    low = low + (sha256_hashed[15] as Field) * v;

    let hash_in_a_field = low + high * v;

    hash_in_a_field
}

pub fn hash_args<N>(args: [Field; N]) -> Field {
    if args.len() == 0 {
        0
    } else {
        let mut chunks_hashes = [0; ARGS_HASH_CHUNK_COUNT];
        for i in 0..ARGS_HASH_CHUNK_COUNT {
            let mut chunk_hash = 0;
            let start_chunk_index = i * ARGS_HASH_CHUNK_LENGTH;
            if start_chunk_index < args.len() {
                let mut chunk_args = [0; ARGS_HASH_CHUNK_LENGTH];
                for j in 0..ARGS_HASH_CHUNK_LENGTH {
                    let item_index = i * ARGS_HASH_CHUNK_LENGTH + j;
                    if item_index < args.len() {
                        chunk_args[j] = args[item_index];
                    }
                }
                chunk_hash = pedersen_hash(chunk_args, GENERATOR_INDEX__FUNCTION_ARGS);
            }
            chunks_hashes[i] = chunk_hash;
        }
        pedersen_hash(chunks_hashes, GENERATOR_INDEX__FUNCTION_ARGS)
    }
}

pub fn private_functions_root_from_siblings(
    selector: FunctionSelector,
    vk_hash: Field,
    function_leaf_index: Field,
    function_leaf_sibling_path: [Field; FUNCTION_TREE_HEIGHT]
) -> Field {
    let function_leaf_preimage = ContractClassFunctionLeafPreimage { selector, vk_hash };
    let function_leaf = function_leaf_preimage.hash();
    root_from_sibling_path(function_leaf, function_leaf_index, function_leaf_sibling_path)
}

pub fn silo_note_hash(address: AztecAddress, inner_commitment: Field) -> Field {
    pedersen_hash(
        [
        address.to_field(),
        inner_commitment
    ],
        GENERATOR_INDEX__SILOED_NOTE_HASH
    )
}

pub fn silo_nullifier(address: AztecAddress, nullifier: Field) -> Field {
    pedersen_hash(
        [
        address.to_field(),
        nullifier
    ],
        GENERATOR_INDEX__OUTER_NULLIFIER
    )
}

pub fn merkle_hash(left: Field, right: Field) -> Field {
    pedersen_hash([left, right], 0)
}

pub fn stdlib_recursion_verification_key_compress_native_vk(_vk: VerificationKey) -> Field {
    // Original cpp code
    // stdlib::recursion::verification_key<CT::bn254>::compress_native(private_call.vk, GeneratorIndex::VK);
    // The above cpp method is only ever called on verification key, so it has been special cased here
    let _hash_index = GENERATOR_INDEX__VK;
    0
}

pub fn compute_l2_to_l1_hash(
    contract_address: AztecAddress,
    rollup_version_id: Field,
    chain_id: Field,
    message: L2ToL1Message
) -> Field {
    let mut bytes: BoundedVec<u8, 160> = BoundedVec::new();

    let inputs = [
        contract_address.to_field(), rollup_version_id, message.recipient.to_field(), chain_id, message.content
    ];
    for i in 0..inputs.len() {
        // TODO are bytes be in fr.to_buffer() ?
        let item_bytes = inputs[i].to_be_bytes(32);
        for j in 0..32 {
            bytes.push(item_bytes[j]);
        }
    }

    sha256_to_field(bytes.storage)
}

<<<<<<< HEAD
pub fn compute_constructor_hash(
    function_data: FunctionData,
    args_hash: Field,
    constructor_vk_hash: Field
) -> Field {
    let function_data_hash = function_data.hash();

    pedersen_hash(
        [
        function_data_hash,
        args_hash,
        constructor_vk_hash
    ],
        GENERATOR_INDEX__CONSTRUCTOR
    )
}

// Computes sha256 hash of 2 input hashes.
=======
// Computes sha256 hash of 2 input hashes stored in 4 fields.
>>>>>>> dea3f870
// 
// This method is bn254 specific. Two fields is needed in order to 
// encode the sha256 output. It can be abstracted away with any 4-2 hash function.
//
// NB: This method now takes in two 31 byte fields - it assumes that any input
// is the result of a sha_to_field hash and => is truncated
//
// TODO(Jan and David): This is used for the encrypted_log hashes.
// Can we check to see if we can just use hash_to_field or pedersen_compress here?
// TODO(Miranda): Remove arrays entirely as NUM_FIELDS_PER_SHA256 = 1
//
pub fn accumulate_sha256(input: [Field; NUM_FIELDS_PER_SHA256 * 2]) -> [Field; NUM_FIELDS_PER_SHA256] {
    // This is a note about the cpp code, since it takes an array of Fields
    // instead of a U128.
    // 4 Field elements when converted to bytes will usually 
    // occupy 4 * 32 = 128 bytes.
    // However, this function is making the assumption that each Field 
    // only occupies 128 bits.
    //
    // TODO(David): This does not seem to be getting guaranteed anywhere in the code?

    // Concatentate two fields into 31x2 = 62 bytes
    // accumulate_sha256 assumes that the inputs are pre-truncated 31 byte numbers
    let mut hash_input_flattened = [0; 62];
    for offset in 0..NUM_FIELDS_PER_SHA256 * 2 {
        let input_as_bytes = input[offset].to_be_bytes(31);
        for byte_index in 0..31 {
            hash_input_flattened[offset * 31 + byte_index] = input_as_bytes[byte_index];
        }
    }

    [sha256_to_field(hash_input_flattened)]
}

pub fn compute_logs_hash(
    previous_log_hash: [Field; NUM_FIELDS_PER_SHA256],
    current_log_hash: [Field; NUM_FIELDS_PER_SHA256]
) -> [Field; NUM_FIELDS_PER_SHA256] {
    accumulate_sha256(
        [
            previous_log_hash[0],
            current_log_hash[0]
        ]
    )
}

pub fn compute_note_hash_nonce(first_nullifier: Field, commitment_index: u64) -> Field {
    pedersen_hash(
        [
        first_nullifier,
        commitment_index as Field
    ],
        GENERATOR_INDEX__NOTE_HASH_NONCE
    )
}

pub fn compute_unique_siloed_note_hash(nonce: Field, siloed_note_hash: Field) -> Field {
    pedersen_hash(
        [
        nonce,
        siloed_note_hash
    ],
        GENERATOR_INDEX__UNIQUE_NOTE_HASH
    )
}

pub fn compute_unique_siloed_note_hashes<N>(
    first_nullifier: Field,
    siloed_note_hashes: [SideEffect; N]
) -> [SideEffect; N] {
    let mut unique_siloed_note_hashes = [SideEffect::empty(); N];
    for i in 0..N {
        let siloed_note_hash = siloed_note_hashes[i];
        if siloed_note_hash.value != 0 {
            let nonce = compute_note_hash_nonce(first_nullifier, i);
            unique_siloed_note_hashes[i] = SideEffect {
                value: compute_unique_siloed_note_hash(nonce, siloed_note_hash.value),
                counter: siloed_note_hash.counter
                };
        }
    }
    unique_siloed_note_hashes
}

pub fn pedersen_hash<N>(inputs: [Field; N], hash_index: u32) -> Field {
    dep::std::hash::pedersen_hash_with_separator(inputs, hash_index)
}

#[test]
fn smoke_sha256_to_field() {
    let full_buffer = [
        0, 1, 2, 3, 4, 5, 6, 7, 8, 9, 10, 11, 12, 13, 14, 15, 16, 17, 18, 19,
        20, 21, 22, 23, 24, 25, 26, 27, 28, 29, 30, 31, 32, 33, 34, 35, 36, 37, 38, 39,
        40, 41, 42, 43, 44, 45, 46, 47, 48, 49, 50, 51, 52, 53, 54, 55, 56, 57, 58, 59,
        60, 61, 62, 63, 64, 65, 66, 67, 68, 69, 70, 71, 72, 73, 74, 75, 76, 77, 78, 79,
        80, 81, 82, 83, 84, 85, 86, 87, 88, 89, 90, 91, 92, 93, 94, 95, 96, 97, 98, 99,
        100, 101, 102, 103, 104, 105, 106, 107, 108, 109, 110, 111, 112, 113, 114, 115, 116, 117, 118, 119,
        120, 121, 122, 123, 124, 125, 126, 127, 128, 129, 130, 131, 132, 133, 134, 135, 136, 137, 138, 139,
        140, 141, 142, 143, 144, 145, 146, 147, 148, 149, 150, 151, 152, 153, 154, 155, 156, 157, 158, 159
    ];
    let result = sha256_to_field(full_buffer);
    
    assert(result == 0x448ebbc9e1a31220a2f3830c18eef61b9bd070e5084b7fa2a359fe729184c7);

    // to show correctness of the current ver (truncate one byte) vs old ver (mod full bytes):
    let result_bytes = sha256(full_buffer);
    let truncated_field = crate::utils::field::field_from_bytes_32_trunc(result_bytes);
    assert(truncated_field == result);
    let mod_res = result + (result_bytes[31] as Field);
    assert(mod_res == 0x448ebbc9e1a31220a2f3830c18eef61b9bd070e5084b7fa2a359fe729184e0);
}

#[test]
fn compute_var_args_hash() {
    let mut input = [0; 800];
    for i in 0..800 {
        input[i] = i as Field;
    }
    let hash = hash_args(input);
    assert(hash == 0x371960dd84ed3445ab099ac4c1af5ba90e0c713b593e0ca52ee532087c7f097);
}

#[test]
fn compute_l2_l1_hash() {
    // All zeroes
    let hash_result = compute_l2_to_l1_hash(AztecAddress::from_field(0), 0, 0, L2ToL1Message::empty());
    assert(hash_result == 0xb393978842a0fa3d3e1470196f098f473f9678e72463cb65ec4ab5581856c2);


    // Non-zero case
    let message = L2ToL1Message { recipient: EthAddress::from_field(3), content: 5 };
    let hash_result = compute_l2_to_l1_hash(AztecAddress::from_field(1), 2, 4, message);
    assert(hash_result == 0x3f88c1044a05e5340ed20466276500f6d45ca5603913b9091e957161734e16);
}<|MERGE_RESOLUTION|>--- conflicted
+++ resolved
@@ -129,28 +129,7 @@
     sha256_to_field(bytes.storage)
 }
 
-<<<<<<< HEAD
-pub fn compute_constructor_hash(
-    function_data: FunctionData,
-    args_hash: Field,
-    constructor_vk_hash: Field
-) -> Field {
-    let function_data_hash = function_data.hash();
-
-    pedersen_hash(
-        [
-        function_data_hash,
-        args_hash,
-        constructor_vk_hash
-    ],
-        GENERATOR_INDEX__CONSTRUCTOR
-    )
-}
-
 // Computes sha256 hash of 2 input hashes.
-=======
-// Computes sha256 hash of 2 input hashes stored in 4 fields.
->>>>>>> dea3f870
 // 
 // This method is bn254 specific. Two fields is needed in order to 
 // encode the sha256 output. It can be abstracted away with any 4-2 hash function.
