use crate::{
    abis::{
    contract_class_function_leaf_preimage::ContractClassFunctionLeafPreimage,
    function_selector::FunctionSelector, log_hash::{LogHash, ScopedLogHash, ScopedEncryptedLogHash},
    note_hash::ScopedNoteHash, nullifier::ScopedNullifier
},
    address::{AztecAddress, EthAddress},
    constants::{
    FUNCTION_TREE_HEIGHT, GENERATOR_INDEX__SILOED_NOTE_HASH, GENERATOR_INDEX__OUTER_NULLIFIER,
    GENERATOR_INDEX__VK, GENERATOR_INDEX__NOTE_HASH_NONCE, GENERATOR_INDEX__UNIQUE_NOTE_HASH,
    MAX_ENCRYPTED_LOGS_PER_TX, MAX_NOTE_ENCRYPTED_LOGS_PER_TX
},
    merkle_tree::root::root_from_sibling_path, messaging::l2_to_l1_message::ScopedL2ToL1Message,
    recursion::verification_key::VerificationKey, traits::is_empty,
    utils::field::field_from_bytes_32_trunc, point::Point
};

pub fn sha256_to_field<let N: u32>(bytes_to_hash: [u8; N]) -> Field {
    let sha256_hashed = std::hash::sha256(bytes_to_hash);
    let hash_in_a_field = field_from_bytes_32_trunc(sha256_hashed);

    hash_in_a_field
}

pub fn private_functions_root_from_siblings(
    selector: FunctionSelector,
    vk_hash: Field,
    function_leaf_index: Field,
    function_leaf_sibling_path: [Field; FUNCTION_TREE_HEIGHT]
) -> Field {
    let function_leaf_preimage = ContractClassFunctionLeafPreimage { selector, vk_hash };
    let function_leaf = function_leaf_preimage.hash();
    root_from_sibling_path(function_leaf, function_leaf_index, function_leaf_sibling_path)
}

fn compute_note_hash_nonce(tx_hash: Field, note_index_in_tx: u32) -> Field {
    // Hashing tx hash with note index in tx is guaranteed to be unique
    pedersen_hash(
        [
        tx_hash,
        note_index_in_tx as Field
    ],
        GENERATOR_INDEX__NOTE_HASH_NONCE
    )
}

pub fn compute_unique_note_hash(nonce: Field, slotted_note_hash: Field) -> Field {
    let inputs = [nonce, slotted_note_hash];
    pedersen_hash(inputs, GENERATOR_INDEX__UNIQUE_NOTE_HASH)
}

pub fn compute_siloed_note_hash(app: AztecAddress, unique_note_hash: Field) -> Field {
    pedersen_hash(
        [
        app.to_field(),
        unique_note_hash
    ],
        GENERATOR_INDEX__SILOED_NOTE_HASH
    )
}

pub fn silo_note_hash(note_hash: ScopedNoteHash, tx_hash: Field, note_index_in_tx: u32) -> Field {
    if note_hash.contract_address.is_zero() {
        0
    } else {
        let nonce = compute_note_hash_nonce(tx_hash, note_index_in_tx);
        let unique_note_hash = compute_unique_note_hash(nonce, note_hash.value());
        compute_siloed_note_hash(note_hash.contract_address, unique_note_hash)
    }
}

pub fn compute_siloed_nullifier(app: AztecAddress, nullifier: Field) -> Field {
    pedersen_hash(
        [
        app.to_field(),
        nullifier
    ],
        GENERATOR_INDEX__OUTER_NULLIFIER
    )
}

pub fn silo_nullifier(nullifier: ScopedNullifier) -> Field {
    if nullifier.contract_address.is_zero() {
        nullifier.value() // Return value instead of 0 because the first nullifier's contract address is zero.
    } else {
        compute_siloed_nullifier(nullifier.contract_address, nullifier.value())
    }
}

pub fn compute_siloed_encrypted_log_hash(address: AztecAddress, randomness: Field, log_hash: Field) -> Field {
    // TODO: Using 0 GENERATOR_INDEX here as interim before we move to posiedon
    // NB: A unique separator will be needed for masked_contract_address
    let mut masked_contract_address = pedersen_hash([address.to_field(), randomness], 0);
    if randomness == 0 {
        // In some cases, we actually want to reveal the contract address we are siloing with:
        // e.g. 'handshaking' contract w/ known address
        // An app providing randomness = 0 signals to not mask the address.
        masked_contract_address = address.to_field();
    }
    accumulate_sha256([masked_contract_address, log_hash])
}

pub fn silo_encrypted_log_hash(log_hash: ScopedEncryptedLogHash) -> Field {
    if log_hash.contract_address.is_zero() {
        0
    } else {
        compute_siloed_encrypted_log_hash(
            log_hash.contract_address,
            log_hash.log_hash.randomness,
            log_hash.log_hash.value
        )
    }
}

fn compute_siloed_unencrypted_log_hash(address: AztecAddress, log_hash: Field) -> Field {
    accumulate_sha256([address.to_field(), log_hash])
}

pub fn silo_unencrypted_log_hash(log_hash: ScopedLogHash) -> Field {
    if log_hash.contract_address.is_zero() {
        0
    } else {
        compute_siloed_unencrypted_log_hash(log_hash.contract_address, log_hash.value())
    }
}

pub fn merkle_hash(left: Field, right: Field) -> Field {
    poseidon2_hash([left, right])
}

pub fn stdlib_recursion_verification_key_compress_native_vk(_vk: VerificationKey) -> Field {
    // Original cpp code
    // stdlib::recursion::verification_key<CT::bn254>::compress_native(private_call.vk, GeneratorIndex::VK);
    // The above cpp method is only ever called on verification key, so it has been special cased here
    let _hash_index = GENERATOR_INDEX__VK;
    0
}

pub fn compute_l2_to_l1_hash(
    contract_address: AztecAddress,
    recipient: EthAddress,
    content: Field,
    rollup_version_id: Field,
    chain_id: Field
) -> Field {
    let mut bytes: BoundedVec<u8, 160> = BoundedVec::new();

    let inputs = [contract_address.to_field(), rollup_version_id, recipient.to_field(), chain_id, content];
    for i in 0..inputs.len() {
        // TODO are bytes be in fr.to_buffer() ?
        let item_bytes = inputs[i].to_be_bytes(32);
        for j in 0..32 {
            bytes.push(item_bytes[j]);
        }
    }

    sha256_to_field(bytes.storage)
}

pub fn silo_l2_to_l1_message(msg: ScopedL2ToL1Message, rollup_version_id: Field, chain_id: Field) -> Field {
    if msg.contract_address.is_zero() {
        0
    } else {
        compute_l2_to_l1_hash(
            msg.contract_address,
            msg.message.recipient,
            msg.message.content,
            rollup_version_id,
            chain_id
        )
    }
}

// Computes sha256 hash of 2 input hashes.
//
// NB: This method now takes in two 31 byte fields - it assumes that any input
// is the result of a sha_to_field hash and => is truncated
//
// TODO(Jan and David): This is used for the encrypted_log hashes.
// Can we check to see if we can just use hash_to_field or pedersen_compress here?
//
pub fn accumulate_sha256(input: [Field; 2]) -> Field {
    // This is a note about the cpp code, since it takes an array of Fields
    // instead of a U128.
    // 4 Field elements when converted to bytes will usually
    // occupy 4 * 32 = 128 bytes.
    // However, this function is making the assumption that each Field
    // only occupies 128 bits.
    //
    // TODO(David): This does not seem to be getting guaranteed anywhere in the code?

    // Concatentate two fields into 32x2 = 64 bytes
    // accumulate_sha256 assumes that the inputs are pre-truncated 31 byte numbers
    let mut hash_input_flattened = [0; 64];
    for offset in 0..input.len() {
        let input_as_bytes = input[offset].to_be_bytes(32);
        for byte_index in 0..32 {
            hash_input_flattened[offset * 32 + byte_index] = input_as_bytes[byte_index];
        }
    }

    sha256_to_field(hash_input_flattened)
}

// Computes the final logs hash for a tx.
// NB: this assumes MAX_ENCRYPTED_LOGS_PER_TX == MAX_UNENCRYPTED_LOGS_PER_TX
// to avoid doubling code, since we can't define the byte len to be 32*N directly.
pub fn compute_tx_logs_hash(logs: [LogHash; MAX_ENCRYPTED_LOGS_PER_TX]) -> Field {
    // Convert each field element into a byte array and append the bytes to `hash_input_flattened`
    let mut hash_input_flattened = [0; MAX_ENCRYPTED_LOGS_PER_TX * 32];
    for offset in 0..MAX_ENCRYPTED_LOGS_PER_TX {
        let input_as_bytes = logs[offset].value.to_be_bytes(32);
        for byte_index in 0..32 {
            hash_input_flattened[offset * 32 + byte_index] = input_as_bytes[byte_index];
        }
    }
    // Ideally we would push to a slice then hash, but there is no sha_slice
    // Hardcode to 256 bytes for now
    let mut hash = sha256_to_field(hash_input_flattened);
    // Not having a 0 value hash for empty logs causes issues with empty txs
    // used for padding. Returning early is currently unsupported.
    // We always provide sorted logs here, so 0 being empty means all are empty.
    if is_empty(logs[0]) {
        hash = 0;
    }
    hash
}

pub fn compute_tx_note_logs_hash(logs: [LogHash; MAX_NOTE_ENCRYPTED_LOGS_PER_TX]) -> Field {
    // Convert each field element into a byte array and append the bytes to `hash_input_flattened`
    let mut hash_input_flattened = [0; MAX_NOTE_ENCRYPTED_LOGS_PER_TX * 32];
    for offset in 0..MAX_NOTE_ENCRYPTED_LOGS_PER_TX {
        let input_as_bytes = logs[offset].value.to_be_bytes(32);
        for byte_index in 0..32 {
            hash_input_flattened[offset * 32 + byte_index] = input_as_bytes[byte_index];
        }
    }
    // Ideally we would push to a slice then hash, but there is no sha_slice
    // Hardcode to 256 bytes for now
    let mut hash = sha256_to_field(hash_input_flattened);
    // Not having a 0 value hash for empty logs causes issues with empty txs
    // used for padding. Returning early is currently unsupported.
    // We always provide sorted logs here, so 0 being empty means all are empty.
    if is_empty(logs[0]) {
        hash = 0;
    }
    hash
}

pub fn pedersen_hash<let N: u32>(inputs: [Field; N], hash_index: u32) -> Field {
    std::hash::pedersen_hash_with_separator(inputs, hash_index)
}

pub fn poseidon2_hash<let N: u32>(inputs: [Field; N]) -> Field {
    std::hash::poseidon2::Poseidon2::hash(inputs, N)
}

<<<<<<< HEAD
#[no_predicates]
pub fn poseidon2_hash_with_separator<let N: u32>(inputs: [Field; N], separator: Field) -> Field {
    // We manually hash the inputs here, since we cannot express with the type system a constant size inputs array of N + 1
    let in_len = N + 1;
    let two_pow_64 = 18446744073709551616;
    let iv : Field = (in_len as Field) * two_pow_64;
    let mut sponge = std::hash::poseidon2::Poseidon2::new(iv);
    sponge.absorb(separator);

    for i in 0..inputs.len() {
        sponge.absorb(inputs[i]);
    }

    sponge.squeeze()
=======
pub fn pedersen_commitment<let N: u32>(inputs: [Field; N], hash_index: u32) -> Point {
    std::hash::pedersen_commitment_with_separator(inputs, hash_index)
>>>>>>> e851b979
}

#[test]
fn smoke_sha256_to_field() {
    let full_buffer = [
        0, 1, 2, 3, 4, 5, 6, 7, 8, 9, 10, 11, 12, 13, 14, 15, 16, 17, 18, 19,
        20, 21, 22, 23, 24, 25, 26, 27, 28, 29, 30, 31, 32, 33, 34, 35, 36, 37, 38, 39,
        40, 41, 42, 43, 44, 45, 46, 47, 48, 49, 50, 51, 52, 53, 54, 55, 56, 57, 58, 59,
        60, 61, 62, 63, 64, 65, 66, 67, 68, 69, 70, 71, 72, 73, 74, 75, 76, 77, 78, 79,
        80, 81, 82, 83, 84, 85, 86, 87, 88, 89, 90, 91, 92, 93, 94, 95, 96, 97, 98, 99,
        100, 101, 102, 103, 104, 105, 106, 107, 108, 109, 110, 111, 112, 113, 114, 115, 116, 117, 118, 119,
        120, 121, 122, 123, 124, 125, 126, 127, 128, 129, 130, 131, 132, 133, 134, 135, 136, 137, 138, 139,
        140, 141, 142, 143, 144, 145, 146, 147, 148, 149, 150, 151, 152, 153, 154, 155, 156, 157, 158, 159
    ];
    let result = sha256_to_field(full_buffer);

    assert(result == 0x448ebbc9e1a31220a2f3830c18eef61b9bd070e5084b7fa2a359fe729184c7);

    // to show correctness of the current ver (truncate one byte) vs old ver (mod full bytes):
    let result_bytes = std::hash::sha256(full_buffer);
    let truncated_field = crate::utils::field::field_from_bytes_32_trunc(result_bytes);
    assert(truncated_field == result);
    let mod_res = result + (result_bytes[31] as Field);
    assert(mod_res == 0x448ebbc9e1a31220a2f3830c18eef61b9bd070e5084b7fa2a359fe729184e0);
}

#[test]
fn compute_l2_l1_hash() {
    // All zeroes
    let hash_result = compute_l2_to_l1_hash(AztecAddress::from_field(0), EthAddress::zero(), 0, 0, 0);
    assert(hash_result == 0xb393978842a0fa3d3e1470196f098f473f9678e72463cb65ec4ab5581856c2);

    // Non-zero case
    let hash_result = compute_l2_to_l1_hash(AztecAddress::from_field(1), EthAddress::from_field(3), 5, 2, 4);
    assert(hash_result == 0x3f88c1044a05e5340ed20466276500f6d45ca5603913b9091e957161734e16);
}<|MERGE_RESOLUTION|>--- conflicted
+++ resolved
@@ -255,7 +255,6 @@
     std::hash::poseidon2::Poseidon2::hash(inputs, N)
 }
 
-<<<<<<< HEAD
 #[no_predicates]
 pub fn poseidon2_hash_with_separator<let N: u32>(inputs: [Field; N], separator: Field) -> Field {
     // We manually hash the inputs here, since we cannot express with the type system a constant size inputs array of N + 1
@@ -270,10 +269,10 @@
     }
 
     sponge.squeeze()
-=======
+}
+
 pub fn pedersen_commitment<let N: u32>(inputs: [Field; N], hash_index: u32) -> Point {
     std::hash::pedersen_commitment_with_separator(inputs, hash_index)
->>>>>>> e851b979
 }
 
 #[test]
