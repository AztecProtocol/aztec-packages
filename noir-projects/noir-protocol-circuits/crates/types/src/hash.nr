--- conflicted
+++ resolved
@@ -256,21 +256,16 @@
 }
 
 #[no_predicates]
-<<<<<<< HEAD
-pub fn poseidon2_hash_with_separator<let N: u32>(inputs: [Field; N], separator: Field) -> Field {
-=======
-pub fn poseidon2_hash_with_separator<N, T>(inputs: [Field; N], separator: T) -> Field where T: ToField {
->>>>>>> 832b86e6
+pub fn poseidon2_hash_with_separator<let N: u32, T>(
+    inputs: [Field; N],
+    separator: T
+) -> Field where T: ToField {
     // We manually hash the inputs here, since we cannot express with the type system a constant size inputs array of N + 1
     let in_len = N + 1;
     let two_pow_64 = 18446744073709551616;
     let iv : Field = (in_len as Field) * two_pow_64;
     let mut sponge = std::hash::poseidon2::Poseidon2::new(iv);
-<<<<<<< HEAD
-    sponge.absorb(separator);
-=======
     sponge.absorb(separator.to_field());
->>>>>>> 832b86e6
 
     for i in 0..inputs.len() {
         sponge.absorb(inputs[i]);
