use super::traits::{Deserialize, Packable, Serialize};

/// Returns the typed expression of a trait method implementation.
///
/// This helper function is preferred over directly inlining with `$typ::target_method()` in a quote,
/// as direct inlining would result in missing import warnings in the generated code (specifically,
/// warnings that the trait implementation is not in scope).
///
/// # Note
/// A copy of this function exists in `aztec-nr/aztec/src/macros/utils.nr`. We maintain separate copies
/// because importing it there from here would cause the `target_trait` to be interpreted in the context
/// of this crate, making it impossible to compile code for traits from that crate (e.g. NoteType).
comptime fn get_trait_impl_method(
    typ: Type,
    target_trait: Quoted,
    target_method: Quoted,
) -> TypedExpr {
    let trait_constraint = target_trait.as_trait_constraint();
<<<<<<< HEAD
    typ.get_trait_impl(trait_constraint).expect(f"Type does not implement trait").methods().filter(
        |m| m.name() == target_method,
    )[0]
=======
    typ
        .get_trait_impl(trait_constraint)
        .expect(f"Could not find impl for {target_trait} for type {typ}")
        .methods()
        .filter(|m| m.name() == target_method)[0]
>>>>>>> ed46a3c6
        .as_typed_expr()
}

/// Generates code that deserializes a struct, primitive type, array or string from a field array.
///
/// # Parameters
/// - `name`: The name of the current field being processed, used to identify fields for replacement.
/// - `typ`: The type of the struct or field being deserialized (e.g., a custom struct, array, or primitive).
/// - `field_array_name`: The name of the field array containing serialized field data (e.g., `"values"`).
/// - `num_already_consumed`: The number of fields already processed in previous recursion calls.
/// - `should_unpack`: A boolean indicating whether the type should be unpacked (see description of `Packable`
/// and `Serialize` trait for more information about the difference between packing and serialization).
///
/// # Returns
/// A tuple containing:
/// - `Quoted`: A code that deserializes a given struct, primitive type, array, or string from the field array.
/// - `u32`: The total number of fields consumed during deserialization (used for recursion).
///
/// # Nested Struct Example
/// Given the following setup:
/// ```
/// struct UintNote {
///     value: u128,
///     owner: AztecAddress,
///     randomness: Field,
/// }
///
/// struct AztecAddress {
///     inner: Field,
/// }
/// ```
///
/// If `UintNote` is the input type, the function will generate the following deserialization code:
/// ```
/// UintNote {
///     value: fields[0] as u128,
///     owner: AztecAddress {
///         inner: fields[1],
///     },
///     randomness: fields[2],
/// }
/// ```
/// # Nested Struct Example with Unpacking
/// - given the same setup as above and given that u128, AztecAddress and Field implement the `Packable` trait
///   the result we get is:
/// ```
/// UintNote {
///     value: aztec::protocol_types::traits::Packable::unpack([fields[0]]),
///     owner: aztec::protocol_types::traits::Packable::unpack([fields[1]]),
///     randomness: aztec::protocol_types::traits::Packable::unpack([fields[2]]),
/// }
/// ```
///
/// # Panics
/// - If the deserialization logic encounters a type it does not support.
/// - If an incorrect number of fields are consumed when deserializing a string.
pub comptime fn generate_deserialize_from_fields(
    name: Quoted,
    typ: Type,
    field_array_name: Quoted,
    num_already_consumed: u32,
    should_unpack: bool,
) -> (Quoted, u32) {
    let mut result = quote {};
    // Counter for the number of fields consumed
    let mut consumed_counter: u32 = 0;

    // If the type implements `Packable`, its length will be assigned to the `maybe_packed_len_typ` variable.
    let maybe_packed_len_typ = std::meta::typ::fresh_type_variable();
    let packable_constraint = quote { Packable<$maybe_packed_len_typ> }.as_trait_constraint();

    if (should_unpack & typ.implements(packable_constraint)) {
        // Unpacking is enabled and the given type implements the `Packable` trait so we call the `unpack()`
        // method, add the resulting field array to `aux_vars` and each field to `fields`.
        let packed_len = maybe_packed_len_typ.as_constant().unwrap();

        // We copy the packed fields into a new array and pass that to the unpack function in a quote
        let mut packed_fields_quotes = &[];
        for i in 0..packed_len {
            let index_in_field_array = i + num_already_consumed;
            packed_fields_quotes =
                packed_fields_quotes.push_back(quote { $field_array_name[$index_in_field_array] });
        }
        let packed_fields = packed_fields_quotes.join(quote {,});

        // Now we call unpack on the type
        let unpack_method = get_trait_impl_method(typ, quote { Packable<_> }, quote { unpack });
        result = quote { $unpack_method([ $packed_fields ]) };

        consumed_counter = packed_len;
    } else if typ.is_field() | typ.as_integer().is_some() | typ.is_bool() {
        // The field is a primitive so we just reference it in the field array
        result = quote { $field_array_name[$num_already_consumed] as $typ };
        consumed_counter = 1;
    } else if typ.as_struct().is_some() {
        // The field is a struct so we iterate over each struct field and recursively call
        // `generate_deserialize_from_fields`
        let (nested_def, generics) = typ.as_struct().unwrap();
        let nested_name = nested_def.name();
        let mut deserialized_fields_list = &[];

        // Iterate over each field in the struct
        for field in nested_def.fields(generics) {
            let (field_name, field_type) = field;
            // Recursively call `generate_deserialize_from_fields` for each field in the struct
            let (deserialized_field, num_consumed_in_recursion) = generate_deserialize_from_fields(
                field_name,
                field_type,
                field_array_name,
                consumed_counter + num_already_consumed,
                should_unpack,
            );
            // We increment the consumed counter by the number of fields consumed in the recursion
            consumed_counter += num_consumed_in_recursion;
            // We add the deserialized field to the list of deserialized fields.
            // E.g. `value: u128 { lo: fields[0], hi: fields[1] }`
            deserialized_fields_list =
                deserialized_fields_list.push_back(quote { $field_name: $deserialized_field });
        }

        // We can construct the struct from the deserialized fields
        let deserialized_fields = deserialized_fields_list.join(quote {,});
        result = quote {
                $nested_name {
                    $deserialized_fields
                }
            };
    } else if typ.as_array().is_some() {
        // The field is an array so we iterate over each element and recursively call
        // `generate_deserialize_from_fields`
        let (element_type, array_len) = typ.as_array().unwrap();
        let array_len = array_len.as_constant().unwrap();
        let mut array_fields_list = &[];

        // Iterate over each element in the array
        for _ in 0..array_len {
            // Recursively call `generate_deserialize_from_fields` for each element in the array
            let (deserialized_field, num_consumed_in_recursion) = generate_deserialize_from_fields(
                name,
                element_type,
                field_array_name,
                consumed_counter + num_already_consumed,
                should_unpack,
            );
            // We increment the consumed counter by the number of fields consumed in the recursion
            consumed_counter += num_consumed_in_recursion;
            // We add the deserialized field to the list of deserialized fields.
            array_fields_list = array_fields_list.push_back(deserialized_field);
        }

        // We can construct the array from the deserialized fields
        let array_fields = array_fields_list.join(quote {,});
        result = quote { [ $array_fields ] };
    } else if typ.as_str().is_some() {
        // The field is a string and we expect each byte of the string to be represented as 1 field in the field
        // array. So we iterate over the string length and deserialize each character as u8 in the recursive call
        // to `generate_deserialize_from_fields`.
        let length_type = typ.as_str().unwrap();
        let str_len = length_type.as_constant().unwrap();
        let mut byte_list = &[];

        // Iterate over each character in the string
        for _ in 0..str_len {
            // Recursively call `generate_deserialize_from_fields` for each character in the string
            let (deserialized_field, num_consumed_in_recursion) = generate_deserialize_from_fields(
                name,
                quote {u8}.as_type(),
                field_array_name,
                consumed_counter + num_already_consumed,
                should_unpack,
            );

            // We should consume just one field in the recursion so we sanity check that
            assert_eq(
                num_consumed_in_recursion,
                1,
                "Incorrect number of fields consumed in string deserialization",
            );

            // We increment the consumed counter by 1 as we have consumed one field
            consumed_counter += 1;

            // We add the deserialized field to the list of deserialized fields.
            // E.g. `fields[6] as u8`
            byte_list = byte_list.push_back(deserialized_field);
        }

        // We construct the string from the deserialized fields
        let bytes = byte_list.join(quote {,});
        result = quote { [ $bytes ].as_str_unchecked() };
    } else {
        panic(
            f"Unsupported type for serialization of argument {name} and type {typ}",
        )
    }

    (result, consumed_counter)
}

/// Generates code that serializes a type into an array of fields. Also generates auxiliary variables if necessary
/// for serialization. If `should_pack` is true, we check if the type implements the `Packable` trait and pack it
/// if it does.
///
/// # Parameters
/// - `name`: The base identifier (e.g., `self`, `some_var`).
/// - `typ`: The type being serialized (e.g., a custom struct, array, or primitive type).
/// - `omit`: A list of field names (as `Quoted`) to be excluded from the serialized output.
/// - `should_pack`: A boolean indicating whether the type should be packed.
///
/// # Returns
/// A tuple containing:
/// - A flattened array of `Quoted` field references representing the serialized fields.
/// - An array of `Quoted` auxiliary variables needed for serialization, such as byte arrays for strings.
///
/// # Examples
///
/// ## Struct
/// Given the following struct:
/// ```rust
/// struct MockStruct {
///     a: Field,
///     b: Field,
/// }
/// ```
///
/// Serializing the struct:
/// ```rust
/// generate_serialize_to_fields(quote { my_mock_struct }, MockStruct, &[], false)
/// // Returns:
/// // ([`my_mock_struct.a`, `my_mock_struct.b`], [])
/// ```
///
/// ## Nested Struct
/// For a more complex struct:
/// ```rust
/// struct NestedStruct {
///     m1: MockStruct,
///     m2: MockStruct,
/// }
/// ```
///
/// Serialization output:
/// ```rust
/// generate_serialize_to_fields(quote { self }, NestedStruct, &[], false)
/// // Returns:
/// // ([`self.m1.a`, `self.m1.b`, `self.m2.a`, `self.m2.b`], [])
/// ```
///
/// ## Array
/// For an array type:
/// ```rust
/// generate_serialize_to_fields(quote { my_array }, [Field; 3], &[], false)
/// // Returns:
/// // ([`my_array[0]`, `my_array[1]`, `my_array[2]`], [])
/// ```
///
/// ## String
/// For a string field, where each character is serialized as a `Field`:
/// ```rust
/// generate_serialize_to_fields(quote { my_string }, StringType, &[], false)
/// // Returns:
/// // ([`my_string_as_bytes[0] as Field`, `my_string_as_bytes[1] as Field`, ...],
/// // [`let my_string_as_bytes = my_string.as_bytes()`])
/// ```
///
/// ## Nested Struct with Omitted Field and packing enabled
/// - u128 has a `Packable` implementation hence it will be packed.
///
/// For a more complex struct:
/// ```rust
/// struct MyStruct {
///     value: u128,
///     value2: Field,
/// }
/// ```
///
/// Serializing while omitting `value2`:
/// ```rust
/// generate_serialize_to_fields(quote { self }, MyStruct, &[quote { self.value2 }], true)
/// // Returns:
/// // ([`value_packed[0]`], [`let value_packed = self.value.pack()`])
/// ```
///
/// # Panics
/// - If the type is unsupported for serialization.
/// - If the provided `typ` contains invalid constants or incompatible structures.
pub comptime fn generate_serialize_to_fields(
    name: Quoted,
    typ: Type,
    omit: [Quoted],
    should_pack: bool,
) -> ([Quoted], [Quoted]) {
    let mut fields = &[];
    let mut aux_vars = &[];

    // Proceed if none of the omit rules omits this name
    if !omit.any(|to_omit| to_omit == name) {
        // If the type implements `Packable`, its length will be assigned to the `maybe_packed_len_typ` variable.
        let maybe_packed_len_typ = std::meta::typ::fresh_type_variable();
        let packable_constraint =
            quote { crate::traits::Packable<$maybe_packed_len_typ> }.as_trait_constraint();

        if (should_pack & typ.implements(packable_constraint)) {
            // Packing is enabled and the given type implements the `Packable` trait so we call the `pack()`
            // method, add the resulting field array to `aux_vars` and each field to `fields`.
            let packed_len = maybe_packed_len_typ.as_constant().unwrap();

            // We collapse the name to a one that gets tokenized as a single token (e.g. "self.value" -> "self_value").
            let name_at_one_token = collapse_to_one_token(name);
            let packed_struct_name = f"{name_at_one_token}_aux_var".quoted_contents();

            // We add the individual fields to the fields array
            let packed_struct = quote { let $packed_struct_name = $name.pack() };
            for i in 0..packed_len {
                fields = fields.push_back(quote { $packed_struct_name[$i] });
            }

            // We add the new auxiliary variable to the aux_vars array
            aux_vars = aux_vars.push_back(packed_struct);
        } else if typ.is_field() {
            // For field we just add the value to fields
            fields = fields.push_back(name);
        } else if typ.as_integer().is_some() | typ.is_bool() {
            // For integer and bool we just cast to Field and add the value to fields
            fields = fields.push_back(quote { $name as Field });
        } else if typ.as_struct().is_some() {
            // For struct we pref
            let nested_struct = typ.as_struct().unwrap();
            let params = nested_struct.0.fields(nested_struct.1);
            let struct_flattened = params.map(|(param_name, param_type): (Quoted, Type)| {
                let maybe_prefixed_name = if name == quote {} {
                    // Triggered when the param name is of a value available in the current scope (e.g. a function
                    // argument) --> then we don't prefix the name with anything.
                    param_name
                } else {
                    // Triggered when we want to prefix the param name with the `name` from function input. This
                    // can typically be `self` when implementing a method on a struct.
                    quote { $name.$param_name }
                };
                generate_serialize_to_fields(
                    quote {$maybe_prefixed_name},
                    param_type,
                    omit,
                    should_pack,
                )
            });
            let struct_flattened_fields = struct_flattened.fold(
                &[],
                |acc: [Quoted], (fields, _): (_, [Quoted])| acc.append(fields),
            );
            let struct_flattened_aux_vars = struct_flattened.fold(
                &[],
                |acc: [Quoted], (_, aux_vars): ([Quoted], _)| acc.append(aux_vars),
            );
            fields = fields.append(struct_flattened_fields);
            aux_vars = aux_vars.append(struct_flattened_aux_vars);
        } else if typ.as_array().is_some() {
            // For array we recursively call `generate_serialize_to_fields(...)` for each element
            let (element_type, array_len) = typ.as_array().unwrap();
            let array_len = array_len.as_constant().unwrap();
            for i in 0..array_len {
                let (element_fields, element_aux_vars) = generate_serialize_to_fields(
                    quote { $name[$i] },
                    element_type,
                    omit,
                    should_pack,
                );
                fields = fields.append(element_fields);
                aux_vars = aux_vars.append(element_aux_vars);
            }
        } else if typ.as_str().is_some() {
            // For string we convert the value to bytes, we store the `as_bytes` in an auxiliary variables and
            // then we add each byte to fields as a Field
            let length_type = typ.as_str().unwrap();
            let str_len = length_type.as_constant().unwrap();
            let as_member = name.as_expr().unwrap().as_member_access();
            let var_name = if as_member.is_some() {
                as_member.unwrap().1
            } else {
                name
            };
            let as_bytes_name = f"{var_name}_as_bytes".quoted_contents();
            let as_bytes = quote { let $as_bytes_name = $name.as_bytes() };
            for i in 0..str_len {
                fields = fields.push_back(quote { $as_bytes_name[$i] as Field });
            }
            aux_vars = aux_vars.push_back(as_bytes);
        } else {
            panic(
                f"Unsupported type for serialization of argument {name} and type {typ}",
            )
        }
    }
    (fields, aux_vars)
}

/// From a quote that gets tokenized to a multiple tokens we collapse it to a single token by replacing all `.` with `_`.
/// E.g. "self.values[0]" -> "self_values_0_"
comptime fn collapse_to_one_token(q: Quoted) -> Quoted {
    let tokens = q.tokens();

    let mut single_token = quote {};
    for token in tokens {
        let new_token = if ((token == quote {.}) | (token == quote {[}) | (token == quote {]})) {
            quote {_}
        } else {
            token
        };
        single_token = f"{single_token}{new_token}".quoted_contents();
    }
    single_token
}

pub(crate) comptime fn derive_serialize(s: StructDefinition) -> Quoted {
    let typ = s.as_type();
    let (fields, aux_vars) = generate_serialize_to_fields(quote { self }, typ, &[], false);
    let aux_vars_for_serialization = if aux_vars.len() > 0 {
        let joint = aux_vars.join(quote {;});
        quote { $joint; }
    } else {
        quote {}
    };

    let field_serializations = fields.join(quote {,});
    let serialized_len = fields.len();
    quote {
        impl Serialize<$serialized_len> for $typ {
            fn serialize(self) -> [Field; $serialized_len] {
                $aux_vars_for_serialization
                [ $field_serializations ]
            }
        }
    }
}

pub(crate) comptime fn derive_deserialize(s: StructDefinition) -> Quoted {
    let typ = s.as_type();
    let (fields, _) = generate_serialize_to_fields(quote { self }, typ, &[], false);
    let serialized_len = fields.len();
    let (deserialized, _) =
        generate_deserialize_from_fields(quote { self }, typ, quote { serialized }, 0, false);
    quote {
        impl Deserialize<$serialized_len> for $typ {
            fn deserialize(serialized: [Field; $serialized_len]) -> Self {
                $deserialized
            }
        }
    }
}

/// Generates `Packable` implementation for a given struct and returns the packed length.
///
/// Note: We are having this function separate from `derive_packable` because we use this in the note macros to get
/// the packed length of a note as well as the `Packable` implementation. We need the length to be able to register
/// the note in the global `NOTES` map. There the length is used to generate partial note helper functions.
pub comptime fn derive_packable_and_get_packed_len(s: StructDefinition) -> (Quoted, u32) {
    let packing_enabled = true;

    let typ = s.as_type();
    let (fields, aux_vars) =
        generate_serialize_to_fields(quote { self }, typ, &[], packing_enabled);
    let aux_vars_for_packing = if aux_vars.len() > 0 {
        let joint = aux_vars.join(quote {;});
        quote { $joint; }
    } else {
        quote {}
    };

    let (unpacked, _) =
        generate_deserialize_from_fields(quote { self }, typ, quote { packed }, 0, packing_enabled);

    let field_packings = fields.join(quote {,});
    let packed_len = fields.len();
    let packable_trait: TraitConstraint = quote { Packable<$packed_len> }.as_trait_constraint();
    (
        quote {
        impl $packable_trait for $typ {
            fn pack(self) -> [Field; $packed_len] {
                $aux_vars_for_packing
                [ $field_packings ]
            }

            fn unpack(packed: [Field; $packed_len]) -> Self {
                $unpacked
            }
        }
    },
        packed_len,
    )
}

pub(crate) comptime fn derive_packable(s: StructDefinition) -> Quoted {
    let (packable_impl, _) = derive_packable_and_get_packed_len(s);
    packable_impl
}

#[derive(Packable, Serialize, Deserialize, Eq)]
pub struct Smol {
    a: Field,
    b: Field,
}

#[derive(Serialize, Deserialize, Eq)]
pub struct HasArray {
    a: [Field; 2],
    b: bool,
}

#[derive(Serialize, Deserialize, Eq)]
pub struct Fancier {
    a: Smol,
    b: [Field; 2],
    c: [u8; 3],
    d: str<16>,
}

fn main() {
    assert(false);
}

#[test]
fn smol_test() {
    let smol = Smol { a: 1, b: 2 };
    let serialized = smol.serialize();
    assert(serialized == [1, 2], serialized);
    let deserialized = Smol::deserialize(serialized);
    assert(deserialized == smol);

    // None of the struct members implements the `Packable` trait so the packed and serialized data should be the same
    let packed = smol.pack();
    assert_eq(packed, serialized, "Packed does not match serialized");
}

#[test]
fn has_array_test() {
    let has_array = HasArray { a: [1, 2], b: true };
    let serialized = has_array.serialize();
    assert(serialized == [1, 2, 1], serialized);
    let deserialized = HasArray::deserialize(serialized);
    assert(deserialized == has_array);
}

#[test]
fn fancier_test() {
    let fancier =
        Fancier { a: Smol { a: 1, b: 2 }, b: [0, 1], c: [1, 2, 3], d: "metaprogramming!" };
    let serialized = fancier.serialize();
    assert(
        serialized
            == [
                1, 2, 0, 1, 1, 2, 3, 0x6d, 0x65, 0x74, 0x61, 0x70, 0x72, 0x6f, 0x67, 0x72, 0x61,
                0x6d, 0x6d, 0x69, 0x6e, 0x67, 0x21,
            ],
        serialized,
    );
    let deserialized = Fancier::deserialize(serialized);
    assert(deserialized == fancier);
}<|MERGE_RESOLUTION|>--- conflicted
+++ resolved
@@ -16,17 +16,11 @@
     target_method: Quoted,
 ) -> TypedExpr {
     let trait_constraint = target_trait.as_trait_constraint();
-<<<<<<< HEAD
-    typ.get_trait_impl(trait_constraint).expect(f"Type does not implement trait").methods().filter(
-        |m| m.name() == target_method,
-    )[0]
-=======
     typ
         .get_trait_impl(trait_constraint)
         .expect(f"Could not find impl for {target_trait} for type {typ}")
         .methods()
         .filter(|m| m.name() == target_method)[0]
->>>>>>> ed46a3c6
         .as_typed_expr()
 }
 
