<<<<<<< HEAD
use crate::{
    merkle_tree::{
    leaf_preimage::IndexedTreeLeafPreimage,
    indexed_tree::check_valid_low_leaf::assert_check_valid_low_leaf, root::root_from_sibling_path
}
};
=======
use crate::{merkle_tree::{leaf_preimage::IndexedTreeLeafPreimage, root::root_from_sibling_path}, traits::Empty};
>>>>>>> bf354644

struct MembershipWitness<N> {
    leaf_index: Field,
    sibling_path: [Field; N]
}

<<<<<<< HEAD
pub fn check_membership<TREE_HEIGHT>(leaf: Field, index: Field, sibling_path: [Field; TREE_HEIGHT], root: Field) -> bool {
=======
impl<N> Empty for MembershipWitness<N> {
    fn empty() -> Self {
        MembershipWitness {
            leaf_index: 0,
            sibling_path: [0; N]
        }
    }
}

pub fn check_membership<N>(leaf: Field, index: Field, sibling_path: [Field; N], root: Field) -> bool {
>>>>>>> bf354644
    let calculated_root = root_from_sibling_path(leaf, index, sibling_path);
    calculated_root == root
}

pub fn assert_check_membership<TREE_HEIGHT>(leaf: Field, index: Field, sibling_path: [Field; TREE_HEIGHT], root: Field) {
    assert(check_membership(leaf, index, sibling_path, root), "membership check failed");
}

pub fn assert_check_non_membership<TREE_HEIGHT, LEAF_PREIMAGE>(
    key: Field,
    low_leaf_preimage: LEAF_PREIMAGE,
    low_leaf_membership_witness: MembershipWitness<TREE_HEIGHT>,
    tree_root: Field
) where 
    LEAF_PREIMAGE: IndexedTreeLeafPreimage {
    assert_check_valid_low_leaf(key, low_leaf_preimage);

    let low_leaf_exists = check_membership(
        low_leaf_preimage.as_leaf(),
        low_leaf_membership_witness.leaf_index,
        low_leaf_membership_witness.sibling_path,
        tree_root
    );
    assert(low_leaf_exists, "Low leaf does not exist");
}

// Prove either membership or non-membership depending on the value of `exists`.
// If `exists` == false, `key` is not in the tree, `leaf_preimage` and `membership_witness` are for the low leaf.
pub fn conditionally_assert_check_membership<TREE_HEIGHT, LEAF_PREIMAGE>(
    key: Field,
    exists: bool,
    leaf_preimage: LEAF_PREIMAGE,
    membership_witness: MembershipWitness<TREE_HEIGHT>,
    tree_root: Field
) where 
    LEAF_PREIMAGE: IndexedTreeLeafPreimage {
    if exists {
        assert(key == leaf_preimage.get_key(), "Key does not match the key of the leaf preimage");
    } else {
        assert_check_valid_low_leaf(key, leaf_preimage);
    }

    assert_check_membership(
        leaf_preimage.as_leaf(),
        membership_witness.leaf_index,
        membership_witness.sibling_path,
        tree_root
    );
}

mod tests {
    use crate::{
        merkle_tree::{
        leaf_preimage::{IndexedTreeLeafPreimage, LeafPreimage},
        membership::{
        assert_check_membership, assert_check_non_membership, check_membership,
        conditionally_assert_check_membership, MembershipWitness
    }
    },
        tests::merkle_tree_utils::NonEmptyMerkleTree
    };
    use dep::std::hash::pedersen_hash;

    struct TestLeafPreimage {
        value: Field,
        next_value: Field,
    }

    impl LeafPreimage for TestLeafPreimage {
        fn get_key(self) -> Field {
            self.value
        }

        fn as_leaf(self) -> Field {
            pedersen_hash([self.value])
        }
    }

    impl IndexedTreeLeafPreimage for TestLeafPreimage {
        fn get_key(self) -> Field {
            self.value
        }

        fn get_next_key(self) -> Field {
            self.next_value
        }

        fn as_leaf(self) -> Field {
            pedersen_hash([self.value])
        }
    }

    global leaf_preimages = [
        TestLeafPreimage { value: 20, next_value: 30 },
        TestLeafPreimage { value: 40, next_value: 0 },
        TestLeafPreimage { value: 10, next_value: 20 },
        TestLeafPreimage { value: 30, next_value: 40 },
    ];

    fn build_tree<N>() -> NonEmptyMerkleTree<4, 3, 1, 2> {
        NonEmptyMerkleTree::new(
            leaf_preimages.map(|leaf_preimage: TestLeafPreimage| leaf_preimage.as_leaf()),
            [0; 3],
            [0; 1],
            [0; 2]
        )
    }

    fn check_membership_at_index(leaf_index: Field, leaf: Field) -> bool {
        let tree = build_tree();
        let tree_root = tree.get_root();

        check_membership(
            leaf,
            leaf_index,
            tree.get_sibling_path(leaf_index as u64),
            tree_root
        )
    }

    fn assert_check_membership_at_index(leaf_index: Field, leaf: Field) {
        let tree = build_tree();
        let tree_root = tree.get_root();

        assert_check_membership(
            leaf,
            leaf_index,
            tree.get_sibling_path(leaf_index as u64),
            tree_root
        );
    }

    fn assert_check_non_membership_at_index(low_leaf_index: u64, key: Field) {
        let tree = build_tree();
        let tree_root = tree.get_root();
        let leaf_preimage = if low_leaf_index < leaf_preimages.len() {
            leaf_preimages[low_leaf_index]
        } else {
            TestLeafPreimage { value: 0, next_value: 0 }
        };

        assert_check_non_membership(
            key,
            leaf_preimage,
            MembershipWitness { leaf_index: low_leaf_index as Field, sibling_path: tree.get_sibling_path(low_leaf_index) } ,
            tree_root
        );
    }

    fn conditionally_assert_check_membership_at_index(exists: bool, low_leaf_index: u64, key: Field) {
        let tree = build_tree();
        let tree_root = tree.get_root();
        let leaf_preimage = if low_leaf_index < leaf_preimages.len() {
            leaf_preimages[low_leaf_index]
        } else {
            TestLeafPreimage { value: 0, next_value: 0 }
        };

        conditionally_assert_check_membership(
            key,
            exists,
            leaf_preimage,
            MembershipWitness { leaf_index: low_leaf_index as Field, sibling_path: tree.get_sibling_path(low_leaf_index) } ,
            tree_root
        );
    }

    #[test]
    fn test_check_membership() {
        assert_eq(check_membership_at_index(0, leaf_preimages[0].as_leaf()), true);
        assert_eq(check_membership_at_index(2, leaf_preimages[2].as_leaf()), true);
    }

    #[test]
    fn test_assert_check_membership() {
        assert_check_membership_at_index(0, leaf_preimages[0].as_leaf());
        assert_check_membership_at_index(2, leaf_preimages[2].as_leaf());
    }

    #[test]
    fn test_check_membership_false_wrong_leaf() {
        assert_eq(check_membership_at_index(0, leaf_preimages[1].as_leaf()), false);
        assert_eq(check_membership_at_index(2, leaf_preimages[0].as_leaf()), false);
    }

    #[test(should_fail_with="membership check failed")]
    fn test_assert_check_membership_failed_wrong_leaf() {
        assert_check_membership_at_index(0, leaf_preimages[1].as_leaf());
    }

    #[test]
    fn test_check_membership_false_wrong_root() {
        let tree = build_tree();
        let tree_root = 56;

        let res = check_membership(
            leaf_preimages[0].as_leaf(),
            0,
            tree.get_sibling_path(0),
            tree_root
        );
        assert_eq(res, false);
    }

    #[test(should_fail_with="membership check failed")]
    fn test_assert_check_membership_false_wrong_root() {
        let tree = build_tree();
        let tree_root = 56;

        assert_check_membership(
            leaf_preimages[0].as_leaf(),
            0,
            tree.get_sibling_path(0),
            tree_root
        );
    }

    #[test]
    fn test_assert_check_non_membership() {
        assert_check_non_membership_at_index(0, 25);
    }

    #[test]
    fn test_assert_check_non_membership_greater_than_max() {
        assert_check_non_membership_at_index(1, 45);
    }

    #[test(should_fail_with="Cannot check non membership against empty leaf")]
    fn test_assert_check_non_membership_failed_empty_leaf() {
        assert_check_non_membership_at_index(4, 25);
    }

    #[test(should_fail_with="Key is not greater than the low leaf")]
    fn test_assert_check_non_membership_failed_wrong_low_leaf() {
        assert_check_non_membership_at_index(3, 25);
    }

    #[test(should_fail_with="Key is not less than the next leaf")]
    fn test_assert_check_non_membership_failed_wrong_next_key() {
        assert_check_non_membership_at_index(2, 25);
    }

    #[test(should_fail_with="Low leaf does not exist")]
    fn test_assert_check_non_membership_failed_invalid_leaf() {
        let tree = build_tree();
        let tree_root = tree.get_root();

        let fake_leaf = TestLeafPreimage { value: 50, next_value: 60 };
        assert_check_non_membership(
            55,
            fake_leaf,
            MembershipWitness { leaf_index: 1, sibling_path: tree.get_sibling_path(1) } ,
            tree_root
        );
    }

    #[test]
    fn test_conditionally_assert_check_membership_exists() {
        conditionally_assert_check_membership_at_index(true, 1, leaf_preimages[1].get_key());
    }

    #[test]
    fn test_conditionally_assert_check_membership_not_exists() {
        conditionally_assert_check_membership_at_index(false, 1, leaf_preimages[1].get_key() + 1);
    }

    #[test(should_fail_with="Key does not match the key of the leaf preimage")]
    fn test_conditionally_assert_check_membership_exists_value_mismatch() {
        conditionally_assert_check_membership_at_index(true, 1, leaf_preimages[1].get_key() + 1);
    }

    #[test(should_fail_with="Cannot check non membership against empty leaf")]
    fn test_conditionally_assert_check_membership_failed_not_exists_empty_leaf() {
        conditionally_assert_check_membership_at_index(false, 4, 1);
    }

    #[test(should_fail_with="Key is not greater than the low leaf")]
    fn test_conditionally_assert_check_membership_failed_not_exists_wrong_low_leaf() {
        conditionally_assert_check_membership_at_index(false, 3, 25);
    }

    #[test(should_fail_with="Key is not less than the next leaf")]
    fn test_conditionally_assert_check_membership_failed_not_exists_wrong_next_key() {
        conditionally_assert_check_membership_at_index(false, 2, 25);
    }

    #[test(should_fail_with="membership check failed")]
    fn test_conditionally_assert_check_membership_failed_exists_invalid_leaf() {
        let tree = build_tree();
        let tree_root = tree.get_root();
        let fake_leaf = TestLeafPreimage { value: 50, next_value: 60 };
        let exists = true;
        conditionally_assert_check_membership(
            50,
            exists,
            fake_leaf,
            MembershipWitness { leaf_index: 1, sibling_path: tree.get_sibling_path(1) } ,
            tree_root
        );
    }

    #[test(should_fail_with="membership check failed")]
    fn test_conditionally_assert_check_membership_failed_not_exists_invalid_leaf() {
        let tree = build_tree();
        let tree_root = tree.get_root();
        let fake_leaf = TestLeafPreimage { value: 50, next_value: 60 };
        let exists = false;
        conditionally_assert_check_membership(
            55,
            exists,
            fake_leaf,
            MembershipWitness { leaf_index: 1, sibling_path: tree.get_sibling_path(1) } ,
            tree_root
        );
    }
}<|MERGE_RESOLUTION|>--- conflicted
+++ resolved
@@ -1,22 +1,16 @@
-<<<<<<< HEAD
 use crate::{
     merkle_tree::{
     leaf_preimage::IndexedTreeLeafPreimage,
     indexed_tree::check_valid_low_leaf::assert_check_valid_low_leaf, root::root_from_sibling_path
-}
+},
+    traits::Empty
 };
-=======
-use crate::{merkle_tree::{leaf_preimage::IndexedTreeLeafPreimage, root::root_from_sibling_path}, traits::Empty};
->>>>>>> bf354644
 
 struct MembershipWitness<N> {
     leaf_index: Field,
     sibling_path: [Field; N]
 }
 
-<<<<<<< HEAD
-pub fn check_membership<TREE_HEIGHT>(leaf: Field, index: Field, sibling_path: [Field; TREE_HEIGHT], root: Field) -> bool {
-=======
 impl<N> Empty for MembershipWitness<N> {
     fn empty() -> Self {
         MembershipWitness {
@@ -27,7 +21,6 @@
 }
 
 pub fn check_membership<N>(leaf: Field, index: Field, sibling_path: [Field; N], root: Field) -> bool {
->>>>>>> bf354644
     let calculated_root = root_from_sibling_path(leaf, index, sibling_path);
     calculated_root == root
 }
