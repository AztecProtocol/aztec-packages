use crate::merkle_tree::leaf_preimage::IndexedTreeLeafPreimage;

pub fn assert_check_valid_low_leaf<LEAF_PREIMAGE>(key: Field, low_leaf_preimage: LEAF_PREIMAGE)
where
    LEAF_PREIMAGE: IndexedTreeLeafPreimage,
{
    let low_key = low_leaf_preimage.get_key();
    let next_key = low_leaf_preimage.get_next_key();

    assert(low_key.lt(key), "Key is not greater than the low leaf");
    assert(key.lt(next_key) | (next_key == 0), "Key is not less than the next leaf");
}

mod tests {
    use crate::merkle_tree::{
<<<<<<< HEAD
        indexed_tree::check_valid_low_leaf::assert_check_valid_low_leaf,
        leaf_preimage::IndexedTreeLeafPreimage,
=======
        leaf_preimage::IndexedTreeLeafPreimage,
        indexed_tree::check_valid_low_leaf::assert_check_valid_low_leaf,
>>>>>>> a166203a
    };

    struct TestLeafPreimage {
        value: Field,
        next_value: Field,
    }

    impl IndexedTreeLeafPreimage for TestLeafPreimage {
        fn get_key(self) -> Field {
            self.value
        }

        fn get_next_key(self) -> Field {
            self.next_value
        }

        fn as_leaf(self) -> Field {
            self.value
        }
    }

    #[test]
    fn test_assert_check_valid_low_leaf() {
        let key = 12;
        let leaf = TestLeafPreimage { value: 11, next_value: 13 };
        assert_check_valid_low_leaf(key, leaf);
    }

    #[test]
    fn test_assert_check_empty_low_leaf() {
        // An all-zero low leaf should be valid. It could be used as the first dummy leaf in a tree.
        // It's not possible to prove against an empty leaf at an uninitialized index.
        // The membership check will fail because the leaf value hash(0, 0) is not 0.
        let key = 12;
        let leaf = TestLeafPreimage { value: 0, next_value: 0 };
        assert_check_valid_low_leaf(key, leaf);
    }

    #[test(should_fail_with = "Key is not greater than the low leaf")]
    fn test_assert_check_valid_low_leaf_failed_wrong_low_leaf() {
        let key = 12;
        let leaf = TestLeafPreimage { value: 13, next_value: 15 };
        assert_check_valid_low_leaf(key, leaf);
    }

    #[test(should_fail_with = "Key is not greater than the low leaf")]
    fn test_assert_check_valid_low_leaf_failed_is_low_leaf() {
        let key = 12;
        let leaf = TestLeafPreimage { value: 12, next_value: 15 };
        assert_check_valid_low_leaf(key, leaf);
    }

    #[test(should_fail_with = "Key is not less than the next leaf")]
    fn test_assert_check_valid_low_leaf_failed_wrong_next_key() {
        let key = 12;
        let leaf = TestLeafPreimage { value: 9, next_value: 11 };
        assert_check_valid_low_leaf(key, leaf);
    }
}<|MERGE_RESOLUTION|>--- conflicted
+++ resolved
@@ -13,13 +13,8 @@
 
 mod tests {
     use crate::merkle_tree::{
-<<<<<<< HEAD
-        indexed_tree::check_valid_low_leaf::assert_check_valid_low_leaf,
-        leaf_preimage::IndexedTreeLeafPreimage,
-=======
         leaf_preimage::IndexedTreeLeafPreimage,
         indexed_tree::check_valid_low_leaf::assert_check_valid_low_leaf,
->>>>>>> a166203a
     };
 
     struct TestLeafPreimage {
