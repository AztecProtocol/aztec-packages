use crate::hash::accumulate_sha256;
// N = maximum leaves
// For now we only care about the root
pub struct VariableMerkleTree {
    // leaves: [Field; N],
    root: Field,
}

unconstrained fn get_height(input: u32, start: u8) -> u8 {
    let mut height = 0;
    if input <= 2 << start {
        height = start;
    } else {
        height = get_height(input, start + 1);
    }
    height
}

// This calculates the root of the minimal size merkle tree required
// to store num_non_empty_leaves
// Since we cannot isolate branches, it doesn't cost fewer gates than using
// MerkleTree on the full array of elements N, but is slightly cheaper on-chain
// and cleaner elsewhere.
impl VariableMerkleTree {
    // Example - tx_0 with 3 msgs | tx_1 with 2 msgs creates:
    //
    //        tx0oh           tx1oh
    //     /          \      /    \
    //   msg01     msg23    msg3 msg4
    //  /     \    /    \
    // msg0 msg1 msg2    0
    // |       tx_0      |  | tx_1 |
    //
    pub fn new_sha<let N: u32>(leaves: [Field; N], num_non_empty_leaves: u32) -> Self {
        // Find size of tree required
        let height = unsafe { get_height(num_non_empty_leaves, 0) };
        let next_power_2 = 2 << height;
        let prev_power_2 = next_power_2 / 2;
        assert(
            (num_non_empty_leaves == 0)
                | (num_non_empty_leaves == 1)
                | (num_non_empty_leaves > prev_power_2),
        );
        assert(num_non_empty_leaves <= next_power_2);
        // hash base layer
        // If we have no num_non_empty_leaves, we return 0
        let mut stop = if num_non_empty_leaves == 0 {
            true
        } else {
            false
        };
        let mut nodes = [0; N];
        for i in 0..N / 2 {
            // stop after non zero leaves
            if i == prev_power_2 {
                stop = true;
            }
            if (!stop) {
                nodes[i] = accumulate_sha256([leaves[2 * i], leaves[2 * i + 1]]);
            }
        }

        // hash the other layers
        stop = if prev_power_2 == 1 { true } else { false };
        let mut next_layer_end = prev_power_2 / 2;
        let mut next_layer_size = next_layer_end;
        let mut root = nodes[0];
        for i in 0..(N - 1 - N / 2) {
            if !stop {
                nodes[prev_power_2 + i] = accumulate_sha256([nodes[2 * i], nodes[2 * i + 1]]);
                if i == next_layer_end {
                    // Reached next layer => move up one layer
                    next_layer_size = next_layer_size / 2;
                    next_layer_end += next_layer_size;
                }
                if (next_layer_size == 1) {
                    // Reached root
                    root = nodes[prev_power_2 + i];
                    stop = true;
                }
            }
        }

        VariableMerkleTree { root }
    }

    fn get_root(self) -> Field {
        self.root
    }
}

mod tests {
    use crate::{
<<<<<<< HEAD
        hash::accumulate_sha256,
        merkle_tree::{merkle_tree::MerkleTree, variable_merkle_tree::VariableMerkleTree},
=======
        merkle_tree::{variable_merkle_tree::VariableMerkleTree, merkle_tree::MerkleTree},
        hash::accumulate_sha256,
>>>>>>> a166203a
    };

    fn generate_test_array(non_empty_items: u32) -> [Field; 100] {
        let mut items: [Field; 100] = [0; 100];
        let mut stop = false;
        for i in 0..100 {
            if i == non_empty_items {
                stop = true;
            }
            if !stop {
                items[i] = 10 + i as Field;
            }
        }
        items
    }

    pub fn generate_full_sha_tree<let N: u32>(leaves: [Field; N]) -> MerkleTree<N> {
        let mut nodes = [0; N];
        let total_nodes = N - 1;
        let half_size = N / 2;
        // hash base layer
        for i in 0..half_size {
            nodes[i] = accumulate_sha256([leaves[2 * i], leaves[2 * i + 1]]);
        }
        // hash the other layers
        for i in 0..(total_nodes - half_size) {
            nodes[half_size + i] = accumulate_sha256([nodes[2 * i], nodes[2 * i + 1]]);
        }
        MerkleTree { leaves, nodes }
    }

    #[test]
    fn test_0_elems() {
        let items = [0; 100];
        let tree = VariableMerkleTree::new_sha(items, 0);
        assert_eq(tree.root, 0);
    }

    #[test]
    fn test_1_elems() {
        let items = generate_test_array(1);
        let expected_root = accumulate_sha256([items[0], items[1]]);
        let tree = VariableMerkleTree::new_sha(items, 1);
        assert_eq(tree.root, expected_root);
    }

    #[test]
    fn test_2_elems() {
        let items = generate_test_array(2);
        let expected_root = accumulate_sha256([items[0], items[1]]);
        let tree = VariableMerkleTree::new_sha(items, 2);
        assert_eq(tree.root, expected_root);
    }

    #[test]
    fn test_3_elems() {
        let items = generate_test_array(3);
        let expected_node_0 = accumulate_sha256([items[0], items[1]]);
        let expected_node_1 = accumulate_sha256([items[2], 0]);
        let expected_root = accumulate_sha256([expected_node_0, expected_node_1]);
        let tree = VariableMerkleTree::new_sha(items, 3);
        assert_eq(tree.root, expected_root);
    }

    #[test]
    fn test_5_elems() {
        let items = generate_test_array(5);
        let mut items_pwr_2 = [0; 8];
        for i in 0..8 {
            items_pwr_2[i] = items[i];
        }
        let full_tree = generate_full_sha_tree(items_pwr_2);
        let tree = VariableMerkleTree::new_sha(items, 5);
        assert_eq(tree.root, full_tree.get_root());
    }

    #[test]
    fn test_10_elems() {
        let items = generate_test_array(10);
        let mut items_pwr_2 = [0; 16];
        for i in 0..16 {
            items_pwr_2[i] = items[i];
        }
        let full_tree = generate_full_sha_tree(items_pwr_2);
        let tree = VariableMerkleTree::new_sha(items, 10);
        assert_eq(tree.root, full_tree.get_root());
    }

    #[test]
    fn test_30_elems() {
        let items = generate_test_array(30);
        let mut items_pwr_2 = [0; 32];
        for i in 0..32 {
            items_pwr_2[i] = items[i];
        }
        let full_tree = generate_full_sha_tree(items_pwr_2);
        let tree = VariableMerkleTree::new_sha(items, 30);
        assert_eq(tree.root, full_tree.get_root());
    }

    #[test]
    fn test_61_elems() {
        let items = generate_test_array(61);
        let mut items_pwr_2 = [0; 64];
        for i in 0..64 {
            items_pwr_2[i] = items[i];
        }
        let full_tree = generate_full_sha_tree(items_pwr_2);
        let tree = VariableMerkleTree::new_sha(items, 61);
        assert_eq(tree.root, full_tree.get_root());
    }
}<|MERGE_RESOLUTION|>--- conflicted
+++ resolved
@@ -91,13 +91,8 @@
 
 mod tests {
     use crate::{
-<<<<<<< HEAD
-        hash::accumulate_sha256,
-        merkle_tree::{merkle_tree::MerkleTree, variable_merkle_tree::VariableMerkleTree},
-=======
         merkle_tree::{variable_merkle_tree::VariableMerkleTree, merkle_tree::MerkleTree},
         hash::accumulate_sha256,
->>>>>>> a166203a
     };
 
     fn generate_test_array(non_empty_items: u32) -> [Field; 100] {
