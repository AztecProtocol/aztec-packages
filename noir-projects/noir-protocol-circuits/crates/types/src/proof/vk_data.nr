use crate::{
    constants::VK_TREE_HEIGHT, merkle_tree::membership::assert_check_membership, traits::Empty,
    utils::arrays::find_index_hint,
};
use super::verification_key::VerificationKey;

#[derive(Eq)]
pub struct VkData<let VK_LENGTH: u32> {
    pub vk: VerificationKey<VK_LENGTH>,
    pub leaf_index: u32,
    pub sibling_path: [Field; VK_TREE_HEIGHT],
}

impl<let VK_LENGTH: u32> VkData<VK_LENGTH> {
<<<<<<< HEAD
    // TODO: duplicate of a function in private_kernel_data.nr?
    pub fn validate_in_vk_tree<let N: u32>(self, vk_tree_root: Field, allowed_indices: [u32; N]) {
=======
    pub fn validate_allowed_in_vk_tree<let N: u32>(
        self,
        vk_tree_root: Field,
        allowed_indices: [u32; N],
    ) {
>>>>>>> 1bb4f058
        // Safety: find_index_hint should return an index into allowed_indices where
        // `index == index_in_allowed_list`. The assertion below then verifies that the condition is met.
        let maybe_index_hint =
            unsafe { find_index_hint(allowed_indices, |index: u32| index == self.leaf_index) };
        assert(maybe_index_hint.is_some(), "Invalid vk index"); // TODO: this is because Option::unwrap() doesn't enable a custom error message. We should add this feature.
        let index_hint = maybe_index_hint.unwrap_unchecked();
        assert_eq(allowed_indices[index_hint], self.leaf_index, "Invalid vk index");

        self.validate_in_vk_tree(vk_tree_root);
    }

    pub fn validate_in_vk_tree(self, vk_tree_root: Field) {
        assert_check_membership(
            self.vk.hash,
            self.leaf_index as Field,
            self.sibling_path,
            vk_tree_root,
        );
    }
}

impl<let VK_LENGTH: u32> Empty for VkData<VK_LENGTH> {
    fn empty() -> Self {
        Self { vk: VerificationKey::empty(), leaf_index: 0, sibling_path: [0; VK_TREE_HEIGHT] }
    }
}<|MERGE_RESOLUTION|>--- conflicted
+++ resolved
@@ -12,16 +12,11 @@
 }
 
 impl<let VK_LENGTH: u32> VkData<VK_LENGTH> {
-<<<<<<< HEAD
-    // TODO: duplicate of a function in private_kernel_data.nr?
-    pub fn validate_in_vk_tree<let N: u32>(self, vk_tree_root: Field, allowed_indices: [u32; N]) {
-=======
     pub fn validate_allowed_in_vk_tree<let N: u32>(
         self,
         vk_tree_root: Field,
         allowed_indices: [u32; N],
     ) {
->>>>>>> 1bb4f058
         // Safety: find_index_hint should return an index into allowed_indices where
         // `index == index_in_allowed_list`. The assertion below then verifies that the condition is met.
         let maybe_index_hint =
