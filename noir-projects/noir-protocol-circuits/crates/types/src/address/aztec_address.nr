use crate::{
    abis::function_selector::FunctionSelector,
    address::{
        partial_address::PartialAddress, public_keys_hash::PublicKeysHash,
        salted_initialization_hash::SaltedInitializationHash,
    },
    constants::{AZTEC_ADDRESS_LENGTH, FUNCTION_TREE_HEIGHT, GENERATOR_INDEX__CONTRACT_ADDRESS_V1},
    contract_class_id::ContractClassId,
    hash::{poseidon2_hash_with_separator, private_functions_root_from_siblings},
    merkle_tree::membership::MembershipWitness,
<<<<<<< HEAD
    traits::{Deserialize, Empty, FromField, Serialize, ToField},
    utils,
=======
    traits::{Empty, FromField, ToField, Serialize, Deserialize}, utils,
>>>>>>> a166203a
};

// Aztec address
pub struct AztecAddress {
    inner: Field,
}

impl Eq for AztecAddress {
    fn eq(self, other: Self) -> bool {
        self.to_field() == other.to_field()
    }
}

impl Empty for AztecAddress {
    fn empty() -> Self {
        Self { inner: 0 }
    }
}

impl ToField for AztecAddress {
    fn to_field(self) -> Field {
        self.inner
    }
}

impl FromField for AztecAddress {
    fn from_field(value: Field) -> AztecAddress {
        AztecAddress { inner: value }
    }
}

impl Serialize<AZTEC_ADDRESS_LENGTH> for AztecAddress {
    fn serialize(self: Self) -> [Field; AZTEC_ADDRESS_LENGTH] {
        [self.to_field()]
    }
}

impl Deserialize<AZTEC_ADDRESS_LENGTH> for AztecAddress {
    fn deserialize(fields: [Field; AZTEC_ADDRESS_LENGTH]) -> Self {
        FromField::from_field(fields[0])
    }
}

impl AztecAddress {
    pub fn zero() -> Self {
        Self { inner: 0 }
    }

    pub fn compute(pub_keys_hash: PublicKeysHash, partial_address: PartialAddress) -> AztecAddress {
        AztecAddress::from_field(poseidon2_hash_with_separator(
            [pub_keys_hash.to_field(), partial_address.to_field()],
            GENERATOR_INDEX__CONTRACT_ADDRESS_V1,
        ))
    }

    pub fn compute_from_private_function(
        function_selector: FunctionSelector,
        functino_vk_hash: Field,
        function_leaf_membership_witness: MembershipWitness<FUNCTION_TREE_HEIGHT>,
        contract_class_artifact_hash: Field,
        contract_class_public_bytecode_commitment: Field,
        salted_initialization_hash: SaltedInitializationHash,
        public_keys_hash: PublicKeysHash,
    ) -> Self {
        let private_functions_root = private_functions_root_from_siblings(
            function_selector,
            functino_vk_hash,
            function_leaf_membership_witness.leaf_index,
            function_leaf_membership_witness.sibling_path,
        );

        let contract_class_id = ContractClassId::compute(
            contract_class_artifact_hash,
            private_functions_root,
            contract_class_public_bytecode_commitment,
        );

        // Compute contract address using the preimage which includes the class_id.
        let partial_address = PartialAddress::compute_from_salted_initialization_hash(
            contract_class_id,
            salted_initialization_hash,
        );

        AztecAddress::compute(public_keys_hash, partial_address)
    }

    pub fn is_zero(self) -> bool {
        self.inner == 0
    }

    pub fn assert_is_zero(self) {
        assert(self.to_field() == 0);
    }

    pub fn conditional_assign(predicate: bool, lhs: Self, rhs: Self) -> Self {
        let result = utils::conditional_assign(predicate, rhs.to_field(), lhs.to_field());
        Self { inner: result }
    }
}

#[test]
fn compute_address_from_partial_and_pub_keys_hash() {
    let pub_keys_hash = PublicKeysHash::from_field(1);
    let partial_address = PartialAddress::from_field(2);

    let address = AztecAddress::compute(pub_keys_hash, partial_address);
    let expected_computed_address_from_partial_and_pubkey =
        0x23ce9be3fa3c846b0f9245cc796902e731d04f086e8a42473bb29e405fc98075;
    assert(address.to_field() == expected_computed_address_from_partial_and_pubkey);
}

#[test]
fn from_field_to_field() {
    let address = AztecAddress { inner: 37 };
    assert_eq(FromField::from_field(address.to_field()), address);
}

#[test]
fn serde() {
    let address = AztecAddress { inner: 37 };
    assert_eq(Deserialize::deserialize(address.serialize()), address);
}<|MERGE_RESOLUTION|>--- conflicted
+++ resolved
@@ -8,12 +8,7 @@
     contract_class_id::ContractClassId,
     hash::{poseidon2_hash_with_separator, private_functions_root_from_siblings},
     merkle_tree::membership::MembershipWitness,
-<<<<<<< HEAD
-    traits::{Deserialize, Empty, FromField, Serialize, ToField},
-    utils,
-=======
     traits::{Empty, FromField, ToField, Serialize, Deserialize}, utils,
->>>>>>> a166203a
 };
 
 // Aztec address
