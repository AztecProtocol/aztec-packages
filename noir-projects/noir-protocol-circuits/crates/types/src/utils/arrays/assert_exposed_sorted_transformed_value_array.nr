--- conflicted
+++ resolved
@@ -1,12 +1,7 @@
 mod get_order_hints;
 
 use crate::{
-<<<<<<< HEAD
-    abis::side_effect::Ordered,
-    traits::{Empty, is_empty},
-=======
     abis::side_effect::Ordered, traits::{Empty, is_empty},
->>>>>>> a166203a
     utils::arrays::{
         array_length, assert_exposed_sorted_transformed_value_array::get_order_hints::OrderHint,
     },
