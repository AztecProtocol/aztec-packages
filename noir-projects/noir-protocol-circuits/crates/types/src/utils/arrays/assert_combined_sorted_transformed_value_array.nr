--- conflicted
+++ resolved
@@ -98,29 +98,16 @@
 
 mod tests {
     use crate::{
-<<<<<<< HEAD
-        tests::{
-            types::{
-                combine_two_values, is_combined_from_two_values, TestCombinedValue, TestTwoValues,
-            },
-            utils::pad_end,
-=======
         tests::utils::pad_end,
         tests::types::{
             combine_two_values, is_combined_from_two_values, TestCombinedValue, TestTwoValues,
->>>>>>> a166203a
         },
         utils::arrays::{
             array_merge,
             assert_combined_sorted_transformed_value_array::{
                 assert_combined_sorted_transformed_value_array_asc,
                 get_combined_order_hints::{CombinedOrderHint, get_combined_order_hints_asc},
-<<<<<<< HEAD
-            },
-            sort_by_counter::sort_by_counter_asc,
-=======
             }, sort_by_counter::sort_by_counter_asc,
->>>>>>> a166203a
         },
     };
 
