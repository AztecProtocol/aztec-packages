--- conflicted
+++ resolved
@@ -41,11 +41,6 @@
 
 use crate::traits::{Empty, is_empty};
 
-<<<<<<< HEAD
-// Helper function to convert a validated array to BoundedVec.
-// Important: Only use it for validated arrays: validate_array(array) should be true.
-pub unconstrained fn array_to_bounded_vec<T, let N: u32>(array: [T; N]) -> BoundedVec<T, N>
-=======
 pub fn subarray<let SRC_LEN: u32, let DST_LEN: u32>(
     src: [Field; SRC_LEN],
     offset: u32,
@@ -60,8 +55,9 @@
     dst
 }
 
-pub fn array_to_bounded_vec<T, let N: u32>(array: [T; N]) -> BoundedVec<T, N>
->>>>>>> d132f83d
+// Helper function to convert a validated array to BoundedVec.
+// Important: Only use it for validated arrays: validate_array(array) should be true.
+pub unconstrained fn array_to_bounded_vec<T, let N: u32>(array: [T; N]) -> BoundedVec<T, N>
 where
     T: Empty + Eq,
 {
