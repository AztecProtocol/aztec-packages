--- conflicted
+++ resolved
@@ -75,32 +75,8 @@
     result
 }
 
-<<<<<<< HEAD
-pub fn array_concat<T, N, S, M>(array1: [T; N], array2: [T; S]) -> [T; M] where T: Default + Eq {
-    assert(N + S <= M, "combined array length exceeds length of return array");
-    let mut result: [T; M] = [T::default(); M];
-    let mut i = 0;
-    for elem in array1 {
-        if !is_default(elem) {
-            result[i] = elem;
-            i += 1;
-        }
-    }
-    for elem in array2 {
-        if !is_default(elem) {
-            result[i] = elem;
-            i += 1;
-        }
-    }
-    result
-}
-
-pub fn array_merge<T, N>(array1: [T; N], array2: [T; N]) -> [T; N] where T: Default + Eq {
+pub fn array_merge<T, N>(array1: [T; N], array2: [T; N]) -> [T; N] where T: Empty + Eq {
     let mut result: [T; N] = [T::default(); N];
-=======
-pub fn array_merge<T, N>(array1: [T; N], array2: [T; N]) -> [T; N] where T: Empty + Eq {
-    let mut result: [T; N] = [T::empty(); N];
->>>>>>> 88e8b6de
     let mut i = 0;
     for elem in array1 {
         if !is_default(elem) {
