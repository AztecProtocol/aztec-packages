--- conflicted
+++ resolved
@@ -1,19 +1,5 @@
 use crate::{
     abis::{
-<<<<<<< HEAD
-        append_only_tree_snapshot::{APPEND_ONLY_TREE_SNAPSHOT_LENGTH, AppendOnlyTreeSnapshot},
-        global_variables::GlobalVariables,
-    },
-    constants::{
-        CONTENT_COMMITMENT_LENGTH, GENERATOR_INDEX__BLOCK_HASH, GLOBAL_VARIABLES_LENGTH,
-        HEADER_LENGTH, STATE_REFERENCE_LENGTH,
-    },
-    content_commitment::ContentCommitment,
-    hash::poseidon2_hash_with_separator,
-    state_reference::StateReference,
-    traits::{Deserialize, Empty, Hash, Serialize},
-    utils::arr_copy_slice,
-=======
         append_only_tree_snapshot::{AppendOnlyTreeSnapshot, APPEND_ONLY_TREE_SNAPSHOT_LENGTH},
         global_variables::GlobalVariables,
     },
@@ -23,7 +9,6 @@
     }, hash::poseidon2_hash_with_separator, state_reference::StateReference,
     traits::{Deserialize, Empty, Hash, Serialize}, utils::arr_copy_slice,
     content_commitment::ContentCommitment,
->>>>>>> a166203a
 };
 
 // docs:start:header
