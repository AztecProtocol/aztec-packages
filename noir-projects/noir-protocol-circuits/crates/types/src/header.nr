use crate::{
    abis::{
    append_only_tree_snapshot::{AppendOnlyTreeSnapshot, APPEND_ONLY_TREE_SNAPSHOT_LENGTH},
    global_variables::{GlobalVariables, GLOBAL_VARIABLES_LENGTH}
},
    constants::{
    GENERATOR_INDEX__BLOCK_HASH, HEADER_LENGTH, NUM_FIELDS_PER_SHA256, STATE_REFERENCE_LENGTH,
    CONTENT_COMMITMENT_LENGTH
},
    hash::pedersen_hash, state_reference::StateReference, traits::{Deserialize, Empty, Hash, Serialize},
    utils::{arr_copy_slice}, content_commitment::ContentCommitment
};

// docs:start:header
struct Header {
    last_archive: AppendOnlyTreeSnapshot,
    content_commitment: ContentCommitment,
    state: StateReference,
    global_variables: GlobalVariables,
}
// docs:end:header

impl Eq for Header {
    fn eq(self, other: Self) -> bool {
        self.last_archive.eq(other.last_archive) &
        self.content_commitment.eq(other.content_commitment) &
        self.state.eq(other.state) &
        self.global_variables.eq(other.global_variables)
    }
}

impl Serialize<HEADER_LENGTH> for Header {
    fn serialize(self) -> [Field; HEADER_LENGTH] {
        let mut fields: BoundedVec<Field, HEADER_LENGTH> = BoundedVec::new();

        fields.extend_from_array(self.last_archive.serialize());
        fields.extend_from_array(self.content_commitment.serialize());
        fields.extend_from_array(self.state.serialize());
        fields.extend_from_array(self.global_variables.serialize());

        fields.storage
    }
}

impl Deserialize<HEADER_LENGTH> for Header {
    fn deserialize(serialized: [Field; HEADER_LENGTH]) -> Self {
        let mut offset = 0;

        let last_archive_fields = arr_copy_slice(serialized, [0; APPEND_ONLY_TREE_SNAPSHOT_LENGTH], offset);
        offset = offset + APPEND_ONLY_TREE_SNAPSHOT_LENGTH;

        let content_commitment_fields = arr_copy_slice(serialized, [0; CONTENT_COMMITMENT_LENGTH], offset);
        offset = offset + CONTENT_COMMITMENT_LENGTH;

        let state_fields = arr_copy_slice(serialized, [0; STATE_REFERENCE_LENGTH], offset);
        offset = offset + STATE_REFERENCE_LENGTH;

        let global_variables_fields = arr_copy_slice(serialized, [0; GLOBAL_VARIABLES_LENGTH], offset);

        Header {
            last_archive: AppendOnlyTreeSnapshot::deserialize(last_archive_fields),
            content_commitment: ContentCommitment::deserialize(content_commitment_fields),
            state: StateReference::deserialize(state_fields),
            global_variables: GlobalVariables::deserialize(global_variables_fields),
        }
    }
}

impl Empty for Header {
    fn empty() -> Self {
        Self {
            last_archive: AppendOnlyTreeSnapshot::zero(),
            content_commitment: ContentCommitment::empty(),
            state: StateReference::empty(),
            global_variables: GlobalVariables::empty(),
        }
    }
}

impl Hash for Header {
    fn hash(self) -> Field {
        pedersen_hash(self.serialize(), GENERATOR_INDEX__BLOCK_HASH)
    }
}

#[test]
fn serialization_of_empty() {
    let header: Header = dep::std::unsafe::zeroed();
    let serialized = header.serialize();
    let deserialized = Header::deserialize(serialized);
    assert(header.eq(deserialized));
}

#[test]
fn hash_smoke() {
    let header: Header = dep::std::unsafe::zeroed();
    let _hashed = header.hash();
}

#[test]
fn empty_hash_is_zero() {
    let header: Header = dep::std::unsafe::zeroed();
    let hash = header.hash();

    // Value from new_contract_data.test.ts "computes empty hash" test
<<<<<<< HEAD
    assert_eq(hash, 0x2b2525fb1ae91c903827b8055b9ffaf8444ddf4c2b4dce4a79a3cba426bfbd73);
=======
    let test_data_empty_hash = 0x124e8c40a6eca2e3ad10c04050b01a3fad00df3cea47b13592c7571b6914c7a7;
    assert_eq(hash, test_data_empty_hash);
>>>>>>> 7f216eb0
}<|MERGE_RESOLUTION|>--- conflicted
+++ resolved
@@ -103,10 +103,6 @@
     let hash = header.hash();
 
     // Value from new_contract_data.test.ts "computes empty hash" test
-<<<<<<< HEAD
-    assert_eq(hash, 0x2b2525fb1ae91c903827b8055b9ffaf8444ddf4c2b4dce4a79a3cba426bfbd73);
-=======
     let test_data_empty_hash = 0x124e8c40a6eca2e3ad10c04050b01a3fad00df3cea47b13592c7571b6914c7a7;
     assert_eq(hash, test_data_empty_hash);
->>>>>>> 7f216eb0
 }