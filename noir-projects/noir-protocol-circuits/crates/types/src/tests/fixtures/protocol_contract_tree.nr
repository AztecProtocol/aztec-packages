use crate::{
    abis::protocol_contract_leaf_preimage::ProtocolContractLeafPreimage,
    constants::PROTOCOL_CONTRACT_TREE_HEIGHT,
    merkle_tree::{leaf_preimage::LeafPreimage, merkle_tree::MerkleTree},
    tests::fixtures::contracts::get_protocol_contract,
    traits::{Empty, ToField},
};

global PROTOCOL_CONTRACT_TREE_WIDTH: u32 = 1 << PROTOCOL_CONTRACT_TREE_HEIGHT as u8;

<<<<<<< HEAD
pub fn get_protocol_contract_tree(contract_index: u32) -> MerkleTree<PROTOCOL_CONTRACT_TREE_WIDTH> {
    assert(contract_index < PROTOCOL_CONTRACT_TREE_WIDTH, "protocol contract does not exist");
    let mut leaves = [0; PROTOCOL_CONTRACT_TREE_WIDTH];

    // Fake protocol contract addresses for testing purposes.
    for i in 0..PROTOCOL_CONTRACT_TREE_WIDTH {
        if i == contract_index {
            leaves[i] = get_protocol_contract(contract_index).address.to_field();
        } else {
            leaves[i] = 12345 + i as Field;
        }
    }

    MerkleTree::new(leaves)
=======
pub fn get_protocol_contract_tree() -> (MerkleTree<PROTOCOL_CONTRACT_TREE_WIDTH>, [ProtocolContractLeafPreimage; PROTOCOL_CONTRACT_TREE_WIDTH]) {
    let mut leaf_preimages = [ProtocolContractLeafPreimage::empty(); PROTOCOL_CONTRACT_TREE_WIDTH];

    let contracts =
        [get_protocol_contract(1).address.to_field(), get_protocol_contract(2).address.to_field()];
    let next_addresses = if contracts[0].lt(contracts[1]) {
        [contracts[1], 0]
    } else {
        [0, contracts[1]]
    };
    leaf_preimages[1] =
        ProtocolContractLeafPreimage { address: contracts[0], next_address: next_addresses[0] };
    leaf_preimages[2] =
        ProtocolContractLeafPreimage { address: contracts[1], next_address: next_addresses[1] };
    (
        MerkleTree::new(
            leaf_preimages.map(|l: ProtocolContractLeafPreimage| l.as_leaf()),
        ), leaf_preimages,
    )
>>>>>>> 96e84d43
}<|MERGE_RESOLUTION|>--- conflicted
+++ resolved
@@ -8,27 +8,17 @@
 
 global PROTOCOL_CONTRACT_TREE_WIDTH: u32 = 1 << PROTOCOL_CONTRACT_TREE_HEIGHT as u8;
 
-<<<<<<< HEAD
-pub fn get_protocol_contract_tree(contract_index: u32) -> MerkleTree<PROTOCOL_CONTRACT_TREE_WIDTH> {
+pub fn get_protocol_contract_tree(
+    contract_index: u32,
+    ) -> (MerkleTree<PROTOCOL_CONTRACT_TREE_WIDTH>, [ProtocolContractLeafPreimage; PROTOCOL_CONTRACT_TREE_WIDTH]) {
     assert(contract_index < PROTOCOL_CONTRACT_TREE_WIDTH, "protocol contract does not exist");
-    let mut leaves = [0; PROTOCOL_CONTRACT_TREE_WIDTH];
-
-    // Fake protocol contract addresses for testing purposes.
-    for i in 0..PROTOCOL_CONTRACT_TREE_WIDTH {
-        if i == contract_index {
-            leaves[i] = get_protocol_contract(contract_index).address.to_field();
-        } else {
-            leaves[i] = 12345 + i as Field;
-        }
-    }
-
-    MerkleTree::new(leaves)
-=======
-pub fn get_protocol_contract_tree() -> (MerkleTree<PROTOCOL_CONTRACT_TREE_WIDTH>, [ProtocolContractLeafPreimage; PROTOCOL_CONTRACT_TREE_WIDTH]) {
     let mut leaf_preimages = [ProtocolContractLeafPreimage::empty(); PROTOCOL_CONTRACT_TREE_WIDTH];
 
-    let contracts =
-        [get_protocol_contract(1).address.to_field(), get_protocol_contract(2).address.to_field()];
+    let other_contract_index = if contract_index != 1 { 1 } else { 2 };
+    let contracts = [
+        get_protocol_contract(contract_index).address.to_field(),
+        get_protocol_contract(other_contract_index).address.to_field(),
+    ];
     let next_addresses = if contracts[0].lt(contracts[1]) {
         [contracts[1], 0]
     } else {
@@ -43,5 +33,4 @@
             leaf_preimages.map(|l: ProtocolContractLeafPreimage| l.as_leaf()),
         ), leaf_preimages,
     )
->>>>>>> 96e84d43
 }