--- conflicted
+++ resolved
@@ -1,14 +1,7 @@
 use crate::{
-<<<<<<< HEAD
-    address::{AztecAddress, PartialAddress, PublicKeysHash, SaltedInitializationHash},
-    contract_class_id::ContractClassId,
-    hash::private_functions_root_from_siblings,
-    tests::fixtures::contract_functions::get_protocol_contract_function,
-=======
     address::{AztecAddress, PublicKeysHash, SaltedInitializationHash, PartialAddress},
     contract_class_id::ContractClassId, hash::private_functions_root_from_siblings,
     tests::fixtures::contract_functions::get_protocol_contract_function, public_keys::PublicKeys,
->>>>>>> a166203a
 };
 
 pub struct ContractData {
@@ -39,13 +32,7 @@
     contract_class_id: ContractClassId {
         inner: 0x28e91aaf764bc6083e2796ff884079ad895d4b948d6ce8f37f01b29d0bc95a21,
     },
-<<<<<<< HEAD
-    public_keys_hash: PublicKeysHash {
-        inner: 0x000000000000000000000000000000000000000000000000000000000000b26e,
-    },
-=======
     public_keys: PublicKeys::empty(),
->>>>>>> a166203a
     salted_initialization_hash: SaltedInitializationHash {
         inner: 0x13a939daa511233e5446905ed2cadbee14948fa75df183b53b5c14b612bffe88,
     },
@@ -69,13 +56,7 @@
     contract_class_id: ContractClassId {
         inner: 0x00236b0dc6c537d5106543053c5b85c4cbe95b0474f8238b094bae63f1cbcfee,
     },
-<<<<<<< HEAD
-    public_keys_hash: PublicKeysHash {
-        inner: 0x00000000000000000000000000000000000000000000000000000000000011c1,
-    },
-=======
     public_keys: PublicKeys::empty(),
->>>>>>> a166203a
     salted_initialization_hash: SaltedInitializationHash {
         inner: 0x24bd6ac7a182e2cf25e437c72f53544ef81dfd97d9afee23abb07a638e7be749,
     },
