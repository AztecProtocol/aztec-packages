--- conflicted
+++ resolved
@@ -12,15 +12,9 @@
     MAX_NEW_NOTE_HASHES_PER_CALL, MAX_NEW_L2_TO_L1_MSGS_PER_CALL, MAX_NEW_NULLIFIERS_PER_CALL,
     MAX_NULLIFIER_READ_REQUESTS_PER_CALL, MAX_NULLIFIER_NON_EXISTENT_READ_REQUESTS_PER_CALL,
     MAX_PUBLIC_CALL_STACK_LENGTH_PER_CALL, MAX_PUBLIC_DATA_READS_PER_CALL,
-<<<<<<< HEAD
     MAX_PUBLIC_DATA_UPDATE_REQUESTS_PER_CALL, MAX_UNENCRYPTED_LOGS_PER_CALL
-    },
-    traits::Empty,
-=======
-    MAX_PUBLIC_DATA_UPDATE_REQUESTS_PER_CALL
 },
     traits::Empty
->>>>>>> 91b8110a
 };
 
 struct PublicCircuitPublicInputsBuilder {
