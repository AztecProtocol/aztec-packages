--- conflicted
+++ resolved
@@ -1,12 +1,7 @@
 use crate::{merkle_tree::{MerkleTree, calculate_empty_tree_root}, traits::Empty, hash::merkle_hash};
 
-<<<<<<< HEAD
-pub fn compute_zero_hashes<N>(mut hashes: [Field; N]) -> [Field; N] {
+pub fn compute_zero_hashes<let N: u32>(mut hashes: [Field; N]) -> [Field; N] {
     hashes[0] = merkle_hash(0,  0);
-=======
-pub fn compute_zero_hashes<let N: u32>(mut hashes: [Field; N]) -> [Field; N] {
-    hashes[0] = std::hash::pedersen_hash([0, 0]);
->>>>>>> 2c032596
 
     for i in 1..N {
         hashes[i] = merkle_hash(hashes[i-1],  hashes[i-1]);
@@ -109,11 +104,7 @@
         left_supertree_branch[0] = merkle_hash(subtree.get_root(),  zero_hashes[SUBTREE_HEIGHT-1]);
         for i in 1..left_supertree_branch.len() {
             // TODO(md): far right of this yuck
-<<<<<<< HEAD
-            left_supertree_branch[i] = merkle_hash(left_supertree_branch[i-1],  zero_hashes[(SUBTREE_HEIGHT as u64 -1) + i as u64]);
-=======
-            left_supertree_branch[i] = std::hash::pedersen_hash([left_supertree_branch[i-1], zero_hashes[SUBTREE_HEIGHT -1 + (i as u8)]]);
->>>>>>> 2c032596
+            left_supertree_branch[i] = merkle_hash(left_supertree_branch[i-1], zero_hashes[SUBTREE_HEIGHT -1 + (i as u8)]);
         }
 
         NonEmptyMerkleTree { subtree, zero_hashes, left_supertree_branch, _phantom_subtree_height: _subtree_height }
@@ -161,11 +152,7 @@
 
         self.left_supertree_branch[0] = merkle_hash(self.subtree.get_root(),  self.zero_hashes[SUBTREE_HEIGHT-1]);
         for i in 1..self.left_supertree_branch.len() {
-<<<<<<< HEAD
-            self.left_supertree_branch[i] = merkle_hash(self.left_supertree_branch[i-1],  self.zero_hashes[SUBTREE_HEIGHT-1+i]);
-=======
-            self.left_supertree_branch[i] = std::hash::pedersen_hash([self.left_supertree_branch[i-1], self.zero_hashes[SUBTREE_HEIGHT -1 + (i as u8)]]);
->>>>>>> 2c032596
+            self.left_supertree_branch[i] = merkle_hash(self.left_supertree_branch[i-1], self.zero_hashes[SUBTREE_HEIGHT -1 + (i as u8)]);
         }
     }
 
