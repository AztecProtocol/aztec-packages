use crate::{
    abis::{
        accumulated_data::{
            CombinedAccumulatedData, PrivateAccumulatedData, PrivateAccumulatedDataBuilder,
            PrivateToPublicAccumulatedData,
        },
        call_context::CallContext,
        combined_constant_data::CombinedConstantData,
        function_data::FunctionData,
        gas::Gas,
        gas_settings::GasSettings,
        global_variables::GlobalVariables,
        kernel_circuit_public_inputs::{
            KernelCircuitPublicInputs, PrivateKernelCircuitPublicInputs,
            PrivateToPublicKernelCircuitPublicInputs,
        },
        log::Log,
        log_hash::{LogHash, ScopedLogHash},
        max_block_number::MaxBlockNumber,
        note_hash::{NoteHash, ScopedNoteHash},
        nullifier::{Nullifier, ScopedNullifier},
        private_call_request::PrivateCallRequest,
        private_circuit_public_inputs::PrivateCircuitPublicInputs,
        private_kernel::private_call_data::PrivateCallData,
        private_kernel_data::PrivateKernelData,
        private_log::PrivateLogData,
        public_call_request::PublicCallRequest,
        public_data_write::PublicDataWrite,
        read_request::{ReadRequest, ScopedReadRequest},
<<<<<<< HEAD
        side_effect::{Counted, scoped::Scoped},
        tree_leaf_read_request::TreeLeafReadRequest,
=======
        side_effect::Counted,
>>>>>>> 58761fcf
        tx_constant_data::TxConstantData,
        validation_requests::{
            KeyValidationRequest, KeyValidationRequestAndGenerator, PrivateValidationRequests,
            RollupValidationRequests, ScopedKeyValidationRequestAndGenerator,
        },
    },
    address::{AztecAddress, EthAddress, SaltedInitializationHash},
    constants::{
        CLIENT_IVC_VERIFICATION_KEY_LENGTH_IN_FIELDS, FUNCTION_TREE_HEIGHT,
<<<<<<< HEAD
        MAX_CONTRACT_CLASS_LOGS_PER_TX, MAX_ENQUEUED_CALLS_PER_TX, MAX_FIELD_VALUE,
        MAX_KEY_VALIDATION_REQUESTS_PER_TX, MAX_L1_TO_L2_MSG_READ_REQUESTS_PER_TX,
        MAX_L2_TO_L1_MSGS_PER_TX, MAX_NOTE_HASH_READ_REQUESTS_PER_TX, MAX_NOTE_HASHES_PER_TX,
        MAX_NULLIFIER_NON_EXISTENT_READ_REQUESTS_PER_TX, MAX_NULLIFIER_READ_REQUESTS_PER_TX,
        MAX_NULLIFIERS_PER_TX, MAX_PRIVATE_CALL_STACK_LENGTH_PER_TX, MAX_PRIVATE_LOGS_PER_TX,
        MAX_PUBLIC_DATA_READS_PER_TX, MAX_PUBLIC_DATA_UPDATE_REQUESTS_PER_TX,
        MAX_UNENCRYPTED_LOGS_PER_TX, PRIVATE_CALL_REQUEST_LENGTH, PRIVATE_LOG_SIZE_IN_FIELDS,
        PROTOCOL_CONTRACT_TREE_HEIGHT, PUBLIC_CALL_REQUEST_LENGTH, VK_TREE_HEIGHT,
=======
        MAX_CONTRACT_CLASS_LOGS_PER_TX, MAX_ENCRYPTED_LOGS_PER_TX, MAX_ENQUEUED_CALLS_PER_TX,
        MAX_FIELD_VALUE, MAX_KEY_VALIDATION_REQUESTS_PER_TX, MAX_L2_TO_L1_MSGS_PER_TX,
        MAX_NOTE_ENCRYPTED_LOGS_PER_TX, MAX_NOTE_HASH_READ_REQUESTS_PER_TX, MAX_NOTE_HASHES_PER_TX,
        MAX_NULLIFIER_READ_REQUESTS_PER_TX, MAX_NULLIFIERS_PER_TX,
        MAX_PRIVATE_CALL_STACK_LENGTH_PER_TX, MAX_PUBLIC_DATA_UPDATE_REQUESTS_PER_TX,
        MAX_UNENCRYPTED_LOGS_PER_TX, PRIVATE_CALL_REQUEST_LENGTH, PROTOCOL_CONTRACT_TREE_HEIGHT,
        PUBLIC_CALL_REQUEST_LENGTH, VK_TREE_HEIGHT,
>>>>>>> 58761fcf
    },
    hash::{
        compute_l2_to_l1_hash, compute_siloed_nullifier, mask_private_log_address, silo_note_hash,
    },
    header::Header,
    merkle_tree::{membership::MembershipWitness, MerkleTree},
    messaging::l2_to_l1_message::{L2ToL1Message, ScopedL2ToL1Message},
    partial_state_reference::PartialStateReference,
    point::Point,
    proof::{
        recursive_proof::NestedRecursiveProof,
        verification_key::{ClientIVCVerificationKey, HonkVerificationKey, VerificationKey},
    },
    public_keys::PublicKeys,
    tests::fixtures::{self, contract_functions::ContractFunction, contracts::ContractData},
    traits::Empty,
    transaction::{tx_context::TxContext, tx_request::TxRequest},
};

fn subarray<T, let N: u32, let M: u32>(arr: [T; N]) -> [T; M] {
    assert(N >= M, "cannot call subarray on a smaller array");
    let mut new_arr = [arr[0]; M];
    for i in 0..M {
        new_arr[i] = arr[i];
    }
    new_arr
}

fn vec_reverse<T, let N: u32>(vec: BoundedVec<T, N>) -> BoundedVec<T, N> {
    let mut reversed = BoundedVec::new();
    let len = vec.len();
    for i in 0..N {
        if i < len {
            reversed.push(vec.get_unchecked(len - i - 1));
        }
    }
    reversed
}

pub struct FixtureBuilder {
    pub contract_address: AztecAddress,
    pub msg_sender: AztecAddress,
    pub is_static_call: bool,

    // Fees.
    pub is_fee_payer: bool,
    pub fee_payer: AztecAddress,
    pub public_teardown_call_request: PublicCallRequest,
    pub transaction_fee: Field,
    pub start_gas_left: Gas,
    pub end_gas_left: Gas,

    // Constant data.
    pub historical_header: Header,
    pub tx_context: TxContext,
    pub global_variables: GlobalVariables,

    // Accumulated data.
    pub note_hashes: BoundedVec<ScopedNoteHash, MAX_NOTE_HASHES_PER_TX>,
    pub nullifiers: BoundedVec<ScopedNullifier, MAX_NULLIFIERS_PER_TX>,
    pub l2_to_l1_msgs: BoundedVec<ScopedL2ToL1Message, MAX_L2_TO_L1_MSGS_PER_TX>,
    pub private_logs: BoundedVec<Scoped<PrivateLogData>, MAX_PRIVATE_LOGS_PER_TX>,
    pub unencrypted_logs_hashes: BoundedVec<ScopedLogHash, MAX_UNENCRYPTED_LOGS_PER_TX>,
    pub contract_class_logs_hashes: BoundedVec<ScopedLogHash, MAX_CONTRACT_CLASS_LOGS_PER_TX>,
    pub unencrypted_log_preimages_length: Field,
    pub contract_class_log_preimages_length: Field,
    pub public_data_writes: BoundedVec<PublicDataWrite, MAX_PUBLIC_DATA_UPDATE_REQUESTS_PER_TX>,
    pub private_call_requests: BoundedVec<PrivateCallRequest, MAX_PRIVATE_CALL_STACK_LENGTH_PER_TX>,
    pub public_call_requests: BoundedVec<Counted<PublicCallRequest>, MAX_ENQUEUED_CALLS_PER_TX>,
    pub gas_used: Gas,
    pub revert_code: u8,

    // Validation requests.
    pub max_block_number: MaxBlockNumber,
    pub note_hash_read_requests: BoundedVec<ScopedReadRequest, MAX_NOTE_HASH_READ_REQUESTS_PER_TX>,
    pub nullifier_read_requests: BoundedVec<ScopedReadRequest, MAX_NULLIFIER_READ_REQUESTS_PER_TX>,
    pub scoped_key_validation_requests_and_generators: BoundedVec<ScopedKeyValidationRequestAndGenerator, MAX_KEY_VALIDATION_REQUESTS_PER_TX>,
    pub validation_requests_split_counter: Option<u32>,

    // Function.
    pub function_data: FunctionData,
    pub args_hash: Field,
    pub returns_hash: Field,

    // Private call.
    pub salted_initialization_hash: SaltedInitializationHash,
    pub public_keys: PublicKeys,
    pub contract_class_artifact_hash: Field,
    pub contract_class_public_bytecode_commitment: Field,
    pub function_leaf_membership_witness: MembershipWitness<FUNCTION_TREE_HEIGHT>,
    pub acir_hash: Field,

    // Public call.
    pub bytecode_hash: Field,
    pub prover_address: AztecAddress,

    // Proof.
    pub proof: NestedRecursiveProof,
    pub honk_vk: HonkVerificationKey,
    pub client_ivc_vk: ClientIVCVerificationKey,
    pub vk_index: u32,
    pub vk_path: [Field; VK_TREE_HEIGHT],
    pub vk_tree_root: Field,

    // Protocol contracts.
    pub protocol_contract_tree_root: Field,
    pub protocol_contract_sibling_path: [Field; PROTOCOL_CONTRACT_TREE_HEIGHT],

    // Counters.
    pub min_revertible_side_effect_counter: u32,
    pub counter_start: u32,
    pub counter: u32,

    // States.
    pub start_state: PartialStateReference,

    // Mock data.
    pub value_offset: Field,
}

impl FixtureBuilder {
    pub fn new() -> Self {
        FixtureBuilder::new_from_counter(0)
    }

    pub fn new_from_counter(counter_start: u32) -> Self {
        let mut builder = FixtureBuilder::empty();

        builder.tx_context = TxContext {
            chain_id: fixtures::CHAIN_ID,
            version: fixtures::VERSION,
            gas_settings: GasSettings::empty(),
        };
        builder.msg_sender = fixtures::contracts::parent_contract.address;
        builder.counter_start = counter_start;
        builder.counter = counter_start + 1;

        let contract_data = fixtures::contracts::default_contract;
        let contract_function = fixtures::contract_functions::default_private_function;

        builder.use_contract(contract_data).use_function(
            contract_function,
            fixtures::contract_functions::default_vk,
        )
    }

    pub fn as_parent_contract(&mut self) -> Self {
        self.contract_address = fixtures::contracts::parent_contract.address;
        self.msg_sender = fixtures::MSG_SENDER;
        *self
    }

    pub fn in_vk_tree(&mut self, vk_index: u32) -> Self {
        self.vk_index = vk_index;
        let vk_tree: MerkleTree<fixtures::vk_tree::VK_TREE_WIDTH> =
            comptime { fixtures::vk_tree::get_vk_merkle_tree() };

        self.honk_vk = fixtures::vk_tree::generate_fake_honk_vk_for_index(vk_index);
        self.client_ivc_vk = fixtures::vk_tree::generate_fake_client_ivc_vk_for_index(vk_index);

        self.vk_path = vk_tree.get_sibling_path(vk_index);

        self.vk_tree_root = vk_tree.get_root();

        *self
    }

    pub fn set_protocol_contract_root(&mut self) {
        let tree = fixtures::protocol_contract_tree::get_protocol_contract_tree();
        self.protocol_contract_tree_root = tree.get_root();
    }

    pub fn use_protocol_contract(&mut self) -> Self {
        let contract_index = 1;

        let tree = fixtures::protocol_contract_tree::get_protocol_contract_tree();
        self.protocol_contract_tree_root = tree.get_root();
        self.protocol_contract_sibling_path = tree.get_sibling_path(contract_index);

        let contract_data = fixtures::contracts::get_protocol_contract(contract_index);
        let function_data =
            fixtures::contract_functions::get_protocol_contract_function(contract_index);

        let _ = self.use_contract(contract_data);
        self.contract_address = AztecAddress::from_field(contract_index as Field);

        self.use_function(function_data, fixtures::contract_functions::default_vk)
    }

    pub fn use_contract(&mut self, contract_data: ContractData) -> Self {
        self.contract_address = contract_data.address;
        self.salted_initialization_hash = contract_data.salted_initialization_hash;
        self.public_keys = contract_data.public_keys;
        self.contract_class_artifact_hash = contract_data.artifact_hash;
        self.contract_class_public_bytecode_commitment = contract_data.public_bytecode_commitment;

        *self
    }

    pub fn use_function(
        &mut self,
        function_data: ContractFunction,
        vk: [Field; CLIENT_IVC_VERIFICATION_KEY_LENGTH_IN_FIELDS],
    ) -> Self {
        self.function_data = function_data.data;
        self.function_leaf_membership_witness = function_data.membership_witness;
        self.acir_hash = function_data.acir_hash;
        self.client_ivc_vk = VerificationKey { key: vk, hash: function_data.vk_hash };
        *self
    }

    pub fn is_static_call(&mut self) -> Self {
        self.is_static_call = true;
        *self
    }

    pub fn is_first_call(&mut self) -> Self {
        self.msg_sender = AztecAddress::from_field(MAX_FIELD_VALUE);
        *self
    }

    pub fn to_tx_constant_data(self) -> TxConstantData {
        TxConstantData {
            historical_header: self.historical_header,
            tx_context: self.tx_context,
            vk_tree_root: self.vk_tree_root,
            protocol_contract_tree_root: self.protocol_contract_tree_root,
        }
    }

    pub fn to_constant_data(self) -> CombinedConstantData {
        CombinedConstantData {
            historical_header: self.historical_header,
            tx_context: self.tx_context,
            vk_tree_root: self.vk_tree_root,
            protocol_contract_tree_root: self.protocol_contract_tree_root,
            global_variables: self.global_variables,
        }
    }

    pub fn build_tx_request(self) -> TxRequest {
        TxRequest {
            origin: self.contract_address,
            args_hash: self.args_hash,
            tx_context: self.tx_context,
            function_data: self.function_data,
        }
    }

    pub fn build_call_context(self) -> CallContext {
        CallContext {
            msg_sender: self.msg_sender,
            contract_address: self.contract_address,
            function_selector: self.function_data.selector,
            is_static_call: self.is_static_call,
        }
    }

    pub fn build_private_call_request(self) -> PrivateCallRequest {
        PrivateCallRequest {
            call_context: self.build_call_context(),
            args_hash: self.args_hash,
            returns_hash: self.returns_hash,
            start_side_effect_counter: self.counter_start,
            end_side_effect_counter: self.counter,
        }
    }

    pub fn to_private_circuit_public_inputs(self) -> PrivateCircuitPublicInputs {
        PrivateCircuitPublicInputs {
            call_context: self.build_call_context(),
            args_hash: self.args_hash,
            returns_hash: self.returns_hash,
            min_revertible_side_effect_counter: self.min_revertible_side_effect_counter,
            is_fee_payer: self.is_fee_payer,
            max_block_number: self.max_block_number,
            note_hash_read_requests: subarray(self.note_hash_read_requests.storage().map(
                |r: ScopedReadRequest| r.read_request,
            )),
            nullifier_read_requests: subarray(self.nullifier_read_requests.storage().map(
                |r: ScopedReadRequest| r.read_request,
            )),
            key_validation_requests_and_generators: subarray(self
                .scoped_key_validation_requests_and_generators
                .storage()
                .map(|r: ScopedKeyValidationRequestAndGenerator| r.request)),
            note_hashes: subarray(
                self.note_hashes.storage().map(|n: ScopedNoteHash| n.note_hash),
            ),
            nullifiers: subarray(
                self.nullifiers.storage().map(|n: ScopedNullifier| n.nullifier),
            ),
            private_call_requests: subarray(self.private_call_requests.storage()),
            public_call_requests: subarray(self.public_call_requests.storage()),
            public_teardown_call_request: self.public_teardown_call_request,
            l2_to_l1_msgs: subarray(self.l2_to_l1_msgs.storage().map(|r: ScopedL2ToL1Message| {
                r.message
            })),
            start_side_effect_counter: self.counter_start,
            end_side_effect_counter: self.counter,
            private_logs: subarray(self.private_logs.storage().map(|l: Scoped<PrivateLogData>| {
                l.inner
            })),
            contract_class_logs_hashes: subarray(self.contract_class_logs_hashes.storage().map(
                |l: ScopedLogHash| l.log_hash,
            )),
            historical_header: self.historical_header,
            tx_context: self.tx_context,
        }
    }

    pub fn to_private_call_data(self) -> PrivateCallData {
        PrivateCallData {
            public_inputs: self.to_private_circuit_public_inputs(),
            vk: self.client_ivc_vk,
            function_leaf_membership_witness: self.function_leaf_membership_witness,
            salted_initialization_hash: self.salted_initialization_hash,
            public_keys: self.public_keys,
            contract_class_artifact_hash: self.contract_class_artifact_hash,
            contract_class_public_bytecode_commitment: self
                .contract_class_public_bytecode_commitment,
            protocol_contract_sibling_path: self.protocol_contract_sibling_path,
            acir_hash: self.acir_hash,
        }
    }

    pub fn to_private_accumulated_data_builder(self) -> PrivateAccumulatedDataBuilder {
        PrivateAccumulatedDataBuilder {
            note_hashes: self.note_hashes,
            nullifiers: self.nullifiers,
            l2_to_l1_msgs: self.l2_to_l1_msgs,
            private_logs: self.private_logs,
            contract_class_logs_hashes: self.contract_class_logs_hashes,
            public_call_requests: self.public_call_requests,
            private_call_stack: vec_reverse(self.private_call_requests),
        }
    }

    pub fn to_private_accumulated_data(self) -> PrivateAccumulatedData {
        self.to_private_accumulated_data_builder().finish()
    }

    pub fn to_public_call_request(self) -> PublicCallRequest {
        PublicCallRequest {
            msg_sender: self.msg_sender,
            contract_address: self.contract_address,
            function_selector: self.function_data.selector,
            is_static_call: self.is_static_call,
            args_hash: self.args_hash,
        }
    }

<<<<<<< HEAD
    pub fn to_public_accumulated_data_builder(self) -> PublicAccumulatedDataBuilder {
        let nullifiers = self.nullifiers.map(|n: ScopedNullifier| n.nullifier);
        PublicAccumulatedDataBuilder {
            note_hashes: self.note_hashes,
            nullifiers,
            l2_to_l1_msgs: self.l2_to_l1_msgs,
            unencrypted_logs_hashes: self.unencrypted_logs_hashes,
            public_data_update_requests: self.public_data_update_requests,
            public_call_stack: self.public_call_requests.map(|r: Counted<PublicCallRequest>| {
                r.inner
            }),
            gas_used: self.gas_used,
        }
    }

    pub fn to_public_accumulated_data(self) -> PublicAccumulatedData {
        self.to_public_accumulated_data_builder().finish()
    }

=======
>>>>>>> 58761fcf
    pub fn to_private_to_public_accumulated_data(self) -> PrivateToPublicAccumulatedData {
        PrivateToPublicAccumulatedData {
            note_hashes: self.note_hashes.storage().map(|n: ScopedNoteHash| n.value()),
            nullifiers: self.nullifiers.storage().map(|n: ScopedNullifier| n.value()),
            l2_to_l1_msgs: self.l2_to_l1_msgs.storage().map(|m: ScopedL2ToL1Message| {
                m.expose_to_public()
            }),
            private_logs: self.private_logs.storage().map(|l: Scoped<PrivateLogData>| l.inner.log),
            contract_class_logs_hashes: self.contract_class_logs_hashes.storage().map(
                |l: ScopedLogHash| l.expose_to_public(),
            ),
            public_call_requests: self.public_call_requests.storage().map(
                |cr: Counted<PublicCallRequest>| cr.inner,
            ),
        }
    }

    pub fn to_combined_accumulated_data(self) -> CombinedAccumulatedData {
        CombinedAccumulatedData {
            note_hashes: self.note_hashes.storage().map(|n: ScopedNoteHash| n.note_hash.value),
            nullifiers: self.nullifiers.storage().map(|n: ScopedNullifier| n.nullifier.value),
            l2_to_l1_msgs: self.l2_to_l1_msgs.storage().map(|m: ScopedL2ToL1Message| {
                m.expose_to_public()
            }),
            private_logs: self.private_logs.storage().map(|l: Scoped<PrivateLogData>| l.inner.log),
            unencrypted_logs_hashes: self.unencrypted_logs_hashes.storage().map(|l: ScopedLogHash| {
                l.expose_to_public()
            }),
            contract_class_logs_hashes: self.contract_class_logs_hashes.storage().map(
                |l: ScopedLogHash| l.expose_to_public(),
            ),
            unencrypted_log_preimages_length: self.unencrypted_log_preimages_length,
            contract_class_log_preimages_length: self.contract_class_log_preimages_length,
            public_data_writes: self.public_data_writes.storage(),
        }
    }

    pub fn to_private_validation_requests(self) -> PrivateValidationRequests {
        PrivateValidationRequests {
            for_rollup: self.to_rollup_validation_requests(),
            note_hash_read_requests: self.note_hash_read_requests.storage(),
            nullifier_read_requests: self.nullifier_read_requests.storage(),
            scoped_key_validation_requests_and_generators: self
                .scoped_key_validation_requests_and_generators
                .storage(),
            split_counter: self.validation_requests_split_counter,
        }
    }

    pub fn to_private_kernel_circuit_public_inputs(self) -> PrivateKernelCircuitPublicInputs {
        let constants = self.to_tx_constant_data();
        let end = self.to_private_accumulated_data();
        let validation_requests = self.to_private_validation_requests();
        let public_teardown_call_request = self.public_teardown_call_request;

        PrivateKernelCircuitPublicInputs {
            constants,
            min_revertible_side_effect_counter: self.min_revertible_side_effect_counter,
            end,
            validation_requests,
            public_teardown_call_request,
            fee_payer: self.fee_payer,
        }
    }

    pub fn to_private_kernel_data(self) -> PrivateKernelData {
        let public_inputs = self.to_private_kernel_circuit_public_inputs();
        PrivateKernelData {
            public_inputs,
            vk: self.client_ivc_vk,
            vk_index: self.vk_index,
            vk_path: self.vk_path,
        }
    }

    pub fn to_private_to_public_kernel_circuit_public_inputs(
        self,
        revertible: bool,
    ) -> PrivateToPublicKernelCircuitPublicInputs {
        // TODO: Split the data using self.min_revertible_side_effect_counter.
        let accumulated_data = self.to_private_to_public_accumulated_data();
        let non_revertible_accumulated_data = if revertible {
            PrivateToPublicAccumulatedData::empty()
        } else {
            accumulated_data
        };
        let revertible_accumulated_data = if revertible {
            accumulated_data
        } else {
            PrivateToPublicAccumulatedData::empty()
        };

        PrivateToPublicKernelCircuitPublicInputs {
            constants: self.to_tx_constant_data(),
            rollup_validation_requests: self.to_rollup_validation_requests(),
            non_revertible_accumulated_data,
            revertible_accumulated_data,
            public_teardown_call_request: self.public_teardown_call_request,
            gas_used: self.gas_used,
            fee_payer: self.fee_payer,
        }
    }

    pub fn to_rollup_validation_requests(self) -> RollupValidationRequests {
        RollupValidationRequests { max_block_number: self.max_block_number }
    }

    pub fn to_kernel_circuit_public_inputs(self) -> KernelCircuitPublicInputs {
        let rollup_validation_requests = self.to_rollup_validation_requests();
        let end = self.to_combined_accumulated_data();
        let constants = self.to_constant_data();

        KernelCircuitPublicInputs {
            rollup_validation_requests,
            end,
            constants,
            start_state: self.start_state,
            revert_code: self.revert_code,
            gas_used: self.gas_used,
            fee_payer: self.fee_payer,
        }
    }

    pub fn add_new_note_hash(&mut self, value: Field) {
        self.note_hashes.push(NoteHash { value, counter: self.next_counter() }.scope(
            self.contract_address,
        ));
    }

    pub fn add_siloed_note_hash(&mut self, value: Field) {
        // First nullifier is tx hash.
        let tx_hash = self.nullifiers.get(0).value();
        let index = self.note_hashes.len();
        let note_hash_to_silo = NoteHash { value, counter: 0 }.scope(self.contract_address);
        let siloed_value = silo_note_hash(note_hash_to_silo, tx_hash, index);
        self.note_hashes.push(NoteHash { value: siloed_value, counter: self.next_counter() }.scope(
            AztecAddress::zero(),
        ));
    }

    pub fn append_note_hashes(&mut self, num_note_hashes: u32) {
        let index_offset = self.note_hashes.len();
        for i in 0..self.note_hashes.max_len() {
            if i < num_note_hashes {
                let value = self.mock_note_hash_value(index_offset + i);
                self.add_new_note_hash(value);
            }
        }
    }

    pub fn append_siloed_note_hashes(&mut self, num_note_hashes: u32) {
        let index_offset = self.note_hashes.len();
        for i in 0..self.note_hashes.max_len() {
            if i < num_note_hashes {
                let value = self.mock_note_hash_value(index_offset + i);
                self.add_siloed_note_hash(value);
            }
        }
    }

    pub fn append_note_hashes_with_logs(&mut self, num_note_hashes: u32) {
        let index_offset = self.note_hashes.len();
        for i in 0..self.note_hashes.max_len() {
            if i < num_note_hashes {
                let value = self.mock_note_hash_value(index_offset + i);
                self.add_new_note_hash(value);
                self.append_private_logs_for_note(1, self.counter - 1);
            }
        }
    }

    pub fn set_first_nullifier(&mut self) {
        assert_eq(self.nullifiers.len(), 0, "first nullifier already set");
        let value = self.mock_nullifier_value(0);
        let first_nullifier =
            Nullifier { value, counter: 0, note_hash: 0 }.scope(AztecAddress::zero());
        self.nullifiers.push(first_nullifier);
    }

    pub fn add_nullifier(&mut self, value: Field) {
        let note_hash = 0;
        self.add_nullifier_for_note_hash(value, note_hash);
    }

    pub fn add_nullifier_for_note_hash(&mut self, value: Field, note_hash: Field) {
        self.nullifiers.push(Nullifier { value, counter: self.next_counter(), note_hash }.scope(
            self.contract_address,
        ));
    }

    pub fn add_siloed_nullifier(&mut self, value: Field) {
        let note_hash = 0;
        self.add_siloed_nullifier_for_note_hash(value, note_hash);
    }

    pub fn add_siloed_nullifier_for_note_hash(&mut self, value: Field, note_hash: Field) {
        let siloed_value = compute_siloed_nullifier(self.contract_address, value);
        self.nullifiers.push(Nullifier {
            value: siloed_value,
            counter: self.next_counter(),
            note_hash,
        }
            .scope(AztecAddress::zero()));
    }

    pub fn append_nullifiers(&mut self, num_extra_nullifier: u32) {
        let index_offset = self.nullifiers.len();
        for i in 0..self.nullifiers.max_len() {
            if i < num_extra_nullifier {
                let value = self.mock_nullifier_value(index_offset + i);
                self.add_nullifier(value);
            }
        }
    }

    pub fn append_siloed_nullifiers(&mut self, num_extra_nullifier: u32) {
        let index_offset = self.nullifiers.len();
        for i in 0..self.nullifiers.max_len() {
            if i < num_extra_nullifier {
                let value = self.mock_nullifier_value(index_offset + i);
                self.add_siloed_nullifier(value);
            }
        }
    }

    pub fn add_l2_to_l1_message(&mut self, content: Field, recipient: EthAddress) {
        self.l2_to_l1_msgs.push(L2ToL1Message { recipient, content, counter: self.next_counter() }
            .scope(self.contract_address));
    }

    pub fn add_exposed_l2_to_l1_message(&mut self, content: Field, recipient: EthAddress) {
        self.l2_to_l1_msgs.push(L2ToL1Message { recipient, content, counter: 0 }.scope(
            self.contract_address,
        ));
    }

    pub fn add_siloed_l2_to_l1_message(&mut self, content: Field, recipient: EthAddress) {
        let siloed_content = compute_l2_to_l1_hash(
            self.contract_address,
            recipient,
            content,
            self.tx_context.version,
            self.tx_context.chain_id,
        );
        self.add_l2_to_l1_message(siloed_content, recipient);
    }

    pub fn append_l2_to_l1_msgs(&mut self, num: u32) {
        let index_offset = self.l2_to_l1_msgs.len();
        for i in 0..self.l2_to_l1_msgs.max_len() {
            if i < num {
                let (content, recipient) = self.mock_l2_to_l1_msg(index_offset + i);
                self.add_l2_to_l1_message(content, recipient);
            }
        }
    }

    pub fn append_exposed_l2_to_l1_msgs(&mut self, num: u32) {
        let index_offset = self.l2_to_l1_msgs.len();
        for i in 0..self.l2_to_l1_msgs.max_len() {
            if i < num {
                let (content, recipient) = self.mock_l2_to_l1_msg(index_offset + i);
                self.add_exposed_l2_to_l1_message(content, recipient);
            }
        }
    }

    pub fn add_read_request_for_pending_note_hash(&mut self, note_hash_index: u32) -> u32 {
        let read_request_index = self.note_hash_read_requests.len();
        let value = self.mock_note_hash_value(note_hash_index);
        let read_request =
            ReadRequest { value, counter: self.next_counter() }.scope(self.contract_address);
        self.note_hash_read_requests.push(read_request);
        read_request_index
    }

    pub fn append_note_hash_read_requests(&mut self, num_reads: u32) {
        let index_offset = self.note_hash_read_requests.len();
        for i in 0..self.note_hash_read_requests.max_len() {
            if i < num_reads {
                let value = self.mock_note_hash_read_value(index_offset + i);
                let read_request = ReadRequest { value, counter: self.next_counter() }.scope(
                    self.contract_address,
                );
                self.note_hash_read_requests.push(read_request);
            }
        }
    }

    pub fn add_read_request_for_pending_nullifier(&mut self, nullifier_index: u32) -> u32 {
        let read_request_index = self.nullifier_read_requests.len();
        let nullifier = self.mock_nullifier_value(nullifier_index);
        let read_request = ReadRequest { value: nullifier, counter: self.next_counter() }.scope(
            self.contract_address,
        );
        self.nullifier_read_requests.push(read_request);
        read_request_index
    }

    pub fn append_nullifier_read_requests(&mut self, num_reads: u32) {
        let index_offset = self.nullifier_read_requests.len();
        for i in 0..self.nullifier_read_requests.max_len() {
            if i < num_reads {
                let value = self.mock_nullifier_read_value(index_offset + i);
                let read_request = ReadRequest { value, counter: self.next_counter() }.scope(
                    self.contract_address,
                );
                self.nullifier_read_requests.push(read_request);
            }
        }
    }

    pub fn add_request_for_key_validation(
        &mut self,
        pk_m: Point,
        sk_app: Field,
        sk_app_generator: Field,
    ) -> u32 {
        let new_request_index = self.scoped_key_validation_requests_and_generators.len();
        let request = KeyValidationRequest { pk_m, sk_app };
        let request_and_generator = KeyValidationRequestAndGenerator { request, sk_app_generator };
        let scoped_key_validation_request_and_generator =
            request_and_generator.scope(self.contract_address);
        self.scoped_key_validation_requests_and_generators.push(
            scoped_key_validation_request_and_generator,
        );

        new_request_index
    }

    pub fn append_key_validation_requests(&mut self, num_requests: u32) {
        let index_offset = self.scoped_key_validation_requests_and_generators.len();
        for i in 0..self.scoped_key_validation_requests_and_generators.max_len() {
            if i < num_requests {
                let request = self.mock_key_validation_request(index_offset + i);
                self.scoped_key_validation_requests_and_generators.push(request.scope(
                    self.contract_address,
                ));
            }
        }
    }

    pub fn add_private_log(
        &mut self,
        fields: [Field; PRIVATE_LOG_SIZE_IN_FIELDS],
        note_hash_counter: u32,
        randomness: Field,
    ) {
        let log = Log { fields };
        let logData = PrivateLogData {
            log,
            note_hash_counter,
            randomness,
            counter: self.next_counter(),
        }
            .scope(self.contract_address);
        self.private_logs.push(logData);
    }

    pub fn add_private_log_for_note(
        &mut self,
        value: [Field; PRIVATE_LOG_SIZE_IN_FIELDS],
        note_hash_counter: u32,
    ) {
        self.add_private_log(value, note_hash_counter, 0 /* randomness */);
    }

    pub fn add_private_log_for_non_note(
        &mut self,
        fields: [Field; PRIVATE_LOG_SIZE_IN_FIELDS],
        randomness: Field,
    ) {
        self.add_private_log(fields, 0 /* note_hash_counter */, randomness);
    }

    pub fn append_private_logs_for_note(&mut self, num_logs: u32, note_hash_counter: u32) {
        let index_offset = self.private_logs.len();
        for i in 0..self.private_logs.max_len() {
            if i < num_logs {
                let fields = self.mock_private_log_fields(index_offset + i);
                self.add_private_log_for_note(fields, note_hash_counter);
            }
        }
    }

    pub fn append_private_logs_for_non_note(&mut self, num_logs: u32) {
        let index_offset = self.private_logs.len();
        for i in 0..self.private_logs.max_len() {
            if i < num_logs {
                let randomness = self.mock_private_log_randomness(index_offset + i);
                let masked_address = mask_private_log_address(self.contract_address, randomness);
                let mut fields = self.mock_private_log_fields(index_offset + i);
                fields[fields.len() - 1] = masked_address;
                self.add_private_log_for_non_note(fields, randomness);
            }
        }
    }

    pub fn append_private_logs(&mut self, num_logs: u32) {
        let index_offset = self.private_logs.len();
        for i in 0..self.private_logs.max_len() {
            if i < num_logs {
                let fields = self.mock_private_log_fields(index_offset + i);
                self.add_private_log(fields, 0 /* note_hash_counter */, 0 /* randomness */);
            }
        }
    }

    pub fn add_unencrypted_log_hash(&mut self, hash: Field, length: Field) {
        let log_hash = LogHash { value: hash, counter: self.next_counter(), length };
        self.unencrypted_logs_hashes.push(log_hash.scope(self.contract_address));
        self.unencrypted_log_preimages_length += length;
    }

    pub fn append_unencrypted_log_hashes(&mut self, num: u32) {
        let index_offset = self.unencrypted_logs_hashes.len();
        for i in 0..self.unencrypted_logs_hashes.max_len() {
            if i < num {
                let (log_hash, length) = self.mock_unencrypted_log(index_offset + i);
                self.add_unencrypted_log_hash(log_hash, length);
            }
        }
    }

    pub fn add_contract_class_log_hash(&mut self, hash: Field, length: Field) {
        let log_hash = LogHash { value: hash, counter: self.next_counter(), length };
        self.contract_class_logs_hashes.push(log_hash.scope(self.contract_address));
        self.contract_class_log_preimages_length += length;
    }

    pub fn add_private_call_request_for_private_call(&mut self, private_call: PrivateCallData) {
        let public_inputs = private_call.public_inputs;
        let start_counter = public_inputs.start_side_effect_counter;
        let end_counter = public_inputs.end_side_effect_counter;
        self.counter = end_counter + 1;

        self.private_call_requests.push(
            PrivateCallRequest {
                call_context: public_inputs.call_context,
                args_hash: public_inputs.args_hash,
                returns_hash: public_inputs.returns_hash,
                start_side_effect_counter: start_counter,
                end_side_effect_counter: end_counter,
            },
        );
    }

    pub fn add_private_call_request(&mut self) {
        let index_offset = self.private_call_requests.len();
        let mut request = self.mock_private_call_request(index_offset);

        let start_counter = self.next_counter();
        let end_counter = start_counter + 10;
        request.start_side_effect_counter = start_counter;
        request.end_side_effect_counter = end_counter;
        self.counter = end_counter + 1;

        self.private_call_requests.push(request);
    }

    pub fn append_private_call_requests(&mut self, num: u32) {
        for i in 0..self.private_call_requests.max_len() {
            if i < num {
                self.add_private_call_request();
            }
        }
    }

    pub fn add_public_call_request(&mut self, request: PublicCallRequest) {
        self.public_call_requests.push(Counted::new(request, self.next_counter()));
    }

    pub fn append_public_call_requests(&mut self, num: u32) {
        let index_offset = self.public_call_requests.len();
        for i in 0..self.public_call_requests.max_len() {
            if i < num {
                let request = self.mock_public_call_request(index_offset + i);
                self.add_public_call_request(request);
            }
        }
    }

    pub fn set_fee_payer(&mut self, fee_payer: AztecAddress) {
        self.fee_payer = fee_payer;
    }

    pub fn make_fee_payer(&mut self) -> AztecAddress {
        self.is_fee_payer = true;
        self.set_fee_payer(self.contract_address);
        self.contract_address
    }

    pub fn set_public_teardown_call_request(&mut self) {
        self.public_teardown_call_request = self.mock_public_teardown_call_request();
    }

    pub fn end_setup(&mut self) {
        self.min_revertible_side_effect_counter = self.counter;
    }

    pub fn set_max_block_number(&mut self, max_block_number: u32) {
        self.max_block_number = MaxBlockNumber::new(max_block_number);
    }

    fn mock_note_hash_read_value(self, index: u32) -> Field {
        789 + self.value_offset + index as Field
    }

    fn mock_nullifier_read_value(self, index: u32) -> Field {
        22334 + self.value_offset + index as Field
    }

    fn mock_key_validation_request(self, index: u32) -> KeyValidationRequestAndGenerator {
        let value_offset = 3030 + self.value_offset + index as Field;
        let request = KeyValidationRequest {
            pk_m: Point { x: value_offset, y: 1 + value_offset, is_infinite: false },
            sk_app: 2 + value_offset,
        };
        KeyValidationRequestAndGenerator { request, sk_app_generator: 3 + value_offset }
    }

    fn mock_public_data_read(self, index: u32) -> (Field, Field) {
        let value_offset = 4545 + self.value_offset + index as Field;
        (value_offset, value_offset + 1)
    }

    fn mock_public_data_write(self, index: u32) -> (Field, Field) {
        let value_offset = 7788 + self.value_offset + index as Field;
        let leaf_slot = value_offset;
        let value = 1 + value_offset;
        (leaf_slot, value)
    }

    fn mock_contract_storage_read(self, index: u32) -> (Field, Field) {
        let value_offset = 543543 + self.value_offset + index as Field;
        (value_offset, value_offset + 1)
    }

    fn mock_contract_storage_write(self, index: u32) -> (Field, Field) {
        let value_offset = 336699 + self.value_offset + index as Field;
        (value_offset, value_offset + 1)
    }

    fn mock_note_hash_value(self, index: u32) -> Field {
        212121 + self.value_offset + index as Field
    }

    fn mock_nullifier_value(self, index: u32) -> Field {
        5678 + self.value_offset + index as Field
    }

    fn mock_nullifier_value_non_revertible(self, index: u32) -> Field {
        9876 + self.value_offset + index as Field
    }

    fn mock_l2_to_l1_msg(self, index: u32) -> (Field, EthAddress) {
        let value_offset = 72727 + self.value_offset + index as Field;
        (value_offset, EthAddress::from_field(1 + value_offset))
    }

    fn mock_private_log_fields(self, index: u32) -> [Field; PRIVATE_LOG_SIZE_IN_FIELDS] {
        let value_offset =
            328732 + self.value_offset + (index * PRIVATE_LOG_SIZE_IN_FIELDS) as Field;
        let mut fields = [0; PRIVATE_LOG_SIZE_IN_FIELDS];
        for i in 0..PRIVATE_LOG_SIZE_IN_FIELDS {
            fields[i] = value_offset + i as Field;
        }
        fields
    }

    fn mock_private_log_randomness(self, index: u32) -> Field {
        579579 + self.value_offset + index as Field
    }

    fn mock_encrypted_log(self, index: u32) -> (Field, Field) {
        let log_hash = 50403 + self.value_offset + index as Field;
        let length = 3 + index as Field;
        (log_hash, length)
    }

    fn mock_unencrypted_log(self, index: u32) -> (Field, Field) {
        let log_hash = 199199 + self.value_offset + index as Field;
        let length = 1 + index as Field;
        (log_hash, length)
    }

    fn mock_private_call_request(self, index: u32) -> PrivateCallRequest {
        let value_offset = 766766 + self.value_offset + index as Field;
        let mut fields = [0; PRIVATE_CALL_REQUEST_LENGTH];
        for i in 0..fields.len() {
            fields[i] = value_offset + i as Field;
        }
        let mut request = PrivateCallRequest::deserialize(fields);
        request.call_context.msg_sender = self.contract_address;
        request.call_context.is_static_call = self.is_static_call;
        request
    }

    fn mock_public_call_request(self, index: u32) -> PublicCallRequest {
        let value_offset = 636363 + self.value_offset + index as Field;
        let mut fields = [0; PUBLIC_CALL_REQUEST_LENGTH];
        for i in 0..fields.len() {
            fields[i] = value_offset + i as Field;
        }
        let mut request = PublicCallRequest::deserialize(fields);
        request.msg_sender = self.contract_address;
        request.is_static_call = self.is_static_call;
        request
    }

    fn mock_public_teardown_call_request(self) -> PublicCallRequest {
        self.mock_public_call_request(54345)
    }

    fn mock_fee_payer(self) -> AztecAddress {
        AztecAddress::from_field(900900 + self.value_offset)
    }

    fn next_counter(&mut self) -> u32 {
        let counter = self.counter;
        self.counter += 1;
        counter
    }

    fn vk_tree_root() -> Field {
        fixtures::vk_tree::get_vk_merkle_tree().get_root()
    }
}

impl Empty for FixtureBuilder {
    fn empty() -> Self {
        FixtureBuilder {
            contract_address: AztecAddress::zero(),
            msg_sender: AztecAddress::zero(),
            is_static_call: false,
            is_fee_payer: false,
            fee_payer: AztecAddress::zero(),
            public_teardown_call_request: PublicCallRequest::empty(),
            historical_header: Header::empty(),
            tx_context: TxContext::empty(),
            global_variables: GlobalVariables::empty(),
            note_hashes: BoundedVec::new(),
            nullifiers: BoundedVec::new(),
            l2_to_l1_msgs: BoundedVec::new(),
            private_logs: BoundedVec::new(),
            unencrypted_logs_hashes: BoundedVec::new(),
            contract_class_logs_hashes: BoundedVec::new(),
            unencrypted_log_preimages_length: 0,
            contract_class_log_preimages_length: 0,
            public_data_writes: BoundedVec::new(),
            private_call_requests: BoundedVec::new(),
            public_call_requests: BoundedVec::new(),
            max_block_number: MaxBlockNumber::empty(),
            note_hash_read_requests: BoundedVec::new(),
            nullifier_read_requests: BoundedVec::new(),
            scoped_key_validation_requests_and_generators: BoundedVec::new(),
            validation_requests_split_counter: Option::none(),
            function_data: FunctionData::empty(),
            args_hash: 0,
            returns_hash: 0,
            function_leaf_membership_witness: MembershipWitness::empty(),
            salted_initialization_hash: SaltedInitializationHash::from_field(0),
            public_keys: PublicKeys::default(),
            contract_class_artifact_hash: 0,
            contract_class_public_bytecode_commitment: 0,
            acir_hash: 0,
            bytecode_hash: 0,
            prover_address: AztecAddress::zero(),
            proof: NestedRecursiveProof::empty(),
            honk_vk: VerificationKey::empty(),
            client_ivc_vk: VerificationKey::empty(),
            vk_index: 0,
            vk_path: [0; VK_TREE_HEIGHT],
            vk_tree_root: FixtureBuilder::vk_tree_root(),
            protocol_contract_tree_root: 0,
            protocol_contract_sibling_path: [0; PROTOCOL_CONTRACT_TREE_HEIGHT],
            revert_code: 0,
            min_revertible_side_effect_counter: 0,
            counter_start: 0,
            counter: 0,
            start_state: PartialStateReference::empty(),
            gas_used: Gas::empty(),
            start_gas_left: Gas::empty(),
            end_gas_left: Gas::empty(),
            transaction_fee: 0,
            value_offset: 0,
        }
    }
}<|MERGE_RESOLUTION|>--- conflicted
+++ resolved
@@ -27,12 +27,7 @@
         public_call_request::PublicCallRequest,
         public_data_write::PublicDataWrite,
         read_request::{ReadRequest, ScopedReadRequest},
-<<<<<<< HEAD
         side_effect::{Counted, scoped::Scoped},
-        tree_leaf_read_request::TreeLeafReadRequest,
-=======
-        side_effect::Counted,
->>>>>>> 58761fcf
         tx_constant_data::TxConstantData,
         validation_requests::{
             KeyValidationRequest, KeyValidationRequestAndGenerator, PrivateValidationRequests,
@@ -42,24 +37,14 @@
     address::{AztecAddress, EthAddress, SaltedInitializationHash},
     constants::{
         CLIENT_IVC_VERIFICATION_KEY_LENGTH_IN_FIELDS, FUNCTION_TREE_HEIGHT,
-<<<<<<< HEAD
         MAX_CONTRACT_CLASS_LOGS_PER_TX, MAX_ENQUEUED_CALLS_PER_TX, MAX_FIELD_VALUE,
-        MAX_KEY_VALIDATION_REQUESTS_PER_TX, MAX_L1_TO_L2_MSG_READ_REQUESTS_PER_TX,
-        MAX_L2_TO_L1_MSGS_PER_TX, MAX_NOTE_HASH_READ_REQUESTS_PER_TX, MAX_NOTE_HASHES_PER_TX,
-        MAX_NULLIFIER_NON_EXISTENT_READ_REQUESTS_PER_TX, MAX_NULLIFIER_READ_REQUESTS_PER_TX,
-        MAX_NULLIFIERS_PER_TX, MAX_PRIVATE_CALL_STACK_LENGTH_PER_TX, MAX_PRIVATE_LOGS_PER_TX,
-        MAX_PUBLIC_DATA_READS_PER_TX, MAX_PUBLIC_DATA_UPDATE_REQUESTS_PER_TX,
-        MAX_UNENCRYPTED_LOGS_PER_TX, PRIVATE_CALL_REQUEST_LENGTH, PRIVATE_LOG_SIZE_IN_FIELDS,
-        PROTOCOL_CONTRACT_TREE_HEIGHT, PUBLIC_CALL_REQUEST_LENGTH, VK_TREE_HEIGHT,
-=======
-        MAX_CONTRACT_CLASS_LOGS_PER_TX, MAX_ENCRYPTED_LOGS_PER_TX, MAX_ENQUEUED_CALLS_PER_TX,
-        MAX_FIELD_VALUE, MAX_KEY_VALIDATION_REQUESTS_PER_TX, MAX_L2_TO_L1_MSGS_PER_TX,
-        MAX_NOTE_ENCRYPTED_LOGS_PER_TX, MAX_NOTE_HASH_READ_REQUESTS_PER_TX, MAX_NOTE_HASHES_PER_TX,
+        MAX_KEY_VALIDATION_REQUESTS_PER_TX, MAX_L2_TO_L1_MSGS_PER_TX,
+        MAX_NOTE_HASH_READ_REQUESTS_PER_TX, MAX_NOTE_HASHES_PER_TX,
         MAX_NULLIFIER_READ_REQUESTS_PER_TX, MAX_NULLIFIERS_PER_TX,
-        MAX_PRIVATE_CALL_STACK_LENGTH_PER_TX, MAX_PUBLIC_DATA_UPDATE_REQUESTS_PER_TX,
-        MAX_UNENCRYPTED_LOGS_PER_TX, PRIVATE_CALL_REQUEST_LENGTH, PROTOCOL_CONTRACT_TREE_HEIGHT,
+        MAX_PRIVATE_CALL_STACK_LENGTH_PER_TX, MAX_PRIVATE_LOGS_PER_TX,
+        MAX_PUBLIC_DATA_UPDATE_REQUESTS_PER_TX, MAX_UNENCRYPTED_LOGS_PER_TX,
+        PRIVATE_CALL_REQUEST_LENGTH, PRIVATE_LOG_SIZE_IN_FIELDS, PROTOCOL_CONTRACT_TREE_HEIGHT,
         PUBLIC_CALL_REQUEST_LENGTH, VK_TREE_HEIGHT,
->>>>>>> 58761fcf
     },
     hash::{
         compute_l2_to_l1_hash, compute_siloed_nullifier, mask_private_log_address, silo_note_hash,
@@ -412,28 +397,6 @@
         }
     }
 
-<<<<<<< HEAD
-    pub fn to_public_accumulated_data_builder(self) -> PublicAccumulatedDataBuilder {
-        let nullifiers = self.nullifiers.map(|n: ScopedNullifier| n.nullifier);
-        PublicAccumulatedDataBuilder {
-            note_hashes: self.note_hashes,
-            nullifiers,
-            l2_to_l1_msgs: self.l2_to_l1_msgs,
-            unencrypted_logs_hashes: self.unencrypted_logs_hashes,
-            public_data_update_requests: self.public_data_update_requests,
-            public_call_stack: self.public_call_requests.map(|r: Counted<PublicCallRequest>| {
-                r.inner
-            }),
-            gas_used: self.gas_used,
-        }
-    }
-
-    pub fn to_public_accumulated_data(self) -> PublicAccumulatedData {
-        self.to_public_accumulated_data_builder().finish()
-    }
-
-=======
->>>>>>> 58761fcf
     pub fn to_private_to_public_accumulated_data(self) -> PrivateToPublicAccumulatedData {
         PrivateToPublicAccumulatedData {
             note_hashes: self.note_hashes.storage().map(|n: ScopedNoteHash| n.value()),
