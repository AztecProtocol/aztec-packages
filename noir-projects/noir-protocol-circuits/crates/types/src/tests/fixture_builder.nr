use crate::{
    abis::{
    gas::Gas, gas_settings::GasSettings, call_context::CallContext,
    call_request::{CallerContext, CallRequest},
    accumulated_data::{CombinedAccumulatedData, PrivateAccumulatedData, PrivateAccumulatedDataBuilder, PublicAccumulatedData},
    function_data::FunctionData, global_variables::GlobalVariables,
    combined_constant_data::CombinedConstantData,
    kernel_circuit_public_inputs::{KernelCircuitPublicInputs, PrivateKernelCircuitPublicInputs, PublicKernelCircuitPublicInputs},
    kernel_data::KernelData, public_kernel_data::PublicKernelData, max_block_number::MaxBlockNumber,
    private_kernel_data::PrivateKernelData, note_hash::{NoteHash, ScopedNoteHash},
    nullifier::{Nullifier, ScopedNullifier},
    private_call_request::{PrivateCallRequest, ScopedPrivateCallRequest},
<<<<<<< HEAD
    private_call_stack_item::PrivateCallStackItem,
    private_circuit_public_inputs::PrivateCircuitPublicInputs,
    private_kernel::private_call_data::PrivateCallData, public_data_read::PublicDataRead,
    public_data_update_request::PublicDataUpdateRequest, read_request::{ReadRequest, ScopedReadRequest},
    log_hash::{LogHash, NoteLogHash},
    validation_requests::{ValidationRequests, ValidationRequestsBuilder}
=======
    public_data_read::PublicDataRead, public_data_update_request::PublicDataUpdateRequest,
    read_request::{ReadRequest, ScopedReadRequest},
    log_hash::{LogHash, NoteLogHash, ScopedLogHash, EncryptedLogHash, ScopedEncryptedLogHash},
    validation_requests::{
    ValidationRequests, ValidationRequestsBuilder, KeyValidationRequest,
    KeyValidationRequestAndGenerator, ScopedKeyValidationRequestAndGenerator
}
>>>>>>> 0f45b772
},
    address::{AztecAddress, EthAddress, SaltedInitializationHash, PublicKeysHash},
    constants::{
    FUNCTION_TREE_HEIGHT, MAX_NEW_NOTE_HASHES_PER_TX, MAX_NEW_NULLIFIERS_PER_TX,
    MAX_NEW_L2_TO_L1_MSGS_PER_TX, MAX_PUBLIC_DATA_READS_PER_TX, MAX_PUBLIC_DATA_UPDATE_REQUESTS_PER_TX,
    MAX_PRIVATE_CALL_STACK_LENGTH_PER_TX, MAX_PUBLIC_CALL_STACK_LENGTH_PER_TX,
    MAX_NOTE_HASH_READ_REQUESTS_PER_TX, MAX_NULLIFIER_READ_REQUESTS_PER_TX,
    MAX_NULLIFIER_NON_EXISTENT_READ_REQUESTS_PER_TX, MAX_KEY_VALIDATION_REQUESTS_PER_TX, VK_TREE_HEIGHT,
    MAX_ENCRYPTED_LOGS_PER_TX, MAX_UNENCRYPTED_LOGS_PER_TX, MAX_NOTE_ENCRYPTED_LOGS_PER_TX
},
    hash::silo_nullifier, header::Header, merkle_tree::membership::MembershipWitness,
    messaging::l2_to_l1_message::{L2ToL1Message, ScopedL2ToL1Message},
    partial_state_reference::PartialStateReference, tests::fixtures,
    transaction::{tx_context::TxContext, tx_request::TxRequest}, traits::Empty,
    recursion::{verification_key::VerificationKey, proof::{NestedRecursiveProof, RecursiveProof}},
    grumpkin_point::GrumpkinPoint
};

fn subarray<T, N, M>(arr: [T; N]) -> [T; M] {
    assert(N >= M, "cannot call subarray on a smaller array");
    let mut new_arr = [arr[0]; M];
    for i in 0..M {
        new_arr[i] = arr[i];
    }
    new_arr
}

fn vec_reverse<T, N>(vec: BoundedVec<T, N>) -> BoundedVec<T, N> {
    let mut reversed = BoundedVec::new();
    let len = vec.len();
    for i in 0..N {
        if i < len {
            reversed.push(vec.storage[len - i - 1]);
        }
    }
    reversed
}

struct FixtureBuilder {
    contract_address: AztecAddress,
    storage_contract_address: AztecAddress,
    msg_sender: AztecAddress,
    is_delegate_call: bool,
    is_static_call: bool,

    // Fees.
    is_fee_payer: bool,
    fee_payer: AztecAddress,
    public_teardown_call_stack: BoundedVec<CallRequest, MAX_PUBLIC_CALL_STACK_LENGTH_PER_TX>,

    // Constant data.
    historical_header: Header,
    tx_context: TxContext,
    global_variables: GlobalVariables,
    
    // Accumulated data.
    new_note_hashes: BoundedVec<ScopedNoteHash, MAX_NEW_NOTE_HASHES_PER_TX>,
    new_nullifiers: BoundedVec<ScopedNullifier, MAX_NEW_NULLIFIERS_PER_TX>,
    new_l2_to_l1_msgs: BoundedVec<ScopedL2ToL1Message, MAX_NEW_L2_TO_L1_MSGS_PER_TX>,
    note_encrypted_logs_hashes: BoundedVec<NoteLogHash, MAX_NOTE_ENCRYPTED_LOGS_PER_TX>,
    encrypted_logs_hashes: BoundedVec<ScopedEncryptedLogHash, MAX_ENCRYPTED_LOGS_PER_TX>,
    unencrypted_logs_hashes: BoundedVec<ScopedLogHash, MAX_UNENCRYPTED_LOGS_PER_TX>,
    note_encrypted_logs_hash: Field,
    encrypted_logs_hash: Field,
    unencrypted_logs_hash: Field,
    note_encrypted_log_preimages_length: Field,
    encrypted_log_preimages_length: Field,
    unencrypted_log_preimages_length: Field,
    public_data_update_requests: BoundedVec<PublicDataUpdateRequest, MAX_PUBLIC_DATA_UPDATE_REQUESTS_PER_TX>,
    private_call_requests: BoundedVec<ScopedPrivateCallRequest, MAX_PRIVATE_CALL_STACK_LENGTH_PER_TX>,
    public_call_requests: BoundedVec<CallRequest, MAX_PUBLIC_CALL_STACK_LENGTH_PER_TX>,
    gas_used: Gas,
    non_revertible_gas_used: Gas,
    revert_code: u8,

    // Validation requests.
    max_block_number: MaxBlockNumber,
    note_hash_read_requests: BoundedVec<ScopedReadRequest, MAX_NOTE_HASH_READ_REQUESTS_PER_TX>,
    nullifier_read_requests: BoundedVec<ScopedReadRequest, MAX_NULLIFIER_READ_REQUESTS_PER_TX>,
    nullifier_non_existent_read_requests: BoundedVec<ScopedReadRequest, MAX_NULLIFIER_NON_EXISTENT_READ_REQUESTS_PER_TX>,
    scoped_key_validation_requests_and_generators: BoundedVec<ScopedKeyValidationRequestAndGenerator, MAX_KEY_VALIDATION_REQUESTS_PER_TX>,
    public_data_reads: BoundedVec<PublicDataRead, MAX_PUBLIC_DATA_READS_PER_TX>,

    // Function.
    function_data: FunctionData,
    args_hash: Field,
    returns_hash: Field,

    // Private call.
    salted_initialization_hash: SaltedInitializationHash,
    public_keys_hash: PublicKeysHash,
    contract_class_artifact_hash: Field,
    contract_class_public_bytecode_commitment: Field,
    function_leaf_membership_witness: MembershipWitness<FUNCTION_TREE_HEIGHT>,
    acir_hash: Field,

    // Proof.
    proof: NestedRecursiveProof,
    vk: VerificationKey,
    vk_index: u32,
    vk_path: [Field; VK_TREE_HEIGHT],
    
    // Counters.
    min_revertible_side_effect_counter: u32,
    counter_start: u32,
    counter: u32,

    // States.
    start_state: PartialStateReference,

    // Mock data.
    value_offset: Field,
}

impl FixtureBuilder {
    pub fn new() -> Self {
        let mut builder = FixtureBuilder::empty();

<<<<<<< HEAD
        let contract_data = fixtures::contracts::default_contract;
        let contract_function = fixtures::contract_functions::default_private_function;

        builder.tx_context = TxContext { chain_id: fixtures::CHAIN_ID, version: fixtures::VERSION, gas_settings: GasSettings::empty() };
        builder.contract_address = fixtures::contracts::parent_contract.address;
        builder.storage_contract_address = fixtures::contracts::parent_contract.address;
        builder.msg_sender = fixtures::MSG_SENDER;
        builder.function_data = contract_function.data;
        builder.function_leaf_membership_witness = contract_function.membership_witness;
        builder.salted_initialization_hash = contract_data.salted_initialization_hash;
        builder.public_keys_hash = contract_data.public_keys_hash;
        builder.contract_class_artifact_hash = contract_data.artifact_hash;
        builder.contract_class_public_bytecode_commitment = contract_data.public_bytecode_commitment;
        builder.acir_hash = contract_function.acir_hash;
        builder.counter = 1;

        builder
=======
        FixtureBuilder {
            contract_address: fixtures::contracts::parent_contract.address,
            storage_contract_address: fixtures::contracts::parent_contract.address,
            fee_payer: AztecAddress::empty(),
            historical_header: Header::empty(),
            tx_context,
            new_note_hashes: BoundedVec::new(),
            new_nullifiers: BoundedVec::new(),
            new_l2_to_l1_msgs: BoundedVec::new(),
            note_encrypted_logs_hashes: BoundedVec::new(),
            encrypted_logs_hashes: BoundedVec::new(),
            unencrypted_logs_hashes: BoundedVec::new(),
            note_encrypted_logs_hash: 0,
            encrypted_logs_hash: 0,
            unencrypted_logs_hash: 0,
            note_encrypted_log_preimages_length: 0,
            encrypted_log_preimages_length: 0,
            unencrypted_log_preimages_length: 0,
            public_data_update_requests: BoundedVec::new(),
            private_call_requests: BoundedVec::new(),
            public_call_stack: BoundedVec::new(),
            max_block_number: MaxBlockNumber::empty(),
            note_hash_read_requests: BoundedVec::new(),
            nullifier_read_requests: BoundedVec::new(),
            nullifier_non_existent_read_requests: BoundedVec::new(),
            scoped_key_validation_requests_and_generators: BoundedVec::new(),
            public_data_reads: BoundedVec::new(),
            proof: NestedRecursiveProof::empty(),
            vk: VerificationKey::empty(),
            vk_index: 0,
            vk_path: [0; VK_TREE_HEIGHT],
            revert_code: 0,
            min_revertible_side_effect_counter: 0,
            counter: 0,
            start_state: PartialStateReference::empty(),
            gas_used: Gas::empty(),
            non_revertible_gas_used: Gas::empty(),
            global_variables: GlobalVariables::empty(),
            public_teardown_call_stack: BoundedVec::new()
        }
>>>>>>> 0f45b772
    }

    pub fn to_constant_data(self) -> CombinedConstantData {
        CombinedConstantData {
            historical_header: self.historical_header,
            tx_context: self.tx_context,
            global_variables: self.global_variables
        }
    }

    pub fn build_tx_request(self) -> TxRequest {
        TxRequest {
            origin: self.contract_address,
            args_hash: self.args_hash,
            tx_context: self.tx_context,
            function_data: self.function_data
        }
    }

    pub fn build_call_context(self) -> CallContext {
        CallContext {
            msg_sender: self.msg_sender,
            storage_contract_address: self.storage_contract_address,
            function_selector: self.function_data.selector,
            is_delegate_call: self.is_delegate_call,
            is_static_call: self.is_static_call,
            side_effect_counter: self.counter_start
        }
    }

    pub fn to_private_circuit_public_inputs(self) -> PrivateCircuitPublicInputs {
        PrivateCircuitPublicInputs {
            call_context: self.build_call_context(),
            args_hash: self.args_hash,
            returns_hash: self.returns_hash,
            min_revertible_side_effect_counter: self.min_revertible_side_effect_counter,
            is_fee_payer: self.is_fee_payer,
            max_block_number: self.max_block_number,
            note_hash_read_requests: subarray(self.note_hash_read_requests.storage.map(|r: ScopedReadRequest| r.read_request)),
            nullifier_read_requests: subarray(self.nullifier_read_requests.storage.map(|r: ScopedReadRequest| r.read_request)),
            key_validation_requests: subarray(self.key_validation_requests.storage.map(|r: ScopedKeyValidationRequest| r.request)),
            new_note_hashes: subarray(self.new_note_hashes.storage.map(|n: ScopedNoteHash| n.note_hash)),
            new_nullifiers: subarray(self.new_nullifiers.storage.map(|n: ScopedNullifier| n.nullifier)),
            private_call_requests: subarray(self.private_call_requests.storage.map(|r: ScopedPrivateCallRequest| r.call_request)),
            public_call_stack_hashes: subarray(self.public_call_requests.storage.map(|c: CallRequest| c.hash)),
            public_teardown_function_hash: self.public_teardown_call_request.hash,
            new_l2_to_l1_msgs: subarray(self.new_l2_to_l1_msgs.storage.map(|r: ScopedL2ToL1Message| r.message)),
            start_side_effect_counter: self.counter_start,
            end_side_effect_counter: self.counter,
            note_encrypted_logs_hashes: subarray(self.note_encrypted_logs_hashes.storage),
            encrypted_logs_hashes: subarray(self.encrypted_logs_hashes.storage),
            unencrypted_logs_hashes: subarray(self.unencrypted_logs_hashes.storage),
            historical_header: self.historical_header,
            tx_context: self.tx_context
        }
    }

    pub fn to_private_call_stack_item(self) -> PrivateCallStackItem {
        PrivateCallStackItem {
            contract_address: self.contract_address,
            function_data: self.function_data,
            public_inputs: self.to_private_circuit_public_inputs()
        }
    }

    pub fn to_private_call_data(self) -> PrivateCallData {
        PrivateCallData {
            call_stack_item: self.to_private_call_stack_item(),
            public_call_stack: subarray(self.public_call_requests.storage),
            public_teardown_call_request: self.public_teardown_call_request,
            proof: RecursiveProof::empty(),
            vk: self.vk,
            function_leaf_membership_witness: self.function_leaf_membership_witness,
            salted_initialization_hash: self.salted_initialization_hash,
            public_keys_hash: self.public_keys_hash,
            contract_class_artifact_hash: self.contract_class_artifact_hash,
            contract_class_public_bytecode_commitment: self.contract_class_public_bytecode_commitment,
            acir_hash: self.acir_hash
        }
    }

    pub fn to_private_accumulated_data(self) -> PrivateAccumulatedData {
        let public_inputs = PrivateAccumulatedDataBuilder {
            new_note_hashes: self.new_note_hashes,
            new_nullifiers: self.new_nullifiers,
            new_l2_to_l1_msgs: self.new_l2_to_l1_msgs,
            note_encrypted_logs_hashes: self.note_encrypted_logs_hashes,
            encrypted_logs_hashes: self.encrypted_logs_hashes,
            unencrypted_logs_hashes: self.unencrypted_logs_hashes,
            private_call_stack: vec_reverse(self.private_call_requests),
            public_call_stack: self.public_call_requests
        };
        public_inputs.finish()
    }

    pub fn to_public_accumulated_data(self) -> PublicAccumulatedData {
        PublicAccumulatedData {
            new_note_hashes: self.new_note_hashes.storage.map(|n: ScopedNoteHash| n.note_hash),
            new_nullifiers: self.new_nullifiers.storage.map(|n: ScopedNullifier| n.nullifier),
            new_l2_to_l1_msgs: self.new_l2_to_l1_msgs.storage.map(|m: ScopedL2ToL1Message| m.message.content),
            note_encrypted_logs_hashes: self.note_encrypted_logs_hashes.storage.map(|l: NoteLogHash| l.expose_to_public()),
            encrypted_logs_hashes: self.encrypted_logs_hashes.storage.map(|l: ScopedEncryptedLogHash| l.expose_to_public()),
            unencrypted_logs_hashes: self.unencrypted_logs_hashes.storage.map(|l: ScopedLogHash| l.log_hash),
            public_data_update_requests: self.public_data_update_requests.storage,
            public_call_stack: self.public_call_requests.storage,
            gas_used: self.gas_used
        }
    }

    pub fn to_combined_accumulated_data(self) -> CombinedAccumulatedData {
        CombinedAccumulatedData {
            new_note_hashes: self.new_note_hashes.storage.map(|n: ScopedNoteHash| n.note_hash.value),
            new_nullifiers: self.new_nullifiers.storage.map(|n: ScopedNullifier| n.nullifier.value),
            new_l2_to_l1_msgs: self.new_l2_to_l1_msgs.storage.map(|m: ScopedL2ToL1Message| m.message.content),
            note_encrypted_logs_hash: self.note_encrypted_logs_hash,
            encrypted_logs_hash: self.encrypted_logs_hash,
            unencrypted_logs_hash: self.unencrypted_logs_hash,
            note_encrypted_log_preimages_length: self.note_encrypted_log_preimages_length,
            encrypted_log_preimages_length: self.encrypted_log_preimages_length,
            unencrypted_log_preimages_length: self.unencrypted_log_preimages_length,
            public_data_update_requests: self.public_data_update_requests.storage,
            gas_used: self.gas_used
        }
    }

    pub fn to_validation_requests(self) -> ValidationRequests {
        let validation_requests = ValidationRequestsBuilder {
            max_block_number: self.max_block_number,
            note_hash_read_requests: self.note_hash_read_requests,
            nullifier_read_requests: self.nullifier_read_requests,
            nullifier_non_existent_read_requests: self.nullifier_non_existent_read_requests,
            scoped_key_validation_requests_and_generators: self.scoped_key_validation_requests_and_generators,
            public_data_reads: self.public_data_reads
        };
        validation_requests.finish()
    }

    pub fn to_private_kernel_circuit_public_inputs(self) -> PrivateKernelCircuitPublicInputs {
        let end = self.to_private_accumulated_data();
        let validation_requests = self.to_validation_requests();
        let constants = self.to_constant_data();
        let public_teardown_call_request = self.public_teardown_call_stack.get_unchecked(0);

        PrivateKernelCircuitPublicInputs {
            min_revertible_side_effect_counter: self.min_revertible_side_effect_counter,
            end,
            validation_requests,
            constants,
            public_teardown_call_request,
            fee_payer: self.fee_payer
        }
    }

    pub fn to_private_kernel_data(self) -> PrivateKernelData {
        let public_inputs = self.to_private_kernel_circuit_public_inputs();
        PrivateKernelData { public_inputs, proof: self.proof, vk: self.vk, vk_index: self.vk_index, vk_path: self.vk_path }
    }

    pub fn to_public_kernel_circuit_public_inputs(self, revertible: bool) -> PublicKernelCircuitPublicInputs {
        let accumulated_data = self.to_public_accumulated_data();
        let end_non_revertible = if revertible {
            PublicAccumulatedData::empty()
        } else {
            accumulated_data
        };
        let end = if revertible {
            accumulated_data
        } else {
            PublicAccumulatedData::empty()
        };
        let validation_requests = self.to_validation_requests();
        let constants = self.to_constant_data();

        PublicKernelCircuitPublicInputs {
            end_non_revertible,
            end,
            validation_requests,
            constants,
            revert_code: self.revert_code,
            public_teardown_call_stack: self.public_teardown_call_stack.storage,
            fee_payer: self.fee_payer
        }
    }

    pub fn to_public_kernel_data(self, revertible: bool) -> PublicKernelData {
        let public_inputs = self.to_public_kernel_circuit_public_inputs(revertible);
        PublicKernelData {
            public_inputs,
            proof: NestedRecursiveProof::empty(),
            vk: VerificationKey::empty(),
            vk_index: self.vk_index,
            vk_path: self.vk_path
        }
    }

    pub fn to_kernel_circuit_public_inputs(self) -> KernelCircuitPublicInputs {
        let rollup_validation_requests = self.to_validation_requests().for_rollup;
        let end = self.to_combined_accumulated_data();
        let constants = self.to_constant_data();

        KernelCircuitPublicInputs {
            rollup_validation_requests,
            end,
            constants,
            start_state: self.start_state,
            revert_code: self.revert_code,
            fee_payer: self.fee_payer
        }
    }

    pub fn to_kernel_data(self) -> KernelData {
        let public_inputs = self.to_kernel_circuit_public_inputs();
        KernelData {
            public_inputs,
            proof: NestedRecursiveProof::empty(),
            vk: VerificationKey::empty(),
            vk_index: self.vk_index,
            vk_path: self.vk_path
        }
    }

    pub fn add_new_note_hash(&mut self, value: Field, nullifier_counter: u32) {
        self.new_note_hashes.push(
            NoteHash { value, counter: self.next_counter() }.scope(nullifier_counter, self.storage_contract_address)
        );
<<<<<<< HEAD
=======
        self.note_encrypted_log_preimages_length += 64;
>>>>>>> 0f45b772
    }

    pub fn append_new_note_hashes(&mut self, num_new_note_hashes: u64, broadcast: bool) {
        let index_offset = self.new_note_hashes.len();
        for i in 0..self.new_note_hashes.max_len() {
            if i < num_new_note_hashes {
                let value = self.mock_note_hash_value(index_offset + i);
                self.add_new_note_hash(value, 0);
                if (broadcast) {
                    let log_hash = self.mock_note_encrypted_log_hash(index_offset + i);
                    self.add_note_encrypted_log_hash(log_hash, self.counter - 1);
                }
            }
        }
    }

    pub fn add_nullifier(&mut self, value: Field) {
        self.new_nullifiers.push(
            Nullifier { value, counter: self.next_counter(), note_hash: 0 }.scope(self.storage_contract_address)
        );
    }

    pub fn add_siloed_nullifier(&mut self, value: Field) {
        let siloed_value = silo_nullifier(self.storage_contract_address, value);
        self.add_nullifier(siloed_value);
    }

    pub fn append_new_nullifiers(&mut self, num_extra_nullifier: u64) {
        let index_offset = self.new_nullifiers.len();
        for i in 0..self.new_nullifiers.max_len() {
            if i < num_extra_nullifier {
                let value = self.mock_nullifier_value(index_offset + i);
                self.add_nullifier(value);
            }
        }
    }

    pub fn append_siloed_nullifiers(&mut self, num_extra_nullifier: u64) {
        let index_offset = self.new_nullifiers.len();
        for i in 0..self.new_nullifiers.max_len() {
            if i < num_extra_nullifier {
                let value = self.mock_nullifier_value(index_offset + i);
                self.add_siloed_nullifier(value);
            }
        }
    }

    pub fn add_l2_to_l1_message(&mut self, content: Field, recipient: EthAddress) {
        self.new_l2_to_l1_msgs.push(
            L2ToL1Message { recipient, content, counter: self.next_counter() }.scope(self.storage_contract_address)
        );
    }

    pub fn append_new_l2_to_l1_msgs(&mut self, num: u64) {
        let index_offset = self.new_l2_to_l1_msgs.len();
        for i in 0..self.new_l2_to_l1_msgs.max_len() {
            if i < num {
                let (content, recipient) = self.mock_l2_to_l1_msg(index_offset + i);
                self.add_l2_to_l1_message(content, recipient);
            }
        }
    }

    pub fn add_public_data_update_request(&mut self, leaf_slot: Field, value: Field) {
        let update_request = PublicDataUpdateRequest { leaf_slot, new_value: value };
        self.public_data_update_requests.push(update_request);
    }

    pub fn append_public_data_update_requests(&mut self, num_updates: u64) {
        let index_offset = self.public_data_update_requests.len();
        for i in 0..self.public_data_update_requests.max_len() {
            if i < num_updates {
                let write = self.mock_public_data_write(index_offset + i);
                self.add_public_data_update_request(write.leaf_slot, write.new_value);
            }
        }
    }

    pub fn append_public_data_read_requests(&mut self, num_reads: u64) {
        let index_offset = self.public_data_reads.len();
        for i in 0..self.public_data_reads.max_len() {
            if i < num_reads {
                let read_request = self.mock_public_data_read(index_offset + i);
                self.public_data_reads.push(read_request);
            }
        }
    }

    pub fn add_read_request_for_pending_note_hash(&mut self, note_hash_index: u64) -> u64 {
        let read_request_index = self.note_hash_read_requests.len();
        let value = self.mock_note_hash_value(note_hash_index);
        let read_request = ReadRequest { value, counter: self.next_counter() }.scope(self.storage_contract_address);
        self.note_hash_read_requests.push(read_request);
        read_request_index
    }

    pub fn append_note_hash_read_requests(&mut self, num_reads: u64) {
        let index_offset = self.note_hash_read_requests.len();
        for i in 0..self.note_hash_read_requests.max_len() {
            if i < num_reads {
                let value = self.mock_note_hash_read_value(index_offset + i);
                let read_request = ReadRequest { value, counter: self.next_counter() }.scope(self.storage_contract_address);
                self.note_hash_read_requests.push(read_request);
            }
        }
    }

    pub fn add_read_request_for_pending_nullifier(&mut self, nullifier_index: u64) -> u64 {
        let read_request_index = self.nullifier_read_requests.len();
        let nullifier = self.mock_nullifier_value(nullifier_index);
        let read_request = ReadRequest { value: nullifier, counter: self.next_counter() }.scope(self.storage_contract_address);
        self.nullifier_read_requests.push(read_request);
        read_request_index
    }

    pub fn add_non_existent_read_request_for_nullifier(&mut self, nullifier: Field) {
        let read_request = ReadRequest { value: nullifier, counter: self.next_counter() }.scope(self.storage_contract_address);
        self.nullifier_non_existent_read_requests.push(read_request);
    }

    pub fn append_nullifier_read_requests(&mut self, num_reads: u64) {
        let index_offset = self.nullifier_read_requests.len();
        for i in 0..self.nullifier_read_requests.max_len() {
            if i < num_reads {
                let value = self.mock_nullifier_read_value(index_offset + i);
                let read_request = ReadRequest { value, counter: self.next_counter() }.scope(self.storage_contract_address);
                self.nullifier_read_requests.push(read_request);
            }
        }
    }

    pub fn add_read_request_for_pending_public_data(&mut self, public_date_update_request_index: u64) -> u64 {
        let new_read_request_index = self.public_data_reads.len();
        let public_write = self.public_data_update_requests.get(public_date_update_request_index);
        let read_request = PublicDataRead { leaf_slot: public_write.leaf_slot, value: public_write.new_value };
        self.public_data_reads.push(read_request);
        new_read_request_index
    }

    pub fn add_request_for_key_validation(&mut self, pk_m: GrumpkinPoint, sk_app: Field, sk_app_generator: Field) -> u64 {
        let new_request_index = self.scoped_key_validation_requests_and_generators.len();
        let request = KeyValidationRequest { pk_m, sk_app };
        let request_and_generator = KeyValidationRequestAndGenerator { request, sk_app_generator };
        let scoped_key_validation_request_and_generator = request_and_generator.scope(self.storage_contract_address);
        self.scoped_key_validation_requests_and_generators.push(scoped_key_validation_request_and_generator);

        new_request_index
    }

    pub fn append_key_validation_requests(&mut self, num_requests: u64) {
        let index_offset = self.key_validation_requests.len();
        for i in 0..self.key_validation_requests.max_len() {
            if i < num_requests {
                let request = self.mock_key_validation_request(index_offset + i);
                self.key_validation_requests.push(request.scope(self.storage_contract_address));
            }
        }
    }

    pub fn add_note_encrypted_log_hash(&mut self, value: Field, note_hash_counter: u32) {
        self.note_encrypted_logs_hashes.push(NoteLogHash { value, counter: self.next_counter(), length: 64, note_hash_counter });
        self.encrypted_log_preimages_length += 64;
    }

    pub fn append_note_encrypted_logs_hashes(&mut self, num: u64) {
        let index_offset = self.note_encrypted_logs_hashes.len();
        for i in 0..self.note_encrypted_logs_hashes.max_len() {
            if i < num {
                let log_hash = self.mock_note_encrypted_log_hash(index_offset + i);
                self.add_note_encrypted_log_hash(log_hash, 0);
            }
        }
    }

    pub fn set_encrypted_logs(&mut self, hash: Field, preimages_length: Field) {
        let side_effect = EncryptedLogHash { value: hash, counter: self.next_counter(), length: preimages_length, randomness: 2 };
        self.encrypted_logs_hashes.push(side_effect.scope(self.storage_contract_address));
        self.encrypted_log_preimages_length += preimages_length;
    }

    pub fn set_unencrypted_logs(&mut self, hash: Field, preimages_length: Field) {
        let side_effect = LogHash { value: hash, counter: self.next_counter(), length: preimages_length };
        self.unencrypted_logs_hashes.push(side_effect.scope(self.storage_contract_address));
        self.unencrypted_log_preimages_length += preimages_length;
    }

    pub fn set_encrypted_logs_hash(&mut self, hash: Field, preimages_length: Field) {
        self.encrypted_logs_hash = hash;
        self.encrypted_log_preimages_length = preimages_length;
    }

    pub fn set_unencrypted_logs_hash(&mut self, hash: Field, preimages_length: Field) {
        self.unencrypted_logs_hash = hash;
        self.unencrypted_log_preimages_length = preimages_length;
    }

    pub fn add_private_call_request(&mut self, hash: Field, is_delegate_call: bool) {
        let mut caller_context = CallerContext::empty();
        if is_delegate_call {
            caller_context.msg_sender = fixtures::MSG_SENDER;
            caller_context.storage_contract_address = self.contract_address;
        }
        let start_counter = self.next_counter();
        let end_counter = start_counter + 10;
        self.counter = end_counter;
        self.private_call_requests.push(
            PrivateCallRequest { hash, caller_context, start_side_effect_counter: start_counter, end_side_effect_counter: end_counter }.scope(self.contract_address)
        );
    }

    pub fn append_private_call_requests(&mut self, num: u64) {
        let index_offset = self.private_call_requests.len();
        for i in 0..self.private_call_requests.max_len() {
            if i < num {
                let hash = self.mock_private_call_request_hash(index_offset + i);
                self.add_private_call_request(hash, true);
            }
        }
    }

    pub fn push_public_call_request(&mut self, hash: Field, is_delegate_call: bool) {
        let call_request = self.generate_call_request(hash, is_delegate_call);
        self.public_call_requests.push(call_request);
    }

    pub fn append_public_call_requests(&mut self, num: u64) {
        let index_offset = self.public_call_requests.len();
        for i in 0..self.public_call_requests.max_len() {
            if i < num {
                let hash = self.mock_public_call_request_hash(index_offset + i);
                self.push_public_call_request(hash, true);
            }
        }
    }

    pub fn set_fee_payer(&mut self, fee_payer: AztecAddress) {
        self.fee_payer = fee_payer;
    }

<<<<<<< HEAD
    pub fn make_fee_payer(&mut self) -> AztecAddress {
        self.is_fee_payer = true;
        self.set_fee_payer(self.storage_contract_address);
        self.storage_contract_address
    }

    pub fn set_public_teardown_call_request(&mut self, hash: Field, is_delegate_call: bool) {
        self.public_teardown_call_request = self.generate_call_request(hash, is_delegate_call);
=======
    pub fn push_public_teardown_call_request(&mut self, hash: Field, is_delegate_call: bool) {
        let call_stack_item = self.generate_call_request(hash, is_delegate_call);
        self.public_teardown_call_stack.push(call_stack_item);
>>>>>>> 0f45b772
    }

    pub fn append_public_teardown_call_request(&mut self) {
        let hash = self.mock_public_teardown_call_request_hash(0);
        self.set_public_teardown_call_request(hash, true);
    }

    pub fn end_setup(&mut self) {
        self.min_revertible_side_effect_counter = self.counter;
    }

    pub fn set_max_block_number(&mut self, max_block_number: u32) {
        self.max_block_number = MaxBlockNumber::new(max_block_number);
    }

    fn generate_call_request(&mut self, hash: Field, is_delegate_call: bool) -> CallRequest {
        let mut caller_context = CallerContext::empty();
        if is_delegate_call {
            caller_context.msg_sender = self.msg_sender;
            caller_context.storage_contract_address = self.contract_address;
        }
        let start_counter = self.next_counter();
        let end_counter = start_counter + 10;
        self.counter = end_counter;
        CallRequest {
            hash,
            caller_contract_address: self.contract_address,
            caller_context,
            start_side_effect_counter: start_counter,
            end_side_effect_counter: end_counter
        }
    }

    fn mock_note_hash_read_value(self, index: u64) -> Field {
        789 + self.value_offset + index as Field
    }

    fn mock_nullifier_read_value(self, index: u64) -> Field {
        22334 + self.value_offset + index as Field
    }

    fn mock_key_validation_request(self, index: u64) -> KeyValidationRequest {
        let value_offset = 3030 + self.value_offset + index as Field;
        KeyValidationRequest { pk_m: GrumpkinPoint { x: value_offset, y: 1 + value_offset }, sk_app: 2 + value_offset }
    }

    fn mock_public_data_read(self, index: u64) -> PublicDataRead {
        let value_offset = 4545 + self.value_offset + index as Field;
        PublicDataRead { leaf_slot: value_offset, value: 1 + value_offset }
    }

    fn mock_public_data_write(self, index: u64) -> PublicDataUpdateRequest {
        let value_offset = 7788 + self.value_offset + index as Field;
        PublicDataUpdateRequest { leaf_slot: value_offset, new_value: 1 + value_offset }
    }

    fn mock_note_hash_value(self, index: u64) -> Field {
        212121 + self.value_offset + index as Field
    }

    fn mock_nullifier_value(self, index: u64) -> Field {
        5678 + self.value_offset + index as Field
    }

    fn mock_nullifier_value_non_revertible(self, index: u64) -> Field {
        9876 + self.value_offset + index as Field
    }

    fn mock_l2_to_l1_msg(self, index: u64) -> (Field, EthAddress) {
        let value_offset = 72727 + self.value_offset + index as Field;
        (value_offset, EthAddress::from_field(1 + value_offset))
    }

    fn mock_note_encrypted_log_hash(self, index: u64) -> Field {
        282828 + self.value_offset + index as Field
    }

    fn mock_private_call_request_hash(self, index: u64) -> Field {
        766766 + self.value_offset + index as Field
    }

    fn mock_public_call_request_hash(self, index: u64) -> Field {
        636363 + self.value_offset + index as Field
    }

    fn mock_public_teardown_call_request_hash(self, index: u64) -> Field {
        54345 + self.value_offset + index as Field
    }

    fn mock_fee_payer(self) -> AztecAddress {
        AztecAddress::from_field(900900 + self.value_offset)
    }

    fn next_counter(&mut self) -> u32 {
        let counter = self.counter;
        self.counter += 1;
        counter
    }
}

impl Empty for FixtureBuilder {
    fn empty() -> Self {
        FixtureBuilder {
            contract_address: AztecAddress::zero(),
            storage_contract_address: AztecAddress::zero(),
            msg_sender: AztecAddress::zero(),
            is_delegate_call: false,
            is_static_call: false,
            is_fee_payer: false,
            fee_payer: AztecAddress::zero(),
            historical_header: Header::empty(),
            tx_context: TxContext::empty(),
            global_variables: GlobalVariables::empty(),
            new_note_hashes: BoundedVec::new(),
            new_nullifiers: BoundedVec::new(),
            new_l2_to_l1_msgs: BoundedVec::new(),
            note_encrypted_logs_hashes: BoundedVec::new(),
            encrypted_logs_hashes: BoundedVec::new(),
            unencrypted_logs_hashes: BoundedVec::new(),
            note_encrypted_logs_hash: 0,
            encrypted_logs_hash: 0,
            unencrypted_logs_hash: 0,
            note_encrypted_log_preimages_length: 0,
            encrypted_log_preimages_length: 0,
            unencrypted_log_preimages_length: 0,
            public_data_update_requests: BoundedVec::new(),
            private_call_requests: BoundedVec::new(),
            public_call_requests: BoundedVec::new(),
            max_block_number: MaxBlockNumber::empty(),
            note_hash_read_requests: BoundedVec::new(),
            nullifier_read_requests: BoundedVec::new(),
            nullifier_non_existent_read_requests: BoundedVec::new(),
            scoped_key_validation_requests_and_generators: BoundedVec::new(),
            public_data_reads: BoundedVec::new(),
            function_data: FunctionData::empty(),
            args_hash: 0,
            returns_hash: 0,
            function_leaf_membership_witness: MembershipWitness::empty(),
            salted_initialization_hash: SaltedInitializationHash::from_field(0),
            public_keys_hash: PublicKeysHash::from_field(0),
            contract_class_artifact_hash: 0,
            contract_class_public_bytecode_commitment: 0,
            acir_hash: 0,
            proof: NestedRecursiveProof::empty(),
            vk: VerificationKey::empty(),
            vk_index: 0,
            vk_path: [0; VK_TREE_HEIGHT],
            revert_code: 0,
            min_revertible_side_effect_counter: 0,
            counter_start: 0,
            counter: 0,
            start_state: PartialStateReference::empty(),
            gas_used: Gas::empty(),
            non_revertible_gas_used: Gas::empty(),
<<<<<<< HEAD
            public_teardown_call_request: CallRequest::empty(),
            value_offset: 0,
=======
            public_teardown_call_stack: BoundedVec::new()
>>>>>>> 0f45b772
        }
    }
}<|MERGE_RESOLUTION|>--- conflicted
+++ resolved
@@ -10,22 +10,15 @@
     private_kernel_data::PrivateKernelData, note_hash::{NoteHash, ScopedNoteHash},
     nullifier::{Nullifier, ScopedNullifier},
     private_call_request::{PrivateCallRequest, ScopedPrivateCallRequest},
-<<<<<<< HEAD
     private_call_stack_item::PrivateCallStackItem,
     private_circuit_public_inputs::PrivateCircuitPublicInputs,
     private_kernel::private_call_data::PrivateCallData, public_data_read::PublicDataRead,
     public_data_update_request::PublicDataUpdateRequest, read_request::{ReadRequest, ScopedReadRequest},
-    log_hash::{LogHash, NoteLogHash},
-    validation_requests::{ValidationRequests, ValidationRequestsBuilder}
-=======
-    public_data_read::PublicDataRead, public_data_update_request::PublicDataUpdateRequest,
-    read_request::{ReadRequest, ScopedReadRequest},
     log_hash::{LogHash, NoteLogHash, ScopedLogHash, EncryptedLogHash, ScopedEncryptedLogHash},
     validation_requests::{
     ValidationRequests, ValidationRequestsBuilder, KeyValidationRequest,
     KeyValidationRequestAndGenerator, ScopedKeyValidationRequestAndGenerator
 }
->>>>>>> 0f45b772
 },
     address::{AztecAddress, EthAddress, SaltedInitializationHash, PublicKeysHash},
     constants::{
@@ -144,7 +137,6 @@
     pub fn new() -> Self {
         let mut builder = FixtureBuilder::empty();
 
-<<<<<<< HEAD
         let contract_data = fixtures::contracts::default_contract;
         let contract_function = fixtures::contract_functions::default_private_function;
 
@@ -162,48 +154,6 @@
         builder.counter = 1;
 
         builder
-=======
-        FixtureBuilder {
-            contract_address: fixtures::contracts::parent_contract.address,
-            storage_contract_address: fixtures::contracts::parent_contract.address,
-            fee_payer: AztecAddress::empty(),
-            historical_header: Header::empty(),
-            tx_context,
-            new_note_hashes: BoundedVec::new(),
-            new_nullifiers: BoundedVec::new(),
-            new_l2_to_l1_msgs: BoundedVec::new(),
-            note_encrypted_logs_hashes: BoundedVec::new(),
-            encrypted_logs_hashes: BoundedVec::new(),
-            unencrypted_logs_hashes: BoundedVec::new(),
-            note_encrypted_logs_hash: 0,
-            encrypted_logs_hash: 0,
-            unencrypted_logs_hash: 0,
-            note_encrypted_log_preimages_length: 0,
-            encrypted_log_preimages_length: 0,
-            unencrypted_log_preimages_length: 0,
-            public_data_update_requests: BoundedVec::new(),
-            private_call_requests: BoundedVec::new(),
-            public_call_stack: BoundedVec::new(),
-            max_block_number: MaxBlockNumber::empty(),
-            note_hash_read_requests: BoundedVec::new(),
-            nullifier_read_requests: BoundedVec::new(),
-            nullifier_non_existent_read_requests: BoundedVec::new(),
-            scoped_key_validation_requests_and_generators: BoundedVec::new(),
-            public_data_reads: BoundedVec::new(),
-            proof: NestedRecursiveProof::empty(),
-            vk: VerificationKey::empty(),
-            vk_index: 0,
-            vk_path: [0; VK_TREE_HEIGHT],
-            revert_code: 0,
-            min_revertible_side_effect_counter: 0,
-            counter: 0,
-            start_state: PartialStateReference::empty(),
-            gas_used: Gas::empty(),
-            non_revertible_gas_used: Gas::empty(),
-            global_variables: GlobalVariables::empty(),
-            public_teardown_call_stack: BoundedVec::new()
-        }
->>>>>>> 0f45b772
     }
 
     pub fn to_constant_data(self) -> CombinedConstantData {
@@ -244,18 +194,20 @@
             max_block_number: self.max_block_number,
             note_hash_read_requests: subarray(self.note_hash_read_requests.storage.map(|r: ScopedReadRequest| r.read_request)),
             nullifier_read_requests: subarray(self.nullifier_read_requests.storage.map(|r: ScopedReadRequest| r.read_request)),
-            key_validation_requests: subarray(self.key_validation_requests.storage.map(|r: ScopedKeyValidationRequest| r.request)),
+            key_validation_requests_and_generators: subarray(
+                self.scoped_key_validation_requests_and_generators.storage.map(|r: ScopedKeyValidationRequestAndGenerator| r.request)
+            ),
             new_note_hashes: subarray(self.new_note_hashes.storage.map(|n: ScopedNoteHash| n.note_hash)),
             new_nullifiers: subarray(self.new_nullifiers.storage.map(|n: ScopedNullifier| n.nullifier)),
             private_call_requests: subarray(self.private_call_requests.storage.map(|r: ScopedPrivateCallRequest| r.call_request)),
             public_call_stack_hashes: subarray(self.public_call_requests.storage.map(|c: CallRequest| c.hash)),
-            public_teardown_function_hash: self.public_teardown_call_request.hash,
+            public_teardown_function_hash: self.public_teardown_call_stack.get(0).hash,
             new_l2_to_l1_msgs: subarray(self.new_l2_to_l1_msgs.storage.map(|r: ScopedL2ToL1Message| r.message)),
             start_side_effect_counter: self.counter_start,
             end_side_effect_counter: self.counter,
             note_encrypted_logs_hashes: subarray(self.note_encrypted_logs_hashes.storage),
-            encrypted_logs_hashes: subarray(self.encrypted_logs_hashes.storage),
-            unencrypted_logs_hashes: subarray(self.unencrypted_logs_hashes.storage),
+            encrypted_logs_hashes: subarray(self.encrypted_logs_hashes.storage.map(|l: ScopedEncryptedLogHash| l.log_hash)),
+            unencrypted_logs_hashes: subarray(self.unencrypted_logs_hashes.storage.map(|l: ScopedLogHash| l.log_hash)),
             historical_header: self.historical_header,
             tx_context: self.tx_context
         }
@@ -273,7 +225,7 @@
         PrivateCallData {
             call_stack_item: self.to_private_call_stack_item(),
             public_call_stack: subarray(self.public_call_requests.storage),
-            public_teardown_call_request: self.public_teardown_call_request,
+            public_teardown_call_request: self.public_teardown_call_stack.get(0),
             proof: RecursiveProof::empty(),
             vk: self.vk,
             function_leaf_membership_witness: self.function_leaf_membership_witness,
@@ -429,10 +381,7 @@
         self.new_note_hashes.push(
             NoteHash { value, counter: self.next_counter() }.scope(nullifier_counter, self.storage_contract_address)
         );
-<<<<<<< HEAD
-=======
         self.note_encrypted_log_preimages_length += 64;
->>>>>>> 0f45b772
     }
 
     pub fn append_new_note_hashes(&mut self, num_new_note_hashes: u64, broadcast: bool) {
@@ -583,11 +532,11 @@
     }
 
     pub fn append_key_validation_requests(&mut self, num_requests: u64) {
-        let index_offset = self.key_validation_requests.len();
-        for i in 0..self.key_validation_requests.max_len() {
+        let index_offset = self.scoped_key_validation_requests_and_generators.len();
+        for i in 0..self.scoped_key_validation_requests_and_generators.max_len() {
             if i < num_requests {
                 let request = self.mock_key_validation_request(index_offset + i);
-                self.key_validation_requests.push(request.scope(self.storage_contract_address));
+                self.scoped_key_validation_requests_and_generators.push(request.scope(self.storage_contract_address));
             }
         }
     }
@@ -672,25 +621,20 @@
         self.fee_payer = fee_payer;
     }
 
-<<<<<<< HEAD
     pub fn make_fee_payer(&mut self) -> AztecAddress {
         self.is_fee_payer = true;
         self.set_fee_payer(self.storage_contract_address);
         self.storage_contract_address
     }
 
-    pub fn set_public_teardown_call_request(&mut self, hash: Field, is_delegate_call: bool) {
-        self.public_teardown_call_request = self.generate_call_request(hash, is_delegate_call);
-=======
     pub fn push_public_teardown_call_request(&mut self, hash: Field, is_delegate_call: bool) {
         let call_stack_item = self.generate_call_request(hash, is_delegate_call);
         self.public_teardown_call_stack.push(call_stack_item);
->>>>>>> 0f45b772
     }
 
     pub fn append_public_teardown_call_request(&mut self) {
         let hash = self.mock_public_teardown_call_request_hash(0);
-        self.set_public_teardown_call_request(hash, true);
+        self.push_public_teardown_call_request(hash, true);
     }
 
     pub fn end_setup(&mut self) {
@@ -727,9 +671,10 @@
         22334 + self.value_offset + index as Field
     }
 
-    fn mock_key_validation_request(self, index: u64) -> KeyValidationRequest {
+    fn mock_key_validation_request(self, index: u64) -> KeyValidationRequestAndGenerator {
         let value_offset = 3030 + self.value_offset + index as Field;
-        KeyValidationRequest { pk_m: GrumpkinPoint { x: value_offset, y: 1 + value_offset }, sk_app: 2 + value_offset }
+        let request = KeyValidationRequest { pk_m: GrumpkinPoint { x: value_offset, y: 1 + value_offset }, sk_app: 2 + value_offset };
+        KeyValidationRequestAndGenerator { request, sk_app_generator: 3 + value_offset }
     }
 
     fn mock_public_data_read(self, index: u64) -> PublicDataRead {
@@ -840,12 +785,8 @@
             start_state: PartialStateReference::empty(),
             gas_used: Gas::empty(),
             non_revertible_gas_used: Gas::empty(),
-<<<<<<< HEAD
-            public_teardown_call_request: CallRequest::empty(),
+            public_teardown_call_stack: BoundedVec::new(),
             value_offset: 0,
-=======
-            public_teardown_call_stack: BoundedVec::new()
->>>>>>> 0f45b772
         }
     }
 }