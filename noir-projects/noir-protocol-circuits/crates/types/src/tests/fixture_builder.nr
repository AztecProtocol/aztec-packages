--- conflicted
+++ resolved
@@ -445,10 +445,6 @@
                 m.expose_to_public()
             }),
             private_logs: self.private_logs.storage().map(|l: Scoped<PrivateLogData>| l.inner.log),
-<<<<<<< HEAD
-            public_logs: self.public_logs.storage(),
-=======
->>>>>>> 17d68024
             contract_class_logs_hashes: self.contract_class_logs_hashes.storage().map(
                 |l: ScopedLogHash| l.expose_to_public(),
             ),
