use crate::{
    abis::{
        accumulated_data::{
            avm_accumulated_data::{AvmAccumulatedData, AvmAccumulatedDataArrayLengths},
            private_to_avm_accumulated_data::{
                PrivateToAvmAccumulatedData, PrivateToAvmAccumulatedDataArrayLengths,
            },
            PrivateAccumulatedData,
            PrivateAccumulatedDataBuilder,
            PrivateToPublicAccumulatedData,
            PrivateToRollupAccumulatedData,
        },
        append_only_tree_snapshot::AppendOnlyTreeSnapshot,
        avm_circuit_public_inputs::{AvmCircuitPublicInputs, AvmProofData},
        block_constant_data::BlockConstantData,
        call_context::CallContext,
        function_data::FunctionData,
        gas::Gas,
        gas_fees::GasFees,
        gas_settings::GasSettings,
        global_variables::GlobalVariables,
        kernel_circuit_public_inputs::{
            PrivateKernelCircuitPublicInputs, PrivateToPublicKernelCircuitPublicInputs,
            PrivateToRollupKernelCircuitPublicInputs,
        },
        log::Log,
        log_hash::LogHash,
        note_hash::{NoteHash, ScopedNoteHash},
        nullifier::{Nullifier, ScopedNullifier},
        private_call_request::PrivateCallRequest,
        private_circuit_public_inputs::PrivateCircuitPublicInputs,
        private_kernel::private_call_data::{PrivateCallData, PrivateVerificationKeyHints},
        private_kernel_data::PrivateKernelData,
        private_log::{PrivateLog, PrivateLogData},
        protocol_contract_leaf_preimage::ProtocolContractLeafPreimage,
        public_call_request::{PublicCallRequest, PublicCallRequestArrayLengths},
        public_data_write::PublicDataWrite,
        public_log::PublicLog,
        read_request::{ReadRequest, ScopedReadRequest},
        side_effect::{Counted, Ordered, scoped::Scoped},
        tree_snapshots::TreeSnapshots,
        tube::{PrivateTubeData, PublicTubeData},
        tx_constant_data::TxConstantData,
        validation_requests::{
            KeyValidationRequest, KeyValidationRequestAndGenerator, PrivateValidationRequests,
            ScopedKeyValidationRequestAndGenerator,
        },
    },
    address::{AztecAddress, EthAddress, SaltedInitializationHash},
    block_header::BlockHeader,
    constants::{
<<<<<<< HEAD
        ARCHIVE_HEIGHT, CLIENT_IVC_VERIFICATION_KEY_LENGTH_IN_FIELDS,
        CONTRACT_INSTANCE_REGISTRY_CONTRACT_ADDRESS, DEFAULT_UPDATE_DELAY, FUNCTION_TREE_HEIGHT,
        MAX_CONTRACT_CLASS_LOGS_PER_TX, MAX_ENQUEUED_CALLS_PER_TX, MAX_FIELD_VALUE,
=======
        ARCHIVE_HEIGHT, CLIENT_IVC_VERIFICATION_KEY_LENGTH_IN_FIELDS, DEFAULT_UPDATE_DELAY,
        DEPLOYER_CONTRACT_ADDRESS, FUNCTION_TREE_HEIGHT, MAX_CONTRACT_CLASS_LOGS_PER_TX,
        MAX_ENQUEUED_CALLS_PER_TX, MAX_FIELD_VALUE, MAX_INCLUDE_BY_TIMESTAMP_DURATION,
>>>>>>> 029ec3b8
        MAX_KEY_VALIDATION_REQUESTS_PER_TX, MAX_L2_TO_L1_MSGS_PER_TX,
        MAX_NOTE_HASH_READ_REQUESTS_PER_TX, MAX_NOTE_HASHES_PER_TX,
        MAX_NULLIFIER_READ_REQUESTS_PER_TX, MAX_NULLIFIERS_PER_TX,
        MAX_PRIVATE_CALL_STACK_LENGTH_PER_TX, MAX_PRIVATE_LOGS_PER_TX, MAX_PUBLIC_LOGS_PER_TX,
        MAX_TOTAL_PUBLIC_DATA_UPDATE_REQUESTS_PER_TX, MAX_U32_VALUE, PRIVATE_CALL_REQUEST_LENGTH,
        PRIVATE_LOG_SIZE_IN_FIELDS, PROTOCOL_CONTRACT_TREE_HEIGHT, PUBLIC_CALL_REQUEST_LENGTH,
        PUBLIC_DATA_TREE_HEIGHT, PUBLIC_LOG_SIZE_IN_FIELDS, SIDE_EFFECT_MASKING_ADDRESS,
        UPDATED_CLASS_IDS_SLOT, VK_TREE_HEIGHT,
    },
    contract_class_id::ContractClassId,
    data::{
        hash::compute_public_data_tree_index,
        public_data_tree_leaf_preimage::PublicDataTreeLeafPreimage,
    },
    hash::{
        compute_l2_to_l1_hash, compute_siloed_note_hash, compute_siloed_nullifier,
        compute_siloed_private_log_field, compute_unique_siloed_note_hash,
    },
    merkle_tree::{membership::MembershipWitness, MerkleTree},
    messaging::l2_to_l1_message::L2ToL1Message,
    partial_state_reference::PartialStateReference,
    point::Point,
    proof::{
        recursive_proof::NestedRecursiveProof,
        verification_key::{ClientIVCVerificationKey, HonkVerificationKey, VerificationKey},
        vk_data::VkData,
    },
    public_keys::PublicKeys,
    shared_mutable::{
        scheduled_delay_change::ScheduledDelayChange, scheduled_value_change::ScheduledValueChange,
        shared_mutable_values::SharedMutableValues, with_hash::compute_with_hash_hash_storage_slot,
    },
    storage::map::derive_storage_slot_in_map,
    tests::{
        fixtures::{
            self, contract_functions::ContractFunction, contracts::ContractData,
            public_data_tree::empty_public_data_tree,
        },
        merkle_tree_utils::NonEmptyMerkleTree,
    },
    traits::{Deserialize, Empty, FromField, Hash, Packable, ToField},
    transaction::{tx_context::TxContext, tx_request::TxRequest},
    utils::arrays::ClaimedLengthArray,
};

/// For testing only.
fn subarray<T, let N: u32, let M: u32>(arr: [T; N]) -> [T; M] {
    assert(N >= M, "cannot call subarray on a smaller array");
    let mut new_arr = [arr[0]; M];
    for i in 0..M {
        new_arr[i] = arr[i];
    }
    new_arr
}

/// For testing only.
fn vec_reverse<T, let N: u32>(vec: BoundedVec<T, N>) -> BoundedVec<T, N> {
    let mut reversed = BoundedVec::new();
    let len = vec.len();
    for i in 0..N {
        if i < len {
            reversed.push(vec.get_unchecked(len - i - 1));
        }
    }
    reversed
}

/// For testing only. Not safe.
/// Not part of the ClaimedLengthArray methods, because we don't want it
/// to be accidentally called in production code.
pub fn claimed_length_array_from_bounded_vec<T, let N: u32>(
    vec: BoundedVec<T, N>,
) -> ClaimedLengthArray<T, N> {
    ClaimedLengthArray { array: vec.storage(), length: vec.len() }
}

#[derive(Eq)]
pub struct FixtureBuilder {
    pub contract_address: AztecAddress,
    pub msg_sender: AztecAddress,
    pub is_static_call: bool,
    pub is_private_only: bool,
    pub claimed_first_nullifier: Field,
    pub include_by_timestamp: u64,

    // Fees.
    pub is_fee_payer: bool,
    pub fee_payer: AztecAddress,
    pub public_teardown_call_request: PublicCallRequest,
    pub transaction_fee: Field,
    pub effective_gas_fees: GasFees,

    // Constant data.
    pub historical_header: BlockHeader,
    pub tx_context: TxContext,
    pub global_variables: GlobalVariables,

    // Accumulated data.
    pub note_hashes: BoundedVec<ScopedNoteHash, MAX_NOTE_HASHES_PER_TX>,
    pub nullifiers: BoundedVec<ScopedNullifier, MAX_NULLIFIERS_PER_TX>,
    pub l2_to_l1_msgs: BoundedVec<Scoped<Counted<L2ToL1Message>>, MAX_L2_TO_L1_MSGS_PER_TX>,
    pub private_logs: BoundedVec<Scoped<PrivateLogData>, MAX_PRIVATE_LOGS_PER_TX>,
    pub public_logs: BoundedVec<PublicLog, MAX_PUBLIC_LOGS_PER_TX>,
    pub contract_class_logs_hashes: BoundedVec<Scoped<Counted<LogHash>>, MAX_CONTRACT_CLASS_LOGS_PER_TX>,
    pub public_data_writes: BoundedVec<PublicDataWrite, MAX_TOTAL_PUBLIC_DATA_UPDATE_REQUESTS_PER_TX>,
    pub private_call_requests: BoundedVec<PrivateCallRequest, MAX_PRIVATE_CALL_STACK_LENGTH_PER_TX>,
    pub public_call_requests: BoundedVec<Counted<PublicCallRequest>, MAX_ENQUEUED_CALLS_PER_TX>,
    pub gas_used: Gas,
    pub start_gas_used: Gas,
    pub end_gas_used: Gas,
    pub revert_code: u8,
    pub reverted: bool,

    // Validation requests.
    pub note_hash_read_requests: BoundedVec<ScopedReadRequest, MAX_NOTE_HASH_READ_REQUESTS_PER_TX>,
    pub nullifier_read_requests: BoundedVec<ScopedReadRequest, MAX_NULLIFIER_READ_REQUESTS_PER_TX>,
    pub scoped_key_validation_requests_and_generators: BoundedVec<ScopedKeyValidationRequestAndGenerator, MAX_KEY_VALIDATION_REQUESTS_PER_TX>,
    pub validation_requests_split_counter: Option<u32>,

    // Function.
    pub function_data: FunctionData,
    pub args_hash: Field,
    pub calldata_hash: Field,
    pub returns_hash: Field,

    // Private call.
    pub salted_initialization_hash: SaltedInitializationHash,
    pub public_keys: PublicKeys,
    pub contract_class_artifact_hash: Field,
    pub contract_class_public_bytecode_commitment: Field,
    pub function_leaf_membership_witness: MembershipWitness<FUNCTION_TREE_HEIGHT>,

    // Public call.
    pub bytecode_hash: Field,
    pub prover_address: AztecAddress,

    // Proof.
    pub proof: NestedRecursiveProof,
    pub honk_vk: HonkVerificationKey,
    pub client_ivc_vk: ClientIVCVerificationKey,
    pub vk_index: u32,
    pub vk_path: [Field; VK_TREE_HEIGHT],
    pub vk_tree_root: Field,

    // Protocol contracts.
    pub protocol_contract_tree_root: Field,
    pub protocol_contract_membership_witness: MembershipWitness<PROTOCOL_CONTRACT_TREE_HEIGHT>,
    pub protocol_contract_leaf: ProtocolContractLeafPreimage,

    // Contract updates
    pub updated_class_id_witness: MembershipWitness<PUBLIC_DATA_TREE_HEIGHT>,
    pub updated_class_id_leaf: PublicDataTreeLeafPreimage,
    pub updated_class_id_value_change: ScheduledValueChange<ContractClassId>,
    pub updated_class_id_delay_change: ScheduledDelayChange<DEFAULT_UPDATE_DELAY>,

    // Tree snapshots.
    pub archive_tree: AppendOnlyTreeSnapshot,
    pub archive_root_membership_witness: MembershipWitness<ARCHIVE_HEIGHT>,
    pub start_snapshots: TreeSnapshots,
    pub end_snapshots: TreeSnapshots,

    // Counters.
    pub min_revertible_side_effect_counter: u32,
    pub counter_start: u32,
    pub counter: u32,

    // States.
    pub start_state: PartialStateReference,

    // Mock data.
    pub value_offset: Field,
}

impl FixtureBuilder {
    pub fn new() -> Self {
        FixtureBuilder::new_from_counter(0)
    }

    pub fn new_from_counter(counter_start: u32) -> Self {
        let mut builder = FixtureBuilder::empty();

        builder.historical_header.global_variables.timestamp = fixtures::GENESIS_TIMESTAMP;

        builder.global_variables.chain_id = fixtures::CHAIN_ID;
        builder.global_variables.version = fixtures::VERSION;
        builder.global_variables.timestamp = fixtures::GENESIS_TIMESTAMP + 135;

        let max_allowed_include_by_timestamp = builder.historical_header.global_variables.timestamp
            + MAX_INCLUDE_BY_TIMESTAMP_DURATION;
        builder.include_by_timestamp = max_allowed_include_by_timestamp;

        builder.tx_context = TxContext {
            chain_id: fixtures::CHAIN_ID,
            version: fixtures::VERSION,
            gas_settings: GasSettings::empty(),
        };
        builder.msg_sender = fixtures::contracts::parent_contract.address;
        builder.counter_start = counter_start;
        builder.counter = counter_start + 1;

        let contract_data = fixtures::contracts::default_contract;
        let contract_function = fixtures::contract_functions::default_private_function;

        builder.use_contract(contract_data).use_function(
            contract_function,
            fixtures::contract_functions::default_vk,
        )
    }

    pub fn as_parent_contract(&mut self) -> Self {
        self.contract_address = fixtures::contracts::parent_contract.address;
        self.msg_sender = fixtures::MSG_SENDER;
        *self
    }

    pub fn in_vk_tree(&mut self, vk_index: u32) -> Self {
        self.vk_index = vk_index;
        let vk_tree: MerkleTree<fixtures::vk_tree::VK_TREE_WIDTH> =
            fixtures::vk_tree::VK_MERKLE_TREE;

        self.honk_vk = fixtures::vk_tree::generate_fake_honk_vk_for_index(vk_index);
        self.client_ivc_vk = fixtures::vk_tree::generate_fake_client_ivc_vk_for_index(vk_index);

        self.vk_path = vk_tree.get_sibling_path(vk_index);

        self.vk_tree_root = vk_tree.get_root();

        *self
    }

    pub fn vk_tree_root() -> Field {
        fixtures::vk_tree::VK_MERKLE_TREE.get_root()
    }

    pub fn set_protocol_contract_root(&mut self) {
        let (tree, protocol_contract_leaves) =
            fixtures::protocol_contract_tree::get_protocol_contract_tree();
        let contract_address_field = self.contract_address.to_field();
        self.protocol_contract_tree_root = tree.get_root();
        for i in 0..protocol_contract_leaves.len() {
            let leaf = protocol_contract_leaves[i];
            // The below is true if leaf is a valid low_leaf for self.contract_address
            // This is used in validate_contract_address where is_protocol_contract = false.
            if (leaf.address != 0)
                & (leaf.address.lt(contract_address_field))
                & ((contract_address_field.lt(leaf.next_address)) | (leaf.next_address == 0)) {
                self.protocol_contract_leaf = leaf;
                self.protocol_contract_membership_witness = MembershipWitness {
                    leaf_index: i as Field,
                    sibling_path: tree.get_sibling_path(i),
                };
            }
        }
    }

    // contract_index should be the same as contract address.
    pub fn use_protocol_contract(&mut self, contract_index: u32) -> Self {
        let (tree, protocol_contract_leaves) =
            fixtures::protocol_contract_tree::get_protocol_contract_tree();
        self.protocol_contract_tree_root = tree.get_root();
        // This is used in validate_contract_address where is_protocol_contract = true.
        self.protocol_contract_membership_witness = MembershipWitness {
            leaf_index: contract_index as Field,
            sibling_path: tree.get_sibling_path(contract_index),
        };
        self.protocol_contract_leaf = protocol_contract_leaves[contract_index];

        let contract_data = fixtures::contracts::get_protocol_contract(contract_index);
        let function_data =
            fixtures::contract_functions::get_protocol_contract_function(contract_index);

        let _ = self.use_contract(contract_data);
        self.contract_address = AztecAddress::from_field(contract_index as Field);

        self.use_function(function_data, fixtures::contract_functions::default_vk)
    }

    pub fn use_contract(&mut self, contract_data: ContractData) -> Self {
        self.contract_address = contract_data.address;
        self.salted_initialization_hash = contract_data.salted_initialization_hash;
        self.public_keys = contract_data.public_keys;
        self.contract_class_artifact_hash = contract_data.artifact_hash;
        self.contract_class_public_bytecode_commitment = contract_data.public_bytecode_commitment;
        self.set_protocol_contract_root();

        *self
    }

    pub fn use_function(
        &mut self,
        function_data: ContractFunction,
        vk: [Field; CLIENT_IVC_VERIFICATION_KEY_LENGTH_IN_FIELDS],
    ) -> Self {
        self.function_data = function_data.data;
        self.function_leaf_membership_witness = function_data.membership_witness;
        self.client_ivc_vk = VerificationKey { key: vk, hash: function_data.vk_hash };
        *self
    }

    pub fn use_last_archive(&mut self) -> Self {
        let random_block_hash = 38127689;
        let previous_block_hash = self.historical_header.hash();
        let pre_existing_block_hashes = [random_block_hash, previous_block_hash];
        let archive_tree = NonEmptyMerkleTree::new(
            pre_existing_block_hashes,
            [0; ARCHIVE_HEIGHT],
            [0; ARCHIVE_HEIGHT - 1],
            [0; 1],
        );

        self.archive_tree = AppendOnlyTreeSnapshot {
            root: archive_tree.get_root(),
            next_available_leaf_index: archive_tree.get_next_available_index() as u32,
        };

        self.archive_root_membership_witness =
            MembershipWitness { leaf_index: 1, sibling_path: archive_tree.get_sibling_path(1) };

        *self
    }

    pub fn is_static_call(&mut self) -> Self {
        self.is_static_call = true;
        *self
    }

    pub fn is_first_call(&mut self) -> Self {
        self.msg_sender = AztecAddress::from_field(MAX_FIELD_VALUE);
        *self
    }

    pub fn to_tx_constant_data(self) -> TxConstantData {
        TxConstantData {
            historical_header: self.historical_header,
            tx_context: self.tx_context,
            vk_tree_root: self.vk_tree_root,
            protocol_contract_tree_root: self.protocol_contract_tree_root,
        }
    }

    pub fn to_block_constant_data(self) -> BlockConstantData {
        BlockConstantData {
            last_archive: self.archive_tree,
            last_l1_to_l2: self.start_snapshots.l1_to_l2_message_tree,
            vk_tree_root: self.vk_tree_root,
            protocol_contract_tree_root: self.protocol_contract_tree_root,
            global_variables: self.global_variables,
        }
    }

    pub fn build_tx_request(self) -> TxRequest {
        TxRequest {
            origin: self.contract_address,
            args_hash: self.args_hash,
            tx_context: self.tx_context,
            function_data: self.function_data,
            salt: 54321,
        }
    }

    pub fn build_call_context(self) -> CallContext {
        CallContext {
            msg_sender: self.msg_sender,
            contract_address: self.contract_address,
            function_selector: self.function_data.selector,
            is_static_call: self.is_static_call,
        }
    }

    pub fn build_private_call_request(self) -> PrivateCallRequest {
        PrivateCallRequest {
            call_context: self.build_call_context(),
            args_hash: self.args_hash,
            returns_hash: self.returns_hash,
            start_side_effect_counter: self.counter_start,
            end_side_effect_counter: self.counter,
        }
    }

    pub fn to_private_circuit_public_inputs(self) -> PrivateCircuitPublicInputs {
        PrivateCircuitPublicInputs {
            call_context: self.build_call_context(),
            args_hash: self.args_hash,
            returns_hash: self.returns_hash,
            min_revertible_side_effect_counter: self.min_revertible_side_effect_counter,
            is_fee_payer: self.is_fee_payer,
            include_by_timestamp: self.include_by_timestamp,
            note_hash_read_requests: ClaimedLengthArray {
                array: subarray(self.note_hash_read_requests.storage().map(|r: ScopedReadRequest| {
                    r.read_request
                })),
                length: self.note_hash_read_requests.len(),
            },
            nullifier_read_requests: ClaimedLengthArray {
                array: subarray(self.nullifier_read_requests.storage().map(|r: ScopedReadRequest| {
                    r.read_request
                })),
                length: self.nullifier_read_requests.len(),
            },
            key_validation_requests_and_generators: ClaimedLengthArray {
                array: subarray(self
                    .scoped_key_validation_requests_and_generators
                    .storage()
                    .map(|r: ScopedKeyValidationRequestAndGenerator| r.request)),
                length: self.scoped_key_validation_requests_and_generators.len(),
            },
            note_hashes: ClaimedLengthArray {
                array: subarray(
                    self.note_hashes.storage().map(|n: ScopedNoteHash| n.note_hash),
                ),
                length: self.note_hashes.len(),
            },
            nullifiers: ClaimedLengthArray {
                array: subarray(
                    self.nullifiers.storage().map(|n: ScopedNullifier| n.nullifier),
                ),
                length: self.nullifiers.len(),
            },
            private_call_requests: ClaimedLengthArray {
                array: subarray(self.private_call_requests.storage()),
                length: self.private_call_requests.len(),
            },
            public_call_requests: ClaimedLengthArray {
                array: subarray(self.public_call_requests.storage()),
                length: self.public_call_requests.len(),
            },
            public_teardown_call_request: self.public_teardown_call_request,
            l2_to_l1_msgs: ClaimedLengthArray {
                array: subarray(self
                    .l2_to_l1_msgs
                    .storage()
                    .map(|r: Scoped<Counted<L2ToL1Message>>| r.inner)),
                length: self.l2_to_l1_msgs.len(),
            },
            start_side_effect_counter: self.counter_start,
            end_side_effect_counter: self.counter,
            private_logs: ClaimedLengthArray {
                array: subarray(self.private_logs.storage().map(|l: Scoped<PrivateLogData>| {
                    l.inner
                })),
                length: self.private_logs.len(),
            },
            contract_class_logs_hashes: ClaimedLengthArray {
                array: subarray(self
                    .contract_class_logs_hashes
                    .storage()
                    .map(|l: Scoped<Counted<LogHash>>| l.inner)),
                length: self.contract_class_logs_hashes.len(),
            },
            historical_header: self.historical_header,
            tx_context: self.tx_context,
        }
    }

    pub fn to_private_verification_key_hints(self) -> PrivateVerificationKeyHints {
        PrivateVerificationKeyHints {
            function_leaf_membership_witness: self.function_leaf_membership_witness,
            salted_initialization_hash: self.salted_initialization_hash,
            public_keys: self.public_keys,
            contract_class_artifact_hash: self.contract_class_artifact_hash,
            contract_class_public_bytecode_commitment: self
                .contract_class_public_bytecode_commitment,
            protocol_contract_membership_witness: self.protocol_contract_membership_witness,
            protocol_contract_leaf: self.protocol_contract_leaf,
            updated_class_id_witness: self.updated_class_id_witness,
            updated_class_id_leaf: self.updated_class_id_leaf,
            updated_class_id_shared_mutable_values: SharedMutableValues::new(
                self.updated_class_id_value_change,
                self.updated_class_id_delay_change,
            )
                .pack(),
        }
    }

    pub fn compute_update_tree_and_hints(&mut self) {
        let public_data_prefill = 2;
        let mut public_data_tree = empty_public_data_tree::<8, 3>(public_data_prefill);

        if self.updated_class_id_value_change.is_empty()
            & self.updated_class_id_delay_change.is_empty() {
            self.historical_header.state.partial.public_data_tree.root =
                public_data_tree.get_root();
            self.historical_header.state.partial.public_data_tree.next_available_leaf_index =
                public_data_prefill;

            self.updated_class_id_witness = MembershipWitness {
                leaf_index: (public_data_prefill - 1) as Field,
                sibling_path: public_data_tree.get_sibling_path(public_data_prefill - 1),
            };
            self.updated_class_id_leaf = PublicDataTreeLeafPreimage {
                slot: (public_data_prefill - 1) as Field,
                value: 0,
                next_slot: 0,
                next_index: 0,
            };
        } else {
            let hashed_update = SharedMutableValues::new(
                self.updated_class_id_value_change,
                self.updated_class_id_delay_change,
            )
                .hash();
            let shared_mutable_slot =
                derive_storage_slot_in_map(UPDATED_CLASS_IDS_SLOT as Field, self.contract_address);
            let hash_slot = compute_with_hash_hash_storage_slot::<SharedMutableValues<ContractClassId, DEFAULT_UPDATE_DELAY>, _>(
                shared_mutable_slot,
            );
            let hash_leaf_slot = compute_public_data_tree_index(
                CONTRACT_INSTANCE_REGISTRY_CONTRACT_ADDRESS,
                hash_slot,
            );
            public_data_tree.update_leaf(
                public_data_prefill - 1,
                PublicDataTreeLeafPreimage {
                    slot: (public_data_prefill - 1) as Field,
                    value: 0,
                    next_slot: hash_leaf_slot,
                    next_index: public_data_prefill,
                }
                    .hash(),
            );
            self.updated_class_id_leaf = PublicDataTreeLeafPreimage {
                slot: hash_leaf_slot,
                value: hashed_update,
                next_slot: 0,
                next_index: 0,
            };
            public_data_tree.update_leaf(public_data_prefill, self.updated_class_id_leaf.hash());
            self.historical_header.state.partial.public_data_tree.root =
                public_data_tree.get_root();
            self.historical_header.state.partial.public_data_tree.next_available_leaf_index =
                public_data_prefill + 1;
            self.updated_class_id_witness = MembershipWitness {
                leaf_index: public_data_prefill as Field,
                sibling_path: public_data_tree.get_sibling_path(public_data_prefill),
            };
        }
    }

    pub fn set_historical_header_from_call_data(&mut self, private_call: PrivateCallData) {
        self.historical_header = private_call.public_inputs.historical_header;
    }

    pub fn to_private_call_data(mut self) -> PrivateCallData {
        PrivateCallData {
            public_inputs: self.to_private_circuit_public_inputs(),
            vk: self.client_ivc_vk,
            verification_key_hints: self.to_private_verification_key_hints(),
        }
    }

    pub fn to_private_accumulated_data_builder(self) -> PrivateAccumulatedDataBuilder {
        PrivateAccumulatedDataBuilder {
            note_hashes: claimed_length_array_from_bounded_vec(self.note_hashes),
            nullifiers: claimed_length_array_from_bounded_vec(self.nullifiers),
            l2_to_l1_msgs: claimed_length_array_from_bounded_vec(self.l2_to_l1_msgs),
            private_logs: claimed_length_array_from_bounded_vec(self.private_logs),
            contract_class_logs_hashes: claimed_length_array_from_bounded_vec(
                self.contract_class_logs_hashes,
            ),
            public_call_requests: claimed_length_array_from_bounded_vec(self.public_call_requests),
            private_call_stack: claimed_length_array_from_bounded_vec(vec_reverse(
                self.private_call_requests,
            )),
        }
    }

    pub fn to_private_accumulated_data(self) -> PrivateAccumulatedData {
        self.to_private_accumulated_data_builder().finish()
    }

    pub fn to_public_call_request(self) -> PublicCallRequest {
        PublicCallRequest {
            msg_sender: self.msg_sender,
            contract_address: self.contract_address,
            is_static_call: self.is_static_call,
            calldata_hash: self.calldata_hash,
        }
    }

    pub fn to_private_to_public_accumulated_data(
        self,
        revertible: bool,
    ) -> PrivateToPublicAccumulatedData {
        PrivateToPublicAccumulatedData {
            note_hashes: self
                .get_split_ordered_side_effects(self.note_hashes, revertible)
                .map(|n: ScopedNoteHash| n.note_hash.value),
            nullifiers: self
                .get_split_ordered_side_effects(self.nullifiers, revertible)
                .map(|n: ScopedNullifier| n.nullifier.value),
            l2_to_l1_msgs: self
                .get_split_ordered_side_effects(self.l2_to_l1_msgs, revertible)
                .map(|m: Scoped<Counted<L2ToL1Message>>| m.expose_to_public()),
            private_logs: self
                .get_split_ordered_side_effects(self.private_logs, revertible)
                .map(|l: Scoped<PrivateLogData>| l.expose_to_public()),
            contract_class_logs_hashes: self
                .get_split_ordered_side_effects(self.contract_class_logs_hashes, revertible)
                .map(|l: Scoped<Counted<LogHash>>| l.expose_to_public()),
            public_call_requests: self
                .get_split_ordered_side_effects(self.public_call_requests, revertible)
                .map(|cr: Counted<PublicCallRequest>| cr.inner),
        }
    }

    pub fn to_private_to_rollup_accumulated_data(self) -> PrivateToRollupAccumulatedData {
        PrivateToRollupAccumulatedData {
            note_hashes: self.note_hashes.storage().map(|n: ScopedNoteHash| n.note_hash.value),
            nullifiers: self.nullifiers.storage().map(|n: ScopedNullifier| n.nullifier.value),
            l2_to_l1_msgs: self.l2_to_l1_msgs.storage().map(|m: Scoped<Counted<L2ToL1Message>>| {
                m.expose_to_public()
            }),
            private_logs: self.private_logs.storage().map(|l: Scoped<PrivateLogData>| {
                l.expose_to_public()
            }),
            contract_class_logs_hashes: self
                .contract_class_logs_hashes
                .storage()
                .map(|l: Scoped<Counted<LogHash>>| l.expose_to_public()),
        }
    }

    pub fn to_private_validation_requests(self) -> PrivateValidationRequests {
        PrivateValidationRequests {
            note_hash_read_requests: claimed_length_array_from_bounded_vec(
                self.note_hash_read_requests,
            ),
            nullifier_read_requests: claimed_length_array_from_bounded_vec(
                self.nullifier_read_requests,
            ),
            scoped_key_validation_requests_and_generators: claimed_length_array_from_bounded_vec(
                self.scoped_key_validation_requests_and_generators,
            ),
            split_counter: self.validation_requests_split_counter,
        }
    }

    pub fn to_private_kernel_circuit_public_inputs(self) -> PrivateKernelCircuitPublicInputs {
        let constants = self.to_tx_constant_data();
        let end = self.to_private_accumulated_data();
        let validation_requests = self.to_private_validation_requests();
        let public_teardown_call_request = self.public_teardown_call_request;

        PrivateKernelCircuitPublicInputs {
            constants,
            min_revertible_side_effect_counter: self.min_revertible_side_effect_counter,
            end,
            validation_requests,
            public_teardown_call_request,
            fee_payer: self.fee_payer,
            include_by_timestamp: self.include_by_timestamp,
            is_private_only: self.is_private_only,
            claimed_first_nullifier: self.claimed_first_nullifier,
        }
    }

    pub fn to_private_kernel_data(self) -> PrivateKernelData {
        let public_inputs = self.to_private_kernel_circuit_public_inputs();
        PrivateKernelData {
            public_inputs,
            vk_data: VkData {
                vk: self.client_ivc_vk,
                leaf_index: self.vk_index,
                sibling_path: self.vk_path,
            },
        }
    }

    pub fn to_private_to_public_kernel_circuit_public_inputs(
        self,
    ) -> PrivateToPublicKernelCircuitPublicInputs {
        PrivateToPublicKernelCircuitPublicInputs {
            constants: self.to_tx_constant_data(),
            non_revertible_accumulated_data: self.to_private_to_public_accumulated_data(
                false, /* revertible */
            ),
            revertible_accumulated_data: self.to_private_to_public_accumulated_data(
                true, /* revertible */
            ),
            public_teardown_call_request: self.public_teardown_call_request,
            gas_used: self.gas_used,
            fee_payer: self.fee_payer,
            include_by_timestamp: self.include_by_timestamp,
        }
    }

    pub fn to_private_to_rollup_kernel_circuit_public_inputs(
        self,
    ) -> PrivateToRollupKernelCircuitPublicInputs {
        let end = self.to_private_to_rollup_accumulated_data();
        let constants = self.to_tx_constant_data();

        PrivateToRollupKernelCircuitPublicInputs {
            end,
            constants,
            gas_used: self.gas_used,
            fee_payer: self.fee_payer,
            include_by_timestamp: self.include_by_timestamp,
        }
    }

    pub fn to_private_tube_data(self) -> PrivateTubeData {
        let mut result: PrivateTubeData = std::mem::zeroed();
        result.public_inputs = self.to_private_to_rollup_kernel_circuit_public_inputs();
        result
    }

    pub fn to_public_tube_data(self) -> PublicTubeData {
        let mut result: PublicTubeData = std::mem::zeroed();
        result.public_inputs = self.to_private_to_public_kernel_circuit_public_inputs();
        result
    }

    pub fn to_avm_accumulated_data(self) -> AvmAccumulatedData {
        AvmAccumulatedData {
            note_hashes: self.note_hashes.storage().map(|n: ScopedNoteHash| n.note_hash.value),
            nullifiers: self.nullifiers.storage().map(|n: ScopedNullifier| n.nullifier.value),
            l2_to_l1_msgs: self.l2_to_l1_msgs.storage().map(|m: Scoped<Counted<L2ToL1Message>>| {
                m.expose_to_public()
            }),
            public_logs: self.public_logs.storage(),
            public_data_writes: self.public_data_writes.storage(),
        }
    }

    pub fn to_private_to_avm_accumulated_data(
        self,
        revertible: bool,
    ) -> PrivateToAvmAccumulatedData {
        PrivateToAvmAccumulatedData {
            note_hashes: self
                .get_split_ordered_side_effects(self.note_hashes, revertible)
                .map(|n: ScopedNoteHash| n.note_hash.value),
            nullifiers: self
                .get_split_ordered_side_effects(self.nullifiers, revertible)
                .map(|n: ScopedNullifier| n.nullifier.value),
            l2_to_l1_msgs: self
                .get_split_ordered_side_effects(self.l2_to_l1_msgs, revertible)
                .map(|m: Scoped<Counted<L2ToL1Message>>| m.expose_to_public()),
        }
    }

    pub fn to_avm_circuit_public_inputs(self) -> AvmCircuitPublicInputs {
        let public_setup_call_requests =
            self.get_split_side_effects(self.public_call_requests, false /* revertible */);
        let public_app_logic_call_requests =
            self.get_split_side_effects(self.public_call_requests, true /* revertible */);
        let public_teardown_call_request = self.public_teardown_call_request;
        let public_call_request_array_lengths = PublicCallRequestArrayLengths::new(
            public_setup_call_requests,
            public_app_logic_call_requests,
            public_teardown_call_request,
        );

        let previous_non_revertible_accumulated_data =
            self.to_private_to_avm_accumulated_data(false /* revertible */);
        let previous_non_revertible_accumulated_data_array_lengths =
            PrivateToAvmAccumulatedDataArrayLengths::new(previous_non_revertible_accumulated_data);

        let previous_revertible_accumulated_data =
            self.to_private_to_avm_accumulated_data(true /* revertible */);
        let previous_revertible_accumulated_data_array_lengths =
            PrivateToAvmAccumulatedDataArrayLengths::new(previous_revertible_accumulated_data);

        let accumulated_data = self.to_avm_accumulated_data();
        let accumulated_data_array_lengths = AvmAccumulatedDataArrayLengths::new(accumulated_data);

        AvmCircuitPublicInputs {
            global_variables: self.global_variables,
            start_tree_snapshots: self.start_snapshots,
            start_gas_used: self.start_gas_used,
            gas_settings: self.tx_context.gas_settings,
            effective_gas_fees: self.effective_gas_fees,
            fee_payer: self.fee_payer,
            public_call_request_array_lengths,
            public_setup_call_requests,
            public_app_logic_call_requests,
            public_teardown_call_request,
            previous_non_revertible_accumulated_data_array_lengths,
            previous_revertible_accumulated_data_array_lengths,
            previous_non_revertible_accumulated_data,
            previous_revertible_accumulated_data,
            end_tree_snapshots: self.end_snapshots,
            end_gas_used: self.end_gas_used,
            accumulated_data_array_lengths,
            accumulated_data,
            transaction_fee: self.transaction_fee,
            reverted: self.reverted,
        }
    }

    pub fn to_avm_proof_data(self) -> AvmProofData {
        let mut result: AvmProofData = std::mem::zeroed();
        result.public_inputs = self.to_avm_circuit_public_inputs();
        result
    }

    pub fn add_new_note_hash(&mut self, value: Field) {
        self.note_hashes.push(NoteHash { value, counter: self.next_counter() }.scope(
            self.contract_address,
        ));
    }

    pub fn add_siloed_note_hash(&mut self, value: Field) {
        let siloed_value = compute_siloed_note_hash(self.contract_address, value);
        self.note_hashes.push(NoteHash { value: siloed_value, counter: self.next_counter() }.scope(
            AztecAddress::zero(),
        ));
    }

    pub fn add_siloed_unique_note_hash(&mut self, value: Field) {
        let siloed_value = compute_siloed_note_hash(self.contract_address, value);
        let current_index = self.note_hashes.len();
        let unique_siloed_value = compute_unique_siloed_note_hash(
            siloed_value,
            self.claimed_first_nullifier,
            current_index,
        );

        self.note_hashes.push(NoteHash { value: unique_siloed_value, counter: self.next_counter() }
            .scope(AztecAddress::zero()));
    }

    pub fn append_note_hashes(&mut self, num_note_hashes: u32) {
        let index_offset = self.note_hashes.len();
        for i in 0..self.note_hashes.max_len() {
            if i < num_note_hashes {
                let value = self.mock_note_hash_value(index_offset + i);
                self.add_new_note_hash(value);
            }
        }
    }

    pub fn append_siloed_note_hashes(&mut self, num_note_hashes: u32) {
        let index_offset = self.note_hashes.len();
        for i in 0..self.note_hashes.max_len() {
            if i < num_note_hashes {
                let value = self.mock_note_hash_value(index_offset + i);
                self.add_siloed_note_hash(value);
            }
        }
    }

    pub fn append_siloed_unique_note_hashes(&mut self, num_note_hashes: u32) {
        let index_offset = self.note_hashes.len();
        for i in 0..self.note_hashes.max_len() {
            if i < num_note_hashes {
                let value = self.mock_note_hash_value(index_offset + i);
                self.add_siloed_unique_note_hash(value);
            }
        }
    }

    pub fn append_note_hashes_with_logs(&mut self, num_note_hashes: u32) {
        let index_offset = self.note_hashes.len();
        for i in 0..self.note_hashes.max_len() {
            if i < num_note_hashes {
                let value = self.mock_note_hash_value(index_offset + i);
                self.add_new_note_hash(value);
                self.append_private_logs_for_note(1, self.counter - 1);
            }
        }
    }

    pub fn append_padded_note_hashes(&mut self, num_note_hashes: u32) {
        let index_offset = self.note_hashes.len();
        for i in 0..self.note_hashes.max_len() {
            if i < num_note_hashes {
                let value = self.mock_note_hash_value(index_offset + i);
                // Silo and clear the contract address here because the padded note hashes are siloed when added in the
                // reset circuit. We can only see the siloed version of it in the public inputs.
                let siloed_value = compute_siloed_note_hash(SIDE_EFFECT_MASKING_ADDRESS, value);
                self.note_hashes.push(NoteHash { value: siloed_value, counter: MAX_U32_VALUE }
                    .scope(AztecAddress::zero()));
            }
        }
    }

    pub fn set_protocol_nullifier(&mut self) {
        assert_eq(self.nullifiers.len(), 0, "first nullifier already set");
        let value = self.mock_nullifier_value(0);
        let first_nullifier =
            Nullifier { value, counter: 0, note_hash: 0 }.scope(AztecAddress::zero());
        self.nullifiers.push(first_nullifier);
        self.claimed_first_nullifier = value;
    }

    pub fn add_nullifier(&mut self, value: Field) {
        let note_hash = 0;
        self.add_nullifier_for_note_hash(value, note_hash);
    }

    pub fn add_nullifier_for_note_hash(&mut self, value: Field, note_hash: Field) {
        self.nullifiers.push(Nullifier { value, counter: self.next_counter(), note_hash }.scope(
            self.contract_address,
        ));
    }

    pub fn add_siloed_nullifier(&mut self, value: Field) {
        let note_hash = 0;
        self.add_siloed_nullifier_for_note_hash(value, note_hash);
    }

    pub fn add_siloed_nullifier_for_note_hash(&mut self, value: Field, note_hash: Field) {
        let siloed_value = compute_siloed_nullifier(self.contract_address, value);
        self.nullifiers.push(Nullifier {
            value: siloed_value,
            counter: self.next_counter(),
            note_hash,
        }
            .scope(AztecAddress::zero()));
    }

    pub fn append_nullifiers(&mut self, num_extra_nullifier: u32) {
        let index_offset = self.nullifiers.len();
        for i in 0..self.nullifiers.max_len() {
            if i < num_extra_nullifier {
                let value = self.mock_nullifier_value(index_offset + i);
                self.add_nullifier(value);
            }
        }
    }

    pub fn append_siloed_nullifiers(&mut self, num_extra_nullifier: u32) {
        let index_offset = self.nullifiers.len();
        for i in 0..self.nullifiers.max_len() {
            if i < num_extra_nullifier {
                let value = self.mock_nullifier_value(index_offset + i);
                self.add_siloed_nullifier(value);
            }
        }
    }

    pub fn append_padded_nullifiers(&mut self, num_nullifiers: u32) {
        let index_offset = self.nullifiers.len();
        for i in 0..self.nullifiers.max_len() {
            if i < num_nullifiers {
                let value = self.mock_nullifier_value(index_offset + i);
                // Silo and clear the contract address here because the padded nullifiers are siloed when added in the
                // reset circuit. We can only see the siloed version of it in the public inputs.
                let siloed_value = compute_siloed_nullifier(SIDE_EFFECT_MASKING_ADDRESS, value);
                self.nullifiers.push(Nullifier {
                    value: siloed_value,
                    counter: MAX_U32_VALUE,
                    note_hash: 0,
                }
                    .scope(AztecAddress::zero()));
            }
        }
    }

    pub fn add_l2_to_l1_message(&mut self, content: Field, recipient: EthAddress) {
        self.l2_to_l1_msgs.push(L2ToL1Message { recipient, content }
            .count(self.next_counter())
            .scope(self.contract_address));
    }

    pub fn add_siloed_l2_to_l1_message(&mut self, content: Field, recipient: EthAddress) {
        let siloed_content = compute_l2_to_l1_hash(
            self.contract_address,
            recipient,
            content,
            self.tx_context.version,
            self.tx_context.chain_id,
        );
        self.add_l2_to_l1_message(siloed_content, recipient);
    }

    pub fn append_l2_to_l1_msgs(&mut self, num: u32) {
        let index_offset = self.l2_to_l1_msgs.len();
        for i in 0..self.l2_to_l1_msgs.max_len() {
            if i < num {
                let (content, recipient) = self.mock_l2_to_l1_msg(index_offset + i);
                self.add_l2_to_l1_message(content, recipient);
            }
        }
    }

    pub fn add_read_request_for_pending_note_hash(&mut self, note_hash_index: u32) -> u32 {
        let read_request_index = self.note_hash_read_requests.len();
        let value = self.mock_note_hash_value(note_hash_index);
        let read_request =
            ReadRequest { value, counter: self.next_counter() }.scope(self.contract_address);
        self.note_hash_read_requests.push(read_request);
        read_request_index
    }

    pub fn append_note_hash_read_requests(&mut self, num_reads: u32) {
        let index_offset = self.note_hash_read_requests.len();
        for i in 0..self.note_hash_read_requests.max_len() {
            if i < num_reads {
                let value = self.mock_note_hash_read_value(index_offset + i);
                let read_request = ReadRequest { value, counter: self.next_counter() }.scope(
                    self.contract_address,
                );
                self.note_hash_read_requests.push(read_request);
            }
        }
    }

    pub fn add_read_request_for_pending_nullifier(&mut self, nullifier_index: u32) -> u32 {
        let read_request_index = self.nullifier_read_requests.len();
        let nullifier = self.mock_nullifier_value(nullifier_index);
        let read_request = ReadRequest { value: nullifier, counter: self.next_counter() }.scope(
            self.contract_address,
        );
        self.nullifier_read_requests.push(read_request);
        read_request_index
    }

    pub fn append_nullifier_read_requests(&mut self, num_reads: u32) {
        let index_offset = self.nullifier_read_requests.len();
        for i in 0..self.nullifier_read_requests.max_len() {
            if i < num_reads {
                let value = self.mock_nullifier_read_value(index_offset + i);
                let read_request = ReadRequest { value, counter: self.next_counter() }.scope(
                    self.contract_address,
                );
                self.nullifier_read_requests.push(read_request);
            }
        }
    }

    pub fn add_request_for_key_validation(
        &mut self,
        pk_m: Point,
        sk_app: Field,
        sk_app_generator: Field,
    ) {
        let request = KeyValidationRequest { pk_m, sk_app };
        let request_and_generator = KeyValidationRequestAndGenerator { request, sk_app_generator };
        let scoped_key_validation_request_and_generator =
            request_and_generator.scope(self.contract_address);
        self.scoped_key_validation_requests_and_generators.push(
            scoped_key_validation_request_and_generator,
        );
    }

    pub fn append_key_validation_requests(&mut self, num_requests: u32) {
        let index_offset = self.scoped_key_validation_requests_and_generators.len();
        for i in 0..self.scoped_key_validation_requests_and_generators.max_len() {
            if i < num_requests {
                let request = self.mock_key_validation_request(index_offset + i);
                self.scoped_key_validation_requests_and_generators.push(request.scope(
                    self.contract_address,
                ));
            }
        }
    }

    pub fn add_private_log(
        &mut self,
        fields: [Field; PRIVATE_LOG_SIZE_IN_FIELDS],
        length: u32,
        note_hash_counter: u32,
    ) {
        let log = PrivateLog { fields, length };
        let logData = PrivateLogData { log, note_hash_counter, counter: self.next_counter() }.scope(
            self.contract_address,
        );
        self.private_logs.push(logData);
    }

    pub fn append_private_logs_for_note(&mut self, num_logs: u32, note_hash_counter: u32) {
        let index_offset = self.private_logs.len();
        for i in 0..self.private_logs.max_len() {
            if i < num_logs {
                let fields = self.mock_private_log_fields(index_offset + i);
                self.add_private_log(fields, fields.len(), note_hash_counter);
            }
        }
    }

    pub fn append_private_logs(&mut self, num_logs: u32) {
        self.append_private_logs_for_note(num_logs, 0 /* note_hash_counter */);
    }

    pub fn append_private_logs_with_lengths<let N: u32>(&mut self, lengths: [u32; N]) {
        let index_offset = self.private_logs.len();
        for i in 0..lengths.len() {
            let fields = self.mock_private_log_fields_with_length(index_offset + i, lengths[i]);
            self.add_private_log(fields, lengths[i], 0 /* note_hash_counter */);
        }
    }

    pub fn add_siloed_private_log(
        &mut self,
        fields: [Field; PRIVATE_LOG_SIZE_IN_FIELDS],
        length: u32,
        note_hash_counter: u32,
    ) {
        let log = PrivateLogData {
            log: PrivateLog { fields, length },
            note_hash_counter,
            counter: self.next_counter(),
        }
            .scope(AztecAddress::zero()); // When siloed, the address is set to zero by the reset kernel.
        self.private_logs.push(log);
    }

    pub fn append_siloed_private_logs_for_note(&mut self, num_logs: u32, note_hash_counter: u32) {
        let index_offset = self.private_logs.len();
        for i in 0..self.private_logs.max_len() {
            if i < num_logs {
                let mut fields = self.mock_private_log_fields(index_offset + i);
                fields[0] = compute_siloed_private_log_field(self.contract_address, fields[0]);
                self.add_siloed_private_log(fields, fields.len(), note_hash_counter);
            }
        }
    }

    pub fn append_siloed_private_logs_for_note_with_lengths<let N: u32>(
        &mut self,
        lengths: [u32; N],
        note_hash_counter: u32,
    ) {
        let index_offset = self.private_logs.len();
        for i in 0..lengths.len() {
            let length = lengths[i];
            let mut fields = self.mock_private_log_fields_with_length(index_offset + i, length);
            fields[0] = compute_siloed_private_log_field(self.contract_address, fields[0]);
            self.add_siloed_private_log(fields, length, note_hash_counter);
        }
    }

    pub fn append_siloed_private_logs(&mut self, num_logs: u32) {
        self.append_siloed_private_logs_for_note(num_logs, 0 /* note_hash_counter */);
    }

    pub fn append_padded_private_logs(&mut self, num_logs: u32) {
        let index_offset = self.private_logs.len();
        for i in 0..self.private_logs.max_len() {
            if i < num_logs {
                let mut fields = self.mock_private_log_fields(index_offset + i);
                // Silo and clear the contract address here because the padded private logs are siloed when added in the
                // reset circuit. We can only see the siloed version of it in the public inputs.
                fields[0] = compute_siloed_private_log_field(self.contract_address, fields[0]);
                self.private_logs.push(PrivateLogData {
                    log: PrivateLog { fields, length: fields.len() },
                    note_hash_counter: 0,
                    counter: MAX_U32_VALUE,
                }
                    .scope(AztecAddress::zero()));
            }
        }
    }

    pub fn add_public_log(&mut self, fields: [Field; PUBLIC_LOG_SIZE_IN_FIELDS], length: u32) {
        let inner = Log { fields, length };
        let log = PublicLog { log: inner, contract_address: self.contract_address };
        let _ = self.next_counter();
        self.public_logs.push(log);
    }

    pub fn append_public_logs(&mut self, num_logs: u32) {
        let index_offset = self.public_logs.len();
        for i in 0..self.public_logs.max_len() {
            if i < num_logs {
                let fields = self.mock_public_log_fields(index_offset + i);
                self.add_public_log(fields, fields.len());
            }
        }
    }

    pub fn append_public_logs_with_lengths<let N: u32>(&mut self, lengths: [u32; N]) {
        let index_offset = self.public_logs.len();
        for i in 0..lengths.len() {
            let length = lengths[i];
            let fields = self.mock_public_log_fields_with_length(index_offset + i, length);
            self.add_public_log(fields, length);
        }
    }

    pub fn add_contract_class_log_hash(&mut self, hash: Field, length: u32) {
        let log_hash =
            LogHash { value: hash, length }.count(self.next_counter()).scope(self.contract_address);
        self.contract_class_logs_hashes.push(log_hash);
    }

    pub fn add_private_call_request_for_private_call(&mut self, private_call: PrivateCallData) {
        let public_inputs = private_call.public_inputs;
        let start_counter = public_inputs.start_side_effect_counter;
        let end_counter = public_inputs.end_side_effect_counter;
        self.counter = end_counter + 1;

        self.private_call_requests.push(
            PrivateCallRequest {
                call_context: public_inputs.call_context,
                args_hash: public_inputs.args_hash,
                returns_hash: public_inputs.returns_hash,
                start_side_effect_counter: start_counter,
                end_side_effect_counter: end_counter,
            },
        );
    }

    pub fn add_private_call_request(&mut self) {
        let index_offset = self.private_call_requests.len();
        let mut request = self.mock_private_call_request(index_offset);

        let start_counter = self.next_counter();
        let end_counter = start_counter + 10;
        request.start_side_effect_counter = start_counter;
        request.end_side_effect_counter = end_counter;
        self.counter = end_counter + 1;

        self.private_call_requests.push(request);
    }

    pub fn append_private_call_requests(&mut self, num: u32) {
        for i in 0..self.private_call_requests.max_len() {
            if i < num {
                self.add_private_call_request();
            }
        }
    }

    pub fn add_public_call_request(&mut self, request: PublicCallRequest) {
        self.public_call_requests.push(Counted::new(request, self.next_counter()));
    }

    pub fn append_public_call_requests(&mut self, num: u32) {
        let index_offset = self.public_call_requests.len();
        for i in 0..self.public_call_requests.max_len() {
            if i < num {
                let request = self.mock_public_call_request(index_offset + i);
                self.add_public_call_request(request);
            }
        }
    }

    pub fn set_fee_payer(&mut self, fee_payer: AztecAddress) {
        self.fee_payer = fee_payer;
    }

    pub fn make_fee_payer(&mut self) -> AztecAddress {
        self.is_fee_payer = true;
        self.set_fee_payer(self.contract_address);
        self.contract_address
    }

    pub fn set_gas_used(&mut self, da_gas: u32, l2_gas: u32) {
        self.gas_used = Gas { da_gas, l2_gas };
    }

    pub fn set_public_teardown_call_request(&mut self) {
        self.public_teardown_call_request = self.mock_public_teardown_call_request();
    }

    pub fn end_setup(&mut self) {
        self.min_revertible_side_effect_counter = self.counter;
    }

    fn get_split_side_effects<T, let N: u32>(
        self,
        array: BoundedVec<Counted<T>, N>,
        revertible: bool,
    ) -> [T; N] {
        let mut requests = BoundedVec::new();
        for i in 0..array.max_len() {
            if i < array.len() {
                let request = array.get(i);
                if revertible == (request.counter >= self.min_revertible_side_effect_counter) {
                    requests.push(request);
                }
            }
        }
        requests.storage().map(|r| r.inner)
    }

    fn get_split_ordered_side_effects<T, let N: u32>(
        self,
        array: BoundedVec<T, N>,
        revertible: bool,
    ) -> [T; N]
    where
        T: Ordered,
    {
        let mut requests = BoundedVec::new();
        for i in 0..array.max_len() {
            if i < array.len() {
                let request = array.get(i);
                let is_request_revertible = (self.min_revertible_side_effect_counter != 0)
                    & (request.counter() >= self.min_revertible_side_effect_counter);
                if is_request_revertible == revertible {
                    requests.push(request);
                }
            }
        }
        requests.storage()
    }

    fn mock_note_hash_read_value(self, index: u32) -> Field {
        789 + self.value_offset + index as Field
    }

    fn mock_nullifier_read_value(self, index: u32) -> Field {
        22334 + self.value_offset + index as Field
    }

    fn mock_key_validation_request(self, index: u32) -> KeyValidationRequestAndGenerator {
        let value_offset = 3030 + self.value_offset + index as Field;
        let request = KeyValidationRequest {
            pk_m: Point { x: value_offset, y: 1 + value_offset, is_infinite: false },
            sk_app: 2 + value_offset,
        };
        KeyValidationRequestAndGenerator { request, sk_app_generator: 3 + value_offset }
    }

    fn mock_public_data_read(self, index: u32) -> (Field, Field) {
        let value_offset = 4545 + self.value_offset + index as Field;
        (value_offset, value_offset + 1)
    }

    fn mock_public_data_write(self, index: u32) -> (Field, Field) {
        let value_offset = 7788 + self.value_offset + index as Field;
        let leaf_slot = value_offset;
        let value = 1 + value_offset;
        (leaf_slot, value)
    }

    fn mock_contract_storage_read(self, index: u32) -> (Field, Field) {
        let value_offset = 543543 + self.value_offset + index as Field;
        (value_offset, value_offset + 1)
    }

    fn mock_contract_storage_write(self, index: u32) -> (Field, Field) {
        let value_offset = 336699 + self.value_offset + index as Field;
        (value_offset, value_offset + 1)
    }

    fn mock_note_hash_value(self, index: u32) -> Field {
        212121 + self.value_offset + index as Field
    }

    fn mock_nullifier_value(self, index: u32) -> Field {
        5678 + self.value_offset + index as Field
    }

    fn mock_nullifier_value_non_revertible(self, index: u32) -> Field {
        9876 + self.value_offset + index as Field
    }

    fn mock_l2_to_l1_msg(self, index: u32) -> (Field, EthAddress) {
        let value_offset = 72727 + self.value_offset + index as Field;
        (value_offset, EthAddress::from_field(1 + value_offset))
    }

    fn mock_private_log_fields(self, index: u32) -> [Field; PRIVATE_LOG_SIZE_IN_FIELDS] {
        self.mock_private_log_fields_with_length(index, PRIVATE_LOG_SIZE_IN_FIELDS)
    }

    fn mock_private_log_fields_with_length(
        self,
        index: u32,
        length: u32,
    ) -> [Field; PRIVATE_LOG_SIZE_IN_FIELDS] {
        let value_offset =
            328732 + self.value_offset + (index * PRIVATE_LOG_SIZE_IN_FIELDS) as Field;
        let mut fields = [0; PRIVATE_LOG_SIZE_IN_FIELDS];
        for i in 0..PRIVATE_LOG_SIZE_IN_FIELDS {
            if i < length {
                fields[i] = value_offset + i as Field;
            }
        }
        fields
    }

    fn mock_public_log_fields(self, index: u32) -> [Field; PUBLIC_LOG_SIZE_IN_FIELDS] {
        self.mock_public_log_fields_with_length(index, PUBLIC_LOG_SIZE_IN_FIELDS)
    }

    fn mock_public_log_fields_with_length(
        self,
        index: u32,
        length: u32,
    ) -> [Field; PUBLIC_LOG_SIZE_IN_FIELDS] {
        let value_offset =
            199199 + self.value_offset + (index * PUBLIC_LOG_SIZE_IN_FIELDS) as Field;
        let mut fields = [0; PUBLIC_LOG_SIZE_IN_FIELDS];
        for i in 0..PUBLIC_LOG_SIZE_IN_FIELDS {
            if i < length {
                fields[i] = value_offset + i as Field;
            }
        }
        fields
    }

    fn mock_private_log_randomness(self, index: u32) -> Field {
        579579 + self.value_offset + index as Field
    }

    fn mock_private_call_request(self, index: u32) -> PrivateCallRequest {
        let value_offset = 766766 + self.value_offset + index as Field;
        let mut fields = [0; PRIVATE_CALL_REQUEST_LENGTH];
        for i in 0..fields.len() {
            fields[i] = value_offset + i as Field;
        }
        let mut request = PrivateCallRequest::deserialize(fields);
        request.call_context.msg_sender = self.contract_address;
        request.call_context.is_static_call = self.is_static_call;
        request
    }

    fn mock_public_call_request(self, index: u32) -> PublicCallRequest {
        let value_offset = 636363 + self.value_offset + index as Field;
        let mut fields = [0; PUBLIC_CALL_REQUEST_LENGTH];
        for i in 0..fields.len() {
            fields[i] = value_offset + i as Field;
        }
        let mut request = PublicCallRequest::deserialize(fields);
        request.msg_sender = self.contract_address;
        request.is_static_call = self.is_static_call;
        request
    }

    fn mock_public_teardown_call_request(self) -> PublicCallRequest {
        self.mock_public_call_request(54345)
    }

    fn mock_fee_payer(self) -> AztecAddress {
        AztecAddress::from_field(900900 + self.value_offset)
    }

    fn next_counter(&mut self) -> u32 {
        let counter = self.counter;
        self.counter += 1;
        counter
    }
}

impl Empty for FixtureBuilder {
    fn empty() -> Self {
        FixtureBuilder {
            contract_address: AztecAddress::zero(),
            msg_sender: AztecAddress::zero(),
            is_private_only: false,
            claimed_first_nullifier: 0,
            is_static_call: false,
            is_fee_payer: false,
            fee_payer: AztecAddress::zero(),
            public_teardown_call_request: PublicCallRequest::empty(),
            effective_gas_fees: GasFees::empty(),
            historical_header: BlockHeader::empty(),
            tx_context: TxContext::empty(),
            global_variables: GlobalVariables::empty(),
            note_hashes: BoundedVec::new(),
            nullifiers: BoundedVec::new(),
            l2_to_l1_msgs: BoundedVec::new(),
            private_logs: BoundedVec::new(),
            public_logs: BoundedVec::new(),
            contract_class_logs_hashes: BoundedVec::new(),
            public_data_writes: BoundedVec::new(),
            private_call_requests: BoundedVec::new(),
            public_call_requests: BoundedVec::new(),
            include_by_timestamp: 0,
            note_hash_read_requests: BoundedVec::new(),
            nullifier_read_requests: BoundedVec::new(),
            scoped_key_validation_requests_and_generators: BoundedVec::new(),
            validation_requests_split_counter: Option::none(),
            function_data: FunctionData::empty(),
            args_hash: 0,
            calldata_hash: 0,
            returns_hash: 0,
            function_leaf_membership_witness: MembershipWitness::empty(),
            salted_initialization_hash: SaltedInitializationHash::from_field(0),
            public_keys: PublicKeys::default(),
            contract_class_artifact_hash: 0,
            contract_class_public_bytecode_commitment: 0,
            bytecode_hash: 0,
            prover_address: AztecAddress::zero(),
            proof: NestedRecursiveProof::empty(),
            honk_vk: VerificationKey::empty(),
            client_ivc_vk: VerificationKey::empty(),
            vk_index: 0,
            vk_path: [0; VK_TREE_HEIGHT],
            vk_tree_root: FixtureBuilder::vk_tree_root(),
            protocol_contract_tree_root: 0,
            protocol_contract_membership_witness: MembershipWitness::empty(),
            protocol_contract_leaf: ProtocolContractLeafPreimage::empty(),
            updated_class_id_witness: MembershipWitness::empty(),
            updated_class_id_leaf: PublicDataTreeLeafPreimage::empty(),
            updated_class_id_value_change: ScheduledValueChange::empty(),
            updated_class_id_delay_change: ScheduledDelayChange::empty(),
            archive_tree: AppendOnlyTreeSnapshot::empty(),
            archive_root_membership_witness: MembershipWitness::empty(),
            start_snapshots: TreeSnapshots::empty(),
            end_snapshots: TreeSnapshots::empty(),
            revert_code: 0,
            reverted: false,
            min_revertible_side_effect_counter: 0,
            counter_start: 0,
            counter: 0,
            start_state: PartialStateReference::empty(),
            gas_used: Gas::empty(),
            start_gas_used: Gas::empty(),
            end_gas_used: Gas::empty(),
            transaction_fee: 0,
            value_offset: 0,
        }
    }
}<|MERGE_RESOLUTION|>--- conflicted
+++ resolved
@@ -49,17 +49,11 @@
     address::{AztecAddress, EthAddress, SaltedInitializationHash},
     block_header::BlockHeader,
     constants::{
-<<<<<<< HEAD
         ARCHIVE_HEIGHT, CLIENT_IVC_VERIFICATION_KEY_LENGTH_IN_FIELDS,
         CONTRACT_INSTANCE_REGISTRY_CONTRACT_ADDRESS, DEFAULT_UPDATE_DELAY, FUNCTION_TREE_HEIGHT,
         MAX_CONTRACT_CLASS_LOGS_PER_TX, MAX_ENQUEUED_CALLS_PER_TX, MAX_FIELD_VALUE,
-=======
-        ARCHIVE_HEIGHT, CLIENT_IVC_VERIFICATION_KEY_LENGTH_IN_FIELDS, DEFAULT_UPDATE_DELAY,
-        DEPLOYER_CONTRACT_ADDRESS, FUNCTION_TREE_HEIGHT, MAX_CONTRACT_CLASS_LOGS_PER_TX,
-        MAX_ENQUEUED_CALLS_PER_TX, MAX_FIELD_VALUE, MAX_INCLUDE_BY_TIMESTAMP_DURATION,
->>>>>>> 029ec3b8
-        MAX_KEY_VALIDATION_REQUESTS_PER_TX, MAX_L2_TO_L1_MSGS_PER_TX,
-        MAX_NOTE_HASH_READ_REQUESTS_PER_TX, MAX_NOTE_HASHES_PER_TX,
+        MAX_INCLUDE_BY_TIMESTAMP_DURATION, MAX_KEY_VALIDATION_REQUESTS_PER_TX,
+        MAX_L2_TO_L1_MSGS_PER_TX, MAX_NOTE_HASH_READ_REQUESTS_PER_TX, MAX_NOTE_HASHES_PER_TX,
         MAX_NULLIFIER_READ_REQUESTS_PER_TX, MAX_NULLIFIERS_PER_TX,
         MAX_PRIVATE_CALL_STACK_LENGTH_PER_TX, MAX_PRIVATE_LOGS_PER_TX, MAX_PUBLIC_LOGS_PER_TX,
         MAX_TOTAL_PUBLIC_DATA_UPDATE_REQUESTS_PER_TX, MAX_U32_VALUE, PRIVATE_CALL_REQUEST_LENGTH,
