use crate::{
    abis::{
<<<<<<< HEAD
        gas::Gas, gas_settings::GasSettings, call_context::CallContext,
        accumulated_data::{
            CombinedAccumulatedData, PrivateAccumulatedData, PrivateAccumulatedDataBuilder,
            PublicAccumulatedData, PublicAccumulatedDataArrayLengths, PublicAccumulatedDataBuilder,
        }, function_data::FunctionData, global_variables::GlobalVariables,
        combined_constant_data::CombinedConstantData, enqueued_call_data::{EnqueuedCallData, Proof},
        kernel_circuit_public_inputs::{
            KernelCircuitPublicInputs, PrivateKernelCircuitPublicInputs,
            PublicKernelCircuitPublicInputs, VMCircuitPublicInputs,
        }, kernel_data::KernelData, public_kernel_data::PublicKernelData,
        max_block_number::MaxBlockNumber, private_kernel_data::PrivateKernelData,
        note_hash::{NoteHash, ScopedNoteHash}, nullifier::{Nullifier, ScopedNullifier},
        private_call_request::PrivateCallRequest, private_call_stack_item::PrivateCallStackItem,
        private_circuit_public_inputs::PrivateCircuitPublicInputs,
        private_kernel::private_call_data::PrivateCallData,
        public_call_data::{Proof as PublicCallDataProof, PublicCallData},
        public_call_request::PublicCallRequest, public_call_stack_item::PublicCallStackItem,
        public_circuit_public_inputs::PublicCircuitPublicInputs, public_data_read::PublicDataRead,
        public_data_update_request::PublicDataUpdateRequest,
        public_inner_call_request::PublicInnerCallRequest,
        read_request::{ReadRequest, ScopedReadRequest}, tree_leaf_read_request::TreeLeafReadRequest,
        log_hash::{LogHash, NoteLogHash, ScopedLogHash, EncryptedLogHash, ScopedEncryptedLogHash},
        validation_requests::{
            KeyValidationRequest, KeyValidationRequestAndGenerator, PrivateValidationRequests,
            PublicValidationRequests, PublicValidationRequestArrayLengths, RollupValidationRequests,
            ScopedKeyValidationRequestAndGenerator,
        },
    }, address::{AztecAddress, EthAddress, SaltedInitializationHash, PublicKeysHash},
=======
    gas::Gas, gas_settings::GasSettings, call_context::CallContext,
    accumulated_data::{
    CombinedAccumulatedData, PrivateAccumulatedData, PrivateAccumulatedDataBuilder,
    PublicAccumulatedData, PublicAccumulatedDataArrayLengths, PublicAccumulatedDataBuilder
},
    function_data::FunctionData, global_variables::GlobalVariables,
    combined_constant_data::CombinedConstantData, enqueued_call_data::{EnqueuedCallData, Proof},
    kernel_circuit_public_inputs::{
    KernelCircuitPublicInputs, PrivateKernelCircuitPublicInputs, PublicKernelCircuitPublicInputs,
    VMCircuitPublicInputs
},
    kernel_data::KernelData, public_kernel_data::PublicKernelData, max_block_number::MaxBlockNumber,
    private_kernel_data::PrivateKernelData, note_hash::{NoteHash, ScopedNoteHash},
    nullifier::{Nullifier, ScopedNullifier}, private_call_request::PrivateCallRequest,
    private_call_stack_item::PrivateCallStackItem,
    private_circuit_public_inputs::PrivateCircuitPublicInputs,
    private_kernel::private_call_data::PrivateCallData,
    public_call_data::{Proof as PublicCallDataProof, PublicCallData},
    public_call_request::PublicCallRequest, public_call_stack_item::PublicCallStackItem,
    public_circuit_public_inputs::PublicCircuitPublicInputs, public_data_read::PublicDataRead,
    public_data_update_request::PublicDataUpdateRequest,
    public_inner_call_request::PublicInnerCallRequest, read_request::{ReadRequest, ScopedReadRequest},
    tree_leaf_read_request::TreeLeafReadRequest,
    log_hash::{LogHash, NoteLogHash, ScopedLogHash, EncryptedLogHash, ScopedEncryptedLogHash},
    validation_requests::{
    KeyValidationRequest, KeyValidationRequestAndGenerator, PrivateValidationRequests,
    PublicValidationRequests, PublicValidationRequestArrayLengths, RollupValidationRequests,
    ScopedKeyValidationRequestAndGenerator
}
},
    address::{AztecAddress, EthAddress, SaltedInitializationHash, PublicKeysHash},
    public_keys::PublicKeys,
>>>>>>> 314d9d26
    constants::{
        FUNCTION_TREE_HEIGHT, MAX_NOTE_HASHES_PER_TX, MAX_NULLIFIERS_PER_TX,
        MAX_L1_TO_L2_MSG_READ_REQUESTS_PER_TX, MAX_L2_TO_L1_MSGS_PER_TX,
        MAX_PUBLIC_DATA_READS_PER_CALL, MAX_PUBLIC_DATA_READS_PER_TX,
        MAX_PUBLIC_DATA_UPDATE_REQUESTS_PER_CALL, MAX_PUBLIC_DATA_UPDATE_REQUESTS_PER_TX,
        MAX_FIELD_VALUE, MAX_PRIVATE_CALL_STACK_LENGTH_PER_TX, MAX_PUBLIC_CALL_STACK_LENGTH_PER_TX,
        MAX_NOTE_HASH_READ_REQUESTS_PER_TX, MAX_NULLIFIER_READ_REQUESTS_PER_TX,
        MAX_NULLIFIER_NON_EXISTENT_READ_REQUESTS_PER_TX, MAX_KEY_VALIDATION_REQUESTS_PER_TX,
        VK_TREE_HEIGHT, MAX_ENCRYPTED_LOGS_PER_TX, MAX_UNENCRYPTED_LOGS_PER_TX,
        MAX_NOTE_ENCRYPTED_LOGS_PER_TX, PRIVATE_CALL_REQUEST_LENGTH, PROTOCOL_CONTRACT_TREE_HEIGHT,
        PUBLIC_CALL_REQUEST_LENGTH,
    }, contrakt::{storage_read::StorageRead, storage_update_request::StorageUpdateRequest},
    hash::{
<<<<<<< HEAD
        compute_l2_to_l1_hash, compute_tx_logs_hash, compute_siloed_nullifier, silo_note_hash,
        silo_unencrypted_log_hash, mask_encrypted_log_hash,
    }, header::Header, merkle_tree::membership::MembershipWitness,
=======
    compute_l2_to_l1_hash, compute_tx_logs_hash, compute_siloed_nullifier, silo_note_hash,
    silo_unencrypted_log_hash, mask_encrypted_log_hash
},
    header::Header, merkle_tree::{membership::MembershipWitness, MerkleTree},
>>>>>>> 314d9d26
    messaging::l2_to_l1_message::{L2ToL1Message, ScopedL2ToL1Message},
    partial_state_reference::PartialStateReference,
    tests::{
    fixtures,
    fixtures::{
    contracts::ContractData, contract_functions::ContractFunction,
    vk_tree::{
    generate_fake_honk_vk_for_index, generate_fake_client_ivc_vk_for_index, get_vk_merkle_tree,
    VK_TREE_WIDTH
}
}
},
    transaction::{tx_context::TxContext, tx_request::TxRequest}, traits::Empty,
    recursion::{
        verification_key::{HonkVerificationKey, ClientIVCVerificationKey, VerificationKey},
        proof::NestedRecursiveProof,
    }, point::Point,
};

fn subarray<T, let N: u32, let M: u32>(arr: [T; N]) -> [T; M] {
    assert(N >= M, "cannot call subarray on a smaller array");
    let mut new_arr = [arr[0]; M];
    for i in 0..M {
        new_arr[i] = arr[i];
    }
    new_arr
}

fn vec_reverse<T, let N: u32>(vec: BoundedVec<T, N>) -> BoundedVec<T, N> {
    let mut reversed = BoundedVec::new();
    let len = vec.len();
    for i in 0..N {
        if i < len {
            reversed.push(vec.storage[len - i - 1]);
        }
    }
    reversed
}

pub struct FixtureBuilder {
    contract_address: AztecAddress,
    storage_contract_address: AztecAddress,
    msg_sender: AztecAddress,
    is_delegate_call: bool,
    is_static_call: bool,

    // Fees.
    is_fee_payer: bool,
    fee_payer: AztecAddress,
    public_teardown_call_request: PublicCallRequest,
    transaction_fee: Field,
    start_gas_left: Gas,
    end_gas_left: Gas,

    // Constant data.
    historical_header: Header,
    tx_context: TxContext,
    global_variables: GlobalVariables,

    // Accumulated data.
    note_hashes: BoundedVec<ScopedNoteHash, MAX_NOTE_HASHES_PER_TX>,
    nullifiers: BoundedVec<ScopedNullifier, MAX_NULLIFIERS_PER_TX>,
    l2_to_l1_msgs: BoundedVec<ScopedL2ToL1Message, MAX_L2_TO_L1_MSGS_PER_TX>,
    note_encrypted_logs_hashes: BoundedVec<NoteLogHash, MAX_NOTE_ENCRYPTED_LOGS_PER_TX>,
    encrypted_logs_hashes: BoundedVec<ScopedEncryptedLogHash, MAX_ENCRYPTED_LOGS_PER_TX>,
    unencrypted_logs_hashes: BoundedVec<ScopedLogHash, MAX_UNENCRYPTED_LOGS_PER_TX>,
    note_encrypted_logs_hash: Field,
    encrypted_logs_hash: Field,
    unencrypted_logs_hash: Field,
    note_encrypted_log_preimages_length: Field,
    encrypted_log_preimages_length: Field,
    unencrypted_log_preimages_length: Field,
    public_data_update_requests: BoundedVec<PublicDataUpdateRequest, MAX_PUBLIC_DATA_UPDATE_REQUESTS_PER_TX>,
    contract_storage_update_requests: BoundedVec<StorageUpdateRequest, MAX_PUBLIC_DATA_UPDATE_REQUESTS_PER_CALL>,
    private_call_requests: BoundedVec<PrivateCallRequest, MAX_PRIVATE_CALL_STACK_LENGTH_PER_TX>,
    public_call_requests: BoundedVec<PublicCallRequest, MAX_PUBLIC_CALL_STACK_LENGTH_PER_TX>,
    public_inner_call_requests: BoundedVec<PublicInnerCallRequest, MAX_PUBLIC_CALL_STACK_LENGTH_PER_TX>,
    gas_used: Gas,
    revert_code: u8,

    // Validation requests.
    max_block_number: MaxBlockNumber,
    note_hash_read_requests: BoundedVec<ScopedReadRequest, MAX_NOTE_HASH_READ_REQUESTS_PER_TX>,
    note_hash_tree_leaf_read_requests: BoundedVec<TreeLeafReadRequest, MAX_NOTE_HASH_READ_REQUESTS_PER_TX>,
    nullifier_read_requests: BoundedVec<ScopedReadRequest, MAX_NULLIFIER_READ_REQUESTS_PER_TX>,
    nullifier_non_existent_read_requests: BoundedVec<ScopedReadRequest, MAX_NULLIFIER_NON_EXISTENT_READ_REQUESTS_PER_TX>,
    l1_to_l2_msg_read_requests: BoundedVec<TreeLeafReadRequest, MAX_L1_TO_L2_MSG_READ_REQUESTS_PER_TX>,
    scoped_key_validation_requests_and_generators: BoundedVec<ScopedKeyValidationRequestAndGenerator, MAX_KEY_VALIDATION_REQUESTS_PER_TX>,
    public_data_reads: BoundedVec<PublicDataRead, MAX_PUBLIC_DATA_READS_PER_TX>,
    contract_storage_reads: BoundedVec<StorageRead, MAX_PUBLIC_DATA_READS_PER_CALL>,
    validation_requests_split_counter: Option<u32>,

    // Function.
    function_data: FunctionData,
    args_hash: Field,
    returns_hash: Field,

    // Private call.
    salted_initialization_hash: SaltedInitializationHash,
    public_keys: PublicKeys,
    contract_class_artifact_hash: Field,
    contract_class_public_bytecode_commitment: Field,
    function_leaf_membership_witness: MembershipWitness<FUNCTION_TREE_HEIGHT>,
    acir_hash: Field,

    // Public call.
    bytecode_hash: Field,
    prover_address: AztecAddress,

    // Proof.
    proof: NestedRecursiveProof,
    honk_vk: HonkVerificationKey,
    client_ivc_vk: ClientIVCVerificationKey,
    vk_index: u32,
    vk_path: [Field; VK_TREE_HEIGHT],
    vk_tree_root: Field,

    // Protocol contracts.
    protocol_contract_tree_root: Field,
    protocol_contract_sibling_path: [Field; PROTOCOL_CONTRACT_TREE_HEIGHT],

    // Counters.
    min_revertible_side_effect_counter: u32,
    counter_start: u32,
    counter: u32,

    // States.
    start_state: PartialStateReference,

    // Mock data.
    value_offset: Field,
}

impl FixtureBuilder {
    pub fn new() -> Self {
        FixtureBuilder::new_from_counter(0)
    }

    pub fn new_from_counter(counter_start: u32) -> Self {
        let mut builder = FixtureBuilder::empty();

        builder.tx_context = TxContext {
            chain_id: fixtures::CHAIN_ID,
            version: fixtures::VERSION,
            gas_settings: GasSettings::empty(),
        };
        builder.msg_sender = fixtures::contracts::parent_contract.address;
        builder.counter_start = counter_start;
        builder.counter = counter_start + 1;

        let contract_data = fixtures::contracts::default_contract;
        let contract_function = fixtures::contract_functions::default_private_function;

        builder.use_contract(contract_data).use_function(contract_function)
    }

    pub fn as_parent_contract(&mut self) -> Self {
        self.contract_address = fixtures::contracts::parent_contract.address;
        self.storage_contract_address = fixtures::contracts::parent_contract.address;
        self.msg_sender = fixtures::MSG_SENDER;
        *self
    }

    pub fn in_vk_tree(&mut self, vk_index: u32) -> Self {
        self.vk_index = vk_index;
        let vk_tree: MerkleTree<fixtures::vk_tree::VK_TREE_WIDTH> = comptime {
            fixtures::vk_tree::get_vk_merkle_tree()
        };

        self.honk_vk = fixtures::vk_tree::generate_fake_honk_vk_for_index(vk_index) ;
        self.client_ivc_vk = fixtures::vk_tree::generate_fake_client_ivc_vk_for_index(vk_index);

        self.vk_path = vk_tree.get_sibling_path(vk_index);

        self.vk_tree_root = vk_tree.get_root();

        *self
    }

    pub fn set_protocol_contract_root(&mut self) {
        let tree = fixtures::protocol_contract_tree::get_protocol_contract_tree();
        self.protocol_contract_tree_root = tree.get_root();
    }

    pub fn use_protocol_contract(&mut self) -> Self {
        let contract_index = 1;

        let tree = fixtures::protocol_contract_tree::get_protocol_contract_tree();
        self.protocol_contract_tree_root = tree.get_root();
        self.protocol_contract_sibling_path = tree.get_sibling_path(contract_index);

        let contract_data = fixtures::contracts::get_protocol_contract(contract_index);
        let function_data =
            fixtures::contract_functions::get_protocol_contract_function(contract_index);

        let _ = self.use_contract(contract_data);
        self.contract_address = AztecAddress::from_field(contract_index as Field);
        self.storage_contract_address = self.contract_address;

        self.use_function(function_data)
    }

    pub fn use_contract(&mut self, contract_data: ContractData) -> Self {
        self.contract_address = contract_data.address;
        self.storage_contract_address = self.contract_address;
        self.salted_initialization_hash = contract_data.salted_initialization_hash;
        self.public_keys = contract_data.public_keys;
        self.contract_class_artifact_hash = contract_data.artifact_hash;
        self.contract_class_public_bytecode_commitment = contract_data.public_bytecode_commitment;

        *self
    }

    pub fn use_function(&mut self, function_data: ContractFunction) -> Self {
        self.function_data = function_data.data;
        self.function_leaf_membership_witness = function_data.membership_witness;
        self.acir_hash = function_data.acir_hash;
        *self
    }

    pub fn is_public_function(&mut self) -> Self {
        let contract_function = fixtures::contract_functions::default_public_function;
        self.function_data = contract_function.data;
        self.bytecode_hash = contract_function.acir_hash;
        *self
    }

    pub fn is_delegate_call(&mut self) -> Self {
        self.is_delegate_call = true;
        self.storage_contract_address = fixtures::contracts::parent_contract.address;
        self.msg_sender = fixtures::MSG_SENDER;
        *self
    }

    pub fn is_static_call(&mut self) -> Self {
        self.is_static_call = true;
        *self
    }

    pub fn is_first_call(&mut self) -> Self {
        self.msg_sender = AztecAddress::from_field(MAX_FIELD_VALUE);
        *self
    }

    pub fn to_constant_data(self) -> CombinedConstantData {
        CombinedConstantData {
            historical_header: self.historical_header,
            tx_context: self.tx_context,
            vk_tree_root: self.vk_tree_root,
            protocol_contract_tree_root: self.protocol_contract_tree_root,
            global_variables: self.global_variables,
        }
    }

    pub fn build_tx_request(self) -> TxRequest {
        TxRequest {
            origin: self.contract_address,
            args_hash: self.args_hash,
            tx_context: self.tx_context,
            function_data: self.function_data,
        }
    }

    pub fn build_call_context(self) -> CallContext {
        CallContext {
            msg_sender: self.msg_sender,
            storage_contract_address: self.storage_contract_address,
            function_selector: self.function_data.selector,
            is_delegate_call: self.is_delegate_call,
            is_static_call: self.is_static_call,
        }
    }

    pub fn build_private_call_request(self) -> PrivateCallRequest {
        PrivateCallRequest {
            contract_address: self.contract_address,
            call_context: self.build_call_context(),
            args_hash: self.args_hash,
            returns_hash: self.returns_hash,
            start_side_effect_counter: self.counter_start,
            end_side_effect_counter: self.counter,
        }
    }

    pub fn to_private_circuit_public_inputs(self) -> PrivateCircuitPublicInputs {
        PrivateCircuitPublicInputs {
            call_context: self.build_call_context(),
            args_hash: self.args_hash,
            returns_hash: self.returns_hash,
            min_revertible_side_effect_counter: self.min_revertible_side_effect_counter,
            is_fee_payer: self.is_fee_payer,
            max_block_number: self.max_block_number,
            note_hash_read_requests: subarray(self.note_hash_read_requests.storage.map(
                |r: ScopedReadRequest| r.read_request,
            )),
            nullifier_read_requests: subarray(self.nullifier_read_requests.storage.map(
                |r: ScopedReadRequest| r.read_request,
            )),
            key_validation_requests_and_generators: subarray(self
                .scoped_key_validation_requests_and_generators
                .storage
                .map(|r: ScopedKeyValidationRequestAndGenerator| r.request)),
            note_hashes: subarray(
                self.note_hashes.storage.map(|n: ScopedNoteHash| n.note_hash),
            ),
            nullifiers: subarray(
                self.nullifiers.storage.map(|n: ScopedNullifier| n.nullifier),
            ),
            private_call_requests: subarray(self.private_call_requests.storage),
            public_call_requests: subarray(self.public_call_requests.storage),
            public_teardown_call_request: self.public_teardown_call_request,
            l2_to_l1_msgs: subarray(self.l2_to_l1_msgs.storage.map(|r: ScopedL2ToL1Message| {
                r.message
            })),
            start_side_effect_counter: self.counter_start,
            end_side_effect_counter: self.counter,
            note_encrypted_logs_hashes: subarray(self.note_encrypted_logs_hashes.storage),
            encrypted_logs_hashes: subarray(self.encrypted_logs_hashes.storage.map(
                |l: ScopedEncryptedLogHash| l.log_hash,
            )),
            unencrypted_logs_hashes: subarray(self.unencrypted_logs_hashes.storage.map(
                |l: ScopedLogHash| l.log_hash,
            )),
            historical_header: self.historical_header,
            tx_context: self.tx_context,
        }
    }

    pub fn to_private_call_stack_item(self) -> PrivateCallStackItem {
        PrivateCallStackItem {
            contract_address: self.contract_address,
            function_data: self.function_data,
            public_inputs: self.to_private_circuit_public_inputs(),
        }
    }

    pub fn to_private_call_data(self) -> PrivateCallData {
        PrivateCallData {
            call_stack_item: self.to_private_call_stack_item(),
            vk: self.client_ivc_vk,
            function_leaf_membership_witness: self.function_leaf_membership_witness,
            salted_initialization_hash: self.salted_initialization_hash,
            public_keys: self.public_keys,
            contract_class_artifact_hash: self.contract_class_artifact_hash,
            contract_class_public_bytecode_commitment: self
                .contract_class_public_bytecode_commitment,
            protocol_contract_sibling_path: self.protocol_contract_sibling_path,
            acir_hash: self.acir_hash,
        }
    }

    pub fn to_private_accumulated_data_builder(self) -> PrivateAccumulatedDataBuilder {
        PrivateAccumulatedDataBuilder {
            note_hashes: self.note_hashes,
            nullifiers: self.nullifiers,
            l2_to_l1_msgs: self.l2_to_l1_msgs,
            note_encrypted_logs_hashes: self.note_encrypted_logs_hashes,
            encrypted_logs_hashes: self.encrypted_logs_hashes,
            unencrypted_logs_hashes: self.unencrypted_logs_hashes,
            public_call_requests: self.public_call_requests,
            private_call_stack: vec_reverse(self.private_call_requests),
        }
    }

    pub fn to_private_accumulated_data(self) -> PrivateAccumulatedData {
        self.to_private_accumulated_data_builder().finish()
    }

    pub fn to_public_call_request(self) -> PublicCallRequest {
        PublicCallRequest {
            contract_address: self.contract_address,
            call_context: self.build_call_context(),
            args_hash: self.args_hash,
            counter: 0,
        }
    }

    pub fn to_public_accumulated_data_builder(self) -> PublicAccumulatedDataBuilder {
        let nullifiers = BoundedVec {
            storage: self.nullifiers.storage.map(|n: ScopedNullifier| n.nullifier),
            len: self.nullifiers.len(),
        };
        let note_encrypted_logs_hashes = BoundedVec {
            storage: self.note_encrypted_logs_hashes.storage.map(|l: NoteLogHash| {
                LogHash { value: l.value, counter: l.counter, length: l.length }
            }),
            len: self.note_encrypted_logs_hashes.len(),
        };
        let encrypted_logs_hashes = BoundedVec {
            storage: self.encrypted_logs_hashes.storage.map(|l: ScopedEncryptedLogHash| {
                ScopedLogHash {
                    log_hash: LogHash {
                        value: l.log_hash.value,
                        counter: l.log_hash.counter,
                        length: l.log_hash.length,
                    },
                    contract_address: l.contract_address,
                }
            }),
            len: self.encrypted_logs_hashes.len(),
        };

        PublicAccumulatedDataBuilder {
            note_hashes: self.note_hashes,
            nullifiers,
            l2_to_l1_msgs: self.l2_to_l1_msgs,
            note_encrypted_logs_hashes,
            encrypted_logs_hashes,
            unencrypted_logs_hashes: self.unencrypted_logs_hashes,
            public_data_update_requests: self.public_data_update_requests,
            public_call_stack: self.public_call_requests,
            gas_used: self.gas_used,
        }
    }

    pub fn to_public_accumulated_data(self) -> PublicAccumulatedData {
        self.to_public_accumulated_data_builder().finish()
    }

    pub fn to_exposed_public_accumulated_data(self) -> PublicAccumulatedData {
        PublicAccumulatedData {
            note_hashes: self.note_hashes.storage.map(|n: ScopedNoteHash| n.expose_to_public()),
            nullifiers: self.nullifiers.storage.map(|n: ScopedNullifier| n.expose_to_public()),
            l2_to_l1_msgs: self.l2_to_l1_msgs.storage.map(|m: ScopedL2ToL1Message| {
                m.expose_to_public()
            }),
            note_encrypted_logs_hashes: self.note_encrypted_logs_hashes.storage.map(
                |l: NoteLogHash| l.expose_to_public(),
            ),
            encrypted_logs_hashes: self.encrypted_logs_hashes.storage.map(
                |l: ScopedEncryptedLogHash| l.expose_to_public(),
            ),
            unencrypted_logs_hashes: self.unencrypted_logs_hashes.storage.map(|l: ScopedLogHash| {
                l.expose_to_public()
            }),
            public_data_update_requests: self.public_data_update_requests.storage,
            public_call_stack: self.public_call_requests.storage.map(|cr: PublicCallRequest| {
                cr.expose_to_public()
            }),
            gas_used: self.gas_used,
        }
    }

    pub fn to_combined_accumulated_data(self) -> CombinedAccumulatedData {
        CombinedAccumulatedData {
            note_hashes: self.note_hashes.storage.map(|n: ScopedNoteHash| n.note_hash.value),
            nullifiers: self.nullifiers.storage.map(|n: ScopedNullifier| n.nullifier.value),
            l2_to_l1_msgs: self.l2_to_l1_msgs.storage.map(|m: ScopedL2ToL1Message| {
                m.expose_to_public()
            }),
            note_encrypted_logs_hashes: self.note_encrypted_logs_hashes.storage.map(
                |l: NoteLogHash| l.expose_to_public(),
            ),
            encrypted_logs_hashes: self.encrypted_logs_hashes.storage.map(
                |l: ScopedEncryptedLogHash| l.expose_to_public(),
            ),
            unencrypted_logs_hashes: self.unencrypted_logs_hashes.storage.map(|l: ScopedLogHash| {
                l.expose_to_public()
            }),
            note_encrypted_log_preimages_length: self.note_encrypted_log_preimages_length,
            encrypted_log_preimages_length: self.encrypted_log_preimages_length,
            unencrypted_log_preimages_length: self.unencrypted_log_preimages_length,
            public_data_update_requests: self.public_data_update_requests.storage,
            gas_used: self.gas_used,
        }
    }

    pub fn to_private_validation_requests(self) -> PrivateValidationRequests {
        PrivateValidationRequests {
            for_rollup: self.to_rollup_validation_requests(),
            note_hash_read_requests: self.note_hash_read_requests.storage,
            nullifier_read_requests: self.nullifier_read_requests.storage,
            scoped_key_validation_requests_and_generators: self
                .scoped_key_validation_requests_and_generators
                .storage,
            split_counter: self.validation_requests_split_counter,
        }
    }

    pub fn to_private_kernel_circuit_public_inputs(self) -> PrivateKernelCircuitPublicInputs {
        let end = self.to_private_accumulated_data();
        let validation_requests = self.to_private_validation_requests();
        let constants = self.to_constant_data();
        let public_teardown_call_request = self.public_teardown_call_request;

        PrivateKernelCircuitPublicInputs {
            min_revertible_side_effect_counter: self.min_revertible_side_effect_counter,
            end,
            validation_requests,
            constants,
            public_teardown_call_request,
            fee_payer: self.fee_payer,
        }
    }

    pub fn to_private_kernel_data(self) -> PrivateKernelData {
        let public_inputs = self.to_private_kernel_circuit_public_inputs();
        PrivateKernelData {
            public_inputs,
            vk: self.client_ivc_vk,
            vk_index: self.vk_index,
            vk_path: self.vk_path,
        }
    }

    pub fn to_public_circuit_public_inputs(self) -> PublicCircuitPublicInputs {
        PublicCircuitPublicInputs {
            call_context: self.build_call_context(),
            args_hash: self.args_hash,
            returns_hash: self.returns_hash,
            note_hash_read_requests: subarray(self.note_hash_tree_leaf_read_requests.storage),
            nullifier_read_requests: subarray(self.nullifier_read_requests.storage.map(
                |r: ScopedReadRequest| r.read_request,
            )),
            nullifier_non_existent_read_requests: subarray(self
                .nullifier_non_existent_read_requests
                .storage
                .map(|r: ScopedReadRequest| r.read_request)),
            l1_to_l2_msg_read_requests: subarray(self.l1_to_l2_msg_read_requests.storage),
            contract_storage_update_requests: subarray(
                self.contract_storage_update_requests.storage,
            ),
            contract_storage_reads: self.contract_storage_reads.storage,
            public_call_requests: subarray(self.public_inner_call_requests.storage),
            note_hashes: subarray(
                self.note_hashes.storage.map(|n: ScopedNoteHash| n.note_hash),
            ),
            nullifiers: subarray(
                self.nullifiers.storage.map(|n: ScopedNullifier| n.nullifier),
            ),
            l2_to_l1_msgs: subarray(self.l2_to_l1_msgs.storage.map(|m: ScopedL2ToL1Message| {
                m.message
            })),
            start_side_effect_counter: self.counter_start,
            end_side_effect_counter: self.counter,
            unencrypted_logs_hashes: subarray(self.unencrypted_logs_hashes.storage.map(
                |l: ScopedLogHash| l.log_hash,
            )),
            historical_header: self.historical_header,
            global_variables: self.global_variables,
            prover_address: self.prover_address,
            revert_code: self.revert_code,
            start_gas_left: self.start_gas_left,
            end_gas_left: self.end_gas_left,
            transaction_fee: self.transaction_fee,
        }
    }

    pub fn to_public_call_stack_item(self) -> PublicCallStackItem {
        PublicCallStackItem {
            contract_address: self.contract_address,
            function_data: self.function_data,
            public_inputs: self.to_public_circuit_public_inputs(),
        }
    }

    pub fn to_public_call_data(self) -> PublicCallData {
        PublicCallData {
            call_stack_item: self.to_public_call_stack_item(),
            proof: PublicCallDataProof {},
            bytecode_hash: self.bytecode_hash,
        }
    }

    pub fn to_public_validation_requests(self) -> PublicValidationRequests {
        PublicValidationRequests {
            for_rollup: self.to_rollup_validation_requests(),
            note_hash_read_requests: self.note_hash_tree_leaf_read_requests.storage,
            nullifier_read_requests: self.nullifier_read_requests.storage,
            nullifier_non_existent_read_requests: self.nullifier_non_existent_read_requests.storage,
            public_data_reads: self.public_data_reads.storage,
            l1_to_l2_msg_read_requests: self.l1_to_l2_msg_read_requests.storage,
        }
    }

    pub fn to_vm_circuit_public_inputs(self) -> VMCircuitPublicInputs {
        VMCircuitPublicInputs {
            constants: self.to_constant_data(),
            call_request: self.to_public_call_request(),
            public_call_stack: subarray(self.public_inner_call_requests.storage),
            previous_validation_request_array_lengths: PublicValidationRequestArrayLengths::empty(),
            validation_requests: self.to_public_validation_requests(),
            previous_accumulated_data_array_lengths: PublicAccumulatedDataArrayLengths::empty(),
            accumulated_data: self.to_public_accumulated_data(),
            start_side_effect_counter: self.counter_start,
            end_side_effect_counter: self.counter,
            start_gas_left: self.start_gas_left,
            transaction_fee: self.transaction_fee,
            reverted: self.revert_code != 0,
        }
    }

    pub fn to_enqueued_call_data(self) -> EnqueuedCallData {
        EnqueuedCallData { data: self.to_vm_circuit_public_inputs(), proof: Proof {} }
    }

    pub fn to_public_kernel_circuit_public_inputs(
        self,
        revertible: bool,
    ) -> PublicKernelCircuitPublicInputs {
        // TODO: Split the data using self.min_revertible_side_effect_counter.
        let accumulated_data = self.to_public_accumulated_data();
        let end_non_revertible = if revertible {
            PublicAccumulatedData::empty()
        } else {
            accumulated_data
        };
        let end = if revertible {
            accumulated_data
        } else {
            PublicAccumulatedData::empty()
        };

        PublicKernelCircuitPublicInputs {
            constants: self.to_constant_data(),
            validation_requests: self.to_public_validation_requests(),
            end_non_revertible,
            end,
            end_side_effect_counter: self.counter,
            public_teardown_call_request: self.public_teardown_call_request,
            fee_payer: self.fee_payer,
            revert_code: self.revert_code,
        }
    }

    pub fn to_public_kernel_data(self, revertible: bool) -> PublicKernelData {
        let public_inputs = self.to_public_kernel_circuit_public_inputs(revertible);
        PublicKernelData {
            public_inputs,
            proof: self.proof,
            vk: self.honk_vk,
            vk_index: self.vk_index,
            vk_path: self.vk_path,
        }
    }

    pub fn to_rollup_validation_requests(self) -> RollupValidationRequests {
        RollupValidationRequests { max_block_number: self.max_block_number }
    }

    pub fn to_kernel_circuit_public_inputs(self) -> KernelCircuitPublicInputs {
        let rollup_validation_requests = self.to_rollup_validation_requests();
        let end = self.to_combined_accumulated_data();
        let constants = self.to_constant_data();

        KernelCircuitPublicInputs {
            rollup_validation_requests,
            end,
            constants,
            start_state: self.start_state,
            revert_code: self.revert_code,
            fee_payer: self.fee_payer,
        }
    }

    pub fn to_kernel_data(self) -> KernelData {
        let public_inputs = self.to_kernel_circuit_public_inputs();
        KernelData {
            public_inputs,
            proof: NestedRecursiveProof::empty(),
            vk: self.honk_vk,
            vk_index: self.vk_index,
            vk_path: self.vk_path,
        }
    }

    pub fn add_new_note_hash(&mut self, value: Field) {
        self.note_hashes.push(NoteHash { value, counter: self.next_counter() }.scope(
            self.storage_contract_address,
        ));
    }

    pub fn add_siloed_note_hash(&mut self, value: Field) {
        // First nullifier is tx hash.
        let tx_hash = self.nullifiers.get(0).value();
        let index = self.note_hashes.len();
        let note_hash_to_silo = NoteHash { value, counter: 0 }.scope(self.storage_contract_address);
        let siloed_value = silo_note_hash(note_hash_to_silo, tx_hash, index);
        self.note_hashes.push(NoteHash { value: siloed_value, counter: self.next_counter() }.scope(
            AztecAddress::zero(),
        ));
    }

    pub fn append_note_hashes(&mut self, num_note_hashes: u32) {
        let index_offset = self.note_hashes.len();
        for i in 0..self.note_hashes.max_len() {
            if i < num_note_hashes {
                let value = self.mock_note_hash_value(index_offset + i);
                self.add_new_note_hash(value);
            }
        }
    }

    pub fn append_siloed_note_hashes(&mut self, num_note_hashes: u32) {
        let index_offset = self.note_hashes.len();
        for i in 0..self.note_hashes.max_len() {
            if i < num_note_hashes {
                let value = self.mock_note_hash_value(index_offset + i);
                self.add_siloed_note_hash(value);
            }
        }
    }

    pub fn append_note_hashes_with_logs(&mut self, num_note_hashes: u32) {
        let index_offset = self.note_hashes.len();
        for i in 0..self.note_hashes.max_len() {
            if i < num_note_hashes {
                let value = self.mock_note_hash_value(index_offset + i);
                self.add_new_note_hash(value);
                let (log_hash, length) = self.mock_note_encrypted_log(index_offset + i);
                self.add_note_encrypted_log_hash(log_hash, length, self.counter - 1);
            }
        }
    }

    pub fn set_first_nullifier(&mut self) {
        assert_eq(self.nullifiers.len(), 0, "first nullifier already set");
        let value = self.mock_nullifier_value(0);
        let first_nullifier =
            Nullifier { value, counter: 0, note_hash: 0 }.scope(AztecAddress::zero());
        self.nullifiers.push(first_nullifier);
    }

    pub fn add_nullifier(&mut self, value: Field) {
        let note_hash = 0;
        self.add_nullifier_for_note_hash(value, note_hash);
    }

    pub fn add_nullifier_for_note_hash(&mut self, value: Field, note_hash: Field) {
        self.nullifiers.push(Nullifier { value, counter: self.next_counter(), note_hash }.scope(
            self.storage_contract_address,
        ));
    }

    pub fn add_siloed_nullifier(&mut self, value: Field) {
        let note_hash = 0;
        self.add_siloed_nullifier_for_note_hash(value, note_hash);
    }

    pub fn add_siloed_nullifier_for_note_hash(&mut self, value: Field, note_hash: Field) {
        let siloed_value = compute_siloed_nullifier(self.storage_contract_address, value);
        self.nullifiers.push(Nullifier {
            value: siloed_value,
            counter: self.next_counter(),
            note_hash,
        }
            .scope(AztecAddress::zero()));
    }

    pub fn append_nullifiers(&mut self, num_extra_nullifier: u32) {
        let index_offset = self.nullifiers.len();
        for i in 0..self.nullifiers.max_len() {
            if i < num_extra_nullifier {
                let value = self.mock_nullifier_value(index_offset + i);
                self.add_nullifier(value);
            }
        }
    }

    pub fn append_siloed_nullifiers(&mut self, num_extra_nullifier: u32) {
        let index_offset = self.nullifiers.len();
        for i in 0..self.nullifiers.max_len() {
            if i < num_extra_nullifier {
                let value = self.mock_nullifier_value(index_offset + i);
                self.add_siloed_nullifier(value);
            }
        }
    }

    pub fn add_l2_to_l1_message(&mut self, content: Field, recipient: EthAddress) {
        self.l2_to_l1_msgs.push(L2ToL1Message { recipient, content, counter: self.next_counter() }
            .scope(self.storage_contract_address));
    }

    pub fn add_exposed_l2_to_l1_message(&mut self, content: Field, recipient: EthAddress) {
        self.l2_to_l1_msgs.push(L2ToL1Message { recipient, content, counter: 0 }.scope(
            self.storage_contract_address,
        ));
    }

    pub fn add_siloed_l2_to_l1_message(&mut self, content: Field, recipient: EthAddress) {
        let siloed_content = compute_l2_to_l1_hash(
            self.storage_contract_address,
            recipient,
            content,
            self.tx_context.version,
            self.tx_context.chain_id,
        );
        self.add_l2_to_l1_message(siloed_content, recipient);
    }

    pub fn append_l2_to_l1_msgs(&mut self, num: u32) {
        let index_offset = self.l2_to_l1_msgs.len();
        for i in 0..self.l2_to_l1_msgs.max_len() {
            if i < num {
                let (content, recipient) = self.mock_l2_to_l1_msg(index_offset + i);
                self.add_l2_to_l1_message(content, recipient);
            }
        }
    }

    pub fn append_exposed_l2_to_l1_msgs(&mut self, num: u32) {
        let index_offset = self.l2_to_l1_msgs.len();
        for i in 0..self.l2_to_l1_msgs.max_len() {
            if i < num {
                let (content, recipient) = self.mock_l2_to_l1_msg(index_offset + i);
                self.add_exposed_l2_to_l1_message(content, recipient);
            }
        }
    }

    pub fn add_contract_storage_read_request(&mut self, storage_slot: Field, value: Field) {
        self.contract_storage_reads.push(
            StorageRead { storage_slot, current_value: value, counter: self.next_counter() },
        );
    }

    pub fn append_contract_storage_read_requests(&mut self, num: u32) {
        let index_offset = self.contract_storage_reads.len();
        for i in 0..self.contract_storage_reads.max_len() {
            if i < num {
                let (storage_slot, value) = self.mock_contract_storage_read(index_offset + i);
                self.add_contract_storage_read_request(storage_slot, value);
            }
        }
    }

    pub fn add_contract_storage_update_request(&mut self, storage_slot: Field, value: Field) {
        let update_request =
            StorageUpdateRequest { storage_slot, new_value: value, counter: self.next_counter() };
        self.contract_storage_update_requests.push(update_request);
    }

    pub fn append_contract_storage_update_requests(&mut self, num: u32) {
        let index_offset = self.contract_storage_update_requests.len();
        for i in 0..self.contract_storage_update_requests.max_len() {
            if i < num {
                let (storage_slot, value) = self.mock_contract_storage_write(index_offset + i);
                self.add_contract_storage_update_request(storage_slot, value);
            }
        }
    }

    pub fn add_public_data_update_request(&mut self, leaf_slot: Field, value: Field) {
        let update_request =
            PublicDataUpdateRequest { leaf_slot, new_value: value, counter: self.next_counter() };
        self.public_data_update_requests.push(update_request);
    }

    pub fn append_public_data_update_requests(&mut self, num_updates: u32) {
        let index_offset = self.public_data_update_requests.len();
        for i in 0..self.public_data_update_requests.max_len() {
            if i < num_updates {
                let (leaf_slot, value) = self.mock_public_data_write(index_offset + i);
                self.add_public_data_update_request(leaf_slot, value);
            }
        }
    }

    pub fn add_public_data_read_request(&mut self, leaf_slot: Field, value: Field) {
        self.public_data_reads.push(
            PublicDataRead { leaf_slot, value, counter: self.next_counter() },
        );
    }

    pub fn append_public_data_read_requests(&mut self, num_reads: u32) {
        let index_offset = self.public_data_reads.len();
        for i in 0..self.public_data_reads.max_len() {
            if i < num_reads {
                let (leaf_slot, value) = self.mock_public_data_read(index_offset + i);
                self.add_public_data_read_request(leaf_slot, value);
            }
        }
    }

    pub fn add_read_request_for_pending_note_hash(&mut self, note_hash_index: u32) -> u32 {
        let read_request_index = self.note_hash_read_requests.len();
        let value = self.mock_note_hash_value(note_hash_index);
        let read_request = ReadRequest { value, counter: self.next_counter() }.scope(
            self.storage_contract_address,
        );
        self.note_hash_read_requests.push(read_request);
        read_request_index
    }

    pub fn append_note_hash_read_requests(&mut self, num_reads: u32) {
        let index_offset = self.note_hash_read_requests.len();
        for i in 0..self.note_hash_read_requests.max_len() {
            if i < num_reads {
                let value = self.mock_note_hash_read_value(index_offset + i);
                let read_request = ReadRequest { value, counter: self.next_counter() }.scope(
                    self.storage_contract_address,
                );
                self.note_hash_read_requests.push(read_request);
            }
        }
    }

    pub fn add_note_hash_tree_leaf_read_requests(&mut self, value: Field, leaf_index: Field) {
        let read_request = TreeLeafReadRequest { value, leaf_index };
        self.note_hash_tree_leaf_read_requests.push(read_request);
    }

    pub fn append_note_hash_tree_leaf_read_requests(&mut self, num_reads: u32) {
        let index_offset = self.note_hash_tree_leaf_read_requests.len();
        for i in 0..self.note_hash_tree_leaf_read_requests.max_len() {
            if i < num_reads {
                let value = self.mock_note_hash_read_value(index_offset + i);
                self.add_note_hash_tree_leaf_read_requests(value, (index_offset + i) as Field);
            }
        }
    }

    pub fn add_read_request_for_pending_nullifier(&mut self, nullifier_index: u32) -> u32 {
        let read_request_index = self.nullifier_read_requests.len();
        let nullifier = self.mock_nullifier_value(nullifier_index);
        let read_request = ReadRequest { value: nullifier, counter: self.next_counter() }.scope(
            self.storage_contract_address,
        );
        self.nullifier_read_requests.push(read_request);
        read_request_index
    }

    pub fn add_non_existent_read_request_for_nullifier(&mut self, nullifier: Field) {
        let read_request = ReadRequest { value: nullifier, counter: self.next_counter() }.scope(
            self.storage_contract_address,
        );
        self.nullifier_non_existent_read_requests.push(read_request);
    }

    pub fn append_nullifier_read_requests(&mut self, num_reads: u32) {
        let index_offset = self.nullifier_read_requests.len();
        for i in 0..self.nullifier_read_requests.max_len() {
            if i < num_reads {
                let value = self.mock_nullifier_read_value(index_offset + i);
                let read_request = ReadRequest { value, counter: self.next_counter() }.scope(
                    self.storage_contract_address,
                );
                self.nullifier_read_requests.push(read_request);
            }
        }
    }

    pub fn append_nullifier_non_existent_read_requests(&mut self, num: u32) {
        let index_offset = self.nullifier_non_existent_read_requests.len();
        for i in 0..self.nullifier_non_existent_read_requests.max_len() {
            if i < num {
                let value = self.mock_nullifier_read_value(index_offset + i);
                self.add_non_existent_read_request_for_nullifier(value);
            }
        }
    }

    pub fn add_request_for_key_validation(
        &mut self,
        pk_m: Point,
        sk_app: Field,
        sk_app_generator: Field,
    ) -> u32 {
        let new_request_index = self.scoped_key_validation_requests_and_generators.len();
        let request = KeyValidationRequest { pk_m, sk_app };
        let request_and_generator = KeyValidationRequestAndGenerator { request, sk_app_generator };
        let scoped_key_validation_request_and_generator =
            request_and_generator.scope(self.storage_contract_address);
        self.scoped_key_validation_requests_and_generators.push(
            scoped_key_validation_request_and_generator,
        );

        new_request_index
    }

    pub fn append_key_validation_requests(&mut self, num_requests: u32) {
        let index_offset = self.scoped_key_validation_requests_and_generators.len();
        for i in 0..self.scoped_key_validation_requests_and_generators.max_len() {
            if i < num_requests {
                let request = self.mock_key_validation_request(index_offset + i);
                self.scoped_key_validation_requests_and_generators.push(request.scope(
                    self.storage_contract_address,
                ));
            }
        }
    }

    pub fn add_note_encrypted_log_hash(
        &mut self,
        value: Field,
        length: Field,
        note_hash_counter: u32,
    ) {
        let log_hash =
            NoteLogHash { value, counter: self.next_counter(), length, note_hash_counter };
        self.note_encrypted_logs_hashes.push(log_hash);
        self.encrypted_log_preimages_length += length;
    }

    pub fn append_note_encrypted_log_hashes(&mut self, num: u32) {
        let index_offset = self.note_encrypted_logs_hashes.len();
        for i in 0..self.note_encrypted_logs_hashes.max_len() {
            if i < num {
                let (log_hash, length) = self.mock_note_encrypted_log(index_offset + i);
                self.add_note_encrypted_log_hash(log_hash, length, 0);
            }
        }
    }

    pub fn add_encrypted_log_hash(&mut self, hash: Field, length: Field) {
        let log_hash =
            EncryptedLogHash { value: hash, counter: self.next_counter(), length, randomness: 2 };
        self.encrypted_logs_hashes.push(log_hash.scope(self.storage_contract_address));
        self.encrypted_log_preimages_length += length;
    }

    pub fn add_masked_encrypted_log_hash(&mut self, hash: Field, length: Field) {
        let mut log_hash = EncryptedLogHash {
            value: hash,
            counter: self.next_counter(),
            length,
            randomness: 2,
        }
            .scope(self.storage_contract_address);
        log_hash.contract_address = mask_encrypted_log_hash(log_hash);
        log_hash.log_hash.randomness = 0;
        self.encrypted_logs_hashes.push(log_hash);
        self.encrypted_log_preimages_length += length;
    }

    pub fn append_encrypted_log_hashes(&mut self, num: u32) {
        let index_offset = self.encrypted_logs_hashes.len();
        for i in 0..self.encrypted_logs_hashes.max_len() {
            if i < num {
                let (log_hash, length) = self.mock_encrypted_log(index_offset + i);
                self.add_encrypted_log_hash(log_hash, length);
            }
        }
    }

    pub fn mask_encrypted_log_hashes(&mut self) {
        for i in 0..self.encrypted_logs_hashes.max_len() {
            self.encrypted_logs_hashes.storage[i].contract_address =
                mask_encrypted_log_hash(self.encrypted_logs_hashes.storage[i]);
        }
    }

    pub fn add_unencrypted_log_hash(&mut self, hash: Field, length: Field) {
        let log_hash = LogHash { value: hash, counter: self.next_counter(), length };
        self.unencrypted_logs_hashes.push(log_hash.scope(self.storage_contract_address));
        self.unencrypted_log_preimages_length += length;
    }

    pub fn append_unencrypted_log_hashes(&mut self, num: u32) {
        let index_offset = self.unencrypted_logs_hashes.len();
        for i in 0..self.unencrypted_logs_hashes.max_len() {
            if i < num {
                let (log_hash, length) = self.mock_unencrypted_log(index_offset + i);
                self.add_unencrypted_log_hash(log_hash, length);
            }
        }
    }

    pub fn hash_unencrypted_log_hashes(&mut self) {
        let mut log_hashes = self.unencrypted_logs_hashes.storage.map(|l: ScopedLogHash| l.inner());
        for i in 0..self.unencrypted_logs_hashes.max_len() {
            let log_hash = self.unencrypted_logs_hashes.storage[i];
            if !log_hash.contract_address.is_zero() {
                log_hashes[i].value = silo_unencrypted_log_hash(log_hash);
            }
        }
        self.unencrypted_logs_hash = compute_tx_logs_hash(log_hashes);
    }

    pub fn set_encrypted_logs_hash(&mut self, hash: Field, preimages_length: Field) {
        self.encrypted_logs_hash = hash;
        self.encrypted_log_preimages_length = preimages_length;
    }

    pub fn set_unencrypted_logs_hash(&mut self, hash: Field, preimages_length: Field) {
        self.unencrypted_logs_hash = hash;
        self.unencrypted_log_preimages_length = preimages_length;
    }

    pub fn add_private_call_from_call_stack_item(&mut self, item: PrivateCallStackItem) {
        let start_counter = item.public_inputs.start_side_effect_counter;
        let end_counter = item.public_inputs.end_side_effect_counter;
        self.counter = end_counter + 1;

        self.private_call_requests.push(
            PrivateCallRequest {
                contract_address: item.contract_address,
                call_context: item.public_inputs.call_context,
                args_hash: item.public_inputs.args_hash,
                returns_hash: item.public_inputs.returns_hash,
                start_side_effect_counter: start_counter,
                end_side_effect_counter: end_counter,
            },
        );
    }

    pub fn add_private_call_request(&mut self, is_delegate_call: bool) {
        let index_offset = self.private_call_requests.len();
        let mut request = self.mock_private_call_request(index_offset);
        request.call_context =
            self.generate_call_context(request.contract_address, is_delegate_call);

        let start_counter = self.next_counter();
        let end_counter = start_counter + 10;
        self.counter = end_counter + 1;
        request.start_side_effect_counter = start_counter;
        request.end_side_effect_counter = end_counter;

        self.private_call_requests.push(request);
    }

    pub fn append_private_call_requests(&mut self, num: u32) {
        for i in 0..self.private_call_requests.max_len() {
            if i < num {
                self.add_private_call_request(false);
            }
        }
    }

    pub fn append_private_call_requests_delegate(&mut self, num: u32) {
        for i in 0..self.private_call_requests.max_len() {
            if i < num {
                self.add_private_call_request(true);
            }
        }
    }

    pub fn add_public_call_request(&mut self, request: PublicCallRequest) {
        self.public_call_requests.push(request);
    }

    pub fn append_public_call_requests(&mut self, num: u32) {
        let index_offset = self.public_call_requests.len();
        for i in 0..self.public_call_requests.max_len() {
            if i < num {
                let mut request = self.mock_public_call_request(index_offset + i, false);
                request.counter = self.next_counter();
                self.add_public_call_request(request);
            }
        }
    }

    pub fn append_public_call_requests_delegate(&mut self, num: u32) {
        let index_offset = self.public_call_requests.len();
        for i in 0..self.public_call_requests.max_len() {
            if i < num {
                let mut request = self.mock_public_call_request(index_offset + i, true);
                request.counter = self.next_counter();
                self.add_public_call_request(request);
            }
        }
    }

    pub fn set_fee_payer(&mut self, fee_payer: AztecAddress) {
        self.fee_payer = fee_payer;
    }

    pub fn make_fee_payer(&mut self) -> AztecAddress {
        self.is_fee_payer = true;
        self.set_fee_payer(self.storage_contract_address);
        self.storage_contract_address
    }

    pub fn set_public_teardown_call_request(&mut self) {
        let mut request = self.mock_public_teardown_call_request(false);
        request.counter = self.next_counter();
        self.public_teardown_call_request = request;
    }

    pub fn set_public_teardown_call_request_delegate(&mut self) {
        let mut request = self.mock_public_teardown_call_request(true);
        request.counter = self.next_counter();
        self.public_teardown_call_request = request;
    }

    pub fn end_setup(&mut self) {
        self.min_revertible_side_effect_counter = self.counter;
    }

    pub fn set_max_block_number(&mut self, max_block_number: u32) {
        self.max_block_number = MaxBlockNumber::new(max_block_number);
    }

    fn mock_note_hash_read_value(self, index: u32) -> Field {
        789 + self.value_offset + index as Field
    }

    fn mock_nullifier_read_value(self, index: u32) -> Field {
        22334 + self.value_offset + index as Field
    }

    fn mock_key_validation_request(self, index: u32) -> KeyValidationRequestAndGenerator {
        let value_offset = 3030 + self.value_offset + index as Field;
        let request = KeyValidationRequest {
            pk_m: Point { x: value_offset, y: 1 + value_offset, is_infinite: false },
            sk_app: 2 + value_offset,
        };
        KeyValidationRequestAndGenerator { request, sk_app_generator: 3 + value_offset }
    }

    fn mock_public_data_read(self, index: u32) -> (Field, Field) {
        let value_offset = 4545 + self.value_offset + index as Field;
        (value_offset, value_offset + 1)
    }

    fn mock_public_data_write(self, index: u32) -> (Field, Field) {
        let value_offset = 7788 + self.value_offset + index as Field;
        let leaf_slot = value_offset;
        let value = 1 + value_offset;
        (leaf_slot, value)
    }

    fn mock_contract_storage_read(self, index: u32) -> (Field, Field) {
        let value_offset = 543543 + self.value_offset + index as Field;
        (value_offset, value_offset + 1)
    }

    fn mock_contract_storage_write(self, index: u32) -> (Field, Field) {
        let value_offset = 336699 + self.value_offset + index as Field;
        (value_offset, value_offset + 1)
    }

    fn mock_note_hash_value(self, index: u32) -> Field {
        212121 + self.value_offset + index as Field
    }

    fn mock_nullifier_value(self, index: u32) -> Field {
        5678 + self.value_offset + index as Field
    }

    fn mock_nullifier_value_non_revertible(self, index: u32) -> Field {
        9876 + self.value_offset + index as Field
    }

    fn mock_l2_to_l1_msg(self, index: u32) -> (Field, EthAddress) {
        let value_offset = 72727 + self.value_offset + index as Field;
        (value_offset, EthAddress::from_field(1 + value_offset))
    }

    fn mock_note_encrypted_log(self, index: u32) -> (Field, Field) {
        let log_hash = 282828 + self.value_offset + index as Field;
        let length = 5 + index as Field;
        (log_hash, length)
    }

    fn mock_encrypted_log(self, index: u32) -> (Field, Field) {
        let log_hash = 50403 + self.value_offset + index as Field;
        let length = 3 + index as Field;
        (log_hash, length)
    }

    fn mock_unencrypted_log(self, index: u32) -> (Field, Field) {
        let log_hash = 199199 + self.value_offset + index as Field;
        let length = 1 + index as Field;
        (log_hash, length)
    }

    fn mock_private_call_request(self, index: u32) -> PrivateCallRequest {
        let value_offset = 766766 + self.value_offset + index as Field;
        let mut fields = [0; PRIVATE_CALL_REQUEST_LENGTH];
        for i in 0..fields.len() {
            fields[i] = value_offset + i as Field;
        }
        PrivateCallRequest::deserialize(fields)
    }

    fn mock_public_call_request(self, index: u32, is_delegate_call: bool) -> PublicCallRequest {
        let value_offset = 636363 + self.value_offset + index as Field;
        let mut fields = [0; PUBLIC_CALL_REQUEST_LENGTH];
        for i in 0..fields.len() {
            fields[i] = value_offset + i as Field;
        }
        let mut request = PublicCallRequest::deserialize(fields);
        request.call_context =
            self.generate_call_context(request.contract_address, is_delegate_call);
        request
    }

    fn mock_public_teardown_call_request(self, is_delegate_call: bool) -> PublicCallRequest {
        self.mock_public_call_request(54345, is_delegate_call)
    }

    fn mock_fee_payer(self) -> AztecAddress {
        AztecAddress::from_field(900900 + self.value_offset)
    }

    fn generate_call_context(
        self,
        target_contract_address: AztecAddress,
        is_delegate_call: bool,
    ) -> CallContext {
        let mut call_context = CallContext::empty();
        call_context.is_delegate_call = is_delegate_call;
        call_context.is_static_call = self.is_static_call;
        if is_delegate_call {
            call_context.msg_sender = self.msg_sender;
            call_context.storage_contract_address = self.storage_contract_address;
        } else {
            call_context.msg_sender = self.storage_contract_address;
            call_context.storage_contract_address = target_contract_address;
        }
        call_context
    }

    fn next_counter(&mut self) -> u32 {
        let counter = self.counter;
        self.counter += 1;
        counter
    }

    fn vk_tree_root() -> Field {
        fixtures::vk_tree::get_vk_merkle_tree().get_root()
    }
}

impl Empty for FixtureBuilder {
    fn empty() -> Self {
        FixtureBuilder {
            contract_address: AztecAddress::zero(),
            storage_contract_address: AztecAddress::zero(),
            msg_sender: AztecAddress::zero(),
            is_delegate_call: false,
            is_static_call: false,
            is_fee_payer: false,
            fee_payer: AztecAddress::zero(),
            public_teardown_call_request: PublicCallRequest::empty(),
            historical_header: Header::empty(),
            tx_context: TxContext::empty(),
            global_variables: GlobalVariables::empty(),
            note_hashes: BoundedVec::new(),
            nullifiers: BoundedVec::new(),
            l2_to_l1_msgs: BoundedVec::new(),
            note_encrypted_logs_hashes: BoundedVec::new(),
            encrypted_logs_hashes: BoundedVec::new(),
            unencrypted_logs_hashes: BoundedVec::new(),
            note_encrypted_logs_hash: 0,
            encrypted_logs_hash: 0,
            unencrypted_logs_hash: 0,
            note_encrypted_log_preimages_length: 0,
            encrypted_log_preimages_length: 0,
            unencrypted_log_preimages_length: 0,
            public_data_update_requests: BoundedVec::new(),
            contract_storage_update_requests: BoundedVec::new(),
            private_call_requests: BoundedVec::new(),
            public_call_requests: BoundedVec::new(),
            public_inner_call_requests: BoundedVec::new(),
            max_block_number: MaxBlockNumber::empty(),
            note_hash_read_requests: BoundedVec::new(),
            note_hash_tree_leaf_read_requests: BoundedVec::new(),
            nullifier_read_requests: BoundedVec::new(),
            nullifier_non_existent_read_requests: BoundedVec::new(),
            l1_to_l2_msg_read_requests: BoundedVec::new(),
            scoped_key_validation_requests_and_generators: BoundedVec::new(),
            public_data_reads: BoundedVec::new(),
            contract_storage_reads: BoundedVec::new(),
            validation_requests_split_counter: Option::none(),
            function_data: FunctionData::empty(),
            args_hash: 0,
            returns_hash: 0,
            function_leaf_membership_witness: MembershipWitness::empty(),
            salted_initialization_hash: SaltedInitializationHash::from_field(0),
            public_keys: PublicKeys::empty(),
            contract_class_artifact_hash: 0,
            contract_class_public_bytecode_commitment: 0,
            acir_hash: 0,
            bytecode_hash: 0,
            prover_address: AztecAddress::zero(),
            proof: NestedRecursiveProof::empty(),
            honk_vk: VerificationKey::empty(),
            client_ivc_vk: VerificationKey::empty(),
            vk_index: 0,
            vk_path: [0; VK_TREE_HEIGHT],
            vk_tree_root: FixtureBuilder::vk_tree_root(),
            protocol_contract_tree_root: 0,
            protocol_contract_sibling_path: [0; PROTOCOL_CONTRACT_TREE_HEIGHT],
            revert_code: 0,
            min_revertible_side_effect_counter: 0,
            counter_start: 0,
            counter: 0,
            start_state: PartialStateReference::empty(),
            gas_used: Gas::empty(),
            start_gas_left: Gas::empty(),
            end_gas_left: Gas::empty(),
            transaction_fee: 0,
            value_offset: 0,
        }
    }
}<|MERGE_RESOLUTION|>--- conflicted
+++ resolved
@@ -1,35 +1,5 @@
 use crate::{
     abis::{
-<<<<<<< HEAD
-        gas::Gas, gas_settings::GasSettings, call_context::CallContext,
-        accumulated_data::{
-            CombinedAccumulatedData, PrivateAccumulatedData, PrivateAccumulatedDataBuilder,
-            PublicAccumulatedData, PublicAccumulatedDataArrayLengths, PublicAccumulatedDataBuilder,
-        }, function_data::FunctionData, global_variables::GlobalVariables,
-        combined_constant_data::CombinedConstantData, enqueued_call_data::{EnqueuedCallData, Proof},
-        kernel_circuit_public_inputs::{
-            KernelCircuitPublicInputs, PrivateKernelCircuitPublicInputs,
-            PublicKernelCircuitPublicInputs, VMCircuitPublicInputs,
-        }, kernel_data::KernelData, public_kernel_data::PublicKernelData,
-        max_block_number::MaxBlockNumber, private_kernel_data::PrivateKernelData,
-        note_hash::{NoteHash, ScopedNoteHash}, nullifier::{Nullifier, ScopedNullifier},
-        private_call_request::PrivateCallRequest, private_call_stack_item::PrivateCallStackItem,
-        private_circuit_public_inputs::PrivateCircuitPublicInputs,
-        private_kernel::private_call_data::PrivateCallData,
-        public_call_data::{Proof as PublicCallDataProof, PublicCallData},
-        public_call_request::PublicCallRequest, public_call_stack_item::PublicCallStackItem,
-        public_circuit_public_inputs::PublicCircuitPublicInputs, public_data_read::PublicDataRead,
-        public_data_update_request::PublicDataUpdateRequest,
-        public_inner_call_request::PublicInnerCallRequest,
-        read_request::{ReadRequest, ScopedReadRequest}, tree_leaf_read_request::TreeLeafReadRequest,
-        log_hash::{LogHash, NoteLogHash, ScopedLogHash, EncryptedLogHash, ScopedEncryptedLogHash},
-        validation_requests::{
-            KeyValidationRequest, KeyValidationRequestAndGenerator, PrivateValidationRequests,
-            PublicValidationRequests, PublicValidationRequestArrayLengths, RollupValidationRequests,
-            ScopedKeyValidationRequestAndGenerator,
-        },
-    }, address::{AztecAddress, EthAddress, SaltedInitializationHash, PublicKeysHash},
-=======
     gas::Gas, gas_settings::GasSettings, call_context::CallContext,
     accumulated_data::{
     CombinedAccumulatedData, PrivateAccumulatedData, PrivateAccumulatedDataBuilder,
@@ -62,7 +32,6 @@
 },
     address::{AztecAddress, EthAddress, SaltedInitializationHash, PublicKeysHash},
     public_keys::PublicKeys,
->>>>>>> 314d9d26
     constants::{
         FUNCTION_TREE_HEIGHT, MAX_NOTE_HASHES_PER_TX, MAX_NULLIFIERS_PER_TX,
         MAX_L1_TO_L2_MSG_READ_REQUESTS_PER_TX, MAX_L2_TO_L1_MSGS_PER_TX,
@@ -76,16 +45,10 @@
         PUBLIC_CALL_REQUEST_LENGTH,
     }, contrakt::{storage_read::StorageRead, storage_update_request::StorageUpdateRequest},
     hash::{
-<<<<<<< HEAD
-        compute_l2_to_l1_hash, compute_tx_logs_hash, compute_siloed_nullifier, silo_note_hash,
-        silo_unencrypted_log_hash, mask_encrypted_log_hash,
-    }, header::Header, merkle_tree::membership::MembershipWitness,
-=======
     compute_l2_to_l1_hash, compute_tx_logs_hash, compute_siloed_nullifier, silo_note_hash,
     silo_unencrypted_log_hash, mask_encrypted_log_hash
 },
     header::Header, merkle_tree::{membership::MembershipWitness, MerkleTree},
->>>>>>> 314d9d26
     messaging::l2_to_l1_message::{L2ToL1Message, ScopedL2ToL1Message},
     partial_state_reference::PartialStateReference,
     tests::{
