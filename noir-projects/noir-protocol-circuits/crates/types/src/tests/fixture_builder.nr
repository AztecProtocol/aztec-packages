use crate::{
    abis::{
<<<<<<< HEAD
    gas::Gas, gas_settings::GasSettings, call_context::CallContext,
    accumulated_data::{
    CombinedAccumulatedData, PrivateAccumulatedData, PrivateAccumulatedDataBuilder,
    PublicAccumulatedData, PublicAccumulatedDataArrayLengths, PublicAccumulatedDataBuilder
},
    function_data::FunctionData, function_selector::FunctionSelector, global_variables::GlobalVariables,
    combined_constant_data::CombinedConstantData, enqueued_call_data::{EnqueuedCallData, Proof},
    kernel_circuit_public_inputs::{
    KernelCircuitPublicInputs, PrivateKernelCircuitPublicInputs, PublicKernelCircuitPublicInputs,
    VMCircuitPublicInputs
},
    public_kernel_data::PublicKernelData, max_block_number::MaxBlockNumber,
    private_kernel_data::PrivateKernelData, note_hash::{NoteHash, ScopedNoteHash},
    nullifier::{Nullifier, ScopedNullifier}, private_call_request::PrivateCallRequest,
    private_circuit_public_inputs::PrivateCircuitPublicInputs,
    private_kernel::private_call_data::PrivateCallData,
    public_call_data::{Proof as PublicCallDataProof, PublicCallData},
    public_call_request::PublicCallRequest, public_circuit_public_inputs::PublicCircuitPublicInputs,
    public_data_read::PublicDataRead, public_data_update_request::PublicDataUpdateRequest,
    public_inner_call_request::PublicInnerCallRequest, read_request::{ReadRequest, ScopedReadRequest},
    tree_leaf_read_request::TreeLeafReadRequest,
    log_hash::{LogHash, NoteLogHash, ScopedLogHash, EncryptedLogHash, ScopedEncryptedLogHash},
    validation_requests::{
    KeyValidationRequest, KeyValidationRequestAndGenerator, PrivateValidationRequests,
    PublicValidationRequests, PublicValidationRequestArrayLengths, RollupValidationRequests,
    ScopedKeyValidationRequestAndGenerator
}
},
    address::{AztecAddress, EthAddress, SaltedInitializationHash, PublicKeysHash},
    public_keys::PublicKeys,
=======
        accumulated_data::{
            CombinedAccumulatedData, PrivateAccumulatedData, PrivateAccumulatedDataBuilder,
            PublicAccumulatedData, PublicAccumulatedDataArrayLengths, PublicAccumulatedDataBuilder,
        },
        call_context::CallContext,
        combined_constant_data::CombinedConstantData,
        enqueued_call_data::{EnqueuedCallData, Proof},
        function_data::FunctionData,
        function_selector::FunctionSelector,
        gas::Gas,
        gas_settings::GasSettings,
        global_variables::GlobalVariables,
        kernel_circuit_public_inputs::{
            KernelCircuitPublicInputs, PrivateKernelCircuitPublicInputs,
            PublicKernelCircuitPublicInputs, VMCircuitPublicInputs,
        },
        kernel_data::KernelData,
        log_hash::{EncryptedLogHash, LogHash, NoteLogHash, ScopedEncryptedLogHash, ScopedLogHash},
        max_block_number::MaxBlockNumber,
        note_hash::{NoteHash, ScopedNoteHash},
        nullifier::{Nullifier, ScopedNullifier},
        private_call_request::PrivateCallRequest,
        private_circuit_public_inputs::PrivateCircuitPublicInputs,
        private_kernel::private_call_data::PrivateCallData,
        private_kernel_data::PrivateKernelData,
        public_call_data::{Proof as PublicCallDataProof, PublicCallData},
        public_call_request::PublicCallRequest,
        public_circuit_public_inputs::PublicCircuitPublicInputs,
        public_data_read::PublicDataRead,
        public_data_update_request::PublicDataUpdateRequest,
        public_inner_call_request::PublicInnerCallRequest,
        public_kernel_data::PublicKernelData,
        read_request::{ReadRequest, ScopedReadRequest},
        tree_leaf_read_request::TreeLeafReadRequest,
        validation_requests::{
            KeyValidationRequest, KeyValidationRequestAndGenerator, PrivateValidationRequests,
            PublicValidationRequestArrayLengths, PublicValidationRequests, RollupValidationRequests,
            ScopedKeyValidationRequestAndGenerator,
        },
    },
    address::{AztecAddress, EthAddress, PublicKeysHash, SaltedInitializationHash},
>>>>>>> 4c4974f0
    constants::{
        FUNCTION_TREE_HEIGHT, MAX_ENCRYPTED_LOGS_PER_TX, MAX_FIELD_VALUE,
        MAX_KEY_VALIDATION_REQUESTS_PER_TX, MAX_L1_TO_L2_MSG_READ_REQUESTS_PER_TX,
        MAX_L2_TO_L1_MSGS_PER_TX, MAX_NOTE_ENCRYPTED_LOGS_PER_TX,
        MAX_NOTE_HASH_READ_REQUESTS_PER_TX, MAX_NOTE_HASHES_PER_TX,
        MAX_NULLIFIER_NON_EXISTENT_READ_REQUESTS_PER_TX, MAX_NULLIFIER_READ_REQUESTS_PER_TX,
        MAX_NULLIFIERS_PER_TX, MAX_PRIVATE_CALL_STACK_LENGTH_PER_TX,
        MAX_PUBLIC_CALL_STACK_LENGTH_PER_TX, MAX_PUBLIC_DATA_READS_PER_CALL,
        MAX_PUBLIC_DATA_READS_PER_TX, MAX_PUBLIC_DATA_UPDATE_REQUESTS_PER_CALL,
        MAX_PUBLIC_DATA_UPDATE_REQUESTS_PER_TX, MAX_UNENCRYPTED_LOGS_PER_TX,
        PRIVATE_CALL_REQUEST_LENGTH, PROTOCOL_CONTRACT_TREE_HEIGHT, PUBLIC_CALL_REQUEST_LENGTH,
        VK_TREE_HEIGHT,
    },
    contrakt::{storage_read::StorageRead, storage_update_request::StorageUpdateRequest},
    hash::{
        compute_l2_to_l1_hash, compute_siloed_nullifier, compute_tx_logs_hash,
        mask_encrypted_log_hash, silo_note_hash, silo_unencrypted_log_hash,
    },
    header::Header,
    merkle_tree::{membership::MembershipWitness, MerkleTree},
    messaging::l2_to_l1_message::{L2ToL1Message, ScopedL2ToL1Message},
    partial_state_reference::PartialStateReference,
<<<<<<< HEAD
    tests::{
    fixtures,
    fixtures::{
    contracts::ContractData, contract_functions::ContractFunction,
    vk_tree::{
    generate_fake_honk_vk_for_index, generate_fake_client_ivc_vk_for_index, get_vk_merkle_tree,
    VK_TREE_WIDTH
}
}
},
    transaction::{tx_context::TxContext, tx_request::TxRequest}, traits::Empty,
    proof::{
    recursive_proof::NestedRecursiveProof,
    verification_key::{HonkVerificationKey, ClientIVCVerificationKey, VerificationKey}
},
    point::Point
=======
    point::Point,
    public_keys::PublicKeys,
    recursion::{
        proof::NestedRecursiveProof,
        verification_key::{ClientIVCVerificationKey, HonkVerificationKey, VerificationKey},
    },
    tests::fixtures::{
        self,
        contract_functions::ContractFunction,
        contracts::ContractData,
        vk_tree::{
            generate_fake_client_ivc_vk_for_index, generate_fake_honk_vk_for_index,
            get_vk_merkle_tree, VK_TREE_WIDTH,
        },
    },
    traits::Empty,
    transaction::{tx_context::TxContext, tx_request::TxRequest},
>>>>>>> 4c4974f0
};

fn subarray<T, let N: u32, let M: u32>(arr: [T; N]) -> [T; M] {
    assert(N >= M, "cannot call subarray on a smaller array");
    let mut new_arr = [arr[0]; M];
    for i in 0..M {
        new_arr[i] = arr[i];
    }
    new_arr
}

fn vec_reverse<T, let N: u32>(vec: BoundedVec<T, N>) -> BoundedVec<T, N> {
    let mut reversed = BoundedVec::new();
    let len = vec.len();
    for i in 0..N {
        if i < len {
            reversed.push(vec.storage[len - i - 1]);
        }
    }
    reversed
}

pub struct FixtureBuilder {
    contract_address: AztecAddress,
    msg_sender: AztecAddress,
    is_static_call: bool,

    // Fees.
    is_fee_payer: bool,
    fee_payer: AztecAddress,
    public_teardown_call_request: PublicCallRequest,
    transaction_fee: Field,
    start_gas_left: Gas,
    end_gas_left: Gas,

    // Constant data.
    historical_header: Header,
    tx_context: TxContext,
    global_variables: GlobalVariables,

    // Accumulated data.
    note_hashes: BoundedVec<ScopedNoteHash, MAX_NOTE_HASHES_PER_TX>,
    nullifiers: BoundedVec<ScopedNullifier, MAX_NULLIFIERS_PER_TX>,
    l2_to_l1_msgs: BoundedVec<ScopedL2ToL1Message, MAX_L2_TO_L1_MSGS_PER_TX>,
    note_encrypted_logs_hashes: BoundedVec<NoteLogHash, MAX_NOTE_ENCRYPTED_LOGS_PER_TX>,
    encrypted_logs_hashes: BoundedVec<ScopedEncryptedLogHash, MAX_ENCRYPTED_LOGS_PER_TX>,
    unencrypted_logs_hashes: BoundedVec<ScopedLogHash, MAX_UNENCRYPTED_LOGS_PER_TX>,
    note_encrypted_logs_hash: Field,
    encrypted_logs_hash: Field,
    unencrypted_logs_hash: Field,
    note_encrypted_log_preimages_length: Field,
    encrypted_log_preimages_length: Field,
    unencrypted_log_preimages_length: Field,
    public_data_update_requests: BoundedVec<PublicDataUpdateRequest, MAX_PUBLIC_DATA_UPDATE_REQUESTS_PER_TX>,
    contract_storage_update_requests: BoundedVec<StorageUpdateRequest, MAX_PUBLIC_DATA_UPDATE_REQUESTS_PER_CALL>,
    private_call_requests: BoundedVec<PrivateCallRequest, MAX_PRIVATE_CALL_STACK_LENGTH_PER_TX>,
    public_call_requests: BoundedVec<PublicCallRequest, MAX_PUBLIC_CALL_STACK_LENGTH_PER_TX>,
    public_inner_call_requests: BoundedVec<PublicInnerCallRequest, MAX_PUBLIC_CALL_STACK_LENGTH_PER_TX>,
    gas_used: Gas,
    revert_code: u8,

    // Validation requests.
    max_block_number: MaxBlockNumber,
    note_hash_read_requests: BoundedVec<ScopedReadRequest, MAX_NOTE_HASH_READ_REQUESTS_PER_TX>,
    note_hash_tree_leaf_read_requests: BoundedVec<TreeLeafReadRequest, MAX_NOTE_HASH_READ_REQUESTS_PER_TX>,
    nullifier_read_requests: BoundedVec<ScopedReadRequest, MAX_NULLIFIER_READ_REQUESTS_PER_TX>,
    nullifier_non_existent_read_requests: BoundedVec<ScopedReadRequest, MAX_NULLIFIER_NON_EXISTENT_READ_REQUESTS_PER_TX>,
    l1_to_l2_msg_read_requests: BoundedVec<TreeLeafReadRequest, MAX_L1_TO_L2_MSG_READ_REQUESTS_PER_TX>,
    scoped_key_validation_requests_and_generators: BoundedVec<ScopedKeyValidationRequestAndGenerator, MAX_KEY_VALIDATION_REQUESTS_PER_TX>,
    public_data_reads: BoundedVec<PublicDataRead, MAX_PUBLIC_DATA_READS_PER_TX>,
    contract_storage_reads: BoundedVec<StorageRead, MAX_PUBLIC_DATA_READS_PER_CALL>,
    validation_requests_split_counter: Option<u32>,

    // Function.
    function_data: FunctionData,
    args_hash: Field,
    returns_hash: Field,

    // Private call.
    salted_initialization_hash: SaltedInitializationHash,
    public_keys: PublicKeys,
    contract_class_artifact_hash: Field,
    contract_class_public_bytecode_commitment: Field,
    function_leaf_membership_witness: MembershipWitness<FUNCTION_TREE_HEIGHT>,
    acir_hash: Field,

    // Public call.
    bytecode_hash: Field,
    prover_address: AztecAddress,

    // Proof.
    proof: NestedRecursiveProof,
    honk_vk: HonkVerificationKey,
    client_ivc_vk: ClientIVCVerificationKey,
    vk_index: u32,
    vk_path: [Field; VK_TREE_HEIGHT],
    vk_tree_root: Field,

    // Protocol contracts.
    protocol_contract_tree_root: Field,
    protocol_contract_sibling_path: [Field; PROTOCOL_CONTRACT_TREE_HEIGHT],

    // Counters.
    min_revertible_side_effect_counter: u32,
    counter_start: u32,
    counter: u32,

    // States.
    start_state: PartialStateReference,

    // Mock data.
    value_offset: Field,
}

impl FixtureBuilder {
    pub fn new() -> Self {
        FixtureBuilder::new_from_counter(0)
    }

    pub fn new_from_counter(counter_start: u32) -> Self {
        let mut builder = FixtureBuilder::empty();

        builder.tx_context = TxContext {
            chain_id: fixtures::CHAIN_ID,
            version: fixtures::VERSION,
            gas_settings: GasSettings::empty(),
        };
        builder.msg_sender = fixtures::contracts::parent_contract.address;
        builder.counter_start = counter_start;
        builder.counter = counter_start + 1;

        let contract_data = fixtures::contracts::default_contract;
        let contract_function = fixtures::contract_functions::default_private_function;

        builder.use_contract(contract_data).use_function(contract_function)
    }

    pub fn as_parent_contract(&mut self) -> Self {
        self.contract_address = fixtures::contracts::parent_contract.address;
        self.msg_sender = fixtures::MSG_SENDER;
        *self
    }

    pub fn in_vk_tree(&mut self, vk_index: u32) -> Self {
        self.vk_index = vk_index;
        let vk_tree: MerkleTree<fixtures::vk_tree::VK_TREE_WIDTH> =
            comptime { fixtures::vk_tree::get_vk_merkle_tree() };

        self.honk_vk = fixtures::vk_tree::generate_fake_honk_vk_for_index(vk_index);
        self.client_ivc_vk = fixtures::vk_tree::generate_fake_client_ivc_vk_for_index(vk_index);

        self.vk_path = vk_tree.get_sibling_path(vk_index);

        self.vk_tree_root = vk_tree.get_root();

        *self
    }

    pub fn set_protocol_contract_root(&mut self) {
        let tree = fixtures::protocol_contract_tree::get_protocol_contract_tree();
        self.protocol_contract_tree_root = tree.get_root();
    }

    pub fn use_protocol_contract(&mut self) -> Self {
        let contract_index = 1;

        let tree = fixtures::protocol_contract_tree::get_protocol_contract_tree();
        self.protocol_contract_tree_root = tree.get_root();
        self.protocol_contract_sibling_path = tree.get_sibling_path(contract_index);

        let contract_data = fixtures::contracts::get_protocol_contract(contract_index);
        let function_data =
            fixtures::contract_functions::get_protocol_contract_function(contract_index);

        let _ = self.use_contract(contract_data);
        self.contract_address = AztecAddress::from_field(contract_index as Field);

        self.use_function(function_data)
    }

    pub fn use_contract(&mut self, contract_data: ContractData) -> Self {
        self.contract_address = contract_data.address;
        self.salted_initialization_hash = contract_data.salted_initialization_hash;
        self.public_keys = contract_data.public_keys;
        self.contract_class_artifact_hash = contract_data.artifact_hash;
        self.contract_class_public_bytecode_commitment = contract_data.public_bytecode_commitment;

        *self
    }

    pub fn use_function(&mut self, function_data: ContractFunction) -> Self {
        self.function_data = function_data.data;
        self.function_leaf_membership_witness = function_data.membership_witness;
        self.acir_hash = function_data.acir_hash;
        *self
    }

    pub fn is_public_function(&mut self) -> Self {
        let contract_function = fixtures::contract_functions::default_public_function;
        self.function_data = contract_function.data;
        self.bytecode_hash = contract_function.acir_hash;
        *self
    }

    pub fn is_static_call(&mut self) -> Self {
        self.is_static_call = true;
        *self
    }

    pub fn is_first_call(&mut self) -> Self {
        self.msg_sender = AztecAddress::from_field(MAX_FIELD_VALUE);
        *self
    }

    pub fn to_constant_data(self) -> CombinedConstantData {
        CombinedConstantData {
            historical_header: self.historical_header,
            tx_context: self.tx_context,
            vk_tree_root: self.vk_tree_root,
            protocol_contract_tree_root: self.protocol_contract_tree_root,
            global_variables: self.global_variables,
        }
    }

    pub fn build_tx_request(self) -> TxRequest {
        TxRequest {
            origin: self.contract_address,
            args_hash: self.args_hash,
            tx_context: self.tx_context,
            function_data: self.function_data,
        }
    }

    pub fn build_call_context(self) -> CallContext {
        CallContext {
            msg_sender: self.msg_sender,
            contract_address: self.contract_address,
            function_selector: self.function_data.selector,
            is_static_call: self.is_static_call,
        }
    }

    pub fn build_private_call_request(self) -> PrivateCallRequest {
        PrivateCallRequest {
            call_context: self.build_call_context(),
            args_hash: self.args_hash,
            returns_hash: self.returns_hash,
            start_side_effect_counter: self.counter_start,
            end_side_effect_counter: self.counter,
        }
    }

    pub fn to_private_circuit_public_inputs(self) -> PrivateCircuitPublicInputs {
        PrivateCircuitPublicInputs {
            call_context: self.build_call_context(),
            args_hash: self.args_hash,
            returns_hash: self.returns_hash,
            min_revertible_side_effect_counter: self.min_revertible_side_effect_counter,
            is_fee_payer: self.is_fee_payer,
            max_block_number: self.max_block_number,
            note_hash_read_requests: subarray(self.note_hash_read_requests.storage.map(
                |r: ScopedReadRequest| r.read_request,
            )),
            nullifier_read_requests: subarray(self.nullifier_read_requests.storage.map(
                |r: ScopedReadRequest| r.read_request,
            )),
            key_validation_requests_and_generators: subarray(self
                .scoped_key_validation_requests_and_generators
                .storage
                .map(|r: ScopedKeyValidationRequestAndGenerator| r.request)),
            note_hashes: subarray(
                self.note_hashes.storage.map(|n: ScopedNoteHash| n.note_hash),
            ),
            nullifiers: subarray(
                self.nullifiers.storage.map(|n: ScopedNullifier| n.nullifier),
            ),
            private_call_requests: subarray(self.private_call_requests.storage),
            public_call_requests: subarray(self.public_call_requests.storage),
            public_teardown_call_request: self.public_teardown_call_request,
            l2_to_l1_msgs: subarray(self.l2_to_l1_msgs.storage.map(|r: ScopedL2ToL1Message| {
                r.message
            })),
            start_side_effect_counter: self.counter_start,
            end_side_effect_counter: self.counter,
            note_encrypted_logs_hashes: subarray(self.note_encrypted_logs_hashes.storage),
            encrypted_logs_hashes: subarray(self.encrypted_logs_hashes.storage.map(
                |l: ScopedEncryptedLogHash| l.log_hash,
            )),
            unencrypted_logs_hashes: subarray(self.unencrypted_logs_hashes.storage.map(
                |l: ScopedLogHash| l.log_hash,
            )),
            historical_header: self.historical_header,
            tx_context: self.tx_context,
        }
    }

    pub fn to_private_call_data(self) -> PrivateCallData {
        PrivateCallData {
            public_inputs: self.to_private_circuit_public_inputs(),
            vk: self.client_ivc_vk,
            function_leaf_membership_witness: self.function_leaf_membership_witness,
            salted_initialization_hash: self.salted_initialization_hash,
            public_keys: self.public_keys,
            contract_class_artifact_hash: self.contract_class_artifact_hash,
            contract_class_public_bytecode_commitment: self
                .contract_class_public_bytecode_commitment,
            protocol_contract_sibling_path: self.protocol_contract_sibling_path,
            acir_hash: self.acir_hash,
        }
    }

    pub fn to_private_accumulated_data_builder(self) -> PrivateAccumulatedDataBuilder {
        PrivateAccumulatedDataBuilder {
            note_hashes: self.note_hashes,
            nullifiers: self.nullifiers,
            l2_to_l1_msgs: self.l2_to_l1_msgs,
            note_encrypted_logs_hashes: self.note_encrypted_logs_hashes,
            encrypted_logs_hashes: self.encrypted_logs_hashes,
            unencrypted_logs_hashes: self.unencrypted_logs_hashes,
            public_call_requests: self.public_call_requests,
            private_call_stack: vec_reverse(self.private_call_requests),
        }
    }

    pub fn to_private_accumulated_data(self) -> PrivateAccumulatedData {
        self.to_private_accumulated_data_builder().finish()
    }

    pub fn to_public_call_request(self) -> PublicCallRequest {
        PublicCallRequest {
            call_context: self.build_call_context(),
            args_hash: self.args_hash,
            counter: 0,
        }
    }

    pub fn to_public_accumulated_data_builder(self) -> PublicAccumulatedDataBuilder {
        let nullifiers = BoundedVec {
            storage: self.nullifiers.storage.map(|n: ScopedNullifier| n.nullifier),
            len: self.nullifiers.len(),
        };
        let note_encrypted_logs_hashes = BoundedVec {
            storage: self.note_encrypted_logs_hashes.storage.map(|l: NoteLogHash| {
                LogHash { value: l.value, counter: l.counter, length: l.length }
            }),
            len: self.note_encrypted_logs_hashes.len(),
        };
        let encrypted_logs_hashes = BoundedVec {
            storage: self.encrypted_logs_hashes.storage.map(|l: ScopedEncryptedLogHash| {
                ScopedLogHash {
                    log_hash: LogHash {
                        value: l.log_hash.value,
                        counter: l.log_hash.counter,
                        length: l.log_hash.length,
                    },
                    contract_address: l.contract_address,
                }
            }),
            len: self.encrypted_logs_hashes.len(),
        };

        PublicAccumulatedDataBuilder {
            note_hashes: self.note_hashes,
            nullifiers,
            l2_to_l1_msgs: self.l2_to_l1_msgs,
            note_encrypted_logs_hashes,
            encrypted_logs_hashes,
            unencrypted_logs_hashes: self.unencrypted_logs_hashes,
            public_data_update_requests: self.public_data_update_requests,
            public_call_stack: self.public_call_requests,
            gas_used: self.gas_used,
        }
    }

    pub fn to_public_accumulated_data(self) -> PublicAccumulatedData {
        self.to_public_accumulated_data_builder().finish()
    }

    pub fn to_exposed_public_accumulated_data(self) -> PublicAccumulatedData {
        PublicAccumulatedData {
            note_hashes: self.note_hashes.storage.map(|n: ScopedNoteHash| n.expose_to_public()),
            nullifiers: self.nullifiers.storage.map(|n: ScopedNullifier| n.expose_to_public()),
            l2_to_l1_msgs: self.l2_to_l1_msgs.storage.map(|m: ScopedL2ToL1Message| {
                m.expose_to_public()
            }),
            note_encrypted_logs_hashes: self.note_encrypted_logs_hashes.storage.map(
                |l: NoteLogHash| l.expose_to_public(),
            ),
            encrypted_logs_hashes: self.encrypted_logs_hashes.storage.map(
                |l: ScopedEncryptedLogHash| l.expose_to_public(),
            ),
            unencrypted_logs_hashes: self.unencrypted_logs_hashes.storage.map(|l: ScopedLogHash| {
                l.expose_to_public()
            }),
            public_data_update_requests: self.public_data_update_requests.storage,
            public_call_stack: self.public_call_requests.storage.map(|cr: PublicCallRequest| {
                cr.expose_to_public()
            }),
            gas_used: self.gas_used,
        }
    }

    pub fn to_combined_accumulated_data(self) -> CombinedAccumulatedData {
        CombinedAccumulatedData {
            note_hashes: self.note_hashes.storage.map(|n: ScopedNoteHash| n.note_hash.value),
            nullifiers: self.nullifiers.storage.map(|n: ScopedNullifier| n.nullifier.value),
            l2_to_l1_msgs: self.l2_to_l1_msgs.storage.map(|m: ScopedL2ToL1Message| {
                m.expose_to_public()
            }),
            note_encrypted_logs_hashes: self.note_encrypted_logs_hashes.storage.map(
                |l: NoteLogHash| l.expose_to_public(),
            ),
            encrypted_logs_hashes: self.encrypted_logs_hashes.storage.map(
                |l: ScopedEncryptedLogHash| l.expose_to_public(),
            ),
            unencrypted_logs_hashes: self.unencrypted_logs_hashes.storage.map(|l: ScopedLogHash| {
                l.expose_to_public()
            }),
            note_encrypted_log_preimages_length: self.note_encrypted_log_preimages_length,
            encrypted_log_preimages_length: self.encrypted_log_preimages_length,
            unencrypted_log_preimages_length: self.unencrypted_log_preimages_length,
            public_data_update_requests: self.public_data_update_requests.storage,
            gas_used: self.gas_used,
        }
    }

    pub fn to_private_validation_requests(self) -> PrivateValidationRequests {
        PrivateValidationRequests {
            for_rollup: self.to_rollup_validation_requests(),
            note_hash_read_requests: self.note_hash_read_requests.storage,
            nullifier_read_requests: self.nullifier_read_requests.storage,
            scoped_key_validation_requests_and_generators: self
                .scoped_key_validation_requests_and_generators
                .storage,
            split_counter: self.validation_requests_split_counter,
        }
    }

    pub fn to_private_kernel_circuit_public_inputs(self) -> PrivateKernelCircuitPublicInputs {
        let end = self.to_private_accumulated_data();
        let validation_requests = self.to_private_validation_requests();
        let constants = self.to_constant_data();
        let public_teardown_call_request = self.public_teardown_call_request;

        PrivateKernelCircuitPublicInputs {
            min_revertible_side_effect_counter: self.min_revertible_side_effect_counter,
            end,
            validation_requests,
            constants,
            public_teardown_call_request,
            fee_payer: self.fee_payer,
        }
    }

    pub fn to_private_kernel_data(self) -> PrivateKernelData {
        let public_inputs = self.to_private_kernel_circuit_public_inputs();
        PrivateKernelData {
            public_inputs,
            vk: self.client_ivc_vk,
            vk_index: self.vk_index,
            vk_path: self.vk_path,
        }
    }

    pub fn to_public_circuit_public_inputs(self) -> PublicCircuitPublicInputs {
        PublicCircuitPublicInputs {
            call_context: self.build_call_context(),
            args_hash: self.args_hash,
            returns_hash: self.returns_hash,
            note_hash_read_requests: subarray(self.note_hash_tree_leaf_read_requests.storage),
            nullifier_read_requests: subarray(self.nullifier_read_requests.storage.map(
                |r: ScopedReadRequest| r.read_request,
            )),
            nullifier_non_existent_read_requests: subarray(self
                .nullifier_non_existent_read_requests
                .storage
                .map(|r: ScopedReadRequest| r.read_request)),
            l1_to_l2_msg_read_requests: subarray(self.l1_to_l2_msg_read_requests.storage),
            contract_storage_update_requests: subarray(
                self.contract_storage_update_requests.storage,
            ),
            contract_storage_reads: self.contract_storage_reads.storage,
            public_call_requests: subarray(self.public_inner_call_requests.storage),
            note_hashes: subarray(
                self.note_hashes.storage.map(|n: ScopedNoteHash| n.note_hash),
            ),
            nullifiers: subarray(
                self.nullifiers.storage.map(|n: ScopedNullifier| n.nullifier),
            ),
            l2_to_l1_msgs: subarray(self.l2_to_l1_msgs.storage.map(|m: ScopedL2ToL1Message| {
                m.message
            })),
            start_side_effect_counter: self.counter_start,
            end_side_effect_counter: self.counter,
            unencrypted_logs_hashes: subarray(self.unencrypted_logs_hashes.storage.map(
                |l: ScopedLogHash| l.log_hash,
            )),
            historical_header: self.historical_header,
            global_variables: self.global_variables,
            prover_address: self.prover_address,
            revert_code: self.revert_code,
            start_gas_left: self.start_gas_left,
            end_gas_left: self.end_gas_left,
            transaction_fee: self.transaction_fee,
        }
    }

    pub fn to_public_call_data(self) -> PublicCallData {
        PublicCallData {
            public_inputs: self.to_public_circuit_public_inputs(),
            proof: PublicCallDataProof {},
            bytecode_hash: self.bytecode_hash,
        }
    }

    pub fn to_public_validation_requests(self) -> PublicValidationRequests {
        PublicValidationRequests {
            for_rollup: self.to_rollup_validation_requests(),
            note_hash_read_requests: self.note_hash_tree_leaf_read_requests.storage,
            nullifier_read_requests: self.nullifier_read_requests.storage,
            nullifier_non_existent_read_requests: self.nullifier_non_existent_read_requests.storage,
            public_data_reads: self.public_data_reads.storage,
            l1_to_l2_msg_read_requests: self.l1_to_l2_msg_read_requests.storage,
        }
    }

    pub fn to_vm_circuit_public_inputs(self) -> VMCircuitPublicInputs {
        VMCircuitPublicInputs {
            constants: self.to_constant_data(),
            call_request: self.to_public_call_request(),
            public_call_stack: subarray(self.public_inner_call_requests.storage),
            previous_validation_request_array_lengths: PublicValidationRequestArrayLengths::empty(),
            validation_requests: self.to_public_validation_requests(),
            previous_accumulated_data_array_lengths: PublicAccumulatedDataArrayLengths::empty(),
            accumulated_data: self.to_public_accumulated_data(),
            start_side_effect_counter: self.counter_start,
            end_side_effect_counter: self.counter,
            start_gas_left: self.start_gas_left,
            transaction_fee: self.transaction_fee,
            reverted: self.revert_code != 0,
        }
    }

    pub fn to_enqueued_call_data(self) -> EnqueuedCallData {
        EnqueuedCallData { data: self.to_vm_circuit_public_inputs(), proof: Proof {} }
    }

    pub fn to_public_kernel_circuit_public_inputs(
        self,
        revertible: bool,
    ) -> PublicKernelCircuitPublicInputs {
        // TODO: Split the data using self.min_revertible_side_effect_counter.
        let accumulated_data = self.to_public_accumulated_data();
        let end_non_revertible = if revertible {
            PublicAccumulatedData::empty()
        } else {
            accumulated_data
        };
        let end = if revertible {
            accumulated_data
        } else {
            PublicAccumulatedData::empty()
        };

        PublicKernelCircuitPublicInputs {
            constants: self.to_constant_data(),
            validation_requests: self.to_public_validation_requests(),
            end_non_revertible,
            end,
            end_side_effect_counter: self.counter,
            public_teardown_call_request: self.public_teardown_call_request,
            fee_payer: self.fee_payer,
            revert_code: self.revert_code,
        }
    }

    pub fn to_public_kernel_data(self, revertible: bool) -> PublicKernelData {
        let public_inputs = self.to_public_kernel_circuit_public_inputs(revertible);
        PublicKernelData {
            public_inputs,
            proof: self.proof,
            vk: self.honk_vk,
            vk_index: self.vk_index,
            vk_path: self.vk_path,
        }
    }

    pub fn to_rollup_validation_requests(self) -> RollupValidationRequests {
        RollupValidationRequests { max_block_number: self.max_block_number }
    }

    pub fn to_kernel_circuit_public_inputs(self) -> KernelCircuitPublicInputs {
        let rollup_validation_requests = self.to_rollup_validation_requests();
        let end = self.to_combined_accumulated_data();
        let constants = self.to_constant_data();

        KernelCircuitPublicInputs {
            rollup_validation_requests,
            end,
            constants,
            start_state: self.start_state,
            revert_code: self.revert_code,
            fee_payer: self.fee_payer,
        }
    }

<<<<<<< HEAD
=======
    pub fn to_kernel_data(self) -> KernelData {
        let public_inputs = self.to_kernel_circuit_public_inputs();
        KernelData {
            public_inputs,
            proof: NestedRecursiveProof::empty(),
            vk: self.honk_vk,
            vk_index: self.vk_index,
            vk_path: self.vk_path,
        }
    }

>>>>>>> 4c4974f0
    pub fn add_new_note_hash(&mut self, value: Field) {
        self.note_hashes.push(NoteHash { value, counter: self.next_counter() }.scope(
            self.contract_address,
        ));
    }

    pub fn add_siloed_note_hash(&mut self, value: Field) {
        // First nullifier is tx hash.
        let tx_hash = self.nullifiers.get(0).value();
        let index = self.note_hashes.len();
        let note_hash_to_silo = NoteHash { value, counter: 0 }.scope(self.contract_address);
        let siloed_value = silo_note_hash(note_hash_to_silo, tx_hash, index);
        self.note_hashes.push(NoteHash { value: siloed_value, counter: self.next_counter() }.scope(
            AztecAddress::zero(),
        ));
    }

    pub fn append_note_hashes(&mut self, num_note_hashes: u32) {
        let index_offset = self.note_hashes.len();
        for i in 0..self.note_hashes.max_len() {
            if i < num_note_hashes {
                let value = self.mock_note_hash_value(index_offset + i);
                self.add_new_note_hash(value);
            }
        }
    }

    pub fn append_siloed_note_hashes(&mut self, num_note_hashes: u32) {
        let index_offset = self.note_hashes.len();
        for i in 0..self.note_hashes.max_len() {
            if i < num_note_hashes {
                let value = self.mock_note_hash_value(index_offset + i);
                self.add_siloed_note_hash(value);
            }
        }
    }

    pub fn append_note_hashes_with_logs(&mut self, num_note_hashes: u32) {
        let index_offset = self.note_hashes.len();
        for i in 0..self.note_hashes.max_len() {
            if i < num_note_hashes {
                let value = self.mock_note_hash_value(index_offset + i);
                self.add_new_note_hash(value);
                let (log_hash, length) = self.mock_note_encrypted_log(index_offset + i);
                self.add_note_encrypted_log_hash(log_hash, length, self.counter - 1);
            }
        }
    }

    pub fn set_first_nullifier(&mut self) {
        assert_eq(self.nullifiers.len(), 0, "first nullifier already set");
        let value = self.mock_nullifier_value(0);
        let first_nullifier =
            Nullifier { value, counter: 0, note_hash: 0 }.scope(AztecAddress::zero());
        self.nullifiers.push(first_nullifier);
    }

    pub fn add_nullifier(&mut self, value: Field) {
        let note_hash = 0;
        self.add_nullifier_for_note_hash(value, note_hash);
    }

    pub fn add_nullifier_for_note_hash(&mut self, value: Field, note_hash: Field) {
        self.nullifiers.push(Nullifier { value, counter: self.next_counter(), note_hash }.scope(
            self.contract_address,
        ));
    }

    pub fn add_siloed_nullifier(&mut self, value: Field) {
        let note_hash = 0;
        self.add_siloed_nullifier_for_note_hash(value, note_hash);
    }

    pub fn add_siloed_nullifier_for_note_hash(&mut self, value: Field, note_hash: Field) {
        let siloed_value = compute_siloed_nullifier(self.contract_address, value);
        self.nullifiers.push(Nullifier {
            value: siloed_value,
            counter: self.next_counter(),
            note_hash,
        }
            .scope(AztecAddress::zero()));
    }

    pub fn append_nullifiers(&mut self, num_extra_nullifier: u32) {
        let index_offset = self.nullifiers.len();
        for i in 0..self.nullifiers.max_len() {
            if i < num_extra_nullifier {
                let value = self.mock_nullifier_value(index_offset + i);
                self.add_nullifier(value);
            }
        }
    }

    pub fn append_siloed_nullifiers(&mut self, num_extra_nullifier: u32) {
        let index_offset = self.nullifiers.len();
        for i in 0..self.nullifiers.max_len() {
            if i < num_extra_nullifier {
                let value = self.mock_nullifier_value(index_offset + i);
                self.add_siloed_nullifier(value);
            }
        }
    }

    pub fn add_l2_to_l1_message(&mut self, content: Field, recipient: EthAddress) {
        self.l2_to_l1_msgs.push(L2ToL1Message { recipient, content, counter: self.next_counter() }
            .scope(self.contract_address));
    }

    pub fn add_exposed_l2_to_l1_message(&mut self, content: Field, recipient: EthAddress) {
        self.l2_to_l1_msgs.push(L2ToL1Message { recipient, content, counter: 0 }.scope(
            self.contract_address,
        ));
    }

    pub fn add_siloed_l2_to_l1_message(&mut self, content: Field, recipient: EthAddress) {
        let siloed_content = compute_l2_to_l1_hash(
            self.contract_address,
            recipient,
            content,
            self.tx_context.version,
            self.tx_context.chain_id,
        );
        self.add_l2_to_l1_message(siloed_content, recipient);
    }

    pub fn append_l2_to_l1_msgs(&mut self, num: u32) {
        let index_offset = self.l2_to_l1_msgs.len();
        for i in 0..self.l2_to_l1_msgs.max_len() {
            if i < num {
                let (content, recipient) = self.mock_l2_to_l1_msg(index_offset + i);
                self.add_l2_to_l1_message(content, recipient);
            }
        }
    }

    pub fn append_exposed_l2_to_l1_msgs(&mut self, num: u32) {
        let index_offset = self.l2_to_l1_msgs.len();
        for i in 0..self.l2_to_l1_msgs.max_len() {
            if i < num {
                let (content, recipient) = self.mock_l2_to_l1_msg(index_offset + i);
                self.add_exposed_l2_to_l1_message(content, recipient);
            }
        }
    }

    pub fn add_contract_storage_read_request(&mut self, storage_slot: Field, value: Field) {
        self.contract_storage_reads.push(
            StorageRead { storage_slot, current_value: value, counter: self.next_counter() },
        );
    }

    pub fn append_contract_storage_read_requests(&mut self, num: u32) {
        let index_offset = self.contract_storage_reads.len();
        for i in 0..self.contract_storage_reads.max_len() {
            if i < num {
                let (storage_slot, value) = self.mock_contract_storage_read(index_offset + i);
                self.add_contract_storage_read_request(storage_slot, value);
            }
        }
    }

    pub fn add_contract_storage_update_request(&mut self, storage_slot: Field, value: Field) {
        let update_request =
            StorageUpdateRequest { storage_slot, new_value: value, counter: self.next_counter() };
        self.contract_storage_update_requests.push(update_request);
    }

    pub fn append_contract_storage_update_requests(&mut self, num: u32) {
        let index_offset = self.contract_storage_update_requests.len();
        for i in 0..self.contract_storage_update_requests.max_len() {
            if i < num {
                let (storage_slot, value) = self.mock_contract_storage_write(index_offset + i);
                self.add_contract_storage_update_request(storage_slot, value);
            }
        }
    }

    pub fn add_public_data_update_request(&mut self, leaf_slot: Field, value: Field) {
        let update_request =
            PublicDataUpdateRequest { leaf_slot, new_value: value, counter: self.next_counter() };
        self.public_data_update_requests.push(update_request);
    }

    pub fn append_public_data_update_requests(&mut self, num_updates: u32) {
        let index_offset = self.public_data_update_requests.len();
        for i in 0..self.public_data_update_requests.max_len() {
            if i < num_updates {
                let (leaf_slot, value) = self.mock_public_data_write(index_offset + i);
                self.add_public_data_update_request(leaf_slot, value);
            }
        }
    }

    pub fn add_public_data_read_request(&mut self, leaf_slot: Field, value: Field) {
        self.public_data_reads.push(
            PublicDataRead { leaf_slot, value, counter: self.next_counter() },
        );
    }

    pub fn append_public_data_read_requests(&mut self, num_reads: u32) {
        let index_offset = self.public_data_reads.len();
        for i in 0..self.public_data_reads.max_len() {
            if i < num_reads {
                let (leaf_slot, value) = self.mock_public_data_read(index_offset + i);
                self.add_public_data_read_request(leaf_slot, value);
            }
        }
    }

    pub fn add_read_request_for_pending_note_hash(&mut self, note_hash_index: u32) -> u32 {
        let read_request_index = self.note_hash_read_requests.len();
        let value = self.mock_note_hash_value(note_hash_index);
        let read_request =
            ReadRequest { value, counter: self.next_counter() }.scope(self.contract_address);
        self.note_hash_read_requests.push(read_request);
        read_request_index
    }

    pub fn append_note_hash_read_requests(&mut self, num_reads: u32) {
        let index_offset = self.note_hash_read_requests.len();
        for i in 0..self.note_hash_read_requests.max_len() {
            if i < num_reads {
                let value = self.mock_note_hash_read_value(index_offset + i);
                let read_request = ReadRequest { value, counter: self.next_counter() }.scope(
                    self.contract_address,
                );
                self.note_hash_read_requests.push(read_request);
            }
        }
    }

    pub fn add_note_hash_tree_leaf_read_requests(&mut self, value: Field, leaf_index: Field) {
        let read_request = TreeLeafReadRequest { value, leaf_index };
        self.note_hash_tree_leaf_read_requests.push(read_request);
    }

    pub fn append_note_hash_tree_leaf_read_requests(&mut self, num_reads: u32) {
        let index_offset = self.note_hash_tree_leaf_read_requests.len();
        for i in 0..self.note_hash_tree_leaf_read_requests.max_len() {
            if i < num_reads {
                let value = self.mock_note_hash_read_value(index_offset + i);
                self.add_note_hash_tree_leaf_read_requests(value, (index_offset + i) as Field);
            }
        }
    }

    pub fn add_read_request_for_pending_nullifier(&mut self, nullifier_index: u32) -> u32 {
        let read_request_index = self.nullifier_read_requests.len();
        let nullifier = self.mock_nullifier_value(nullifier_index);
        let read_request = ReadRequest { value: nullifier, counter: self.next_counter() }.scope(
            self.contract_address,
        );
        self.nullifier_read_requests.push(read_request);
        read_request_index
    }

    pub fn add_non_existent_read_request_for_nullifier(&mut self, nullifier: Field) {
        let read_request = ReadRequest { value: nullifier, counter: self.next_counter() }.scope(
            self.contract_address,
        );
        self.nullifier_non_existent_read_requests.push(read_request);
    }

    pub fn append_nullifier_read_requests(&mut self, num_reads: u32) {
        let index_offset = self.nullifier_read_requests.len();
        for i in 0..self.nullifier_read_requests.max_len() {
            if i < num_reads {
                let value = self.mock_nullifier_read_value(index_offset + i);
                let read_request = ReadRequest { value, counter: self.next_counter() }.scope(
                    self.contract_address,
                );
                self.nullifier_read_requests.push(read_request);
            }
        }
    }

    pub fn append_nullifier_non_existent_read_requests(&mut self, num: u32) {
        let index_offset = self.nullifier_non_existent_read_requests.len();
        for i in 0..self.nullifier_non_existent_read_requests.max_len() {
            if i < num {
                let value = self.mock_nullifier_read_value(index_offset + i);
                self.add_non_existent_read_request_for_nullifier(value);
            }
        }
    }

    pub fn add_request_for_key_validation(
        &mut self,
        pk_m: Point,
        sk_app: Field,
        sk_app_generator: Field,
    ) -> u32 {
        let new_request_index = self.scoped_key_validation_requests_and_generators.len();
        let request = KeyValidationRequest { pk_m, sk_app };
        let request_and_generator = KeyValidationRequestAndGenerator { request, sk_app_generator };
        let scoped_key_validation_request_and_generator =
            request_and_generator.scope(self.contract_address);
        self.scoped_key_validation_requests_and_generators.push(
            scoped_key_validation_request_and_generator,
        );

        new_request_index
    }

    pub fn append_key_validation_requests(&mut self, num_requests: u32) {
        let index_offset = self.scoped_key_validation_requests_and_generators.len();
        for i in 0..self.scoped_key_validation_requests_and_generators.max_len() {
            if i < num_requests {
                let request = self.mock_key_validation_request(index_offset + i);
                self.scoped_key_validation_requests_and_generators.push(request.scope(
                    self.contract_address,
                ));
            }
        }
    }

    pub fn add_note_encrypted_log_hash(
        &mut self,
        value: Field,
        length: Field,
        note_hash_counter: u32,
    ) {
        let log_hash =
            NoteLogHash { value, counter: self.next_counter(), length, note_hash_counter };
        self.note_encrypted_logs_hashes.push(log_hash);
        self.encrypted_log_preimages_length += length;
    }

    pub fn append_note_encrypted_log_hashes(&mut self, num: u32) {
        let index_offset = self.note_encrypted_logs_hashes.len();
        for i in 0..self.note_encrypted_logs_hashes.max_len() {
            if i < num {
                let (log_hash, length) = self.mock_note_encrypted_log(index_offset + i);
                self.add_note_encrypted_log_hash(log_hash, length, 0);
            }
        }
    }

    pub fn add_encrypted_log_hash(&mut self, hash: Field, length: Field) {
        let log_hash =
            EncryptedLogHash { value: hash, counter: self.next_counter(), length, randomness: 2 };
        self.encrypted_logs_hashes.push(log_hash.scope(self.contract_address));
        self.encrypted_log_preimages_length += length;
    }

    pub fn add_masked_encrypted_log_hash(&mut self, hash: Field, length: Field) {
        let mut log_hash = EncryptedLogHash {
            value: hash,
            counter: self.next_counter(),
            length,
            randomness: 2,
        }
            .scope(self.contract_address);
        log_hash.contract_address = mask_encrypted_log_hash(log_hash);
        log_hash.log_hash.randomness = 0;
        self.encrypted_logs_hashes.push(log_hash);
        self.encrypted_log_preimages_length += length;
    }

    pub fn append_encrypted_log_hashes(&mut self, num: u32) {
        let index_offset = self.encrypted_logs_hashes.len();
        for i in 0..self.encrypted_logs_hashes.max_len() {
            if i < num {
                let (log_hash, length) = self.mock_encrypted_log(index_offset + i);
                self.add_encrypted_log_hash(log_hash, length);
            }
        }
    }

    pub fn mask_encrypted_log_hashes(&mut self) {
        for i in 0..self.encrypted_logs_hashes.max_len() {
            self.encrypted_logs_hashes.storage[i].contract_address =
                mask_encrypted_log_hash(self.encrypted_logs_hashes.storage[i]);
        }
    }

    pub fn add_unencrypted_log_hash(&mut self, hash: Field, length: Field) {
        let log_hash = LogHash { value: hash, counter: self.next_counter(), length };
        self.unencrypted_logs_hashes.push(log_hash.scope(self.contract_address));
        self.unencrypted_log_preimages_length += length;
    }

    pub fn append_unencrypted_log_hashes(&mut self, num: u32) {
        let index_offset = self.unencrypted_logs_hashes.len();
        for i in 0..self.unencrypted_logs_hashes.max_len() {
            if i < num {
                let (log_hash, length) = self.mock_unencrypted_log(index_offset + i);
                self.add_unencrypted_log_hash(log_hash, length);
            }
        }
    }

    pub fn hash_unencrypted_log_hashes(&mut self) {
        let mut log_hashes = self.unencrypted_logs_hashes.storage.map(|l: ScopedLogHash| l.inner());
        for i in 0..self.unencrypted_logs_hashes.max_len() {
            let log_hash = self.unencrypted_logs_hashes.storage[i];
            if !log_hash.contract_address.is_zero() {
                log_hashes[i].value = silo_unencrypted_log_hash(log_hash);
            }
        }
        self.unencrypted_logs_hash = compute_tx_logs_hash(log_hashes);
    }

    pub fn set_encrypted_logs_hash(&mut self, hash: Field, preimages_length: Field) {
        self.encrypted_logs_hash = hash;
        self.encrypted_log_preimages_length = preimages_length;
    }

    pub fn set_unencrypted_logs_hash(&mut self, hash: Field, preimages_length: Field) {
        self.unencrypted_logs_hash = hash;
        self.unencrypted_log_preimages_length = preimages_length;
    }

    pub fn add_private_call_request_for_private_call(&mut self, private_call: PrivateCallData) {
        let public_inputs = private_call.public_inputs;
        let start_counter = public_inputs.start_side_effect_counter;
        let end_counter = public_inputs.end_side_effect_counter;
        self.counter = end_counter + 1;

        self.private_call_requests.push(
            PrivateCallRequest {
                call_context: public_inputs.call_context,
                args_hash: public_inputs.args_hash,
                returns_hash: public_inputs.returns_hash,
                start_side_effect_counter: start_counter,
                end_side_effect_counter: end_counter,
            },
        );
    }

    pub fn add_private_call_request(&mut self) {
        let index_offset = self.private_call_requests.len();
        let mut request = self.mock_private_call_request(index_offset);

        let start_counter = self.next_counter();
        let end_counter = start_counter + 10;
        request.start_side_effect_counter = start_counter;
        request.end_side_effect_counter = end_counter;
        self.counter = end_counter + 1;

        self.private_call_requests.push(request);
    }

    pub fn append_private_call_requests(&mut self, num: u32) {
        for i in 0..self.private_call_requests.max_len() {
            if i < num {
                self.add_private_call_request();
            }
        }
    }

    pub fn add_public_call_request(&mut self, request: PublicCallRequest) {
        self.public_call_requests.push(request);
    }

    pub fn append_public_call_requests(&mut self, num: u32) {
        let index_offset = self.public_call_requests.len();
        for i in 0..self.public_call_requests.max_len() {
            if i < num {
                let mut request = self.mock_public_call_request(index_offset + i);
                request.counter = self.next_counter();
                self.add_public_call_request(request);
            }
        }
    }

    pub fn set_fee_payer(&mut self, fee_payer: AztecAddress) {
        self.fee_payer = fee_payer;
    }

    pub fn make_fee_payer(&mut self) -> AztecAddress {
        self.is_fee_payer = true;
        self.set_fee_payer(self.contract_address);
        self.contract_address
    }

    pub fn set_public_teardown_call_request(&mut self) {
        let mut request = self.mock_public_teardown_call_request();
        request.counter = self.next_counter();
        self.public_teardown_call_request = request;
    }

    pub fn end_setup(&mut self) {
        self.min_revertible_side_effect_counter = self.counter;
    }

    pub fn set_max_block_number(&mut self, max_block_number: u32) {
        self.max_block_number = MaxBlockNumber::new(max_block_number);
    }

    fn mock_note_hash_read_value(self, index: u32) -> Field {
        789 + self.value_offset + index as Field
    }

    fn mock_nullifier_read_value(self, index: u32) -> Field {
        22334 + self.value_offset + index as Field
    }

    fn mock_key_validation_request(self, index: u32) -> KeyValidationRequestAndGenerator {
        let value_offset = 3030 + self.value_offset + index as Field;
        let request = KeyValidationRequest {
            pk_m: Point { x: value_offset, y: 1 + value_offset, is_infinite: false },
            sk_app: 2 + value_offset,
        };
        KeyValidationRequestAndGenerator { request, sk_app_generator: 3 + value_offset }
    }

    fn mock_public_data_read(self, index: u32) -> (Field, Field) {
        let value_offset = 4545 + self.value_offset + index as Field;
        (value_offset, value_offset + 1)
    }

    fn mock_public_data_write(self, index: u32) -> (Field, Field) {
        let value_offset = 7788 + self.value_offset + index as Field;
        let leaf_slot = value_offset;
        let value = 1 + value_offset;
        (leaf_slot, value)
    }

    fn mock_contract_storage_read(self, index: u32) -> (Field, Field) {
        let value_offset = 543543 + self.value_offset + index as Field;
        (value_offset, value_offset + 1)
    }

    fn mock_contract_storage_write(self, index: u32) -> (Field, Field) {
        let value_offset = 336699 + self.value_offset + index as Field;
        (value_offset, value_offset + 1)
    }

    fn mock_note_hash_value(self, index: u32) -> Field {
        212121 + self.value_offset + index as Field
    }

    fn mock_nullifier_value(self, index: u32) -> Field {
        5678 + self.value_offset + index as Field
    }

    fn mock_nullifier_value_non_revertible(self, index: u32) -> Field {
        9876 + self.value_offset + index as Field
    }

    fn mock_l2_to_l1_msg(self, index: u32) -> (Field, EthAddress) {
        let value_offset = 72727 + self.value_offset + index as Field;
        (value_offset, EthAddress::from_field(1 + value_offset))
    }

    fn mock_note_encrypted_log(self, index: u32) -> (Field, Field) {
        let log_hash = 282828 + self.value_offset + index as Field;
        let length = 5 + index as Field;
        (log_hash, length)
    }

    fn mock_encrypted_log(self, index: u32) -> (Field, Field) {
        let log_hash = 50403 + self.value_offset + index as Field;
        let length = 3 + index as Field;
        (log_hash, length)
    }

    fn mock_unencrypted_log(self, index: u32) -> (Field, Field) {
        let log_hash = 199199 + self.value_offset + index as Field;
        let length = 1 + index as Field;
        (log_hash, length)
    }

    fn mock_private_call_request(self, index: u32) -> PrivateCallRequest {
        let value_offset = 766766 + self.value_offset + index as Field;
        let mut fields = [0; PRIVATE_CALL_REQUEST_LENGTH];
        for i in 0..fields.len() {
            fields[i] = value_offset + i as Field;
        }
        let mut request = PrivateCallRequest::deserialize(fields);
        request.call_context.msg_sender = self.contract_address;
        request.call_context.is_static_call = self.is_static_call;
        request
    }

    fn mock_public_call_request(self, index: u32) -> PublicCallRequest {
        let value_offset = 636363 + self.value_offset + index as Field;
        let mut fields = [0; PUBLIC_CALL_REQUEST_LENGTH];
        for i in 0..fields.len() {
            fields[i] = value_offset + i as Field;
        }
        let mut request = PublicCallRequest::deserialize(fields);
        request.call_context.msg_sender = self.contract_address;
        request.call_context.is_static_call = self.is_static_call;
        request
    }

    fn mock_public_teardown_call_request(self) -> PublicCallRequest {
        self.mock_public_call_request(54345)
    }

    fn mock_fee_payer(self) -> AztecAddress {
        AztecAddress::from_field(900900 + self.value_offset)
    }

    fn next_counter(&mut self) -> u32 {
        let counter = self.counter;
        self.counter += 1;
        counter
    }

    fn vk_tree_root() -> Field {
        fixtures::vk_tree::get_vk_merkle_tree().get_root()
    }
}

impl Empty for FixtureBuilder {
    fn empty() -> Self {
        FixtureBuilder {
            contract_address: AztecAddress::zero(),
            msg_sender: AztecAddress::zero(),
            is_static_call: false,
            is_fee_payer: false,
            fee_payer: AztecAddress::zero(),
            public_teardown_call_request: PublicCallRequest::empty(),
            historical_header: Header::empty(),
            tx_context: TxContext::empty(),
            global_variables: GlobalVariables::empty(),
            note_hashes: BoundedVec::new(),
            nullifiers: BoundedVec::new(),
            l2_to_l1_msgs: BoundedVec::new(),
            note_encrypted_logs_hashes: BoundedVec::new(),
            encrypted_logs_hashes: BoundedVec::new(),
            unencrypted_logs_hashes: BoundedVec::new(),
            note_encrypted_logs_hash: 0,
            encrypted_logs_hash: 0,
            unencrypted_logs_hash: 0,
            note_encrypted_log_preimages_length: 0,
            encrypted_log_preimages_length: 0,
            unencrypted_log_preimages_length: 0,
            public_data_update_requests: BoundedVec::new(),
            contract_storage_update_requests: BoundedVec::new(),
            private_call_requests: BoundedVec::new(),
            public_call_requests: BoundedVec::new(),
            public_inner_call_requests: BoundedVec::new(),
            max_block_number: MaxBlockNumber::empty(),
            note_hash_read_requests: BoundedVec::new(),
            note_hash_tree_leaf_read_requests: BoundedVec::new(),
            nullifier_read_requests: BoundedVec::new(),
            nullifier_non_existent_read_requests: BoundedVec::new(),
            l1_to_l2_msg_read_requests: BoundedVec::new(),
            scoped_key_validation_requests_and_generators: BoundedVec::new(),
            public_data_reads: BoundedVec::new(),
            contract_storage_reads: BoundedVec::new(),
            validation_requests_split_counter: Option::none(),
            function_data: FunctionData::empty(),
            args_hash: 0,
            returns_hash: 0,
            function_leaf_membership_witness: MembershipWitness::empty(),
            salted_initialization_hash: SaltedInitializationHash::from_field(0),
            public_keys: PublicKeys::default(),
            contract_class_artifact_hash: 0,
            contract_class_public_bytecode_commitment: 0,
            acir_hash: 0,
            bytecode_hash: 0,
            prover_address: AztecAddress::zero(),
            proof: NestedRecursiveProof::empty(),
            honk_vk: VerificationKey::empty(),
            client_ivc_vk: VerificationKey::empty(),
            vk_index: 0,
            vk_path: [0; VK_TREE_HEIGHT],
            vk_tree_root: FixtureBuilder::vk_tree_root(),
            protocol_contract_tree_root: 0,
            protocol_contract_sibling_path: [0; PROTOCOL_CONTRACT_TREE_HEIGHT],
            revert_code: 0,
            min_revertible_side_effect_counter: 0,
            counter_start: 0,
            counter: 0,
            start_state: PartialStateReference::empty(),
            gas_used: Gas::empty(),
            start_gas_left: Gas::empty(),
            end_gas_left: Gas::empty(),
            transaction_fee: 0,
            value_offset: 0,
        }
    }
}<|MERGE_RESOLUTION|>--- conflicted
+++ resolved
@@ -1,37 +1,5 @@
 use crate::{
     abis::{
-<<<<<<< HEAD
-    gas::Gas, gas_settings::GasSettings, call_context::CallContext,
-    accumulated_data::{
-    CombinedAccumulatedData, PrivateAccumulatedData, PrivateAccumulatedDataBuilder,
-    PublicAccumulatedData, PublicAccumulatedDataArrayLengths, PublicAccumulatedDataBuilder
-},
-    function_data::FunctionData, function_selector::FunctionSelector, global_variables::GlobalVariables,
-    combined_constant_data::CombinedConstantData, enqueued_call_data::{EnqueuedCallData, Proof},
-    kernel_circuit_public_inputs::{
-    KernelCircuitPublicInputs, PrivateKernelCircuitPublicInputs, PublicKernelCircuitPublicInputs,
-    VMCircuitPublicInputs
-},
-    public_kernel_data::PublicKernelData, max_block_number::MaxBlockNumber,
-    private_kernel_data::PrivateKernelData, note_hash::{NoteHash, ScopedNoteHash},
-    nullifier::{Nullifier, ScopedNullifier}, private_call_request::PrivateCallRequest,
-    private_circuit_public_inputs::PrivateCircuitPublicInputs,
-    private_kernel::private_call_data::PrivateCallData,
-    public_call_data::{Proof as PublicCallDataProof, PublicCallData},
-    public_call_request::PublicCallRequest, public_circuit_public_inputs::PublicCircuitPublicInputs,
-    public_data_read::PublicDataRead, public_data_update_request::PublicDataUpdateRequest,
-    public_inner_call_request::PublicInnerCallRequest, read_request::{ReadRequest, ScopedReadRequest},
-    tree_leaf_read_request::TreeLeafReadRequest,
-    log_hash::{LogHash, NoteLogHash, ScopedLogHash, EncryptedLogHash, ScopedEncryptedLogHash},
-    validation_requests::{
-    KeyValidationRequest, KeyValidationRequestAndGenerator, PrivateValidationRequests,
-    PublicValidationRequests, PublicValidationRequestArrayLengths, RollupValidationRequests,
-    ScopedKeyValidationRequestAndGenerator
-}
-},
-    address::{AztecAddress, EthAddress, SaltedInitializationHash, PublicKeysHash},
-    public_keys::PublicKeys,
-=======
         accumulated_data::{
             CombinedAccumulatedData, PrivateAccumulatedData, PrivateAccumulatedDataBuilder,
             PublicAccumulatedData, PublicAccumulatedDataArrayLengths, PublicAccumulatedDataBuilder,
@@ -48,7 +16,6 @@
             KernelCircuitPublicInputs, PrivateKernelCircuitPublicInputs,
             PublicKernelCircuitPublicInputs, VMCircuitPublicInputs,
         },
-        kernel_data::KernelData,
         log_hash::{EncryptedLogHash, LogHash, NoteLogHash, ScopedEncryptedLogHash, ScopedLogHash},
         max_block_number::MaxBlockNumber,
         note_hash::{NoteHash, ScopedNoteHash},
@@ -72,8 +39,7 @@
             ScopedKeyValidationRequestAndGenerator,
         },
     },
-    address::{AztecAddress, EthAddress, PublicKeysHash, SaltedInitializationHash},
->>>>>>> 4c4974f0
+    address::{AztecAddress, EthAddress, SaltedInitializationHash},
     constants::{
         FUNCTION_TREE_HEIGHT, MAX_ENCRYPTED_LOGS_PER_TX, MAX_FIELD_VALUE,
         MAX_KEY_VALIDATION_REQUESTS_PER_TX, MAX_L1_TO_L2_MSG_READ_REQUESTS_PER_TX,
@@ -96,42 +62,15 @@
     merkle_tree::{membership::MembershipWitness, MerkleTree},
     messaging::l2_to_l1_message::{L2ToL1Message, ScopedL2ToL1Message},
     partial_state_reference::PartialStateReference,
-<<<<<<< HEAD
-    tests::{
-    fixtures,
-    fixtures::{
-    contracts::ContractData, contract_functions::ContractFunction,
-    vk_tree::{
-    generate_fake_honk_vk_for_index, generate_fake_client_ivc_vk_for_index, get_vk_merkle_tree,
-    VK_TREE_WIDTH
-}
-}
-},
-    transaction::{tx_context::TxContext, tx_request::TxRequest}, traits::Empty,
+    point::Point,
     proof::{
-    recursive_proof::NestedRecursiveProof,
-    verification_key::{HonkVerificationKey, ClientIVCVerificationKey, VerificationKey}
-},
-    point::Point
-=======
-    point::Point,
-    public_keys::PublicKeys,
-    recursion::{
-        proof::NestedRecursiveProof,
+        recursive_proof::NestedRecursiveProof,
         verification_key::{ClientIVCVerificationKey, HonkVerificationKey, VerificationKey},
     },
-    tests::fixtures::{
-        self,
-        contract_functions::ContractFunction,
-        contracts::ContractData,
-        vk_tree::{
-            generate_fake_client_ivc_vk_for_index, generate_fake_honk_vk_for_index,
-            get_vk_merkle_tree, VK_TREE_WIDTH,
-        },
-    },
+    public_keys::PublicKeys,
+    tests::fixtures::{self, contract_functions::ContractFunction, contracts::ContractData},
     traits::Empty,
     transaction::{tx_context::TxContext, tx_request::TxRequest},
->>>>>>> 4c4974f0
 };
 
 fn subarray<T, let N: u32, let M: u32>(arr: [T; N]) -> [T; M] {
@@ -738,20 +677,6 @@
         }
     }
 
-<<<<<<< HEAD
-=======
-    pub fn to_kernel_data(self) -> KernelData {
-        let public_inputs = self.to_kernel_circuit_public_inputs();
-        KernelData {
-            public_inputs,
-            proof: NestedRecursiveProof::empty(),
-            vk: self.honk_vk,
-            vk_index: self.vk_index,
-            vk_path: self.vk_path,
-        }
-    }
-
->>>>>>> 4c4974f0
     pub fn add_new_note_hash(&mut self, value: Field) {
         self.note_hashes.push(NoteHash { value, counter: self.next_counter() }.scope(
             self.contract_address,
