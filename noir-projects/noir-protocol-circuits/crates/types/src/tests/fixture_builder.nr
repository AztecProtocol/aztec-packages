--- conflicted
+++ resolved
@@ -1202,12 +1202,7 @@
             start_gas_left: Gas::empty(),
             end_gas_left: Gas::empty(),
             transaction_fee: 0,
-<<<<<<< HEAD
-            value_offset: 0,
-=======
-            public_teardown_call_stack: BoundedVec::new(),
             value_offset: 0
->>>>>>> 3377e708
         }
     }
 }