use crate::{
    abis::{
<<<<<<< HEAD
        accumulated_data::{
            CombinedAccumulatedData, PrivateAccumulatedData, PrivateAccumulatedDataBuilder,
            PublicAccumulatedData, PublicAccumulatedDataArrayLengths, PublicAccumulatedDataBuilder,
        },
        call_context::CallContext,
        combined_constant_data::CombinedConstantData,
        enqueued_call_data::{EnqueuedCallData, Proof},
        function_data::FunctionData,
        gas::Gas,
        gas_settings::GasSettings,
        global_variables::GlobalVariables,
        kernel_circuit_public_inputs::{
            KernelCircuitPublicInputs, PrivateKernelCircuitPublicInputs,
            PublicKernelCircuitPublicInputs, VMCircuitPublicInputs,
        },
        kernel_data::KernelData,
        log_hash::{EncryptedLogHash, LogHash, NoteLogHash, ScopedEncryptedLogHash, ScopedLogHash},
        max_block_number::MaxBlockNumber,
        note_hash::{NoteHash, ScopedNoteHash},
        nullifier::{Nullifier, ScopedNullifier},
        private_call_request::PrivateCallRequest,
        private_call_stack_item::PrivateCallStackItem,
        private_circuit_public_inputs::PrivateCircuitPublicInputs,
        private_kernel::private_call_data::PrivateCallData,
        private_kernel_data::PrivateKernelData,
        public_call_data::{Proof as PublicCallDataProof, PublicCallData},
        public_call_request::PublicCallRequest,
        public_call_stack_item::PublicCallStackItem,
        public_circuit_public_inputs::PublicCircuitPublicInputs,
        public_data_read::PublicDataRead,
        public_data_update_request::PublicDataUpdateRequest,
        public_inner_call_request::PublicInnerCallRequest,
        public_kernel_data::PublicKernelData,
        read_request::{ReadRequest, ScopedReadRequest},
        tree_leaf_read_request::TreeLeafReadRequest,
        validation_requests::{
            KeyValidationRequest, KeyValidationRequestAndGenerator, PrivateValidationRequests,
            PublicValidationRequestArrayLengths, PublicValidationRequests, RollupValidationRequests,
            ScopedKeyValidationRequestAndGenerator,
        },
    },
    address::{AztecAddress, EthAddress, PublicKeysHash, SaltedInitializationHash},
    constants::{
        FUNCTION_TREE_HEIGHT, MAX_ENCRYPTED_LOGS_PER_TX, MAX_FIELD_VALUE,
        MAX_KEY_VALIDATION_REQUESTS_PER_TX, MAX_L1_TO_L2_MSG_READ_REQUESTS_PER_TX,
        MAX_L2_TO_L1_MSGS_PER_TX, MAX_NOTE_ENCRYPTED_LOGS_PER_TX,
        MAX_NOTE_HASH_READ_REQUESTS_PER_TX, MAX_NOTE_HASHES_PER_TX,
        MAX_NULLIFIER_NON_EXISTENT_READ_REQUESTS_PER_TX, MAX_NULLIFIER_READ_REQUESTS_PER_TX,
        MAX_NULLIFIERS_PER_TX, MAX_PRIVATE_CALL_STACK_LENGTH_PER_TX,
        MAX_PUBLIC_CALL_STACK_LENGTH_PER_TX, MAX_PUBLIC_DATA_READS_PER_CALL,
        MAX_PUBLIC_DATA_READS_PER_TX, MAX_PUBLIC_DATA_UPDATE_REQUESTS_PER_CALL,
        MAX_PUBLIC_DATA_UPDATE_REQUESTS_PER_TX, MAX_UNENCRYPTED_LOGS_PER_TX,
        PRIVATE_CALL_REQUEST_LENGTH, PROTOCOL_CONTRACT_TREE_HEIGHT, PUBLIC_CALL_REQUEST_LENGTH,
        VK_TREE_HEIGHT,
    },
    contrakt::{storage_read::StorageRead, storage_update_request::StorageUpdateRequest},
    hash::{
        compute_l2_to_l1_hash, compute_siloed_nullifier, compute_tx_logs_hash,
        mask_encrypted_log_hash, silo_note_hash, silo_unencrypted_log_hash,
    },
    header::Header,
    merkle_tree::membership::MembershipWitness,
    messaging::l2_to_l1_message::{L2ToL1Message, ScopedL2ToL1Message},
    partial_state_reference::PartialStateReference,
    point::Point,
    recursion::{
        proof::NestedRecursiveProof,
        verification_key::{ClientIVCVerificationKey, HonkVerificationKey, VerificationKey},
    },
    tests::fixtures::{self, contract_functions::ContractFunction, contracts::ContractData},
    traits::Empty,
    transaction::{tx_context::TxContext, tx_request::TxRequest},
=======
        gas::Gas, gas_settings::GasSettings, call_context::CallContext,
        accumulated_data::{
            CombinedAccumulatedData, PrivateAccumulatedData, PrivateAccumulatedDataBuilder,
            PublicAccumulatedData, PublicAccumulatedDataArrayLengths, PublicAccumulatedDataBuilder,
        }, function_data::FunctionData, function_selector::FunctionSelector,
        global_variables::GlobalVariables, combined_constant_data::CombinedConstantData,
        enqueued_call_data::{EnqueuedCallData, Proof},
        kernel_circuit_public_inputs::{
            KernelCircuitPublicInputs, PrivateKernelCircuitPublicInputs,
            PublicKernelCircuitPublicInputs, VMCircuitPublicInputs,
        }, kernel_data::KernelData, public_kernel_data::PublicKernelData,
        max_block_number::MaxBlockNumber, private_kernel_data::PrivateKernelData,
        note_hash::{NoteHash, ScopedNoteHash}, nullifier::{Nullifier, ScopedNullifier},
        private_call_request::PrivateCallRequest,
        private_circuit_public_inputs::PrivateCircuitPublicInputs,
        private_kernel::private_call_data::PrivateCallData,
        public_call_data::{Proof as PublicCallDataProof, PublicCallData},
        public_call_request::PublicCallRequest,
        public_circuit_public_inputs::PublicCircuitPublicInputs, public_data_read::PublicDataRead,
        public_data_update_request::PublicDataUpdateRequest,
        public_inner_call_request::PublicInnerCallRequest,
        read_request::{ReadRequest, ScopedReadRequest}, tree_leaf_read_request::TreeLeafReadRequest,
        log_hash::{LogHash, NoteLogHash, ScopedLogHash, EncryptedLogHash, ScopedEncryptedLogHash},
        validation_requests::{
            KeyValidationRequest, KeyValidationRequestAndGenerator, PrivateValidationRequests,
            PublicValidationRequests, PublicValidationRequestArrayLengths, RollupValidationRequests,
            ScopedKeyValidationRequestAndGenerator,
        },
    }, address::{AztecAddress, EthAddress, SaltedInitializationHash, PublicKeysHash},
    public_keys::PublicKeys,
    constants::{
        FUNCTION_TREE_HEIGHT, MAX_NOTE_HASHES_PER_TX, MAX_NULLIFIERS_PER_TX,
        MAX_L1_TO_L2_MSG_READ_REQUESTS_PER_TX, MAX_L2_TO_L1_MSGS_PER_TX,
        MAX_PUBLIC_DATA_READS_PER_CALL, MAX_PUBLIC_DATA_READS_PER_TX,
        MAX_PUBLIC_DATA_UPDATE_REQUESTS_PER_CALL, MAX_PUBLIC_DATA_UPDATE_REQUESTS_PER_TX,
        MAX_FIELD_VALUE, MAX_PRIVATE_CALL_STACK_LENGTH_PER_TX, MAX_PUBLIC_CALL_STACK_LENGTH_PER_TX,
        MAX_NOTE_HASH_READ_REQUESTS_PER_TX, MAX_NULLIFIER_READ_REQUESTS_PER_TX,
        MAX_NULLIFIER_NON_EXISTENT_READ_REQUESTS_PER_TX, MAX_KEY_VALIDATION_REQUESTS_PER_TX,
        VK_TREE_HEIGHT, MAX_ENCRYPTED_LOGS_PER_TX, MAX_UNENCRYPTED_LOGS_PER_TX,
        MAX_NOTE_ENCRYPTED_LOGS_PER_TX, PRIVATE_CALL_REQUEST_LENGTH, PROTOCOL_CONTRACT_TREE_HEIGHT,
        PUBLIC_CALL_REQUEST_LENGTH,
    }, contrakt::{storage_read::StorageRead, storage_update_request::StorageUpdateRequest},
    hash::{
        compute_l2_to_l1_hash, compute_tx_logs_hash, compute_siloed_nullifier, silo_note_hash,
        silo_unencrypted_log_hash, mask_encrypted_log_hash,
    }, header::Header, merkle_tree::{membership::MembershipWitness, MerkleTree},
    messaging::l2_to_l1_message::{L2ToL1Message, ScopedL2ToL1Message},
    partial_state_reference::PartialStateReference,
    tests::{
        fixtures,
        fixtures::{
            contracts::ContractData, contract_functions::ContractFunction,
            vk_tree::{
                generate_fake_honk_vk_for_index, generate_fake_client_ivc_vk_for_index,
                get_vk_merkle_tree, VK_TREE_WIDTH,
            },
        },
    }, transaction::{tx_context::TxContext, tx_request::TxRequest}, traits::Empty,
    recursion::{
        verification_key::{HonkVerificationKey, ClientIVCVerificationKey, VerificationKey},
        proof::NestedRecursiveProof,
    }, point::Point,
>>>>>>> a166203a
};

fn subarray<T, let N: u32, let M: u32>(arr: [T; N]) -> [T; M] {
    assert(N >= M, "cannot call subarray on a smaller array");
    let mut new_arr = [arr[0]; M];
    for i in 0..M {
        new_arr[i] = arr[i];
    }
    new_arr
}

fn vec_reverse<T, let N: u32>(vec: BoundedVec<T, N>) -> BoundedVec<T, N> {
    let mut reversed = BoundedVec::new();
    let len = vec.len();
    for i in 0..N {
        if i < len {
            reversed.push(vec.storage[len - i - 1]);
        }
    }
    reversed
}

pub struct FixtureBuilder {
    contract_address: AztecAddress,
    msg_sender: AztecAddress,
    is_static_call: bool,

    // Fees.
    is_fee_payer: bool,
    fee_payer: AztecAddress,
    public_teardown_call_request: PublicCallRequest,
    transaction_fee: Field,
    start_gas_left: Gas,
    end_gas_left: Gas,

    // Constant data.
    historical_header: Header,
    tx_context: TxContext,
    global_variables: GlobalVariables,

    // Accumulated data.
    note_hashes: BoundedVec<ScopedNoteHash, MAX_NOTE_HASHES_PER_TX>,
    nullifiers: BoundedVec<ScopedNullifier, MAX_NULLIFIERS_PER_TX>,
    l2_to_l1_msgs: BoundedVec<ScopedL2ToL1Message, MAX_L2_TO_L1_MSGS_PER_TX>,
    note_encrypted_logs_hashes: BoundedVec<NoteLogHash, MAX_NOTE_ENCRYPTED_LOGS_PER_TX>,
    encrypted_logs_hashes: BoundedVec<ScopedEncryptedLogHash, MAX_ENCRYPTED_LOGS_PER_TX>,
    unencrypted_logs_hashes: BoundedVec<ScopedLogHash, MAX_UNENCRYPTED_LOGS_PER_TX>,
    note_encrypted_logs_hash: Field,
    encrypted_logs_hash: Field,
    unencrypted_logs_hash: Field,
    note_encrypted_log_preimages_length: Field,
    encrypted_log_preimages_length: Field,
    unencrypted_log_preimages_length: Field,
    public_data_update_requests: BoundedVec<PublicDataUpdateRequest, MAX_PUBLIC_DATA_UPDATE_REQUESTS_PER_TX>,
    contract_storage_update_requests: BoundedVec<StorageUpdateRequest, MAX_PUBLIC_DATA_UPDATE_REQUESTS_PER_CALL>,
    private_call_requests: BoundedVec<PrivateCallRequest, MAX_PRIVATE_CALL_STACK_LENGTH_PER_TX>,
    public_call_requests: BoundedVec<PublicCallRequest, MAX_PUBLIC_CALL_STACK_LENGTH_PER_TX>,
    public_inner_call_requests: BoundedVec<PublicInnerCallRequest, MAX_PUBLIC_CALL_STACK_LENGTH_PER_TX>,
    gas_used: Gas,
    revert_code: u8,

    // Validation requests.
    max_block_number: MaxBlockNumber,
    note_hash_read_requests: BoundedVec<ScopedReadRequest, MAX_NOTE_HASH_READ_REQUESTS_PER_TX>,
    note_hash_tree_leaf_read_requests: BoundedVec<TreeLeafReadRequest, MAX_NOTE_HASH_READ_REQUESTS_PER_TX>,
    nullifier_read_requests: BoundedVec<ScopedReadRequest, MAX_NULLIFIER_READ_REQUESTS_PER_TX>,
    nullifier_non_existent_read_requests: BoundedVec<ScopedReadRequest, MAX_NULLIFIER_NON_EXISTENT_READ_REQUESTS_PER_TX>,
    l1_to_l2_msg_read_requests: BoundedVec<TreeLeafReadRequest, MAX_L1_TO_L2_MSG_READ_REQUESTS_PER_TX>,
    scoped_key_validation_requests_and_generators: BoundedVec<ScopedKeyValidationRequestAndGenerator, MAX_KEY_VALIDATION_REQUESTS_PER_TX>,
    public_data_reads: BoundedVec<PublicDataRead, MAX_PUBLIC_DATA_READS_PER_TX>,
    contract_storage_reads: BoundedVec<StorageRead, MAX_PUBLIC_DATA_READS_PER_CALL>,
    validation_requests_split_counter: Option<u32>,

    // Function.
    function_data: FunctionData,
    args_hash: Field,
    returns_hash: Field,

    // Private call.
    salted_initialization_hash: SaltedInitializationHash,
    public_keys: PublicKeys,
    contract_class_artifact_hash: Field,
    contract_class_public_bytecode_commitment: Field,
    function_leaf_membership_witness: MembershipWitness<FUNCTION_TREE_HEIGHT>,
    acir_hash: Field,

    // Public call.
    bytecode_hash: Field,
    prover_address: AztecAddress,

    // Proof.
    proof: NestedRecursiveProof,
    honk_vk: HonkVerificationKey,
    client_ivc_vk: ClientIVCVerificationKey,
    vk_index: u32,
    vk_path: [Field; VK_TREE_HEIGHT],
    vk_tree_root: Field,

    // Protocol contracts.
    protocol_contract_tree_root: Field,
    protocol_contract_sibling_path: [Field; PROTOCOL_CONTRACT_TREE_HEIGHT],

    // Counters.
    min_revertible_side_effect_counter: u32,
    counter_start: u32,
    counter: u32,

    // States.
    start_state: PartialStateReference,

    // Mock data.
    value_offset: Field,
}

impl FixtureBuilder {
    pub fn new() -> Self {
        FixtureBuilder::new_from_counter(0)
    }

    pub fn new_from_counter(counter_start: u32) -> Self {
        let mut builder = FixtureBuilder::empty();

        builder.tx_context = TxContext {
            chain_id: fixtures::CHAIN_ID,
            version: fixtures::VERSION,
            gas_settings: GasSettings::empty(),
        };
        builder.msg_sender = fixtures::contracts::parent_contract.address;
        builder.counter_start = counter_start;
        builder.counter = counter_start + 1;

        let contract_data = fixtures::contracts::default_contract;
        let contract_function = fixtures::contract_functions::default_private_function;

        builder.use_contract(contract_data).use_function(contract_function)
    }

    pub fn as_parent_contract(&mut self) -> Self {
        self.contract_address = fixtures::contracts::parent_contract.address;
        self.msg_sender = fixtures::MSG_SENDER;
        *self
    }

    pub fn in_vk_tree(&mut self, vk_index: u32) -> Self {
        self.vk_index = vk_index;
        let vk_tree: MerkleTree<fixtures::vk_tree::VK_TREE_WIDTH> =
            comptime { fixtures::vk_tree::get_vk_merkle_tree() };

        self.honk_vk = fixtures::vk_tree::generate_fake_honk_vk_for_index(vk_index);
        self.client_ivc_vk = fixtures::vk_tree::generate_fake_client_ivc_vk_for_index(vk_index);

        self.vk_path = vk_tree.get_sibling_path(vk_index);

        self.vk_tree_root = vk_tree.get_root();

        *self
    }

    pub fn set_protocol_contract_root(&mut self) {
        let tree = fixtures::protocol_contract_tree::get_protocol_contract_tree();
        self.protocol_contract_tree_root = tree.get_root();
    }

    pub fn use_protocol_contract(&mut self) -> Self {
        let contract_index = 1;

        let tree = fixtures::protocol_contract_tree::get_protocol_contract_tree();
        self.protocol_contract_tree_root = tree.get_root();
        self.protocol_contract_sibling_path = tree.get_sibling_path(contract_index);

        let contract_data = fixtures::contracts::get_protocol_contract(contract_index);
        let function_data =
            fixtures::contract_functions::get_protocol_contract_function(contract_index);

        let _ = self.use_contract(contract_data);
        self.contract_address = AztecAddress::from_field(contract_index as Field);

        self.use_function(function_data)
    }

    pub fn use_contract(&mut self, contract_data: ContractData) -> Self {
        self.contract_address = contract_data.address;
        self.salted_initialization_hash = contract_data.salted_initialization_hash;
        self.public_keys = contract_data.public_keys;
        self.contract_class_artifact_hash = contract_data.artifact_hash;
        self.contract_class_public_bytecode_commitment = contract_data.public_bytecode_commitment;

        *self
    }

    pub fn use_function(&mut self, function_data: ContractFunction) -> Self {
        self.function_data = function_data.data;
        self.function_leaf_membership_witness = function_data.membership_witness;
        self.acir_hash = function_data.acir_hash;
        *self
    }

    pub fn is_public_function(&mut self) -> Self {
        let contract_function = fixtures::contract_functions::default_public_function;
        self.function_data = contract_function.data;
        self.bytecode_hash = contract_function.acir_hash;
        *self
    }

    pub fn is_static_call(&mut self) -> Self {
        self.is_static_call = true;
        *self
    }

    pub fn is_first_call(&mut self) -> Self {
        self.msg_sender = AztecAddress::from_field(MAX_FIELD_VALUE);
        *self
    }

    pub fn to_constant_data(self) -> CombinedConstantData {
        CombinedConstantData {
            historical_header: self.historical_header,
            tx_context: self.tx_context,
            vk_tree_root: self.vk_tree_root,
            protocol_contract_tree_root: self.protocol_contract_tree_root,
            global_variables: self.global_variables,
        }
    }

    pub fn build_tx_request(self) -> TxRequest {
        TxRequest {
            origin: self.contract_address,
            args_hash: self.args_hash,
            tx_context: self.tx_context,
            function_data: self.function_data,
        }
    }

    pub fn build_call_context(self) -> CallContext {
        CallContext {
            msg_sender: self.msg_sender,
            contract_address: self.contract_address,
            function_selector: self.function_data.selector,
<<<<<<< HEAD
            is_delegate_call: self.is_delegate_call,
=======
>>>>>>> a166203a
            is_static_call: self.is_static_call,
        }
    }

    pub fn build_private_call_request(self) -> PrivateCallRequest {
        PrivateCallRequest {
            call_context: self.build_call_context(),
            args_hash: self.args_hash,
            returns_hash: self.returns_hash,
            start_side_effect_counter: self.counter_start,
            end_side_effect_counter: self.counter,
        }
    }

    pub fn to_private_circuit_public_inputs(self) -> PrivateCircuitPublicInputs {
        PrivateCircuitPublicInputs {
            call_context: self.build_call_context(),
            args_hash: self.args_hash,
            returns_hash: self.returns_hash,
            min_revertible_side_effect_counter: self.min_revertible_side_effect_counter,
            is_fee_payer: self.is_fee_payer,
            max_block_number: self.max_block_number,
            note_hash_read_requests: subarray(self.note_hash_read_requests.storage.map(
                |r: ScopedReadRequest| r.read_request,
            )),
            nullifier_read_requests: subarray(self.nullifier_read_requests.storage.map(
                |r: ScopedReadRequest| r.read_request,
            )),
            key_validation_requests_and_generators: subarray(self
                .scoped_key_validation_requests_and_generators
                .storage
                .map(|r: ScopedKeyValidationRequestAndGenerator| r.request)),
            note_hashes: subarray(
                self.note_hashes.storage.map(|n: ScopedNoteHash| n.note_hash),
            ),
            nullifiers: subarray(
                self.nullifiers.storage.map(|n: ScopedNullifier| n.nullifier),
            ),
            private_call_requests: subarray(self.private_call_requests.storage),
            public_call_requests: subarray(self.public_call_requests.storage),
            public_teardown_call_request: self.public_teardown_call_request,
            l2_to_l1_msgs: subarray(self.l2_to_l1_msgs.storage.map(|r: ScopedL2ToL1Message| {
                r.message
            })),
            start_side_effect_counter: self.counter_start,
            end_side_effect_counter: self.counter,
            note_encrypted_logs_hashes: subarray(self.note_encrypted_logs_hashes.storage),
            encrypted_logs_hashes: subarray(self.encrypted_logs_hashes.storage.map(
                |l: ScopedEncryptedLogHash| l.log_hash,
            )),
            unencrypted_logs_hashes: subarray(self.unencrypted_logs_hashes.storage.map(
                |l: ScopedLogHash| l.log_hash,
            )),
            historical_header: self.historical_header,
            tx_context: self.tx_context,
<<<<<<< HEAD
        }
    }

    pub fn to_private_call_stack_item(self) -> PrivateCallStackItem {
        PrivateCallStackItem {
            contract_address: self.contract_address,
            function_data: self.function_data,
            public_inputs: self.to_private_circuit_public_inputs(),
=======
>>>>>>> a166203a
        }
    }

    pub fn to_private_call_data(self) -> PrivateCallData {
        PrivateCallData {
            public_inputs: self.to_private_circuit_public_inputs(),
            vk: self.client_ivc_vk,
            function_leaf_membership_witness: self.function_leaf_membership_witness,
            salted_initialization_hash: self.salted_initialization_hash,
            public_keys: self.public_keys,
            contract_class_artifact_hash: self.contract_class_artifact_hash,
            contract_class_public_bytecode_commitment: self
                .contract_class_public_bytecode_commitment,
            protocol_contract_sibling_path: self.protocol_contract_sibling_path,
            acir_hash: self.acir_hash,
        }
    }

    pub fn to_private_accumulated_data_builder(self) -> PrivateAccumulatedDataBuilder {
        PrivateAccumulatedDataBuilder {
            note_hashes: self.note_hashes,
            nullifiers: self.nullifiers,
            l2_to_l1_msgs: self.l2_to_l1_msgs,
            note_encrypted_logs_hashes: self.note_encrypted_logs_hashes,
            encrypted_logs_hashes: self.encrypted_logs_hashes,
            unencrypted_logs_hashes: self.unencrypted_logs_hashes,
            public_call_requests: self.public_call_requests,
            private_call_stack: vec_reverse(self.private_call_requests),
        }
    }

    pub fn to_private_accumulated_data(self) -> PrivateAccumulatedData {
        self.to_private_accumulated_data_builder().finish()
    }

    pub fn to_public_call_request(self) -> PublicCallRequest {
        PublicCallRequest {
            call_context: self.build_call_context(),
            args_hash: self.args_hash,
            counter: 0,
        }
    }

    pub fn to_public_accumulated_data_builder(self) -> PublicAccumulatedDataBuilder {
        let nullifiers = BoundedVec {
            storage: self.nullifiers.storage.map(|n: ScopedNullifier| n.nullifier),
            len: self.nullifiers.len(),
        };
        let note_encrypted_logs_hashes = BoundedVec {
            storage: self.note_encrypted_logs_hashes.storage.map(|l: NoteLogHash| {
                LogHash { value: l.value, counter: l.counter, length: l.length }
            }),
            len: self.note_encrypted_logs_hashes.len(),
        };
        let encrypted_logs_hashes = BoundedVec {
            storage: self.encrypted_logs_hashes.storage.map(|l: ScopedEncryptedLogHash| {
                ScopedLogHash {
                    log_hash: LogHash {
                        value: l.log_hash.value,
                        counter: l.log_hash.counter,
                        length: l.log_hash.length,
                    },
                    contract_address: l.contract_address,
                }
            }),
            len: self.encrypted_logs_hashes.len(),
        };

        PublicAccumulatedDataBuilder {
            note_hashes: self.note_hashes,
            nullifiers,
            l2_to_l1_msgs: self.l2_to_l1_msgs,
            note_encrypted_logs_hashes,
            encrypted_logs_hashes,
            unencrypted_logs_hashes: self.unencrypted_logs_hashes,
            public_data_update_requests: self.public_data_update_requests,
            public_call_stack: self.public_call_requests,
            gas_used: self.gas_used,
        }
    }

    pub fn to_public_accumulated_data(self) -> PublicAccumulatedData {
        self.to_public_accumulated_data_builder().finish()
    }

    pub fn to_exposed_public_accumulated_data(self) -> PublicAccumulatedData {
        PublicAccumulatedData {
            note_hashes: self.note_hashes.storage.map(|n: ScopedNoteHash| n.expose_to_public()),
            nullifiers: self.nullifiers.storage.map(|n: ScopedNullifier| n.expose_to_public()),
            l2_to_l1_msgs: self.l2_to_l1_msgs.storage.map(|m: ScopedL2ToL1Message| {
                m.expose_to_public()
            }),
            note_encrypted_logs_hashes: self.note_encrypted_logs_hashes.storage.map(
                |l: NoteLogHash| l.expose_to_public(),
            ),
            encrypted_logs_hashes: self.encrypted_logs_hashes.storage.map(
                |l: ScopedEncryptedLogHash| l.expose_to_public(),
            ),
            unencrypted_logs_hashes: self.unencrypted_logs_hashes.storage.map(|l: ScopedLogHash| {
                l.expose_to_public()
            }),
            public_data_update_requests: self.public_data_update_requests.storage,
            public_call_stack: self.public_call_requests.storage.map(|cr: PublicCallRequest| {
                cr.expose_to_public()
            }),
            gas_used: self.gas_used,
        }
    }

    pub fn to_combined_accumulated_data(self) -> CombinedAccumulatedData {
        CombinedAccumulatedData {
            note_hashes: self.note_hashes.storage.map(|n: ScopedNoteHash| n.note_hash.value),
            nullifiers: self.nullifiers.storage.map(|n: ScopedNullifier| n.nullifier.value),
            l2_to_l1_msgs: self.l2_to_l1_msgs.storage.map(|m: ScopedL2ToL1Message| {
                m.expose_to_public()
            }),
            note_encrypted_logs_hashes: self.note_encrypted_logs_hashes.storage.map(
                |l: NoteLogHash| l.expose_to_public(),
            ),
            encrypted_logs_hashes: self.encrypted_logs_hashes.storage.map(
                |l: ScopedEncryptedLogHash| l.expose_to_public(),
            ),
            unencrypted_logs_hashes: self.unencrypted_logs_hashes.storage.map(|l: ScopedLogHash| {
                l.expose_to_public()
            }),
            note_encrypted_log_preimages_length: self.note_encrypted_log_preimages_length,
            encrypted_log_preimages_length: self.encrypted_log_preimages_length,
            unencrypted_log_preimages_length: self.unencrypted_log_preimages_length,
            public_data_update_requests: self.public_data_update_requests.storage,
            gas_used: self.gas_used,
        }
    }

    pub fn to_private_validation_requests(self) -> PrivateValidationRequests {
        PrivateValidationRequests {
            for_rollup: self.to_rollup_validation_requests(),
            note_hash_read_requests: self.note_hash_read_requests.storage,
            nullifier_read_requests: self.nullifier_read_requests.storage,
            scoped_key_validation_requests_and_generators: self
                .scoped_key_validation_requests_and_generators
                .storage,
            split_counter: self.validation_requests_split_counter,
        }
    }

    pub fn to_private_kernel_circuit_public_inputs(self) -> PrivateKernelCircuitPublicInputs {
        let end = self.to_private_accumulated_data();
        let validation_requests = self.to_private_validation_requests();
        let constants = self.to_constant_data();
        let public_teardown_call_request = self.public_teardown_call_request;

        PrivateKernelCircuitPublicInputs {
            min_revertible_side_effect_counter: self.min_revertible_side_effect_counter,
            end,
            validation_requests,
            constants,
            public_teardown_call_request,
            fee_payer: self.fee_payer,
        }
    }

    pub fn to_private_kernel_data(self) -> PrivateKernelData {
        let public_inputs = self.to_private_kernel_circuit_public_inputs();
        PrivateKernelData {
            public_inputs,
            vk: self.client_ivc_vk,
            vk_index: self.vk_index,
            vk_path: self.vk_path,
        }
    }

    pub fn to_public_circuit_public_inputs(self) -> PublicCircuitPublicInputs {
        PublicCircuitPublicInputs {
            call_context: self.build_call_context(),
            args_hash: self.args_hash,
            returns_hash: self.returns_hash,
            note_hash_read_requests: subarray(self.note_hash_tree_leaf_read_requests.storage),
            nullifier_read_requests: subarray(self.nullifier_read_requests.storage.map(
                |r: ScopedReadRequest| r.read_request,
            )),
            nullifier_non_existent_read_requests: subarray(self
                .nullifier_non_existent_read_requests
                .storage
                .map(|r: ScopedReadRequest| r.read_request)),
            l1_to_l2_msg_read_requests: subarray(self.l1_to_l2_msg_read_requests.storage),
            contract_storage_update_requests: subarray(
                self.contract_storage_update_requests.storage,
            ),
            contract_storage_reads: self.contract_storage_reads.storage,
            public_call_requests: subarray(self.public_inner_call_requests.storage),
            note_hashes: subarray(
                self.note_hashes.storage.map(|n: ScopedNoteHash| n.note_hash),
            ),
            nullifiers: subarray(
                self.nullifiers.storage.map(|n: ScopedNullifier| n.nullifier),
            ),
            l2_to_l1_msgs: subarray(self.l2_to_l1_msgs.storage.map(|m: ScopedL2ToL1Message| {
                m.message
            })),
            start_side_effect_counter: self.counter_start,
            end_side_effect_counter: self.counter,
            unencrypted_logs_hashes: subarray(self.unencrypted_logs_hashes.storage.map(
                |l: ScopedLogHash| l.log_hash,
            )),
            historical_header: self.historical_header,
            global_variables: self.global_variables,
            prover_address: self.prover_address,
            revert_code: self.revert_code,
            start_gas_left: self.start_gas_left,
            end_gas_left: self.end_gas_left,
            transaction_fee: self.transaction_fee,
<<<<<<< HEAD
        }
    }

    pub fn to_public_call_stack_item(self) -> PublicCallStackItem {
        PublicCallStackItem {
            contract_address: self.contract_address,
            function_data: self.function_data,
            public_inputs: self.to_public_circuit_public_inputs(),
=======
>>>>>>> a166203a
        }
    }

    pub fn to_public_call_data(self) -> PublicCallData {
        PublicCallData {
            public_inputs: self.to_public_circuit_public_inputs(),
            proof: PublicCallDataProof {},
            bytecode_hash: self.bytecode_hash,
        }
    }

    pub fn to_public_validation_requests(self) -> PublicValidationRequests {
        PublicValidationRequests {
            for_rollup: self.to_rollup_validation_requests(),
            note_hash_read_requests: self.note_hash_tree_leaf_read_requests.storage,
            nullifier_read_requests: self.nullifier_read_requests.storage,
            nullifier_non_existent_read_requests: self.nullifier_non_existent_read_requests.storage,
            public_data_reads: self.public_data_reads.storage,
            l1_to_l2_msg_read_requests: self.l1_to_l2_msg_read_requests.storage,
        }
    }

    pub fn to_vm_circuit_public_inputs(self) -> VMCircuitPublicInputs {
        VMCircuitPublicInputs {
            constants: self.to_constant_data(),
            call_request: self.to_public_call_request(),
            public_call_stack: subarray(self.public_inner_call_requests.storage),
            previous_validation_request_array_lengths: PublicValidationRequestArrayLengths::empty(),
            validation_requests: self.to_public_validation_requests(),
            previous_accumulated_data_array_lengths: PublicAccumulatedDataArrayLengths::empty(),
            accumulated_data: self.to_public_accumulated_data(),
            start_side_effect_counter: self.counter_start,
            end_side_effect_counter: self.counter,
            start_gas_left: self.start_gas_left,
            transaction_fee: self.transaction_fee,
            reverted: self.revert_code != 0,
        }
    }

    pub fn to_enqueued_call_data(self) -> EnqueuedCallData {
        EnqueuedCallData { data: self.to_vm_circuit_public_inputs(), proof: Proof {} }
    }

    pub fn to_public_kernel_circuit_public_inputs(
        self,
        revertible: bool,
    ) -> PublicKernelCircuitPublicInputs {
        // TODO: Split the data using self.min_revertible_side_effect_counter.
        let accumulated_data = self.to_public_accumulated_data();
        let end_non_revertible = if revertible {
            PublicAccumulatedData::empty()
        } else {
            accumulated_data
        };
        let end = if revertible {
            accumulated_data
        } else {
            PublicAccumulatedData::empty()
        };

        PublicKernelCircuitPublicInputs {
            constants: self.to_constant_data(),
            validation_requests: self.to_public_validation_requests(),
            end_non_revertible,
            end,
            end_side_effect_counter: self.counter,
            public_teardown_call_request: self.public_teardown_call_request,
            fee_payer: self.fee_payer,
            revert_code: self.revert_code,
        }
    }

    pub fn to_public_kernel_data(self, revertible: bool) -> PublicKernelData {
        let public_inputs = self.to_public_kernel_circuit_public_inputs(revertible);
        PublicKernelData {
            public_inputs,
            proof: self.proof,
            vk: self.honk_vk,
            vk_index: self.vk_index,
            vk_path: self.vk_path,
        }
    }

    pub fn to_rollup_validation_requests(self) -> RollupValidationRequests {
        RollupValidationRequests { max_block_number: self.max_block_number }
    }

    pub fn to_kernel_circuit_public_inputs(self) -> KernelCircuitPublicInputs {
        let rollup_validation_requests = self.to_rollup_validation_requests();
        let end = self.to_combined_accumulated_data();
        let constants = self.to_constant_data();

        KernelCircuitPublicInputs {
            rollup_validation_requests,
            end,
            constants,
            start_state: self.start_state,
            revert_code: self.revert_code,
            fee_payer: self.fee_payer,
        }
    }

    pub fn to_kernel_data(self) -> KernelData {
        let public_inputs = self.to_kernel_circuit_public_inputs();
        KernelData {
            public_inputs,
            proof: NestedRecursiveProof::empty(),
            vk: self.honk_vk,
            vk_index: self.vk_index,
            vk_path: self.vk_path,
        }
    }

    pub fn add_new_note_hash(&mut self, value: Field) {
        self.note_hashes.push(NoteHash { value, counter: self.next_counter() }.scope(
<<<<<<< HEAD
            self.storage_contract_address,
=======
            self.contract_address,
>>>>>>> a166203a
        ));
    }

    pub fn add_siloed_note_hash(&mut self, value: Field) {
        // First nullifier is tx hash.
        let tx_hash = self.nullifiers.get(0).value();
        let index = self.note_hashes.len();
        let note_hash_to_silo = NoteHash { value, counter: 0 }.scope(self.contract_address);
        let siloed_value = silo_note_hash(note_hash_to_silo, tx_hash, index);
        self.note_hashes.push(NoteHash { value: siloed_value, counter: self.next_counter() }.scope(
            AztecAddress::zero(),
        ));
    }

    pub fn append_note_hashes(&mut self, num_note_hashes: u32) {
        let index_offset = self.note_hashes.len();
        for i in 0..self.note_hashes.max_len() {
            if i < num_note_hashes {
                let value = self.mock_note_hash_value(index_offset + i);
                self.add_new_note_hash(value);
            }
        }
    }

    pub fn append_siloed_note_hashes(&mut self, num_note_hashes: u32) {
        let index_offset = self.note_hashes.len();
        for i in 0..self.note_hashes.max_len() {
            if i < num_note_hashes {
                let value = self.mock_note_hash_value(index_offset + i);
                self.add_siloed_note_hash(value);
            }
        }
    }

    pub fn append_note_hashes_with_logs(&mut self, num_note_hashes: u32) {
        let index_offset = self.note_hashes.len();
        for i in 0..self.note_hashes.max_len() {
            if i < num_note_hashes {
                let value = self.mock_note_hash_value(index_offset + i);
                self.add_new_note_hash(value);
                let (log_hash, length) = self.mock_note_encrypted_log(index_offset + i);
                self.add_note_encrypted_log_hash(log_hash, length, self.counter - 1);
            }
        }
    }

    pub fn set_first_nullifier(&mut self) {
        assert_eq(self.nullifiers.len(), 0, "first nullifier already set");
        let value = self.mock_nullifier_value(0);
        let first_nullifier =
            Nullifier { value, counter: 0, note_hash: 0 }.scope(AztecAddress::zero());
        self.nullifiers.push(first_nullifier);
    }

    pub fn add_nullifier(&mut self, value: Field) {
        let note_hash = 0;
        self.add_nullifier_for_note_hash(value, note_hash);
    }

    pub fn add_nullifier_for_note_hash(&mut self, value: Field, note_hash: Field) {
        self.nullifiers.push(Nullifier { value, counter: self.next_counter(), note_hash }.scope(
<<<<<<< HEAD
            self.storage_contract_address,
=======
            self.contract_address,
>>>>>>> a166203a
        ));
    }

    pub fn add_siloed_nullifier(&mut self, value: Field) {
        let note_hash = 0;
        self.add_siloed_nullifier_for_note_hash(value, note_hash);
    }

    pub fn add_siloed_nullifier_for_note_hash(&mut self, value: Field, note_hash: Field) {
<<<<<<< HEAD
        let siloed_value = compute_siloed_nullifier(self.storage_contract_address, value);
=======
        let siloed_value = compute_siloed_nullifier(self.contract_address, value);
>>>>>>> a166203a
        self.nullifiers.push(Nullifier {
            value: siloed_value,
            counter: self.next_counter(),
            note_hash,
        }
            .scope(AztecAddress::zero()));
    }

    pub fn append_nullifiers(&mut self, num_extra_nullifier: u32) {
        let index_offset = self.nullifiers.len();
        for i in 0..self.nullifiers.max_len() {
            if i < num_extra_nullifier {
                let value = self.mock_nullifier_value(index_offset + i);
                self.add_nullifier(value);
            }
        }
    }

    pub fn append_siloed_nullifiers(&mut self, num_extra_nullifier: u32) {
        let index_offset = self.nullifiers.len();
        for i in 0..self.nullifiers.max_len() {
            if i < num_extra_nullifier {
                let value = self.mock_nullifier_value(index_offset + i);
                self.add_siloed_nullifier(value);
            }
        }
    }

    pub fn add_l2_to_l1_message(&mut self, content: Field, recipient: EthAddress) {
        self.l2_to_l1_msgs.push(L2ToL1Message { recipient, content, counter: self.next_counter() }
<<<<<<< HEAD
            .scope(self.storage_contract_address));
=======
            .scope(self.contract_address));
>>>>>>> a166203a
    }

    pub fn add_exposed_l2_to_l1_message(&mut self, content: Field, recipient: EthAddress) {
        self.l2_to_l1_msgs.push(L2ToL1Message { recipient, content, counter: 0 }.scope(
<<<<<<< HEAD
            self.storage_contract_address,
=======
            self.contract_address,
>>>>>>> a166203a
        ));
    }

    pub fn add_siloed_l2_to_l1_message(&mut self, content: Field, recipient: EthAddress) {
        let siloed_content = compute_l2_to_l1_hash(
            self.contract_address,
            recipient,
            content,
            self.tx_context.version,
            self.tx_context.chain_id,
        );
        self.add_l2_to_l1_message(siloed_content, recipient);
    }

    pub fn append_l2_to_l1_msgs(&mut self, num: u32) {
        let index_offset = self.l2_to_l1_msgs.len();
        for i in 0..self.l2_to_l1_msgs.max_len() {
            if i < num {
                let (content, recipient) = self.mock_l2_to_l1_msg(index_offset + i);
                self.add_l2_to_l1_message(content, recipient);
            }
        }
    }

    pub fn append_exposed_l2_to_l1_msgs(&mut self, num: u32) {
        let index_offset = self.l2_to_l1_msgs.len();
        for i in 0..self.l2_to_l1_msgs.max_len() {
            if i < num {
                let (content, recipient) = self.mock_l2_to_l1_msg(index_offset + i);
                self.add_exposed_l2_to_l1_message(content, recipient);
            }
        }
    }

    pub fn add_contract_storage_read_request(&mut self, storage_slot: Field, value: Field) {
        self.contract_storage_reads.push(
            StorageRead { storage_slot, current_value: value, counter: self.next_counter() },
        );
    }

    pub fn append_contract_storage_read_requests(&mut self, num: u32) {
        let index_offset = self.contract_storage_reads.len();
        for i in 0..self.contract_storage_reads.max_len() {
            if i < num {
                let (storage_slot, value) = self.mock_contract_storage_read(index_offset + i);
                self.add_contract_storage_read_request(storage_slot, value);
            }
        }
    }

    pub fn add_contract_storage_update_request(&mut self, storage_slot: Field, value: Field) {
        let update_request =
            StorageUpdateRequest { storage_slot, new_value: value, counter: self.next_counter() };
        self.contract_storage_update_requests.push(update_request);
    }

    pub fn append_contract_storage_update_requests(&mut self, num: u32) {
        let index_offset = self.contract_storage_update_requests.len();
        for i in 0..self.contract_storage_update_requests.max_len() {
            if i < num {
                let (storage_slot, value) = self.mock_contract_storage_write(index_offset + i);
                self.add_contract_storage_update_request(storage_slot, value);
            }
        }
    }

    pub fn add_public_data_update_request(&mut self, leaf_slot: Field, value: Field) {
        let update_request =
            PublicDataUpdateRequest { leaf_slot, new_value: value, counter: self.next_counter() };
        self.public_data_update_requests.push(update_request);
    }

    pub fn append_public_data_update_requests(&mut self, num_updates: u32) {
        let index_offset = self.public_data_update_requests.len();
        for i in 0..self.public_data_update_requests.max_len() {
            if i < num_updates {
                let (leaf_slot, value) = self.mock_public_data_write(index_offset + i);
                self.add_public_data_update_request(leaf_slot, value);
            }
        }
    }

    pub fn add_public_data_read_request(&mut self, leaf_slot: Field, value: Field) {
        self.public_data_reads.push(
            PublicDataRead { leaf_slot, value, counter: self.next_counter() },
        );
    }

    pub fn append_public_data_read_requests(&mut self, num_reads: u32) {
        let index_offset = self.public_data_reads.len();
        for i in 0..self.public_data_reads.max_len() {
            if i < num_reads {
                let (leaf_slot, value) = self.mock_public_data_read(index_offset + i);
                self.add_public_data_read_request(leaf_slot, value);
            }
        }
    }

    pub fn add_read_request_for_pending_note_hash(&mut self, note_hash_index: u32) -> u32 {
        let read_request_index = self.note_hash_read_requests.len();
        let value = self.mock_note_hash_value(note_hash_index);
<<<<<<< HEAD
        let read_request = ReadRequest { value, counter: self.next_counter() }.scope(
            self.storage_contract_address,
        );
=======
        let read_request =
            ReadRequest { value, counter: self.next_counter() }.scope(self.contract_address);
>>>>>>> a166203a
        self.note_hash_read_requests.push(read_request);
        read_request_index
    }

    pub fn append_note_hash_read_requests(&mut self, num_reads: u32) {
        let index_offset = self.note_hash_read_requests.len();
        for i in 0..self.note_hash_read_requests.max_len() {
            if i < num_reads {
                let value = self.mock_note_hash_read_value(index_offset + i);
                let read_request = ReadRequest { value, counter: self.next_counter() }.scope(
<<<<<<< HEAD
                    self.storage_contract_address,
=======
                    self.contract_address,
>>>>>>> a166203a
                );
                self.note_hash_read_requests.push(read_request);
            }
        }
    }

    pub fn add_note_hash_tree_leaf_read_requests(&mut self, value: Field, leaf_index: Field) {
        let read_request = TreeLeafReadRequest { value, leaf_index };
        self.note_hash_tree_leaf_read_requests.push(read_request);
    }

    pub fn append_note_hash_tree_leaf_read_requests(&mut self, num_reads: u32) {
        let index_offset = self.note_hash_tree_leaf_read_requests.len();
        for i in 0..self.note_hash_tree_leaf_read_requests.max_len() {
            if i < num_reads {
                let value = self.mock_note_hash_read_value(index_offset + i);
                self.add_note_hash_tree_leaf_read_requests(value, (index_offset + i) as Field);
            }
        }
    }

    pub fn add_read_request_for_pending_nullifier(&mut self, nullifier_index: u32) -> u32 {
        let read_request_index = self.nullifier_read_requests.len();
        let nullifier = self.mock_nullifier_value(nullifier_index);
        let read_request = ReadRequest { value: nullifier, counter: self.next_counter() }.scope(
<<<<<<< HEAD
            self.storage_contract_address,
=======
            self.contract_address,
>>>>>>> a166203a
        );
        self.nullifier_read_requests.push(read_request);
        read_request_index
    }

    pub fn add_non_existent_read_request_for_nullifier(&mut self, nullifier: Field) {
        let read_request = ReadRequest { value: nullifier, counter: self.next_counter() }.scope(
<<<<<<< HEAD
            self.storage_contract_address,
=======
            self.contract_address,
>>>>>>> a166203a
        );
        self.nullifier_non_existent_read_requests.push(read_request);
    }

    pub fn append_nullifier_read_requests(&mut self, num_reads: u32) {
        let index_offset = self.nullifier_read_requests.len();
        for i in 0..self.nullifier_read_requests.max_len() {
            if i < num_reads {
                let value = self.mock_nullifier_read_value(index_offset + i);
                let read_request = ReadRequest { value, counter: self.next_counter() }.scope(
<<<<<<< HEAD
                    self.storage_contract_address,
=======
                    self.contract_address,
>>>>>>> a166203a
                );
                self.nullifier_read_requests.push(read_request);
            }
        }
    }

    pub fn append_nullifier_non_existent_read_requests(&mut self, num: u32) {
        let index_offset = self.nullifier_non_existent_read_requests.len();
        for i in 0..self.nullifier_non_existent_read_requests.max_len() {
            if i < num {
                let value = self.mock_nullifier_read_value(index_offset + i);
                self.add_non_existent_read_request_for_nullifier(value);
            }
        }
    }

    pub fn add_request_for_key_validation(
        &mut self,
        pk_m: Point,
        sk_app: Field,
        sk_app_generator: Field,
    ) -> u32 {
        let new_request_index = self.scoped_key_validation_requests_and_generators.len();
        let request = KeyValidationRequest { pk_m, sk_app };
        let request_and_generator = KeyValidationRequestAndGenerator { request, sk_app_generator };
        let scoped_key_validation_request_and_generator =
<<<<<<< HEAD
            request_and_generator.scope(self.storage_contract_address);
=======
            request_and_generator.scope(self.contract_address);
>>>>>>> a166203a
        self.scoped_key_validation_requests_and_generators.push(
            scoped_key_validation_request_and_generator,
        );

        new_request_index
    }

    pub fn append_key_validation_requests(&mut self, num_requests: u32) {
        let index_offset = self.scoped_key_validation_requests_and_generators.len();
        for i in 0..self.scoped_key_validation_requests_and_generators.max_len() {
            if i < num_requests {
                let request = self.mock_key_validation_request(index_offset + i);
                self.scoped_key_validation_requests_and_generators.push(request.scope(
<<<<<<< HEAD
                    self.storage_contract_address,
=======
                    self.contract_address,
>>>>>>> a166203a
                ));
            }
        }
    }

    pub fn add_note_encrypted_log_hash(
        &mut self,
        value: Field,
        length: Field,
        note_hash_counter: u32,
    ) {
        let log_hash =
            NoteLogHash { value, counter: self.next_counter(), length, note_hash_counter };
        self.note_encrypted_logs_hashes.push(log_hash);
        self.encrypted_log_preimages_length += length;
    }

    pub fn append_note_encrypted_log_hashes(&mut self, num: u32) {
        let index_offset = self.note_encrypted_logs_hashes.len();
        for i in 0..self.note_encrypted_logs_hashes.max_len() {
            if i < num {
                let (log_hash, length) = self.mock_note_encrypted_log(index_offset + i);
                self.add_note_encrypted_log_hash(log_hash, length, 0);
            }
        }
    }

    pub fn add_encrypted_log_hash(&mut self, hash: Field, length: Field) {
        let log_hash =
            EncryptedLogHash { value: hash, counter: self.next_counter(), length, randomness: 2 };
<<<<<<< HEAD
        self.encrypted_logs_hashes.push(log_hash.scope(self.storage_contract_address));
=======
        self.encrypted_logs_hashes.push(log_hash.scope(self.contract_address));
>>>>>>> a166203a
        self.encrypted_log_preimages_length += length;
    }

    pub fn add_masked_encrypted_log_hash(&mut self, hash: Field, length: Field) {
        let mut log_hash = EncryptedLogHash {
            value: hash,
            counter: self.next_counter(),
            length,
            randomness: 2,
        }
<<<<<<< HEAD
            .scope(self.storage_contract_address);
=======
            .scope(self.contract_address);
>>>>>>> a166203a
        log_hash.contract_address = mask_encrypted_log_hash(log_hash);
        log_hash.log_hash.randomness = 0;
        self.encrypted_logs_hashes.push(log_hash);
        self.encrypted_log_preimages_length += length;
    }

    pub fn append_encrypted_log_hashes(&mut self, num: u32) {
        let index_offset = self.encrypted_logs_hashes.len();
        for i in 0..self.encrypted_logs_hashes.max_len() {
            if i < num {
                let (log_hash, length) = self.mock_encrypted_log(index_offset + i);
                self.add_encrypted_log_hash(log_hash, length);
            }
        }
    }

    pub fn mask_encrypted_log_hashes(&mut self) {
        for i in 0..self.encrypted_logs_hashes.max_len() {
            self.encrypted_logs_hashes.storage[i].contract_address =
                mask_encrypted_log_hash(self.encrypted_logs_hashes.storage[i]);
        }
    }

    pub fn add_unencrypted_log_hash(&mut self, hash: Field, length: Field) {
        let log_hash = LogHash { value: hash, counter: self.next_counter(), length };
        self.unencrypted_logs_hashes.push(log_hash.scope(self.contract_address));
        self.unencrypted_log_preimages_length += length;
    }

    pub fn append_unencrypted_log_hashes(&mut self, num: u32) {
        let index_offset = self.unencrypted_logs_hashes.len();
        for i in 0..self.unencrypted_logs_hashes.max_len() {
            if i < num {
                let (log_hash, length) = self.mock_unencrypted_log(index_offset + i);
                self.add_unencrypted_log_hash(log_hash, length);
            }
        }
    }

    pub fn hash_unencrypted_log_hashes(&mut self) {
        let mut log_hashes = self.unencrypted_logs_hashes.storage.map(|l: ScopedLogHash| l.inner());
        for i in 0..self.unencrypted_logs_hashes.max_len() {
            let log_hash = self.unencrypted_logs_hashes.storage[i];
            if !log_hash.contract_address.is_zero() {
                log_hashes[i].value = silo_unencrypted_log_hash(log_hash);
            }
        }
        self.unencrypted_logs_hash = compute_tx_logs_hash(log_hashes);
    }

    pub fn set_encrypted_logs_hash(&mut self, hash: Field, preimages_length: Field) {
        self.encrypted_logs_hash = hash;
        self.encrypted_log_preimages_length = preimages_length;
    }

    pub fn set_unencrypted_logs_hash(&mut self, hash: Field, preimages_length: Field) {
        self.unencrypted_logs_hash = hash;
        self.unencrypted_log_preimages_length = preimages_length;
    }

    pub fn add_private_call_request_for_private_call(&mut self, private_call: PrivateCallData) {
        let public_inputs = private_call.public_inputs;
        let start_counter = public_inputs.start_side_effect_counter;
        let end_counter = public_inputs.end_side_effect_counter;
        self.counter = end_counter + 1;

        self.private_call_requests.push(
            PrivateCallRequest {
<<<<<<< HEAD
                contract_address: item.contract_address,
                call_context: item.public_inputs.call_context,
                args_hash: item.public_inputs.args_hash,
                returns_hash: item.public_inputs.returns_hash,
=======
                call_context: public_inputs.call_context,
                args_hash: public_inputs.args_hash,
                returns_hash: public_inputs.returns_hash,
>>>>>>> a166203a
                start_side_effect_counter: start_counter,
                end_side_effect_counter: end_counter,
            },
        );
    }

    pub fn add_private_call_request(&mut self) {
        let index_offset = self.private_call_requests.len();
        let mut request = self.mock_private_call_request(index_offset);
<<<<<<< HEAD
        request.call_context =
            self.generate_call_context(request.contract_address, is_delegate_call);
=======
>>>>>>> a166203a

        let start_counter = self.next_counter();
        let end_counter = start_counter + 10;
        request.start_side_effect_counter = start_counter;
        request.end_side_effect_counter = end_counter;
        self.counter = end_counter + 1;

        self.private_call_requests.push(request);
    }

    pub fn append_private_call_requests(&mut self, num: u32) {
        for i in 0..self.private_call_requests.max_len() {
            if i < num {
                self.add_private_call_request();
            }
        }
    }

    pub fn add_public_call_request(&mut self, request: PublicCallRequest) {
        self.public_call_requests.push(request);
    }

    pub fn append_public_call_requests(&mut self, num: u32) {
        let index_offset = self.public_call_requests.len();
        for i in 0..self.public_call_requests.max_len() {
            if i < num {
                let mut request = self.mock_public_call_request(index_offset + i);
                request.counter = self.next_counter();
                self.add_public_call_request(request);
            }
        }
    }

    pub fn set_fee_payer(&mut self, fee_payer: AztecAddress) {
        self.fee_payer = fee_payer;
    }

    pub fn make_fee_payer(&mut self) -> AztecAddress {
        self.is_fee_payer = true;
        self.set_fee_payer(self.contract_address);
        self.contract_address
    }

    pub fn set_public_teardown_call_request(&mut self) {
        let mut request = self.mock_public_teardown_call_request();
        request.counter = self.next_counter();
        self.public_teardown_call_request = request;
    }

    pub fn end_setup(&mut self) {
        self.min_revertible_side_effect_counter = self.counter;
    }

    pub fn set_max_block_number(&mut self, max_block_number: u32) {
        self.max_block_number = MaxBlockNumber::new(max_block_number);
    }

    fn mock_note_hash_read_value(self, index: u32) -> Field {
        789 + self.value_offset + index as Field
    }

    fn mock_nullifier_read_value(self, index: u32) -> Field {
        22334 + self.value_offset + index as Field
    }

    fn mock_key_validation_request(self, index: u32) -> KeyValidationRequestAndGenerator {
        let value_offset = 3030 + self.value_offset + index as Field;
        let request = KeyValidationRequest {
            pk_m: Point { x: value_offset, y: 1 + value_offset, is_infinite: false },
            sk_app: 2 + value_offset,
        };
        KeyValidationRequestAndGenerator { request, sk_app_generator: 3 + value_offset }
    }

    fn mock_public_data_read(self, index: u32) -> (Field, Field) {
        let value_offset = 4545 + self.value_offset + index as Field;
        (value_offset, value_offset + 1)
    }

    fn mock_public_data_write(self, index: u32) -> (Field, Field) {
        let value_offset = 7788 + self.value_offset + index as Field;
        let leaf_slot = value_offset;
        let value = 1 + value_offset;
        (leaf_slot, value)
    }

    fn mock_contract_storage_read(self, index: u32) -> (Field, Field) {
        let value_offset = 543543 + self.value_offset + index as Field;
        (value_offset, value_offset + 1)
    }

    fn mock_contract_storage_write(self, index: u32) -> (Field, Field) {
        let value_offset = 336699 + self.value_offset + index as Field;
        (value_offset, value_offset + 1)
    }

    fn mock_note_hash_value(self, index: u32) -> Field {
        212121 + self.value_offset + index as Field
    }

    fn mock_nullifier_value(self, index: u32) -> Field {
        5678 + self.value_offset + index as Field
    }

    fn mock_nullifier_value_non_revertible(self, index: u32) -> Field {
        9876 + self.value_offset + index as Field
    }

    fn mock_l2_to_l1_msg(self, index: u32) -> (Field, EthAddress) {
        let value_offset = 72727 + self.value_offset + index as Field;
        (value_offset, EthAddress::from_field(1 + value_offset))
    }

    fn mock_note_encrypted_log(self, index: u32) -> (Field, Field) {
        let log_hash = 282828 + self.value_offset + index as Field;
        let length = 5 + index as Field;
        (log_hash, length)
    }

    fn mock_encrypted_log(self, index: u32) -> (Field, Field) {
        let log_hash = 50403 + self.value_offset + index as Field;
        let length = 3 + index as Field;
        (log_hash, length)
    }

    fn mock_unencrypted_log(self, index: u32) -> (Field, Field) {
        let log_hash = 199199 + self.value_offset + index as Field;
        let length = 1 + index as Field;
        (log_hash, length)
    }

    fn mock_private_call_request(self, index: u32) -> PrivateCallRequest {
        let value_offset = 766766 + self.value_offset + index as Field;
        let mut fields = [0; PRIVATE_CALL_REQUEST_LENGTH];
        for i in 0..fields.len() {
            fields[i] = value_offset + i as Field;
        }
        let mut request = PrivateCallRequest::deserialize(fields);
        request.call_context.msg_sender = self.contract_address;
        request.call_context.is_static_call = self.is_static_call;
        request
    }

    fn mock_public_call_request(self, index: u32) -> PublicCallRequest {
        let value_offset = 636363 + self.value_offset + index as Field;
        let mut fields = [0; PUBLIC_CALL_REQUEST_LENGTH];
        for i in 0..fields.len() {
            fields[i] = value_offset + i as Field;
        }
        let mut request = PublicCallRequest::deserialize(fields);
<<<<<<< HEAD
        request.call_context =
            self.generate_call_context(request.contract_address, is_delegate_call);
=======
        request.call_context.msg_sender = self.contract_address;
        request.call_context.is_static_call = self.is_static_call;
>>>>>>> a166203a
        request
    }

    fn mock_public_teardown_call_request(self) -> PublicCallRequest {
        self.mock_public_call_request(54345)
    }

    fn mock_fee_payer(self) -> AztecAddress {
        AztecAddress::from_field(900900 + self.value_offset)
    }

<<<<<<< HEAD
    fn generate_call_context(
        self,
        target_contract_address: AztecAddress,
        is_delegate_call: bool,
    ) -> CallContext {
        let mut call_context = CallContext::empty();
        call_context.is_delegate_call = is_delegate_call;
        call_context.is_static_call = self.is_static_call;
        if is_delegate_call {
            call_context.msg_sender = self.msg_sender;
            call_context.storage_contract_address = self.storage_contract_address;
        } else {
            call_context.msg_sender = self.storage_contract_address;
            call_context.storage_contract_address = target_contract_address;
        }
        call_context
    }

=======
>>>>>>> a166203a
    fn next_counter(&mut self) -> u32 {
        let counter = self.counter;
        self.counter += 1;
        counter
    }

    fn vk_tree_root() -> Field {
        fixtures::vk_tree::get_vk_merkle_tree().get_root()
    }
}

impl Empty for FixtureBuilder {
    fn empty() -> Self {
        FixtureBuilder {
            contract_address: AztecAddress::zero(),
            msg_sender: AztecAddress::zero(),
            is_static_call: false,
            is_fee_payer: false,
            fee_payer: AztecAddress::zero(),
            public_teardown_call_request: PublicCallRequest::empty(),
            historical_header: Header::empty(),
            tx_context: TxContext::empty(),
            global_variables: GlobalVariables::empty(),
            note_hashes: BoundedVec::new(),
            nullifiers: BoundedVec::new(),
            l2_to_l1_msgs: BoundedVec::new(),
            note_encrypted_logs_hashes: BoundedVec::new(),
            encrypted_logs_hashes: BoundedVec::new(),
            unencrypted_logs_hashes: BoundedVec::new(),
            note_encrypted_logs_hash: 0,
            encrypted_logs_hash: 0,
            unencrypted_logs_hash: 0,
            note_encrypted_log_preimages_length: 0,
            encrypted_log_preimages_length: 0,
            unencrypted_log_preimages_length: 0,
            public_data_update_requests: BoundedVec::new(),
            contract_storage_update_requests: BoundedVec::new(),
            private_call_requests: BoundedVec::new(),
            public_call_requests: BoundedVec::new(),
            public_inner_call_requests: BoundedVec::new(),
            max_block_number: MaxBlockNumber::empty(),
            note_hash_read_requests: BoundedVec::new(),
            note_hash_tree_leaf_read_requests: BoundedVec::new(),
            nullifier_read_requests: BoundedVec::new(),
            nullifier_non_existent_read_requests: BoundedVec::new(),
            l1_to_l2_msg_read_requests: BoundedVec::new(),
            scoped_key_validation_requests_and_generators: BoundedVec::new(),
            public_data_reads: BoundedVec::new(),
            contract_storage_reads: BoundedVec::new(),
            validation_requests_split_counter: Option::none(),
            function_data: FunctionData::empty(),
            args_hash: 0,
            returns_hash: 0,
            function_leaf_membership_witness: MembershipWitness::empty(),
            salted_initialization_hash: SaltedInitializationHash::from_field(0),
            public_keys: PublicKeys::empty(),
            contract_class_artifact_hash: 0,
            contract_class_public_bytecode_commitment: 0,
            acir_hash: 0,
            bytecode_hash: 0,
            prover_address: AztecAddress::zero(),
            proof: NestedRecursiveProof::empty(),
            honk_vk: VerificationKey::empty(),
            client_ivc_vk: VerificationKey::empty(),
            vk_index: 0,
            vk_path: [0; VK_TREE_HEIGHT],
            vk_tree_root: FixtureBuilder::vk_tree_root(),
            protocol_contract_tree_root: 0,
            protocol_contract_sibling_path: [0; PROTOCOL_CONTRACT_TREE_HEIGHT],
            revert_code: 0,
            min_revertible_side_effect_counter: 0,
            counter_start: 0,
            counter: 0,
            start_state: PartialStateReference::empty(),
            gas_used: Gas::empty(),
            start_gas_left: Gas::empty(),
            end_gas_left: Gas::empty(),
            transaction_fee: 0,
            value_offset: 0,
        }
    }
}<|MERGE_RESOLUTION|>--- conflicted
+++ resolved
@@ -1,79 +1,5 @@
 use crate::{
     abis::{
-<<<<<<< HEAD
-        accumulated_data::{
-            CombinedAccumulatedData, PrivateAccumulatedData, PrivateAccumulatedDataBuilder,
-            PublicAccumulatedData, PublicAccumulatedDataArrayLengths, PublicAccumulatedDataBuilder,
-        },
-        call_context::CallContext,
-        combined_constant_data::CombinedConstantData,
-        enqueued_call_data::{EnqueuedCallData, Proof},
-        function_data::FunctionData,
-        gas::Gas,
-        gas_settings::GasSettings,
-        global_variables::GlobalVariables,
-        kernel_circuit_public_inputs::{
-            KernelCircuitPublicInputs, PrivateKernelCircuitPublicInputs,
-            PublicKernelCircuitPublicInputs, VMCircuitPublicInputs,
-        },
-        kernel_data::KernelData,
-        log_hash::{EncryptedLogHash, LogHash, NoteLogHash, ScopedEncryptedLogHash, ScopedLogHash},
-        max_block_number::MaxBlockNumber,
-        note_hash::{NoteHash, ScopedNoteHash},
-        nullifier::{Nullifier, ScopedNullifier},
-        private_call_request::PrivateCallRequest,
-        private_call_stack_item::PrivateCallStackItem,
-        private_circuit_public_inputs::PrivateCircuitPublicInputs,
-        private_kernel::private_call_data::PrivateCallData,
-        private_kernel_data::PrivateKernelData,
-        public_call_data::{Proof as PublicCallDataProof, PublicCallData},
-        public_call_request::PublicCallRequest,
-        public_call_stack_item::PublicCallStackItem,
-        public_circuit_public_inputs::PublicCircuitPublicInputs,
-        public_data_read::PublicDataRead,
-        public_data_update_request::PublicDataUpdateRequest,
-        public_inner_call_request::PublicInnerCallRequest,
-        public_kernel_data::PublicKernelData,
-        read_request::{ReadRequest, ScopedReadRequest},
-        tree_leaf_read_request::TreeLeafReadRequest,
-        validation_requests::{
-            KeyValidationRequest, KeyValidationRequestAndGenerator, PrivateValidationRequests,
-            PublicValidationRequestArrayLengths, PublicValidationRequests, RollupValidationRequests,
-            ScopedKeyValidationRequestAndGenerator,
-        },
-    },
-    address::{AztecAddress, EthAddress, PublicKeysHash, SaltedInitializationHash},
-    constants::{
-        FUNCTION_TREE_HEIGHT, MAX_ENCRYPTED_LOGS_PER_TX, MAX_FIELD_VALUE,
-        MAX_KEY_VALIDATION_REQUESTS_PER_TX, MAX_L1_TO_L2_MSG_READ_REQUESTS_PER_TX,
-        MAX_L2_TO_L1_MSGS_PER_TX, MAX_NOTE_ENCRYPTED_LOGS_PER_TX,
-        MAX_NOTE_HASH_READ_REQUESTS_PER_TX, MAX_NOTE_HASHES_PER_TX,
-        MAX_NULLIFIER_NON_EXISTENT_READ_REQUESTS_PER_TX, MAX_NULLIFIER_READ_REQUESTS_PER_TX,
-        MAX_NULLIFIERS_PER_TX, MAX_PRIVATE_CALL_STACK_LENGTH_PER_TX,
-        MAX_PUBLIC_CALL_STACK_LENGTH_PER_TX, MAX_PUBLIC_DATA_READS_PER_CALL,
-        MAX_PUBLIC_DATA_READS_PER_TX, MAX_PUBLIC_DATA_UPDATE_REQUESTS_PER_CALL,
-        MAX_PUBLIC_DATA_UPDATE_REQUESTS_PER_TX, MAX_UNENCRYPTED_LOGS_PER_TX,
-        PRIVATE_CALL_REQUEST_LENGTH, PROTOCOL_CONTRACT_TREE_HEIGHT, PUBLIC_CALL_REQUEST_LENGTH,
-        VK_TREE_HEIGHT,
-    },
-    contrakt::{storage_read::StorageRead, storage_update_request::StorageUpdateRequest},
-    hash::{
-        compute_l2_to_l1_hash, compute_siloed_nullifier, compute_tx_logs_hash,
-        mask_encrypted_log_hash, silo_note_hash, silo_unencrypted_log_hash,
-    },
-    header::Header,
-    merkle_tree::membership::MembershipWitness,
-    messaging::l2_to_l1_message::{L2ToL1Message, ScopedL2ToL1Message},
-    partial_state_reference::PartialStateReference,
-    point::Point,
-    recursion::{
-        proof::NestedRecursiveProof,
-        verification_key::{ClientIVCVerificationKey, HonkVerificationKey, VerificationKey},
-    },
-    tests::fixtures::{self, contract_functions::ContractFunction, contracts::ContractData},
-    traits::Empty,
-    transaction::{tx_context::TxContext, tx_request::TxRequest},
-=======
         gas::Gas, gas_settings::GasSettings, call_context::CallContext,
         accumulated_data::{
             CombinedAccumulatedData, PrivateAccumulatedData, PrivateAccumulatedDataBuilder,
@@ -136,7 +62,6 @@
         verification_key::{HonkVerificationKey, ClientIVCVerificationKey, VerificationKey},
         proof::NestedRecursiveProof,
     }, point::Point,
->>>>>>> a166203a
 };
 
 fn subarray<T, let N: u32, let M: u32>(arr: [T; N]) -> [T; M] {
@@ -375,10 +300,6 @@
             msg_sender: self.msg_sender,
             contract_address: self.contract_address,
             function_selector: self.function_data.selector,
-<<<<<<< HEAD
-            is_delegate_call: self.is_delegate_call,
-=======
->>>>>>> a166203a
             is_static_call: self.is_static_call,
         }
     }
@@ -434,17 +355,6 @@
             )),
             historical_header: self.historical_header,
             tx_context: self.tx_context,
-<<<<<<< HEAD
-        }
-    }
-
-    pub fn to_private_call_stack_item(self) -> PrivateCallStackItem {
-        PrivateCallStackItem {
-            contract_address: self.contract_address,
-            function_data: self.function_data,
-            public_inputs: self.to_private_circuit_public_inputs(),
-=======
->>>>>>> a166203a
         }
     }
 
@@ -656,17 +566,6 @@
             start_gas_left: self.start_gas_left,
             end_gas_left: self.end_gas_left,
             transaction_fee: self.transaction_fee,
-<<<<<<< HEAD
-        }
-    }
-
-    pub fn to_public_call_stack_item(self) -> PublicCallStackItem {
-        PublicCallStackItem {
-            contract_address: self.contract_address,
-            function_data: self.function_data,
-            public_inputs: self.to_public_circuit_public_inputs(),
-=======
->>>>>>> a166203a
         }
     }
 
@@ -782,11 +681,7 @@
 
     pub fn add_new_note_hash(&mut self, value: Field) {
         self.note_hashes.push(NoteHash { value, counter: self.next_counter() }.scope(
-<<<<<<< HEAD
-            self.storage_contract_address,
-=======
             self.contract_address,
->>>>>>> a166203a
         ));
     }
 
@@ -848,11 +743,7 @@
 
     pub fn add_nullifier_for_note_hash(&mut self, value: Field, note_hash: Field) {
         self.nullifiers.push(Nullifier { value, counter: self.next_counter(), note_hash }.scope(
-<<<<<<< HEAD
-            self.storage_contract_address,
-=======
             self.contract_address,
->>>>>>> a166203a
         ));
     }
 
@@ -862,11 +753,7 @@
     }
 
     pub fn add_siloed_nullifier_for_note_hash(&mut self, value: Field, note_hash: Field) {
-<<<<<<< HEAD
-        let siloed_value = compute_siloed_nullifier(self.storage_contract_address, value);
-=======
         let siloed_value = compute_siloed_nullifier(self.contract_address, value);
->>>>>>> a166203a
         self.nullifiers.push(Nullifier {
             value: siloed_value,
             counter: self.next_counter(),
@@ -897,20 +784,12 @@
 
     pub fn add_l2_to_l1_message(&mut self, content: Field, recipient: EthAddress) {
         self.l2_to_l1_msgs.push(L2ToL1Message { recipient, content, counter: self.next_counter() }
-<<<<<<< HEAD
-            .scope(self.storage_contract_address));
-=======
             .scope(self.contract_address));
->>>>>>> a166203a
     }
 
     pub fn add_exposed_l2_to_l1_message(&mut self, content: Field, recipient: EthAddress) {
         self.l2_to_l1_msgs.push(L2ToL1Message { recipient, content, counter: 0 }.scope(
-<<<<<<< HEAD
-            self.storage_contract_address,
-=======
             self.contract_address,
->>>>>>> a166203a
         ));
     }
 
@@ -1012,14 +891,8 @@
     pub fn add_read_request_for_pending_note_hash(&mut self, note_hash_index: u32) -> u32 {
         let read_request_index = self.note_hash_read_requests.len();
         let value = self.mock_note_hash_value(note_hash_index);
-<<<<<<< HEAD
-        let read_request = ReadRequest { value, counter: self.next_counter() }.scope(
-            self.storage_contract_address,
-        );
-=======
         let read_request =
             ReadRequest { value, counter: self.next_counter() }.scope(self.contract_address);
->>>>>>> a166203a
         self.note_hash_read_requests.push(read_request);
         read_request_index
     }
@@ -1030,11 +903,7 @@
             if i < num_reads {
                 let value = self.mock_note_hash_read_value(index_offset + i);
                 let read_request = ReadRequest { value, counter: self.next_counter() }.scope(
-<<<<<<< HEAD
-                    self.storage_contract_address,
-=======
                     self.contract_address,
->>>>>>> a166203a
                 );
                 self.note_hash_read_requests.push(read_request);
             }
@@ -1060,11 +929,7 @@
         let read_request_index = self.nullifier_read_requests.len();
         let nullifier = self.mock_nullifier_value(nullifier_index);
         let read_request = ReadRequest { value: nullifier, counter: self.next_counter() }.scope(
-<<<<<<< HEAD
-            self.storage_contract_address,
-=======
             self.contract_address,
->>>>>>> a166203a
         );
         self.nullifier_read_requests.push(read_request);
         read_request_index
@@ -1072,11 +937,7 @@
 
     pub fn add_non_existent_read_request_for_nullifier(&mut self, nullifier: Field) {
         let read_request = ReadRequest { value: nullifier, counter: self.next_counter() }.scope(
-<<<<<<< HEAD
-            self.storage_contract_address,
-=======
             self.contract_address,
->>>>>>> a166203a
         );
         self.nullifier_non_existent_read_requests.push(read_request);
     }
@@ -1087,11 +948,7 @@
             if i < num_reads {
                 let value = self.mock_nullifier_read_value(index_offset + i);
                 let read_request = ReadRequest { value, counter: self.next_counter() }.scope(
-<<<<<<< HEAD
-                    self.storage_contract_address,
-=======
                     self.contract_address,
->>>>>>> a166203a
                 );
                 self.nullifier_read_requests.push(read_request);
             }
@@ -1118,11 +975,7 @@
         let request = KeyValidationRequest { pk_m, sk_app };
         let request_and_generator = KeyValidationRequestAndGenerator { request, sk_app_generator };
         let scoped_key_validation_request_and_generator =
-<<<<<<< HEAD
-            request_and_generator.scope(self.storage_contract_address);
-=======
             request_and_generator.scope(self.contract_address);
->>>>>>> a166203a
         self.scoped_key_validation_requests_and_generators.push(
             scoped_key_validation_request_and_generator,
         );
@@ -1136,11 +989,7 @@
             if i < num_requests {
                 let request = self.mock_key_validation_request(index_offset + i);
                 self.scoped_key_validation_requests_and_generators.push(request.scope(
-<<<<<<< HEAD
-                    self.storage_contract_address,
-=======
                     self.contract_address,
->>>>>>> a166203a
                 ));
             }
         }
@@ -1171,11 +1020,7 @@
     pub fn add_encrypted_log_hash(&mut self, hash: Field, length: Field) {
         let log_hash =
             EncryptedLogHash { value: hash, counter: self.next_counter(), length, randomness: 2 };
-<<<<<<< HEAD
-        self.encrypted_logs_hashes.push(log_hash.scope(self.storage_contract_address));
-=======
         self.encrypted_logs_hashes.push(log_hash.scope(self.contract_address));
->>>>>>> a166203a
         self.encrypted_log_preimages_length += length;
     }
 
@@ -1186,11 +1031,7 @@
             length,
             randomness: 2,
         }
-<<<<<<< HEAD
-            .scope(self.storage_contract_address);
-=======
             .scope(self.contract_address);
->>>>>>> a166203a
         log_hash.contract_address = mask_encrypted_log_hash(log_hash);
         log_hash.log_hash.randomness = 0;
         self.encrypted_logs_hashes.push(log_hash);
@@ -1259,16 +1100,9 @@
 
         self.private_call_requests.push(
             PrivateCallRequest {
-<<<<<<< HEAD
-                contract_address: item.contract_address,
-                call_context: item.public_inputs.call_context,
-                args_hash: item.public_inputs.args_hash,
-                returns_hash: item.public_inputs.returns_hash,
-=======
                 call_context: public_inputs.call_context,
                 args_hash: public_inputs.args_hash,
                 returns_hash: public_inputs.returns_hash,
->>>>>>> a166203a
                 start_side_effect_counter: start_counter,
                 end_side_effect_counter: end_counter,
             },
@@ -1278,11 +1112,6 @@
     pub fn add_private_call_request(&mut self) {
         let index_offset = self.private_call_requests.len();
         let mut request = self.mock_private_call_request(index_offset);
-<<<<<<< HEAD
-        request.call_context =
-            self.generate_call_context(request.contract_address, is_delegate_call);
-=======
->>>>>>> a166203a
 
         let start_counter = self.next_counter();
         let end_counter = start_counter + 10;
@@ -1433,13 +1262,8 @@
             fields[i] = value_offset + i as Field;
         }
         let mut request = PublicCallRequest::deserialize(fields);
-<<<<<<< HEAD
-        request.call_context =
-            self.generate_call_context(request.contract_address, is_delegate_call);
-=======
         request.call_context.msg_sender = self.contract_address;
         request.call_context.is_static_call = self.is_static_call;
->>>>>>> a166203a
         request
     }
 
@@ -1451,27 +1275,6 @@
         AztecAddress::from_field(900900 + self.value_offset)
     }
 
-<<<<<<< HEAD
-    fn generate_call_context(
-        self,
-        target_contract_address: AztecAddress,
-        is_delegate_call: bool,
-    ) -> CallContext {
-        let mut call_context = CallContext::empty();
-        call_context.is_delegate_call = is_delegate_call;
-        call_context.is_static_call = self.is_static_call;
-        if is_delegate_call {
-            call_context.msg_sender = self.msg_sender;
-            call_context.storage_contract_address = self.storage_contract_address;
-        } else {
-            call_context.msg_sender = self.storage_contract_address;
-            call_context.storage_contract_address = target_contract_address;
-        }
-        call_context
-    }
-
-=======
->>>>>>> a166203a
     fn next_counter(&mut self) -> u32 {
         let counter = self.counter;
         self.counter += 1;
