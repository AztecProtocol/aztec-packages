use crate::{
    abis::{
    gas::Gas, gas_settings::GasSettings, call_context::CallContext,
    call_request::{CallerContext, CallRequest},
    accumulated_data::{CombinedAccumulatedData, PrivateAccumulatedData, PrivateAccumulatedDataBuilder, PublicAccumulatedData},
    global_variables::GlobalVariables, combined_constant_data::CombinedConstantData,
    kernel_circuit_public_inputs::{KernelCircuitPublicInputs, PrivateKernelCircuitPublicInputs, PublicKernelCircuitPublicInputs},
    kernel_data::{PrivateKernelData, PublicKernelData, KernelData}, max_block_number::MaxBlockNumber,
    note_hash::{NoteHash, ScopedNoteHash}, nullifier::{Nullifier, ScopedNullifier},
    nullifier_key_validation_request::ScopedNullifierKeyValidationRequest,
    public_data_read::PublicDataRead, public_data_update_request::PublicDataUpdateRequest,
<<<<<<< HEAD
    read_request::ReadRequestContext, log_hash::LogHash,
=======
    read_request::{ReadRequest, ScopedReadRequest}, side_effect::SideEffect,
>>>>>>> 01d9f24d
    validation_requests::{ValidationRequests, ValidationRequestsBuilder}
},
    address::{AztecAddress, EthAddress},
    constants::{
    MAX_NEW_NOTE_HASHES_PER_TX, MAX_NEW_NULLIFIERS_PER_TX, MAX_NEW_L2_TO_L1_MSGS_PER_TX,
    MAX_PUBLIC_DATA_READS_PER_TX, MAX_PUBLIC_DATA_UPDATE_REQUESTS_PER_TX,
    MAX_PRIVATE_CALL_STACK_LENGTH_PER_TX, MAX_PUBLIC_CALL_STACK_LENGTH_PER_TX,
    MAX_NOTE_HASH_READ_REQUESTS_PER_TX, MAX_NULLIFIER_READ_REQUESTS_PER_TX,
    MAX_NULLIFIER_NON_EXISTENT_READ_REQUESTS_PER_TX, MAX_NULLIFIER_KEY_VALIDATION_REQUESTS_PER_TX,
    VK_TREE_HEIGHT, MAX_ENCRYPTED_LOGS_PER_TX, MAX_UNENCRYPTED_LOGS_PER_TX
},
    hash::silo_nullifier, header::Header,
    messaging::l2_to_l1_message::{L2ToL1Message, ScopedL2ToL1Message},
    mocked::{AggregationObject, Proof, VerificationKey}, partial_state_reference::PartialStateReference,
    tests::fixtures, transaction::tx_context::TxContext, traits::Empty
};

struct FixtureBuilder {
    contract_address: AztecAddress,
    storage_contract_address: AztecAddress,

    // Constant data.
    historical_header: Header,
    tx_context: TxContext,
    global_variables: GlobalVariables,
    public_teardown_call_request: CallRequest,
    
    // Accumulated data.
<<<<<<< HEAD
    new_note_hashes: BoundedVec<NoteHashContext, MAX_NEW_NOTE_HASHES_PER_TX>,
    new_nullifiers: BoundedVec<Nullifier, MAX_NEW_NULLIFIERS_PER_TX>,
    new_l2_to_l1_msgs: BoundedVec<Field, MAX_NEW_L2_TO_L1_MSGS_PER_TX>,
    encrypted_logs_hashes: BoundedVec<LogHash, MAX_ENCRYPTED_LOGS_PER_TX>,
    unencrypted_logs_hashes: BoundedVec<LogHash, MAX_UNENCRYPTED_LOGS_PER_TX>,
=======
    new_note_hashes: BoundedVec<ScopedNoteHash, MAX_NEW_NOTE_HASHES_PER_TX>,
    new_nullifiers: BoundedVec<ScopedNullifier, MAX_NEW_NULLIFIERS_PER_TX>,
    new_l2_to_l1_msgs: BoundedVec<ScopedL2ToL1Message, MAX_NEW_L2_TO_L1_MSGS_PER_TX>,
    encrypted_logs_hashes: BoundedVec<SideEffect, MAX_ENCRYPTED_LOGS_PER_TX>,
    unencrypted_logs_hashes: BoundedVec<SideEffect, MAX_UNENCRYPTED_LOGS_PER_TX>,
>>>>>>> 01d9f24d
    encrypted_logs_hash: Field,
    unencrypted_logs_hash: Field,
    encrypted_log_preimages_length: Field,
    unencrypted_log_preimages_length: Field,
    public_data_update_requests: BoundedVec<PublicDataUpdateRequest, MAX_PUBLIC_DATA_UPDATE_REQUESTS_PER_TX>,
    private_call_stack: BoundedVec<CallRequest, MAX_PRIVATE_CALL_STACK_LENGTH_PER_TX>,
    public_call_stack: BoundedVec<CallRequest, MAX_PUBLIC_CALL_STACK_LENGTH_PER_TX>,
    gas_used: Gas,
    non_revertible_gas_used: Gas,

    // Validation requests.
    max_block_number: MaxBlockNumber,
    note_hash_read_requests: BoundedVec<ScopedReadRequest, MAX_NOTE_HASH_READ_REQUESTS_PER_TX>,
    nullifier_read_requests: BoundedVec<ScopedReadRequest, MAX_NULLIFIER_READ_REQUESTS_PER_TX>,
    nullifier_non_existent_read_requests: BoundedVec<ScopedReadRequest, MAX_NULLIFIER_NON_EXISTENT_READ_REQUESTS_PER_TX>,
    nullifier_key_validation_requests: BoundedVec<ScopedNullifierKeyValidationRequest, MAX_NULLIFIER_KEY_VALIDATION_REQUESTS_PER_TX>,
    public_data_reads: BoundedVec<PublicDataRead, MAX_PUBLIC_DATA_READS_PER_TX>,

    // Proof.
    proof: Proof,
    vk: VerificationKey,
    vk_index: u32,
    vk_path: [Field; VK_TREE_HEIGHT],
    revert_code: u8,
    
    // Counters.
    min_revertible_side_effect_counter: u32,
    counter: u32,

    // States.
    start_state: PartialStateReference,
}

impl FixtureBuilder {
    pub fn new() -> Self {
        let tx_context = TxContext { chain_id: 1, version: 0, gas_settings: GasSettings::empty() };

        FixtureBuilder {
            contract_address: fixtures::contracts::parent_contract.address,
            storage_contract_address: fixtures::contracts::parent_contract.address,
            historical_header: Header::empty(),
            tx_context,
            new_note_hashes: BoundedVec::new(),
            new_nullifiers: BoundedVec::new(),
            new_l2_to_l1_msgs: BoundedVec::new(),
            encrypted_logs_hashes: BoundedVec::new(),
            unencrypted_logs_hashes: BoundedVec::new(),
            encrypted_logs_hash: 0,
            unencrypted_logs_hash: 0,
            encrypted_log_preimages_length: 0,
            unencrypted_log_preimages_length: 0,
            public_data_update_requests: BoundedVec::new(),
            private_call_stack: BoundedVec::new(),
            public_call_stack: BoundedVec::new(),
            max_block_number: MaxBlockNumber::empty(),
            note_hash_read_requests: BoundedVec::new(),
            nullifier_read_requests: BoundedVec::new(),
            nullifier_non_existent_read_requests: BoundedVec::new(),
            nullifier_key_validation_requests: BoundedVec::new(),
            public_data_reads: BoundedVec::new(),
            proof: Proof {},
            vk: VerificationKey {},
            vk_index: 0,
            vk_path: [0; VK_TREE_HEIGHT],
            revert_code: 0,
            min_revertible_side_effect_counter: 0,
            counter: 0,
            start_state: PartialStateReference::empty(),
            gas_used: Gas::empty(),
            non_revertible_gas_used: Gas::empty(),
            global_variables: GlobalVariables::empty(),
            public_teardown_call_request: CallRequest::empty()
        }
    }

    pub fn to_constant_data(self) -> CombinedConstantData {
        CombinedConstantData {
            historical_header: self.historical_header,
            tx_context: self.tx_context,
            global_variables: self.global_variables
        }
    }

    pub fn to_private_accumulated_data(self) -> PrivateAccumulatedData {
        let public_inputs = PrivateAccumulatedDataBuilder {
            new_note_hashes: self.new_note_hashes,
            new_nullifiers: self.new_nullifiers,
            new_l2_to_l1_msgs: self.new_l2_to_l1_msgs,
            encrypted_logs_hashes: self.encrypted_logs_hashes,
            unencrypted_logs_hashes: self.unencrypted_logs_hashes,
            encrypted_log_preimages_length: self.encrypted_log_preimages_length,
            unencrypted_log_preimages_length: self.unencrypted_log_preimages_length,
            private_call_stack: self.private_call_stack,
            public_call_stack: self.public_call_stack
        };
        public_inputs.finish()
    }

    pub fn to_public_accumulated_data(self) -> PublicAccumulatedData {
        PublicAccumulatedData {
            new_note_hashes: self.new_note_hashes.storage.map(|n: ScopedNoteHash| n.note_hash),
            new_nullifiers: self.new_nullifiers.storage.map(|n: ScopedNullifier| n.nullifier),
            new_l2_to_l1_msgs: self.new_l2_to_l1_msgs.storage.map(|m: ScopedL2ToL1Message| m.message.content),
            encrypted_logs_hashes: self.encrypted_logs_hashes.storage,
            unencrypted_logs_hashes: self.unencrypted_logs_hashes.storage,
            encrypted_log_preimages_length: self.encrypted_log_preimages_length,
            unencrypted_log_preimages_length: self.unencrypted_log_preimages_length,
            public_data_update_requests: self.public_data_update_requests.storage,
            public_call_stack: self.public_call_stack.storage,
            gas_used: self.gas_used
        }
    }

    pub fn to_combined_accumulated_data(self) -> CombinedAccumulatedData {
        CombinedAccumulatedData {
            new_note_hashes: self.new_note_hashes.storage.map(|n: ScopedNoteHash| n.note_hash.value),
            new_nullifiers: self.new_nullifiers.storage.map(|n: ScopedNullifier| n.nullifier.value),
            new_l2_to_l1_msgs: self.new_l2_to_l1_msgs.storage.map(|m: ScopedL2ToL1Message| m.message.content),
            encrypted_logs_hash: self.encrypted_logs_hash,
            unencrypted_logs_hash: self.unencrypted_logs_hash,
            encrypted_log_preimages_length: self.encrypted_log_preimages_length,
            unencrypted_log_preimages_length: self.unencrypted_log_preimages_length,
            public_data_update_requests: self.public_data_update_requests.storage,
            gas_used: self.gas_used
        }
    }

    pub fn to_validation_requests(self) -> ValidationRequests {
        let validation_requests = ValidationRequestsBuilder {
            max_block_number: self.max_block_number,
            note_hash_read_requests: self.note_hash_read_requests,
            nullifier_read_requests: self.nullifier_read_requests,
            nullifier_non_existent_read_requests: self.nullifier_non_existent_read_requests,
            nullifier_key_validation_requests: self.nullifier_key_validation_requests,
            public_data_reads: self.public_data_reads
        };
        validation_requests.finish()
    }

    pub fn to_private_circuit_public_inputs(self) -> PrivateKernelCircuitPublicInputs {
        let end = self.to_private_accumulated_data();
        let validation_requests = self.to_validation_requests();
        let constants = self.to_constant_data();

        PrivateKernelCircuitPublicInputs {
            aggregation_object: AggregationObject {},
            min_revertible_side_effect_counter: self.min_revertible_side_effect_counter,
            end,
            validation_requests,
            constants,
            public_teardown_call_request: self.public_teardown_call_request
        }
    }

    pub fn to_private_kernel_data(self) -> PrivateKernelData {
        let public_inputs = self.to_private_circuit_public_inputs();
        PrivateKernelData { public_inputs, proof: self.proof, vk: self.vk, vk_index: self.vk_index, vk_path: self.vk_path }
    }

    pub fn to_public_kernel_circuit_public_inputs(self, revertible: bool) -> PublicKernelCircuitPublicInputs {
        let accumulated_data = self.to_public_accumulated_data();
        let end_non_revertible = if revertible {
            PublicAccumulatedData::empty()
        } else {
            accumulated_data
        };
        let end = if revertible {
            accumulated_data
        } else {
            PublicAccumulatedData::empty()
        };
        let validation_requests = self.to_validation_requests();
        let constants = self.to_constant_data();

        PublicKernelCircuitPublicInputs {
            aggregation_object: AggregationObject {},
            end_non_revertible,
            end,
            validation_requests,
            constants,
            revert_code: self.revert_code,
            public_teardown_call_request: self.public_teardown_call_request
        }
    }

    pub fn to_public_kernel_data(self, revertible: bool) -> PublicKernelData {
        let public_inputs = self.to_public_kernel_circuit_public_inputs(revertible);
        PublicKernelData { public_inputs, proof: self.proof, vk: self.vk, vk_index: self.vk_index, vk_path: self.vk_path }
    }

    pub fn to_kernel_circuit_public_inputs(self) -> KernelCircuitPublicInputs {
        let rollup_validation_requests = self.to_validation_requests().for_rollup;
        let end = self.to_combined_accumulated_data();
        let constants = self.to_constant_data();

        KernelCircuitPublicInputs {
            aggregation_object: AggregationObject {},
            rollup_validation_requests,
            end,
            constants,
            start_state: self.start_state,
            revert_code: self.revert_code
        }
    }

    pub fn to_kernel_data(self) -> KernelData {
        let public_inputs = self.to_kernel_circuit_public_inputs();
        KernelData { public_inputs, proof: self.proof, vk: self.vk, vk_index: self.vk_index, vk_path: self.vk_path }
    }

    pub fn add_new_note_hash(&mut self, value: Field) {
        self.new_note_hashes.push(NoteHash { value, counter: self.next_counter() }.scope(0, self.storage_contract_address));
    }

    pub fn append_new_note_hashes(&mut self, num_new_note_hashes: u64) {
        let index_offset = self.new_note_hashes.len();
        for i in 0..MAX_NEW_NOTE_HASHES_PER_TX {
            if i < num_new_note_hashes {
                let mocked_value = self.get_mocked_note_hash_value(index_offset + i);
                self.add_new_note_hash(mocked_value);
            }
        }
    }

    pub fn add_nullifier(&mut self, value: Field) {
        self.new_nullifiers.push(
            Nullifier { value, counter: self.next_counter(), note_hash: 0 }.scope(self.storage_contract_address)
        );
    }

    pub fn add_siloed_nullifier(&mut self, value: Field) {
        let siloed_value = silo_nullifier(self.storage_contract_address, value);
        self.add_nullifier(siloed_value);
    }

    pub fn append_new_nullifiers(&mut self, num_extra_nullifier: u64) {
        let index_offset = self.new_nullifiers.len();
        for i in 0..MAX_NEW_NULLIFIERS_PER_TX {
            if i < num_extra_nullifier {
                let mocked_value = self.get_mocked_nullifier_value(index_offset + i);
                self.add_nullifier(mocked_value);
            }
        }
    }

    pub fn append_siloed_nullifiers(&mut self, num_extra_nullifier: u64) {
        let index_offset = self.new_nullifiers.len();
        for i in 0..MAX_NEW_NULLIFIERS_PER_TX {
            if i < num_extra_nullifier {
                let mocked_value = self.get_mocked_nullifier_value(index_offset + i);
                self.add_siloed_nullifier(mocked_value);
            }
        }
    }

    pub fn add_l2_to_l1_message(&mut self, content: Field, recipient: EthAddress) {
        self.new_l2_to_l1_msgs.push(
            L2ToL1Message { recipient, content, counter: self.next_counter() }.scope(self.storage_contract_address)
        );
    }

    pub fn add_public_data_update_request(&mut self, leaf_slot: Field, value: Field) {
        let update_request = PublicDataUpdateRequest { leaf_slot, new_value: value };
        self.public_data_update_requests.push(update_request);
    }

    pub fn append_public_data_update_requests(&mut self, num_updates: u64) {
        let value_offset = self.public_data_update_requests.len();
        for i in 0..MAX_PUBLIC_DATA_UPDATE_REQUESTS_PER_TX {
            if i < num_updates {
                // The default leaf index is its index + 23.
                // The default value is its index + 678.
                self.add_public_data_update_request(
                    (value_offset + i + 23) as Field,
                    (value_offset + i + 678) as Field
                );
            }
        }
    }

    pub fn append_public_data_read_requests(&mut self, num_reads: u64) {
        let value_offset = self.public_data_reads.len();
        for i in 0..MAX_PUBLIC_DATA_READS_PER_TX {
            if i < num_reads {
                let read_request = PublicDataRead {
                    // The default leaf index is its index + 34.
                    leaf_slot: (value_offset + i + 34) as Field,
                    // The default value is its index + 5566.
                    value: (value_offset + i + 5566) as Field
                };
                self.public_data_reads.push(read_request);
            }
        }
    }

    pub fn add_read_request_for_pending_note_hash(&mut self, note_hash_index: u64) -> u64 {
        let read_request_index = self.note_hash_read_requests.len();
        let value = self.get_mocked_note_hash_value(note_hash_index);
        let read_request = ReadRequest { value, counter: self.next_counter() }.scope(self.storage_contract_address);
        self.note_hash_read_requests.push(read_request);
        read_request_index
    }

    pub fn append_note_hash_read_requests(&mut self, num_reads: u64) {
        let value_offset = self.note_hash_read_requests.len();
        for i in 0..MAX_NOTE_HASH_READ_REQUESTS_PER_TX {
            if i < num_reads {
                let read_request = ReadRequest { value: (value_offset + i + 789) as Field, counter: self.next_counter() }.scope(self.storage_contract_address);
                self.note_hash_read_requests.push(read_request);
            }
        }
    }

    pub fn add_read_request_for_pending_nullifier(&mut self, nullifier_index: u64) -> u64 {
        let read_request_index = self.nullifier_read_requests.len();
        let nullifier = self.get_mocked_nullifier_value(nullifier_index);
        let read_request = ReadRequest { value: nullifier, counter: self.next_counter() }.scope(self.storage_contract_address);
        self.nullifier_read_requests.push(read_request);
        read_request_index
    }

    pub fn add_non_existent_read_request_for_nullifier(&mut self, nullifier: Field) {
        let read_request = ReadRequest { value: nullifier, counter: self.next_counter() }.scope(self.storage_contract_address);
        self.nullifier_non_existent_read_requests.push(read_request);
    }

    pub fn add_read_request_for_pending_public_data(&mut self, public_date_update_request_index: u64) -> u64 {
        let new_read_request_index = self.public_data_reads.len();
        let public_write = self.public_data_update_requests.get(public_date_update_request_index);
        let read_request = PublicDataRead { leaf_slot: public_write.leaf_slot, value: public_write.new_value };
        self.public_data_reads.push(read_request);
        new_read_request_index
    }

    pub fn set_encrypted_logs(&mut self, hash: Field, preimages_length: Field) {
        let side_effect = LogHash { value: hash, counter: self.next_counter(), length: preimages_length };
        self.encrypted_logs_hashes.push(side_effect);
        self.encrypted_log_preimages_length += preimages_length;
    }

    pub fn set_unencrypted_logs(&mut self, hash: Field, preimages_length: Field) {
        let side_effect = LogHash { value: hash, counter: self.next_counter(), length: preimages_length };
        self.unencrypted_logs_hashes.push(side_effect);
        self.unencrypted_log_preimages_length += preimages_length;
    }

    pub fn set_encrypted_logs_hash(&mut self, hash: Field, preimages_length: Field) {
        self.encrypted_logs_hash = hash;
        self.encrypted_log_preimages_length = preimages_length;
    }

    pub fn set_unencrypted_logs_hash(&mut self, hash: Field, preimages_length: Field) {
        self.unencrypted_logs_hash = hash;
        self.unencrypted_log_preimages_length = preimages_length;
    }

    pub fn push_private_call_request(&mut self, hash: Field, is_delegate_call: bool) {
        let call_stack_item = self.generate_call_request(hash, is_delegate_call);
        self.private_call_stack.push(call_stack_item);
    }

    pub fn push_public_call_request(&mut self, hash: Field, is_delegate_call: bool) {
        let call_stack_item = self.generate_call_request(hash, is_delegate_call);
        self.public_call_stack.push(call_stack_item);
    }

    pub fn end_setup(&mut self) {
        self.min_revertible_side_effect_counter = self.counter;
    }

    pub fn set_max_block_number(&mut self, max_block_number: u32) {
        self.max_block_number = MaxBlockNumber::new(max_block_number);
    }

    fn generate_call_request(&mut self, hash: Field, is_delegate_call: bool) -> CallRequest {
        let mut caller_context = CallerContext::empty();
        if is_delegate_call {
            caller_context.msg_sender = fixtures::MSG_SENDER;
            caller_context.storage_contract_address = self.contract_address;
        }
        let start_counter = self.next_counter();
        let end_counter = start_counter + 10;
        self.counter = end_counter;
        CallRequest {
            hash,
            caller_contract_address: self.contract_address,
            caller_context,
            start_side_effect_counter: start_counter,
            end_side_effect_counter: end_counter
        }
    }

    fn get_mocked_note_hash_value(_self: Self, note_hash_index: u64) -> Field {
        let value_offset = 212121;
        value_offset + note_hash_index as Field
    }

    fn get_mocked_nullifier_value(_self: Self, nullifier_index: u64) -> Field {
        let value_offset = 5678;
        value_offset + nullifier_index as Field
    }

    fn get_mocked_nullifier_value_non_revertible(_self: Self, nullifier_index: u64) -> Field {
        let value_offset = 987;
        value_offset + nullifier_index as Field
    }

    fn next_counter(&mut self) -> u32 {
        let counter = self.counter;
        self.counter += 1;
        counter
    }
}

impl Empty for FixtureBuilder {
    fn empty() -> Self {
        FixtureBuilder {
            contract_address: AztecAddress::zero(),
            storage_contract_address: AztecAddress::zero(),
            historical_header: Header::empty(),
            tx_context: TxContext::empty(),
            global_variables: GlobalVariables::empty(),
            new_note_hashes: BoundedVec::new(),
            new_nullifiers: BoundedVec::new(),
            new_l2_to_l1_msgs: BoundedVec::new(),
            encrypted_logs_hashes: BoundedVec::new(),
            unencrypted_logs_hashes: BoundedVec::new(),
            encrypted_logs_hash: 0,
            unencrypted_logs_hash: 0,
            encrypted_log_preimages_length: 0,
            unencrypted_log_preimages_length: 0,
            public_data_update_requests: BoundedVec::new(),
            private_call_stack: BoundedVec::new(),
            public_call_stack: BoundedVec::new(),
            max_block_number: MaxBlockNumber::empty(),
            note_hash_read_requests: BoundedVec::new(),
            nullifier_read_requests: BoundedVec::new(),
            nullifier_non_existent_read_requests: BoundedVec::new(),
            nullifier_key_validation_requests: BoundedVec::new(),
            public_data_reads: BoundedVec::new(),
            proof: Proof::empty(),
            vk: VerificationKey::empty(),
            vk_index: 0,
            vk_path: [0; VK_TREE_HEIGHT],
            revert_code: 0,
            min_revertible_side_effect_counter: 0,
            counter: 0,
            start_state: PartialStateReference::empty(),
            gas_used: Gas::empty(),
            non_revertible_gas_used: Gas::empty(),
            public_teardown_call_request: CallRequest::empty()
        }
    }
}<|MERGE_RESOLUTION|>--- conflicted
+++ resolved
@@ -9,11 +9,7 @@
     note_hash::{NoteHash, ScopedNoteHash}, nullifier::{Nullifier, ScopedNullifier},
     nullifier_key_validation_request::ScopedNullifierKeyValidationRequest,
     public_data_read::PublicDataRead, public_data_update_request::PublicDataUpdateRequest,
-<<<<<<< HEAD
-    read_request::ReadRequestContext, log_hash::LogHash,
-=======
-    read_request::{ReadRequest, ScopedReadRequest}, side_effect::SideEffect,
->>>>>>> 01d9f24d
+    read_request::{ReadRequest, ScopedReadRequest}, log_hash::LogHash,
     validation_requests::{ValidationRequests, ValidationRequestsBuilder}
 },
     address::{AztecAddress, EthAddress},
@@ -42,19 +38,11 @@
     public_teardown_call_request: CallRequest,
     
     // Accumulated data.
-<<<<<<< HEAD
-    new_note_hashes: BoundedVec<NoteHashContext, MAX_NEW_NOTE_HASHES_PER_TX>,
-    new_nullifiers: BoundedVec<Nullifier, MAX_NEW_NULLIFIERS_PER_TX>,
-    new_l2_to_l1_msgs: BoundedVec<Field, MAX_NEW_L2_TO_L1_MSGS_PER_TX>,
-    encrypted_logs_hashes: BoundedVec<LogHash, MAX_ENCRYPTED_LOGS_PER_TX>,
-    unencrypted_logs_hashes: BoundedVec<LogHash, MAX_UNENCRYPTED_LOGS_PER_TX>,
-=======
     new_note_hashes: BoundedVec<ScopedNoteHash, MAX_NEW_NOTE_HASHES_PER_TX>,
     new_nullifiers: BoundedVec<ScopedNullifier, MAX_NEW_NULLIFIERS_PER_TX>,
     new_l2_to_l1_msgs: BoundedVec<ScopedL2ToL1Message, MAX_NEW_L2_TO_L1_MSGS_PER_TX>,
-    encrypted_logs_hashes: BoundedVec<SideEffect, MAX_ENCRYPTED_LOGS_PER_TX>,
-    unencrypted_logs_hashes: BoundedVec<SideEffect, MAX_UNENCRYPTED_LOGS_PER_TX>,
->>>>>>> 01d9f24d
+    encrypted_logs_hashes: BoundedVec<LogHash, MAX_ENCRYPTED_LOGS_PER_TX>,
+    unencrypted_logs_hashes: BoundedVec<LogHash, MAX_UNENCRYPTED_LOGS_PER_TX>,
     encrypted_logs_hash: Field,
     unencrypted_logs_hash: Field,
     encrypted_log_preimages_length: Field,
