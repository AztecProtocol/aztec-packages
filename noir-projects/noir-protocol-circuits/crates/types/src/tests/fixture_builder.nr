use crate::{
    abis::{
    gas::Gas, gas_settings::GasSettings, call_context::CallContext,
    call_request::{CallerContext, CallRequest},
    accumulated_data::{CombinedAccumulatedData, PrivateAccumulatedData, PrivateAccumulatedDataBuilder, PublicAccumulatedData},
    global_variables::GlobalVariables, combined_constant_data::CombinedConstantData,
    kernel_circuit_public_inputs::{KernelCircuitPublicInputs, PrivateKernelCircuitPublicInputs, PublicKernelCircuitPublicInputs},
    kernel_data::KernelData, public_kernel_data::PublicKernelData, max_block_number::MaxBlockNumber,
    private_kernel_data::PrivateKernelData, note_hash::{NoteHash, ScopedNoteHash},
    nullifier::{Nullifier, ScopedNullifier},
    private_call_request::{PrivateCallRequest, ScopedPrivateCallRequest},
    public_data_read::PublicDataRead, public_data_update_request::PublicDataUpdateRequest,
<<<<<<< HEAD
    read_request::{ReadRequest, ScopedReadRequest},
    log_hash::{LogHash, NoteLogHash, ScopedLogHash, EncryptedLogHash, ScopedEncryptedLogHash},
    validation_requests::{ValidationRequests, ValidationRequestsBuilder}
=======
    read_request::{ReadRequest, ScopedReadRequest}, log_hash::{LogHash, NoteLogHash},
    validation_requests::{
    ValidationRequests, ValidationRequestsBuilder, KeyValidationRequest,
    KeyValidationRequestAndGenerator, ScopedKeyValidationRequestAndGenerator
}
>>>>>>> be2adc30
},
    address::{AztecAddress, EthAddress},
    constants::{
    MAX_NEW_NOTE_HASHES_PER_TX, MAX_NEW_NULLIFIERS_PER_TX, MAX_NEW_L2_TO_L1_MSGS_PER_TX,
    MAX_PUBLIC_DATA_READS_PER_TX, MAX_PUBLIC_DATA_UPDATE_REQUESTS_PER_TX,
    MAX_PRIVATE_CALL_STACK_LENGTH_PER_TX, MAX_PUBLIC_CALL_STACK_LENGTH_PER_TX,
    MAX_NOTE_HASH_READ_REQUESTS_PER_TX, MAX_NULLIFIER_READ_REQUESTS_PER_TX,
    MAX_NULLIFIER_NON_EXISTENT_READ_REQUESTS_PER_TX, MAX_KEY_VALIDATION_REQUESTS_PER_TX, VK_TREE_HEIGHT,
    MAX_ENCRYPTED_LOGS_PER_TX, MAX_UNENCRYPTED_LOGS_PER_TX, MAX_NOTE_ENCRYPTED_LOGS_PER_TX
},
    hash::silo_nullifier, header::Header,
    messaging::l2_to_l1_message::{L2ToL1Message, ScopedL2ToL1Message},
    partial_state_reference::PartialStateReference, tests::fixtures, transaction::tx_context::TxContext,
    traits::Empty, recursion::{verification_key::VerificationKey, proof::NestedRecursiveProof},
    grumpkin_point::GrumpkinPoint
};

struct FixtureBuilder {
    contract_address: AztecAddress,
    storage_contract_address: AztecAddress,
    fee_payer: AztecAddress,
    public_teardown_call_stack: BoundedVec<CallRequest, MAX_PUBLIC_CALL_STACK_LENGTH_PER_TX>,

    // Constant data.
    historical_header: Header,
    tx_context: TxContext,
    global_variables: GlobalVariables,
    
    // Accumulated data.
    new_note_hashes: BoundedVec<ScopedNoteHash, MAX_NEW_NOTE_HASHES_PER_TX>,
    new_nullifiers: BoundedVec<ScopedNullifier, MAX_NEW_NULLIFIERS_PER_TX>,
    new_l2_to_l1_msgs: BoundedVec<ScopedL2ToL1Message, MAX_NEW_L2_TO_L1_MSGS_PER_TX>,
    note_encrypted_logs_hashes: BoundedVec<NoteLogHash, MAX_NOTE_ENCRYPTED_LOGS_PER_TX>,
    encrypted_logs_hashes: BoundedVec<ScopedEncryptedLogHash, MAX_ENCRYPTED_LOGS_PER_TX>,
    unencrypted_logs_hashes: BoundedVec<ScopedLogHash, MAX_UNENCRYPTED_LOGS_PER_TX>,
    note_encrypted_logs_hash: Field,
    encrypted_logs_hash: Field,
    unencrypted_logs_hash: Field,
    note_encrypted_log_preimages_length: Field,
    encrypted_log_preimages_length: Field,
    unencrypted_log_preimages_length: Field,
    public_data_update_requests: BoundedVec<PublicDataUpdateRequest, MAX_PUBLIC_DATA_UPDATE_REQUESTS_PER_TX>,
    private_call_requests: BoundedVec<ScopedPrivateCallRequest, MAX_PRIVATE_CALL_STACK_LENGTH_PER_TX>,
    public_call_stack: BoundedVec<CallRequest, MAX_PUBLIC_CALL_STACK_LENGTH_PER_TX>,
    gas_used: Gas,
    non_revertible_gas_used: Gas,
    revert_code: u8,

    // Validation requests.
    max_block_number: MaxBlockNumber,
    note_hash_read_requests: BoundedVec<ScopedReadRequest, MAX_NOTE_HASH_READ_REQUESTS_PER_TX>,
    nullifier_read_requests: BoundedVec<ScopedReadRequest, MAX_NULLIFIER_READ_REQUESTS_PER_TX>,
    nullifier_non_existent_read_requests: BoundedVec<ScopedReadRequest, MAX_NULLIFIER_NON_EXISTENT_READ_REQUESTS_PER_TX>,
    scoped_key_validation_requests_and_generators: BoundedVec<ScopedKeyValidationRequestAndGenerator, MAX_KEY_VALIDATION_REQUESTS_PER_TX>,
    public_data_reads: BoundedVec<PublicDataRead, MAX_PUBLIC_DATA_READS_PER_TX>,

    // Proof.
    proof: NestedRecursiveProof,
    vk: VerificationKey,
    vk_index: u32,
    vk_path: [Field; VK_TREE_HEIGHT],
    
    // Counters.
    min_revertible_side_effect_counter: u32,
    counter: u32,

    // States.
    start_state: PartialStateReference,
}

impl FixtureBuilder {
    pub fn new() -> Self {
        let tx_context = TxContext { chain_id: fixtures::CHAIN_ID, version: fixtures::VERSION, gas_settings: GasSettings::empty() };

        FixtureBuilder {
            contract_address: fixtures::contracts::parent_contract.address,
            storage_contract_address: fixtures::contracts::parent_contract.address,
            fee_payer: AztecAddress::empty(),
            historical_header: Header::empty(),
            tx_context,
            new_note_hashes: BoundedVec::new(),
            new_nullifiers: BoundedVec::new(),
            new_l2_to_l1_msgs: BoundedVec::new(),
            note_encrypted_logs_hashes: BoundedVec::new(),
            encrypted_logs_hashes: BoundedVec::new(),
            unencrypted_logs_hashes: BoundedVec::new(),
            note_encrypted_logs_hash: 0,
            encrypted_logs_hash: 0,
            unencrypted_logs_hash: 0,
            note_encrypted_log_preimages_length: 0,
            encrypted_log_preimages_length: 0,
            unencrypted_log_preimages_length: 0,
            public_data_update_requests: BoundedVec::new(),
            private_call_requests: BoundedVec::new(),
            public_call_stack: BoundedVec::new(),
            max_block_number: MaxBlockNumber::empty(),
            note_hash_read_requests: BoundedVec::new(),
            nullifier_read_requests: BoundedVec::new(),
            nullifier_non_existent_read_requests: BoundedVec::new(),
            scoped_key_validation_requests_and_generators: BoundedVec::new(),
            public_data_reads: BoundedVec::new(),
            proof: NestedRecursiveProof::empty(),
            vk: VerificationKey::empty(),
            vk_index: 0,
            vk_path: [0; VK_TREE_HEIGHT],
            revert_code: 0,
            min_revertible_side_effect_counter: 0,
            counter: 0,
            start_state: PartialStateReference::empty(),
            gas_used: Gas::empty(),
            non_revertible_gas_used: Gas::empty(),
            global_variables: GlobalVariables::empty(),
            public_teardown_call_stack: BoundedVec::new()
        }
    }

    pub fn to_constant_data(self) -> CombinedConstantData {
        CombinedConstantData {
            historical_header: self.historical_header,
            tx_context: self.tx_context,
            global_variables: self.global_variables
        }
    }

    pub fn to_private_accumulated_data(self) -> PrivateAccumulatedData {
        let public_inputs = PrivateAccumulatedDataBuilder {
            new_note_hashes: self.new_note_hashes,
            new_nullifiers: self.new_nullifiers,
            new_l2_to_l1_msgs: self.new_l2_to_l1_msgs,
            note_encrypted_logs_hashes: self.note_encrypted_logs_hashes,
            encrypted_logs_hashes: self.encrypted_logs_hashes,
            unencrypted_logs_hashes: self.unencrypted_logs_hashes,
            private_call_stack: self.private_call_requests,
            public_call_stack: self.public_call_stack
        };
        public_inputs.finish()
    }

    pub fn to_public_accumulated_data(self) -> PublicAccumulatedData {
        PublicAccumulatedData {
            new_note_hashes: self.new_note_hashes.storage.map(|n: ScopedNoteHash| n.note_hash),
            new_nullifiers: self.new_nullifiers.storage.map(|n: ScopedNullifier| n.nullifier),
            new_l2_to_l1_msgs: self.new_l2_to_l1_msgs.storage.map(|m: ScopedL2ToL1Message| m.message.content),
            note_encrypted_logs_hashes: self.note_encrypted_logs_hashes.storage.map(|l: NoteLogHash| l.expose_to_public()),
            encrypted_logs_hashes: self.encrypted_logs_hashes.storage.map(|l: ScopedEncryptedLogHash| l.expose_to_public()),
            unencrypted_logs_hashes: self.unencrypted_logs_hashes.storage.map(|l: ScopedLogHash| l.log_hash),
            public_data_update_requests: self.public_data_update_requests.storage,
            public_call_stack: self.public_call_stack.storage,
            gas_used: self.gas_used
        }
    }

    pub fn to_combined_accumulated_data(self) -> CombinedAccumulatedData {
        CombinedAccumulatedData {
            new_note_hashes: self.new_note_hashes.storage.map(|n: ScopedNoteHash| n.note_hash.value),
            new_nullifiers: self.new_nullifiers.storage.map(|n: ScopedNullifier| n.nullifier.value),
            new_l2_to_l1_msgs: self.new_l2_to_l1_msgs.storage.map(|m: ScopedL2ToL1Message| m.message.content),
            note_encrypted_logs_hash: self.note_encrypted_logs_hash,
            encrypted_logs_hash: self.encrypted_logs_hash,
            unencrypted_logs_hash: self.unencrypted_logs_hash,
            note_encrypted_log_preimages_length: self.note_encrypted_log_preimages_length,
            encrypted_log_preimages_length: self.encrypted_log_preimages_length,
            unencrypted_log_preimages_length: self.unencrypted_log_preimages_length,
            public_data_update_requests: self.public_data_update_requests.storage,
            gas_used: self.gas_used
        }
    }

    pub fn to_validation_requests(self) -> ValidationRequests {
        let validation_requests = ValidationRequestsBuilder {
            max_block_number: self.max_block_number,
            note_hash_read_requests: self.note_hash_read_requests,
            nullifier_read_requests: self.nullifier_read_requests,
            nullifier_non_existent_read_requests: self.nullifier_non_existent_read_requests,
            scoped_key_validation_requests_and_generators: self.scoped_key_validation_requests_and_generators,
            public_data_reads: self.public_data_reads
        };
        validation_requests.finish()
    }

    pub fn to_private_kernel_circuit_public_inputs(self) -> PrivateKernelCircuitPublicInputs {
        let end = self.to_private_accumulated_data();
        let validation_requests = self.to_validation_requests();
        let constants = self.to_constant_data();
        let public_teardown_call_request = self.public_teardown_call_stack.get_unchecked(0);

        PrivateKernelCircuitPublicInputs {
            min_revertible_side_effect_counter: self.min_revertible_side_effect_counter,
            end,
            validation_requests,
            constants,
            public_teardown_call_request,
            fee_payer: self.fee_payer
        }
    }

    pub fn to_private_kernel_data(self) -> PrivateKernelData {
        let public_inputs = self.to_private_kernel_circuit_public_inputs();
        PrivateKernelData { public_inputs, proof: self.proof, vk: self.vk, vk_index: self.vk_index, vk_path: self.vk_path }
    }

    pub fn to_public_kernel_circuit_public_inputs(self, revertible: bool) -> PublicKernelCircuitPublicInputs {
        let accumulated_data = self.to_public_accumulated_data();
        let end_non_revertible = if revertible {
            PublicAccumulatedData::empty()
        } else {
            accumulated_data
        };
        let end = if revertible {
            accumulated_data
        } else {
            PublicAccumulatedData::empty()
        };
        let validation_requests = self.to_validation_requests();
        let constants = self.to_constant_data();

        PublicKernelCircuitPublicInputs {
            end_non_revertible,
            end,
            validation_requests,
            constants,
            revert_code: self.revert_code,
            public_teardown_call_stack: self.public_teardown_call_stack.storage,
            fee_payer: self.fee_payer
        }
    }

    pub fn to_public_kernel_data(self, revertible: bool) -> PublicKernelData {
        let public_inputs = self.to_public_kernel_circuit_public_inputs(revertible);
        PublicKernelData {
            public_inputs,
            proof: NestedRecursiveProof::empty(),
            vk: VerificationKey::empty(),
            vk_index: self.vk_index,
            vk_path: self.vk_path
        }
    }

    pub fn to_kernel_circuit_public_inputs(self) -> KernelCircuitPublicInputs {
        let rollup_validation_requests = self.to_validation_requests().for_rollup;
        let end = self.to_combined_accumulated_data();
        let constants = self.to_constant_data();

        KernelCircuitPublicInputs {
            rollup_validation_requests,
            end,
            constants,
            start_state: self.start_state,
            revert_code: self.revert_code,
            fee_payer: self.fee_payer
        }
    }

    pub fn to_kernel_data(self) -> KernelData {
        let public_inputs = self.to_kernel_circuit_public_inputs();
        KernelData {
            public_inputs,
            proof: NestedRecursiveProof::empty(),
            vk: VerificationKey::empty(),
            vk_index: self.vk_index,
            vk_path: self.vk_path
        }
    }

    pub fn add_new_note_hash(&mut self, value: Field) {
        self.new_note_hashes.push(NoteHash { value, counter: self.next_counter() }.scope(0, self.storage_contract_address));
    }

    pub fn add_broadcast_new_note_hash(&mut self, value: Field) {
        self.new_note_hashes.push(NoteHash { value, counter: self.next_counter() }.scope(0, self.storage_contract_address));
        self.note_encrypted_logs_hashes.push(
            NoteLogHash { value: value + 1, counter: self.next_counter(), length: 64, note_hash_counter: self.counter - 2 }
        );
        self.note_encrypted_log_preimages_length += 64;
    }

    pub fn append_new_note_hashes(&mut self, num_new_note_hashes: u64, broadcast: bool) {
        let index_offset = self.new_note_hashes.len();
        for i in 0..MAX_NEW_NOTE_HASHES_PER_TX {
            if i < num_new_note_hashes {
                let mocked_value = self.get_mocked_note_hash_value(index_offset + i);
                if (broadcast) {
                    self.add_broadcast_new_note_hash(mocked_value);
                } else {
                    self.add_new_note_hash(mocked_value);
                }
            }
        }
    }

    pub fn add_nullifier(&mut self, value: Field) {
        self.new_nullifiers.push(
            Nullifier { value, counter: self.next_counter(), note_hash: 0 }.scope(self.storage_contract_address)
        );
    }

    pub fn add_siloed_nullifier(&mut self, value: Field) {
        let siloed_value = silo_nullifier(self.storage_contract_address, value);
        self.add_nullifier(siloed_value);
    }

    pub fn append_new_nullifiers(&mut self, num_extra_nullifier: u64) {
        let index_offset = self.new_nullifiers.len();
        for i in 0..MAX_NEW_NULLIFIERS_PER_TX {
            if i < num_extra_nullifier {
                let mocked_value = self.get_mocked_nullifier_value(index_offset + i);
                self.add_nullifier(mocked_value);
            }
        }
    }

    pub fn append_siloed_nullifiers(&mut self, num_extra_nullifier: u64) {
        let index_offset = self.new_nullifiers.len();
        for i in 0..MAX_NEW_NULLIFIERS_PER_TX {
            if i < num_extra_nullifier {
                let mocked_value = self.get_mocked_nullifier_value(index_offset + i);
                self.add_siloed_nullifier(mocked_value);
            }
        }
    }

    pub fn add_l2_to_l1_message(&mut self, content: Field, recipient: EthAddress) {
        self.new_l2_to_l1_msgs.push(
            L2ToL1Message { recipient, content, counter: self.next_counter() }.scope(self.storage_contract_address)
        );
    }

    pub fn add_public_data_update_request(&mut self, leaf_slot: Field, value: Field) {
        let update_request = PublicDataUpdateRequest { leaf_slot, new_value: value };
        self.public_data_update_requests.push(update_request);
    }

    pub fn append_public_data_update_requests(&mut self, num_updates: u64) {
        let value_offset = self.public_data_update_requests.len();
        for i in 0..MAX_PUBLIC_DATA_UPDATE_REQUESTS_PER_TX {
            if i < num_updates {
                // The default leaf index is its index + 23.
                // The default value is its index + 678.
                self.add_public_data_update_request(
                    (value_offset + i + 23) as Field,
                    (value_offset + i + 678) as Field
                );
            }
        }
    }

    pub fn append_public_data_read_requests(&mut self, num_reads: u64) {
        let value_offset = self.public_data_reads.len();
        for i in 0..MAX_PUBLIC_DATA_READS_PER_TX {
            if i < num_reads {
                let read_request = PublicDataRead {
                    // The default leaf index is its index + 34.
                    leaf_slot: (value_offset + i + 34) as Field,
                    // The default value is its index + 5566.
                    value: (value_offset + i + 5566) as Field
                };
                self.public_data_reads.push(read_request);
            }
        }
    }

    pub fn add_read_request_for_pending_note_hash(&mut self, note_hash_index: u64) -> u64 {
        let read_request_index = self.note_hash_read_requests.len();
        let value = self.get_mocked_note_hash_value(note_hash_index);
        let read_request = ReadRequest { value, counter: self.next_counter() }.scope(self.storage_contract_address);
        self.note_hash_read_requests.push(read_request);
        read_request_index
    }

    pub fn append_note_hash_read_requests(&mut self, num_reads: u64) {
        let value_offset = self.note_hash_read_requests.len();
        for i in 0..MAX_NOTE_HASH_READ_REQUESTS_PER_TX {
            if i < num_reads {
                let read_request = ReadRequest { value: (value_offset + i + 789) as Field, counter: self.next_counter() }.scope(self.storage_contract_address);
                self.note_hash_read_requests.push(read_request);
            }
        }
    }

    pub fn add_read_request_for_pending_nullifier(&mut self, nullifier_index: u64) -> u64 {
        let read_request_index = self.nullifier_read_requests.len();
        let nullifier = self.get_mocked_nullifier_value(nullifier_index);
        let read_request = ReadRequest { value: nullifier, counter: self.next_counter() }.scope(self.storage_contract_address);
        self.nullifier_read_requests.push(read_request);
        read_request_index
    }

    pub fn add_non_existent_read_request_for_nullifier(&mut self, nullifier: Field) {
        let read_request = ReadRequest { value: nullifier, counter: self.next_counter() }.scope(self.storage_contract_address);
        self.nullifier_non_existent_read_requests.push(read_request);
    }

    pub fn add_read_request_for_pending_public_data(&mut self, public_date_update_request_index: u64) -> u64 {
        let new_read_request_index = self.public_data_reads.len();
        let public_write = self.public_data_update_requests.get(public_date_update_request_index);
        let read_request = PublicDataRead { leaf_slot: public_write.leaf_slot, value: public_write.new_value };
        self.public_data_reads.push(read_request);
        new_read_request_index
    }

    pub fn add_request_for_key_validation(&mut self, pk_m: GrumpkinPoint, sk_app: Field, sk_app_generator: Field) -> u64 {
        let new_request_index = self.scoped_key_validation_requests_and_generators.len();
        let request = KeyValidationRequest { pk_m, sk_app };
        let request_and_generator = KeyValidationRequestAndGenerator { request, sk_app_generator };
        let scoped_key_validation_request_and_generator = request_and_generator.scope(self.storage_contract_address);
        self.scoped_key_validation_requests_and_generators.push(scoped_key_validation_request_and_generator);

        new_request_index
    }

    pub fn set_encrypted_logs(&mut self, hash: Field, preimages_length: Field) {
        let side_effect = EncryptedLogHash { value: hash, counter: self.next_counter(), length: preimages_length, randomness: 2 };
        self.encrypted_logs_hashes.push(side_effect.scope(self.storage_contract_address));
        self.encrypted_log_preimages_length += preimages_length;
    }

    pub fn set_unencrypted_logs(&mut self, hash: Field, preimages_length: Field) {
        let side_effect = LogHash { value: hash, counter: self.next_counter(), length: preimages_length };
        self.unencrypted_logs_hashes.push(side_effect.scope(self.storage_contract_address));
        self.unencrypted_log_preimages_length += preimages_length;
    }

    pub fn set_encrypted_logs_hash(&mut self, hash: Field, preimages_length: Field) {
        self.encrypted_logs_hash = hash;
        self.encrypted_log_preimages_length = preimages_length;
    }

    pub fn set_unencrypted_logs_hash(&mut self, hash: Field, preimages_length: Field) {
        self.unencrypted_logs_hash = hash;
        self.unencrypted_log_preimages_length = preimages_length;
    }

    pub fn push_private_call_request(&mut self, hash: Field, is_delegate_call: bool) {
        let mut caller_context = CallerContext::empty();
        if is_delegate_call {
            caller_context.msg_sender = fixtures::MSG_SENDER;
            caller_context.storage_contract_address = self.contract_address;
        }
        let start_counter = self.next_counter();
        let end_counter = start_counter + 10;
        self.counter = end_counter;
        self.private_call_requests.push(
            PrivateCallRequest { hash, caller_context, start_side_effect_counter: start_counter, end_side_effect_counter: end_counter }.scope(self.contract_address)
        );
    }

    pub fn push_public_call_request(&mut self, hash: Field, is_delegate_call: bool) {
        let call_stack_item = self.generate_call_request(hash, is_delegate_call);
        self.public_call_stack.push(call_stack_item);
    }

    pub fn set_fee_payer(&mut self, fee_payer: AztecAddress) {
        self.fee_payer = fee_payer;
    }

    pub fn push_public_teardown_call_request(&mut self, hash: Field, is_delegate_call: bool) {
        let call_stack_item = self.generate_call_request(hash, is_delegate_call);
        self.public_teardown_call_stack.push(call_stack_item);
    }

    pub fn end_setup(&mut self) {
        self.min_revertible_side_effect_counter = self.counter;
    }

    pub fn set_max_block_number(&mut self, max_block_number: u32) {
        self.max_block_number = MaxBlockNumber::new(max_block_number);
    }

    fn generate_call_request(&mut self, hash: Field, is_delegate_call: bool) -> CallRequest {
        let mut caller_context = CallerContext::empty();
        if is_delegate_call {
            caller_context.msg_sender = fixtures::MSG_SENDER;
            caller_context.storage_contract_address = self.contract_address;
        }
        let start_counter = self.next_counter();
        let end_counter = start_counter + 10;
        self.counter = end_counter;
        CallRequest {
            hash,
            caller_contract_address: self.contract_address,
            caller_context,
            start_side_effect_counter: start_counter,
            end_side_effect_counter: end_counter
        }
    }

    fn get_mocked_note_hash_value(_self: Self, note_hash_index: u64) -> Field {
        let value_offset = 212121;
        value_offset + note_hash_index as Field
    }

    fn get_mocked_nullifier_value(_self: Self, nullifier_index: u64) -> Field {
        let value_offset = 5678;
        value_offset + nullifier_index as Field
    }

    fn get_mocked_nullifier_value_non_revertible(_self: Self, nullifier_index: u64) -> Field {
        let value_offset = 987;
        value_offset + nullifier_index as Field
    }

    fn next_counter(&mut self) -> u32 {
        let counter = self.counter;
        self.counter += 1;
        counter
    }
}

impl Empty for FixtureBuilder {
    fn empty() -> Self {
        FixtureBuilder {
            contract_address: AztecAddress::zero(),
            storage_contract_address: AztecAddress::zero(),
            fee_payer: AztecAddress::zero(),
            historical_header: Header::empty(),
            tx_context: TxContext::empty(),
            global_variables: GlobalVariables::empty(),
            new_note_hashes: BoundedVec::new(),
            new_nullifiers: BoundedVec::new(),
            new_l2_to_l1_msgs: BoundedVec::new(),
            note_encrypted_logs_hashes: BoundedVec::new(),
            encrypted_logs_hashes: BoundedVec::new(),
            unencrypted_logs_hashes: BoundedVec::new(),
            note_encrypted_logs_hash: 0,
            encrypted_logs_hash: 0,
            unencrypted_logs_hash: 0,
            note_encrypted_log_preimages_length: 0,
            encrypted_log_preimages_length: 0,
            unencrypted_log_preimages_length: 0,
            public_data_update_requests: BoundedVec::new(),
            private_call_requests: BoundedVec::new(),
            public_call_stack: BoundedVec::new(),
            max_block_number: MaxBlockNumber::empty(),
            note_hash_read_requests: BoundedVec::new(),
            nullifier_read_requests: BoundedVec::new(),
            nullifier_non_existent_read_requests: BoundedVec::new(),
            scoped_key_validation_requests_and_generators: BoundedVec::new(),
            public_data_reads: BoundedVec::new(),
            proof: NestedRecursiveProof::empty(),
            vk: VerificationKey::empty(),
            vk_index: 0,
            vk_path: [0; VK_TREE_HEIGHT],
            revert_code: 0,
            min_revertible_side_effect_counter: 0,
            counter: 0,
            start_state: PartialStateReference::empty(),
            gas_used: Gas::empty(),
            non_revertible_gas_used: Gas::empty(),
            public_teardown_call_stack: BoundedVec::new()
        }
    }
}<|MERGE_RESOLUTION|>--- conflicted
+++ resolved
@@ -10,17 +10,12 @@
     nullifier::{Nullifier, ScopedNullifier},
     private_call_request::{PrivateCallRequest, ScopedPrivateCallRequest},
     public_data_read::PublicDataRead, public_data_update_request::PublicDataUpdateRequest,
-<<<<<<< HEAD
     read_request::{ReadRequest, ScopedReadRequest},
     log_hash::{LogHash, NoteLogHash, ScopedLogHash, EncryptedLogHash, ScopedEncryptedLogHash},
-    validation_requests::{ValidationRequests, ValidationRequestsBuilder}
-=======
-    read_request::{ReadRequest, ScopedReadRequest}, log_hash::{LogHash, NoteLogHash},
     validation_requests::{
     ValidationRequests, ValidationRequestsBuilder, KeyValidationRequest,
     KeyValidationRequestAndGenerator, ScopedKeyValidationRequestAndGenerator
 }
->>>>>>> be2adc30
 },
     address::{AztecAddress, EthAddress},
     constants::{
