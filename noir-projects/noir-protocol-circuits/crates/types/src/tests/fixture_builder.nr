use crate::{
    abis::{
        accumulated_data::{
            avm_accumulated_data::AvmAccumulatedData, CombinedAccumulatedData,
            PrivateAccumulatedData, PrivateAccumulatedDataBuilder, PrivateToPublicAccumulatedData,
        },
        avm_circuit_public_inputs::AvmProofData,
        call_context::CallContext,
        combined_constant_data::CombinedConstantData,
        function_data::FunctionData,
        gas::Gas,
        gas_settings::GasSettings,
        global_variables::GlobalVariables,
        kernel_circuit_public_inputs::{
            KernelCircuitPublicInputs, PrivateKernelCircuitPublicInputs,
            PrivateToPublicKernelCircuitPublicInputs,
        },
        log::Log,
        log_hash::{LogHash, ScopedLogHash},
        max_block_number::MaxBlockNumber,
        note_hash::{NoteHash, ScopedNoteHash},
        nullifier::{Nullifier, ScopedNullifier},
        private_call_request::PrivateCallRequest,
        private_circuit_public_inputs::PrivateCircuitPublicInputs,
        private_kernel::private_call_data::PrivateCallData,
        private_kernel_data::PrivateKernelData,
        private_log::PrivateLogData,
        public_call_request::PublicCallRequest,
        public_data_write::PublicDataWrite,
        read_request::{ReadRequest, ScopedReadRequest},
<<<<<<< HEAD
        side_effect::{Counted, scoped::Scoped},
=======
        side_effect::Counted,
        tube::{PrivateTubeData, PublicTubeData},
>>>>>>> a2c07016
        tx_constant_data::TxConstantData,
        validation_requests::{
            KeyValidationRequest, KeyValidationRequestAndGenerator, PrivateValidationRequests,
            RollupValidationRequests, ScopedKeyValidationRequestAndGenerator,
        },
    },
    address::{AztecAddress, EthAddress, SaltedInitializationHash},
    constants::{
        CLIENT_IVC_VERIFICATION_KEY_LENGTH_IN_FIELDS, FUNCTION_TREE_HEIGHT,
        MAX_CONTRACT_CLASS_LOGS_PER_TX, MAX_ENQUEUED_CALLS_PER_TX, MAX_FIELD_VALUE,
        MAX_KEY_VALIDATION_REQUESTS_PER_TX, MAX_L2_TO_L1_MSGS_PER_TX,
        MAX_NOTE_HASH_READ_REQUESTS_PER_TX, MAX_NOTE_HASHES_PER_TX,
        MAX_NULLIFIER_READ_REQUESTS_PER_TX, MAX_NULLIFIERS_PER_TX,
        MAX_PRIVATE_CALL_STACK_LENGTH_PER_TX, MAX_PRIVATE_LOGS_PER_TX,
        MAX_PUBLIC_DATA_UPDATE_REQUESTS_PER_TX, MAX_UNENCRYPTED_LOGS_PER_TX,
        PRIVATE_CALL_REQUEST_LENGTH, PRIVATE_LOG_SIZE_IN_FIELDS, PROTOCOL_CONTRACT_TREE_HEIGHT,
        PUBLIC_CALL_REQUEST_LENGTH, VK_TREE_HEIGHT,
    },
    hash::{
        compute_l2_to_l1_hash, compute_siloed_nullifier, mask_private_log_address, silo_note_hash,
    },
    header::Header,
    merkle_tree::{membership::MembershipWitness, MerkleTree},
    messaging::l2_to_l1_message::{L2ToL1Message, ScopedL2ToL1Message},
    partial_state_reference::PartialStateReference,
    point::Point,
    proof::{
        recursive_proof::NestedRecursiveProof,
        verification_key::{ClientIVCVerificationKey, HonkVerificationKey, VerificationKey},
    },
    public_keys::PublicKeys,
    tests::fixtures::{self, contract_functions::ContractFunction, contracts::ContractData},
    traits::Empty,
    transaction::{tx_context::TxContext, tx_request::TxRequest},
};

fn subarray<T, let N: u32, let M: u32>(arr: [T; N]) -> [T; M] {
    assert(N >= M, "cannot call subarray on a smaller array");
    let mut new_arr = [arr[0]; M];
    for i in 0..M {
        new_arr[i] = arr[i];
    }
    new_arr
}

fn vec_reverse<T, let N: u32>(vec: BoundedVec<T, N>) -> BoundedVec<T, N> {
    let mut reversed = BoundedVec::new();
    let len = vec.len();
    for i in 0..N {
        if i < len {
            reversed.push(vec.get_unchecked(len - i - 1));
        }
    }
    reversed
}

pub struct FixtureBuilder {
    pub contract_address: AztecAddress,
    pub msg_sender: AztecAddress,
    pub is_static_call: bool,

    // Fees.
    pub is_fee_payer: bool,
    pub fee_payer: AztecAddress,
    pub public_teardown_call_request: PublicCallRequest,
    pub transaction_fee: Field,
    pub start_gas_left: Gas,
    pub end_gas_left: Gas,

    // Constant data.
    pub historical_header: Header,
    pub tx_context: TxContext,
    pub global_variables: GlobalVariables,

    // Accumulated data.
    pub note_hashes: BoundedVec<ScopedNoteHash, MAX_NOTE_HASHES_PER_TX>,
    pub nullifiers: BoundedVec<ScopedNullifier, MAX_NULLIFIERS_PER_TX>,
    pub l2_to_l1_msgs: BoundedVec<ScopedL2ToL1Message, MAX_L2_TO_L1_MSGS_PER_TX>,
    pub private_logs: BoundedVec<Scoped<PrivateLogData>, MAX_PRIVATE_LOGS_PER_TX>,
    pub unencrypted_logs_hashes: BoundedVec<ScopedLogHash, MAX_UNENCRYPTED_LOGS_PER_TX>,
    pub contract_class_logs_hashes: BoundedVec<ScopedLogHash, MAX_CONTRACT_CLASS_LOGS_PER_TX>,
    pub unencrypted_log_preimages_length: Field,
    pub contract_class_log_preimages_length: Field,
    pub public_data_writes: BoundedVec<PublicDataWrite, MAX_PUBLIC_DATA_UPDATE_REQUESTS_PER_TX>,
    pub private_call_requests: BoundedVec<PrivateCallRequest, MAX_PRIVATE_CALL_STACK_LENGTH_PER_TX>,
    pub public_call_requests: BoundedVec<Counted<PublicCallRequest>, MAX_ENQUEUED_CALLS_PER_TX>,
    pub gas_used: Gas,
    pub revert_code: u8,

    // Validation requests.
    pub max_block_number: MaxBlockNumber,
    pub note_hash_read_requests: BoundedVec<ScopedReadRequest, MAX_NOTE_HASH_READ_REQUESTS_PER_TX>,
    pub nullifier_read_requests: BoundedVec<ScopedReadRequest, MAX_NULLIFIER_READ_REQUESTS_PER_TX>,
    pub scoped_key_validation_requests_and_generators: BoundedVec<ScopedKeyValidationRequestAndGenerator, MAX_KEY_VALIDATION_REQUESTS_PER_TX>,
    pub validation_requests_split_counter: Option<u32>,

    // Function.
    pub function_data: FunctionData,
    pub args_hash: Field,
    pub returns_hash: Field,

    // Private call.
    pub salted_initialization_hash: SaltedInitializationHash,
    pub public_keys: PublicKeys,
    pub contract_class_artifact_hash: Field,
    pub contract_class_public_bytecode_commitment: Field,
    pub function_leaf_membership_witness: MembershipWitness<FUNCTION_TREE_HEIGHT>,
    pub acir_hash: Field,

    // Public call.
    pub bytecode_hash: Field,
    pub prover_address: AztecAddress,

    // Proof.
    pub proof: NestedRecursiveProof,
    pub honk_vk: HonkVerificationKey,
    pub client_ivc_vk: ClientIVCVerificationKey,
    pub vk_index: u32,
    pub vk_path: [Field; VK_TREE_HEIGHT],
    pub vk_tree_root: Field,

    // Protocol contracts.
    pub protocol_contract_tree_root: Field,
    pub protocol_contract_sibling_path: [Field; PROTOCOL_CONTRACT_TREE_HEIGHT],

    // Counters.
    pub min_revertible_side_effect_counter: u32,
    pub counter_start: u32,
    pub counter: u32,

    // States.
    pub start_state: PartialStateReference,

    // Mock data.
    pub value_offset: Field,
}

impl FixtureBuilder {
    pub fn new() -> Self {
        FixtureBuilder::new_from_counter(0)
    }

    pub fn new_from_counter(counter_start: u32) -> Self {
        let mut builder = FixtureBuilder::empty();

        builder.tx_context = TxContext {
            chain_id: fixtures::CHAIN_ID,
            version: fixtures::VERSION,
            gas_settings: GasSettings::empty(),
        };
        builder.msg_sender = fixtures::contracts::parent_contract.address;
        builder.counter_start = counter_start;
        builder.counter = counter_start + 1;

        let contract_data = fixtures::contracts::default_contract;
        let contract_function = fixtures::contract_functions::default_private_function;

        builder.use_contract(contract_data).use_function(
            contract_function,
            fixtures::contract_functions::default_vk,
        )
    }

    pub fn as_parent_contract(&mut self) -> Self {
        self.contract_address = fixtures::contracts::parent_contract.address;
        self.msg_sender = fixtures::MSG_SENDER;
        *self
    }

    pub fn in_vk_tree(&mut self, vk_index: u32) -> Self {
        self.vk_index = vk_index;
        let vk_tree: MerkleTree<fixtures::vk_tree::VK_TREE_WIDTH> =
            comptime { fixtures::vk_tree::get_vk_merkle_tree() };

        self.honk_vk = fixtures::vk_tree::generate_fake_honk_vk_for_index(vk_index);
        self.client_ivc_vk = fixtures::vk_tree::generate_fake_client_ivc_vk_for_index(vk_index);

        self.vk_path = vk_tree.get_sibling_path(vk_index);

        self.vk_tree_root = vk_tree.get_root();

        *self
    }

    pub fn set_protocol_contract_root(&mut self) {
        let tree = fixtures::protocol_contract_tree::get_protocol_contract_tree();
        self.protocol_contract_tree_root = tree.get_root();
    }

    pub fn use_protocol_contract(&mut self) -> Self {
        let contract_index = 1;

        let tree = fixtures::protocol_contract_tree::get_protocol_contract_tree();
        self.protocol_contract_tree_root = tree.get_root();
        self.protocol_contract_sibling_path = tree.get_sibling_path(contract_index);

        let contract_data = fixtures::contracts::get_protocol_contract(contract_index);
        let function_data =
            fixtures::contract_functions::get_protocol_contract_function(contract_index);

        let _ = self.use_contract(contract_data);
        self.contract_address = AztecAddress::from_field(contract_index as Field);

        self.use_function(function_data, fixtures::contract_functions::default_vk)
    }

    pub fn use_contract(&mut self, contract_data: ContractData) -> Self {
        self.contract_address = contract_data.address;
        self.salted_initialization_hash = contract_data.salted_initialization_hash;
        self.public_keys = contract_data.public_keys;
        self.contract_class_artifact_hash = contract_data.artifact_hash;
        self.contract_class_public_bytecode_commitment = contract_data.public_bytecode_commitment;

        *self
    }

    pub fn use_function(
        &mut self,
        function_data: ContractFunction,
        vk: [Field; CLIENT_IVC_VERIFICATION_KEY_LENGTH_IN_FIELDS],
    ) -> Self {
        self.function_data = function_data.data;
        self.function_leaf_membership_witness = function_data.membership_witness;
        self.acir_hash = function_data.acir_hash;
        self.client_ivc_vk = VerificationKey { key: vk, hash: function_data.vk_hash };
        *self
    }

    pub fn is_static_call(&mut self) -> Self {
        self.is_static_call = true;
        *self
    }

    pub fn is_first_call(&mut self) -> Self {
        self.msg_sender = AztecAddress::from_field(MAX_FIELD_VALUE);
        *self
    }

    pub fn to_tx_constant_data(self) -> TxConstantData {
        TxConstantData {
            historical_header: self.historical_header,
            tx_context: self.tx_context,
            vk_tree_root: self.vk_tree_root,
            protocol_contract_tree_root: self.protocol_contract_tree_root,
        }
    }

    pub fn to_constant_data(self) -> CombinedConstantData {
        CombinedConstantData {
            historical_header: self.historical_header,
            tx_context: self.tx_context,
            vk_tree_root: self.vk_tree_root,
            protocol_contract_tree_root: self.protocol_contract_tree_root,
            global_variables: self.global_variables,
        }
    }

    pub fn build_tx_request(self) -> TxRequest {
        TxRequest {
            origin: self.contract_address,
            args_hash: self.args_hash,
            tx_context: self.tx_context,
            function_data: self.function_data,
        }
    }

    pub fn build_call_context(self) -> CallContext {
        CallContext {
            msg_sender: self.msg_sender,
            contract_address: self.contract_address,
            function_selector: self.function_data.selector,
            is_static_call: self.is_static_call,
        }
    }

    pub fn build_private_call_request(self) -> PrivateCallRequest {
        PrivateCallRequest {
            call_context: self.build_call_context(),
            args_hash: self.args_hash,
            returns_hash: self.returns_hash,
            start_side_effect_counter: self.counter_start,
            end_side_effect_counter: self.counter,
        }
    }

    pub fn to_private_circuit_public_inputs(self) -> PrivateCircuitPublicInputs {
        PrivateCircuitPublicInputs {
            call_context: self.build_call_context(),
            args_hash: self.args_hash,
            returns_hash: self.returns_hash,
            min_revertible_side_effect_counter: self.min_revertible_side_effect_counter,
            is_fee_payer: self.is_fee_payer,
            max_block_number: self.max_block_number,
            note_hash_read_requests: subarray(self.note_hash_read_requests.storage().map(
                |r: ScopedReadRequest| r.read_request,
            )),
            nullifier_read_requests: subarray(self.nullifier_read_requests.storage().map(
                |r: ScopedReadRequest| r.read_request,
            )),
            key_validation_requests_and_generators: subarray(self
                .scoped_key_validation_requests_and_generators
                .storage()
                .map(|r: ScopedKeyValidationRequestAndGenerator| r.request)),
            note_hashes: subarray(
                self.note_hashes.storage().map(|n: ScopedNoteHash| n.note_hash),
            ),
            nullifiers: subarray(
                self.nullifiers.storage().map(|n: ScopedNullifier| n.nullifier),
            ),
            private_call_requests: subarray(self.private_call_requests.storage()),
            public_call_requests: subarray(self.public_call_requests.storage()),
            public_teardown_call_request: self.public_teardown_call_request,
            l2_to_l1_msgs: subarray(self.l2_to_l1_msgs.storage().map(|r: ScopedL2ToL1Message| {
                r.message
            })),
            start_side_effect_counter: self.counter_start,
            end_side_effect_counter: self.counter,
            private_logs: subarray(self.private_logs.storage().map(|l: Scoped<PrivateLogData>| {
                l.inner
            })),
            contract_class_logs_hashes: subarray(self.contract_class_logs_hashes.storage().map(
                |l: ScopedLogHash| l.log_hash,
            )),
            historical_header: self.historical_header,
            tx_context: self.tx_context,
        }
    }

    pub fn to_private_call_data(self) -> PrivateCallData {
        PrivateCallData {
            public_inputs: self.to_private_circuit_public_inputs(),
            vk: self.client_ivc_vk,
            function_leaf_membership_witness: self.function_leaf_membership_witness,
            salted_initialization_hash: self.salted_initialization_hash,
            public_keys: self.public_keys,
            contract_class_artifact_hash: self.contract_class_artifact_hash,
            contract_class_public_bytecode_commitment: self
                .contract_class_public_bytecode_commitment,
            protocol_contract_sibling_path: self.protocol_contract_sibling_path,
            acir_hash: self.acir_hash,
        }
    }

    pub fn to_private_accumulated_data_builder(self) -> PrivateAccumulatedDataBuilder {
        PrivateAccumulatedDataBuilder {
            note_hashes: self.note_hashes,
            nullifiers: self.nullifiers,
            l2_to_l1_msgs: self.l2_to_l1_msgs,
            private_logs: self.private_logs,
            contract_class_logs_hashes: self.contract_class_logs_hashes,
            public_call_requests: self.public_call_requests,
            private_call_stack: vec_reverse(self.private_call_requests),
        }
    }

    pub fn to_private_accumulated_data(self) -> PrivateAccumulatedData {
        self.to_private_accumulated_data_builder().finish()
    }

    pub fn to_public_call_request(self) -> PublicCallRequest {
        PublicCallRequest {
            msg_sender: self.msg_sender,
            contract_address: self.contract_address,
            function_selector: self.function_data.selector,
            is_static_call: self.is_static_call,
            args_hash: self.args_hash,
        }
    }

    pub fn to_private_to_public_accumulated_data(self) -> PrivateToPublicAccumulatedData {
        PrivateToPublicAccumulatedData {
            note_hashes: self.note_hashes.storage().map(|n: ScopedNoteHash| n.value()),
            nullifiers: self.nullifiers.storage().map(|n: ScopedNullifier| n.value()),
            l2_to_l1_msgs: self.l2_to_l1_msgs.storage().map(|m: ScopedL2ToL1Message| {
                m.expose_to_public()
            }),
            private_logs: self.private_logs.storage().map(|l: Scoped<PrivateLogData>| l.inner.log),
            contract_class_logs_hashes: self.contract_class_logs_hashes.storage().map(
                |l: ScopedLogHash| l.expose_to_public(),
            ),
            public_call_requests: self.public_call_requests.storage().map(
                |cr: Counted<PublicCallRequest>| cr.inner,
            ),
        }
    }

    pub fn to_combined_accumulated_data(self) -> CombinedAccumulatedData {
        CombinedAccumulatedData {
            note_hashes: self.note_hashes.storage().map(|n: ScopedNoteHash| n.note_hash.value),
            nullifiers: self.nullifiers.storage().map(|n: ScopedNullifier| n.nullifier.value),
            l2_to_l1_msgs: self.l2_to_l1_msgs.storage().map(|m: ScopedL2ToL1Message| {
                m.expose_to_public()
            }),
            private_logs: self.private_logs.storage().map(|l: Scoped<PrivateLogData>| l.inner.log),
            unencrypted_logs_hashes: self.unencrypted_logs_hashes.storage().map(|l: ScopedLogHash| {
                l.expose_to_public()
            }),
            contract_class_logs_hashes: self.contract_class_logs_hashes.storage().map(
                |l: ScopedLogHash| l.expose_to_public(),
            ),
            unencrypted_log_preimages_length: self.unencrypted_log_preimages_length,
            contract_class_log_preimages_length: self.contract_class_log_preimages_length,
            public_data_writes: self.public_data_writes.storage(),
        }
    }

    pub fn to_private_validation_requests(self) -> PrivateValidationRequests {
        PrivateValidationRequests {
            for_rollup: self.to_rollup_validation_requests(),
            note_hash_read_requests: self.note_hash_read_requests.storage(),
            nullifier_read_requests: self.nullifier_read_requests.storage(),
            scoped_key_validation_requests_and_generators: self
                .scoped_key_validation_requests_and_generators
                .storage(),
            split_counter: self.validation_requests_split_counter,
        }
    }

    pub fn to_private_kernel_circuit_public_inputs(self) -> PrivateKernelCircuitPublicInputs {
        let constants = self.to_tx_constant_data();
        let end = self.to_private_accumulated_data();
        let validation_requests = self.to_private_validation_requests();
        let public_teardown_call_request = self.public_teardown_call_request;

        PrivateKernelCircuitPublicInputs {
            constants,
            min_revertible_side_effect_counter: self.min_revertible_side_effect_counter,
            end,
            validation_requests,
            public_teardown_call_request,
            fee_payer: self.fee_payer,
        }
    }

    pub fn to_private_kernel_data(self) -> PrivateKernelData {
        let public_inputs = self.to_private_kernel_circuit_public_inputs();
        PrivateKernelData {
            public_inputs,
            vk: self.client_ivc_vk,
            vk_index: self.vk_index,
            vk_path: self.vk_path,
        }
    }

    pub fn to_private_to_public_kernel_circuit_public_inputs(
        self,
        revertible: bool,
    ) -> PrivateToPublicKernelCircuitPublicInputs {
        // TODO: Split the data using self.min_revertible_side_effect_counter.
        let accumulated_data = self.to_private_to_public_accumulated_data();
        let non_revertible_accumulated_data = if revertible {
            PrivateToPublicAccumulatedData::empty()
        } else {
            accumulated_data
        };
        let revertible_accumulated_data = if revertible {
            accumulated_data
        } else {
            PrivateToPublicAccumulatedData::empty()
        };

        PrivateToPublicKernelCircuitPublicInputs {
            constants: self.to_tx_constant_data(),
            rollup_validation_requests: self.to_rollup_validation_requests(),
            non_revertible_accumulated_data,
            revertible_accumulated_data,
            public_teardown_call_request: self.public_teardown_call_request,
            gas_used: self.gas_used,
            fee_payer: self.fee_payer,
        }
    }

    pub fn to_rollup_validation_requests(self) -> RollupValidationRequests {
        RollupValidationRequests { max_block_number: self.max_block_number }
    }

    pub fn to_kernel_circuit_public_inputs(self) -> KernelCircuitPublicInputs {
        let rollup_validation_requests = self.to_rollup_validation_requests();
        let end = self.to_combined_accumulated_data();
        let constants = self.to_constant_data();

        KernelCircuitPublicInputs {
            rollup_validation_requests,
            end,
            constants,
            start_state: self.start_state,
            revert_code: self.revert_code,
            gas_used: self.gas_used,
            fee_payer: self.fee_payer,
        }
    }

    pub fn add_new_note_hash(&mut self, value: Field) {
        self.note_hashes.push(NoteHash { value, counter: self.next_counter() }.scope(
            self.contract_address,
        ));
    }

    pub fn add_siloed_note_hash(&mut self, value: Field) {
        // First nullifier is tx hash.
        let tx_hash = self.nullifiers.get(0).value();
        let index = self.note_hashes.len();
        let note_hash_to_silo = NoteHash { value, counter: 0 }.scope(self.contract_address);
        let siloed_value = silo_note_hash(note_hash_to_silo, tx_hash, index);
        self.note_hashes.push(NoteHash { value: siloed_value, counter: self.next_counter() }.scope(
            AztecAddress::zero(),
        ));
    }

    pub fn append_note_hashes(&mut self, num_note_hashes: u32) {
        let index_offset = self.note_hashes.len();
        for i in 0..self.note_hashes.max_len() {
            if i < num_note_hashes {
                let value = self.mock_note_hash_value(index_offset + i);
                self.add_new_note_hash(value);
            }
        }
    }

    pub fn append_siloed_note_hashes(&mut self, num_note_hashes: u32) {
        let index_offset = self.note_hashes.len();
        for i in 0..self.note_hashes.max_len() {
            if i < num_note_hashes {
                let value = self.mock_note_hash_value(index_offset + i);
                self.add_siloed_note_hash(value);
            }
        }
    }

    pub fn append_note_hashes_with_logs(&mut self, num_note_hashes: u32) {
        let index_offset = self.note_hashes.len();
        for i in 0..self.note_hashes.max_len() {
            if i < num_note_hashes {
                let value = self.mock_note_hash_value(index_offset + i);
                self.add_new_note_hash(value);
                self.append_private_logs_for_note(1, self.counter - 1);
            }
        }
    }

    pub fn set_first_nullifier(&mut self) {
        assert_eq(self.nullifiers.len(), 0, "first nullifier already set");
        let value = self.mock_nullifier_value(0);
        let first_nullifier =
            Nullifier { value, counter: 0, note_hash: 0 }.scope(AztecAddress::zero());
        self.nullifiers.push(first_nullifier);
    }

    pub fn add_nullifier(&mut self, value: Field) {
        let note_hash = 0;
        self.add_nullifier_for_note_hash(value, note_hash);
    }

    pub fn add_nullifier_for_note_hash(&mut self, value: Field, note_hash: Field) {
        self.nullifiers.push(Nullifier { value, counter: self.next_counter(), note_hash }.scope(
            self.contract_address,
        ));
    }

    pub fn add_siloed_nullifier(&mut self, value: Field) {
        let note_hash = 0;
        self.add_siloed_nullifier_for_note_hash(value, note_hash);
    }

    pub fn add_siloed_nullifier_for_note_hash(&mut self, value: Field, note_hash: Field) {
        let siloed_value = compute_siloed_nullifier(self.contract_address, value);
        self.nullifiers.push(Nullifier {
            value: siloed_value,
            counter: self.next_counter(),
            note_hash,
        }
            .scope(AztecAddress::zero()));
    }

    pub fn append_nullifiers(&mut self, num_extra_nullifier: u32) {
        let index_offset = self.nullifiers.len();
        for i in 0..self.nullifiers.max_len() {
            if i < num_extra_nullifier {
                let value = self.mock_nullifier_value(index_offset + i);
                self.add_nullifier(value);
            }
        }
    }

    pub fn append_siloed_nullifiers(&mut self, num_extra_nullifier: u32) {
        let index_offset = self.nullifiers.len();
        for i in 0..self.nullifiers.max_len() {
            if i < num_extra_nullifier {
                let value = self.mock_nullifier_value(index_offset + i);
                self.add_siloed_nullifier(value);
            }
        }
    }

    pub fn add_l2_to_l1_message(&mut self, content: Field, recipient: EthAddress) {
        self.l2_to_l1_msgs.push(L2ToL1Message { recipient, content, counter: self.next_counter() }
            .scope(self.contract_address));
    }

    pub fn add_exposed_l2_to_l1_message(&mut self, content: Field, recipient: EthAddress) {
        self.l2_to_l1_msgs.push(L2ToL1Message { recipient, content, counter: 0 }.scope(
            self.contract_address,
        ));
    }

    pub fn add_siloed_l2_to_l1_message(&mut self, content: Field, recipient: EthAddress) {
        let siloed_content = compute_l2_to_l1_hash(
            self.contract_address,
            recipient,
            content,
            self.tx_context.version,
            self.tx_context.chain_id,
        );
        self.add_l2_to_l1_message(siloed_content, recipient);
    }

    pub fn append_l2_to_l1_msgs(&mut self, num: u32) {
        let index_offset = self.l2_to_l1_msgs.len();
        for i in 0..self.l2_to_l1_msgs.max_len() {
            if i < num {
                let (content, recipient) = self.mock_l2_to_l1_msg(index_offset + i);
                self.add_l2_to_l1_message(content, recipient);
            }
        }
    }

    pub fn append_exposed_l2_to_l1_msgs(&mut self, num: u32) {
        let index_offset = self.l2_to_l1_msgs.len();
        for i in 0..self.l2_to_l1_msgs.max_len() {
            if i < num {
                let (content, recipient) = self.mock_l2_to_l1_msg(index_offset + i);
                self.add_exposed_l2_to_l1_message(content, recipient);
            }
        }
    }

    pub fn add_read_request_for_pending_note_hash(&mut self, note_hash_index: u32) -> u32 {
        let read_request_index = self.note_hash_read_requests.len();
        let value = self.mock_note_hash_value(note_hash_index);
        let read_request =
            ReadRequest { value, counter: self.next_counter() }.scope(self.contract_address);
        self.note_hash_read_requests.push(read_request);
        read_request_index
    }

    pub fn append_note_hash_read_requests(&mut self, num_reads: u32) {
        let index_offset = self.note_hash_read_requests.len();
        for i in 0..self.note_hash_read_requests.max_len() {
            if i < num_reads {
                let value = self.mock_note_hash_read_value(index_offset + i);
                let read_request = ReadRequest { value, counter: self.next_counter() }.scope(
                    self.contract_address,
                );
                self.note_hash_read_requests.push(read_request);
            }
        }
    }

    pub fn add_read_request_for_pending_nullifier(&mut self, nullifier_index: u32) -> u32 {
        let read_request_index = self.nullifier_read_requests.len();
        let nullifier = self.mock_nullifier_value(nullifier_index);
        let read_request = ReadRequest { value: nullifier, counter: self.next_counter() }.scope(
            self.contract_address,
        );
        self.nullifier_read_requests.push(read_request);
        read_request_index
    }

    pub fn append_nullifier_read_requests(&mut self, num_reads: u32) {
        let index_offset = self.nullifier_read_requests.len();
        for i in 0..self.nullifier_read_requests.max_len() {
            if i < num_reads {
                let value = self.mock_nullifier_read_value(index_offset + i);
                let read_request = ReadRequest { value, counter: self.next_counter() }.scope(
                    self.contract_address,
                );
                self.nullifier_read_requests.push(read_request);
            }
        }
    }

    pub fn add_request_for_key_validation(
        &mut self,
        pk_m: Point,
        sk_app: Field,
        sk_app_generator: Field,
    ) -> u32 {
        let new_request_index = self.scoped_key_validation_requests_and_generators.len();
        let request = KeyValidationRequest { pk_m, sk_app };
        let request_and_generator = KeyValidationRequestAndGenerator { request, sk_app_generator };
        let scoped_key_validation_request_and_generator =
            request_and_generator.scope(self.contract_address);
        self.scoped_key_validation_requests_and_generators.push(
            scoped_key_validation_request_and_generator,
        );

        new_request_index
    }

    pub fn append_key_validation_requests(&mut self, num_requests: u32) {
        let index_offset = self.scoped_key_validation_requests_and_generators.len();
        for i in 0..self.scoped_key_validation_requests_and_generators.max_len() {
            if i < num_requests {
                let request = self.mock_key_validation_request(index_offset + i);
                self.scoped_key_validation_requests_and_generators.push(request.scope(
                    self.contract_address,
                ));
            }
        }
    }

    pub fn add_private_log(
        &mut self,
        fields: [Field; PRIVATE_LOG_SIZE_IN_FIELDS],
        note_hash_counter: u32,
        randomness: Field,
    ) {
        let log = Log { fields };
        let logData = PrivateLogData {
            log,
            note_hash_counter,
            randomness,
            counter: self.next_counter(),
        }
            .scope(self.contract_address);
        self.private_logs.push(logData);
    }

    pub fn add_private_log_for_note(
        &mut self,
        value: [Field; PRIVATE_LOG_SIZE_IN_FIELDS],
        note_hash_counter: u32,
    ) {
        self.add_private_log(value, note_hash_counter, 0 /* randomness */);
    }

    pub fn add_private_log_for_non_note(
        &mut self,
        fields: [Field; PRIVATE_LOG_SIZE_IN_FIELDS],
        randomness: Field,
    ) {
        self.add_private_log(fields, 0 /* note_hash_counter */, randomness);
    }

    pub fn append_private_logs_for_note(&mut self, num_logs: u32, note_hash_counter: u32) {
        let index_offset = self.private_logs.len();
        for i in 0..self.private_logs.max_len() {
            if i < num_logs {
                let fields = self.mock_private_log_fields(index_offset + i);
                self.add_private_log_for_note(fields, note_hash_counter);
            }
        }
    }

    pub fn append_private_logs_for_non_note(&mut self, num_logs: u32) {
        let index_offset = self.private_logs.len();
        for i in 0..self.private_logs.max_len() {
            if i < num_logs {
                let randomness = self.mock_private_log_randomness(index_offset + i);
                let masked_address = mask_private_log_address(self.contract_address, randomness);
                let mut fields = self.mock_private_log_fields(index_offset + i);
                fields[fields.len() - 1] = masked_address;
                self.add_private_log_for_non_note(fields, randomness);
            }
        }
    }

    pub fn append_private_logs(&mut self, num_logs: u32) {
        let index_offset = self.private_logs.len();
        for i in 0..self.private_logs.max_len() {
            if i < num_logs {
                let fields = self.mock_private_log_fields(index_offset + i);
                self.add_private_log(fields, 0 /* note_hash_counter */, 0 /* randomness */);
            }
        }
    }

    pub fn add_unencrypted_log_hash(&mut self, hash: Field, length: Field) {
        let log_hash = LogHash { value: hash, counter: self.next_counter(), length };
        self.unencrypted_logs_hashes.push(log_hash.scope(self.contract_address));
        self.unencrypted_log_preimages_length += length;
    }

    pub fn append_unencrypted_log_hashes(&mut self, num: u32) {
        let index_offset = self.unencrypted_logs_hashes.len();
        for i in 0..self.unencrypted_logs_hashes.max_len() {
            if i < num {
                let (log_hash, length) = self.mock_unencrypted_log(index_offset + i);
                self.add_unencrypted_log_hash(log_hash, length);
            }
        }
    }

    pub fn add_contract_class_log_hash(&mut self, hash: Field, length: Field) {
        let log_hash = LogHash { value: hash, counter: self.next_counter(), length };
        self.contract_class_logs_hashes.push(log_hash.scope(self.contract_address));
        self.contract_class_log_preimages_length += length;
    }

    pub fn add_private_call_request_for_private_call(&mut self, private_call: PrivateCallData) {
        let public_inputs = private_call.public_inputs;
        let start_counter = public_inputs.start_side_effect_counter;
        let end_counter = public_inputs.end_side_effect_counter;
        self.counter = end_counter + 1;

        self.private_call_requests.push(
            PrivateCallRequest {
                call_context: public_inputs.call_context,
                args_hash: public_inputs.args_hash,
                returns_hash: public_inputs.returns_hash,
                start_side_effect_counter: start_counter,
                end_side_effect_counter: end_counter,
            },
        );
    }

    pub fn add_private_call_request(&mut self) {
        let index_offset = self.private_call_requests.len();
        let mut request = self.mock_private_call_request(index_offset);

        let start_counter = self.next_counter();
        let end_counter = start_counter + 10;
        request.start_side_effect_counter = start_counter;
        request.end_side_effect_counter = end_counter;
        self.counter = end_counter + 1;

        self.private_call_requests.push(request);
    }

    pub fn append_private_call_requests(&mut self, num: u32) {
        for i in 0..self.private_call_requests.max_len() {
            if i < num {
                self.add_private_call_request();
            }
        }
    }

    pub fn add_public_call_request(&mut self, request: PublicCallRequest) {
        self.public_call_requests.push(Counted::new(request, self.next_counter()));
    }

    pub fn append_public_call_requests(&mut self, num: u32) {
        let index_offset = self.public_call_requests.len();
        for i in 0..self.public_call_requests.max_len() {
            if i < num {
                let request = self.mock_public_call_request(index_offset + i);
                self.add_public_call_request(request);
            }
        }
    }

    pub fn set_fee_payer(&mut self, fee_payer: AztecAddress) {
        self.fee_payer = fee_payer;
    }

    pub fn make_fee_payer(&mut self) -> AztecAddress {
        self.is_fee_payer = true;
        self.set_fee_payer(self.contract_address);
        self.contract_address
    }

    pub fn set_public_teardown_call_request(&mut self) {
        self.public_teardown_call_request = self.mock_public_teardown_call_request();
    }

    pub fn end_setup(&mut self) {
        self.min_revertible_side_effect_counter = self.counter;
    }

    pub fn set_max_block_number(&mut self, max_block_number: u32) {
        self.max_block_number = MaxBlockNumber::new(max_block_number);
    }

    fn mock_note_hash_read_value(self, index: u32) -> Field {
        789 + self.value_offset + index as Field
    }

    fn mock_nullifier_read_value(self, index: u32) -> Field {
        22334 + self.value_offset + index as Field
    }

    fn mock_key_validation_request(self, index: u32) -> KeyValidationRequestAndGenerator {
        let value_offset = 3030 + self.value_offset + index as Field;
        let request = KeyValidationRequest {
            pk_m: Point { x: value_offset, y: 1 + value_offset, is_infinite: false },
            sk_app: 2 + value_offset,
        };
        KeyValidationRequestAndGenerator { request, sk_app_generator: 3 + value_offset }
    }

    fn mock_public_data_read(self, index: u32) -> (Field, Field) {
        let value_offset = 4545 + self.value_offset + index as Field;
        (value_offset, value_offset + 1)
    }

    fn mock_public_data_write(self, index: u32) -> (Field, Field) {
        let value_offset = 7788 + self.value_offset + index as Field;
        let leaf_slot = value_offset;
        let value = 1 + value_offset;
        (leaf_slot, value)
    }

    fn mock_contract_storage_read(self, index: u32) -> (Field, Field) {
        let value_offset = 543543 + self.value_offset + index as Field;
        (value_offset, value_offset + 1)
    }

    fn mock_contract_storage_write(self, index: u32) -> (Field, Field) {
        let value_offset = 336699 + self.value_offset + index as Field;
        (value_offset, value_offset + 1)
    }

    fn mock_note_hash_value(self, index: u32) -> Field {
        212121 + self.value_offset + index as Field
    }

    fn mock_nullifier_value(self, index: u32) -> Field {
        5678 + self.value_offset + index as Field
    }

    fn mock_nullifier_value_non_revertible(self, index: u32) -> Field {
        9876 + self.value_offset + index as Field
    }

    fn mock_l2_to_l1_msg(self, index: u32) -> (Field, EthAddress) {
        let value_offset = 72727 + self.value_offset + index as Field;
        (value_offset, EthAddress::from_field(1 + value_offset))
    }

    fn mock_private_log_fields(self, index: u32) -> [Field; PRIVATE_LOG_SIZE_IN_FIELDS] {
        let value_offset =
            328732 + self.value_offset + (index * PRIVATE_LOG_SIZE_IN_FIELDS) as Field;
        let mut fields = [0; PRIVATE_LOG_SIZE_IN_FIELDS];
        for i in 0..PRIVATE_LOG_SIZE_IN_FIELDS {
            fields[i] = value_offset + i as Field;
        }
        fields
    }

    fn mock_private_log_randomness(self, index: u32) -> Field {
        579579 + self.value_offset + index as Field
    }

    fn mock_encrypted_log(self, index: u32) -> (Field, Field) {
        let log_hash = 50403 + self.value_offset + index as Field;
        let length = 3 + index as Field;
        (log_hash, length)
    }

    fn mock_unencrypted_log(self, index: u32) -> (Field, Field) {
        let log_hash = 199199 + self.value_offset + index as Field;
        let length = 1 + index as Field;
        (log_hash, length)
    }

    fn mock_private_call_request(self, index: u32) -> PrivateCallRequest {
        let value_offset = 766766 + self.value_offset + index as Field;
        let mut fields = [0; PRIVATE_CALL_REQUEST_LENGTH];
        for i in 0..fields.len() {
            fields[i] = value_offset + i as Field;
        }
        let mut request = PrivateCallRequest::deserialize(fields);
        request.call_context.msg_sender = self.contract_address;
        request.call_context.is_static_call = self.is_static_call;
        request
    }

    fn mock_public_call_request(self, index: u32) -> PublicCallRequest {
        let value_offset = 636363 + self.value_offset + index as Field;
        let mut fields = [0; PUBLIC_CALL_REQUEST_LENGTH];
        for i in 0..fields.len() {
            fields[i] = value_offset + i as Field;
        }
        let mut request = PublicCallRequest::deserialize(fields);
        request.msg_sender = self.contract_address;
        request.is_static_call = self.is_static_call;
        request
    }

    fn mock_public_teardown_call_request(self) -> PublicCallRequest {
        self.mock_public_call_request(54345)
    }

    fn mock_fee_payer(self) -> AztecAddress {
        AztecAddress::from_field(900900 + self.value_offset)
    }

    fn next_counter(&mut self) -> u32 {
        let counter = self.counter;
        self.counter += 1;
        counter
    }

    fn vk_tree_root() -> Field {
        fixtures::vk_tree::get_vk_merkle_tree().get_root()
    }

    fn to_private_tube_data(self) -> PrivateTubeData {
        let mut result: PrivateTubeData = std::mem::zeroed();
        result.public_inputs = self.to_kernel_circuit_public_inputs();
        result
    }

    fn to_public_tube_data(self) -> PublicTubeData {
        let mut result: PublicTubeData = std::mem::zeroed();
        result.public_inputs = self.to_private_to_public_kernel_circuit_public_inputs(true);
        result
    }

    fn to_avm_accumulated_data(self) -> AvmAccumulatedData {
        AvmAccumulatedData {
            note_hashes: self.note_hashes.storage().map(|n: ScopedNoteHash| n.note_hash.value),
            nullifiers: self.nullifiers.storage().map(|n: ScopedNullifier| n.nullifier.value),
            l2_to_l1_msgs: self.l2_to_l1_msgs.storage(),
            unencrypted_logs_hashes: self.unencrypted_logs_hashes.storage(),
            public_data_writes: self.public_data_writes.storage(),
        }
    }

    fn to_avm_proof_data(self, reverted: bool) -> AvmProofData {
        let mut result: AvmProofData = std::mem::zeroed();

        result.public_inputs.reverted = reverted;
        result.public_inputs.global_variables = self.global_variables;
        result.public_inputs.accumulated_data = self.to_avm_accumulated_data();

        result
    }
}

impl Empty for FixtureBuilder {
    fn empty() -> Self {
        FixtureBuilder {
            contract_address: AztecAddress::zero(),
            msg_sender: AztecAddress::zero(),
            is_static_call: false,
            is_fee_payer: false,
            fee_payer: AztecAddress::zero(),
            public_teardown_call_request: PublicCallRequest::empty(),
            historical_header: Header::empty(),
            tx_context: TxContext::empty(),
            global_variables: GlobalVariables::empty(),
            note_hashes: BoundedVec::new(),
            nullifiers: BoundedVec::new(),
            l2_to_l1_msgs: BoundedVec::new(),
            private_logs: BoundedVec::new(),
            unencrypted_logs_hashes: BoundedVec::new(),
            contract_class_logs_hashes: BoundedVec::new(),
            unencrypted_log_preimages_length: 0,
            contract_class_log_preimages_length: 0,
            public_data_writes: BoundedVec::new(),
            private_call_requests: BoundedVec::new(),
            public_call_requests: BoundedVec::new(),
            max_block_number: MaxBlockNumber::empty(),
            note_hash_read_requests: BoundedVec::new(),
            nullifier_read_requests: BoundedVec::new(),
            scoped_key_validation_requests_and_generators: BoundedVec::new(),
            validation_requests_split_counter: Option::none(),
            function_data: FunctionData::empty(),
            args_hash: 0,
            returns_hash: 0,
            function_leaf_membership_witness: MembershipWitness::empty(),
            salted_initialization_hash: SaltedInitializationHash::from_field(0),
            public_keys: PublicKeys::default(),
            contract_class_artifact_hash: 0,
            contract_class_public_bytecode_commitment: 0,
            acir_hash: 0,
            bytecode_hash: 0,
            prover_address: AztecAddress::zero(),
            proof: NestedRecursiveProof::empty(),
            honk_vk: VerificationKey::empty(),
            client_ivc_vk: VerificationKey::empty(),
            vk_index: 0,
            vk_path: [0; VK_TREE_HEIGHT],
            vk_tree_root: FixtureBuilder::vk_tree_root(),
            protocol_contract_tree_root: 0,
            protocol_contract_sibling_path: [0; PROTOCOL_CONTRACT_TREE_HEIGHT],
            revert_code: 0,
            min_revertible_side_effect_counter: 0,
            counter_start: 0,
            counter: 0,
            start_state: PartialStateReference::empty(),
            gas_used: Gas::empty(),
            start_gas_left: Gas::empty(),
            end_gas_left: Gas::empty(),
            transaction_fee: 0,
            value_offset: 0,
        }
    }
}<|MERGE_RESOLUTION|>--- conflicted
+++ resolved
@@ -28,12 +28,8 @@
         public_call_request::PublicCallRequest,
         public_data_write::PublicDataWrite,
         read_request::{ReadRequest, ScopedReadRequest},
-<<<<<<< HEAD
         side_effect::{Counted, scoped::Scoped},
-=======
-        side_effect::Counted,
         tube::{PrivateTubeData, PublicTubeData},
->>>>>>> a2c07016
         tx_constant_data::TxConstantData,
         validation_requests::{
             KeyValidationRequest, KeyValidationRequestAndGenerator, PrivateValidationRequests,
