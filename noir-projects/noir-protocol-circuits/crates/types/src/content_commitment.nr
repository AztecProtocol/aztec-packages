--- conflicted
+++ resolved
@@ -1,11 +1,6 @@
 use crate::{
-<<<<<<< HEAD
-    constants::CONTENT_COMMITMENT_LENGTH,
-    traits::{Deserialize, Hash, Serialize}, utils::{arr_copy_slice}
-=======
-    constants::CONTENT_COMMITMENT_LENGTH, traits::{Deserialize, Empty, Hash, Serialize},
+    constants::CONTENT_COMMITMENT_LENGTH, traits::{Deserialize, Hash, Serialize},
     utils::arr_copy_slice
->>>>>>> 4064e180
 };
 use dep::std::default::Default;
 
