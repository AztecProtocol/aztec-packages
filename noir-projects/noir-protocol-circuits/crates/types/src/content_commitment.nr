use crate::{constants::CONTENT_COMMITMENT_LENGTH, traits::{Deserialize, Empty, Serialize}};

pub struct ContentCommitment {
<<<<<<< HEAD
    num_txs: Field,
    blobs_hash: Field,
    in_hash: Field,
    out_hash: Field,
=======
    pub num_txs: Field,
    pub txs_effects_hash: Field,
    pub in_hash: Field,
    pub out_hash: Field,
>>>>>>> 804839c7
}

impl Serialize<CONTENT_COMMITMENT_LENGTH> for ContentCommitment {
    fn serialize(self) -> [Field; CONTENT_COMMITMENT_LENGTH] {
        let mut fields: BoundedVec<Field, CONTENT_COMMITMENT_LENGTH> = BoundedVec::new();

        fields.push(self.num_txs);
        fields.push(self.blobs_hash);
        fields.push(self.in_hash);
        fields.push(self.out_hash);

        fields.storage()
    }
}

impl Deserialize<CONTENT_COMMITMENT_LENGTH> for ContentCommitment {
    fn deserialize(serialized: [Field; CONTENT_COMMITMENT_LENGTH]) -> Self {
        let num_txs = serialized[0];

        let blobs_hash = serialized[1];

        let in_hash = serialized[2];

        let out_hash = serialized[3];

        Self { num_txs, blobs_hash, in_hash, out_hash }
    }
}

impl Empty for ContentCommitment {
    fn empty() -> Self {
        Self { num_txs: 0, blobs_hash: 0, in_hash: 0, out_hash: 0 }
    }
}

impl Eq for ContentCommitment {
    fn eq(self, other: Self) -> bool {
        (self.num_txs == other.num_txs)
            & (self.blobs_hash == other.blobs_hash)
            & (self.in_hash == other.in_hash)
            & (self.out_hash == other.out_hash)
    }
}

#[test]
fn serialization_of_empty() {
    let empty = ContentCommitment::empty();
    let serialized = empty.serialize();
    let deserialized = ContentCommitment::deserialize(serialized);

    assert(empty.eq(deserialized));
}<|MERGE_RESOLUTION|>--- conflicted
+++ resolved
@@ -1,17 +1,10 @@
 use crate::{constants::CONTENT_COMMITMENT_LENGTH, traits::{Deserialize, Empty, Serialize}};
 
 pub struct ContentCommitment {
-<<<<<<< HEAD
-    num_txs: Field,
-    blobs_hash: Field,
-    in_hash: Field,
-    out_hash: Field,
-=======
     pub num_txs: Field,
-    pub txs_effects_hash: Field,
+    pub blobs_hash: Field,
     pub in_hash: Field,
     pub out_hash: Field,
->>>>>>> 804839c7
 }
 
 impl Serialize<CONTENT_COMMITMENT_LENGTH> for ContentCommitment {
