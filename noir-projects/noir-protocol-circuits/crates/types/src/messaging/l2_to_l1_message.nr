use crate::{
    abis::side_effect::{Ordered, Scoped},
    address::{AztecAddress, EthAddress},
    constants::{L2_TO_L1_MESSAGE_LENGTH, SCOPED_L2_TO_L1_MESSAGE_LENGTH},
<<<<<<< HEAD
    traits::{Deserialize, Empty, Serialize},
=======
    abis::side_effect::{Ordered, Scoped}, traits::{Deserialize, Empty, Serialize},
>>>>>>> a166203a
    utils::{arrays::array_concat, reader::Reader},
};

// Note: Not to be confused with L2ToL1Msg in Solidity
pub struct L2ToL1Message {
    recipient: EthAddress,
    content: Field,
    counter: u32,
}

impl Ordered for L2ToL1Message {
    fn counter(self) -> u32 {
        self.counter
    }
}

impl Empty for L2ToL1Message {
    fn empty() -> Self {
        Self { recipient: EthAddress::empty(), content: 0, counter: 0 }
    }
}

impl Eq for L2ToL1Message {
    fn eq(self, other: Self) -> bool {
        (self.recipient == other.recipient)
            & (self.content == other.content)
            & (self.counter == other.counter)
    }
}

impl Serialize<L2_TO_L1_MESSAGE_LENGTH> for L2ToL1Message {
    fn serialize(self) -> [Field; L2_TO_L1_MESSAGE_LENGTH] {
        [self.recipient.to_field(), self.content, self.counter as Field]
    }
}

impl Deserialize<L2_TO_L1_MESSAGE_LENGTH> for L2ToL1Message {
    fn deserialize(values: [Field; L2_TO_L1_MESSAGE_LENGTH]) -> Self {
        Self {
            recipient: EthAddress::from_field(values[0]),
            content: values[1],
            counter: values[2] as u32,
        }
    }
}

impl L2ToL1Message {
    pub fn scope(self, contract_address: AztecAddress) -> ScopedL2ToL1Message {
        ScopedL2ToL1Message { message: self, contract_address }
    }
}

pub struct ScopedL2ToL1Message {
    message: L2ToL1Message,
    contract_address: AztecAddress,
}

impl ScopedL2ToL1Message {
    pub fn expose_to_public(self) -> Self {
        // Hide the counter when exposing to public.
        Self {
            message: L2ToL1Message {
                recipient: self.message.recipient,
                content: self.message.content,
                counter: 0,
            },
            contract_address: self.contract_address,
        }
    }
}

impl Scoped<L2ToL1Message> for ScopedL2ToL1Message {
    fn inner(self) -> L2ToL1Message {
        self.message
    }
    fn contract_address(self) -> AztecAddress {
        self.contract_address
    }
}

impl Ordered for ScopedL2ToL1Message {
    fn counter(self) -> u32 {
        self.message.counter
    }
}

impl Eq for ScopedL2ToL1Message {
    fn eq(self, other: ScopedL2ToL1Message) -> bool {
        (self.message == other.message) & (self.contract_address == other.contract_address)
    }
}

impl Empty for ScopedL2ToL1Message {
    fn empty() -> Self {
        ScopedL2ToL1Message {
            message: L2ToL1Message::empty(),
            contract_address: AztecAddress::empty(),
        }
    }
}

impl Serialize<SCOPED_L2_TO_L1_MESSAGE_LENGTH> for ScopedL2ToL1Message {
    fn serialize(self) -> [Field; SCOPED_L2_TO_L1_MESSAGE_LENGTH] {
        array_concat(self.message.serialize(), [self.contract_address.to_field()])
    }
}

impl Deserialize<SCOPED_L2_TO_L1_MESSAGE_LENGTH> for ScopedL2ToL1Message {
    fn deserialize(values: [Field; SCOPED_L2_TO_L1_MESSAGE_LENGTH]) -> Self {
        let mut reader = Reader::new(values);
        let res = Self {
            message: reader.read_struct(L2ToL1Message::deserialize),
            contract_address: reader.read_struct(AztecAddress::deserialize),
        };
        reader.finish();
        res
    }
}

#[test]
fn serialization_of_empty_l2() {
    let item = L2ToL1Message::empty();
    let serialized = item.serialize();
    let deserialized = L2ToL1Message::deserialize(serialized);
    assert(item.eq(deserialized));
}

#[test]
fn serialization_of_empty_scoped_l2() {
    let item = ScopedL2ToL1Message::empty();
    let serialized = item.serialize();
    let deserialized = ScopedL2ToL1Message::deserialize(serialized);
    assert(item.eq(deserialized));
}<|MERGE_RESOLUTION|>--- conflicted
+++ resolved
@@ -2,11 +2,7 @@
     abis::side_effect::{Ordered, Scoped},
     address::{AztecAddress, EthAddress},
     constants::{L2_TO_L1_MESSAGE_LENGTH, SCOPED_L2_TO_L1_MESSAGE_LENGTH},
-<<<<<<< HEAD
-    traits::{Deserialize, Empty, Serialize},
-=======
     abis::side_effect::{Ordered, Scoped}, traits::{Deserialize, Empty, Serialize},
->>>>>>> a166203a
     utils::{arrays::array_concat, reader::Reader},
 };
 
