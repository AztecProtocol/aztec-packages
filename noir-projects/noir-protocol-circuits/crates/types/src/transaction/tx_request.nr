use crate::{
<<<<<<< HEAD
    abis::function_data::FunctionData,
    address::AztecAddress,
    constants::{GENERATOR_INDEX__TX_REQUEST, TX_REQUEST_LENGTH},
    hash::poseidon2_hash_with_separator,
    traits::{Deserialize, Empty, Hash, Serialize},
    transaction::tx_context::TxContext,
    utils::reader::Reader,
=======
    address::AztecAddress, abis::function_data::FunctionData,
    constants::{GENERATOR_INDEX__TX_REQUEST, TX_REQUEST_LENGTH},
    hash::poseidon2_hash_with_separator, traits::{Hash, Serialize, Deserialize, Empty},
    transaction::tx_context::TxContext, utils::reader::Reader,
>>>>>>> a166203a
};

pub struct TxRequest {
    origin: AztecAddress,
    args_hash: Field,
    tx_context: TxContext,
    function_data: FunctionData,
}

impl Empty for TxRequest {
    fn empty() -> Self {
        TxRequest {
            origin: AztecAddress::empty(),
            args_hash: 0,
            tx_context: TxContext::empty(),
            function_data: FunctionData::empty(),
        }
    }
}

impl Eq for TxRequest {
    fn eq(self, other: Self) -> bool {
        (self.origin == other.origin)
            & (self.args_hash == other.args_hash)
            & (self.tx_context == other.tx_context)
            & (self.function_data == other.function_data)
    }
}

impl Hash for TxRequest {
    fn hash(self) -> Field {
        poseidon2_hash_with_separator(self.serialize(), GENERATOR_INDEX__TX_REQUEST)
    }
}

impl Serialize<TX_REQUEST_LENGTH> for TxRequest {
    fn serialize(self) -> [Field; TX_REQUEST_LENGTH] {
        // TODO(#4390): This should accept a reader ^ to avoid copying data.
        let mut fields: BoundedVec<Field, TX_REQUEST_LENGTH> = BoundedVec::new();

        fields.push(self.origin.to_field());
        fields.extend_from_array(self.function_data.serialize());
        fields.push(self.args_hash);
        fields.extend_from_array(self.tx_context.serialize());

        assert_eq(fields.len(), TX_REQUEST_LENGTH);

        fields.storage
    }
}

impl Deserialize<TX_REQUEST_LENGTH> for TxRequest {
    fn deserialize(serialized: [Field; TX_REQUEST_LENGTH]) -> Self {
        let mut reader = Reader::new(serialized);

        let request = Self {
            origin: reader.read_struct(AztecAddress::deserialize),
            args_hash: reader.read(),
            tx_context: reader.read_struct(TxContext::deserialize),
            function_data: reader.read_struct(FunctionData::deserialize),
        };

        reader.finish();
        request
    }
}

mod tests {
    use crate::{
        abis::{
<<<<<<< HEAD
            function_data::FunctionData, function_selector::FunctionSelector, gas::Gas,
            gas_fees::GasFees, gas_settings::GasSettings,
        },
        address::AztecAddress,
        transaction::{tx_context::TxContext, tx_request::TxRequest},
=======
            function_selector::FunctionSelector, function_data::FunctionData,
            gas_settings::GasSettings, gas::Gas, gas_fees::GasFees,
        }, address::AztecAddress, transaction::{tx_request::TxRequest, tx_context::TxContext},
>>>>>>> a166203a
    };

    #[test]
    fn serialization_of_empty() {
        let request = TxRequest::empty();
        let serialized = request.serialize();
        let deserialized = TxRequest::deserialize(serialized);
        assert(request.eq(deserialized));
    }

    #[test]
    fn compute_hash() {
        let gas_settings = GasSettings::new(Gas::new(2, 2), Gas::new(1, 1), GasFees::new(3, 3), 10);
        let tx_request = TxRequest {
            origin: AztecAddress::from_field(1),
            args_hash: 3,
            tx_context: TxContext { chain_id: 0, version: 0, gas_settings },
            function_data: FunctionData {
                selector: FunctionSelector::from_u32(2),
                is_private: true,
            },
        };
        // Value from tx_request.test.ts "compute hash" test
        let test_data_tx_request_hash =
            0x289d3f85f463f3449e2204433b860574d351e9fbd97a01a722239fdd9ce3ce9b;
        assert(tx_request.hash() == test_data_tx_request_hash);
    }
}<|MERGE_RESOLUTION|>--- conflicted
+++ resolved
@@ -1,18 +1,8 @@
 use crate::{
-<<<<<<< HEAD
-    abis::function_data::FunctionData,
-    address::AztecAddress,
-    constants::{GENERATOR_INDEX__TX_REQUEST, TX_REQUEST_LENGTH},
-    hash::poseidon2_hash_with_separator,
-    traits::{Deserialize, Empty, Hash, Serialize},
-    transaction::tx_context::TxContext,
-    utils::reader::Reader,
-=======
     address::AztecAddress, abis::function_data::FunctionData,
     constants::{GENERATOR_INDEX__TX_REQUEST, TX_REQUEST_LENGTH},
     hash::poseidon2_hash_with_separator, traits::{Hash, Serialize, Deserialize, Empty},
     transaction::tx_context::TxContext, utils::reader::Reader,
->>>>>>> a166203a
 };
 
 pub struct TxRequest {
@@ -83,17 +73,9 @@
 mod tests {
     use crate::{
         abis::{
-<<<<<<< HEAD
-            function_data::FunctionData, function_selector::FunctionSelector, gas::Gas,
-            gas_fees::GasFees, gas_settings::GasSettings,
-        },
-        address::AztecAddress,
-        transaction::{tx_context::TxContext, tx_request::TxRequest},
-=======
             function_selector::FunctionSelector, function_data::FunctionData,
             gas_settings::GasSettings, gas::Gas, gas_fees::GasFees,
         }, address::AztecAddress, transaction::{tx_request::TxRequest, tx_context::TxContext},
->>>>>>> a166203a
     };
 
     #[test]
