--- conflicted
+++ resolved
@@ -1,10 +1,5 @@
 use crate::{
-<<<<<<< HEAD
-    abis::{public_data_read::PublicDataRead, side_effect::{Overridable, Readable}},
-    traits::Empty,
-=======
     abis::{public_data_read::PublicDataRead, side_effect::{Overridable, Readable}}, traits::Empty,
->>>>>>> a166203a
 };
 
 pub struct PublicDataTreeLeaf {
