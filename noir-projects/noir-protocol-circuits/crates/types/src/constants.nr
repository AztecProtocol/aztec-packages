--- conflicted
+++ resolved
@@ -131,25 +131,11 @@
 // determine whether a given variable has been initialized (by asserting that the value in the slot is 0).
 // The initialization slot is computed by adding the constant below to the variable's storage slot. This constant has
 // to be large enough so that it's ensured that it doesn't collide with storage slots of other variables.
-<<<<<<< HEAD
-global INITIALIZATION_SLOT_SEPARATOR: Field = 1000_000_000;
-global INITIAL_L2_BLOCK_NUM: Field = 1;
-global PRIVATE_LOG_SIZE_IN_BYTES: u32 = 576; // This is currently defined by aztec-nr/aztec/src/encrypted_logs/payload.nr. See the comment there for how this value is calculated.
-global BLOB_SIZE_IN_BYTES: Field = 31 * 4096;
-global ETHEREUM_SLOT_DURATION: u32 = 12;
-// AZTEC_SLOT_DURATION should be a multiple of ETHEREUM_SLOT_DURATION
-global AZTEC_SLOT_DURATION: u32 = ETHEREUM_SLOT_DURATION * 3;
-global AZTEC_EPOCH_DURATION: u32 = 32;
-global AZTEC_TARGET_COMMITTEE_SIZE: u32 = 48;
-// The number of AZTEC_SLOTS that we can wait for a proof of an epoch to be produced.
-global AZTEC_EPOCH_PROOF_CLAIM_WINDOW_IN_L2_SLOTS: u32 = 13;
-=======
 pub global INITIALIZATION_SLOT_SEPARATOR: Field = 1000_000_000;
 pub global INITIAL_L2_BLOCK_NUM: Field = 1;
 pub global PRIVATE_LOG_SIZE_IN_BYTES: u32 = 576; // This is currently defined by aztec-nr/aztec/src/encrypted_logs/payload.nr. See the comment there for how this value is calculated.
 pub global BLOB_SIZE_IN_BYTES: Field = 31 * 4096;
 pub global AZTEC_MAX_EPOCH_DURATION: u32 = 32;
->>>>>>> 97fbed68
 // The following is taken from building a block and looking at the `lastArchive` value in it.
 // You can run the `integration_l1_publisher.test.ts` and look at the first blocks in the fixtures.
 pub global GENESIS_ARCHIVE_ROOT: Field =
