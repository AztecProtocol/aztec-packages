use crate::address::AztecAddress;

pub global MAX_FIELD_VALUE: Field =
    21888242871839275222246405745257275088548364400416034343698204186575808495616;
pub global ARGS_LENGTH: u32 = 16;

/**
 * Convention for constant array lengths are mainly divided in 2 classes:
 *  - FUNCTION CALL
 *  - TRANSACTION
 *
 * Agreed convention is to use MAX_XXX_PER_CALL resp. MAX_XXX_PER_TX, where XXX denotes a type of element such as
 * commitment, or nullifier, e.g.,:
 *  - MAX_NULLIFIERS_PER_CALL
 *  - MAX_NOTE_HASHES_PER_TX
 *
 * In the kernel circuits, we accumulate elements such as note hashes and the nullifiers from all functions calls in a
 * transaction. Therefore, we always must have:
 * MAX_XXX_PER_TX >= MAX_XXX_PER_CALL
 *
 * For instance:
 * MAX_NOTE_HASHES_PER_TX >= MAX_NOTE_HASHES_PER_CALL
 * MAX_NULLIFIERS_PER_TX >= MAX_NULLIFIERS_PER_CALL
 *
 */

// docs:start:constants
// "PER CALL" CONSTANTS
pub global MAX_NOTE_HASHES_PER_CALL: u32 = 16;
pub global MAX_NULLIFIERS_PER_CALL: u32 = 16;
pub global MAX_PRIVATE_CALL_STACK_LENGTH_PER_CALL: u32 = 4;
pub global MAX_ENQUEUED_CALLS_PER_CALL: u32 = 16;
pub global MAX_L2_TO_L1_MSGS_PER_CALL: u32 = 2;
pub global MAX_PUBLIC_DATA_UPDATE_REQUESTS_PER_CALL: u32 = 64;
pub global MAX_PUBLIC_DATA_READS_PER_CALL: u32 = 64;
pub global MAX_NOTE_HASH_READ_REQUESTS_PER_CALL: u32 = 16;
pub global MAX_NULLIFIER_READ_REQUESTS_PER_CALL: u32 = 16;
pub global MAX_NULLIFIER_NON_EXISTENT_READ_REQUESTS_PER_CALL: u32 = 16;
pub global MAX_L1_TO_L2_MSG_READ_REQUESTS_PER_CALL: u32 = 16;
pub global MAX_KEY_VALIDATION_REQUESTS_PER_CALL: u32 = 16;
pub global MAX_PRIVATE_LOGS_PER_CALL: u32 = 16;
pub global MAX_UNENCRYPTED_LOGS_PER_CALL: u32 = 4;
pub global MAX_CONTRACT_CLASS_LOGS_PER_CALL: u32 = 1;

// TREES RELATED CONSTANTS
pub global ARCHIVE_HEIGHT: u32 = 29;
pub global VK_TREE_HEIGHT: u32 = 6;
pub global PROTOCOL_CONTRACT_TREE_HEIGHT: u32 = 3;
pub global FUNCTION_TREE_HEIGHT: u32 = 5;
pub global NOTE_HASH_TREE_HEIGHT: u32 = 40;
pub global PUBLIC_DATA_TREE_HEIGHT: u32 = 40;
pub global NULLIFIER_TREE_HEIGHT: u32 = 40;
pub global L1_TO_L2_MSG_TREE_HEIGHT: u32 = 39;
pub global ARTIFACT_FUNCTION_TREE_MAX_HEIGHT: u32 = 5;
pub global NULLIFIER_TREE_ID = 0;
pub global NOTE_HASH_TREE_ID = 1;
pub global PUBLIC_DATA_TREE_ID = 2;
pub global L1_TO_L2_MESSAGE_TREE_ID = 3;
pub global ARCHIVE_TREE_ID = 4;

// SUB-TREES RELATED CONSTANTS
pub global NOTE_HASH_SUBTREE_HEIGHT: u32 = 6;
pub global NULLIFIER_SUBTREE_HEIGHT: u32 = 6;
pub global PUBLIC_DATA_SUBTREE_HEIGHT: u32 = 6;
pub global L1_TO_L2_MSG_SUBTREE_HEIGHT: u32 = 4;
pub global NOTE_HASH_SUBTREE_SIBLING_PATH_LENGTH: u32 =
    NOTE_HASH_TREE_HEIGHT - NOTE_HASH_SUBTREE_HEIGHT;
pub global NULLIFIER_SUBTREE_SIBLING_PATH_LENGTH: u32 =
    NULLIFIER_TREE_HEIGHT - NULLIFIER_SUBTREE_HEIGHT;
pub global PUBLIC_DATA_SUBTREE_SIBLING_PATH_LENGTH: u32 =
    PUBLIC_DATA_TREE_HEIGHT - PUBLIC_DATA_SUBTREE_HEIGHT;
pub global L1_TO_L2_MSG_SUBTREE_SIBLING_PATH_LENGTH: u32 =
    L1_TO_L2_MSG_TREE_HEIGHT - L1_TO_L2_MSG_SUBTREE_HEIGHT;

// "PER TRANSACTION" CONSTANTS
pub global MAX_NOTE_HASHES_PER_TX: u32 = (1 as u8 << NOTE_HASH_SUBTREE_HEIGHT as u8) as u32;
pub global MAX_NULLIFIERS_PER_TX: u32 = (1 as u8 << NULLIFIER_SUBTREE_HEIGHT as u8) as u32;
pub global MAX_PRIVATE_CALL_STACK_LENGTH_PER_TX: u32 = 8;
pub global MAX_ENQUEUED_CALLS_PER_TX: u32 = 32;
pub global PROTOCOL_PUBLIC_DATA_UPDATE_REQUESTS_PER_TX: u32 = 1;
pub global MAX_TOTAL_PUBLIC_DATA_UPDATE_REQUESTS_PER_TX: u32 =
    (1 as u8 << PUBLIC_DATA_SUBTREE_HEIGHT as u8) as u32;
pub global MAX_PUBLIC_DATA_UPDATE_REQUESTS_PER_TX: u32 =
    MAX_TOTAL_PUBLIC_DATA_UPDATE_REQUESTS_PER_TX - PROTOCOL_PUBLIC_DATA_UPDATE_REQUESTS_PER_TX;
pub global MAX_PUBLIC_DATA_READS_PER_TX: u32 = 64;
pub global MAX_L2_TO_L1_MSGS_PER_TX: u32 = 8;
pub global MAX_NOTE_HASH_READ_REQUESTS_PER_TX: u32 = 64;
pub global MAX_NULLIFIER_READ_REQUESTS_PER_TX: u32 = 64;
pub global MAX_NULLIFIER_NON_EXISTENT_READ_REQUESTS_PER_TX: u32 = 64;
pub global MAX_L1_TO_L2_MSG_READ_REQUESTS_PER_TX: u32 = 64;
// TODO: for large multisends we might run out of key validation requests here but not dealing with this now as
// databus will hopefully make the issue go away.
pub global MAX_KEY_VALIDATION_REQUESTS_PER_TX: u32 = 64;
pub global MAX_PRIVATE_LOGS_PER_TX: u32 = 64;
pub global MAX_UNENCRYPTED_LOGS_PER_TX: u32 = 8;
pub global MAX_CONTRACT_CLASS_LOGS_PER_TX: u32 = 1;
// docs:end:constants

// ROLLUP CONTRACT CONSTANTS - constants used only in l1-contracts
pub global NUMBER_OF_L1_L2_MESSAGES_PER_ROLLUP: u32 = 16;

// VK TREE CONSTANTS
pub comptime global EMPTY_NESTED_INDEX: u32 = 0;
pub comptime global PRIVATE_KERNEL_EMPTY_INDEX: u32 = 1;
pub comptime global PRIVATE_KERNEL_INIT_INDEX: u32 = 2;
pub comptime global PRIVATE_KERNEL_INNER_INDEX: u32 = 3;
pub comptime global PRIVATE_KERNEL_TAIL_INDEX: u32 = 4;
pub comptime global PRIVATE_KERNEL_TAIL_TO_PUBLIC_INDEX: u32 = 5;
pub comptime global TUBE_VK_INDEX: u32 = 6;
pub comptime global AVM_VK_INDEX: u32 = 7;
pub comptime global PRIVATE_BASE_ROLLUP_VK_INDEX: u32 = 8;
pub comptime global PUBLIC_BASE_ROLLUP_VK_INDEX: u32 = 9;
pub comptime global BASE_PARITY_INDEX: u32 = 10;
pub comptime global ROOT_PARITY_INDEX: u32 = 11;
pub comptime global MERGE_ROLLUP_INDEX: u32 = 12;
pub comptime global BLOCK_ROOT_ROLLUP_INDEX: u32 = 13;
pub comptime global BLOCK_MERGE_ROLLUP_INDEX: u32 = 14;
pub comptime global ROOT_ROLLUP_INDEX: u32 = 15;
pub comptime global BLOCK_ROOT_ROLLUP_EMPTY_INDEX: u32 = 16;
pub comptime global PRIVATE_KERNEL_RESET_INDEX: u32 = 20;
// Important: Do not define indexes after the PRIVATE_KERNEL_RESET_INDEX. They are allocated for the variants of private kernel reset.

// MISC CONSTANTS
pub global FUNCTION_SELECTOR_NUM_BYTES: Field = 4;
// The following is used in immutable state variables to compute an initialization slot whose value is used to
// determine whether a given variable has been initialized (by asserting that the value in the slot is 0).
// The initialization slot is computed by adding the constant below to the variable's storage slot. This constant has
// to be large enough so that it's ensured that it doesn't collide with storage slots of other variables.
pub global INITIALIZATION_SLOT_SEPARATOR: Field = 1000_000_000;
pub global INITIAL_L2_BLOCK_NUM: Field = 1;
pub global PRIVATE_LOG_SIZE_IN_FIELDS: u32 = 18;
pub global MAX_PRIVATE_LOG_SIZE_IN_BYTES: u32 = PRIVATE_LOG_SIZE_IN_FIELDS * 31; // This is currently affected by the size of the log overhead defined in aztec-nr/aztec/src/encrypted_logs/payload.nr.
pub global BLOB_SIZE_IN_BYTES: Field = 31 * 4096;
pub global AZTEC_MAX_EPOCH_DURATION: u32 = 32;
// The following is taken from building a block and looking at the `lastArchive` value in it.
// You can run the `integration_l1_publisher.test.ts` and look at the first blocks in the fixtures.
pub global GENESIS_ARCHIVE_ROOT: Field =
    0x2a05cb8aeefe9b9797f90650eae072f5ab7437807e62f9724ce1900467779860;
// The following and the value in `deploy_l1_contracts` must match. We should not have the code both places, but
// we are running into circular dependency issues. #3342
global FEE_JUICE_INITIAL_MINT: Field = 200000000000000;
// Last 4 bytes of the Poseidon2 hash of 'public_dispatch(Field)'.
pub global PUBLIC_DISPATCH_SELECTOR: Field = 0xd5441b0d;

// CONTRACT CLASS CONSTANTS
pub global MAX_PACKED_PUBLIC_BYTECODE_SIZE_IN_FIELDS: u32 = 3000;
// Bytecode size for private functions is per function, not for the entire contract.
// Note that private functions bytecode includes a mix of acir and brillig.
pub global MAX_PACKED_BYTECODE_SIZE_PER_PRIVATE_FUNCTION_IN_FIELDS: u32 = 3000;
// Same for unconstrained functions: the size is per function.
pub global MAX_PACKED_BYTECODE_SIZE_PER_UNCONSTRAINED_FUNCTION_IN_FIELDS: u32 = 3000;
// How many fields are on the serialized ClassPrivateFunctionBroadcasted event in addition to MAX_PACKED_BYTECODE_SIZE_PER_PRIVATE_FUNCTION_IN_FIELDS.
pub global REGISTERER_PRIVATE_FUNCTION_BROADCASTED_ADDITIONAL_FIELDS: u32 = 19;
// How many fields are on the serialized ClassUnconstrainedFunctionBroadcasted event in addition to MAX_PACKED_BYTECODE_SIZE_PER_UNCONSTRAINED_FUNCTION_IN_FIELDS.
pub global REGISTERER_UNCONSTRAINED_FUNCTION_BROADCASTED_ADDITIONAL_FIELDS: u32 = 12;
// Since we are not yet emitting selectors we'll use this magic value to identify events emitted by the ClassRegisterer.
// This is just a stopgap until we implement proper selectors.
// sha224sum 'struct ContractClassRegistered {contract_class_id: ContractClassId, version: Field, artifact_hash: Field, private_functions_root: Field, packed_public_bytecode: [Field; MAX_PACKED_PUBLIC_BYTECODE_SIZE_IN_FIELDS] }'
pub global REGISTERER_CONTRACT_CLASS_REGISTERED_MAGIC_VALUE =
    0x6999d1e02b08a447a463563453cb36919c9dd7150336fc7c4d2b52f8;
// sha224sum 'struct ClassPrivateFunctionBroadcasted'
pub global REGISTERER_PRIVATE_FUNCTION_BROADCASTED_MAGIC_VALUE =
    0x1b70e95fde0b70adc30496b90a327af6a5e383e028e7a43211a07bcd;
// sha224sum 'struct ClassUnconstrainedFunctionBroadcasted'
pub global REGISTERER_UNCONSTRAINED_FUNCTION_BROADCASTED_MAGIC_VALUE =
    0xe7af816635466f128568edb04c9fa024f6c87fb9010fdbffa68b3d99;

// CONTRACT INSTANCE CONSTANTS
// sha224sum 'struct ContractInstanceDeployed'
pub global DEPLOYER_CONTRACT_INSTANCE_DEPLOYED_MAGIC_VALUE =
    0x85864497636cf755ae7bde03f267ce01a520981c21c3682aaf82a631;

// GAS DEFAULTS
pub global DEFAULT_GAS_LIMIT: u32 = 1_000_000_000;
pub global DEFAULT_TEARDOWN_GAS_LIMIT: u32 = 12_000_000;
pub global MAX_L2_GAS_PER_ENQUEUED_CALL: u32 = 12_000_000;
pub global DEFAULT_MAX_FEE_PER_GAS: Field = 10;
pub global DA_BYTES_PER_FIELD: u32 = 32;
pub global DA_GAS_PER_BYTE: u32 = 16;
// pays for preamble information in TX Effects
pub global FIXED_DA_GAS: u32 = 512;
// pays for fixed tx costs like validation, and updating state roots
pub global FIXED_L2_GAS: u32 = 512;
// base cost for a single public call
pub global FIXED_AVM_STARTUP_L2_GAS: u32 = 1024;

// Some tree insertions incur an additional cost associated with
// the new database entry to be stored by all network participants.
pub global L2_GAS_DISTRIBUTED_STORAGE_PREMIUM: u32 = 1024;

// Kernel and/or rollup circuits perform a hash per tree-level for insertions and reads.
// All network participants need to perform tree insertions.
// Not _all_ network participants need to perform membership checks, so they're cheaper.
pub global L2_GAS_PER_READ_MERKLE_HASH: u32 = 30;
pub global L2_GAS_PER_WRITE_MERKLE_HASH: u32 = 40;

// Gas for tree insertions and associated storage
pub global L2_GAS_PER_PUBLIC_DATA_UPDATE: u32 =
    L2_GAS_DISTRIBUTED_STORAGE_PREMIUM + (PUBLIC_DATA_TREE_HEIGHT * L2_GAS_PER_WRITE_MERKLE_HASH);
pub global L2_GAS_PER_NOTE_HASH: u32 =
    L2_GAS_DISTRIBUTED_STORAGE_PREMIUM + (NOTE_HASH_TREE_HEIGHT * L2_GAS_PER_WRITE_MERKLE_HASH);
// 2x because insertion into indexed tree requires a low-leaf membership check and a standard insertion
pub global L2_GAS_PER_NULLIFIER: u32 =
    L2_GAS_DISTRIBUTED_STORAGE_PREMIUM + (2 * NULLIFIER_TREE_HEIGHT * L2_GAS_PER_WRITE_MERKLE_HASH);

// Gas for tree read requests
pub global L2_GAS_PER_PUBLIC_DATA_READ: u32 = PUBLIC_DATA_TREE_HEIGHT * L2_GAS_PER_READ_MERKLE_HASH;
pub global L2_GAS_PER_NOTE_HASH_READ_REQUEST: u32 =
    NOTE_HASH_TREE_HEIGHT * L2_GAS_PER_READ_MERKLE_HASH;
// 2x because non-membership checks are really 2 membership checks
pub global L2_GAS_PER_NULLIFIER_READ_REQUEST: u32 =
    2 * NULLIFIER_TREE_HEIGHT * L2_GAS_PER_READ_MERKLE_HASH;
pub global L2_GAS_PER_L1_TO_L2_MSG_READ_REQUEST: u32 =
    L1_TO_L2_MSG_TREE_HEIGHT * L2_GAS_PER_READ_MERKLE_HASH;

// Gas for hashing and validating logs
pub global L2_GAS_PER_LOG_BYTE: u32 = 4;

// Gas for writing message to L1 portal
pub global L2_GAS_PER_L2_TO_L1_MSG: u32 = 200;

// CANONICAL CONTRACT ADDRESSES
pub global MAX_PROTOCOL_CONTRACTS: u32 = (1 << PROTOCOL_CONTRACT_TREE_HEIGHT as u8) - 1; // Index 0 can't be used.
pub global CANONICAL_AUTH_REGISTRY_ADDRESS = AztecAddress::from_field(1);
pub global DEPLOYER_CONTRACT_ADDRESS = AztecAddress::from_field(2);
pub global REGISTERER_CONTRACT_ADDRESS = AztecAddress::from_field(3);
pub global MULTI_CALL_ENTRYPOINT_ADDRESS = AztecAddress::from_field(4);
pub global FEE_JUICE_ADDRESS = AztecAddress::from_field(5);
pub global ROUTER_ADDRESS = AztecAddress::from_field(6);

// CANONICAL DEFAULT KEYS
// This below are:
// "az_null_npk"
// "az_null_ivpk"
// "az_null_ovpk"
// "az_null_tpk"
// as bytes, hashed to curve using grumpkin::g1::affine_element::hash_to_curve(<X>, 0);
pub global DEFAULT_NPK_M_X = 0x01498945581e0eb9f8427ad6021184c700ef091d570892c437d12c7d90364bbd;
pub global DEFAULT_NPK_M_Y = 0x170ae506787c5c43d6ca9255d571c10fa9ffa9d141666e290c347c5c9ab7e344;
pub global DEFAULT_IVPK_M_X = 0x00c044b05b6ca83b9c2dbae79cc1135155956a64e136819136e9947fe5e5866c;
pub global DEFAULT_IVPK_M_Y = 0x1c1f0ca244c7cd46b682552bff8ae77dea40b966a71de076ec3b7678f2bdb151;
pub global DEFAULT_OVPK_M_X = 0x1b00316144359e9a3ec8e49c1cdb7eeb0cedd190dfd9dc90eea5115aa779e287;
pub global DEFAULT_OVPK_M_Y = 0x080ffc74d7a8b0bccb88ac11f45874172f3847eb8b92654aaa58a3d2b8dc7833;
pub global DEFAULT_TPK_M_X = 0x019c111f36ad3fc1d9b7a7a14344314d2864b94f030594cd67f753ef774a1efb;
pub global DEFAULT_TPK_M_Y = 0x2039907fe37f08d10739255141bb066c506a12f7d1e8dfec21abc58494705b6f;

// LENGTH OF STRUCTS SERIALIZED TO FIELDS
pub global AZTEC_ADDRESS_LENGTH: u32 = 1;
pub global GAS_FEES_LENGTH: u32 = 2;
pub global GAS_LENGTH: u32 = 2;
pub global GAS_SETTINGS_LENGTH: u32 = GAS_LENGTH * 2 + GAS_FEES_LENGTH;
pub global CALL_CONTEXT_LENGTH: u32 = 4;
pub global CONTENT_COMMITMENT_LENGTH: u32 = 4;
pub global CONTRACT_INSTANCE_LENGTH: u32 = 16;
pub global CONTRACT_STORAGE_READ_LENGTH: u32 = 3;
pub global CONTRACT_STORAGE_UPDATE_REQUEST_LENGTH: u32 = 3;
pub global ETH_ADDRESS_LENGTH: u32 = 1;
pub global FUNCTION_DATA_LENGTH: u32 = 2;
pub global FUNCTION_LEAF_PREIMAGE_LENGTH: u32 = 5;
pub global GLOBAL_VARIABLES_LENGTH: u32 = 7 + GAS_FEES_LENGTH;
pub global APPEND_ONLY_TREE_SNAPSHOT_LENGTH: u32 = 2;
pub global L1_TO_L2_MESSAGE_LENGTH: u32 = 6;
pub global L2_TO_L1_MESSAGE_LENGTH: u32 = 3;
pub global SCOPED_L2_TO_L1_MESSAGE_LENGTH: u32 = L2_TO_L1_MESSAGE_LENGTH + 1;
pub global MAX_BLOCK_NUMBER_LENGTH: u32 = 2; // 1 for the option flag, 1 for the value
pub global KEY_VALIDATION_REQUEST_LENGTH: u32 = 4;
pub global KEY_VALIDATION_REQUEST_AND_GENERATOR_LENGTH: u32 = KEY_VALIDATION_REQUEST_LENGTH + 1;
pub global SCOPED_KEY_VALIDATION_REQUEST_AND_GENERATOR_LENGTH: u32 =
    KEY_VALIDATION_REQUEST_AND_GENERATOR_LENGTH + 1;
pub global PARTIAL_STATE_REFERENCE_LENGTH: u32 = 6;
pub global READ_REQUEST_LENGTH: u32 = 2;
pub global TREE_LEAF_READ_REQUEST_LENGTH: u32 = 2;
pub global PRIVATE_LOG_DATA_LENGTH: u32 = PRIVATE_LOG_SIZE_IN_FIELDS
    + 1 /* note_hash_counter */
    + 1 /* randomness */
    + 1 /* counter */;
pub global LOG_HASH_LENGTH: u32 = 3;
pub global SCOPED_LOG_HASH_LENGTH: u32 = LOG_HASH_LENGTH + 1;
pub global ENCRYPTED_LOG_HASH_LENGTH: u32 = 4;
pub global SCOPED_ENCRYPTED_LOG_HASH_LENGTH: u32 = ENCRYPTED_LOG_HASH_LENGTH + 1;
pub global NOTE_LOG_HASH_LENGTH: u32 = 4;
pub global NOTE_HASH_LENGTH: u32 = 2;
pub global SCOPED_NOTE_HASH_LENGTH: u32 = NOTE_HASH_LENGTH + 1;
pub global NULLIFIER_LENGTH: u32 = 3;
pub global SCOPED_NULLIFIER_LENGTH: u32 = NULLIFIER_LENGTH + 1;
pub global PUBLIC_DATA_WRITE_LENGTH: u32 = 2;
pub global PUBLIC_CALL_STACK_ITEM_COMPRESSED_LENGTH: u32 =
    AZTEC_ADDRESS_LENGTH + CALL_CONTEXT_LENGTH + 3 + 2 * GAS_LENGTH;
pub global PRIVATE_CALL_REQUEST_LENGTH: u32 = CALL_CONTEXT_LENGTH + 4;
pub global PUBLIC_CALL_REQUEST_LENGTH: u32 = AZTEC_ADDRESS_LENGTH /* msg_sender */
    + AZTEC_ADDRESS_LENGTH /* contract_address */
    + 1 /* function_selector */
    + 1 /* is_static_call */
    + 1 /* args_hash */;
pub global COUNTED_PUBLIC_CALL_REQUEST_LENGTH = PUBLIC_CALL_REQUEST_LENGTH + 1;
pub global PUBLIC_INNER_CALL_REQUEST_LENGTH: u32 =
    PUBLIC_CALL_STACK_ITEM_COMPRESSED_LENGTH + 1 /* counter */;
pub global ROLLUP_VALIDATION_REQUESTS_LENGTH: u32 = MAX_BLOCK_NUMBER_LENGTH;
pub global STATE_REFERENCE_LENGTH: u32 =
    APPEND_ONLY_TREE_SNAPSHOT_LENGTH + PARTIAL_STATE_REFERENCE_LENGTH;
pub global TREE_SNAPSHOTS_LENGTH: u32 = APPEND_ONLY_TREE_SNAPSHOT_LENGTH * 4;
pub global TX_CONTEXT_LENGTH: u32 = 2 + GAS_SETTINGS_LENGTH;
pub global TX_REQUEST_LENGTH: u32 = 2 + TX_CONTEXT_LENGTH + FUNCTION_DATA_LENGTH;
pub global TOTAL_FEES_LENGTH: u32 = 1;
pub global HEADER_LENGTH: u32 = APPEND_ONLY_TREE_SNAPSHOT_LENGTH
    + CONTENT_COMMITMENT_LENGTH
    + STATE_REFERENCE_LENGTH
    + GLOBAL_VARIABLES_LENGTH
    + TOTAL_FEES_LENGTH;
pub global PRIVATE_CIRCUIT_PUBLIC_INPUTS_LENGTH: u32 = CALL_CONTEXT_LENGTH
    + 4
    + MAX_BLOCK_NUMBER_LENGTH
    + (READ_REQUEST_LENGTH * MAX_NOTE_HASH_READ_REQUESTS_PER_CALL)
    + (READ_REQUEST_LENGTH * MAX_NULLIFIER_READ_REQUESTS_PER_CALL)
    + (KEY_VALIDATION_REQUEST_AND_GENERATOR_LENGTH * MAX_KEY_VALIDATION_REQUESTS_PER_CALL)
    + (NOTE_HASH_LENGTH * MAX_NOTE_HASHES_PER_CALL)
    + (NULLIFIER_LENGTH * MAX_NULLIFIERS_PER_CALL)
    + (PRIVATE_CALL_REQUEST_LENGTH * MAX_PRIVATE_CALL_STACK_LENGTH_PER_CALL)
    + (COUNTED_PUBLIC_CALL_REQUEST_LENGTH * MAX_ENQUEUED_CALLS_PER_CALL)
    + PUBLIC_CALL_REQUEST_LENGTH
    + (L2_TO_L1_MESSAGE_LENGTH * MAX_L2_TO_L1_MSGS_PER_CALL)
    + 2
    + (PRIVATE_LOG_DATA_LENGTH * MAX_PRIVATE_LOGS_PER_CALL)
    + (LOG_HASH_LENGTH * MAX_CONTRACT_CLASS_LOGS_PER_CALL)
    + HEADER_LENGTH
    + TX_CONTEXT_LENGTH;
pub global PUBLIC_CIRCUIT_PUBLIC_INPUTS_LENGTH: u32 = CALL_CONTEXT_LENGTH
    + /*argsHash + returnsHash*/ 2
    + (TREE_LEAF_READ_REQUEST_LENGTH * MAX_NOTE_HASH_READ_REQUESTS_PER_CALL)
    + (READ_REQUEST_LENGTH * MAX_NULLIFIER_READ_REQUESTS_PER_CALL)
    + (READ_REQUEST_LENGTH * MAX_NULLIFIER_NON_EXISTENT_READ_REQUESTS_PER_CALL)
    + (TREE_LEAF_READ_REQUEST_LENGTH * MAX_L1_TO_L2_MSG_READ_REQUESTS_PER_CALL)
    + (CONTRACT_STORAGE_UPDATE_REQUEST_LENGTH * MAX_PUBLIC_DATA_UPDATE_REQUESTS_PER_CALL)
    + (CONTRACT_STORAGE_READ_LENGTH * MAX_PUBLIC_DATA_READS_PER_CALL)
    + (PUBLIC_INNER_CALL_REQUEST_LENGTH * MAX_ENQUEUED_CALLS_PER_CALL)
    + (NOTE_HASH_LENGTH * MAX_NOTE_HASHES_PER_CALL)
    + (NULLIFIER_LENGTH * MAX_NULLIFIERS_PER_CALL)
    + (L2_TO_L1_MESSAGE_LENGTH * MAX_L2_TO_L1_MSGS_PER_CALL)
    + 2
    + (LOG_HASH_LENGTH * MAX_UNENCRYPTED_LOGS_PER_CALL)
    + HEADER_LENGTH
    + GLOBAL_VARIABLES_LENGTH
    + AZTEC_ADDRESS_LENGTH
    + /* revert_code */ 1
    + 2 * GAS_LENGTH
    + /* transaction_fee */ 1;
pub global PRIVATE_CONTEXT_INPUTS_LENGTH: u32 =
    CALL_CONTEXT_LENGTH + HEADER_LENGTH + TX_CONTEXT_LENGTH + 1;
pub global FEE_RECIPIENT_LENGTH: u32 = 2;

pub global AGGREGATION_OBJECT_LENGTH: u32 = 16;

pub global SCOPED_READ_REQUEST_LEN: u32 = READ_REQUEST_LENGTH + 1;
pub global PUBLIC_DATA_READ_LENGTH: u32 = 3;
pub global PRIVATE_VALIDATION_REQUESTS_LENGTH: u32 = ROLLUP_VALIDATION_REQUESTS_LENGTH
    + (SCOPED_READ_REQUEST_LEN * MAX_NOTE_HASH_READ_REQUESTS_PER_TX)
    + (SCOPED_READ_REQUEST_LEN * MAX_NULLIFIER_READ_REQUESTS_PER_TX)
    + (SCOPED_KEY_VALIDATION_REQUEST_AND_GENERATOR_LENGTH * MAX_KEY_VALIDATION_REQUESTS_PER_TX)
    + 2;

pub global COMBINED_ACCUMULATED_DATA_LENGTH: u32 = MAX_NOTE_HASHES_PER_TX
    + MAX_NULLIFIERS_PER_TX
    + (MAX_L2_TO_L1_MSGS_PER_TX * SCOPED_L2_TO_L1_MESSAGE_LENGTH)
    + (PRIVATE_LOG_SIZE_IN_FIELDS * MAX_PRIVATE_LOGS_PER_TX)
    + (SCOPED_LOG_HASH_LENGTH * MAX_UNENCRYPTED_LOGS_PER_TX)
    + 1 /* unencrypted_log_preimages_length */
    + (SCOPED_LOG_HASH_LENGTH * MAX_CONTRACT_CLASS_LOGS_PER_TX)
    + 1 /* contract_class_log_preimages_length */
    + (MAX_PUBLIC_DATA_UPDATE_REQUESTS_PER_TX * PUBLIC_DATA_WRITE_LENGTH);
pub global TX_CONSTANT_DATA_LENGTH: u32 = HEADER_LENGTH
    + TX_CONTEXT_LENGTH
    + 1 /* vk_tree_root */
    + 1 /* protocol_contract_tree_root */;
pub global COMBINED_CONSTANT_DATA_LENGTH: u32 = TX_CONSTANT_DATA_LENGTH + GLOBAL_VARIABLES_LENGTH;

pub global PRIVATE_ACCUMULATED_DATA_LENGTH: u32 = (SCOPED_NOTE_HASH_LENGTH * MAX_NOTE_HASHES_PER_TX)
    + (SCOPED_NULLIFIER_LENGTH * MAX_NULLIFIERS_PER_TX)
    + (MAX_L2_TO_L1_MSGS_PER_TX * SCOPED_L2_TO_L1_MESSAGE_LENGTH)
    + (PRIVATE_LOG_DATA_LENGTH * MAX_PRIVATE_LOGS_PER_TX)
    + (SCOPED_LOG_HASH_LENGTH * MAX_CONTRACT_CLASS_LOGS_PER_TX)
    + (PRIVATE_CALL_REQUEST_LENGTH * MAX_PRIVATE_CALL_STACK_LENGTH_PER_TX)
    + (COUNTED_PUBLIC_CALL_REQUEST_LENGTH * MAX_ENQUEUED_CALLS_PER_TX);
pub global PRIVATE_KERNEL_CIRCUIT_PUBLIC_INPUTS_LENGTH: u32 = TX_CONSTANT_DATA_LENGTH
    + 1 /* min_revertible_side_effect_counter */
    + PRIVATE_VALIDATION_REQUESTS_LENGTH
    + PRIVATE_ACCUMULATED_DATA_LENGTH
    + PUBLIC_CALL_REQUEST_LENGTH
    + AZTEC_ADDRESS_LENGTH;

<<<<<<< HEAD
pub global PUBLIC_ACCUMULATED_DATA_LENGTH: u32 = (MAX_NOTE_HASHES_PER_TX * SCOPED_NOTE_HASH_LENGTH)
    + (MAX_NULLIFIERS_PER_TX * NULLIFIER_LENGTH)
    + (MAX_L2_TO_L1_MSGS_PER_TX * SCOPED_L2_TO_L1_MESSAGE_LENGTH)
    + (MAX_UNENCRYPTED_LOGS_PER_TX * SCOPED_LOG_HASH_LENGTH)
    + (MAX_PUBLIC_DATA_UPDATE_REQUESTS_PER_TX * PUBLIC_DATA_UPDATE_REQUEST_LENGTH)
    + (MAX_ENQUEUED_CALLS_PER_TX * PUBLIC_CALL_REQUEST_LENGTH)
    + GAS_LENGTH;
pub global NUM_PUBLIC_ACCUMULATED_DATA_ARRAYS: u32 = 8;

=======
>>>>>>> 58761fcf
pub global PRIVATE_TO_PUBLIC_ACCUMULATED_DATA_LENGTH: u32 = MAX_NOTE_HASHES_PER_TX
    + MAX_NULLIFIERS_PER_TX
    + (MAX_L2_TO_L1_MSGS_PER_TX * SCOPED_L2_TO_L1_MESSAGE_LENGTH)
    + (MAX_PRIVATE_LOGS_PER_TX * PRIVATE_LOG_SIZE_IN_FIELDS)
    + (MAX_CONTRACT_CLASS_LOGS_PER_TX * SCOPED_LOG_HASH_LENGTH)
    + (MAX_ENQUEUED_CALLS_PER_TX * PUBLIC_CALL_REQUEST_LENGTH);

pub global PRIVATE_TO_AVM_ACCUMULATED_DATA_LENGTH: u32 = MAX_NOTE_HASHES_PER_TX
    + MAX_NULLIFIERS_PER_TX
    + (MAX_L2_TO_L1_MSGS_PER_TX * SCOPED_L2_TO_L1_MESSAGE_LENGTH);
pub global NUM_PRIVATE_TO_AVM_ACCUMULATED_DATA_ARRAYS: u32 = 3;

pub global AVM_ACCUMULATED_DATA_LENGTH: u32 = MAX_NOTE_HASHES_PER_TX
    + MAX_NULLIFIERS_PER_TX
    + (MAX_L2_TO_L1_MSGS_PER_TX * SCOPED_L2_TO_L1_MESSAGE_LENGTH)
    + (MAX_UNENCRYPTED_LOGS_PER_TX * SCOPED_LOG_HASH_LENGTH)
    + (MAX_PUBLIC_DATA_UPDATE_REQUESTS_PER_TX * PUBLIC_DATA_WRITE_LENGTH);

pub global PRIVATE_TO_PUBLIC_KERNEL_CIRCUIT_PUBLIC_INPUTS_LENGTH: u32 = TX_CONSTANT_DATA_LENGTH
    + ROLLUP_VALIDATION_REQUESTS_LENGTH
    + PRIVATE_TO_PUBLIC_ACCUMULATED_DATA_LENGTH /* non_revertible_accumulated_data */
    + PRIVATE_TO_PUBLIC_ACCUMULATED_DATA_LENGTH /* revertible_accumulated_data */
    + PUBLIC_CALL_REQUEST_LENGTH /* public_teardown_call_request */
    + GAS_LENGTH /* gas_used */
    + AZTEC_ADDRESS_LENGTH /* fee_payer */;

pub global KERNEL_CIRCUIT_PUBLIC_INPUTS_LENGTH: u32 = ROLLUP_VALIDATION_REQUESTS_LENGTH
    + COMBINED_ACCUMULATED_DATA_LENGTH
    + COMBINED_CONSTANT_DATA_LENGTH
    + PARTIAL_STATE_REFERENCE_LENGTH
    + 1 /* revert_code */
    + GAS_LENGTH /* gas_used */
    + AZTEC_ADDRESS_LENGTH;

pub global AVM_CIRCUIT_PUBLIC_INPUTS_LENGTH: u32 = GLOBAL_VARIABLES_LENGTH
    + TREE_SNAPSHOTS_LENGTH /* start_tree_snapshots */
    + GAS_LENGTH /* start_gas_used */
    + GAS_SETTINGS_LENGTH
    + (MAX_ENQUEUED_CALLS_PER_TX * PUBLIC_CALL_REQUEST_LENGTH) /* public_setup_call_requests */
    + (MAX_ENQUEUED_CALLS_PER_TX * PUBLIC_CALL_REQUEST_LENGTH) /* public_app_logic_call_requests */
    + PUBLIC_CALL_REQUEST_LENGTH /* public_teardown_call_request */
    + NUM_PRIVATE_TO_AVM_ACCUMULATED_DATA_ARRAYS /* previous_non_revertible_accumulated_data_array_lengths */
    + NUM_PRIVATE_TO_AVM_ACCUMULATED_DATA_ARRAYS /* previous_revertible_accumulated_data_array_lengths */
    + PRIVATE_TO_AVM_ACCUMULATED_DATA_LENGTH /* previous_non_revertible_accumulated_data */
    + PRIVATE_TO_AVM_ACCUMULATED_DATA_LENGTH /* previous_revertible_accumulated_data */
    + TREE_SNAPSHOTS_LENGTH /* end_tree_snapshots */
    + GAS_LENGTH /* end_gas_used */
    + AVM_ACCUMULATED_DATA_LENGTH
    + 1 /* transaction_fee */
    + 1 /* reverted */;

pub global CONSTANT_ROLLUP_DATA_LENGTH: u32 = APPEND_ONLY_TREE_SNAPSHOT_LENGTH
    + 1 /* vk_tree_root */
    + 1 /* protocol_contract_tree_root */
    + GLOBAL_VARIABLES_LENGTH;

// + 5 for rollup_type, height_in_block_tree, txs_effects_hash, out_hash, accumulated_fees
pub global BASE_OR_MERGE_PUBLIC_INPUTS_LENGTH: u32 = CONSTANT_ROLLUP_DATA_LENGTH
    + PARTIAL_STATE_REFERENCE_LENGTH
    + PARTIAL_STATE_REFERENCE_LENGTH
    + 5;
pub global BLOCK_ROOT_OR_BLOCK_MERGE_PUBLIC_INPUTS_LENGTH: u32 = 2
    * APPEND_ONLY_TREE_SNAPSHOT_LENGTH
    + 1 /* previous_block_hash */
    + 1 /* end_block_hash */
    + 2 * GLOBAL_VARIABLES_LENGTH
    + 1 /* out_hash */
    + AZTEC_MAX_EPOCH_DURATION * FEE_RECIPIENT_LENGTH
    + 1 /* vk_tree_root */
    + 1 /* protocol_contract_tree_root */
    + 1 /* prover_id */;
pub global ROOT_ROLLUP_PUBLIC_INPUTS_LENGTH: u32 =
    2 * APPEND_ONLY_TREE_SNAPSHOT_LENGTH + 8 + AZTEC_MAX_EPOCH_DURATION * FEE_RECIPIENT_LENGTH;

pub global GET_NOTES_ORACLE_RETURN_LENGTH: u32 = 674;
pub global NOTE_HASHES_NUM_BYTES_PER_BASE_ROLLUP: u32 = 32 * MAX_NOTE_HASHES_PER_TX;
pub global NULLIFIERS_NUM_BYTES_PER_BASE_ROLLUP: u32 = 32 * MAX_NULLIFIERS_PER_TX;
pub global PUBLIC_DATA_WRITES_NUM_BYTES_PER_BASE_ROLLUP: u32 =
    64 * MAX_TOTAL_PUBLIC_DATA_UPDATE_REQUESTS_PER_TX; // 1 write is 64 bytes
pub global CONTRACTS_NUM_BYTES_PER_BASE_ROLLUP: Field = 32;
pub global CONTRACT_DATA_NUM_BYTES_PER_BASE_ROLLUP: Field = 64;
pub global CONTRACT_DATA_NUM_BYTES_PER_BASE_ROLLUP_UNPADDED: Field = 52;
pub global L2_TO_L1_MSGS_NUM_BYTES_PER_BASE_ROLLUP: Field = 256;
pub global LOGS_HASHES_NUM_BYTES_PER_BASE_ROLLUP: Field = 64;
pub global NUM_MSGS_PER_BASE_PARITY: u32 = 4;
// pub global NUM_BASE_PARITY_PER_ROOT_PARITY: u32 = NUMBER_OF_L1_L2_MESSAGES_PER_ROLLUP / NUM_MSGS_PER_BASE_PARITY;
// FIX: Sadly, writing this as above causes a type error in type_conversion.ts.
pub global NUM_BASE_PARITY_PER_ROOT_PARITY: u32 = 4;

// Lengths of the different types of proofs in fields
pub global RECURSIVE_PROOF_LENGTH: u32 = 463;
pub global NESTED_RECURSIVE_PROOF_LENGTH: u32 = 463;
pub global TUBE_PROOF_LENGTH: u32 = RECURSIVE_PROOF_LENGTH; // in the future these can differ

pub global HONK_VERIFICATION_KEY_LENGTH_IN_FIELDS: u32 = 128; // size of an Ultra verification key

pub global CLIENT_IVC_VERIFICATION_KEY_LENGTH_IN_FIELDS: u32 = 143; // size of a Mega verification key
// VK is composed of
// - circuit size encoded as a fr field element (32 bytes)
// - num of inputs encoded as a fr field element (32 bytes)
// - 21 affine elements (curve base field fq) encoded as fr elements takes (21 * 4 * 32 bytes)
// 21 above refers to the constant AvmFlavor::NUM_PRECOMPUTED_ENTITIES
pub global AVM_VERIFICATION_KEY_LENGTH_IN_FIELDS: u32 = 2 + 21 * 4;

// `AVM_PROOF_LENGTH_IN_FIELDS` must be updated when AVM circuit changes.
// To determine latest value, hover `COMPUTED_AVM_PROOF_LENGTH_IN_FIELDS`
// in barretenberg/cpp/src/barretenberg/vm/avm/generated/flavor.hpp
pub global AVM_PROOF_LENGTH_IN_FIELDS: u32 = 4291;
pub global AVM_PUBLIC_COLUMN_MAX_SIZE: u32 = 1024;
pub global AVM_PUBLIC_INPUTS_FLATTENED_SIZE: u32 =
    2 * AVM_PUBLIC_COLUMN_MAX_SIZE + PUBLIC_CIRCUIT_PUBLIC_INPUTS_LENGTH;
/**
 * Enumerate the hash_indices which are used for pedersen hashing.
 * We start from 1 to avoid the default generators. The generator indices are listed
 * based on the number of elements each index hashes. The following conditions must be met:
 *
 * +-----------+-------------------------------+----------------------+
 * | Hash size | Number of elements hashed (n) | Condition to use     |
 * |-----------+-------------------------------+----------------------|
 * | LOW       | n <= 8                         | 0 < hash_index <= 32  |
 * | MID       | 8 < n <= 16                    | 32 < hash_index <= 40 |
 * | HIGH      | 16 < n <= 48                   | 40 < hash_index <= 48 |
 * +-----------+-------------------------------+----------------------+
 */
// Indices with size <= 8
pub global GENERATOR_INDEX__NOTE_HASH: u32 = 1;
pub global GENERATOR_INDEX__NOTE_HASH_NONCE: u32 = 2;
pub global GENERATOR_INDEX__UNIQUE_NOTE_HASH: u32 = 3;
pub global GENERATOR_INDEX__SILOED_NOTE_HASH: u32 = 4;
pub global GENERATOR_INDEX__MESSAGE_NULLIFIER: u32 = 5;
pub global GENERATOR_INDEX__INITIALIZATION_NULLIFIER: u32 = 6;
pub global GENERATOR_INDEX__OUTER_NULLIFIER: u32 = 7;
pub global GENERATOR_INDEX__PUBLIC_DATA_READ: u32 = 8;
pub global GENERATOR_INDEX__PUBLIC_DATA_UPDATE_REQUEST: u32 = 9;
pub global GENERATOR_INDEX__FUNCTION_DATA: u32 = 10;
pub global GENERATOR_INDEX__FUNCTION_LEAF: u32 = 11;
pub global GENERATOR_INDEX__CONTRACT_DEPLOYMENT_DATA: u32 = 12;
pub global GENERATOR_INDEX__CONSTRUCTOR: u32 = 13;
pub global GENERATOR_INDEX__CONSTRUCTOR_ARGS: u32 = 14;
pub global GENERATOR_INDEX__CONTRACT_ADDRESS_V1: u32 = 15;
pub global GENERATOR_INDEX__CONTRACT_LEAF: u32 = 16;
pub global GENERATOR_INDEX__CALL_CONTEXT: u32 = 17;
pub global GENERATOR_INDEX__CALL_STACK_ITEM: u32 = 18;
pub global GENERATOR_INDEX__CALL_STACK_ITEM_2: u32 = 19;
pub global GENERATOR_INDEX__SECRET_HASH: u32 = 20;
pub global GENERATOR_INDEX__L2_TO_L1_MSG: u32 = 21;
pub global GENERATOR_INDEX__TX_CONTEXT: u32 = 22;
pub global GENERATOR_INDEX__PUBLIC_LEAF_INDEX: u32 = 23;
pub global GENERATOR_INDEX__PUBLIC_DATA_LEAF: u32 = 24;
pub global GENERATOR_INDEX__SIGNED_TX_REQUEST: u32 = 25;
pub global GENERATOR_INDEX__GLOBAL_VARIABLES: u32 = 26;
pub global GENERATOR_INDEX__PARTIAL_ADDRESS: u32 = 27;
pub global GENERATOR_INDEX__BLOCK_HASH: u32 = 28;
pub global GENERATOR_INDEX__SIDE_EFFECT: u32 = 29;
pub global GENERATOR_INDEX__FEE_PAYLOAD: u32 = 30;
pub global GENERATOR_INDEX__COMBINED_PAYLOAD: u32 = 31;
pub global GENERATOR_INDEX__TX_NULLIFIER: u32 = 32;
// Indices with size <= 16
pub global GENERATOR_INDEX__TX_REQUEST: u32 = 33;
pub global GENERATOR_INDEX__SIGNATURE_PAYLOAD: u32 = 34;
// Indices with size <= 44
pub global GENERATOR_INDEX__VK: u32 = 41;
pub global GENERATOR_INDEX__PRIVATE_CIRCUIT_PUBLIC_INPUTS: u32 = 42;
pub global GENERATOR_INDEX__PUBLIC_CIRCUIT_PUBLIC_INPUTS: u32 = 43;
// TODO: Function args generator index is being used to hash 64 items
pub global GENERATOR_INDEX__FUNCTION_ARGS: u32 = 44;
pub global GENERATOR_INDEX__AUTHWIT_INNER: u32 = 45;
pub global GENERATOR_INDEX__AUTHWIT_OUTER: u32 = 46;
pub global GENERATOR_INDEX__AUTHWIT_NULLIFIER: u32 = 47;
// Key related generators follow
pub global GENERATOR_INDEX__NSK_M: u32 = 48;
pub global GENERATOR_INDEX__IVSK_M: u32 = 49;
pub global GENERATOR_INDEX__OVSK_M: u32 = 50;
pub global GENERATOR_INDEX__TSK_M: u32 = 51;
pub global GENERATOR_INDEX__PUBLIC_KEYS_HASH: u32 = 52;
pub global GENERATOR_INDEX__NOTE_NULLIFIER: u32 = 53;
pub global GENERATOR_INDEX__NOTE_HIDING_POINT: u32 = 54;
pub global GENERATOR_INDEX__SYMMETRIC_KEY: u8 = 55;

// AVM memory tags
pub global MEM_TAG_FF = 0;
pub global MEM_TAG_U1 = 1;
pub global MEM_TAG_U8 = 2;
pub global MEM_TAG_U16 = 3;
pub global MEM_TAG_U32 = 4;
pub global MEM_TAG_U64 = 5;
pub global MEM_TAG_U128 = 6;

// AVM CIRCUIT - PUBLIC KERNEL INPUTS COLUMN OFFSETS
// Keep the number of offsets aligned with KERNEL_INPUTS_LENGTH defined in constants.hpp
pub global SENDER_KERNEL_INPUTS_COL_OFFSET: u32 = 0;
pub global ADDRESS_KERNEL_INPUTS_COL_OFFSET: u32 = 1;
pub global FUNCTION_SELECTOR_KERNEL_INPUTS_COL_OFFSET: u32 = 2;
pub global IS_STATIC_CALL_KERNEL_INPUTS_COL_OFFSET: u32 = 3;
// pub global Variables
pub global CHAIN_ID_KERNEL_INPUTS_COL_OFFSET: u32 = 4;
pub global VERSION_KERNEL_INPUTS_COL_OFFSET: u32 = 5;
pub global BLOCK_NUMBER_KERNEL_INPUTS_COL_OFFSET: u32 = 6;
pub global TIMESTAMP_KERNEL_INPUTS_COL_OFFSET: u32 = 7;
// pub global Variables - fees
pub global FEE_PER_DA_GAS_KERNEL_INPUTS_COL_OFFSET: u32 = 8;
pub global FEE_PER_L2_GAS_KERNEL_INPUTS_COL_OFFSET: u32 = 9;
// Gas - start and end values
pub global DA_START_GAS_KERNEL_INPUTS_COL_OFFSET = 10;
pub global L2_START_GAS_KERNEL_INPUTS_COL_OFFSET = 11;
pub global DA_END_GAS_KERNEL_INPUTS_COL_OFFSET = 12;
pub global L2_END_GAS_KERNEL_INPUTS_COL_OFFSET = 13;
// Top-level members
pub global TRANSACTION_FEE_KERNEL_INPUTS_COL_OFFSET: u32 = 14;

// AVM CIRCUIT - PUBLIC KERNEL OUTPUTS COLUMN OFFSETS
// Side effects
pub global START_NOTE_HASH_EXISTS_WRITE_OFFSET: u32 = 0;
pub global START_NULLIFIER_EXISTS_OFFSET: u32 =
    START_NOTE_HASH_EXISTS_WRITE_OFFSET + MAX_NOTE_HASH_READ_REQUESTS_PER_CALL;
pub global START_NULLIFIER_NON_EXISTS_OFFSET: u32 =
    START_NULLIFIER_EXISTS_OFFSET + MAX_NULLIFIER_READ_REQUESTS_PER_CALL;
pub global START_L1_TO_L2_MSG_EXISTS_WRITE_OFFSET: u32 =
    START_NULLIFIER_NON_EXISTS_OFFSET + MAX_NULLIFIER_NON_EXISTENT_READ_REQUESTS_PER_CALL;
pub global START_SSTORE_WRITE_OFFSET: u32 =
    START_L1_TO_L2_MSG_EXISTS_WRITE_OFFSET + MAX_L1_TO_L2_MSG_READ_REQUESTS_PER_CALL;
pub global START_SLOAD_WRITE_OFFSET: u32 =
    START_SSTORE_WRITE_OFFSET + MAX_PUBLIC_DATA_UPDATE_REQUESTS_PER_CALL;
pub global START_EMIT_NOTE_HASH_WRITE_OFFSET: u32 =
    START_SLOAD_WRITE_OFFSET + MAX_PUBLIC_DATA_READS_PER_CALL;
pub global START_EMIT_NULLIFIER_WRITE_OFFSET: u32 =
    START_EMIT_NOTE_HASH_WRITE_OFFSET + MAX_NOTE_HASHES_PER_CALL;
pub global START_EMIT_L2_TO_L1_MSG_WRITE_OFFSET: u32 =
    START_EMIT_NULLIFIER_WRITE_OFFSET + MAX_NULLIFIERS_PER_CALL;
pub global START_EMIT_UNENCRYPTED_LOG_WRITE_OFFSET: u32 =
    START_EMIT_L2_TO_L1_MSG_WRITE_OFFSET + MAX_L2_TO_L1_MSGS_PER_CALL;

/**
 * GAS COSTS FOR AVM OPCODES
 * They are used in TS and C++
 */
// Base L2 GAS
// Note: magic numbers here are derived from each op's AVM circuit trace area
pub global AVM_ADD_BASE_L2_GAS: u32 = 32;
pub global AVM_SUB_BASE_L2_GAS: u32 = 32;
pub global AVM_MUL_BASE_L2_GAS: u32 = 33;
pub global AVM_DIV_BASE_L2_GAS: u32 = 43;
pub global AVM_FDIV_BASE_L2_GAS: u32 = 32;
pub global AVM_EQ_BASE_L2_GAS: u32 = 32;
pub global AVM_LT_BASE_L2_GAS: u32 = 64;
pub global AVM_LTE_BASE_L2_GAS: u32 = 64;
pub global AVM_AND_BASE_L2_GAS: u32 = 33;
pub global AVM_OR_BASE_L2_GAS: u32 = 33;
pub global AVM_XOR_BASE_L2_GAS: u32 = 33;
pub global AVM_NOT_BASE_L2_GAS: u32 = 27;
pub global AVM_SHL_BASE_L2_GAS: u32 = 32;
pub global AVM_SHR_BASE_L2_GAS: u32 = 32;
pub global AVM_CAST_BASE_L2_GAS: u32 = 30;
pub global AVM_GETENVVAR_BASE_L2_GAS: u16 = 20;
pub global AVM_CALLDATACOPY_BASE_L2_GAS: u32 = 29;
pub global AVM_RETURNDATASIZE_BASE_L2_GAS: u32 = 20;
pub global AVM_RETURNDATACOPY_BASE_L2_GAS: u32 = 29;
pub global AVM_JUMP_BASE_L2_GAS: u32 = 12;
pub global AVM_JUMPI_BASE_L2_GAS: u32 = 18;
pub global AVM_INTERNALCALL_BASE_L2_GAS: u32 = 18;
pub global AVM_INTERNALRETURN_BASE_L2_GAS: u32 = 18;
pub global AVM_SET_BASE_L2_GAS: u32 = 18;
pub global AVM_MOV_BASE_L2_GAS: u32 = 23;
pub global AVM_SLOAD_BASE_L2_GAS: u32 = 18 + L2_GAS_PER_PUBLIC_DATA_READ;
pub global AVM_SSTORE_BASE_L2_GAS: u32 = 18 + L2_GAS_PER_PUBLIC_DATA_UPDATE;
pub global AVM_NOTEHASHEXISTS_BASE_L2_GAS: u32 = 26 + L2_GAS_PER_NOTE_HASH_READ_REQUEST;
pub global AVM_EMITNOTEHASH_BASE_L2_GAS: u32 = 26 + L2_GAS_PER_NOTE_HASH;
pub global AVM_NULLIFIEREXISTS_BASE_L2_GAS: u32 = 26 + L2_GAS_PER_NULLIFIER_READ_REQUEST;
pub global AVM_EMITNULLIFIER_BASE_L2_GAS: u32 = 26 + L2_GAS_PER_NULLIFIER;
pub global AVM_L1TOL2MSGEXISTS_BASE_L2_GAS: u32 = 26 + L2_GAS_PER_L1_TO_L2_MSG_READ_REQUEST;
pub global AVM_GETCONTRACTINSTANCE_BASE_L2_GAS: u32 = 48 + L2_GAS_PER_NULLIFIER_READ_REQUEST; // does a nullifier check
pub global AVM_EMITUNENCRYPTEDLOG_BASE_L2_GAS: u32 = 18;
pub global AVM_SENDL2TOL1MSG_BASE_L2_GAS: u32 = 26 + L2_GAS_PER_L2_TO_L1_MSG;
// On CALL, AVM performs nullifier checks for contract address & contract class ID
pub global AVM_CALL_BASE_L2_GAS: u32 = 45 + (2 * L2_GAS_PER_NULLIFIER_READ_REQUEST);
pub global AVM_STATICCALL_BASE_L2_GAS: u32 = 45 + (2 * L2_GAS_PER_NULLIFIER_READ_REQUEST);
pub global AVM_RETURN_BASE_L2_GAS: u32 = 28;
pub global AVM_REVERT_BASE_L2_GAS: u32 = 28;
pub global AVM_DEBUGLOG_BASE_L2_GAS: u32 = 12;
pub global AVM_DEBUGLOG_DYN_L2_GAS: u32 = 3;
pub global AVM_POSEIDON2_BASE_L2_GAS: u32 = 78;
pub global AVM_SHA256COMPRESSION_BASE_L2_GAS: u32 = 261;
pub global AVM_KECCAKF1600_BASE_L2_GAS: u32 = 300;
pub global AVM_ECADD_BASE_L2_GAS: u32 = 62;
pub global AVM_MSM_BASE_L2_GAS: u32 = 1000;
pub global AVM_TORADIXBE_BASE_L2_GAS: u32 = 46;

// Dynamic L2 GAS
pub global AVM_CALLDATACOPY_DYN_L2_GAS: u32 = 6;
pub global AVM_RETURNDATACOPY_DYN_L2_GAS: u32 = 6;
// a single increment here corresponds to an entire additional field (hence x32 bytes per field)
pub global AVM_EMITUNENCRYPTEDLOG_DYN_L2_GAS: u32 = 18 + (DA_BYTES_PER_FIELD * L2_GAS_PER_LOG_BYTE);
pub global AVM_CALL_DYN_L2_GAS: u32 = 4;
pub global AVM_STATICCALL_DYN_L2_GAS: u32 = 4;
pub global AVM_RETURN_DYN_L2_GAS: u32 = 6;
pub global AVM_REVERT_DYN_L2_GAS: u32 = 6;
pub global AVM_MSM_DYN_L2_GAS: u32 = 100;
pub global AVM_TORADIXBE_DYN_L2_GAS: u32 = 20;

// Base DA Gas
pub global AVM_SSTORE_BASE_DA_GAS: u32 = DA_BYTES_PER_FIELD * DA_GAS_PER_BYTE;
pub global AVM_EMITNOTEHASH_BASE_DA_GAS: u32 = DA_BYTES_PER_FIELD * DA_GAS_PER_BYTE;
pub global AVM_EMITNULLIFIER_BASE_DA_GAS: u32 = DA_BYTES_PER_FIELD * DA_GAS_PER_BYTE;
pub global AVM_SENDL2TOL1MSG_BASE_DA_GAS: u32 = DA_BYTES_PER_FIELD * DA_GAS_PER_BYTE;

// Dynamic DA Gas
// a single increment here corresponds to an entire additional field (hence x32 bytes per field)
pub global AVM_EMITUNENCRYPTEDLOG_DYN_DA_GAS: u32 = DA_BYTES_PER_FIELD * DA_GAS_PER_BYTE;

// Constants related to proof type of a recursive proof verification.
// Keep following constants in sync with the enum acir_format::PROOF_TYPE in recursion_constraint.hpp
pub global PROOF_TYPE_PLONK: u32 = 0;
pub global PROOF_TYPE_HONK: u32 = 1;
pub global PROOF_TYPE_OINK: u32 = 2;
pub global PROOF_TYPE_PG: u32 = 3;
pub global PROOF_TYPE_AVM: u32 = 4;<|MERGE_RESOLUTION|>--- conflicted
+++ resolved
@@ -387,18 +387,6 @@
     + PUBLIC_CALL_REQUEST_LENGTH
     + AZTEC_ADDRESS_LENGTH;
 
-<<<<<<< HEAD
-pub global PUBLIC_ACCUMULATED_DATA_LENGTH: u32 = (MAX_NOTE_HASHES_PER_TX * SCOPED_NOTE_HASH_LENGTH)
-    + (MAX_NULLIFIERS_PER_TX * NULLIFIER_LENGTH)
-    + (MAX_L2_TO_L1_MSGS_PER_TX * SCOPED_L2_TO_L1_MESSAGE_LENGTH)
-    + (MAX_UNENCRYPTED_LOGS_PER_TX * SCOPED_LOG_HASH_LENGTH)
-    + (MAX_PUBLIC_DATA_UPDATE_REQUESTS_PER_TX * PUBLIC_DATA_UPDATE_REQUEST_LENGTH)
-    + (MAX_ENQUEUED_CALLS_PER_TX * PUBLIC_CALL_REQUEST_LENGTH)
-    + GAS_LENGTH;
-pub global NUM_PUBLIC_ACCUMULATED_DATA_ARRAYS: u32 = 8;
-
-=======
->>>>>>> 58761fcf
 pub global PRIVATE_TO_PUBLIC_ACCUMULATED_DATA_LENGTH: u32 = MAX_NOTE_HASHES_PER_TX
     + MAX_NULLIFIERS_PER_TX
     + (MAX_L2_TO_L1_MSGS_PER_TX * SCOPED_L2_TO_L1_MESSAGE_LENGTH)
