global ARGS_LENGTH: u64 = 16;
global RETURN_VALUES_LENGTH: u64 = 4;

/**
 * Convention for constant array lengths are mainly divided in 2 classes:
 *  - FUNCTION CALL
 *  - TRANSACTION
 *
 * Agreed convention is to use MAX_XXX_PER_CALL resp. MAX_XXX_PER_TX, where XXX denotes a type of element such as
 * commitment, or nullifier, e.g.,:
 *  - MAX_NEW_NULLIFIERS_PER_CALL
 *  - MAX_NEW_NOTE_HASHES_PER_TX
 *
 * In the kernel circuits, we accumulate elements such as note hashes and the nullifiers from all functions calls in a
 * transaction. Therefore, we always must have:
 * MAX_XXX_PER_TX ≥ MAX_XXX_PER_CALL
 *
 * For instance:
 * MAX_NEW_NOTE_HASHES_PER_TX ≥ MAX_NEW_NOTE_HASHES_PER_CALL
 * MAX_NEW_NULLIFIERS_PER_TX ≥ MAX_NEW_NULLIFIERS_PER_CALL
 *
 */

// docs:start:constants
// "PER CALL" CONSTANTS
global MAX_NEW_NOTE_HASHES_PER_CALL: u64 = 16;
global MAX_NEW_NULLIFIERS_PER_CALL: u64 = 16;
global MAX_PRIVATE_CALL_STACK_LENGTH_PER_CALL: u64 = 4;
global MAX_PUBLIC_CALL_STACK_LENGTH_PER_CALL: u64 = 4;
global MAX_NEW_L2_TO_L1_MSGS_PER_CALL: u64 = 2;
global MAX_PUBLIC_DATA_UPDATE_REQUESTS_PER_CALL: u64 = 16;
global MAX_PUBLIC_DATA_READS_PER_CALL: u64 = 16;
global MAX_NOTE_HASH_READ_REQUESTS_PER_CALL: u64 = 32;
global MAX_NULLIFIER_READ_REQUESTS_PER_CALL: u64 = 2; // Change it to a larger value when there's a seperate reset circuit.
global MAX_NULLIFIER_NON_EXISTENT_READ_REQUESTS_PER_CALL: u64 = 2;
global MAX_NULLIFIER_KEY_VALIDATION_REQUESTS_PER_CALL: u64 = 1;

// "PER TRANSACTION" CONSTANTS
global MAX_NEW_NOTE_HASHES_PER_TX: u64 = 64;
global MAX_NON_REVERTIBLE_NOTE_HASHES_PER_TX: u64 = 8;
global MAX_REVERTIBLE_NOTE_HASHES_PER_TX: u64 = 56;

global MAX_NEW_NULLIFIERS_PER_TX: u64 = 64;
global MAX_NON_REVERTIBLE_NULLIFIERS_PER_TX: u64 = 8;
global MAX_REVERTIBLE_NULLIFIERS_PER_TX: u64 = 56;

global MAX_PRIVATE_CALL_STACK_LENGTH_PER_TX: u64 = 8;

global MAX_PUBLIC_CALL_STACK_LENGTH_PER_TX: u64 = 8;
global MAX_NON_REVERTIBLE_PUBLIC_CALL_STACK_LENGTH_PER_TX: u64 = 3;
global MAX_REVERTIBLE_PUBLIC_CALL_STACK_LENGTH_PER_TX: u64 = 5;

global MAX_PUBLIC_DATA_UPDATE_REQUESTS_PER_TX: u64 = 32;
global MAX_NON_REVERTIBLE_PUBLIC_DATA_UPDATE_REQUESTS_PER_TX: u64 = 16;
global MAX_REVERTIBLE_PUBLIC_DATA_UPDATE_REQUESTS_PER_TX: u64 = 16;

global MAX_PUBLIC_DATA_READS_PER_TX: u64 = 32;

global MAX_NEW_L2_TO_L1_MSGS_PER_TX: u64 = 2;
global MAX_NOTE_HASH_READ_REQUESTS_PER_TX: u64 = 128;
global MAX_NULLIFIER_READ_REQUESTS_PER_TX: u64 = 8; // Change it to a larger value when there's a seperate reset circuit.
global MAX_NULLIFIER_NON_EXISTENT_READ_REQUESTS_PER_TX: u64 = 8;
global MAX_NULLIFIER_KEY_VALIDATION_REQUESTS_PER_TX: u64 = 4;
global NUM_ENCRYPTED_LOGS_HASHES_PER_TX: u64 = 1;
global NUM_UNENCRYPTED_LOGS_HASHES_PER_TX: u64 = 1;
// docs:end:constants

// ROLLUP CONTRACT CONSTANTS - constants used only in l1-contracts
global NUMBER_OF_L1_L2_MESSAGES_PER_ROLLUP: u64 = 16;

// TREES RELATED CONSTANTS
global VK_TREE_HEIGHT: u64 = 3;
global FUNCTION_TREE_HEIGHT: u64 = 5;
global NOTE_HASH_TREE_HEIGHT: u64 = 32;
global PUBLIC_DATA_TREE_HEIGHT: u64 = 40;
global NULLIFIER_TREE_HEIGHT: u64 = 20;
global L1_TO_L2_MSG_TREE_HEIGHT: u64 = 16;
global ROLLUP_VK_TREE_HEIGHT: u64 = 8;
global ARTIFACT_FUNCTION_TREE_MAX_HEIGHT = 5;
global NULLIFIER_TREE_ID = 0;
global NOTE_HASH_TREE_ID = 1;
global PUBLIC_DATA_TREE_ID = 2;
global L1_TO_L2_MESSAGE_TREE_ID = 3;
global ARCHIVE_TREE_ID = 4;

// SUB-TREES RELATED CONSTANTS
global NOTE_HASH_SUBTREE_HEIGHT: u64 = 6;
global NOTE_HASH_SUBTREE_SIBLING_PATH_LENGTH: u64 = 26;
global NULLIFIER_SUBTREE_HEIGHT: u64 = 6;
global PUBLIC_DATA_SUBTREE_HEIGHT: u64 = 5;
global ARCHIVE_HEIGHT: u64 = 16;
global NULLIFIER_SUBTREE_SIBLING_PATH_LENGTH: u64 = 14;
global PUBLIC_DATA_SUBTREE_SIBLING_PATH_LENGTH: u64 = 35;
global L1_TO_L2_MSG_SUBTREE_HEIGHT: u64 = 4;
global L1_TO_L2_MSG_SUBTREE_SIBLING_PATH_LENGTH: u64 = 12;

// MISC CONSTANTS
global FUNCTION_SELECTOR_NUM_BYTES: Field = 4;
// sha256 hash is truncated into a single field
global NUM_FIELDS_PER_SHA256: u64 = 1;
global ARGS_HASH_CHUNK_LENGTH: u64 = 32;
global ARGS_HASH_CHUNK_COUNT: u64 = 32;
// The following is used in immutable state variables to compute an initialization slot whose value is used to
// determine whether a given variable has been initialized (by asserting that the value in the slot is 0).
// The initialization slot is computed by adding the constant bellow to the variable's storage slot. This constant has
// to be large enough so that it's ensured that it doesn't collide with storage slots of other variables.
global INITIALIZATION_SLOT_SEPARATOR: Field = 1000_000_000;
global INITIAL_L2_BLOCK_NUM: Field = 1;
// 126976 = 31 * 4096;
global BLOB_SIZE_IN_BYTES: Field = 126976;

// CONTRACT CLASS CONSTANTS
global MAX_PACKED_PUBLIC_BYTECODE_SIZE_IN_FIELDS: u64 = 15000;
// Bytecode size for private functions is per function, not for the entire contract.
// Note that private functions bytecode includes a mix of acir and brillig.
global MAX_PACKED_BYTECODE_SIZE_PER_PRIVATE_FUNCTION_IN_FIELDS: u64 = 500;
// Same for unconstrained functions: the size is per function.
global MAX_PACKED_BYTECODE_SIZE_PER_UNCONSTRAINED_FUNCTION_IN_FIELDS: u64 = 500;
// Since we are not yet emitting selectors we'll use this magic value to identify events emitted by the ClassRegisterer.
// This is just a stopgap until we implement proper selectors.
// sha224sum 'struct ContractClassRegistered {contract_class_id: ContractClassId, version: Field, artifact_hash: Field, private_functions_root: Field, packed_public_bytecode: [Field; MAX_PACKED_PUBLIC_BYTECODE_SIZE_IN_FIELDS] }'
global REGISTERER_CONTRACT_CLASS_REGISTERED_MAGIC_VALUE = 0x6999d1e02b08a447a463563453cb36919c9dd7150336fc7c4d2b52f8;
// sha224sum 'struct ClassPrivateFunctionBroadcasted'
global REGISTERER_PRIVATE_FUNCTION_BROADCASTED_MAGIC_VALUE = 0x1b70e95fde0b70adc30496b90a327af6a5e383e028e7a43211a07bcd;
// sha224sum 'struct ClassUnconstrainedFunctionBroadcasted'
global REGISTERER_UNCONSTRAINED_FUNCTION_BROADCASTED_MAGIC_VALUE = 0xe7af816635466f128568edb04c9fa024f6c87fb9010fdbffa68b3d99;

// CONTRACT INSTANCE CONSTANTS
// sha224sum 'struct ContractInstanceDeployed'
global DEPLOYER_CONTRACT_INSTANCE_DEPLOYED_MAGIC_VALUE = 0x85864497636cf755ae7bde03f267ce01a520981c21c3682aaf82a631;
global DEPLOYER_CONTRACT_ADDRESS = 0x00de4d0d9913ddba5fbba9286031b4a5dc9b2af5e824154ae75938f96c1bfe78;

// NOIR CONSTANTS - constants used only in yarn-packages/noir-contracts
// Some are defined here because Noir doesn't yet support globals referencing other globals yet.
// Move these constants to a noir file once the issue below is resolved:
// https://github.com/noir-lang/noir/issues/1734
global L1_TO_L2_MESSAGE_ORACLE_CALL_LENGTH: u64 = 17;
global MAX_NOTE_FIELDS_LENGTH: u64 = 20;
// GET_NOTE_ORACLE_RETURN_LENGT = MAX_NOTE_FIELDS_LENGTH + 1 + 2
// The plus 1 is 1 extra field for nonce.
// + 2 for EXTRA_DATA: [number_of_return_notes, contract_address]
global GET_NOTE_ORACLE_RETURN_LENGTH: u64 = 23;
global MAX_NOTES_PER_PAGE: u64 = 10;
// VIEW_NOTE_ORACLE_RETURN_LENGTH = MAX_NOTES_PER_PAGE * (MAX_NOTE_FIELDS_LENGTH + 1) + 2;
global VIEW_NOTE_ORACLE_RETURN_LENGTH: u64 = 212;

// LENGTH OF STRUCTS SERIALIZED TO FIELDS
global AZTEC_ADDRESS_LENGTH = 1;
global CALL_CONTEXT_LENGTH: u64 = 7;
global CONTENT_COMMITMENT_LENGTH: u64 = 4;
global CONTRACT_INSTANCE_LENGTH: u64 = 6;
global CONTRACT_STORAGE_READ_LENGTH: u64 = 2;
global CONTRACT_STORAGE_UPDATE_REQUEST_LENGTH: u64 = 2;
global ETH_ADDRESS_LENGTH = 1;
global FUNCTION_DATA_LENGTH: u64 = 2;
global FUNCTION_LEAF_PREIMAGE_LENGTH: u64 = 5;
global GLOBAL_VARIABLES_LENGTH: u64 = 6;
global HEADER_LENGTH: u64 = 20; // 2 for last_archive, 4 for content commitment, 8 for state reference, 6 for global vars
global L1_TO_L2_MESSAGE_LENGTH: u64 = 6;
global L2_TO_L1_MESSAGE_LENGTH: u64 = 2;
global MAX_BLOCK_NUMBER_LENGTH: u64 = 2; // 1 for the option flag, 1 for the value
global NULLIFIER_KEY_VALIDATION_REQUEST_LENGTH = 4;
global NULLIFIER_KEY_VALIDATION_REQUEST_CONTEXT_LENGTH = 5;
global PARTIAL_STATE_REFERENCE_LENGTH: u64 = 6;
<<<<<<< HEAD
global PRIVATE_CALL_STACK_ITEM_LENGTH: u64 = 215;
// Change this ONLY if you have changed the PrivateCircuitPublicInputs structure.
// In other words, if the structure/size of the public inputs of a function call changes then we should change this
// constant as well PRIVATE_CALL_STACK_ITEM_LENGTH
global PRIVATE_CIRCUIT_PUBLIC_INPUTS_LENGTH: u64 = 212;
=======
global PRIVATE_CALL_STACK_ITEM_LENGTH: u64 = 208;
// Change this ONLY if you have changed the PrivateCircuitPublicInputs structure.
// In other words, if the structure/size of the public inputs of a function call changes then we should change this
// constant as well PRIVATE_CALL_STACK_ITEM_LENGTH
global PRIVATE_CIRCUIT_PUBLIC_INPUTS_LENGTH: u64 = 205;
>>>>>>> a2d138fa
// Change this ONLY if you have changed the PublicCircuitPublicInputs structure.
global PUBLIC_CIRCUIT_PUBLIC_INPUTS_LENGTH: u64 = 198;
global STATE_REFERENCE_LENGTH: u64 = 8; // 2 for snap + 8 for partial
global TX_CONTEXT_DATA_LENGTH: u64 = 4;
global TX_REQUEST_LENGTH: u64 = 8; // 2 + TX_CONTEXT_DATA_LENGTH + FUNCTION_DATA_LENGTH

global ENQUEUE_PUBLIC_FUNCTION_CALL_RETURN_LENGTH: Field = 11; // 2 + FUNCTION_DATA_LENGTH + CALL_CONTEXT_LENGTH
global GET_NOTES_ORACLE_RETURN_LENGTH: u64 = 674;
global NOTE_HASHES_NUM_BYTES_PER_BASE_ROLLUP: Field = 2048;
global NULLIFIERS_NUM_BYTES_PER_BASE_ROLLUP: Field = 2048;
global PUBLIC_DATA_WRITES_NUM_BYTES_PER_BASE_ROLLUP: Field = 2048;
global CONTRACTS_NUM_BYTES_PER_BASE_ROLLUP: Field = 32;
global CONTRACT_DATA_NUM_BYTES_PER_BASE_ROLLUP: Field = 64;
global CONTRACT_DATA_NUM_BYTES_PER_BASE_ROLLUP_UNPADDED: Field = 52;
global L2_TO_L1_MSGS_NUM_BYTES_PER_BASE_ROLLUP: Field = 64;
global LOGS_HASHES_NUM_BYTES_PER_BASE_ROLLUP: Field = 64;
global NUM_MSGS_PER_BASE_PARITY: u64 = 4;
// NUMBER_OF_L1_L2_MESSAGES_PER_ROLLUP / NUM_MSGS_PER_BASE_PARITY
global NUM_BASE_PARITY_PER_ROOT_PARITY: u64 = 4;

/**
 * Enumerate the hash_indices which are used for pedersen hashing.
 * We start from 1 to avoid the default generators. The generator indices are listed
 * based on the number of elements each index hashes. The following conditions must be met:
 *
 * +-----------+-------------------------------+----------------------+
 * | Hash size | Number of elements hashed (n) | Condition to use     |
 * |-----------+-------------------------------+----------------------|
 * | LOW       | n ≤ 8                         | 0 < hash_index ≤ 32  |
 * | MID       | 8 < n ≤ 16                    | 32 < hash_index ≤ 40 |
 * | HIGH      | 16 < n ≤ 48                   | 40 < hash_index ≤ 48 |
 * +-----------+-------------------------------+----------------------+
 *
 * Note: When modifying, modify `GeneratorIndexPacker` in packer.hpp accordingly.
 */
// Indices with size ≤ 8
global GENERATOR_INDEX__NOTE_HASH = 1;
global GENERATOR_INDEX__NOTE_HASH_NONCE = 2;
global GENERATOR_INDEX__UNIQUE_NOTE_HASH = 3;
global GENERATOR_INDEX__SILOED_NOTE_HASH = 4;
global GENERATOR_INDEX__NULLIFIER = 5;
global GENERATOR_INDEX__INITIALIZATION_NULLIFIER = 6;
global GENERATOR_INDEX__OUTER_NULLIFIER = 7;
global GENERATOR_INDEX__PUBLIC_DATA_READ = 8;
global GENERATOR_INDEX__PUBLIC_DATA_UPDATE_REQUEST = 9;
global GENERATOR_INDEX__FUNCTION_DATA = 10;
global GENERATOR_INDEX__FUNCTION_LEAF = 11;
global GENERATOR_INDEX__CONTRACT_DEPLOYMENT_DATA = 12;
global GENERATOR_INDEX__CONSTRUCTOR = 13;
global GENERATOR_INDEX__CONSTRUCTOR_ARGS = 14;
global GENERATOR_INDEX__CONTRACT_ADDRESS = 15;
global GENERATOR_INDEX__CONTRACT_LEAF = 16;
global GENERATOR_INDEX__CALL_CONTEXT = 17;
global GENERATOR_INDEX__CALL_STACK_ITEM = 18;
global GENERATOR_INDEX__CALL_STACK_ITEM_2 = 19;
global GENERATOR_INDEX__L1_TO_L2_MESSAGE_SECRET = 20;
global GENERATOR_INDEX__L2_TO_L1_MSG = 21;
global GENERATOR_INDEX__TX_CONTEXT = 22;
global GENERATOR_INDEX__PUBLIC_LEAF_INDEX = 23;
global GENERATOR_INDEX__PUBLIC_DATA_LEAF = 24;
global GENERATOR_INDEX__SIGNED_TX_REQUEST = 25;
global GENERATOR_INDEX__GLOBAL_VARIABLES = 26;
global GENERATOR_INDEX__PARTIAL_ADDRESS = 27;
global GENERATOR_INDEX__BLOCK_HASH = 28;
global GENERATOR_INDEX__SIDE_EFFECT = 29;
global GENERATOR_INDEX__FEE_PAYLOAD = 30;
// Indices with size ≤ 16
global GENERATOR_INDEX__TX_REQUEST = 33;
global GENERATOR_INDEX__SIGNATURE_PAYLOAD = 34;
// Indices with size ≤ 44
global GENERATOR_INDEX__VK = 41;
global GENERATOR_INDEX__PRIVATE_CIRCUIT_PUBLIC_INPUTS = 42;
global GENERATOR_INDEX__PUBLIC_CIRCUIT_PUBLIC_INPUTS = 43;
global GENERATOR_INDEX__FUNCTION_ARGS = 44;
global GENERATOR_INDEX__AUTHWIT_INNER = 45;
global GENERATOR_INDEX__AUTHWIT_OUTER = 46;<|MERGE_RESOLUTION|>--- conflicted
+++ resolved
@@ -162,19 +162,11 @@
 global NULLIFIER_KEY_VALIDATION_REQUEST_LENGTH = 4;
 global NULLIFIER_KEY_VALIDATION_REQUEST_CONTEXT_LENGTH = 5;
 global PARTIAL_STATE_REFERENCE_LENGTH: u64 = 6;
-<<<<<<< HEAD
-global PRIVATE_CALL_STACK_ITEM_LENGTH: u64 = 215;
+global PRIVATE_CALL_STACK_ITEM_LENGTH: u64 = 210;
 // Change this ONLY if you have changed the PrivateCircuitPublicInputs structure.
 // In other words, if the structure/size of the public inputs of a function call changes then we should change this
 // constant as well PRIVATE_CALL_STACK_ITEM_LENGTH
-global PRIVATE_CIRCUIT_PUBLIC_INPUTS_LENGTH: u64 = 212;
-=======
-global PRIVATE_CALL_STACK_ITEM_LENGTH: u64 = 208;
-// Change this ONLY if you have changed the PrivateCircuitPublicInputs structure.
-// In other words, if the structure/size of the public inputs of a function call changes then we should change this
-// constant as well PRIVATE_CALL_STACK_ITEM_LENGTH
-global PRIVATE_CIRCUIT_PUBLIC_INPUTS_LENGTH: u64 = 205;
->>>>>>> a2d138fa
+global PRIVATE_CIRCUIT_PUBLIC_INPUTS_LENGTH: u64 = 207;
 // Change this ONLY if you have changed the PublicCircuitPublicInputs structure.
 global PUBLIC_CIRCUIT_PUBLIC_INPUTS_LENGTH: u64 = 198;
 global STATE_REFERENCE_LENGTH: u64 = 8; // 2 for snap + 8 for partial
