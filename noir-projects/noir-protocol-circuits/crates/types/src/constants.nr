--- conflicted
+++ resolved
@@ -160,27 +160,15 @@
 global HEADER_LENGTH: u64 = 23; // 2 for last_archive, 7 for content commitment, 8 for state reference, 6 for global vars
 global L1_TO_L2_MESSAGE_LENGTH: u64 = 8;
 global L2_TO_L1_MESSAGE_LENGTH: u64 = 2;
-<<<<<<< HEAD
 global MAX_BLOCK_NUMBER_LENGTH: u64 = 2; // 1 for the option flag, 1 for the value
-global NEW_CONTRACT_DATA_LENGTH: u64 = 3;
 global NULLIFIER_KEY_VALIDATION_REQUEST_LENGTH = 4;
 global NULLIFIER_KEY_VALIDATION_REQUEST_CONTEXT_LENGTH = 5;
-global PARTIAL_STATE_REFERENCE_LENGTH: u64 = 8;
-global PRIVATE_CALL_STACK_ITEM_LENGTH: u64 = 225;
+global PARTIAL_STATE_REFERENCE_LENGTH: u64 = 6;
+global PRIVATE_CALL_STACK_ITEM_LENGTH: u64 = 217;
 // Change this ONLY if you have changed the PrivateCircuitPublicInputs structure.
 // In other words, if the structure/size of the public inputs of a function call changes then we should change this
 // constant as well PRIVATE_CALL_STACK_ITEM_LENGTH
-global PRIVATE_CIRCUIT_PUBLIC_INPUTS_LENGTH: u64 = 220;
-=======
-global NULLIFIER_KEY_VALIDATION_REQUEST_LENGTH = 4;
-global NULLIFIER_KEY_VALIDATION_REQUEST_CONTEXT_LENGTH = 5;
-global PARTIAL_STATE_REFERENCE_LENGTH: u64 = 6;
-global PRIVATE_CALL_STACK_ITEM_LENGTH: u64 = 215;
-// Change this ONLY if you have changed the PrivateCircuitPublicInputs structure.
-// In other words, if the structure/size of the public inputs of a function call changes then we should change this
-// constant as well PRIVATE_CALL_STACK_ITEM_LENGTH
-global PRIVATE_CIRCUIT_PUBLIC_INPUTS_LENGTH: u64 = 210;
->>>>>>> f68ff289
+global PRIVATE_CIRCUIT_PUBLIC_INPUTS_LENGTH: u64 = 212;
 // Change this ONLY if you have changed the PublicCircuitPublicInputs structure.
 global PUBLIC_CIRCUIT_PUBLIC_INPUTS_LENGTH: u64 = 202;
 global STATE_REFERENCE_LENGTH: u64 = 8; // 2 for snap + 8 for partial
