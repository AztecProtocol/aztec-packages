--- conflicted
+++ resolved
@@ -461,19 +461,13 @@
 pub global NUM_BASE_PARITY_PER_ROOT_PARITY: u32 = 4;
 
 // Lengths of the different types of proofs in fields
-<<<<<<< HEAD
-pub global RECURSIVE_PROOF_LENGTH: u32 = 463;
+pub global RECURSIVE_PROOF_LENGTH: u32 = 459;
 pub global NESTED_RECURSIVE_PROOF_LENGTH: u32 = RECURSIVE_PROOF_LENGTH;
 pub global IPA_PROOF_LENGTH: u32 = 65;
 pub global RECURSIVE_ROLLUP_HONK_PROOF_LENGTH: u32 =
     RECURSIVE_PROOF_LENGTH + IPA_CLAIM_LENGTH + IPA_PROOF_LENGTH;
 pub global NESTED_RECURSIVE_ROLLUP_HONK_PROOF_LENGTH: u32 = RECURSIVE_ROLLUP_HONK_PROOF_LENGTH;
 pub global TUBE_PROOF_LENGTH: u32 = RECURSIVE_ROLLUP_HONK_PROOF_LENGTH; // in the future these can differ
-=======
-pub global RECURSIVE_PROOF_LENGTH: u32 = 459;
-pub global NESTED_RECURSIVE_PROOF_LENGTH: u32 = 459;
-pub global TUBE_PROOF_LENGTH: u32 = RECURSIVE_PROOF_LENGTH; // in the future these can differ
->>>>>>> e867e87e
 
 pub global HONK_VERIFICATION_KEY_LENGTH_IN_FIELDS: u32 = 128; // size of an Ultra verification key
 pub global ROLLUP_HONK_VERIFICATION_KEY_LENGTH_IN_FIELDS: u32 =
