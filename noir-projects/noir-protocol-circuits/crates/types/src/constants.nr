use crate::address::AztecAddress;

pub global MAX_FIELD_VALUE: Field =
    21888242871839275222246405745257275088548364400416034343698204186575808495616;
pub global ARGS_LENGTH: u32 = 16;

/**
 * Convention for constant array lengths are mainly divided in 2 classes:
 *  - FUNCTION CALL
 *  - TRANSACTION
 *
 * Agreed convention is to use MAX_XXX_PER_CALL resp. MAX_XXX_PER_TX, where XXX denotes a type of element such as
 * commitment, or nullifier, e.g.,:
 *  - MAX_NULLIFIERS_PER_CALL
 *  - MAX_NOTE_HASHES_PER_TX
 *
 * In the kernel circuits, we accumulate elements such as note hashes and the nullifiers from all functions calls in a
 * transaction. Therefore, we always must have:
 * MAX_XXX_PER_TX >= MAX_XXX_PER_CALL
 *
 * For instance:
 * MAX_NOTE_HASHES_PER_TX >= MAX_NOTE_HASHES_PER_CALL
 * MAX_NULLIFIERS_PER_TX >= MAX_NULLIFIERS_PER_CALL
 *
 */

// docs:start:constants
// "PER CALL" CONSTANTS
pub global MAX_NOTE_HASHES_PER_CALL: u32 = 16;
pub global MAX_NULLIFIERS_PER_CALL: u32 = 16;
pub global MAX_PRIVATE_CALL_STACK_LENGTH_PER_CALL: u32 = 4;
pub global MAX_ENQUEUED_CALLS_PER_CALL: u32 = 16;
pub global MAX_L2_TO_L1_MSGS_PER_CALL: u32 = 2;
pub global MAX_PUBLIC_DATA_UPDATE_REQUESTS_PER_CALL: u32 = 64;
pub global MAX_PUBLIC_DATA_READS_PER_CALL: u32 = 64;
pub global MAX_NOTE_HASH_READ_REQUESTS_PER_CALL: u32 = 16;
pub global MAX_NULLIFIER_READ_REQUESTS_PER_CALL: u32 = 16;
pub global MAX_NULLIFIER_NON_EXISTENT_READ_REQUESTS_PER_CALL: u32 = 16;
pub global MAX_L1_TO_L2_MSG_READ_REQUESTS_PER_CALL: u32 = 16;
pub global MAX_KEY_VALIDATION_REQUESTS_PER_CALL: u32 = 16;
pub global MAX_NOTE_ENCRYPTED_LOGS_PER_CALL: u32 = 16;
pub global MAX_ENCRYPTED_LOGS_PER_CALL: u32 = 4;
pub global MAX_UNENCRYPTED_LOGS_PER_CALL: u32 = 4;

// TREES RELATED CONSTANTS
<<<<<<< HEAD
global ARCHIVE_HEIGHT: u32 = 29;
global VK_TREE_HEIGHT: u32 = 6;
global PROTOCOL_CONTRACT_TREE_HEIGHT: u32 = 3;
global FUNCTION_TREE_HEIGHT: u32 = 5;
global NOTE_HASH_TREE_HEIGHT: u32 = 40;
global PUBLIC_DATA_TREE_HEIGHT: u32 = 40;
global NULLIFIER_TREE_HEIGHT: u32 = 40;
global L1_TO_L2_MSG_TREE_HEIGHT: u32 = 39;
global ARTIFACT_FUNCTION_TREE_MAX_HEIGHT: u32 = 5;
global NULLIFIER_TREE_ID = 0;
global NOTE_HASH_TREE_ID = 1;
global PUBLIC_DATA_TREE_ID = 2;
global L1_TO_L2_MESSAGE_TREE_ID = 3;
global ARCHIVE_TREE_ID = 4;
=======
pub global ARCHIVE_HEIGHT: u32 = 16;
pub global VK_TREE_HEIGHT: u32 = 6;
pub global PROTOCOL_CONTRACT_TREE_HEIGHT: u32 = 3;
pub global FUNCTION_TREE_HEIGHT: u32 = 5;
pub global NOTE_HASH_TREE_HEIGHT: u32 = 32;
pub global PUBLIC_DATA_TREE_HEIGHT: u32 = 40;
pub global NULLIFIER_TREE_HEIGHT: u32 = 20;
pub global L1_TO_L2_MSG_TREE_HEIGHT: u32 = 16;
pub global ARTIFACT_FUNCTION_TREE_MAX_HEIGHT: u32 = 5;
pub global NULLIFIER_TREE_ID = 0;
pub global NOTE_HASH_TREE_ID = 1;
pub global PUBLIC_DATA_TREE_ID = 2;
pub global L1_TO_L2_MESSAGE_TREE_ID = 3;
pub global ARCHIVE_TREE_ID = 4;
>>>>>>> f96ce2f9

// SUB-TREES RELATED CONSTANTS
pub global NOTE_HASH_SUBTREE_HEIGHT: u32 = 6;
pub global NULLIFIER_SUBTREE_HEIGHT: u32 = 6;
pub global PUBLIC_DATA_SUBTREE_HEIGHT: u32 = 6;
pub global L1_TO_L2_MSG_SUBTREE_HEIGHT: u32 = 4;
pub global NOTE_HASH_SUBTREE_SIBLING_PATH_LENGTH: u32 =
    NOTE_HASH_TREE_HEIGHT - NOTE_HASH_SUBTREE_HEIGHT;
pub global NULLIFIER_SUBTREE_SIBLING_PATH_LENGTH: u32 =
    NULLIFIER_TREE_HEIGHT - NULLIFIER_SUBTREE_HEIGHT;
pub global PUBLIC_DATA_SUBTREE_SIBLING_PATH_LENGTH: u32 =
    PUBLIC_DATA_TREE_HEIGHT - PUBLIC_DATA_SUBTREE_HEIGHT;
pub global L1_TO_L2_MSG_SUBTREE_SIBLING_PATH_LENGTH: u32 =
    L1_TO_L2_MSG_TREE_HEIGHT - L1_TO_L2_MSG_SUBTREE_HEIGHT;

// "PER TRANSACTION" CONSTANTS
pub global MAX_NOTE_HASHES_PER_TX: u32 = (1 as u8 << NOTE_HASH_SUBTREE_HEIGHT as u8) as u32;
pub global MAX_NULLIFIERS_PER_TX: u32 = (1 as u8 << NULLIFIER_SUBTREE_HEIGHT as u8) as u32;
pub global MAX_PRIVATE_CALL_STACK_LENGTH_PER_TX: u32 = 8;
pub global MAX_ENQUEUED_CALLS_PER_TX: u32 = 32;
pub global PROTOCOL_PUBLIC_DATA_UPDATE_REQUESTS_PER_TX: u32 = 1;
pub global MAX_TOTAL_PUBLIC_DATA_UPDATE_REQUESTS_PER_TX: u32 =
    (1 as u8 << PUBLIC_DATA_SUBTREE_HEIGHT as u8) as u32;
pub global MAX_PUBLIC_DATA_UPDATE_REQUESTS_PER_TX: u32 =
    MAX_TOTAL_PUBLIC_DATA_UPDATE_REQUESTS_PER_TX - PROTOCOL_PUBLIC_DATA_UPDATE_REQUESTS_PER_TX;
pub global MAX_PUBLIC_DATA_READS_PER_TX: u32 = 64;
pub global MAX_L2_TO_L1_MSGS_PER_TX: u32 = 8;
pub global MAX_NOTE_HASH_READ_REQUESTS_PER_TX: u32 = 64;
pub global MAX_NULLIFIER_READ_REQUESTS_PER_TX: u32 = 64;
pub global MAX_NULLIFIER_NON_EXISTENT_READ_REQUESTS_PER_TX: u32 = 64;
pub global MAX_L1_TO_L2_MSG_READ_REQUESTS_PER_TX: u32 = 64;
// TODO: for large multisends we might run out of key validation requests here but not dealing with this now as
// databus will hopefully make the issue go away.
pub global MAX_KEY_VALIDATION_REQUESTS_PER_TX: u32 = 64;
pub global MAX_NOTE_ENCRYPTED_LOGS_PER_TX: u32 = 64;
pub global MAX_ENCRYPTED_LOGS_PER_TX: u32 = 8;
pub global MAX_UNENCRYPTED_LOGS_PER_TX: u32 = 8;
// docs:end:constants

// KERNEL CIRCUIT PRIVATE INPUTS CONSTANTS
// pub global MAX_PUBLIC_DATA_HINTS: u32 = MAX_TOTAL_PUBLIC_DATA_UPDATE_REQUESTS_PER_TX + MAX_PUBLIC_DATA_READS_PER_TX;
// FIX: Sadly, writing this as above causes a type error in type_conversion.ts.
pub global MAX_PUBLIC_DATA_HINTS: u32 = 128;

// ROLLUP CONTRACT CONSTANTS - constants used only in l1-contracts
pub global NUMBER_OF_L1_L2_MESSAGES_PER_ROLLUP: u32 = 16;

// VK TREE CONSTANTS
pub comptime global EMPTY_NESTED_INDEX: u32 = 0;
pub comptime global PRIVATE_KERNEL_EMPTY_INDEX: u32 = 1;
pub comptime global PRIVATE_KERNEL_INIT_INDEX: u32 = 2;
pub comptime global PRIVATE_KERNEL_INNER_INDEX: u32 = 3;
pub comptime global PRIVATE_KERNEL_TAIL_INDEX: u32 = 4;
pub comptime global PRIVATE_KERNEL_TAIL_TO_PUBLIC_INDEX: u32 = 5;
pub comptime global TUBE_VK_INDEX: u32 = 6;
pub comptime global AVM_VK_INDEX: u32 = 7;
pub comptime global PRIVATE_BASE_ROLLUP_VK_INDEX: u32 = 8;
pub comptime global PUBLIC_BASE_ROLLUP_VK_INDEX: u32 = 9;
pub comptime global BASE_PARITY_INDEX: u32 = 10;
pub comptime global ROOT_PARITY_INDEX: u32 = 11;
pub comptime global MERGE_ROLLUP_INDEX: u32 = 12;
pub comptime global BLOCK_ROOT_ROLLUP_INDEX: u32 = 13;
pub comptime global BLOCK_MERGE_ROLLUP_INDEX: u32 = 14;
pub comptime global ROOT_ROLLUP_INDEX: u32 = 15;
pub comptime global BLOCK_ROOT_ROLLUP_EMPTY_INDEX: u32 = 16;
pub comptime global PRIVATE_KERNEL_RESET_INDEX: u32 = 20;
// Important: Do not define indexes after the PRIVATE_KERNEL_RESET_INDEX. They are allocated for the variants of private kernel reset.

// MISC CONSTANTS
pub global FUNCTION_SELECTOR_NUM_BYTES: Field = 4;
// The following is used in immutable state variables to compute an initialization slot whose value is used to
// determine whether a given variable has been initialized (by asserting that the value in the slot is 0).
// The initialization slot is computed by adding the constant below to the variable's storage slot. This constant has
// to be large enough so that it's ensured that it doesn't collide with storage slots of other variables.
pub global INITIALIZATION_SLOT_SEPARATOR: Field = 1000_000_000;
pub global INITIAL_L2_BLOCK_NUM: Field = 1;
pub global PRIVATE_LOG_SIZE_IN_BYTES: u32 = 576; // This is currently defined by aztec-nr/aztec/src/encrypted_logs/payload.nr. See the comment there for how this value is calculated.
pub global BLOB_SIZE_IN_BYTES: Field = 31 * 4096;
pub global ETHEREUM_SLOT_DURATION: u32 = 12;
// AZTEC_SLOT_DURATION should be a multiple of ETHEREUM_SLOT_DURATION
pub global AZTEC_SLOT_DURATION: u32 = ETHEREUM_SLOT_DURATION * 2;
pub global AZTEC_EPOCH_DURATION: u32 = 16;
pub global AZTEC_TARGET_COMMITTEE_SIZE: u32 = 48;
// The number of AZTEC_SLOTS that we can wait for a proof of an epoch to be produced.
pub global AZTEC_EPOCH_PROOF_CLAIM_WINDOW_IN_L2_SLOTS: u32 = 13;
// The following is taken from building a block and looking at the `lastArchive` value in it.
// You can run the `integration_l1_publisher.test.ts` and look at the first blocks in the fixtures.
<<<<<<< HEAD
global GENESIS_ARCHIVE_ROOT: Field =
    0x2a05cb8aeefe9b9797f90650eae072f5ab7437807e62f9724ce1900467779860;
=======
pub global GENESIS_ARCHIVE_ROOT: Field =
    0x1200a06aae1368abe36530b585bd7a4d2ba4de5037b82076412691a187d7621e;
>>>>>>> f96ce2f9
// The following and the value in `deploy_l1_contracts` must match. We should not have the code both places, but
// we are running into circular dependency issues. #3342
pub global FEE_JUICE_INITIAL_MINT: Field = 20000000000;
// Last 4 bytes of the Poseidon2 hash of 'public_dispatch(Field)'.
pub global PUBLIC_DISPATCH_SELECTOR: Field = 0xd5441b0d;

// CONTRACT CLASS CONSTANTS
pub global MAX_PACKED_PUBLIC_BYTECODE_SIZE_IN_FIELDS: u32 = 3000;
// Bytecode size for private functions is per function, not for the entire contract.
// Note that private functions bytecode includes a mix of acir and brillig.
pub global MAX_PACKED_BYTECODE_SIZE_PER_PRIVATE_FUNCTION_IN_FIELDS: u32 = 3000;
// Same for unconstrained functions: the size is per function.
pub global MAX_PACKED_BYTECODE_SIZE_PER_UNCONSTRAINED_FUNCTION_IN_FIELDS: u32 = 3000;
// How many fields are on the serialized ClassPrivateFunctionBroadcasted event in addition to MAX_PACKED_BYTECODE_SIZE_PER_PRIVATE_FUNCTION_IN_FIELDS.
pub global REGISTERER_PRIVATE_FUNCTION_BROADCASTED_ADDITIONAL_FIELDS: u32 = 19;
// How many fields are on the serialized ClassUnconstrainedFunctionBroadcasted event in addition to MAX_PACKED_BYTECODE_SIZE_PER_UNCONSTRAINED_FUNCTION_IN_FIELDS.
pub global REGISTERER_UNCONSTRAINED_FUNCTION_BROADCASTED_ADDITIONAL_FIELDS: u32 = 12;
// Since we are not yet emitting selectors we'll use this magic value to identify events emitted by the ClassRegisterer.
// This is just a stopgap until we implement proper selectors.
// sha224sum 'struct ContractClassRegistered {contract_class_id: ContractClassId, version: Field, artifact_hash: Field, private_functions_root: Field, packed_public_bytecode: [Field; MAX_PACKED_PUBLIC_BYTECODE_SIZE_IN_FIELDS] }'
pub global REGISTERER_CONTRACT_CLASS_REGISTERED_MAGIC_VALUE =
    0x6999d1e02b08a447a463563453cb36919c9dd7150336fc7c4d2b52f8;
// sha224sum 'struct ClassPrivateFunctionBroadcasted'
pub global REGISTERER_PRIVATE_FUNCTION_BROADCASTED_MAGIC_VALUE =
    0x1b70e95fde0b70adc30496b90a327af6a5e383e028e7a43211a07bcd;
// sha224sum 'struct ClassUnconstrainedFunctionBroadcasted'
pub global REGISTERER_UNCONSTRAINED_FUNCTION_BROADCASTED_MAGIC_VALUE =
    0xe7af816635466f128568edb04c9fa024f6c87fb9010fdbffa68b3d99;

// CONTRACT INSTANCE CONSTANTS
// sha224sum 'struct ContractInstanceDeployed'
pub global DEPLOYER_CONTRACT_INSTANCE_DEPLOYED_MAGIC_VALUE =
    0x85864497636cf755ae7bde03f267ce01a520981c21c3682aaf82a631;

// GAS DEFAULTS
pub global DEFAULT_GAS_LIMIT: u32 = 1_000_000_000;
pub global DEFAULT_TEARDOWN_GAS_LIMIT: u32 = 12_000_000;
pub global MAX_L2_GAS_PER_ENQUEUED_CALL: u32 = 12_000_000;
pub global DEFAULT_MAX_FEE_PER_GAS: Field = 10;
pub global DEFAULT_INCLUSION_FEE: Field = 0;
pub global DA_BYTES_PER_FIELD: u32 = 32;
pub global DA_GAS_PER_BYTE: u32 = 16;
// pays for preamble information in TX Effects
pub global FIXED_DA_GAS: u32 = 512;
// pays for fixed tx costs like validation, and updating state roots
pub global FIXED_L2_GAS: u32 = 512;
// base cost for a single public call
pub global FIXED_AVM_STARTUP_L2_GAS: u32 = 1024;

// Some tree insertions incur an additional cost associated with
// the new database entry to be stored by all network participants.
pub global L2_GAS_DISTRIBUTED_STORAGE_PREMIUM: u32 = 1024;

// Kernel and/or rollup circuits perform a hash per tree-level for insertions and reads.
// All network participants need to perform tree insertions.
// Not _all_ network participants need to perform membership checks, so they're cheaper.
pub global L2_GAS_PER_READ_MERKLE_HASH: u32 = 30;
pub global L2_GAS_PER_WRITE_MERKLE_HASH: u32 = 40;

// Gas for tree insertions and associated storage
pub global L2_GAS_PER_PUBLIC_DATA_UPDATE: u32 =
    L2_GAS_DISTRIBUTED_STORAGE_PREMIUM + (PUBLIC_DATA_TREE_HEIGHT * L2_GAS_PER_WRITE_MERKLE_HASH);
pub global L2_GAS_PER_NOTE_HASH: u32 =
    L2_GAS_DISTRIBUTED_STORAGE_PREMIUM + (NOTE_HASH_TREE_HEIGHT * L2_GAS_PER_WRITE_MERKLE_HASH);
// 2x because insertion into indexed tree requires a low-leaf membership check and a standard insertion
pub global L2_GAS_PER_NULLIFIER: u32 =
    L2_GAS_DISTRIBUTED_STORAGE_PREMIUM + (2 * NULLIFIER_TREE_HEIGHT * L2_GAS_PER_WRITE_MERKLE_HASH);

// Gas for tree read requests
pub global L2_GAS_PER_PUBLIC_DATA_READ: u32 = PUBLIC_DATA_TREE_HEIGHT * L2_GAS_PER_READ_MERKLE_HASH;
pub global L2_GAS_PER_NOTE_HASH_READ_REQUEST: u32 =
    NOTE_HASH_TREE_HEIGHT * L2_GAS_PER_READ_MERKLE_HASH;
// 2x because non-membership checks are really 2 membership checks
pub global L2_GAS_PER_NULLIFIER_READ_REQUEST: u32 =
    2 * NULLIFIER_TREE_HEIGHT * L2_GAS_PER_READ_MERKLE_HASH;
pub global L2_GAS_PER_L1_TO_L2_MSG_READ_REQUEST: u32 =
    L1_TO_L2_MSG_TREE_HEIGHT * L2_GAS_PER_READ_MERKLE_HASH;

// Gas for hashing and validating logs
pub global L2_GAS_PER_LOG_BYTE: u32 = 4;

// Gas for writing message to L1 portal
pub global L2_GAS_PER_L2_TO_L1_MSG: u32 = 200;

// CANONICAL CONTRACT ADDRESSES
pub global MAX_PROTOCOL_CONTRACTS: u32 = (1 << PROTOCOL_CONTRACT_TREE_HEIGHT as u8) - 1; // Index 0 can't be used.
pub global CANONICAL_AUTH_REGISTRY_ADDRESS = AztecAddress::from_field(1);
pub global DEPLOYER_CONTRACT_ADDRESS = AztecAddress::from_field(2);
pub global REGISTERER_CONTRACT_ADDRESS = AztecAddress::from_field(3);
pub global MULTI_CALL_ENTRYPOINT_ADDRESS = AztecAddress::from_field(4);
pub global FEE_JUICE_ADDRESS = AztecAddress::from_field(5);
pub global ROUTER_ADDRESS = AztecAddress::from_field(6);

// CANONICAL DEFAULT KEYS
// This below are:
// "az_null_npk"
// "az_null_ivpk"
// "az_null_ovpk"
// "az_null_tpk"
// as bytes, hashed to curve using grumpkin::g1::affine_element::hash_to_curve(<X>, 0);
pub global DEFAULT_NPK_M_X = 0x01498945581e0eb9f8427ad6021184c700ef091d570892c437d12c7d90364bbd;
pub global DEFAULT_NPK_M_Y = 0x170ae506787c5c43d6ca9255d571c10fa9ffa9d141666e290c347c5c9ab7e344;
pub global DEFAULT_IVPK_M_X = 0x00c044b05b6ca83b9c2dbae79cc1135155956a64e136819136e9947fe5e5866c;
pub global DEFAULT_IVPK_M_Y = 0x1c1f0ca244c7cd46b682552bff8ae77dea40b966a71de076ec3b7678f2bdb151;
pub global DEFAULT_OVPK_M_X = 0x1b00316144359e9a3ec8e49c1cdb7eeb0cedd190dfd9dc90eea5115aa779e287;
pub global DEFAULT_OVPK_M_Y = 0x080ffc74d7a8b0bccb88ac11f45874172f3847eb8b92654aaa58a3d2b8dc7833;
pub global DEFAULT_TPK_M_X = 0x019c111f36ad3fc1d9b7a7a14344314d2864b94f030594cd67f753ef774a1efb;
pub global DEFAULT_TPK_M_Y = 0x2039907fe37f08d10739255141bb066c506a12f7d1e8dfec21abc58494705b6f;

// LENGTH OF STRUCTS SERIALIZED TO FIELDS
pub global AZTEC_ADDRESS_LENGTH: u32 = 1;
pub global GAS_FEES_LENGTH: u32 = 2;
pub global GAS_LENGTH: u32 = 2;
pub global GAS_SETTINGS_LENGTH: u32 = GAS_LENGTH * 2 + GAS_FEES_LENGTH + /* inclusion_fee */ 1;
pub global CALL_CONTEXT_LENGTH: u32 = 4;
pub global CONTENT_COMMITMENT_LENGTH: u32 = 4;
pub global CONTRACT_INSTANCE_LENGTH: u32 = 16;
pub global CONTRACT_STORAGE_READ_LENGTH: u32 = 3;
pub global CONTRACT_STORAGE_UPDATE_REQUEST_LENGTH: u32 = 3;
pub global ETH_ADDRESS_LENGTH: u32 = 1;
pub global FUNCTION_DATA_LENGTH: u32 = 2;
pub global FUNCTION_LEAF_PREIMAGE_LENGTH: u32 = 5;
pub global GLOBAL_VARIABLES_LENGTH: u32 = 7 + GAS_FEES_LENGTH;
pub global APPEND_ONLY_TREE_SNAPSHOT_LENGTH: u32 = 2;
pub global L1_TO_L2_MESSAGE_LENGTH: u32 = 6;
pub global L2_TO_L1_MESSAGE_LENGTH: u32 = 3;
pub global SCOPED_L2_TO_L1_MESSAGE_LENGTH: u32 = L2_TO_L1_MESSAGE_LENGTH + 1;
pub global MAX_BLOCK_NUMBER_LENGTH: u32 = 2; // 1 for the option flag, 1 for the value
pub global KEY_VALIDATION_REQUEST_LENGTH: u32 = 4;
pub global KEY_VALIDATION_REQUEST_AND_GENERATOR_LENGTH: u32 = KEY_VALIDATION_REQUEST_LENGTH + 1;
pub global SCOPED_KEY_VALIDATION_REQUEST_AND_GENERATOR_LENGTH: u32 =
    KEY_VALIDATION_REQUEST_AND_GENERATOR_LENGTH + 1;
pub global PARTIAL_STATE_REFERENCE_LENGTH: u32 = 6;
pub global READ_REQUEST_LENGTH: u32 = 2;
pub global TREE_LEAF_READ_REQUEST_LENGTH: u32 = 2;
pub global LOG_HASH_LENGTH: u32 = 3;
pub global SCOPED_LOG_HASH_LENGTH: u32 = LOG_HASH_LENGTH + 1;
pub global ENCRYPTED_LOG_HASH_LENGTH: u32 = 4;
pub global SCOPED_ENCRYPTED_LOG_HASH_LENGTH: u32 = ENCRYPTED_LOG_HASH_LENGTH + 1;
pub global NOTE_LOG_HASH_LENGTH: u32 = 4;
pub global NOTE_HASH_LENGTH: u32 = 2;
pub global SCOPED_NOTE_HASH_LENGTH: u32 = NOTE_HASH_LENGTH + 1;
pub global NULLIFIER_LENGTH: u32 = 3;
pub global SCOPED_NULLIFIER_LENGTH: u32 = NULLIFIER_LENGTH + 1;
pub global PUBLIC_DATA_WRITE_LENGTH: u32 = 2;
pub global PUBLIC_CALL_STACK_ITEM_COMPRESSED_LENGTH: u32 =
    AZTEC_ADDRESS_LENGTH + CALL_CONTEXT_LENGTH + 3 + 2 * GAS_LENGTH;
pub global PRIVATE_CALL_REQUEST_LENGTH: u32 = CALL_CONTEXT_LENGTH + 4;
pub global PUBLIC_CALL_REQUEST_LENGTH: u32 = AZTEC_ADDRESS_LENGTH /* msg_sender */
    + AZTEC_ADDRESS_LENGTH /* contract_address */
    + 1 /* function_selector */
    + 1 /* is_static_call */
    + 1 /* args_hash */;
pub global COUNTED_PUBLIC_CALL_REQUEST_LENGTH = PUBLIC_CALL_REQUEST_LENGTH + 1;
pub global PUBLIC_INNER_CALL_REQUEST_LENGTH: u32 =
    PUBLIC_CALL_STACK_ITEM_COMPRESSED_LENGTH + 1 /* counter */;
pub global ROLLUP_VALIDATION_REQUESTS_LENGTH: u32 = MAX_BLOCK_NUMBER_LENGTH;
pub global STATE_REFERENCE_LENGTH: u32 =
    APPEND_ONLY_TREE_SNAPSHOT_LENGTH + PARTIAL_STATE_REFERENCE_LENGTH;
pub global TREE_SNAPSHOTS_LENGTH: u32 = APPEND_ONLY_TREE_SNAPSHOT_LENGTH * 4;
pub global TX_CONTEXT_LENGTH: u32 = 2 + GAS_SETTINGS_LENGTH;
pub global TX_REQUEST_LENGTH: u32 = 2 + TX_CONTEXT_LENGTH + FUNCTION_DATA_LENGTH;
pub global TOTAL_FEES_LENGTH: u32 = 1;
pub global HEADER_LENGTH: u32 = APPEND_ONLY_TREE_SNAPSHOT_LENGTH
    + CONTENT_COMMITMENT_LENGTH
    + STATE_REFERENCE_LENGTH
    + GLOBAL_VARIABLES_LENGTH
    + TOTAL_FEES_LENGTH;
pub global PRIVATE_CIRCUIT_PUBLIC_INPUTS_LENGTH: u32 = CALL_CONTEXT_LENGTH
    + 4
    + MAX_BLOCK_NUMBER_LENGTH
    + (READ_REQUEST_LENGTH * MAX_NOTE_HASH_READ_REQUESTS_PER_CALL)
    + (READ_REQUEST_LENGTH * MAX_NULLIFIER_READ_REQUESTS_PER_CALL)
    + (KEY_VALIDATION_REQUEST_AND_GENERATOR_LENGTH * MAX_KEY_VALIDATION_REQUESTS_PER_CALL)
    + (NOTE_HASH_LENGTH * MAX_NOTE_HASHES_PER_CALL)
    + (NULLIFIER_LENGTH * MAX_NULLIFIERS_PER_CALL)
    + (PRIVATE_CALL_REQUEST_LENGTH * MAX_PRIVATE_CALL_STACK_LENGTH_PER_CALL)
    + (COUNTED_PUBLIC_CALL_REQUEST_LENGTH * MAX_ENQUEUED_CALLS_PER_CALL)
    + PUBLIC_CALL_REQUEST_LENGTH
    + (L2_TO_L1_MESSAGE_LENGTH * MAX_L2_TO_L1_MSGS_PER_CALL)
    + 2
    + (NOTE_LOG_HASH_LENGTH * MAX_NOTE_ENCRYPTED_LOGS_PER_CALL)
    + (ENCRYPTED_LOG_HASH_LENGTH * MAX_ENCRYPTED_LOGS_PER_CALL)
    + (LOG_HASH_LENGTH * MAX_UNENCRYPTED_LOGS_PER_CALL)
    + HEADER_LENGTH
    + TX_CONTEXT_LENGTH;
pub global PUBLIC_CIRCUIT_PUBLIC_INPUTS_LENGTH: u32 = CALL_CONTEXT_LENGTH
    + /*argsHash + returnsHash*/ 2
    + (TREE_LEAF_READ_REQUEST_LENGTH * MAX_NOTE_HASH_READ_REQUESTS_PER_CALL)
    + (READ_REQUEST_LENGTH * MAX_NULLIFIER_READ_REQUESTS_PER_CALL)
    + (READ_REQUEST_LENGTH * MAX_NULLIFIER_NON_EXISTENT_READ_REQUESTS_PER_CALL)
    + (TREE_LEAF_READ_REQUEST_LENGTH * MAX_L1_TO_L2_MSG_READ_REQUESTS_PER_CALL)
    + (CONTRACT_STORAGE_UPDATE_REQUEST_LENGTH * MAX_PUBLIC_DATA_UPDATE_REQUESTS_PER_CALL)
    + (CONTRACT_STORAGE_READ_LENGTH * MAX_PUBLIC_DATA_READS_PER_CALL)
    + (PUBLIC_INNER_CALL_REQUEST_LENGTH * MAX_ENQUEUED_CALLS_PER_CALL)
    + (NOTE_HASH_LENGTH * MAX_NOTE_HASHES_PER_CALL)
    + (NULLIFIER_LENGTH * MAX_NULLIFIERS_PER_CALL)
    + (L2_TO_L1_MESSAGE_LENGTH * MAX_L2_TO_L1_MSGS_PER_CALL)
    + 2
    + (LOG_HASH_LENGTH * MAX_UNENCRYPTED_LOGS_PER_CALL)
    + HEADER_LENGTH
    + GLOBAL_VARIABLES_LENGTH
    + AZTEC_ADDRESS_LENGTH
    + /* revert_code */ 1
    + 2 * GAS_LENGTH
    + /* transaction_fee */ 1;
pub global PRIVATE_CONTEXT_INPUTS_LENGTH: u32 =
    CALL_CONTEXT_LENGTH + HEADER_LENGTH + TX_CONTEXT_LENGTH + 1;
pub global PUBLIC_CONTEXT_INPUTS_LENGTH: u32 =
    CALL_CONTEXT_LENGTH + HEADER_LENGTH + GLOBAL_VARIABLES_LENGTH + GAS_LENGTH + 2;
pub global FEE_RECIPIENT_LENGTH: u32 = 2;

pub global AGGREGATION_OBJECT_LENGTH: u32 = 16;

pub global SCOPED_READ_REQUEST_LEN: u32 = READ_REQUEST_LENGTH + 1;
pub global PUBLIC_DATA_READ_LENGTH: u32 = 3;
pub global PRIVATE_VALIDATION_REQUESTS_LENGTH: u32 = ROLLUP_VALIDATION_REQUESTS_LENGTH
    + (SCOPED_READ_REQUEST_LEN * MAX_NOTE_HASH_READ_REQUESTS_PER_TX)
    + (SCOPED_READ_REQUEST_LEN * MAX_NULLIFIER_READ_REQUESTS_PER_TX)
    + (SCOPED_KEY_VALIDATION_REQUEST_AND_GENERATOR_LENGTH * MAX_KEY_VALIDATION_REQUESTS_PER_TX)
    + 2;
pub global NUM_PUBLIC_VALIDATION_REQUEST_ARRAYS: u32 = 5;
pub global PUBLIC_VALIDATION_REQUESTS_LENGTH: u32 = ROLLUP_VALIDATION_REQUESTS_LENGTH
    + (TREE_LEAF_READ_REQUEST_LENGTH * MAX_NOTE_HASH_READ_REQUESTS_PER_TX)
    + (SCOPED_READ_REQUEST_LEN * MAX_NULLIFIER_READ_REQUESTS_PER_TX)
    + (SCOPED_READ_REQUEST_LEN * MAX_NULLIFIER_NON_EXISTENT_READ_REQUESTS_PER_TX)
    + (PUBLIC_DATA_READ_LENGTH * MAX_PUBLIC_DATA_READS_PER_TX)
    + (TREE_LEAF_READ_REQUEST_LENGTH * MAX_L1_TO_L2_MSG_READ_REQUESTS_PER_TX);

pub global PUBLIC_DATA_UPDATE_REQUEST_LENGTH: u32 = 3; // To be deprecated.
pub global COMBINED_ACCUMULATED_DATA_LENGTH: u32 = MAX_NOTE_HASHES_PER_TX
    + MAX_NULLIFIERS_PER_TX
    + (MAX_L2_TO_L1_MSGS_PER_TX * SCOPED_L2_TO_L1_MESSAGE_LENGTH)
    + (LOG_HASH_LENGTH * MAX_NOTE_ENCRYPTED_LOGS_PER_TX)
    + (SCOPED_LOG_HASH_LENGTH * MAX_ENCRYPTED_LOGS_PER_TX)
    + 3
    + (MAX_UNENCRYPTED_LOGS_PER_TX * SCOPED_LOG_HASH_LENGTH)
    + (MAX_PUBLIC_DATA_UPDATE_REQUESTS_PER_TX * PUBLIC_DATA_WRITE_LENGTH)
    + GAS_LENGTH;
pub global TX_CONSTANT_DATA_LENGTH: u32 = HEADER_LENGTH
    + TX_CONTEXT_LENGTH
    + 1 /* vk_tree_root */
    + 1 /* protocol_contract_tree_root */;
pub global COMBINED_CONSTANT_DATA_LENGTH: u32 = TX_CONSTANT_DATA_LENGTH + GLOBAL_VARIABLES_LENGTH;

pub global PRIVATE_ACCUMULATED_DATA_LENGTH: u32 = (SCOPED_NOTE_HASH_LENGTH * MAX_NOTE_HASHES_PER_TX)
    + (SCOPED_NULLIFIER_LENGTH * MAX_NULLIFIERS_PER_TX)
    + (MAX_L2_TO_L1_MSGS_PER_TX * SCOPED_L2_TO_L1_MESSAGE_LENGTH)
    + (NOTE_LOG_HASH_LENGTH * MAX_NOTE_ENCRYPTED_LOGS_PER_TX)
    + (SCOPED_ENCRYPTED_LOG_HASH_LENGTH * MAX_ENCRYPTED_LOGS_PER_TX)
    + (SCOPED_LOG_HASH_LENGTH * MAX_UNENCRYPTED_LOGS_PER_TX)
    + (PRIVATE_CALL_REQUEST_LENGTH * MAX_PRIVATE_CALL_STACK_LENGTH_PER_TX)
    + (COUNTED_PUBLIC_CALL_REQUEST_LENGTH * MAX_ENQUEUED_CALLS_PER_TX);
pub global PRIVATE_KERNEL_CIRCUIT_PUBLIC_INPUTS_LENGTH: u32 = TX_CONSTANT_DATA_LENGTH
    + 1 /* min_revertible_side_effect_counter */
    + PRIVATE_VALIDATION_REQUESTS_LENGTH
    + PRIVATE_ACCUMULATED_DATA_LENGTH
    + PUBLIC_CALL_REQUEST_LENGTH
    + AZTEC_ADDRESS_LENGTH;

pub global PUBLIC_ACCUMULATED_DATA_LENGTH: u32 = (MAX_NOTE_HASHES_PER_TX * SCOPED_NOTE_HASH_LENGTH)
    + (MAX_NULLIFIERS_PER_TX * NULLIFIER_LENGTH)
    + (MAX_L2_TO_L1_MSGS_PER_TX * SCOPED_L2_TO_L1_MESSAGE_LENGTH)
    + (MAX_NOTE_ENCRYPTED_LOGS_PER_TX * LOG_HASH_LENGTH)
    + (MAX_ENCRYPTED_LOGS_PER_TX * SCOPED_LOG_HASH_LENGTH)
    + (MAX_UNENCRYPTED_LOGS_PER_TX * SCOPED_LOG_HASH_LENGTH)
    + (MAX_PUBLIC_DATA_UPDATE_REQUESTS_PER_TX * PUBLIC_DATA_UPDATE_REQUEST_LENGTH)
    + (MAX_ENQUEUED_CALLS_PER_TX * PUBLIC_CALL_REQUEST_LENGTH)
    + GAS_LENGTH;
pub global NUM_PUBLIC_ACCUMULATED_DATA_ARRAYS: u32 = 8;

pub global PRIVATE_TO_PUBLIC_ACCUMULATED_DATA_LENGTH: u32 = MAX_NOTE_HASHES_PER_TX
    + MAX_NULLIFIERS_PER_TX
    + (MAX_L2_TO_L1_MSGS_PER_TX * SCOPED_L2_TO_L1_MESSAGE_LENGTH)
    + (MAX_NOTE_ENCRYPTED_LOGS_PER_TX * LOG_HASH_LENGTH)
    + (MAX_ENCRYPTED_LOGS_PER_TX * SCOPED_LOG_HASH_LENGTH)
    + (MAX_UNENCRYPTED_LOGS_PER_TX * SCOPED_LOG_HASH_LENGTH)
    + (MAX_ENQUEUED_CALLS_PER_TX * PUBLIC_CALL_REQUEST_LENGTH)
    + GAS_LENGTH;

pub global PRIVATE_TO_AVM_ACCUMULATED_DATA_LENGTH: u32 = MAX_NOTE_HASHES_PER_TX
    + MAX_NULLIFIERS_PER_TX
    + (MAX_L2_TO_L1_MSGS_PER_TX * SCOPED_L2_TO_L1_MESSAGE_LENGTH);
pub global NUM_PRIVATE_TO_AVM_ACCUMULATED_DATA_ARRAYS: u32 = 3;

pub global AVM_ACCUMULATED_DATA_LENGTH: u32 = MAX_NOTE_HASHES_PER_TX
    + MAX_NULLIFIERS_PER_TX
    + (MAX_L2_TO_L1_MSGS_PER_TX * SCOPED_L2_TO_L1_MESSAGE_LENGTH)
    + (MAX_UNENCRYPTED_LOGS_PER_TX * SCOPED_LOG_HASH_LENGTH)
    + (MAX_PUBLIC_DATA_UPDATE_REQUESTS_PER_TX * PUBLIC_DATA_WRITE_LENGTH);

pub global PRIVATE_TO_PUBLIC_KERNEL_CIRCUIT_PUBLIC_INPUTS_LENGTH: u32 = TX_CONSTANT_DATA_LENGTH
    + ROLLUP_VALIDATION_REQUESTS_LENGTH
    + PRIVATE_TO_PUBLIC_ACCUMULATED_DATA_LENGTH /* non_revertible_accumulated_data */
    + PRIVATE_TO_PUBLIC_ACCUMULATED_DATA_LENGTH /* revertible_accumulated_data */
    + PUBLIC_CALL_REQUEST_LENGTH /* public_teardown_call_request */
    + AZTEC_ADDRESS_LENGTH /* fee_payer */;
pub global PUBLIC_KERNEL_CIRCUIT_PUBLIC_INPUTS_LENGTH: u32 = COMBINED_CONSTANT_DATA_LENGTH
    + PUBLIC_VALIDATION_REQUESTS_LENGTH
    + PUBLIC_ACCUMULATED_DATA_LENGTH
    + PUBLIC_ACCUMULATED_DATA_LENGTH
    + 1 /* end_side_effect_counter */
    + PUBLIC_CALL_REQUEST_LENGTH
    + AZTEC_ADDRESS_LENGTH
    + 1 /* revert_code */;
pub global VM_CIRCUIT_PUBLIC_INPUTS_LENGTH: u32 = COMBINED_CONSTANT_DATA_LENGTH
    + PUBLIC_CALL_REQUEST_LENGTH
    + PUBLIC_VALIDATION_REQUESTS_LENGTH
    + NUM_PUBLIC_VALIDATION_REQUEST_ARRAYS
    + PUBLIC_ACCUMULATED_DATA_LENGTH
    + NUM_PUBLIC_ACCUMULATED_DATA_ARRAYS
    + 1 /* start_side_effect_counter */
    + 1 /* end_side_effect_counter */
    + GAS_LENGTH
    + 1
    + 1
    + (PUBLIC_INNER_CALL_REQUEST_LENGTH * MAX_ENQUEUED_CALLS_PER_TX);

pub global KERNEL_CIRCUIT_PUBLIC_INPUTS_LENGTH: u32 = ROLLUP_VALIDATION_REQUESTS_LENGTH
    + COMBINED_ACCUMULATED_DATA_LENGTH
    + COMBINED_CONSTANT_DATA_LENGTH
    + PARTIAL_STATE_REFERENCE_LENGTH
    + 1
    + AZTEC_ADDRESS_LENGTH;

pub global AVM_CIRCUIT_PUBLIC_INPUTS_LENGTH: u32 = GLOBAL_VARIABLES_LENGTH
    + TREE_SNAPSHOTS_LENGTH /* start_tree_snapshots */
    + GAS_SETTINGS_LENGTH
    + (MAX_ENQUEUED_CALLS_PER_TX * PUBLIC_CALL_REQUEST_LENGTH) /* public_setup_call_requests */
    + (MAX_ENQUEUED_CALLS_PER_TX * PUBLIC_CALL_REQUEST_LENGTH) /* public_app_logic_call_requests */
    + PUBLIC_CALL_REQUEST_LENGTH /* public_teardown_call_request */
    + NUM_PRIVATE_TO_AVM_ACCUMULATED_DATA_ARRAYS /* previous_non_revertible_accumulated_data_array_lengths */
    + NUM_PRIVATE_TO_AVM_ACCUMULATED_DATA_ARRAYS /* previous_revertible_accumulated_data_array_lengths */
    + PRIVATE_TO_AVM_ACCUMULATED_DATA_LENGTH /* previous_non_revertible_accumulated_data */
    + PRIVATE_TO_AVM_ACCUMULATED_DATA_LENGTH /* previous_revertible_accumulated_data */
    + TREE_SNAPSHOTS_LENGTH /* end_tree_snapshots */
    + AVM_ACCUMULATED_DATA_LENGTH
    + 1 /* transaction_fee */
    + 1 /* reverted */
;

pub global CONSTANT_ROLLUP_DATA_LENGTH: u32 = APPEND_ONLY_TREE_SNAPSHOT_LENGTH
    + 1 /* vk_tree_root */
    + 1 /* protocol_contract_tree_root */
    + GLOBAL_VARIABLES_LENGTH;

// + 5 for rollup_type, height_in_block_tree, txs_effects_hash, out_hash, accumulated_fees
pub global BASE_OR_MERGE_PUBLIC_INPUTS_LENGTH: u32 = CONSTANT_ROLLUP_DATA_LENGTH
    + PARTIAL_STATE_REFERENCE_LENGTH
    + PARTIAL_STATE_REFERENCE_LENGTH
    + 5;
pub global BLOCK_ROOT_OR_BLOCK_MERGE_PUBLIC_INPUTS_LENGTH: u32 = 2
    * APPEND_ONLY_TREE_SNAPSHOT_LENGTH
    + 1 /* previous_block_hash */
    + 1 /* end_block_hash */
    + 2 * GLOBAL_VARIABLES_LENGTH
    + 1 /* out_hash */
    + AZTEC_EPOCH_DURATION * FEE_RECIPIENT_LENGTH
    + 1 /* vk_tree_root */
    + 1 /* protocol_contract_tree_root */
    + 1 /* prover_id */;
pub global ROOT_ROLLUP_PUBLIC_INPUTS_LENGTH: u32 =
    2 * APPEND_ONLY_TREE_SNAPSHOT_LENGTH + 8 + AZTEC_EPOCH_DURATION * FEE_RECIPIENT_LENGTH;

pub global GET_NOTES_ORACLE_RETURN_LENGTH: u32 = 674;
pub global NOTE_HASHES_NUM_BYTES_PER_BASE_ROLLUP: u32 = 32 * MAX_NOTE_HASHES_PER_TX;
pub global NULLIFIERS_NUM_BYTES_PER_BASE_ROLLUP: u32 = 32 * MAX_NULLIFIERS_PER_TX;
pub global PUBLIC_DATA_WRITES_NUM_BYTES_PER_BASE_ROLLUP: u32 =
    64 * MAX_TOTAL_PUBLIC_DATA_UPDATE_REQUESTS_PER_TX; // 1 write is 64 bytes
pub global CONTRACTS_NUM_BYTES_PER_BASE_ROLLUP: Field = 32;
pub global CONTRACT_DATA_NUM_BYTES_PER_BASE_ROLLUP: Field = 64;
pub global CONTRACT_DATA_NUM_BYTES_PER_BASE_ROLLUP_UNPADDED: Field = 52;
pub global L2_TO_L1_MSGS_NUM_BYTES_PER_BASE_ROLLUP: Field = 256;
pub global LOGS_HASHES_NUM_BYTES_PER_BASE_ROLLUP: Field = 64;
pub global NUM_MSGS_PER_BASE_PARITY: u32 = 4;
// pub global NUM_BASE_PARITY_PER_ROOT_PARITY: u32 = NUMBER_OF_L1_L2_MESSAGES_PER_ROLLUP / NUM_MSGS_PER_BASE_PARITY;
// FIX: Sadly, writing this as above causes a type error in type_conversion.ts.
pub global NUM_BASE_PARITY_PER_ROOT_PARITY: u32 = 4;

// Lengths of the different types of proofs in fields
pub global RECURSIVE_PROOF_LENGTH: u32 = 463;
pub global NESTED_RECURSIVE_PROOF_LENGTH: u32 = 463;
pub global TUBE_PROOF_LENGTH: u32 = RECURSIVE_PROOF_LENGTH; // in the future these can differ

pub global HONK_VERIFICATION_KEY_LENGTH_IN_FIELDS: u32 = 128; // size of an Ultra verification key

pub global CLIENT_IVC_VERIFICATION_KEY_LENGTH_IN_FIELDS: u32 = 143; // size of a Mega verification key
// VK is composed of
// - circuit size encoded as a fr field element (32 bytes)
// - num of inputs encoded as a fr field element (32 bytes)
// - 21 affine elements (curve base field fq) encoded as fr elements takes (21 * 4 * 32 bytes)
// 21 above refers to the constant AvmFlavor::NUM_PRECOMPUTED_ENTITIES
pub global AVM_VERIFICATION_KEY_LENGTH_IN_FIELDS: u32 = 2 + 21 * 4;

// `AVM_PROOF_LENGTH_IN_FIELDS` must be updated when AVM circuit changes.
// To determine latest value, hover `COMPUTED_AVM_PROOF_LENGTH_IN_FIELDS`
// in barretenberg/cpp/src/barretenberg/vm/avm/generated/flavor.hpp
pub global AVM_PROOF_LENGTH_IN_FIELDS: u32 = 4176;
pub global AVM_PUBLIC_COLUMN_MAX_SIZE: u32 = 1024;
pub global AVM_PUBLIC_INPUTS_FLATTENED_SIZE: u32 =
    2 * AVM_PUBLIC_COLUMN_MAX_SIZE + PUBLIC_CIRCUIT_PUBLIC_INPUTS_LENGTH;
/**
 * Enumerate the hash_indices which are used for pedersen hashing.
 * We start from 1 to avoid the default generators. The generator indices are listed
 * based on the number of elements each index hashes. The following conditions must be met:
 *
 * +-----------+-------------------------------+----------------------+
 * | Hash size | Number of elements hashed (n) | Condition to use     |
 * |-----------+-------------------------------+----------------------|
 * | LOW       | n <= 8                         | 0 < hash_index <= 32  |
 * | MID       | 8 < n <= 16                    | 32 < hash_index <= 40 |
 * | HIGH      | 16 < n <= 48                   | 40 < hash_index <= 48 |
 * +-----------+-------------------------------+----------------------+
 */
// Indices with size <= 8
pub global GENERATOR_INDEX__NOTE_HASH: u32 = 1;
pub global GENERATOR_INDEX__NOTE_HASH_NONCE: u32 = 2;
pub global GENERATOR_INDEX__UNIQUE_NOTE_HASH: u32 = 3;
pub global GENERATOR_INDEX__SILOED_NOTE_HASH: u32 = 4;
pub global GENERATOR_INDEX__MESSAGE_NULLIFIER: u32 = 5;
pub global GENERATOR_INDEX__INITIALIZATION_NULLIFIER: u32 = 6;
pub global GENERATOR_INDEX__OUTER_NULLIFIER: u32 = 7;
pub global GENERATOR_INDEX__PUBLIC_DATA_READ: u32 = 8;
pub global GENERATOR_INDEX__PUBLIC_DATA_UPDATE_REQUEST: u32 = 9;
pub global GENERATOR_INDEX__FUNCTION_DATA: u32 = 10;
pub global GENERATOR_INDEX__FUNCTION_LEAF: u32 = 11;
pub global GENERATOR_INDEX__CONTRACT_DEPLOYMENT_DATA: u32 = 12;
pub global GENERATOR_INDEX__CONSTRUCTOR: u32 = 13;
pub global GENERATOR_INDEX__CONSTRUCTOR_ARGS: u32 = 14;
pub global GENERATOR_INDEX__CONTRACT_ADDRESS_V1: u32 = 15;
pub global GENERATOR_INDEX__CONTRACT_LEAF: u32 = 16;
pub global GENERATOR_INDEX__CALL_CONTEXT: u32 = 17;
pub global GENERATOR_INDEX__CALL_STACK_ITEM: u32 = 18;
pub global GENERATOR_INDEX__CALL_STACK_ITEM_2: u32 = 19;
pub global GENERATOR_INDEX__SECRET_HASH: u32 = 20;
pub global GENERATOR_INDEX__L2_TO_L1_MSG: u32 = 21;
pub global GENERATOR_INDEX__TX_CONTEXT: u32 = 22;
pub global GENERATOR_INDEX__PUBLIC_LEAF_INDEX: u32 = 23;
pub global GENERATOR_INDEX__PUBLIC_DATA_LEAF: u32 = 24;
pub global GENERATOR_INDEX__SIGNED_TX_REQUEST: u32 = 25;
pub global GENERATOR_INDEX__GLOBAL_VARIABLES: u32 = 26;
pub global GENERATOR_INDEX__PARTIAL_ADDRESS: u32 = 27;
pub global GENERATOR_INDEX__BLOCK_HASH: u32 = 28;
pub global GENERATOR_INDEX__SIDE_EFFECT: u32 = 29;
pub global GENERATOR_INDEX__FEE_PAYLOAD: u32 = 30;
pub global GENERATOR_INDEX__COMBINED_PAYLOAD: u32 = 31;
pub global GENERATOR_INDEX__TX_NULLIFIER: u32 = 32;
// Indices with size <= 16
pub global GENERATOR_INDEX__TX_REQUEST: u32 = 33;
pub global GENERATOR_INDEX__SIGNATURE_PAYLOAD: u32 = 34;
// Indices with size <= 44
pub global GENERATOR_INDEX__VK: u32 = 41;
pub global GENERATOR_INDEX__PRIVATE_CIRCUIT_PUBLIC_INPUTS: u32 = 42;
pub global GENERATOR_INDEX__PUBLIC_CIRCUIT_PUBLIC_INPUTS: u32 = 43;
// TODO: Function args generator index is being used to hash 64 items
pub global GENERATOR_INDEX__FUNCTION_ARGS: u32 = 44;
pub global GENERATOR_INDEX__AUTHWIT_INNER: u32 = 45;
pub global GENERATOR_INDEX__AUTHWIT_OUTER: u32 = 46;
pub global GENERATOR_INDEX__AUTHWIT_NULLIFIER: u32 = 47;
// Key related generators follow
pub global GENERATOR_INDEX__NSK_M: u32 = 48;
pub global GENERATOR_INDEX__IVSK_M: u32 = 49;
pub global GENERATOR_INDEX__OVSK_M: u32 = 50;
pub global GENERATOR_INDEX__TSK_M: u32 = 51;
pub global GENERATOR_INDEX__PUBLIC_KEYS_HASH: u32 = 52;
pub global GENERATOR_INDEX__NOTE_NULLIFIER: u32 = 53;
pub global GENERATOR_INDEX__NOTE_HIDING_POINT: u32 = 54;
pub global GENERATOR_INDEX__SYMMETRIC_KEY: u8 = 55;

// AVM memory tags
pub global MEM_TAG_FF = 0;
pub global MEM_TAG_U1 = 1;
pub global MEM_TAG_U8 = 2;
pub global MEM_TAG_U16 = 3;
pub global MEM_TAG_U32 = 4;
pub global MEM_TAG_U64 = 5;
pub global MEM_TAG_U128 = 6;

// AVM CIRCUIT - PUBLIC KERNEL INPUTS COLUMN OFFSETS
// Keep the number of offsets aligned with KERNEL_INPUTS_LENGTH defined in constants.hpp
pub global SENDER_KERNEL_INPUTS_COL_OFFSET: u32 = 0;
pub global ADDRESS_KERNEL_INPUTS_COL_OFFSET: u32 = 1;
pub global FUNCTION_SELECTOR_KERNEL_INPUTS_COL_OFFSET: u32 = 2;
pub global IS_STATIC_CALL_KERNEL_INPUTS_COL_OFFSET: u32 = 3;
// pub global Variables
pub global CHAIN_ID_KERNEL_INPUTS_COL_OFFSET: u32 = 4;
pub global VERSION_KERNEL_INPUTS_COL_OFFSET: u32 = 5;
pub global BLOCK_NUMBER_KERNEL_INPUTS_COL_OFFSET: u32 = 6;
pub global TIMESTAMP_KERNEL_INPUTS_COL_OFFSET: u32 = 7;
// pub global Variables - fees
pub global FEE_PER_DA_GAS_KERNEL_INPUTS_COL_OFFSET: u32 = 8;
pub global FEE_PER_L2_GAS_KERNEL_INPUTS_COL_OFFSET: u32 = 9;
// Gas - start and end values
pub global DA_START_GAS_KERNEL_INPUTS_COL_OFFSET = 10;
pub global L2_START_GAS_KERNEL_INPUTS_COL_OFFSET = 11;
pub global DA_END_GAS_KERNEL_INPUTS_COL_OFFSET = 12;
pub global L2_END_GAS_KERNEL_INPUTS_COL_OFFSET = 13;
// Top-level members
pub global TRANSACTION_FEE_KERNEL_INPUTS_COL_OFFSET: u32 = 14;

// AVM CIRCUIT - PUBLIC KERNEL OUTPUTS COLUMN OFFSETS
// Side effects
pub global START_NOTE_HASH_EXISTS_WRITE_OFFSET: u32 = 0;
pub global START_NULLIFIER_EXISTS_OFFSET: u32 =
    START_NOTE_HASH_EXISTS_WRITE_OFFSET + MAX_NOTE_HASH_READ_REQUESTS_PER_CALL;
pub global START_NULLIFIER_NON_EXISTS_OFFSET: u32 =
    START_NULLIFIER_EXISTS_OFFSET + MAX_NULLIFIER_READ_REQUESTS_PER_CALL;
pub global START_L1_TO_L2_MSG_EXISTS_WRITE_OFFSET: u32 =
    START_NULLIFIER_NON_EXISTS_OFFSET + MAX_NULLIFIER_NON_EXISTENT_READ_REQUESTS_PER_CALL;
pub global START_SSTORE_WRITE_OFFSET: u32 =
    START_L1_TO_L2_MSG_EXISTS_WRITE_OFFSET + MAX_L1_TO_L2_MSG_READ_REQUESTS_PER_CALL;
pub global START_SLOAD_WRITE_OFFSET: u32 =
    START_SSTORE_WRITE_OFFSET + MAX_PUBLIC_DATA_UPDATE_REQUESTS_PER_CALL;
pub global START_EMIT_NOTE_HASH_WRITE_OFFSET: u32 =
    START_SLOAD_WRITE_OFFSET + MAX_PUBLIC_DATA_READS_PER_CALL;
pub global START_EMIT_NULLIFIER_WRITE_OFFSET: u32 =
    START_EMIT_NOTE_HASH_WRITE_OFFSET + MAX_NOTE_HASHES_PER_CALL;
pub global START_EMIT_L2_TO_L1_MSG_WRITE_OFFSET: u32 =
    START_EMIT_NULLIFIER_WRITE_OFFSET + MAX_NULLIFIERS_PER_CALL;
pub global START_EMIT_UNENCRYPTED_LOG_WRITE_OFFSET: u32 =
    START_EMIT_L2_TO_L1_MSG_WRITE_OFFSET + MAX_L2_TO_L1_MSGS_PER_CALL;

/**
 * GAS COSTS FOR AVM OPCODES
 * They are used in TS and C++
 */
// Base L2 GAS
// Note: magic numbers here are derived from each op's AVM circuit trace area
pub global AVM_ADD_BASE_L2_GAS: u32 = 32;
pub global AVM_SUB_BASE_L2_GAS: u32 = 32;
pub global AVM_MUL_BASE_L2_GAS: u32 = 33;
pub global AVM_DIV_BASE_L2_GAS: u32 = 43;
pub global AVM_FDIV_BASE_L2_GAS: u32 = 32;
pub global AVM_EQ_BASE_L2_GAS: u32 = 32;
pub global AVM_LT_BASE_L2_GAS: u32 = 64;
pub global AVM_LTE_BASE_L2_GAS: u32 = 64;
pub global AVM_AND_BASE_L2_GAS: u32 = 33;
pub global AVM_OR_BASE_L2_GAS: u32 = 33;
pub global AVM_XOR_BASE_L2_GAS: u32 = 33;
pub global AVM_NOT_BASE_L2_GAS: u32 = 27;
pub global AVM_SHL_BASE_L2_GAS: u32 = 32;
pub global AVM_SHR_BASE_L2_GAS: u32 = 32;
pub global AVM_CAST_BASE_L2_GAS: u32 = 30;
pub global AVM_GETENVVAR_BASE_L2_GAS: u16 = 20;
pub global AVM_CALLDATACOPY_BASE_L2_GAS: u32 = 29;
pub global AVM_RETURNDATASIZE_BASE_L2_GAS: u32 = 20;
pub global AVM_RETURNDATACOPY_BASE_L2_GAS: u32 = 29;
pub global AVM_JUMP_BASE_L2_GAS: u32 = 12;
pub global AVM_JUMPI_BASE_L2_GAS: u32 = 18;
pub global AVM_INTERNALCALL_BASE_L2_GAS: u32 = 18;
pub global AVM_INTERNALRETURN_BASE_L2_GAS: u32 = 18;
pub global AVM_SET_BASE_L2_GAS: u32 = 18;
pub global AVM_MOV_BASE_L2_GAS: u32 = 23;
pub global AVM_SLOAD_BASE_L2_GAS: u32 = 18 + L2_GAS_PER_PUBLIC_DATA_READ;
pub global AVM_SSTORE_BASE_L2_GAS: u32 = 18 + L2_GAS_PER_PUBLIC_DATA_UPDATE;
pub global AVM_NOTEHASHEXISTS_BASE_L2_GAS: u32 = 26 + L2_GAS_PER_NOTE_HASH_READ_REQUEST;
pub global AVM_EMITNOTEHASH_BASE_L2_GAS: u32 = 26 + L2_GAS_PER_NOTE_HASH;
pub global AVM_NULLIFIEREXISTS_BASE_L2_GAS: u32 = 26 + L2_GAS_PER_NULLIFIER_READ_REQUEST;
pub global AVM_EMITNULLIFIER_BASE_L2_GAS: u32 = 26 + L2_GAS_PER_NULLIFIER;
pub global AVM_L1TOL2MSGEXISTS_BASE_L2_GAS: u32 = 26 + L2_GAS_PER_L1_TO_L2_MSG_READ_REQUEST;
pub global AVM_GETCONTRACTINSTANCE_BASE_L2_GAS: u32 = 48 + L2_GAS_PER_NULLIFIER_READ_REQUEST; // does a nullifier check
pub global AVM_EMITUNENCRYPTEDLOG_BASE_L2_GAS: u32 = 18;
pub global AVM_SENDL2TOL1MSG_BASE_L2_GAS: u32 = 26 + L2_GAS_PER_L2_TO_L1_MSG;
// On CALL, AVM performs nullifier checks for contract address & contract class ID
pub global AVM_CALL_BASE_L2_GAS: u32 = 45 + (2 * L2_GAS_PER_NULLIFIER_READ_REQUEST);
pub global AVM_STATICCALL_BASE_L2_GAS: u32 = 45 + (2 * L2_GAS_PER_NULLIFIER_READ_REQUEST);
pub global AVM_RETURN_BASE_L2_GAS: u32 = 28;
pub global AVM_REVERT_BASE_L2_GAS: u32 = 28;
pub global AVM_DEBUGLOG_BASE_L2_GAS: u32 = 12; // Must be equal to AVM_JUMP_BASE_L2_GAS as long as circuit implements debugLog as a jump
pub global AVM_POSEIDON2_BASE_L2_GAS: u32 = 78;
pub global AVM_SHA256COMPRESSION_BASE_L2_GAS: u32 = 261;
pub global AVM_KECCAKF1600_BASE_L2_GAS: u32 = 300;
pub global AVM_ECADD_BASE_L2_GAS: u32 = 62;
pub global AVM_MSM_BASE_L2_GAS: u32 = 1000;
pub global AVM_TORADIXBE_BASE_L2_GAS: u32 = 46;

// Dynamic L2 GAS
pub global AVM_CALLDATACOPY_DYN_L2_GAS: u32 = 6;
pub global AVM_RETURNDATACOPY_DYN_L2_GAS: u32 = 6;
// a single increment here corresponds to an entire additional field (hence x32 bytes per field)
pub global AVM_EMITUNENCRYPTEDLOG_DYN_L2_GAS: u32 = 18 + (DA_BYTES_PER_FIELD * L2_GAS_PER_LOG_BYTE);
pub global AVM_CALL_DYN_L2_GAS: u32 = 4;
pub global AVM_STATICCALL_DYN_L2_GAS: u32 = 4;
pub global AVM_RETURN_DYN_L2_GAS: u32 = 6;
pub global AVM_REVERT_DYN_L2_GAS: u32 = 6;
pub global AVM_MSM_DYN_L2_GAS: u32 = 100;
pub global AVM_TORADIXBE_DYN_L2_GAS: u32 = 20;

// Base DA Gas
pub global AVM_SSTORE_BASE_DA_GAS: u32 = DA_BYTES_PER_FIELD * DA_GAS_PER_BYTE;
pub global AVM_EMITNOTEHASH_BASE_DA_GAS: u32 = DA_BYTES_PER_FIELD * DA_GAS_PER_BYTE;
pub global AVM_EMITNULLIFIER_BASE_DA_GAS: u32 = DA_BYTES_PER_FIELD * DA_GAS_PER_BYTE;
pub global AVM_SENDL2TOL1MSG_BASE_DA_GAS: u32 = DA_BYTES_PER_FIELD * DA_GAS_PER_BYTE;

// Dynamic DA Gas
// a single increment here corresponds to an entire additional field (hence x32 bytes per field)
pub global AVM_EMITUNENCRYPTEDLOG_DYN_DA_GAS: u32 = DA_BYTES_PER_FIELD * DA_GAS_PER_BYTE;

// Constants related to proof type of a recursive proof verification.
// Keep following constants in sync with the enum acir_format::PROOF_TYPE in recursion_constraint.hpp
pub global PROOF_TYPE_PLONK: u32 = 0;
pub global PROOF_TYPE_HONK: u32 = 1;
pub global PROOF_TYPE_OINK: u32 = 2;
pub global PROOF_TYPE_PG: u32 = 3;
pub global PROOF_TYPE_AVM: u32 = 4;<|MERGE_RESOLUTION|>--- conflicted
+++ resolved
@@ -43,37 +43,20 @@
 pub global MAX_UNENCRYPTED_LOGS_PER_CALL: u32 = 4;
 
 // TREES RELATED CONSTANTS
-<<<<<<< HEAD
-global ARCHIVE_HEIGHT: u32 = 29;
-global VK_TREE_HEIGHT: u32 = 6;
-global PROTOCOL_CONTRACT_TREE_HEIGHT: u32 = 3;
-global FUNCTION_TREE_HEIGHT: u32 = 5;
-global NOTE_HASH_TREE_HEIGHT: u32 = 40;
-global PUBLIC_DATA_TREE_HEIGHT: u32 = 40;
-global NULLIFIER_TREE_HEIGHT: u32 = 40;
-global L1_TO_L2_MSG_TREE_HEIGHT: u32 = 39;
-global ARTIFACT_FUNCTION_TREE_MAX_HEIGHT: u32 = 5;
-global NULLIFIER_TREE_ID = 0;
-global NOTE_HASH_TREE_ID = 1;
-global PUBLIC_DATA_TREE_ID = 2;
-global L1_TO_L2_MESSAGE_TREE_ID = 3;
-global ARCHIVE_TREE_ID = 4;
-=======
-pub global ARCHIVE_HEIGHT: u32 = 16;
+pub global ARCHIVE_HEIGHT: u32 = 29;
 pub global VK_TREE_HEIGHT: u32 = 6;
 pub global PROTOCOL_CONTRACT_TREE_HEIGHT: u32 = 3;
 pub global FUNCTION_TREE_HEIGHT: u32 = 5;
-pub global NOTE_HASH_TREE_HEIGHT: u32 = 32;
+pub global NOTE_HASH_TREE_HEIGHT: u32 = 40;
 pub global PUBLIC_DATA_TREE_HEIGHT: u32 = 40;
-pub global NULLIFIER_TREE_HEIGHT: u32 = 20;
-pub global L1_TO_L2_MSG_TREE_HEIGHT: u32 = 16;
+pub global NULLIFIER_TREE_HEIGHT: u32 = 40;
+pub global L1_TO_L2_MSG_TREE_HEIGHT: u32 = 39;
 pub global ARTIFACT_FUNCTION_TREE_MAX_HEIGHT: u32 = 5;
 pub global NULLIFIER_TREE_ID = 0;
 pub global NOTE_HASH_TREE_ID = 1;
 pub global PUBLIC_DATA_TREE_ID = 2;
 pub global L1_TO_L2_MESSAGE_TREE_ID = 3;
 pub global ARCHIVE_TREE_ID = 4;
->>>>>>> f96ce2f9
 
 // SUB-TREES RELATED CONSTANTS
 pub global NOTE_HASH_SUBTREE_HEIGHT: u32 = 6;
@@ -161,13 +144,8 @@
 pub global AZTEC_EPOCH_PROOF_CLAIM_WINDOW_IN_L2_SLOTS: u32 = 13;
 // The following is taken from building a block and looking at the `lastArchive` value in it.
 // You can run the `integration_l1_publisher.test.ts` and look at the first blocks in the fixtures.
-<<<<<<< HEAD
-global GENESIS_ARCHIVE_ROOT: Field =
+pub global GENESIS_ARCHIVE_ROOT: Field =
     0x2a05cb8aeefe9b9797f90650eae072f5ab7437807e62f9724ce1900467779860;
-=======
-pub global GENESIS_ARCHIVE_ROOT: Field =
-    0x1200a06aae1368abe36530b585bd7a4d2ba4de5037b82076412691a187d7621e;
->>>>>>> f96ce2f9
 // The following and the value in `deploy_l1_contracts` must match. We should not have the code both places, but
 // we are running into circular dependency issues. #3342
 pub global FEE_JUICE_INITIAL_MINT: Field = 20000000000;
