--- conflicted
+++ resolved
@@ -135,18 +135,7 @@
 pub global INITIAL_L2_BLOCK_NUM: Field = 1;
 pub global FIELDS_PER_BLOB: u32 = 4096;
 pub global PRIVATE_LOG_SIZE_IN_BYTES: u32 = 576; // This is currently defined by aztec-nr/aztec/src/encrypted_logs/payload.nr. See the comment there for how this value is calculated.
-<<<<<<< HEAD
-pub global ETHEREUM_SLOT_DURATION: u32 = 12;
-// AZTEC_SLOT_DURATION should be a multiple of ETHEREUM_SLOT_DURATION
-pub global AZTEC_SLOT_DURATION: u32 = ETHEREUM_SLOT_DURATION * 2;
-pub global AZTEC_EPOCH_DURATION: u32 = 16;
-pub global AZTEC_TARGET_COMMITTEE_SIZE: u32 = 48;
-// The number of AZTEC_SLOTS that we can wait for a proof of an epoch to be produced.
-pub global AZTEC_EPOCH_PROOF_CLAIM_WINDOW_IN_L2_SLOTS: u32 = 13;
-=======
-pub global BLOB_SIZE_IN_BYTES: Field = 31 * 4096;
 pub global AZTEC_MAX_EPOCH_DURATION: u32 = 32;
->>>>>>> 7d1c7975
 // The following is taken from building a block and looking at the `lastArchive` value in it.
 // You can run the `integration_l1_publisher.test.ts` and look at the first blocks in the fixtures.
 pub global GENESIS_ARCHIVE_ROOT: Field =
@@ -522,20 +511,13 @@
     + AZTEC_MAX_EPOCH_DURATION * FEE_RECIPIENT_LENGTH
     + 1 /* vk_tree_root */
     + 1 /* protocol_contract_tree_root */
-<<<<<<< HEAD
     + 1 /* prover_id */
-    + AZTEC_EPOCH_DURATION * BLOB_PUBLIC_INPUTS;
+    + AZTEC_MAX_EPOCH_DURATION * BLOB_PUBLIC_INPUTS;
 // + 8 for previous_block_hash, end_block_hash, end_timestamp, end_block_number, out_hash, vk_tree_root, protocol_contract_tree_root, prover_id
 pub global ROOT_ROLLUP_PUBLIC_INPUTS_LENGTH: u32 = 2 * APPEND_ONLY_TREE_SNAPSHOT_LENGTH
     + 8
-    + AZTEC_EPOCH_DURATION * FEE_RECIPIENT_LENGTH
-    + AZTEC_EPOCH_DURATION * BLOB_PUBLIC_INPUTS;
-=======
-    + 1 /* prover_id */;
-pub global ROOT_ROLLUP_PUBLIC_INPUTS_LENGTH: u32 =
-    2 * APPEND_ONLY_TREE_SNAPSHOT_LENGTH + 8 + AZTEC_MAX_EPOCH_DURATION * FEE_RECIPIENT_LENGTH;
-
->>>>>>> 7d1c7975
+    + AZTEC_MAX_EPOCH_DURATION * FEE_RECIPIENT_LENGTH
+    + AZTEC_MAX_EPOCH_DURATION * BLOB_PUBLIC_INPUTS;
 pub global GET_NOTES_ORACLE_RETURN_LENGTH: u32 = 674;
 pub global NOTE_HASHES_NUM_BYTES_PER_BASE_ROLLUP: u32 = 32 * MAX_NOTE_HASHES_PER_TX;
 pub global NULLIFIERS_NUM_BYTES_PER_BASE_ROLLUP: u32 = 32 * MAX_NULLIFIERS_PER_TX;
