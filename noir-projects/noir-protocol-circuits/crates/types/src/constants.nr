global ARGS_LENGTH: u64 = 16;
global RETURN_VALUES_LENGTH: u64 = 4;

/**
 * Convention for constant array lengths are mainly divided in 2 classes:
 *  - FUNCTION CALL
 *  - TRANSACTION
 *
 * Agreed convention is to use MAX_XXX_PER_CALL resp. MAX_XXX_PER_TX, where XXX denotes a type of element such as
 * commitment, or nullifier, e.g.,:
 *  - MAX_NEW_NULLIFIERS_PER_CALL
 *  - MAX_NEW_NOTE_HASHES_PER_TX
 *
 * In the kernel circuits, we accumulate elements such as note hashes and the nullifiers from all functions calls in a
 * transaction. Therefore, we always must have:
 * MAX_XXX_PER_TX ≥ MAX_XXX_PER_CALL
 *
 * For instance:
 * MAX_NEW_NOTE_HASHES_PER_TX ≥ MAX_NEW_NOTE_HASHES_PER_CALL
 * MAX_NEW_NULLIFIERS_PER_TX ≥ MAX_NEW_NULLIFIERS_PER_CALL
 *
 */

// docs:start:constants
// "PER CALL" CONSTANTS
global MAX_NEW_NOTE_HASHES_PER_CALL: u64 = 16;
global MAX_NEW_NULLIFIERS_PER_CALL: u64 = 16;
global MAX_PRIVATE_CALL_STACK_LENGTH_PER_CALL: u64 = 4;
global MAX_PUBLIC_CALL_STACK_LENGTH_PER_CALL: u64 = 4;
global MAX_NEW_L2_TO_L1_MSGS_PER_CALL: u64 = 2;
global MAX_PUBLIC_DATA_UPDATE_REQUESTS_PER_CALL: u64 = 16;
global MAX_PUBLIC_DATA_READS_PER_CALL: u64 = 16;
global MAX_NOTE_HASH_READ_REQUESTS_PER_CALL: u64 = 32;
global MAX_NULLIFIER_READ_REQUESTS_PER_CALL: u64 = 2; // Change it to a larger value when there's a seperate reset circuit.
global MAX_NULLIFIER_NON_EXISTENT_READ_REQUESTS_PER_CALL: u64 = 2;
global MAX_NULLIFIER_KEY_VALIDATION_REQUESTS_PER_CALL: u64 = 1;

// "PER TRANSACTION" CONSTANTS
global MAX_NEW_NOTE_HASHES_PER_TX: u64 = 64;
global MAX_NON_REVERTIBLE_NOTE_HASHES_PER_TX: u64 = 8;
global MAX_REVERTIBLE_NOTE_HASHES_PER_TX: u64 = 56;

global MAX_NEW_NULLIFIERS_PER_TX: u64 = 64;
global MAX_NON_REVERTIBLE_NULLIFIERS_PER_TX: u64 = 8;
global MAX_REVERTIBLE_NULLIFIERS_PER_TX: u64 = 56;

global MAX_PRIVATE_CALL_STACK_LENGTH_PER_TX: u64 = 8;

global MAX_PUBLIC_CALL_STACK_LENGTH_PER_TX: u64 = 8;
global MAX_NON_REVERTIBLE_PUBLIC_CALL_STACK_LENGTH_PER_TX: u64 = 3;
global MAX_REVERTIBLE_PUBLIC_CALL_STACK_LENGTH_PER_TX: u64 = 5;

global MAX_PUBLIC_DATA_UPDATE_REQUESTS_PER_TX: u64 = 32;
global MAX_NON_REVERTIBLE_PUBLIC_DATA_UPDATE_REQUESTS_PER_TX: u64 = 16;
global MAX_REVERTIBLE_PUBLIC_DATA_UPDATE_REQUESTS_PER_TX: u64 = 16;

global MAX_PUBLIC_DATA_READS_PER_TX: u64 = 32;

global MAX_NEW_L2_TO_L1_MSGS_PER_TX: u64 = 2;
global MAX_NOTE_HASH_READ_REQUESTS_PER_TX: u64 = 128;
global MAX_NULLIFIER_READ_REQUESTS_PER_TX: u64 = 8; // Change it to a larger value when there's a seperate reset circuit.
global MAX_NULLIFIER_NON_EXISTENT_READ_REQUESTS_PER_TX: u64 = 8;
global MAX_NULLIFIER_KEY_VALIDATION_REQUESTS_PER_TX: u64 = 4;
global NUM_ENCRYPTED_LOGS_HASHES_PER_TX: u64 = 1;
global NUM_UNENCRYPTED_LOGS_HASHES_PER_TX: u64 = 1;
// docs:end:constants

// ROLLUP CONTRACT CONSTANTS - constants used only in l1-contracts
global NUMBER_OF_L1_L2_MESSAGES_PER_ROLLUP: u64 = 16;

// TREES RELATED CONSTANTS
global VK_TREE_HEIGHT: u64 = 3;
global FUNCTION_TREE_HEIGHT: u64 = 5;
global NOTE_HASH_TREE_HEIGHT: u64 = 32;
global PUBLIC_DATA_TREE_HEIGHT: u64 = 40;
global NULLIFIER_TREE_HEIGHT: u64 = 20;
global L1_TO_L2_MSG_TREE_HEIGHT: u64 = 16;
global ROLLUP_VK_TREE_HEIGHT: u64 = 8;
global ARTIFACT_FUNCTION_TREE_MAX_HEIGHT = 5;
global NULLIFIER_TREE_ID = 0;
global NOTE_HASH_TREE_ID = 1;
global PUBLIC_DATA_TREE_ID = 2;
global L1_TO_L2_MESSAGE_TREE_ID = 3;
global ARCHIVE_TREE_ID = 4;

// SUB-TREES RELATED CONSTANTS
global NOTE_HASH_SUBTREE_HEIGHT: u64 = 6;
global NOTE_HASH_SUBTREE_SIBLING_PATH_LENGTH: u64 = 26;
global NULLIFIER_SUBTREE_HEIGHT: u64 = 6;
global PUBLIC_DATA_SUBTREE_HEIGHT: u64 = 5;
global ARCHIVE_HEIGHT: u64 = 16;
global NULLIFIER_SUBTREE_SIBLING_PATH_LENGTH: u64 = 14;
global PUBLIC_DATA_SUBTREE_SIBLING_PATH_LENGTH: u64 = 35;
global L1_TO_L2_MSG_SUBTREE_HEIGHT: u64 = 4;
global L1_TO_L2_MSG_SUBTREE_SIBLING_PATH_LENGTH: u64 = 12;

// MISC CONSTANTS
global FUNCTION_SELECTOR_NUM_BYTES: Field = 4;
// sha256 hash is truncated into a single field
global NUM_FIELDS_PER_SHA256: u64 = 1;
global ARGS_HASH_CHUNK_LENGTH: u64 = 32;
global ARGS_HASH_CHUNK_COUNT: u64 = 32;
// The following is used in immutable state variables to compute an initialization slot whose value is used to
// determine whether a given variable has been initialized (by asserting that the value in the slot is 0).
// The initialization slot is computed by adding the constant bellow to the variable's storage slot. This constant has
// to be large enough so that it's ensured that it doesn't collide with storage slots of other variables.
global INITIALIZATION_SLOT_SEPARATOR: Field = 1000_000_000;
global INITIAL_L2_BLOCK_NUM: Field = 1;
// 126976 = 31 * 4096;
global BLOB_SIZE_IN_BYTES: Field = 126976;

// CONTRACT CLASS CONSTANTS
global MAX_PACKED_PUBLIC_BYTECODE_SIZE_IN_FIELDS: u64 = 15000;
// Bytecode size for private functions is per function, not for the entire contract.
// Note that private functions bytecode includes a mix of acir and brillig.
global MAX_PACKED_BYTECODE_SIZE_PER_PRIVATE_FUNCTION_IN_FIELDS: u64 = 500;
// Same for unconstrained functions: the size is per function.
global MAX_PACKED_BYTECODE_SIZE_PER_UNCONSTRAINED_FUNCTION_IN_FIELDS: u64 = 500;
// Since we are not yet emitting selectors we'll use this magic value to identify events emitted by the ClassRegisterer.
// This is just a stopgap until we implement proper selectors.
// sha224sum 'struct ContractClassRegistered {contract_class_id: ContractClassId, version: Field, artifact_hash: Field, private_functions_root: Field, packed_public_bytecode: [Field; MAX_PACKED_PUBLIC_BYTECODE_SIZE_IN_FIELDS] }'
global REGISTERER_CONTRACT_CLASS_REGISTERED_MAGIC_VALUE = 0x6999d1e02b08a447a463563453cb36919c9dd7150336fc7c4d2b52f8;
// sha224sum 'struct ClassPrivateFunctionBroadcasted'
global REGISTERER_PRIVATE_FUNCTION_BROADCASTED_MAGIC_VALUE = 0x1b70e95fde0b70adc30496b90a327af6a5e383e028e7a43211a07bcd;
// sha224sum 'struct ClassUnconstrainedFunctionBroadcasted'
global REGISTERER_UNCONSTRAINED_FUNCTION_BROADCASTED_MAGIC_VALUE = 0xe7af816635466f128568edb04c9fa024f6c87fb9010fdbffa68b3d99;

// CONTRACT INSTANCE CONSTANTS
// sha224sum 'struct ContractInstanceDeployed'
global DEPLOYER_CONTRACT_INSTANCE_DEPLOYED_MAGIC_VALUE = 0x85864497636cf755ae7bde03f267ce01a520981c21c3682aaf82a631;
global DEPLOYER_CONTRACT_ADDRESS = 0x00de4d0d9913ddba5fbba9286031b4a5dc9b2af5e824154ae75938f96c1bfe78;

// NOIR CONSTANTS - constants used only in yarn-packages/noir-contracts
// Some are defined here because Noir doesn't yet support globals referencing other globals yet.
// Move these constants to a noir file once the issue below is resolved:
// https://github.com/noir-lang/noir/issues/1734
global L1_TO_L2_MESSAGE_ORACLE_CALL_LENGTH: u64 = 17;
global MAX_NOTE_FIELDS_LENGTH: u64 = 20;
// GET_NOTE_ORACLE_RETURN_LENGT = MAX_NOTE_FIELDS_LENGTH + 1 + 2
// The plus 1 is 1 extra field for nonce.
// + 2 for EXTRA_DATA: [number_of_return_notes, contract_address]
global GET_NOTE_ORACLE_RETURN_LENGTH: u64 = 23;
global MAX_NOTES_PER_PAGE: u64 = 10;
// VIEW_NOTE_ORACLE_RETURN_LENGTH = MAX_NOTES_PER_PAGE * (MAX_NOTE_FIELDS_LENGTH + 1) + 2;
global VIEW_NOTE_ORACLE_RETURN_LENGTH: u64 = 212;

// LENGTH OF STRUCTS SERIALIZED TO FIELDS
global AZTEC_ADDRESS_LENGTH = 1;
global CALL_CONTEXT_LENGTH: u64 = 7;
global CONTENT_COMMITMENT_LENGTH: u64 = 4;
global CONTRACT_INSTANCE_LENGTH: u64 = 6;
global CONTRACT_STORAGE_READ_LENGTH: u64 = 2;
global CONTRACT_STORAGE_UPDATE_REQUEST_LENGTH: u64 = 2;
global ETH_ADDRESS_LENGTH = 1;
global FUNCTION_DATA_LENGTH: u64 = 2;
global FUNCTION_LEAF_PREIMAGE_LENGTH: u64 = 5;
global GLOBAL_VARIABLES_LENGTH: u64 = 6;
global HEADER_LENGTH: u64 = 20; // 2 for last_archive, 4 for content commitment, 8 for state reference, 6 for global vars
global L1_TO_L2_MESSAGE_LENGTH: u64 = 8;
global L2_TO_L1_MESSAGE_LENGTH: u64 = 2;
global NULLIFIER_KEY_VALIDATION_REQUEST_LENGTH = 4;
global NULLIFIER_KEY_VALIDATION_REQUEST_CONTEXT_LENGTH = 5;
global PARTIAL_STATE_REFERENCE_LENGTH: u64 = 6;
<<<<<<< HEAD
global PRIVATE_CALL_STACK_ITEM_LENGTH: u64 = 210;
=======
global PRIVATE_CALL_STACK_ITEM_LENGTH: u64 = 213;
>>>>>>> dea3f870
// Change this ONLY if you have changed the PrivateCircuitPublicInputs structure.
// In other words, if the structure/size of the public inputs of a function call changes then we should change this
// constant as well PRIVATE_CALL_STACK_ITEM_LENGTH
global PRIVATE_CIRCUIT_PUBLIC_INPUTS_LENGTH: u64 = 205;
// Change this ONLY if you have changed the PublicCircuitPublicInputs structure.
global PUBLIC_CIRCUIT_PUBLIC_INPUTS_LENGTH: u64 = 198;
global STATE_REFERENCE_LENGTH: u64 = 8; // 2 for snap + 8 for partial
global TX_CONTEXT_DATA_LENGTH: u64 = 4;
global TX_REQUEST_LENGTH: u64 = 8; // 2 + TX_CONTEXT_DATA_LENGTH + FUNCTION_DATA_LENGTH

global ENQUEUE_PUBLIC_FUNCTION_CALL_RETURN_LENGTH: Field = 11; // 2 + FUNCTION_DATA_LENGTH + CALL_CONTEXT_LENGTH
global GET_NOTES_ORACLE_RETURN_LENGTH: u64 = 674;
global NOTE_HASHES_NUM_BYTES_PER_BASE_ROLLUP: Field = 2048;
global NULLIFIERS_NUM_BYTES_PER_BASE_ROLLUP: Field = 2048;
global PUBLIC_DATA_WRITES_NUM_BYTES_PER_BASE_ROLLUP: Field = 2048;
global CONTRACTS_NUM_BYTES_PER_BASE_ROLLUP: Field = 32;
global CONTRACT_DATA_NUM_BYTES_PER_BASE_ROLLUP: Field = 64;
global CONTRACT_DATA_NUM_BYTES_PER_BASE_ROLLUP_UNPADDED: Field = 52;
global L2_TO_L1_MSGS_NUM_BYTES_PER_BASE_ROLLUP: Field = 64;
global LOGS_HASHES_NUM_BYTES_PER_BASE_ROLLUP: Field = 64;
global NUM_MSGS_PER_BASE_PARITY: u64 = 4;
// NUMBER_OF_L1_L2_MESSAGES_PER_ROLLUP / NUM_MSGS_PER_BASE_PARITY
global NUM_BASE_PARITY_PER_ROOT_PARITY: u64 = 4;

/**
 * Enumerate the hash_indices which are used for pedersen hashing.
 * We start from 1 to avoid the default generators. The generator indices are listed
 * based on the number of elements each index hashes. The following conditions must be met:
 *
 * +-----------+-------------------------------+----------------------+
 * | Hash size | Number of elements hashed (n) | Condition to use     |
 * |-----------+-------------------------------+----------------------|
 * | LOW       | n ≤ 8                         | 0 < hash_index ≤ 32  |
 * | MID       | 8 < n ≤ 16                    | 32 < hash_index ≤ 40 |
 * | HIGH      | 16 < n ≤ 48                   | 40 < hash_index ≤ 48 |
 * +-----------+-------------------------------+----------------------+
 *
 * Note: When modifying, modify `GeneratorIndexPacker` in packer.hpp accordingly.
 */
// Indices with size ≤ 8
global GENERATOR_INDEX__NOTE_HASH = 1;
global GENERATOR_INDEX__NOTE_HASH_NONCE = 2;
global GENERATOR_INDEX__UNIQUE_NOTE_HASH = 3;
global GENERATOR_INDEX__SILOED_NOTE_HASH = 4;
global GENERATOR_INDEX__NULLIFIER = 5;
global GENERATOR_INDEX__INITIALIZATION_NULLIFIER = 6;
global GENERATOR_INDEX__OUTER_NULLIFIER = 7;
global GENERATOR_INDEX__PUBLIC_DATA_READ = 8;
global GENERATOR_INDEX__PUBLIC_DATA_UPDATE_REQUEST = 9;
global GENERATOR_INDEX__FUNCTION_DATA = 10;
global GENERATOR_INDEX__FUNCTION_LEAF = 11;
global GENERATOR_INDEX__CONTRACT_DEPLOYMENT_DATA = 12;
global GENERATOR_INDEX__CONSTRUCTOR = 13;
global GENERATOR_INDEX__CONSTRUCTOR_ARGS = 14;
global GENERATOR_INDEX__CONTRACT_ADDRESS = 15;
global GENERATOR_INDEX__CONTRACT_LEAF = 16;
global GENERATOR_INDEX__CALL_CONTEXT = 17;
global GENERATOR_INDEX__CALL_STACK_ITEM = 18;
global GENERATOR_INDEX__CALL_STACK_ITEM_2 = 19;
global GENERATOR_INDEX__L1_TO_L2_MESSAGE_SECRET = 20;
global GENERATOR_INDEX__L2_TO_L1_MSG = 21;
global GENERATOR_INDEX__TX_CONTEXT = 22;
global GENERATOR_INDEX__PUBLIC_LEAF_INDEX = 23;
global GENERATOR_INDEX__PUBLIC_DATA_LEAF = 24;
global GENERATOR_INDEX__SIGNED_TX_REQUEST = 25;
global GENERATOR_INDEX__GLOBAL_VARIABLES = 26;
global GENERATOR_INDEX__PARTIAL_ADDRESS = 27;
global GENERATOR_INDEX__BLOCK_HASH = 28;
global GENERATOR_INDEX__SIDE_EFFECT = 29;
global GENERATOR_INDEX__FEE_PAYLOAD = 30;
// Indices with size ≤ 16
global GENERATOR_INDEX__TX_REQUEST = 33;
global GENERATOR_INDEX__SIGNATURE_PAYLOAD = 34;
// Indices with size ≤ 44
global GENERATOR_INDEX__VK = 41;
global GENERATOR_INDEX__PRIVATE_CIRCUIT_PUBLIC_INPUTS = 42;
global GENERATOR_INDEX__PUBLIC_CIRCUIT_PUBLIC_INPUTS = 43;
global GENERATOR_INDEX__FUNCTION_ARGS = 44;
global GENERATOR_INDEX__AUTHWIT_INNER = 45;
global GENERATOR_INDEX__AUTHWIT_OUTER = 46;<|MERGE_RESOLUTION|>--- conflicted
+++ resolved
@@ -161,11 +161,7 @@
 global NULLIFIER_KEY_VALIDATION_REQUEST_LENGTH = 4;
 global NULLIFIER_KEY_VALIDATION_REQUEST_CONTEXT_LENGTH = 5;
 global PARTIAL_STATE_REFERENCE_LENGTH: u64 = 6;
-<<<<<<< HEAD
-global PRIVATE_CALL_STACK_ITEM_LENGTH: u64 = 210;
-=======
-global PRIVATE_CALL_STACK_ITEM_LENGTH: u64 = 213;
->>>>>>> dea3f870
+global PRIVATE_CALL_STACK_ITEM_LENGTH: u64 = 208;
 // Change this ONLY if you have changed the PrivateCircuitPublicInputs structure.
 // In other words, if the structure/size of the public inputs of a function call changes then we should change this
 // constant as well PRIVATE_CALL_STACK_ITEM_LENGTH
