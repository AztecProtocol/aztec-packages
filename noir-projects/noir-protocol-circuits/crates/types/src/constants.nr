--- conflicted
+++ resolved
@@ -522,15 +522,9 @@
 pub global NESTED_RECURSIVE_ROLLUP_HONK_PROOF_LENGTH: u32 = RECURSIVE_ROLLUP_HONK_PROOF_LENGTH;
 pub global TUBE_PROOF_LENGTH: u32 = RECURSIVE_ROLLUP_HONK_PROOF_LENGTH; // in the future these can differ
 
-<<<<<<< HEAD
-pub global HONK_VERIFICATION_KEY_LENGTH_IN_FIELDS: u32 = 112; // size of an Ultra verification key
-pub global ROLLUP_HONK_VERIFICATION_KEY_LENGTH_IN_FIELDS: u32 = 113; // size of an Ultra Rollup verification key
-pub global CLIENT_IVC_VERIFICATION_KEY_LENGTH_IN_FIELDS: u32 = 124; // size of a Mega verification key
-=======
 pub global HONK_VERIFICATION_KEY_LENGTH_IN_FIELDS: u32 = 111; // size of an Ultra verification key
 pub global ROLLUP_HONK_VERIFICATION_KEY_LENGTH_IN_FIELDS: u32 = 111; // size of an Ultra Rollup verification key
 pub global CLIENT_IVC_VERIFICATION_KEY_LENGTH_IN_FIELDS: u32 = 123; // size of a Mega verification key
->>>>>>> 7c5a8958
 // VK is composed of
 // - circuit size encoded as a fr field element (32 bytes)
 // - num of inputs encoded as a fr field element (32 bytes)
