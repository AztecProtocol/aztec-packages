use crate::{address::AztecAddress, traits::FromField};

pub global MAX_FIELD_VALUE: Field =
    21888242871839275222246405745257275088548364400416034343698204186575808495616;
pub global ARGS_LENGTH: u32 = 16;
// WARNING: do not change without consulting AVM which this constant affects
pub global MAX_FR_CALLDATA_TO_ALL_ENQUEUED_CALLS: u32 = 16_000;
/**
 * Convention for constant array lengths are mainly divided in 2 classes:
 *  - FUNCTION CALL
 *  - TRANSACTION
 *
 * Agreed convention is to use MAX_XXX_PER_CALL resp. MAX_XXX_PER_TX, where XXX denotes a type of element such as
 * commitment, or nullifier, e.g.,:
 *  - MAX_NULLIFIERS_PER_CALL
 *  - MAX_NOTE_HASHES_PER_TX
 *
 * In the kernel circuits, we accumulate elements such as note hashes and the nullifiers from all functions calls in a
 * transaction. Therefore, we always must have:
 * MAX_XXX_PER_TX >= MAX_XXX_PER_CALL
 *
 * For instance:
 * MAX_NOTE_HASHES_PER_TX >= MAX_NOTE_HASHES_PER_CALL
 * MAX_NULLIFIERS_PER_TX >= MAX_NULLIFIERS_PER_CALL
 *
 */

// docs:start:constants
// "PER CALL" CONSTANTS
pub global MAX_NOTE_HASHES_PER_CALL: u32 = 16;
pub global MAX_NULLIFIERS_PER_CALL: u32 = 16;
pub global MAX_PRIVATE_CALL_STACK_LENGTH_PER_CALL: u32 = 5;
pub global MAX_ENQUEUED_CALLS_PER_CALL: u32 = 16;
pub global MAX_L2_TO_L1_MSGS_PER_CALL: u32 = 2;
pub global MAX_PUBLIC_DATA_UPDATE_REQUESTS_PER_CALL: u32 = 63;
pub global MAX_PUBLIC_DATA_READS_PER_CALL: u32 = 64;
pub global MAX_NOTE_HASH_READ_REQUESTS_PER_CALL: u32 = 16;
pub global MAX_NULLIFIER_READ_REQUESTS_PER_CALL: u32 = 16;
pub global MAX_NULLIFIER_NON_EXISTENT_READ_REQUESTS_PER_CALL: u32 = 16;
pub global MAX_L1_TO_L2_MSG_READ_REQUESTS_PER_CALL: u32 = 16;
pub global MAX_KEY_VALIDATION_REQUESTS_PER_CALL: u32 = 16;
pub global MAX_PRIVATE_LOGS_PER_CALL: u32 = 16;
pub global MAX_PUBLIC_LOGS_PER_CALL: u32 = 4;
pub global MAX_CONTRACT_CLASS_LOGS_PER_CALL: u32 = 1;

// TREES RELATED CONSTANTS
pub global ARCHIVE_HEIGHT: u32 = 29;
pub global VK_TREE_HEIGHT: u32 = 6;
pub global PROTOCOL_CONTRACT_TREE_HEIGHT: u32 = 3;
pub global FUNCTION_TREE_HEIGHT: u32 = 5;
pub global NOTE_HASH_TREE_HEIGHT: u32 = 40;
pub global PUBLIC_DATA_TREE_HEIGHT: u32 = 40;
pub global NULLIFIER_TREE_HEIGHT: u32 = 40;
pub global L1_TO_L2_MSG_TREE_HEIGHT: u32 = 39;
pub global ARTIFACT_FUNCTION_TREE_MAX_HEIGHT: u32 = 5;
pub global NULLIFIER_TREE_ID: Field = 0;
pub global NOTE_HASH_TREE_ID: Field = 1;
pub global PUBLIC_DATA_TREE_ID: Field = 2;
pub global L1_TO_L2_MESSAGE_TREE_ID: Field = 3;
pub global ARCHIVE_TREE_ID: Field = 4;

// SUB-TREES RELATED CONSTANTS
pub global NOTE_HASH_SUBTREE_HEIGHT: u32 = 6;
pub global NULLIFIER_SUBTREE_HEIGHT: u32 = 6;
// Deprecated: to be removed after removal of legacy ts trees
pub global PUBLIC_DATA_SUBTREE_HEIGHT: u32 = 6;
pub global L1_TO_L2_MSG_SUBTREE_HEIGHT: u32 = 4;
pub global NOTE_HASH_SUBTREE_SIBLING_PATH_LENGTH: u32 =
    NOTE_HASH_TREE_HEIGHT - NOTE_HASH_SUBTREE_HEIGHT;
pub global NULLIFIER_SUBTREE_SIBLING_PATH_LENGTH: u32 =
    NULLIFIER_TREE_HEIGHT - NULLIFIER_SUBTREE_HEIGHT;
pub global L1_TO_L2_MSG_SUBTREE_SIBLING_PATH_LENGTH: u32 =
    L1_TO_L2_MSG_TREE_HEIGHT - L1_TO_L2_MSG_SUBTREE_HEIGHT;

// "PER TRANSACTION" CONSTANTS
pub global MAX_NOTE_HASHES_PER_TX: u32 = (1 as u8 << NOTE_HASH_SUBTREE_HEIGHT as u8) as u32;
pub global MAX_NULLIFIERS_PER_TX: u32 = (1 as u8 << NULLIFIER_SUBTREE_HEIGHT as u8) as u32;
pub global MAX_PRIVATE_CALL_STACK_LENGTH_PER_TX: u32 = 8;
pub global MAX_ENQUEUED_CALLS_PER_TX: u32 = 32;
pub global PROTOCOL_PUBLIC_DATA_UPDATE_REQUESTS_PER_TX: u32 = 1;
pub global MAX_TOTAL_PUBLIC_DATA_UPDATE_REQUESTS_PER_TX: u32 =
    (1 as u8 << PUBLIC_DATA_SUBTREE_HEIGHT as u8) as u32;
pub global MAX_PUBLIC_DATA_UPDATE_REQUESTS_PER_TX: u32 =
    MAX_TOTAL_PUBLIC_DATA_UPDATE_REQUESTS_PER_TX - PROTOCOL_PUBLIC_DATA_UPDATE_REQUESTS_PER_TX;
pub global MAX_PUBLIC_DATA_READS_PER_TX: u32 = 64;
pub global MAX_L2_TO_L1_MSGS_PER_TX: u32 = 8;
pub global MAX_NOTE_HASH_READ_REQUESTS_PER_TX: u32 = 64;
pub global MAX_NULLIFIER_READ_REQUESTS_PER_TX: u32 = 64;
pub global MAX_NULLIFIER_NON_EXISTENT_READ_REQUESTS_PER_TX: u32 = 64;
pub global MAX_L1_TO_L2_MSG_READ_REQUESTS_PER_TX: u32 = 64;
// TODO: for large multisends we might run out of key validation requests here but not dealing with this now as
// databus will hopefully make the issue go away.
pub global MAX_KEY_VALIDATION_REQUESTS_PER_TX: u32 = 64;
pub global MAX_PRIVATE_LOGS_PER_TX: u32 = 32;
pub global MAX_PUBLIC_LOGS_PER_TX: u32 = 8;
pub global MAX_CONTRACT_CLASS_LOGS_PER_TX: u32 = 1;
// docs:end:constants

// ROLLUP CONTRACT CONSTANTS - constants used only in l1-contracts
pub global NUMBER_OF_L1_L2_MESSAGES_PER_ROLLUP: u32 = 16;

// VK TREE CONSTANTS
pub comptime global PRIVATE_KERNEL_INIT_INDEX: u32 = 0;
pub comptime global PRIVATE_KERNEL_INNER_INDEX: u32 = 1;
pub comptime global PRIVATE_KERNEL_TAIL_INDEX: u32 = 2;
pub comptime global PRIVATE_KERNEL_TAIL_TO_PUBLIC_INDEX: u32 = 3;
pub comptime global TUBE_VK_INDEX: u32 = 4;
pub comptime global AVM_VK_INDEX: u32 = 5;
pub comptime global PRIVATE_BASE_ROLLUP_VK_INDEX: u32 = 6;
pub comptime global PUBLIC_BASE_ROLLUP_VK_INDEX: u32 = 7;
pub comptime global MERGE_ROLLUP_INDEX: u32 = 8;
pub comptime global BLOCK_ROOT_ROLLUP_INDEX: u32 = 9;
pub comptime global BLOCK_ROOT_ROLLUP_SINGLE_TX_INDEX: u32 = 10;
pub comptime global BLOCK_ROOT_ROLLUP_EMPTY_INDEX: u32 = 11;
pub comptime global BLOCK_MERGE_ROLLUP_INDEX: u32 = 12;
pub comptime global ROOT_ROLLUP_INDEX: u32 = 13;
pub comptime global BASE_PARITY_INDEX: u32 = 14;
pub comptime global ROOT_PARITY_INDEX: u32 = 15;
pub comptime global PRIVATE_KERNEL_RESET_INDEX: u32 = 20;
// Important: Do not define indexes after the PRIVATE_KERNEL_RESET_INDEX. They are allocated for the variants of private kernel reset.

// MISC CONSTANTS
pub global FUNCTION_SELECTOR_NUM_BYTES: Field = 4;
// The following is used in immutable state variables to compute an initialization slot whose value is used to
// determine whether a given variable has been initialized (by asserting that the value in the slot is 0).
// The initialization slot is computed by adding the constant below to the variable's storage slot. This constant has
// to be large enough so that it's ensured that it doesn't collide with storage slots of other variables.
pub global INITIALIZATION_SLOT_SEPARATOR: Field = 1000_000_000;
pub global INITIAL_L2_BLOCK_NUM: Field = 1;
pub global FIELDS_PER_BLOB: u32 = 4096;
pub global BLOBS_PER_BLOCK: u32 = 3;
pub global AZTEC_MAX_EPOCH_DURATION: u32 = 48;
// The genesis value is taken from world_state.test.cpp > WorldStateTest.GetInitialTreeInfoForAllTrees
pub global GENESIS_ARCHIVE_ROOT: Field =
    0x0237797d6a2c04d20d4fa06b74482bd970ccd51a43d9b05b57e9b91fa1ae1cae;
// Last 4 bytes of the Poseidon2 hash of 'public_dispatch(Field)'.
pub global PUBLIC_DISPATCH_SELECTOR: Field = 0xd5441b0d;

// CONTRACT CLASS CONSTANTS
pub global MAX_PACKED_PUBLIC_BYTECODE_SIZE_IN_FIELDS: u32 = 3000;
// Bytecode size for private functions is per function, not for the entire contract.
// Note that private functions bytecode includes a mix of acir and brillig.
pub global MAX_PACKED_BYTECODE_SIZE_PER_PRIVATE_FUNCTION_IN_FIELDS: u32 = 3000;
// Same for utility functions: the size is per function.
pub global MAX_PACKED_BYTECODE_SIZE_PER_UTILITY_FUNCTION_IN_FIELDS: u32 = 3000;
// How many fields are on the serialized ClassPrivateFunctionBroadcasted event in addition to MAX_PACKED_BYTECODE_SIZE_PER_PRIVATE_FUNCTION_IN_FIELDS.
pub global REGISTERER_PRIVATE_FUNCTION_BROADCASTED_ADDITIONAL_FIELDS: u32 = 19;
// How many fields are on the serialized ClassUtilityFunctionBroadcasted event in addition to MAX_PACKED_BYTECODE_SIZE_PER_UTILITY_FUNCTION_IN_FIELDS.
pub global REGISTERER_UTILITY_FUNCTION_BROADCASTED_ADDITIONAL_FIELDS: u32 = 12;
// Since we are not yet emitting selectors we'll use this magic value to identify events emitted by the ClassRegisterer.
// This is just a stopgap until we implement proper selectors.
// sha224sum 'struct ContractClassRegistered {contract_class_id: ContractClassId, version: Field, artifact_hash: Field, private_functions_root: Field, packed_public_bytecode: [Field; MAX_PACKED_PUBLIC_BYTECODE_SIZE_IN_FIELDS] }'
pub global REGISTERER_CONTRACT_CLASS_REGISTERED_MAGIC_VALUE: Field =
    0x6999d1e02b08a447a463563453cb36919c9dd7150336fc7c4d2b52f8;
// sha224sum 'struct ClassPrivateFunctionBroadcasted'
pub global REGISTERER_PRIVATE_FUNCTION_BROADCASTED_MAGIC_VALUE: Field =
    0x1b70e95fde0b70adc30496b90a327af6a5e383e028e7a43211a07bcd;
// sha224sum 'struct ClassUtilityFunctionBroadcasted'
pub global REGISTERER_UTILITY_FUNCTION_BROADCASTED_MAGIC_VALUE: Field =
    0xe7af816635466f128568edb04c9fa024f6c87fb9010fdbffa68b3d99;

// CONTRACT INSTANCE CONSTANTS
// sha224sum 'struct ContractInstanceDeployed'
pub global DEPLOYER_CONTRACT_INSTANCE_DEPLOYED_MAGIC_VALUE: Field =
    0x85864497636cf755ae7bde03f267ce01a520981c21c3682aaf82a631;

// sha224sum 'struct ContractInstanceUpdated'
pub global DEPLOYER_CONTRACT_INSTANCE_UPDATED_MAGIC_VALUE: Field =
    0x0e92f9f8a534e858fcf777da206e08b0c620ecf9deb21d13479813f6;

// CANONICAL CONTRACT ADDRESSES
pub global MAX_PROTOCOL_CONTRACTS: u32 = (1 << PROTOCOL_CONTRACT_TREE_HEIGHT as u8) - 1; // Index 0 can't be used.
pub global CANONICAL_AUTH_REGISTRY_ADDRESS: AztecAddress = AztecAddress::from_field(1);
pub global DEPLOYER_CONTRACT_ADDRESS: AztecAddress = AztecAddress::from_field(2);
pub global REGISTERER_CONTRACT_ADDRESS: AztecAddress = AztecAddress::from_field(3);
pub global MULTI_CALL_ENTRYPOINT_ADDRESS: AztecAddress = AztecAddress::from_field(4);
pub global FEE_JUICE_ADDRESS: AztecAddress = AztecAddress::from_field(5);
pub global ROUTER_ADDRESS: AztecAddress = AztecAddress::from_field(6);

// Randomly chosen slot for the bytecode capsule.
pub global REGISTERER_CONTRACT_BYTECODE_CAPSULE_SLOT: Field = 79025834455612;

// Slot of the balances map to be hashed with an AztecAddress (map key) to get an actual storage slot.
pub global FEE_JUICE_BALANCES_SLOT: u32 = 1;

// Slot of the updated_class_ids map to be hashed with an AztecAddress (map key) to get an actual storage slot.
pub global UPDATED_CLASS_IDS_SLOT: u32 = 1;

// CANONICAL DEFAULT KEYS
// This below are:
// "az_null_npk"
// "az_null_ivpk"
// "az_null_ovpk"
// "az_null_tpk"
// as bytes, hashed to curve using grumpkin::g1::affine_element::hash_to_curve(<X>, 0);
pub global DEFAULT_NPK_M_X: Field =
    0x01498945581e0eb9f8427ad6021184c700ef091d570892c437d12c7d90364bbd;
pub global DEFAULT_NPK_M_Y: Field =
    0x170ae506787c5c43d6ca9255d571c10fa9ffa9d141666e290c347c5c9ab7e344;
pub global DEFAULT_IVPK_M_X: Field =
    0x00c044b05b6ca83b9c2dbae79cc1135155956a64e136819136e9947fe5e5866c;
pub global DEFAULT_IVPK_M_Y: Field =
    0x1c1f0ca244c7cd46b682552bff8ae77dea40b966a71de076ec3b7678f2bdb151;
pub global DEFAULT_OVPK_M_X: Field =
    0x1b00316144359e9a3ec8e49c1cdb7eeb0cedd190dfd9dc90eea5115aa779e287;
pub global DEFAULT_OVPK_M_Y: Field =
    0x080ffc74d7a8b0bccb88ac11f45874172f3847eb8b92654aaa58a3d2b8dc7833;
pub global DEFAULT_TPK_M_X: Field =
    0x019c111f36ad3fc1d9b7a7a14344314d2864b94f030594cd67f753ef774a1efb;
pub global DEFAULT_TPK_M_Y: Field =
    0x2039907fe37f08d10739255141bb066c506a12f7d1e8dfec21abc58494705b6f;

// LENGTH OF STRUCTS SERIALIZED TO FIELDS
pub global AZTEC_ADDRESS_LENGTH: u32 = 1;
pub global GAS_FEES_LENGTH: u32 = 2;
pub global GAS_LENGTH: u32 = 2;
pub global GAS_SETTINGS_LENGTH: u32 = GAS_LENGTH /* gas_limits */
    + GAS_LENGTH /* teardown_gas_limits */
    + GAS_FEES_LENGTH /* max_fees_per_gas */
    + GAS_FEES_LENGTH /* max_priority_fees_per_gas */;
pub global CALL_CONTEXT_LENGTH: u32 = 4;
pub global CONTENT_COMMITMENT_LENGTH: u32 = 4;
pub global CONTRACT_INSTANCE_LENGTH: u32 = 16;
pub global CONTRACT_STORAGE_READ_LENGTH: u32 = 3;
pub global CONTRACT_STORAGE_UPDATE_REQUEST_LENGTH: u32 = 3;
pub global ETH_ADDRESS_LENGTH: u32 = 1;
pub global FUNCTION_DATA_LENGTH: u32 = 2;
pub global FUNCTION_LEAF_PREIMAGE_LENGTH: u32 = 5;
pub global GLOBAL_VARIABLES_LENGTH: u32 = 7 + GAS_FEES_LENGTH;
pub global APPEND_ONLY_TREE_SNAPSHOT_LENGTH: u32 = 2;
pub global APPEND_ONLY_TREE_SNAPSHOT_LENGTH_BYTES: u32 = 36;
pub global SPONGE_BLOB_LENGTH: u32 = 11;
pub global BLOB_PUBLIC_INPUTS: u32 = 6;
pub global BLOB_PUBLIC_INPUTS_BYTES: u32 = 112; // = commitment (48) + z (32) + y (32)
pub global L1_TO_L2_MESSAGE_LENGTH: u32 = 6;
pub global L2_TO_L1_MESSAGE_LENGTH: u32 = 3;
pub global SCOPED_L2_TO_L1_MESSAGE_LENGTH: u32 = L2_TO_L1_MESSAGE_LENGTH + 1;
pub global MAX_BLOCK_NUMBER_LENGTH: u32 = 2; // 1 for the option flag, 1 for the value
pub global KEY_VALIDATION_REQUEST_LENGTH: u32 = 4;
pub global KEY_VALIDATION_REQUEST_AND_GENERATOR_LENGTH: u32 = KEY_VALIDATION_REQUEST_LENGTH + 1;
pub global SCOPED_KEY_VALIDATION_REQUEST_AND_GENERATOR_LENGTH: u32 =
    KEY_VALIDATION_REQUEST_AND_GENERATOR_LENGTH + 1;
pub global PARTIAL_STATE_REFERENCE_LENGTH: u32 = 6;
pub global READ_REQUEST_LENGTH: u32 = 2;
pub global TREE_LEAF_READ_REQUEST_LENGTH: u32 = 2;
pub global PRIVATE_LOG_SIZE_IN_FIELDS: u32 = 18; // This is currently affected by the size of the log overhead defined in aztec-nr/aztec/src/messages/payload.nr.
pub global PRIVATE_LOG_LENGTH: u32 = PRIVATE_LOG_SIZE_IN_FIELDS + 1 /* length */;
pub global PRIVATE_LOG_DATA_LENGTH: u32 = PRIVATE_LOG_LENGTH
    + 1 /* note_hash_counter */
    + 1 /* counter */;
pub global SCOPED_PRIVATE_LOG_DATA_LENGTH: u32 = PRIVATE_LOG_DATA_LENGTH + 1 /* contract_address */;
pub global PUBLIC_LOG_SIZE_IN_FIELDS: u32 = 13;
pub global PUBLIC_LOG_LENGTH: u32 = PUBLIC_LOG_SIZE_IN_FIELDS
    + 1 /* length */
    + 1 /* contract_address */;
// TODO(MW): add new constant for this - the below is just the largest combination atm
pub global CONTRACT_CLASS_LOG_SIZE_IN_FIELDS: u32 = MAX_PACKED_BYTECODE_SIZE_PER_PRIVATE_FUNCTION_IN_FIELDS
    + REGISTERER_PRIVATE_FUNCTION_BROADCASTED_ADDITIONAL_FIELDS;
pub global CONTRACT_CLASS_LOG_LENGTH: u32 = CONTRACT_CLASS_LOG_SIZE_IN_FIELDS
    + 1 /* length */
    + 1 /* contract_address */;
pub global LOG_HASH_LENGTH: u32 = 1 /* value */ + 1 /* length */;
pub global COUNTED_LOG_HASH_LENGTH: u32 = LOG_HASH_LENGTH + 1 /* counter */;
pub global SCOPED_LOG_HASH_LENGTH: u32 = LOG_HASH_LENGTH + 1 /* contract_address */;
pub global SCOPED_COUNTED_LOG_HASH_LENGTH: u32 = SCOPED_LOG_HASH_LENGTH + 1 /* counter */;
pub global NOTE_HASH_LENGTH: u32 = 2;
pub global SCOPED_NOTE_HASH_LENGTH: u32 = NOTE_HASH_LENGTH + 1;
pub global NULLIFIER_LENGTH: u32 = 3;
pub global SCOPED_NULLIFIER_LENGTH: u32 = NULLIFIER_LENGTH + 1;
pub global PUBLIC_DATA_WRITE_LENGTH: u32 = 2;
pub global PUBLIC_CALL_STACK_ITEM_COMPRESSED_LENGTH: u32 =
    AZTEC_ADDRESS_LENGTH + CALL_CONTEXT_LENGTH + 3 + 2 * GAS_LENGTH;
pub global PRIVATE_CALL_REQUEST_LENGTH: u32 = CALL_CONTEXT_LENGTH + 4;
pub global PUBLIC_CALL_REQUEST_LENGTH: u32 = AZTEC_ADDRESS_LENGTH /* msg_sender */
    + AZTEC_ADDRESS_LENGTH /* contract_address */
    + 1 /* is_static_call */
    + 1 /* calldata_hash */;
pub global COUNTED_PUBLIC_CALL_REQUEST_LENGTH: u32 = PUBLIC_CALL_REQUEST_LENGTH + 1;
pub global PUBLIC_INNER_CALL_REQUEST_LENGTH: u32 =
    PUBLIC_CALL_STACK_ITEM_COMPRESSED_LENGTH + 1 /* counter */;
pub global ROLLUP_VALIDATION_REQUESTS_LENGTH: u32 = MAX_BLOCK_NUMBER_LENGTH;
pub global STATE_REFERENCE_LENGTH: u32 =
    APPEND_ONLY_TREE_SNAPSHOT_LENGTH + PARTIAL_STATE_REFERENCE_LENGTH;
pub global TREE_SNAPSHOTS_LENGTH: u32 = APPEND_ONLY_TREE_SNAPSHOT_LENGTH * 4;
pub global TX_CONTEXT_LENGTH: u32 = 2 + GAS_SETTINGS_LENGTH;
pub global TX_REQUEST_LENGTH: u32 = 2 + TX_CONTEXT_LENGTH + FUNCTION_DATA_LENGTH;
pub global TOTAL_FEES_LENGTH: u32 = 1;
pub global TOTAL_MANA_USED_LENGTH: u32 = 1;
pub global BLOCK_HEADER_LENGTH: u32 = APPEND_ONLY_TREE_SNAPSHOT_LENGTH
    + CONTENT_COMMITMENT_LENGTH
    + STATE_REFERENCE_LENGTH
    + GLOBAL_VARIABLES_LENGTH
    + TOTAL_FEES_LENGTH
    + TOTAL_MANA_USED_LENGTH;
// Global variables are all 32 bytes, apart from coinbase which is 20, hence -12. A state reference is just 4 snapshots.
pub global BLOCK_HEADER_LENGTH_BYTES: u32 = APPEND_ONLY_TREE_SNAPSHOT_LENGTH_BYTES
    + 32 * CONTENT_COMMITMENT_LENGTH
    + 4 * APPEND_ONLY_TREE_SNAPSHOT_LENGTH_BYTES
    + 32 * GLOBAL_VARIABLES_LENGTH
    - 12
    + 32 * TOTAL_FEES_LENGTH
    + 32 * TOTAL_MANA_USED_LENGTH;
pub global PROPOSED_BLOCK_HEADER_LENGTH: u32 = 1 /* last_archive_root */
    + CONTENT_COMMITMENT_LENGTH
    + 1 /* slot_number */
    + 1 /* timestamp */
    + 1 /* coinbase */
    + 1 /* fee_recipient */
    + GAS_FEES_LENGTH
    + TOTAL_MANA_USED_LENGTH;
pub global PROPOSED_BLOCK_HEADER_LENGTH_BYTES: u32 = (PROPOSED_BLOCK_HEADER_LENGTH - 2) * 32
    + 8 /* timestamp */
    + 20 /* coinbase */;
pub global PRIVATE_CIRCUIT_PUBLIC_INPUTS_LENGTH: u32 = CALL_CONTEXT_LENGTH
    + 4
    + MAX_BLOCK_NUMBER_LENGTH
    + (READ_REQUEST_LENGTH * MAX_NOTE_HASH_READ_REQUESTS_PER_CALL)
    + (READ_REQUEST_LENGTH * MAX_NULLIFIER_READ_REQUESTS_PER_CALL)
    + (KEY_VALIDATION_REQUEST_AND_GENERATOR_LENGTH * MAX_KEY_VALIDATION_REQUESTS_PER_CALL)
    + (NOTE_HASH_LENGTH * MAX_NOTE_HASHES_PER_CALL)
    + (NULLIFIER_LENGTH * MAX_NULLIFIERS_PER_CALL)
    + (PRIVATE_CALL_REQUEST_LENGTH * MAX_PRIVATE_CALL_STACK_LENGTH_PER_CALL)
    + (COUNTED_PUBLIC_CALL_REQUEST_LENGTH * MAX_ENQUEUED_CALLS_PER_CALL)
    + PUBLIC_CALL_REQUEST_LENGTH
    + (L2_TO_L1_MESSAGE_LENGTH * MAX_L2_TO_L1_MSGS_PER_CALL)
    + 2
    + (PRIVATE_LOG_DATA_LENGTH * MAX_PRIVATE_LOGS_PER_CALL)
    + (COUNTED_LOG_HASH_LENGTH * MAX_CONTRACT_CLASS_LOGS_PER_CALL)
    + BLOCK_HEADER_LENGTH
    + TX_CONTEXT_LENGTH;
<<<<<<< HEAD
pub global PUBLIC_CIRCUIT_PUBLIC_INPUTS_LENGTH: u32 = CALL_CONTEXT_LENGTH
    + /*argsHash + returnsHash*/ 2
    + (TREE_LEAF_READ_REQUEST_LENGTH * MAX_NOTE_HASH_READ_REQUESTS_PER_CALL)
    + (READ_REQUEST_LENGTH * MAX_NULLIFIER_READ_REQUESTS_PER_CALL)
    + (READ_REQUEST_LENGTH * MAX_NULLIFIER_NON_EXISTENT_READ_REQUESTS_PER_CALL)
    + (TREE_LEAF_READ_REQUEST_LENGTH * MAX_L1_TO_L2_MSG_READ_REQUESTS_PER_CALL)
    + (CONTRACT_STORAGE_UPDATE_REQUEST_LENGTH * MAX_PUBLIC_DATA_UPDATE_REQUESTS_PER_CALL)
    + (CONTRACT_STORAGE_READ_LENGTH * MAX_PUBLIC_DATA_READS_PER_CALL)
    + (PUBLIC_INNER_CALL_REQUEST_LENGTH * MAX_ENQUEUED_CALLS_PER_CALL)
    + (NOTE_HASH_LENGTH * MAX_NOTE_HASHES_PER_CALL)
    + (NULLIFIER_LENGTH * MAX_NULLIFIERS_PER_CALL)
    + (L2_TO_L1_MESSAGE_LENGTH * MAX_L2_TO_L1_MSGS_PER_CALL)
    + 2
    + (PUBLIC_LOG_LENGTH * MAX_PUBLIC_LOGS_PER_CALL)
    + BLOCK_HEADER_LENGTH
    + GLOBAL_VARIABLES_LENGTH
    + AZTEC_ADDRESS_LENGTH
    + /* revert_code */ 1
    + 2 * GAS_LENGTH
    + /* transaction_fee */ 1;
=======
>>>>>>> a6de3d03
pub global PRIVATE_CONTEXT_INPUTS_LENGTH: u32 =
    CALL_CONTEXT_LENGTH + BLOCK_HEADER_LENGTH + TX_CONTEXT_LENGTH + 1;
pub global FEE_RECIPIENT_LENGTH: u32 = 2;

pub global PAIRING_POINTS_SIZE: u32 = 16;
pub global IPA_CLAIM_SIZE: u32 = 10;

pub global SCOPED_READ_REQUEST_LEN: u32 = READ_REQUEST_LENGTH + 1;
pub global PUBLIC_DATA_READ_LENGTH: u32 = 3;
pub global PRIVATE_VALIDATION_REQUESTS_LENGTH: u32 = ROLLUP_VALIDATION_REQUESTS_LENGTH
    + (SCOPED_READ_REQUEST_LEN * MAX_NOTE_HASH_READ_REQUESTS_PER_TX)
    + (SCOPED_READ_REQUEST_LEN * MAX_NULLIFIER_READ_REQUESTS_PER_TX)
    + (SCOPED_KEY_VALIDATION_REQUEST_AND_GENERATOR_LENGTH * MAX_KEY_VALIDATION_REQUESTS_PER_TX)
    + 2;

pub global PRIVATE_TO_ROLLUP_ACCUMULATED_DATA_LENGTH: u32 = MAX_NOTE_HASHES_PER_TX
    + MAX_NULLIFIERS_PER_TX
    + (MAX_L2_TO_L1_MSGS_PER_TX * SCOPED_L2_TO_L1_MESSAGE_LENGTH)
    + (PRIVATE_LOG_LENGTH * MAX_PRIVATE_LOGS_PER_TX)
    + (SCOPED_LOG_HASH_LENGTH * MAX_CONTRACT_CLASS_LOGS_PER_TX);

pub global TX_CONSTANT_DATA_LENGTH: u32 = BLOCK_HEADER_LENGTH
    + TX_CONTEXT_LENGTH
    + 1 /* vk_tree_root */
    + 1 /* protocol_contract_tree_root */;
pub global COMBINED_CONSTANT_DATA_LENGTH: u32 = TX_CONSTANT_DATA_LENGTH + GLOBAL_VARIABLES_LENGTH;

pub global PRIVATE_ACCUMULATED_DATA_LENGTH: u32 = (SCOPED_NOTE_HASH_LENGTH * MAX_NOTE_HASHES_PER_TX)
    + (SCOPED_NULLIFIER_LENGTH * MAX_NULLIFIERS_PER_TX)
    + (MAX_L2_TO_L1_MSGS_PER_TX * SCOPED_L2_TO_L1_MESSAGE_LENGTH)
    + (SCOPED_PRIVATE_LOG_DATA_LENGTH * MAX_PRIVATE_LOGS_PER_TX)
    + (SCOPED_COUNTED_LOG_HASH_LENGTH * MAX_CONTRACT_CLASS_LOGS_PER_TX)
    + (PRIVATE_CALL_REQUEST_LENGTH * MAX_PRIVATE_CALL_STACK_LENGTH_PER_TX)
    + (COUNTED_PUBLIC_CALL_REQUEST_LENGTH * MAX_ENQUEUED_CALLS_PER_TX);
pub global PRIVATE_KERNEL_CIRCUIT_PUBLIC_INPUTS_LENGTH: u32 = TX_CONSTANT_DATA_LENGTH
    + 1 /* min_revertible_side_effect_counter */
    + PRIVATE_VALIDATION_REQUESTS_LENGTH
    + PRIVATE_ACCUMULATED_DATA_LENGTH
    + PUBLIC_CALL_REQUEST_LENGTH
    + AZTEC_ADDRESS_LENGTH
    + 1 /* is private only */
    + 1 /* claimed_first_nullifier */;

pub global PRIVATE_TO_PUBLIC_ACCUMULATED_DATA_LENGTH: u32 = MAX_NOTE_HASHES_PER_TX
    + MAX_NULLIFIERS_PER_TX
    + (MAX_L2_TO_L1_MSGS_PER_TX * SCOPED_L2_TO_L1_MESSAGE_LENGTH)
    + (MAX_PRIVATE_LOGS_PER_TX * PRIVATE_LOG_LENGTH)
    + (MAX_CONTRACT_CLASS_LOGS_PER_TX * SCOPED_LOG_HASH_LENGTH)
    + (MAX_ENQUEUED_CALLS_PER_TX * PUBLIC_CALL_REQUEST_LENGTH);

pub global PRIVATE_TO_AVM_ACCUMULATED_DATA_LENGTH: u32 = MAX_NOTE_HASHES_PER_TX
    + MAX_NULLIFIERS_PER_TX
    + (MAX_L2_TO_L1_MSGS_PER_TX * SCOPED_L2_TO_L1_MESSAGE_LENGTH);
pub global NUM_PRIVATE_TO_AVM_ACCUMULATED_DATA_ARRAYS: u32 = 3;

pub global AVM_ACCUMULATED_DATA_LENGTH: u32 = MAX_NOTE_HASHES_PER_TX
    + MAX_NULLIFIERS_PER_TX
    + (MAX_L2_TO_L1_MSGS_PER_TX * SCOPED_L2_TO_L1_MESSAGE_LENGTH)
    + (MAX_PUBLIC_LOGS_PER_TX * PUBLIC_LOG_LENGTH)
    + (MAX_TOTAL_PUBLIC_DATA_UPDATE_REQUESTS_PER_TX * PUBLIC_DATA_WRITE_LENGTH);

pub global PRIVATE_TO_PUBLIC_KERNEL_CIRCUIT_PUBLIC_INPUTS_LENGTH: u32 = TX_CONSTANT_DATA_LENGTH
    + ROLLUP_VALIDATION_REQUESTS_LENGTH
    + PRIVATE_TO_PUBLIC_ACCUMULATED_DATA_LENGTH /* non_revertible_accumulated_data */
    + PRIVATE_TO_PUBLIC_ACCUMULATED_DATA_LENGTH /* revertible_accumulated_data */
    + PUBLIC_CALL_REQUEST_LENGTH /* public_teardown_call_request */
    + GAS_LENGTH /* gas_used */
    + AZTEC_ADDRESS_LENGTH /* fee_payer */;

pub global PRIVATE_TO_ROLLUP_KERNEL_CIRCUIT_PUBLIC_INPUTS_LENGTH: u32 = ROLLUP_VALIDATION_REQUESTS_LENGTH
    + PRIVATE_TO_ROLLUP_ACCUMULATED_DATA_LENGTH
    + TX_CONSTANT_DATA_LENGTH
    + GAS_LENGTH /* gas_used */
    + AZTEC_ADDRESS_LENGTH;

pub global AVM_CIRCUIT_PUBLIC_INPUTS_LENGTH: u32 = GLOBAL_VARIABLES_LENGTH
    + TREE_SNAPSHOTS_LENGTH /* start_tree_snapshots */
    + GAS_LENGTH /* start_gas_used */
    + GAS_SETTINGS_LENGTH
    + 1 /* fee_payer */
    + (MAX_ENQUEUED_CALLS_PER_TX * PUBLIC_CALL_REQUEST_LENGTH) /* public_setup_call_requests */
    + (MAX_ENQUEUED_CALLS_PER_TX * PUBLIC_CALL_REQUEST_LENGTH) /* public_app_logic_call_requests */
    + PUBLIC_CALL_REQUEST_LENGTH /* public_teardown_call_request */
    + NUM_PRIVATE_TO_AVM_ACCUMULATED_DATA_ARRAYS /* previous_non_revertible_accumulated_data_array_lengths */
    + NUM_PRIVATE_TO_AVM_ACCUMULATED_DATA_ARRAYS /* previous_revertible_accumulated_data_array_lengths */
    + PRIVATE_TO_AVM_ACCUMULATED_DATA_LENGTH /* previous_non_revertible_accumulated_data */
    + PRIVATE_TO_AVM_ACCUMULATED_DATA_LENGTH /* previous_revertible_accumulated_data */
    + TREE_SNAPSHOTS_LENGTH /* end_tree_snapshots */
    + GAS_LENGTH /* end_gas_used */
    + AVM_ACCUMULATED_DATA_LENGTH
    + 1 /* transaction_fee */
    + 1 /* reverted */;

pub global CONSTANT_ROLLUP_DATA_LENGTH: u32 = APPEND_ONLY_TREE_SNAPSHOT_LENGTH
    + 1 /* vk_tree_root */
    + 1 /* protocol_contract_tree_root */
    + GLOBAL_VARIABLES_LENGTH;

// + 5 for rollup_type, num_txs, out_hash, accumulated_fees, accumulated_mana_used
pub global BASE_OR_MERGE_PUBLIC_INPUTS_LENGTH: u32 = CONSTANT_ROLLUP_DATA_LENGTH
    + PARTIAL_STATE_REFERENCE_LENGTH
    + PARTIAL_STATE_REFERENCE_LENGTH
    + 2 * SPONGE_BLOB_LENGTH
    + 5;
pub global BLOCK_ROOT_OR_BLOCK_MERGE_PUBLIC_INPUTS_LENGTH: u32 = 2
    * APPEND_ONLY_TREE_SNAPSHOT_LENGTH
    + 2 * GLOBAL_VARIABLES_LENGTH
    + 1 /* out_hash */
    + AZTEC_MAX_EPOCH_DURATION /* proposedBlockHeaderHashes */
    + AZTEC_MAX_EPOCH_DURATION * FEE_RECIPIENT_LENGTH
    + 1 /* vk_tree_root */
    + 1 /* protocol_contract_tree_root */
    + 1 /* prover_id */
    + AZTEC_MAX_EPOCH_DURATION * BLOB_PUBLIC_INPUTS * BLOBS_PER_BLOCK;
pub global ROOT_ROLLUP_PUBLIC_INPUTS_LENGTH: u32 = APPEND_ONLY_TREE_SNAPSHOT_LENGTH /* previous_archive */
    + APPEND_ONLY_TREE_SNAPSHOT_LENGTH /* end_archive */
    + 1 /* end_timestamp */
    + 1 /* end_block_number */
    + 1 /* out_hash */
    + 1 /* chain_id */
    + 1 /* version */
    + 1 /* vk_tree_root */
    + 1 /* protocol_contract_tree_root */
    + 1 /* prover_id */
    + AZTEC_MAX_EPOCH_DURATION /* proposedBlockHeaderHashes */
    + AZTEC_MAX_EPOCH_DURATION * FEE_RECIPIENT_LENGTH /* fees */
    + AZTEC_MAX_EPOCH_DURATION * BLOB_PUBLIC_INPUTS * BLOBS_PER_BLOCK;
pub global GET_NOTES_ORACLE_RETURN_LENGTH: u32 = 674;
pub global NOTE_HASHES_NUM_BYTES_PER_BASE_ROLLUP: u32 = 32 * MAX_NOTE_HASHES_PER_TX;
pub global NULLIFIERS_NUM_BYTES_PER_BASE_ROLLUP: u32 = 32 * MAX_NULLIFIERS_PER_TX;
pub global PUBLIC_DATA_WRITES_NUM_BYTES_PER_BASE_ROLLUP: u32 =
    64 * MAX_TOTAL_PUBLIC_DATA_UPDATE_REQUESTS_PER_TX; // 1 write is 64 bytes
pub global PRIVATE_LOGS_NUM_BYTES_PER_BASE_ROLLUP: u32 =
    32 * PRIVATE_LOG_SIZE_IN_FIELDS * MAX_PRIVATE_LOGS_PER_TX;
pub global CONTRACTS_NUM_BYTES_PER_BASE_ROLLUP: Field = 32;
pub global CONTRACT_DATA_NUM_BYTES_PER_BASE_ROLLUP: Field = 64;
pub global CONTRACT_DATA_NUM_BYTES_PER_BASE_ROLLUP_UNPADDED: Field = 52;
pub global L2_TO_L1_MSGS_NUM_BYTES_PER_BASE_ROLLUP: Field = 256;
pub global LOGS_HASHES_NUM_BYTES_PER_BASE_ROLLUP: Field = 64;
pub global NUM_MSGS_PER_BASE_PARITY: u32 = 4;
// pub global NUM_BASE_PARITY_PER_ROOT_PARITY: u32 = NUMBER_OF_L1_L2_MESSAGES_PER_ROLLUP / NUM_MSGS_PER_BASE_PARITY;
// FIX: Sadly, writing this as above causes a type error in type_conversion.ts.
pub global NUM_BASE_PARITY_PER_ROOT_PARITY: u32 = 4;

// Lengths of the different types of proofs in fields
pub global RECURSIVE_PROOF_LENGTH: u32 = 456;
pub global NESTED_RECURSIVE_PROOF_LENGTH: u32 = RECURSIVE_PROOF_LENGTH;
pub global IPA_PROOF_LENGTH: u32 = 69;
pub global RECURSIVE_ROLLUP_HONK_PROOF_LENGTH: u32 =
    RECURSIVE_PROOF_LENGTH + IPA_CLAIM_SIZE + IPA_PROOF_LENGTH;
pub global NESTED_RECURSIVE_ROLLUP_HONK_PROOF_LENGTH: u32 = RECURSIVE_ROLLUP_HONK_PROOF_LENGTH;
pub global TUBE_PROOF_LENGTH: u32 = RECURSIVE_ROLLUP_HONK_PROOF_LENGTH; // in the future these can differ

pub global HONK_VERIFICATION_KEY_LENGTH_IN_FIELDS: u32 = 112; // size of an Ultra verification key
pub global ROLLUP_HONK_VERIFICATION_KEY_LENGTH_IN_FIELDS: u32 = 113; // size of an Ultra Rollup verification key
pub global CLIENT_IVC_VERIFICATION_KEY_LENGTH_IN_FIELDS: u32 = 127; // size of a Mega verification key
// VK is composed of
// - circuit size encoded as a fr field element (32 bytes)
// - num of inputs encoded as a fr field element (32 bytes)
// - 21 affine elements (curve base field fq) encoded as fr elements takes (21 * 4 * 32 bytes)
// 21 above refers to the constant AvmFlavor::NUM_PRECOMPUTED_ENTITIES
pub global AVM_VERIFICATION_KEY_LENGTH_IN_FIELDS: u32 = 2 + 21 * 4;

// Setting limits for MAX_PUBLIC_CALLS_TO_UNIQUE_CONTRACT_CLASS_IDS
// This value is determined by the length of the AVM trace and the MAX_PUBLIC_BYTECODE_SIZE_IN_BYTES
// (i.e. 2^21 / MAX_PUBLIC_BYTECODE_SIZE_IN_BYTES ==> 2^21 / 96,000 = 21
pub global MAX_PUBLIC_BYTECODE_SIZE_IN_BYTES: u32 = MAX_PACKED_PUBLIC_BYTECODE_SIZE_IN_FIELDS * 32;
pub global MAX_PUBLIC_CALLS_TO_UNIQUE_CONTRACT_CLASS_IDS: u32 = 21;

// Note hash generator index which can be used by custom implementations of NoteHash::compute_note_hash
pub global GENERATOR_INDEX__NOTE_HASH: u32 = 1;
pub global GENERATOR_INDEX__NOTE_HASH_NONCE: u32 = 2;
pub global GENERATOR_INDEX__UNIQUE_NOTE_HASH: u32 = 3;
pub global GENERATOR_INDEX__SILOED_NOTE_HASH: u32 = 4;
pub global GENERATOR_INDEX__MESSAGE_NULLIFIER: u32 = 5;
pub global GENERATOR_INDEX__INITIALIZATION_NULLIFIER: u32 = 6;
pub global GENERATOR_INDEX__OUTER_NULLIFIER: u32 = 7;
pub global GENERATOR_INDEX__PUBLIC_DATA_READ: u32 = 8;
pub global GENERATOR_INDEX__PUBLIC_DATA_UPDATE_REQUEST: u32 = 9;
pub global GENERATOR_INDEX__FUNCTION_DATA: u32 = 10;
pub global GENERATOR_INDEX__FUNCTION_LEAF: u32 = 11;
pub global GENERATOR_INDEX__CONTRACT_DEPLOYMENT_DATA: u32 = 12;
pub global GENERATOR_INDEX__CONSTRUCTOR: u32 = 13;
pub global GENERATOR_INDEX__CONSTRUCTOR_ARGS: u32 = 14;
pub global GENERATOR_INDEX__CONTRACT_ADDRESS_V1: u32 = 15;
pub global GENERATOR_INDEX__CONTRACT_LEAF: u32 = 16;
pub global GENERATOR_INDEX__CALL_CONTEXT: u32 = 17;
pub global GENERATOR_INDEX__CALL_STACK_ITEM: u32 = 18;
pub global GENERATOR_INDEX__CALL_STACK_ITEM_2: u32 = 19;
pub global GENERATOR_INDEX__SECRET_HASH: u32 = 20;
pub global GENERATOR_INDEX__L2_TO_L1_MSG: u32 = 21;
pub global GENERATOR_INDEX__TX_CONTEXT: u32 = 22;
pub global GENERATOR_INDEX__PUBLIC_LEAF_INDEX: u32 = 23;
pub global GENERATOR_INDEX__PUBLIC_DATA_LEAF: u32 = 24;
pub global GENERATOR_INDEX__SIGNED_TX_REQUEST: u32 = 25;
pub global GENERATOR_INDEX__GLOBAL_VARIABLES: u32 = 26;
pub global GENERATOR_INDEX__PARTIAL_ADDRESS: u32 = 27;
pub global GENERATOR_INDEX__BLOCK_HASH: u32 = 28;
pub global GENERATOR_INDEX__SIDE_EFFECT: u32 = 29;
pub global GENERATOR_INDEX__FEE_PAYLOAD: u32 = 30;
pub global GENERATOR_INDEX__COMBINED_PAYLOAD: u32 = 31;
pub global GENERATOR_INDEX__TX_NULLIFIER: u32 = 32;
pub global GENERATOR_INDEX__TX_REQUEST: u32 = 33;
pub global GENERATOR_INDEX__SIGNATURE_PAYLOAD: u32 = 34;
pub global GENERATOR_INDEX__VK: u32 = 41;
pub global GENERATOR_INDEX__PUBLIC_CALLDATA: u32 = 43;
pub global GENERATOR_INDEX__FUNCTION_ARGS: u32 = 44;
pub global GENERATOR_INDEX__AUTHWIT_INNER: u32 = 45;
pub global GENERATOR_INDEX__AUTHWIT_OUTER: u32 = 46;
pub global GENERATOR_INDEX__AUTHWIT_NULLIFIER: u32 = 47;
// Key related generators follow
pub global GENERATOR_INDEX__NSK_M: u32 = 48;
pub global GENERATOR_INDEX__IVSK_M: u32 = 49;
pub global GENERATOR_INDEX__OVSK_M: u32 = 50;
pub global GENERATOR_INDEX__TSK_M: u32 = 51;
pub global GENERATOR_INDEX__PUBLIC_KEYS_HASH: u32 = 52;
pub global GENERATOR_INDEX__NOTE_NULLIFIER: u32 = 53;
pub global GENERATOR_INDEX__SYMMETRIC_KEY: u8 = 54;
pub global GENERATOR_INDEX__SYMMETRIC_KEY_2: u8 = 55;
pub global GENERATOR_INDEX__PUBLIC_TX_HASH: u32 = 56;
pub global GENERATOR_INDEX__PRIVATE_TX_HASH: u32 = 57;

// AVM memory tags
pub global MEM_TAG_FF: Field = 0;
pub global MEM_TAG_U1: Field = 1;
pub global MEM_TAG_U8: Field = 2;
pub global MEM_TAG_U16: Field = 3;
pub global MEM_TAG_U32: Field = 4;
pub global MEM_TAG_U64: Field = 5;
pub global MEM_TAG_U128: Field = 6;

// AvmCircuitPublicInputs - row indices
// TODO(dbanks12): could we somehow use Noir macros to generate these?
// TODO(dbanks12): could we somehow generate these from the actual struct? Or no, because codegen can't use that?

// Global Variables
// start alias
pub global AVM_PUBLIC_INPUTS_GLOBAL_VARIABLES_ROW_IDX: u32 = 0;
// members
pub global AVM_PUBLIC_INPUTS_GLOBAL_VARIABLES_CHAIN_ID_ROW_IDX: u32 =
    AVM_PUBLIC_INPUTS_GLOBAL_VARIABLES_ROW_IDX;
pub global AVM_PUBLIC_INPUTS_GLOBAL_VARIABLES_VERSION_ROW_IDX: u32 =
    AVM_PUBLIC_INPUTS_GLOBAL_VARIABLES_CHAIN_ID_ROW_IDX + 1;
pub global AVM_PUBLIC_INPUTS_GLOBAL_VARIABLES_BLOCK_NUMBER_ROW_IDX: u32 =
    AVM_PUBLIC_INPUTS_GLOBAL_VARIABLES_VERSION_ROW_IDX + 1;
pub global AVM_PUBLIC_INPUTS_GLOBAL_VARIABLES_SLOT_NUMBER_ROW_IDX: u32 =
    AVM_PUBLIC_INPUTS_GLOBAL_VARIABLES_BLOCK_NUMBER_ROW_IDX + 1;
pub global AVM_PUBLIC_INPUTS_GLOBAL_VARIABLES_TIMESTAMP_ROW_IDX: u32 =
    AVM_PUBLIC_INPUTS_GLOBAL_VARIABLES_SLOT_NUMBER_ROW_IDX + 1;
pub global AVM_PUBLIC_INPUTS_GLOBAL_VARIABLES_COINBASE_ROW_IDX: u32 =
    AVM_PUBLIC_INPUTS_GLOBAL_VARIABLES_TIMESTAMP_ROW_IDX + 1;
pub global AVM_PUBLIC_INPUTS_GLOBAL_VARIABLES_FEE_RECIPIENT_ROW_IDX: u32 =
    AVM_PUBLIC_INPUTS_GLOBAL_VARIABLES_COINBASE_ROW_IDX + 1;
pub global AVM_PUBLIC_INPUTS_GLOBAL_VARIABLES_GAS_FEES_ROW_IDX: u32 =
    AVM_PUBLIC_INPUTS_GLOBAL_VARIABLES_FEE_RECIPIENT_ROW_IDX + 1;
// Note: gas fees ^, despite being 2 entries, is split across 2 columns. So wee only bump by 1 (below) to progress.

// Start Tree Snapshots
// start alias
pub global AVM_PUBLIC_INPUTS_START_TREE_SNAPSHOTS_ROW_IDX: u32 =
    AVM_PUBLIC_INPUTS_GLOBAL_VARIABLES_GAS_FEES_ROW_IDX + 1;
// Note: each tree snapshot ^, despite being 2 entries (root, index), is split across 2 columns. So we only bump by 1 (below) to progress.
// members
pub global AVM_PUBLIC_INPUTS_START_TREE_SNAPSHOTS_L1_TO_L2_MESSAGE_TREE_ROW_IDX: u32 =
    AVM_PUBLIC_INPUTS_START_TREE_SNAPSHOTS_ROW_IDX;
pub global AVM_PUBLIC_INPUTS_START_TREE_SNAPSHOTS_NOTE_HASH_TREE_ROW_IDX: u32 =
    AVM_PUBLIC_INPUTS_START_TREE_SNAPSHOTS_L1_TO_L2_MESSAGE_TREE_ROW_IDX + 1;
pub global AVM_PUBLIC_INPUTS_START_TREE_SNAPSHOTS_NULLIFIER_TREE_ROW_IDX: u32 =
    AVM_PUBLIC_INPUTS_START_TREE_SNAPSHOTS_NOTE_HASH_TREE_ROW_IDX + 1;
pub global AVM_PUBLIC_INPUTS_START_TREE_SNAPSHOTS_PUBLIC_DATA_TREE_ROW_IDX: u32 =
    AVM_PUBLIC_INPUTS_START_TREE_SNAPSHOTS_NULLIFIER_TREE_ROW_IDX + 1;

// Start Gas Used
pub global AVM_PUBLIC_INPUTS_START_GAS_USED_ROW_IDX: u32 =
    AVM_PUBLIC_INPUTS_START_TREE_SNAPSHOTS_PUBLIC_DATA_TREE_ROW_IDX + 1;
// Note: gas used ^, despite being 2 entries, is split across 2 columns. So we only bump by 1 (below) to progress.

// Gas Settings
pub global AVM_PUBLIC_INPUTS_GAS_SETTINGS_ROW_IDX: u32 =
    AVM_PUBLIC_INPUTS_START_GAS_USED_ROW_IDX + 1;
pub global AVM_PUBLIC_INPUTS_GAS_SETTINGS_GAS_LIMITS_ROW_IDX: u32 =
    AVM_PUBLIC_INPUTS_GAS_SETTINGS_ROW_IDX;
pub global AVM_PUBLIC_INPUTS_GAS_SETTINGS_TEARDOWN_GAS_LIMITS_ROW_IDX: u32 =
    AVM_PUBLIC_INPUTS_GAS_SETTINGS_GAS_LIMITS_ROW_IDX + 1;
pub global AVM_PUBLIC_INPUTS_GAS_SETTINGS_MAX_FEES_PER_GAS_ROW_IDX: u32 =
    AVM_PUBLIC_INPUTS_GAS_SETTINGS_TEARDOWN_GAS_LIMITS_ROW_IDX + 1;
pub global AVM_PUBLIC_INPUTS_GAS_SETTINGS_MAX_PRIORITY_FEES_PER_GAS_ROW_IDX: u32 =
    AVM_PUBLIC_INPUTS_GAS_SETTINGS_MAX_FEES_PER_GAS_ROW_IDX + 1;
// Note: each of these gas settings ^, despite being 2 entries each, are split across 2 columns. So we only bump by 1 for each.

// Fee Payer
pub global AVM_PUBLIC_INPUTS_FEE_PAYER_ROW_IDX: u32 =
    AVM_PUBLIC_INPUTS_GAS_SETTINGS_MAX_PRIORITY_FEES_PER_GAS_ROW_IDX + 1;

// Public Setup Call Requests
// Note: PublicCallRequests are a few entries, but are split across multiple columns so that they consume 1 row each.
// So we only bump by 1 (below) to progress.
pub global AVM_PUBLIC_INPUTS_PUBLIC_SETUP_CALL_REQUESTS_ROW_IDX: u32 =
    AVM_PUBLIC_INPUTS_FEE_PAYER_ROW_IDX + 1;
// Public App Logic Call Requests
pub global AVM_PUBLIC_INPUTS_PUBLIC_APP_LOGIC_CALL_REQUESTS_ROW_IDX: u32 =
    AVM_PUBLIC_INPUTS_PUBLIC_SETUP_CALL_REQUESTS_ROW_IDX + MAX_ENQUEUED_CALLS_PER_TX;
// Public Teardown Call Request (just 1)
pub global AVM_PUBLIC_INPUTS_PUBLIC_TEARDOWN_CALL_REQUEST_ROW_IDX: u32 =
    AVM_PUBLIC_INPUTS_PUBLIC_APP_LOGIC_CALL_REQUESTS_ROW_IDX + MAX_ENQUEUED_CALLS_PER_TX;

// Previous Non-Revertible Accumulated Data Array Lengths
// Note: accumulated data array lengths are a few entries, but are split across multiple columns so that they consume 1 row each.
pub global AVM_PUBLIC_INPUTS_PREVIOUS_NON_REVERTIBLE_ACCUMULATED_DATA_ARRAY_LENGTHS_ROW_IDX: u32 =
    AVM_PUBLIC_INPUTS_PUBLIC_TEARDOWN_CALL_REQUEST_ROW_IDX + 1;
// Previous Revertible Accumulated Data Array Lengths
pub global AVM_PUBLIC_INPUTS_PREVIOUS_REVERTIBLE_ACCUMULATED_DATA_ARRAY_LENGTHS_ROW_IDX: u32 =
    AVM_PUBLIC_INPUTS_PREVIOUS_NON_REVERTIBLE_ACCUMULATED_DATA_ARRAY_LENGTHS_ROW_IDX + 1;

// Previous Non-Revertible Accumulated Data
// start alias
pub global AVM_PUBLIC_INPUTS_PREVIOUS_NON_REVERTIBLE_ACCUMULATED_DATA_ROW_IDX: u32 =
    AVM_PUBLIC_INPUTS_PREVIOUS_REVERTIBLE_ACCUMULATED_DATA_ARRAY_LENGTHS_ROW_IDX + 1;
// members
pub global AVM_PUBLIC_INPUTS_PREVIOUS_NON_REVERTIBLE_ACCUMULATED_DATA_NOTE_HASHES_ROW_IDX: u32 =
    AVM_PUBLIC_INPUTS_PREVIOUS_NON_REVERTIBLE_ACCUMULATED_DATA_ROW_IDX;
pub global AVM_PUBLIC_INPUTS_PREVIOUS_NON_REVERTIBLE_ACCUMULATED_DATA_NULLIFIERS_ROW_IDX: u32 = AVM_PUBLIC_INPUTS_PREVIOUS_NON_REVERTIBLE_ACCUMULATED_DATA_NOTE_HASHES_ROW_IDX
    + MAX_NOTE_HASHES_PER_TX;
pub global AVM_PUBLIC_INPUTS_PREVIOUS_NON_REVERTIBLE_ACCUMULATED_DATA_L2_TO_L1_MSGS_ROW_IDX: u32 = AVM_PUBLIC_INPUTS_PREVIOUS_NON_REVERTIBLE_ACCUMULATED_DATA_NULLIFIERS_ROW_IDX
    + MAX_NULLIFIERS_PER_TX;

// Previous Revertible Accumulated Data
// start alias
pub global AVM_PUBLIC_INPUTS_PREVIOUS_REVERTIBLE_ACCUMULATED_DATA_ROW_IDX: u32 = AVM_PUBLIC_INPUTS_PREVIOUS_NON_REVERTIBLE_ACCUMULATED_DATA_L2_TO_L1_MSGS_ROW_IDX
    + MAX_L2_TO_L1_MSGS_PER_TX;
// members
pub global AVM_PUBLIC_INPUTS_PREVIOUS_REVERTIBLE_ACCUMULATED_DATA_NOTE_HASHES_ROW_IDX: u32 =
    AVM_PUBLIC_INPUTS_PREVIOUS_REVERTIBLE_ACCUMULATED_DATA_ROW_IDX;
pub global AVM_PUBLIC_INPUTS_PREVIOUS_REVERTIBLE_ACCUMULATED_DATA_NULLIFIERS_ROW_IDX: u32 = AVM_PUBLIC_INPUTS_PREVIOUS_REVERTIBLE_ACCUMULATED_DATA_NOTE_HASHES_ROW_IDX
    + MAX_NOTE_HASHES_PER_TX;
pub global AVM_PUBLIC_INPUTS_PREVIOUS_REVERTIBLE_ACCUMULATED_DATA_L2_TO_L1_MSGS_ROW_IDX: u32 = AVM_PUBLIC_INPUTS_PREVIOUS_REVERTIBLE_ACCUMULATED_DATA_NULLIFIERS_ROW_IDX
    + MAX_NULLIFIERS_PER_TX;

// End Tree Snapshots
// start alias
pub global AVM_PUBLIC_INPUTS_END_TREE_SNAPSHOTS_ROW_IDX: u32 = AVM_PUBLIC_INPUTS_PREVIOUS_REVERTIBLE_ACCUMULATED_DATA_L2_TO_L1_MSGS_ROW_IDX
    + MAX_L2_TO_L1_MSGS_PER_TX;
// Note: each tree snapshot ^, despite being 2 entries (root, index), is split across 2 columns. So we only bump by 1 (below) to progress.
// members
pub global AVM_PUBLIC_INPUTS_END_TREE_SNAPSHOTS_L1_TO_L2_MESSAGE_TREE_ROW_IDX: u32 =
    AVM_PUBLIC_INPUTS_END_TREE_SNAPSHOTS_ROW_IDX;
pub global AVM_PUBLIC_INPUTS_END_TREE_SNAPSHOTS_NOTE_HASH_TREE_ROW_IDX: u32 =
    AVM_PUBLIC_INPUTS_END_TREE_SNAPSHOTS_L1_TO_L2_MESSAGE_TREE_ROW_IDX + 1;
pub global AVM_PUBLIC_INPUTS_END_TREE_SNAPSHOTS_NULLIFIER_TREE_ROW_IDX: u32 =
    AVM_PUBLIC_INPUTS_END_TREE_SNAPSHOTS_NOTE_HASH_TREE_ROW_IDX + 1;
pub global AVM_PUBLIC_INPUTS_END_TREE_SNAPSHOTS_PUBLIC_DATA_TREE_ROW_IDX: u32 =
    AVM_PUBLIC_INPUTS_END_TREE_SNAPSHOTS_NULLIFIER_TREE_ROW_IDX + 1;

// End Gas Used
pub global AVM_PUBLIC_INPUTS_END_GAS_USED_ROW_IDX: u32 =
    AVM_PUBLIC_INPUTS_END_TREE_SNAPSHOTS_PUBLIC_DATA_TREE_ROW_IDX + 1;

// End Accumulated Data
// start alias
pub global AVM_PUBLIC_INPUTS_END_ACCUMULATED_DATA_ROW_IDX: u32 =
    AVM_PUBLIC_INPUTS_END_GAS_USED_ROW_IDX + 1;
// members
pub global AVM_PUBLIC_INPUTS_END_ACCUMULATED_DATA_NOTE_HASHES_ROW_IDX: u32 =
    AVM_PUBLIC_INPUTS_END_ACCUMULATED_DATA_ROW_IDX;
pub global AVM_PUBLIC_INPUTS_END_ACCUMULATED_DATA_NULLIFIERS_ROW_IDX: u32 =
    AVM_PUBLIC_INPUTS_END_ACCUMULATED_DATA_NOTE_HASHES_ROW_IDX + MAX_NOTE_HASHES_PER_TX;
pub global AVM_PUBLIC_INPUTS_END_ACCUMULATED_DATA_L2_TO_L1_MSGS_ROW_IDX: u32 =
    AVM_PUBLIC_INPUTS_END_ACCUMULATED_DATA_NULLIFIERS_ROW_IDX + MAX_NULLIFIERS_PER_TX;
pub global AVM_PUBLIC_INPUTS_END_ACCUMULATED_DATA_PUBLIC_LOGS_ROW_IDX: u32 =
    AVM_PUBLIC_INPUTS_END_ACCUMULATED_DATA_L2_TO_L1_MSGS_ROW_IDX + MAX_L2_TO_L1_MSGS_PER_TX;
pub global AVM_PUBLIC_INPUTS_END_ACCUMULATED_DATA_PUBLIC_DATA_WRITES_ROW_IDX: u32 = AVM_PUBLIC_INPUTS_END_ACCUMULATED_DATA_PUBLIC_LOGS_ROW_IDX
    + (MAX_PUBLIC_LOGS_PER_TX * PUBLIC_LOG_DATA_SIZE_IN_FIELDS);

// End Transaction Fee
pub global AVM_PUBLIC_INPUTS_TRANSACTION_FEE_ROW_IDX: u32 = AVM_PUBLIC_INPUTS_END_ACCUMULATED_DATA_PUBLIC_DATA_WRITES_ROW_IDX
    + MAX_TOTAL_PUBLIC_DATA_UPDATE_REQUESTS_PER_TX;

// End Reverted
pub global AVM_PUBLIC_INPUTS_REVERTED_ROW_IDX: u32 = AVM_PUBLIC_INPUTS_TRANSACTION_FEE_ROW_IDX + 1;

// AVM's max public input column size (aka total number of rows)
pub global AVM_PUBLIC_INPUTS_COLUMNS_MAX_LENGTH: u32 = AVM_PUBLIC_INPUTS_REVERTED_ROW_IDX + 1;
pub global AVM_NUM_PUBLIC_INPUT_COLUMNS: u32 = 4;
// Combined size of the AVM's public input columns concatenated together
pub global AVM_PUBLIC_INPUTS_COLUMNS_COMBINED_LENGTH: u32 =
    AVM_NUM_PUBLIC_INPUT_COLUMNS * AVM_PUBLIC_INPUTS_COLUMNS_MAX_LENGTH;

// `AVM_PROOF_LENGTH_IN_FIELDS` must be updated when AVM circuit changes.
// To determine latest value, hover `COMPUTED_AVM_PROOF_LENGTH_IN_FIELDS`
// in barretenberg/cpp/src/barretenberg/vm/avm/generated/flavor.hpp
// This also changes the length of inputs for the public base rollup circuit, so its Prover.toml must be updated.
// To do so: run: 'AZTEC_GENERATE_TEST_DATA=1 yarn workspace @aztec/prover-client test orchestrator_public_functions' from yarn-project.
pub global AVM_PROOF_LENGTH_IN_FIELDS: u32 = 4154;
pub global AVM_PUBLIC_COLUMN_MAX_SIZE: u32 = 1024;

pub global AVM_V2_PUBLIC_INPUTS_FLATTENED_SIZE: u32 = 1;
// pub global AVM_V2_PROOF_LENGTH_IN_FIELDS: u32 = 5452;
// VK is composed of
// - circuit size encoded as a fr field element (32 bytes)
// - num of inputs encoded as a fr field element (32 bytes)
// - 45 affine elements (curve base field fq) encoded as fr elements takes (45 * 4 * 32 bytes)
// 45 above refers to the constant AvmFlavorVariables::NUM_PRECOMPUTED_ENTITIES
//pub global AVM_V2_VERIFICATION_KEY_LENGTH_IN_FIELDS: u32 = 2 + 45 * 4;

// We introduce padded version for two AVM constants and we will use the padded ones
// until we freeze the number of columns in AVM.
// TODO(#13390): Remove these constants and use the above ones (commented out) in noir/TS.
pub global AVM_V2_PROOF_LENGTH_IN_FIELDS_PADDED: u32 = 20000;
pub global AVM_V2_VERIFICATION_KEY_LENGTH_IN_FIELDS_PADDED: u32 = 1000;

// GAS DEFAULTS
pub global DEFAULT_GAS_LIMIT: u32 = 1_000_000_000;
pub global MAX_L2_GAS_PER_TX_PUBLIC_PORTION: u32 = 6_000_000;
pub global DEFAULT_TEARDOWN_GAS_LIMIT: u32 = MAX_L2_GAS_PER_TX_PUBLIC_PORTION;
pub global DA_BYTES_PER_FIELD: u32 = 32;
pub global DA_GAS_PER_BYTE: u32 = 16;
// pays for preamble information in TX Effects
pub global FIXED_DA_GAS: u32 = 512;
// pays for fixed tx costs like validation, and updating state roots
pub global FIXED_L2_GAS: u32 = 512;
// base cost for a single public call
pub global FIXED_AVM_STARTUP_L2_GAS: u32 = 20_000;

// Some tree insertions incur an additional cost associated with
// the new database entry to be stored by all network participants.
pub global L2_GAS_DISTRIBUTED_STORAGE_PREMIUM: u32 = 1024;

// All AVM opcode gas costs are below except this one because it is needed for Merkle tree related constants.
pub global AVM_POSEIDON2_BASE_L2_GAS: u32 = 36;

// Kernel and/or rollup circuits perform a hash per tree-level for insertions and reads.
// All network participants need to perform tree insertions.
// Not _all_ network participants need to perform membership checks, so they're cheaper.
pub global L2_GAS_PER_READ_MERKLE_HASH: u32 = AVM_POSEIDON2_BASE_L2_GAS;
pub global L2_GAS_PER_WRITE_MERKLE_HASH: u32 = AVM_POSEIDON2_BASE_L2_GAS;

// Gas for tree insertions and associated storage
// For public data tree update, we account for the worst case scenario which is a new insertion
// takes 4 Merkle path checks while an update would need 3 Merkle path checks.
pub global L2_GAS_PER_PUBLIC_DATA_UPDATE: u32 = L2_GAS_DISTRIBUTED_STORAGE_PREMIUM
    + (4 * PUBLIC_DATA_TREE_HEIGHT * L2_GAS_PER_WRITE_MERKLE_HASH);
pub global L2_GAS_PER_NOTE_HASH: u32 =
    L2_GAS_DISTRIBUTED_STORAGE_PREMIUM + (2 * NOTE_HASH_TREE_HEIGHT * L2_GAS_PER_WRITE_MERKLE_HASH);
// 2x because insertion into indexed tree requires a low-leaf membership check and a standard insertion
pub global L2_GAS_PER_NULLIFIER: u32 =
    L2_GAS_DISTRIBUTED_STORAGE_PREMIUM + (3 * NULLIFIER_TREE_HEIGHT * L2_GAS_PER_WRITE_MERKLE_HASH);

// Gas for tree read requests
pub global L2_GAS_PER_PUBLIC_DATA_READ: u32 = PUBLIC_DATA_TREE_HEIGHT * L2_GAS_PER_READ_MERKLE_HASH;
pub global L2_GAS_PER_NOTE_HASH_READ_REQUEST: u32 =
    NOTE_HASH_TREE_HEIGHT * L2_GAS_PER_READ_MERKLE_HASH;
// 2x because non-membership checks are really 2 membership checks
pub global L2_GAS_PER_NULLIFIER_READ_REQUEST: u32 =
    NULLIFIER_TREE_HEIGHT * L2_GAS_PER_READ_MERKLE_HASH;
pub global L2_GAS_PER_L1_TO_L2_MSG_READ_REQUEST: u32 =
    L1_TO_L2_MSG_TREE_HEIGHT * L2_GAS_PER_READ_MERKLE_HASH;

// Gas for hashing and validating logs
pub global L2_GAS_PER_LOG_BYTE: u32 = 4;
// Zero gas because we don't have to hash and validate the private logs
pub global L2_GAS_PER_PRIVATE_LOG: u32 = 0;
pub global L2_GAS_PER_CONTRACT_CLASS_LOG: u32 = 0;

// Gas for writing message to L1 portal
pub global L2_GAS_PER_L2_TO_L1_MSG: u32 = 200;

/**
 * GAS COSTS FOR AVM OPCODES
 * They are used in TS and C++
 */

// Exception for AVM_POSEIDON2_BASE_L2_GAS which needed to be defined above.

// Base L2 GAS
// Note: magic numbers here are derived from each op's AVM circuit trace area
pub global AVM_ADD_BASE_L2_GAS: u32 = 27;
pub global AVM_SUB_BASE_L2_GAS: u32 = 27;
pub global AVM_MUL_BASE_L2_GAS: u32 = 27;
pub global AVM_DIV_BASE_L2_GAS: u32 = 27;
pub global AVM_FDIV_BASE_L2_GAS: u32 = 27;
pub global AVM_EQ_BASE_L2_GAS: u32 = 27;
pub global AVM_LT_BASE_L2_GAS: u32 = 30;
pub global AVM_LTE_BASE_L2_GAS: u32 = 30;
pub global AVM_AND_BASE_L2_GAS: u32 = 51;
pub global AVM_OR_BASE_L2_GAS: u32 = 51;
pub global AVM_XOR_BASE_L2_GAS: u32 = 51;
pub global AVM_NOT_BASE_L2_GAS: u32 = 18;
pub global AVM_SHL_BASE_L2_GAS: u32 = 27;
pub global AVM_SHR_BASE_L2_GAS: u32 = 27;
pub global AVM_CAST_BASE_L2_GAS: u32 = 18;
pub global AVM_GETENVVAR_BASE_L2_GAS: u16 = 9;
pub global AVM_CALLDATACOPY_BASE_L2_GAS: u32 = 24;
pub global AVM_SUCCESSCOPY_BASE_L2_GAS: u32 = 24;
pub global AVM_RETURNDATASIZE_BASE_L2_GAS: u32 = 9;
pub global AVM_RETURNDATACOPY_BASE_L2_GAS: u32 = 24;
pub global AVM_JUMP_BASE_L2_GAS: u32 = 3;
pub global AVM_JUMPI_BASE_L2_GAS: u32 = 9;
pub global AVM_INTERNALCALL_BASE_L2_GAS: u32 = 3;
pub global AVM_INTERNALRETURN_BASE_L2_GAS: u32 = 3;
pub global AVM_SET_BASE_L2_GAS: u32 = 9;
pub global AVM_MOV_BASE_L2_GAS: u32 = 18;
pub global AVM_SLOAD_BASE_L2_GAS: u32 = 18 + L2_GAS_PER_PUBLIC_DATA_READ;
pub global AVM_SSTORE_BASE_L2_GAS: u32 = 18 + L2_GAS_PER_PUBLIC_DATA_UPDATE;
pub global AVM_NOTEHASHEXISTS_BASE_L2_GAS: u32 = 27 + L2_GAS_PER_NOTE_HASH_READ_REQUEST;
pub global AVM_EMITNOTEHASH_BASE_L2_GAS: u32 = 9 + L2_GAS_PER_NOTE_HASH;
pub global AVM_NULLIFIEREXISTS_BASE_L2_GAS: u32 = 27 + L2_GAS_PER_NULLIFIER_READ_REQUEST;
pub global AVM_EMITNULLIFIER_BASE_L2_GAS: u32 = 9 + L2_GAS_PER_NULLIFIER;
pub global AVM_L1TOL2MSGEXISTS_BASE_L2_GAS: u32 = 27 + L2_GAS_PER_L1_TO_L2_MSG_READ_REQUEST;
pub global AVM_GETCONTRACTINSTANCE_BASE_L2_GAS: u32 = 27 + L2_GAS_PER_NULLIFIER_READ_REQUEST; // does a nullifier check
pub global AVM_EMITUNENCRYPTEDLOG_BASE_L2_GAS: u32 = 15;
pub global AVM_SENDL2TOL1MSG_BASE_L2_GAS: u32 = 18 + L2_GAS_PER_L2_TO_L1_MSG;
// On CALL, AVM performs nullifier checks for contract address & contract class ID
pub global AVM_CALL_BASE_L2_GAS: u32 = 45 + (2 * L2_GAS_PER_NULLIFIER_READ_REQUEST);
pub global AVM_STATICCALL_BASE_L2_GAS: u32 = 45 + (2 * L2_GAS_PER_NULLIFIER_READ_REQUEST);
pub global AVM_RETURN_BASE_L2_GAS: u32 = 15;
pub global AVM_REVERT_BASE_L2_GAS: u32 = 15;
pub global AVM_DEBUGLOG_BASE_L2_GAS: u32 = 21;
// For POSEIDON2 see above (constant needed to be set before L2_GAS_PER_READ_MERKLE_HASH)
pub global AVM_SHA256COMPRESSION_BASE_L2_GAS: u32 = 114;
pub global AVM_KECCAKF1600_BASE_L2_GAS: u32 = 162;
pub global AVM_ECADD_BASE_L2_GAS: u32 = 69;
pub global AVM_MSM_BASE_L2_GAS: u32 = 36;
pub global AVM_TORADIXBE_BASE_L2_GAS: u32 = 24;

// Dynamic L2 GAS
pub global AVM_CALLDATACOPY_DYN_L2_GAS: u32 = 3;
pub global AVM_RETURNDATACOPY_DYN_L2_GAS: u32 = 3;
// a single increment here corresponds to an entire additional field (hence x32 bytes per field)
pub global AVM_EMITUNENCRYPTEDLOG_DYN_L2_GAS: u32 = 3 + (DA_BYTES_PER_FIELD * L2_GAS_PER_LOG_BYTE);
pub global AVM_CALL_DYN_L2_GAS: u32 = 4;
pub global AVM_STATICCALL_DYN_L2_GAS: u32 = 4;
pub global AVM_RETURN_DYN_L2_GAS: u32 = 3;
pub global AVM_REVERT_DYN_L2_GAS: u32 = 3;
pub global AVM_MSM_DYN_L2_GAS: u32 = 6;
pub global AVM_TORADIXBE_DYN_L2_GAS: u32 = 3;

// Base DA Gas
pub global AVM_SSTORE_BASE_DA_GAS: u32 = DA_BYTES_PER_FIELD * DA_GAS_PER_BYTE;
pub global AVM_EMITNOTEHASH_BASE_DA_GAS: u32 = DA_BYTES_PER_FIELD * DA_GAS_PER_BYTE;
pub global AVM_EMITNULLIFIER_BASE_DA_GAS: u32 = DA_BYTES_PER_FIELD * DA_GAS_PER_BYTE;
pub global AVM_SENDL2TOL1MSG_BASE_DA_GAS: u32 = DA_BYTES_PER_FIELD * DA_GAS_PER_BYTE;

// Dynamic DA Gas
// a single increment here corresponds to an entire additional field (hence x32 bytes per field)
pub global AVM_EMITUNENCRYPTEDLOG_DYN_DA_GAS: u32 = DA_BYTES_PER_FIELD * DA_GAS_PER_BYTE;

// BLOB PREFIXES
// Used when decoding blobs of tightly packed effects
pub global TX_START_PREFIX: Field = 0x74785f7374617274; // = "tx_start".to_field() in nr
pub global REVERT_CODE_PREFIX: u8 = 1;
pub global TX_FEE_PREFIX: u8 = 2;
pub global NOTES_PREFIX: u8 = 3;
pub global NULLIFIERS_PREFIX: u8 = 4;
pub global L2_L1_MSGS_PREFIX: u8 = 5;
pub global PUBLIC_DATA_UPDATE_REQUESTS_PREFIX: u8 = 6;
pub global PRIVATE_LOGS_PREFIX: u8 = 7;
pub global PUBLIC_LOGS_PREFIX: u8 = 8;
pub global CONTRACT_CLASS_LOGS_PREFIX: u8 = 9;

// Constants related to proof type of a recursive proof verification.
// Keep following constants in sync with the enum acir_format::PROOF_TYPE in recursion_constraint.hpp
pub global PROOF_TYPE_PLONK: u32 = 0;
pub global PROOF_TYPE_HONK: u32 = 1;
pub global PROOF_TYPE_OINK: u32 = 2;
pub global PROOF_TYPE_PG: u32 = 3;
pub global PROOF_TYPE_AVM: u32 = 4;
pub global PROOF_TYPE_ROLLUP_HONK: u32 = 5;
pub global PROOF_TYPE_ROOT_ROLLUP_HONK: u32 = 6;

// AVM - misc constants
pub global AVM_PC_SIZE_IN_BITS: u8 = 32;
pub global TWO_POW_64: Field = 18446744073709551616;

pub global BLOCK_NUMBER_BIT_SIZE: u32 = 32;

// 24 hours with a slot duration of 24 seconds
pub global DEFAULT_UPDATE_DELAY: u32 = 3600;
// 10 minutes with a slot duration of 24 seconds
pub global MINIMUM_UPDATE_DELAY: u32 = 25;

// Updates hold contract class id, which fit in 1 field.
pub global UPDATES_VALUE_SIZE: u32 = 1;
pub global UPDATES_SHARED_MUTABLE_VALUES_LEN: u32 = 2 * UPDATES_VALUE_SIZE + 1;

// These bit sizes are used in PIL. If need change, consult with the AVM team.
pub global UPDATES_SHARED_MUTABLE_SDC_DELAY_BIT_SIZE: u32 = 32;
pub global UPDATES_SHARED_MUTABLE_SDC_IS_SOME_BIT_SIZE: u32 = 8;
pub global UPDATES_SHARED_MUTABLE_SDC_OPTION_DELAY_BIT_SIZE: u32 =
    UPDATES_SHARED_MUTABLE_SDC_DELAY_BIT_SIZE + UPDATES_SHARED_MUTABLE_SDC_IS_SOME_BIT_SIZE;
pub global UPDATES_SHARED_MUTABLE_METADATA_BIT_SIZE: u32 =
    UPDATES_SHARED_MUTABLE_SDC_OPTION_DELAY_BIT_SIZE * 2 + BLOCK_NUMBER_BIT_SIZE * 2;

pub global GRUMPKIN_ONE_X: Field = 1;
pub global GRUMPKIN_ONE_Y: Field = 17631683881184975370165255887551781615748388533673675138860;

mod test {
    use crate::constants::{
        MAX_PUBLIC_DATA_UPDATE_REQUESTS_PER_CALL, MAX_PUBLIC_DATA_UPDATE_REQUESTS_PER_TX,
    };

    #[test]
    unconstrained fn test_constants() {
        assert(MAX_PUBLIC_DATA_UPDATE_REQUESTS_PER_CALL <= MAX_PUBLIC_DATA_UPDATE_REQUESTS_PER_TX);
    }
}<|MERGE_RESOLUTION|>--- conflicted
+++ resolved
@@ -328,29 +328,6 @@
     + (COUNTED_LOG_HASH_LENGTH * MAX_CONTRACT_CLASS_LOGS_PER_CALL)
     + BLOCK_HEADER_LENGTH
     + TX_CONTEXT_LENGTH;
-<<<<<<< HEAD
-pub global PUBLIC_CIRCUIT_PUBLIC_INPUTS_LENGTH: u32 = CALL_CONTEXT_LENGTH
-    + /*argsHash + returnsHash*/ 2
-    + (TREE_LEAF_READ_REQUEST_LENGTH * MAX_NOTE_HASH_READ_REQUESTS_PER_CALL)
-    + (READ_REQUEST_LENGTH * MAX_NULLIFIER_READ_REQUESTS_PER_CALL)
-    + (READ_REQUEST_LENGTH * MAX_NULLIFIER_NON_EXISTENT_READ_REQUESTS_PER_CALL)
-    + (TREE_LEAF_READ_REQUEST_LENGTH * MAX_L1_TO_L2_MSG_READ_REQUESTS_PER_CALL)
-    + (CONTRACT_STORAGE_UPDATE_REQUEST_LENGTH * MAX_PUBLIC_DATA_UPDATE_REQUESTS_PER_CALL)
-    + (CONTRACT_STORAGE_READ_LENGTH * MAX_PUBLIC_DATA_READS_PER_CALL)
-    + (PUBLIC_INNER_CALL_REQUEST_LENGTH * MAX_ENQUEUED_CALLS_PER_CALL)
-    + (NOTE_HASH_LENGTH * MAX_NOTE_HASHES_PER_CALL)
-    + (NULLIFIER_LENGTH * MAX_NULLIFIERS_PER_CALL)
-    + (L2_TO_L1_MESSAGE_LENGTH * MAX_L2_TO_L1_MSGS_PER_CALL)
-    + 2
-    + (PUBLIC_LOG_LENGTH * MAX_PUBLIC_LOGS_PER_CALL)
-    + BLOCK_HEADER_LENGTH
-    + GLOBAL_VARIABLES_LENGTH
-    + AZTEC_ADDRESS_LENGTH
-    + /* revert_code */ 1
-    + 2 * GAS_LENGTH
-    + /* transaction_fee */ 1;
-=======
->>>>>>> a6de3d03
 pub global PRIVATE_CONTEXT_INPUTS_LENGTH: u32 =
     CALL_CONTEXT_LENGTH + BLOCK_HEADER_LENGTH + TX_CONTEXT_LENGTH + 1;
 pub global FEE_RECIPIENT_LENGTH: u32 = 2;
@@ -722,7 +699,7 @@
 pub global AVM_PUBLIC_INPUTS_END_ACCUMULATED_DATA_PUBLIC_LOGS_ROW_IDX: u32 =
     AVM_PUBLIC_INPUTS_END_ACCUMULATED_DATA_L2_TO_L1_MSGS_ROW_IDX + MAX_L2_TO_L1_MSGS_PER_TX;
 pub global AVM_PUBLIC_INPUTS_END_ACCUMULATED_DATA_PUBLIC_DATA_WRITES_ROW_IDX: u32 = AVM_PUBLIC_INPUTS_END_ACCUMULATED_DATA_PUBLIC_LOGS_ROW_IDX
-    + (MAX_PUBLIC_LOGS_PER_TX * PUBLIC_LOG_DATA_SIZE_IN_FIELDS);
+    + (MAX_PUBLIC_LOGS_PER_TX * PUBLIC_LOG_SIZE_IN_FIELDS);
 
 // End Transaction Fee
 pub global AVM_PUBLIC_INPUTS_TRANSACTION_FEE_ROW_IDX: u32 = AVM_PUBLIC_INPUTS_END_ACCUMULATED_DATA_PUBLIC_DATA_WRITES_ROW_IDX
