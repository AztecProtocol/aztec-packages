--- conflicted
+++ resolved
@@ -340,10 +340,6 @@
     + MAX_NULLIFIERS_PER_TX
     + (MAX_L2_TO_L1_MSGS_PER_TX * SCOPED_L2_TO_L1_MESSAGE_LENGTH)
     + (PRIVATE_LOG_SIZE_IN_FIELDS * MAX_PRIVATE_LOGS_PER_TX)
-<<<<<<< HEAD
-    + (PUBLIC_LOG_SIZE_IN_FIELDS * MAX_PUBLIC_LOGS_PER_TX)
-=======
->>>>>>> 17d68024
     + (SCOPED_LOG_HASH_LENGTH * MAX_CONTRACT_CLASS_LOGS_PER_TX)
     + 1 /* contract_class_log_preimages_length */;
 
