--- conflicted
+++ resolved
@@ -464,15 +464,10 @@
     + 1 /* prover_id */
     + AZTEC_MAX_EPOCH_DURATION /* proposedBlockHeaderHashes */
     + AZTEC_MAX_EPOCH_DURATION * FEE_RECIPIENT_LENGTH /* fees */
-<<<<<<< HEAD
     + 1 /* blob_commitments_hash */
     + 1 /* z */
     + BLS12_FR_LIMBS /* y */
     + 2 /* c */;
-pub global GET_NOTES_ORACLE_RETURN_LENGTH: u32 = 674;
-=======
-    + AZTEC_MAX_EPOCH_DURATION * BLOB_PUBLIC_INPUTS * BLOBS_PER_BLOCK;
->>>>>>> df489941
 pub global NOTE_HASHES_NUM_BYTES_PER_BASE_ROLLUP: u32 = 32 * MAX_NOTE_HASHES_PER_TX;
 pub global NULLIFIERS_NUM_BYTES_PER_BASE_ROLLUP: u32 = 32 * MAX_NULLIFIERS_PER_TX;
 pub global PUBLIC_DATA_WRITES_NUM_BYTES_PER_BASE_ROLLUP: u32 =
