global ARGS_LENGTH: u64 = 16;

/**
 * Convention for constant array lengths are mainly divided in 2 classes:
 *  - FUNCTION CALL
 *  - TRANSACTION
 *
 * Agreed convention is to use MAX_XXX_PER_CALL resp. MAX_XXX_PER_TX, where XXX denotes a type of element such as
 * commitment, or nullifier, e.g.,:
 *  - MAX_NEW_NULLIFIERS_PER_CALL
 *  - MAX_NEW_NOTE_HASHES_PER_TX
 *
 * In the kernel circuits, we accumulate elements such as note hashes and the nullifiers from all functions calls in a
 * transaction. Therefore, we always must have:
 * MAX_XXX_PER_TX ≥ MAX_XXX_PER_CALL
 *
 * For instance:
 * MAX_NEW_NOTE_HASHES_PER_TX ≥ MAX_NEW_NOTE_HASHES_PER_CALL
 * MAX_NEW_NULLIFIERS_PER_TX ≥ MAX_NEW_NULLIFIERS_PER_CALL
 *
 */

// docs:start:constants
// "PER CALL" CONSTANTS
global MAX_NEW_NOTE_HASHES_PER_CALL: u64 = 16;
global MAX_NEW_NULLIFIERS_PER_CALL: u64 = 16;
global MAX_PRIVATE_CALL_STACK_LENGTH_PER_CALL: u64 = 4;
global MAX_PUBLIC_CALL_STACK_LENGTH_PER_CALL: u64 = 4;
global MAX_NEW_L2_TO_L1_MSGS_PER_CALL: u64 = 2;
global MAX_PUBLIC_DATA_UPDATE_REQUESTS_PER_CALL: u64 = 16;
global MAX_PUBLIC_DATA_READS_PER_CALL: u64 = 16;
global MAX_NOTE_HASH_READ_REQUESTS_PER_CALL: u64 = 32;
global MAX_NULLIFIER_READ_REQUESTS_PER_CALL: u64 = 2; // Change it to a larger value when there's a seperate reset circuit.
global MAX_NULLIFIER_NON_EXISTENT_READ_REQUESTS_PER_CALL: u64 = 2;
global MAX_NULLIFIER_KEY_VALIDATION_REQUESTS_PER_CALL: u64 = 1;
// Note: if changing enc logs per call value by n, change PRIVATE_CALL_STACK_ITEM_LENGTH and PRIVATE_CIRCUIT_PUBLIC_INPUTS_LENGTH by 2n
// and change DEPLOYER_CONTRACT_ADDRESS to new value
global MAX_ENCRYPTED_LOGS_PER_CALL: u64 = 4;
// Note: if changing unenc logs per call value by n, change PRIVATE_CALL_STACK_ITEM_LENGTH, PRIVATE_CIRCUIT_PUBLIC_INPUTS_LENGTH, and PUBLIC_CIRCUIT_PUBLIC_INPUTS_LENGTH by 2n
// and change DEPLOYER_CONTRACT_ADDRESS to new value
global MAX_UNENCRYPTED_LOGS_PER_CALL: u64 = 4;

// "PER TRANSACTION" CONSTANTS
global MAX_NEW_NOTE_HASHES_PER_TX: u64 = 64;
global MAX_NEW_NULLIFIERS_PER_TX: u64 = 64;
global MAX_PRIVATE_CALL_STACK_LENGTH_PER_TX: u64 = 8;
global MAX_PUBLIC_CALL_STACK_LENGTH_PER_TX: u64 = 8;
global MAX_PUBLIC_DATA_UPDATE_REQUESTS_PER_TX: u64 = 32;
global MAX_PUBLIC_DATA_READS_PER_TX: u64 = 32;
global MAX_NEW_L2_TO_L1_MSGS_PER_TX: u64 = 2;
global MAX_NOTE_HASH_READ_REQUESTS_PER_TX: u64 = 128;
global MAX_NULLIFIER_READ_REQUESTS_PER_TX: u64 = 8; // Change it to a larger value when there's a seperate reset circuit.
global MAX_NULLIFIER_NON_EXISTENT_READ_REQUESTS_PER_TX: u64 = 8;
global MAX_NULLIFIER_KEY_VALIDATION_REQUESTS_PER_TX: u64 = 4;
global MAX_ENCRYPTED_LOGS_PER_TX: u64 = 8;
global MAX_UNENCRYPTED_LOGS_PER_TX: u64 = 8;
global NUM_ENCRYPTED_LOGS_HASHES_PER_TX: u64 = 1;
global NUM_UNENCRYPTED_LOGS_HASHES_PER_TX: u64 = 1;
// docs:end:constants

// ROLLUP CONTRACT CONSTANTS - constants used only in l1-contracts
global NUMBER_OF_L1_L2_MESSAGES_PER_ROLLUP: u64 = 16;

// TREES RELATED CONSTANTS
global VK_TREE_HEIGHT: u64 = 3;
global FUNCTION_TREE_HEIGHT: u64 = 5;
global NOTE_HASH_TREE_HEIGHT: u64 = 32;
global PUBLIC_DATA_TREE_HEIGHT: u64 = 40;
global NULLIFIER_TREE_HEIGHT: u64 = 20;
global L1_TO_L2_MSG_TREE_HEIGHT: u64 = 16;
global ROLLUP_VK_TREE_HEIGHT: u64 = 8;
global ARTIFACT_FUNCTION_TREE_MAX_HEIGHT = 5;
global NULLIFIER_TREE_ID = 0;
global NOTE_HASH_TREE_ID = 1;
global PUBLIC_DATA_TREE_ID = 2;
global L1_TO_L2_MESSAGE_TREE_ID = 3;
global ARCHIVE_TREE_ID = 4;

// SUB-TREES RELATED CONSTANTS
global NOTE_HASH_SUBTREE_HEIGHT: u64 = 6;
global NOTE_HASH_SUBTREE_SIBLING_PATH_LENGTH: u64 = 26;
global NULLIFIER_SUBTREE_HEIGHT: u64 = 6;
global PUBLIC_DATA_SUBTREE_HEIGHT: u64 = 5;
global ARCHIVE_HEIGHT: u64 = 16;
global NULLIFIER_SUBTREE_SIBLING_PATH_LENGTH: u64 = 14;
global PUBLIC_DATA_SUBTREE_SIBLING_PATH_LENGTH: u64 = 35;
global L1_TO_L2_MSG_SUBTREE_HEIGHT: u64 = 4;
global L1_TO_L2_MSG_SUBTREE_SIBLING_PATH_LENGTH: u64 = 12;

// MISC CONSTANTS
global FUNCTION_SELECTOR_NUM_BYTES: Field = 4;
global ARGS_HASH_CHUNK_LENGTH: u64 = 64;
global ARGS_HASH_CHUNK_COUNT: u64 = 64;
global MAX_ARGS_LENGTH: u64 = ARGS_HASH_CHUNK_COUNT * ARGS_HASH_CHUNK_LENGTH;
// The following is used in immutable state variables to compute an initialization slot whose value is used to
// determine whether a given variable has been initialized (by asserting that the value in the slot is 0).
// The initialization slot is computed by adding the constant bellow to the variable's storage slot. This constant has
// to be large enough so that it's ensured that it doesn't collide with storage slots of other variables.
global INITIALIZATION_SLOT_SEPARATOR: Field = 1000_000_000;
global INITIAL_L2_BLOCK_NUM: Field = 1;
// 126976 = 31 * 4096;
global BLOB_SIZE_IN_BYTES: Field = 126976;
// How much gas is subtracted from L2GASLEFT when making a nested public call by default in the AVM
global NESTED_CALL_L2_GAS_BUFFER = 20000;

// CONTRACT CLASS CONSTANTS
global MAX_PACKED_PUBLIC_BYTECODE_SIZE_IN_FIELDS: u64 = 16200;
// Bytecode size for private functions is per function, not for the entire contract.
// Note that private functions bytecode includes a mix of acir and brillig.
global MAX_PACKED_BYTECODE_SIZE_PER_PRIVATE_FUNCTION_IN_FIELDS: u64 = 3000;
// Same for unconstrained functions: the size is per function.
global MAX_PACKED_BYTECODE_SIZE_PER_UNCONSTRAINED_FUNCTION_IN_FIELDS: u64 = 3000;
// How many fields are on the serialized ClassPrivateFunctionBroadcasted event in addition to MAX_PACKED_BYTECODE_SIZE_PER_PRIVATE_FUNCTION_IN_FIELDS.
global REGISTERER_PRIVATE_FUNCTION_BROADCASTED_ADDITIONAL_FIELDS: u64 = 19;
// How many fields are on the serialized ClassUnconstrainedFunctionBroadcasted event in addition to MAX_PACKED_BYTECODE_SIZE_PER_UNCONSTRAINED_FUNCTION_IN_FIELDS.
global REGISTERER_UNCONSTRAINED_FUNCTION_BROADCASTED_ADDITIONAL_FIELDS: u64 = 12;
// Since we are not yet emitting selectors we'll use this magic value to identify events emitted by the ClassRegisterer.
// This is just a stopgap until we implement proper selectors.
// sha224sum 'struct ContractClassRegistered {contract_class_id: ContractClassId, version: Field, artifact_hash: Field, private_functions_root: Field, packed_public_bytecode: [Field; MAX_PACKED_PUBLIC_BYTECODE_SIZE_IN_FIELDS] }'
global REGISTERER_CONTRACT_CLASS_REGISTERED_MAGIC_VALUE = 0x6999d1e02b08a447a463563453cb36919c9dd7150336fc7c4d2b52f8;
// sha224sum 'struct ClassPrivateFunctionBroadcasted'
global REGISTERER_PRIVATE_FUNCTION_BROADCASTED_MAGIC_VALUE = 0x1b70e95fde0b70adc30496b90a327af6a5e383e028e7a43211a07bcd;
// sha224sum 'struct ClassUnconstrainedFunctionBroadcasted'
global REGISTERER_UNCONSTRAINED_FUNCTION_BROADCASTED_MAGIC_VALUE = 0xe7af816635466f128568edb04c9fa024f6c87fb9010fdbffa68b3d99;

// CONTRACT INSTANCE CONSTANTS
// sha224sum 'struct ContractInstanceDeployed'
global DEPLOYER_CONTRACT_INSTANCE_DEPLOYED_MAGIC_VALUE = 0x85864497636cf755ae7bde03f267ce01a520981c21c3682aaf82a631;
<<<<<<< HEAD
global DEPLOYER_CONTRACT_ADDRESS = 0x2ff51a7d821222276e750e72512920832a4392fe4e4aa2ceb11dc6f5626577a5;
=======
global DEPLOYER_CONTRACT_ADDRESS = 0x2d8e7aedc70b65d49e6aa0794d8d12721896c177e87126701f6e60d184358e74;
>>>>>>> 91b8110a

// NOIR CONSTANTS - constants used only in yarn-packages/noir-contracts
// Some are defined here because Noir doesn't yet support globals referencing other globals yet.
// Move these constants to a noir file once the issue below is resolved:
// https://github.com/noir-lang/noir/issues/1734
global L1_TO_L2_MESSAGE_ORACLE_CALL_LENGTH: u64 = 17;
global MAX_NOTE_FIELDS_LENGTH: u64 = 20;
// GET_NOTE_ORACLE_RETURN_LENGT = MAX_NOTE_FIELDS_LENGTH + 1 + 2
// The plus 1 is 1 extra field for nonce.
// + 2 for EXTRA_DATA: [number_of_return_notes, contract_address]
global GET_NOTE_ORACLE_RETURN_LENGTH: u64 = 23;
global MAX_NOTES_PER_PAGE: u64 = 10;
// VIEW_NOTE_ORACLE_RETURN_LENGTH = MAX_NOTES_PER_PAGE * (MAX_NOTE_FIELDS_LENGTH + 1) + 2;
global VIEW_NOTE_ORACLE_RETURN_LENGTH: u64 = 212;

// LENGTH OF STRUCTS SERIALIZED TO FIELDS
global AZTEC_ADDRESS_LENGTH = 1;
global CALL_CONTEXT_LENGTH: u64 = 21; // 8 + GAS_SETTINGS_LENGTH + GAS_LENGTH
global GAS_SETTINGS_LENGTH: u64 = 10; // 1 + 3 * DIMENSION_GAS_SETTINGS_LENGTH
global DIMENSION_GAS_SETTINGS_LENGTH: u64 = 3;
global GAS_FEES_LENGTH: u64 = 3;
global GAS_LENGTH: u64 = 3;
global CONTENT_COMMITMENT_LENGTH: u64 = 4;
global CONTRACT_INSTANCE_LENGTH: u64 = 6;
global CONTRACT_STORAGE_READ_LENGTH: u64 = 2;
global CONTRACT_STORAGE_UPDATE_REQUEST_LENGTH: u64 = 2;
global ETH_ADDRESS_LENGTH = 1;
global FUNCTION_DATA_LENGTH: u64 = 2;
global FUNCTION_LEAF_PREIMAGE_LENGTH: u64 = 5;
global GLOBAL_VARIABLES_LENGTH: u64 = 9; // 6 + GAS_FEES_LENGTH
global HEADER_LENGTH: u64 = 23; // 2 for last_archive + 4 for content commitment + 8 for state reference + GLOBAL_VARIABLES_LENGTH
global L1_TO_L2_MESSAGE_LENGTH: u64 = 6;
global L2_TO_L1_MESSAGE_LENGTH: u64 = 2;
global MAX_BLOCK_NUMBER_LENGTH: u64 = 2; // 1 for the option flag, 1 for the value
global NULLIFIER_KEY_VALIDATION_REQUEST_LENGTH = 4;
global NULLIFIER_KEY_VALIDATION_REQUEST_CONTEXT_LENGTH = 5;
global PARTIAL_STATE_REFERENCE_LENGTH: u64 = 6;
<<<<<<< HEAD
global PRIVATE_CALL_STACK_ITEM_LENGTH: u64 = 235;
// Change this ONLY if you have changed the PrivateCircuitPublicInputs structure.
// In other words, if the structure/size of the public inputs of a function call changes then we should change this
// constant as well PRIVATE_CALL_STACK_ITEM_LENGTH
global PRIVATE_CIRCUIT_PUBLIC_INPUTS_LENGTH: u64 = 232;
// Change this ONLY if you have changed the PublicCircuitPublicInputs structure.
global PUBLIC_CIRCUIT_PUBLIC_INPUTS_LENGTH: u64 = 216;
=======
global PRIVATE_CALL_STACK_ITEM_LENGTH: u64 = 224;
// Change this ONLY if you have changed the PrivateCircuitPublicInputs structure.
// In other words, if the structure/size of the public inputs of a function call changes then we should change this
// constant as well PRIVATE_CALL_STACK_ITEM_LENGTH
global PRIVATE_CIRCUIT_PUBLIC_INPUTS_LENGTH: u64 = 221;
// Change this ONLY if you have changed the PublicCircuitPublicInputs structure.
global PUBLIC_CIRCUIT_PUBLIC_INPUTS_LENGTH: u64 = 215;
>>>>>>> 91b8110a
global STATE_REFERENCE_LENGTH: u64 = 8; // 2 for snap + 8 for partial
global TX_CONTEXT_DATA_LENGTH: u64 = 4;
global TX_REQUEST_LENGTH: u64 = 18; // 2 + TX_CONTEXT_DATA_LENGTH + FUNCTION_DATA_LENGTH + GAS_SETTINGS_LENGTH

global ENQUEUE_PUBLIC_FUNCTION_CALL_RETURN_LENGTH: Field = 25; // 2 + FUNCTION_DATA_LENGTH + CALL_CONTEXT_LENGTH
global GET_NOTES_ORACLE_RETURN_LENGTH: u64 = 674;
global NOTE_HASHES_NUM_BYTES_PER_BASE_ROLLUP: Field = 2048;
global NULLIFIERS_NUM_BYTES_PER_BASE_ROLLUP: Field = 2048;
global PUBLIC_DATA_WRITES_NUM_BYTES_PER_BASE_ROLLUP: Field = 2048;
global CONTRACTS_NUM_BYTES_PER_BASE_ROLLUP: Field = 32;
global CONTRACT_DATA_NUM_BYTES_PER_BASE_ROLLUP: Field = 64;
global CONTRACT_DATA_NUM_BYTES_PER_BASE_ROLLUP_UNPADDED: Field = 52;
global L2_TO_L1_MSGS_NUM_BYTES_PER_BASE_ROLLUP: Field = 64;
global LOGS_HASHES_NUM_BYTES_PER_BASE_ROLLUP: Field = 64;
global NUM_MSGS_PER_BASE_PARITY: u64 = 4;
// NUMBER_OF_L1_L2_MESSAGES_PER_ROLLUP / NUM_MSGS_PER_BASE_PARITY
global NUM_BASE_PARITY_PER_ROOT_PARITY: u64 = 4;

/**
 * Enumerate the hash_indices which are used for pedersen hashing.
 * We start from 1 to avoid the default generators. The generator indices are listed
 * based on the number of elements each index hashes. The following conditions must be met:
 *
 * +-----------+-------------------------------+----------------------+
 * | Hash size | Number of elements hashed (n) | Condition to use     |
 * |-----------+-------------------------------+----------------------|
 * | LOW       | n ≤ 8                         | 0 < hash_index ≤ 32  |
 * | MID       | 8 < n ≤ 16                    | 32 < hash_index ≤ 40 |
 * | HIGH      | 16 < n ≤ 48                   | 40 < hash_index ≤ 48 |
 * +-----------+-------------------------------+----------------------+
 */
// Indices with size ≤ 8
global GENERATOR_INDEX__NOTE_HASH = 1;
global GENERATOR_INDEX__NOTE_HASH_NONCE = 2;
global GENERATOR_INDEX__UNIQUE_NOTE_HASH = 3;
global GENERATOR_INDEX__SILOED_NOTE_HASH = 4;
global GENERATOR_INDEX__NULLIFIER = 5;
global GENERATOR_INDEX__INITIALIZATION_NULLIFIER = 6;
global GENERATOR_INDEX__OUTER_NULLIFIER = 7;
global GENERATOR_INDEX__PUBLIC_DATA_READ = 8;
global GENERATOR_INDEX__PUBLIC_DATA_UPDATE_REQUEST = 9;
global GENERATOR_INDEX__FUNCTION_DATA = 10;
global GENERATOR_INDEX__FUNCTION_LEAF = 11;
global GENERATOR_INDEX__CONTRACT_DEPLOYMENT_DATA = 12;
global GENERATOR_INDEX__CONSTRUCTOR = 13;
global GENERATOR_INDEX__CONSTRUCTOR_ARGS = 14;
global GENERATOR_INDEX__CONTRACT_ADDRESS = 15;
global GENERATOR_INDEX__CONTRACT_LEAF = 16;
global GENERATOR_INDEX__CALL_CONTEXT = 17;
global GENERATOR_INDEX__CALL_STACK_ITEM = 18;
global GENERATOR_INDEX__CALL_STACK_ITEM_2 = 19;
global GENERATOR_INDEX__L1_TO_L2_MESSAGE_SECRET = 20;
global GENERATOR_INDEX__L2_TO_L1_MSG = 21;
global GENERATOR_INDEX__TX_CONTEXT = 22;
global GENERATOR_INDEX__PUBLIC_LEAF_INDEX = 23;
global GENERATOR_INDEX__PUBLIC_DATA_LEAF = 24;
global GENERATOR_INDEX__SIGNED_TX_REQUEST = 25;
global GENERATOR_INDEX__GLOBAL_VARIABLES = 26;
global GENERATOR_INDEX__PARTIAL_ADDRESS = 27;
global GENERATOR_INDEX__BLOCK_HASH = 28;
global GENERATOR_INDEX__SIDE_EFFECT = 29;
global GENERATOR_INDEX__FEE_PAYLOAD = 30;
// Indices with size ≤ 16
global GENERATOR_INDEX__TX_REQUEST = 33;
global GENERATOR_INDEX__SIGNATURE_PAYLOAD = 34;
// Indices with size ≤ 44
global GENERATOR_INDEX__VK = 41;
global GENERATOR_INDEX__PRIVATE_CIRCUIT_PUBLIC_INPUTS = 42;
global GENERATOR_INDEX__PUBLIC_CIRCUIT_PUBLIC_INPUTS = 43;
// TODO: Function args generator index is being used to hash 64 items
global GENERATOR_INDEX__FUNCTION_ARGS = 44;
global GENERATOR_INDEX__AUTHWIT_INNER = 45;
global GENERATOR_INDEX__AUTHWIT_OUTER = 46;
// Key related generators follow
global GENERATOR_INDEX__NSK_M = 47;
global GENERATOR_INDEX__IVSK_M = 48;
global GENERATOR_INDEX__OVSK_M = 49;
global GENERATOR_INDEX__TSK_M = 50;
global GENERATOR_INDEX__PUBLIC_KEYS_HASH = 51;
global GENERATOR_INDEX__CONTRACT_ADDRESS_V1 = 52;<|MERGE_RESOLUTION|>--- conflicted
+++ resolved
@@ -126,11 +126,7 @@
 // CONTRACT INSTANCE CONSTANTS
 // sha224sum 'struct ContractInstanceDeployed'
 global DEPLOYER_CONTRACT_INSTANCE_DEPLOYED_MAGIC_VALUE = 0x85864497636cf755ae7bde03f267ce01a520981c21c3682aaf82a631;
-<<<<<<< HEAD
 global DEPLOYER_CONTRACT_ADDRESS = 0x2ff51a7d821222276e750e72512920832a4392fe4e4aa2ceb11dc6f5626577a5;
-=======
-global DEPLOYER_CONTRACT_ADDRESS = 0x2d8e7aedc70b65d49e6aa0794d8d12721896c177e87126701f6e60d184358e74;
->>>>>>> 91b8110a
 
 // NOIR CONSTANTS - constants used only in yarn-packages/noir-contracts
 // Some are defined here because Noir doesn't yet support globals referencing other globals yet.
@@ -168,23 +164,13 @@
 global NULLIFIER_KEY_VALIDATION_REQUEST_LENGTH = 4;
 global NULLIFIER_KEY_VALIDATION_REQUEST_CONTEXT_LENGTH = 5;
 global PARTIAL_STATE_REFERENCE_LENGTH: u64 = 6;
-<<<<<<< HEAD
-global PRIVATE_CALL_STACK_ITEM_LENGTH: u64 = 235;
+global PRIVATE_CALL_STACK_ITEM_LENGTH: u64 = 238;
 // Change this ONLY if you have changed the PrivateCircuitPublicInputs structure.
 // In other words, if the structure/size of the public inputs of a function call changes then we should change this
 // constant as well PRIVATE_CALL_STACK_ITEM_LENGTH
-global PRIVATE_CIRCUIT_PUBLIC_INPUTS_LENGTH: u64 = 232;
+global PRIVATE_CIRCUIT_PUBLIC_INPUTS_LENGTH: u64 = 235;
 // Change this ONLY if you have changed the PublicCircuitPublicInputs structure.
-global PUBLIC_CIRCUIT_PUBLIC_INPUTS_LENGTH: u64 = 216;
-=======
-global PRIVATE_CALL_STACK_ITEM_LENGTH: u64 = 224;
-// Change this ONLY if you have changed the PrivateCircuitPublicInputs structure.
-// In other words, if the structure/size of the public inputs of a function call changes then we should change this
-// constant as well PRIVATE_CALL_STACK_ITEM_LENGTH
-global PRIVATE_CIRCUIT_PUBLIC_INPUTS_LENGTH: u64 = 221;
-// Change this ONLY if you have changed the PublicCircuitPublicInputs structure.
-global PUBLIC_CIRCUIT_PUBLIC_INPUTS_LENGTH: u64 = 215;
->>>>>>> 91b8110a
+global PUBLIC_CIRCUIT_PUBLIC_INPUTS_LENGTH: u64 = 222;
 global STATE_REFERENCE_LENGTH: u64 = 8; // 2 for snap + 8 for partial
 global TX_CONTEXT_DATA_LENGTH: u64 = 4;
 global TX_REQUEST_LENGTH: u64 = 18; // 2 + TX_CONTEXT_DATA_LENGTH + FUNCTION_DATA_LENGTH + GAS_SETTINGS_LENGTH
