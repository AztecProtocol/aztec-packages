--- conflicted
+++ resolved
@@ -463,13 +463,7 @@
     + 1 /* vk_tree_root */
     + 1 /* protocol_contract_tree_root */
     + 1 /* prover_id */
-<<<<<<< HEAD
-    + BLOCK_BLOB_PUBLIC_INPUTS /* blob_public_inputs */;
-// + 6 for end_timestamp, end_block_number, out_hash, vk_tree_root, protocol_contract_tree_root, prover_id
-pub global ROOT_ROLLUP_PUBLIC_INPUTS_LENGTH: u32 = 2 * APPEND_ONLY_TREE_SNAPSHOT_LENGTH
-    + 6
-    + AZTEC_MAX_EPOCH_DURATION * FEE_RECIPIENT_LENGTH
-=======
+    + BLOCK_BLOB_PUBLIC_INPUTS /* blob_public_inputs */
     + AZTEC_MAX_EPOCH_DURATION * BLOB_PUBLIC_INPUTS * BLOBS_PER_BLOCK;
 pub global ROOT_ROLLUP_PUBLIC_INPUTS_LENGTH: u32 = APPEND_ONLY_TREE_SNAPSHOT_LENGTH /* previous_archive */
     + APPEND_ONLY_TREE_SNAPSHOT_LENGTH /* end_archive */
@@ -483,7 +477,6 @@
     + 1 /* prover_id */
     + AZTEC_MAX_EPOCH_DURATION /* proposedBlockHeaderHashes */
     + AZTEC_MAX_EPOCH_DURATION * FEE_RECIPIENT_LENGTH /* fees */
->>>>>>> f0a66a54
     + AZTEC_MAX_EPOCH_DURATION * BLOB_PUBLIC_INPUTS * BLOBS_PER_BLOCK;
 pub global GET_NOTES_ORACLE_RETURN_LENGTH: u32 = 674;
 pub global NOTE_HASHES_NUM_BYTES_PER_BASE_ROLLUP: u32 = 32 * MAX_NOTE_HASHES_PER_TX;
