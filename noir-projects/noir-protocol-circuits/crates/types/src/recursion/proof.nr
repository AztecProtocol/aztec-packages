--- conflicted
+++ resolved
@@ -1,11 +1,6 @@
 use crate::{
-<<<<<<< HEAD
-    constants::{NESTED_RECURSIVE_PROOF_LENGTH, RECURSIVE_PROOF_LENGTH},
-    traits::{Deserialize, Empty, Serialize},
-=======
     traits::{Serialize, Deserialize, Empty},
     constants::{RECURSIVE_PROOF_LENGTH, NESTED_RECURSIVE_PROOF_LENGTH},
->>>>>>> a166203a
 };
 
 pub struct RecursiveProof {
