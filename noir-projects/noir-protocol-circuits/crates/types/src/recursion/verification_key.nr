--- conflicted
+++ resolved
@@ -1,15 +1,8 @@
 use crate::{
-<<<<<<< HEAD
-    constants::{
-        CLIENT_IVC_VERIFICATION_KEY_LENGTH_IN_FIELDS, HONK_VERIFICATION_KEY_LENGTH_IN_FIELDS,
-    },
-    traits::{Deserialize, Empty, Serialize},
-=======
     traits::{Serialize, Deserialize, Empty},
     constants::{
         HONK_VERIFICATION_KEY_LENGTH_IN_FIELDS, CLIENT_IVC_VERIFICATION_KEY_LENGTH_IN_FIELDS,
     },
->>>>>>> a166203a
 };
 
 pub struct VerificationKey<let N: u32> {
