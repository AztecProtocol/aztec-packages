[package]
name = "blob"
type = "lib"
authors = [""]
compiler_version = ">=0.30.0"

[dependencies]
<<<<<<< HEAD
bigint = { tag = "v0.6.1", git = "https://github.com/noir-lang/noir-bignum" }
bigcurve = { tag = "mw/bump", git = "https://github.com/noir-lang/noir_bigcurve" }
=======
bigint = { tag = "v0.7.1", git = "https://github.com/noir-lang/noir-bignum" }
>>>>>>> dc3a0271
types = { path = "../types" }
poseidon = { tag = "v0.1.0", git = "https://github.com/noir-lang/poseidon" }<|MERGE_RESOLUTION|>--- conflicted
+++ resolved
@@ -5,11 +5,7 @@
 compiler_version = ">=0.30.0"
 
 [dependencies]
-<<<<<<< HEAD
-bigint = { tag = "v0.6.1", git = "https://github.com/noir-lang/noir-bignum" }
-bigcurve = { tag = "mw/bump", git = "https://github.com/noir-lang/noir_bigcurve" }
-=======
 bigint = { tag = "v0.7.1", git = "https://github.com/noir-lang/noir-bignum" }
->>>>>>> dc3a0271
+bigcurve = { tag = "tf/branch-for-aztec", git = "https://github.com/noir-lang/noir_bigcurve" }
 types = { path = "../types" }
 poseidon = { tag = "v0.1.0", git = "https://github.com/noir-lang/poseidon" }