[package]
name = "blob"
type = "lib"
authors = [""]
compiler_version = ">=0.30.0"

[dependencies]
bigint = { tag = "v0.6.1", git = "https://github.com/noir-lang/noir-bignum" }
<<<<<<< HEAD
bigcurve = { tag = "mw/bump", git = "https://github.com/noir-lang/noir_bigcurve" }
types = { path = "../types" }
=======
types = { path = "../types" }
poseidon = { tag = "v0.1.0", git = "https://github.com/noir-lang/poseidon" }
>>>>>>> f0a66a54
<|MERGE_RESOLUTION|>--- conflicted
+++ resolved
@@ -6,10 +6,6 @@
 
 [dependencies]
 bigint = { tag = "v0.6.1", git = "https://github.com/noir-lang/noir-bignum" }
-<<<<<<< HEAD
 bigcurve = { tag = "mw/bump", git = "https://github.com/noir-lang/noir_bigcurve" }
 types = { path = "../types" }
-=======
-types = { path = "../types" }
-poseidon = { tag = "v0.1.0", git = "https://github.com/noir-lang/poseidon" }
->>>>>>> f0a66a54
+poseidon = { tag = "v0.1.0", git = "https://github.com/noir-lang/poseidon" }