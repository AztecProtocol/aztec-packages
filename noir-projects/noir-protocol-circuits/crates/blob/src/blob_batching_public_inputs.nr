--- conflicted
+++ resolved
@@ -365,8 +365,6 @@
     pub z: Field, // Challenge at which the batched blob polynomial is evaluated (BN254Fr)
     pub y: F, // Batched blob's evaluation y (BLS12Fr)
     pub c: [Field; 2], // Batched blob's commitment C (BLS12 point: { x: BLS12Fq, y: BLS12Fq }) compressed to 48 bytes, stored in 2 fields of 31 and 17 bytes
-<<<<<<< HEAD
-=======
 }
 
 impl Eq for FinalBlobAccumulatorPublicInputs {
@@ -376,7 +374,6 @@
             & (self.y.eq(other.y))
             & (self.c.eq(other.c))
     }
->>>>>>> b2c9adbf
 }
 
 /**
