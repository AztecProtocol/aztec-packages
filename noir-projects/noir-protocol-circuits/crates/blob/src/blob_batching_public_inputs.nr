use bigcurve::{
    BigCurveTrait,
    curves::bls12_381::{BLS12_381, BLS12_381_SCALAR_SLICES, BLS12_381Scalar},
    ScalarFieldTrait,
};
use bigint::{BigNum, bignum::BigNumTrait, BLS12_381_Fq as Q, BLS12_381_Fr as F};
use std::ops::{Add, Mul};
use types::{
    constants::{BLOB_ACCUMULATOR_PUBLIC_INPUTS, BLOCK_BLOB_PUBLIC_INPUTS, BLS12_FR_LIMBS},
    hash::{poseidon2_hash, sha256_to_field},
    traits::{Deserialize, Empty, Serialize},
    utils::{arrays::array_splice, field::{byte_to_bits_be, field_from_bytes}, reader::Reader},
};

pub type BLSPoint = BLS12_381;

pub struct BatchingBlobCommitment {
    pub point: BLSPoint,
    pub compressed: [u8; 48], // TODO(MW): get Q::num_bytes from somewhere, rather than hardcoded 48
}

impl BatchingBlobCommitment {
    // The compressed form is a BLS12Fq field encoded as 2 BN fields.
    // The first is the first 31 bytes, and the second is the next 17 bytes:
    pub fn to_compressed_fields(self) -> [Field; 2] {
        [
            // field 0 is bytes 0..31
            field_from_bytes::<31>(array_splice(self.compressed, 0), true),
            // field 1 is bytes 31..48
            field_from_bytes::<17>(array_splice(self.compressed, 31), true),
        ]
    }

    // Helper fn largely used in testing to simplify fixtures
    pub fn from_limbs(x_limbs: [u128; 4], y_limbs: [u128; 4]) -> Self {
        let x = Q { limbs: x_limbs };
        let y = Q { limbs: y_limbs };
        let point = BLSPoint { x, y, is_infinity: (x.is_zero()) & (y.is_zero()) };
        compress_to_blob_commitment(point)
    }

    // The commitment for an empty blob is (0, 0), which is compressed to [192, 0, ..., 0]
    // NOT [0, 0, ..., 0] due to the is_compressed flag:
    pub fn empty_blob() -> Self {
        Self {
            point: BLSPoint {
                x: Q { limbs: [0, 0, 0, 0] },
                y: Q { limbs: [0, 0, 0, 0] },
                is_infinity: true,
            },
            compressed: [
                192, 0, 0, 0, 0, 0, 0, 0, 0, 0, 0, 0, 0, 0, 0, 0, 0, 0, 0, 0, 0, 0, 0, 0, 0, 0, 0,
                0, 0, 0, 0, 0, 0, 0, 0, 0, 0, 0, 0, 0, 0, 0, 0, 0, 0, 0, 0, 0,
            ],
        }
    }
}

impl Eq for BatchingBlobCommitment {
    fn eq(self, other: Self) -> bool {
        (self.point.eq(other.point)) & (self.compressed.eq(other.compressed))
    }
}

impl Empty for BatchingBlobCommitment {
    fn empty() -> Self {
        Self { point: BLSPoint::point_at_infinity(), compressed: [0; 48] }
    }
}

// TODO(MW): get_flags() and compress_to_bytes() will eventually be part of BigCurve.
// Ideally we would impl like:
// impl From<BLSPoint> for BlobCommitment {
//     }
// }
// impl BLSPoint {
//     fn get_flags(point: BLSPoint) -> ([bool; 3], Q) {
//     }
//     fn compress_to_bytes(self) -> [u8; 48] {
//     }
// }
// So, e.g., can just call point.compress_to_bytes() in future. For now:
pub fn compress_to_blob_commitment(point: BLSPoint) -> (BatchingBlobCommitment) {
    let (flags, x) = get_flags(point);
    // TODO(#13609): use built in .to_be_bytes() in bignum 0.7.0
    let mut compressed = bignum_limbs_to_be_bytes::<_, 381>(x.limbs);
    let most_sig_bits = byte_to_bits_be(compressed[0]);
    // TODO(MW): May not need to assert this since Bignum may check it's 381 bits?
    for i in 0..3 {
        assert_eq(most_sig_bits[i], 0, "Invalid BLS12-381 x coordinate given to compress().");
    }
    compressed[0] = set_flags(flags, compressed[0]);
    BatchingBlobCommitment { point, compressed }
}

// TODO: Will be part of bigcurve's compression functionality
// Given a point in BLS12-381, returns [is_compressed, is_infinity, is_greater] and the point's x coordinate
fn get_flags(point: BLSPoint) -> ([bool; 3], Q) {
    let x = point.x;
    let y = point.y;
    let is_compressed = true;
    let is_infinity = point.is_infinity;
    let is_greater = y > -y;
    let flags = [is_compressed, is_infinity, is_greater];
    (flags, x)
}

// TODO: Will be part of bigcurve's compression functionality
// Given [is_compressed, is_infinity, is_greater] and the point's most significant byte, returns that
// byte with the flags set.
fn set_flags(flags: [bool; 3], byte: u8) -> u8 {
    // Flip some bits (NB: this is probably not efficient but just easier to log/visualise for now)
    let mut flip = 0;
    // flags = [is_compressed, is_infinity, is_greater]
    // if (is_compressed) { flip most sig bit in u8 => byte |= 2**7 => byte |= 2 << 6 }
    // if (is_infinity) { flip next most sig bit in u8 => byte |= 2**6 => byte |= 2 << 5 }
    // if (is_greater) { flip next most sig bit in u8 => byte |= 2**5 => byte |= 2 << 4 }
    for i in 0..3 {
        if flags[i] {
            flip += 2 << (6 - i);
        }
    }
    byte | flip
}

// Will be included as .to_be_bytes() in bignum 0.7.0 TODO(#13609): remove when bumped
fn bignum_limbs_to_be_bytes<let N: u32, let MOD_BITS: u32>(
    val: [u128; N],
) -> [u8; (MOD_BITS + 7) / 8] {
    let mut result: [u8; (MOD_BITS + 7) / 8] = [0; (MOD_BITS + 7) / 8];
    // the last limb will not have all the 15 bytes so we deal with the full limbs first
    for i in 0..N - 1 {
        let index = N - i - 2;
        let limb_bytes: [u8; 15] = (val[index] as Field).to_be_bytes();
        for j in 0..15 {
            // we leave the space for the first byte empty, which would take (MOD_BITS+7)/8 - MOD_BITS/8 bytes
            result[i * 15 + j + (MOD_BITS + 7) / 8 - (N - 1) * 15] = limb_bytes[j];
        }
    }
    // now we deal with the last limb
    let last_limb_bytes: [u8; ((MOD_BITS + 7) / 8 - (N - 1) * 15)] =
        (val[N - 1] as Field).to_be_bytes();

    for i in 0..((MOD_BITS + 7) / 8 - (N - 1) * 15) {
        result[i] = last_limb_bytes[i];
    }
    result
}

/**
* The outputs we care about from using the barycentric to evaluate blob i at z:
* - z_i = Challenge for one blob (=H(H(blob_i), C_i))
* - y_i = Evaluation for one blob (=p_i(z))
* - c_i = Commitment for one blob (=C_i)
*/
pub struct BlobAccumulationInputs {
    pub z_i: Field,
    pub y_i: F,
    pub c_i: BatchingBlobCommitment,
}

impl Empty for BlobAccumulationInputs {
    fn empty() -> Self {
        Self { z_i: 0, y_i: BigNum::zero(), c_i: BatchingBlobCommitment::empty() }
    }
}

/**
* Contains all fields required to construct a batched KZG proof of ALL blobs in the epoch.
* Instead of calling the point evaluation precompile on L1 for each blob, we create a multi-opening proof
* with the scheme below, and call it just once:
*   point_evaluation_precompile(b, z, y, C, Q)
* Where b (= kzg_to_versioned_hash(C)) and Q (= KZG proof) are computed outside the circuit. The other params are
* calculated here across the rollup circuits (until root, when .finalize() is called).
* Other notes:
*  - We use blob_commitments_hash to validate the commitments injected here correspond to blobs published on L1.
*  - We use gamma as the challenge for multi opening, so it can be discarded once the rollup is complete.
*  - We already know that the elements in each blob correspond to validated data from the kernels from the use of
*    the blob_sponge and validating blob_sponge.squeeze() vs H(input_elements).
*  - We encompass all the blob elements in challenges (z_i) unique to each blob by using the above H(input_elements)
*    and the blob's commitment (c_i).
*
* TODO(MW): Compress F and Q values to reduce number of public inputs (BLOB_ACCUMULATOR_PUBLIC_INPUTS)
*/
pub struct BlobAccumulatorPublicInputs {
    pub blob_commitments_hash: Field, // Hash of Cs (to link to L1 blob hashes) (BN254Fr)
    pub z: Field, // Challenge at which the batched blob polynomial is evaluated (BN254Fr)
    pub y: F, // Current state of y's linear combination (sum_i {gamma^i * y_i}) where y_i is blob_i's evaluation y (BLS12Fr)
    pub c: BLSPoint, // Current state of C's linear combination (sum_i {gamma^i * C_i}) where C_i is blob_i's commitment C (BLS12 point: { x: BLS12Fq, y: BLS12Fq })
    pub gamma: Field, // Challenge for linear combination of each blob's y and C (BLS12Fr but represented here as BN254Fr, since it is hashed natively)
    pub gamma_pow: F, // gamma^i for current blob, used above (BLS12Fr)
}

impl BlobAccumulatorPublicInputs {
    /**
    * LHS Accumulator: Current state of param accumulation from blob 0 to i-1
    * RHS Accumulator: Outputs from evaluation of blob i
    *
    * NB: blob_commitments_hash is written as v below
    *
    * Each accumulation:
    * - v_acc := sha256(v_acc, C_i)
    * - z_acc := poseidon2(z_acc, z_i)
    * - y_acc := y_acc + (gamma^i * y_i)
    * - c_acc := c_acc + (gamma^i * c_i)
    * - gamma_acc := poseidon2(gamma_acc, poseidon2(y_i.limbs))
    * - gamma^(i + 1) = gamma^i * final_gamma // denoted gamma_pow
    *
    * Final accumulated values (from last blob of last block of epoch):
    * - v := v_acc (hash of all commitments (C_i s) to be checked on L1)
    * - z := z_acc (final challenge, at which all blobs are evaluated)
    * - y := y_acc (final opening to be checked on L1)
    * - c := c_acc (final commitment to be checked on L1)
    * - gamma := poseidon2(gamma_acc, z) (challenge for linear combination of y and C, above)
    *
    * Final values z and gamma are injected into each block root circuit. We ensure they are correct by:
    * - Checking equality in each block merge circuit and propagating up
    * - Checking final z_acc == z in root circuit
    * - Checking final gamma_acc == gamma in root circuit
    *
    */
    pub fn accumulate(self, other: BlobAccumulationInputs, final_gamma: F) -> Self {
        // TODO(#13608): use a BLS12 based hash? Is using BN based safe - since the output is smaller is there a skew?
        let hashed_y_i = poseidon2_hash(other.y_i.limbs.map(|l| l as Field));
        Self {
            blob_commitments_hash: sha256_to_field(self
                .blob_commitments_hash
                .to_be_bytes::<32>()
                .concat(other.c_i.compressed)),
            z: poseidon2_hash([self.z, other.z_i]),
            y: self.y.add(other.y_i.mul(self.gamma_pow)),
            c: self.c.add(other.c_i.point.mul(BLS12_381Scalar::from_bignum(self.gamma_pow))),
            gamma: poseidon2_hash([self.gamma, hashed_y_i]),
            gamma_pow: self.gamma_pow.mul(final_gamma),
        }
    }

    pub fn init(first_output: BlobAccumulationInputs, final_gamma: F) -> Self {
        // TODO(#13608): use a BLS12 based hash? Is using BN based safe - since the output is smaller is there a skew?
        let hashed_y_0 = poseidon2_hash(first_output.y_i.limbs.map(|l| l as Field));
        Self {
            blob_commitments_hash: sha256_to_field(first_output.c_i.compressed),
            z: first_output.z_i,
            y: first_output.y_i, // y_acc_0 = gamma^0 * y_0 = y_0
            c: first_output.c_i.point, // c_acc_0 = gamma^0 * c_0 = c_0
            gamma: hashed_y_0,
            gamma_pow: final_gamma,
        }
    }

    // Completes the final checks for the last accumulator state. This is called in the root rollup and
    // exists here to avoid importing bignum's to_field in the rollup_lib.
    pub fn finalize_and_validate(
        self,
        injected: FinalBlobBatchingChallenges,
    ) -> FinalBlobAccumulatorPublicInputs {
        assert(self.z == injected.z, "Final blob challenge z mismatch.");
        let gamma = poseidon2_hash([self.gamma, self.z]);
        assert(
            gamma == bigint::bignum::to_field(injected.gamma),
            "Final blob challenge gamma mismatch.",
        );
<<<<<<< HEAD
        FinalBlobAccumulatorPublicInputs { v: self.v, z: self.z, y: self.y, c: self.c }
=======
        // TODO(MW): Return struct of just blob_commitments_hash, z, y, and C for final root PI
        Self {
            blob_commitments_hash: self.blob_commitments_hash,
            z: self.z,
            y: self.y,
            c: self.c,
            gamma,
            gamma_pow: self.gamma_pow,
        }
>>>>>>> 8e968ace
    }
}

impl Empty for BlobAccumulatorPublicInputs {
    fn empty() -> Self {
        Self {
            blob_commitments_hash: 0,
            z: 0,
            y: F::zero(),
            c: BLSPoint::point_at_infinity(),
            gamma: 0,
            gamma_pow: F::zero(),
        }
    }
}

impl Eq for BlobAccumulatorPublicInputs {
    fn eq(self, other: Self) -> bool {
        (self.blob_commitments_hash.eq(other.blob_commitments_hash))
            & (self.z.eq(other.z))
            & (self.y.eq(other.y))
            & (self.c.eq(other.c))
            & (self.gamma.eq(other.gamma))
            & (self.gamma_pow.eq(other.gamma_pow))
    }
}

impl Serialize<BLOB_ACCUMULATOR_PUBLIC_INPUTS> for BlobAccumulatorPublicInputs {
    fn serialize(self) -> [Field; BLOB_ACCUMULATOR_PUBLIC_INPUTS] {
        let mut fields: BoundedVec<Field, BLOB_ACCUMULATOR_PUBLIC_INPUTS> = BoundedVec::new();
        fields.push(self.blob_commitments_hash);
        fields.push(self.z);
        fields.extend_from_array(self.y.limbs.map(|l| l as Field));
        fields.extend_from_array(self.c.x.limbs.map(|l| l as Field));
        fields.extend_from_array(self.c.y.limbs.map(|l| l as Field));
        fields.push(self.gamma);
        fields.extend_from_array(self.gamma_pow.limbs.map(|l| l as Field));
        fields.storage()
    }
}

impl Deserialize<BLOB_ACCUMULATOR_PUBLIC_INPUTS> for BlobAccumulatorPublicInputs {
    fn deserialize(fields: [Field; BLOB_ACCUMULATOR_PUBLIC_INPUTS]) -> Self {
        let mut reader = Reader::new(fields);
        let mut item = Self {
            blob_commitments_hash: reader.read(),
            z: reader.read(),
            y: F { limbs: reader.read_array().map(|e| e as u128) },
            c: BLSPoint {
                x: Q { limbs: reader.read_array().map(|e| e as u128) },
                y: Q { limbs: reader.read_array().map(|e| e as u128) },
                is_infinity: false,
            },
            gamma: reader.read(),
            gamma_pow: F { limbs: reader.read_array().map(|e| e as u128) },
        };
        if (item.c.x.eq(Q::zero())) & (item.c.y.eq(Q::zero())) {
            item.c.is_infinity = true;
        }
        item
    }
}

/**
* Final values z and gamma are injected into each block root circuit. We ensure they are correct by:
* - Checking equality in each block merge circuit and propagating up
* - Checking final z_acc == z in root circuit
* - Checking final gamma_acc == gamma in root circuit
*
*  - z = H(...H(H(z_0, z_1) z_2)..z_n)
*    - where z_i = H(H(fields of blob_i), C_i),
*    - used such that p_i(z) = y_i = Blob.evaluationY for all n blob polynomials p_i().
*  - gamma = H(H(...H(H(y_0, y_1) y_2)..y_n), z)
*    - used such that y = sum_i { gamma^i * y_i }, and C = sum_i { gamma^i * C_i }
*      for all blob evaluations y_i (see above) and commitments C_i.
*
* Iteratively calculated by BlobAccumulatorPublicInputs.accumulate() above. See also precomputeBatchedBlobChallenges() in ts.
*/
pub struct FinalBlobBatchingChallenges {
    pub z: Field,
    pub gamma: F,
}

impl Empty for FinalBlobBatchingChallenges {
    fn empty() -> Self {
        Self { z: 0, gamma: F::zero() }
    }
}

impl Eq for FinalBlobBatchingChallenges {
    fn eq(self, other: Self) -> bool {
        (self.z.eq(other.z)) & (self.gamma.eq(other.gamma))
    }
}

impl Serialize<BLS12_FR_LIMBS + 1> for FinalBlobBatchingChallenges {
    fn serialize(self) -> [Field; BLS12_FR_LIMBS + 1] {
        let mut fields: BoundedVec<Field, BLS12_FR_LIMBS + 1> = BoundedVec::new();
        fields.push(self.z);
        fields.extend_from_array(self.gamma.limbs.map(|l| l as Field));
        fields.storage()
    }
}

impl Deserialize<BLS12_FR_LIMBS + 1> for FinalBlobBatchingChallenges {
    fn deserialize(fields: [Field; BLS12_FR_LIMBS + 1]) -> Self {
        let mut reader = Reader::new(fields);
        let mut item =
            Self { z: reader.read(), gamma: F { limbs: reader.read_array().map(|e| e as u128) } };
        item
    }
}

/**
* Final values of a batched blob. Output in the root rollup circuit and validated on L1.
*
* - v = sha256( ...sha256(sha256(C_0), C_1) ... C_n)
* - z = poseidon2( ...poseidon2(poseidon2(z_0, z_1), z_2) ... z_n)
* - y = y_0 + gamma * y_1 + gamma^2 * y_2 + ... + gamma^n * y_n
* - c = C_0 + gamma * C_1 + gamma^2 * C_2 + ... + gamma^n * C_n
*
* Gamma has served its purpose in the 'random' linear combination and is not required as a public input.
*/
pub struct FinalBlobAccumulatorPublicInputs {
    pub v: Field, // Hash of Cs (to link to L1 blob hashes) (BN254Fr)
    pub z: Field, // Challenge at which the batched blob polynomial is evaluated (BN254Fr)
    pub y: F, // Batched blob's evaluation y (BLS12Fr)
    pub c: BLSPoint, // Batched blob's commitment C (BLS12 point: { x: BLS12Fq, y: BLS12Fq })
}

/**
* - start_blob_accumulator: Accumulated opening proofs for all blobs before this block range.
* - end_blob_accumulator: Accumulated opening proofs for all blobs after adding this block range.
* - final_blob_challenges: Final values z and gamma, shared across the epoch.
*/
pub struct BlockBlobPublicInputs {
    pub start_blob_accumulator: BlobAccumulatorPublicInputs,
    pub end_blob_accumulator: BlobAccumulatorPublicInputs,
    pub final_blob_challenges: FinalBlobBatchingChallenges,
}

impl Empty for BlockBlobPublicInputs {
    fn empty() -> Self {
        Self {
            start_blob_accumulator: BlobAccumulatorPublicInputs::empty(),
            end_blob_accumulator: BlobAccumulatorPublicInputs::empty(),
            final_blob_challenges: FinalBlobBatchingChallenges::empty(),
        }
    }
}

impl Eq for BlockBlobPublicInputs {
    fn eq(self, other: Self) -> bool {
        (self.start_blob_accumulator.eq(other.start_blob_accumulator))
            & (self.end_blob_accumulator.eq(other.end_blob_accumulator))
            & (self.final_blob_challenges.eq(other.final_blob_challenges))
    }
}

impl Serialize<BLOCK_BLOB_PUBLIC_INPUTS> for BlockBlobPublicInputs {
    fn serialize(self) -> [Field; BLOCK_BLOB_PUBLIC_INPUTS] {
        let mut fields: BoundedVec<Field, BLOCK_BLOB_PUBLIC_INPUTS> = BoundedVec::new();
        fields.extend_from_array(self.start_blob_accumulator.serialize());
        fields.extend_from_array(self.end_blob_accumulator.serialize());
        fields.extend_from_array(self.final_blob_challenges.serialize());
        fields.storage()
    }
}

impl Deserialize<BLOCK_BLOB_PUBLIC_INPUTS> for BlockBlobPublicInputs {
    fn deserialize(fields: [Field; BLOCK_BLOB_PUBLIC_INPUTS]) -> Self {
        let mut reader = Reader::new(fields);
        let mut item = Self {
            start_blob_accumulator: reader.read_struct(BlobAccumulatorPublicInputs::deserialize),
            end_blob_accumulator: reader.read_struct(BlobAccumulatorPublicInputs::deserialize),
            final_blob_challenges: reader.read_struct(FinalBlobBatchingChallenges::deserialize),
        };
        item
    }
}

mod tests {
    use crate::blob_batching_public_inputs::{
        BatchingBlobCommitment, BlockBlobPublicInputs, BLSPoint, compress_to_blob_commitment,
        get_flags,
    };
    use bigcurve::{
        BigCurveTrait,
        CurveParamsTrait,
        curves::bls12_381::{BLS12_381 as Point, BLS12_381_Params},
    };
    use bigint::{BigNumTrait, BLS12_381_Fq as Q};
    use std::ops::{Add, Mul};
    use types::traits::{Deserialize, Empty, Serialize};

    #[test]
    unconstrained fn point_compression() {
        let point = Point::offset_generator();
        let (flags, x) = get_flags(point);
        // is_compressed = true
        assert_eq(flags[0], true);
        // is_infinity = false
        assert_eq(flags[1], false);
        // is_greater = false (point.y < -point.y for G)
        assert_eq(flags[2], false);
        // Decompress back to the same point:
        let mut bytes = compress_to_blob_commitment(point).compressed;
        // Same as &= 0b0001_1111 - clear first three bits of our flags
        bytes[0] &= 31;
        let reconstructed_x = Q::from_be_bytes(bytes);
        assert_eq(reconstructed_x, x);
        let (a, b) = (BLS12_381_Params::a(), BLS12_381_Params::b());
        // y^2 = x^3 + ax + b
        let reconstructed_y_squared =
            reconstructed_x.__pow(Q::from(3)).add(a.mul(reconstructed_x)).add(b);
        let mut reconstructed_y = reconstructed_y_squared.__tonelli_shanks_sqrt().unwrap();
        // If the sqrt returned is the 'greater' one, negate it (since here is_greater = false):
        reconstructed_y = if reconstructed_y > -reconstructed_y {
            -reconstructed_y
        } else {
            reconstructed_y
        };
        assert_eq(reconstructed_y, point.y);
    }

    #[test]
    unconstrained fn empty_blob_commitment() {
        let expected = compress_to_blob_commitment(BLSPoint::point_at_infinity());
        assert_eq(expected, BatchingBlobCommitment::empty_blob());
    }

    #[test]
    unconstrained fn serialization_of_empty() {
        let item = BlockBlobPublicInputs::empty();
        let serialized = item.serialize();
        let deserialized = BlockBlobPublicInputs::deserialize(serialized);
        assert(item.eq(deserialized));
    }
}<|MERGE_RESOLUTION|>--- conflicted
+++ resolved
@@ -260,19 +260,12 @@
             gamma == bigint::bignum::to_field(injected.gamma),
             "Final blob challenge gamma mismatch.",
         );
-<<<<<<< HEAD
-        FinalBlobAccumulatorPublicInputs { v: self.v, z: self.z, y: self.y, c: self.c }
-=======
-        // TODO(MW): Return struct of just blob_commitments_hash, z, y, and C for final root PI
-        Self {
+        FinalBlobAccumulatorPublicInputs {
             blob_commitments_hash: self.blob_commitments_hash,
             z: self.z,
             y: self.y,
             c: self.c,
-            gamma,
-            gamma_pow: self.gamma_pow,
-        }
->>>>>>> 8e968ace
+        }
     }
 }
 
