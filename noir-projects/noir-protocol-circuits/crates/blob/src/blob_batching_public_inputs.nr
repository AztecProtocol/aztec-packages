--- conflicted
+++ resolved
@@ -293,12 +293,6 @@
             gamma: reader.read(),
             gamma_pow: F::from_limbs(reader.read_array().map(|e| e as u128)),
         };
-<<<<<<< HEAD
-        if (item.c.x.is_zero()) & (item.c.y.is_zero()) {
-            item.c.is_infinity = true;
-        }
-=======
->>>>>>> 18db30ac
         item
     }
 }
