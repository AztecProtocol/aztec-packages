use bigcurve::{
    BigCurveTrait,
    curves::bls12_381::{BLS12_381, BLS12_381Scalar},
    scalar_field::ScalarFieldTrait,
};
use bigint::{BigNum, BLS12_381_Fq as Q, BLS12_381_Fr as F};
use std::ops::{Add, Mul};
use types::{
    constants::{
        BLOB_ACCUMULATOR_PUBLIC_INPUTS, BLOCK_BLOB_PUBLIC_INPUTS, BLS12_FR_LIMBS,
        BLS12_POINT_COMPRESSED_BYTES,
    },
    hash::{poseidon2_hash, sha256_to_field},
    traits::{Deserialize, Empty, Serialize},
    utils::{arrays::array_splice, field::{byte_to_bits_be, field_from_bytes}, reader::Reader},
};

pub type BLSPoint = BLS12_381;

pub struct BatchingBlobCommitment {
    pub point: BLSPoint,
    pub compressed: [u8; BLS12_POINT_COMPRESSED_BYTES],
}

impl BatchingBlobCommitment {
    // The compressed form is a BLS12Fq field encoded as 2 BN254Fr fields.
    // The first is the first 31 bytes, and the second is the next 17 bytes:
    pub fn to_compressed_fields(self) -> [Field; 2] {
        [
            // field 0 is bytes 0..31
            field_from_bytes::<31>(array_splice(self.compressed, 0), true),
            // field 1 is bytes 31..48
            field_from_bytes::<17>(array_splice(self.compressed, 31), true),
        ]
    }

    // Helper fn largely used in testing to simplify fixtures
    pub fn from_limbs(x_limbs: [u128; 4], y_limbs: [u128; 4]) -> Self {
        let x = Q::from_limbs(x_limbs);
        let y = Q::from_limbs(y_limbs);
        let point = BLSPoint { x, y, is_infinity: (x.is_zero()) & (y.is_zero()) };
        compress_to_blob_commitment(point)
    }

    // The commitment for an empty blob is (0, 0), which is compressed to [192, 0, ..., 0]
    // NOT [0, 0, ..., 0] due to the is_compressed flag:
    pub fn empty_blob() -> Self {
        Self {
            point: BLSPoint { x: Q::zero(), y: Q::zero(), is_infinity: true },
            compressed: [
                192, 0, 0, 0, 0, 0, 0, 0, 0, 0, 0, 0, 0, 0, 0, 0, 0, 0, 0, 0, 0, 0, 0, 0, 0, 0, 0,
                0, 0, 0, 0, 0, 0, 0, 0, 0, 0, 0, 0, 0, 0, 0, 0, 0, 0, 0, 0, 0,
            ],
        }
    }
}

impl Eq for BatchingBlobCommitment {
    fn eq(self, other: Self) -> bool {
        (self.point.eq(other.point)) & (self.compressed.eq(other.compressed))
    }
}

impl Empty for BatchingBlobCommitment {
    fn empty() -> Self {
        Self { point: BLSPoint::point_at_infinity(), compressed: [0; BLS12_POINT_COMPRESSED_BYTES] }
    }
}

// TODO(MW): get_flags() and compress_to_bytes() will eventually be part of BigCurve.
/**
 * Create a compressed representation of a BLS12Point.
 * @dev NOTE: The compression standard for BLS12-381 differs from BN curves. Instead of
 * one is_positive flag, we have three flags to prepend:
 * - is_compressed: indicator that the point is compressed
 * - is_infinity: whether the point the point at infinity
 * - is_greater: only set if is_compressed && !is_infinity && y > (p - 1)/2
 * See https://github.com/arkworks-rs/algebra/blob/master/curves/bls12_381/src/curves/g1.rs -> serialize_with_mode() -> encoding
 * and noble-curves/src/bls12-381.ts -> setMask()
 */
pub fn compress_to_blob_commitment(point: BLSPoint) -> (BatchingBlobCommitment) {
    let (flags, x) = get_flags(point);
    let mut compressed = x.to_be_bytes();
    let most_sig_bits = byte_to_bits_be(compressed[0]);
    // TODO(MW): May not need to assert this since Bignum may check it's 381 bits?
    for i in 0..3 {
        assert_eq(most_sig_bits[i], 0, "Invalid BLS12-381 x coordinate given to compress().");
    }
    compressed[0] = set_flags(flags, compressed[0]);
    BatchingBlobCommitment { point, compressed }
}

// TODO: Will be part of bigcurve's compression functionality
// Given a point in BLS12-381, returns [is_compressed, is_infinity, is_greater] and the point's x coordinate
fn get_flags(point: BLSPoint) -> ([bool; 3], Q) {
    let x = point.x;
    let y = point.y;
    let is_compressed = true;
    let is_infinity = point.is_infinity;
    let is_greater = y > -y;
    let flags = [is_compressed, is_infinity, is_greater];
    (flags, x)
}

// TODO: Will be part of bigcurve's compression functionality
// Given [is_compressed, is_infinity, is_greater] and the point's most significant byte, returns that
// byte with the flags set.
fn set_flags(flags: [bool; 3], byte: u8) -> u8 {
    // Flip some bits (NB: this is probably not efficient but just easier to log/visualise for now)
    let mut flip = 0;
    // flags = [is_compressed, is_infinity, is_greater]
    // if (is_compressed) { flip most sig bit in u8 => byte |= 2**7 => byte |= 2 << 6 }
    // if (is_infinity) { flip next most sig bit in u8 => byte |= 2**6 => byte |= 2 << 5 }
    // if (is_greater) { flip next most sig bit in u8 => byte |= 2**5 => byte |= 2 << 4 }
    for i in 0..3 {
        if flags[i] {
            flip += 2 << (6 - (i as u8));
        }
    }
    byte | flip
}

/**
* The outputs we care about from using the barycentric to evaluate blob i at z:
* - z_i = Challenge for one blob (=H(H(blob_i), C_i))
* - y_i = Evaluation for one blob (=p_i(z))
* - c_i = Commitment for one blob (=C_i)
*/
pub struct BlobAccumulationInputs {
    pub z_i: Field,
    pub y_i: F,
    pub c_i: BatchingBlobCommitment,
}

impl Empty for BlobAccumulationInputs {
    fn empty() -> Self {
        Self { z_i: 0, y_i: BigNum::zero(), c_i: BatchingBlobCommitment::empty() }
    }
}

/**
* Contains all fields required to construct a batched KZG proof of ALL blobs in the epoch.
* Instead of calling the point evaluation precompile on L1 for each blob, we create a multi-opening proof
* with the scheme below, and call it just once:
*   point_evaluation_precompile(b, z, y, C, Q)
* Where b (= kzg_to_versioned_hash(C)) and Q (= KZG proof) are computed outside the circuit. The other params are
* calculated here across the rollup circuits (until root, when .finalize() is called).
* Other notes:
*  - We use blob_commitments_hash to validate the commitments injected here correspond to blobs published on L1.
*  - We use gamma as the challenge for multi opening, so it can be discarded once the rollup is complete.
*  - We already know that the elements in each blob correspond to validated data from the kernels from the use of
*    the blob_sponge and validating blob_sponge.squeeze() vs H(input_elements).
*  - We encompass all the blob elements in challenges (z_i) unique to each blob by using the above H(input_elements)
*    and the blob's commitment (c_i).
*
* TODO(MW): Compress F and Q values to reduce number of public inputs (BLOB_ACCUMULATOR_PUBLIC_INPUTS)
*/
pub struct BlobAccumulatorPublicInputs {
    pub blob_commitments_hash_acc: Field, // Hash of Cs (to link to L1 blob hashes) (BN254Fr)
    pub z_acc: Field, // Challenge at which the batched blob polynomial is evaluated (BN254Fr)
    pub y_acc: F, // Current state of y's linear combination (sum_i {gamma^i * y_i}) where y_i is blob_i's evaluation y (BLS12Fr)
    pub c_acc: BLSPoint, // Current state of C's linear combination (sum_i {gamma^i * C_i}) where C_i is blob_i's commitment C (BLS12 point: { x: BLS12Fq, y: BLS12Fq })
    pub gamma_acc: Field, // Challenge for linear combination of each blob's y and C (BLS12Fr but represented here as BN254Fr, since it is hashed natively)
    pub gamma_pow_acc: F, // gamma^i for current blob, used above (BLS12Fr)
}

impl BlobAccumulatorPublicInputs {
    /**
    * Init the first accumulation state of the epoch.
    *
    * First state of the accumulator:
    * - v_acc := sha256(C_0)
    * - z_acc := z_0
    * - y_acc := gamma^0 * y_0 = y_0
    * - c_acc := gamma^0 * c_0 = c_0
    * - gamma_acc := poseidon2(y_0.limbs)
    * - gamma^(i + 1) = gamma^1 = gamma // denoted gamma_pow_acc
    *
    * For all blobs i > 0 accumulated, see the below documentation for accumulate().
    *
    */
    pub fn init(first_output: BlobAccumulationInputs, final_gamma: F) -> Self {
        // TODO(#13608): use a BLS12 based hash? Is using BN based safe - since the output is smaller is there a skew?
        let hashed_y_0 = poseidon2_hash(first_output.y_i.get_limbs().map(|l| l as Field));
        Self {
            blob_commitments_hash_acc: sha256_to_field(first_output.c_i.compressed),
            z_acc: first_output.z_i,
            y_acc: first_output.y_i,
            c_acc: first_output.c_i.point,
            gamma_acc: hashed_y_0,
            gamma_pow_acc: final_gamma,
        }
    }

    /**
    * LHS Accumulator: Current state of param accumulation from blob 0 to i-1
    * RHS Accumulator: Outputs from evaluation of blob i
    *
    * NB: blob_commitments_hash is written as v below
    *
    * Each accumulation:
    * - v_acc := sha256(v_acc, C_i)
    * - z_acc := poseidon2(z_acc, z_i)
    * - y_acc := y_acc + (gamma^i * y_i)
    * - c_acc := c_acc + (gamma^i * c_i)
    * - gamma_acc := poseidon2(gamma_acc, poseidon2(y_i.limbs))
    * - gamma^(i + 1) = gamma^i * gamma // denoted gamma_pow_acc
    *
    * Final accumulated values (from last blob of last block of epoch):
    * - v := v_acc (hash of all commitments (C_i s) to be checked on L1)
    * - z := z_acc (final challenge, at which all blobs are evaluated)
    * - y := y_acc (final opening to be checked on L1)
    * - c := c_acc (final commitment to be checked on L1)
    * - gamma := poseidon2(gamma_acc, z) (challenge for linear combination of y and C, above)
    *
    * Final values z and gamma are injected into each block root circuit. We ensure they are correct by:
    * - Checking equality in each block merge circuit and propagating up
    * - Checking final z_acc == z in root circuit
    * - Checking final gamma_acc == gamma in root circuit
    *
    */
    pub fn accumulate(self, other: BlobAccumulationInputs, final_gamma: F) -> Self {
        // TODO(#13608): use a BLS12 based hash? Is using BN based safe - since the output is smaller is there a skew?
        let hashed_y_i = poseidon2_hash(other.y_i.get_limbs().map(|l| l as Field));
        Self {
            blob_commitments_hash_acc: sha256_to_field(self
                .blob_commitments_hash_acc
                .to_be_bytes::<32>()
                .concat(other.c_i.compressed)),
            z_acc: poseidon2_hash([self.z_acc, other.z_i]),
            y_acc: self.y_acc.add(other.y_i.mul(self.gamma_pow_acc)),
            c_acc: self.c_acc.add(other.c_i.point.mul(BLS12_381Scalar::from_bignum(
                self.gamma_pow_acc,
            ))),
            gamma_acc: poseidon2_hash([self.gamma_acc, hashed_y_i]),
            gamma_pow_acc: self.gamma_pow_acc.mul(final_gamma),
        }
    }

    // Completes the final checks for the last accumulator state. This is called in the root rollup and
    // exists here to avoid importing bignum's to_field in the rollup_lib.
    pub fn finalize_and_validate(
        self,
        injected: FinalBlobBatchingChallenges,
    ) -> FinalBlobAccumulatorPublicInputs {
<<<<<<< HEAD
        assert(self.z == injected.z, "Final blob challenge z mismatch.");
        let gamma = poseidon2_hash([self.gamma, self.z]);
=======
        assert(self.z_acc == injected.z, "Final blob challenge z mismatch.");
        let gamma = poseidon2_hash([self.gamma_acc, self.z_acc]);
>>>>>>> 0ee11fd2
        assert(
            gamma == bigint::bignum::to_field(injected.gamma),
            "Final blob challenge gamma mismatch.",
        );
        // TODO(MW): Refactor BlobBatchingCommitment once BlobCommitment can be safely deleted
<<<<<<< HEAD
        let c = compress_to_blob_commitment(self.c).to_compressed_fields();
        FinalBlobAccumulatorPublicInputs {
            blob_commitments_hash: self.blob_commitments_hash,
            z: self.z,
            y: self.y,
=======
        let c = compress_to_blob_commitment(self.c_acc).to_compressed_fields();
        FinalBlobAccumulatorPublicInputs {
            blob_commitments_hash: self.blob_commitments_hash_acc,
            z: self.z_acc,
            y: self.y_acc,
>>>>>>> 0ee11fd2
            c,
        }
    }
}

impl Empty for BlobAccumulatorPublicInputs {
    fn empty() -> Self {
        Self {
            blob_commitments_hash_acc: 0,
            z_acc: 0,
            y_acc: F::zero(),
            c_acc: BLSPoint::point_at_infinity(),
            gamma_acc: 0,
            gamma_pow_acc: F::zero(),
        }
    }
}

impl Eq for BlobAccumulatorPublicInputs {
    fn eq(self, other: Self) -> bool {
        (self.blob_commitments_hash_acc.eq(other.blob_commitments_hash_acc))
            & (self.z_acc.eq(other.z_acc))
            & (self.y_acc.eq(other.y_acc))
            & (self.c_acc.eq(other.c_acc))
            & (self.gamma_acc.eq(other.gamma_acc))
            & (self.gamma_pow_acc.eq(other.gamma_pow_acc))
    }
}

impl Serialize<BLOB_ACCUMULATOR_PUBLIC_INPUTS> for BlobAccumulatorPublicInputs {
    fn serialize(self) -> [Field; BLOB_ACCUMULATOR_PUBLIC_INPUTS] {
        let mut fields: BoundedVec<Field, BLOB_ACCUMULATOR_PUBLIC_INPUTS> = BoundedVec::new();
        fields.push(self.blob_commitments_hash_acc);
        fields.push(self.z_acc);
        fields.extend_from_array(self.y_acc.get_limbs().map(|l| l as Field));
        fields.extend_from_array(self.c_acc.x.get_limbs().map(|l| l as Field));
        fields.extend_from_array(self.c_acc.y.get_limbs().map(|l| l as Field));
        fields.push(self.c_acc.is_infinity as Field);
        fields.push(self.gamma_acc);
        fields.extend_from_array(self.gamma_pow_acc.get_limbs().map(|l| l as Field));
        fields.storage()
    }
}

impl Deserialize<BLOB_ACCUMULATOR_PUBLIC_INPUTS> for BlobAccumulatorPublicInputs {
    fn deserialize(fields: [Field; BLOB_ACCUMULATOR_PUBLIC_INPUTS]) -> Self {
        let mut reader = Reader::new(fields);
        let mut item = Self {
            blob_commitments_hash_acc: reader.read(),
            z_acc: reader.read(),
            y_acc: F::from_limbs(reader.read_array().map(|e| e as u128)),
            c_acc: BLSPoint {
                x: Q::from_limbs(reader.read_array().map(|e| e as u128)),
                y: Q::from_limbs(reader.read_array().map(|e| e as u128)),
                is_infinity: reader.read_bool(),
            },
            gamma_acc: reader.read(),
            gamma_pow_acc: F::from_limbs(reader.read_array().map(|e| e as u128)),
        };
        item
    }
}

/**
* Final values z and gamma are injected into each block root circuit. We ensure they are correct by:
* - Checking equality in each block merge circuit and propagating up
* - Checking final z_acc == z in root circuit
* - Checking final gamma_acc == gamma in root circuit
*
*  - z = H(...H(H(z_0, z_1) z_2)..z_n)
*    - where z_i = H(H(fields of blob_i), C_i),
*    - used such that p_i(z) = y_i = Blob.evaluationY for all n blob polynomials p_i().
*  - gamma = H(H(...H(H(y_0, y_1) y_2)..y_n), z)
*    - used such that y = sum_i { gamma^i * y_i }, and C = sum_i { gamma^i * C_i }
*      for all blob evaluations y_i (see above) and commitments C_i.
*
* Iteratively calculated by BlobAccumulatorPublicInputs.accumulate() above. See also precomputeBatchedBlobChallenges() in ts.
*/
pub struct FinalBlobBatchingChallenges {
    pub z: Field,
    pub gamma: F,
}

impl Empty for FinalBlobBatchingChallenges {
    fn empty() -> Self {
        Self { z: 0, gamma: F::zero() }
    }
}

impl Eq for FinalBlobBatchingChallenges {
    fn eq(self, other: Self) -> bool {
        (self.z.eq(other.z)) & (self.gamma.eq(other.gamma))
    }
}

impl Serialize<BLS12_FR_LIMBS + 1> for FinalBlobBatchingChallenges {
    fn serialize(self) -> [Field; BLS12_FR_LIMBS + 1] {
        let mut fields: BoundedVec<Field, BLS12_FR_LIMBS + 1> = BoundedVec::new();
        fields.push(self.z);
        fields.extend_from_array(self.gamma.get_limbs().map(|l| l as Field));
        fields.storage()
    }
}

impl Deserialize<BLS12_FR_LIMBS + 1> for FinalBlobBatchingChallenges {
    fn deserialize(fields: [Field; BLS12_FR_LIMBS + 1]) -> Self {
        let mut reader = Reader::new(fields);
        let mut item =
            Self { z: reader.read(), gamma: F::from_limbs(reader.read_array().map(|e| e as u128)) };
        item
    }
}

/**
* Final values of a batched blob. Output in the root rollup circuit and validated on L1.
*
* - blob_commitments_hash = sha256( ...sha256(sha256(C_0), C_1) ... C_n)
* - z = poseidon2( ...poseidon2(poseidon2(z_0, z_1), z_2) ... z_n)
* - y = y_0 + gamma * y_1 + gamma^2 * y_2 + ... + gamma^n * y_n
* - c = C_0 + gamma * C_1 + gamma^2 * C_2 + ... + gamma^n * C_n
*
* Gamma has served its purpose in the 'random' linear combination and is not required as a public input.
*/
pub struct FinalBlobAccumulatorPublicInputs {
    pub blob_commitments_hash: Field, // Hash of Cs (to link to L1 blob hashes) (BN254Fr)
    pub z: Field, // Challenge at which the batched blob polynomial is evaluated (BN254Fr)
    pub y: F, // Batched blob's evaluation y (BLS12Fr)
    pub c: [Field; 2], // Batched blob's commitment C (BLS12 point: { x: BLS12Fq, y: BLS12Fq }) compressed to 48 bytes, stored in 2 fields of 31 and 17 bytes
}

impl Eq for FinalBlobAccumulatorPublicInputs {
    fn eq(self, other: Self) -> bool {
        (self.blob_commitments_hash.eq(other.blob_commitments_hash))
            & (self.z.eq(other.z))
            & (self.y.eq(other.y))
            & (self.c.eq(other.c))
    }
}

/**
* - start_blob_accumulator: Accumulated opening proofs for all blobs before this block range.
* - end_blob_accumulator: Accumulated opening proofs for all blobs after adding this block range.
* - final_blob_challenges: Final values z and gamma, shared across the epoch.
*/
pub struct BlockBlobPublicInputs {
    pub start_blob_accumulator: BlobAccumulatorPublicInputs,
    pub end_blob_accumulator: BlobAccumulatorPublicInputs,
    pub final_blob_challenges: FinalBlobBatchingChallenges,
}

impl Empty for BlockBlobPublicInputs {
    fn empty() -> Self {
        Self {
            start_blob_accumulator: BlobAccumulatorPublicInputs::empty(),
            end_blob_accumulator: BlobAccumulatorPublicInputs::empty(),
            final_blob_challenges: FinalBlobBatchingChallenges::empty(),
        }
    }
}

impl Eq for BlockBlobPublicInputs {
    fn eq(self, other: Self) -> bool {
        (self.start_blob_accumulator.eq(other.start_blob_accumulator))
            & (self.end_blob_accumulator.eq(other.end_blob_accumulator))
            & (self.final_blob_challenges.eq(other.final_blob_challenges))
    }
}

impl Serialize<BLOCK_BLOB_PUBLIC_INPUTS> for BlockBlobPublicInputs {
    fn serialize(self) -> [Field; BLOCK_BLOB_PUBLIC_INPUTS] {
        let mut fields: BoundedVec<Field, BLOCK_BLOB_PUBLIC_INPUTS> = BoundedVec::new();
        fields.extend_from_array(self.start_blob_accumulator.serialize());
        fields.extend_from_array(self.end_blob_accumulator.serialize());
        fields.extend_from_array(self.final_blob_challenges.serialize());
        fields.storage()
    }
}

impl Deserialize<BLOCK_BLOB_PUBLIC_INPUTS> for BlockBlobPublicInputs {
    fn deserialize(fields: [Field; BLOCK_BLOB_PUBLIC_INPUTS]) -> Self {
        let mut reader = Reader::new(fields);
        let mut item = Self {
            start_blob_accumulator: reader.read_struct(BlobAccumulatorPublicInputs::deserialize),
            end_blob_accumulator: reader.read_struct(BlobAccumulatorPublicInputs::deserialize),
            final_blob_challenges: reader.read_struct(FinalBlobBatchingChallenges::deserialize),
        };
        item
    }
}

mod tests {
    use crate::blob_batching_public_inputs::{
        BatchingBlobCommitment, BlockBlobPublicInputs, BLSPoint, compress_to_blob_commitment,
        get_flags,
    };
    use bigcurve::{
        BigCurveTrait,
        CurveParamsTrait,
        curves::bls12_381::{BLS12_381 as Point, BLS12_381_Params},
    };
    use bigint::{BigNum, BLS12_381_Fq as Q};
    use std::ops::{Add, Mul};
    use types::traits::{Deserialize, Empty, Serialize};

    #[test]
    unconstrained fn point_compression() {
        let point = Point::offset_generator();
        let (flags, x) = get_flags(point);
        // is_compressed = true
        assert_eq(flags[0], true);
        // is_infinity = false
        assert_eq(flags[1], false);
        // is_greater = false (point.y < -point.y for G)
        assert_eq(flags[2], false);
        // Decompress back to the same point:
        let mut bytes = compress_to_blob_commitment(point).compressed;
        // Same as &= 0b0001_1111 - clear first three bits of our flags
        bytes[0] &= 31;
        let reconstructed_x = Q::from_be_bytes(bytes);
        assert_eq(reconstructed_x, x);
        let (a, b) = (BLS12_381_Params::a(), BLS12_381_Params::b());
        // y^2 = x^3 + ax + b
        let reconstructed_y_squared =
            reconstructed_x.__pow(Q::from(3)).add(a.mul(reconstructed_x)).add(b);
        let mut reconstructed_y = reconstructed_y_squared.__tonelli_shanks_sqrt().unwrap();
        // If the sqrt returned is the 'greater' one, negate it (since here is_greater = false):
        reconstructed_y = if reconstructed_y > -reconstructed_y {
            -reconstructed_y
        } else {
            reconstructed_y
        };
        assert_eq(reconstructed_y, point.y);
    }

    #[test]
    unconstrained fn test_point_compression_greater() {
        // Note that this p is the negation of p from the test test_point_compression_not_greater...
        let p = BLSPoint {
            x: Q::from_limbs([
                0x2616100269935afcb1b98c85d5e93e,
                0x96a76064f68c0d4f659f25a046a6d4,
                0x62cc6c3ab4c1ac1abcb9da9677e127,
                0x0f2f5f,
            ]),
            y: Q::from_limbs([
                0x3a9f24892593bdff45e837976d7857,
                0x60e8fb551976c560b98e9554ab95ce,
                0x3e3f3b48eae5fb8b8b1efb31c70b9e,
                0x0f0f2d,
            ]),
            is_infinity: false,
        };

        let compressed_point = compress_to_blob_commitment(p).compressed;

        // ...so the compressed point only differs in the first byte, where the is_greater flag is stored.
        let expected_compressed_point_greater = [
            175, 47, 95, 98, 204, 108, 58, 180, 193, 172, 26, 188, 185, 218, 150, 119, 225, 39, 150,
            167, 96, 100, 246, 140, 13, 79, 101, 159, 37, 160, 70, 166, 212, 38, 22, 16, 2, 105,
            147, 90, 252, 177, 185, 140, 133, 213, 233, 62,
        ];
        assert_eq(expected_compressed_point_greater, compressed_point);
    }

    #[test]
    unconstrained fn test_point_compression_not_greater() {
        // Note that this p is the negation of p from the test test_point_compression_greater...
        let p = BLSPoint {
            x: Q::from_limbs([
                0x2616100269935afcb1b98c85d5e93e,
                0x96a76064f68c0d4f659f25a046a6d4,
                0x62cc6c3ab4c1ac1abcb9da9677e127,
                0x0f2f5f,
            ]),
            y: Q::from_limbs([
                0x7160da282e6c41bab917c868923254,
                0xea9bf82ff948a1d01912615c4a8e50,
                0xabfa449daf65201c2b24507b1058d8,
                0x0af1e4,
            ]),
            is_infinity: false,
        };

        let compressed_point = compress_to_blob_commitment(p).compressed;

        // ...so the compressed point only differs in the first byte, where the is_greater flag is stored.
        let expected_compressed_point_not_greater = [
            143, 47, 95, 98, 204, 108, 58, 180, 193, 172, 26, 188, 185, 218, 150, 119, 225, 39, 150,
            167, 96, 100, 246, 140, 13, 79, 101, 159, 37, 160, 70, 166, 212, 38, 22, 16, 2, 105,
            147, 90, 252, 177, 185, 140, 133, 213, 233, 62,
        ];
        assert_eq(expected_compressed_point_not_greater, compressed_point);
    }

    #[test]
    unconstrained fn empty_blob_commitment() {
        let expected = compress_to_blob_commitment(BLSPoint::point_at_infinity());
        assert_eq(expected, BatchingBlobCommitment::empty_blob());
    }

    #[test]
    unconstrained fn serialization_of_empty() {
        let item = BlockBlobPublicInputs::empty();
        let serialized = item.serialize();
        let deserialized = BlockBlobPublicInputs::deserialize(serialized);
        assert(item.eq(deserialized));
    }
}<|MERGE_RESOLUTION|>--- conflicted
+++ resolved
@@ -243,31 +243,18 @@
         self,
         injected: FinalBlobBatchingChallenges,
     ) -> FinalBlobAccumulatorPublicInputs {
-<<<<<<< HEAD
-        assert(self.z == injected.z, "Final blob challenge z mismatch.");
-        let gamma = poseidon2_hash([self.gamma, self.z]);
-=======
         assert(self.z_acc == injected.z, "Final blob challenge z mismatch.");
         let gamma = poseidon2_hash([self.gamma_acc, self.z_acc]);
->>>>>>> 0ee11fd2
         assert(
             gamma == bigint::bignum::to_field(injected.gamma),
             "Final blob challenge gamma mismatch.",
         );
         // TODO(MW): Refactor BlobBatchingCommitment once BlobCommitment can be safely deleted
-<<<<<<< HEAD
-        let c = compress_to_blob_commitment(self.c).to_compressed_fields();
-        FinalBlobAccumulatorPublicInputs {
-            blob_commitments_hash: self.blob_commitments_hash,
-            z: self.z,
-            y: self.y,
-=======
         let c = compress_to_blob_commitment(self.c_acc).to_compressed_fields();
         FinalBlobAccumulatorPublicInputs {
             blob_commitments_hash: self.blob_commitments_hash_acc,
             z: self.z_acc,
             y: self.y_acc,
->>>>>>> 0ee11fd2
             c,
         }
     }
