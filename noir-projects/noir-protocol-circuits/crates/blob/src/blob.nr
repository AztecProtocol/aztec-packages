use crate::config::{D_INV, LOG_FIELDS_PER_BLOB, ROOTS};

use bigint::{BigNum, BLS12_381_Fr as F};
use std::ops::{Mul, Neg};
use types::{
    abis::sponge_blob::SpongeBlob,
    constants::{BLOBS_PER_BLOCK, FIELDS_PER_BLOB},
    hash::poseidon2_hash_subarray,
};

// TODO(MW): remove pub when fully moved to batching
pub(crate) fn convert_blob_fields(
    blob_as_fields: [Field; FIELDS_PER_BLOB],
) -> [F; FIELDS_PER_BLOB] {
    let mut blob: [F; FIELDS_PER_BLOB] = [F::zero(); FIELDS_PER_BLOB];
    for i in 0..FIELDS_PER_BLOB {
        blob[i] = F::from(blob_as_fields[i]);
    }
    blob
}

pub fn check_block_blob_sponge(
    blobs_as_fields: [Field; FIELDS_PER_BLOB * BLOBS_PER_BLOCK],
    mut sponge_blob: SpongeBlob,
) -> Field {
    // Check that we haven't overfilled the blobs
    assert(
        sponge_blob.expected_fields <= FIELDS_PER_BLOB * BLOBS_PER_BLOCK,
        "Attempted to overfill blobs",
    );
    // Check that the blob is full
    assert(
        sponge_blob.expected_fields == sponge_blob.fields,
        "Incorrect number of tx effects added to blob",
    );
    let sponge_hash = sponge_blob.squeeze();
    let hash = poseidon2_hash_subarray(blobs_as_fields, sponge_blob.fields);
    assert(hash == sponge_hash, "Mismatched hashed tx effects");

    sponge_hash
}

// TODO(MW): remove pub when fully moved to batching
pub(crate) fn compute_challenge(
    hashed_blobs_fields: Field,
    kzg_commitment: BlobCommitment,
) -> Field {
    let preimage = [hashed_blobs_fields, kzg_commitment.inner[0], kzg_commitment.inner[1]];
    let challenge = poseidon::poseidon2::Poseidon2::hash(preimage, 3);
    challenge
}

<<<<<<< HEAD
=======
// Note: the kzg_commitment is technically a BLS12-381 point in (Fq, Fq), but
// we don't actually need to operate on it so we've simply encoded it as fitting inside a
// [Field; 2], since two 254-bit fields more-than covers 381+1=382 bits.
// See yarn-project/foundation/src/blob/index.ts -> commitmentToFields() for encoding
// TODO(MW): remove pub when fully moved to batching
pub(crate) fn evaluate_blob(
    blob_as_fields: [Field; FIELDS_PER_BLOB],
    kzg_commitment: BlobCommitment,
    hashed_blobs_fields: Field,
) -> BlobPublicInputs {
    let challenge_z: Field = compute_challenge(hashed_blobs_fields, kzg_commitment);
    let challenge_z_as_bignum = F::from(challenge_z);
    let blob = convert_blob_fields(blob_as_fields);

    let y: F = barycentric_evaluate_blob_at_z(challenge_z_as_bignum, blob);

    BlobPublicInputs { z: challenge_z, y, kzg_commitment }
}

// Evaluates each blob required for a block
pub fn evaluate_blobs(
    blobs_as_fields: [Field; FIELDS_PER_BLOB * BLOBS_PER_BLOCK],
    kzg_commitments: [BlobCommitment; BLOBS_PER_BLOCK],
    mut sponge_blob: SpongeBlob,
) -> BlockBlobPublicInputs {
    // Note that with multiple blobs per block, each blob uses the same hashed_blobs_fields in:
    // challenge_z = H(hashed_blobs_fields, kzg_commitment[0], kzg_commitment[1])
    // This is ok, because each commitment is unique to the blob, and we need hashed_blobs_fields to encompass
    // all fields in the blob, which it does.
    let hashed_blobs_fields = check_block_blob_sponge(blobs_as_fields, sponge_blob);
    let mut result = BlockBlobPublicInputs::empty();
    for i in 0..BLOBS_PER_BLOCK {
        let single_blob_fields = array_splice(blobs_as_fields, i * FIELDS_PER_BLOB);
        result.inner[i] =
            evaluate_blob(single_blob_fields, kzg_commitments[i], hashed_blobs_fields);
        if (result.inner[i].is_zero()) & (single_blob_fields[0] == 0) {
            // We use empty PIs for empty blobs, to make it simpler to verify on L1.
            // Since our fields come from the base rollup, we know they are tightly packed
            // and should contain no 0 values among valid values => single_blob_fields[0] == 0.
            result.inner[i] = BlobPublicInputs::empty();
        }
    }
    result
}

>>>>>>> 740b9529
/**
 *                    ___d-1
 *         z^d - 1    \            omega^i
 * p(z) = --------- . /   y_i . ---------
 *            d      /____       z - omega^i
 *                    i=0
 *
 * p(z) = factor . sum( y_i . num / denom )
 *
 *
 * where d = 4096
 *
 * Precompute:
 * - The d roots of unity omega^i (plus maybe their negatives for z - omega^i computations).
 * - (1 / d)
 *
 * @param z
 * @param ys - the many y_i's of the blob.
 *
 * @return y = p(z)
 * TODO(MW): remove pub when fully moved to batching
 */
pub(crate) fn barycentric_evaluate_blob_at_z(z: F, ys: [F; FIELDS_PER_BLOB]) -> F {
    // Note: it's more efficient (saving 30k constraints) to compute:
    //    ___d-1
    //    \     /    y_i    \
    //    /    |  ---------  | . omega^i
    //   /____  \  z - omega^i  /
    //    i=0
    //            ^^^^^^^^^
    //              frac
    //
    // ... than to compute:
    //
    //    ___d-1
    //    \          /    omega^i    \
    //    /   y_i . |  ---------  |
    //   /____       \  z - omega^i  /
    //    i=0
    //
    // perhaps because all the omega^i terms are constant witnesses?
    let fracs = compute_fracs(z, ys);

    let sum = if !std::runtime::is_unconstrained() {
        // OK so...we can add multiple product terms into a sum...but I am not sure how many!
        // we are computing 254 * 254 bit products and we need to ensure each product limb doesn't overflow
        // each limb is 120 bits => 120 * 120 = 240 bits.
        // however when computing a mul we add up to 5 product terms into a single field element => 243 bits (ish)
        // when we do a modular reduction we validate that a field element >> 120 bits is less than 2^{126} which implies we have 246 bits to play with
        // which implies...we can accommodate up to EIGHT additions of product terms before we risk overflowing
        // (this is really messy! I never considered the case of giant linear sequences of products)

        // Seeking:
        //                    ___d-1
        //                    \            omega^i
        //              sum = /   y_i . ---------
        //                   /____       z - omega^i
        //                    i=0

        let NUM_PARTIAL_SUMS = FIELDS_PER_BLOB / 8;
        // Safety: This sum is checked by the following `F::evaluate_quadratic_expression` calls.
        let partial_sums: [F; FIELDS_PER_BLOB / 8] = unsafe { __compute_partial_sums(fracs) };

        // We split off the first term to check the initial sum

        //    partial_sums[0] <- (lhs[0] * rhs[0] + ... + lhs[7] * rhs[7])
        // => (lhs[0] * rhs[0] + ... + lhs[7] * rhs[7]) - partial_sums[0] == 0
        let lhs = [
            [ROOTS[0]], [ROOTS[1]], [ROOTS[2]], [ROOTS[3]], [ROOTS[4]], [ROOTS[5]], [ROOTS[6]],
            [ROOTS[7]],
        ];
        let rhs = [
            [fracs[0]], [fracs[1]], [fracs[2]], [fracs[3]], [fracs[4]], [fracs[5]], [fracs[6]],
            [fracs[7]],
        ];
        bigint::bignum::evaluate_quadratic_expression(
            lhs,
            [[false], [false], [false], [false], [false], [false], [false], [false]],
            rhs,
            [[false], [false], [false], [false], [false], [false], [false], [false]],
            [partial_sums[0]],
            [true],
        );
        for i in 1..NUM_PARTIAL_SUMS {
            // Seeking:
            //                    ___i*8 - 1              ___i*8 + 7
            //                    \            omega^i        \            /    y_k    \
            //      sum_out   =   /   y_i . ---------  +  /     omega^k . |  ---------  |
            //                   /____       z - omega^i     /____         \  z - omega^k  /
            //                       0                    k = i*8
            //                   ^^^^^^^^^^^^^^^^^^^^    ^^^^^^^^^^^^^^^^^^^^^^^^^^^^^^^^
            //                          sum                         partial_sum
            //
            // ... that is:
            //
            //                    ___i*8 - 1              ___ 7
            //                    \            omega^i        \
            //      sum_out   =   /   y_i . ---------  +  /   lhs[j] . rhs[j]
            //                   /____       z - omega^i     /____
            //                       0                    j = 0
            //                   ^^^^^^^^^^^^^^^^^^^^    ^^^^^^^^^^^^^^^^^^^^
            //                          sum                   partial_sum
            //

            //    partial_sums[i] <- partial_sums[i-1] + (lhs[8*i] * rhs[8*i] + ... + lhs[8*i + 7] * rhs[8*i + 7])
            // => (lhs[8*i] * rhs[8*i] + ... + lhs[8*i + 7] * rhs[8*i + 7]) + partial_sums[i-1] - partial_sums[i] == 0
            let linear_terms = [partial_sums[i - 1], partial_sums[i]];

            bigint::bignum::evaluate_quadratic_expression(
                /* lhs */ [
                    [ROOTS[i * 8 + 0]],
                    [ROOTS[i * 8 + 1]],
                    [ROOTS[i * 8 + 2]],
                    [ROOTS[i * 8 + 3]],
                    [ROOTS[i * 8 + 4]],
                    [ROOTS[i * 8 + 5]],
                    [ROOTS[i * 8 + 6]],
                    [ROOTS[i * 8 + 7]],
                ],
                [[false], [false], [false], [false], [false], [false], [false], [false]],
                /* rhs */
                [
                    [fracs[i * 8 + 0]],
                    [fracs[i * 8 + 1]],
                    [fracs[i * 8 + 2]],
                    [fracs[i * 8 + 3]],
                    [fracs[i * 8 + 4]],
                    [fracs[i * 8 + 5]],
                    [fracs[i * 8 + 6]],
                    [fracs[i * 8 + 7]],
                ],
                [[false], [false], [false], [false], [false], [false], [false], [false]],
                linear_terms,
                [false, true],
            );
        }

        // The final term in `partial_sums` is then the full sum.
        partial_sums[FIELDS_PER_BLOB / 8 - 1]
    } else {
        // There's no need to jump through hoops to check partial sums if we don't need to constrain the result.
        // We can just calculate the final sum.

        // Safety: We're running under the condition that `std::runtime::is_unconstrained()` is true.
        unsafe {
            __compute_sum(fracs)
        }
    };

    let factor = compute_factor(z);
    factor.mul(sum)
}

unconstrained fn __compute_factor_helper(z_pow_d: F) -> F {
    let one: F = F::one();
    z_pow_d.__sub(one).__mul(D_INV)
}

fn compute_factor(z: F) -> F {
    // z ^ D:
    let mut t = z.mul(z);

    for _ in 0..LOG_FIELDS_PER_BLOB - 1 {
        t = t.mul(t);
    }

    let z_pow_d = t;

    // Safety: We immediately check that this result is correct in the following
    // `F::evaluate_quadratic_expression` call.
    let factor = unsafe { __compute_factor_helper(z_pow_d) };

    // (z_pow_d - one) * (D_INV) - factor = 0
    // z_pow_d * D_INV - D_INV - factor = 0
    if !std::runtime::is_unconstrained() {
        bigint::bignum::evaluate_quadratic_expression(
            [[z_pow_d]],
            [[false]],
            [[D_INV]],
            [[false]],
            [factor, D_INV],
            [true, true],
        );
    }

    // This version doesn't work:
    // F::evaluate_quadratic_expression(
    //     [[z_pow_d, one]],
    //     [[false, true]],
    //     [[D_INV]],
    //     [[false]],
    //     [factor],
    //     [true]
    // );

    factor
}

unconstrained fn __compute_fracs(z: F, ys: [F; FIELDS_PER_BLOB]) -> [F; FIELDS_PER_BLOB] {
    let mut denoms = [F::zero(); FIELDS_PER_BLOB];
    for i in 0..FIELDS_PER_BLOB {
        denoms[i] = z.__sub(ROOTS[i]); // (z - omega^i)
    }
    let inv_denoms: [F; FIELDS_PER_BLOB] = bigint::bignum::batch_invert(denoms); // 1 / (z - omega^i), for all i
    // We're now done with `denoms` so we can reuse the allocated array to build `fracs`.
    let mut fracs: [F; FIELDS_PER_BLOB] = denoms; // y_i / (z - omega^i), for all i
    for i in 0..FIELDS_PER_BLOB {
        let num = ys[i];
        let inv_denom = inv_denoms[i]; // 1 / (z - omega^i)
        fracs[i] = num.__mul(inv_denom); // y_i * (1 / (z - omega^i))
    }

    fracs
}

fn compute_fracs(z: F, ys: [F; FIELDS_PER_BLOB]) -> [F; FIELDS_PER_BLOB] {
    // Safety: We immediately constrain these `fracs` to be correct in the following call
    // to `F::evaluate_quadratic_expression`.
    let mut fracs: [F; FIELDS_PER_BLOB] = unsafe { __compute_fracs(z, ys) };

    if !std::runtime::is_unconstrained() {
        for i in 0..FIELDS_PER_BLOB {
            // frac <-- ys[i] / (z + neg_roots[i])
            // frac * (z + neg_roots[i]) - ys[i] = 0
            bigint::bignum::evaluate_quadratic_expression(
                [[fracs[i]]],
                [[false]],
                [[z, ROOTS[i].neg()]],
                [[false, false]],
                [ys[i]],
                [true],
            );
        }
    }

    fracs
}

// TODO: Clean me
unconstrained fn __compute_partial_sums(fracs: [F; FIELDS_PER_BLOB]) -> [F; FIELDS_PER_BLOB / 8] {
    let mut partial_sums: [F; FIELDS_PER_BLOB / 8] = std::mem::zeroed();

    // Seeking:
    //                    ___i*8 + 7
    //                    \            omega^k
    //      partial_sum = /   y_k . ---------
    //                   /____       z - omega^k
    //                    k=i*8 + 0

    // Need to split off the first iteration.
    let mut partial_sum: F = F::zero();
    for i in 0..8 {
        // y_k * ( omega^k / (z - omega^k) )
        let summand = ROOTS[i].__mul(fracs[i]);

        // partial_sum + ( y_k * ( omega^k / (z - omega^k) ) -> partial_sum
        partial_sum = partial_sum.__add(summand);
    }
    partial_sums[0] = partial_sum;

    let NUM_PARTIAL_SUMS = FIELDS_PER_BLOB / 8;
    for i in 1..NUM_PARTIAL_SUMS {
        let mut partial_sum: F = partial_sums[i - 1];
        // Seeking:
        //                    ___i*8 + 7
        //                    \            omega^k
        //      partial_sum = /   y_k . ---------
        //                   /____       z - omega^k
        //                    k=i*8 + 0
        for j in 0..8 {
            let k = i * 8 + j;
            // y_k * ( omega^k / (z - omega^k) )
            let summand = ROOTS[k].__mul(fracs[k]);
            // partial_sum + ( y_k * ( omega^k / (z - omega^k) ) -> partial_sum
            partial_sum = partial_sum.__add(summand);
        }
        partial_sums[i] = partial_sum;
    }

    partial_sums
}

unconstrained fn __compute_sum(fracs: [F; FIELDS_PER_BLOB]) -> F {
    // Seeking:
    //                    ___d-1
    //                    \            omega^i
    //              sum = /   y_i . ---------
    //                   /____       z - omega^i
    //                    i=0

    let mut sum: F = F::zero();
    for i in 0..FIELDS_PER_BLOB {
        // y_k * ( omega^k / (z - omega^k) )
        let summand = ROOTS[i].__mul(fracs[i]);

        // partial_sum + ( y_k * ( omega^k / (z - omega^k) ) -> partial_sum
        sum = sum.__add(summand);
    }
    sum
}

mod tests {
    // TODO(#9982): Replace unconstrained_config with config and import ROOTS - calculating ROOTS in unconstrained is insecure.
    use crate::{
        blob::{
            barycentric_evaluate_blob_at_z, check_block_blob_sponge, compute_challenge,
            convert_blob_fields,
        },
        config::{D, D_INV},
    };
    use super::{__compute_partial_sums, __compute_sum};
    use bigint::{BigNum, BLS12_381_Fr as F};
    use types::{
        abis::sponge_blob::SpongeBlob,
        constants::{BLOBS_PER_BLOCK, FIELDS_PER_BLOB},
        tests::{fixture_builder::FixtureBuilder, utils::pad_end},
        traits::{Empty, Serialize},
        utils::arrays::array_splice,
    };

    // Note: the kzg_commitment is technically a BLS12-381 point in (Fq, Fq), but
    // we don't actually need to operate on it so we've simply encoded it as fitting inside a
    // [Field; 2], since two 254-bit fields more-than covers 381+1=382 bits.
    // See yarn-project/foundation/src/blob/index.ts -> commitmentToFields() for encoding
    pub struct TestBlobEvaluationOutputs {
        pub z: Field,
        pub y: F,
        pub c: [Field; 2],
    }

    impl Empty for TestBlobEvaluationOutputs {
        fn empty() -> Self {
            Self { z: 0, y: F::zero(), c: [0, 0] }
        }
    }

    fn evaluate_blob(
        blob_as_fields: [Field; FIELDS_PER_BLOB],
        kzg_commitment: [Field; 2],
        hashed_blobs_fields: Field,
    ) -> TestBlobEvaluationOutputs {
        let challenge_z: Field = compute_challenge(hashed_blobs_fields, kzg_commitment);
        let challenge_z_as_bignum = F::from(challenge_z);
        let blob = convert_blob_fields(blob_as_fields);

        let y: F = barycentric_evaluate_blob_at_z(challenge_z_as_bignum, blob);

        TestBlobEvaluationOutputs { z: challenge_z, y, c: kzg_commitment }
    }

    pub fn evaluate_blobs(
        blobs_as_fields: [Field; FIELDS_PER_BLOB * BLOBS_PER_BLOCK],
        kzg_commitments: [[Field; 2]; BLOBS_PER_BLOCK],
        mut sponge_blob: SpongeBlob,
    ) -> [TestBlobEvaluationOutputs; BLOBS_PER_BLOCK] {
        // Note that with multiple blobs per block, each blob uses the same hashed_blobs_fields in:
        // challenge_z = H(hashed_blobs_fields, kzg_commitment[0], kzg_commitment[1])
        // This is ok, because each commitment is unique to the blob, and we need hashed_blobs_fields to encompass
        // all fields in the blob, which it does.
        let hashed_blobs_fields = check_block_blob_sponge(blobs_as_fields, sponge_blob);
        let mut result = [TestBlobEvaluationOutputs::empty(); BLOBS_PER_BLOCK];
        for i in 0..BLOBS_PER_BLOCK {
            let single_blob_fields = array_splice(blobs_as_fields, i * FIELDS_PER_BLOB);
            result[i] = evaluate_blob(single_blob_fields, kzg_commitments[i], hashed_blobs_fields);
            if (result[i].y.is_zero()) {
                // We replace the whole struct in this test method to clear out z - it is a hash so even if
                // all blob fields are 0, z will be non-0.
                result[i] = TestBlobEvaluationOutputs::empty();
            }
        }
        result
    }

    #[test]
    unconstrained fn test_one_note() {
        let mut tx_data = FixtureBuilder::new();
        tx_data.add_new_note_hash(1);
        let mut blob: [Field; FIELDS_PER_BLOB] = [0; FIELDS_PER_BLOB];
        let blob_fields = tx_data.to_private_to_rollup_accumulated_data().serialize();
        for i in 0..blob_fields.len() {
            blob[i] = blob_fields[i];
        }
        let mut sponge_blob = SpongeBlob::new(blob_fields.len());
        sponge_blob.absorb(blob_fields, blob_fields.len());

        let kzg_commitment_in = [1, 2]; // this is made-up nonsense.
        let padded_blob_fields = pad_end(blob, 0);
        let hashed_blob = check_block_blob_sponge(padded_blob_fields, sponge_blob);
        let output = evaluate_blob(blob, kzg_commitment_in, hashed_blob);
        let challenge_z = F::from(output.z);
        let y = output.y;
        // Our blob is all 0s, apart from one commitment of value 1 at position 0
        // It's in eval form => our barycentric formula to find p(z) becomes:
        //
        //         z^d - 1              omega^0      z^d - 1            1
        // p(z) = --------- .   note . --------- =  --------- . 1 . ---------
        //            d               z - omega^0       d             z - 1
        //
        //                               =>
        // We check that:
        //*                 z^d - 1
        //* p(z).(z - 1) = ---------
        //*                    d
        //
        let rhs = super::compute_factor(challenge_z);
        let z_minus_1 = challenge_z.__sub(F::one());
        let lhs = y.__mul(z_minus_1);
        assert_eq(lhs, rhs);
    }

    // TODO: After reverting some noir changes (see PR#10341) the below no longer works in unconstrained
    // This happened previously in commit 893f1eca422d952d672eec75e3c9ff8f149a9ae8 but a sync fixed it.
    // It works and passes in constrained, just takes a min longer.
    #[test]
    fn test_base() {
        let mut tx_data = FixtureBuilder::new();
        // Add some random bits of state
        tx_data.append_note_hashes(50);
        tx_data.set_protocol_nullifier();
        tx_data.append_nullifiers(50);
        tx_data.append_l2_to_l1_msgs(5);
        tx_data.append_public_logs(5);
        let mut blob: [Field; FIELDS_PER_BLOB] = [0; FIELDS_PER_BLOB];
        let blob_fields = tx_data.to_private_to_rollup_accumulated_data().serialize();
        for i in 0..blob_fields.len() {
            blob[i] = blob_fields[i];
        }
        let mut sponge_blob = SpongeBlob::new(blob_fields.len());
        sponge_blob.absorb(blob_fields, blob_fields.len());

        let kzg_commitment_in = [1, 2]; // this is made-up nonsense.
        let padded_blob_fields = pad_end(blob, 0);
        let hashed_blob = check_block_blob_sponge(padded_blob_fields, sponge_blob);
        let output = evaluate_blob(blob, kzg_commitment_in, hashed_blob);
        let expected_z = poseidon::poseidon2::Poseidon2::hash(
            [sponge_blob.squeeze(), kzg_commitment_in[0], kzg_commitment_in[1]],
            3,
        );
        assert(expected_z == output.z);
    }

    // All hardcoded values in this test are taken from yarn-project/foundation/src/blob/blob.test.ts -> 'should evaluate a blob of 400 items'
    #[test]
    unconstrained fn test_400() {
        let mut blob: [Field; FIELDS_PER_BLOB] = [0; FIELDS_PER_BLOB];
        for i in 0..400 {
            blob[i] = 3;
        }
        let mut sponge_blob = SpongeBlob::new(400);
        sponge_blob.absorb(blob, 400);

        let kzg_commitment_in = [
            0x00b2803d5fe972914ba3616033e2748bbaa6dbcddefc3721a54895a7a45e7750,
            0x0000000000000000000000000000004dd1a971c7e8d8292be943d05bccebcfea,
        ];

        let padded_blob_fields = pad_end(blob, 0);
        let hashed_blob = check_block_blob_sponge(padded_blob_fields, sponge_blob);
        let output = evaluate_blob(blob, kzg_commitment_in, hashed_blob);

        // y is a BLS field with value 0x212c4f0c0ee5e7dd037110686a4639d191dde7b57ab99b51e4b06e7d827b6c4c
        let expected_y: F = F::from_limbs([
            0xdde7b57ab99b51e4b06e7d827b6c4c,
            0x4f0c0ee5e7dd037110686a4639d191,
            0x212c,
        ]);
        assert(expected_y == output.y);
    }

    // All hardcoded values in this test are taken from yarn-project/foundation/src/blob/blob.test.ts -> 'should evaluate full blobs'
    #[test]
    unconstrained fn test_full_blobs() {
        let mut blob: [Field; FIELDS_PER_BLOB * BLOBS_PER_BLOCK] =
            [0; FIELDS_PER_BLOB * BLOBS_PER_BLOCK];
        for j in 0..BLOBS_PER_BLOCK {
            for i in 0..FIELDS_PER_BLOB {
                blob[j * FIELDS_PER_BLOB + i] = i as Field + 2;
            }
        }

        let mut sponge_blob = SpongeBlob::new(FIELDS_PER_BLOB * BLOBS_PER_BLOCK);
        sponge_blob.absorb(blob, FIELDS_PER_BLOB * BLOBS_PER_BLOCK);

        let kzg_commitment_in = [
            0x00ac771dea41e29fc2b7016c32731602c0812548ba0f491864a4e03fdb94b8d3,
            0x000000000000000000000000000000d195faad1967cdf005acf73088b0e8474a,
        ];

        let output = evaluate_blobs(blob, [kzg_commitment_in; BLOBS_PER_BLOCK], sponge_blob);

        // y is a BLS field with value 0x52fd4e272015a79f3889cc9ab1d84bee4326de7d8ced52612ecc9ec137bd38ee
        let expected_y: F = F::from_limbs([
            0x26de7d8ced52612ecc9ec137bd38ee,
            0x4e272015a79f3889cc9ab1d84bee43,
            0x52fd,
        ]);
        for j in 0..BLOBS_PER_BLOCK {
            assert(expected_y == output[j].y);
        }
    }

    #[test(should_fail_with = "Found non-zero field after breakpoint")]
    unconstrained fn test_no_extra_blob_fields() {
        let mut blob: [Field; FIELDS_PER_BLOB] = [0; FIELDS_PER_BLOB];
        // Fill fields with 50 inputs...
        for i in 0..50 {
            blob[i] = 3;
        }
        // ...but the rollup's sponge is only expecting 45...
        let mut sponge_blob = SpongeBlob::new(45);
        sponge_blob.absorb(blob, 45);

        // ...so the below should fail as it detects we are adding effects which did not come from the rollup.
        let padded_blob_fields = pad_end(blob, 0);
        let _ = check_block_blob_sponge(padded_blob_fields, sponge_blob);
    }

    #[test(should_fail_with = "Incorrect number of tx effects added to blob")]
    unconstrained fn test_absorbed_too_few_blob_fields() {
        let mut blob: [Field; FIELDS_PER_BLOB] = [0; FIELDS_PER_BLOB];
        // Fill fields with 50 inputs...
        for i in 0..50 {
            blob[i] = 3;
        }
        // ...but the rollup's sponge is expecting 100...
        let mut sponge_blob = SpongeBlob::new(100);
        sponge_blob.absorb(blob, 50);

        // ...so the below should fail as it detects we have not added all the tx effects.
        let padded_blob_fields = pad_end(blob, 0);
        let _ = check_block_blob_sponge(padded_blob_fields, sponge_blob);
    }

    #[test]
    unconstrained fn test_empty_blob() {
        let mut blob: [Field; FIELDS_PER_BLOB * BLOBS_PER_BLOCK] =
            [0; FIELDS_PER_BLOB * BLOBS_PER_BLOCK];
        let mut sponge_blob = SpongeBlob::new(0);
        // The below should not throw
        let _ = check_block_blob_sponge(blob, sponge_blob);
    }

    #[test]
    unconstrained fn test_barycentric() {
        let z: F = F::from_limbs([2, 0, 0]);

        // many y's form a blob:
        let mut ys: [F; FIELDS_PER_BLOB] = [F::zero(); FIELDS_PER_BLOB];

        ys[0] = F::from_limbs([0x1234, 0, 0]);
        ys[1] = F::from_limbs([0xabcd, 0, 0]);
        ys[2] = F::from_limbs([0x69, 0, 0]);

        // evaluate the blob at z = 2 to yield y:
        let y = barycentric_evaluate_blob_at_z(z, ys);

        let mut expected_y: [u128; 3] = [0; 3];
        if (FIELDS_PER_BLOB == 4096) {
            // Computed with the eth consensus specs py lib
            expected_y =
                [0x0c62e352a428e8e9842eadc1c106bd, 0x902c5b4968d755b6f49c0231e15af8, 0x00049a];
            // Also computed with cKzg, in the typescript tests:
            // 0x049a902c5b4968d755b6f49c0231e15af80c62e352a428e8e9842eadc1c106bd
        }
        if (FIELDS_PER_BLOB == 8) {
            // Computed with the eth consensus specs py lib (after hacking it to cope with blobs of size 8 instead of 4096):
            expected_y =
                [0xb04cdea4304000053abffffffb203a, 0x0000000002e30785c8afa4496f8e38, 0x000000];
        }
        assert(y.get_limbs() == expected_y);
    }

    // Helper function used to populate the hard-coded double_modulus value in the bls12381Fr.nr file in the bignum library.
    unconstrained fn compute_double_modulus() -> [u128; 3] {
        let two_p = [0x7b4805fffcb7fdfffffffe00000002, 0x4ea6533afa906673b0101343b00aa7, 0x00e7db];
        let NUM_LIMBS = 3; // must be >= 3
        let two_pow_120: u128 = 2.pow_32(120) as u128;
        let mut double_modulus: [u128; 3] = [0; 3];

        double_modulus[0] = two_p[0] + two_pow_120;
        for i in 1..NUM_LIMBS - 1 {
            double_modulus[i] = two_p[i] + two_pow_120 - 1;
        }
        double_modulus[NUM_LIMBS - 1] = two_p[NUM_LIMBS - 1] - 1;
        double_modulus
    }

    #[test]
    unconstrained fn test_compute_double_modulus() {
        let double_modulus = F::params().double_modulus;
        assert_eq(double_modulus, compute_double_modulus());
    }

    #[test]
    unconstrained fn test_compute_d_inv() {
        let d_inversed = D.__invmod();
        assert_eq(d_inversed, D_INV);
    }

    #[test]
    fn compute_sum_and_compute_partial_sums_agree() {
        let mut fields = [F::zero(); FIELDS_PER_BLOB];
        for i in 0..FIELDS_PER_BLOB {
            fields[i] = F::from(i as Field);
        }
        // Safety: this is a test
        unsafe {
            let partial_sums = __compute_partial_sums(fields);
            let sum = __compute_sum(fields);

            assert_eq(partial_sums[FIELDS_PER_BLOB / 8 - 1], sum);
        }
    }
}<|MERGE_RESOLUTION|>--- conflicted
+++ resolved
@@ -50,54 +50,6 @@
     challenge
 }
 
-<<<<<<< HEAD
-=======
-// Note: the kzg_commitment is technically a BLS12-381 point in (Fq, Fq), but
-// we don't actually need to operate on it so we've simply encoded it as fitting inside a
-// [Field; 2], since two 254-bit fields more-than covers 381+1=382 bits.
-// See yarn-project/foundation/src/blob/index.ts -> commitmentToFields() for encoding
-// TODO(MW): remove pub when fully moved to batching
-pub(crate) fn evaluate_blob(
-    blob_as_fields: [Field; FIELDS_PER_BLOB],
-    kzg_commitment: BlobCommitment,
-    hashed_blobs_fields: Field,
-) -> BlobPublicInputs {
-    let challenge_z: Field = compute_challenge(hashed_blobs_fields, kzg_commitment);
-    let challenge_z_as_bignum = F::from(challenge_z);
-    let blob = convert_blob_fields(blob_as_fields);
-
-    let y: F = barycentric_evaluate_blob_at_z(challenge_z_as_bignum, blob);
-
-    BlobPublicInputs { z: challenge_z, y, kzg_commitment }
-}
-
-// Evaluates each blob required for a block
-pub fn evaluate_blobs(
-    blobs_as_fields: [Field; FIELDS_PER_BLOB * BLOBS_PER_BLOCK],
-    kzg_commitments: [BlobCommitment; BLOBS_PER_BLOCK],
-    mut sponge_blob: SpongeBlob,
-) -> BlockBlobPublicInputs {
-    // Note that with multiple blobs per block, each blob uses the same hashed_blobs_fields in:
-    // challenge_z = H(hashed_blobs_fields, kzg_commitment[0], kzg_commitment[1])
-    // This is ok, because each commitment is unique to the blob, and we need hashed_blobs_fields to encompass
-    // all fields in the blob, which it does.
-    let hashed_blobs_fields = check_block_blob_sponge(blobs_as_fields, sponge_blob);
-    let mut result = BlockBlobPublicInputs::empty();
-    for i in 0..BLOBS_PER_BLOCK {
-        let single_blob_fields = array_splice(blobs_as_fields, i * FIELDS_PER_BLOB);
-        result.inner[i] =
-            evaluate_blob(single_blob_fields, kzg_commitments[i], hashed_blobs_fields);
-        if (result.inner[i].is_zero()) & (single_blob_fields[0] == 0) {
-            // We use empty PIs for empty blobs, to make it simpler to verify on L1.
-            // Since our fields come from the base rollup, we know they are tightly packed
-            // and should contain no 0 values among valid values => single_blob_fields[0] == 0.
-            result.inner[i] = BlobPublicInputs::empty();
-        }
-    }
-    result
-}
-
->>>>>>> 740b9529
 /**
  *                    ___d-1
  *         z^d - 1    \            omega^i
