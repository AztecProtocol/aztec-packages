--- conflicted
+++ resolved
@@ -163,11 +163,7 @@
 
         assert_eq(final_acc.z, final_challenges.z);
         // Since i = 1, gamma_pow = gamma^1 = gamma:
-<<<<<<< HEAD
-        assert_eq(res.gamma_pow, final_challenges.gamma);
-=======
         assert_eq(res.gamma_pow_acc, final_challenges.gamma);
->>>>>>> 0ee11fd2
 
         // y is a BLS field with value 0x212c4f0c0ee5e7dd037110686a4639d191dde7b57ab99b51e4b06e7d827b6c4c
         let expected_y: F = F::from_limbs([
@@ -276,11 +272,7 @@
 
         assert_eq(final_acc.z, final_challenges.z);
         assert_eq(
-<<<<<<< HEAD
-            output.gamma_pow,
-=======
             output.gamma_pow_acc,
->>>>>>> 0ee11fd2
             final_challenges.gamma.__pow(F::from(BLOBS_PER_BLOCK as Field)),
         );
 
