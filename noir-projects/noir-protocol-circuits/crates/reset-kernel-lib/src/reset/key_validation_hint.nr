--- conflicted
+++ resolved
@@ -1,12 +1,7 @@
 use dep::types::{
     traits::{Empty, is_empty}, abis::{validation_requests::ScopedKeyValidationRequestAndGenerator},
-<<<<<<< HEAD
-    constants::MAX_KEY_VALIDATION_REQUESTS_PER_TX, grumpkin_private_key::GrumpkinPrivateKey,
-    hash::poseidon2_hash_with_separator, utils::arrays::filter_array_to_bounded_vec
-=======
-    constants::MAX_KEY_VALIDATION_REQUESTS_PER_TX, scalar::Scalar, hash::poseidon2_hash,
+    constants::MAX_KEY_VALIDATION_REQUESTS_PER_TX, scalar::Scalar, hash::poseidon2_hash_with_separator,
     utils::arrays::filter_array_to_bounded_vec
->>>>>>> 6237d96a
 };
 
 struct KeyValidationHint {
@@ -56,14 +51,10 @@
 
             // Then we check that siloing the master secret key with the contract address gives the app secret key
 
-<<<<<<< HEAD
             let sk_app = poseidon2_hash_with_separator(
-                [sk_m.high, sk_m.low, contract_address.to_field()],
+                [sk_m.hi, sk_m.lo, contract_address.to_field()],
                 sk_app_generator
             );
-=======
-            let sk_app = poseidon2_hash([sk_m.hi, sk_m.lo, contract_address.to_field(), sk_app_generator]);
->>>>>>> 6237d96a
             assert(
                 sk_app.eq(request.sk_app), "Failed to derive matching app secret key from the secret key."
             );
