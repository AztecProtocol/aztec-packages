--- conflicted
+++ resolved
@@ -66,20 +66,10 @@
     for i in 0..NUM_PENDING_READS {
         let read_request_index = hints[i].read_request_index;
         let pending_value = pending_values[hints[i].pending_value_index];
-        let counter = pending_value.counter();
         if read_request_index != READ_REQUEST_LEN {
             let read_request = read_requests[read_request_index];
-<<<<<<< HEAD
-            let siloed_value = silo_nullifier(read_request.contract_address, read_request.value); // TODO: Should be comparing the contract address with ContractScopedOrderedValue.
-            assert(siloed_value.eq(pending_value.value()), "Hinted value does not match read request");
-            assert(
-                read_request.counter > counter, "Read request counter must be greater than counter of the value being read"
-            );
-            // TODO: for transient note hash, the counter of the read request must be less than the counter of the nullifier.
-=======
             let pending_value = pending_values[hints[i].pending_value_index];
             pending_value.assert_match_read_request(read_request);
->>>>>>> acc86416
         }
     }
 }
