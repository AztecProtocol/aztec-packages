use dep::types::{
<<<<<<< HEAD
    abis::tree_leaf_read_request::TreeLeafReadRequest, merkle_tree::assert_check_membership,
    traits::is_empty,
=======
    abis::tree_leaf_read_request::TreeLeafReadRequest, traits::is_empty,
    merkle_tree::assert_check_membership,
>>>>>>> a166203a
};

pub struct TreeLeafReadRequestHint<let N: u32> {
    sibling_path: [Field; N],
}

pub fn validate_tree_leaf_read_requests<let READ_REQUEST_LEN: u32, let TREE_HEIGHT: u32>(
    read_requests: [TreeLeafReadRequest; READ_REQUEST_LEN],
    hints: [TreeLeafReadRequestHint<TREE_HEIGHT>; READ_REQUEST_LEN],
    tree_root: Field,
) {
    for i in 0..READ_REQUEST_LEN {
        let read_request = read_requests[i];
        if !is_empty(read_request) {
            assert_check_membership(
                read_request.value,
                read_request.leaf_index,
                hints[i].sibling_path,
                tree_root,
            );
        }
    }
}<|MERGE_RESOLUTION|>--- conflicted
+++ resolved
@@ -1,11 +1,6 @@
 use dep::types::{
-<<<<<<< HEAD
-    abis::tree_leaf_read_request::TreeLeafReadRequest, merkle_tree::assert_check_membership,
-    traits::is_empty,
-=======
     abis::tree_leaf_read_request::TreeLeafReadRequest, traits::is_empty,
     merkle_tree::assert_check_membership,
->>>>>>> a166203a
 };
 
 pub struct TreeLeafReadRequestHint<let N: u32> {
