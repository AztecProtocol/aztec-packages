--- conflicted
+++ resolved
@@ -122,21 +122,6 @@
     use crate::reset::{
         mutable_data_read_request::{
             ensure_all_read_requests_are_verified, ReadIndexHint, reset_mutable_data_read_requests,
-<<<<<<< HEAD
-            validate_leaf_data_read_requests, validate_pending_read_requests,
-        },
-        read_request::{ReadRequestState, ReadRequestStatus},
-    };
-    use dep::types::{
-        abis::{
-            public_data_read::PublicDataRead,
-            public_data_update_request::PublicDataUpdateRequest,
-            public_data_write::OverridablePublicDataWrite,
-            side_effect::{Overridable, Readable},
-        },
-        tests::utils::pad_end,
-        traits::Empty,
-=======
             validate_pending_read_requests, validate_leaf_data_read_requests,
         }, read_request::{ReadRequestState, ReadRequestStatus},
     };
@@ -145,7 +130,6 @@
             public_data_read::PublicDataRead, public_data_update_request::PublicDataUpdateRequest,
             public_data_write::OverridablePublicDataWrite, side_effect::{Overridable, Readable},
         }, tests::utils::pad_end, traits::Empty,
->>>>>>> a166203a
     };
 
     struct TestLeafData {
