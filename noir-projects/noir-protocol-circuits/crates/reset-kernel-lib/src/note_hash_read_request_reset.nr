--- conflicted
+++ resolved
@@ -47,15 +47,7 @@
     use crate::reset::read_request::{PendingReadHint, ReadRequestState, ReadRequestStatus, reset_read_requests};
     use dep::types::{
         address::AztecAddress, merkle_tree::MembershipWitness,
-        abis::{
-<<<<<<< HEAD
-        membership_witness::NoteHashMembershipWitness, note_hash::NoteHash,
-        note_hash_leaf_preimage::NoteHashLeafPreimage, read_request::ReadRequest
-=======
-        note_hash::NoteHashContext, note_hash_leaf_preimage::NoteHashLeafPreimage,
-        read_request::ReadRequestContext
->>>>>>> 6d3a800b
-    },
+        abis::{note_hash::NoteHash, note_hash_leaf_preimage::NoteHashLeafPreimage, read_request::ReadRequest},
         constants::NOTE_HASH_TREE_HEIGHT, hash::silo_note_hash,
         tests::merkle_tree_utils::NonEmptyMerkleTree
     };
