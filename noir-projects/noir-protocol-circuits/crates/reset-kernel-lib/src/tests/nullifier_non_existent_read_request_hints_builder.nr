use crate::nullifier_non_existent_read_request_reset::{
<<<<<<< HEAD
    NullifierNonExistentReadRequestHints, NullifierNonMembershipHint,
=======
    NullifierNonMembershipHint, NullifierNonExistentReadRequestHints,
>>>>>>> a166203a
};
use dep::types::{
    abis::{nullifier::Nullifier, nullifier_leaf_preimage::NullifierLeafPreimage},
    constants::{
<<<<<<< HEAD
        MAX_NULLIFIER_NON_EXISTENT_READ_REQUESTS_PER_TX, MAX_NULLIFIERS_PER_TX,
        NULLIFIER_SUBTREE_HEIGHT, NULLIFIER_SUBTREE_SIBLING_PATH_LENGTH, NULLIFIER_TREE_HEIGHT,
    },
    merkle_tree::MembershipWitness,
    tests::merkle_tree_utils::NonEmptyMerkleTree,
=======
        MAX_NULLIFIERS_PER_TX, MAX_NULLIFIER_NON_EXISTENT_READ_REQUESTS_PER_TX,
        NULLIFIER_TREE_HEIGHT, NULLIFIER_SUBTREE_SIBLING_PATH_LENGTH, NULLIFIER_SUBTREE_HEIGHT,
    }, merkle_tree::MembershipWitness, tests::merkle_tree_utils::NonEmptyMerkleTree,
>>>>>>> a166203a
    utils::arrays::{find_index_hint, get_sorted_result},
};

pub struct NullifierNonExistentReadRequestHintsBuilder {
    nullifier_tree: NonEmptyMerkleTree<MAX_NULLIFIERS_PER_TX, NULLIFIER_TREE_HEIGHT, NULLIFIER_SUBTREE_SIBLING_PATH_LENGTH, NULLIFIER_SUBTREE_HEIGHT>,
    non_membership_hints: BoundedVec<NullifierNonMembershipHint, MAX_NULLIFIER_NON_EXISTENT_READ_REQUESTS_PER_TX>,
    read_values: BoundedVec<Field, MAX_NULLIFIER_NON_EXISTENT_READ_REQUESTS_PER_TX>,
    pending_nullifiers: [Nullifier; MAX_NULLIFIERS_PER_TX],
}

impl NullifierNonExistentReadRequestHintsBuilder {
    pub fn new() -> Self {
        NullifierNonExistentReadRequestHintsBuilder {
            nullifier_tree: NonEmptyMerkleTree::empty(),
            non_membership_hints: BoundedVec::new(),
            read_values: BoundedVec::new(),
            pending_nullifiers: [Nullifier::empty(); MAX_NULLIFIERS_PER_TX],
        }
    }

    pub fn set_nullifier_tree(
        &mut self,
        tree: NonEmptyMerkleTree<MAX_NULLIFIERS_PER_TX, NULLIFIER_TREE_HEIGHT, NULLIFIER_SUBTREE_SIBLING_PATH_LENGTH, NULLIFIER_SUBTREE_HEIGHT>,
    ) {
        self.nullifier_tree = tree;
    }

    pub fn set_nullifiers(&mut self, nullifiers: [Nullifier; MAX_NULLIFIERS_PER_TX]) {
        self.pending_nullifiers = nullifiers;
    }

    pub fn add_value_read(&mut self, siloed_value: Field) {
        self.read_values.push(siloed_value);

        // There are only two pre-existing nullifiers in the tree: [0, 100], generated in public_kernel_tail::tests.
        // Assuming the siloed_value is always greater than 100.
        let hint = NullifierNonMembershipHint {
            low_leaf_preimage: NullifierLeafPreimage {
                nullifier: 100,
                next_nullifier: 0,
                next_index: 0,
            },
            membership_witness: MembershipWitness {
                leaf_index: 1,
                sibling_path: self.nullifier_tree.get_sibling_path(1),
            },
        };
        self.non_membership_hints.push(hint);
    }

    pub unconstrained fn to_hints(self) -> NullifierNonExistentReadRequestHints {
        let sorted_result = get_sorted_result(
            self.pending_nullifiers,
            |a: Nullifier, b: Nullifier| (b.value == 0) | ((a.value != 0) & a.value.lt(b.value)),
        );
        let sorted_pending_values = sorted_result.sorted_array;
        let sorted_pending_value_index_hints = sorted_result.sorted_index_hints;

        let mut next_pending_value_indices = [0; MAX_NULLIFIER_NON_EXISTENT_READ_REQUESTS_PER_TX];
        for i in 0..MAX_NULLIFIER_NON_EXISTENT_READ_REQUESTS_PER_TX {
            if i < self.read_values.len() {
                let value = self.read_values.get_unchecked(i);
                next_pending_value_indices[i] =
                    find_index_hint(sorted_pending_values, |v: Nullifier| !v.value.lt(value));
            }
        }

        NullifierNonExistentReadRequestHints {
            non_membership_hints: self.non_membership_hints.storage,
            sorted_pending_values,
            sorted_pending_value_index_hints,
            next_pending_value_indices,
        }
    }
}<|MERGE_RESOLUTION|>--- conflicted
+++ resolved
@@ -1,24 +1,12 @@
 use crate::nullifier_non_existent_read_request_reset::{
-<<<<<<< HEAD
-    NullifierNonExistentReadRequestHints, NullifierNonMembershipHint,
-=======
     NullifierNonMembershipHint, NullifierNonExistentReadRequestHints,
->>>>>>> a166203a
 };
 use dep::types::{
     abis::{nullifier::Nullifier, nullifier_leaf_preimage::NullifierLeafPreimage},
     constants::{
-<<<<<<< HEAD
-        MAX_NULLIFIER_NON_EXISTENT_READ_REQUESTS_PER_TX, MAX_NULLIFIERS_PER_TX,
-        NULLIFIER_SUBTREE_HEIGHT, NULLIFIER_SUBTREE_SIBLING_PATH_LENGTH, NULLIFIER_TREE_HEIGHT,
-    },
-    merkle_tree::MembershipWitness,
-    tests::merkle_tree_utils::NonEmptyMerkleTree,
-=======
         MAX_NULLIFIERS_PER_TX, MAX_NULLIFIER_NON_EXISTENT_READ_REQUESTS_PER_TX,
         NULLIFIER_TREE_HEIGHT, NULLIFIER_SUBTREE_SIBLING_PATH_LENGTH, NULLIFIER_SUBTREE_HEIGHT,
     }, merkle_tree::MembershipWitness, tests::merkle_tree_utils::NonEmptyMerkleTree,
->>>>>>> a166203a
     utils::arrays::{find_index_hint, get_sorted_result},
 };
 
