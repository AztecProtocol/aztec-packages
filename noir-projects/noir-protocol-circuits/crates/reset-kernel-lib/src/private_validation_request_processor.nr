--- conflicted
+++ resolved
@@ -24,12 +24,8 @@
     nullifier_read_request_hints: NullifierReadRequestHints<NLL_RR_PENDING, NLL_RR_SETTLED>,
     pending_nullifiers: [ScopedNullifier; MAX_NEW_NULLIFIERS_PER_TX],
     nullifier_tree_root: Field,
-<<<<<<< HEAD
-    master_secret_keys: [GrumpkinPrivateKey; MAX_KEY_VALIDATION_REQUESTS_PER_TX],
-    app_secret_keys_generators: [Field; MAX_KEY_VALIDATION_REQUESTS_PER_TX],
-=======
-    master_nullifier_secret_keys: [NullifierKeyHint; NLL_KEYS],
->>>>>>> 2870acd1
+    master_secret_keys: [NullifierKeyHint; NLL_KEYS],
+    app_secret_keys_generators: [Field; NLL_KEYS],
 }
 
 impl<NH_RR_PENDING, NH_RR_SETTLED, NLL_RR_PENDING, NLL_RR_SETTLED, NLL_KEYS> PrivateValidationRequestProcessor<NH_RR_PENDING, NH_RR_SETTLED, NLL_RR_PENDING, NLL_RR_SETTLED, NLL_KEYS> {
@@ -70,45 +66,10 @@
         )
     }
 
-<<<<<<< HEAD
-    fn validate_keys(self) -> BoundedVec<ScopedKeyValidationRequest, MAX_KEY_VALIDATION_REQUESTS_PER_TX> {
-        let mut should_propagate = [false; MAX_KEY_VALIDATION_REQUESTS_PER_TX];
-        let requests = self.validation_requests.key_validation_requests;
-        for i in 0..MAX_KEY_VALIDATION_REQUESTS_PER_TX {
-            let request = requests[i].request;
-            if !is_empty(request) {
-                let contract_address = requests[i].contract_address;
-                let sk_m = self.master_secret_keys[i];
-                if !is_empty(sk_m) {
-                    // First we check that derived public key matches master public key from request
-                    let pk_m = sk_m.derive_public_key();
-                    assert(
-                        pk_m.eq(request.pk_m), "Failed to derive matching master public key from the secret key."
-                    );
-
-                    // Then we check that siloing the master secret key with the contract address gives the app secret key
-
-                    let sk_app = poseidon2_hash(
-                        [
-                        sk_m.high, sk_m.low, contract_address.to_field(), self.app_secret_keys_generators[i]
-                    ]
-                    );
-                    assert(
-                        sk_app.eq(request.sk_app), "Failed to derive matching app secret key from the secret key."
-                    );
-                } else {
-                    should_propagate[i] = true;
-                }
-            }
-        }
-
-        filter_array_to_bounded_vec(requests, should_propagate)
-=======
-    fn validate_nullifier_keys(self) -> BoundedVec<ScopedNullifierKeyValidationRequest, MAX_NULLIFIER_KEY_VALIDATION_REQUESTS_PER_TX> {
+    fn validate_nullifier_keys(self) -> BoundedVec<ScopedKeyValidationRequest, MAX_KEY_VALIDATION_REQUESTS_PER_TX> {
         reset_nullifier_keys(
             self.validation_requests.nullifier_key_validation_requests,
             self.master_nullifier_secret_keys
         )
->>>>>>> 2870acd1
     }
 }