--- conflicted
+++ resolved
@@ -15,15 +15,8 @@
 export AZTEC_CACHE_REBUILD_PATTERNS=../../noir/.rebuild_patterns_native
 export NARGO_HASH=$(cache_content_hash)
 
-<<<<<<< HEAD
 tmp_dir=./target/tmp
 key_dir=./target/keys
-=======
-NARGO=${NARGO:-../../noir/noir-repo/target/release/nargo}
-echo "Compiling protocol circuits with ${RAYON_NUM_THREADS:-1} threads"
-# NOTE: --skip-brillig-constraints-check added temporarily for blobs build time
-RAYON_NUM_THREADS=${RAYON_NUM_THREADS:-1} $NARGO compile --silence-warnings --skip-brillig-constraints-check
->>>>>>> 308c5cef
 
 # Circuits matching these patterns we have clientivc keys computed, rather than ultrahonk.
 ivc_patterns=(
@@ -61,7 +54,8 @@
   hash=$(echo "$NARGO_HASH-$program_hash" | sha256sum | tr -d ' -')
   if ! cache_download circuit-$hash.tar.gz &> /dev/null; then
     SECONDS=0
-    $NARGO compile --package $name --silence-warnings
+    # TODO: --skip-brillig-constraints-check added temporarily for blobs build time.
+    $NARGO compile --package $name --silence-warnings --skip-brillig-constraints-check
     echo "Compilation complete for: $name (${SECONDS}s)"
     cache_upload circuit-$hash.tar.gz $json_path &> /dev/null
   fi
