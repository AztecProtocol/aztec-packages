#!/usr/bin/env bash
# Look at noir-contracts bootstrap.sh for some tips r.e. bash.
source $(git rev-parse --show-toplevel)/ci3/source_bootstrap

cmd=${1:-}

export RAYON_NUM_THREADS=${RAYON_NUM_THREADS:-16}
export HARDWARE_CONCURRENCY=${HARDWARE_CONCURRENCY:-16}
export PLATFORM_TAG=any
export BB=${BB:-../../barretenberg/cpp/build/bin/bb}
export NARGO=${NARGO:-../../noir/noir-repo/target/release/nargo}
export BB_HASH=$(cache_content_hash ../../barretenberg/cpp/.rebuild_patterns)
export NOIR_HASH=${NOIR_HASH:-$(../../noir/bootstrap.sh hash)}

export key_dir=./target/keys
mkdir -p $key_dir

# Allows reusing this script when running from mock-protocol-circuits dir.
project_name=$(basename "$PWD")
# Hash of the entire protocol circuits.
# Needed for test hash, as we presently don't have a program hash for each individual test.
# Means if anything within the dir changes, the tests will rerun.
export circuits_hash=$(hash_str "$NOIR_HASH" $(cache_content_hash "^noir-projects/$project_name/crates/"))

# Circuits matching these patterns we have client-ivc keys computed, rather than ultra-honk.
readarray -t ivc_patterns < <(jq -r '.[]' "../client_ivc_circuits.json")
readarray -t rollup_honk_patterns < <(jq -r '.[]' "../rollup_honk_circuits.json")
# Convert to regex string here and export for use in exported functions.
export ivc_regex=$(IFS="|"; echo "${ivc_patterns[*]}")
export rollup_honk_regex=$(IFS="|"; echo "${rollup_honk_patterns[*]}")

function on_exit {
  rm -f joblog.txt
}
trap on_exit EXIT

function compile {
  set -euo pipefail
  local dir=$1
  local name=${dir//-/_}
  local filename="$name.json"
  local json_path="./target/$filename"
  local program_hash hash bytecode_hash vk vk_fields

  # We get the monomorphized program hash from nargo. If this changes, we have to recompile.
  local program_hash_cmd="$NARGO check --package $name --silence-warnings --show-program-hash | cut -d' ' -f2"
  # echo_stderr $program_hash_cmd
  program_hash=$(dump_fail "$program_hash_cmd")
  echo_stderr "Hash preimage: $NOIR_HASH-$program_hash"
  hash=$(hash_str "$NOIR_HASH-$program_hash")

  if ! cache_download circuit-$hash.tar.gz 1>&2; then
    SECONDS=0
    rm -f $json_path
    # TODO(#10754): Remove --skip-brillig-constraints-check
    local compile_cmd="$NARGO compile --package $name --skip-brillig-constraints-check"
    echo_stderr "$compile_cmd"
    dump_fail "$compile_cmd"
    echo_stderr "Compilation complete for: $name (${SECONDS}s)"
    bytecode_size=$(jq -r .bytecode $json_path | base64 -d | gunzip | wc -c)
    # TODO: Yes, you're reading that right. 850MB. That's why I'm adding this here, so we can't keep going up.
    if [ "$bytecode_size" -gt $((850 * 1024 * 1024)) ]; then
      echo "Error: $json_path bytecode size of $bytecode_size exceeds 850MB"
      exit 1
    fi
    cache_upload circuit-$hash.tar.gz $json_path &> /dev/null
  fi

  if echo "$name" | grep -qE "${ivc_regex}"; then
    local proto="client_ivc"
    local write_vk_cmd="write_vk --scheme client_ivc --verifier_type standalone"
  elif echo "$name" | grep -qE "${rollup_honk_regex}"; then
    local proto="ultra_rollup_honk"
    # --honk_recursion 2 injects a fake ipa claim
    local write_vk_cmd="write_vk --scheme ultra_honk --ipa_accumulation --honk_recursion 2"
  elif echo "$name" | grep -qE "rollup_root"; then
    local proto="ultra_keccak_honk"
    # the root rollup does not need to inject a fake ipa claim
    # and does not need to inject a default agg obj, so no -h flag
    local write_vk_cmd="write_vk --scheme ultra_honk --oracle_hash keccak"
  else
    local proto="ultra_honk"
    local write_vk_cmd="write_vk --scheme ultra_honk --init_kzg_accumulator --honk_recursion 1"
  fi

  # No vks needed for simulated circuits.
  [[ "$name" == *"simulated"* ]] && return

  # TODO: Change this to add verification_key to original json, like contracts does.
  # Will require changing TS code downstream.
  bytecode_hash=$(jq -r '.bytecode' $json_path | sha256sum | tr -d ' -')
  hash=$(hash_str "$BB_HASH-$bytecode_hash-$proto")
  if ! cache_download vk-$hash.tar.gz 1>&2; then
    local key_path="$key_dir/$name.vk.data.json"
    echo_stderr "Generating vk for function: $name..."
    SECONDS=0
    outdir=$(mktemp -d)
    trap "rm -rf $outdir" EXIT
    local vk_cmd="jq -r '.bytecode' $json_path | base64 -d | gunzip | $BB $write_vk_cmd -b - -o $outdir --output_format bytes_and_fields"
    echo_stderr $vk_cmd
    dump_fail "$vk_cmd"
    vk_bytes=$(cat $outdir/vk | xxd -p -c 0)
    vk_fields=$(cat $outdir/vk_fields.json)
    # echo_stderr $vkf_cmd
    jq -n --arg vk "$vk_bytes" --argjson vkf "$vk_fields" '{keyAsBytes: $vk, keyAsFields: $vkf}' > $key_path
    echo_stderr "Key output at: $key_path (${SECONDS}s)"
    if echo "$name" | grep -qE "rollup_root"; then
      local verifier_path="$key_dir/${name}_verifier.sol"
      SECONDS=0
      # Generate solidity verifier for this contract.
      echo "$vk_bytes" | xxd -r -p | $BB write_solidity_verifier --scheme ultra_honk -k - -o $verifier_path
      echo_stderr "VK output at: $verifier_path (${SECONDS}s)"
      # Include the verifier path if we create it.
      cache_upload vk-$hash.tar.gz $key_path $verifier_path &> /dev/null
    else
      cache_upload vk-$hash.tar.gz $key_path &> /dev/null
    fi
  fi
}
export -f compile

function build {
  set -eu

  echo_stderr "Checking libraries for warnings..."
  parallel -v --line-buffer --tag $NARGO --program-dir {} check --deny-warnings ::: \
    ./crates/blob \
    ./crates/parity-lib \
    ./crates/private-kernel-lib \
    ./crates/reset-kernel-lib \
    ./crates/rollup-lib \
    ./crates/types \

  # We allow errors so we can output the joblog.
  set +e
  rm -rf target
  mkdir -p $key_dir

  [ -f "package.json" ] && denoise "yarn && yarn generate_variants"

  grep -oP '(?<=crates/)[^"]+' Nargo.toml | \
    while read -r dir; do
      toml_file=./crates/$dir/Nargo.toml
      if grep -q 'type = "bin"' "$toml_file"; then
          echo "$(basename $dir)"
      fi
    done | \
    parallel -v --line-buffer --tag --halt now,fail=1 --memsuspend $(memsuspend_limit) \
      --joblog joblog.txt compile {}
  code=$?
  cat joblog.txt
  return $code
}

function test_cmds {
  $NARGO test --list-tests --silence-warnings | sort | while read -r package test; do
    echo "$circuits_hash noir-projects/scripts/run_test.sh noir-protocol-circuits $package $test"
  done
  # We don't blindly execute all circuits as some will have no `Prover.toml`.
  circuits_to_execute="
    private-kernel-init
    private-kernel-inner
    private-kernel-reset
    private-kernel-tail-to-public
    private-kernel-tail
    rollup-base-private
    rollup-base-public
    rollup-block-root
    rollup-block-merge
    rollup-merge rollup-root
  "
  nargo_root_rel=$(realpath --relative-to=$root $NARGO)
  for circuit in $circuits_to_execute; do
    echo "$circuits_hash $nargo_root_rel execute --program-dir noir-projects/noir-protocol-circuits/crates/$circuit --silence-warnings --pedantic-solving --skip-brillig-constraints-check"
  done
}

function test {
  test_cmds | filter_test_cmds | parallelise
}

<<<<<<< HEAD
function bench_cmds {
  prefix="$circuits_hash noir-projects/noir-protocol-circuits/scripts/run_bench.sh"
  for artifact in ./target/*.json; do
=======
function format {
  [ -f "package.json" ] && denoise "yarn && yarn generate_variants"
  $NARGO fmt
}
  
function bench {
  # We assume that the caller has bb installed and all of the protocol circuit artifacts are in `./target`

  rm -rf bench-out && mkdir -p bench-out
   # We don't have a good global content hash for the protocol circuits so we use the git commit.
  local hash=$(git rev-list -n 1 ${AZTEC_CACHE_COMMIT:-HEAD})
  if cache_download noir-protocol-circuits-bench-results-$hash.tar.gz; then
    return
  fi

  local MEGA_HONK_CIRCUIT_PATTERNS=$(jq -r '.[]' "../client_ivc_circuits.json")
  local ROLLUP_HONK_CIRCUIT_PATTERNS=$(jq -r '.[]' "../rollup_honk_circuits.json")

  outdir=$(mktemp -d)
  trap "rm -rf $outdir" EXIT
  for artifact in "./target"/*.json; do
>>>>>>> 9f0dcc87
    [[ "$artifact" =~ _simulated ]] && continue
    if echo "$artifact" | grep -qEf <(printf '%s\n' "${ivc_patterns[@]}"); then
      echo "$prefix $artifact client_ivc"
    elif echo "$artifact" | grep -qEf <(printf '%s\n' "${rollup_honk_patterns[@]}"); then
      echo "$prefix $artifact ultra_honk 2"
    else
      echo "$prefix $artifact ultra_honk 1"
    fi
  done
}

function bench {
  rm -rf bench-out && mkdir -p bench-out

  bench_cmds | STRICT_SCHEDULING=1 parallelise
}

case "$cmd" in
  "bench")
    bench
    ;;
  "clean")
    git clean -fdx
    ;;
  "clean-keys")
    rm -rf $key_dir
    ;;
  "ci")
    build
    test
    ;;
  ""|"fast"|"full")
    build
    ;;
  "compile")
    shift
    compile $1
    ;;
<<<<<<< HEAD
  test|test_cmds|bench_cmds)
=======
  test|test_cmds|format)
>>>>>>> 9f0dcc87
    $cmd
    ;;
  *)
    echo_stderr "Unknown command: $cmd"
    exit 1
esac<|MERGE_RESOLUTION|>--- conflicted
+++ resolved
@@ -179,33 +179,14 @@
   test_cmds | filter_test_cmds | parallelise
 }
 
-<<<<<<< HEAD
+function format {
+  [ -f "package.json" ] && denoise "yarn && yarn generate_variants"
+  $NARGO fmt
+}
+
 function bench_cmds {
   prefix="$circuits_hash noir-projects/noir-protocol-circuits/scripts/run_bench.sh"
   for artifact in ./target/*.json; do
-=======
-function format {
-  [ -f "package.json" ] && denoise "yarn && yarn generate_variants"
-  $NARGO fmt
-}
-  
-function bench {
-  # We assume that the caller has bb installed and all of the protocol circuit artifacts are in `./target`
-
-  rm -rf bench-out && mkdir -p bench-out
-   # We don't have a good global content hash for the protocol circuits so we use the git commit.
-  local hash=$(git rev-list -n 1 ${AZTEC_CACHE_COMMIT:-HEAD})
-  if cache_download noir-protocol-circuits-bench-results-$hash.tar.gz; then
-    return
-  fi
-
-  local MEGA_HONK_CIRCUIT_PATTERNS=$(jq -r '.[]' "../client_ivc_circuits.json")
-  local ROLLUP_HONK_CIRCUIT_PATTERNS=$(jq -r '.[]' "../rollup_honk_circuits.json")
-
-  outdir=$(mktemp -d)
-  trap "rm -rf $outdir" EXIT
-  for artifact in "./target"/*.json; do
->>>>>>> 9f0dcc87
     [[ "$artifact" =~ _simulated ]] && continue
     if echo "$artifact" | grep -qEf <(printf '%s\n' "${ivc_patterns[@]}"); then
       echo "$prefix $artifact client_ivc"
@@ -244,11 +225,7 @@
     shift
     compile $1
     ;;
-<<<<<<< HEAD
-  test|test_cmds|bench_cmds)
-=======
-  test|test_cmds|format)
->>>>>>> 9f0dcc87
+  test|test_cmds|bench_cmds|format)
     $cmd
     ;;
   *)
