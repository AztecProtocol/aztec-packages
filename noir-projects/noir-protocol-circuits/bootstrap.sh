--- conflicted
+++ resolved
@@ -201,11 +201,11 @@
   test_cmds | filter_test_cmds | parallelise
 }
 
-<<<<<<< HEAD
 function format {
   [ -f "package.json" ] && denoise "yarn && yarn generate_variants"
   $NARGO fmt
-=======
+}
+  
 function bench {
   # We assume that the caller has bb installed and all of the protocol circuit artifacts are in `./target`
 
@@ -259,7 +259,6 @@
   echo $metrics | jq -s 'map({ name, unit: "gates", value: .circuit_size })' > ./bench-out/protocol-circuits-gates-bench.json
 
   cache_upload noir-protocol-circuits-bench-results-$hash.tar.gz ./bench-out/*
->>>>>>> 8ca9cda6
 }
 
 case "$cmd" in
