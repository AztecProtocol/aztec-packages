--- conflicted
+++ resolved
@@ -66,13 +66,8 @@
   if ! cache_download circuit-$hash.tar.gz 1>&2; then
     SECONDS=0
     rm -f $json_path
-<<<<<<< HEAD
     # TODO(#10754): Remove --skip-brillig-constraints-check
-    local compile_cmd="$NARGO compile --package $name --silence-warnings --skip-brillig-constraints-check"
-=======
-    # TODO: --skip-brillig-constraints-check added temporarily for blobs build time.
     local compile_cmd="$NARGO compile --package $name --skip-brillig-constraints-check"
->>>>>>> 9968849f
     echo_stderr "$compile_cmd"
     dump_fail "$compile_cmd"
     echo_stderr "Compilation complete for: $name (${SECONDS}s)"
