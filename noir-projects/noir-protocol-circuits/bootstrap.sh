#!/usr/bin/env bash
# Look at noir-contracts bootstrap.sh for some tips r.e. bash.
source $(git rev-parse --show-toplevel)/ci3/source_bootstrap

cmd=${1:-}
project_name=$(basename "$PWD")
test_flag=$project_name-tests-$(cache_content_hash ../../noir/.rebuild_patterns "^noir-projects/$project_name")

export RAYON_NUM_THREADS=${RAYON_NUM_THREADS:-16}
export HARDWARE_CONCURRENCY=${HARDWARE_CONCURRENCY:-16}

export PLATFORM_TAG=any
export BB=${BB:-../../barretenberg/cpp/build/bin/bb}
export NARGO=${NARGO:-../../noir/noir-repo/target/release/nargo}
export BB_HASH=$(cache_content_hash ../../barretenberg/cpp/.rebuild_patterns)
export NARGO_HASH=$(cache_content_hash ../../noir/.rebuild_patterns)

key_dir=./target/keys
mkdir -p $key_dir

# Hash of the entire protocol circuits.
# Needed for test hash, as we presently don't have a program hash for each individual test.
# Means if anything within the dir changes, the tests will rerun.
circuits_hash=$(cache_content_hash "^noir-projects/$project_name/crates/" ../../noir/.rebuild_patterns)

# Circuits matching these patterns we have client-ivc keys computed, rather than ultra-honk.
ivc_patterns=(
  "private_kernel_init"
  "private_kernel_inner"
  "private_kernel_reset.*"
  "private_kernel_tail.*"
  "app_creator"
  "app_reader"
)

rollup_honk_patterns=(
  "empty_nested.*"
  "private_kernel_empty.*"
  "rollup_base.*"
  "rollup_block.*"
  "rollup_merge"
)

ivc_regex=$(IFS="|"; echo "${ivc_patterns[*]}")
rollup_honk_regex=$(IFS="|"; echo "${rollup_honk_patterns[*]}")
# Rollup needs a verifier, and has a keccak precompile for efficiency.
# Use patterns for consistency, even though this just applies to the root.
keccak_honk_regex=rollup_root
verifier_generate_regex=rollup_root

function on_exit() {
  rm -f joblog.txt
}
trap on_exit EXIT

# Export vars needed inside compile.
export key_dir ci3 ivc_regex project_name rollup_honk_regex keccak_honk_regex verifier_generate_regex circuits_hash

function compile {
  set -euo pipefail
  local dir=$1
  local name=${dir//-/_}
  local filename="$name.json"
  local json_path="./target/$filename"
  local program_hash hash bytecode_hash vk vk_fields

  # We get the monomorphized program hash from nargo. If this changes, we have to recompile.
  local program_hash_cmd="$NARGO check --package $name --silence-warnings --show-program-hash | cut -d' ' -f2"
  # echo_stderr $program_hash_cmd
  program_hash=$(dump_fail "$program_hash_cmd")
  echo_stderr "Hash preimage: $NARGO_HASH-$program_hash"
  hash=$(hash_str "$NARGO_HASH-$program_hash")

  if ! cache_download circuit-$hash.tar.gz 1>&2; then
    SECONDS=0
    rm -f $json_path
    # TODO(#10754): Remove --skip-brillig-constraints-check
    local compile_cmd="$NARGO compile --package $name --skip-brillig-constraints-check"
    echo_stderr "$compile_cmd"
    dump_fail "$compile_cmd"
    echo_stderr "Compilation complete for: $name (${SECONDS}s)"
    bytecode_size=$(jq -r .bytecode $json_path | base64 -d | gunzip | wc -c)
    # TODO: Yes, you're reading that right. 850MB. That's why I'm adding this here, so we can't keep going up.
    if [ "$bytecode_size" -gt $((850 * 1024 * 1024)) ]; then
      echo "Error: $json_path bytecode size of $bytecode_size exceeds 850MB"
      exit 1
    fi
    cache_upload circuit-$hash.tar.gz $json_path &> /dev/null
  fi

  if echo "$name" | grep -qE "${ivc_regex}"; then
    local proto="client_ivc"
    local write_vk_cmd="write_vk --scheme client_ivc"
  elif echo "$name" | grep -qE "${rollup_honk_regex}"; then
    local proto="ultra_rollup_honk"
    # --honk_recursion 2 injects a fake ipa claim
    local write_vk_cmd="write_vk --scheme ultra_honk --ipa_accumulation --honk_recursion 2"
  elif echo "$name" | grep -qE "${keccak_honk_regex}"; then
    local proto="ultra_keccak_honk"
    # the root rollup does not need to inject a fake ipa claim
    # and does not need to inject a default agg obj, so no -h flag
    local write_vk_cmd="write_vk --scheme ultra_honk --oracle_hash keccak"
  else
    local proto="ultra_honk"
    local write_vk_cmd="write_vk --scheme ultra_honk --init_kzg_accumulator --honk_recursion 1"
  fi

  # No vks needed for simulated circuits.
  [[ "$name" == *"simulated"* ]] && return

  # TODO: Change this to add verification_key to original json, like contracts does.
  # Will require changing TS code downstream.
  bytecode_hash=$(jq -r '.bytecode' $json_path | sha256sum | tr -d ' -')
  hash=$(hash_str "$BB_HASH-$bytecode_hash-$proto")
  if ! cache_download vk-$hash.tar.gz 1>&2; then
    local key_path="$key_dir/$name.vk.data.json"
    echo_stderr "Generating vk for function: $name..."
    SECONDS=0
    local _vk_cmd="jq -r '.bytecode' $json_path | base64 -d | gunzip | $BB $write_vk_cmd -b - -o - --recursive"
    local vk_cmd="$_vk_cmd --output_data bytes | xxd -p -c 0"
    echo_stderr $vk_cmd
    vk=$(dump_fail "$vk_cmd")
<<<<<<< HEAD
    local vkf_cmd="$_vk_cmd --output_data fields"
    echo_stderr $vkf_cmd
=======
    local vkf_cmd="echo '$vk' | xxd -r -p | $BB $vk_as_fields_cmd -k - -o -"
    # echo_stderr $vkf_cmd
>>>>>>> 723163a9
    vk_fields=$(dump_fail "$vkf_cmd")
    jq -n --arg vk "$vk" --argjson vkf "$vk_fields" '{keyAsBytes: $vk, keyAsFields: $vkf}' > $key_path
    echo_stderr "Key output at: $key_path (${SECONDS}s)"
    if echo "$name" | grep -qE "${verifier_generate_regex}"; then
      local verifier_path="$key_dir/${name}_verifier.sol"
      SECONDS=0
      # Generate solidity verifier for this contract.
      echo "$vk" | xxd -r -p | $BB contract --scheme ultra_honk -k - -o $verifier_path
      echo_stderr "VK output at: $verifier_path (${SECONDS}s)"
      # Include the verifier path if we create it.
      cache_upload vk-$hash.tar.gz $key_path $verifier_path &> /dev/null
    else
      cache_upload vk-$hash.tar.gz $key_path &> /dev/null
    fi
  fi
}
export -f compile

function build {
  # We allow errors so we can output the joblog.
  set +e
  set -u
  rm -rf target
  mkdir -p $key_dir

  [ -f "package.json" ] && denoise "yarn && node ./scripts/generate_variants.js"

  grep -oP '(?<=crates/)[^"]+' Nargo.toml | \
    while read -r dir; do
      toml_file=./crates/$dir/Nargo.toml
      if grep -q 'type = "bin"' "$toml_file"; then
          echo "$(basename $dir)"
      fi
    done | \
    parallel -v --line-buffer --tag --halt now,fail=1 --memsuspend ${MEMSUSPEND:-64G} \
      --joblog joblog.txt compile {}
  code=$?
  cat joblog.txt
  return $code
}

function test_cmds {
  $NARGO test --list-tests --silence-warnings | sort | while read -r package test; do
    echo "$circuits_hash noir-projects/scripts/run_test.sh noir-protocol-circuits $package $test"
  done
  # We don't blindly execute all circuits as some will have no `Prover.toml`.
  circuits_to_execute="
    private-kernel-init
    private-kernel-inner
    private-kernel-reset
    private-kernel-tail-to-public
    private-kernel-tail
    rollup-base-private
    rollup-base-public
    rollup-block-root
    rollup-block-merge
    rollup-merge rollup-root
  "
  nargo_root_rel=$(realpath --relative-to=$root $NARGO)
  for circuit in $circuits_to_execute; do
    echo "$circuits_hash $nargo_root_rel execute --program-dir noir-projects/noir-protocol-circuits/crates/$circuit --silence-warnings --skip-brillig-constraints-check"
  done
}

function test {
  test_cmds | filter_test_cmds | parallelise
}

case "$cmd" in
  "clean")
    git clean -fdx
    ;;
  "clean-keys")
    rm -rf $key_dir
    ;;
  "ci")
    build
    test
    ;;
  ""|"fast"|"full")
    build
    ;;
  "compile")
    shift
    compile $1
    ;;
  test|test_cmds)
    $cmd
    ;;
  *)
    echo_stderr "Unknown command: $cmd"
    exit 1
esac<|MERGE_RESOLUTION|>--- conflicted
+++ resolved
@@ -120,13 +120,8 @@
     local vk_cmd="$_vk_cmd --output_data bytes | xxd -p -c 0"
     echo_stderr $vk_cmd
     vk=$(dump_fail "$vk_cmd")
-<<<<<<< HEAD
     local vkf_cmd="$_vk_cmd --output_data fields"
-    echo_stderr $vkf_cmd
-=======
-    local vkf_cmd="echo '$vk' | xxd -r -p | $BB $vk_as_fields_cmd -k - -o -"
     # echo_stderr $vkf_cmd
->>>>>>> 723163a9
     vk_fields=$(dump_fail "$vkf_cmd")
     jq -n --arg vk "$vk" --argjson vkf "$vk_fields" '{keyAsBytes: $vk, keyAsFields: $vkf}' > $key_path
     echo_stderr "Key output at: $key_path (${SECONDS}s)"
