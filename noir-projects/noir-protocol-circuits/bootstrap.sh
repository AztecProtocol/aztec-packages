--- conflicted
+++ resolved
@@ -15,10 +15,6 @@
 export BB_HASH=$(cache_content_hash ../../barretenberg/cpp/.rebuild_patterns)
 export NARGO_HASH=$(cache_content_hash ../../noir/.rebuild_patterns)
 
-<<<<<<< HEAD
-tmp_dir=./target/tmp
-=======
->>>>>>> 241887cf
 key_dir=./target/keys
 
 # Hash of the entire protocol circuits.
@@ -59,11 +55,7 @@
 mkdir -p $key_dir
 
 # Export vars needed inside compile.
-<<<<<<< HEAD
-export tmp_dir key_dir ci3 ivc_regex project_name rollup_honk_regex circuits_hash
-=======
 export key_dir ci3 ivc_regex project_name rollup_honk_regex keccak_honk_regex verifier_generate_regex circuits_hash
->>>>>>> 241887cf
 
 function compile {
   set -euo pipefail
@@ -120,7 +112,6 @@
 
   # No vks needed for simulated circuits.
   [[ "$name" == *"simulated"* ]] && return
-  [[ "$name" != *"root"* ]] && return
 
   # TODO: Change this to add verification_key to original json, like contracts does.
   # Will require changing TS code downstream.
@@ -139,17 +130,11 @@
     jq -n --arg vk "$vk" --argjson vkf "$vk_fields" '{keyAsBytes: $vk, keyAsFields: $vkf}' > $key_path
     echo_stderr "Key output at: $key_path (${SECONDS}s)"
     if echo "$name" | grep -qE "${verifier_generate_regex}"; then
-<<<<<<< HEAD
-      local verifier_path="$key_dir/$name-verifier.sol"
-      # Generate solidity verifier for this contract.
-      echo "$vk_fields" | $BB contract_ultra_honk -k - -o verifier_path
-=======
       local verifier_path="$key_dir/${name}_verifier.sol"
       SECONDS=0
       # Generate solidity verifier for this contract.
       echo "$vk" | xxd -r -p | $BB contract_ultra_honk -k - -o $verifier_path
       echo_stderr "VK output at: $verifier_path (${SECONDS}s)"
->>>>>>> 241887cf
       # Include the verifier path if we create it.
       cache_upload vk-$hash.tar.gz $key_path $verifier_path &> /dev/null
     else
@@ -186,10 +171,6 @@
 }
 
 function test_cmds {
-<<<<<<< HEAD
-  echo "$circuits_hash $NARGO fmt --check"
-=======
->>>>>>> 241887cf
   $NARGO test --list-tests --silence-warnings | sort | while read -r package test; do
     echo "$circuits_hash noir-projects/scripts/run_test.sh noir-protocol-circuits $package $test"
   done
