--- conflicted
+++ resolved
@@ -3,13 +3,9 @@
     hash::hash_args,
     oracle::execution::{get_block_number, get_contract_address},
     protocol_types::address::AztecAddress,
-<<<<<<< HEAD
-    test::helpers::cheatcodes,
-=======
     context::{public_context::PublicContext, call_interfaces::CallInterface},
     test::helpers::cheatcodes, oracle::execution::{get_block_number, get_contract_address},
     hash::hash_args,
->>>>>>> a166203a
 };
 
 use crate::auth::{compute_authwit_message_hash, compute_inner_authwit_hash, set_authorized};
@@ -20,11 +16,7 @@
     call_interface: C,
 )
 where
-<<<<<<< HEAD
-    C: CallInterface<M, T, P, Env>,
-=======
     C: CallInterface<M>,
->>>>>>> a166203a
 {
     let target = call_interface.get_contract_address();
     let inputs = cheatcodes::get_private_context_inputs(get_block_number());
@@ -44,11 +36,7 @@
     call_interface: C,
 )
 where
-<<<<<<< HEAD
-    C: CallInterface<M, T, P, Env>,
-=======
     C: CallInterface<M>,
->>>>>>> a166203a
 {
     let current_contract = get_contract_address();
     cheatcodes::set_contract_address(on_behalf_of);
