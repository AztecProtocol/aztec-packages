use dep::aztec::protocol_types::{
    abis::function_selector::FunctionSelector, address::AztecAddress,
    constants::{GENERATOR_INDEX__AUTHWIT_INNER, GENERATOR_INDEX__AUTHWIT_OUTER},
    hash::{hash_args_array, pedersen_hash}
};
use dep::aztec::context::{PrivateContext, PublicContext, Context};

global IS_VALID_SELECTOR = 0xabf64ad4; // 4 first bytes of keccak256("IS_VALID()")

// docs:start:assert_current_call_valid_authwit
// Assert that `on_behalf_of` have authorized the current call with a valid authentication witness
pub fn assert_current_call_valid_authwit(context: &mut PrivateContext, on_behalf_of: AztecAddress) {
    let function_selector = FunctionSelector::from_signature("spend_private_authwit(Field)");
    let inner_hash = compute_inner_authwit_hash([context.msg_sender().to_field(), context.selector().to_field(), context.args_hash]);
    let result = context.call_private_function(on_behalf_of, function_selector, [inner_hash])[0];
    assert(result == IS_VALID_SELECTOR, "Message not authorized by account");
}
// docs:end:assert_current_call_valid_authwit

// docs:start:assert_current_call_valid_authwit_public
// Assert that `on_behalf_of` have authorized the current call in a public context
pub fn assert_current_call_valid_authwit_public(context: &mut PublicContext, on_behalf_of: AztecAddress) {
    let function_selector = FunctionSelector::from_signature("spend_public_authwit(Field)");
    let inner_hash = compute_inner_authwit_hash([context.msg_sender().to_field(), context.selector().to_field(), context.args_hash]);
    let result = context.call_public_function(on_behalf_of, function_selector, [inner_hash])[0];
    assert(result == IS_VALID_SELECTOR, "Message not authorized by account");
}
// docs:end:assert_current_call_valid_authwit_public

// docs:start:compute_call_authwit_hash
// Compute the message hash to be used by an authentication witness 
<<<<<<< HEAD
pub fn compute_call_authwit_hash<N>(caller: AztecAddress, consumer: AztecAddress, selector: FunctionSelector, args: [Field; N]) -> Field {
    let args_hash = hash_args_array(args);
=======
pub fn compute_call_authwit_hash<N>(
    caller: AztecAddress,
    consumer: AztecAddress,
    chain_id: Field,
    version: Field,
    selector: FunctionSelector,
    args: [Field; N]
) -> Field {
    let args_hash = hash_args(args);
>>>>>>> ff8eafc8
    let inner_hash = compute_inner_authwit_hash([caller.to_field(), selector.to_field(), args_hash]);
    compute_outer_authwit_hash(consumer, chain_id, version, inner_hash)
}
// docs:end:compute_call_authwit_hash

pub fn compute_inner_authwit_hash<N>(args: [Field; N]) -> Field {
    pedersen_hash(args, GENERATOR_INDEX__AUTHWIT_INNER)
}

pub fn compute_outer_authwit_hash(
    consumer: AztecAddress,
    chain_id: Field,
    version: Field,
    inner_hash: Field
) -> Field {
    pedersen_hash(
        [
        consumer.to_field(),
        chain_id,
        version,
        inner_hash
    ],
        GENERATOR_INDEX__AUTHWIT_OUTER
    )
}<|MERGE_RESOLUTION|>--- conflicted
+++ resolved
@@ -29,10 +29,6 @@
 
 // docs:start:compute_call_authwit_hash
 // Compute the message hash to be used by an authentication witness 
-<<<<<<< HEAD
-pub fn compute_call_authwit_hash<N>(caller: AztecAddress, consumer: AztecAddress, selector: FunctionSelector, args: [Field; N]) -> Field {
-    let args_hash = hash_args_array(args);
-=======
 pub fn compute_call_authwit_hash<N>(
     caller: AztecAddress,
     consumer: AztecAddress,
@@ -41,8 +37,7 @@
     selector: FunctionSelector,
     args: [Field; N]
 ) -> Field {
-    let args_hash = hash_args(args);
->>>>>>> ff8eafc8
+    let args_hash = hash_args_array(args);
     let inner_hash = compute_inner_authwit_hash([caller.to_field(), selector.to_field(), args_hash]);
     compute_outer_authwit_hash(consumer, chain_id, version, inner_hash)
 }
