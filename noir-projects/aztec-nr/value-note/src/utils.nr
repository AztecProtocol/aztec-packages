use dep::aztec::prelude::{AztecAddress, PrivateContext, PrivateSet, NoteGetterOptions};
use dep::aztec::note::note_getter_options::SortOrder;
use dep::aztec::protocol_types::grumpkin_point::GrumpkinPoint;
use dep::aztec::keys::getters::{get_npk_m_hash, get_ivpk_m};
use crate::{filter::filter_notes_min_sum, value_note::{ValueNote, VALUE_NOTE_LEN}};

// Sort the note values (0th field) in descending order.
// Pick the fewest notes whose sum is equal to or greater than `amount`.
pub fn create_note_getter_options_for_decreasing_balance(amount: Field) -> NoteGetterOptions<ValueNote, VALUE_NOTE_LEN, Field> {
    NoteGetterOptions::with_filter(filter_notes_min_sum, amount).sort(ValueNote::properties().value, SortOrder.DESC)
}

// Creates a new note for the recipient.
// Inserts it to the recipient's set of notes.
pub fn increment(balance: PrivateSet<ValueNote>, amount: Field, recipient: AztecAddress) {
    let context = balance.context.private.unwrap();
    let recipient_npk_m_hash = get_npk_m_hash(context, recipient);
    let recipient_ivpk_m = get_ivpk_m(context, recipient);

    let mut note = ValueNote::new(amount, recipient_npk_m_hash);
    // Insert the new note to the owner's set of notes and emit the log if value is non-zero.
    balance.insert(&mut note, amount != 0, recipient_ivpk_m);
}

// Find some of the `owner`'s notes whose values add up to the `amount`.
// Remove those notes.
// If the value of the removed notes exceeds the requested `amount`, create a new note containing the excess value, so that exactly `amount` is removed.
// Fail if the sum of the selected notes is less than the amount.
pub fn decrement(balance: PrivateSet<ValueNote>, amount: Field, owner: AztecAddress) {
    let sum = decrement_by_at_most(balance, amount, owner);
    assert(sum == amount, "Balance too low");
}

// Similar to `decrement`, except that it doesn't fail if the decremented amount is less than max_amount.
// The motivation behind this function is that there is an upper-bound on the number of notes a function may
// read and nullify. The requested decrementation `amount` might be spread across too many of the `owner`'s
// notes to 'fit' within this upper-bound, so we might have to remove an amount less than `amount`. A common
// pattern is to repeatedly call this function across many function calls, until enough notes have been nullified to
// equal `amount`.
//
// It returns the decremented amount, which should be less than or equal to max_amount.
pub fn decrement_by_at_most(
    balance: PrivateSet<ValueNote>,
    max_amount: Field,
    owner: AztecAddress
) -> Field {
    let options = create_note_getter_options_for_decreasing_balance(max_amount);
    let opt_notes = balance.get_notes(options);

    let owner_npk_m_hash = get_npk_m_hash(balance.context.private.unwrap(), owner);

    let mut decremented = 0;
    for i in 0..opt_notes.len() {
        if opt_notes[i].is_some() {
            let note = opt_notes[i].unwrap_unchecked();

<<<<<<< HEAD
            // Ensure the note is actually owned by the owner (to prevent user from generating a valid proof while
            // spending someone else's notes).
            let owner_npk_m_hash = get_npk_m_hash(&mut context, owner);

            // TODO (#6312): This will break with key rotation. Fix this. Will not be able to pass this after rotating keys.
            assert(note.npk_m_hash.eq(owner_npk_m_hash));

            decremented += note.value;
=======
            // This is similar to destroy_note, except we only compute the owner_npk_m_hash once instead of doing it in
            // each loop iteration.

            // Ensure the note is actually owned by the owner (to prevent user from generating a valid proof while
            // spending someone else's notes).
            // TODO (#6312): This will break with key rotation. Fix this. Will not be able to pass this after rotating keys.
            assert(note.npk_m_hash.eq(owner_npk_m_hash));
            decremented += note.value;

            balance.remove(note);
>>>>>>> 002b4aa5
        }
    }

    // Add the change value back to the owner's balance.
    let mut change_value = 0;
    if max_amount.lt(decremented) {
        change_value = decremented - max_amount;
        decremented -= change_value;
    }
    increment(balance, change_value, owner);

    decremented
<<<<<<< HEAD
=======
}

// Removes the note from the owner's set of notes.
// Returns the value of the destroyed note.
pub fn destroy_note(balance: PrivateSet<ValueNote>, owner: AztecAddress, note: ValueNote) -> Field {
    // Ensure the note is actually owned by the owner (to prevent user from generating a valid proof while
    // spending someone else's notes).
    let owner_npk_m_hash = get_npk_m_hash(balance.context.private.unwrap(), owner);

    // TODO (#6312): This will break with key rotation. Fix this. Will not be able to pass this after rotating keys.
    assert(note.npk_m_hash.eq(owner_npk_m_hash));

    balance.remove(note);

    note.value
>>>>>>> 002b4aa5
}<|MERGE_RESOLUTION|>--- conflicted
+++ resolved
@@ -54,16 +54,6 @@
         if opt_notes[i].is_some() {
             let note = opt_notes[i].unwrap_unchecked();
 
-<<<<<<< HEAD
-            // Ensure the note is actually owned by the owner (to prevent user from generating a valid proof while
-            // spending someone else's notes).
-            let owner_npk_m_hash = get_npk_m_hash(&mut context, owner);
-
-            // TODO (#6312): This will break with key rotation. Fix this. Will not be able to pass this after rotating keys.
-            assert(note.npk_m_hash.eq(owner_npk_m_hash));
-
-            decremented += note.value;
-=======
             // This is similar to destroy_note, except we only compute the owner_npk_m_hash once instead of doing it in
             // each loop iteration.
 
@@ -72,9 +62,6 @@
             // TODO (#6312): This will break with key rotation. Fix this. Will not be able to pass this after rotating keys.
             assert(note.npk_m_hash.eq(owner_npk_m_hash));
             decremented += note.value;
-
-            balance.remove(note);
->>>>>>> 002b4aa5
         }
     }
 
@@ -87,22 +74,4 @@
     increment(balance, change_value, owner);
 
     decremented
-<<<<<<< HEAD
-=======
-}
-
-// Removes the note from the owner's set of notes.
-// Returns the value of the destroyed note.
-pub fn destroy_note(balance: PrivateSet<ValueNote>, owner: AztecAddress, note: ValueNote) -> Field {
-    // Ensure the note is actually owned by the owner (to prevent user from generating a valid proof while
-    // spending someone else's notes).
-    let owner_npk_m_hash = get_npk_m_hash(balance.context.private.unwrap(), owner);
-
-    // TODO (#6312): This will break with key rotation. Fix this. Will not be able to pass this after rotating keys.
-    assert(note.npk_m_hash.eq(owner_npk_m_hash));
-
-    balance.remove(note);
-
-    note.value
->>>>>>> 002b4aa5
 }