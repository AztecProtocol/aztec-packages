use dep::aztec::prelude::{AztecAddress, PrivateContext, PrivateSet, NoteGetterOptions};
use dep::aztec::note::note_getter_options::SortOrder;
use dep::aztec::protocol_types::grumpkin_point::GrumpkinPoint;
use dep::aztec::keys::getters::{get_npk_m_hash, get_ivpk_m};
use crate::{filter::filter_notes_min_sum, value_note::{ValueNote, VALUE_NOTE_LEN}};

// Sort the note values (0th field) in descending order.
// Pick the fewest notes whose sum is equal to or greater than `amount`.
pub fn create_note_getter_options_for_decreasing_balance(amount: Field) -> NoteGetterOptions<ValueNote, VALUE_NOTE_LEN, Field> {
    NoteGetterOptions::with_filter(filter_notes_min_sum, amount).sort(ValueNote::properties().value, SortOrder.DESC)
}

// Creates a new note for the recipient.
// Inserts it to the recipient's set of notes.
<<<<<<< HEAD
pub fn increment(balance: PrivateSet<ValueNote, &mut PrivateContext>, amount: Field, recipient: AztecAddress) {
    let mut note = ValueNote::new(amount, recipient);
=======
pub fn increment(balance: PrivateSet<ValueNote>, amount: Field, recipient: AztecAddress) {
    let context = balance.context.private.unwrap();
    let recipient_npk_m_hash = get_npk_m_hash(context, recipient);
    let recipient_ivpk_m = get_ivpk_m(context, recipient);

    let mut note = ValueNote::new(amount, recipient_npk_m_hash);
>>>>>>> e298c766
    // Insert the new note to the owner's set of notes and emit the log if value is non-zero.
    balance.insert(&mut note, amount != 0, recipient_ivpk_m);
}

// Find some of the `owner`'s notes whose values add up to the `amount`.
// Remove those notes.
// If the value of the removed notes exceeds the requested `amount`, create a new note containing the excess value, so that exactly `amount` is removed.
// Fail if the sum of the selected notes is less than the amount.
pub fn decrement(balance: PrivateSet<ValueNote, &mut PrivateContext>, amount: Field, owner: AztecAddress) {
    let sum = decrement_by_at_most(balance, amount, owner);
    assert(sum == amount, "Balance too low");
}

// Similar to `decrement`, except that it doesn't fail if the decremented amount is less than max_amount.
// The motivation behind this function is that there is an upper-bound on the number of notes a function may
// read and nullify. The requested decrementation `amount` might be spread across too many of the `owner`'s
// notes to 'fit' within this upper-bound, so we might have to remove an amount less than `amount`. A common
// pattern is to repeatedly call this function across many function calls, until enough notes have been nullified to
// equal `amount`.
//
// It returns the decremented amount, which should be less than or equal to max_amount.
pub fn decrement_by_at_most(
    balance: PrivateSet<ValueNote, &mut PrivateContext>,
    max_amount: Field,
    owner: AztecAddress
) -> Field {
    let options = create_note_getter_options_for_decreasing_balance(max_amount);
    let opt_notes = balance.get_notes(options);

    let mut decremented = 0;
    for i in 0..opt_notes.len() {
        if opt_notes[i].is_some() {
            decremented += destroy_note(balance, owner, opt_notes[i].unwrap_unchecked());
        }
    }

    // Add the change value back to the owner's balance.
    let mut change_value = 0;
    if max_amount.lt(decremented) {
        change_value = decremented - max_amount;
        decremented -= change_value;
    }
    increment(balance, change_value, owner);

    decremented
}

// Removes the note from the owner's set of notes.
// Returns the value of the destroyed note.
pub fn destroy_note(balance: PrivateSet<ValueNote, &mut PrivateContext>, owner: AztecAddress, note: ValueNote) -> Field {
    // Ensure the note is actually owned by the owner (to prevent user from generating a valid proof while
    // spending someone else's notes).
    let owner_npk_m_hash = get_npk_m_hash(balance.context.private.unwrap(), owner);

    // TODO (#6312): This will break with key rotation. Fix this. Will not be able to pass this after rotating keys.
    assert(note.npk_m_hash.eq(owner_npk_m_hash));

    balance.remove(note);

    note.value
}<|MERGE_RESOLUTION|>--- conflicted
+++ resolved
@@ -12,17 +12,12 @@
 
 // Creates a new note for the recipient.
 // Inserts it to the recipient's set of notes.
-<<<<<<< HEAD
 pub fn increment(balance: PrivateSet<ValueNote, &mut PrivateContext>, amount: Field, recipient: AztecAddress) {
-    let mut note = ValueNote::new(amount, recipient);
-=======
-pub fn increment(balance: PrivateSet<ValueNote>, amount: Field, recipient: AztecAddress) {
-    let context = balance.context.private.unwrap();
+    let context = balance.context;
     let recipient_npk_m_hash = get_npk_m_hash(context, recipient);
     let recipient_ivpk_m = get_ivpk_m(context, recipient);
 
     let mut note = ValueNote::new(amount, recipient_npk_m_hash);
->>>>>>> e298c766
     // Insert the new note to the owner's set of notes and emit the log if value is non-zero.
     balance.insert(&mut note, amount != 0, recipient_ivpk_m);
 }
@@ -75,7 +70,7 @@
 pub fn destroy_note(balance: PrivateSet<ValueNote, &mut PrivateContext>, owner: AztecAddress, note: ValueNote) -> Field {
     // Ensure the note is actually owned by the owner (to prevent user from generating a valid proof while
     // spending someone else's notes).
-    let owner_npk_m_hash = get_npk_m_hash(balance.context.private.unwrap(), owner);
+    let owner_npk_m_hash = get_npk_m_hash(balance.context, owner);
 
     // TODO (#6312): This will break with key rotation. Fix this. Will not be able to pass this after rotating keys.
     assert(note.npk_m_hash.eq(owner_npk_m_hash));
