use dep::aztec::prelude::{AztecAddress, PrivateContext, PrivateSet, NoteGetterOptions};
use dep::aztec::note::note_getter_options::SortOrder;
use dep::aztec::protocol_types::grumpkin_point::GrumpkinPoint;
use dep::aztec::keys::getters::{get_npk_m_hash, get_ivpk_m};
use crate::{filter::filter_notes_min_sum, value_note::{ValueNote, VALUE_NOTE_LEN}};

// Sort the note values (0th field) in descending order.
// Pick the fewest notes whose sum is equal to or greater than `amount`.
pub fn create_note_getter_options_for_decreasing_balance(amount: Field) -> NoteGetterOptions<ValueNote, VALUE_NOTE_LEN, Field> {
    NoteGetterOptions::with_filter(filter_notes_min_sum, amount).sort(ValueNote::properties().value, SortOrder.DESC)
}

// Creates a new note for the recipient.
// Inserts it to the recipient's set of notes.
pub fn increment(
    mut context: PrivateContext,
    balance: PrivateSet<ValueNote>,
    amount: Field,
    recipient: AztecAddress
) {
    let recipient_npk_m_hash = get_npk_m_hash(&mut context, recipient);
    let recipient_ivpk_m = get_ivpk_m(&mut context, recipient);

    let mut note = ValueNote::new(amount, recipient_npk_m_hash);
    // Insert the new note to the owner's set of notes and emit the log if value is non-zero.
    balance.insert(&mut note, amount != 0, recipient_ivpk_m);
}

// Find some of the `owner`'s notes whose values add up to the `amount`.
// Remove those notes.
// If the value of the removed notes exceeds the requested `amount`, create a new note containing the excess value, so that exactly `amount` is removed.
// Fail if the sum of the selected notes is less than the amount.
pub fn decrement(
    mut context: PrivateContext,
    balance: PrivateSet<ValueNote>,
    amount: Field,
    owner: AztecAddress
) {
    let sum = decrement_by_at_most(context, balance, amount, owner);
    assert(sum == amount, "Balance too low");
}

// Similar to `decrement`, except that it doesn't fail if the decremented amount is less than max_amount.
// The motivation behind this function is that there is an upper-bound on the number of notes a function may
// read and nullify. The requested decrementation `amount` might be spread across too many of the `owner`'s
// notes to 'fit' within this upper-bound, so we might have to remove an amount less than `amount`. A common
// pattern is to repeatedly call this function across many function calls, until enough notes have been nullified to
// equal `amount`.
//
// It returns the decremented amount, which should be less than or equal to max_amount.
pub fn decrement_by_at_most(
    mut context: PrivateContext,
    balance: PrivateSet<ValueNote>,
    max_amount: Field,
    owner: AztecAddress
) -> Field {
    let options = create_note_getter_options_for_decreasing_balance(max_amount);
    let opt_notes = balance.get_notes(options);

    let mut decremented = 0;
    for i in 0..opt_notes.len() {
        if opt_notes[i].is_some() {
<<<<<<< HEAD
            let note = opt_notes[i].unwrap_unchecked();

            // Ensure the note is actually owned by the owner (to prevent user from generating a valid proof while
            // spending someone else's notes).
            assert(note.owner.eq(owner));
            decremented += note.value;
=======
            decremented += destroy_note(context, balance, owner, opt_notes[i].unwrap_unchecked());
>>>>>>> 9e643b42
        }
    }

    // Add the change value back to the owner's balance.
    let mut change_value = 0;
    if max_amount.lt(decremented) {
        change_value = decremented - max_amount;
        decremented -= change_value;
    }
    increment(context, balance, change_value, owner);

    decremented
<<<<<<< HEAD
=======
}

// Removes the note from the owner's set of notes.
// Returns the value of the destroyed note.
pub fn destroy_note(
    mut context: PrivateContext,
    balance: PrivateSet<ValueNote>,
    owner: AztecAddress,
    note: ValueNote
) -> Field {
    // Ensure the note is actually owned by the owner (to prevent user from generating a valid proof while
    // spending someone else's notes).
    let owner_npk_m_hash = get_npk_m_hash(&mut context, owner);

    // TODO (#6312): This will break with key rotation. Fix this. Will not be able to pass this after rotating keys.
    assert(note.npk_m_hash.eq(owner_npk_m_hash));

    balance.remove(note);

    note.value
>>>>>>> 9e643b42
}<|MERGE_RESOLUTION|>--- conflicted
+++ resolved
@@ -60,16 +60,16 @@
     let mut decremented = 0;
     for i in 0..opt_notes.len() {
         if opt_notes[i].is_some() {
-<<<<<<< HEAD
             let note = opt_notes[i].unwrap_unchecked();
 
             // Ensure the note is actually owned by the owner (to prevent user from generating a valid proof while
             // spending someone else's notes).
-            assert(note.owner.eq(owner));
+            let owner_npk_m_hash = get_npk_m_hash(&mut context, owner);
+
+            // TODO (#6312): This will break with key rotation. Fix this. Will not be able to pass this after rotating keys.
+            assert(note.npk_m_hash.eq(owner_npk_m_hash));
+
             decremented += note.value;
-=======
-            decremented += destroy_note(context, balance, owner, opt_notes[i].unwrap_unchecked());
->>>>>>> 9e643b42
         }
     }
 
@@ -82,27 +82,4 @@
     increment(context, balance, change_value, owner);
 
     decremented
-<<<<<<< HEAD
-=======
-}
-
-// Removes the note from the owner's set of notes.
-// Returns the value of the destroyed note.
-pub fn destroy_note(
-    mut context: PrivateContext,
-    balance: PrivateSet<ValueNote>,
-    owner: AztecAddress,
-    note: ValueNote
-) -> Field {
-    // Ensure the note is actually owned by the owner (to prevent user from generating a valid proof while
-    // spending someone else's notes).
-    let owner_npk_m_hash = get_npk_m_hash(&mut context, owner);
-
-    // TODO (#6312): This will break with key rotation. Fix this. Will not be able to pass this after rotating keys.
-    assert(note.npk_m_hash.eq(owner_npk_m_hash));
-
-    balance.remove(note);
-
-    note.value
->>>>>>> 9e643b42
 }