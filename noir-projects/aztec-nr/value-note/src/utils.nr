use dep::aztec::prelude::{AztecAddress, PrivateContext, PrivateSet, NoteGetterOptions};
use dep::aztec::note::note_getter_options::SortOrder;
use dep::aztec::protocol_types::grumpkin_point::GrumpkinPoint;
<<<<<<< HEAD
use dep::aztec::keys::getters::{get_npk_m_hash, get_ivpk_m, get_ovpk_m};
=======
>>>>>>> 3502ccdc
use crate::{filter::filter_notes_min_sum, value_note::{ValueNote, VALUE_NOTE_LEN, VALUE_NOTE_BYTES_LEN}};

// Sort the note values (0th field) in descending order.
// Pick the fewest notes whose sum is equal to or greater than `amount`.
pub fn create_note_getter_options_for_decreasing_balance(amount: Field) -> NoteGetterOptions<ValueNote, VALUE_NOTE_LEN, VALUE_NOTE_BYTES_LEN, Field> {
    NoteGetterOptions::with_filter(filter_notes_min_sum, amount).sort(ValueNote::properties().value, SortOrder.DESC)
}

// Creates a new note for the recipient.
// Inserts it to the recipient's set of notes.
pub fn increment(
    balance: PrivateSet<ValueNote, &mut PrivateContext>,
    amount: Field,
    recipient: AztecAddress
) {
<<<<<<< HEAD
    let context = balance.context;
    let recipient_npk_m_hash = get_npk_m_hash(context, recipient);
    let recipient_ovpk_m = get_ovpk_m(context, recipient);
    let recipient_ivpk_m = get_ivpk_m(context, recipient);
=======
    let header = balance.context.get_header();
    let recipient_npk_m_hash = header.get_npk_m_hash(balance.context, recipient);
    let recipient_ivpk_m = header.get_ivpk_m(balance.context, recipient);
>>>>>>> 3502ccdc

    let mut note = ValueNote::new(amount, recipient_npk_m_hash);
    // Insert the new note to the owner's set of notes and emit the log if value is non-zero.
    balance.insert(&mut note, amount != 0, recipient_ovpk_m, recipient_ivpk_m);
}

// Find some of the `owner`'s notes whose values add up to the `amount`.
// Remove those notes.
// If the value of the removed notes exceeds the requested `amount`, create a new note containing the excess value, so that exactly `amount` is removed.
// Fail if the sum of the selected notes is less than the amount.
pub fn decrement(
    balance: PrivateSet<ValueNote, &mut PrivateContext>,
    amount: Field,
    owner: AztecAddress
) {
    let sum = decrement_by_at_most(balance, amount, owner);
    assert(sum == amount, "Balance too low");
}

// Similar to `decrement`, except that it doesn't fail if the decremented amount is less than max_amount.
// The motivation behind this function is that there is an upper-bound on the number of notes a function may
// read and nullify. The requested decrementation `amount` might be spread across too many of the `owner`'s
// notes to 'fit' within this upper-bound, so we might have to remove an amount less than `amount`. A common
// pattern is to repeatedly call this function across many function calls, until enough notes have been nullified to
// equal `amount`.
//
// It returns the decremented amount, which should be less than or equal to max_amount.
pub fn decrement_by_at_most(
    balance: PrivateSet<ValueNote, &mut PrivateContext>,
    max_amount: Field,
    owner: AztecAddress
) -> Field {
    let options = create_note_getter_options_for_decreasing_balance(max_amount);
    let opt_notes = balance.get_notes(options);

    let mut decremented = 0;
    for i in 0..opt_notes.len() {
        if opt_notes[i].is_some() {
            let note = opt_notes[i].unwrap_unchecked();

            decremented += destroy_note(balance, note);
        }
    }

    // Add the change value back to the owner's balance.
    let mut change_value = 0;
    if max_amount.lt(decremented) {
        change_value = decremented - max_amount;
        decremented -= change_value;
    }
    increment(balance, change_value, owner);

    decremented
}

// Removes the note from the owner's set of notes.
// Returns the value of the destroyed note.
pub fn destroy_note(balance: PrivateSet<ValueNote, &mut PrivateContext>, note: ValueNote) -> Field {
    balance.remove(note);

    note.value
}<|MERGE_RESOLUTION|>--- conflicted
+++ resolved
@@ -1,10 +1,6 @@
 use dep::aztec::prelude::{AztecAddress, PrivateContext, PrivateSet, NoteGetterOptions};
 use dep::aztec::note::note_getter_options::SortOrder;
 use dep::aztec::protocol_types::grumpkin_point::GrumpkinPoint;
-<<<<<<< HEAD
-use dep::aztec::keys::getters::{get_npk_m_hash, get_ivpk_m, get_ovpk_m};
-=======
->>>>>>> 3502ccdc
 use crate::{filter::filter_notes_min_sum, value_note::{ValueNote, VALUE_NOTE_LEN, VALUE_NOTE_BYTES_LEN}};
 
 // Sort the note values (0th field) in descending order.
@@ -20,16 +16,10 @@
     amount: Field,
     recipient: AztecAddress
 ) {
-<<<<<<< HEAD
-    let context = balance.context;
-    let recipient_npk_m_hash = get_npk_m_hash(context, recipient);
-    let recipient_ovpk_m = get_ovpk_m(context, recipient);
-    let recipient_ivpk_m = get_ivpk_m(context, recipient);
-=======
     let header = balance.context.get_header();
     let recipient_npk_m_hash = header.get_npk_m_hash(balance.context, recipient);
+    let recipient_ovpk_m = header.get_ovpk_m(balance.context, recipient);
     let recipient_ivpk_m = header.get_ivpk_m(balance.context, recipient);
->>>>>>> 3502ccdc
 
     let mut note = ValueNote::new(amount, recipient_npk_m_hash);
     // Insert the new note to the owner's set of notes and emit the log if value is non-zero.
