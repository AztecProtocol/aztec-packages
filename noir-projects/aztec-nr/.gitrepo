; DO NOT EDIT (unless you know what you are doing)
;
; This subdirectory is a git "subrepo", and this file is maintained by the
; git-subrepo command. See https://github.com/ingydotnet/git-subrepo#readme
;
[subrepo]
remote = https://github.com/AztecProtocol/aztec-nr
	branch = master
<<<<<<< HEAD
	commit = cd730ebea17805c9c25886d7d983d462a7232a8a
	method = merge
	cmdver = 0.4.6
	parent = 52936248d8455885f3576ccc4dec904a5d941ab4
=======
	commit = 86b4e7ef6f4263e8f60f8a57b6d6e371ca3b0146
	method = merge
	cmdver = 0.4.6
	parent = 54b261ed46490b61ea7d0d01360dd07392c3c200
>>>>>>> f22cfb90
<|MERGE_RESOLUTION|>--- conflicted
+++ resolved
@@ -6,14 +6,7 @@
 [subrepo]
 remote = https://github.com/AztecProtocol/aztec-nr
 	branch = master
-<<<<<<< HEAD
-	commit = cd730ebea17805c9c25886d7d983d462a7232a8a
-	method = merge
-	cmdver = 0.4.6
-	parent = 52936248d8455885f3576ccc4dec904a5d941ab4
-=======
 	commit = 86b4e7ef6f4263e8f60f8a57b6d6e371ca3b0146
 	method = merge
 	cmdver = 0.4.6
-	parent = 54b261ed46490b61ea7d0d01360dd07392c3c200
->>>>>>> f22cfb90
+	parent = 54b261ed46490b61ea7d0d01360dd07392c3c200