--- conflicted
+++ resolved
@@ -6,14 +6,7 @@
 [subrepo]
 remote = https://github.com/AztecProtocol/aztec-nr
 	branch = master
-<<<<<<< HEAD
-	commit = 992d5d455e99ee28224b6ffd6f3abd1cd18d71cd
-	method = merge
-	cmdver = 0.4.6
-	parent = 30a13a182e83cdd37d04667d60e1247a95b518f0
-=======
 	commit = 42c00b05de64678e81d530cea67e4d0fe158bc33
 	method = merge
 	cmdver = 0.4.6
-	parent = 6fc201fc25fe76157f621baab4f995a4811e064d
->>>>>>> d25c3ccd
+	parent = 6fc201fc25fe76157f621baab4f995a4811e064d