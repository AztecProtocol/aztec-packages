use dep::aztec::{
    context::PrivateContext, protocol_types::{address::AztecAddress, grumpkin_point::GrumpkinPoint},
<<<<<<< HEAD
    note::note_getter_options::NoteGetterOptions, state_vars::PrivateSet,
    keys::getters::{get_npk_m_hash, get_ivpk_m, get_ovpk_m}
=======
    note::note_getter_options::NoteGetterOptions, state_vars::PrivateSet
>>>>>>> 3502ccdc
};
use dep::value_note::{filter::filter_notes_min_sum, value_note::ValueNote};

struct EasyPrivateUint<Context> {
    context: Context,
    set: PrivateSet<ValueNote, Context>,
    storage_slot: Field,
}

// Holds a note that can act similarly to an int.
impl<Context> EasyPrivateUint<Context> {
    pub fn new(context: Context, storage_slot: Field) -> Self {
        assert(storage_slot != 0, "Storage slot 0 not allowed. Storage slots must start from 1.");
        let set = PrivateSet::new(context, storage_slot);
        EasyPrivateUint { context, set, storage_slot }
    }
}

impl<Context> EasyPrivateUint<&mut PrivateContext> {
    // Very similar to `value_note::utils::increment`.
    pub fn add(self, addend: u64, owner: AztecAddress) {
<<<<<<< HEAD
        let owner_npk_m_hash = get_npk_m_hash(self.context, owner);
        let owner_ovpk_m = get_ovpk_m(self.context, owner);
        let owner_ivpk_m = get_ivpk_m(self.context, owner);
=======
        let header = self.context.get_header();
        let owner_npk_m_hash = header.get_npk_m_hash(self.context, owner);
        let owner_ivpk_m = header.get_ivpk_m(self.context, owner);
>>>>>>> 3502ccdc
        // Creates new note for the owner.
        let mut addend_note = ValueNote::new(addend as Field, owner_npk_m_hash);

        // Insert the new note to the owner's set of notes.
        // docs:start:insert
        self.set.insert(&mut addend_note, true, owner_ovpk_m, owner_ivpk_m);
        // docs:end:insert
    }

    // Very similar to `value_note::utils::decrement`.
    pub fn sub(self, subtrahend: u64, owner: AztecAddress) {
<<<<<<< HEAD
        let owner_npk_m_hash = get_npk_m_hash(self.context, owner);
        let owner_ovpk_m = get_ovpk_m(self.context, owner);
        let owner_ivpk_m = get_ivpk_m(self.context, owner);
=======
        let header = self.context.get_header();
        let owner_npk_m_hash = header.get_npk_m_hash(self.context, owner);
        let owner_ivpk_m = header.get_ivpk_m(self.context, owner);
>>>>>>> 3502ccdc

        // docs:start:get_notes
        let options = NoteGetterOptions::with_filter(filter_notes_min_sum, subtrahend as Field);
        let maybe_notes = self.set.get_notes(options);
        // docs:end:get_notes

        let mut minuend: u64 = 0;
        for i in 0..maybe_notes.len() {
            if maybe_notes[i].is_some() {
                let note = maybe_notes[i].unwrap_unchecked();

                // Removes the note from the owner's set of notes.
                // docs:start:remove
                self.set.remove(note);
                // docs:end:remove

                minuend += note.value as u64;
            }
        }

        assert(minuend >= subtrahend);

        // Creates change note for the owner.
        let result_value = minuend - subtrahend;
        let mut result_note = ValueNote::new(result_value as Field, owner_npk_m_hash);
        self.set.insert(&mut result_note, result_value != 0, owner_ovpk_m, owner_ivpk_m);
    }
}<|MERGE_RESOLUTION|>--- conflicted
+++ resolved
@@ -1,11 +1,6 @@
 use dep::aztec::{
     context::PrivateContext, protocol_types::{address::AztecAddress, grumpkin_point::GrumpkinPoint},
-<<<<<<< HEAD
-    note::note_getter_options::NoteGetterOptions, state_vars::PrivateSet,
-    keys::getters::{get_npk_m_hash, get_ivpk_m, get_ovpk_m}
-=======
     note::note_getter_options::NoteGetterOptions, state_vars::PrivateSet
->>>>>>> 3502ccdc
 };
 use dep::value_note::{filter::filter_notes_min_sum, value_note::ValueNote};
 
@@ -27,15 +22,10 @@
 impl<Context> EasyPrivateUint<&mut PrivateContext> {
     // Very similar to `value_note::utils::increment`.
     pub fn add(self, addend: u64, owner: AztecAddress) {
-<<<<<<< HEAD
-        let owner_npk_m_hash = get_npk_m_hash(self.context, owner);
-        let owner_ovpk_m = get_ovpk_m(self.context, owner);
-        let owner_ivpk_m = get_ivpk_m(self.context, owner);
-=======
         let header = self.context.get_header();
         let owner_npk_m_hash = header.get_npk_m_hash(self.context, owner);
+        let owner_ovpk_m = header.get_ovpk_m(self.context, owner);
         let owner_ivpk_m = header.get_ivpk_m(self.context, owner);
->>>>>>> 3502ccdc
         // Creates new note for the owner.
         let mut addend_note = ValueNote::new(addend as Field, owner_npk_m_hash);
 
@@ -47,15 +37,10 @@
 
     // Very similar to `value_note::utils::decrement`.
     pub fn sub(self, subtrahend: u64, owner: AztecAddress) {
-<<<<<<< HEAD
-        let owner_npk_m_hash = get_npk_m_hash(self.context, owner);
-        let owner_ovpk_m = get_ovpk_m(self.context, owner);
-        let owner_ivpk_m = get_ivpk_m(self.context, owner);
-=======
         let header = self.context.get_header();
         let owner_npk_m_hash = header.get_npk_m_hash(self.context, owner);
+        let owner_ovpk_m = header.get_ovpk_m(self.context, owner);
         let owner_ivpk_m = header.get_ivpk_m(self.context, owner);
->>>>>>> 3502ccdc
 
         // docs:start:get_notes
         let options = NoteGetterOptions::with_filter(filter_notes_min_sum, subtrahend as Field);
