use dep::aztec::{
    context::PrivateContext, protocol_types::{address::AztecAddress, grumpkin_point::GrumpkinPoint},
    note::note_getter_options::NoteGetterOptions, state_vars::PrivateSet,
    encrypted_logs::encrypted_note_emission::encode_and_encrypt
};
use dep::value_note::{filter::filter_notes_min_sum, value_note::ValueNote};

struct EasyPrivateUint<Context> {
    context: Context,
    set: PrivateSet<ValueNote, Context>,
    storage_slot: Field,
}

// Holds a note that can act similarly to an int.
impl<Context> EasyPrivateUint<Context> {
    pub fn new(context: Context, storage_slot: Field) -> Self {
        assert(storage_slot != 0, "Storage slot 0 not allowed. Storage slots must start from 1.");
        let set = PrivateSet::new(context, storage_slot);
        EasyPrivateUint { context, set, storage_slot }
    }
}

impl<Context> EasyPrivateUint<&mut PrivateContext> {
    // Very similar to `value_note::utils::increment`.
    pub fn add(self, addend: u64, owner: AztecAddress, outgoing_viewer: AztecAddress) {
        let header = self.context.get_header();
        let owner_npk_m_hash = header.get_npk_m_hash(self.context, owner);
        // Creates new note for the owner.
        let mut addend_note = ValueNote::new(addend as Field, owner_npk_m_hash);

        // Insert the new note to the owner's set of notes.
        // docs:start:insert
        self.set.insert(&mut addend_note).emit(encode_and_encrypt(self.context, outgoing_viewer, owner));
        // docs:end:insert
    }

    // Very similar to `value_note::utils::decrement`.
    pub fn sub(self, subtrahend: u64, owner: AztecAddress, outgoing_viewer: AztecAddress) {
        let header = self.context.get_header();
        let owner_npk_m_hash = header.get_npk_m_hash(self.context, owner);

        // docs:start:get_notes
        let options = NoteGetterOptions::with_filter(filter_notes_min_sum, subtrahend as Field);
        let notes = self.set.get_notes(options);
        // docs:end:get_notes

        let mut minuend: u64 = 0;
<<<<<<< HEAD
        for i in 0..notes.max_len() {
            if i < notes.len() {
                let note = notes.get_unchecked(i);
=======
        for i in 0..options.limit {
            if maybe_notes[i].is_some() {
                let note = maybe_notes[i].unwrap_unchecked();
>>>>>>> 3f5d380f

                // Removes the note from the owner's set of notes.
                // docs:start:remove
                self.set.remove(note);
                // docs:end:remove

                minuend += note.value as u64;
            }
        }

        assert(minuend >= subtrahend);

        // Creates change note for the owner.
        let result_value = minuend - subtrahend;
        let mut result_note = ValueNote::new(result_value as Field, owner_npk_m_hash);
        self.set.insert(&mut result_note).emit(encode_and_encrypt(self.context, outgoing_viewer, owner));
    }
}<|MERGE_RESOLUTION|>--- conflicted
+++ resolved
@@ -45,15 +45,9 @@
         // docs:end:get_notes
 
         let mut minuend: u64 = 0;
-<<<<<<< HEAD
-        for i in 0..notes.max_len() {
+        for i in 0..options.limit {
             if i < notes.len() {
                 let note = notes.get_unchecked(i);
-=======
-        for i in 0..options.limit {
-            if maybe_notes[i].is_some() {
-                let note = maybe_notes[i].unwrap_unchecked();
->>>>>>> 3f5d380f
 
                 // Removes the note from the owner's set of notes.
                 // docs:start:remove
