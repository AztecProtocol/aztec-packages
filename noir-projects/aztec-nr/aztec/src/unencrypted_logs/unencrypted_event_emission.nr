--- conflicted
+++ resolved
@@ -2,12 +2,7 @@
 
 fn emit<Event, let N: u32>(context: &mut PublicContext, event: Event)
 where
-<<<<<<< HEAD
     Event: EventInterface<N>,
-    [Field; N]: LensForEventSelector<N, M>,
-=======
-    Event: EventInterface<N> + Serialize<N>,
->>>>>>> 8e07de82
 {
     let selector = Event::get_event_type_id();
 
@@ -28,12 +23,7 @@
     context: &mut PublicContext,
 ) -> fn[(&mut PublicContext,)](Event) -> ()
 where
-<<<<<<< HEAD
     Event: EventInterface<N>,
-    [Field; N]: LensForEventSelector<N, M>,
-=======
-    Event: EventInterface<N> + Serialize<N>,
->>>>>>> 8e07de82
 {
     |e: Event| { emit(context, e); }
 }