use crate::{
    capsules::CapsuleArray,
    messages::{
        discovery::{ComputeNoteHashAndNullifier, nonce_discovery::attempt_note_nonce_discovery},
        encoding::MAX_MESSAGE_CONTENT_LEN,
        processing::enqueue_note_for_validation,
    },
<<<<<<< HEAD
    oracle::message_processing::get_public_log_by_tag,
=======
    oracle::message_processing::get_log_by_tag,
>>>>>>> d91ddc2e
    utils::array,
};

use protocol_types::{
    address::AztecAddress,
<<<<<<< HEAD
=======
    constants::{PRIVATE_LOG_CIPHERTEXT_LEN, PUBLIC_LOG_PLAINTEXT_LEN},
>>>>>>> d91ddc2e
    debug_log::debug_log_format,
    hash::sha256_to_field,
    traits::{Deserialize, Serialize},
};

global PARTIAL_NOTE_PRIVATE_MSG_CONTENT_NON_NOTE_FIELDS_LEN: u32 = 2;

/// Partial notes have a maximum packed length of their private fields bound by extra content in their private message
/// (e.g. the storage slot, note completion log tag, etc.).
pub global MAX_PARTIAL_NOTE_PRIVATE_PACKED_LEN: u32 =
    MAX_MESSAGE_CONTENT_LEN - PARTIAL_NOTE_PRIVATE_MSG_CONTENT_NON_NOTE_FIELDS_LEN;

/// The slot in the PXE capsules where we store a `CapsuleArray` of `DeliveredPendingPartialNote`.
pub global DELIVERED_PENDING_PARTIAL_NOTE_ARRAY_LENGTH_CAPSULES_SLOT: Field = sha256_to_field(
    "AZTEC_NR::DELIVERED_PENDING_PARTIAL_NOTE_ARRAY_LENGTH_CAPSULES_SLOT".as_bytes(),
);

<<<<<<< HEAD
=======
/// A partial note completion log's maximum length is the minimum of the public log plaintext length and private log
/// ciphertext length. While these logs can be transmitted through either the public or private log stream, we standardize
/// their length to whichever format is shorter. This ensures consistent behavior regardless of the delivery mechanism.
global MAX_PARTIAL_NOTE_COMPLETION_LOG_LEN: u32 =
    std::cmp::min(PUBLIC_LOG_PLAINTEXT_LEN, PRIVATE_LOG_CIPHERTEXT_LEN);

>>>>>>> d91ddc2e
/// A partial note that was delivered but is still pending completion. Contains the information necessary to find the
/// log that will complete it and lead to a note being discovered and delivered.
#[derive(Serialize, Deserialize)]
pub(crate) struct DeliveredPendingPartialNote {
    pub(crate) note_completion_log_tag: Field,
    pub(crate) storage_slot: Field,
    pub(crate) note_type_id: Field,
    pub(crate) packed_private_note_content: BoundedVec<Field, MAX_PARTIAL_NOTE_PRIVATE_PACKED_LEN>,
    pub(crate) recipient: AztecAddress,
}

pub unconstrained fn process_partial_note_private_msg(
    contract_address: AztecAddress,
    recipient: AztecAddress,
    msg_metadata: u64,
    msg_content: BoundedVec<Field, MAX_MESSAGE_CONTENT_LEN>,
) {
    let (note_type_id, storage_slot, note_completion_log_tag, packed_private_note_content) =
        decode_partial_note_private_msg(msg_metadata, msg_content);

    // We store the information of the partial note we found in a persistent capsule in PXE, so that we can later search
    // for the public log that will complete it.
    let pending = DeliveredPendingPartialNote {
        note_completion_log_tag,
        storage_slot,
        note_type_id,
        packed_private_note_content,
        recipient,
    };

    CapsuleArray::at(
        contract_address,
        DELIVERED_PENDING_PARTIAL_NOTE_ARRAY_LENGTH_CAPSULES_SLOT,
    )
        .push(pending);
}

/// Searches for public logs that would result in the completion of pending partial notes, ultimately resulting in the
/// notes being delivered to PXE if completed.
pub unconstrained fn fetch_and_process_public_partial_note_completion_logs<Env>(
    contract_address: AztecAddress,
    compute_note_hash_and_nullifier: ComputeNoteHashAndNullifier<Env>,
) {
    let pending_partial_notes = CapsuleArray::at(
        contract_address,
        DELIVERED_PENDING_PARTIAL_NOTE_ARRAY_LENGTH_CAPSULES_SLOT,
    );

    debug_log_format(
        "{} pending partial notes",
        [pending_partial_notes.len() as Field],
    );

    pending_partial_notes.for_each(|i, pending_partial_note: DeliveredPendingPartialNote| {
<<<<<<< HEAD
        let maybe_log = get_public_log_by_tag(
=======
        let maybe_log = get_log_by_tag::<MAX_PARTIAL_NOTE_COMPLETION_LOG_LEN>(
>>>>>>> d91ddc2e
            pending_partial_note.note_completion_log_tag,
            contract_address,
        );
        if maybe_log.is_none() {
            debug_log_format(
                "Found no completion logs for partial note with tag {}",
                [pending_partial_note.note_completion_log_tag],
            );

            // Note that we're not removing the pending partial note from the capsule array, so we will continue
            // searching for this tagged log when performing message discovery in the future until we either find it or
            // the entry is somehow removed from the array.
        } else {
            debug_log_format(
                "Completion log found for partial note with tag {}",
                [pending_partial_note.note_completion_log_tag],
            );
            let log = maybe_log.unwrap();

            // Public fields are assumed to all be placed at the end of the packed representation, so we combine the
            // private and public packed fields (i.e. the contents of the private message and public log plaintext to get
            // the complete packed content.
            let complete_packed_note = array::append(
                pending_partial_note.packed_private_note_content,
<<<<<<< HEAD
                log.log_plaintext,
=======
                log.log_payload,
>>>>>>> d91ddc2e
            );

            let discovered_notes = attempt_note_nonce_discovery(
                log.unique_note_hashes_in_tx,
                log.first_nullifier_in_tx,
                compute_note_hash_and_nullifier,
                contract_address,
                pending_partial_note.storage_slot,
                pending_partial_note.note_type_id,
                complete_packed_note,
            );

            debug_log_format(
                "Discovered {0} notes for partial note with tag {1}",
                [discovered_notes.len() as Field, pending_partial_note.note_completion_log_tag],
            );

            discovered_notes.for_each(|discovered_note| {
                enqueue_note_for_validation(
                    contract_address,
                    pending_partial_note.storage_slot,
                    discovered_note.nonce,
                    complete_packed_note,
                    discovered_note.note_hash,
                    discovered_note.inner_nullifier,
                    log.tx_hash,
                    pending_partial_note.recipient,
                );
            });

            // Because there is only a single log for a given tag, once we've processed the tagged log then we
            // simply delete the pending work entry, regardless of whether it was actually completed or not.
            // TODO(#11627): only remove the pending entry if we actually process a log that results in the note
            // being completed.
            pending_partial_notes.remove(i);
        }
    });
}

fn decode_partial_note_private_msg(
    msg_metadata: u64,
    msg_content: BoundedVec<Field, MAX_MESSAGE_CONTENT_LEN>,
) -> (Field, Field, Field, BoundedVec<Field, MAX_PARTIAL_NOTE_PRIVATE_PACKED_LEN>) {
    let note_type_id = msg_metadata as Field; // TODO: make note type id not be a full field

    assert(
        msg_content.len() > PARTIAL_NOTE_PRIVATE_MSG_CONTENT_NON_NOTE_FIELDS_LEN,
        f"Invalid private note message: all partial note private messages must have at least {PARTIAL_NOTE_PRIVATE_MSG_CONTENT_NON_NOTE_FIELDS_LEN} fields",
    );

    // If PARTIAL_NOTE_PRIVATE_MSG_CONTENT_NON_NOTE_FIELDS_LEN is changed, causing the assertion below to fail, then the
    // destructuring of the partial note private message encoding below must be updated as well.
    std::static_assert(
        PARTIAL_NOTE_PRIVATE_MSG_CONTENT_NON_NOTE_FIELDS_LEN == 2,
        "unexpected value for PARTIAL_NOTE_PRIVATE_MSG_CONTENT_NON_NOTE_FIELDS_LEN",
    );

    // We currently have two fields that are not the partial note's packed representation, which are the storage slot
    // and the note completion log tag.
    let storage_slot = msg_content.get(0);
    let note_completion_log_tag = msg_content.get(1);

    let packed_private_note_content = array::subbvec(msg_content, 2);

    (note_type_id, storage_slot, note_completion_log_tag, packed_private_note_content)
}<|MERGE_RESOLUTION|>--- conflicted
+++ resolved
@@ -5,20 +5,13 @@
         encoding::MAX_MESSAGE_CONTENT_LEN,
         processing::enqueue_note_for_validation,
     },
-<<<<<<< HEAD
-    oracle::message_processing::get_public_log_by_tag,
-=======
     oracle::message_processing::get_log_by_tag,
->>>>>>> d91ddc2e
     utils::array,
 };
 
 use protocol_types::{
     address::AztecAddress,
-<<<<<<< HEAD
-=======
     constants::{PRIVATE_LOG_CIPHERTEXT_LEN, PUBLIC_LOG_PLAINTEXT_LEN},
->>>>>>> d91ddc2e
     debug_log::debug_log_format,
     hash::sha256_to_field,
     traits::{Deserialize, Serialize},
@@ -36,15 +29,12 @@
     "AZTEC_NR::DELIVERED_PENDING_PARTIAL_NOTE_ARRAY_LENGTH_CAPSULES_SLOT".as_bytes(),
 );
 
-<<<<<<< HEAD
-=======
 /// A partial note completion log's maximum length is the minimum of the public log plaintext length and private log
 /// ciphertext length. While these logs can be transmitted through either the public or private log stream, we standardize
 /// their length to whichever format is shorter. This ensures consistent behavior regardless of the delivery mechanism.
 global MAX_PARTIAL_NOTE_COMPLETION_LOG_LEN: u32 =
     std::cmp::min(PUBLIC_LOG_PLAINTEXT_LEN, PRIVATE_LOG_CIPHERTEXT_LEN);
 
->>>>>>> d91ddc2e
 /// A partial note that was delivered but is still pending completion. Contains the information necessary to find the
 /// log that will complete it and lead to a note being discovered and delivered.
 #[derive(Serialize, Deserialize)]
@@ -99,11 +89,7 @@
     );
 
     pending_partial_notes.for_each(|i, pending_partial_note: DeliveredPendingPartialNote| {
-<<<<<<< HEAD
-        let maybe_log = get_public_log_by_tag(
-=======
         let maybe_log = get_log_by_tag::<MAX_PARTIAL_NOTE_COMPLETION_LOG_LEN>(
->>>>>>> d91ddc2e
             pending_partial_note.note_completion_log_tag,
             contract_address,
         );
@@ -128,11 +114,7 @@
             // the complete packed content.
             let complete_packed_note = array::append(
                 pending_partial_note.packed_private_note_content,
-<<<<<<< HEAD
-                log.log_plaintext,
-=======
                 log.log_payload,
->>>>>>> d91ddc2e
             );
 
             let discovered_notes = attempt_note_nonce_discovery(
