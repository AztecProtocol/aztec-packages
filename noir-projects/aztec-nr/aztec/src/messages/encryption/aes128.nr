use dep::protocol_types::{
    address::AztecAddress,
    constants::{
        GENERATOR_INDEX__SYMMETRIC_KEY, GENERATOR_INDEX__SYMMETRIC_KEY_2,
        PRIVATE_LOG_CIPHERTEXT_LEN,
    },
    hash::poseidon2_hash_with_separator,
    point::Point,
};

use crate::{
    keys::{
        ecdh_shared_secret::derive_ecdh_shared_secret_using_aztec_address,
        ephemeral::generate_ephemeral_key_pair,
    },
    messages::{
        encryption::log_encryption::{
            EPH_PK_SIGN_BYTE_SIZE_IN_BYTES, EPH_PK_X_SIZE_IN_FIELDS,
            HEADER_CIPHERTEXT_SIZE_IN_BYTES, LogEncryption, PRIVATE_LOG_PLAINTEXT_SIZE_IN_FIELDS,
        },
        logs::arithmetic_generics_utils::{
            get_arr_of_size__log_bytes__from_PT, get_arr_of_size__log_bytes_padding__from_PT,
        },
    },
    oracle::{aes128_decrypt::aes128_decrypt_oracle, shared_secret::get_shared_secret},
    utils::{
        array,
        conversion::{
            bytes_to_fields::{bytes_from_fields, bytes_to_fields},
            fields_to_bytes::{fields_from_bytes, fields_to_bytes},
        },
        point::{get_sign_of_point, point_from_x_coord_and_sign},
        random::get_random_bytes,
    },
};

use std::aes128::aes128_encrypt;

<<<<<<< HEAD
/**
 * Computes N close-to-uniformly-random 256 bits from a given ECDH shared_secret.
 *
 * NEVER re-use the same iv and sym_key.
 * DO NOT call this function more than once with the same shared_secret.
 *
 * This function is only known to be safe if shared_secret is computed by combining a 
 * random ephemeral key with an address point. See big comment within the body of the function.
 * See big comment within the body of the function.
 */
fn extract_many_close_to_uniformly_random_256_bits_from_ecdh_shared_secret_using_poseidon2_unsafe<let N: u32>(
    shared_secret: Point,
) -> [[u8; 32]; N] {
=======
/** Computes a close-to-uniformly-random 256 bits from a given ECDH shared_secret.
 * This function is only known to be safe if shared_secret is computed by combining a 
 * random ephemeral key with an address point. See big comment within the body of the function.
 */
fn extract_close_to_uniformly_random_256_bits_from_ecdh_shared_secret_using_poseidon2_unsafe(
    shared_secret: Point,
) -> [u8; 32] {
>>>>>>> a1ceb3db
    /*
     * Unsafe because of https://eprint.iacr.org/2010/264.pdf Page 13, Lemma 2 (and the * two paragraphs below it).
     *
     * If you call this function, you need to be careful and aware of how the arg
     * `shared_secret` has been derived.
     *
     * The paper says that the way you derive aes keys and IVs should be fine with poseidon2
     * (modelled as a RO), as long as you _don't_ use Poseidon2 as a PRG to generate the * two exponents x & y which multiply to the shared secret S:
     *
     * S = [x*y]*G.
     *
     * (Otherwise, you would have to "key" poseidon2, i.e. generate a uniformly string K
     * which can be public and compute Hash(x) as poseidon(K,x)).
     * In that lemma, k would be 2*254=508, and m would be the number of points on the * grumpkin curve (which is close to r according to the Hasse bound).
     *
     * Our shared secret S is [esk * address_sk] * G, and the question is: * Can we compute hash(S) using poseidon2 instead of sha256?
     *
     * Well, esk is random and not generated with poseidon2, so that's good.
     * What about address_sk?
     * Well, address_sk = poseidon2(stuff) + ivsk, so there was some
     * discussion about whether address_sk is independent of poseidon2.
     * Given that ivsk is random and independent of poseidon2, the address_sk is also
     * independent of poseidon2.
     *
     * Tl;dr: we believe it's safe to hash S = [esk * address_sk] * G using poseidon2,
     * in order to derive a symmetric key.
     *
     * If you're calling this function for a differently-derived `shared_secret`, be
     * careful.
     *
     */

    /* The output of this function needs to be 32 random bytes.
     * A single field won't give us 32 bytes of entropy.
     * So we compute two "random" fields, by poseidon-hashing with two different
     * generators.
     * We then extract the last 16 (big endian) bytes of each "random" field.
     * Note: we use to_be_bytes because it's slightly more efficient. But we have to
     * be careful not to take bytes from the "big end", because the "big" byte is
     * not uniformly random over the byte: it only has < 6 bits of randomness, because
     * it's the big end of a 254-bit field element.
     */

<<<<<<< HEAD
    let mut all_bytes: [[u8; 32]; N] = std::mem::zeroed();
    for k in 0..N {
        // We augment the domain separator with the loop index, so that we can
        // generate N lots of randomness.
        let k_shift = (k as u16 << 8);
        let separator_1 = k_shift + GENERATOR_INDEX__SYMMETRIC_KEY as u16;
        let separator_2 = k_shift + GENERATOR_INDEX__SYMMETRIC_KEY_2 as u16;

        let rand1: Field =
            poseidon2_hash_with_separator([shared_secret.x, shared_secret.y], separator_1);
        let rand2: Field =
            poseidon2_hash_with_separator([shared_secret.x, shared_secret.y], separator_2);

        let rand1_bytes: [u8; 32] = rand1.to_be_bytes();
        let rand2_bytes: [u8; 32] = rand2.to_be_bytes();

        let mut bytes: [u8; 32] = [0; 32];
        for i in 0..16 {
            // We take bytes from the "little end" of the be-bytes arrays:
            let j = 32 - i - 1;
            bytes[i] = rand1_bytes[j];
            bytes[16 + i] = rand2_bytes[j];
        }

        all_bytes[k] = bytes;
    }

    all_bytes
=======
    let rand1: Field = poseidon2_hash_with_separator(
        [shared_secret.x, shared_secret.y],
        GENERATOR_INDEX__SYMMETRIC_KEY,
    );
    let rand2: Field = poseidon2_hash_with_separator(
        [shared_secret.x, shared_secret.y],
        GENERATOR_INDEX__SYMMETRIC_KEY_2,
    );

    let rand1_bytes: [u8; 32] = rand1.to_be_bytes();
    let rand2_bytes: [u8; 32] = rand2.to_be_bytes();

    let mut bytes: [u8; 32] = [0; 32];
    for i in 0..16 {
        // We take bytes from the "little end" of the be-bytes arrays:
        let j = 32 - i - 1;
        bytes[i] = rand1_bytes[j];
        bytes[16 + i] = rand2_bytes[j];
    }

    bytes
>>>>>>> a1ceb3db
}

fn derive_aes_symmetric_key_and_iv_from_uniformly_random_256_bits<let N: u32>(
    many_random_256_bits: [[u8; 32]; N],
) -> [([u8; 16], [u8; 16]); N] {
    // Many (sym_key, iv) pairs:
    let mut many_pairs: [([u8; 16], [u8; 16]); N] = std::mem::zeroed();
    for k in 0..N {
        let random_256_bits = many_random_256_bits[k];
        let mut sym_key = [0; 16];
        let mut iv = [0; 16];
        for i in 0..16 {
            sym_key[i] = random_256_bits[i];
            iv[i] = random_256_bits[i + 16];
        }
        many_pairs[k] = (sym_key, iv);
    }

<<<<<<< HEAD
    many_pairs
}

pub fn derive_aes_symmetric_key_and_iv_from_ecdh_shared_secret_using_poseidon2_unsafe<let N: u32>(
    shared_secret: Point,
) -> [([u8; 16], [u8; 16]); N] {
    let many_random_256_bits: [[u8; 32]; N] = extract_many_close_to_uniformly_random_256_bits_from_ecdh_shared_secret_using_poseidon2_unsafe(
        shared_secret,
    );

    derive_aes_symmetric_key_and_iv_from_uniformly_random_256_bits(many_random_256_bits)
=======
pub fn derive_aes_symmetric_key_and_iv_from_ecdh_shared_secret_using_poseidon2_unsafe(
    shared_secret: Point,
) -> ([u8; 16], [u8; 16]) {
    derive_aes_symmetric_key_and_iv_from_ecdh_shared_secret(
        shared_secret,
        extract_close_to_uniformly_random_256_bits_from_ecdh_shared_secret_using_poseidon2_unsafe,
    )
>>>>>>> a1ceb3db
}

pub struct AES128 {}

impl LogEncryption for AES128 {
    fn encrypt_log<let PLAINTEXT_LEN: u32>(
        plaintext: [Field; PLAINTEXT_LEN],
        recipient: AztecAddress,
    ) -> [Field; PRIVATE_LOG_CIPHERTEXT_LEN] {
        // AES 128 operates on bytes, not fields, so we need to convert the fields to bytes.
        // (This process is then reversed when processing the log in `do_process_log`)
        let plaintext_bytes = fields_to_bytes(plaintext);

        // *****************************************************************************
        // Compute the shared secret
        // *****************************************************************************

        let (eph_sk, eph_pk) = generate_ephemeral_key_pair();

        let eph_pk_sign_byte: u8 = get_sign_of_point(eph_pk) as u8;

        // (not to be confused with the tagging shared secret)
        let ciphertext_shared_secret =
            derive_ecdh_shared_secret_using_aztec_address(eph_sk, recipient);
        // TODO: also use this shared secret for deriving note randomness.

        // *****************************************************************************
        // Convert the plaintext into whatever format the encryption function expects
        // *****************************************************************************

        // Already done for this strategy: AES expects bytes.

        // *****************************************************************************
        // Encrypt the plaintext
        // *****************************************************************************

        // It is safe to call the `unsafe` function here, because we know the `shared_secret`
        // was derived using an AztecAddress (the recipient). See the block comment
        // at the start of this unsafe target function for more info.
<<<<<<< HEAD
        let pairs = derive_aes_symmetric_key_and_iv_from_ecdh_shared_secret_using_poseidon2_unsafe::<2>(
=======
        let (sym_key, iv) = derive_aes_symmetric_key_and_iv_from_ecdh_shared_secret_using_poseidon2_unsafe(
>>>>>>> a1ceb3db
            ciphertext_shared_secret,
        );
        let (body_sym_key, body_iv) = pairs[0];
        let (header_sym_key, header_iv) = pairs[1];

        let ciphertext_bytes = aes128_encrypt(plaintext_bytes, body_iv, body_sym_key);

        // |full_pt| = |pt_length| + |pt|
        // |pt_aes_padding| = 16 - (|full_pt| % 16)
        // or... since a % b is the same as a - b * (a // b) (integer division), so:
        // |pt_aes_padding| = 16 - (|full_pt| - 16 * (|full_pt| // 16))
        // |ct| = |full_pt| + |pt_aes_padding|
        //      = |full_pt| + 16 - (|full_pt| - 16 * (|full_pt| // 16))
        //      = 16 + 16 * (|full_pt| // 16)
        //      = 16 * (1 + |full_pt| // 16)
        assert(ciphertext_bytes.len() == 16 * (1 + (PLAINTEXT_LEN * 32) / 16));

        // *****************************************************************************
        // Compute the header ciphertext
        // *****************************************************************************

        // Header contains only the length of the ciphertext stored in 2 bytes.
        let mut header_plaintext: [u8; 2] = [0 as u8; 2];
        let ciphertext_bytes_length = ciphertext_bytes.len();
        header_plaintext[0] = (ciphertext_bytes_length >> 8) as u8;
        header_plaintext[1] = ciphertext_bytes_length as u8;

<<<<<<< HEAD
=======
        // TODO(#14010): this is insecure and wasteful:
        // "Insecure", because the esk shouldn't be used twice (once for the header,
        // and again for the proper ciphertext) (at least, I never got the
        // "go ahead" that this would be safe, unfortunately).
        // "Wasteful", because the exact same computation is happening further down.
        // I'm leaving that 2nd computation where it is, because this 1st computation
        // will be imminently deleted, when the header logic is deleted.
        let (sym_key, iv) = derive_aes_symmetric_key_and_iv_from_ecdh_shared_secret_using_poseidon2_unsafe(
            ciphertext_shared_secret,
        );

>>>>>>> a1ceb3db
        // Note: the aes128_encrypt builtin fn automatically appends bytes to the
        // input, according to pkcs#7; hence why the output `header_ciphertext_bytes` is 16
        // bytes larger than the input in this case.
        let header_ciphertext_bytes = aes128_encrypt(header_plaintext, header_iv, header_sym_key);
        // I recall that converting a slice to an array incurs constraints, so I'll check the length this way instead:
        assert(header_ciphertext_bytes.len() == HEADER_CIPHERTEXT_SIZE_IN_BYTES);

        // *****************************************************************************
        // Prepend / append more bytes of data to the ciphertext, before converting back
        // to fields.
        // *****************************************************************************

        let mut log_bytes_padding_to_mult_31 =
            get_arr_of_size__log_bytes_padding__from_PT::<PLAINTEXT_LEN * 32>();
        // Safety: this randomness won't be constrained to be random. It's in the
        // interest of the executor of this fn to encrypt with random bytes.
        log_bytes_padding_to_mult_31 = unsafe { get_random_bytes() };

        let mut log_bytes = get_arr_of_size__log_bytes__from_PT::<PLAINTEXT_LEN * 32>();

        assert(
            log_bytes.len() % 31 == 0,
            "Unexpected error: log_bytes.len() should be divisible by 31, by construction.",
        );

        log_bytes[0] = eph_pk_sign_byte;
        let mut offset = 1;
        for i in 0..header_ciphertext_bytes.len() {
            log_bytes[offset + i] = header_ciphertext_bytes[i];
        }
        offset += header_ciphertext_bytes.len();

        for i in 0..ciphertext_bytes.len() {
            log_bytes[offset + i] = ciphertext_bytes[i];
        }
        offset += ciphertext_bytes.len();

        for i in 0..log_bytes_padding_to_mult_31.len() {
            log_bytes[offset + i] = log_bytes_padding_to_mult_31[i];
        }

        assert(
            offset + log_bytes_padding_to_mult_31.len() == log_bytes.len(),
            "Something has gone wrong",
        );

        // *****************************************************************************
        // Convert bytes back to fields
        // *****************************************************************************

        // TODO(#12749): As Mike pointed out, we need to make logs produced by different encryption schemes
        // indistinguishable from each other and for this reason the output here and in the last for-loop of this function
        // should cover a full field.
        let log_bytes_as_fields = bytes_to_fields(log_bytes);

        // *****************************************************************************
        // Prepend / append fields, to create the final log
        // *****************************************************************************

        let mut ciphertext: [Field; PRIVATE_LOG_CIPHERTEXT_LEN] = [0; PRIVATE_LOG_CIPHERTEXT_LEN];

        ciphertext[0] = eph_pk.x;

        let mut offset = 1;
        for i in 0..log_bytes_as_fields.len() {
            ciphertext[offset + i] = log_bytes_as_fields[i];
        }
        offset += log_bytes_as_fields.len();

        for i in offset..PRIVATE_LOG_CIPHERTEXT_LEN {
            // We need to get a random value that fits in 31 bytes to not leak information about the size of the log
            // (all the "real" log fields contain at most 31 bytes because of the way we convert the bytes to fields).
            // TODO(#12749): Long term, this is not a good solution.

            // Safety: we assume that the sender wants for the log to be private - a malicious one could simply reveal its
            // contents publicly. It is therefore fine to trust the sender to provide random padding.
            let field_bytes = unsafe { get_random_bytes::<31>() };
            ciphertext[i] = Field::from_be_bytes::<31>(field_bytes);
        }

        ciphertext
    }

    unconstrained fn decrypt_log(
        ciphertext: BoundedVec<Field, PRIVATE_LOG_CIPHERTEXT_LEN>,
        recipient: AztecAddress,
    ) -> BoundedVec<Field, PRIVATE_LOG_PLAINTEXT_SIZE_IN_FIELDS> {
        let eph_pk_x = ciphertext.get(0);

        let ciphertext_without_eph_pk_x_fields = array::subbvec::<Field, PRIVATE_LOG_CIPHERTEXT_LEN, PRIVATE_LOG_CIPHERTEXT_LEN - EPH_PK_X_SIZE_IN_FIELDS>(
            ciphertext,
            EPH_PK_X_SIZE_IN_FIELDS,
        );

        // Convert the ciphertext represented as fields to a byte representation (its original format)
        let ciphertext_without_eph_pk_x = bytes_from_fields(ciphertext_without_eph_pk_x_fields);

        // First byte of the ciphertext represents the ephemeral public key sign
        let eph_pk_sign_bool = ciphertext_without_eph_pk_x.get(0) != 0;
        // With the sign and the x-coordinate of the ephemeral public key, we can reconstruct the point
        let eph_pk = point_from_x_coord_and_sign(eph_pk_x, eph_pk_sign_bool);

        // Derive shared secret
        let ciphertext_shared_secret = get_shared_secret(recipient, eph_pk);
<<<<<<< HEAD

        // Derive symmetric keys:
        let pairs = derive_aes_symmetric_key_and_iv_from_ecdh_shared_secret_using_poseidon2_unsafe::<2>(
=======
        let (sym_key, iv) = derive_aes_symmetric_key_and_iv_from_ecdh_shared_secret_using_poseidon2_unsafe(
>>>>>>> a1ceb3db
            ciphertext_shared_secret,
        );
        let (body_sym_key, body_iv) = pairs[0];
        let (header_sym_key, header_iv) = pairs[1];

        // Extract the header ciphertext
        let header_start = EPH_PK_SIGN_BYTE_SIZE_IN_BYTES; // Skip eph_pk_sign byte
        let header_ciphertext: [u8; HEADER_CIPHERTEXT_SIZE_IN_BYTES] =
            array::subarray(ciphertext_without_eph_pk_x.storage(), header_start);
        // We need to convert the array to a BoundedVec because the oracle expects a BoundedVec as it's designed to work
        // with logs with unknown length at compile time. This would not be necessary here as the header ciphertext length
        // is fixed. But we do it anyway to not have to have duplicate oracles.
        let header_ciphertext_bvec =
            BoundedVec::<u8, HEADER_CIPHERTEXT_SIZE_IN_BYTES>::from_array(header_ciphertext);

        // Decrypt header
        let header_plaintext =
            aes128_decrypt_oracle(header_ciphertext_bvec, header_iv, header_sym_key);

        // Extract ciphertext length from header (2 bytes, big-endian)
        let ciphertext_length =
            ((header_plaintext.get(0) as u32) << 8) | (header_plaintext.get(1) as u32);

        // Extract and decrypt main ciphertext
        let ciphertext_start = header_start + HEADER_CIPHERTEXT_SIZE_IN_BYTES;
        let ciphertext_with_padding: [u8; (PRIVATE_LOG_CIPHERTEXT_LEN - EPH_PK_X_SIZE_IN_FIELDS) * 31 - HEADER_CIPHERTEXT_SIZE_IN_BYTES - EPH_PK_SIGN_BYTE_SIZE_IN_BYTES] =
            array::subarray(ciphertext_without_eph_pk_x.storage(), ciphertext_start);
        let ciphertext: BoundedVec<u8, (PRIVATE_LOG_CIPHERTEXT_LEN - EPH_PK_X_SIZE_IN_FIELDS) * 31 - HEADER_CIPHERTEXT_SIZE_IN_BYTES - EPH_PK_SIGN_BYTE_SIZE_IN_BYTES> =
            BoundedVec::from_parts(ciphertext_with_padding, ciphertext_length);

        // Decrypt main ciphertext and return it
        let plaintext_bytes = aes128_decrypt_oracle(ciphertext, body_iv, body_sym_key);

        // Each field of the original note log was serialized to 32 bytes so we convert the bytes back to fields.
        fields_from_bytes(plaintext_bytes)
    }
}

mod test {
    use crate::{
        keys::ecdh_shared_secret::derive_ecdh_shared_secret_using_aztec_address,
        messages::encryption::log_encryption::{LogEncryption, PRIVATE_LOG_PLAINTEXT_SIZE_IN_FIELDS},
        test::helpers::test_environment::TestEnvironment,
    };
    use super::AES128;
    use protocol_types::{
        address::AztecAddress,
        indexed_tagging_secret::IndexedTaggingSecret,
        traits::{Deserialize, FromField},
    };
    use std::{embedded_curve_ops::EmbeddedCurveScalar, test::OracleMock};

    #[test]
    unconstrained fn encrypt_decrypt_log() {
        let mut env = TestEnvironment::new();
        // Advance 1 block so we can read historic state from private
        env.advance_block_by(1);

        let plaintext = [1, 2, 3];

        let recipient = AztecAddress::from_field(
            0x25afb798ea6d0b8c1618e50fdeafa463059415013d3b7c75d46abf5e242be70c,
        );

        // Mock random values for deterministic test
        let eph_sk = 0x1358d15019d4639393d62b97e1588c095957ce74a1c32d6ec7d62fe6705d9538;
        let _ = OracleMock::mock("getRandomField").returns(eph_sk).times(1);

        let randomness = 0x0101010101010101010101010101010101010101010101010101010101010101;
        let _ = OracleMock::mock("getRandomField").returns(randomness).times(1000000);

        let _ = OracleMock::mock("getIndexedTaggingSecretAsSender").returns(
            IndexedTaggingSecret::deserialize([69420, 1337]),
        );
        let _ = OracleMock::mock("incrementAppTaggingSecretIndexAsSender").returns(());

        // Encrypt the log
        let encrypted_log = BoundedVec::from_array(AES128::encrypt_log(plaintext, recipient));

        // Mock shared secret for deterministic test
        let shared_secret = derive_ecdh_shared_secret_using_aztec_address(
            EmbeddedCurveScalar::from_field(eph_sk),
            recipient,
        );
        let _ = OracleMock::mock("getSharedSecret").returns(shared_secret);

        // Decrypt the log
        let decrypted = AES128::decrypt_log(encrypted_log, recipient);

        // The decryption function spits out a BoundedVec because it's designed to work with logs with unknown length
        // at compile time. For this reason we need to convert the original input to a BoundedVec.
        let plaintext_bvec =
            BoundedVec::<Field, PRIVATE_LOG_PLAINTEXT_SIZE_IN_FIELDS>::from_array(plaintext);

        // Verify decryption matches original plaintext
        assert_eq(decrypted, plaintext_bvec, "Decrypted bytes should match original plaintext");

        // The following is a workaround of "struct is never constructed" Noir compilation error (we only ever use
        // static methods of the struct).
        let _ = AES128 {};
    }
}<|MERGE_RESOLUTION|>--- conflicted
+++ resolved
@@ -36,7 +36,6 @@
 
 use std::aes128::aes128_encrypt;
 
-<<<<<<< HEAD
 /**
  * Computes N close-to-uniformly-random 256 bits from a given ECDH shared_secret.
  *
@@ -50,15 +49,6 @@
 fn extract_many_close_to_uniformly_random_256_bits_from_ecdh_shared_secret_using_poseidon2_unsafe<let N: u32>(
     shared_secret: Point,
 ) -> [[u8; 32]; N] {
-=======
-/** Computes a close-to-uniformly-random 256 bits from a given ECDH shared_secret.
- * This function is only known to be safe if shared_secret is computed by combining a 
- * random ephemeral key with an address point. See big comment within the body of the function.
- */
-fn extract_close_to_uniformly_random_256_bits_from_ecdh_shared_secret_using_poseidon2_unsafe(
-    shared_secret: Point,
-) -> [u8; 32] {
->>>>>>> a1ceb3db
     /*
      * Unsafe because of https://eprint.iacr.org/2010/264.pdf Page 13, Lemma 2 (and the * two paragraphs below it).
      *
@@ -102,8 +92,11 @@
      * it's the big end of a 254-bit field element.
      */
 
-<<<<<<< HEAD
     let mut all_bytes: [[u8; 32]; N] = std::mem::zeroed();
+    // We restrict N to be < 2^8, because of how we compute the domain separator
+    // from k below (where k <= N mist be 8 bits). In practice, it's extremely
+    // unlikely that an app will want to compute >= 256 ciphertexts.
+    static_assert(N < 256, "N too large");
     for k in 0..N {
         // We augment the domain separator with the loop index, so that we can
         // generate N lots of randomness.
@@ -131,29 +124,6 @@
     }
 
     all_bytes
-=======
-    let rand1: Field = poseidon2_hash_with_separator(
-        [shared_secret.x, shared_secret.y],
-        GENERATOR_INDEX__SYMMETRIC_KEY,
-    );
-    let rand2: Field = poseidon2_hash_with_separator(
-        [shared_secret.x, shared_secret.y],
-        GENERATOR_INDEX__SYMMETRIC_KEY_2,
-    );
-
-    let rand1_bytes: [u8; 32] = rand1.to_be_bytes();
-    let rand2_bytes: [u8; 32] = rand2.to_be_bytes();
-
-    let mut bytes: [u8; 32] = [0; 32];
-    for i in 0..16 {
-        // We take bytes from the "little end" of the be-bytes arrays:
-        let j = 32 - i - 1;
-        bytes[i] = rand1_bytes[j];
-        bytes[16 + i] = rand2_bytes[j];
-    }
-
-    bytes
->>>>>>> a1ceb3db
 }
 
 fn derive_aes_symmetric_key_and_iv_from_uniformly_random_256_bits<let N: u32>(
@@ -172,7 +142,6 @@
         many_pairs[k] = (sym_key, iv);
     }
 
-<<<<<<< HEAD
     many_pairs
 }
 
@@ -184,15 +153,6 @@
     );
 
     derive_aes_symmetric_key_and_iv_from_uniformly_random_256_bits(many_random_256_bits)
-=======
-pub fn derive_aes_symmetric_key_and_iv_from_ecdh_shared_secret_using_poseidon2_unsafe(
-    shared_secret: Point,
-) -> ([u8; 16], [u8; 16]) {
-    derive_aes_symmetric_key_and_iv_from_ecdh_shared_secret(
-        shared_secret,
-        extract_close_to_uniformly_random_256_bits_from_ecdh_shared_secret_using_poseidon2_unsafe,
-    )
->>>>>>> a1ceb3db
 }
 
 pub struct AES128 {}
@@ -232,11 +192,7 @@
         // It is safe to call the `unsafe` function here, because we know the `shared_secret`
         // was derived using an AztecAddress (the recipient). See the block comment
         // at the start of this unsafe target function for more info.
-<<<<<<< HEAD
         let pairs = derive_aes_symmetric_key_and_iv_from_ecdh_shared_secret_using_poseidon2_unsafe::<2>(
-=======
-        let (sym_key, iv) = derive_aes_symmetric_key_and_iv_from_ecdh_shared_secret_using_poseidon2_unsafe(
->>>>>>> a1ceb3db
             ciphertext_shared_secret,
         );
         let (body_sym_key, body_iv) = pairs[0];
@@ -264,20 +220,6 @@
         header_plaintext[0] = (ciphertext_bytes_length >> 8) as u8;
         header_plaintext[1] = ciphertext_bytes_length as u8;
 
-<<<<<<< HEAD
-=======
-        // TODO(#14010): this is insecure and wasteful:
-        // "Insecure", because the esk shouldn't be used twice (once for the header,
-        // and again for the proper ciphertext) (at least, I never got the
-        // "go ahead" that this would be safe, unfortunately).
-        // "Wasteful", because the exact same computation is happening further down.
-        // I'm leaving that 2nd computation where it is, because this 1st computation
-        // will be imminently deleted, when the header logic is deleted.
-        let (sym_key, iv) = derive_aes_symmetric_key_and_iv_from_ecdh_shared_secret_using_poseidon2_unsafe(
-            ciphertext_shared_secret,
-        );
-
->>>>>>> a1ceb3db
         // Note: the aes128_encrypt builtin fn automatically appends bytes to the
         // input, according to pkcs#7; hence why the output `header_ciphertext_bytes` is 16
         // bytes larger than the input in this case.
@@ -382,13 +324,9 @@
 
         // Derive shared secret
         let ciphertext_shared_secret = get_shared_secret(recipient, eph_pk);
-<<<<<<< HEAD
 
         // Derive symmetric keys:
         let pairs = derive_aes_symmetric_key_and_iv_from_ecdh_shared_secret_using_poseidon2_unsafe::<2>(
-=======
-        let (sym_key, iv) = derive_aes_symmetric_key_and_iv_from_ecdh_shared_secret_using_poseidon2_unsafe(
->>>>>>> a1ceb3db
             ciphertext_shared_secret,
         );
         let (body_sym_key, body_iv) = pairs[0];
