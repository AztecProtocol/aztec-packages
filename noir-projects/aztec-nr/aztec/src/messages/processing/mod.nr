--- conflicted
+++ resolved
@@ -1,12 +1,9 @@
 pub(crate) mod event_validation_request;
 pub mod message_context;
 pub(crate) mod note_validation_request;
-<<<<<<< HEAD
 pub(crate) mod log_retrieval_request;
 pub(crate) mod log_retrieval_response;
-=======
 pub(crate) mod pending_tagged_log;
->>>>>>> e56baa7f
 
 use crate::{
     capsules::CapsuleArray,
