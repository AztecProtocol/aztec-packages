--- conflicted
+++ resolved
@@ -9,12 +9,8 @@
         private_notes::process_private_note_log,
     },
     encrypted_logs::{
-<<<<<<< HEAD
         encoding::from_expanded_metadata,
-        log_assembly_strategies::default_aes128::aes128::AES128,
-=======
         encrypt::aes128::AES128,
->>>>>>> 37001ab4
         log_encryption::LogEncryption,
         log_type::{
             PARTIAL_NOTE_PRIVATE_LOG_TYPE_ID, PRIVATE_EVENT_LOG_TYPE_ID, PRIVATE_NOTE_LOG_TYPE_ID,
