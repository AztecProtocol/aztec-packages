use crate::{
    context::{PrivateContext, PublicContext, UnconstrainedContext},
    state_vars::shared_mutable::{
<<<<<<< HEAD
        scheduled_delay_change::ScheduledDelayChange, scheduled_value_change::ScheduledValueChange,
        shared_mutable::SharedMutable,
    },
    test::helpers::test_environment::TestEnvironment,
=======
        shared_mutable::SharedMutable, scheduled_value_change::ScheduledValueChange,
        scheduled_delay_change::ScheduledDelayChange,
    }, test::helpers::test_environment::TestEnvironment,
>>>>>>> a166203a
};

use dep::std::{mem::zeroed, test::OracleMock};

global new_value = 17;

global new_delay = 20;

global storage_slot = 47;

global TEST_INITIAL_DELAY: u32 = 32;

unconstrained fn setup() -> TestEnvironment {
    TestEnvironment::new()
}

unconstrained fn in_public(
    env: TestEnvironment,
) -> SharedMutable<Field, TEST_INITIAL_DELAY, &mut PublicContext> {
    SharedMutable::new(&mut env.public(), storage_slot)
}

unconstrained fn in_private(
    env: &mut TestEnvironment,
    historical_block_number: u32,
) -> SharedMutable<Field, TEST_INITIAL_DELAY, &mut PrivateContext> {
    SharedMutable::new(&mut env.private_at(historical_block_number), storage_slot)
}

unconstrained fn in_unconstrained(
    env: TestEnvironment,
) -> SharedMutable<Field, TEST_INITIAL_DELAY, UnconstrainedContext> {
    SharedMutable::new(env.unkonstrained(), storage_slot)
}

#[test]
unconstrained fn test_get_current_value_in_public_initial() {
    let env = setup();
    let state_var = in_public(env);

    assert_eq(state_var.get_current_value_in_public(), zeroed());
}

#[test]
unconstrained fn test_get_scheduled_value_in_public() {
    let mut env = setup();
    let state_var = in_public(env);

    state_var.schedule_value_change(new_value);

    let (scheduled, block_of_change) = state_var.get_scheduled_value_in_public();
    assert_eq(scheduled, new_value);
    assert_eq(block_of_change, env.block_number() + TEST_INITIAL_DELAY);
}

#[test]
unconstrained fn test_get_current_value_in_public_before_scheduled_change() {
    let mut env = setup();
    let state_var = in_public(env);

    state_var.schedule_value_change(new_value);

    let (_, block_of_change) = state_var.get_scheduled_value_in_public();

    let original_value = zeroed();

    // The current value has not changed
    assert_eq(state_var.get_current_value_in_public(), original_value);

    // The current value still does not change right before the block of change
    env.advance_block_to(block_of_change - 1);
    assert_eq(state_var.get_current_value_in_public(), original_value);
}

#[test]
unconstrained fn test_get_current_value_in_public_at_scheduled_change() {
    let mut env = setup();
    let state_var = in_public(env);

    state_var.schedule_value_change(new_value);

    let (_, block_of_change) = state_var.get_scheduled_value_in_public();

    env.advance_block_to(block_of_change);
    assert_eq(state_var.get_current_value_in_public(), new_value);
}

#[test]
unconstrained fn test_get_current_value_in_public_after_scheduled_change() {
    let mut env = setup();
    let state_var = in_public(env);

    state_var.schedule_value_change(new_value);

    let (_, block_of_change) = state_var.get_scheduled_value_in_public();

    env.advance_block_to(block_of_change + 10);
    assert_eq(state_var.get_current_value_in_public(), new_value);
}

#[test]
unconstrained fn test_get_current_delay_in_public_initial() {
    let env = setup();
    let state_var = in_public(env);

    assert_eq(state_var.get_current_delay_in_public(), TEST_INITIAL_DELAY);
}

#[test]
unconstrained fn test_get_scheduled_delay_in_public() {
    let mut env = setup();
    let state_var = in_public(env);

    state_var.schedule_delay_change(new_delay);

    let (scheduled, block_of_change) = state_var.get_scheduled_delay_in_public();
    assert_eq(scheduled, new_delay);
    // The new delay is smaller, therefore we need to wait for the difference between current and new
    assert_eq(block_of_change, env.block_number() + TEST_INITIAL_DELAY - new_delay);
}

#[test]
unconstrained fn test_get_current_delay_in_public_before_scheduled_change() {
    let mut env = setup();
    let state_var = in_public(env);

    state_var.schedule_delay_change(new_delay);

    let (_, block_of_change) = state_var.get_scheduled_delay_in_public();

    let original_delay = TEST_INITIAL_DELAY;

    // The current delay has not changed
    assert_eq(state_var.get_current_delay_in_public(), original_delay);

    // The current delay still does not change right before the block of change
    env.advance_block_to(block_of_change - 1);
    assert_eq(state_var.get_current_delay_in_public(), original_delay);
}

#[test]
unconstrained fn test_get_current_delay_in_public_at_scheduled_change() {
    let mut env = setup();
    let state_var = in_public(env);

    state_var.schedule_delay_change(new_delay);

    let (_, block_of_change) = state_var.get_scheduled_delay_in_public();

    env.advance_block_to(block_of_change);
    assert_eq(state_var.get_current_delay_in_public(), new_delay);
}

#[test]
unconstrained fn test_get_current_delay_in_public_after_scheduled_change() {
    let mut env = setup();
    let state_var = in_public(env);

    state_var.schedule_delay_change(new_delay);

    let (_, block_of_change) = state_var.get_scheduled_delay_in_public();

    env.advance_block_to(block_of_change + 10);
    assert_eq(state_var.get_current_delay_in_public(), new_delay);
}

#[test]
unconstrained fn test_get_current_value_in_private_initial() {
    let mut env = setup();

    let historical_block_number = env.block_number();
    let state_var = in_private(&mut env, historical_block_number);

    assert_eq(state_var.get_current_value_in_private(), zeroed());
    assert_eq(
        state_var.context.max_block_number.unwrap(),
        historical_block_number + TEST_INITIAL_DELAY,
    );
}

#[test]
unconstrained fn test_get_current_value_in_private_before_change() {
    let mut env = setup();

    let public_state_var = in_public(env);
    public_state_var.schedule_value_change(new_value);

    let (_, block_of_change) = public_state_var.get_scheduled_value_in_public();

    let schedule_block_number = env.block_number();

    let private_state_var = in_private(&mut env, schedule_block_number);
    assert_eq(private_state_var.get_current_value_in_private(), 0);
    assert_eq(private_state_var.context.max_block_number.unwrap(), block_of_change - 1);
}

#[test]
unconstrained fn test_get_current_value_in_private_immediately_before_change() {
    let mut env = setup();

    let public_state_var = in_public(env);
    public_state_var.schedule_value_change(new_value);

    let (_, block_of_change) = public_state_var.get_scheduled_value_in_public();

    let private_state_var = in_private(&mut env, block_of_change - 1);

    // Note that this transaction would never be valid since the max block number is the same as the historical block
    // used to built the proof, i.e. in the past.
    assert_eq(private_state_var.get_current_value_in_private(), 0);
    assert_eq(private_state_var.context.max_block_number.unwrap(), block_of_change - 1);
}

#[test]
unconstrained fn test_get_current_value_in_private_at_change() {
    let mut env = setup();

    let public_state_var = in_public(env);
    public_state_var.schedule_value_change(new_value);

    let (_, block_of_change) = public_state_var.get_scheduled_value_in_public();

    let historical_block_number = block_of_change;
    let private_state_var = in_private(&mut env, historical_block_number);
    assert_eq(private_state_var.get_current_value_in_private(), new_value);
    assert_eq(
        private_state_var.context.max_block_number.unwrap(),
        historical_block_number + TEST_INITIAL_DELAY,
    );
}

#[test]
unconstrained fn test_get_current_value_in_private_after_change() {
    let mut env = setup();

    let public_state_var = in_public(env);
    public_state_var.schedule_value_change(new_value);

    let (_, block_of_change) = public_state_var.get_scheduled_value_in_public();

    let historical_block_number = block_of_change + 10;
    let private_state_var = in_private(&mut env, historical_block_number);
    assert_eq(private_state_var.get_current_value_in_private(), new_value);
    assert_eq(
        private_state_var.context.max_block_number.unwrap(),
        historical_block_number + TEST_INITIAL_DELAY,
    );
}

#[test]
unconstrained fn test_get_current_value_in_private_with_non_initial_delay() {
    let mut env = setup();

    let public_state_var = in_public(env);
    public_state_var.schedule_value_change(new_value);
    public_state_var.schedule_delay_change(new_delay);

    let (_, value_block_of_change) = public_state_var.get_scheduled_value_in_public();
    let (_, delay_block_of_change) = public_state_var.get_scheduled_delay_in_public();

    let historical_block_number = if value_block_of_change > delay_block_of_change {
        value_block_of_change
    } else {
        delay_block_of_change
    };

    let private_state_var = in_private(&mut env, historical_block_number);
    assert_eq(private_state_var.get_current_value_in_private(), new_value);
    assert_eq(
        private_state_var.context.max_block_number.unwrap(),
        historical_block_number + new_delay,
    );
}

#[test(should_fail_with = "Hint values do not match hash")]
unconstrained fn test_get_current_value_in_private_bad_value_hints() {
    let mut env = setup();

    let public_state_var = in_public(env);
    public_state_var.schedule_value_change(new_value);

    let schedule_block_number = env.block_number();
    let private_state_var = in_private(&mut env, schedule_block_number);

    let mocked: ScheduledValueChange<Field> =
        ScheduledValueChange::new(0, new_value + 1, schedule_block_number);
    let _ = OracleMock::mock("storageRead")
        .with_params((
            env.contract_address().to_field(), private_state_var.get_value_change_storage_slot(),
            schedule_block_number, 3,
        ))
        .returns(mocked.serialize())
        .times(1);

    let _ = private_state_var.get_current_value_in_private();
}

#[test(should_fail_with = "Hint values do not match hash")]
unconstrained fn test_get_current_value_in_private_bad_delay_hints() {
    let mut env = setup();

    let public_state_var = in_public(env);
    public_state_var.schedule_value_change(new_value);

    let schedule_block_number = env.block_number();
    let private_state_var = in_private(&mut env, schedule_block_number);

    let mocked: ScheduledDelayChange<TEST_INITIAL_DELAY> =
        ScheduledDelayChange::new(Option::none(), Option::some(42), schedule_block_number);
    let _ = OracleMock::mock("storageRead")
        .with_params((
            env.contract_address().to_field(), private_state_var.get_delay_change_storage_slot(),
            schedule_block_number, 1,
        ))
        .returns(mocked.serialize())
        .times(1);

    let _ = private_state_var.get_current_value_in_private();
}

#[test(should_fail_with = "Non-zero value change for zero hash")]
unconstrained fn test_get_current_value_in_private_bad_zero_hash_value_hints() {
    let mut env = setup();

    let historical_block_number = env.block_number();
    let state_var = in_private(&mut env, historical_block_number);

    let mocked: ScheduledValueChange<Field> = ScheduledValueChange::new(0, new_value, 0);
    let _ = OracleMock::mock("storageRead")
        .with_params((
            env.contract_address().to_field(), state_var.get_value_change_storage_slot(),
            historical_block_number, 3,
        ))
        .returns(mocked.serialize())
        .times(1);

    let _ = state_var.get_current_value_in_private();
}

#[test(should_fail_with = "Non-zero delay change for zero hash")]
unconstrained fn test_get_current_value_in_private_bad_zero_hash_delay_hints() {
    let mut env = setup();

    let historical_block_number = env.block_number();
    let state_var = in_private(&mut env, historical_block_number);

    let mocked: ScheduledDelayChange<TEST_INITIAL_DELAY> =
        ScheduledDelayChange::new(Option::none(), Option::some(new_delay), 0);
    let _ = OracleMock::mock("storageRead")
        .with_params((
            env.contract_address().to_field(), state_var.get_delay_change_storage_slot(),
            historical_block_number, 1,
        ))
        .returns(mocked.serialize())
        .times(1);

    let _ = state_var.get_current_value_in_private();
}

#[test]
unconstrained fn test_get_current_value_in_unconstrained_initial() {
    let env = setup();
    let state_var = in_unconstrained(env);

    assert_eq(state_var.get_current_value_in_unconstrained(), zeroed());
}

#[test]
unconstrained fn test_get_current_value_in_unconstrained_before_scheduled_change() {
    let mut env = setup();
    let state_var_public = in_public(env);

    state_var_public.schedule_value_change(new_value);

    let (_, block_of_change) = state_var_public.get_scheduled_value_in_public();

    let original_value = zeroed();

    let mut state_var_unconstrained = in_unconstrained(env);

    // The current value has not changed
    assert_eq(state_var_unconstrained.get_current_value_in_unconstrained(), original_value);

    // The current value still does not change right before the block of change
    env.advance_block_to(block_of_change - 1);

    state_var_unconstrained = in_unconstrained(env);
    assert_eq(state_var_unconstrained.get_current_value_in_unconstrained(), original_value);
}

#[test]
unconstrained fn test_get_current_value_in_unconstrained_at_scheduled_change() {
    let mut env = setup();
    let state_var_public = in_public(env);

    state_var_public.schedule_value_change(new_value);

    let (_, block_of_change) = state_var_public.get_scheduled_value_in_public();

    env.advance_block_to(block_of_change);

    let state_var_unconstrained = in_unconstrained(env);
    assert_eq(state_var_unconstrained.get_current_value_in_unconstrained(), new_value);
}

#[test]
unconstrained fn test_get_current_value_in_unconstrained_after_scheduled_change() {
    let mut env = setup();
    let state_var_public = in_public(env);

    state_var_public.schedule_value_change(new_value);

    let (_, block_of_change) = state_var_public.get_scheduled_value_in_public();

    env.advance_block_to(block_of_change + 10);
    let state_var_unconstrained = in_unconstrained(env);
    assert_eq(state_var_unconstrained.get_current_value_in_unconstrained(), new_value);
}<|MERGE_RESOLUTION|>--- conflicted
+++ resolved
@@ -1,16 +1,9 @@
 use crate::{
     context::{PrivateContext, PublicContext, UnconstrainedContext},
     state_vars::shared_mutable::{
-<<<<<<< HEAD
-        scheduled_delay_change::ScheduledDelayChange, scheduled_value_change::ScheduledValueChange,
-        shared_mutable::SharedMutable,
-    },
-    test::helpers::test_environment::TestEnvironment,
-=======
         shared_mutable::SharedMutable, scheduled_value_change::ScheduledValueChange,
         scheduled_delay_change::ScheduledDelayChange,
     }, test::helpers::test_environment::TestEnvironment,
->>>>>>> a166203a
 };
 
 use dep::std::{mem::zeroed, test::OracleMock};
