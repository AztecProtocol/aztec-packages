--- conflicted
+++ resolved
@@ -234,17 +234,12 @@
     env.private_context(|context| {
         let state_var = in_private(context);
 
-<<<<<<< HEAD
         assert_eq(state_var.get_current_value(), zeroed());
         assert_eq(
-            context.include_by_timestamp.unwrap(),
+            context.include_by_timestamp,
             context.get_block_header().global_variables.timestamp + TEST_INITIAL_DELAY,
         );
     });
-=======
-    assert_eq(state_var.get_current_value(), zeroed());
-    assert_eq(state_var.context.include_by_timestamp, historical_timestamp + TEST_INITIAL_DELAY);
->>>>>>> eaab4395
 }
 
 #[test]
@@ -262,15 +257,9 @@
     env.private_context(|context| {
         let state_var = in_private(context);
 
-<<<<<<< HEAD
         assert_eq(state_var.get_current_value(), MockStruct::empty());
-        assert_eq(context.include_by_timestamp.unwrap(), timestamp_of_change - 1);
-    });
-=======
-    let private_state_var = in_private(&mut env, schedule_timestamp);
-    assert_eq(private_state_var.get_current_value(), MockStruct::empty());
-    assert_eq(private_state_var.context.include_by_timestamp, timestamp_of_change - 1);
->>>>>>> eaab4395
+        assert_eq(context.include_by_timestamp, timestamp_of_change - 1);
+    });
 }
 
 #[test]
@@ -294,18 +283,11 @@
 
         let state_var = in_private(context);
 
-<<<<<<< HEAD
         // Note that this transaction would never be valid since the max timestamp is the same as the historical timestamp
         // used to built the proof, i.e. in the past.
         assert_eq(state_var.get_current_value(), MockStruct::empty());
-        assert_eq(context.include_by_timestamp.unwrap(), timestamp_of_change - 1);
-    });
-=======
-    // Note that this transaction would never be valid since the max timestamp is the same as the historical timestamp
-    // used to built the proof, i.e. in the past.
-    assert_eq(private_state_var.get_current_value(), MockStruct::empty());
-    assert_eq(private_state_var.context.include_by_timestamp, timestamp_of_change - 1);
->>>>>>> eaab4395
+        assert_eq(context.include_by_timestamp, timestamp_of_change - 1);
+    });
 }
 
 #[test]
@@ -329,22 +311,12 @@
 
         let state_var = in_private(context);
 
-<<<<<<< HEAD
         assert_eq(state_var.get_current_value(), new_value);
         assert_eq(
-            context.include_by_timestamp.unwrap(),
+            context.include_by_timestamp,
             context.get_block_header().global_variables.timestamp + TEST_INITIAL_DELAY,
         );
     });
-=======
-    let historical_timestamp = timestamp_of_change;
-    let private_state_var = in_private(&mut env, historical_timestamp);
-    assert_eq(private_state_var.get_current_value(), new_value);
-    assert_eq(
-        private_state_var.context.include_by_timestamp,
-        historical_timestamp + TEST_INITIAL_DELAY,
-    );
->>>>>>> eaab4395
 }
 
 #[test]
@@ -368,29 +340,18 @@
 
         let state_var = in_private(context);
 
-<<<<<<< HEAD
         assert_eq(state_var.get_current_value(), new_value);
         assert_eq(
-            context.include_by_timestamp.unwrap(),
+            context.include_by_timestamp,
             context.get_block_header().global_variables.timestamp + TEST_INITIAL_DELAY,
         );
     });
-=======
-    let historical_timestamp = timestamp_of_change + 10;
-    let private_state_var = in_private(&mut env, historical_timestamp);
-    assert_eq(private_state_var.get_current_value(), new_value);
-    assert_eq(
-        private_state_var.context.include_by_timestamp,
-        historical_timestamp + TEST_INITIAL_DELAY,
-    );
->>>>>>> eaab4395
 }
 
 #[test]
 unconstrained fn test_get_current_value_in_private_with_non_initial_delay() {
     let mut env = setup();
 
-<<<<<<< HEAD
     let ((_, value_timestamp_of_change), (_, delay_timestamp_of_change)) = env
         .public_context(|context| {
             let state_var = in_public(context);
@@ -412,29 +373,8 @@
         let state_var = in_private(context);
 
         assert_eq(state_var.get_current_value(), new_value);
-        assert_eq(
-            state_var.context.include_by_timestamp.unwrap(),
-            historical_timestamp + new_delay,
-        );
-    });
-=======
-    let public_state_var = in_public(env);
-    public_state_var.schedule_value_change(new_value);
-    public_state_var.schedule_delay_change(new_delay);
-
-    let (_, value_timestamp_of_change) = public_state_var.get_scheduled_value();
-    let (_, delay_timestamp_of_change) = public_state_var.get_scheduled_delay();
-
-    let historical_timestamp = if value_timestamp_of_change > delay_timestamp_of_change {
-        value_timestamp_of_change
-    } else {
-        delay_timestamp_of_change
-    };
-
-    let private_state_var = in_private(&mut env, historical_timestamp);
-    assert_eq(private_state_var.get_current_value(), new_value);
-    assert_eq(private_state_var.context.include_by_timestamp, historical_timestamp + new_delay);
->>>>>>> eaab4395
+        assert_eq(state_var.context.include_by_timestamp, historical_timestamp + new_delay);
+    });
 }
 
 #[test]
