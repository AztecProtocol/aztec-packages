--- conflicted
+++ resolved
@@ -1,28 +1,21 @@
 use dep::protocol_types::{
-<<<<<<< HEAD
-    address::AztecAddress,
-    hash::{poseidon2_hash, poseidon2_hash_with_separator},
-    traits::{FromField, ToField},
-    utils::arrays::array_concat,
-=======
     hash::{poseidon2_hash, poseidon2_hash_with_separator}, address::AztecAddress,
     traits::{FromField, ToField}, utils::arrays::array_concat,
->>>>>>> a166203a
 };
 
 use crate::context::{PrivateContext, PublicContext, UnconstrainedContext};
+use crate::state_vars::{
+    storage::Storage,
+    shared_mutable::{
+        scheduled_value_change::ScheduledValueChange, scheduled_delay_change::ScheduledDelayChange,
+    },
+};
 use crate::oracle::storage::storage_read;
 use crate::state_vars::{
     shared_mutable::{
         scheduled_delay_change::ScheduledDelayChange, scheduled_value_change::ScheduledValueChange,
     },
     storage::Storage,
-<<<<<<< HEAD
-=======
-    shared_mutable::{
-        scheduled_value_change::ScheduledValueChange, scheduled_delay_change::ScheduledDelayChange,
-    },
->>>>>>> a166203a
 };
 use dep::std::mem::zeroed;
 
