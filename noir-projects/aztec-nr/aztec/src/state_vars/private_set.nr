--- conflicted
+++ resolved
@@ -63,29 +63,13 @@
         );
     }
 
-<<<<<<< HEAD
-=======
-    // docs:start:remove
-    pub fn remove<N, M>(self, note: Note) where Note: NoteInterface<N, M> {
-        let note_hash = compute_note_hash_for_read_request(note);
-        let has_been_read = self.context.note_hash_read_requests.any(|r: ReadRequest| r.value == note_hash);
-        assert(has_been_read, "Can only remove a note that has been read from the set.");
-
-        destroy_note(self.context, note);
-    }
-    // docs:end:remove
-
->>>>>>> 07501320
     // docs:start:get_notes
     pub fn get_notes<N, M, FILTER_ARGS>(
         self,
-<<<<<<< HEAD
-        options: NoteGetterOptions<Note, N, FILTER_ARGS>
-    ) -> [Option<Note>; MAX_NOTE_HASH_READ_REQUESTS_PER_CALL] where Note: NoteInterface<N> {
-        let context = self.context.private.unwrap();
-
+        options: NoteGetterOptions<Note, N, M, FILTER_ARGS>
+    ) -> [Option<Note>; MAX_NOTE_HASH_READ_REQUESTS_PER_CALL] where Note: NoteInterface<N, M> {
         let storage_slot = self.storage_slot;
-        let opt_notes = get_notes(context, storage_slot, options);
+        let opt_notes = get_notes(self.context, storage_slot, options);
 
         assert(options.status == NoteStatus.ACTIVE, "PrivateSet can only retrieve active notes");
 
@@ -97,16 +81,10 @@
         for i in 0..opt_notes.len() {
             if opt_notes[i].is_some() {
                 let note = opt_notes[i].unwrap_unchecked();
-                destroy_note(context, note);
+                destroy_note(self.context, note);
             }
         }
 
-=======
-        options: NoteGetterOptions<Note, N, M, FILTER_ARGS>
-    ) -> [Option<Note>; MAX_NOTE_HASH_READ_REQUESTS_PER_CALL] where Note: NoteInterface<N, M> {
-        let storage_slot = self.storage_slot;
-        let opt_notes = get_notes(self.context, storage_slot, options);
->>>>>>> 07501320
         opt_notes
     }
     // docs:end:get_notes
