use crate::{
<<<<<<< HEAD
    context::{PrivateContext, PublicContext, UnconstrainedContext},
    state_vars::storage::Storage,
};
use dep::protocol_types::{
    constants::INITIALIZATION_SLOT_SEPARATOR,
    traits::{Deserialize, Serialize},
=======
    context::{PrivateContext, PublicContext, UnconstrainedContext}, state_vars::storage::Storage,
};
use dep::protocol_types::{
    constants::INITIALIZATION_SLOT_SEPARATOR, traits::{Deserialize, Serialize},
>>>>>>> a166203a
};

// Just like PublicImmutable but with the ability to read from private functions.
pub struct SharedImmutable<T, Context> {
    context: Context,
    storage_slot: Field,
}

impl<T, Context> Storage<T> for SharedImmutable<T, Context> {}

impl<T, Context> SharedImmutable<T, Context> {
    pub fn new(
        // Note: Passing the contexts to new(...) just to have an interface compatible with a Map.
        context: Context,
        storage_slot: Field,
    ) -> Self {
        assert(storage_slot != 0, "Storage slot 0 not allowed. Storage slots must start from 1.");
        Self { context, storage_slot }
    }
}

impl<T, let T_SERIALIZED_LEN: u32> SharedImmutable<T, &mut PublicContext>
where
    T: Serialize<T_SERIALIZED_LEN> + Deserialize<T_SERIALIZED_LEN>,
{
    // Intended to be only called once.
    pub fn initialize(self, value: T) {
        // We check that the struct is not yet initialized by checking if the initialization slot is 0
        let initialization_slot = INITIALIZATION_SLOT_SEPARATOR + self.storage_slot;
        let init_field: Field = self.context.storage_read(initialization_slot);
        assert(init_field == 0, "SharedImmutable already initialized");

        // We populate the initialization slot with a non-zero value to indicate that the struct is initialized
        self.context.storage_write(initialization_slot, 0xdead);
        self.context.storage_write(self.storage_slot, value);
    }

    pub fn read_public(self) -> T {
        self.context.storage_read(self.storage_slot)
    }
}

impl<T, let T_SERIALIZED_LEN: u32> SharedImmutable<T, UnconstrainedContext>
where
    T: Serialize<T_SERIALIZED_LEN> + Deserialize<T_SERIALIZED_LEN>,
{
    pub unconstrained fn read_public(self) -> T {
        self.context.storage_read(self.storage_slot)
    }
}

impl<T, let T_SERIALIZED_LEN: u32> SharedImmutable<T, &mut PrivateContext>
where
    T: Serialize<T_SERIALIZED_LEN> + Deserialize<T_SERIALIZED_LEN>,
{
    pub fn read_private(self) -> T {
        let header = self.context.get_header();
        let mut fields = [0; T_SERIALIZED_LEN];

        for i in 0..fields.len() {
            fields[i] = header.public_storage_historical_read(
                self.storage_slot + i as Field,
                (*self.context).this_address(),
            );
        }
        T::deserialize(fields)
    }
}<|MERGE_RESOLUTION|>--- conflicted
+++ resolved
@@ -1,17 +1,8 @@
 use crate::{
-<<<<<<< HEAD
-    context::{PrivateContext, PublicContext, UnconstrainedContext},
-    state_vars::storage::Storage,
-};
-use dep::protocol_types::{
-    constants::INITIALIZATION_SLOT_SEPARATOR,
-    traits::{Deserialize, Serialize},
-=======
     context::{PrivateContext, PublicContext, UnconstrainedContext}, state_vars::storage::Storage,
 };
 use dep::protocol_types::{
     constants::INITIALIZATION_SLOT_SEPARATOR, traits::{Deserialize, Serialize},
->>>>>>> a166203a
 };
 
 // Just like PublicImmutable but with the ability to read from private functions.
