use crate::{context::{PublicContext, UnconstrainedContext}, state_vars::storage::Storage};
use dep::protocol_types::{
<<<<<<< HEAD
    constants::INITIALIZATION_SLOT_SEPARATOR,
    traits::{Deserialize, Serialize},
=======
    constants::INITIALIZATION_SLOT_SEPARATOR, traits::{Deserialize, Serialize},
>>>>>>> a166203a
};

// Just like SharedImmutable but without the ability to read from private functions.
// docs:start:public_immutable_struct
pub struct PublicImmutable<T, Context> {
    context: Context,
    storage_slot: Field,
}
// docs:end:public_immutable_struct

impl<T, Context> Storage<T> for PublicImmutable<T, Context> {}

impl<T, Context> PublicImmutable<T, Context> {
    // docs:start:public_immutable_struct_new
    pub fn new(
        // Note: Passing the contexts to new(...) just to have an interface compatible with a Map.
        context: Context,
        storage_slot: Field,
    ) -> Self {
        assert(storage_slot != 0, "Storage slot 0 not allowed. Storage slots must start from 1.");
        PublicImmutable { context, storage_slot }
    }
    // docs:end:public_immutable_struct_new
}

impl<T, let T_SERIALIZED_LEN: u32> PublicImmutable<T, &mut PublicContext>
where
    T: Serialize<T_SERIALIZED_LEN> + Deserialize<T_SERIALIZED_LEN>,
{
    // docs:start:public_immutable_struct_write
    pub fn initialize(self, value: T) {
        // We check that the struct is not yet initialized by checking if the initialization slot is 0
        let initialization_slot = INITIALIZATION_SLOT_SEPARATOR + self.storage_slot;
        let init_field: Field = self.context.storage_read(initialization_slot);
        assert(init_field == 0, "PublicImmutable already initialized");

        // We populate the initialization slot with a non-zero value to indicate that the struct is initialized
        self.context.storage_write(initialization_slot, 0xdead);
        self.context.storage_write(self.storage_slot, value);
    }
    // docs:end:public_immutable_struct_write

    // Note that we don't access the context, but we do call oracles that are only available in public
    // docs:start:public_immutable_struct_read
    pub fn read(self) -> T {
        self.context.storage_read(self.storage_slot)
    }
    // docs:end:public_immutable_struct_read
}

impl<T, let T_SERIALIZED_LEN: u32> PublicImmutable<T, UnconstrainedContext>
where
    T: Deserialize<T_SERIALIZED_LEN>,
{
    pub unconstrained fn read(self) -> T {
        self.context.storage_read(self.storage_slot)
    }
}<|MERGE_RESOLUTION|>--- conflicted
+++ resolved
@@ -1,11 +1,6 @@
 use crate::{context::{PublicContext, UnconstrainedContext}, state_vars::storage::Storage};
 use dep::protocol_types::{
-<<<<<<< HEAD
-    constants::INITIALIZATION_SLOT_SEPARATOR,
-    traits::{Deserialize, Serialize},
-=======
     constants::INITIALIZATION_SLOT_SEPARATOR, traits::{Deserialize, Serialize},
->>>>>>> a166203a
 };
 
 // Just like SharedImmutable but without the ability to read from private functions.
