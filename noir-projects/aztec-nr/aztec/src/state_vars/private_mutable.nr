use dep::protocol_types::{
    address::AztecAddress, constants::GENERATOR_INDEX__INITIALIZATION_NULLIFIER,
    hash::poseidon2_hash_with_separator
};

use crate::context::{PrivateContext, UnconstrainedContext};
use crate::note::{
    lifecycle::{create_note, destroy_note}, note_getter::{get_note, view_notes},
    note_interface::NoteInterface, note_viewer_options::NoteViewerOptions, note_emission::NoteEmission
};
use crate::oracle::notes::check_nullifier_exists;
use crate::state_vars::storage::Storage;

// docs:start:struct
struct PrivateMutable<Note, Context> {
    context: Context,
    storage_slot: Field
}
// docs:end:struct

mod test;

impl<T, Context> Storage<T> for PrivateMutable<T, Context> {}

impl<Note, Context> PrivateMutable<Note, Context> {
    // docs:start:new
    pub fn new(context: Context, storage_slot: Field) -> Self {
        assert(storage_slot != 0, "Storage slot 0 not allowed. Storage slots must start from 1.");
        Self { context, storage_slot }
    }
    // docs:end:new

    // The following computation is leaky, in that it doesn't hide the storage slot that has been initialized, nor does it hide the contract address of this contract.
    // When this initialization nullifier is emitted, an observer could do a dictionary or rainbow attack to learn the preimage of this nullifier to deduce the storage slot and contract address.
    // For some applications, leaking the details that a particular state variable of a particular contract has been initialized will be unacceptable.
    // Under such circumstances, such application developers might wish to _not_ use this state variable type.
    // This is especially dangerous for initial assignment to elements of a `Map<AztecAddress, PrivateMutable>` type (for example), because the storage slot often also identifies an actor. e.g.
    // the initial assignment to `my_map.at(msg.sender)` will leak: `msg.sender`, the fact that an element of `my_map` was assigned-to for the first time, and the contract_address.
    // Note: subsequent nullification of this state variable, via the `replace` method will not be leaky, if the `compute_note_hash_and_nullifier()` method of the underlying note is designed to ensure privacy.
    // For example, if the `compute_note_hash_and_nullifier()` method injects the secret key of a note owner into the computed nullifier's preimage.
    pub fn compute_initialization_nullifier(self) -> Field {
        poseidon2_hash_with_separator(
            [self.storage_slot],
            GENERATOR_INDEX__INITIALIZATION_NULLIFIER
        )
    }
}

impl<Note, N, M> PrivateMutable<Note, &mut PrivateContext> where Note: NoteInterface<N, M> {
    // docs:start:initialize
    pub fn initialize(self, note: &mut Note) -> NoteEmission<Note> {
        // Nullify the storage slot.
        let nullifier = self.compute_initialization_nullifier();
        self.context.push_nullifier(nullifier);

        create_note(self.context, self.storage_slot, note)
    }
    // docs:end:initialize

    // docs:start:replace
    pub fn replace(self, new_note: &mut Note) -> NoteEmission<Note> {
        let prev_note: Note = get_note(self.context, self.storage_slot);

        // Nullify previous note.
        destroy_note(self.context, prev_note);

        // Add replacement note.
        create_note(self.context, self.storage_slot, new_note)
    }
    // docs:end:replace

<<<<<<< HEAD
    pub fn initialize_or_replace<N, M>(self, note: &mut Note) -> NoteEmission<Note>  where Note: NoteInterface<N, M> {
=======
    pub fn initialize_or_replace(self, note: &mut Note) -> NoteEmission<Note> {
>>>>>>> 0c1d98ff
        let is_initialized = check_nullifier_exists(self.compute_initialization_nullifier());

        // check_nullifier_exists() is an unconstrained function - we can constrain a true value by providing an 
        // inclusion proof of the nullifier, but cannot constrain a false value since a non-inclusion proof would only 
        // be valid if done in public.
        // Ultimately, this is not an issue ginen that we'll either:
        //  - initialize the state variable, which would fail if it was already initialized due to the duplicate 
        //    nullifier, or
        //  - replace the current value, which would fail if it was not initialized since we wouldn't be able to produce
        //    an inclusion proof for the current note
        // This means that an honest oracle will assist the prover to produce a valid proof, while a malicious oracle
        // (i.e. one that returns an incorrect value for is_initialized) will simply fail to produce a proof.
        if (!is_initialized) {
            self.initialize(note)
        } else {
            self.replace(note)
        }
    }

    // docs:start:get_note
    pub fn get_note(self) -> NoteEmission<Note> {
        let mut note = get_note(self.context, self.storage_slot);

        // Nullify current note to make sure it's reading the latest note.
        destroy_note(self.context, note);

        // Add the same note again.
        // Because a nonce is added to every note in the kernel, its nullifier will be different.
        create_note(self.context, self.storage_slot, &mut note)
    }
    // docs:end:get_note
}

impl<Note, N, M> PrivateMutable<Note, UnconstrainedContext> where Note: NoteInterface<N, M> {
    unconstrained pub fn is_initialized(self) -> bool {
        let nullifier = self.compute_initialization_nullifier();
        check_nullifier_exists(nullifier)
    }

    // docs:start:view_note
    unconstrained pub fn view_note(self) -> Note {
        let mut options = NoteViewerOptions::new();
        view_notes(self.storage_slot, options.set_limit(1)).get(0)
    }
    // docs:end:view_note
}<|MERGE_RESOLUTION|>--- conflicted
+++ resolved
@@ -69,11 +69,7 @@
     }
     // docs:end:replace
 
-<<<<<<< HEAD
-    pub fn initialize_or_replace<N, M>(self, note: &mut Note) -> NoteEmission<Note>  where Note: NoteInterface<N, M> {
-=======
     pub fn initialize_or_replace(self, note: &mut Note) -> NoteEmission<Note> {
->>>>>>> 0c1d98ff
         let is_initialized = check_nullifier_exists(self.compute_initialization_nullifier());
 
         // check_nullifier_exists() is an unconstrained function - we can constrain a true value by providing an 
