--- conflicted
+++ resolved
@@ -50,81 +50,51 @@
 
 impl<Note> PrivateMutable<Note, &mut PrivateContext> {
     // docs:start:initialize
-<<<<<<< HEAD
-    pub fn initialize<N>(self, note: &mut Note, broadcast: bool) where Note: NoteInterface<N> {
-=======
     pub fn initialize<N>(
         self,
         note: &mut Note,
         broadcast: bool,
         ivpk_m: GrumpkinPoint
     ) where Note: NoteInterface<N> {
-        let context = self.context.unwrap();
-
->>>>>>> e298c766
         // Nullify the storage slot.
         let nullifier = self.compute_initialization_nullifier();
         self.context.push_new_nullifier(nullifier, 0);
 
-<<<<<<< HEAD
-        create_note(self.context, self.storage_slot, note, broadcast);
-=======
-        create_note(context, self.storage_slot, note, broadcast, ivpk_m);
->>>>>>> e298c766
+        create_note(self.context, self.storage_slot, note, broadcast, ivpk_m);
     }
     // docs:end:initialize
 
     // docs:start:replace
-<<<<<<< HEAD
-    pub fn replace<N>(self, new_note: &mut Note, broadcast: bool) where Note: NoteInterface<N> {
-        let prev_note: Note = get_note(self.context, self.storage_slot);
-=======
     pub fn replace<N>(
         self,
         new_note: &mut Note,
         broadcast: bool,
         ivpk_m: GrumpkinPoint
     ) where Note: NoteInterface<N> {
-        let context = self.context.unwrap();
-        let prev_note: Note = get_note(context, self.storage_slot);
->>>>>>> e298c766
+        let prev_note: Note = get_note(self.context, self.storage_slot);
 
         // Nullify previous note.
         destroy_note(self.context, prev_note);
 
         // Add replacement note.
-<<<<<<< HEAD
-        create_note(self.context, self.storage_slot, new_note, broadcast);
-=======
-        create_note(context, self.storage_slot, new_note, broadcast, ivpk_m);
->>>>>>> e298c766
+        create_note(self.context, self.storage_slot, new_note, broadcast, ivpk_m);
     }
     // docs:end:replace
 
     // docs:start:get_note
-<<<<<<< HEAD
-    pub fn get_note<N>(self, broadcast: bool) -> Note where Note: NoteInterface<N> {
-        let mut note = get_note(self.context, self.storage_slot);
-=======
     pub fn get_note<N>(
         self,
         broadcast: bool,
         ivpk_m: GrumpkinPoint
     ) -> Note where Note: NoteInterface<N> {
-        let context = self.context.unwrap();
-        let mut note = get_note(context, self.storage_slot);
->>>>>>> e298c766
+        let mut note = get_note(self.context, self.storage_slot);
 
         // Nullify current note to make sure it's reading the latest note.
         destroy_note(self.context, note);
 
         // Add the same note again.
         // Because a nonce is added to every note in the kernel, its nullifier will be different.
-<<<<<<< HEAD
-        create_note(self.context, self.storage_slot, &mut note, broadcast);
-=======
-        create_note(context, self.storage_slot, &mut note, broadcast, ivpk_m);
->>>>>>> e298c766
+        create_note(self.context, self.storage_slot, &mut note, broadcast, ivpk_m);
 
         note
     }
