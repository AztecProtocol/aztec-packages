--- conflicted
+++ resolved
@@ -357,10 +357,6 @@
         let ovsk_app = self.request_ovsk_app(ovpk_m.hash());
 
         // TODO(#1139 | #6408): perform encryption in the circuit
-<<<<<<< HEAD
-        let encrypted_log: [u8; M] = compute_encrypted_log(contract_address, storage_slot, note_type_id, ivpk_m, preimage);
-        emit_encrypted_note_log(note_hash_counter, encrypted_log, counter);
-=======
         let encrypted_log: [u8; M] = compute_encrypted_log(
             contract_address,
             storage_slot,
@@ -370,8 +366,7 @@
             ivpk_m,
             preimage
         );
-        emit_encrypted_note_log(note_hash, encrypted_log, counter);
->>>>>>> 34088b48
+        emit_encrypted_note_log(note_hash_counter, encrypted_log, counter);
 
         // Current unoptimized size of the encrypted log
         // incoming_tag (32 bytes)
