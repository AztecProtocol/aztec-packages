use crate::{
    context::{inputs::PrivateContextInputs, interface::ContextInterface},
    keys::getters::get_nullifier_keys,
    messaging::process_l1_to_l2_message,
    hash::{hash_args_array, ArgsHasher, compute_encrypted_log_hash, compute_unencrypted_log_hash},
    oracle::{
    nullifier_key::NullifierKeys,arguments, returns, call_private_function::call_private_function_internal, header::get_header_at,
    logs::emit_encrypted_log, logs_traits::{LensForEncryptedLog, ToBytesForUnencryptedLog},
    enqueue_public_function_call::{
    enqueue_public_function_call_internal, set_public_teardown_function_call_internal,
    parse_public_call_stack_item_from_oracle
}
}
};
use dep::protocol_types::{
    abis::{
    function_selector::FunctionSelector, max_block_number::MaxBlockNumber,
    nullifier_key_validation_request::NullifierKeyValidationRequest,
    private_circuit_public_inputs::PrivateCircuitPublicInputs,
    public_call_stack_item::PublicCallStackItem, read_request::ReadRequest, note_hash::NoteHash,
    nullifier::Nullifier, side_effect::SideEffect
},
    address::{AztecAddress, EthAddress},
    constants::{
    MAX_NEW_NOTE_HASHES_PER_CALL, MAX_NEW_L2_TO_L1_MSGS_PER_CALL, MAX_NEW_NULLIFIERS_PER_CALL,
    MAX_PRIVATE_CALL_STACK_LENGTH_PER_CALL, MAX_PUBLIC_CALL_STACK_LENGTH_PER_CALL,
    MAX_NOTE_HASH_READ_REQUESTS_PER_CALL, MAX_NULLIFIER_READ_REQUESTS_PER_CALL,
    MAX_NULLIFIER_KEY_VALIDATION_REQUESTS_PER_CALL, MAX_ENCRYPTED_LOGS_PER_CALL,
    MAX_UNENCRYPTED_LOGS_PER_CALL
},
    contrakt::{storage_read::StorageRead, storage_update_request::StorageUpdateRequest},
    grumpkin_private_key::GrumpkinPrivateKey, grumpkin_point::GrumpkinPoint, header::Header,
    messaging::l2_to_l1_message::L2ToL1Message, utils::reader::Reader,
    traits::{is_empty, Deserialize, Empty}, hash::poseidon2_hash
};

// When finished, one can call .finish() to convert back to the abi
struct PrivateContext {
    // docs:start:private-context
    inputs: PrivateContextInputs,
    side_effect_counter: u32,

    min_revertible_side_effect_counter: u32,
    is_fee_payer: bool,

    args_hash: Field,
    return_hash: Field,

    max_block_number: MaxBlockNumber,

    note_hash_read_requests: BoundedVec<ReadRequest, MAX_NOTE_HASH_READ_REQUESTS_PER_CALL>,
    nullifier_read_requests: BoundedVec<ReadRequest, MAX_NULLIFIER_READ_REQUESTS_PER_CALL>,
    nullifier_key_validation_requests: BoundedVec<NullifierKeyValidationRequest, MAX_NULLIFIER_KEY_VALIDATION_REQUESTS_PER_CALL>,

    new_note_hashes: BoundedVec<NoteHash, MAX_NEW_NOTE_HASHES_PER_CALL>,
    new_nullifiers: BoundedVec<Nullifier, MAX_NEW_NULLIFIERS_PER_CALL>,

    private_call_stack_hashes : BoundedVec<Field, MAX_PRIVATE_CALL_STACK_LENGTH_PER_CALL>,
    public_call_stack_hashes : BoundedVec<Field, MAX_PUBLIC_CALL_STACK_LENGTH_PER_CALL>,
    public_teardown_function_hash: Field,
    new_l2_to_l1_msgs : BoundedVec<L2ToL1Message, MAX_NEW_L2_TO_L1_MSGS_PER_CALL>,
    // docs:end:private-context

    // Header of a block whose state is used during private execution (not the block the transaction is included in).
    historical_header: Header,

    encrypted_logs_hashes: BoundedVec<SideEffect, MAX_ENCRYPTED_LOGS_PER_CALL>,
    unencrypted_logs_hashes: BoundedVec<SideEffect, MAX_UNENCRYPTED_LOGS_PER_CALL>,
    encrypted_log_preimages_length: Field,
    unencrypted_log_preimages_length: Field,

    nullifier_key: Option<NullifierKeys>,
}

impl ContextInterface for PrivateContext {
    fn msg_sender(self) -> AztecAddress {
        self.inputs.call_context.msg_sender
    }

    fn this_address(self) -> AztecAddress {
        self.inputs.call_context.storage_contract_address
    }

    fn chain_id(self) -> Field {
        self.inputs.tx_context.chain_id
    }

    fn version(self) -> Field {
        self.inputs.tx_context.version
    }

    fn selector(self) -> FunctionSelector {
        self.inputs.call_context.function_selector
    }

    fn get_args_hash(self) -> Field {
        self.args_hash
    }

    fn push_new_note_hash(&mut self, note_hash: Field) {
        self.new_note_hashes.push(NoteHash { value: note_hash, counter: self.next_counter() });
    }

    fn push_new_nullifier(&mut self, nullifier: Field, nullified_note_hash: Field) {
        self.new_nullifiers.push(Nullifier { value: nullifier, note_hash: nullified_note_hash, counter: self.next_counter() });
    }
}

impl PrivateContext {
    pub fn new(inputs: PrivateContextInputs, args_hash: Field) -> PrivateContext {
        let side_effect_counter = inputs.start_side_effect_counter;
        let mut min_revertible_side_effect_counter = 0;
        if is_empty(inputs.call_context.msg_sender) {
            min_revertible_side_effect_counter = side_effect_counter;
        }
        PrivateContext {
            inputs,
            side_effect_counter,
            min_revertible_side_effect_counter,
            is_fee_payer: false,
            args_hash,
            return_hash: 0,
            max_block_number: MaxBlockNumber::empty(),
            note_hash_read_requests: BoundedVec::new(),
            nullifier_read_requests: BoundedVec::new(),
            nullifier_key_validation_requests: BoundedVec::new(),
            new_note_hashes: BoundedVec::new(),
            new_nullifiers: BoundedVec::new(),
            historical_header: inputs.historical_header,
            private_call_stack_hashes: BoundedVec::new(),
            public_call_stack_hashes: BoundedVec::new(),
            public_teardown_function_hash: 0,
            new_l2_to_l1_msgs: BoundedVec::new(),
            encrypted_logs_hashes: BoundedVec::new(),
            unencrypted_logs_hashes: BoundedVec::new(),
            encrypted_log_preimages_length: 0,
            unencrypted_log_preimages_length: 0,
            nullifier_key: Option::none()
        }
    }

    // Returns the header of a block whose state is used during private execution (not the block the transaction is
    // included in).
    fn get_header(self) -> Header {
        self.historical_header
    }

    // Returns the header of an arbitrary block whose block number is less than or equal to the block number
    // of historical header.
    pub fn get_header_at(self, block_number: u32) -> Header {
        get_header_at(block_number, self)
    }

    pub fn set_return_hash(&mut self, returns_hasher: ArgsHasher) {
        returns::pack_returns(returns_hasher.fields);
        self.return_hash = returns_hasher.hash();
    }

    pub fn finish(self) -> PrivateCircuitPublicInputs {
        PrivateCircuitPublicInputs {
            call_context: self.inputs.call_context,
            args_hash: self.args_hash,
            returns_hash: self.return_hash,
            min_revertible_side_effect_counter: self.min_revertible_side_effect_counter,
            is_fee_payer: self.is_fee_payer,
            max_block_number: self.max_block_number,
            note_hash_read_requests: self.note_hash_read_requests.storage,
            nullifier_read_requests: self.nullifier_read_requests.storage,
            nullifier_key_validation_requests: self.nullifier_key_validation_requests.storage,
            new_note_hashes: self.new_note_hashes.storage,
            new_nullifiers: self.new_nullifiers.storage,
            private_call_stack_hashes: self.private_call_stack_hashes.storage,
            public_call_stack_hashes: self.public_call_stack_hashes.storage,
            public_teardown_function_hash: self.public_teardown_function_hash,
            new_l2_to_l1_msgs: self.new_l2_to_l1_msgs.storage,
            start_side_effect_counter: self.inputs.start_side_effect_counter,
            end_side_effect_counter: self.side_effect_counter,
            encrypted_logs_hashes: self.encrypted_logs_hashes.storage,
            unencrypted_logs_hashes: self.unencrypted_logs_hashes.storage,
            encrypted_log_preimages_length: self.encrypted_log_preimages_length + 4,
            unencrypted_log_preimages_length: self.unencrypted_log_preimages_length + 4,
            historical_header: self.historical_header,
            tx_context: self.inputs.tx_context
        }
    }

    pub fn set_as_fee_payer(&mut self) {
        self.is_fee_payer = true;
    }

    pub fn end_setup(&mut self) {
        self.min_revertible_side_effect_counter = self.side_effect_counter;
    }

    // docs:start:max-block-number
    pub fn set_tx_max_block_number(&mut self, max_block_number: u32) {
        // docs:end:max-block-number
        self.max_block_number = MaxBlockNumber::min_with_u32(self.max_block_number, max_block_number);
    }

    pub fn push_note_hash_read_request(&mut self, note_hash: Field) {
        let side_effect = ReadRequest { value: note_hash, counter: self.next_counter() };
        self.note_hash_read_requests.push(side_effect);
    }

    pub fn push_nullifier_read_request(&mut self, nullifier: Field) {
        let request = ReadRequest { value: nullifier, counter: self.next_counter() };
        self.nullifier_read_requests.push(request);
    }

    pub fn request_nsk_app(&mut self, npk_m_hash: Field) -> Field {
        // A value of empty nullifier keys will fail the key validation request.
        let cached_nullifier_keys = self.nullifier_key.unwrap_or(NullifierKeys::empty());

        let nullifier_keys = if poseidon2_hash(cached_nullifier_keys.master_nullifier_public_key.serialize()) == npk_m_hash {
            cached_nullifier_keys
        } else {
<<<<<<< HEAD
            let keys = get_nullifier_keys(npk_m_hash);
=======
            let fetched_nullifier_keys = get_nullifier_keys_with_npk_m_hash(npk_m_hash);
>>>>>>> 076fc10d
            let request = NullifierKeyValidationRequest {
                master_nullifier_public_key: fetched_nullifier_keys.master_nullifier_public_key,
                app_nullifier_secret_key: fetched_nullifier_keys.app_nullifier_secret_key
            };
            self.nullifier_key_validation_requests.push(request);
            self.nullifier_key = Option::some(fetched_nullifier_keys);
            fetched_nullifier_keys
        };

        assert_eq(poseidon2_hash(nullifier_keys.master_nullifier_public_key.serialize()), npk_m_hash);
        nullifier_keys.app_nullifier_secret_key
    }

    // docs:start:context_message_portal
    pub fn message_portal(&mut self, recipient: EthAddress, content: Field) {
        // docs:end:context_message_portal
        let message = L2ToL1Message { recipient, content, counter: self.next_counter() };
        self.new_l2_to_l1_msgs.push(message);
    }

    // docs:start:context_consume_l1_to_l2_message
    // docs:start:consume_l1_to_l2_message
    pub fn consume_l1_to_l2_message(&mut self, content: Field, secret: Field, sender: EthAddress) {
        // docs:end:context_consume_l1_to_l2_message
        let nullifier = process_l1_to_l2_message(
            self.historical_header.state.l1_to_l2_message_tree.root,
            self.this_address(),
            sender,
            self.chain_id(),
            self.version(),
            content,
            secret
        );

        // Push nullifier (and the "commitment" corresponding to this can be "empty")
        self.push_new_nullifier(nullifier, 0)
    }
    // docs:end:consume_l1_to_l2_message

    // TODO: We might want to remove this since emitting unencrypted logs from private functions is violating privacy.
    // --> might be a better approach to force devs to make a public function call that emits the log if needed then
    // it would be less easy to accidentally leak information.
    // If we decide to keep this function around would make sense to wait for traits and then merge it with emit_unencrypted_log.
    pub fn emit_unencrypted_log<T, N, M>(&mut self, log: T) where T: ToBytesForUnencryptedLog<N, M> {
        let event_selector = 5; // TODO: compute actual event selector.
        let contract_address = self.this_address();
        let log_slice = log.to_be_bytes_arr();
        let log_hash = compute_unencrypted_log_hash(contract_address, event_selector, log);
        let side_effect = SideEffect { value: log_hash, counter: self.next_counter() };
        self.unencrypted_logs_hashes.push(side_effect);
        // 44 = addr (32) + selector (4) + raw log len (4) + processed log len (4)
        self.unencrypted_log_preimages_length += 44 + log_slice.len().to_field();
        // call oracle
        let _void = emit_unencrypted_log_private_internal(contract_address, event_selector, log, side_effect.counter);
    }

    // This fn exists separately from emit_unencrypted_log because sha hashing the preimage
    // is too large to compile (16,200 fields, 518,400 bytes) => the oracle hashes it
    // It is ONLY used with contract_class_registerer_contract since we already assert correctness:
    // - Contract class -> we will commit to the packed bytecode (currently a TODO)
    // - Private function -> we provide a membership proof
    // - Unconstrained function -> we provide a membership proof
    // Ordinary logs are not protected by the above so this fn shouldn't be called by anything else
    pub fn emit_contract_class_unencrypted_log<N>(&mut self, log: [Field; N]) {
        let event_selector = 5; // TODO: compute actual event selector.
        let contract_address = self.this_address();
        let counter = self.next_counter();
        let log_hash = emit_contract_class_unencrypted_log_private_internal(contract_address, event_selector, log, counter);
        let side_effect = SideEffect { value: log_hash, counter };
        self.unencrypted_logs_hashes.push(side_effect);
        // 44 = addr (32) + selector (4) + raw log len (4) + processed log len (4)
        self.unencrypted_log_preimages_length += 44 + N*32;
    }

    pub fn emit_encrypted_log<N, M, L>(
        &mut self,
        contract_address: AztecAddress,
        storage_slot: Field,
        note_type_id: Field,
        ivpk_m: GrumpkinPoint,
        preimage: [Field; N]
    ) where [Field; N]: LensForEncryptedLog<N, M, L> {
        // TODO(1139): perform encryption in the circuit
        // The oracle call should come last, but we require the encrypted value for now
        let counter = self.next_counter();
        let encrypted_log: [Field; M] = emit_encrypted_log(
            contract_address,
            storage_slot,
            note_type_id,
            ivpk_m,
            preimage,
            counter
        );
        let log_hash = compute_encrypted_log_hash(encrypted_log);
        let side_effect = SideEffect { value: log_hash, counter };
        self.encrypted_logs_hashes.push(side_effect);
        let encrypted_log_byte_len = 112 + 32 * (N + 3);
        // + processed log len (4)
        self.encrypted_log_preimages_length += encrypted_log_byte_len + 4;
    }

    pub fn call_private_function<ARGS_COUNT>(
        &mut self,
        contract_address: AztecAddress,
        function_selector: FunctionSelector,
        args: [Field; ARGS_COUNT]
    ) -> PackedReturns {
        let args_hash = hash_args_array(args);
        assert(args_hash == arguments::pack_arguments_array(args));
        self.call_private_function_with_packed_args(contract_address, function_selector, args_hash, false, false)
    }

    pub fn static_call_private_function<ARGS_COUNT>(
        &mut self,
        contract_address: AztecAddress,
        function_selector: FunctionSelector,
        args: [Field; ARGS_COUNT]
    ) -> PackedReturns {
        let args_hash = hash_args_array(args);
        assert(args_hash == arguments::pack_arguments_array(args));
        self.call_private_function_with_packed_args(contract_address, function_selector, args_hash, true, false)
    }

    pub fn delegate_call_private_function<ARGS_COUNT>(
        &mut self,
        contract_address: AztecAddress,
        function_selector: FunctionSelector,
        args: [Field; ARGS_COUNT]
    ) -> PackedReturns {
        let args_hash = hash_args_array(args);
        assert(args_hash == arguments::pack_arguments_array(args));
        self.call_private_function_with_packed_args(contract_address, function_selector, args_hash, false, true)
    }

    pub fn call_private_function_no_args<RETURNS_COUNT>(
        &mut self,
        contract_address: AztecAddress,
        function_selector: FunctionSelector
    ) -> PackedReturns {
        self.call_private_function_with_packed_args(contract_address, function_selector, 0, false, false)
    }

    pub fn static_call_private_function_no_args<RETURNS_COUNT>(
        &mut self,
        contract_address: AztecAddress,
        function_selector: FunctionSelector
    ) -> PackedReturns {
        self.call_private_function_with_packed_args(contract_address, function_selector, 0, true, false)
    }

    pub fn delegate_call_private_function_no_args<ARGS_COUNT>(
        &mut self,
        contract_address: AztecAddress,
        function_selector: FunctionSelector
    ) -> PackedReturns {
        self.call_private_function_with_packed_args(contract_address, function_selector, 0, false, true)
    }

    pub fn call_private_function_with_packed_args<RETURNS_COUNT>(
        &mut self,
        contract_address: AztecAddress,
        function_selector: FunctionSelector,
        args_hash: Field,
        is_static_call: bool,
        is_delegate_call: bool
    ) -> PackedReturns {
        let mut is_static_call = is_static_call | self.inputs.call_context.is_static_call;
        let item = call_private_function_internal(
            contract_address,
            function_selector,
            args_hash,
            self.side_effect_counter,
            is_static_call,
            is_delegate_call
        );

        assert_eq(item.public_inputs.call_context.side_effect_counter, self.side_effect_counter);
        assert_eq(item.public_inputs.start_side_effect_counter, self.side_effect_counter);
        self.side_effect_counter = item.public_inputs.end_side_effect_counter + 1;

        // TODO (fees) figure out why this crashes the prover and enable it
        // we need this in order to pay fees inside child call contexts
        // assert(
        //     (item.public_inputs.min_revertible_side_effect_counter == 0 as u32)
        //     | (item.public_inputs.min_revertible_side_effect_counter
        //         > self.min_revertible_side_effect_counter)
        // );

        // if item.public_inputs.min_revertible_side_effect_counter
        //     > self.min_revertible_side_effect_counter {
        //     self.min_revertible_side_effect_counter = item.public_inputs.min_revertible_side_effect_counter;
        // }

        assert(contract_address.eq(item.contract_address));
        assert(function_selector.eq(item.function_data.selector));

        assert(args_hash == item.public_inputs.args_hash);

        // Assert that the call context of the enqueued call generated by the oracle matches our request.
        assert(item.public_inputs.call_context.is_delegate_call == is_delegate_call);
        assert(item.public_inputs.call_context.is_static_call == is_static_call);

        if (is_delegate_call) {
            // For delegate calls, we also constrain the execution context address for the nested call to be equal to our address.
            assert(
                item.public_inputs.call_context.storage_contract_address.eq(self.inputs.call_context.storage_contract_address)
            );
            assert(item.public_inputs.call_context.msg_sender.eq(self.inputs.call_context.msg_sender));
        } else {
            // For non-delegate calls, we also constrain the execution context address for the nested call to be equal to the address we called.
            assert(item.public_inputs.call_context.storage_contract_address.eq(contract_address));
            assert(
                item.public_inputs.call_context.msg_sender.eq(self.inputs.call_context.storage_contract_address)
            );
        }

        self.private_call_stack_hashes.push(item.hash());

        PackedReturns::new(item.public_inputs.returns_hash)
    }

    pub fn call_public_function<ARGS_COUNT>(
        &mut self,
        contract_address: AztecAddress,
        function_selector: FunctionSelector,
        args: [Field; ARGS_COUNT]
    ) {
        let args_hash = hash_args_array(args);
        assert(args_hash == arguments::pack_arguments_array(args));
        self.call_public_function_with_packed_args(contract_address, function_selector, args_hash, false, false)
    }

    pub fn static_call_public_function<ARGS_COUNT>(
        &mut self,
        contract_address: AztecAddress,
        function_selector: FunctionSelector,
        args: [Field; ARGS_COUNT]
    ) {
        let args_hash = hash_args_array(args);
        assert(args_hash == arguments::pack_arguments_array(args));
        self.call_public_function_with_packed_args(contract_address, function_selector, args_hash, true, false)
    }

    pub fn delegate_call_public_function<ARGS_COUNT>(
        &mut self,
        contract_address: AztecAddress,
        function_selector: FunctionSelector,
        args: [Field; ARGS_COUNT]
    ) {
        let args_hash = hash_args_array(args);
        assert(args_hash == arguments::pack_arguments_array(args));
        self.call_public_function_with_packed_args(contract_address, function_selector, args_hash, false, true)
    }

    pub fn call_public_function_no_args(
        &mut self,
        contract_address: AztecAddress,
        function_selector: FunctionSelector
    ) {
        self.call_public_function_with_packed_args(contract_address, function_selector, 0, false, false)
    }

    pub fn static_call_public_function_no_args(
        &mut self,
        contract_address: AztecAddress,
        function_selector: FunctionSelector
    ) {
        self.call_public_function_with_packed_args(contract_address, function_selector, 0, true, false)
    }

    pub fn delegate_call_public_function_no_args(
        &mut self,
        contract_address: AztecAddress,
        function_selector: FunctionSelector
    ) {
        self.call_public_function_with_packed_args(contract_address, function_selector, 0, false, true)
    }

    pub fn call_public_function_with_packed_args(
        &mut self,
        contract_address: AztecAddress,
        function_selector: FunctionSelector,
        args_hash: Field,
        is_static_call: bool,
        is_delegate_call: bool
    ) {
        let mut is_static_call = is_static_call | self.inputs.call_context.is_static_call;
        let fields = enqueue_public_function_call_internal(
            contract_address,
            function_selector,
            args_hash,
            self.side_effect_counter,
            is_static_call,
            is_delegate_call
        );

        let item = parse_public_call_stack_item_from_oracle(fields);
        self.validate_call_stack_item_from_oracle(
            item,
            contract_address,
            function_selector,
            args_hash,
            is_static_call,
            is_delegate_call
        );

        self.side_effect_counter = self.side_effect_counter + 1;
        self.public_call_stack_hashes.push(item.hash());
    }

    pub fn set_public_teardown_function<ARGS_COUNT>(
        &mut self,
        contract_address: AztecAddress,
        function_selector: FunctionSelector,
        args: [Field; ARGS_COUNT]
    ) {
        let args_hash = hash_args_array(args);
        assert(args_hash == arguments::pack_arguments_array(args));
        self.set_public_teardown_function_with_packed_args(contract_address, function_selector, args_hash, false, false)
    }

    pub fn set_public_teardown_function_with_packed_args<ARGS_COUNT>(
        &mut self,
        contract_address: AztecAddress,
        function_selector: FunctionSelector,
        args_hash: Field,
        is_static_call: bool,
        is_delegate_call: bool
    ) {
        let mut is_static_call = is_static_call | self.inputs.call_context.is_static_call;
        let fields = set_public_teardown_function_call_internal(
            contract_address,
            function_selector,
            args_hash,
            self.side_effect_counter,
            is_static_call,
            is_delegate_call
        );

        let item = parse_public_call_stack_item_from_oracle(fields);
        self.validate_call_stack_item_from_oracle(
            item,
            contract_address,
            function_selector,
            args_hash,
            is_static_call,
            is_delegate_call
        );

        self.side_effect_counter = self.side_effect_counter + 1;
        self.public_teardown_function_hash = item.hash();
    }

    fn validate_call_stack_item_from_oracle(
        self,
        item: PublicCallStackItem,
        contract_address: AztecAddress,
        function_selector: FunctionSelector,
        args_hash: Field,
        is_static_call: bool,
        is_delegate_call: bool
    ) {
        assert(contract_address.eq(item.contract_address));
        assert(function_selector.eq(item.function_data.selector));

        assert_eq(item.public_inputs.call_context.side_effect_counter, self.side_effect_counter);

        assert(args_hash == item.public_inputs.args_hash);

        // Assert that the call context of the enqueued call generated by the oracle matches our request.
        assert(item.public_inputs.call_context.is_delegate_call == is_delegate_call);
        assert(item.public_inputs.call_context.is_static_call == is_static_call);

        if (is_delegate_call) {
            // For delegate calls, we also constrain the execution context address for the nested call to be equal to our address.
            assert(
                item.public_inputs.call_context.storage_contract_address.eq(self.inputs.call_context.storage_contract_address)
            );
            assert(item.public_inputs.call_context.msg_sender.eq(self.inputs.call_context.msg_sender));
        } else {
            // For non-delegate calls, we also constrain the execution context address for the nested call to be equal to the address we called.
            assert(item.public_inputs.call_context.storage_contract_address.eq(contract_address));
            assert(
                item.public_inputs.call_context.msg_sender.eq(self.inputs.call_context.storage_contract_address)
            );
        }
    }

    fn next_counter(&mut self) -> u32 {
        let counter = self.side_effect_counter;
        self.side_effect_counter += 1;
        counter
    }
}

impl Empty for PrivateContext {
    fn empty() -> Self {
        PrivateContext {
            inputs: PrivateContextInputs::empty(),
            side_effect_counter: 0 as u32,
            min_revertible_side_effect_counter: 0 as u32,
            is_fee_payer: false,
            args_hash: 0,
            return_hash: 0,
            max_block_number: MaxBlockNumber::empty(),
            note_hash_read_requests: BoundedVec::new(),
            nullifier_read_requests: BoundedVec::new(),
            nullifier_key_validation_requests: BoundedVec::new(),
            new_note_hashes: BoundedVec::new(),
            new_nullifiers: BoundedVec::new(),
            private_call_stack_hashes : BoundedVec::new(),
            public_call_stack_hashes : BoundedVec::new(),
            public_teardown_function_hash: 0,
            new_l2_to_l1_msgs : BoundedVec::new(),
            historical_header: Header::empty(),
            encrypted_logs_hashes: BoundedVec::new(),
            unencrypted_logs_hashes: BoundedVec::new(),
            encrypted_log_preimages_length: 0,
            unencrypted_log_preimages_length: 0,
            nullifier_key: Option::none(),
        }
    }
}

struct PackedReturns {
  packed_returns: Field,
}

impl PackedReturns {
    pub fn new(packed_returns: Field) -> Self {
        PackedReturns { packed_returns }
    }

    pub fn assert_empty(self) {
        assert_eq(self.packed_returns, 0);
    }

    pub fn raw(self) -> Field {
        self.packed_returns
    }

    pub fn unpack<N>(self) -> [Field; N] {
        let unpacked: [Field; N] = returns::unpack_returns(self.packed_returns);
        assert_eq(self.packed_returns, hash_args_array(unpacked));
        unpacked
    }

    pub fn unpack_into<T, N>(self) -> T where T: Deserialize<N> {
        let unpacked: [Field; N] = self.unpack();
        Deserialize::deserialize(unpacked)
    }
}

#[oracle(emitUnencryptedLog)]
fn emit_unencrypted_log_oracle_private<T>(
    _contract_address: AztecAddress,
    _event_selector: Field,
    _message: T,
    _counter: u32
) -> Field {}

unconstrained pub fn emit_unencrypted_log_private_internal<T>(
    contract_address: AztecAddress,
    event_selector: Field,
    message: T,
    counter: u32
) -> Field {
    emit_unencrypted_log_oracle_private(contract_address, event_selector, message, counter)
}

#[oracle(emitContractClassUnencryptedLog)]
fn emit_contract_class_unencrypted_log_private<N>(
    contract_address: AztecAddress,
    event_selector: Field,
    message: [Field; N],
    counter: u32
) -> Field {}

unconstrained pub fn emit_contract_class_unencrypted_log_private_internal<N>(
    contract_address: AztecAddress,
    event_selector: Field,
    message: [Field; N],
    counter: u32
) -> Field {
    emit_contract_class_unencrypted_log_private(contract_address, event_selector, message, counter)
}
<|MERGE_RESOLUTION|>--- conflicted
+++ resolved
@@ -215,11 +215,7 @@
         let nullifier_keys = if poseidon2_hash(cached_nullifier_keys.master_nullifier_public_key.serialize()) == npk_m_hash {
             cached_nullifier_keys
         } else {
-<<<<<<< HEAD
-            let keys = get_nullifier_keys(npk_m_hash);
-=======
             let fetched_nullifier_keys = get_nullifier_keys_with_npk_m_hash(npk_m_hash);
->>>>>>> 076fc10d
             let request = NullifierKeyValidationRequest {
                 master_nullifier_public_key: fetched_nullifier_keys.master_nullifier_public_key,
                 app_nullifier_secret_key: fetched_nullifier_keys.app_nullifier_secret_key
