--- conflicted
+++ resolved
@@ -231,7 +231,6 @@
 
     // TODO(#5630) Replace request_app_nullifier_secret_key above with this once we no longer get app nullifier secret key with address
     pub fn request_nsk_app_with_npk_m_hash(&mut self, npk_m_hash: Field) -> Field {
-<<<<<<< HEAD
         // A value of empty nullifier keys will fail the key validation request.
         let cached_nullifier_keys = self.nullifier_key.unwrap_or(NullifierKeys::empty());
 
@@ -250,27 +249,6 @@
 
         assert_eq(poseidon2_hash(nullifier_keys.master_nullifier_public_key.serialize()), npk_m_hash);
         nullifier_keys.app_nullifier_secret_key
-=======
-        let keys = if self.nullifier_key.is_none() {
-            let keys = get_nullifier_keys_with_npk_m_hash(npk_m_hash);
-            let request = NullifierKeyValidationRequest {
-                master_nullifier_public_key: keys.master_nullifier_public_key,
-                app_nullifier_secret_key: keys.app_nullifier_secret_key
-            };
-            self.nullifier_key_validation_requests.push(request);
-            self.nullifier_key = Option::some(keys);
-            keys
-        } else {
-            let keys = self.nullifier_key.unwrap_unchecked();
-            // If MAX_NULLIFIER_KEY_VALIDATION_REQUESTS_PER_CALL is larger than 1, need to update the way the key pair is cached.
-            assert(MAX_NULLIFIER_KEY_VALIDATION_REQUESTS_PER_CALL == 1);
-            keys
-        };
-
-        // We have to check if the key that was requested or cached corresponds to the one we request for
-        assert_eq(poseidon2_hash(keys.master_nullifier_public_key.serialize()), npk_m_hash);
-        keys.app_nullifier_secret_key
->>>>>>> 95c6b4af
     }
 
     // docs:start:context_message_portal
