use crate::{
    context::{inputs::PrivateContextInputs, interface::ContextInterface},
    key::nullifier_key::validate_nullifier_key_against_address, messaging::process_l1_to_l2_message,
    hash::{hash_args_array, ArgsHasher},
    oracle::{
    arguments, returns, call_private_function::call_private_function_internal,
    enqueue_public_function_call::enqueue_public_function_call_internal, context::get_portal_address,
    header::get_header_at, nullifier_key::{get_nullifier_key_pair, NullifierKeyPair}
}
};
use dep::protocol_types::{
    abis::{
    call_context::CallContext, function_data::FunctionData, function_selector::FunctionSelector,
    max_block_number::MaxBlockNumber, nullifier_key_validation_request::NullifierKeyValidationRequest,
    private_call_stack_item::PrivateCallStackItem,
    private_circuit_public_inputs::PrivateCircuitPublicInputs,
    public_call_stack_item::PublicCallStackItem,
    public_circuit_public_inputs::PublicCircuitPublicInputs, read_request::ReadRequest,
    side_effect::{SideEffect, SideEffectLinkedToNoteHash}
},
    address::{AztecAddress, EthAddress},
    constants::{
    MAX_NEW_NOTE_HASHES_PER_CALL, MAX_NEW_L2_TO_L1_MSGS_PER_CALL, MAX_NEW_NULLIFIERS_PER_CALL,
    MAX_PRIVATE_CALL_STACK_LENGTH_PER_CALL, MAX_PUBLIC_CALL_STACK_LENGTH_PER_CALL,
    MAX_PUBLIC_DATA_READS_PER_CALL, MAX_PUBLIC_DATA_UPDATE_REQUESTS_PER_CALL,
    MAX_NOTE_HASH_READ_REQUESTS_PER_CALL, MAX_NULLIFIER_READ_REQUESTS_PER_CALL,
    MAX_NULLIFIER_NON_EXISTENT_READ_REQUESTS_PER_CALL, MAX_NULLIFIER_KEY_VALIDATION_REQUESTS_PER_CALL
},
    contrakt::{storage_read::StorageRead, storage_update_request::StorageUpdateRequest},
    grumpkin_private_key::GrumpkinPrivateKey, header::Header,
<<<<<<< HEAD
    messaging::l2_to_l1_message::L2ToL1Message, utils::reader::Reader, traits::is_zero
=======
    messaging::l2_to_l1_message::L2ToL1Message, utils::reader::Reader, traits::{is_empty, Deserialize}
>>>>>>> f087b73b
};

// TODO(https://github.com/AztecProtocol/aztec-packages/issues/1165)
// use dep::std::collections::vec::Vec;

// When finished, one can call .finish() to convert back to the abi
struct PrivateContext {
    // docs:start:private-context
    inputs: PrivateContextInputs,
    side_effect_counter: u32,

    min_revertible_side_effect_counter: u32,

    args_hash : Field,
    return_hash : Field,

    max_block_number: MaxBlockNumber,

    note_hash_read_requests: BoundedVec<SideEffect, MAX_NOTE_HASH_READ_REQUESTS_PER_CALL>,
    nullifier_read_requests: BoundedVec<ReadRequest, MAX_NULLIFIER_READ_REQUESTS_PER_CALL>,
    nullifier_key_validation_requests: BoundedVec<NullifierKeyValidationRequest, MAX_NULLIFIER_KEY_VALIDATION_REQUESTS_PER_CALL>,

    new_note_hashes: BoundedVec<SideEffect, MAX_NEW_NOTE_HASHES_PER_CALL>,
    new_nullifiers: BoundedVec<SideEffectLinkedToNoteHash, MAX_NEW_NULLIFIERS_PER_CALL>,

    private_call_stack_hashes : BoundedVec<Field, MAX_PRIVATE_CALL_STACK_LENGTH_PER_CALL>,
    public_call_stack_hashes : BoundedVec<Field, MAX_PUBLIC_CALL_STACK_LENGTH_PER_CALL>,
    new_l2_to_l1_msgs : BoundedVec<L2ToL1Message, MAX_NEW_L2_TO_L1_MSGS_PER_CALL>,
    // docs:end:private-context

    // Header of a block whose state is used during private execution (not the block the transaction is included in).
    historical_header: Header,

    // TODO(https://github.com/AztecProtocol/aztec-packages/issues/1165)
    // encrypted_logs_preimages: Vec<Field>,
    // unencrypted_logs_preimages: Vec<Field>,

    nullifier_key: Option<NullifierKeyPair>,
}

impl Default for PrivateContext {
    fn default() -> Self {
        PrivateContext {
            inputs: PrivateContextInputs::default(),
            side_effect_counter: 0 as u32,
            min_revertible_side_effect_counter: 0 as u32,
            args_hash : 0,
            return_values : BoundedVec::new(),
            max_block_number: MaxBlockNumber::default(),
            note_hash_read_requests: BoundedVec::new(),
            nullifier_read_requests: BoundedVec::new(),
            nullifier_key_validation_requests: BoundedVec::new(),
            new_note_hashes: BoundedVec::new(),
            new_nullifiers: BoundedVec::new(),
            private_call_stack_hashes : BoundedVec::new(),
            public_call_stack_hashes : BoundedVec::new(),
            new_l2_to_l1_msgs : BoundedVec::new(),
            historical_header: Header::default(),
            nullifier_key: Option::none(),
        }
    }
}

impl ContextInterface for PrivateContext {
    fn msg_sender(self) -> AztecAddress {
        self.inputs.call_context.msg_sender
    }

    fn this_address(self) -> AztecAddress {
        self.inputs.call_context.storage_contract_address
    }

    fn this_portal_address(self) -> EthAddress {
        self.inputs.call_context.portal_contract_address
    }

    fn chain_id(self) -> Field {
        self.inputs.private_global_variables.chain_id
    }

    fn version(self) -> Field {
        self.inputs.private_global_variables.version
    }

    fn selector(self) -> FunctionSelector {
        self.inputs.call_context.function_selector
    }

    fn get_args_hash(self) -> Field {
        self.args_hash
    }

    // Returns the header of a block whose state is used during private execution (not the block the transaction is
    // included in).
    fn get_header(self) -> Header {
        self.historical_header
    }

    fn push_new_note_hash(&mut self, note_hash: Field) {
        let side_effect = SideEffect { value: note_hash, counter: self.side_effect_counter };
        self.new_note_hashes.push(side_effect);
        self.side_effect_counter = self.side_effect_counter + 1;
    }

    fn push_new_nullifier(&mut self, nullifier: Field, nullified_commitment: Field) {
        let side_effect = SideEffectLinkedToNoteHash { value: nullifier, note_hash: nullified_commitment, counter: self.side_effect_counter };
        self.new_nullifiers.push(side_effect);
        self.side_effect_counter = self.side_effect_counter + 1;
    }
}

impl PrivateContext {
    pub fn new(inputs: PrivateContextInputs, args_hash: Field) -> PrivateContext {
        let side_effect_counter = inputs.start_side_effect_counter;
        let mut min_revertible_side_effect_counter = 0;
        if is_zero(inputs.call_context.msg_sender) {
            min_revertible_side_effect_counter = side_effect_counter;
        }
        PrivateContext {
            inputs,
            side_effect_counter,
            min_revertible_side_effect_counter,
            args_hash,
            return_hash: 0,
            max_block_number: MaxBlockNumber::default(),
            note_hash_read_requests: BoundedVec::new(),
            nullifier_read_requests: BoundedVec::new(),
            nullifier_key_validation_requests: BoundedVec::new(),
            new_note_hashes: BoundedVec::new(),
            new_nullifiers: BoundedVec::new(),
            historical_header: inputs.historical_header,
            private_call_stack_hashes: BoundedVec::new(),
            public_call_stack_hashes: BoundedVec::new(),
            new_l2_to_l1_msgs: BoundedVec::new(),
            // TODO(https://github.com/AztecProtocol/aztec-packages/issues/1165)
            // encrypted_logs_preimages: Vec::new(),
            // unencrypted_logs_preimages: Vec::new(),
            nullifier_key: Option::none()
        }
    }

    // Returns the header of an arbitrary block whose block number is less than or equal to the block number
    // of historical header.
    pub fn get_header_at(self, block_number: u32) -> Header {
        get_header_at(block_number, self)
    }

    pub fn set_return_hash(&mut self, returns_hasher: ArgsHasher) {
        returns::pack_returns(returns_hasher.fields);
        self.return_hash = returns_hasher.hash();
    }

    pub fn finish(self) -> PrivateCircuitPublicInputs {
        // TODO(https://github.com/AztecProtocol/aztec-packages/issues/1165)
        let encrypted_logs_hash = 0;
        let unencrypted_logs_hash = 0;
        let encrypted_log_preimages_length = 0;
        let unencrypted_log_preimages_length = 0;

        let priv_circuit_pub_inputs = PrivateCircuitPublicInputs {
            call_context: self.inputs.call_context,
            args_hash: self.args_hash,
            returns_hash: self.return_hash,
            min_revertible_side_effect_counter: self.min_revertible_side_effect_counter,
            max_block_number: self.max_block_number,
            note_hash_read_requests: self.note_hash_read_requests.storage,
            nullifier_read_requests: self.nullifier_read_requests.storage,
            nullifier_key_validation_requests: self.nullifier_key_validation_requests.storage,
            new_note_hashes: self.new_note_hashes.storage,
            new_nullifiers: self.new_nullifiers.storage,
            private_call_stack_hashes: self.private_call_stack_hashes.storage,
            public_call_stack_hashes: self.public_call_stack_hashes.storage,
            new_l2_to_l1_msgs: self.new_l2_to_l1_msgs.storage,
            start_side_effect_counter: self.inputs.start_side_effect_counter,
            end_side_effect_counter: self.side_effect_counter,
            encrypted_logs_hash,
            unencrypted_logs_hash,
            encrypted_log_preimages_length,
            unencrypted_log_preimages_length,
            historical_header: self.historical_header,
            chain_id: self.inputs.private_global_variables.chain_id,
            version: self.inputs.private_global_variables.version
        };
        priv_circuit_pub_inputs
    }

    pub fn capture_min_revertible_side_effect_counter(&mut self) {
        self.min_revertible_side_effect_counter = self.side_effect_counter;
    }

    // docs:start:max-block-number
    pub fn request_max_block_number(&mut self, max_block_number: u32) {
        // docs:end:max-block-number
        self.max_block_number = MaxBlockNumber::min_with_u32(self.max_block_number, max_block_number);
    }

    pub fn push_note_hash_read_request(&mut self, note_hash: Field) {
        let side_effect = SideEffect { value: note_hash, counter: self.side_effect_counter };
        self.note_hash_read_requests.push(side_effect);
        self.side_effect_counter = self.side_effect_counter + 1;
    }

    pub fn push_nullifier_read_request(&mut self, nullifier: Field) {
        let request = ReadRequest { value: nullifier, counter: self.side_effect_counter };
        self.nullifier_read_requests.push(request);
        self.side_effect_counter = self.side_effect_counter + 1;
    }

    pub fn request_nullifier_secret_key(&mut self, account: AztecAddress) -> GrumpkinPrivateKey {
        let key_pair = if self.nullifier_key.is_none() {
            let key_pair = get_nullifier_key_pair(account);
            validate_nullifier_key_against_address(account, key_pair.public_key);
            let request = NullifierKeyValidationRequest { public_key: key_pair.public_key, secret_key: key_pair.secret_key };
            self.nullifier_key_validation_requests.push(request);
            self.nullifier_key = Option::some(key_pair);
            key_pair
        } else {
            let key_pair = self.nullifier_key.unwrap_unchecked();
            // If MAX_NULLIFIER_KEY_VALIDATION_REQUESTS_PER_CALL is larger than 1, need to update the way the key pair is cached.
            assert(MAX_NULLIFIER_KEY_VALIDATION_REQUESTS_PER_CALL == 1);
            assert(
                key_pair.account == account, "Cannot query nullifier key for more than one account per call"
            );
            key_pair
        };
        key_pair.secret_key
    }

    // docs:start:context_message_portal
    pub fn message_portal(&mut self, recipient: EthAddress, content: Field) {
        // docs:end:context_message_portal
        let message = L2ToL1Message { recipient, content };
        self.new_l2_to_l1_msgs.push(message);
    }

    // docs:start:context_consume_l1_to_l2_message
    // docs:start:consume_l1_to_l2_message
    pub fn consume_l1_to_l2_message(&mut self, content: Field, secret: Field, sender: EthAddress) {
        // docs:end:context_consume_l1_to_l2_message
        let nullifier = process_l1_to_l2_message(
            self.historical_header.state.l1_to_l2_message_tree.root,
            self.this_address(),
            sender,
            self.chain_id(),
            self.version(),
            content,
            secret
        );

        // Push nullifier (and the "commitment" corresponding to this can be "default")
        self.push_new_nullifier(nullifier, 0)
    }
    // docs:end:consume_l1_to_l2_message

    pub fn accumulate_encrypted_logs<N>(&mut self, log: [Field; N]) {
        let _void1 = self.inputs;
        let _void2 = log;
        // TODO(https://github.com/AztecProtocol/aztec-packages/issues/1165)
    }

    pub fn accumulate_unencrypted_logs<T>(&mut self, log: T) {
        let _void1 = self.inputs;
        let _void2 = log;
        // TODO(https://github.com/AztecProtocol/aztec-packages/issues/1165)
    }

    pub fn call_private_function<ARGS_COUNT>(
        &mut self,
        contract_address: AztecAddress,
        function_selector: FunctionSelector,
        args: [Field; ARGS_COUNT]
    ) -> PackedReturns {
        let args_hash = hash_args_array(args);
        assert(args_hash == arguments::pack_arguments(args));
        self.call_private_function_with_packed_args(contract_address, function_selector, args_hash, false, false)
    }

    pub fn static_call_private_function<ARGS_COUNT>(
        &mut self,
        contract_address: AztecAddress,
        function_selector: FunctionSelector,
        args: [Field; ARGS_COUNT]
    ) -> PackedReturns {
        let args_hash = hash_args_array(args);
        assert(args_hash == arguments::pack_arguments(args));
        self.call_private_function_with_packed_args(contract_address, function_selector, args_hash, true, false)
    }

    pub fn delegate_call_private_function<ARGS_COUNT>(
        &mut self,
        contract_address: AztecAddress,
        function_selector: FunctionSelector,
        args: [Field; ARGS_COUNT]
    ) -> PackedReturns {
        let args_hash = hash_args_array(args);
        assert(args_hash == arguments::pack_arguments(args));
        self.call_private_function_with_packed_args(contract_address, function_selector, args_hash, false, true)
    }

    pub fn call_private_function_no_args<RETURNS_COUNT>(
        &mut self,
        contract_address: AztecAddress,
        function_selector: FunctionSelector
    ) -> PackedReturns {
        self.call_private_function_with_packed_args(contract_address, function_selector, 0, false, false)
    }

    pub fn static_call_private_function_no_args<RETURNS_COUNT>(
        &mut self,
        contract_address: AztecAddress,
        function_selector: FunctionSelector
    ) -> PackedReturns {
        self.call_private_function_with_packed_args(contract_address, function_selector, 0, true, false)
    }

    pub fn delegate_call_private_function_no_args<ARGS_COUNT>(
        &mut self,
        contract_address: AztecAddress,
        function_selector: FunctionSelector
    ) -> PackedReturns {
        self.call_private_function_with_packed_args(contract_address, function_selector, 0, false, true)
    }

    pub fn call_private_function_with_packed_args<RETURNS_COUNT>(
        &mut self,
        contract_address: AztecAddress,
        function_selector: FunctionSelector,
        args_hash: Field,
        is_static_call: bool,
        is_delegate_call: bool
    ) -> PackedReturns {
        let mut is_static_call = is_static_call | self.inputs.call_context.is_static_call;
        let item = call_private_function_internal(
            contract_address,
            function_selector,
            args_hash,
            self.side_effect_counter,
            is_static_call,
            is_delegate_call
        );

        assert_eq(item.public_inputs.call_context.side_effect_counter, self.side_effect_counter);
        assert_eq(item.public_inputs.start_side_effect_counter, self.side_effect_counter);
        self.side_effect_counter = item.public_inputs.end_side_effect_counter + 1;

        // TODO (fees) figure out why this crashes the prover and enable it
        // we need this in order to pay fees inside child call contexts
        // assert(
        //     (item.public_inputs.min_revertible_side_effect_counter == 0 as u32)
        //     | (item.public_inputs.min_revertible_side_effect_counter
        //         > self.min_revertible_side_effect_counter)
        // );

        // if item.public_inputs.min_revertible_side_effect_counter
        //     > self.min_revertible_side_effect_counter {
        //     self.min_revertible_side_effect_counter = item.public_inputs.min_revertible_side_effect_counter;
        // }

        assert(contract_address.eq(item.contract_address));
        assert(function_selector.eq(item.function_data.selector));

        assert(args_hash == item.public_inputs.args_hash);

        // Assert that the call context of the enqueued call generated by the oracle matches our request.
        assert(item.public_inputs.call_context.is_delegate_call == is_delegate_call);
        assert(item.public_inputs.call_context.is_static_call == is_static_call);

        if (is_delegate_call) {
            // For delegate calls, we also constrain the execution context address for the nested call to be equal to our address.
            assert(
                item.public_inputs.call_context.storage_contract_address.eq(self.inputs.call_context.storage_contract_address)
            );
            assert(item.public_inputs.call_context.msg_sender.eq(self.inputs.call_context.msg_sender));
        } else {
            // For non-delegate calls, we also constrain the execution context address for the nested call to be equal to the address we called.
            assert(item.public_inputs.call_context.storage_contract_address.eq(contract_address));
            assert(
                item.public_inputs.call_context.msg_sender.eq(self.inputs.call_context.storage_contract_address)
            );
        }

        // crate::oracle::debug_log::debug_log_array_with_prefix("Private call stack item", item.serialize());

        self.private_call_stack_hashes.push(item.hash());

        PackedReturns::new(item.public_inputs.returns_hash)
    }

    pub fn call_public_function<ARGS_COUNT>(
        &mut self,
        contract_address: AztecAddress,
        function_selector: FunctionSelector,
        args: [Field; ARGS_COUNT]
    ) {
        let args_hash = hash_args_array(args);
        assert(args_hash == arguments::pack_arguments(args));
        self.call_public_function_with_packed_args(contract_address, function_selector, args_hash, false, false)
    }

    pub fn static_call_public_function<ARGS_COUNT>(
        &mut self,
        contract_address: AztecAddress,
        function_selector: FunctionSelector,
        args: [Field; ARGS_COUNT]
    ) {
        let args_hash = hash_args_array(args);
        assert(args_hash == arguments::pack_arguments(args));
        self.call_public_function_with_packed_args(contract_address, function_selector, args_hash, true, false)
    }

    pub fn delegate_call_public_function<ARGS_COUNT>(
        &mut self,
        contract_address: AztecAddress,
        function_selector: FunctionSelector,
        args: [Field; ARGS_COUNT]
    ) {
        let args_hash = hash_args_array(args);
        assert(args_hash == arguments::pack_arguments(args));
        self.call_public_function_with_packed_args(contract_address, function_selector, args_hash, false, true)
    }

    pub fn call_public_function_no_args(
        &mut self,
        contract_address: AztecAddress,
        function_selector: FunctionSelector
    ) {
        self.call_public_function_with_packed_args(contract_address, function_selector, 0, false, false)
    }

    pub fn static_call_public_function_no_args(
        &mut self,
        contract_address: AztecAddress,
        function_selector: FunctionSelector
    ) {
        self.call_public_function_with_packed_args(contract_address, function_selector, 0, true, false)
    }

    pub fn delegate_call_public_function_no_args(
        &mut self,
        contract_address: AztecAddress,
        function_selector: FunctionSelector
    ) {
        self.call_public_function_with_packed_args(contract_address, function_selector, 0, false, true)
    }

    pub fn call_public_function_with_packed_args(
        &mut self,
        contract_address: AztecAddress,
        function_selector: FunctionSelector,
        args_hash: Field,
        is_static_call: bool,
        is_delegate_call: bool
    ) {
        let mut is_static_call = is_static_call | self.inputs.call_context.is_static_call;
        let fields = enqueue_public_function_call_internal(
            contract_address,
            function_selector,
            args_hash,
            self.side_effect_counter,
            is_static_call,
            is_delegate_call
        );

        let mut reader = Reader::new(fields);

        // Note: Not using PublicCirclePublicInputs::deserialize here, because everything below args_hash is 0 and
        // there is no more data in fields because there is only ENQUEUE_PUBLIC_FUNCTION_CALL_RETURN_SIZE fields!
        let item = PublicCallStackItem {
            contract_address: AztecAddress::from_field(reader.read()),
            function_data: reader.read_struct(FunctionData::deserialize),
            public_inputs: PublicCircuitPublicInputs {
                call_context: reader.read_struct(CallContext::deserialize),
                args_hash: reader.read(),
<<<<<<< HEAD
                return_values: [0; RETURN_VALUES_LENGTH],
                nullifier_read_requests: [ReadRequest::default(); MAX_NULLIFIER_READ_REQUESTS_PER_CALL],
                nullifier_non_existent_read_requests: [ReadRequest::default(); MAX_NULLIFIER_NON_EXISTENT_READ_REQUESTS_PER_CALL],
                contract_storage_update_requests: [StorageUpdateRequest::default(); MAX_PUBLIC_DATA_UPDATE_REQUESTS_PER_CALL],
                contract_storage_reads: [StorageRead::default(); MAX_PUBLIC_DATA_READS_PER_CALL],
=======
                returns_hash: 0,
                nullifier_read_requests: [ReadRequest::empty(); MAX_NULLIFIER_READ_REQUESTS_PER_CALL],
                nullifier_non_existent_read_requests: [ReadRequest::empty(); MAX_NULLIFIER_NON_EXISTENT_READ_REQUESTS_PER_CALL],
                contract_storage_update_requests: [StorageUpdateRequest::empty(); MAX_PUBLIC_DATA_UPDATE_REQUESTS_PER_CALL],
                contract_storage_reads: [StorageRead::empty(); MAX_PUBLIC_DATA_READS_PER_CALL],
>>>>>>> f087b73b
                public_call_stack_hashes: [0; MAX_PUBLIC_CALL_STACK_LENGTH_PER_CALL],
                new_note_hashes: [SideEffect::default(); MAX_NEW_NOTE_HASHES_PER_CALL],
                new_nullifiers: [SideEffectLinkedToNoteHash::default(); MAX_NEW_NULLIFIERS_PER_CALL],
                new_l2_to_l1_msgs: [L2ToL1Message::default(); MAX_NEW_L2_TO_L1_MSGS_PER_CALL],
                start_side_effect_counter: 0,
                end_side_effect_counter: 0,
                unencrypted_logs_hash: 0,
                unencrypted_log_preimages_length: 0,
                historical_header: Header::default(),
                prover_address: AztecAddress::zero(),
                revert_code: 0
            },
            is_execution_request: true
        };
        reader.finish();

        assert(contract_address.eq(item.contract_address));
        assert(function_selector.eq(item.function_data.selector));

        assert_eq(item.public_inputs.call_context.side_effect_counter, self.side_effect_counter);
        // We increment the sideffect counter by one, to account for the call itself being a side effect.
        self.side_effect_counter = self.side_effect_counter + 1;

        assert(args_hash == item.public_inputs.args_hash);

        // Assert that the call context of the enqueued call generated by the oracle matches our request.
        assert(item.public_inputs.call_context.is_delegate_call == is_delegate_call);
        assert(item.public_inputs.call_context.is_static_call == is_static_call);

        if (is_delegate_call) {
            // For delegate calls, we also constrain the execution context address for the nested call to be equal to our address.
            assert(
                item.public_inputs.call_context.storage_contract_address.eq(self.inputs.call_context.storage_contract_address)
            );
            assert(item.public_inputs.call_context.msg_sender.eq(self.inputs.call_context.msg_sender));
        } else {
            // For non-delegate calls, we also constrain the execution context address for the nested call to be equal to the address we called.
            assert(item.public_inputs.call_context.storage_contract_address.eq(contract_address));
            assert(
                item.public_inputs.call_context.msg_sender.eq(self.inputs.call_context.storage_contract_address)
            );
        }

        self.public_call_stack_hashes.push(item.hash());
    }
}

struct PackedReturns {
  packed_returns: Field,
}

impl PackedReturns {
    pub fn new(packed_returns: Field) -> Self {
        PackedReturns { packed_returns }
    }

    pub fn assert_empty(self) {
        assert_eq(self.packed_returns, 0);
    }

    pub fn raw(self) -> Field {
        self.packed_returns
    }

    pub fn unpack<N>(self) -> [Field; N] {
        let unpacked: [Field; N] = returns::unpack_returns(self.packed_returns);
        assert_eq(self.packed_returns, hash_args_array(unpacked));
        unpacked
    }

    pub fn unpack_into<T, N>(self) -> T where T: Deserialize<N> {
        let unpacked: [Field; N] = self.unpack();
        Deserialize::deserialize(unpacked)
    }
}<|MERGE_RESOLUTION|>--- conflicted
+++ resolved
@@ -28,11 +28,7 @@
 },
     contrakt::{storage_read::StorageRead, storage_update_request::StorageUpdateRequest},
     grumpkin_private_key::GrumpkinPrivateKey, header::Header,
-<<<<<<< HEAD
-    messaging::l2_to_l1_message::L2ToL1Message, utils::reader::Reader, traits::is_zero
-=======
-    messaging::l2_to_l1_message::L2ToL1Message, utils::reader::Reader, traits::{is_empty, Deserialize}
->>>>>>> f087b73b
+    messaging::l2_to_l1_message::L2ToL1Message, utils::reader::Reader, traits::{is_zero, Deserialize}
 };
 
 // TODO(https://github.com/AztecProtocol/aztec-packages/issues/1165)
@@ -506,19 +502,11 @@
             public_inputs: PublicCircuitPublicInputs {
                 call_context: reader.read_struct(CallContext::deserialize),
                 args_hash: reader.read(),
-<<<<<<< HEAD
-                return_values: [0; RETURN_VALUES_LENGTH],
+                returns_hash: 0,
                 nullifier_read_requests: [ReadRequest::default(); MAX_NULLIFIER_READ_REQUESTS_PER_CALL],
                 nullifier_non_existent_read_requests: [ReadRequest::default(); MAX_NULLIFIER_NON_EXISTENT_READ_REQUESTS_PER_CALL],
                 contract_storage_update_requests: [StorageUpdateRequest::default(); MAX_PUBLIC_DATA_UPDATE_REQUESTS_PER_CALL],
                 contract_storage_reads: [StorageRead::default(); MAX_PUBLIC_DATA_READS_PER_CALL],
-=======
-                returns_hash: 0,
-                nullifier_read_requests: [ReadRequest::empty(); MAX_NULLIFIER_READ_REQUESTS_PER_CALL],
-                nullifier_non_existent_read_requests: [ReadRequest::empty(); MAX_NULLIFIER_NON_EXISTENT_READ_REQUESTS_PER_CALL],
-                contract_storage_update_requests: [StorageUpdateRequest::empty(); MAX_PUBLIC_DATA_UPDATE_REQUESTS_PER_CALL],
-                contract_storage_reads: [StorageRead::empty(); MAX_PUBLIC_DATA_READS_PER_CALL],
->>>>>>> f087b73b
                 public_call_stack_hashes: [0; MAX_PUBLIC_CALL_STACK_LENGTH_PER_CALL],
                 new_note_hashes: [SideEffect::default(); MAX_NEW_NOTE_HASHES_PER_CALL],
                 new_nullifiers: [SideEffectLinkedToNoteHash::default(); MAX_NEW_NULLIFIERS_PER_CALL],
