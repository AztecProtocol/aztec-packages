--- conflicted
+++ resolved
@@ -19,14 +19,8 @@
     function_selector::FunctionSelector, max_block_number::MaxBlockNumber,
     nullifier_key_validation_request::NullifierKeyValidationRequest,
     private_circuit_public_inputs::PrivateCircuitPublicInputs,
-<<<<<<< HEAD
     public_call_stack_item::PublicCallStackItem,
-    public_circuit_public_inputs::PublicCircuitPublicInputs, read_request::ReadRequest,
-    note_hash::NoteHash, nullifier::Nullifier, log_hash::LogHash
-=======
-    public_call_stack_item::PublicCallStackItem, read_request::ReadRequest, note_hash::NoteHash,
-    nullifier::Nullifier, side_effect::SideEffect
->>>>>>> 1c74387e
+    read_request::ReadRequest, note_hash::NoteHash, nullifier::Nullifier, log_hash::LogHash
 },
     address::{AztecAddress, EthAddress},
     constants::{
@@ -265,19 +259,10 @@
         let event_selector = 5; // TODO: compute actual event selector.
         let contract_address = self.this_address();
         let log_slice = log.to_be_bytes_arr();
-<<<<<<< HEAD
-        let log_hash = compute_unencrypted_log_hash(
-            contract_address,
-            event_selector,
-            log,
-        );
+        let log_hash = compute_unencrypted_log_hash(contract_address, event_selector, log);
         // 44 = addr (32) + selector (4) + raw log len (4) + processed log len (4)
         let len = 44 + log_slice.len().to_field();
         let side_effect = LogHash { value: log_hash, counter: self.side_effect_counter, length: len };
-=======
-        let log_hash = compute_unencrypted_log_hash(contract_address, event_selector, log);
-        let side_effect = SideEffect { value: log_hash, counter: self.side_effect_counter };
->>>>>>> 1c74387e
         self.unencrypted_logs_hashes.push(side_effect);
         self.side_effect_counter = self.side_effect_counter + 1;
         self.unencrypted_log_preimages_length += len;
@@ -295,20 +280,10 @@
     pub fn emit_contract_class_unencrypted_log<N>(&mut self, log: [Field; N]) {
         let event_selector = 5; // TODO: compute actual event selector.
         let contract_address = self.this_address();
-<<<<<<< HEAD
-        let log_hash = emit_contract_class_unencrypted_log_private_internal(
-            contract_address,
-            event_selector,
-            log,
-            self.side_effect_counter
-        );
+        let log_hash = emit_contract_class_unencrypted_log_private_internal(contract_address, event_selector, log, self.side_effect_counter);
         // 44 = addr (32) + selector (4) + raw log len (4) + processed log len (4)
         let len = 44 + N*32;
         let side_effect = LogHash { value: log_hash, counter: self.side_effect_counter, length: len };
-=======
-        let log_hash = emit_contract_class_unencrypted_log_private_internal(contract_address, event_selector, log, self.side_effect_counter);
-        let side_effect = SideEffect { value: log_hash, counter: self.side_effect_counter };
->>>>>>> 1c74387e
         self.unencrypted_logs_hashes.push(side_effect);
         self.side_effect_counter = self.side_effect_counter + 1;
         self.unencrypted_log_preimages_length += len;
@@ -370,13 +345,7 @@
         let side_effect = LogHash { value: log_hash, counter: self.side_effect_counter, length: len };
         self.encrypted_logs_hashes.push(side_effect);
         self.side_effect_counter = self.side_effect_counter + 1;
-<<<<<<< HEAD
         self.encrypted_log_preimages_length += len;
-=======
-        let encrypted_log_byte_len = 112 + 32 * (N + 3);
-        // + processed log len (4)
-        self.encrypted_log_preimages_length += encrypted_log_byte_len + 4;
->>>>>>> 1c74387e
     }
 
     pub fn call_private_function<ARGS_COUNT>(
@@ -574,42 +543,6 @@
             is_delegate_call
         );
 
-<<<<<<< HEAD
-        let mut reader = Reader::new(fields);
-
-        // Note: Not using PublicCirclePublicInputs::deserialize here, because everything below args_hash is 0 and
-        // there is no more data in fields because there is only ENQUEUE_PUBLIC_FUNCTION_CALL_RETURN_SIZE fields!
-        let item = PublicCallStackItem {
-            contract_address: AztecAddress::from_field(reader.read()),
-            function_data: reader.read_struct(FunctionData::deserialize),
-            public_inputs: PublicCircuitPublicInputs {
-                call_context: reader.read_struct(CallContext::deserialize),
-                args_hash: reader.read(),
-                returns_hash: 0,
-                nullifier_read_requests: [ReadRequest::empty(); MAX_NULLIFIER_READ_REQUESTS_PER_CALL],
-                nullifier_non_existent_read_requests: [ReadRequest::empty(); MAX_NULLIFIER_NON_EXISTENT_READ_REQUESTS_PER_CALL],
-                contract_storage_update_requests: [StorageUpdateRequest::empty(); MAX_PUBLIC_DATA_UPDATE_REQUESTS_PER_CALL],
-                contract_storage_reads: [StorageRead::empty(); MAX_PUBLIC_DATA_READS_PER_CALL],
-                public_call_stack_hashes: [0; MAX_PUBLIC_CALL_STACK_LENGTH_PER_CALL],
-                new_note_hashes: [NoteHash::empty(); MAX_NEW_NOTE_HASHES_PER_CALL],
-                new_nullifiers: [Nullifier::empty(); MAX_NEW_NULLIFIERS_PER_CALL],
-                new_l2_to_l1_msgs: [L2ToL1Message::empty(); MAX_NEW_L2_TO_L1_MSGS_PER_CALL],
-                start_side_effect_counter: 0,
-                end_side_effect_counter: 0,
-                unencrypted_logs_hashes: [LogHash::empty(); MAX_UNENCRYPTED_LOGS_PER_CALL],
-                unencrypted_log_preimages_length: 0,
-                historical_header: Header::empty(),
-                global_variables: GlobalVariables::empty(),
-                prover_address: AztecAddress::zero(),
-                revert_code: 0,
-                start_gas_left: Gas::empty(),
-                end_gas_left: Gas::empty(),
-                transaction_fee: 0
-            },
-            is_execution_request: true
-        };
-        reader.finish();
-=======
         let item = parse_public_call_stack_item_from_oracle(fields);
         self.validate_call_stack_item_from_oracle(
             item,
@@ -652,7 +585,6 @@
             is_static_call,
             is_delegate_call
         );
->>>>>>> 1c74387e
 
         let item = parse_public_call_stack_item_from_oracle(fields);
         self.validate_call_stack_item_from_oracle(
