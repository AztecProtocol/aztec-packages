use crate::{
    context::{inputs::PrivateContextInputs, packed_returns::PackedReturns},
    messaging::process_l1_to_l2_message, hash::{hash_args_array, ArgsHasher},
    keys::constants::{NULLIFIER_INDEX, OUTGOING_INDEX, NUM_KEY_TYPES, sk_generators},
    oracle::{
        key_validation_request::get_key_validation_request, arguments, returns::pack_returns,
        call_private_function::call_private_function_internal, header::get_header_at,
        logs::{emit_encrypted_note_log, emit_encrypted_event_log},
        enqueue_public_function_call::{
            enqueue_public_function_call_internal, notify_set_min_revertible_side_effect_counter,
            set_public_teardown_function_call_internal,
        },
    },
};
use dep::protocol_types::{
    abis::{
        call_context::CallContext, function_selector::FunctionSelector,
        max_block_number::MaxBlockNumber,
        validation_requests::{KeyValidationRequest, KeyValidationRequestAndGenerator},
        private_call_request::PrivateCallRequest,
        private_circuit_public_inputs::PrivateCircuitPublicInputs,
        public_call_request::PublicCallRequest, read_request::ReadRequest, note_hash::NoteHash,
        nullifier::Nullifier, log_hash::{LogHash, NoteLogHash, EncryptedLogHash},
    }, address::{AztecAddress, EthAddress},
    constants::{
        MAX_NOTE_HASHES_PER_CALL, MAX_L2_TO_L1_MSGS_PER_CALL, MAX_NULLIFIERS_PER_CALL,
        MAX_PRIVATE_CALL_STACK_LENGTH_PER_CALL, MAX_PUBLIC_CALL_STACK_LENGTH_PER_CALL,
        MAX_NOTE_HASH_READ_REQUESTS_PER_CALL, MAX_NULLIFIER_READ_REQUESTS_PER_CALL,
        MAX_KEY_VALIDATION_REQUESTS_PER_CALL, MAX_ENCRYPTED_LOGS_PER_CALL,
        MAX_UNENCRYPTED_LOGS_PER_CALL, MAX_NOTE_ENCRYPTED_LOGS_PER_CALL, PUBLIC_DISPATCH_SELECTOR,
    }, header::Header, messaging::l2_to_l1_message::L2ToL1Message, traits::Empty,
};

// When finished, one can call .finish() to convert back to the abi
pub struct PrivateContext {
    // docs:start:private-context
    inputs: PrivateContextInputs,
    side_effect_counter: u32,

    min_revertible_side_effect_counter: u32,
    is_fee_payer: bool,

    args_hash: Field,
    return_hash: Field,

    max_block_number: MaxBlockNumber,

    note_hash_read_requests: BoundedVec<ReadRequest, MAX_NOTE_HASH_READ_REQUESTS_PER_CALL>,
    nullifier_read_requests: BoundedVec<ReadRequest, MAX_NULLIFIER_READ_REQUESTS_PER_CALL>,
    key_validation_requests_and_generators: BoundedVec<KeyValidationRequestAndGenerator, MAX_KEY_VALIDATION_REQUESTS_PER_CALL>,

    note_hashes: BoundedVec<NoteHash, MAX_NOTE_HASHES_PER_CALL>,
    nullifiers: BoundedVec<Nullifier, MAX_NULLIFIERS_PER_CALL>,

    private_call_requests: BoundedVec<PrivateCallRequest, MAX_PRIVATE_CALL_STACK_LENGTH_PER_CALL>,
    public_call_requests: BoundedVec<PublicCallRequest, MAX_PUBLIC_CALL_STACK_LENGTH_PER_CALL>,
    public_teardown_call_request: PublicCallRequest,
    l2_to_l1_msgs: BoundedVec<L2ToL1Message, MAX_L2_TO_L1_MSGS_PER_CALL>,
    // docs:end:private-context

    // Header of a block whose state is used during private execution (not the block the transaction is included in).
    historical_header: Header,

    note_encrypted_logs_hashes: BoundedVec<NoteLogHash, MAX_NOTE_ENCRYPTED_LOGS_PER_CALL>,
    encrypted_logs_hashes: BoundedVec<EncryptedLogHash, MAX_ENCRYPTED_LOGS_PER_CALL>,
    unencrypted_logs_hashes: BoundedVec<LogHash, MAX_UNENCRYPTED_LOGS_PER_CALL>,

    // Contains the last key validation request for each key type. This is used to cache the last request and avoid
    // fetching the same request multiple times.
    // The index of the array corresponds to the key type (0 nullifier, 1 incoming, 2 outgoing, 3 tagging).
    last_key_validation_requests: [Option<KeyValidationRequest>; NUM_KEY_TYPES],
}

impl PrivateContext {
    pub fn new(inputs: PrivateContextInputs, args_hash: Field) -> PrivateContext {
        PrivateContext {
            inputs,
            side_effect_counter: inputs.start_side_effect_counter + 1,
            min_revertible_side_effect_counter: 0,
            is_fee_payer: false,
            args_hash,
            return_hash: 0,
            max_block_number: MaxBlockNumber::empty(),
            note_hash_read_requests: BoundedVec::new(),
            nullifier_read_requests: BoundedVec::new(),
            key_validation_requests_and_generators: BoundedVec::new(),
            note_hashes: BoundedVec::new(),
            nullifiers: BoundedVec::new(),
            historical_header: inputs.historical_header,
            private_call_requests: BoundedVec::new(),
            public_call_requests: BoundedVec::new(),
            public_teardown_call_request: PublicCallRequest::empty(),
            l2_to_l1_msgs: BoundedVec::new(),
            note_encrypted_logs_hashes: BoundedVec::new(),
            encrypted_logs_hashes: BoundedVec::new(),
            unencrypted_logs_hashes: BoundedVec::new(),
            last_key_validation_requests: [Option::none(); NUM_KEY_TYPES],
        }
    }

    fn msg_sender(self) -> AztecAddress {
        self.inputs.call_context.msg_sender
    }

    fn this_address(self) -> AztecAddress {
        self.inputs.call_context.contract_address
    }

    fn chain_id(self) -> Field {
        self.inputs.tx_context.chain_id
    }

    fn version(self) -> Field {
        self.inputs.tx_context.version
    }

    fn selector(self) -> FunctionSelector {
        self.inputs.call_context.function_selector
    }

    fn get_args_hash(self) -> Field {
        self.args_hash
    }

    fn push_note_hash(&mut self, note_hash: Field) {
        self.note_hashes.push(NoteHash { value: note_hash, counter: self.next_counter() });
    }

    fn push_nullifier(&mut self, nullifier: Field) {
        self.nullifiers.push(
            Nullifier { value: nullifier, note_hash: 0, counter: self.next_counter() },
        );
    }

    fn push_nullifier_for_note_hash(&mut self, nullifier: Field, nullified_note_hash: Field) {
        self.nullifiers.push(
            Nullifier {
                value: nullifier,
                note_hash: nullified_note_hash,
                counter: self.next_counter(),
            },
        );
    }

    // Returns the header of a block whose state is used during private execution (not the block the transaction is
    // included in).
    fn get_header(self) -> Header {
        self.historical_header
    }

    // Returns the header of an arbitrary block whose block number is less than or equal to the block number
    // of historical header.
    pub fn get_header_at(self, block_number: u32) -> Header {
        get_header_at(block_number, self)
    }

    pub fn set_return_hash(&mut self, returns_hasher: ArgsHasher) {
        pack_returns(returns_hasher.fields);
        self.return_hash = returns_hasher.hash();
    }

    pub fn finish(self) -> PrivateCircuitPublicInputs {
        PrivateCircuitPublicInputs {
            call_context: self.inputs.call_context,
            args_hash: self.args_hash,
            returns_hash: self.return_hash,
            min_revertible_side_effect_counter: self.min_revertible_side_effect_counter,
            is_fee_payer: self.is_fee_payer,
            max_block_number: self.max_block_number,
            note_hash_read_requests: self.note_hash_read_requests.storage,
            nullifier_read_requests: self.nullifier_read_requests.storage,
            key_validation_requests_and_generators: self
                .key_validation_requests_and_generators
                .storage,
            note_hashes: self.note_hashes.storage,
            nullifiers: self.nullifiers.storage,
            private_call_requests: self.private_call_requests.storage,
            public_call_requests: self.public_call_requests.storage,
            public_teardown_call_request: self.public_teardown_call_request,
            l2_to_l1_msgs: self.l2_to_l1_msgs.storage,
            start_side_effect_counter: self.inputs.start_side_effect_counter,
            end_side_effect_counter: self.side_effect_counter,
            note_encrypted_logs_hashes: self.note_encrypted_logs_hashes.storage,
            encrypted_logs_hashes: self.encrypted_logs_hashes.storage,
            unencrypted_logs_hashes: self.unencrypted_logs_hashes.storage,
            historical_header: self.historical_header,
            tx_context: self.inputs.tx_context,
        }
    }

    pub fn set_as_fee_payer(&mut self) {
        dep::protocol_types::debug_log::debug_log_format(
            "Setting {0} as fee payer",
            [self.this_address().to_field()],
        );
        self.is_fee_payer = true;
    }

    pub fn end_setup(&mut self) {
        // dep::protocol_types::debug_log::debug_log_format(
        //     "Ending setup at counter {0}",
        //     [self.side_effect_counter as Field]
        // );
        self.min_revertible_side_effect_counter = self.side_effect_counter;
        notify_set_min_revertible_side_effect_counter(self.min_revertible_side_effect_counter);
    }

    // docs:start:max-block-number
    pub fn set_tx_max_block_number(&mut self, max_block_number: u32) {
        // docs:end:max-block-number
        self.max_block_number =
            MaxBlockNumber::min_with_u32(self.max_block_number, max_block_number);
    }

    pub fn push_note_hash_read_request(&mut self, note_hash: Field) {
        let side_effect = ReadRequest { value: note_hash, counter: self.next_counter() };
        self.note_hash_read_requests.push(side_effect);
    }

    pub fn push_nullifier_read_request(&mut self, nullifier: Field) {
        let request = ReadRequest { value: nullifier, counter: self.next_counter() };
        self.nullifier_read_requests.push(request);
    }

    pub fn request_nsk_app(&mut self, npk_m_hash: Field) -> Field {
        self.request_sk_app(npk_m_hash, NULLIFIER_INDEX)
    }

    pub fn request_ovsk_app(&mut self, ovpk_m_hash: Field) -> Field {
        self.request_sk_app(ovpk_m_hash, OUTGOING_INDEX)
    }

    fn request_sk_app(&mut self, pk_m_hash: Field, key_index: Field) -> Field {
        let cached_request =
            self.last_key_validation_requests[key_index].unwrap_or(KeyValidationRequest::empty());

        if cached_request.pk_m.hash() == pk_m_hash {
            // We get a match so the cached request is the latest one
            cached_request.sk_app
        } else {
            // We didn't get a match meaning the cached result is stale. We fetch new values from oracle and instruct
            // protocol circuits to validate them by storing the validation request in context.
            let request = get_key_validation_request(pk_m_hash, key_index);
            let request_and_generator = KeyValidationRequestAndGenerator {
                request,
                sk_app_generator: sk_generators[key_index],
            };
            // We constrain that the pk_m_hash matches the one in the request (otherwise we could get an arbitrary
            // valid key request and not the one corresponding to pk_m_hash).
            assert(request.pk_m.hash() == pk_m_hash);
            self.key_validation_requests_and_generators.push(request_and_generator);
            self.last_key_validation_requests[key_index] = Option::some(request);
            request.sk_app
        }
    }

    // docs:start:context_message_portal
    pub fn message_portal(&mut self, recipient: EthAddress, content: Field) {
        // docs:end:context_message_portal
        let message = L2ToL1Message { recipient, content, counter: self.next_counter() };
        self.l2_to_l1_msgs.push(message);
    }

    // docs:start:context_consume_l1_to_l2_message
    // docs:start:consume_l1_to_l2_message
    pub fn consume_l1_to_l2_message(&mut self, content: Field, secret: Field, sender: EthAddress) {
        // docs:end:context_consume_l1_to_l2_message
        let nullifier = process_l1_to_l2_message(
            self.historical_header.state.l1_to_l2_message_tree.root,
            self.this_address(),
            sender,
            self.chain_id(),
            self.version(),
            content,
            secret,
        );

        // Push nullifier (and the "commitment" corresponding to this can be "empty")
        self.push_nullifier(nullifier)
    }
    // docs:end:consume_l1_to_l2_message

    // NB: A randomness value of 0 signals that the kernels should not mask the contract address
    // used in siloing later on e.g. 'handshaking' contract w/ known address.
    pub fn emit_raw_event_log_with_masked_address<let M: u32>(
        &mut self,
        randomness: Field,
        log: [u8; M],
        log_hash: Field,
    ) {
        let counter = self.next_counter();
        let contract_address = self.this_address();
        let len = log.len() as Field + 4;
        let side_effect = EncryptedLogHash { value: log_hash, counter, length: len, randomness };
        self.encrypted_logs_hashes.push(side_effect);

        emit_encrypted_event_log(contract_address, randomness, log, counter);
    }

    pub fn emit_raw_note_log<let M: u32>(
        &mut self,
        note_hash_counter: u32,
        log: [u8; M],
        log_hash: Field,
    ) {
        let counter = self.next_counter();
        let len = log.len() as Field + 4;
        let side_effect = NoteLogHash { value: log_hash, counter, length: len, note_hash_counter };
        self.note_encrypted_logs_hashes.push(side_effect);

        emit_encrypted_note_log(note_hash_counter, log, counter);
    }

    pub fn call_private_function<let ARGS_COUNT: u32>(
        &mut self,
        contract_address: AztecAddress,
        function_selector: FunctionSelector,
        args: [Field; ARGS_COUNT],
    ) -> PackedReturns {
        let args_hash = hash_args_array(args);
        arguments::pack_arguments_array(args);
<<<<<<< HEAD
        self.call_private_function_with_packed_args(
            contract_address,
            function_selector,
            args_hash,
            false,
            false,
        )
=======
        self.call_private_function_with_packed_args(contract_address, function_selector, args_hash, false)
>>>>>>> c8e4260e
    }

    pub fn static_call_private_function<let ARGS_COUNT: u32>(
        &mut self,
        contract_address: AztecAddress,
        function_selector: FunctionSelector,
        args: [Field; ARGS_COUNT],
    ) -> PackedReturns {
        let args_hash = hash_args_array(args);
        arguments::pack_arguments_array(args);
<<<<<<< HEAD
        self.call_private_function_with_packed_args(
            contract_address,
            function_selector,
            args_hash,
            true,
            false,
        )
    }

    pub fn delegate_call_private_function<let ARGS_COUNT: u32>(
        &mut self,
        contract_address: AztecAddress,
        function_selector: FunctionSelector,
        args: [Field; ARGS_COUNT],
    ) -> PackedReturns {
        let args_hash = hash_args_array(args);
        arguments::pack_arguments_array(args);
        self.call_private_function_with_packed_args(
            contract_address,
            function_selector,
            args_hash,
            false,
            true,
        )
=======
        self.call_private_function_with_packed_args(contract_address, function_selector, args_hash, true)
>>>>>>> c8e4260e
    }

    pub fn call_private_function_no_args(
        &mut self,
        contract_address: AztecAddress,
        function_selector: FunctionSelector,
    ) -> PackedReturns {
<<<<<<< HEAD
        self.call_private_function_with_packed_args(
            contract_address,
            function_selector,
            0,
            false,
            false,
        )
=======
        self.call_private_function_with_packed_args(contract_address, function_selector, 0, false)
>>>>>>> c8e4260e
    }

    pub fn static_call_private_function_no_args(
        &mut self,
        contract_address: AztecAddress,
        function_selector: FunctionSelector,
    ) -> PackedReturns {
<<<<<<< HEAD
        self.call_private_function_with_packed_args(
            contract_address,
            function_selector,
            0,
            true,
            false,
        )
    }

    pub fn delegate_call_private_function_no_args(
        &mut self,
        contract_address: AztecAddress,
        function_selector: FunctionSelector,
    ) -> PackedReturns {
        self.call_private_function_with_packed_args(
            contract_address,
            function_selector,
            0,
            false,
            true,
        )
=======
        self.call_private_function_with_packed_args(contract_address, function_selector, 0, true)
>>>>>>> c8e4260e
    }

    pub fn call_private_function_with_packed_args(
        &mut self,
        contract_address: AztecAddress,
        function_selector: FunctionSelector,
        args_hash: Field,
<<<<<<< HEAD
        is_static_call: bool,
        is_delegate_call: bool,
=======
        is_static_call: bool
>>>>>>> c8e4260e
    ) -> PackedReturns {
        let mut is_static_call = is_static_call | self.inputs.call_context.is_static_call;
        let start_side_effect_counter = self.side_effect_counter;
        let (end_side_effect_counter, returns_hash) = call_private_function_internal(
            contract_address,
            function_selector,
            args_hash,
            start_side_effect_counter,
<<<<<<< HEAD
            is_static_call,
            is_delegate_call,
=======
            is_static_call
>>>>>>> c8e4260e
        );

        self.side_effect_counter = end_side_effect_counter + 1;

        // TODO (fees) figure out why this crashes the prover and enable it
        // we need this in order to pay fees inside child call contexts
        // assert(
        //     (item.public_inputs.min_revertible_side_effect_counter == 0 as u32)
        //     | (item.public_inputs.min_revertible_side_effect_counter
        //         > self.min_revertible_side_effect_counter)
        // );
        // if item.public_inputs.min_revertible_side_effect_counter
        //     > self.min_revertible_side_effect_counter {
        //     self.min_revertible_side_effect_counter = item.public_inputs.min_revertible_side_effect_counter;
        // }
<<<<<<< HEAD
        let call_context = self.generate_call_context(
            contract_address,
            function_selector,
            is_static_call,
            is_delegate_call,
        );

        self.private_call_requests.push(
            PrivateCallRequest {
                contract_address,
                call_context,
                args_hash,
                returns_hash,
                start_side_effect_counter,
                end_side_effect_counter,
            },
=======

        let call_context = CallContext { msg_sender: self.this_address(), contract_address, function_selector, is_static_call };

        self.private_call_requests.push(
            PrivateCallRequest { call_context, args_hash, returns_hash, start_side_effect_counter, end_side_effect_counter }
>>>>>>> c8e4260e
        );

        PackedReturns::new(returns_hash)
    }

    pub fn call_public_function<let ARGS_COUNT: u32>(
        &mut self,
        contract_address: AztecAddress,
        function_selector: FunctionSelector,
        args: [Field; ARGS_COUNT],
    ) {
        let args_hash = hash_args_array(args);
        arguments::pack_arguments_array(args);
<<<<<<< HEAD
        self.call_public_function_with_packed_args(
            contract_address,
            function_selector,
            args_hash,
            false,
            false,
        )
=======
        self.call_public_function_with_packed_args(contract_address, function_selector, args_hash, false)
>>>>>>> c8e4260e
    }

    pub fn static_call_public_function<let ARGS_COUNT: u32>(
        &mut self,
        contract_address: AztecAddress,
        function_selector: FunctionSelector,
        args: [Field; ARGS_COUNT],
    ) {
        let args_hash = hash_args_array(args);
        arguments::pack_arguments_array(args);
<<<<<<< HEAD
        self.call_public_function_with_packed_args(
            contract_address,
            function_selector,
            args_hash,
            true,
            false,
        )
    }

    pub fn delegate_call_public_function<let ARGS_COUNT: u32>(
        &mut self,
        contract_address: AztecAddress,
        function_selector: FunctionSelector,
        args: [Field; ARGS_COUNT],
    ) {
        let args_hash = hash_args_array(args);
        arguments::pack_arguments_array(args);
        self.call_public_function_with_packed_args(
            contract_address,
            function_selector,
            args_hash,
            false,
            true,
        )
=======
        self.call_public_function_with_packed_args(contract_address, function_selector, args_hash, true)
>>>>>>> c8e4260e
    }

    pub fn call_public_function_no_args(
        &mut self,
        contract_address: AztecAddress,
        function_selector: FunctionSelector,
    ) {
<<<<<<< HEAD
        self.call_public_function_with_packed_args(
            contract_address,
            function_selector,
            0,
            false,
            false,
        )
=======
        self.call_public_function_with_packed_args(contract_address, function_selector, 0, false)
>>>>>>> c8e4260e
    }

    pub fn static_call_public_function_no_args(
        &mut self,
        contract_address: AztecAddress,
        function_selector: FunctionSelector,
    ) {
<<<<<<< HEAD
        self.call_public_function_with_packed_args(
            contract_address,
            function_selector,
            0,
            true,
            false,
        )
    }

    pub fn delegate_call_public_function_no_args(
        &mut self,
        contract_address: AztecAddress,
        function_selector: FunctionSelector,
    ) {
        self.call_public_function_with_packed_args(
            contract_address,
            function_selector,
            0,
            false,
            true,
        )
=======
        self.call_public_function_with_packed_args(contract_address, function_selector, 0, true)
>>>>>>> c8e4260e
    }

    pub fn call_public_function_with_packed_args(
        &mut self,
        contract_address: AztecAddress,
        function_selector: FunctionSelector,
        args_hash: Field,
<<<<<<< HEAD
        is_static_call: bool,
        is_delegate_call: bool,
=======
        is_static_call: bool
>>>>>>> c8e4260e
    ) {
        let counter = self.next_counter();

        let mut is_static_call = is_static_call | self.inputs.call_context.is_static_call;
        // TODO(https://github.com/AztecProtocol/aztec-packages/issues/8985): Fix this.
        // WARNING: This is insecure and should be temporary!
        // The oracle repacks the arguments and returns a new args_hash.
        // new_args = [selector, ...old_args], so as to make it suitable to call the public dispatch function.
        // We don't validate or compute it in the circuit because a) it's harder to do with slices, and
        // b) this is only temporary.
        let args_hash = enqueue_public_function_call_internal(
            contract_address,
            function_selector,
            args_hash,
            counter,
<<<<<<< HEAD
            is_static_call,
            is_delegate_call,
        );

        // Public calls are rerouted through the dispatch function.
        let function_selector = comptime { FunctionSelector::from_field(PUBLIC_DISPATCH_SELECTOR) };
        let call_context = self.generate_call_context(
            contract_address,
            function_selector,
            is_static_call,
            is_delegate_call,
        );
=======
            is_static_call
        );

        // Public calls are rerouted through the dispatch function.
        let function_selector = comptime {
            FunctionSelector::from_field(PUBLIC_DISPATCH_SELECTOR)
        };
        let call_context = CallContext { msg_sender: self.this_address(), contract_address, function_selector, is_static_call };
>>>>>>> c8e4260e

        let call_request = PublicCallRequest { call_context, args_hash, counter };
        self.public_call_requests.push(call_request);
    }

    pub fn set_public_teardown_function<let ARGS_COUNT: u32>(
        &mut self,
        contract_address: AztecAddress,
        function_selector: FunctionSelector,
        args: [Field; ARGS_COUNT],
    ) {
        let args_hash = hash_args_array(args);
        arguments::pack_arguments_array(args);
<<<<<<< HEAD
        self.set_public_teardown_function_with_packed_args(
            contract_address,
            function_selector,
            args_hash,
            false,
            false,
        )
=======
        self.set_public_teardown_function_with_packed_args(contract_address, function_selector, args_hash, false)
>>>>>>> c8e4260e
    }

    pub fn set_public_teardown_function_with_packed_args(
        &mut self,
        contract_address: AztecAddress,
        function_selector: FunctionSelector,
        args_hash: Field,
<<<<<<< HEAD
        is_static_call: bool,
        is_delegate_call: bool,
=======
        is_static_call: bool
>>>>>>> c8e4260e
    ) {
        let counter = self.next_counter();

        let mut is_static_call = is_static_call | self.inputs.call_context.is_static_call;
        // TODO(https://github.com/AztecProtocol/aztec-packages/issues/8985): Fix this.
        // WARNING: This is insecure and should be temporary!
        // The oracle repacks the arguments and returns a new args_hash.
        // new_args = [selector, ...old_args], so as to make it suitable to call the public dispatch function.
        // We don't validate or compute it in the circuit because a) it's harder to do with slices, and
        // b) this is only temporary.
        let args_hash = set_public_teardown_function_call_internal(
            contract_address,
            function_selector,
            args_hash,
            counter,
<<<<<<< HEAD
            is_static_call,
            is_delegate_call,
        );

        let function_selector = comptime { FunctionSelector::from_field(PUBLIC_DISPATCH_SELECTOR) };
        let call_context = self.generate_call_context(
            contract_address,
            function_selector,
            is_static_call,
            is_delegate_call,
        );

        self.public_teardown_call_request =
            PublicCallRequest { contract_address, call_context, args_hash, counter };
    }

    fn generate_call_context(
        self,
        contract_address: AztecAddress,
        function_selector: FunctionSelector,
        is_static_call: bool,
        is_delegate_call: bool,
    ) -> CallContext {
        let msg_sender = if is_delegate_call {
            self.msg_sender()
        } else {
            self.this_address()
        };
        let storage_contract_address = if is_delegate_call {
            self.this_address()
        } else {
            contract_address
        };
        CallContext {
            msg_sender,
            storage_contract_address,
            function_selector,
            is_static_call,
            is_delegate_call,
        }
    }

=======
            is_static_call
        );

        let function_selector = comptime {
            FunctionSelector::from_field(PUBLIC_DISPATCH_SELECTOR)
        };
        let call_context = CallContext { msg_sender: self.this_address(), contract_address, function_selector, is_static_call };

        self.public_teardown_call_request = PublicCallRequest {
            call_context,
            args_hash,
            counter,
        };
    }

>>>>>>> c8e4260e
    fn next_counter(&mut self) -> u32 {
        let counter = self.side_effect_counter;
        self.side_effect_counter += 1;
        counter
    }
}

impl Empty for PrivateContext {
    fn empty() -> Self {
        PrivateContext {
            inputs: PrivateContextInputs::empty(),
            side_effect_counter: 0 as u32,
            min_revertible_side_effect_counter: 0 as u32,
            is_fee_payer: false,
            args_hash: 0,
            return_hash: 0,
            max_block_number: MaxBlockNumber::empty(),
            note_hash_read_requests: BoundedVec::new(),
            nullifier_read_requests: BoundedVec::new(),
            key_validation_requests_and_generators: BoundedVec::new(),
            note_hashes: BoundedVec::new(),
            nullifiers: BoundedVec::new(),
            private_call_requests: BoundedVec::new(),
            public_call_requests: BoundedVec::new(),
            public_teardown_call_request: PublicCallRequest::empty(),
            l2_to_l1_msgs: BoundedVec::new(),
            historical_header: Header::empty(),
            note_encrypted_logs_hashes: BoundedVec::new(),
            encrypted_logs_hashes: BoundedVec::new(),
            unencrypted_logs_hashes: BoundedVec::new(),
            last_key_validation_requests: [Option::none(); NUM_KEY_TYPES],
        }
    }
}<|MERGE_RESOLUTION|>--- conflicted
+++ resolved
@@ -319,17 +319,7 @@
     ) -> PackedReturns {
         let args_hash = hash_args_array(args);
         arguments::pack_arguments_array(args);
-<<<<<<< HEAD
-        self.call_private_function_with_packed_args(
-            contract_address,
-            function_selector,
-            args_hash,
-            false,
-            false,
-        )
-=======
         self.call_private_function_with_packed_args(contract_address, function_selector, args_hash, false)
->>>>>>> c8e4260e
     }
 
     pub fn static_call_private_function<let ARGS_COUNT: u32>(
@@ -340,84 +330,23 @@
     ) -> PackedReturns {
         let args_hash = hash_args_array(args);
         arguments::pack_arguments_array(args);
-<<<<<<< HEAD
-        self.call_private_function_with_packed_args(
-            contract_address,
-            function_selector,
-            args_hash,
-            true,
-            false,
-        )
-    }
-
-    pub fn delegate_call_private_function<let ARGS_COUNT: u32>(
-        &mut self,
-        contract_address: AztecAddress,
-        function_selector: FunctionSelector,
-        args: [Field; ARGS_COUNT],
+        self.call_private_function_with_packed_args(contract_address, function_selector, args_hash, true)
+    }
+
+    pub fn call_private_function_no_args(
+        &mut self,
+        contract_address: AztecAddress,
+        function_selector: FunctionSelector,
     ) -> PackedReturns {
-        let args_hash = hash_args_array(args);
-        arguments::pack_arguments_array(args);
-        self.call_private_function_with_packed_args(
-            contract_address,
-            function_selector,
-            args_hash,
-            false,
-            true,
-        )
-=======
-        self.call_private_function_with_packed_args(contract_address, function_selector, args_hash, true)
->>>>>>> c8e4260e
-    }
-
-    pub fn call_private_function_no_args(
+        self.call_private_function_with_packed_args(contract_address, function_selector, 0, false)
+    }
+
+    pub fn static_call_private_function_no_args(
         &mut self,
         contract_address: AztecAddress,
         function_selector: FunctionSelector,
     ) -> PackedReturns {
-<<<<<<< HEAD
-        self.call_private_function_with_packed_args(
-            contract_address,
-            function_selector,
-            0,
-            false,
-            false,
-        )
-=======
-        self.call_private_function_with_packed_args(contract_address, function_selector, 0, false)
->>>>>>> c8e4260e
-    }
-
-    pub fn static_call_private_function_no_args(
-        &mut self,
-        contract_address: AztecAddress,
-        function_selector: FunctionSelector,
-    ) -> PackedReturns {
-<<<<<<< HEAD
-        self.call_private_function_with_packed_args(
-            contract_address,
-            function_selector,
-            0,
-            true,
-            false,
-        )
-    }
-
-    pub fn delegate_call_private_function_no_args(
-        &mut self,
-        contract_address: AztecAddress,
-        function_selector: FunctionSelector,
-    ) -> PackedReturns {
-        self.call_private_function_with_packed_args(
-            contract_address,
-            function_selector,
-            0,
-            false,
-            true,
-        )
-=======
         self.call_private_function_with_packed_args(contract_address, function_selector, 0, true)
->>>>>>> c8e4260e
     }
 
     pub fn call_private_function_with_packed_args(
@@ -425,12 +354,7 @@
         contract_address: AztecAddress,
         function_selector: FunctionSelector,
         args_hash: Field,
-<<<<<<< HEAD
-        is_static_call: bool,
-        is_delegate_call: bool,
-=======
         is_static_call: bool
->>>>>>> c8e4260e
     ) -> PackedReturns {
         let mut is_static_call = is_static_call | self.inputs.call_context.is_static_call;
         let start_side_effect_counter = self.side_effect_counter;
@@ -439,12 +363,7 @@
             function_selector,
             args_hash,
             start_side_effect_counter,
-<<<<<<< HEAD
-            is_static_call,
-            is_delegate_call,
-=======
             is_static_call
->>>>>>> c8e4260e
         );
 
         self.side_effect_counter = end_side_effect_counter + 1;
@@ -460,30 +379,11 @@
         //     > self.min_revertible_side_effect_counter {
         //     self.min_revertible_side_effect_counter = item.public_inputs.min_revertible_side_effect_counter;
         // }
-<<<<<<< HEAD
-        let call_context = self.generate_call_context(
-            contract_address,
-            function_selector,
-            is_static_call,
-            is_delegate_call,
-        );
-
-        self.private_call_requests.push(
-            PrivateCallRequest {
-                contract_address,
-                call_context,
-                args_hash,
-                returns_hash,
-                start_side_effect_counter,
-                end_side_effect_counter,
-            },
-=======
 
         let call_context = CallContext { msg_sender: self.this_address(), contract_address, function_selector, is_static_call };
 
         self.private_call_requests.push(
             PrivateCallRequest { call_context, args_hash, returns_hash, start_side_effect_counter, end_side_effect_counter }
->>>>>>> c8e4260e
         );
 
         PackedReturns::new(returns_hash)
@@ -497,17 +397,7 @@
     ) {
         let args_hash = hash_args_array(args);
         arguments::pack_arguments_array(args);
-<<<<<<< HEAD
-        self.call_public_function_with_packed_args(
-            contract_address,
-            function_selector,
-            args_hash,
-            false,
-            false,
-        )
-=======
         self.call_public_function_with_packed_args(contract_address, function_selector, args_hash, false)
->>>>>>> c8e4260e
     }
 
     pub fn static_call_public_function<let ARGS_COUNT: u32>(
@@ -518,34 +408,7 @@
     ) {
         let args_hash = hash_args_array(args);
         arguments::pack_arguments_array(args);
-<<<<<<< HEAD
-        self.call_public_function_with_packed_args(
-            contract_address,
-            function_selector,
-            args_hash,
-            true,
-            false,
-        )
-    }
-
-    pub fn delegate_call_public_function<let ARGS_COUNT: u32>(
-        &mut self,
-        contract_address: AztecAddress,
-        function_selector: FunctionSelector,
-        args: [Field; ARGS_COUNT],
-    ) {
-        let args_hash = hash_args_array(args);
-        arguments::pack_arguments_array(args);
-        self.call_public_function_with_packed_args(
-            contract_address,
-            function_selector,
-            args_hash,
-            false,
-            true,
-        )
-=======
         self.call_public_function_with_packed_args(contract_address, function_selector, args_hash, true)
->>>>>>> c8e4260e
     }
 
     pub fn call_public_function_no_args(
@@ -553,17 +416,7 @@
         contract_address: AztecAddress,
         function_selector: FunctionSelector,
     ) {
-<<<<<<< HEAD
-        self.call_public_function_with_packed_args(
-            contract_address,
-            function_selector,
-            0,
-            false,
-            false,
-        )
-=======
         self.call_public_function_with_packed_args(contract_address, function_selector, 0, false)
->>>>>>> c8e4260e
     }
 
     pub fn static_call_public_function_no_args(
@@ -571,31 +424,7 @@
         contract_address: AztecAddress,
         function_selector: FunctionSelector,
     ) {
-<<<<<<< HEAD
-        self.call_public_function_with_packed_args(
-            contract_address,
-            function_selector,
-            0,
-            true,
-            false,
-        )
-    }
-
-    pub fn delegate_call_public_function_no_args(
-        &mut self,
-        contract_address: AztecAddress,
-        function_selector: FunctionSelector,
-    ) {
-        self.call_public_function_with_packed_args(
-            contract_address,
-            function_selector,
-            0,
-            false,
-            true,
-        )
-=======
         self.call_public_function_with_packed_args(contract_address, function_selector, 0, true)
->>>>>>> c8e4260e
     }
 
     pub fn call_public_function_with_packed_args(
@@ -603,12 +432,7 @@
         contract_address: AztecAddress,
         function_selector: FunctionSelector,
         args_hash: Field,
-<<<<<<< HEAD
-        is_static_call: bool,
-        is_delegate_call: bool,
-=======
         is_static_call: bool
->>>>>>> c8e4260e
     ) {
         let counter = self.next_counter();
 
@@ -624,20 +448,6 @@
             function_selector,
             args_hash,
             counter,
-<<<<<<< HEAD
-            is_static_call,
-            is_delegate_call,
-        );
-
-        // Public calls are rerouted through the dispatch function.
-        let function_selector = comptime { FunctionSelector::from_field(PUBLIC_DISPATCH_SELECTOR) };
-        let call_context = self.generate_call_context(
-            contract_address,
-            function_selector,
-            is_static_call,
-            is_delegate_call,
-        );
-=======
             is_static_call
         );
 
@@ -646,7 +456,6 @@
             FunctionSelector::from_field(PUBLIC_DISPATCH_SELECTOR)
         };
         let call_context = CallContext { msg_sender: self.this_address(), contract_address, function_selector, is_static_call };
->>>>>>> c8e4260e
 
         let call_request = PublicCallRequest { call_context, args_hash, counter };
         self.public_call_requests.push(call_request);
@@ -660,17 +469,7 @@
     ) {
         let args_hash = hash_args_array(args);
         arguments::pack_arguments_array(args);
-<<<<<<< HEAD
-        self.set_public_teardown_function_with_packed_args(
-            contract_address,
-            function_selector,
-            args_hash,
-            false,
-            false,
-        )
-=======
         self.set_public_teardown_function_with_packed_args(contract_address, function_selector, args_hash, false)
->>>>>>> c8e4260e
     }
 
     pub fn set_public_teardown_function_with_packed_args(
@@ -678,12 +477,7 @@
         contract_address: AztecAddress,
         function_selector: FunctionSelector,
         args_hash: Field,
-<<<<<<< HEAD
-        is_static_call: bool,
-        is_delegate_call: bool,
-=======
         is_static_call: bool
->>>>>>> c8e4260e
     ) {
         let counter = self.next_counter();
 
@@ -699,50 +493,6 @@
             function_selector,
             args_hash,
             counter,
-<<<<<<< HEAD
-            is_static_call,
-            is_delegate_call,
-        );
-
-        let function_selector = comptime { FunctionSelector::from_field(PUBLIC_DISPATCH_SELECTOR) };
-        let call_context = self.generate_call_context(
-            contract_address,
-            function_selector,
-            is_static_call,
-            is_delegate_call,
-        );
-
-        self.public_teardown_call_request =
-            PublicCallRequest { contract_address, call_context, args_hash, counter };
-    }
-
-    fn generate_call_context(
-        self,
-        contract_address: AztecAddress,
-        function_selector: FunctionSelector,
-        is_static_call: bool,
-        is_delegate_call: bool,
-    ) -> CallContext {
-        let msg_sender = if is_delegate_call {
-            self.msg_sender()
-        } else {
-            self.this_address()
-        };
-        let storage_contract_address = if is_delegate_call {
-            self.this_address()
-        } else {
-            contract_address
-        };
-        CallContext {
-            msg_sender,
-            storage_contract_address,
-            function_selector,
-            is_static_call,
-            is_delegate_call,
-        }
-    }
-
-=======
             is_static_call
         );
 
@@ -758,7 +508,6 @@
         };
     }
 
->>>>>>> c8e4260e
     fn next_counter(&mut self) -> u32 {
         let counter = self.side_effect_counter;
         self.side_effect_counter += 1;
