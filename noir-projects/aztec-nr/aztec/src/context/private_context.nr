--- conflicted
+++ resolved
@@ -249,11 +249,7 @@
     ) -> [Field; RETURN_VALUES_LENGTH] {
         let args_hash = hash_args(args);
         assert(args_hash == arguments::pack_arguments(args));
-<<<<<<< HEAD
         self.call_private_function_with_packed_args(contract_address, function_selector, args_hash, false, false)
-=======
-        self.call_private_function_with_packed_args(contract_address, function_selector, args_hash, false)
->>>>>>> 0191d2cc
     }
 
     pub fn call_private_function_static<ARGS_COUNT>(
@@ -264,7 +260,6 @@
     ) -> [Field; RETURN_VALUES_LENGTH] {
         let args_hash = hash_args(args);
         assert(args_hash == arguments::pack_arguments(args));
-<<<<<<< HEAD
         self.call_private_function_with_packed_args(contract_address, function_selector, args_hash, true, false)
     }
 
@@ -277,9 +272,6 @@
         let args_hash = hash_args(args);
         assert(args_hash == arguments::pack_arguments(args));
         self.call_private_function_with_packed_args(contract_address, function_selector, args_hash, false, true)
-=======
-        self.call_private_function_with_packed_args(contract_address, function_selector, args_hash, true)
->>>>>>> 0191d2cc
     }
 
     pub fn call_private_function_no_args(
@@ -287,11 +279,7 @@
         contract_address: AztecAddress,
         function_selector: FunctionSelector
     ) -> [Field; RETURN_VALUES_LENGTH] {
-<<<<<<< HEAD
         self.call_private_function_with_packed_args(contract_address, function_selector, 0, false, false)
-=======
-        self.call_private_function_with_packed_args(contract_address, function_selector, 0, false)
->>>>>>> 0191d2cc
     }
 
     pub fn call_private_function_no_args_static(
@@ -299,11 +287,7 @@
         contract_address: AztecAddress,
         function_selector: FunctionSelector
     ) -> [Field; RETURN_VALUES_LENGTH] {
-<<<<<<< HEAD
         self.call_private_function_with_packed_args(contract_address, function_selector, 0, true, false)
-=======
-        self.call_private_function_with_packed_args(contract_address, function_selector, 0, true)
->>>>>>> 0191d2cc
     }
 
     fn call_private_function_with_packed_args(
@@ -311,24 +295,16 @@
         contract_address: AztecAddress,
         function_selector: FunctionSelector,
         args_hash: Field,
-<<<<<<< HEAD
         is_static_call: bool,
         is_delegate_call: bool
-=======
-        is_static_call: bool
->>>>>>> 0191d2cc
     ) -> [Field; RETURN_VALUES_LENGTH] {
         let item = call_private_function_internal(
             contract_address,
             function_selector,
             args_hash,
             self.side_effect_counter,
-<<<<<<< HEAD
             is_static_call,
             is_delegate_call
-=======
-            is_static_call
->>>>>>> 0191d2cc
         );
 
         assert_eq(item.public_inputs.call_context.start_side_effect_counter, self.side_effect_counter);
@@ -343,11 +319,7 @@
         // We are issuing a regular call which is not delegate, static, or deployment. We also constrain
         // the msg_sender in the nested call to be equal to our address, and the execution context address
         // for the nested call to be equal to the address we actually called.
-<<<<<<< HEAD
         assert(item.public_inputs.call_context.is_delegate_call == is_delegate_call);
-=======
-        assert(item.public_inputs.call_context.is_delegate_call == false);
->>>>>>> 0191d2cc
         assert(item.public_inputs.call_context.is_static_call == is_static_call);
         assert(item.public_inputs.call_context.is_contract_deployment == false);
         assert(
