use crate::{
    context::{inputs::PrivateContextInputs, interface::ContextInterface},
    key::nullifier_key::validate_nullifier_key_against_address,
    messaging::process_l1_to_l2_message,
    oracle::{
    arguments, call_private_function::call_private_function_internal,
    enqueue_public_function_call::enqueue_public_function_call_internal, context::get_portal_address,
    header::get_header_at, nullifier_key::{get_nullifier_key_pair, NullifierKeyPair},
    debug_log::debug_log
}
};
use dep::protocol_types::{
    abis::{
<<<<<<< HEAD
    call_context::CallContext, function_data::FunctionData, function_selector::FunctionSelector,
    nullifier_key_validation_request::NullifierKeyValidationRequest,
    private_call_stack_item::PrivateCallStackItem,
    private_circuit_public_inputs::PrivateCircuitPublicInputs,
    public_call_stack_item::PublicCallStackItem,
    public_circuit_public_inputs::PublicCircuitPublicInputs, read_request::ReadRequest,
    side_effect::{SideEffect, SideEffectLinkedToNoteHash}
},
=======
        call_context::CallContext, function_data::FunctionData, function_selector::FunctionSelector,
        nullifier_key_validation_request::NullifierKeyValidationRequest,
        private_call_stack_item::PrivateCallStackItem,
        private_circuit_public_inputs::PrivateCircuitPublicInputs,
        public_call_stack_item::PublicCallStackItem,
        public_circuit_public_inputs::PublicCircuitPublicInputs,
        side_effect::{SideEffect, SideEffectLinkedToNoteHash}
    },
>>>>>>> 9c689d8d
    address::{AztecAddress, EthAddress},
    constants::{
    MAX_NEW_NOTE_HASHES_PER_CALL, MAX_NEW_L2_TO_L1_MSGS_PER_CALL, MAX_NEW_NULLIFIERS_PER_CALL,
    MAX_PRIVATE_CALL_STACK_LENGTH_PER_CALL, MAX_PUBLIC_CALL_STACK_LENGTH_PER_CALL,
    MAX_PUBLIC_DATA_READS_PER_CALL, MAX_PUBLIC_DATA_UPDATE_REQUESTS_PER_CALL,
    MAX_READ_REQUESTS_PER_CALL, MAX_NULLIFIER_READ_REQUESTS_PER_CALL,
    MAX_NULLIFIER_KEY_VALIDATION_REQUESTS_PER_CALL, NUM_FIELDS_PER_SHA256, RETURN_VALUES_LENGTH
},
    contrakt::{storage_read::StorageRead, storage_update_request::StorageUpdateRequest},
    grumpkin_private_key::GrumpkinPrivateKey, hash::hash_args, header::Header,
    messaging::l2_to_l1_message::L2ToL1Message, utils::reader::Reader, traits::is_empty
};
use dep::std::option::Option;

// TODO(https://github.com/AztecProtocol/aztec-packages/issues/1165)
// use dep::std::collections::vec::Vec;

// When finished, one can call .finish() to convert back to the abi
struct PrivateContext {
    // docs:start:private-context
    inputs: PrivateContextInputs,
    side_effect_counter: u32,

    min_revertible_side_effect_counter: u32,

    args_hash : Field,
    return_values : BoundedVec<Field, RETURN_VALUES_LENGTH>,

    read_requests: BoundedVec<SideEffect, MAX_READ_REQUESTS_PER_CALL>,
    nullifier_read_requests: BoundedVec<ReadRequest, MAX_NULLIFIER_READ_REQUESTS_PER_CALL>,
    nullifier_key_validation_requests: BoundedVec<NullifierKeyValidationRequest, MAX_NULLIFIER_KEY_VALIDATION_REQUESTS_PER_CALL>,

    new_note_hashes: BoundedVec<SideEffect, MAX_NEW_NOTE_HASHES_PER_CALL>,
    new_nullifiers: BoundedVec<SideEffectLinkedToNoteHash, MAX_NEW_NULLIFIERS_PER_CALL>,

    private_call_stack_hashes : BoundedVec<Field, MAX_PRIVATE_CALL_STACK_LENGTH_PER_CALL>,
    public_call_stack_hashes : BoundedVec<Field, MAX_PUBLIC_CALL_STACK_LENGTH_PER_CALL>,
    new_l2_to_l1_msgs : BoundedVec<L2ToL1Message, MAX_NEW_L2_TO_L1_MSGS_PER_CALL>,
    // docs:end:private-context

    // Header of a block whose state is used during private execution (not the block the transaction is included in).
    historical_header: Header,

    // TODO(https://github.com/AztecProtocol/aztec-packages/issues/1165)
    // encrypted_logs_preimages: Vec<Field>,
    // unencrypted_logs_preimages: Vec<Field>,

    nullifier_key: Option<NullifierKeyPair>,
}

impl ContextInterface for PrivateContext {
    fn msg_sender(self) -> AztecAddress {
        self.inputs.call_context.msg_sender
    }

    fn this_address(self) -> AztecAddress {
        self.inputs.call_context.storage_contract_address
    }

    fn this_portal_address(self) -> EthAddress {
        self.inputs.call_context.portal_contract_address
    }

    fn chain_id(self) -> Field {
        self.inputs.private_global_variables.chain_id
    }

    fn version(self) -> Field {
        self.inputs.private_global_variables.version
    }

    fn selector(self) -> FunctionSelector {
        self.inputs.call_context.function_selector
    }

    fn push_new_note_hash(&mut self, note_hash: Field) {
        let side_effect = SideEffect { value: note_hash, counter: self.side_effect_counter };
        self.new_note_hashes.push(side_effect);
        self.side_effect_counter = self.side_effect_counter + 1;
    }

    fn push_new_nullifier(&mut self, nullifier: Field, nullified_commitment: Field) {
        let side_effect = SideEffectLinkedToNoteHash { value: nullifier, note_hash: nullified_commitment, counter: self.side_effect_counter };
        self.new_nullifiers.push(side_effect);
        self.side_effect_counter = self.side_effect_counter + 1;
    }
}

impl PrivateContext {
    pub fn new(inputs: PrivateContextInputs, args_hash: Field) -> PrivateContext {
        let side_effect_counter = inputs.call_context.start_side_effect_counter;
        let mut min_revertible_side_effect_counter = 0;
        if is_empty(inputs.call_context.msg_sender) {
            min_revertible_side_effect_counter = side_effect_counter;
        }
        PrivateContext {
            inputs,
            side_effect_counter,
            min_revertible_side_effect_counter,
            args_hash,
            return_values: BoundedVec::new(),
            read_requests: BoundedVec::new(),
            nullifier_read_requests: BoundedVec::new(),
            nullifier_key_validation_requests: BoundedVec::new(),
            new_note_hashes: BoundedVec::new(),
            new_nullifiers: BoundedVec::new(),
            historical_header: inputs.historical_header,
            private_call_stack_hashes: BoundedVec::new(),
            public_call_stack_hashes: BoundedVec::new(),
            new_l2_to_l1_msgs: BoundedVec::new(),
            // TODO(https://github.com/AztecProtocol/aztec-packages/issues/1165)
            // encrypted_logs_preimages: Vec::new(),
            // unencrypted_logs_preimages: Vec::new(),
            nullifier_key: Option::none()
        }
    }

    pub fn is_deployment(self) -> bool {
        // TODO(#4738): Implement this
        false
    }

    // Returns the header of a block whose state is used during private execution (not the block the transaction is
    // included in).
    pub fn get_header(self) -> Header {
        self.historical_header
    }

    // Returns the header of an arbitrary block whose block number is less than or equal to the block number
    // of historical header.
    pub fn get_header_at(self, block_number: u32) -> Header {
        get_header_at(block_number, self)
    }

    pub fn finish(self) -> PrivateCircuitPublicInputs {
        // TODO(https://github.com/AztecProtocol/aztec-packages/issues/1165)
        let encrypted_logs_hash = [0; NUM_FIELDS_PER_SHA256];
        let unencrypted_logs_hash = [0; NUM_FIELDS_PER_SHA256];
        let encrypted_log_preimages_length = 0;
        let unencrypted_log_preimages_length = 0;

        let priv_circuit_pub_inputs = PrivateCircuitPublicInputs {
            call_context: self.inputs.call_context,
            args_hash: self.args_hash,
            return_values: self.return_values.storage,
            // TODO(fees): start this from 0 and test the following:
            // - in the private circuit init that it gets set correctly
            // - in the private circuit inner that it remains 0
            // I've had to initialize the counter here so that it would work for contract deployments
            // the above checks should be doable after we figure out fee payments for contract deployments
            min_revertible_side_effect_counter: self.min_revertible_side_effect_counter,
            read_requests: self.read_requests.storage,
            nullifier_read_requests: self.nullifier_read_requests.storage,
            nullifier_key_validation_requests: self.nullifier_key_validation_requests.storage,
            new_note_hashes: self.new_note_hashes.storage,
            new_nullifiers: self.new_nullifiers.storage,
            private_call_stack_hashes: self.private_call_stack_hashes.storage,
            public_call_stack_hashes: self.public_call_stack_hashes.storage,
            new_l2_to_l1_msgs: self.new_l2_to_l1_msgs.storage,
            end_side_effect_counter: self.side_effect_counter,
            encrypted_logs_hash,
            unencrypted_logs_hash,
            encrypted_log_preimages_length,
            unencrypted_log_preimages_length,
            historical_header: self.historical_header,
            contract_deployment_data: self.inputs.contract_deployment_data,
            chain_id: self.inputs.private_global_variables.chain_id,
            version: self.inputs.private_global_variables.version
        };
        priv_circuit_pub_inputs
    }

    pub fn capture_min_revertible_side_effect_counter(&mut self) {
        self.min_revertible_side_effect_counter = self.side_effect_counter;
    }

    pub fn push_read_request(&mut self, read_request: Field) {
        let side_effect = SideEffect { value: read_request, counter: self.side_effect_counter };
        self.read_requests.push(side_effect);
        self.side_effect_counter = self.side_effect_counter + 1;
<<<<<<< HEAD
    }

    pub fn push_nullifier_read_request(&mut self, nullifier: Field) {
        let request = ReadRequest { value: nullifier, counter: self.side_effect_counter };
        self.nullifier_read_requests.push(request);
        self.side_effect_counter = self.side_effect_counter + 1;
    }

    pub fn push_new_note_hash(&mut self, note_hash: Field) {
        let side_effect = SideEffect { value: note_hash, counter: self.side_effect_counter };
        self.new_note_hashes.push(side_effect);
        self.side_effect_counter = self.side_effect_counter + 1;
    }

    pub fn push_new_nullifier(&mut self, nullifier: Field, nullified_commitment: Field) {
        let side_effect = SideEffectLinkedToNoteHash { value: nullifier, note_hash: nullified_commitment, counter: self.side_effect_counter };
        self.new_nullifiers.push(side_effect);
        self.side_effect_counter = self.side_effect_counter + 1;
    }
=======
    }    
>>>>>>> 9c689d8d

    pub fn request_nullifier_secret_key(&mut self, account: AztecAddress) -> GrumpkinPrivateKey {
        let key_pair = if self.nullifier_key.is_none() {
            let key_pair = get_nullifier_key_pair(account);
            validate_nullifier_key_against_address(account, key_pair.public_key);
            let request = NullifierKeyValidationRequest { public_key: key_pair.public_key, secret_key: key_pair.secret_key };
            self.nullifier_key_validation_requests.push(request);
            self.nullifier_key = Option::some(key_pair);
            key_pair
        } else {
            let key_pair = self.nullifier_key.unwrap_unchecked();
            // If MAX_NULLIFIER_KEY_VALIDATION_REQUESTS_PER_CALL is larger than 1, need to update the way the key pair is cached.
            assert(MAX_NULLIFIER_KEY_VALIDATION_REQUESTS_PER_CALL == 1);
            assert(
                key_pair.account == account, "Cannot query nullifier key for more than one account per call"
            );
            key_pair
        };
        key_pair.secret_key
    }

    // docs:start:context_message_portal
    pub fn message_portal(&mut self, recipient: EthAddress, content: Field) {
        // docs:end:context_message_portal
        let message = L2ToL1Message { recipient, content };
        self.new_l2_to_l1_msgs.push(message);
    }

    // docs:start:context_consume_l1_to_l2_message
    // docs:start:consume_l1_to_l2_message
    pub fn consume_l1_to_l2_message(&mut self, msg_key: Field, content: Field, secret: Field, sender: EthAddress) {
        // docs:end:context_consume_l1_to_l2_message
        let nullifier = process_l1_to_l2_message(
            self.historical_header.state.l1_to_l2_message_tree.root,
            self.this_address(),
            sender,
            self.chain_id(),
            self.version(),
            msg_key,
            content,
            secret
        );

        // Push nullifier (and the "commitment" corresponding to this can be "empty")
        self.push_new_nullifier(nullifier, 0)
    }
    // docs:end:consume_l1_to_l2_message

    pub fn accumulate_encrypted_logs<N>(&mut self, log: [Field; N]) {
        let _void1 = self.inputs;
        let _void2 = log;
        // TODO(https://github.com/AztecProtocol/aztec-packages/issues/1165)
    }

    pub fn accumulate_unencrypted_logs<T>(&mut self, log: T) {
        let _void1 = self.inputs;
        let _void2 = log;
        // TODO(https://github.com/AztecProtocol/aztec-packages/issues/1165)
    }

    pub fn call_private_function<ARGS_COUNT>(
        &mut self,
        contract_address: AztecAddress,
        function_selector: FunctionSelector,
        args: [Field; ARGS_COUNT]
    ) -> [Field; RETURN_VALUES_LENGTH] {
        let args_hash = hash_args(args);
        assert(args_hash == arguments::pack_arguments(args));
        self.call_private_function_with_packed_args(contract_address, function_selector, args_hash, false, false)
    }

    pub fn static_call_private_function<ARGS_COUNT>(
        &mut self,
        contract_address: AztecAddress,
        function_selector: FunctionSelector,
        args: [Field; ARGS_COUNT]
    ) -> [Field; RETURN_VALUES_LENGTH] {
        let args_hash = hash_args(args);
        assert(args_hash == arguments::pack_arguments(args));
        self.call_private_function_with_packed_args(contract_address, function_selector, args_hash, true, false)
    }

    pub fn delegate_call_private_function<ARGS_COUNT>(
        &mut self,
        contract_address: AztecAddress,
        function_selector: FunctionSelector,
        args: [Field; ARGS_COUNT]
    ) -> [Field; RETURN_VALUES_LENGTH] {
        let args_hash = hash_args(args);
        assert(args_hash == arguments::pack_arguments(args));
        self.call_private_function_with_packed_args(contract_address, function_selector, args_hash, false, true)
    }

    pub fn call_private_function_no_args(
        &mut self,
        contract_address: AztecAddress,
        function_selector: FunctionSelector
    ) -> [Field; RETURN_VALUES_LENGTH] {
        self.call_private_function_with_packed_args(contract_address, function_selector, 0, false, false)
    }

    pub fn static_call_private_function_no_args(
        &mut self,
        contract_address: AztecAddress,
        function_selector: FunctionSelector
    ) -> [Field; RETURN_VALUES_LENGTH] {
        self.call_private_function_with_packed_args(contract_address, function_selector, 0, true, false)
    }

    pub fn delegate_call_private_function_no_args<ARGS_COUNT>(
        &mut self,
        contract_address: AztecAddress,
        function_selector: FunctionSelector
    ) -> [Field; RETURN_VALUES_LENGTH] {
        self.call_private_function_with_packed_args(contract_address, function_selector, 0, false, true)
    }

    pub fn call_private_function_with_packed_args(
        &mut self,
        contract_address: AztecAddress,
        function_selector: FunctionSelector,
        args_hash: Field,
        is_static_call: bool,
        is_delegate_call: bool
    ) -> [Field; RETURN_VALUES_LENGTH] {
        let item = call_private_function_internal(
            contract_address,
            function_selector,
            args_hash,
            self.side_effect_counter,
            is_static_call,
            is_delegate_call
        );

        assert_eq(item.public_inputs.call_context.start_side_effect_counter, self.side_effect_counter);
        self.side_effect_counter = item.public_inputs.end_side_effect_counter + 1;

        assert(contract_address.eq(item.contract_address));
        assert(function_selector.eq(item.function_data.selector));

        assert(args_hash == item.public_inputs.args_hash);

        // Assert that the call context of the enqueued call generated by the oracle matches our request.
        assert(item.public_inputs.call_context.is_delegate_call == is_delegate_call);
        assert(item.public_inputs.call_context.is_static_call == is_static_call);
        assert(item.public_inputs.call_context.is_contract_deployment == false);

        if (is_delegate_call) {
            // For delegate calls, we also constrain the execution context address for the nested call to be equal to our address.
            assert(
                item.public_inputs.call_context.storage_contract_address.eq(self.inputs.call_context.storage_contract_address)
            );
            assert(item.public_inputs.call_context.msg_sender.eq(self.inputs.call_context.msg_sender));
        } else {
            // For non-delegate calls, we also constrain the execution context address for the nested call to be equal to the address we called.
            assert(item.public_inputs.call_context.storage_contract_address.eq(contract_address));
            assert(
                item.public_inputs.call_context.msg_sender.eq(self.inputs.call_context.storage_contract_address)
            );
        }

        self.private_call_stack_hashes.push(item.hash());

        item.public_inputs.return_values
    }

    pub fn call_public_function<ARGS_COUNT>(
        &mut self,
        contract_address: AztecAddress,
        function_selector: FunctionSelector,
        args: [Field; ARGS_COUNT]
    ) {
        let args_hash = hash_args(args);
        assert(args_hash == arguments::pack_arguments(args));
        self.call_public_function_with_packed_args(contract_address, function_selector, args_hash, false, false)
    }

    pub fn static_call_public_function<ARGS_COUNT>(
        &mut self,
        contract_address: AztecAddress,
        function_selector: FunctionSelector,
        args: [Field; ARGS_COUNT]
    ) {
        let args_hash = hash_args(args);
        assert(args_hash == arguments::pack_arguments(args));
        self.call_public_function_with_packed_args(contract_address, function_selector, args_hash, true, false)
    }

    pub fn delegate_call_public_function<ARGS_COUNT>(
        &mut self,
        contract_address: AztecAddress,
        function_selector: FunctionSelector,
        args: [Field; ARGS_COUNT]
    ) {
        let args_hash = hash_args(args);
        assert(args_hash == arguments::pack_arguments(args));
        self.call_public_function_with_packed_args(contract_address, function_selector, args_hash, false, true)
    }

    pub fn call_public_function_no_args(
        &mut self,
        contract_address: AztecAddress,
        function_selector: FunctionSelector
    ) {
        self.call_public_function_with_packed_args(contract_address, function_selector, 0, false, false)
    }

    pub fn static_call_public_function_no_args(
        &mut self,
        contract_address: AztecAddress,
        function_selector: FunctionSelector
    ) {
        self.call_public_function_with_packed_args(contract_address, function_selector, 0, true, false)
    }

    pub fn delegate_call_public_function_no_args(
        &mut self,
        contract_address: AztecAddress,
        function_selector: FunctionSelector
    ) {
        self.call_public_function_with_packed_args(contract_address, function_selector, 0, false, true)
    }

    pub fn call_public_function_with_packed_args(
        &mut self,
        contract_address: AztecAddress,
        function_selector: FunctionSelector,
        args_hash: Field,
        is_static_call: bool,
        is_delegate_call: bool
    ) {
        let fields = enqueue_public_function_call_internal(
            contract_address,
            function_selector,
            args_hash,
            self.side_effect_counter,
            is_static_call,
            is_delegate_call
        );

        let mut reader = Reader::new(fields);

        // Note: Not using PublicCirclePublicInputs::deserialize here, because everything below args_hash is 0 and
        // there is no more data in fields because there is only ENQUEUE_PUBLIC_FUNCTION_CALL_RETURN_SIZE fields!
        let item = PublicCallStackItem {
            contract_address: AztecAddress::from_field(reader.read()),
            function_data: reader.read_struct(FunctionData::deserialize),
            public_inputs: PublicCircuitPublicInputs {
                call_context: reader.read_struct(CallContext::deserialize),
                args_hash: reader.read(),
                return_values: [0; RETURN_VALUES_LENGTH],
                contract_storage_update_requests: [StorageUpdateRequest::empty(); MAX_PUBLIC_DATA_UPDATE_REQUESTS_PER_CALL],
                contract_storage_reads: [StorageRead::empty(); MAX_PUBLIC_DATA_READS_PER_CALL],
                public_call_stack_hashes: [0; MAX_PUBLIC_CALL_STACK_LENGTH_PER_CALL],
                new_note_hashes: [SideEffect::empty(); MAX_NEW_NOTE_HASHES_PER_CALL],
                new_nullifiers: [SideEffectLinkedToNoteHash::empty(); MAX_NEW_NULLIFIERS_PER_CALL],
                new_l2_to_l1_msgs: [L2ToL1Message::empty(); MAX_NEW_L2_TO_L1_MSGS_PER_CALL],
                unencrypted_logs_hash: [0; NUM_FIELDS_PER_SHA256],
                unencrypted_log_preimages_length: 0,
                historical_header: Header::empty(),
                prover_address: AztecAddress::zero()
            },
            is_execution_request: true
        };
        reader.finish();

        assert(contract_address.eq(item.contract_address));
        assert(function_selector.eq(item.function_data.selector));

        assert_eq(item.public_inputs.call_context.start_side_effect_counter, self.side_effect_counter);
        // We increment the sideffect counter by one, to account for the call itself being a side effect.
        self.side_effect_counter = self.side_effect_counter + 1;

        assert(args_hash == item.public_inputs.args_hash);

        // Assert that the call context of the enqueued call generated by the oracle matches our request.
        assert(item.public_inputs.call_context.is_delegate_call == is_delegate_call);
        assert(item.public_inputs.call_context.is_static_call == is_static_call);
        assert(item.public_inputs.call_context.is_contract_deployment == false);

        if (is_delegate_call) {
            // For delegate calls, we also constrain the execution context address for the nested call to be equal to our address.
            assert(
                item.public_inputs.call_context.storage_contract_address.eq(self.inputs.call_context.storage_contract_address)
            );
            assert(item.public_inputs.call_context.msg_sender.eq(self.inputs.call_context.msg_sender));
        } else {
            // For non-delegate calls, we also constrain the execution context address for the nested call to be equal to the address we called.
            assert(item.public_inputs.call_context.storage_contract_address.eq(contract_address));
            assert(
                item.public_inputs.call_context.msg_sender.eq(self.inputs.call_context.storage_contract_address)
            );
        }

        self.public_call_stack_hashes.push(item.hash());
    }
}<|MERGE_RESOLUTION|>--- conflicted
+++ resolved
@@ -11,25 +11,15 @@
 };
 use dep::protocol_types::{
     abis::{
-<<<<<<< HEAD
-    call_context::CallContext, function_data::FunctionData, function_selector::FunctionSelector,
-    nullifier_key_validation_request::NullifierKeyValidationRequest,
-    private_call_stack_item::PrivateCallStackItem,
-    private_circuit_public_inputs::PrivateCircuitPublicInputs,
-    public_call_stack_item::PublicCallStackItem,
-    public_circuit_public_inputs::PublicCircuitPublicInputs, read_request::ReadRequest,
-    side_effect::{SideEffect, SideEffectLinkedToNoteHash}
-},
-=======
         call_context::CallContext, function_data::FunctionData, function_selector::FunctionSelector,
         nullifier_key_validation_request::NullifierKeyValidationRequest,
         private_call_stack_item::PrivateCallStackItem,
         private_circuit_public_inputs::PrivateCircuitPublicInputs,
         public_call_stack_item::PublicCallStackItem,
         public_circuit_public_inputs::PublicCircuitPublicInputs,
+        read_request::ReadRequest,
         side_effect::{SideEffect, SideEffectLinkedToNoteHash}
     },
->>>>>>> 9c689d8d
     address::{AztecAddress, EthAddress},
     constants::{
     MAX_NEW_NOTE_HASHES_PER_CALL, MAX_NEW_L2_TO_L1_MSGS_PER_CALL, MAX_NEW_NULLIFIERS_PER_CALL,
@@ -210,7 +200,6 @@
         let side_effect = SideEffect { value: read_request, counter: self.side_effect_counter };
         self.read_requests.push(side_effect);
         self.side_effect_counter = self.side_effect_counter + 1;
-<<<<<<< HEAD
     }
 
     pub fn push_nullifier_read_request(&mut self, nullifier: Field) {
@@ -218,21 +207,6 @@
         self.nullifier_read_requests.push(request);
         self.side_effect_counter = self.side_effect_counter + 1;
     }
-
-    pub fn push_new_note_hash(&mut self, note_hash: Field) {
-        let side_effect = SideEffect { value: note_hash, counter: self.side_effect_counter };
-        self.new_note_hashes.push(side_effect);
-        self.side_effect_counter = self.side_effect_counter + 1;
-    }
-
-    pub fn push_new_nullifier(&mut self, nullifier: Field, nullified_commitment: Field) {
-        let side_effect = SideEffectLinkedToNoteHash { value: nullifier, note_hash: nullified_commitment, counter: self.side_effect_counter };
-        self.new_nullifiers.push(side_effect);
-        self.side_effect_counter = self.side_effect_counter + 1;
-    }
-=======
-    }    
->>>>>>> 9c689d8d
 
     pub fn request_nullifier_secret_key(&mut self, account: AztecAddress) -> GrumpkinPrivateKey {
         let key_pair = if self.nullifier_key.is_none() {
