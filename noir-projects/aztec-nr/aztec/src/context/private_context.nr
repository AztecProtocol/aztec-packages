use dep::protocol_types::debug_log::debug_log_format;

use crate::{
    context::{inputs::PrivateContextInputs, returns_hash::ReturnsHash},
    hash::{ArgsHasher, hash_args_array},
    keys::constants::{NULLIFIER_INDEX, NUM_KEY_TYPES, OUTGOING_INDEX, sk_generators},
    messaging::process_l1_to_l2_message,
    oracle::{
        block_header::get_block_header_at,
        call_private_function::call_private_function_internal,
        enqueue_public_function_call::{
            enqueue_public_function_call_internal, notify_set_min_revertible_side_effect_counter,
            set_public_teardown_function_call_internal,
        },
        execution_cache,
        key_validation_request::get_key_validation_request,
        notes::{notify_created_nullifier, notify_nullified_note},
    },
};
use dep::protocol_types::{
    abis::{
        call_context::CallContext,
        function_selector::FunctionSelector,
        log::Log,
        log_hash::LogHash,
        max_block_number::MaxBlockNumber,
        note_hash::NoteHash,
        nullifier::Nullifier,
        private_call_request::PrivateCallRequest,
        private_circuit_public_inputs::PrivateCircuitPublicInputs,
        private_log::PrivateLogData,
        public_call_request::PublicCallRequest,
        read_request::ReadRequest,
        side_effect::Counted,
        validation_requests::{KeyValidationRequest, KeyValidationRequestAndGenerator},
    },
    address::{AztecAddress, EthAddress},
    block_header::BlockHeader,
    constants::{
        MAX_CONTRACT_CLASS_LOGS_PER_CALL, MAX_ENQUEUED_CALLS_PER_CALL,
        MAX_KEY_VALIDATION_REQUESTS_PER_CALL, MAX_L2_TO_L1_MSGS_PER_CALL,
        MAX_NOTE_HASH_READ_REQUESTS_PER_CALL, MAX_NOTE_HASHES_PER_CALL,
        MAX_NULLIFIER_READ_REQUESTS_PER_CALL, MAX_NULLIFIERS_PER_CALL,
        MAX_PRIVATE_CALL_STACK_LENGTH_PER_CALL, MAX_PRIVATE_LOGS_PER_CALL,
        PRIVATE_LOG_SIZE_IN_FIELDS, PUBLIC_DISPATCH_SELECTOR,
    },
    messaging::l2_to_l1_message::L2ToL1Message,
    traits::Empty,
};

// When finished, one can call .finish() to convert back to the abi
pub struct PrivateContext {
    // docs:start:private-context
    pub inputs: PrivateContextInputs,
    pub side_effect_counter: u32,

    pub min_revertible_side_effect_counter: u32,
    pub is_fee_payer: bool,

    pub args_hash: Field,
    pub return_hash: Field,

    pub max_block_number: MaxBlockNumber,

    pub note_hash_read_requests: BoundedVec<ReadRequest, MAX_NOTE_HASH_READ_REQUESTS_PER_CALL>,
    pub nullifier_read_requests: BoundedVec<ReadRequest, MAX_NULLIFIER_READ_REQUESTS_PER_CALL>,
    key_validation_requests_and_generators: BoundedVec<KeyValidationRequestAndGenerator, MAX_KEY_VALIDATION_REQUESTS_PER_CALL>,

    pub note_hashes: BoundedVec<NoteHash, MAX_NOTE_HASHES_PER_CALL>,
    pub nullifiers: BoundedVec<Nullifier, MAX_NULLIFIERS_PER_CALL>,

    pub private_call_requests: BoundedVec<PrivateCallRequest, MAX_PRIVATE_CALL_STACK_LENGTH_PER_CALL>,
    pub public_call_requests: BoundedVec<Counted<PublicCallRequest>, MAX_ENQUEUED_CALLS_PER_CALL>,
    pub public_teardown_call_request: PublicCallRequest,
    pub l2_to_l1_msgs: BoundedVec<L2ToL1Message, MAX_L2_TO_L1_MSGS_PER_CALL>,
    // docs:end:private-context

    // Header of a block whose state is used during private execution (not the block the transaction is included in).
    pub historical_header: BlockHeader,

    pub private_logs: BoundedVec<PrivateLogData, MAX_PRIVATE_LOGS_PER_CALL>,
    pub contract_class_logs_hashes: BoundedVec<LogHash, MAX_CONTRACT_CLASS_LOGS_PER_CALL>,

    // Contains the last key validation request for each key type. This is used to cache the last request and avoid
    // fetching the same request multiple times.
    // The index of the array corresponds to the key type (0 nullifier, 1 incoming, 2 outgoing, 3 tagging).
    pub last_key_validation_requests: [Option<KeyValidationRequest>; NUM_KEY_TYPES],
}

impl PrivateContext {
    pub fn new(inputs: PrivateContextInputs, args_hash: Field) -> PrivateContext {
        PrivateContext {
            inputs,
            side_effect_counter: inputs.start_side_effect_counter + 1,
            min_revertible_side_effect_counter: 0,
            is_fee_payer: false,
            args_hash,
            return_hash: 0,
            max_block_number: MaxBlockNumber::empty(),
            note_hash_read_requests: BoundedVec::new(),
            nullifier_read_requests: BoundedVec::new(),
            key_validation_requests_and_generators: BoundedVec::new(),
            note_hashes: BoundedVec::new(),
            nullifiers: BoundedVec::new(),
            historical_header: inputs.historical_header,
            private_call_requests: BoundedVec::new(),
            public_call_requests: BoundedVec::new(),
            public_teardown_call_request: PublicCallRequest::empty(),
            l2_to_l1_msgs: BoundedVec::new(),
            private_logs: BoundedVec::new(),
            contract_class_logs_hashes: BoundedVec::new(),
            last_key_validation_requests: [Option::none(); NUM_KEY_TYPES],
        }
    }

    pub fn msg_sender(self) -> AztecAddress {
        self.inputs.call_context.msg_sender
    }

    pub fn this_address(self) -> AztecAddress {
        self.inputs.call_context.contract_address
    }

    pub fn chain_id(self) -> Field {
        self.inputs.tx_context.chain_id
    }

    pub fn version(self) -> Field {
        self.inputs.tx_context.version
    }

    pub fn selector(self) -> FunctionSelector {
        self.inputs.call_context.function_selector
    }

    pub fn get_args_hash(self) -> Field {
        self.args_hash
    }

    pub fn push_note_hash(&mut self, note_hash: Field) {
        self.note_hashes.push(NoteHash { value: note_hash, counter: self.next_counter() });

        // WARNING(https://github.com/AztecProtocol/aztec-packages/issues/10558): if you delete this debug_log_format line, some tests fail.
        debug_log_format(
            "Context.note_hashes, after pushing new note hash: {0}",
            self.note_hashes.storage().map(|nh: NoteHash| nh.value),
        );
    }

    pub fn push_nullifier(&mut self, nullifier: Field) {
        notify_created_nullifier(nullifier);
        self.nullifiers.push(
            Nullifier { value: nullifier, note_hash: 0, counter: self.next_counter() },
        );
    }

    pub fn push_nullifier_for_note_hash(&mut self, nullifier: Field, nullified_note_hash: Field) {
        let nullifier_counter = self.next_counter();
        notify_nullified_note(nullifier, nullified_note_hash, nullifier_counter);
        self.nullifiers.push(
            Nullifier {
                value: nullifier,
                note_hash: nullified_note_hash,
                counter: nullifier_counter,
            },
        );
    }

    // Returns the header of a block whose state is used during private execution (not the block the transaction is
    // included in).
    pub fn get_block_header(self) -> BlockHeader {
        self.historical_header
    }

    // Returns the header of an arbitrary block whose block number is less than or equal to the block number
    // of historical header.
    pub fn get_block_header_at(self, block_number: u32) -> BlockHeader {
        get_block_header_at(block_number, self)
    }

    pub fn set_return_hash(&mut self, returns_hasher: ArgsHasher) {
        execution_cache::store(returns_hasher.fields);
        self.return_hash = returns_hasher.hash();
    }

    pub fn finish(self) -> PrivateCircuitPublicInputs {
        PrivateCircuitPublicInputs {
            call_context: self.inputs.call_context,
            args_hash: self.args_hash,
            returns_hash: self.return_hash,
            min_revertible_side_effect_counter: self.min_revertible_side_effect_counter,
            is_fee_payer: self.is_fee_payer,
            max_block_number: self.max_block_number,
            note_hash_read_requests: self.note_hash_read_requests.storage(),
            nullifier_read_requests: self.nullifier_read_requests.storage(),
            key_validation_requests_and_generators: self
                .key_validation_requests_and_generators
                .storage(),
            note_hashes: self.note_hashes.storage(),
            nullifiers: self.nullifiers.storage(),
            private_call_requests: self.private_call_requests.storage(),
            public_call_requests: self.public_call_requests.storage(),
            public_teardown_call_request: self.public_teardown_call_request,
            l2_to_l1_msgs: self.l2_to_l1_msgs.storage(),
            start_side_effect_counter: self.inputs.start_side_effect_counter,
            end_side_effect_counter: self.side_effect_counter,
            private_logs: self.private_logs.storage(),
            contract_class_logs_hashes: self.contract_class_logs_hashes.storage(),
            historical_header: self.historical_header,
            tx_context: self.inputs.tx_context,
        }
    }

    pub fn set_as_fee_payer(&mut self) {
        dep::protocol_types::debug_log::debug_log_format(
            "Setting {0} as fee payer",
            [self.this_address().to_field()],
        );
        self.is_fee_payer = true;
    }

    pub fn end_setup(&mut self) {
        // dep::protocol_types::debug_log::debug_log_format(
        //     "Ending setup at counter {0}",
        //     [self.side_effect_counter as Field]
        // );
        self.min_revertible_side_effect_counter = self.side_effect_counter;
        notify_set_min_revertible_side_effect_counter(self.min_revertible_side_effect_counter);
    }

    // docs:start:max-block-number
    pub fn set_tx_max_block_number(&mut self, max_block_number: u32) {
        // docs:end:max-block-number
        self.max_block_number =
            MaxBlockNumber::min_with_u32(self.max_block_number, max_block_number);
    }

    pub fn push_note_hash_read_request(&mut self, note_hash: Field) {
        let side_effect = ReadRequest { value: note_hash, counter: self.next_counter() };
        self.note_hash_read_requests.push(side_effect);
    }

    pub fn push_nullifier_read_request(&mut self, nullifier: Field) {
        let request = ReadRequest { value: nullifier, counter: self.next_counter() };
        self.nullifier_read_requests.push(request);
    }

    pub fn request_nsk_app(&mut self, npk_m_hash: Field) -> Field {
        self.request_sk_app(npk_m_hash, NULLIFIER_INDEX)
    }

    pub fn request_ovsk_app(&mut self, ovpk_m_hash: Field) -> Field {
        self.request_sk_app(ovpk_m_hash, OUTGOING_INDEX)
    }

    fn request_sk_app(&mut self, pk_m_hash: Field, key_index: Field) -> Field {
        let cached_request =
            self.last_key_validation_requests[key_index].unwrap_or(KeyValidationRequest::empty());

        if cached_request.pk_m.hash() == pk_m_hash {
            // We get a match so the cached request is the latest one
            cached_request.sk_app
        } else {
            // We didn't get a match meaning the cached result is stale
            // Typically we'd validate keys by showing that they are the preimage of `pk_m_hash`, but that'd require
            // the oracle returning the master secret keys, which could cause malicious contracts to leak it or learn
            // about secrets from other contracts. We therefore silo secret keys, and rely on the private kernel to
            // validate that we siloed secret key corresponds to correct siloing of the master secret key that hashes
            // to `pk_m_hash`.

            /// Safety: Kernels verify that the key validation request is valid and below we verify that a request
            /// for the correct public key has been received.
            let request = unsafe { get_key_validation_request(pk_m_hash, key_index) };
            assert_eq(request.pk_m.hash(), pk_m_hash, "Obtained invalid key validation request");

            self.key_validation_requests_and_generators.push(
                KeyValidationRequestAndGenerator {
                    request,
                    sk_app_generator: sk_generators[key_index],
                },
            );
            self.last_key_validation_requests[key_index] = Option::some(request);
            request.sk_app
        }
    }

    // docs:start:context_message_portal
    pub fn message_portal(&mut self, recipient: EthAddress, content: Field) {
        // docs:end:context_message_portal
        let message = L2ToL1Message { recipient, content, counter: self.next_counter() };
        self.l2_to_l1_msgs.push(message);
    }

    // docs:start:context_consume_l1_to_l2_message
    // docs:start:consume_l1_to_l2_message
    pub fn consume_l1_to_l2_message(
        &mut self,
        content: Field,
        secret: Field,
        sender: EthAddress,
        leaf_index: Field,
    ) {
        // docs:end:context_consume_l1_to_l2_message
        let nullifier = process_l1_to_l2_message(
            self.historical_header.state.l1_to_l2_message_tree.root,
            self.this_address(),
            sender,
            self.chain_id(),
            self.version(),
            content,
            secret,
            leaf_index,
        );

        // Push nullifier (and the "commitment" corresponding to this can be "empty")
        self.push_nullifier(nullifier)
    }
    // docs:end:consume_l1_to_l2_message

    pub fn emit_private_log(&mut self, log: [Field; PRIVATE_LOG_SIZE_IN_FIELDS]) {
        let counter = self.next_counter();
        let private_log = PrivateLogData { log: Log::new(log), note_hash_counter: 0, counter };
        self.private_logs.push(private_log);
    }

    pub fn emit_raw_note_log(
        &mut self,
        log: [Field; PRIVATE_LOG_SIZE_IN_FIELDS],
        note_hash_counter: u32,
    ) {
        let counter = self.next_counter();
        let private_log = PrivateLogData { log: Log::new(log), note_hash_counter, counter };
        self.private_logs.push(private_log);
    }

    pub fn call_private_function<let ARGS_COUNT: u32>(
        &mut self,
        contract_address: AztecAddress,
        function_selector: FunctionSelector,
        args: [Field; ARGS_COUNT],
    ) -> ReturnsHash {
        let args_hash = hash_args_array(args);
        execution_cache::store_array(args);
        self.call_private_function_with_args_hash(
            contract_address,
            function_selector,
            args_hash,
            false,
        )
    }

    pub fn static_call_private_function<let ARGS_COUNT: u32>(
        &mut self,
        contract_address: AztecAddress,
        function_selector: FunctionSelector,
        args: [Field; ARGS_COUNT],
    ) -> ReturnsHash {
        let args_hash = hash_args_array(args);
        execution_cache::store_array(args);
        self.call_private_function_with_args_hash(
            contract_address,
            function_selector,
            args_hash,
            true,
        )
    }

    pub fn call_private_function_no_args(
        &mut self,
        contract_address: AztecAddress,
        function_selector: FunctionSelector,
    ) -> ReturnsHash {
        self.call_private_function_with_args_hash(contract_address, function_selector, 0, false)
    }

    pub fn static_call_private_function_no_args(
        &mut self,
        contract_address: AztecAddress,
        function_selector: FunctionSelector,
    ) -> ReturnsHash {
        self.call_private_function_with_args_hash(contract_address, function_selector, 0, true)
    }

    pub fn call_private_function_with_args_hash(
        &mut self,
        contract_address: AztecAddress,
        function_selector: FunctionSelector,
        args_hash: Field,
        is_static_call: bool,
    ) -> ReturnsHash {
        let mut is_static_call = is_static_call | self.inputs.call_context.is_static_call;
        let start_side_effect_counter = self.side_effect_counter;

        /// Safety: The oracle simulates the private call and returns the value of the side effects counter after
        /// execution of the call (which means that end_side_effect_counter - start_side_effect_counter is
        /// the number of side effects that took place), along with the hash of the return values. We validate these
        /// by requesting a private kernel iteration in which the return values are constrained to hash
        /// to `returns_hash` and the side effects counter to increment from start to end.
        let (end_side_effect_counter, returns_hash) = unsafe {
            call_private_function_internal(
                contract_address,
                function_selector,
                args_hash,
                start_side_effect_counter,
                is_static_call,
            )
        };

        self.private_call_requests.push(
            PrivateCallRequest {
                call_context: CallContext {
                    msg_sender: self.this_address(),
                    contract_address,
                    function_selector,
                    is_static_call,
                },
                args_hash,
                returns_hash,
                start_side_effect_counter,
                end_side_effect_counter,
            },
        );

        // TODO (fees) figure out why this crashes the prover and enable it
        // we need this in order to pay fees inside child call contexts
        // assert(
        //     (item.public_inputs.min_revertible_side_effect_counter == 0 as u32)
        //     | (item.public_inputs.min_revertible_side_effect_counter
        //         > self.min_revertible_side_effect_counter)
        // );
        // if item.public_inputs.min_revertible_side_effect_counter
        //     > self.min_revertible_side_effect_counter {
        //     self.min_revertible_side_effect_counter = item.public_inputs.min_revertible_side_effect_counter;
        // }
        self.side_effect_counter = end_side_effect_counter + 1;
        ReturnsHash::new(returns_hash)
    }

    pub fn call_public_function<let ARGS_COUNT: u32>(
        &mut self,
        contract_address: AztecAddress,
        function_selector: FunctionSelector,
        args: [Field; ARGS_COUNT],
    ) {
        let args_hash = hash_args_array(args);
        execution_cache::store_array(args);
        self.call_public_function_with_args_hash(
            contract_address,
            function_selector,
            args_hash,
            false,
        )
    }

    pub fn static_call_public_function<let ARGS_COUNT: u32>(
        &mut self,
        contract_address: AztecAddress,
        function_selector: FunctionSelector,
        args: [Field; ARGS_COUNT],
    ) {
        let args_hash = hash_args_array(args);
        execution_cache::store_array(args);
        self.call_public_function_with_args_hash(
            contract_address,
            function_selector,
            args_hash,
            true,
        )
    }

    pub fn call_public_function_no_args(
        &mut self,
        contract_address: AztecAddress,
        function_selector: FunctionSelector,
    ) {
        self.call_public_function_with_args_hash(contract_address, function_selector, 0, false)
    }

    pub fn static_call_public_function_no_args(
        &mut self,
        contract_address: AztecAddress,
        function_selector: FunctionSelector,
    ) {
        self.call_public_function_with_args_hash(contract_address, function_selector, 0, true)
    }

    pub fn call_public_function_with_args_hash(
        &mut self,
        contract_address: AztecAddress,
        function_selector: FunctionSelector,
        args_hash: Field,
        is_static_call: bool,
    ) {
        let counter = self.next_counter();

        let mut is_static_call = is_static_call | self.inputs.call_context.is_static_call;
        /// Safety: TODO(https://github.com/AztecProtocol/aztec-packages/issues/8985): Fix this.
        /// WARNING: This is insecure and should be temporary!
<<<<<<< HEAD
        /// The oracle repacks the arguments and returns a new args_hash.
=======
        /// The oracle hashes the arguments and returns a new args_hash.
>>>>>>> 1f36a043
        /// new_args = [selector, ...old_args], so as to make it suitable to call the public dispatch function.
        /// We don't validate or compute it in the circuit because a) it's harder to do with slices, and
        /// b) this is only temporary.
        let args_hash = unsafe {
            enqueue_public_function_call_internal(
                contract_address,
                function_selector,
                args_hash,
                counter,
                is_static_call,
            )
        };

        // Public calls are rerouted through the dispatch function.
        let function_selector = comptime { FunctionSelector::from_field(PUBLIC_DISPATCH_SELECTOR) };

        let call_request = PublicCallRequest {
            msg_sender: self.this_address(),
            contract_address,
            function_selector,
            is_static_call,
            args_hash,
        };

        self.public_call_requests.push(Counted::new(call_request, counter));
    }

    pub fn set_public_teardown_function<let ARGS_COUNT: u32>(
        &mut self,
        contract_address: AztecAddress,
        function_selector: FunctionSelector,
        args: [Field; ARGS_COUNT],
    ) {
        let args_hash = hash_args_array(args);
        execution_cache::store_array(args);
        self.set_public_teardown_function_with_args_hash(
            contract_address,
            function_selector,
            args_hash,
            false,
        )
    }

    pub fn set_public_teardown_function_with_args_hash(
        &mut self,
        contract_address: AztecAddress,
        function_selector: FunctionSelector,
        args_hash: Field,
        is_static_call: bool,
    ) {
        let counter = self.next_counter();

        let mut is_static_call = is_static_call | self.inputs.call_context.is_static_call;
        /// Safety: TODO(https://github.com/AztecProtocol/aztec-packages/issues/8985): Fix this.
        /// WARNING: This is insecure and should be temporary!
<<<<<<< HEAD
        /// The oracle repacks the arguments and returns a new args_hash.
=======
        /// The oracle hashes the arguments and returns a new args_hash.
>>>>>>> 1f36a043
        /// new_args = [selector, ...old_args], so as to make it suitable to call the public dispatch function.
        /// We don't validate or compute it in the circuit because a) it's harder to do with slices, and
        /// b) this is only temporary.
        let args_hash = unsafe {
            set_public_teardown_function_call_internal(
                contract_address,
                function_selector,
                args_hash,
                counter,
                is_static_call,
            )
        };

        let function_selector = comptime { FunctionSelector::from_field(PUBLIC_DISPATCH_SELECTOR) };

        self.public_teardown_call_request = PublicCallRequest {
            msg_sender: self.this_address(),
            contract_address,
            function_selector,
            is_static_call,
            args_hash,
        };
    }

    fn next_counter(&mut self) -> u32 {
        let counter = self.side_effect_counter;
        self.side_effect_counter += 1;
        counter
    }
}

impl Empty for PrivateContext {
    fn empty() -> Self {
        PrivateContext {
            inputs: PrivateContextInputs::empty(),
            side_effect_counter: 0 as u32,
            min_revertible_side_effect_counter: 0 as u32,
            is_fee_payer: false,
            args_hash: 0,
            return_hash: 0,
            max_block_number: MaxBlockNumber::empty(),
            note_hash_read_requests: BoundedVec::new(),
            nullifier_read_requests: BoundedVec::new(),
            key_validation_requests_and_generators: BoundedVec::new(),
            note_hashes: BoundedVec::new(),
            nullifiers: BoundedVec::new(),
            private_call_requests: BoundedVec::new(),
            public_call_requests: BoundedVec::new(),
            public_teardown_call_request: PublicCallRequest::empty(),
            l2_to_l1_msgs: BoundedVec::new(),
            historical_header: BlockHeader::empty(),
            private_logs: BoundedVec::new(),
            contract_class_logs_hashes: BoundedVec::new(),
            last_key_validation_requests: [Option::none(); NUM_KEY_TYPES],
        }
    }
}<|MERGE_RESOLUTION|>--- conflicted
+++ resolved
@@ -496,11 +496,7 @@
         let mut is_static_call = is_static_call | self.inputs.call_context.is_static_call;
         /// Safety: TODO(https://github.com/AztecProtocol/aztec-packages/issues/8985): Fix this.
         /// WARNING: This is insecure and should be temporary!
-<<<<<<< HEAD
-        /// The oracle repacks the arguments and returns a new args_hash.
-=======
         /// The oracle hashes the arguments and returns a new args_hash.
->>>>>>> 1f36a043
         /// new_args = [selector, ...old_args], so as to make it suitable to call the public dispatch function.
         /// We don't validate or compute it in the circuit because a) it's harder to do with slices, and
         /// b) this is only temporary.
@@ -556,11 +552,7 @@
         let mut is_static_call = is_static_call | self.inputs.call_context.is_static_call;
         /// Safety: TODO(https://github.com/AztecProtocol/aztec-packages/issues/8985): Fix this.
         /// WARNING: This is insecure and should be temporary!
-<<<<<<< HEAD
-        /// The oracle repacks the arguments and returns a new args_hash.
-=======
         /// The oracle hashes the arguments and returns a new args_hash.
->>>>>>> 1f36a043
         /// new_args = [selector, ...old_args], so as to make it suitable to call the public dispatch function.
         /// We don't validate or compute it in the circuit because a) it's harder to do with slices, and
         /// b) this is only temporary.
