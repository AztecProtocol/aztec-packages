--- conflicted
+++ resolved
@@ -314,7 +314,9 @@
     }
 }
 
-<<<<<<< HEAD
+#[oracle(checkNullifierExists)]
+fn nullifier_exists_oracle(nullifier: Field) -> Field {}
+
 struct FunctionReturns<N> {
     values: [Field; N]
 }
@@ -335,8 +337,4 @@
     pub fn deserialize_into<T>(self) -> T where T: Deserialize<N> {
         Deserialize::deserialize(self.raw())
     }
-}
-=======
-#[oracle(checkNullifierExists)]
-fn nullifier_exists_oracle(nullifier: Field) -> Field {}
->>>>>>> b0037dd0
+}