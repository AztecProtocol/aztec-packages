--- conflicted
+++ resolved
@@ -1,24 +1,10 @@
 use dep::protocol_types::{
-<<<<<<< HEAD
-    abis::{
-        function_selector::FunctionSelector,
-        private_circuit_public_inputs::PrivateCircuitPublicInputs,
-    },
-    address::AztecAddress,
-    traits::Deserialize,
-};
-
-use crate::context::{
-    gas::GasOpts, inputs::PrivateContextInputs, private_context::PrivateContext,
-    public_context::PublicContext,
-=======
     abis::function_selector::FunctionSelector, address::AztecAddress, traits::Deserialize,
 };
 
 use crate::context::{
     private_context::PrivateContext, public_context::PublicContext, gas::GasOpts,
     inputs::PrivateContextInputs,
->>>>>>> a166203a
 };
 
 use crate::hash::hash_args;
@@ -52,19 +38,11 @@
     name: str<N>,
     args_hash: Field,
     args: [Field],
-<<<<<<< HEAD
-    original: fn[Env](PrivateContextInputs) -> PrivateCircuitPublicInputs,
-    is_static: bool,
-}
-
-impl<let N: u32, T, Env> PrivateCallInterface<N, T, Env> {
-=======
     return_type: T,
     is_static: bool,
 }
 
 impl<let N: u32, T> PrivateCallInterface<N, T> {
->>>>>>> a166203a
     pub fn call<let M: u32>(self, context: &mut PrivateContext) -> T
     where
         T: Deserialize<M>,
@@ -75,10 +53,6 @@
             self.selector,
             self.args_hash,
             false,
-<<<<<<< HEAD
-            false,
-=======
->>>>>>> a166203a
         );
         let unpacked: T = returns.unpack_into();
         unpacked
@@ -88,37 +62,15 @@
     where
         T: Deserialize<M>,
     {
-<<<<<<< HEAD
         pack_arguments(self.args);
         let returns = context.call_private_function_with_packed_args(
             self.target_contract,
             self.selector,
             self.args_hash,
             true,
-            false,
         );
         returns.unpack_into()
     }
-
-    pub fn delegate_call<let M: u32>(self, context: &mut PrivateContext) -> T
-    where
-        T: Deserialize<M>,
-    {
-=======
->>>>>>> a166203a
-        pack_arguments(self.args);
-        let returns = context.call_private_function_with_packed_args(
-            self.target_contract,
-            self.selector,
-            self.args_hash,
-<<<<<<< HEAD
-            false,
-=======
->>>>>>> a166203a
-            true,
-        );
-        returns.unpack_into()
-    }
 }
 
 impl<let N: u32> CallInterface<N> for PrivateVoidCallInterface<N> {}
@@ -129,11 +81,7 @@
     name: str<N>,
     args_hash: Field,
     args: [Field],
-<<<<<<< HEAD
-    original: fn[Env](PrivateContextInputs) -> PrivateCircuitPublicInputs,
-=======
     return_type: (),
->>>>>>> a166203a
     is_static: bool,
 }
 
@@ -146,10 +94,6 @@
                 self.selector,
                 self.args_hash,
                 false,
-<<<<<<< HEAD
-                false,
-=======
->>>>>>> a166203a
             )
             .assert_empty();
     }
@@ -162,26 +106,9 @@
                 self.selector,
                 self.args_hash,
                 true,
-<<<<<<< HEAD
-                false,
             )
             .assert_empty();
     }
-
-    pub fn delegate_call(self, context: &mut PrivateContext) {
-        pack_arguments(self.args);
-        context
-            .call_private_function_with_packed_args(
-                self.target_contract,
-                self.selector,
-                self.args_hash,
-                false,
-                true,
-=======
->>>>>>> a166203a
-            )
-            .assert_empty();
-    }
 }
 
 impl<let N: u32, T> CallInterface<N> for PrivateStaticCallInterface<N, T> {}
@@ -192,19 +119,11 @@
     name: str<N>,
     args_hash: Field,
     args: [Field],
-<<<<<<< HEAD
-    original: fn[Env](PrivateContextInputs) -> PrivateCircuitPublicInputs,
-    is_static: bool,
-}
-
-impl<let N: u32, T, Env> PrivateStaticCallInterface<N, T, Env> {
-=======
     return_type: T,
     is_static: bool,
 }
 
 impl<let N: u32, T> PrivateStaticCallInterface<N, T> {
->>>>>>> a166203a
     pub fn view<let M: u32>(self, context: &mut PrivateContext) -> T
     where
         T: Deserialize<M>,
@@ -215,10 +134,6 @@
             self.selector,
             self.args_hash,
             true,
-<<<<<<< HEAD
-            false,
-=======
->>>>>>> a166203a
         );
         returns.unpack_into()
     }
@@ -232,11 +147,7 @@
     name: str<N>,
     args_hash: Field,
     args: [Field],
-<<<<<<< HEAD
-    original: fn[Env](PrivateContextInputs) -> PrivateCircuitPublicInputs,
-=======
     return_type: (),
->>>>>>> a166203a
     is_static: bool,
 }
 
@@ -249,10 +160,6 @@
                 self.selector,
                 self.args_hash,
                 true,
-<<<<<<< HEAD
-                false,
-=======
->>>>>>> a166203a
             )
             .assert_empty();
     }
@@ -266,11 +173,7 @@
     name: str<N>,
     args: [Field],
     gas_opts: GasOpts,
-<<<<<<< HEAD
-    original: fn[Env](()) -> T,
-=======
     return_type: T,
->>>>>>> a166203a
     is_static: bool,
 }
 
@@ -290,7 +193,6 @@
             self.args,
             self.gas_opts,
         );
-<<<<<<< HEAD
         returns.deserialize_into()
     }
 
@@ -307,30 +209,6 @@
         returns.deserialize_into()
     }
 
-    pub fn delegate_call<let M: u32>(self, context: &mut PublicContext) -> T
-    where
-        T: Deserialize<M>,
-    {
-        let returns =
-            context.delegate_call_public_function(self.target_contract, self.selector, self.args);
-=======
-        returns.deserialize_into()
-    }
-
-    pub fn view<let M: u32>(self, context: &mut PublicContext) -> T
-    where
-        T: Deserialize<M>,
-    {
-        let returns = context.static_call_public_function(
-            self.target_contract,
-            self.selector,
-            self.args,
-            self.gas_opts,
-        );
->>>>>>> a166203a
-        returns.deserialize_into()
-    }
-
     pub fn enqueue(self, context: &mut PrivateContext) {
         let args_hash = hash_args(self.args);
         pack_arguments(self.args);
@@ -340,11 +218,6 @@
             args_hash,
             /*static=*/
             false,
-<<<<<<< HEAD
-            /*delegate=*/
-            false,
-=======
->>>>>>> a166203a
         )
     }
 
@@ -357,25 +230,6 @@
             args_hash,
             /*static=*/
             true,
-<<<<<<< HEAD
-            /*delegate=*/
-            false,
-        )
-    }
-
-    pub fn delegate_enqueue(self, context: &mut PrivateContext) {
-        let args_hash = hash_args(self.args);
-        pack_arguments(self.args);
-        context.call_public_function_with_packed_args(
-            self.target_contract,
-            self.selector,
-            args_hash,
-            /*static=*/
-            false,
-            /*delegate=*/
-            true,
-=======
->>>>>>> a166203a
         )
     }
 }
@@ -415,18 +269,9 @@
             self.args,
             self.gas_opts,
         );
-<<<<<<< HEAD
         returns.assert_empty()
     }
 
-    pub fn delegate_call(self, context: &mut PublicContext) {
-        let returns =
-            context.delegate_call_public_function(self.target_contract, self.selector, self.args);
-=======
->>>>>>> a166203a
-        returns.assert_empty()
-    }
-
     pub fn enqueue(self, context: &mut PrivateContext) {
         let args_hash = hash_args(self.args);
         pack_arguments(self.args);
@@ -436,11 +281,6 @@
             args_hash,
             /*static=*/
             false,
-<<<<<<< HEAD
-            /*delegate=*/
-            false,
-=======
->>>>>>> a166203a
         )
     }
 
@@ -453,25 +293,6 @@
             args_hash,
             /*static=*/
             true,
-<<<<<<< HEAD
-            /*delegate=*/
-            false,
-        )
-    }
-
-    pub fn delegate_enqueue(self, context: &mut PrivateContext) {
-        let args_hash = hash_args(self.args);
-        pack_arguments(self.args);
-        context.call_public_function_with_packed_args(
-            self.target_contract,
-            self.selector,
-            args_hash,
-            /*static=*/
-            false,
-            /*delegate=*/
-            true,
-=======
->>>>>>> a166203a
         )
     }
 }
@@ -517,11 +338,6 @@
             args_hash,
             /*static=*/
             true,
-<<<<<<< HEAD
-            /*delegate=*/
-            false,
-=======
->>>>>>> a166203a
         )
     }
 }
@@ -563,11 +379,6 @@
             args_hash,
             /*static=*/
             true,
-<<<<<<< HEAD
-            /*delegate=*/
-            false,
-=======
->>>>>>> a166203a
         )
     }
 }