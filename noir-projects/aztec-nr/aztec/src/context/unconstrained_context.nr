--- conflicted
+++ resolved
@@ -13,17 +13,11 @@
         // not even be accessed. However any performance gains are minimal, and we'd rather fail early if a user
         // incorrectly attempts to create an UnconstrainedContext in an environment in which these oracles are not
         // available.
-<<<<<<< HEAD
-        let block_number = get_block_number();
-        let contract_address = get_contract_address();
-        Self { block_number, contract_address }
-=======
         let block_number = block_number_oracle();
         let contract_address = contract_address_oracle();
         let chain_id = chain_id_oracle();
         let version = version_oracle();
         Self { block_number, contract_address, version, chain_id }
->>>>>>> 9c52d474
     }
 
     fn block_number(self) -> u32 {
@@ -44,25 +38,13 @@
 }
 
 #[oracle(getContractAddress)]
-unconstrained fn get_contract_address_oracle() -> AztecAddress {}
+unconstrained fn contract_address_oracle() -> AztecAddress {}
 
 #[oracle(getBlockNumber)]
-<<<<<<< HEAD
-unconstrained fn get_block_number_oracle() -> u32 {}
-
-unconstrained fn get_contract_address() -> AztecAddress {
-    get_contract_address_oracle()
-}
-
-unconstrained fn get_block_number() -> u32 {
-    get_block_number_oracle()
-}
-=======
 unconstrained fn block_number_oracle() -> u32 {}
 
 #[oracle(getChainId)]
 unconstrained fn chain_id_oracle() -> Field {}
 
 #[oracle(getVersion)]
-unconstrained fn version_oracle() -> Field {}
->>>>>>> 9c52d474
+unconstrained fn version_oracle() -> Field {}