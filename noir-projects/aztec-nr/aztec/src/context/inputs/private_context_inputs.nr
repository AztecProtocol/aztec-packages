use dep::protocol_types::{
<<<<<<< HEAD
    abis::call_context::CallContext, header::Header, traits::Empty,
    transaction::tx_context::TxContext,
=======
    transaction::tx_context::TxContext, abis::call_context::CallContext, header::Header,
    traits::Empty,
>>>>>>> a166203a
};

// PrivateContextInputs are expected to be provided to each private function
// docs:start:private-context-inputs
pub struct PrivateContextInputs {
    call_context: CallContext,
    historical_header: Header,
    tx_context: TxContext,
    start_side_effect_counter: u32,
}
// docs:end:private-context-inputs

impl Empty for PrivateContextInputs {
    fn empty() -> Self {
        PrivateContextInputs {
            call_context: CallContext::empty(),
            historical_header: Header::empty(),
            tx_context: TxContext::empty(),
            start_side_effect_counter: 0 as u32,
        }
    }
}<|MERGE_RESOLUTION|>--- conflicted
+++ resolved
@@ -1,11 +1,6 @@
 use dep::protocol_types::{
-<<<<<<< HEAD
-    abis::call_context::CallContext, header::Header, traits::Empty,
-    transaction::tx_context::TxContext,
-=======
     transaction::tx_context::TxContext, abis::call_context::CallContext, header::Header,
     traits::Empty,
->>>>>>> a166203a
 };
 
 // PrivateContextInputs are expected to be provided to each private function
