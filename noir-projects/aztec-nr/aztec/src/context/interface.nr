--- conflicted
+++ resolved
@@ -1,8 +1,4 @@
-<<<<<<< HEAD
 use dep::protocol_types::{abis::function_selector::FunctionSelector, address::{AztecAddress, EthAddress}};
-=======
-use dep::protocol_types::{abis::function_selector::FunctionSelector, address::{AztecAddress, EthAddress}, traits::Deserialize};
->>>>>>> 0aedd230
 
 use crate::context::gas::GasOpts;
 use crate::context::public_context::FunctionReturns;
@@ -53,213 +49,4 @@
         args: [Field]
     ) -> FunctionReturns<RETURNS_COUNT>;
     fn nullifier_exists(self, unsiloed_nullifier: Field, address: AztecAddress) -> bool;
-}
-<<<<<<< HEAD
-=======
-
-struct PrivateCallInterface<T> {
-    target_contract: AztecAddress,
-    selector: FunctionSelector,
-    args_hash: Field,
-}
-
-impl<T> PrivateCallInterface<T> {
-    pub fn call<N>(self, context: &mut PrivateContext) -> T where T: Deserialize<N> {
-        let returns = context.call_private_function_with_packed_args(
-            self.target_contract,
-            self.selector,
-            self.args_hash,
-            false,
-            false
-        );
-        let unpacked: T = returns.unpack_into();
-        unpacked
-    }
-
-    pub fn static_call<N>(self, context: &mut PrivateContext) -> T where T: Deserialize<N> {
-        let returns = context.call_private_function_with_packed_args(self.target_contract, self.selector, self.args_hash, true, false);
-        returns.unpack_into()
-    }
-
-    pub fn delegate_call<N>(self, context: &mut PrivateContext) -> T where T: Deserialize<N> {
-        let returns = context.call_private_function_with_packed_args(self.target_contract, self.selector, self.args_hash, false, true);
-        returns.unpack_into()
-    }
-}
-
-struct PrivateVoidCallInterface {
-    target_contract: AztecAddress,
-    selector: FunctionSelector,
-    args_hash: Field,
-}
-
-impl PrivateVoidCallInterface {
-    pub fn call(self, context: &mut PrivateContext) {
-        context.call_private_function_with_packed_args(
-            self.target_contract,
-            self.selector,
-            self.args_hash,
-            false,
-            false
-        ).assert_empty();
-    }
-
-    pub fn static_call(self, context: &mut PrivateContext) {
-        context.call_private_function_with_packed_args(self.target_contract, self.selector, self.args_hash, true, false).assert_empty();
-    }
-
-    pub fn delegate_call(self, context: &mut PrivateContext) {
-        context.call_private_function_with_packed_args(self.target_contract, self.selector, self.args_hash, false, true).assert_empty();
-    }
-}
-
-struct PublicCallInterface<T> {
-    target_contract: AztecAddress,
-    selector: FunctionSelector,
-    args_hash: Field,
-}
-
-impl<T> PublicCallInterface<T> {
-
-    pub fn call<N>(self, context: &mut PublicContext) -> T where T: Deserialize<N> {
-        let returns = context.call_public_function_with_packed_args(
-            self.target_contract,
-            self.selector,
-            self.args_hash,
-            false,
-            false
-        );
-        returns.deserialize_into()
-    }
-
-    pub fn static_call<N>(self, context: &mut PublicContext) -> T where T: Deserialize<N> {
-        let returns = context.call_public_function_with_packed_args(self.target_contract, self.selector, self.args_hash, true, false);
-        returns.deserialize_into()
-    }
-
-    pub fn delegate_call<N>(self, context: &mut PublicContext) -> T where T: Deserialize<N> {
-        let returns = context.call_public_function_with_packed_args(self.target_contract, self.selector, self.args_hash, false, true);
-        returns.deserialize_into()
-    }
-
-    pub fn enqueue(self, context: &mut PrivateContext) {
-        context.call_public_function_with_packed_args(
-            self.target_contract,
-            self.selector,
-            self.args_hash,
-            false,
-            false
-        )
-    }
-
-    pub fn static_enqueue(self, context: &mut PrivateContext) {
-        context.call_public_function_with_packed_args(self.target_contract, self.selector, self.args_hash, true, false)
-    }
-
-    pub fn delegate_enqueue(self, context: &mut PrivateContext) {
-        context.call_public_function_with_packed_args(self.target_contract, self.selector, self.args_hash, false, true)
-    }
-}
-
-struct PublicVoidCallInterface {
-    target_contract: AztecAddress,
-    selector: FunctionSelector,
-    args_hash: Field
-}
-
-impl PublicVoidCallInterface {
-    pub fn call(self, context: &mut PublicContext) {
-        context.call_public_function_with_packed_args(
-            self.target_contract,
-            self.selector,
-            self.args_hash,
-            false,
-            false
-        ).assert_empty()
-    }
-
-    pub fn static_call(self, context: &mut PublicContext) {
-        context.call_public_function_with_packed_args(self.target_contract, self.selector, self.args_hash, true, false).assert_empty();
-    }
-
-    pub fn delegate_call(self, context: &mut PublicContext) {
-        context.call_public_function_with_packed_args(self.target_contract, self.selector, self.args_hash, false, true).assert_empty();
-    }
-
-    pub fn enqueue(self, context: &mut PrivateContext) {
-        context.call_public_function_with_packed_args(
-            self.target_contract,
-            self.selector,
-            self.args_hash,
-            false,
-            false
-        )
-    }
-
-    pub fn static_enqueue(self, context: &mut PrivateContext) {
-        context.call_public_function_with_packed_args(self.target_contract, self.selector, self.args_hash, true, false)
-    }
-
-    pub fn delegate_enqueue(self, context: &mut PrivateContext) {
-        context.call_public_function_with_packed_args(self.target_contract, self.selector, self.args_hash, false, true)
-    }
-}
-
-struct AvmCallInterface<T> {
-    target_contract: AztecAddress,
-    selector: FunctionSelector,
-    args: [Field],
-    gas_opts: GasOpts,
-}
-
-impl<T> AvmCallInterface<T> {
-    pub fn with_gas(self: &mut Self, gas_opts: GasOpts) -> &mut Self {
-        self.gas_opts = gas_opts;
-        self
-    }
-
-    pub fn call<N>(self, context: &mut AvmContext) -> T where T: Deserialize<N> {
-        let returns = context.call_public_function(self.target_contract, self.selector, self.args, self.gas_opts);
-        returns.deserialize_into()
-    }
-
-    pub fn static_call<N>(self, context: &mut AvmContext) -> T where T: Deserialize<N> {
-        let returns = context.static_call_public_function(self.target_contract, self.selector, self.args, self.gas_opts);
-        returns.deserialize_into()
-    }
-
-    pub fn delegate_call<N>(self, context: &mut AvmContext) -> T where T: Deserialize<N> {
-        let returns = context.delegate_call_public_function(self.target_contract, self.selector, self.args);
-        returns.deserialize_into()
-    }
-}
-
-struct AvmVoidCallInterface {
-    target_contract: AztecAddress,
-    selector: FunctionSelector,
-    args: [Field],
-    gas_opts: GasOpts,
-}
-
-impl AvmVoidCallInterface {
-    pub fn with_gas(self: &mut Self, gas_opts: GasOpts) -> &mut Self {
-        self.gas_opts = gas_opts;
-        self
-    }
-
-    pub fn call<N>(self, context: &mut AvmContext) {
-        let returns = context.call_public_function(self.target_contract, self.selector, self.args, self.gas_opts);
-        returns.assert_empty()
-    }
-
-    pub fn static_call<N>(self, context: &mut AvmContext) {
-        let returns = context.static_call_public_function(self.target_contract, self.selector, self.args, self.gas_opts);
-        returns.assert_empty()
-    }
-
-    pub fn delegate_call<N>(self, context: &mut AvmContext) {
-        let returns = context.delegate_call_public_function(self.target_contract, self.selector, self.args);
-        returns.assert_empty()
-    }
-}
->>>>>>> 0aedd230
+}