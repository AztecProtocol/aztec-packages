use dep::protocol_types::{
    abis::function_selector::FunctionSelector, address::{AztecAddress, EthAddress}, header::Header,
    constants::RETURN_VALUES_LENGTH
};

use crate::context::private_context::PrivateContext;
use crate::context::public_context::PublicContext;
use crate::context::gas::GasOpts;

trait ContextInterface {
    fn push_new_note_hash(&mut self, note_hash: Field);
    fn push_new_nullifier(&mut self, nullifier: Field, nullified_commitment: Field);
    fn msg_sender(self) -> AztecAddress;
    fn this_address(self) -> AztecAddress;
    fn this_portal_address(self) -> EthAddress;
    fn chain_id(self) -> Field;
    fn version(self) -> Field;
    fn selector(self) -> FunctionSelector;
    fn get_args_hash(self) -> Field;
    fn get_header(self) -> Header;
}

// TEMPORARY: This trait is to promote sharing of the current public context
// and the upcoming AvmContext. This will be removed once the AvmContext is the default.
// If you are adding something here, then you should also implement it in the AvmContext.
trait PublicContextInterface {
    fn block_number(self) -> Field;
    fn timestamp(self) -> u64;
    fn coinbase(self) -> EthAddress;
    fn fee_recipient(self) -> AztecAddress;
    fn push_nullifier_read_request(&mut self, nullifier: Field);
    fn push_nullifier_non_existent_read_request(&mut self, nullifier: Field);
    fn message_portal(&mut self, recipient: EthAddress, content: Field);
    fn consume_l1_to_l2_message(&mut self, content: Field, secret: Field, sender: EthAddress);
    fn accumulate_encrypted_logs<N>(&mut self, log: [Field; N]);
    fn accumulate_unencrypted_logs<T>(&mut self, log: T);
    fn call_public_function<ARGS_COUNT>(
        self: &mut Self,
        contract_address: AztecAddress,
        function_selector: FunctionSelector,
        args: [Field; ARGS_COUNT],
        gas_opts: GasOpts
    ) -> [Field; RETURN_VALUES_LENGTH];
    fn static_call_public_function<ARGS_COUNT>(
        self: &mut Self,
        contract_address: AztecAddress,
        function_selector: FunctionSelector,
        args: [Field; ARGS_COUNT],
        gas_opts: GasOpts
    ) -> [Field; RETURN_VALUES_LENGTH];
    fn delegate_call_public_function<ARGS_COUNT>(
        self: &mut Self,
        contract_address: AztecAddress,
        function_selector: FunctionSelector,
        args: [Field; ARGS_COUNT]
    ) -> [Field; RETURN_VALUES_LENGTH];
<<<<<<< HEAD
    fn nullifier_exists(self, nullifier: Field) -> bool;
}

struct PrivateCallInterface {
    target_contract: AztecAddress,
    selector: FunctionSelector,
    args_hash: Field
}

impl PrivateCallInterface {
    pub fn call(self, context: &mut PrivateContext) -> [Field; 4] {
        context.call_private_function_with_packed_args(
            self.target_contract,
            self.selector,
            self.args_hash,
            false,
            false
        )
    }

    pub fn static_call(self, context: &mut PrivateContext) -> [Field; 4] {
        context.call_private_function_with_packed_args(self.target_contract, self.selector, self.args_hash, true, false)
    }

    pub fn delegate_call(self, context: &mut PrivateContext) -> [Field; 4] {
        context.call_private_function_with_packed_args(self.target_contract, self.selector, self.args_hash, false, true)
    }
}

struct PrivateVoidCallInterface {
    target_contract: AztecAddress,
    selector: FunctionSelector,
    args_hash: Field
}

impl PrivateVoidCallInterface {
    pub fn call(self, context: &mut PrivateContext) {
        let _ = context.call_private_function_with_packed_args(
            self.target_contract,
            self.selector,
            self.args_hash,
            false,
            false
        );
    }

    pub fn static_call(self, context: &mut PrivateContext) {
        let _ = context.call_private_function_with_packed_args(self.target_contract, self.selector, self.args_hash, true, false);
    }

    pub fn delegate_call(self, context: &mut PrivateContext) {
        let _ = context.call_private_function_with_packed_args(self.target_contract, self.selector, self.args_hash, false, true);
    }
}

struct PublicCallInterface {
    target_contract: AztecAddress,
    selector: FunctionSelector,
    args_hash: Field
}

impl PublicCallInterface {

    pub fn call(self, context: &mut PublicContext) -> [Field; 4] {
        context.call_public_function_with_packed_args(
            self.target_contract,
            self.selector,
            self.args_hash,
            false,
            false
        )
    }

    pub fn static_call(self, context: &mut PublicContext) -> [Field; 4] {
        context.call_public_function_with_packed_args(self.target_contract, self.selector, self.args_hash, true, false)
    }

    pub fn delegate_call(self, context: &mut PublicContext) -> [Field; 4] {
        context.call_public_function_with_packed_args(self.target_contract, self.selector, self.args_hash, false, true)
    }

    pub fn enqueue(self, context: &mut PrivateContext) {
        context.call_public_function_with_packed_args(
            self.target_contract,
            self.selector,
            self.args_hash,
            false,
            false
        )
    }

    pub fn static_enqueue(self, context: &mut PrivateContext) {
        context.call_public_function_with_packed_args(self.target_contract, self.selector, self.args_hash, true, false)
    }

    pub fn delegate_enqueue(self, context: &mut PrivateContext) {
        context.call_public_function_with_packed_args(self.target_contract, self.selector, self.args_hash, false, true)
    }
}

struct PublicVoidCallInterface {
    target_contract: AztecAddress,
    selector: FunctionSelector,
    args_hash: Field
}

impl PublicVoidCallInterface {

    pub fn call(self, context: &mut PublicContext) {
        let _ = context.call_public_function_with_packed_args(
            self.target_contract,
            self.selector,
            self.args_hash,
            false,
            false
        );
    }

    pub fn static_call(self, context: &mut PublicContext) {
        let _ = context.call_public_function_with_packed_args(self.target_contract, self.selector, self.args_hash, true, false);
    }

    pub fn delegate_call(self, context: &mut PublicContext) {
        let _ = context.call_public_function_with_packed_args(self.target_contract, self.selector, self.args_hash, false, true);
    }

    pub fn enqueue(self, context: &mut PrivateContext) {
        context.call_public_function_with_packed_args(
            self.target_contract,
            self.selector,
            self.args_hash,
            false,
            false
        )
    }

    pub fn static_enqueue(self, context: &mut PrivateContext) {
        context.call_public_function_with_packed_args(self.target_contract, self.selector, self.args_hash, true, false)
    }

    pub fn delegate_enqueue(self, context: &mut PrivateContext) {
        context.call_public_function_with_packed_args(self.target_contract, self.selector, self.args_hash, false, true)
    }
=======
    fn nullifier_exists(self, unsiloed_nullifier: Field, address: AztecAddress) -> bool;
>>>>>>> 58aefbad
}<|MERGE_RESOLUTION|>--- conflicted
+++ resolved
@@ -54,8 +54,7 @@
         function_selector: FunctionSelector,
         args: [Field; ARGS_COUNT]
     ) -> [Field; RETURN_VALUES_LENGTH];
-<<<<<<< HEAD
-    fn nullifier_exists(self, nullifier: Field) -> bool;
+    fn nullifier_exists(self, unsiloed_nullifier: Field, address: AztecAddress) -> bool;
 }
 
 struct PrivateCallInterface {
@@ -198,7 +197,4 @@
     pub fn delegate_enqueue(self, context: &mut PrivateContext) {
         context.call_public_function_with_packed_args(self.target_contract, self.selector, self.args_hash, false, true)
     }
-=======
-    fn nullifier_exists(self, unsiloed_nullifier: Field, address: AztecAddress) -> bool;
->>>>>>> 58aefbad
 }