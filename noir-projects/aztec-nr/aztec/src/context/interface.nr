--- conflicted
+++ resolved
@@ -49,11 +49,6 @@
         contract_address: AztecAddress,
         function_selector: FunctionSelector,
         args: [Field; ARGS_COUNT]
-<<<<<<< HEAD
     ) -> FunctionReturns<RETURNS_COUNT>;
-     fn nullifier_exists(self, nullifier: Field) -> bool;
-=======
-    ) -> [Field; RETURN_VALUES_LENGTH];
     fn nullifier_exists(self, unsiloed_nullifier: Field, address: AztecAddress) -> bool;
->>>>>>> f84f7b68
 }