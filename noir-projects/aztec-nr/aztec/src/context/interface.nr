--- conflicted
+++ resolved
@@ -54,7 +54,7 @@
         function_selector: FunctionSelector,
         args: [Field; ARGS_COUNT]
     ) -> [Field; RETURN_VALUES_LENGTH];
-<<<<<<< HEAD
+    fn nullifier_exists(self, nullifier: Field) -> bool;
 }
 
 struct PrivateCallInterface {
@@ -197,7 +197,4 @@
     pub fn delegate_enqueue(self, context: &mut PrivateContext) {
         context.call_public_function_with_packed_args(self.target_contract, self.selector, self.args_hash, false, true)
     }
-=======
-    fn nullifier_exists(self, nullifier: Field) -> bool;
->>>>>>> ec122c9b
 }