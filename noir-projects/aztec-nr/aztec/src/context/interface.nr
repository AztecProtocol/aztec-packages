--- conflicted
+++ resolved
@@ -49,10 +49,6 @@
         contract_address: AztecAddress,
         function_selector: FunctionSelector,
         args: [Field; ARGS_COUNT]
-<<<<<<< HEAD
     ) -> FunctionReturns<RETURNS_COUNT>;
-=======
-    ) -> [Field; RETURN_VALUES_LENGTH];
-    fn nullifier_exists(self, nullifier: Field) -> bool;
->>>>>>> b0037dd0
+     fn nullifier_exists(self, nullifier: Field) -> bool;
 }