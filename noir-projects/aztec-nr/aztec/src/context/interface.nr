--- conflicted
+++ resolved
@@ -3,12 +3,9 @@
     constants::RETURN_VALUES_LENGTH
 };
 
-<<<<<<< HEAD
 use crate::context::private_context::PrivateContext;
 use crate::context::public_context::PublicContext;
-=======
 use crate::context::gas::GasOpts;
->>>>>>> 5af2b95a
 
 trait ContextInterface {
     fn push_new_note_hash(&mut self, note_hash: Field);
