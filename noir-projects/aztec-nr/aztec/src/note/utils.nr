use crate::{
    context::PrivateContext,
<<<<<<< HEAD
    note::{note_header::NoteHeader, note_interface::{NoteInterface, NullifiableNote}},
=======
    note::{note_header::NoteHeader, note_interface::{NullifiableNote, NoteInterface}},
>>>>>>> a166203a
};

use dep::protocol_types::{
    hash::{
<<<<<<< HEAD
        compute_siloed_note_hash as compute_siloed_note_hash,
        compute_siloed_nullifier as compute_siloed_nullifier_from_preimage,
        compute_unique_note_hash,
    },
    utils::arr_copy_slice,
=======
        compute_unique_note_hash, compute_siloed_note_hash as compute_siloed_note_hash,
        compute_siloed_nullifier as compute_siloed_nullifier_from_preimage,
    }, utils::arr_copy_slice,
>>>>>>> a166203a
};

pub fn compute_siloed_nullifier<Note, let N: u32>(
    note_with_header: Note,
    context: &mut PrivateContext,
) -> Field
where
    Note: NoteInterface<N> + NullifiableNote,
{
    let header = note_with_header.get_header();
    let note_hash_for_nullify = compute_note_hash_for_nullify(note_with_header);
    let inner_nullifier = note_with_header.compute_nullifier(context, note_hash_for_nullify);

    compute_siloed_nullifier_from_preimage(header.contract_address, inner_nullifier)
}

// TODO(#7775): make this not impossible to understand
pub fn compute_note_hash_for_read_request<Note, let N: u32>(note: Note) -> Field
where
    Note: NoteInterface<N> + NullifiableNote,
{
    let note_hash = note.compute_note_hash();
    let nonce = note.get_header().nonce;
    let counter = note.get_header().note_hash_counter;

    if counter != 0 {
        note_hash
    } else {
        compute_unique_note_hash(nonce, note_hash)
    }
}

// TODO(#7775): make this not impossible to understand
pub fn compute_note_hash_for_nullify_internal<Note, let N: u32>(
    note: Note,
    note_hash_for_read_request: Field,
) -> Field
where
    Note: NoteInterface<N> + NullifiableNote,
{
    let header = note.get_header();

    if header.note_hash_counter != 0 {
        if header.nonce == 0 {
            // Case 1: Transient note
            note_hash_for_read_request
        } else {
            // Case 2: Non-revertible note, nullified by a revertible nullifier
            let unique_note_hash =
                compute_unique_note_hash(header.nonce, note_hash_for_read_request);
            compute_siloed_note_hash(header.contract_address, unique_note_hash)
        }
    } else {
        // Case 3: Note from a previous transaction
        // note_hash_for_read_request is already the unique_note_hash in this case
        compute_siloed_note_hash(header.contract_address, note_hash_for_read_request)
    }
}

// TODO(#7775): nuke this commented out code - kept it around as it contains comments which might be helpful when tackling #7775
// pub fn compute_note_hash_for_nullify<Note, let N: u32, let M: u32>(note: Note) -> Field where Note: NoteInterface<N> {
//     let header = note.get_header();
//     // There are 3 cases for reading a note intended for consumption:
//     // 1. The note was inserted in this transaction, is revertible, or is not nullified by a revertible nullifier in
//     //    the same transaction: (note_hash_counter != 0) & (nonce == 0)
//     // 2. The note was inserted in this transaction, is non-revertible, and is nullified by a revertible nullifier in
//     //    the same transaction: (note_hash_counter != 0) & (nonce != 0)
//     // 3. The note was inserted in a previous transaction: (note_hash_counter == 0) & (nonce != 0)

//     let note_hash = note.compute_note_hiding_point().x;

//     if header.nonce == 0 {
//         // Case 1.
//         // If a note is transient, we just read the note_hash (kernel will hash it with nonce and silo by contract address).
//         note_hash
//     } else {
//         // Case 2: If a note is non-revertible, and is nullified by a revertible nullifier, we cannot squash them in the
//         // private reset circuit. Because if the tx reverts, we will have to keep the note hash and throw away the
//         // nullifier.
//         // And if the tx does not revert, both will be emitted. In which case, the nullifier must be created in the app
//         // from the siloed note hash.
//         // The kernel circuit will check that a nullifier with non-zero note_nonce is linked to a note hash, whose
//         // siloed note hash matches the note hash specified in the nullifier.

//         // Case 3: If a note is not from the current transaction, that means we are reading a settled note (from
//         // tree) created in a previous TX. So we need the siloed_note_hash which has already been hashed with
//         // nonce and then contract address. This hash will match the existing leaf in the note hash
//         // tree, so the kernel can just perform a membership check directly on this hash/leaf.
//         let unique_note_hash = compute_unique_note_hash(header.nonce, note_hash);
//         compute_siloed_note_hash(header.contract_address, unique_note_hash)
//         // IMPORTANT NOTE ON REDUNDANT SILOING BY CONTRACT ADDRESS: The note hash computed above is
//         // "siloed" by contract address. When a note hash is computed solely for the purpose of
//         // nullification, it is not strictly necessary to silo the note hash before computing
//         // its nullifier. In other words, it is NOT NECESSARY for protocol security that a nullifier
//         // be computed from a siloed note hash. After all, persistable note hashes and nullifiers are
//         // siloed by the kernel circuit. That being said, the siloed note hash computed above CAN be
//         // used for nullifier computation, and this achieves the (arguably unnecessary) property that
//         // nullifiers are computed from a note hash's fully-computed note hash tree leaf.
//     }
// }

pub fn compute_note_hash_for_nullify<Note, let N: u32>(note: Note) -> Field
where
    Note: NoteInterface<N> + NullifiableNote,
{
    let note_hash_for_read_request = compute_note_hash_for_read_request(note);
    compute_note_hash_for_nullify_internal(note, note_hash_for_read_request)
}

pub unconstrained fn compute_note_hash_and_optionally_a_nullifier<T, let N: u32, let S: u32>(
    deserialize_content: fn([Field; N]) -> T,
    note_header: NoteHeader,
    compute_nullifier: bool,
    serialized_note: [Field; S],
) -> [Field; 4]
where
    T: NoteInterface<N> + NullifiableNote,
{
    let mut note = deserialize_content(arr_copy_slice(serialized_note, [0; N], 0));
    note.set_header(note_header);

    let note_hash = note.compute_note_hash();
    let unique_note_hash = compute_unique_note_hash(note_header.nonce, note_hash);
    let siloed_note_hash = compute_siloed_note_hash(note_header.contract_address, unique_note_hash);

    let inner_nullifier = if compute_nullifier {
        note.compute_nullifier_without_context()
    } else {
        0
    };
    // docs:start:compute_note_hash_and_optionally_a_nullifier_returns
    [note_hash, unique_note_hash, siloed_note_hash, inner_nullifier]
    // docs:end:compute_note_hash_and_optionally_a_nullifier_returns
}<|MERGE_RESOLUTION|>--- conflicted
+++ resolved
@@ -1,25 +1,13 @@
 use crate::{
     context::PrivateContext,
-<<<<<<< HEAD
-    note::{note_header::NoteHeader, note_interface::{NoteInterface, NullifiableNote}},
-=======
     note::{note_header::NoteHeader, note_interface::{NullifiableNote, NoteInterface}},
->>>>>>> a166203a
 };
 
 use dep::protocol_types::{
     hash::{
-<<<<<<< HEAD
-        compute_siloed_note_hash as compute_siloed_note_hash,
-        compute_siloed_nullifier as compute_siloed_nullifier_from_preimage,
-        compute_unique_note_hash,
-    },
-    utils::arr_copy_slice,
-=======
         compute_unique_note_hash, compute_siloed_note_hash as compute_siloed_note_hash,
         compute_siloed_nullifier as compute_siloed_nullifier_from_preimage,
     }, utils::arr_copy_slice,
->>>>>>> a166203a
 };
 
 pub fn compute_siloed_nullifier<Note, let N: u32>(
