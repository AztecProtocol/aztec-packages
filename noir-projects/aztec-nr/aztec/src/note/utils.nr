--- conflicted
+++ resolved
@@ -121,28 +121,18 @@
 }
 
 pub unconstrained fn compute_note_hash_and_optionally_a_nullifier<T, let N: u32, let S: u32>(
-<<<<<<< HEAD
-    deserialize_content: fn([Field; N]) -> T,
+    unpack_content: fn([Field; N]) -> T,
     contract_address: AztecAddress,
     nonce: Field,
     storage_slot: Field,
-=======
-    unpack_content: fn([Field; N]) -> T,
-    note_header: NoteHeader,
->>>>>>> 3d40260d
     compute_nullifier: bool,
     packed_note_content: [Field; S],
 ) -> [Field; 4]
 where
     T: NoteInterface<N> + NullifiableNote,
 {
-<<<<<<< HEAD
-    let mut note = deserialize_content(array::subarray(serialized_note, 0));
+    let mut note = unpack_content(array::subarray(packed_note_content, 0));
     note.set_header(NoteHeader::new(contract_address, nonce, storage_slot));
-=======
-    let mut note = unpack_content(array::subarray(packed_note_content, 0));
-    note.set_header(note_header);
->>>>>>> 3d40260d
 
     let note_hash = note.compute_note_hash();
     let siloed_note_hash = compute_siloed_note_hash(contract_address, note_hash);
