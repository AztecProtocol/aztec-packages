--- conflicted
+++ resolved
@@ -94,12 +94,8 @@
     assert_equivalent_vec_and_array(returned, expected);
 }
 
-<<<<<<< HEAD
+#[test]
 unconstrained fn can_return_zero_notes() {
-=======
-#[test]
-fn can_return_zero_notes() {
->>>>>>> 7bb2a382
     let mut env = setup();
     let mut context = env.private();
 
