mod collapse_array;
mod comparison;
mod point;
mod test;

<<<<<<< HEAD
// Collapses an array of Options with sparse Some values into a BoundedVec, essentially unwrapping the Options and
// removing the None values. For example, given:
//   input: [some(3), none(), some(1)]
// this returns
//   collapsed: [3, 1]
pub fn collapse<T, let N: u32>(input: [Option<T>; N]) -> BoundedVec<T, N> where T: Eq {
    // Computing the collpased BoundedVec would result in a very large number of constraints, since we'd need to loop
    // over the input array and conditionally write to a dynamic vec index, which is a very unfriendly pattern to the
    // proving backend.
    // Instead, we use an unconstrained function to produce the final collapsed array, along with some hints, and then
    // verify that the input and collapsed arrays are equivalent.
    let (collapsed, collapsed_to_input_index_mapping) = unsafe {
        get_collapse_hints(input)
    };

    verify_collapse_hints(input, collapsed, collapsed_to_input_index_mapping);
    collapsed
}

unconstrained fn get_collapse_hints<T, let N: u32>(input: [Option<T>; N]) -> (BoundedVec<T, N>, BoundedVec<u32, N>) {
    let mut collapsed: BoundedVec<T, N> = BoundedVec::new();
    let mut collapsed_to_input_index_mapping: BoundedVec<u32, N> = BoundedVec::new();

    for i in 0..N {
        if input[i].is_some() {
            collapsed.push(input[i].unwrap_unchecked());
            collapsed_to_input_index_mapping.push(i);
        }
    }

    (collapsed, collapsed_to_input_index_mapping)
}

fn verify_collapse_hints<T, let N: u32>(
    input: [Option<T>; N],
    collapsed: BoundedVec<T, N>,
    collapsed_to_input_index_mapping: BoundedVec<u32, N>
) where T: Eq {
    // collapsed should be a BoundedVec with all the non-none elements in input, in the same order. We need to lay down
    // multiple constraints to guarantee this.

    // First we check that the number of elements is correct
    let mut count = 0;
    for i in 0..N {
        if input[i].is_some() {
            count += 1;
        }
    }
    assert_eq(count, collapsed.len(), "Wrong collapsed vec length");

    // Then we check that all elements exist in the original array, and are in the same order. To do this we use the
    // auxiliary collapsed_to_input_index_mapping array, which at index n contains the index in the input array that
    // corresponds to the collapsed entry at index n.
    // Example:
    //  - input: [some(3), none(), some(1)]
    //  - collapsed: [3, 1]
    //  - collapsed_to_input_index_mapping: [0, 2]
    // These two arrays should therefore have the same length.
    assert_eq(collapsed.len(), collapsed_to_input_index_mapping.len(), "Collapse hint vec length mismatch");

    // We now look at each collapsed entry and check that there is a valid equal entry in the input array.
    let mut last_index = Option::none();
    for i in 0..N {
        if i < collapsed.len() {
            let input_index = collapsed_to_input_index_mapping.get_unchecked(i);
            assert(input_index < N, "Out of bounds index hint");

            assert_eq(collapsed.get_unchecked(i), input[input_index].unwrap(), "Wrong collapsed vec content");

            // By requiring increasing input indices, we both guarantee that we're not looking at the same input
            // element more than once, and that we're going over them in the original order.
            if last_index.is_some() {
                assert(input_index > last_index.unwrap_unchecked(), "Wrong collapsed vec order");
            }
            last_index = Option::some(input_index);
        } else {
            // BoundedVec assumes that the unused parts of the storage are zeroed out (e.g. in the Eq impl), so we make
            // sure that this property holds.
            assert_eq(collapsed.get_unchecked(i), std::mem::zeroed(), "Dirty collapsed vec storage");
        }
    }
    // We now know that:
    //  - all values in the collapsed array exist in the input array
    //  - the order of the collapsed values is the same as in the input array
    //  - no input value is present more than once in the collapsed array
    //  - the number of elements in the collapsed array is the same as in the input array.
    // Therefore, the collapsed array is correct.
}
=======
use crate::utils::collapse_array::{collapse_array, verify_collapse_hints};
>>>>>>> 8abe6c83
<|MERGE_RESOLUTION|>--- conflicted
+++ resolved
@@ -3,95 +3,4 @@
 mod point;
 mod test;
 
-<<<<<<< HEAD
-// Collapses an array of Options with sparse Some values into a BoundedVec, essentially unwrapping the Options and
-// removing the None values. For example, given:
-//   input: [some(3), none(), some(1)]
-// this returns
-//   collapsed: [3, 1]
-pub fn collapse<T, let N: u32>(input: [Option<T>; N]) -> BoundedVec<T, N> where T: Eq {
-    // Computing the collpased BoundedVec would result in a very large number of constraints, since we'd need to loop
-    // over the input array and conditionally write to a dynamic vec index, which is a very unfriendly pattern to the
-    // proving backend.
-    // Instead, we use an unconstrained function to produce the final collapsed array, along with some hints, and then
-    // verify that the input and collapsed arrays are equivalent.
-    let (collapsed, collapsed_to_input_index_mapping) = unsafe {
-        get_collapse_hints(input)
-    };
-
-    verify_collapse_hints(input, collapsed, collapsed_to_input_index_mapping);
-    collapsed
-}
-
-unconstrained fn get_collapse_hints<T, let N: u32>(input: [Option<T>; N]) -> (BoundedVec<T, N>, BoundedVec<u32, N>) {
-    let mut collapsed: BoundedVec<T, N> = BoundedVec::new();
-    let mut collapsed_to_input_index_mapping: BoundedVec<u32, N> = BoundedVec::new();
-
-    for i in 0..N {
-        if input[i].is_some() {
-            collapsed.push(input[i].unwrap_unchecked());
-            collapsed_to_input_index_mapping.push(i);
-        }
-    }
-
-    (collapsed, collapsed_to_input_index_mapping)
-}
-
-fn verify_collapse_hints<T, let N: u32>(
-    input: [Option<T>; N],
-    collapsed: BoundedVec<T, N>,
-    collapsed_to_input_index_mapping: BoundedVec<u32, N>
-) where T: Eq {
-    // collapsed should be a BoundedVec with all the non-none elements in input, in the same order. We need to lay down
-    // multiple constraints to guarantee this.
-
-    // First we check that the number of elements is correct
-    let mut count = 0;
-    for i in 0..N {
-        if input[i].is_some() {
-            count += 1;
-        }
-    }
-    assert_eq(count, collapsed.len(), "Wrong collapsed vec length");
-
-    // Then we check that all elements exist in the original array, and are in the same order. To do this we use the
-    // auxiliary collapsed_to_input_index_mapping array, which at index n contains the index in the input array that
-    // corresponds to the collapsed entry at index n.
-    // Example:
-    //  - input: [some(3), none(), some(1)]
-    //  - collapsed: [3, 1]
-    //  - collapsed_to_input_index_mapping: [0, 2]
-    // These two arrays should therefore have the same length.
-    assert_eq(collapsed.len(), collapsed_to_input_index_mapping.len(), "Collapse hint vec length mismatch");
-
-    // We now look at each collapsed entry and check that there is a valid equal entry in the input array.
-    let mut last_index = Option::none();
-    for i in 0..N {
-        if i < collapsed.len() {
-            let input_index = collapsed_to_input_index_mapping.get_unchecked(i);
-            assert(input_index < N, "Out of bounds index hint");
-
-            assert_eq(collapsed.get_unchecked(i), input[input_index].unwrap(), "Wrong collapsed vec content");
-
-            // By requiring increasing input indices, we both guarantee that we're not looking at the same input
-            // element more than once, and that we're going over them in the original order.
-            if last_index.is_some() {
-                assert(input_index > last_index.unwrap_unchecked(), "Wrong collapsed vec order");
-            }
-            last_index = Option::some(input_index);
-        } else {
-            // BoundedVec assumes that the unused parts of the storage are zeroed out (e.g. in the Eq impl), so we make
-            // sure that this property holds.
-            assert_eq(collapsed.get_unchecked(i), std::mem::zeroed(), "Dirty collapsed vec storage");
-        }
-    }
-    // We now know that:
-    //  - all values in the collapsed array exist in the input array
-    //  - the order of the collapsed values is the same as in the input array
-    //  - no input value is present more than once in the collapsed array
-    //  - the number of elements in the collapsed array is the same as in the input array.
-    // Therefore, the collapsed array is correct.
-}
-=======
-use crate::utils::collapse_array::{collapse_array, verify_collapse_hints};
->>>>>>> 8abe6c83
+use crate::utils::collapse_array::collapse_array;