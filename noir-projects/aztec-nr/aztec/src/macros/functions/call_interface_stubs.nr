use crate::macros::utils::{
<<<<<<< HEAD
    add_to_field_array, AsStrQuote, compute_fn_selector, is_fn_private, is_fn_public, is_fn_view,
=======
    add_to_field_slice, AsStrQuote, compute_fn_selector, is_fn_private, is_fn_public, is_fn_view,
    size_in_fields,
>>>>>>> a45107e7
};
use std::meta::{type_of, unquote};

comptime global FROM_FIELD: TypedExpr = {
    let from_field_trait = quote { protocol_types::traits::FromField }.as_trait_constraint();
    let function_selector_typ =
        quote { protocol_types::abis::function_selector::FunctionSelector }.as_type();
    function_selector_typ.get_trait_impl(from_field_trait).unwrap().methods().filter(|m| {
        m.name() == quote { from_field }
    })[0]
        .as_typed_expr()
};

comptime global SERIALIZED_ARGS_NAME: Quoted = quote { serialized_args };

pub comptime fn stub_fn(f: FunctionDefinition) -> Quoted {
    let is_static_call = is_fn_view(f);
    let is_void = f.return_type() == type_of(());

    if is_fn_private(f) {
        if is_static_call {
            if is_void {
                create_private_static_void_stub(f)
            } else {
                create_private_static_stub(f)
            }
        } else {
            if is_void {
                create_private_void_stub(f)
            } else {
                create_private_stub(f)
            }
        }
    } else if is_fn_public(f) {
        if is_static_call {
            if is_void {
                create_public_static_void_stub(f)
            } else {
                create_public_static_stub(f)
            }
        } else {
            if is_void {
                create_public_void_stub(f)
            } else {
                create_public_stub(f)
            }
        }
    } else {
        if is_void {
            create_utility_void_stub(f)
        } else {
            create_utility_stub(f)
        }
    }
}

/// Utility function creating stubs used by all the stub functions in this file.
comptime fn create_stub_base(
    f: FunctionDefinition,
) -> (Quoted, Quoted, Quoted, Quoted, u32, Field) {
    let fn_name = f.name();
    let fn_parameters = f.parameters();
    let fn_parameters_list =
        fn_parameters.map(|(name, typ): (Quoted, Type)| quote { $name: $typ }).join(quote {,});
    let params_num_fields =
        fn_parameters.fold(0, |acc, (_, typ)| acc + crate::macros::dispatch::size_in_fields(typ));

    let serialized_args_index_name = quote { serialized_args_index };
    // Example of what the fold(...) below will generate for `target_address` and `fee_juice_limit_per_tx` function
    // parameters:
    // ```
    // let mut serialized_args = [0;2];
    // let mut serialized_args_index = 0;
    // let target_address_serialized = aztec::protocol_types::traits::Serialize::serialize(target_address)
    // for i in 0..target_address_serialized.len() {
    //    serialized_args[serialized_args_index] = target_address_serialized[i];
    //    serialized_args_index += 1;
    // }
    // serialized_args[serialized_args_index] = fee_juice_limit_per_tx as Field
    // serialized_args_index += 1;
    // ```
    let serialized_args_array_construction = fn_parameters.fold(
        quote {
            let mut $SERIALIZED_ARGS_NAME = [0; $params_num_fields];
            let mut $serialized_args_index_name: u32 = 0;
        },
        |args, param: (Quoted, Type)| {
            let (name, typ) = param;
            let arg_to_append =
                add_to_field_array(SERIALIZED_ARGS_NAME, serialized_args_index_name, name, typ);
            quote {
                $args
                $arg_to_append
            }
        },
    );

    let (fn_name_str, _) = fn_name.as_str_quote();
    let fn_name_len: u32 = unquote!(quote { $fn_name_str.as_bytes().len()});
    let fn_selector: Field = compute_fn_selector(f);

    (
        fn_name, fn_parameters_list, serialized_args_array_construction, fn_name_str, fn_name_len,
        fn_selector,
    )
}

comptime fn create_private_stub(f: FunctionDefinition) -> Quoted {
    let (fn_name, fn_parameters_list, serialized_args_array_construction, fn_name_str, fn_name_len, fn_selector) =
        create_stub_base(f);
    let fn_return_type = f.return_type();
    let size = size_in_fields(fn_return_type);

    quote {
<<<<<<< HEAD
        pub fn $fn_name(self, $fn_parameters_list) -> dep::aztec::context::call_interfaces::PrivateCallInterface<$fn_name_len, $fn_return_type, _> {
            $serialized_args_array_construction
=======
        pub fn $fn_name(self, $fn_parameters_list) -> dep::aztec::context::call_interfaces::PrivateCallInterface<$fn_name_len, $fn_return_type, $size> {
            $serialized_args_slice_construction
>>>>>>> a45107e7
            let selector = $FROM_FIELD($fn_selector);
            dep::aztec::context::call_interfaces::PrivateCallInterface::new(
                self.target_contract,
                selector,
                $fn_name_str,
                $SERIALIZED_ARGS_NAME,
                false
            )
        }
    }
}

comptime fn create_private_static_stub(f: FunctionDefinition) -> Quoted {
    let (fn_name, fn_parameters_list, serialized_args_slice_construction, fn_name_str, fn_name_len, fn_selector) =
        create_stub_base(f);
    let fn_return_type = f.return_type();
    let size = size_in_fields(fn_return_type);

    quote {
        pub fn $fn_name(self, $fn_parameters_list) -> dep::aztec::context::call_interfaces::PrivateStaticCallInterface<$fn_name_len, $fn_return_type, $size> {
            $serialized_args_slice_construction
            let selector = $FROM_FIELD($fn_selector);
            dep::aztec::context::call_interfaces::PrivateStaticCallInterface::new(
                self.target_contract,
                selector,
                $fn_name_str,
                $SERIALIZED_ARGS_NAME,
            )
        }
    }
}

comptime fn create_private_void_stub(f: FunctionDefinition) -> Quoted {
    let (fn_name, fn_parameters_list, serialized_args_slice_construction, fn_name_str, fn_name_len, fn_selector) =
        create_stub_base(f);

    quote {
        pub fn $fn_name(self, $fn_parameters_list) -> dep::aztec::context::call_interfaces::PrivateVoidCallInterface<$fn_name_len, (), 0> {
            $serialized_args_slice_construction
            let selector = $FROM_FIELD($fn_selector);
            dep::aztec::context::call_interfaces::PrivateVoidCallInterface::new(
                self.target_contract,
                selector,
                $fn_name_str,
                $SERIALIZED_ARGS_NAME,
                false
            )
        }
    }
}

comptime fn create_private_static_void_stub(f: FunctionDefinition) -> Quoted {
    let (fn_name, fn_parameters_list, serialized_args_slice_construction, fn_name_str, fn_name_len, fn_selector) =
        create_stub_base(f);

    quote {
        pub fn $fn_name(self, $fn_parameters_list) -> dep::aztec::context::call_interfaces::PrivateStaticVoidCallInterface<$fn_name_len, (), 0> {
            $serialized_args_slice_construction
            let selector = $FROM_FIELD($fn_selector);
            dep::aztec::context::call_interfaces::PrivateStaticVoidCallInterface::new(
                self.target_contract,
                selector,
                $fn_name_str,
                serialized_args
            )
        }
    }
}

comptime fn create_public_stub(f: FunctionDefinition) -> Quoted {
    let (fn_name, fn_parameters_list, serialized_args_slice_construction, fn_name_str, fn_name_len, fn_selector) =
        create_stub_base(f);
    let fn_return_type = f.return_type();
    let size = size_in_fields(fn_return_type);

    quote {
        pub fn $fn_name(self, $fn_parameters_list) -> dep::aztec::context::call_interfaces::PublicCallInterface<$fn_name_len, $fn_return_type, $size> {
            $serialized_args_slice_construction
            let selector = $FROM_FIELD($fn_selector);
            dep::aztec::context::call_interfaces::PublicCallInterface::new(
                self.target_contract,
                selector,
                $fn_name_str,
                $SERIALIZED_ARGS_NAME,
                false
            )
        }
    }
}

comptime fn create_public_static_stub(f: FunctionDefinition) -> Quoted {
    let (fn_name, fn_parameters_list, serialized_args_slice_construction, fn_name_str, fn_name_len, fn_selector) =
        create_stub_base(f);
    let fn_return_type = f.return_type();
    let size = size_in_fields(fn_return_type);

    quote {
        pub fn $fn_name(self, $fn_parameters_list) -> dep::aztec::context::call_interfaces::PublicStaticCallInterface<$fn_name_len, $fn_return_type, $size> {
            $serialized_args_slice_construction
            let selector = $FROM_FIELD($fn_selector);
            dep::aztec::context::call_interfaces::PublicStaticCallInterface::new(
                self.target_contract,
                selector,
                $fn_name_str,
                $SERIALIZED_ARGS_NAME,
            )
        }
    }
}

comptime fn create_public_void_stub(f: FunctionDefinition) -> Quoted {
    let (fn_name, fn_parameters_list, serialized_args_slice_construction, fn_name_str, fn_name_len, fn_selector) =
        create_stub_base(f);

    quote {
        pub fn $fn_name(self, $fn_parameters_list) -> dep::aztec::context::call_interfaces::PublicVoidCallInterface<$fn_name_len, (), 0> {
            $serialized_args_slice_construction
            let selector = $FROM_FIELD($fn_selector);
            dep::aztec::context::call_interfaces::PublicVoidCallInterface::new(
                self.target_contract,
                selector,
                $fn_name_str,
                $SERIALIZED_ARGS_NAME,
                false
            )
        }
    }
}

comptime fn create_public_static_void_stub(f: FunctionDefinition) -> Quoted {
    let (fn_name, fn_parameters_list, serialized_args_slice_construction, fn_name_str, fn_name_len, fn_selector) =
        create_stub_base(f);

    quote {
        pub fn $fn_name(self, $fn_parameters_list) -> dep::aztec::context::call_interfaces::PublicStaticVoidCallInterface<$fn_name_len, (), 0> {
            $serialized_args_slice_construction
            let selector = $FROM_FIELD($fn_selector);
            dep::aztec::context::call_interfaces::PublicStaticVoidCallInterface::new(
                self.target_contract,
                selector,
                $fn_name_str,
                serialized_args
            )
        }
    }
}

comptime fn create_utility_stub(f: FunctionDefinition) -> Quoted {
    let (fn_name, fn_parameters_list, serialized_args_slice_construction, fn_name_str, fn_name_len, fn_selector) =
        create_stub_base(f);
    let fn_return_type = f.return_type();
    let size = size_in_fields(fn_return_type);

    // This is here because utility function call interfaces can only be used within TXe tests.
    let modified_fn_name = f"_experimental_{fn_name}".quoted_contents();

    quote {
        pub fn $modified_fn_name(self, $fn_parameters_list) -> dep::aztec::context::call_interfaces::UtilityCallInterface<$fn_name_len, $fn_return_type, $size> {
            $serialized_args_slice_construction
            let selector = $FROM_FIELD($fn_selector);
            dep::aztec::context::call_interfaces::UtilityCallInterface::new(
                self.target_contract,
                selector,
                $fn_name_str,
                $SERIALIZED_ARGS_NAME,
            )
        }
    }
}

comptime fn create_utility_void_stub(f: FunctionDefinition) -> Quoted {
    let (fn_name, fn_parameters_list, serialized_args_slice_construction, fn_name_str, fn_name_len, fn_selector) =
        create_stub_base(f);

    // This is here because utility function call interfaces can only be used within TXe tests.
    let modified_fn_name = f"_experimental_{fn_name}".quoted_contents();

    quote {
        pub fn $modified_fn_name(self, $fn_parameters_list) -> dep::aztec::context::call_interfaces::UtilityVoidCallInterface<$fn_name_len, (), 0> {
            $serialized_args_slice_construction
            let selector = $FROM_FIELD($fn_selector);
            dep::aztec::context::call_interfaces::UtilityVoidCallInterface::new(
                self.target_contract,
                selector,
                $fn_name_str,
                $SERIALIZED_ARGS_NAME,
            )
        }
    }
}<|MERGE_RESOLUTION|>--- conflicted
+++ resolved
@@ -1,10 +1,6 @@
 use crate::macros::utils::{
-<<<<<<< HEAD
     add_to_field_array, AsStrQuote, compute_fn_selector, is_fn_private, is_fn_public, is_fn_view,
-=======
-    add_to_field_slice, AsStrQuote, compute_fn_selector, is_fn_private, is_fn_public, is_fn_view,
     size_in_fields,
->>>>>>> a45107e7
 };
 use std::meta::{type_of, unquote};
 
@@ -70,7 +66,7 @@
     let fn_parameters_list =
         fn_parameters.map(|(name, typ): (Quoted, Type)| quote { $name: $typ }).join(quote {,});
     let params_num_fields =
-        fn_parameters.fold(0, |acc, (_, typ)| acc + crate::macros::dispatch::size_in_fields(typ));
+        fn_parameters.fold(0, |acc, (_, typ)| acc + crate::macros::utils::size_in_fields(typ));
 
     let serialized_args_index_name = quote { serialized_args_index };
     // Example of what the fold(...) below will generate for `target_address` and `fee_juice_limit_per_tx` function
@@ -119,13 +115,8 @@
     let size = size_in_fields(fn_return_type);
 
     quote {
-<<<<<<< HEAD
-        pub fn $fn_name(self, $fn_parameters_list) -> dep::aztec::context::call_interfaces::PrivateCallInterface<$fn_name_len, $fn_return_type, _> {
+        pub fn $fn_name(self, $fn_parameters_list) -> dep::aztec::context::call_interfaces::PrivateCallInterface<$fn_name_len, $fn_return_type, $size> {
             $serialized_args_array_construction
-=======
-        pub fn $fn_name(self, $fn_parameters_list) -> dep::aztec::context::call_interfaces::PrivateCallInterface<$fn_name_len, $fn_return_type, $size> {
-            $serialized_args_slice_construction
->>>>>>> a45107e7
             let selector = $FROM_FIELD($fn_selector);
             dep::aztec::context::call_interfaces::PrivateCallInterface::new(
                 self.target_contract,
