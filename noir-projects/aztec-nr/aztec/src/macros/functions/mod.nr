pub(crate) mod abi_export;
pub(crate) mod call_interface_stubs;
pub(crate) mod initialization_utils;
pub(crate) mod stub_registry;
pub(crate) mod utils;

<<<<<<< HEAD
use super::{
    notes::NOTES,
    utils::{
        add_to_hasher, fn_has_noinitcheck, get_fn_visibility, is_fn_initializer, is_fn_internal,
        is_fn_private, is_fn_view, modify_fn_body, module_has_initializer, module_has_storage,
    },
};
use protocol_types::meta::generate_serialize_to_fields;
use std::meta::type_of;

use interfaces::{create_fn_abi_export, register_stub, stub_fn};
=======
use utils::{transform_private, transform_public};
>>>>>>> 08525884

// Functions can have multiple attributes applied to them, e.g. a single function can have #[public], #[view] and
// #[internal]. However. the order in which this will be evaluated is unknown, which makes combining them tricky.
//
// Our strategy is to have two mutually exclusive attributes, #[private] and #[public] (technically unconstrained is a
// hidden third kind), and make it so all functions must have one of them. These contain the code for all other
// attributes, but they only run it if the corresponding attribute has been applied to the function in question.
//
// For example, `#[private]` knows about `#[internal]` and what it should do, but it only does it if it sees that the
// private function in question also has the `internal` attribute applied. `#[internal]` itself does nothing - it is
// what we call a 'marker' attribute, that only exists for `#[private]` or `#[public]` to check if it's been applied.
// Therefore, the execution order of `#[internal]` and `#[private]` is irrelevant.

/// An initializer function is similar to a constructor:
///  - it can only be called once
///  - if there are multiple initializer functions, only one of them can be called
///  - no non-initializer functions can be called until an initializer has ben called (except `noinitcheck` functions)
pub comptime fn initializer(_f: FunctionDefinition) {
    // Marker attribute
}

/// Functions with noinitcheck can be called before contract initialization.
pub comptime fn noinitcheck(_f: FunctionDefinition) {
    // Marker attribute
}

/// Internal functions can only be called by the contract itself, typically from private into public.
pub comptime fn internal(_f: FunctionDefinition) {
    // Marker attribute
}

/// View functions can only be called in a static execution context.
pub comptime fn view(_f: FunctionDefinition) {
    // Marker attribute
}

/// Injects a call to `aztec::discovery::discover_new_notes`, causing for new notes to be added to PXE and made
/// available for the current execution.
comptime fn create_note_discovery_call() -> Quoted {
    quote {
        /// Safety: note discovery returns nothing and is performed solely for its side-effects. It is therefore always
        /// safe to call.
        unsafe {
            dep::aztec::discovery::discover_new_notes(
                context.this_address(),
                |packed_note_content: BoundedVec<Field, _>, contract_address: aztec::protocol_types::address::AztecAddress, nonce: Field, storage_slot: Field, note_type_id: Field| {
                    // _compute_note_hash_and_optionally_a_nullifier is a contract library method injected by `generate_contract_library_method_compute_note_hash_and_optionally_a_nullifier`
                    let hashes = _compute_note_hash_and_optionally_a_nullifier(contract_address, nonce, storage_slot, note_type_id, true, packed_note_content);

                    Option::some(
                        aztec::discovery::NoteHashAndNullifier {
                            note_hash: hashes[0],
                            inner_nullifier: hashes[3],
                        },
                    )
                },
            )
        };
    }
}

/// Private functions are executed client-side and preserve privacy.
pub comptime fn private(f: FunctionDefinition) -> Quoted {
<<<<<<< HEAD
    let fn_abi = create_fn_abi_export(f);
    let fn_stub = stub_fn(f);
    register_stub(f.module(), fn_stub);

    let module_has_initializer = module_has_initializer(f.module());
    let module_has_storage = module_has_storage(f.module());

    // Private functions undergo a lot of transformations from their Aztec.nr form into a circuit that can be fed to the
    // Private Kernel Circuit.
    // First we change the function signature so that it also receives `PrivateContextInputs`, which contain information
    // about the execution context (e.g. the caller).
    let original_params = f.parameters();
    f.set_parameters(&[(
        quote { inputs },
        quote { crate::context::inputs::private_context_inputs::PrivateContextInputs }.as_type(),
    )]
        .append(original_params));

    let mut body = f.body().as_block().unwrap();

    // The original params are hashed and passed to the `context` object, so that the kernel can verify we've received
    // the correct values.
    // TODO: Optimize args_hasher for small number of arguments
    let args_hasher_name = quote { args_hasher };
    let args_hasher = original_params.fold(
        quote {
            let mut $args_hasher_name = dep::aztec::hash::ArgsHasher::new();
        },
        |args_hasher, param: (Quoted, Type)| {
            let (name, typ) = param;
            let appended_arg = add_to_hasher(args_hasher_name, name, typ);
            quote {
                $args_hasher
                $appended_arg
            }
        },
    );

    let context_creation = quote { let mut context = dep::aztec::context::private_context::PrivateContext::new(inputs, args_hasher.hash()); };

    // Modifications introduced by the different marker attributes.
    let internal_check = if is_fn_internal(f) {
        create_internal_check(f)
    } else {
        quote {}
    };

    let view_check = if is_fn_view(f) {
        create_view_check(f)
    } else {
        quote {}
    };

    let (assert_initializer, mark_as_initialized) = if is_fn_initializer(f) {
        (create_assert_correct_initializer_args(f), create_mark_as_initialized(f))
    } else {
        (quote {}, quote {})
    };

    let storage_init = if module_has_storage {
        quote {
            // Some functions don't access storage, but it'd be quite difficult to only inject this variable if it is
            // referenced. We instead ignore 'unused variable' warnings for it.
            #[allow(unused_variables)]
            let storage = Storage::init(&mut context);
        }
    } else {
        quote {}
    };

    // Initialization checks are not included in contracts that don't have initializers.
    let init_check = if module_has_initializer & !is_fn_initializer(f) & !fn_has_noinitcheck(f) {
        create_init_check(f)
    } else {
        quote {}
    };

    // All private functions perform note discovery, since they may need to access notes. This is slightly inefficient
    // and could be improved by only doing it once we actually attempt to read any.
    let note_discovery_call = if NOTES.len() > 0 {
        create_note_discovery_call()
    } else {
        quote {}
    };

    // Finally, we need to change the return type to be `PrivateCircuitPublicInputs`, which is what the Private Kernel
    // circuit expects.
    let return_value_var_name = quote { macro__returned__values };

    let return_value_type = f.return_type();
    let return_value = if body.len() == 0 {
        quote {}
    } else if return_value_type != type_of(()) {
        // The original return value is passed to a second args hasher which the context receives.
        let (body_without_return, last_body_expr) = body.pop_back();
        let return_value = last_body_expr.quoted();
        let return_value_assignment =
            quote { let $return_value_var_name: $return_value_type = $return_value; };
        let return_hasher_name = quote { return_hasher };
        let return_value_into_hasher =
            add_to_hasher(return_hasher_name, return_value_var_name, return_value_type);

        body = body_without_return;

        quote {
            let mut $return_hasher_name = dep::aztec::hash::ArgsHasher::new();
            $return_value_assignment
            $return_value_into_hasher
            context.set_return_hash($return_hasher_name);
        }
    } else {
        let (body_without_return, last_body_expr) = body.pop_back();
        if !last_body_expr.has_semicolon()
            & last_body_expr.as_for().is_none()
            & last_body_expr.as_assert().is_none()
            & last_body_expr.as_for_range().is_none()
            & last_body_expr.as_assert_eq().is_none()
            & last_body_expr.as_let().is_none() {
            let unused_return_value_name = f"_{return_value_var_name}".quoted_contents();
            body = body_without_return.push_back(
                quote { let $unused_return_value_name = $last_body_expr; }.as_expr().unwrap(),
            );
        }
        quote {}
    };

    let context_finish = quote { context.finish() };

    let to_prepend = quote {
        $args_hasher
        $context_creation
        $assert_initializer
        $init_check
        $internal_check
        $view_check
        $storage_init
        $note_discovery_call
    };

    let to_append = quote {
        $return_value
        $mark_as_initialized
        $context_finish
    };
    let modified_body = modify_fn_body(body, to_prepend, to_append);
    f.set_body(modified_body);
    f.set_return_type(
        quote { dep::protocol_types::abis::private_circuit_public_inputs::PrivateCircuitPublicInputs }
            .as_type(),
    );
    f.set_return_data();

    fn_abi
=======
    transform_private(f)
>>>>>>> 08525884
}

/// Public functions are executed sequencer-side and do not preserve privacy, similar to the EVM.
pub comptime fn public(f: FunctionDefinition) -> Quoted {
    // We don't want to transform the public_dispatch function.
    if f.name() == quote { public_dispatch } {
        quote {}
    } else {
        transform_public(f)
    }
<<<<<<< HEAD
}

comptime fn transform_public(f: FunctionDefinition) -> Quoted {
    let fn_abi = create_fn_abi_export(f);
    let fn_stub = stub_fn(f);
    register_stub(f.module(), fn_stub);

    let module_has_initializer = module_has_initializer(f.module());
    let module_has_storage = module_has_storage(f.module());

    // Public functions undergo a lot of transformations from their Aztec.nr form.
    let original_params = f.parameters();
    let args_len = original_params
        .map(|(name, typ): (Quoted, Type)| {
            generate_serialize_to_fields(name, typ, &[], false).0.len()
        })
        .fold(0, |acc: u32, val: u32| acc + val);

    // Unlike in the private case, in public the `context` does not need to receive the hash of the original params.
    let context_creation = quote {
        let mut context = dep::aztec::context::public_context::PublicContext::new(|| {
        // We start from 1 because we skip the selector for the dispatch function.
        let serialized_args : [Field; $args_len] = dep::aztec::context::public_context::calldata_copy(1, $args_len);
        dep::aztec::hash::hash_args_array(serialized_args)
        });
    };

    // Modifications introduced by the different marker attributes.
    let internal_check = if is_fn_internal(f) {
        create_internal_check(f)
    } else {
        quote {}
    };

    let view_check = if is_fn_view(f) {
        create_view_check(f)
    } else {
        quote {}
    };

    let (assert_initializer, mark_as_initialized) = if is_fn_initializer(f) {
        (create_assert_correct_initializer_args(f), create_mark_as_initialized(f))
    } else {
        (quote {}, quote {})
    };

    let storage_init = if module_has_storage {
        // Some functions don't access storage, but it'd be quite difficult to only inject this variable if it is
        // referenced. We instead ignore 'unused variable' warnings for it.
        quote {
            #[allow(unused_variables)]
            let storage = Storage::init(&mut context);
        }
    } else {
        quote {}
    };

    // Initialization checks are not included in contracts that don't have initializers.
    let init_check = if module_has_initializer & !fn_has_noinitcheck(f) & !is_fn_initializer(f) {
        create_init_check(f)
    } else {
        quote {}
    };

    let to_prepend = quote {
        $context_creation
        $assert_initializer
        $init_check
        $internal_check
        $view_check
        $storage_init
    };

    let to_append = quote {
        $mark_as_initialized
    };

    let body = f.body().as_block().unwrap();
    let modified_body = modify_fn_body(body, to_prepend, to_append);
    f.set_body(modified_body);

    // All public functions are automatically made unconstrained, even if they were not marked as such. This is because
    // instead of compiling into a circuit, they will compile to bytecode that will be later transpiled into AVM
    // bytecode.
    f.set_unconstrained(true);
    f.set_return_public(true);

    fn_abi
}

pub comptime fn transform_unconstrained(f: FunctionDefinition) {
    let context_creation = quote { let mut context = dep::aztec::context::unconstrained_context::UnconstrainedContext::new(); };
    let module_has_storage = module_has_storage(f.module());

    let storage_init = if module_has_storage {
        quote {
            // Some functions don't access storage, but it'd be quite difficult to only inject this variable if it is
            // referenced. We instead ignore 'unused variable' warnings for it.
            #[allow(unused_variables)]
            let storage = Storage::init(context);
        }
    } else {
        quote {}
    };

    // All unconstrained functions perform note discovery, since they may need to access notes. This is slightly
    // inefficient and could be improved by only doing it once we actually attempt to read any.
    let note_discovery_call = if NOTES.len() > 0 {
        create_note_discovery_call()
    } else {
        quote {}
    };

    let to_prepend = quote {
        $context_creation
        $storage_init
        $note_discovery_call
    };
    let body = f.body().as_block().unwrap();
    let modified_body = modify_fn_body(body, to_prepend, quote {});
    f.set_return_public(true);
    f.set_body(modified_body);
=======
>>>>>>> 08525884
}<|MERGE_RESOLUTION|>--- conflicted
+++ resolved
@@ -4,21 +4,7 @@
 pub(crate) mod stub_registry;
 pub(crate) mod utils;
 
-<<<<<<< HEAD
-use super::{
-    notes::NOTES,
-    utils::{
-        add_to_hasher, fn_has_noinitcheck, get_fn_visibility, is_fn_initializer, is_fn_internal,
-        is_fn_private, is_fn_view, modify_fn_body, module_has_initializer, module_has_storage,
-    },
-};
-use protocol_types::meta::generate_serialize_to_fields;
-use std::meta::type_of;
-
-use interfaces::{create_fn_abi_export, register_stub, stub_fn};
-=======
 use utils::{transform_private, transform_public};
->>>>>>> 08525884
 
 // Functions can have multiple attributes applied to them, e.g. a single function can have #[public], #[view] and
 // #[internal]. However. the order in which this will be evaluated is unknown, which makes combining them tricky.
@@ -55,190 +41,9 @@
     // Marker attribute
 }
 
-/// Injects a call to `aztec::discovery::discover_new_notes`, causing for new notes to be added to PXE and made
-/// available for the current execution.
-comptime fn create_note_discovery_call() -> Quoted {
-    quote {
-        /// Safety: note discovery returns nothing and is performed solely for its side-effects. It is therefore always
-        /// safe to call.
-        unsafe {
-            dep::aztec::discovery::discover_new_notes(
-                context.this_address(),
-                |packed_note_content: BoundedVec<Field, _>, contract_address: aztec::protocol_types::address::AztecAddress, nonce: Field, storage_slot: Field, note_type_id: Field| {
-                    // _compute_note_hash_and_optionally_a_nullifier is a contract library method injected by `generate_contract_library_method_compute_note_hash_and_optionally_a_nullifier`
-                    let hashes = _compute_note_hash_and_optionally_a_nullifier(contract_address, nonce, storage_slot, note_type_id, true, packed_note_content);
-
-                    Option::some(
-                        aztec::discovery::NoteHashAndNullifier {
-                            note_hash: hashes[0],
-                            inner_nullifier: hashes[3],
-                        },
-                    )
-                },
-            )
-        };
-    }
-}
-
 /// Private functions are executed client-side and preserve privacy.
 pub comptime fn private(f: FunctionDefinition) -> Quoted {
-<<<<<<< HEAD
-    let fn_abi = create_fn_abi_export(f);
-    let fn_stub = stub_fn(f);
-    register_stub(f.module(), fn_stub);
-
-    let module_has_initializer = module_has_initializer(f.module());
-    let module_has_storage = module_has_storage(f.module());
-
-    // Private functions undergo a lot of transformations from their Aztec.nr form into a circuit that can be fed to the
-    // Private Kernel Circuit.
-    // First we change the function signature so that it also receives `PrivateContextInputs`, which contain information
-    // about the execution context (e.g. the caller).
-    let original_params = f.parameters();
-    f.set_parameters(&[(
-        quote { inputs },
-        quote { crate::context::inputs::private_context_inputs::PrivateContextInputs }.as_type(),
-    )]
-        .append(original_params));
-
-    let mut body = f.body().as_block().unwrap();
-
-    // The original params are hashed and passed to the `context` object, so that the kernel can verify we've received
-    // the correct values.
-    // TODO: Optimize args_hasher for small number of arguments
-    let args_hasher_name = quote { args_hasher };
-    let args_hasher = original_params.fold(
-        quote {
-            let mut $args_hasher_name = dep::aztec::hash::ArgsHasher::new();
-        },
-        |args_hasher, param: (Quoted, Type)| {
-            let (name, typ) = param;
-            let appended_arg = add_to_hasher(args_hasher_name, name, typ);
-            quote {
-                $args_hasher
-                $appended_arg
-            }
-        },
-    );
-
-    let context_creation = quote { let mut context = dep::aztec::context::private_context::PrivateContext::new(inputs, args_hasher.hash()); };
-
-    // Modifications introduced by the different marker attributes.
-    let internal_check = if is_fn_internal(f) {
-        create_internal_check(f)
-    } else {
-        quote {}
-    };
-
-    let view_check = if is_fn_view(f) {
-        create_view_check(f)
-    } else {
-        quote {}
-    };
-
-    let (assert_initializer, mark_as_initialized) = if is_fn_initializer(f) {
-        (create_assert_correct_initializer_args(f), create_mark_as_initialized(f))
-    } else {
-        (quote {}, quote {})
-    };
-
-    let storage_init = if module_has_storage {
-        quote {
-            // Some functions don't access storage, but it'd be quite difficult to only inject this variable if it is
-            // referenced. We instead ignore 'unused variable' warnings for it.
-            #[allow(unused_variables)]
-            let storage = Storage::init(&mut context);
-        }
-    } else {
-        quote {}
-    };
-
-    // Initialization checks are not included in contracts that don't have initializers.
-    let init_check = if module_has_initializer & !is_fn_initializer(f) & !fn_has_noinitcheck(f) {
-        create_init_check(f)
-    } else {
-        quote {}
-    };
-
-    // All private functions perform note discovery, since they may need to access notes. This is slightly inefficient
-    // and could be improved by only doing it once we actually attempt to read any.
-    let note_discovery_call = if NOTES.len() > 0 {
-        create_note_discovery_call()
-    } else {
-        quote {}
-    };
-
-    // Finally, we need to change the return type to be `PrivateCircuitPublicInputs`, which is what the Private Kernel
-    // circuit expects.
-    let return_value_var_name = quote { macro__returned__values };
-
-    let return_value_type = f.return_type();
-    let return_value = if body.len() == 0 {
-        quote {}
-    } else if return_value_type != type_of(()) {
-        // The original return value is passed to a second args hasher which the context receives.
-        let (body_without_return, last_body_expr) = body.pop_back();
-        let return_value = last_body_expr.quoted();
-        let return_value_assignment =
-            quote { let $return_value_var_name: $return_value_type = $return_value; };
-        let return_hasher_name = quote { return_hasher };
-        let return_value_into_hasher =
-            add_to_hasher(return_hasher_name, return_value_var_name, return_value_type);
-
-        body = body_without_return;
-
-        quote {
-            let mut $return_hasher_name = dep::aztec::hash::ArgsHasher::new();
-            $return_value_assignment
-            $return_value_into_hasher
-            context.set_return_hash($return_hasher_name);
-        }
-    } else {
-        let (body_without_return, last_body_expr) = body.pop_back();
-        if !last_body_expr.has_semicolon()
-            & last_body_expr.as_for().is_none()
-            & last_body_expr.as_assert().is_none()
-            & last_body_expr.as_for_range().is_none()
-            & last_body_expr.as_assert_eq().is_none()
-            & last_body_expr.as_let().is_none() {
-            let unused_return_value_name = f"_{return_value_var_name}".quoted_contents();
-            body = body_without_return.push_back(
-                quote { let $unused_return_value_name = $last_body_expr; }.as_expr().unwrap(),
-            );
-        }
-        quote {}
-    };
-
-    let context_finish = quote { context.finish() };
-
-    let to_prepend = quote {
-        $args_hasher
-        $context_creation
-        $assert_initializer
-        $init_check
-        $internal_check
-        $view_check
-        $storage_init
-        $note_discovery_call
-    };
-
-    let to_append = quote {
-        $return_value
-        $mark_as_initialized
-        $context_finish
-    };
-    let modified_body = modify_fn_body(body, to_prepend, to_append);
-    f.set_body(modified_body);
-    f.set_return_type(
-        quote { dep::protocol_types::abis::private_circuit_public_inputs::PrivateCircuitPublicInputs }
-            .as_type(),
-    );
-    f.set_return_data();
-
-    fn_abi
-=======
     transform_private(f)
->>>>>>> 08525884
 }
 
 /// Public functions are executed sequencer-side and do not preserve privacy, similar to the EVM.
@@ -249,129 +54,4 @@
     } else {
         transform_public(f)
     }
-<<<<<<< HEAD
-}
-
-comptime fn transform_public(f: FunctionDefinition) -> Quoted {
-    let fn_abi = create_fn_abi_export(f);
-    let fn_stub = stub_fn(f);
-    register_stub(f.module(), fn_stub);
-
-    let module_has_initializer = module_has_initializer(f.module());
-    let module_has_storage = module_has_storage(f.module());
-
-    // Public functions undergo a lot of transformations from their Aztec.nr form.
-    let original_params = f.parameters();
-    let args_len = original_params
-        .map(|(name, typ): (Quoted, Type)| {
-            generate_serialize_to_fields(name, typ, &[], false).0.len()
-        })
-        .fold(0, |acc: u32, val: u32| acc + val);
-
-    // Unlike in the private case, in public the `context` does not need to receive the hash of the original params.
-    let context_creation = quote {
-        let mut context = dep::aztec::context::public_context::PublicContext::new(|| {
-        // We start from 1 because we skip the selector for the dispatch function.
-        let serialized_args : [Field; $args_len] = dep::aztec::context::public_context::calldata_copy(1, $args_len);
-        dep::aztec::hash::hash_args_array(serialized_args)
-        });
-    };
-
-    // Modifications introduced by the different marker attributes.
-    let internal_check = if is_fn_internal(f) {
-        create_internal_check(f)
-    } else {
-        quote {}
-    };
-
-    let view_check = if is_fn_view(f) {
-        create_view_check(f)
-    } else {
-        quote {}
-    };
-
-    let (assert_initializer, mark_as_initialized) = if is_fn_initializer(f) {
-        (create_assert_correct_initializer_args(f), create_mark_as_initialized(f))
-    } else {
-        (quote {}, quote {})
-    };
-
-    let storage_init = if module_has_storage {
-        // Some functions don't access storage, but it'd be quite difficult to only inject this variable if it is
-        // referenced. We instead ignore 'unused variable' warnings for it.
-        quote {
-            #[allow(unused_variables)]
-            let storage = Storage::init(&mut context);
-        }
-    } else {
-        quote {}
-    };
-
-    // Initialization checks are not included in contracts that don't have initializers.
-    let init_check = if module_has_initializer & !fn_has_noinitcheck(f) & !is_fn_initializer(f) {
-        create_init_check(f)
-    } else {
-        quote {}
-    };
-
-    let to_prepend = quote {
-        $context_creation
-        $assert_initializer
-        $init_check
-        $internal_check
-        $view_check
-        $storage_init
-    };
-
-    let to_append = quote {
-        $mark_as_initialized
-    };
-
-    let body = f.body().as_block().unwrap();
-    let modified_body = modify_fn_body(body, to_prepend, to_append);
-    f.set_body(modified_body);
-
-    // All public functions are automatically made unconstrained, even if they were not marked as such. This is because
-    // instead of compiling into a circuit, they will compile to bytecode that will be later transpiled into AVM
-    // bytecode.
-    f.set_unconstrained(true);
-    f.set_return_public(true);
-
-    fn_abi
-}
-
-pub comptime fn transform_unconstrained(f: FunctionDefinition) {
-    let context_creation = quote { let mut context = dep::aztec::context::unconstrained_context::UnconstrainedContext::new(); };
-    let module_has_storage = module_has_storage(f.module());
-
-    let storage_init = if module_has_storage {
-        quote {
-            // Some functions don't access storage, but it'd be quite difficult to only inject this variable if it is
-            // referenced. We instead ignore 'unused variable' warnings for it.
-            #[allow(unused_variables)]
-            let storage = Storage::init(context);
-        }
-    } else {
-        quote {}
-    };
-
-    // All unconstrained functions perform note discovery, since they may need to access notes. This is slightly
-    // inefficient and could be improved by only doing it once we actually attempt to read any.
-    let note_discovery_call = if NOTES.len() > 0 {
-        create_note_discovery_call()
-    } else {
-        quote {}
-    };
-
-    let to_prepend = quote {
-        $context_creation
-        $storage_init
-        $note_discovery_call
-    };
-    let body = f.body().as_block().unwrap();
-    let modified_body = modify_fn_body(body, to_prepend, quote {});
-    f.set_return_public(true);
-    f.set_body(modified_body);
-=======
->>>>>>> 08525884
 }