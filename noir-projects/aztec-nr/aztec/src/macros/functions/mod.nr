pub(crate) mod abi_export;
pub(crate) mod call_interface_stubs;
// TODO: Move initialization_utils out of this crate
// See https://github.com/AztecProtocol/aztec-packages/pull/15856#discussion_r2229134689 for more details
pub mod initialization_utils;
pub(crate) mod stub_registry;
pub(crate) mod auth_registry;
pub(crate) mod utils;

use crate::macros::{
    functions::{
        abi_export::create_fn_abi_export,
        utils::{transform_private, transform_public, transform_utility},
    },
    utils::{is_fn_private, is_fn_public, is_fn_utility, module_has_initializer},
};
use auth_registry::AUTHORIZE_ONCE_REGISTRY;

// Functions can have multiple attributes applied to them, e.g. a single function can have #[public], #[view] and
// #[internal]. However. the order in which these will be evaluated is unknown, which makes combining them tricky.
//
// Our strategy is to have three mutually exclusive attributes, #[private], #[public] and #[utility], and make it so all
// functions must have one of them. These contain the code for all other attributes, but they only run it if the
// corresponding attribute has been applied to the function in question (which we can check *even if* the corresponding
// attribute has not yet executed).
//
// For example, `#[private]` knows about `#[internal]` and what it should do, but it only does it if it sees that the
// private function in question also has the `internal` attribute applied. `#[internal]` itself does nothing - it is
// what we call a 'marker' attribute, which only exists for `#[private]`, `#[public]` and `#[utility] to check if it's
// been applied. The end result is that the execution order of `#[internal]` and `#[private]` becomes irrelevant.

<<<<<<< HEAD
/// An initializer function is where a contract initializes its state. They are similar to constructors:
///  - can only be called once
///  - no non-initializer functions can be called until an initializer has ben called
///
/// A contract can have multiple initializer functions, but it is not possible to call multiple initializers on the same
/// instance: all initializers become disabled once any of them executes. Each individual instance can call any of the
/// initializers.
///
/// Initializers can be either `#[private]` or `#[public]`. If a contract needs to initialize both private and public
/// state, then it should have a `#[private]` function marked as `#[initializer]` which then enqueues a call to a
/// `#[public]` function **not** marked as `#[initializer]` and instead marked as `#[internal]` (so that it can only be
/// called in this manner).
///
/// All contract instances have their address include a commitment to one of their initializer functions, along with
/// parameters and calling address. Any of the following will therefore fail:
///  - calling the wrong initializer function
///  - calling the initializer function with incorrect parameters
///  - calling the initializer function from the incorrect address
/// It is possible however to allow for any account to call the specified initializer by setting the intended caller to
/// the zero address.
///
/// If a contract has no initializer function, initialization is then not required and all functions can be called at
/// any time. Contracts that do have initializers can also make some of their functions available prior to
/// initialization by marking them with the `#[noinitcheck]` attribute - though any contract state initialization will
/// of course not have taken place.
pub comptime fn initializer(_f: FunctionDefinition) {
    // Marker attribute: see the note above
}

/// Functions with this attribute can be called even if none of the `#[initializer]` functions have been called - though
/// any contract state initialization that would occur there would of course not have taken place. This can be useful
/// for stateless utility functions.
///
/// Contracts that have no initializer functions do not require this attribute, as all of their functions behave as if
/// they implicitly had it.
pub comptime fn noinitcheck(_f: FunctionDefinition) {
    // Marker attribute: see the note above
}

/// Internal contract functions can only be called by the same contract, either by having it privately call itself, or
/// by enqueuing a public call ot itself.
///
/// ### Private
/// Internal private functions are useful when dealing with tasks of an unknown size but with a large upper bound (e.g.
/// when needing to process an unknown amount of notes or nullifiers) as they allow splitting the work in multiple
/// circuits, possibly resulting in performance improvements for low-load scenarios.
///
/// For example, a contract that needs to be able to read and nullify up to 30 notes might choose to first only do 5,
/// and then if not done perform a private call to an internal function that handles the other 25. This would achieve
/// greatly reduced proving time when processing up to 5 notes (due to the contract function circuit being smaller), at
/// the cost of increased proving time when processing more than 5 (due to the extra contract call).
///
/// ### Public
/// Internal public functions are often meant to be enqueued by a private call, and not called directly from public.
/// This is required when a contract must perform both private and public work as part of the same operation, since the
/// enqueued public function must not be callable by any other address.
///
/// For example, a contract that needs to perform some private background checks on a user before adding them to a
/// public whitelist would enqueue a call to an internal public function that simply adds the requested user to the
/// whitelist, as it expects for the check to have already been carried out in private. This requires that the public
/// function be protected from external callers, as otherwise they'd be able to bypass the private check.
pub comptime fn internal(_f: FunctionDefinition) {
    // Marker attribute: see the note above
}

/// View functions cannot modify state in any way, including performing contract calls that would in turn modify state.
/// This makes them easy to reason about: they are simply 'pure' functions that return a value, and carry e.g. no
/// reentrancy risk.
///
/// Only `#[private]` or `#[public]` functions can be `#[view]`. Private view functions are typically not very useful as
/// they cannot emit nullifiers, which is often required when reading private state such as that from a `PrivateMutable`
/// or  `PrivateSet` state variable. They do however have their cases, and can be used for example to perform a
/// `DelayedPublicMutable` read. Public view functions on the other hand are very common, since reading public storage
/// does not require any state modifications.
///
/// No compile time checks are performed on whether a function can be made `#[view]`. If a function marked as view
/// modifies state, that will result in *runtime* failures.
///
/// View functions can *only* be called in a static execution context, which is achieved by either calling the `view`
/// method in a `CallInterface` or by calling the `static_call` family of functions in `PrivateContext` and
/// `PublicContext` respectively. Any contract call performed by a view function is automatically made a static call -
/// it is not possible to perform a non-static call from a view function.
pub comptime fn view(_f: FunctionDefinition) {
    // Marker attribute: see the note above
=======
/// An initializer function is similar to a constructor:
///  - it can only be called once
///  - if there are multiple initializer functions, only one of them can be called
///  - no non-initializer functions can be called until an initializer has ben called (except `noinitcheck` functions)
pub comptime fn initializer(f: FunctionDefinition) {
    // Marker attribute - see the comment above

    if !is_fn_private(f) & !is_fn_public(f) {
        let name = f.name();
        panic(
            f"The #[initializer] attribute can only be applied to #[private] or #[public] functions - {name} is neither",
        );
    }
}

/// Functions with noinitcheck can be called before contract initialization.
pub comptime fn noinitcheck(f: FunctionDefinition) {
    // Marker attribute - see the comment above

    if !is_fn_private(f) & !is_fn_public(f) {
        let name = f.name();
        panic(
            f"The #[noinitcheck] attribute can only be applied to #[private] or #[public] functions - {name} is neither",
        );
    }

    if !module_has_initializer(f.module()) {
        panic(
            f"The #[noinitcheck] attribute is unnecessary for contracts with no #[initializer] functions",
        );
    }
}

/// Internal functions can only be called by the contract itself, typically from private into public.
pub comptime fn internal(f: FunctionDefinition) {
    // Marker attribute - see the comment above

    if !is_fn_private(f) & !is_fn_public(f) {
        let name = f.name();
        panic(
            f"The #[internal] attribute can only be applied to #[private] or #[public] functions - {name} is neither",
        );
    }
}

/// View functions can only be called in a static execution context.
pub comptime fn view(f: FunctionDefinition) {
    // Marker attribute - see the comment above

    if !is_fn_private(f) & !is_fn_public(f) {
        let name = f.name();
        panic(
            f"The #[view] attribute can only be applied to #[private] or #[public] functions - {name} is neither",
        );
    }
>>>>>>> 5333c38a
}

/// Restricts access to a `#[private]` or `#[public]` function so that it can only be called by an authorized account.
/// Receives the name of a "from" `AztecAddress` variable which will be the default authorized account, and the name of
/// a "nonce" `Field` variable which is used by `from` to grant one-time-only access to other accounts.
///
/// The `from` account can always call an `#[authorize_once]` function by passing a value of 0 as the `nonce`. Any other
/// caller requires explicit permission granted by the `from` account, which 1) will be tied to a specific `nonce` value
/// that must be passed by the caller, and which can only be used once, and 2) will restrict all other function params
/// to be exactly the ones that been authorized by `from`.
///
/// `#[private]` functions perform a private authwit check by calling the `verify_private_authwit` function on `from`
/// with the hash resulting of all function params and the nonce. Once the authwit check passes, a nullifier is emitted
/// preventing the same permission from being used again. Note that this requires that the caller have access to
/// `from`'s contract class ID and salted initialization hash, as it'd be otherwise not possible to call the
/// `verify_private_authwit` function.
///
/// `#[public]` functions call the `consume` function on the `AuthRegistry` contract, which requires that either 1)
/// `from` first calls the `set_authorized` public function, or that a private authwit check by `from` is passed for the
/// registry's `set_authorized_private` function, allowing the caller to privately call `set_authorized_private` in the
/// same transaction in which the public permission is checked.
pub comptime fn authorize_once(
    f: FunctionDefinition,
    from_arg_name: CtString,
    nonce_arg_name: CtString,
) {
    if !is_fn_private(f) & !is_fn_public(f) {
        let name = f.name();
        panic(
            f"The #[authorize_once] attribute can only be applied to #[private] or #[public] functions - {name} is neither",
        );
    }

    AUTHORIZE_ONCE_REGISTRY.insert(f, (from_arg_name, nonce_arg_name));
}

/// Contract private functions are executed client-side and preserve privacy through zero-knowledge proofs. The
/// following information is not revealed:
///  - the address of the contract
///  - the address of the caller
///  - the function that was called
///  - the parameters the function was called with
///  - the private state that was accessed during execution
///  - what other private calls were made, if any
///
/// _Some_ data is however revealed out of necessity. This includes:
///  - any _public_ contract function call that was enqueued, including the parameters **and** address of the calling
///    contract
///  - any new note hashes that were created
///  - any new nullifiers that were created
///  - any logs that were emitted
///
/// Note hashes and nullifiers typically do not reveal the underlying private information by virtue of being hashes, nor
/// do they reveal the contract that created them. Logs similarly do not typically reveal their contents by encrypting
/// them for their intended recipient. It is possible however to accidentally reveal more information than intended:
///  - if a contract has 3 private functions `A`, `B` and `C`, but only `A` and `B` result in an enqueued public call,
///  then any external observers that see a transaction in which a public call was enqueued by the contract will know
///  that either `A` or `B` were privately called
///  - if in the same contract `A` emits one nullifier while `B` emits two, then external observers will be able to
///  deduce whether `A` or `B` were called by looking at the enqueued public call and number of nullifiers (assuming no
///  other contracts were called in the same transaction), even if the underlying contents remain hidden.
pub comptime fn private(f: FunctionDefinition) -> Quoted {
    if is_fn_public(f) | is_fn_utility(f) {
        let name = f.name();
        panic(
            f"A function marked as #[private] cannot also be #[public] or #[utility] - {name} is more than one of these",
        );
    }

    let visibility = f.visibility();
    if visibility != quote {} {
        let name = f.name();
        panic(
            f"A function marked as #[private] must not have public Noir visibility - {name}'s visibility is '{visibility}'",
        );
    }

    if f.is_unconstrained() {
        let name = f.name();
        panic(
            f"#[private] functions must not be unconstrained - {name} is",
        );
    }

    // The abi export function is expected to be executed before the function is transformed.
    let fn_abi_export = create_fn_abi_export(f);

    transform_private(f);

    fn_abi_export
}

/// Contract public functions are executed by the sequencer in public, with zero privacy guarantees. All details about
/// their execution, including contract address, caller address, contract function, parameters, state accesses,
/// branching, etc., are visible to the entire world (not unlike other blockchains such as Ethereum).
pub comptime fn public(f: FunctionDefinition) -> Quoted {
    // We don't want to transform the public_dispatch function.
    if f.name() == quote { public_dispatch } {
        quote {}
    } else {
        if is_fn_private(f) | is_fn_utility(f) {
            let name = f.name();
            panic(
                f"A function marked as #[public] cannot also be #[private] or #[utility] - {name} is more than one of these",
            );
        }

        let visibility = f.visibility();
        if visibility != quote {} {
            let name = f.name();
            panic(
                f"A function marked as #[public] must not have public Noir visibility - {name}'s visibility is '{visibility}'",
            );
        }

        if f.is_unconstrained() {
            let name = f.name();
            panic(f"#[public] functions must not be unconstrained - {name} is");
        }

        // The abi export function is expected to be executed before the function is transformed.
        let fn_abi_export = create_fn_abi_export(f);

        transform_public(f);

        fn_abi_export
    }
}

/// Contract utility functions are used to assist in client-side computation, e.g. to perform queries of contract state,
/// perform contract-specific computations, or process messages sent to a contract. They are typically invoked by
/// off-chain applications, e.g. by web user interfaces, wallet software, etc. Contracts **cannot** currently call
/// utility functions of other contracts, but they will be able to do this soon.
///
/// The purpose of utility functions is to make integrations easier. If they didn't exist, then contracts that wish to
/// interact with other contracts would likely need access to an additional library crate containing helper functions,
/// and non-Noir applications such as a JavaScript web interface would require creating and importing the corresponding
/// JavaScript helpers. Instead, both contracts and applications in any language can invoke utility functions by simply
/// calling them through the same wallet interface they use for simulating and executing private and public contract
/// functions.
///
/// These are fully unconstrained - they are what in other languages would just be a normal function (unlike contract
/// private functions, which result in a zero knowledge proof of correct execution of a circuit, and contract public
/// functions, which result in a proof of correct execution of AVM bytecode). It is not possible to generate a proof of
/// correct execution of an utility function, but it _is_ possible to verify that the utility bytecode is correct, since
/// contract classes include a commitment to them. They are therefore safe to call by an honest client.
pub comptime fn utility(f: FunctionDefinition) -> Quoted {
    if is_fn_private(f) | is_fn_public(f) {
        let name = f.name();
        panic(
            f"A function marked as #[utility] cannot also be #[private] or #[public] - {name} is more than one of these",
        );
    }

    let visibility = f.visibility();
    if visibility != quote {} {
        let name = f.name();
        panic(
            f"A function marked as #[utility] must not have public Noir visibility - {name}'s visibility is '{visibility}'",
        );
    }

    if !f.is_unconstrained() {
        let name = f.name();
        panic(f"#[utility] must be unconstrained - {name} isn't");
    }

    // The abi export function is expected to be executed before the function is transformed.
    let fn_abi_export = create_fn_abi_export(f);

    transform_utility(f);

    fn_abi_export
}<|MERGE_RESOLUTION|>--- conflicted
+++ resolved
@@ -29,7 +29,6 @@
 // what we call a 'marker' attribute, which only exists for `#[private]`, `#[public]` and `#[utility] to check if it's
 // been applied. The end result is that the execution order of `#[internal]` and `#[private]` becomes irrelevant.
 
-<<<<<<< HEAD
 /// An initializer function is where a contract initializes its state. They are similar to constructors:
 ///  - can only be called once
 ///  - no non-initializer functions can be called until an initializer has ben called
@@ -55,8 +54,15 @@
 /// any time. Contracts that do have initializers can also make some of their functions available prior to
 /// initialization by marking them with the `#[noinitcheck]` attribute - though any contract state initialization will
 /// of course not have taken place.
-pub comptime fn initializer(_f: FunctionDefinition) {
-    // Marker attribute: see the note above
+pub comptime fn initializer(f: FunctionDefinition) {
+    // Marker attribute - see the comment above
+
+    if !is_fn_private(f) & !is_fn_public(f) {
+        let name = f.name();
+        panic(
+            f"The #[initializer] attribute can only be applied to #[private] or #[public] functions - {name} is neither",
+        );
+    }
 }
 
 /// Functions with this attribute can be called even if none of the `#[initializer]` functions have been called - though
@@ -65,8 +71,21 @@
 ///
 /// Contracts that have no initializer functions do not require this attribute, as all of their functions behave as if
 /// they implicitly had it.
-pub comptime fn noinitcheck(_f: FunctionDefinition) {
-    // Marker attribute: see the note above
+pub comptime fn noinitcheck(f: FunctionDefinition) {
+    // Marker attribute - see the comment above
+
+    if !is_fn_private(f) & !is_fn_public(f) {
+        let name = f.name();
+        panic(
+            f"The #[noinitcheck] attribute can only be applied to #[private] or #[public] functions - {name} is neither",
+        );
+    }
+
+    if !module_has_initializer(f.module()) {
+        panic(
+            f"The #[noinitcheck] attribute is unnecessary for contracts with no #[initializer] functions",
+        );
+    }
 }
 
 /// Internal contract functions can only be called by the same contract, either by having it privately call itself, or
@@ -91,8 +110,15 @@
 /// public whitelist would enqueue a call to an internal public function that simply adds the requested user to the
 /// whitelist, as it expects for the check to have already been carried out in private. This requires that the public
 /// function be protected from external callers, as otherwise they'd be able to bypass the private check.
-pub comptime fn internal(_f: FunctionDefinition) {
-    // Marker attribute: see the note above
+pub comptime fn internal(f: FunctionDefinition) {
+    // Marker attribute - see the comment above
+
+    if !is_fn_private(f) & !is_fn_public(f) {
+        let name = f.name();
+        panic(
+            f"The #[internal] attribute can only be applied to #[private] or #[public] functions - {name} is neither",
+        );
+    }
 }
 
 /// View functions cannot modify state in any way, including performing contract calls that would in turn modify state.
@@ -112,55 +138,6 @@
 /// method in a `CallInterface` or by calling the `static_call` family of functions in `PrivateContext` and
 /// `PublicContext` respectively. Any contract call performed by a view function is automatically made a static call -
 /// it is not possible to perform a non-static call from a view function.
-pub comptime fn view(_f: FunctionDefinition) {
-    // Marker attribute: see the note above
-=======
-/// An initializer function is similar to a constructor:
-///  - it can only be called once
-///  - if there are multiple initializer functions, only one of them can be called
-///  - no non-initializer functions can be called until an initializer has ben called (except `noinitcheck` functions)
-pub comptime fn initializer(f: FunctionDefinition) {
-    // Marker attribute - see the comment above
-
-    if !is_fn_private(f) & !is_fn_public(f) {
-        let name = f.name();
-        panic(
-            f"The #[initializer] attribute can only be applied to #[private] or #[public] functions - {name} is neither",
-        );
-    }
-}
-
-/// Functions with noinitcheck can be called before contract initialization.
-pub comptime fn noinitcheck(f: FunctionDefinition) {
-    // Marker attribute - see the comment above
-
-    if !is_fn_private(f) & !is_fn_public(f) {
-        let name = f.name();
-        panic(
-            f"The #[noinitcheck] attribute can only be applied to #[private] or #[public] functions - {name} is neither",
-        );
-    }
-
-    if !module_has_initializer(f.module()) {
-        panic(
-            f"The #[noinitcheck] attribute is unnecessary for contracts with no #[initializer] functions",
-        );
-    }
-}
-
-/// Internal functions can only be called by the contract itself, typically from private into public.
-pub comptime fn internal(f: FunctionDefinition) {
-    // Marker attribute - see the comment above
-
-    if !is_fn_private(f) & !is_fn_public(f) {
-        let name = f.name();
-        panic(
-            f"The #[internal] attribute can only be applied to #[private] or #[public] functions - {name} is neither",
-        );
-    }
-}
-
-/// View functions can only be called in a static execution context.
 pub comptime fn view(f: FunctionDefinition) {
     // Marker attribute - see the comment above
 
@@ -170,7 +147,6 @@
             f"The #[view] attribute can only be applied to #[private] or #[public] functions - {name} is neither",
         );
     }
->>>>>>> 5333c38a
 }
 
 /// Restricts access to a `#[private]` or `#[public]` function so that it can only be called by an authorized account.
