use std::{
    meta::{unquote, type_of}, collections::umap::UHashMap,
    hash::{BuildHasherDefault, poseidon2::Poseidon2Hasher},
};
use crate::macros::utils::{
    get_fn_visibility, is_fn_view, is_fn_private, add_to_field_slice, compute_fn_selector,
    is_fn_public,
};

comptime mut global STUBS: UHashMap<Module, [Quoted], BuildHasherDefault<Poseidon2Hasher>> =
    UHashMap::default();

pub(crate) comptime fn create_fn_abi_export(f: FunctionDefinition) -> Quoted {
    let name = f.name();
    let mut parameters =
        f.parameters().map(|(name, typ): (Quoted, Type)| { quote { $name: $typ } }).join(quote {,});

    let parameters_struct_name = f"{name}_parameters".quoted_contents();
    let parameters = quote {
        struct $parameters_struct_name {
            $parameters
        }
    };

    let return_value_type = f.return_type();
    let return_type = if return_value_type != type_of(()) {
        quote { return_type: $return_value_type }
    } else {
        quote {}
    };

    let abi_struct_name = f"{name}_abi".quoted_contents();

    let result = quote {

        $parameters

        #[abi(functions)]
        pub struct $abi_struct_name {
            parameters: $parameters_struct_name,
            $return_type
        }
    };
    result
}

pub comptime fn stub_fn(f: FunctionDefinition) -> Quoted {
    let fn_name = f.name();
    let fn_parameters = f.parameters();
    let fn_return_type = f.return_type();

    let fn_visibility = get_fn_visibility(f);
    let is_static_call = is_fn_view(f);
    let is_void = fn_return_type == type_of(());

    let fn_visibility_capitalized = if is_fn_private(f) {
        quote { Private }
    } else {
        quote { Public }
    };
    let is_static_call_capitalized = if is_static_call {
        quote { Static }
    } else {
        quote { }
    };
    let is_void_capitalized = if is_void { quote { Void } } else { quote { } };

    let args_acc_name = quote { args_acc };
    let args_acc = fn_parameters.fold(
        quote {
            let mut $args_acc_name = &[];
        },
        |args_hasher, param: (Quoted, Type)| {
            let (name, typ) = param;
            let appended_arg = add_to_field_slice(args_acc_name, name, typ);
            quote {
                $args_hasher
                $appended_arg
            }
        },
    );

    let args_hash_name = if fn_visibility == quote { private } {
        quote { args_hash }
    } else {
        quote {}
    };

    let args = if fn_visibility == quote { private } {
        quote {
            $args_acc
            let $args_hash_name = dep::aztec::hash::hash_args($args_acc_name);
        }
    } else {
        args_acc
    };

    let fn_parameters_list =
        fn_parameters.map(|(name, typ): (Quoted, Type)| { quote { $name: $typ } }).join(quote {,});

    let fn_name_str = fn_name.as_str_quote();

    let fn_name_len: u32 = unquote!(quote { $fn_name_str.as_bytes().len()});

<<<<<<< HEAD
    let arg_types_list: Quoted =
        fn_parameters.map(|(_, typ): (_, Type)| quote { $typ }).join(quote {,});
    let arg_types = if fn_parameters.len() == 1 {
        // Extra colon to avoid it being interpreted as a parenthesized expression instead of a tuple
        quote { ($arg_types_list,) }
    } else {
        quote { ($arg_types_list) }
    };

=======
>>>>>>> c8e4260e
    let call_interface_generics = if is_void {
        quote { $fn_name_len }
    } else {
        quote { $fn_name_len, $fn_return_type }
    };

    let call_interface_name = f"dep::aztec::context::call_interfaces::{fn_visibility_capitalized}{is_static_call_capitalized}{is_void_capitalized}CallInterface"
        .quoted_contents();

    let fn_selector: Field = compute_fn_selector(f);

    let gas_opts = if is_fn_public(f) {
        quote { gas_opts: dep::aztec::context::gas::GasOpts::default() }
    } else {
        quote {}
    };

<<<<<<< HEAD
    let input_type = if is_fn_private(f) {
        quote { crate::context::inputs::PrivateContextInputs }.as_type()
    } else {
        quote { () }.as_type()
    };

    let return_type_hint = if is_fn_private(f) {
        quote { protocol_types::abis::private_circuit_public_inputs::PrivateCircuitPublicInputs }
            .as_type()
    } else {
        fn_return_type
    };

    let mut parameter_names_list = fn_parameters.map(|(name, _): (Quoted, _)| name);
    let parameter_names = if is_fn_private(f) {
        &[quote {inputs}].append(parameter_names_list).join(quote {,})
    } else {
        parameter_names_list.join(quote {,})
    };
    let original = if is_fn_private(f) {
        quote {
            | inputs: $input_type  | -> $return_type_hint {
                $fn_name($parameter_names)
            }
        }
    } else {
        quote {
            | _: $input_type | -> $return_type_hint {
                unsafe { $fn_name($parameter_names) }
            }
        }
    };

=======
>>>>>>> c8e4260e
    let args_hash = if fn_visibility == quote { private } {
        quote { $args_hash_name, }
    } else {
        quote {}
    };

    quote {
        pub fn $fn_name(self, $fn_parameters_list) -> $call_interface_name<$call_interface_generics> {
            $args
            let selector = dep::aztec::protocol_types::abis::function_selector::FunctionSelector::from_field($fn_selector);
            $call_interface_name {
                target_contract: self.target_contract,
                selector,
                name: $fn_name_str,
                $args_hash
                args: $args_acc_name,
                return_type: std::mem::zeroed(),
                is_static: $is_static_call,
                $gas_opts
            }
        }
    }
}

/// Registers a function stub created via `stub_fn` as part of a module,
pub(crate) comptime fn register_stub(m: Module, stub: Quoted) {
    let current_stubs = STUBS.get(m);
    let stubs_to_insert = if current_stubs.is_some() {
        current_stubs.unwrap().push_back(stub)
    } else {
        &[stub]
    };
    STUBS.insert(m, stubs_to_insert);
}<|MERGE_RESOLUTION|>--- conflicted
+++ resolved
@@ -102,18 +102,6 @@
 
     let fn_name_len: u32 = unquote!(quote { $fn_name_str.as_bytes().len()});
 
-<<<<<<< HEAD
-    let arg_types_list: Quoted =
-        fn_parameters.map(|(_, typ): (_, Type)| quote { $typ }).join(quote {,});
-    let arg_types = if fn_parameters.len() == 1 {
-        // Extra colon to avoid it being interpreted as a parenthesized expression instead of a tuple
-        quote { ($arg_types_list,) }
-    } else {
-        quote { ($arg_types_list) }
-    };
-
-=======
->>>>>>> c8e4260e
     let call_interface_generics = if is_void {
         quote { $fn_name_len }
     } else {
@@ -131,42 +119,6 @@
         quote {}
     };
 
-<<<<<<< HEAD
-    let input_type = if is_fn_private(f) {
-        quote { crate::context::inputs::PrivateContextInputs }.as_type()
-    } else {
-        quote { () }.as_type()
-    };
-
-    let return_type_hint = if is_fn_private(f) {
-        quote { protocol_types::abis::private_circuit_public_inputs::PrivateCircuitPublicInputs }
-            .as_type()
-    } else {
-        fn_return_type
-    };
-
-    let mut parameter_names_list = fn_parameters.map(|(name, _): (Quoted, _)| name);
-    let parameter_names = if is_fn_private(f) {
-        &[quote {inputs}].append(parameter_names_list).join(quote {,})
-    } else {
-        parameter_names_list.join(quote {,})
-    };
-    let original = if is_fn_private(f) {
-        quote {
-            | inputs: $input_type  | -> $return_type_hint {
-                $fn_name($parameter_names)
-            }
-        }
-    } else {
-        quote {
-            | _: $input_type | -> $return_type_hint {
-                unsafe { $fn_name($parameter_names) }
-            }
-        }
-    };
-
-=======
->>>>>>> c8e4260e
     let args_hash = if fn_visibility == quote { private } {
         quote { $args_hash_name, }
     } else {
