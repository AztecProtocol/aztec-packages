<<<<<<< HEAD
use crate::{macros::utils::AsStrQuote, note::note_getter_options::PropertySelector, prelude::Point};
=======
use crate::{note::note_getter_options::PropertySelector, prelude::Point};
use super::utils::AsStrQuote;
>>>>>>> ed46a3c6
use protocol_types::meta::{derive_packable_and_get_packed_len, generate_serialize_to_fields};
use std::{
    collections::umap::UHashMap,
    hash::{BuildHasherDefault, derive_generators, Hash, Hasher, poseidon2::Poseidon2Hasher},
    meta::{type_of, unquote},
};

/// A map from note type to (note_struct_definition, note_packed_len, note_type_id, fields).
/// `fields` is an array of tuples where each tuple contains the name of the field/struct member (e.g. `amount`
/// in `TokenNote`), the index of where the packed member starts in the packed note and a flag indicating
/// whether the field is nullable or not.
pub comptime mut global NOTES: UHashMap<Type, (StructDefinition, u32, Field, [(Quoted, u32, bool)]), BuildHasherDefault<Poseidon2Hasher>> =
    UHashMap::default();

pub comptime mut global NOTE_TYPE_ID_COUNTER: u32 = 0;

/// The note type id is set by enumerating the note types.
comptime fn get_next_note_type_id() -> Field {
    // We assert that the note type id fits within 7 bits
    assert(
        NOTE_TYPE_ID_COUNTER < 128 as u32,
        "A contract can contain at most 128 different note types",
    );

    let note_type_id = NOTE_TYPE_ID_COUNTER as Field;
    NOTE_TYPE_ID_COUNTER += 1;
    note_type_id
}

/// Generates a quote that implements `Packable` for a given struct `s`.
/// If the note struct already implements `Packable`, we return an empty quote.
comptime fn derive_packable_if_not_implemented_and_get_len(s: StructDefinition) -> (Quoted, u32) {
    // We try to get the packed length of the note struct. If it does not implement `Packable`, we get Option::none()
    let packed_len_typ = std::meta::typ::fresh_type_variable();
    // We don't care about the result of the implements check. We just want the get the packed length.
    let _ = s.as_type().implements(
        quote { crate::protocol_types::traits::Packable<$packed_len_typ> }.as_trait_constraint(),
    );
    let maybe_packed_length = packed_len_typ.as_constant();

    if maybe_packed_length.is_some() {
        // We got some packed length meaning that the note struct implements `Packable`. For this reason we return
        // an empty quote for the implementation and the packed length.
        (quote {}, maybe_packed_length.unwrap())
    } else {
        // We didn't manage to get the packed length which means the note struct doesn't implement `Packable`
        // so we derive it and return it along with the packed length.
        derive_packable_and_get_packed_len(s)
    }
}

/// Generates default `NoteType` implementation for a given note struct `s` and returns it as a quote.
///
/// impl NoteType for NoteStruct {
///     fn get_id() -> Field {
///         ...
///     }
/// }
comptime fn generate_note_interface(s: StructDefinition, note_type_id: Field) -> Quoted {
    let name = s.name();

    quote {
        impl aztec::note::note_interface::NoteType for $name {
            fn get_id() -> Field {
                $note_type_id
            }
        }
    }
}

/// Generates default `NoteHash` trait implementation for a given note struct `s` and returns it as a quote.
///
/// # Generated Implementation
/// ```
/// impl NoteHash for NoteStruct {
///     fn compute_note_hash(self, storage_slot: Field) -> Field { ... }
///
///     fn compute_nullifier(self, context: &mut PrivateContext, note_hash_for_nullify: Field) -> Field { ... }
///
///     unconstrained fn compute_nullifier_unconstrained(note_hash_for_nullify: Field) -> Field { ... }
/// }
/// ```
comptime fn generate_note_hash_trait_impl(s: StructDefinition) -> Quoted {
    let name = s.name();

    quote {
        impl aztec::note::note_interface::NoteHash for $name {
            fn compute_note_hash(self, storage_slot: Field) -> Field {
                let inputs = aztec::protocol_types::utils::arrays::array_concat(aztec::protocol_types::traits::Packable::pack(self), [storage_slot]);
                aztec::protocol_types::hash::poseidon2_hash_with_separator(inputs, aztec::protocol_types::constants::GENERATOR_INDEX__NOTE_HASH)
            }

            fn compute_nullifier(
                self,
                context: &mut aztec::prelude::PrivateContext,
                note_hash_for_nullify: Field,
            ) -> Field {
                let owner_npk_m = aztec::keys::getters::get_public_keys(self.owner).npk_m;
                // We invoke hash as a static trait function rather than calling owner_npk_m.hash() directly
                // in the quote to avoid "trait not in scope" compiler warnings.
                let owner_npk_m_hash = aztec::protocol_types::traits::Hash::hash(owner_npk_m);
                let secret = context.request_nsk_app(owner_npk_m_hash);
                aztec::protocol_types::hash::poseidon2_hash_with_separator(
                    [note_hash_for_nullify, secret],
                    aztec::protocol_types::constants::GENERATOR_INDEX__NOTE_NULLIFIER as Field,
                )
            }

            unconstrained fn compute_nullifier_unconstrained(
                self,
                note_hash_for_nullify: Field,
            ) -> Field {
                let owner_npk_m = aztec::keys::getters::get_public_keys(self.owner).npk_m;
                // We invoke hash as a static trait function rather than calling owner_npk_m.hash() directly
                // in the quote to avoid "trait not in scope" compiler warnings.
                let owner_npk_m_hash = aztec::protocol_types::traits::Hash::hash(owner_npk_m);
                let secret = aztec::keys::getters::get_nsk_app(owner_npk_m_hash);
                aztec::protocol_types::hash::poseidon2_hash_with_separator(
                    [note_hash_for_nullify, secret],
                    aztec::protocol_types::constants::GENERATOR_INDEX__NOTE_NULLIFIER as Field,
                )
            }
        }
    }
}

/// Generates note properties struct for a given note struct `s`.
///
/// Example:
/// ```
/// struct TokenNoteProperties {
///     amount: aztec::note::note_getter_options::PropertySelector,
///     npk_m_hash: aztec::note::note_getter_options::PropertySelector
///     randomness: aztec::note::note_getter_options::PropertySelector
/// }
///
/// impl aztec::note::note_interface::NoteProperties<TokenNoteProperties> for TokenNote {
///     fn properties() -> TokenNoteProperties {
///         Self {
///             amount: aztec::note::note_getter_options::PropertySelector { index: 0, offset: 0, length: 32 },
///             npk_m_hash: aztec::note::note_getter_options::PropertySelector { index: 1, offset: 0, length: 32 },
///             randomness: aztec::note::note_getter_options::PropertySelector { index: 2, offset: 0, length: 32 }
///         }
///     }
/// }
/// ```
comptime fn generate_note_properties(s: StructDefinition) -> Quoted {
    let name = s.name();

    let struct_name = f"{name}Properties".quoted_contents();

    let property_selector_type = type_of(PropertySelector { index: 0, offset: 0, length: 0 });

    let note_fields = s.fields_as_written();

    let properties_types = note_fields
        .map(|(name, _): (Quoted, Type)| quote { pub $name: $property_selector_type })
        .join(quote {,});

    // TODO #8694: Properly handle non-field types https://github.com/AztecProtocol/aztec-packages/issues/8694
    let mut properties_list = &[];
    for i in 0..note_fields.len() {
        let (name, _) = note_fields[i];
        properties_list = properties_list.push_back(
            quote { $name: aztec::note::note_getter_options::PropertySelector { index: $i, offset: 0, length: 32 } },
        );
    }

    let properties = properties_list.join(quote {,});

    quote {
        pub struct $struct_name {
            $properties_types
        }

        impl aztec::note::note_interface::NoteProperties<$struct_name> for $name {
            fn properties() -> $struct_name {
                $struct_name {
                    $properties
                }
            }
        }
    }
}

/// Generates note export for a given note struct `s`. The export is a global variable that contains note type id,
/// note name and information about note fields (field name, index and whether the field is nullable or not).
///
/// Example:
/// ```
/// struct TokenNoteFields_5695262104 {
///     amount: aztec::note::note_field::NoteField,
///     owner: aztec::note::note_field::NoteField
/// }
///
/// #[abi(notes)]
/// global TokenNote_EXPORTS_5695262104: (Field, str<8>, TokenNoteFields_5695262104) = (
///     0,
///     "TokenNote",
///     TokenNoteFields_5695262104 {
///         amount: aztec::note::note_field::NoteField { index: 0, nullable: false },
///         owner: aztec::note::note_field::NoteField { index: 1, nullable: false }
///     }
/// );
///
/// Randomly looking value at the end of the export name is generated by hashing the note struct type and is included
/// to prevent naming collisions in case there are multiple notes with the same name imported in a contract.
pub(crate) comptime fn generate_note_export(
    s: StructDefinition,
    note_type_id: Field,
    fields: [(Quoted, u32, bool)],
) -> Quoted {
    let name = s.name();
    let mut hasher = Poseidon2Hasher::default();
    s.as_type().hash(&mut hasher);
    let hash = hasher.finish() as u32;
    let global_export_name = f"{name}_EXPORTS_{hash}".quoted_contents();
    let note_fields_name = f"{name}Fields_{hash}".quoted_contents();
    let (note_name_as_str, _) = name.as_str_quote();
    let note_name_str_len = unquote!(quote { $note_name_as_str.as_bytes().len() });

    let mut note_fields = &[];
    let mut note_field_constructors = &[];
    for field in fields {
        let (name, index, nullable) = field;
        note_fields = note_fields.push_back(quote { $name: aztec::note::note_field::NoteField });
        note_field_constructors = note_field_constructors.push_back(
            quote { $name: aztec::note::note_field::NoteField { index: $index, nullable: $nullable }},
        );
    }

    let note_fields = note_fields.join(quote {,});
    let note_field_constructors = note_field_constructors.join(quote {,});

    quote {
        pub struct $note_fields_name {
            pub $note_fields
        }

        #[abi(notes)]
        global $global_export_name: (Field, str<$note_name_str_len>, $note_fields_name) = ($note_type_id, $note_name_as_str, $note_fields_name { $note_field_constructors });
    }
}

/// Number of fixed generators used to ensure that we don't have a collision of indices in derive_generators(...) in
/// the generate_multi_scalar_mul(...) function. If the indices collided this could result in a critical vulnerability
/// (e.g. in case of G_slot collision with other another note field an attacker could move a note to an arbitrary
/// slot).
global NUM_FIXED_GENERATORS: u32 = 2;

/// Generates G_slot and G_len generator point quotes.
comptime fn generate_fixed_generators() -> (Quoted, Quoted) {
    let generators: [Point; NUM_FIXED_GENERATORS] =
        derive_generators("aztec_nr_generators".as_bytes(), 0);

    let g_slot_x = generators[0].x;
    let g_slot_y = generators[0].y;
    let g_len_x = generators[1].x;
    let g_len_y = generators[1].y;

    let g_slot = quote {
        aztec::protocol_types::point::Point { x: $g_slot_x, y: $g_slot_y, is_infinite: false }
    };
    let g_len = quote {
        aztec::protocol_types::point::Point { x: $g_len_x, y: $g_len_y, is_infinite: false }
    };

    (g_slot, g_len)
}

/// Generates quotes necessary for multi-scalar multiplication of `indexed_fields` (indexed struct fields). Returns
/// a tuple containing quotes for generators, scalars, arguments and auxiliary variables. For more info on what are
/// auxiliary variables and how they are used, see `generate_serialize_to_fields` function.
///
/// Example return values:
/// generators_list: [aztec::generators::Ga1, aztec::generators::Ga2, aztec::generators::Ga3, aztec::generators::Ga4]
/// scalars_list: [
///     std::hash::from_field_unsafe(amount.lo as Field),
///     std::hash::from_field_unsafe(amount.hi as Field),
///     std::hash::from_field_unsafe(npk_m_hash as Field),
///     std::hash::from_field_unsafe(randomness as Field)
/// ]
/// args_list: [amount: u128, npk_m_hash: Field, randomness: Field]
/// aux_vars: []
comptime fn generate_multi_scalar_mul(
    indexed_fields: [(Quoted, Type, u32)],
) -> ([Quoted], [Quoted], [Quoted], Quoted) {
    let mut generators_list = &[];
    let mut scalars_list = &[];
    let mut args_list = &[];
    let mut aux_vars_list = &[];
    for i in 0..indexed_fields.len() {
        // Destructure tuple containing:
        // - field_name: the name of the struct field/member (as a Quoted type)
        // - typ: the type of the struct field/member (as a Type)
        // - field_start_index: index where this field starts in the serialized note array (as u32)
        let (field_name, typ, field_start_index) = indexed_fields[i];
        // We add NUM_FIXED_GENERATORS to the start index to avoid collision with fixed generators.
        let start_generator_index = NUM_FIXED_GENERATORS + field_start_index;
        let (serialization_fields, aux_vars) =
            generate_serialize_to_fields(field_name, typ, &[], true);
        for j in 0..serialization_fields.len() {
            let serialization_field = serialization_fields[j];
            let generator_index = start_generator_index + j;

            let generators: [Point; 1] =
                derive_generators("aztec_nr_generators".as_bytes(), generator_index);
            let generator_x = generators[0].x;
            let generator_y = generators[0].y;

            generators_list = generators_list.push_back(
                quote {
                aztec::protocol_types::point::Point { x: $generator_x, y: $generator_y, is_infinite: false }
                },
            );
            scalars_list = scalars_list.push_back(
                quote { std::hash::from_field_unsafe($serialization_field) },
            );
        }
        args_list = args_list.push_back(quote { $field_name: $typ });
        aux_vars_list = aux_vars_list.append(aux_vars);
    }

    let aux_vars = if aux_vars_list.len() > 0 {
        let joint = aux_vars_list.join(quote {;});
        quote { $joint; }
    } else {
        quote {}
    };
    (generators_list, scalars_list, args_list, aux_vars)
}

<<<<<<< HEAD
=======
/// TODO: The macros shouldn't have a hard-coded opinion of a log layout; not even for partial notes.
/// Since partial notes are about to be refactored, I won't tackle it yet.
//
/// Generates setup payload for a given note struct `s`. The setup payload contains log plaintext and hiding point.
///
/// # On including length in note hash preimage
/// The hiding point is computed as a multi-scalar multiplication that includes the length of the preimage
/// to protect against collisions due to elliptic curve symmetry.
///
/// When computing a note hash in the partial notes flow, we take the hiding point, add the nullable fields to it
/// in public and then we take the x-coordinate of the point and use it as the note hash. E.g. for a given commitment
/// C = a*G1 + b*G2 + c*G3 we take an x-coordinate of C.x. However, due to elliptic curve symmetry about the x-axis,
/// for any x-coordinate, there are two points with that x-coordinate. This means -C has the same hash (x-coord) as C,
/// and the tuple [-a, -b, -c] produces the same hash as [a, b, c].
///
/// This property makes the hash trivially not collision resistant without including the length.
/// By including the length l, the commitment becomes:
/// C = a*G1 + b*G2 + c*G3 + l*G_len
///
/// Since -l would be -3 (an extraordinarily large number that cannot be a valid preimage length),
/// including the length protects against these collisions.
///
/// # Example function output
/// ```
/// struct TokenNoteSetupPayload {
///     log_plaintext: [u8; 160],
///     hiding_point: aztec::protocol_types::point::Point
/// }
///
/// impl TokenNoteSetupPayload {
///     fn new(mut self, npk_m_hash: Field, randomness: Field, storage_slot: Field) -> TokenNoteSetupPayload {
///         let hiding_point = std::embedded_curve_ops::multi_scalar_mul(
///             [
///                 Point { x: 0x..., y: 0x... },
///                 Point { x: 0x..., y: 0x... },
///                 Point { x: 0x..., y: 0x... },
///                 Point { x: 0x..., y: 0x... }
///             ],
///             [
///                 std::hash::from_field_unsafe(npk_m_hash),
///                 std::hash::from_field_unsafe(randomness),
///                 std::hash::from_field_unsafe(storage_slot),
///                 std::hash::from_field_unsafe(3)
///             ]
///         );
///
///         let let storage_slot_bytes = storage_slot.to_be_bytes();
///         let let note_type_id_bytes = TokenNote::get_id().to_be_bytes();
///
///         for i in 0..32 {
///             log_plaintext[i] = storage_slot_bytes[i];
///             log_plaintext[32 + i] = note_type_id_bytes[i];
///         }
///
///         let packed_note = [npk_m_hash as Field, randomness as Field];
///
///         for i in 0..packed_note.len() {
///             let bytes: [u8; 32] = packed_note[i].to_be_bytes();
///             for j in 0..32 {
///                 log_plaintext[64 + i * 32 + j] = bytes[j];
///             }
///         }
///
///         TokenNoteSetupPayload {
///             log_plaintext,
///             hiding_point
///         }
///     }
///
///     fn encrypt_log(self, context: &mut PrivateContext, recipient_keys: aztec::protocol_types::public_keys::PublicKeys, recipient: aztec::protocol_types::address::AztecAddress) -> [Field; 17] {
///
///         let encrypted_log_bytes: [u8; 513] = aztec::encrypted_logs::log_assembly_strategies::default_aes128::partial_note::::compute_partial_public_log_payload(
///             context.this_address(),
///             self.log_plaintext,
///             recipient,
///             sender
///         );
///
///         aztec::utils::bytes::be_bytes_31_to_fields(encrypted_log_bytes)
///     }
///
/// impl aztec::protocol_types::traits::Empty for TokenNoteSetupPayload {
///     fn empty() -> Self {
///         Self { log_plaintext: [0; 160], hiding_point: aztec::protocol_types::point::Point::empty() }
///     }
/// }
/// ```
comptime fn generate_setup_payload(
    s: StructDefinition,
    indexed_fixed_fields: [(Quoted, Type, u32)],
    indexed_nullable_fields: [(Quoted, Type, u32)],
    note_type_id: Field,
) -> (Quoted, Quoted) {
    let name = s.name();
    let setup_payload_name = f"{name}SetupPayload".quoted_contents();

    // First we get the MSM related quotes
    let (new_generators_list, new_scalars_list, new_args_list, new_aux_vars) =
        generate_multi_scalar_mul(indexed_fixed_fields);
    let new_args = &[quote {mut self}]
        .append(new_args_list)
        .push_back(quote { storage_slot: Field })
        .join(quote {,});

    let (g_slot, g_len) = generate_fixed_generators();
    let new_generators = new_generators_list.push_back(g_slot).push_back(g_len).join(quote {,});
    let merged_fields_len = indexed_fixed_fields.len() + indexed_nullable_fields.len() + 1; // +1 for storage_slot
    let new_scalars = new_scalars_list
        .push_back(quote { std::hash::from_field_unsafe(storage_slot) })
        .push_back(quote { std::hash::from_field_unsafe($merged_fields_len) })
        .join(quote {,});

    // Then the log plaintext ones
    let log_plaintext_length = indexed_fixed_fields.len() * 32 + 64;
    let setup_log_plaintext: Quoted = get_setup_log_plaintext_body(
        s,
        log_plaintext_length,
        indexed_nullable_fields,
        note_type_id,
    );

    // Then we compute values for `encrypt_log(...)` function.
    // First, the length of the items that are broken into bytes:
    let encrypted_log_bytes_length = 1 /* eph_pk_sign */
        + 48 /* header_ciphertext */
        + log_plaintext_length /* log_plaintext */
        + 16
        - (log_plaintext_length % 16); /* pkcs#7 aes padding */

    // Each field contains 31 bytes so the length in fields is computed as ceil(encrypted_log_byte_length / 31)
    // Recall: ceil(x / y) = (x + y - 1) // y (integer division).
    let encrypted_log_fields_length = 1 /* tag */
        + 1 /* eph_pk.x */
        + (encrypted_log_bytes_length + 30) / 31;

    (
        quote {
        pub struct $setup_payload_name {
            pub log_plaintext: [u8; $log_plaintext_length],
            pub hiding_point: aztec::protocol_types::point::Point
        }

        impl $setup_payload_name {
            pub fn new($new_args) -> $setup_payload_name {
                $new_aux_vars
                let hiding_point = std::embedded_curve_ops::multi_scalar_mul(
                    [$new_generators],
                    [$new_scalars]
                );
                $setup_log_plaintext

                $setup_payload_name {
                    log_plaintext,
                    hiding_point
                }
            }

            pub fn encrypt_log(self, context: &mut aztec::prelude::PrivateContext, recipient: aztec::protocol_types::address::AztecAddress, sender: aztec::protocol_types::address::AztecAddress) -> [Field; $encrypted_log_fields_length] {
                aztec::encrypted_logs::log_assembly_strategies::default_aes128::partial_note::compute_partial_public_log_payload(
                    context.this_address(),
                    self.log_plaintext,
                    recipient,
                    sender,
                )
            }
        }

        impl aztec::protocol_types::traits::Empty for $setup_payload_name {
            fn empty() -> Self {
                Self { log_plaintext: [0; $log_plaintext_length], hiding_point: aztec::protocol_types::traits::Empty::empty() }
            }
        }
    },
        setup_payload_name,
    )
}

/// Generates setup log plaintext for a given note struct `s`. The setup log plaintext is computed by serializing
/// storage slot from target function arguments, note type id from the note struct `s` and the fixed fields. The fixed
/// fields are obtained by passing the whole note struct to the `generate_serialize_to_fields(...)` function but omitting the
/// nullable fields.
comptime fn get_setup_log_plaintext_body(
    s: StructDefinition,
    log_plaintext_length: u32,
    indexed_nullable_fields: [(Quoted, Type, u32)],
    note_type_id: Field,
) -> Quoted {
    // Now we compute serialization of the fixed fields. We do that by passing the whole note struct
    // to the generate_serialize_to_fields function but we omit the nullable fields.
    let to_omit = indexed_nullable_fields.map(|(name, _, _): (Quoted, Type, u32)| name);
    let (fields_list, aux_vars) =
        generate_serialize_to_fields(quote { }, s.as_type(), to_omit, true);

    // If there are `aux_vars` we need to join them with `;` and add a trailing `;` to the joined string.
    let aux_vars_for_serialization = if aux_vars.len() > 0 {
        let joint = aux_vars.join(quote {;});
        quote { $joint; }
    } else {
        quote {}
    };
    let fields = fields_list.join(quote {,});

    quote {
        let mut log_plaintext: [u8; $log_plaintext_length] = [0; $log_plaintext_length];

        let storage_slot_bytes: [u8; 32] = storage_slot.to_be_bytes();
        let note_type_id_bytes: [u8; 32] = $note_type_id.to_be_bytes();

        for i in 0..32 {
            log_plaintext[i] = storage_slot_bytes[i];
            log_plaintext[32 + i] = note_type_id_bytes[i];
        }

        $aux_vars_for_serialization
        let packed_note = [$fields];

        for i in 0..packed_note.len() {
            let bytes: [u8; 32] = packed_note[i].to_be_bytes();
            for j in 0..32 {
                log_plaintext[64 + i * 32 + j] = bytes[j];
            }
        }
    }
}

/// Generates finalization payload for a given note struct `s`. The finalization payload contains log and note hash.
///
/// Example:
/// ```
/// struct TokenNoteFinalizationPayload {
///     context: &mut aztec::prelude::PublicContext,
///     hiding_point_slot: Field,
///     setup_log_slot: Field,
///     public_values: [Field; 2]
/// }
///
/// impl TokenNoteFinalizationPayload {
///     fn new(mut self, context: &mut aztec::prelude::PublicContext, slot: Field, amount: u128) -> TokenNoteFinalizationPayload {
///         self.context = context;
///         self.hiding_point_slot = slot;
///         self.setup_log_slot = slot + aztec::protocol_types::point::POINT_LENGTH as Field;
///         self.public_values = [amount.lo as Field, amount.hi as Field];
///         self
///     }
///
///     fn emit(self) {
///         self.emit_note_hash();
///         self.emit_log();
///     }
///
///     fn emit_note_hash(self) {
///         let hiding_point: aztec::prelude::Point = self.context.storage_read(self.hiding_point_slot);
///         assert(!aztec::protocol_types::traits::is_empty(hiding_point), "transfer not prepared");
///
///         let finalization_hiding_point = std::embedded_curve_ops::multi_scalar_mul([aztec::generators::Ga3, aztec::generators::Ga4], [std::hash::from_field_unsafe(self.public_values[0]), std::hash::from_field_unsafe(self.public_values[1])]) + hiding_point;
///
///         let note_hash = finalization_hiding_point.x;
///
///         self.context.push_note_hash(note_hash);
///
///         // We reset public storage to zero to achieve the effect of transient storage - kernels will squash
///         // the writes
///         // self.context.storage_write(self.hiding_point_slot, [0; aztec::protocol_types::point::POINT_LENGTH]);
///     }
///
///     fn emit_log(self) {
///         let setup_log_fields: [Field; 8] = self.context.storage_read(self.setup_log_slot);
///
///         let mut finalization_log = [0; 11];
///
///         for i in 0..setup_log_fields.len() {
///             finalization_log[i + 1] = setup_log_fields[i];
///         }
///
///         for i in 0..self.public_values.len() {
///            finalization_log[i + 1 + 8] = self.public_values[j];
///         }
///
///         finalization_log[0] = aztec::protocol_types::utils::field::field_from_bytes([
///                 (2 >> 8) as u8, 2 as u8, 0,
///                 (8 >> 8) as u8, 8 as u8, 0,
///                 (91 >> 8) as u8, 91 as u8,
///                ], true);
///
///         self.context.emit_public_log(finalization_log);
///
///         // We reset public storage to zero to achieve the effect of transient storage - kernels will squash
///         // the writes
///         // self.context.storage_write(self.setup_log_slot, [0; 8]);
///     }
/// }
///
/// impl aztec::protocol_types::traits::Empty for TokenNoteFinalizationPayload {
///     fn empty() -> Self {
///         Self { context: &mut aztec::prelude::PublicContext::empty(), hiding_point_slot: 0, setup_log_slot: 0, public_values: [0, 0] }
///     }
/// }
/// ```
comptime fn generate_finalization_payload(
    s: StructDefinition,
    indexed_fixed_fields: [(Quoted, Type, u32)],
    indexed_nullable_fields: [(Quoted, Type, u32)],
) -> (Quoted, Quoted) {
    let name = s.name();
    let finalization_payload_name = f"{name}FinalizationPayload".quoted_contents();

    // We compute serialization of the nullable fields which are to be emitted as a public log. We do that by
    // passing the whole note struct to the `generate_serialize_to_fields(...)` function but we omit the fixed fields.
    let to_omit = indexed_fixed_fields.map(|(name, _, _): (Quoted, Type, u32)| name);
    let (nullable_fields_list, aux_vars) =
        generate_serialize_to_fields(quote { }, s.as_type(), to_omit, true);

    // If there are `aux_vars` we need to join them with `;` and add a trailing `;` to the joined string.
    let aux_vars_for_serialization = if aux_vars.len() > 0 {
        let joint = aux_vars.join(quote {;});
        quote { $joint; }
    } else {
        quote {}
    };

    // We compute the log length and we concatenate the fields into a single quote.
    let public_values_length = nullable_fields_list.len();
    let nullable_fields = nullable_fields_list.join(quote {,});

    // Now we compute quotes relevant to the multi-scalar multiplication.
    // Note 1: We ignore the `scalars_list` and `aux_vars` return values because it's not used by the `emit_note_hash`
    // function. Instead, we use `public_values` (defined on the finalization payload struct) and the scalar list
    // is computed in the for-loop below.
    // Note 2: The `args_list` is not used for note hash MSM but instead for the `new` function.
    let (generators_list, _, args_list, _) = generate_multi_scalar_mul(indexed_nullable_fields);

    // We generate scalars_list manually as we need it to refer self.public_values
    let mut scalars_list: [Quoted] = &[];
    for i in 0..public_values_length {
        scalars_list =
            scalars_list.push_back(quote { std::hash::from_field_unsafe(self.public_values[$i]) });
    }

    let generators = generators_list.join(quote {,});
    let scalars = scalars_list.join(quote {,});
    let args = args_list.join(quote {,});

    // Then we compute values for `encrypt_log(...)` function
    let setup_log_plaintext_length = indexed_fixed_fields.len() * 32 + 64;

    let setup_log_bytes_length = 1 /* eph_pk_sign */
        + 48 /* header_ciphertext */
        + setup_log_plaintext_length /* log_plaintext */
        + 16
        - (setup_log_plaintext_length % 16); /* pkcs#7 aes padding */

    // Each field contains 31 bytes so the length in fields is computed as ceil(encrypted_log_byte_length / 31)
    // Recall: ceil(x / y) = (x + y - 1) // y (integer division).
    let setup_log_fields_length = 1 /* tag */
        + 1 /* eph_pk.x */
        + (setup_log_bytes_length + 30) / 31;

    let finalization_log_fields_length =
        1 /* some length encodings (see below) */ + setup_log_fields_length + public_values_length;

    (
        quote {
        pub struct $finalization_payload_name {
            pub context: &mut aztec::prelude::PublicContext,
            pub hiding_point_slot: Field,
            pub setup_log_slot: Field,
            pub public_values: [Field; $public_values_length],
        }

        impl $finalization_payload_name {
            pub fn new(mut self, context: &mut aztec::prelude::PublicContext, slot: Field, $args) -> $finalization_payload_name {
                self.context = context;

                self.hiding_point_slot = slot;
                self.setup_log_slot = slot + aztec::protocol_types::point::POINT_LENGTH as Field;

                $aux_vars_for_serialization
                self.public_values = [$nullable_fields];

                self
            }

            pub fn emit(self) {
                self.emit_note_hash();
                self.emit_log();
            }

            pub fn emit_note_hash(self) {
                // Read the hiding point from "transient" storage and check it's not empty to ensure the transfer was prepared
                let hiding_point: aztec::prelude::Point = self.context.storage_read(self.hiding_point_slot);
                assert(!aztec::protocol_types::traits::is_empty(hiding_point), "transfer not prepared");

                let finalization_hiding_point = std::embedded_curve_ops::multi_scalar_mul(
                    [$generators],
                    [$scalars]
                ) + hiding_point;

                let note_hash = finalization_hiding_point.x;

                self.context.push_note_hash(note_hash);

                // We reset public storage to zero to achieve the effect of transient storage - kernels will squash
                // the writes
                // TODO(#9376): Uncomment the following line.
                // self.context.storage_write(self.hiding_point_slot, [0; aztec::protocol_types::point::POINT_LENGTH]);
            }

            pub fn emit_log(self) {
                let max_log_len = aztec::protocol_types::constants::PUBLIC_LOG_DATA_SIZE_IN_FIELDS;
                // Make sure we aren't overflowing the public log maximum
                assert(
                    $finalization_log_fields_length <= max_log_len,
                    f"finalization public log must not exceed {max_log_len} fields",
                );

                // We load the setup log from storage
                let setup_log_fields: [Field; $setup_log_fields_length] = self.context.storage_read(self.setup_log_slot);

                // We append the public value to the log and emit it as unencrypted log
                let mut finalization_log = [0; $finalization_log_fields_length];

                // Populate the first field with number of public values and private values:
                // Search the codebase for "disgusting encoding" to see other hardcoded instances of this encoding, that you might need to change if you ever find yourself here.
                finalization_log[0] = aztec::protocol_types::utils::field::field_from_bytes([
                    ($public_values_length >> 8) as u8,
                    $public_values_length as u8,
                    0,
                    ($setup_log_fields_length >> 8) as u8,
                    $setup_log_fields_length as u8,
                ], true);
                let mut offset = 1;

                // Iterate over the partial log and copy it to the final log
                for i in 0..setup_log_fields.len() {
                    finalization_log[offset + i] = setup_log_fields[i];
                }
                offset += setup_log_fields.len();

                // Iterate over the public values and append them to the log
                for i in 0..self.public_values.len() {
                    finalization_log[offset + i] = self.public_values[i];
                }

                // We emit the finalization log via the public logs stream
                self.context.emit_public_log(finalization_log);

                // We reset public storage to zero to achieve the effect of transient storage - kernels will squash
                // the writes
                // TODO(#9376): Uncomment the following line.
                // self.context.storage_write(self.setup_log_slot, [0; $setup_log_field_length]);
            }
        }

        impl aztec::protocol_types::traits::Empty for $finalization_payload_name {
            fn empty() -> Self {
                Self { context: &mut aztec::protocol_types::traits::Empty::empty(), public_values: [0; $public_values_length], hiding_point_slot: 0, setup_log_slot: 0 }
            }
        }
    },
        finalization_payload_name,
    )
}

/// Generates `PartialNote` implementation for a given note struct `s`.
///
/// Example:
/// ```
/// impl PartialNote<TokenNoteSetupPayload, TokenNoteFinalizationPayload> for TokenNote {
///     fn setup_payload() -> TokenNoteSetupPayload {
///         TokenNoteSetupPayload::empty()
///     }
///
///     fn finalization_payload() -> TokenNoteFinalizationPayload {
///         TokenNoteFinalizationPayload::empty()
///     }
/// }
/// ```
comptime fn generate_partial_note_impl(
    s: StructDefinition,
    setup_payload_name: Quoted,
    finalization_payload_name: Quoted,
) -> Quoted {
    let name = s.name();
    quote {
        impl aztec::note::note_interface::PartialNote<$setup_payload_name, $finalization_payload_name> for $name {
            fn setup_payload() -> $setup_payload_name {
                aztec::protocol_types::traits::Empty::empty()
            }

            fn finalization_payload() -> $finalization_payload_name {
                aztec::protocol_types::traits::Empty::empty()
            }
        }
    }
}

>>>>>>> ed46a3c6
/// Registers a note struct `note` with the given `note_packed_len`, `note_type_id`, `fixed_fields` and
/// `nullable_fields` in the global `NOTES` map.
comptime fn register_note(
    note: StructDefinition,
    note_packed_len: u32,
    note_type_id: Field,
    fixed_fields: [(Quoted, Type, u32)],
    nullable_fields: [(Quoted, Type, u32)],
) {
    let mut fields = &[];
    for field in fixed_fields {
        let (name, _, index) = field;
        fields = fields.push_back((name, index, false));
    }
    for field in nullable_fields {
        let (name, _, index) = field;
        fields = fields.push_back((name, index, true));
    }

    NOTES.insert(note.as_type(), (note, note_packed_len, note_type_id, fields));
}

/// Separates note struct members into fixed and nullable ones. It also stores the index of where each struct member
/// starts in the serialized note. Note that each struct member can occupy multiple fields (as in Field type).
comptime fn index_note_fields(
    s: StructDefinition,
    nullable_fields: [Quoted],
) -> ([(Quoted, Type, u32)], [(Quoted, Type, u32)]) {
    let mut indexed_fixed_fields: [(Quoted, Type, u32)] = &[];
    let mut indexed_nullable_fields = &[];
    let mut counter: u32 = 0;
    for field in s.fields_as_written() {
        let (name, typ) = field;
        if nullable_fields.all(|field| field != name) {
            indexed_fixed_fields = indexed_fixed_fields.push_back((name, typ, counter));
        } else {
            indexed_nullable_fields = indexed_nullable_fields.push_back((name, typ, counter));
        }
        let (serialization_fields, _) = generate_serialize_to_fields(name, typ, &[], true);
        // Each struct member can occupy multiple fields so we need to increment the counter accordingly
        counter += serialization_fields.len();
    }
    (indexed_fixed_fields, indexed_nullable_fields)
}

/// Generates the following:
/// - NoteTypeProperties
<<<<<<< HEAD
=======
/// - SetupPayload
/// - FinalizationPayload
/// - PartialNote trait implementation
/// - NoteType trait implementation
/// - NoteHash trait implementation
/// - Packable implementation
///
/// Registers the note in the global `NOTES` map.
///
/// For more details on the generated code, see the individual functions.
///
/// `nullable_fields` are a list of quotes passed in as varargs which are used to identify which fields/struct members
/// in the partial note are nullable.
#[varargs]
pub comptime fn partial_note(s: StructDefinition, nullable_fields: [Quoted]) -> Quoted {
    assert_has_owner(s);

    // We separate struct members into fixed ones and nullable ones and we store info about the start index of each
    // member in the packed note array.
    let (indexed_fixed_fields, indexed_nullable_fields) = index_note_fields(s, nullable_fields);

    let note_properties = generate_note_properties(s);
    let note_type_id = get_next_note_type_id();
    let note_interface_impl = generate_note_interface(s, note_type_id);
    let (setup_payload_impl, setup_payload_name) = generate_setup_payload(
        s,
        indexed_fixed_fields,
        indexed_nullable_fields,
        note_type_id,
    );
    let (finalization_payload_impl, finalization_payload_name) =
        generate_finalization_payload(s, indexed_fixed_fields, indexed_nullable_fields);
    let note_hash_impl = generate_note_hash_trait_impl_for_partial_note(
        s,
        indexed_fixed_fields,
        indexed_nullable_fields,
    );
    let partial_note_impl =
        generate_partial_note_impl(s, setup_payload_name, finalization_payload_name);
    let (packable_impl, note_packed_len) = derive_packable_if_not_implemented_and_get_len(s);

    register_note(
        s,
        note_packed_len,
        note_type_id,
        indexed_fixed_fields,
        indexed_nullable_fields,
    );

    quote {
        $note_properties
        $setup_payload_impl
        $finalization_payload_impl
        $note_interface_impl
        $note_hash_impl
        $partial_note_impl
        $packable_impl
    }
}

/// Generates the following:
/// - NoteTypeProperties
>>>>>>> ed46a3c6
/// - NoteType trait implementation
/// - NoteHash trait implementation
/// - Packable implementation
///
/// Registers the note in the global `NOTES` map.
///
/// For more details on the generated code, see the individual functions.
pub comptime fn note(s: StructDefinition) -> Quoted {
    assert_has_owner(s);

    let (indexed_fixed_fields, indexed_nullable_fields) = index_note_fields(s, &[]);

    let note_properties = generate_note_properties(s);
    let note_type_id = get_next_note_type_id();
    let note_interface_impl = generate_note_interface(s, note_type_id);
    let note_hash_impl = generate_note_hash_trait_impl(s);
    let (packable_impl, note_packed_len) = derive_packable_if_not_implemented_and_get_len(s);

    register_note(
        s,
        note_packed_len,
        note_type_id,
        indexed_fixed_fields,
        indexed_nullable_fields,
    );

    quote {
        $note_properties
        $note_interface_impl
        $note_hash_impl
        $packable_impl
    }
}

/// Generates code for a custom note implementation that requires specialized note hash or nullifier computation.
///
/// # Generated Code
/// - NoteTypeProperties: Defines the structure and properties of note fields
/// - NoteType trait implementation: Provides the note type ID
/// - Packable implementation: Enables serialization/deserialization of the note
///
/// # Registration
/// Registers the note in the global `NOTES` map with:
/// - Note type ID
/// - Packed length
/// - Field indices and nullability
///
/// # Use Cases
/// Use this macro when implementing a note that needs custom:
/// - Note hash computation logic
/// - Nullifier computation logic
///
/// The macro omits generating default NoteHash trait implementation, allowing you to provide your own.
///
/// # Example
/// ```
/// #[custom_note]
/// struct CustomNote {
///     value: Field,
///     metadata: Field
/// }
///
/// impl NoteHash for CustomNote {
///     // Custom note hash computation...
///     fn compute_note_hash(...) -> Field { ... }
///
///     // Custom nullifier computation...
///     fn compute_nullifier(...) -> Field { ... }
///     fn compute_nullifier_unconstrained(...) -> Field { ... }
/// }
/// ```
pub comptime fn custom_note(s: StructDefinition) -> Quoted {
    let (packable_impl, note_packed_len) = derive_packable_if_not_implemented_and_get_len(s);
    let note_type_id = get_next_note_type_id();

    let (indexed_fixed_fields, indexed_nullable_fields) = index_note_fields(s, &[]);
    register_note(
        s,
        note_packed_len,
        note_type_id,
        indexed_fixed_fields,
        indexed_nullable_fields,
    );

    let note_properties = generate_note_properties(s);
    let note_interface_impl = generate_note_interface(s, note_type_id);

    quote {
        $note_properties
        $note_interface_impl
        $packable_impl
    }
}

/// Asserts that the note has an 'owner' field.
///
/// We require notes implemented with #[note] macro macro to have an 'owner' field because our
/// auto-generated nullifier functions expect it. This requirement is most likely only temporary.
comptime fn assert_has_owner(note: StructDefinition) {
    let fields = note.fields_as_written();
    let mut has_owner = false;
    for i in 0..fields.len() {
        let (field_name, _) = fields[i];
        if field_name == quote { owner } {
            has_owner = true;
            break;
        }
    }
    assert(
        has_owner,
        "Note must have an 'owner' field. If your notes have no owner, use #[custom_note] insteadof #[note] and implement the NoteHashing trait manually.",
    );
}<|MERGE_RESOLUTION|>--- conflicted
+++ resolved
@@ -1,9 +1,4 @@
-<<<<<<< HEAD
 use crate::{macros::utils::AsStrQuote, note::note_getter_options::PropertySelector, prelude::Point};
-=======
-use crate::{note::note_getter_options::PropertySelector, prelude::Point};
-use super::utils::AsStrQuote;
->>>>>>> ed46a3c6
 use protocol_types::meta::{derive_packable_and_get_packed_len, generate_serialize_to_fields};
 use std::{
     collections::umap::UHashMap,
@@ -336,505 +331,6 @@
     (generators_list, scalars_list, args_list, aux_vars)
 }
 
-<<<<<<< HEAD
-=======
-/// TODO: The macros shouldn't have a hard-coded opinion of a log layout; not even for partial notes.
-/// Since partial notes are about to be refactored, I won't tackle it yet.
-//
-/// Generates setup payload for a given note struct `s`. The setup payload contains log plaintext and hiding point.
-///
-/// # On including length in note hash preimage
-/// The hiding point is computed as a multi-scalar multiplication that includes the length of the preimage
-/// to protect against collisions due to elliptic curve symmetry.
-///
-/// When computing a note hash in the partial notes flow, we take the hiding point, add the nullable fields to it
-/// in public and then we take the x-coordinate of the point and use it as the note hash. E.g. for a given commitment
-/// C = a*G1 + b*G2 + c*G3 we take an x-coordinate of C.x. However, due to elliptic curve symmetry about the x-axis,
-/// for any x-coordinate, there are two points with that x-coordinate. This means -C has the same hash (x-coord) as C,
-/// and the tuple [-a, -b, -c] produces the same hash as [a, b, c].
-///
-/// This property makes the hash trivially not collision resistant without including the length.
-/// By including the length l, the commitment becomes:
-/// C = a*G1 + b*G2 + c*G3 + l*G_len
-///
-/// Since -l would be -3 (an extraordinarily large number that cannot be a valid preimage length),
-/// including the length protects against these collisions.
-///
-/// # Example function output
-/// ```
-/// struct TokenNoteSetupPayload {
-///     log_plaintext: [u8; 160],
-///     hiding_point: aztec::protocol_types::point::Point
-/// }
-///
-/// impl TokenNoteSetupPayload {
-///     fn new(mut self, npk_m_hash: Field, randomness: Field, storage_slot: Field) -> TokenNoteSetupPayload {
-///         let hiding_point = std::embedded_curve_ops::multi_scalar_mul(
-///             [
-///                 Point { x: 0x..., y: 0x... },
-///                 Point { x: 0x..., y: 0x... },
-///                 Point { x: 0x..., y: 0x... },
-///                 Point { x: 0x..., y: 0x... }
-///             ],
-///             [
-///                 std::hash::from_field_unsafe(npk_m_hash),
-///                 std::hash::from_field_unsafe(randomness),
-///                 std::hash::from_field_unsafe(storage_slot),
-///                 std::hash::from_field_unsafe(3)
-///             ]
-///         );
-///
-///         let let storage_slot_bytes = storage_slot.to_be_bytes();
-///         let let note_type_id_bytes = TokenNote::get_id().to_be_bytes();
-///
-///         for i in 0..32 {
-///             log_plaintext[i] = storage_slot_bytes[i];
-///             log_plaintext[32 + i] = note_type_id_bytes[i];
-///         }
-///
-///         let packed_note = [npk_m_hash as Field, randomness as Field];
-///
-///         for i in 0..packed_note.len() {
-///             let bytes: [u8; 32] = packed_note[i].to_be_bytes();
-///             for j in 0..32 {
-///                 log_plaintext[64 + i * 32 + j] = bytes[j];
-///             }
-///         }
-///
-///         TokenNoteSetupPayload {
-///             log_plaintext,
-///             hiding_point
-///         }
-///     }
-///
-///     fn encrypt_log(self, context: &mut PrivateContext, recipient_keys: aztec::protocol_types::public_keys::PublicKeys, recipient: aztec::protocol_types::address::AztecAddress) -> [Field; 17] {
-///
-///         let encrypted_log_bytes: [u8; 513] = aztec::encrypted_logs::log_assembly_strategies::default_aes128::partial_note::::compute_partial_public_log_payload(
-///             context.this_address(),
-///             self.log_plaintext,
-///             recipient,
-///             sender
-///         );
-///
-///         aztec::utils::bytes::be_bytes_31_to_fields(encrypted_log_bytes)
-///     }
-///
-/// impl aztec::protocol_types::traits::Empty for TokenNoteSetupPayload {
-///     fn empty() -> Self {
-///         Self { log_plaintext: [0; 160], hiding_point: aztec::protocol_types::point::Point::empty() }
-///     }
-/// }
-/// ```
-comptime fn generate_setup_payload(
-    s: StructDefinition,
-    indexed_fixed_fields: [(Quoted, Type, u32)],
-    indexed_nullable_fields: [(Quoted, Type, u32)],
-    note_type_id: Field,
-) -> (Quoted, Quoted) {
-    let name = s.name();
-    let setup_payload_name = f"{name}SetupPayload".quoted_contents();
-
-    // First we get the MSM related quotes
-    let (new_generators_list, new_scalars_list, new_args_list, new_aux_vars) =
-        generate_multi_scalar_mul(indexed_fixed_fields);
-    let new_args = &[quote {mut self}]
-        .append(new_args_list)
-        .push_back(quote { storage_slot: Field })
-        .join(quote {,});
-
-    let (g_slot, g_len) = generate_fixed_generators();
-    let new_generators = new_generators_list.push_back(g_slot).push_back(g_len).join(quote {,});
-    let merged_fields_len = indexed_fixed_fields.len() + indexed_nullable_fields.len() + 1; // +1 for storage_slot
-    let new_scalars = new_scalars_list
-        .push_back(quote { std::hash::from_field_unsafe(storage_slot) })
-        .push_back(quote { std::hash::from_field_unsafe($merged_fields_len) })
-        .join(quote {,});
-
-    // Then the log plaintext ones
-    let log_plaintext_length = indexed_fixed_fields.len() * 32 + 64;
-    let setup_log_plaintext: Quoted = get_setup_log_plaintext_body(
-        s,
-        log_plaintext_length,
-        indexed_nullable_fields,
-        note_type_id,
-    );
-
-    // Then we compute values for `encrypt_log(...)` function.
-    // First, the length of the items that are broken into bytes:
-    let encrypted_log_bytes_length = 1 /* eph_pk_sign */
-        + 48 /* header_ciphertext */
-        + log_plaintext_length /* log_plaintext */
-        + 16
-        - (log_plaintext_length % 16); /* pkcs#7 aes padding */
-
-    // Each field contains 31 bytes so the length in fields is computed as ceil(encrypted_log_byte_length / 31)
-    // Recall: ceil(x / y) = (x + y - 1) // y (integer division).
-    let encrypted_log_fields_length = 1 /* tag */
-        + 1 /* eph_pk.x */
-        + (encrypted_log_bytes_length + 30) / 31;
-
-    (
-        quote {
-        pub struct $setup_payload_name {
-            pub log_plaintext: [u8; $log_plaintext_length],
-            pub hiding_point: aztec::protocol_types::point::Point
-        }
-
-        impl $setup_payload_name {
-            pub fn new($new_args) -> $setup_payload_name {
-                $new_aux_vars
-                let hiding_point = std::embedded_curve_ops::multi_scalar_mul(
-                    [$new_generators],
-                    [$new_scalars]
-                );
-                $setup_log_plaintext
-
-                $setup_payload_name {
-                    log_plaintext,
-                    hiding_point
-                }
-            }
-
-            pub fn encrypt_log(self, context: &mut aztec::prelude::PrivateContext, recipient: aztec::protocol_types::address::AztecAddress, sender: aztec::protocol_types::address::AztecAddress) -> [Field; $encrypted_log_fields_length] {
-                aztec::encrypted_logs::log_assembly_strategies::default_aes128::partial_note::compute_partial_public_log_payload(
-                    context.this_address(),
-                    self.log_plaintext,
-                    recipient,
-                    sender,
-                )
-            }
-        }
-
-        impl aztec::protocol_types::traits::Empty for $setup_payload_name {
-            fn empty() -> Self {
-                Self { log_plaintext: [0; $log_plaintext_length], hiding_point: aztec::protocol_types::traits::Empty::empty() }
-            }
-        }
-    },
-        setup_payload_name,
-    )
-}
-
-/// Generates setup log plaintext for a given note struct `s`. The setup log plaintext is computed by serializing
-/// storage slot from target function arguments, note type id from the note struct `s` and the fixed fields. The fixed
-/// fields are obtained by passing the whole note struct to the `generate_serialize_to_fields(...)` function but omitting the
-/// nullable fields.
-comptime fn get_setup_log_plaintext_body(
-    s: StructDefinition,
-    log_plaintext_length: u32,
-    indexed_nullable_fields: [(Quoted, Type, u32)],
-    note_type_id: Field,
-) -> Quoted {
-    // Now we compute serialization of the fixed fields. We do that by passing the whole note struct
-    // to the generate_serialize_to_fields function but we omit the nullable fields.
-    let to_omit = indexed_nullable_fields.map(|(name, _, _): (Quoted, Type, u32)| name);
-    let (fields_list, aux_vars) =
-        generate_serialize_to_fields(quote { }, s.as_type(), to_omit, true);
-
-    // If there are `aux_vars` we need to join them with `;` and add a trailing `;` to the joined string.
-    let aux_vars_for_serialization = if aux_vars.len() > 0 {
-        let joint = aux_vars.join(quote {;});
-        quote { $joint; }
-    } else {
-        quote {}
-    };
-    let fields = fields_list.join(quote {,});
-
-    quote {
-        let mut log_plaintext: [u8; $log_plaintext_length] = [0; $log_plaintext_length];
-
-        let storage_slot_bytes: [u8; 32] = storage_slot.to_be_bytes();
-        let note_type_id_bytes: [u8; 32] = $note_type_id.to_be_bytes();
-
-        for i in 0..32 {
-            log_plaintext[i] = storage_slot_bytes[i];
-            log_plaintext[32 + i] = note_type_id_bytes[i];
-        }
-
-        $aux_vars_for_serialization
-        let packed_note = [$fields];
-
-        for i in 0..packed_note.len() {
-            let bytes: [u8; 32] = packed_note[i].to_be_bytes();
-            for j in 0..32 {
-                log_plaintext[64 + i * 32 + j] = bytes[j];
-            }
-        }
-    }
-}
-
-/// Generates finalization payload for a given note struct `s`. The finalization payload contains log and note hash.
-///
-/// Example:
-/// ```
-/// struct TokenNoteFinalizationPayload {
-///     context: &mut aztec::prelude::PublicContext,
-///     hiding_point_slot: Field,
-///     setup_log_slot: Field,
-///     public_values: [Field; 2]
-/// }
-///
-/// impl TokenNoteFinalizationPayload {
-///     fn new(mut self, context: &mut aztec::prelude::PublicContext, slot: Field, amount: u128) -> TokenNoteFinalizationPayload {
-///         self.context = context;
-///         self.hiding_point_slot = slot;
-///         self.setup_log_slot = slot + aztec::protocol_types::point::POINT_LENGTH as Field;
-///         self.public_values = [amount.lo as Field, amount.hi as Field];
-///         self
-///     }
-///
-///     fn emit(self) {
-///         self.emit_note_hash();
-///         self.emit_log();
-///     }
-///
-///     fn emit_note_hash(self) {
-///         let hiding_point: aztec::prelude::Point = self.context.storage_read(self.hiding_point_slot);
-///         assert(!aztec::protocol_types::traits::is_empty(hiding_point), "transfer not prepared");
-///
-///         let finalization_hiding_point = std::embedded_curve_ops::multi_scalar_mul([aztec::generators::Ga3, aztec::generators::Ga4], [std::hash::from_field_unsafe(self.public_values[0]), std::hash::from_field_unsafe(self.public_values[1])]) + hiding_point;
-///
-///         let note_hash = finalization_hiding_point.x;
-///
-///         self.context.push_note_hash(note_hash);
-///
-///         // We reset public storage to zero to achieve the effect of transient storage - kernels will squash
-///         // the writes
-///         // self.context.storage_write(self.hiding_point_slot, [0; aztec::protocol_types::point::POINT_LENGTH]);
-///     }
-///
-///     fn emit_log(self) {
-///         let setup_log_fields: [Field; 8] = self.context.storage_read(self.setup_log_slot);
-///
-///         let mut finalization_log = [0; 11];
-///
-///         for i in 0..setup_log_fields.len() {
-///             finalization_log[i + 1] = setup_log_fields[i];
-///         }
-///
-///         for i in 0..self.public_values.len() {
-///            finalization_log[i + 1 + 8] = self.public_values[j];
-///         }
-///
-///         finalization_log[0] = aztec::protocol_types::utils::field::field_from_bytes([
-///                 (2 >> 8) as u8, 2 as u8, 0,
-///                 (8 >> 8) as u8, 8 as u8, 0,
-///                 (91 >> 8) as u8, 91 as u8,
-///                ], true);
-///
-///         self.context.emit_public_log(finalization_log);
-///
-///         // We reset public storage to zero to achieve the effect of transient storage - kernels will squash
-///         // the writes
-///         // self.context.storage_write(self.setup_log_slot, [0; 8]);
-///     }
-/// }
-///
-/// impl aztec::protocol_types::traits::Empty for TokenNoteFinalizationPayload {
-///     fn empty() -> Self {
-///         Self { context: &mut aztec::prelude::PublicContext::empty(), hiding_point_slot: 0, setup_log_slot: 0, public_values: [0, 0] }
-///     }
-/// }
-/// ```
-comptime fn generate_finalization_payload(
-    s: StructDefinition,
-    indexed_fixed_fields: [(Quoted, Type, u32)],
-    indexed_nullable_fields: [(Quoted, Type, u32)],
-) -> (Quoted, Quoted) {
-    let name = s.name();
-    let finalization_payload_name = f"{name}FinalizationPayload".quoted_contents();
-
-    // We compute serialization of the nullable fields which are to be emitted as a public log. We do that by
-    // passing the whole note struct to the `generate_serialize_to_fields(...)` function but we omit the fixed fields.
-    let to_omit = indexed_fixed_fields.map(|(name, _, _): (Quoted, Type, u32)| name);
-    let (nullable_fields_list, aux_vars) =
-        generate_serialize_to_fields(quote { }, s.as_type(), to_omit, true);
-
-    // If there are `aux_vars` we need to join them with `;` and add a trailing `;` to the joined string.
-    let aux_vars_for_serialization = if aux_vars.len() > 0 {
-        let joint = aux_vars.join(quote {;});
-        quote { $joint; }
-    } else {
-        quote {}
-    };
-
-    // We compute the log length and we concatenate the fields into a single quote.
-    let public_values_length = nullable_fields_list.len();
-    let nullable_fields = nullable_fields_list.join(quote {,});
-
-    // Now we compute quotes relevant to the multi-scalar multiplication.
-    // Note 1: We ignore the `scalars_list` and `aux_vars` return values because it's not used by the `emit_note_hash`
-    // function. Instead, we use `public_values` (defined on the finalization payload struct) and the scalar list
-    // is computed in the for-loop below.
-    // Note 2: The `args_list` is not used for note hash MSM but instead for the `new` function.
-    let (generators_list, _, args_list, _) = generate_multi_scalar_mul(indexed_nullable_fields);
-
-    // We generate scalars_list manually as we need it to refer self.public_values
-    let mut scalars_list: [Quoted] = &[];
-    for i in 0..public_values_length {
-        scalars_list =
-            scalars_list.push_back(quote { std::hash::from_field_unsafe(self.public_values[$i]) });
-    }
-
-    let generators = generators_list.join(quote {,});
-    let scalars = scalars_list.join(quote {,});
-    let args = args_list.join(quote {,});
-
-    // Then we compute values for `encrypt_log(...)` function
-    let setup_log_plaintext_length = indexed_fixed_fields.len() * 32 + 64;
-
-    let setup_log_bytes_length = 1 /* eph_pk_sign */
-        + 48 /* header_ciphertext */
-        + setup_log_plaintext_length /* log_plaintext */
-        + 16
-        - (setup_log_plaintext_length % 16); /* pkcs#7 aes padding */
-
-    // Each field contains 31 bytes so the length in fields is computed as ceil(encrypted_log_byte_length / 31)
-    // Recall: ceil(x / y) = (x + y - 1) // y (integer division).
-    let setup_log_fields_length = 1 /* tag */
-        + 1 /* eph_pk.x */
-        + (setup_log_bytes_length + 30) / 31;
-
-    let finalization_log_fields_length =
-        1 /* some length encodings (see below) */ + setup_log_fields_length + public_values_length;
-
-    (
-        quote {
-        pub struct $finalization_payload_name {
-            pub context: &mut aztec::prelude::PublicContext,
-            pub hiding_point_slot: Field,
-            pub setup_log_slot: Field,
-            pub public_values: [Field; $public_values_length],
-        }
-
-        impl $finalization_payload_name {
-            pub fn new(mut self, context: &mut aztec::prelude::PublicContext, slot: Field, $args) -> $finalization_payload_name {
-                self.context = context;
-
-                self.hiding_point_slot = slot;
-                self.setup_log_slot = slot + aztec::protocol_types::point::POINT_LENGTH as Field;
-
-                $aux_vars_for_serialization
-                self.public_values = [$nullable_fields];
-
-                self
-            }
-
-            pub fn emit(self) {
-                self.emit_note_hash();
-                self.emit_log();
-            }
-
-            pub fn emit_note_hash(self) {
-                // Read the hiding point from "transient" storage and check it's not empty to ensure the transfer was prepared
-                let hiding_point: aztec::prelude::Point = self.context.storage_read(self.hiding_point_slot);
-                assert(!aztec::protocol_types::traits::is_empty(hiding_point), "transfer not prepared");
-
-                let finalization_hiding_point = std::embedded_curve_ops::multi_scalar_mul(
-                    [$generators],
-                    [$scalars]
-                ) + hiding_point;
-
-                let note_hash = finalization_hiding_point.x;
-
-                self.context.push_note_hash(note_hash);
-
-                // We reset public storage to zero to achieve the effect of transient storage - kernels will squash
-                // the writes
-                // TODO(#9376): Uncomment the following line.
-                // self.context.storage_write(self.hiding_point_slot, [0; aztec::protocol_types::point::POINT_LENGTH]);
-            }
-
-            pub fn emit_log(self) {
-                let max_log_len = aztec::protocol_types::constants::PUBLIC_LOG_DATA_SIZE_IN_FIELDS;
-                // Make sure we aren't overflowing the public log maximum
-                assert(
-                    $finalization_log_fields_length <= max_log_len,
-                    f"finalization public log must not exceed {max_log_len} fields",
-                );
-
-                // We load the setup log from storage
-                let setup_log_fields: [Field; $setup_log_fields_length] = self.context.storage_read(self.setup_log_slot);
-
-                // We append the public value to the log and emit it as unencrypted log
-                let mut finalization_log = [0; $finalization_log_fields_length];
-
-                // Populate the first field with number of public values and private values:
-                // Search the codebase for "disgusting encoding" to see other hardcoded instances of this encoding, that you might need to change if you ever find yourself here.
-                finalization_log[0] = aztec::protocol_types::utils::field::field_from_bytes([
-                    ($public_values_length >> 8) as u8,
-                    $public_values_length as u8,
-                    0,
-                    ($setup_log_fields_length >> 8) as u8,
-                    $setup_log_fields_length as u8,
-                ], true);
-                let mut offset = 1;
-
-                // Iterate over the partial log and copy it to the final log
-                for i in 0..setup_log_fields.len() {
-                    finalization_log[offset + i] = setup_log_fields[i];
-                }
-                offset += setup_log_fields.len();
-
-                // Iterate over the public values and append them to the log
-                for i in 0..self.public_values.len() {
-                    finalization_log[offset + i] = self.public_values[i];
-                }
-
-                // We emit the finalization log via the public logs stream
-                self.context.emit_public_log(finalization_log);
-
-                // We reset public storage to zero to achieve the effect of transient storage - kernels will squash
-                // the writes
-                // TODO(#9376): Uncomment the following line.
-                // self.context.storage_write(self.setup_log_slot, [0; $setup_log_field_length]);
-            }
-        }
-
-        impl aztec::protocol_types::traits::Empty for $finalization_payload_name {
-            fn empty() -> Self {
-                Self { context: &mut aztec::protocol_types::traits::Empty::empty(), public_values: [0; $public_values_length], hiding_point_slot: 0, setup_log_slot: 0 }
-            }
-        }
-    },
-        finalization_payload_name,
-    )
-}
-
-/// Generates `PartialNote` implementation for a given note struct `s`.
-///
-/// Example:
-/// ```
-/// impl PartialNote<TokenNoteSetupPayload, TokenNoteFinalizationPayload> for TokenNote {
-///     fn setup_payload() -> TokenNoteSetupPayload {
-///         TokenNoteSetupPayload::empty()
-///     }
-///
-///     fn finalization_payload() -> TokenNoteFinalizationPayload {
-///         TokenNoteFinalizationPayload::empty()
-///     }
-/// }
-/// ```
-comptime fn generate_partial_note_impl(
-    s: StructDefinition,
-    setup_payload_name: Quoted,
-    finalization_payload_name: Quoted,
-) -> Quoted {
-    let name = s.name();
-    quote {
-        impl aztec::note::note_interface::PartialNote<$setup_payload_name, $finalization_payload_name> for $name {
-            fn setup_payload() -> $setup_payload_name {
-                aztec::protocol_types::traits::Empty::empty()
-            }
-
-            fn finalization_payload() -> $finalization_payload_name {
-                aztec::protocol_types::traits::Empty::empty()
-            }
-        }
-    }
-}
-
->>>>>>> ed46a3c6
 /// Registers a note struct `note` with the given `note_packed_len`, `note_type_id`, `fixed_fields` and
 /// `nullable_fields` in the global `NOTES` map.
 comptime fn register_note(
@@ -882,71 +378,6 @@
 
 /// Generates the following:
 /// - NoteTypeProperties
-<<<<<<< HEAD
-=======
-/// - SetupPayload
-/// - FinalizationPayload
-/// - PartialNote trait implementation
-/// - NoteType trait implementation
-/// - NoteHash trait implementation
-/// - Packable implementation
-///
-/// Registers the note in the global `NOTES` map.
-///
-/// For more details on the generated code, see the individual functions.
-///
-/// `nullable_fields` are a list of quotes passed in as varargs which are used to identify which fields/struct members
-/// in the partial note are nullable.
-#[varargs]
-pub comptime fn partial_note(s: StructDefinition, nullable_fields: [Quoted]) -> Quoted {
-    assert_has_owner(s);
-
-    // We separate struct members into fixed ones and nullable ones and we store info about the start index of each
-    // member in the packed note array.
-    let (indexed_fixed_fields, indexed_nullable_fields) = index_note_fields(s, nullable_fields);
-
-    let note_properties = generate_note_properties(s);
-    let note_type_id = get_next_note_type_id();
-    let note_interface_impl = generate_note_interface(s, note_type_id);
-    let (setup_payload_impl, setup_payload_name) = generate_setup_payload(
-        s,
-        indexed_fixed_fields,
-        indexed_nullable_fields,
-        note_type_id,
-    );
-    let (finalization_payload_impl, finalization_payload_name) =
-        generate_finalization_payload(s, indexed_fixed_fields, indexed_nullable_fields);
-    let note_hash_impl = generate_note_hash_trait_impl_for_partial_note(
-        s,
-        indexed_fixed_fields,
-        indexed_nullable_fields,
-    );
-    let partial_note_impl =
-        generate_partial_note_impl(s, setup_payload_name, finalization_payload_name);
-    let (packable_impl, note_packed_len) = derive_packable_if_not_implemented_and_get_len(s);
-
-    register_note(
-        s,
-        note_packed_len,
-        note_type_id,
-        indexed_fixed_fields,
-        indexed_nullable_fields,
-    );
-
-    quote {
-        $note_properties
-        $setup_payload_impl
-        $finalization_payload_impl
-        $note_interface_impl
-        $note_hash_impl
-        $partial_note_impl
-        $packable_impl
-    }
-}
-
-/// Generates the following:
-/// - NoteTypeProperties
->>>>>>> ed46a3c6
 /// - NoteType trait implementation
 /// - NoteHash trait implementation
 /// - Packable implementation
