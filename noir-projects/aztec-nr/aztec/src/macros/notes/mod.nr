--- conflicted
+++ resolved
@@ -34,15 +34,7 @@
 /// the length of the packed note.
 ///
 /// impl NoteInterface<N> for NoteStruct {
-<<<<<<< HEAD
-///     fn to_be_bytes(self, storage_slot: Field) -> [u8; N * 32 + 64] {
-///         ...
-///     }
-///
-///     fn deserialize_content(serialized_content: [Field; N]) -> Self {
-=======
 ///     fn pack_content(self) -> [Field; N] {
->>>>>>> e59bc0de
 ///         ...
 ///     }
 ///
@@ -81,11 +73,7 @@
     // First we compute note content serialization. We do that by passing the whole note struct
     // to the `generate_serialize_to_fields(...)` and omitting the header.
     let (content_fields_list, content_aux_vars_list) =
-<<<<<<< HEAD
-        generate_serialize_to_fields(quote { self }, typ, &[quote {self.header}]);
-=======
         generate_serialize_to_fields(quote { self }, typ, &[quote {self.header}], packing_enabled);
->>>>>>> e59bc0de
 
     // If there are `aux_vars` we need to join them with `;` and add a trailing `;` to the joined string.
     let content_aux_vars = if content_aux_vars_list.len() > 0 {
@@ -97,15 +85,6 @@
     let content_fields = content_fields_list.join(quote {,});
     let content_len = content_fields_list.len();
 
-<<<<<<< HEAD
-    let (deserialized_content, _) = generate_deserialize_from_fields(
-        quote {},
-        typ,
-        quote { serialized_content }, // "serialized_content" is argument of NoteInterface::deserialize_content
-        0,
-        quote {header},
-        quote { aztec::note::note_header::NoteHeader::empty() },
-=======
     let (unpacked_content, _) = generate_deserialize_from_fields(
         quote {},
         typ,
@@ -114,7 +93,6 @@
         quote {header},
         quote { aztec::note::note_header::NoteHeader::empty() },
         packing_enabled,
->>>>>>> e59bc0de
     );
 
     // Second we compute quotes for MSM
@@ -136,15 +114,7 @@
     (
         quote {
         impl aztec::note::note_interface::NoteInterface<$content_len> for $name {
-<<<<<<< HEAD
-            fn deserialize_content(serialized_content: [Field; $content_len]) -> Self {
-                $deserialized_content
-            }
-
-            fn serialize_content(self) -> [Field; $content_len] {
-=======
             fn pack_content(self) -> [Field; $content_len] {
->>>>>>> e59bc0de
                 $content_aux_vars
                 [$content_fields]
             }
@@ -323,12 +293,8 @@
     for i in 0..indexed_fields.len() {
         let (field_name, typ, index) = indexed_fields[i];
         let start_generator_index = index + 1;
-<<<<<<< HEAD
-        let (serialization_fields, aux_vars) = generate_serialize_to_fields(field_name, typ, &[]);
-=======
         let (serialization_fields, aux_vars) =
             generate_serialize_to_fields(field_name, typ, &[], true);
->>>>>>> e59bc0de
         for j in 0..serialization_fields.len() {
             let serialization_field = serialization_fields[j];
             let generator_index = start_generator_index + j;
@@ -522,12 +488,8 @@
     let to_omit = indexed_nullable_fields.map(|(name, _, _): (Quoted, Type, u32)| name).push_back(
         quote { header },
     );
-<<<<<<< HEAD
-    let (fields_list, aux_vars) = generate_serialize_to_fields(quote { }, s.as_type(), to_omit);
-=======
     let (fields_list, aux_vars) =
         generate_serialize_to_fields(quote { }, s.as_type(), to_omit, true);
->>>>>>> e59bc0de
 
     // If there are `aux_vars` we need to join them with `;` and add a trailing `;` to the joined string.
     let aux_vars_for_serialization = if aux_vars.len() > 0 {
@@ -649,11 +611,7 @@
         quote { header },
     );
     let (nullable_fields_list, aux_vars) =
-<<<<<<< HEAD
-        generate_serialize_to_fields(quote { }, s.as_type(), to_omit);
-=======
         generate_serialize_to_fields(quote { }, s.as_type(), to_omit, true);
->>>>>>> e59bc0de
 
     // If there are `aux_vars` we need to join them with `;` and add a trailing `;` to the joined string.
     let aux_vars_for_serialization = if aux_vars.len() > 0 {
@@ -880,11 +838,7 @@
                 indexed_nullable_fields = indexed_nullable_fields.push_back((name, typ, counter));
             }
         }
-<<<<<<< HEAD
-        let (serialization_fields, _) = generate_serialize_to_fields(name, typ, &[]);
-=======
         let (serialization_fields, _) = generate_serialize_to_fields(name, typ, &[], true);
->>>>>>> e59bc0de
         // Each struct member can occupy multiple fields so we need to increment the counter accordingly
         counter += serialization_fields.len();
     }
