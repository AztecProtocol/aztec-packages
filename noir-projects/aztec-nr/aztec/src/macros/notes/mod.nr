use crate::{
    encrypted_logs::payload::PRIVATE_LOG_OVERHEAD_IN_BYTES,
    note::{note_getter_options::PropertySelector, note_header::NoteHeader},
    prelude::Point,
};
use protocol_types::meta::{flatten_to_fields, pack_from_fields};
use std::{
    collections::umap::UHashMap,
    hash::{BuildHasherDefault, derive_generators, poseidon2::Poseidon2Hasher},
    meta::{typ::fresh_type_variable, type_of, unquote},
};

comptime global NOTE_HEADER_TYPE = type_of(NoteHeader::empty());
<<<<<<< HEAD
=======
// The following is a fixed ciphertext overhead as defined by `compute_private_log_payload`
comptime global NOTE_CIPHERTEXT_OVERHEAD: u32 = 321;
>>>>>>> feace707

/// A map from note type to (note_struct_definition, serialized_note_length, note_type_id, fields).
/// `fields` is an array of tuples where each tuple contains the name of the field/struct member (e.g. `amount`
/// in `TokenNote`), the index of where the serialized member starts in the serialized note and a flag indicating
/// whether the field is nullable or not.
comptime mut global NOTES: UHashMap<Type, (StructDefinition, u32, Field, [(Quoted, u32, bool)]), BuildHasherDefault<Poseidon2Hasher>> =
    UHashMap::default();

/// Computes a note type id by hashing a note name (e.g. `TokenNote`), getting the first 4 bytes of the hash
/// and returning it as a `Field`.
comptime fn compute_note_type_id(name: Quoted) -> Field {
    let name_as_str_quote = name.as_str_quote();

    unquote!(
        quote {
            let bytes = $name_as_str_quote.as_bytes();
            let hash = protocol_types::hash::poseidon2_hash_bytes(bytes);
            let hash_bytes = hash.to_be_bytes::<4>();
            protocol_types::utils::field::field_from_bytes(hash_bytes, true)
        },
    )
}

/// Generates default `NoteInterface` implementation for a given note struct `s` and returns it as quote along with
/// the length of the serialized note.
///
/// impl NoteInterface<N> for NoteStruct {
///     fn to_be_bytes(self, storage_slot: Field) -> [u8; N * 32 + 64] {
///         ...
///     }
///
///     fn deserialize_content(value: [Field; N]) -> Self {
///         ...
///     }
///
///     fn serialize_content(self) -> [Field; N] {
///         ...
///     }
///
///     fn get_note_type_id() -> Field {
///         ...
///     }
///
///     fn set_header(&mut self, header: NoteHeader) {
///         ...
///     }
///
///     fn get_header(self) -> NoteHeader {
///         ...
///     }
///
///     fn compute_note_hash(self) -> Field {
///         ...
///     }
/// }
comptime fn generate_note_interface(
    s: StructDefinition,
    note_type_id: Field,
    indexed_fixed_fields: [(Quoted, Type, u32)],
    indexed_nullable_fields: [(Quoted, Type, u32)],
) -> (Quoted, u32) {
    let name = s.name();
    let typ = s.as_type();

    // First we compute note content serialization. We do that by passing the whole note struct
    // to the `flatten_to_fields(...)` and omitting the header.
    let (content_fields_list, content_aux_vars_list) =
        flatten_to_fields(quote { self }, typ, &[quote {self.header}]);

    // If there are `aux_vars` we need to join them with `;` and add a trailing `;` to the joined string.
    let content_aux_vars = if content_aux_vars_list.len() > 0 {
        let joint = content_aux_vars_list.join(quote {;});
        quote { $joint; }
    } else {
        quote {}
    };
    let content_fields = content_fields_list.join(quote {,});
    let content_len = content_fields_list.len();

    let (deserialized_content, _) = pack_from_fields(
        quote { self },
        typ,
        quote { value },
        0,
        &[(quote {header}, quote { aztec::note::note_header::NoteHeader::empty() })],
    );

    // Second we compute quotes for MSM
    // `compute_note_hash()` is computed over all the fields so we need to merge fixed and nullable.
    let merged_fields = indexed_fixed_fields.append(indexed_nullable_fields);
    // Now we prefix each of the merged fields with `self.` since they refer to the struct members here.
    let prefixed_merged_fields = merged_fields.map(|(name, typ, index): (Quoted, Type, u32)| {
        (quote { self.$name }, typ, index)
    });
    let (new_generators_list, new_scalars_list, _, new_aux_vars) =
        generate_multi_scalar_mul(prefixed_merged_fields);

    let new_generators =
        new_generators_list.push_back(quote { aztec::generators::G_slot }).join(quote {,});
    let new_scalars = new_scalars_list
        .push_back(quote { std::hash::from_field_unsafe(self.header.storage_slot) })
        .join(quote {,});

    (
        quote {
        impl aztec::note::note_interface::NoteInterface<$content_len> for $name {
            fn to_be_bytes(self, storage_slot: Field) -> [u8; $content_len * 32 + 64] {
                let serialized_note = self.serialize_content();

                let mut buffer: [u8; $content_len * 32 + 64] = [0; $content_len * 32 + 64];

                let storage_slot_bytes: [u8; 32] = storage_slot.to_be_bytes();
                let note_type_id_bytes: [u8; 32] = $name::get_note_type_id().to_be_bytes();

                for i in 0..32 {
                    buffer[i] = storage_slot_bytes[i];
                    buffer[32 + i] = note_type_id_bytes[i];
                }

                for i in 0..serialized_note.len() {
                    let bytes: [u8; 32] = serialized_note[i].to_be_bytes();
                    for j in 0..32 {
                        buffer[64 + i * 32 + j] = bytes[j];
                    }
                }
                buffer
            }

            fn deserialize_content(value: [Field; $content_len]) -> Self {
                $deserialized_content
            }

            fn serialize_content(self) -> [Field; $content_len] {
                $content_aux_vars
                [$content_fields]
            }

            fn get_note_type_id() -> Field {
                $note_type_id
            }

            fn set_header(&mut self, header: $NOTE_HEADER_TYPE) {
                self.header = header;
            }

            fn get_header(self) -> $NOTE_HEADER_TYPE {
                self.header
            }

            fn compute_note_hash(self) -> Field {
                $new_aux_vars
                let point = std::embedded_curve_ops::multi_scalar_mul(
                    [$new_generators],
                    [$new_scalars]
                );
                point.x
            }
        }
    },
        content_len,
    )
}

/// Generates note properties struct for a given note struct `s`.
///
/// Example:
/// ```
/// struct TokenNoteProperties {
///     amount: aztec::note::note_getter_options::PropertySelector,
///     npk_m_hash: aztec::note::note_getter_options::PropertySelector
///     randomness: aztec::note::note_getter_options::PropertySelector
/// }
///
/// impl aztec::note::note_interface::NoteProperties<TokenNoteProperties> for TokenNote {
///     fn properties() -> TokenNoteProperties {
///         Self {
///             amount: aztec::note::note_getter_options::PropertySelector { index: 0, offset: 0, length: 32 },
///             npk_m_hash: aztec::note::note_getter_options::PropertySelector { index: 1, offset: 0, length: 32 },
///             randomness: aztec::note::note_getter_options::PropertySelector { index: 2, offset: 0, length: 32 }
///         }
///     }
/// }
/// ```
comptime fn generate_note_properties(s: StructDefinition) -> Quoted {
    let name = s.name();

    let struct_name = f"{name}Properties".quoted_contents();

    let property_selector_type = type_of(PropertySelector { index: 0, offset: 0, length: 0 });
    let note_header_type: Type = type_of(NoteHeader::empty());

    let non_header_fields = s.fields().filter(|(_, typ): (Quoted, Type)| typ != note_header_type);

    let properties_types = non_header_fields
        .map(|(name, _): (Quoted, Type)| quote { $name: $property_selector_type })
        .join(quote {,});

    // TODO #8694: Properly handle non-field types https://github.com/AztecProtocol/aztec-packages/issues/8694
    let mut properties_list = &[];
    for i in 0..non_header_fields.len() {
        let (name, _) = non_header_fields[i];
        properties_list = properties_list.push_back(
            quote { $name: aztec::note::note_getter_options::PropertySelector { index: $i, offset: 0, length: 32 } },
        );
    }

    let properties = properties_list.join(quote {,});

    quote {
        struct $struct_name {
            $properties_types
        }

        impl aztec::note::note_interface::NoteProperties<$struct_name> for $name {
            fn properties() -> $struct_name {
                $struct_name {
                    $properties
                }
            }
        }
    }
}

/// Generates note export for a given note struct `s`. The export is a global variable that contains note type id,
/// note name and information about note fields (field name, index and whether the field is nullable or not).
///
/// Example:
/// ```
/// struct TokenNoteFields_5695262104 {
///     amount: aztec::note::note_field::NoteField,
///     owner: aztec::note::note_field::NoteField
/// }
///
/// #[abi(notes)]
/// global TokenNote_EXPORTS_5695262104: (Field, str<8>, TokenNoteFields_5695262104) = (
///     0,
///     "TokenNote",
///     TokenNoteFields_5695262104 {
///         amount: aztec::note::note_field::NoteField { index: 0, nullable: false },
///         owner: aztec::note::note_field::NoteField { index: 1, nullable: false }
///     }
/// );
///
/// Randomly looking value at the end of the export name is generated by hashing the note struct type and is included
/// to prevent naming collisions in case there are multiple notes with the same name imported in a contract.
pub(crate) comptime fn generate_note_export(
    s: StructDefinition,
    note_type_id: Field,
    fields: [(Quoted, u32, bool)],
) -> Quoted {
    let name = s.name();
    let mut hasher = Poseidon2Hasher::default();
    s.as_type().hash(&mut hasher);
    let hash = hasher.finish() as u32;
    let global_export_name = f"{name}_{hash}_EXPORTS".quoted_contents();
    let note_fields_name = f"{name}Fields_{hash}".quoted_contents();
    let note_name_as_str = name.as_str_quote();
    let note_name_str_len = unquote!(quote { $note_name_as_str.as_bytes().len() });

    let mut note_fields = &[];
    let mut note_field_constructors = &[];
    for field in fields {
        let (name, index, nullable) = field;
        note_fields = note_fields.push_back(quote { $name: aztec::note::note_field::NoteField });
        note_field_constructors = note_field_constructors.push_back(
            quote { $name: aztec::note::note_field::NoteField { index: $index, nullable: $nullable }},
        );
    }

    let note_fields = note_fields.join(quote {,});
    let note_field_constructors = note_field_constructors.join(quote {,});

    quote {
        struct $note_fields_name {
            $note_fields
        }

        #[abi(notes)]
        global $global_export_name: (Field, str<$note_name_str_len>, $note_fields_name) = ($note_type_id, $note_name_as_str, $note_fields_name { $note_field_constructors });
    }
}

/// Generates quotes necessary for multi-scalar multiplication of `indexed_fields` (indexed struct fields). Returns
/// a tuple containing quotes for generators, scalars, arguments and auxiliary variables. For more info on what are
/// auxiliary variables and how they are used, see `flatten_to_fields` function.
///
/// Example return values:
/// generators_list: [aztec::generators::Ga1, aztec::generators::Ga2, aztec::generators::Ga3, aztec::generators::Ga4]
/// scalars_list: [
///     std::hash::from_field_unsafe(amount.lo as Field),
///     std::hash::from_field_unsafe(amount.hi as Field),
///     std::hash::from_field_unsafe(npk_m_hash as Field),
///     std::hash::from_field_unsafe(randomness as Field)
/// ]
/// args_list: [amount: U128, npk_m_hash: Field, randomness: Field]
/// aux_vars: []
comptime fn generate_multi_scalar_mul(
    indexed_fields: [(Quoted, Type, u32)],
) -> ([Quoted], [Quoted], [Quoted], Quoted) {
    let mut generators_list = &[];
    let mut scalars_list = &[];
    let mut args_list = &[];
    let mut aux_vars_list = &[];
    for i in 0..indexed_fields.len() {
        let (field_name, typ, index) = indexed_fields[i];
        let start_generator_index = index + 1;
        let (flattened_field, aux_vars) = flatten_to_fields(field_name, typ, &[]);
        for j in 0..flattened_field.len() {
            let flattened_as_field = flattened_field[j];
            let generator_index = start_generator_index + j;

            let generators: [Point; 1] =
                derive_generators("aztec_nr_generators".as_bytes(), generator_index);
            let generator_x = generators[0].x;
            let generator_y = generators[0].y;

            generators_list = generators_list.push_back(
                quote {
                aztec::protocol_types::point::Point { x: $generator_x, y: $generator_y, is_infinite: false }
                },
            );
            scalars_list =
                scalars_list.push_back(quote { std::hash::from_field_unsafe($flattened_as_field) });
        }
        args_list = args_list.push_back(quote { $field_name: $typ });
        aux_vars_list = aux_vars_list.append(aux_vars);
    }

    let aux_vars = if aux_vars_list.len() > 0 {
        let joint = aux_vars_list.join(quote {;});
        quote { $joint; }
    } else {
        quote {}
    };
    (generators_list, scalars_list, args_list, aux_vars)
}

/// Generates setup payload for a given note struct `s`. The setup payload contains log plaintext and hiding point.
///
/// Example:
/// ```
/// struct TokenNoteSetupPayload {
///     log_plaintext: [u8; 160],
///     hiding_point: aztec::protocol_types::point::Point
/// }
///
/// impl TokenNoteSetupPayload {
///     fn new(mut self, npk_m_hash: Field, randomness: Field, storage_slot: Field) -> TokenNoteSetupPayload {
///         let hiding_point = std::embedded_curve_ops::multi_scalar_mul(
///             [aztec::generators::Ga1, aztec::generators::Ga2, aztec::generators::G_slot],
///             [
///                 std::hash::from_field_unsafe(npk_m_hash),
///                 std::hash::from_field_unsafe(randomness),
///                 std::hash::from_field_unsafe(storage_slot)
///             ]
///         );
///
///         let let storage_slot_bytes = storage_slot.to_be_bytes();
///         let let note_type_id_bytes = TokenNote::get_note_type_id().to_be_bytes();
///
///         for i in 0..32 {
///             log_plaintext[i] = storage_slot_bytes[i];
///             log_plaintext[32 + i] = note_type_id_bytes[i];
///         }
///
///         let serialized_note = [npk_m_hash as Field, randomness as Field];
///
///         for i in 0..serialized_note.len() {
///             let bytes: [u8; 32] = serialized_note[i].to_be_bytes();
///             for j in 0..32 {
///                 log_plaintext[64 + i * 32 + j] = bytes[j];
///             }
///         }
///
///         TokenNoteSetupPayload {
///             log_plaintext,
///             hiding_point
///         }
///     }
///
///     fn encrypt_log(self, context: &mut PrivateContext, recipient_keys: aztec::protocol_types::public_keys::PublicKeys, recipient: aztec::protocol_types::address::AztecAddress) -> [Field; 17] {
///         let ovsk_app: Field  = context.request_ovsk_app(recipient_keys.ovpk_m.hash());
///
///         let encrypted_log_bytes: [u8; 513] = aztec::encrypted_logs::payload::compute_partial_public_log_payload(
///             context.this_address(),
///             ovsk_app,
///             recipient_keys.ovpk_m,
///             recipient,
///             self.log_plaintext
///         );
///
///         aztec::utils::bytes::bytes_to_fields(encrypted_log_bytes)
///     }
///
/// impl aztec::protocol_types::traits::Empty for TokenNoteSetupPayload {
///     fn empty() -> Self {
///         Self { log_plaintext: [0; 160], hiding_point: aztec::protocol_types::point::Point::empty() }
///     }
/// }
/// ```
comptime fn generate_setup_payload(
    s: StructDefinition,
    indexed_fixed_fields: [(Quoted, Type, u32)],
    indexed_nullable_fields: [(Quoted, Type, u32)],
) -> (Quoted, Quoted) {
    let name = s.name();
    let setup_payload_name = f"{name}SetupPayload".quoted_contents();

    // First we get the MSM related quotes
    let (new_generators_list, new_scalars_list, new_args_list, new_aux_vars) =
        generate_multi_scalar_mul(indexed_fixed_fields);
    let new_args = &[quote {mut self}]
        .append(new_args_list)
        .push_back(quote { storage_slot: Field })
        .join(quote {,});
    let new_generators =
        new_generators_list.push_back(quote { aztec::generators::G_slot }).join(quote {,});
    let new_scalars = new_scalars_list
        .push_back(quote { std::hash::from_field_unsafe(storage_slot) })
        .join(quote {,});

    // Then the log plaintext ones
    let log_plaintext_length = indexed_fixed_fields.len() * 32 + 64;
    let setup_log_plaintext =
        get_setup_log_plaintext_body(s, log_plaintext_length, indexed_nullable_fields);

    // Then we compute values for `encrypt_log(...)` function
    let encrypted_log_byte_length = PRIVATE_LOG_OVERHEAD_IN_BYTES
        + log_plaintext_length /* log_plaintext */
        + 1 /* log_plaintext_length */
        + 15 /* AES padding */;
    // Each field contains 31 bytes so the length in fields is computed as ceil(encrypted_log_byte_length / 31)
    // --> we achieve rouding by adding 30 and then dividing without remainder
    let encrypted_log_field_length = (encrypted_log_byte_length + 30) / 31;

    (
        quote {
        struct $setup_payload_name {
            log_plaintext: [u8; $log_plaintext_length],
            hiding_point: aztec::protocol_types::point::Point
        }

        impl $setup_payload_name {
            fn new($new_args) -> $setup_payload_name {
                $new_aux_vars
                let hiding_point = std::embedded_curve_ops::multi_scalar_mul(
                    [$new_generators],
                    [$new_scalars]
                );
                $setup_log_plaintext

                $setup_payload_name {
                    log_plaintext,
                    hiding_point
                }
            }

            fn encrypt_log(self, context: &mut PrivateContext, ovpk: aztec::protocol_types::public_keys::OvpkM, recipient: aztec::protocol_types::address::AztecAddress, sender: aztec::protocol_types::address::AztecAddress) -> [Field; $encrypted_log_field_length] {
                let ovsk_app: Field  = context.request_ovsk_app(ovpk.hash());

                let encrypted_log_bytes: [u8; $encrypted_log_byte_length] = aztec::encrypted_logs::payload::compute_partial_public_log_payload(
                    context.this_address(),
                    ovsk_app,
                    ovpk,
                    recipient,
                    sender,
                    self.log_plaintext,
                );

                aztec::utils::bytes::bytes_to_fields(encrypted_log_bytes)
            }
        }

        impl aztec::protocol_types::traits::Empty for $setup_payload_name {
            fn empty() -> Self {
                Self { log_plaintext: [0; $log_plaintext_length], hiding_point: aztec::protocol_types::point::Point::empty() }
            }
        }
    },
        setup_payload_name,
    )
}

/// Generates setup log plaintext for a given note struct `s`. The setup log plaintext is computed by serializing
/// storage slot from target function arguments, note type id from the note struct `s` and the fixed fields. The fixed
/// fields are obtained by passing the whole note struct to the `flatten_to_fields(...)` function but omitting the
/// `NoteHeader` and the nullable fields.
comptime fn get_setup_log_plaintext_body(
    s: StructDefinition,
    log_plaintext_length: u32,
    indexed_nullable_fields: [(Quoted, Type, u32)],
) -> Quoted {
    let name = s.name();

    // Now we compute serialization of the fixed fields. We do that by passing the whole note struct
    // to the flatten_to_fields function but we omit the NoteHeader and the nullable fields.
    let to_omit = indexed_nullable_fields.map(|(name, _, _): (Quoted, Type, u32)| name).push_back(
        quote { header },
    );
    let (fields_list, aux_vars) = flatten_to_fields(quote { }, s.as_type(), to_omit);

    // If there are `aux_vars` we need to join them with `;` and add a trailing `;` to the joined string.
    let aux_vars_for_serialization = if aux_vars.len() > 0 {
        let joint = aux_vars.join(quote {;});
        quote { $joint; }
    } else {
        quote {}
    };
    let fields = fields_list.join(quote {,});

    quote {
        let mut log_plaintext: [u8; $log_plaintext_length] = [0; $log_plaintext_length];

        let storage_slot_bytes: [u8; 32] = storage_slot.to_be_bytes();
        let note_type_id_bytes: [u8; 32] = $name::get_note_type_id().to_be_bytes();

        for i in 0..32 {
            log_plaintext[i] = storage_slot_bytes[i];
            log_plaintext[32 + i] = note_type_id_bytes[i];
        }

        $aux_vars_for_serialization
        let serialized_note = [$fields];

        for i in 0..serialized_note.len() {
            let bytes: [u8; 32] = serialized_note[i].to_be_bytes();
            for j in 0..32 {
                log_plaintext[64 + i * 32 + j] = bytes[j];
            }
        }
    }
}

/// Generates finalization payload for a given note struct `s`. The finalization payload contains log and note hash.
///
/// Example:
/// ```
/// struct TokenNoteFinalizationPayload {
///     context: &mut aztec::prelude::PublicContext,
///     hiding_point_slot: Field,
///     setup_log_slot: Field,
///     public_values: [Field; 2]
/// }
///
/// impl TokenNoteFinalizationPayload {
///     fn new(mut self, context: &mut aztec::prelude::PublicContext, slot: Field, amount: U128) -> TokenNoteFinalizationPayload {
///         self.context = context;
///         self.hiding_point_slot = slot;
///         self.setup_log_slot = slot + aztec::protocol_types::point::POINT_LENGTH as Field;
///         self.public_values = [amount.lo as Field, amount.hi as Field];
///         self
///     }
///
///     fn emit(self) {
///         self.emit_note_hash();
///         self.emit_log();
///     }
///
///     fn emit_note_hash(self) {
///         let hiding_point: aztec::prelude::Point = self.context.storage_read(self.hiding_point_slot);
///         assert(!aztec::protocol_types::traits::is_empty(hiding_point), "transfer not prepared");
///
///         let finalization_hiding_point = std::embedded_curve_ops::multi_scalar_mul([aztec::generators::Ga3, aztec::generators::Ga4], [std::hash::from_field_unsafe(self.public_values[0]), std::hash::from_field_unsafe(self.public_values[1])]) + hiding_point;
///
///         let note_hash = finalization_hiding_point.x;
///
///         self.context.push_note_hash(note_hash);
///
///         // We reset public storage to zero to achieve the effect of transient storage - kernels will squash
///         // the writes
///         // self.context.storage_write(self.hiding_point_slot, [0; aztec::protocol_types::point::POINT_LENGTH]);
///     }
///
///     fn emit_log(self) {
///         let setup_log_fields: [Field; 16] = self.context.storage_read(self.setup_log_slot);
///
///         let setup_log: [u8; 481] = aztec::utils::bytes::fields_to_bytes(setup_log_fields);
///
///         let mut finalization_log = [0; 513];
///
///         for i in 0..setup_log.len() {
///             finalization_log[i] = setup_log[i];
///         }
///
///         for i in 0..self.public_values.len() {
///             let public_value_bytes: [u8; 32] = self.public_values[i].to_be_bytes();
///             for j in 0..public_value_bytes.len() {
///                 finalization_log[160 + i * 32 + j] = public_value_bytes[j];
///             }
///         }
///
///         self.context.emit_unencrypted_log(finalization_log);
///
///         // We reset public storage to zero to achieve the effect of transient storage - kernels will squash
///         // the writes
///         // self.context.storage_write(self.setup_log_slot, [0; 16]);
///     }
/// }
///
/// impl aztec::protocol_types::traits::Empty for TokenNoteFinalizationPayload {
///     fn empty() -> Self {
///         Self { context: &mut aztec::prelude::PublicContext::empty(), hiding_point_slot: 0, setup_log_slot: 0, public_values: [0, 0] }
///     }
/// }
/// ```
comptime fn generate_finalization_payload(
    s: StructDefinition,
    indexed_fixed_fields: [(Quoted, Type, u32)],
    indexed_nullable_fields: [(Quoted, Type, u32)],
) -> (Quoted, Quoted) {
    let name = s.name();
    let finalization_payload_name = f"{name}FinalizationPayload".quoted_contents();

    // We compute serialization of the nullable fields which are to be emitted as an unencrypted log. We do that by
    // passing the whole note struct to the `flatten_to_fields(...)` function but we omit the `NoteHeader` and
    // the fixed fields.
    let to_omit = indexed_fixed_fields.map(|(name, _, _): (Quoted, Type, u32)| name).push_back(
        quote { header },
    );
    let (fields_list, aux_vars) = flatten_to_fields(quote { }, s.as_type(), to_omit);

    // If there are `aux_vars` we need to join them with `;` and add a trailing `;` to the joined string.
    let aux_vars_for_serialization = if aux_vars.len() > 0 {
        let joint = aux_vars.join(quote {;});
        quote { $joint; }
    } else {
        quote {}
    };

    // We compute the log length and we concatenate the fields into a single quote.
    let public_values_length = fields_list.len();
    let fields = fields_list.join(quote {,});

    // Now we compute quotes relevant to the multi-scalar multiplication.
    let (generators_list, _, args_list, msm_aux_vars) =
        generate_multi_scalar_mul(indexed_nullable_fields);

    // We generate scalars_list manually as we need it to refer self.public_values
    let mut scalars_list: [Quoted] = &[];
    for i in 0..public_values_length {
        scalars_list =
            scalars_list.push_back(quote { std::hash::from_field_unsafe(self.public_values[$i]) });
    }

    let generators = generators_list.join(quote {,});
    let scalars = scalars_list.join(quote {,});
    let args = args_list.join(quote {,});

    // Then we compute values for `encrypt_log(...)` function
    let setup_log_plaintext_length = indexed_fixed_fields.len() * 32 + 64;
    let setup_log_byte_length = PRIVATE_LOG_OVERHEAD_IN_BYTES
        + setup_log_plaintext_length
        + 1 /* log_plaintext_length */
        + 15 /* AES padding */;
    // Each field contains 31 bytes so the length in fields is computed as ceil(setup_log_byte_length / 31)
    // --> we achieve rouding by adding 30 and then dividing without remainder
    let setup_log_field_length = (setup_log_byte_length + 30) / 31;
    let public_values_field_length = public_values_length * 32;
    let finalization_log_byte_length =
        1 /* public_values_length */ + setup_log_byte_length + public_values_field_length;

    (
        quote {
        struct $finalization_payload_name {
            context: &mut aztec::prelude::PublicContext,
            hiding_point_slot: Field,
            setup_log_slot: Field,
            public_values: [Field; $public_values_length],
        }

        impl $finalization_payload_name {
            fn new(mut self, context: &mut aztec::prelude::PublicContext, slot: Field, $args) -> $finalization_payload_name {
                self.context = context;

                self.hiding_point_slot = slot;
                self.setup_log_slot = slot + aztec::protocol_types::point::POINT_LENGTH as Field;

                $aux_vars_for_serialization
                self.public_values = [$fields];

                self
            }

            fn emit(self) {
                self.emit_note_hash();
                self.emit_log();
            }

            fn emit_note_hash(self) {
                // Read the hiding point from "transient" storage and check it's not empty to ensure the transfer was prepared
                let hiding_point: aztec::prelude::Point = self.context.storage_read(self.hiding_point_slot);
                assert(!aztec::protocol_types::traits::is_empty(hiding_point), "transfer not prepared");

                $msm_aux_vars
                let finalization_hiding_point = std::embedded_curve_ops::multi_scalar_mul(
                    [$generators],
                    [$scalars]
                ) + hiding_point;

                let note_hash = finalization_hiding_point.x;

                self.context.push_note_hash(note_hash);

                // We reset public storage to zero to achieve the effect of transient storage - kernels will squash
                // the writes
                // TODO(#9376): Uncomment the following line.
                // self.context.storage_write(self.hiding_point_slot, [0; aztec::protocol_types::point::POINT_LENGTH]);
            }

            fn emit_log(self) {
                // We load the setup log from storage
                let setup_log_fields: [Field; $setup_log_field_length] = self.context.storage_read(self.setup_log_slot);

                // We convert the log from fields to bytes
                let setup_log: [u8; $setup_log_byte_length] = aztec::utils::bytes::fields_to_bytes(setup_log_fields);

                // We append the public value to the log and emit it as unencrypted log
                let mut finalization_log = [0; $finalization_log_byte_length];


                // Iterate over the partial log and copy it to the final log
                for i in 0..setup_log.len() {
                    finalization_log[i + 1] = setup_log[i];
                }

                // Iterate over the public values and append them to the log
                for i in 0..$public_values_length {
                    let public_value_bytes: [u8; 32] = self.public_values[i].to_be_bytes();
                    for j in 0..public_value_bytes.len() {
                        finalization_log[1 + $setup_log_byte_length + i * 32 + j] = public_value_bytes[j];
                    }
                }

                // Populate the first byte with number of public values
                finalization_log[0] = $public_values_length;

                // We emit the finalization log via the unencrypted logs stream
                self.context.emit_unencrypted_log(finalization_log);

                // We reset public storage to zero to achieve the effect of transient storage - kernels will squash
                // the writes
                // TODO(#9376): Uncomment the following line.
                // self.context.storage_write(self.setup_log_slot, [0; $setup_log_field_length]);
            }
        }

        impl aztec::protocol_types::traits::Empty for $finalization_payload_name {
            fn empty() -> Self {
                Self { context: &mut aztec::prelude::PublicContext::empty(), public_values: [0; $public_values_length], hiding_point_slot: 0, setup_log_slot: 0 }
            }
        }
    },
        finalization_payload_name,
    )
}

/// Generates `PartialNote` implementation for a given note struct `s`.
///
/// Example:
/// ```
/// impl PartialNote<TokenNoteSetupPayload, TokenNoteFinalizationPayload> for TokenNote {
///     fn setup_payload() -> TokenNoteSetupPayload {
///         TokenNoteSetupPayload::empty()
///     }
///
///     fn finalization_payload() -> TokenNoteFinalizationPayload {
///         TokenNoteFinalizationPayload::empty()
///     }
/// }
/// ```
comptime fn generate_partial_note_impl(
    s: StructDefinition,
    setup_payload_name: Quoted,
    finalization_payload_name: Quoted,
) -> Quoted {
    let name = s.name();
    quote {
        impl aztec::note::note_interface::PartialNote<$setup_payload_name, $finalization_payload_name> for $name {
            fn setup_payload() -> $setup_payload_name {
                $setup_payload_name::empty()
            }

            fn finalization_payload() -> $finalization_payload_name {
                $finalization_payload_name::empty()
            }
        }
    }
}

/// Registers a note struct `note` with the given `note_serialized_len`, `note_type_id`, `fixed_fields` and
/// `nullable_fields` in the global `NOTES` map.
comptime fn register_note(
    note: StructDefinition,
    note_serialized_len: u32,
    note_type_id: Field,
    fixed_fields: [(Quoted, Type, u32)],
    nullable_fields: [(Quoted, Type, u32)],
) {
    let mut fields = &[];
    for field in fixed_fields {
        let (name, _, index) = field;
        fields = fields.push_back((name, index, false));
    }
    for field in nullable_fields {
        let (name, _, index) = field;
        fields = fields.push_back((name, index, true));
    }

    NOTES.insert(note.as_type(), (note, note_serialized_len, note_type_id, fields));
}

/// Separates note struct members into fixed and nullable ones. It also stores the index of where each struct member
/// starts in the serialized note. Note that each struct member can occupy multiple fields (as in Field type).
/// An example of a struct member occupying multiple fields is `amount` in `TokenNote` that uses `U128` type.
comptime fn index_note_fields(
    s: StructDefinition,
    nullable_fields: [Quoted],
) -> ([(Quoted, Type, u32)], [(Quoted, Type, u32)]) {
    let mut indexed_fixed_fields: [(Quoted, Type, u32)] = &[];
    let mut indexed_nullable_fields = &[];
    let mut counter: u32 = 0;
    for field in s.fields() {
        let (name, typ) = field;
        if (typ != NOTE_HEADER_TYPE) {
            if nullable_fields.all(|field| field != name) {
                indexed_fixed_fields = indexed_fixed_fields.push_back((name, typ, counter));
            } else {
                indexed_nullable_fields = indexed_nullable_fields.push_back((name, typ, counter));
            }
        }
        let (flattened, _) = flatten_to_fields(name, typ, &[]);
        // Each struct member can occupy multiple fields so we need to increment the counter accordingly
        counter += flattened.len();
    }
    (indexed_fixed_fields, indexed_nullable_fields)
}

/// Injects `NoteHeader` to the note struct if not present.
comptime fn inject_note_header(s: StructDefinition) {
    let filtered_header = s.fields().filter(|(_, typ): (Quoted, Type)| typ == NOTE_HEADER_TYPE);
    if (filtered_header.len() == 0) {
        let new_fields = s.fields().push_back((quote { header }, NOTE_HEADER_TYPE));
        s.set_fields(new_fields);
    }
}

/// Injects `NoteHeader` to the note struct if not present and generates the following:
/// - NoteTypeProperties
/// - SetupPayload
/// - FinalizationPayload
/// - PartialNote trait implementation
/// - NoteExport
/// - NoteInterface trait implementation
/// - Registers the note in the global `NOTES` map.
///
/// For more details on the generated code, see the individual functions.
#[varargs]
pub comptime fn partial_note(s: StructDefinition, nullable_fields: [Quoted]) -> Quoted {
    // We separate struct members into fixed ones and nullable ones and we store info about the start index of each
    // member in the serialized note array.
    let (indexed_fixed_fields, indexed_nullable_fields) = index_note_fields(s, nullable_fields);

    // We inject NoteHeader if it's not present in the note struct.
    inject_note_header(s);

    let note_properties = generate_note_properties(s);
    let note_type_id = compute_note_type_id(s.name());
    let (setup_payload_impl, setup_payload_name) =
        generate_setup_payload(s, indexed_fixed_fields, indexed_nullable_fields);
    let (finalization_payload_impl, finalization_payload_name) =
        generate_finalization_payload(s, indexed_fixed_fields, indexed_nullable_fields);
    let (note_interface_impl, note_serialized_len) = generate_note_interface(
        s,
        note_type_id,
        indexed_fixed_fields,
        indexed_nullable_fields,
    );
    let partial_note_impl =
        generate_partial_note_impl(s, setup_payload_name, finalization_payload_name);
    register_note(
        s,
        note_serialized_len,
        note_type_id,
        indexed_fixed_fields,
        indexed_nullable_fields,
    );

    quote {
        $note_properties
        $setup_payload_impl
        $finalization_payload_impl
        $note_interface_impl
        $partial_note_impl
    }
}

/// Injects `NoteHeader` to the note struct if not present and generates the following:
/// - NoteTypeProperties
/// - NoteInterface trait implementation
/// - Registers the note in the global `NOTES` map.
///
/// For more details on the generated code, see the individual functions.
pub comptime fn note(s: StructDefinition) -> Quoted {
    let (indexed_fixed_fields, indexed_nullable_fields) = index_note_fields(s, &[]);

    // We inject NoteHeader if it's not present in the note struct.
    inject_note_header(s);

    let note_properties = generate_note_properties(s);
    let note_type_id = compute_note_type_id(s.name());
    let (note_interface_impl, note_serialized_len) = generate_note_interface(
        s,
        note_type_id,
        indexed_fixed_fields,
        indexed_nullable_fields,
    );
    register_note(
        s,
        note_serialized_len,
        note_type_id,
        indexed_fixed_fields,
        indexed_nullable_fields,
    );

    quote {
        $note_properties
        $note_interface_impl
    }
}

/// Injects `NoteHeader` to the note struct if not present and generates the following:
/// - NoteTypeProperties
///
/// For more details on the generated code, see the individual functions.
pub comptime fn note_custom_interface(s: StructDefinition) -> Quoted {
    // We inject NoteHeader if it's not present in the note struct.
    inject_note_header(s);

    let note_properties = generate_note_properties(s);
    let note_type_id = compute_note_type_id(s.name());
    let serialized_len_type = fresh_type_variable();
    let note_interface_impl = s.as_type().get_trait_impl(
        quote { crate::note::note_interface::NoteInterface<$serialized_len_type> }
            .as_trait_constraint(),
    );
    let name = s.name();

    let note_serialized_len = note_interface_impl
        .expect(f"Note {name} must implement NoteInterface trait")
        .trait_generic_args()[0]
        .as_constant()
        .unwrap();

    let (indexed_fixed_fields, indexed_nullable_fields) = index_note_fields(s, &[]);
    register_note(
        s,
        note_serialized_len,
        note_type_id,
        indexed_fixed_fields,
        indexed_nullable_fields,
    );

    quote {
        $note_properties
    }
}<|MERGE_RESOLUTION|>--- conflicted
+++ resolved
@@ -11,11 +11,6 @@
 };
 
 comptime global NOTE_HEADER_TYPE = type_of(NoteHeader::empty());
-<<<<<<< HEAD
-=======
-// The following is a fixed ciphertext overhead as defined by `compute_private_log_payload`
-comptime global NOTE_CIPHERTEXT_OVERHEAD: u32 = 321;
->>>>>>> feace707
 
 /// A map from note type to (note_struct_definition, serialized_note_length, note_type_id, fields).
 /// `fields` is an array of tuples where each tuple contains the name of the field/struct member (e.g. `amount`
