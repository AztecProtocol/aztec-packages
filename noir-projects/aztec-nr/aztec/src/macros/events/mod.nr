--- conflicted
+++ resolved
@@ -5,11 +5,7 @@
     let name = s.name();
     let typ = s.as_type();
     let (serialization_fields, _) =
-<<<<<<< HEAD
-        generate_serialize_to_fields(quote { self }, typ, &[quote {self.header}]);
-=======
         generate_serialize_to_fields(quote { self }, typ, &[quote {self.header}], false);
->>>>>>> e59bc0de
     let content_len = serialization_fields.len();
 
     let event_type_id = compute_event_selector(s);
