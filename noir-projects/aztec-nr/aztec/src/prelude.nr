// docs:start:prelude
<<<<<<< HEAD
pub use crate::{
    context::{FunctionReturns, PackedReturns, PrivateContext},
    note::{
        note_getter_options::NoteGetterOptions,
        note_header::NoteHeader,
        note_interface::{NoteInterface, NullifiableNote},
        note_viewer_options::NoteViewerOptions,
        utils::compute_note_hash_and_optionally_a_nullifier as utils_compute_note_hash_and_optionally_a_nullifier,
    },
    state_vars::{
        map::Map, private_immutable::PrivateImmutable, private_mutable::PrivateMutable,
        private_set::PrivateSet, public_immutable::PublicImmutable, public_mutable::PublicMutable,
        shared_immutable::SharedImmutable, shared_mutable::SharedMutable, storage::Storable,
    },
};
pub use dep::protocol_types::{
    abis::function_selector::FunctionSelector,
    address::{AztecAddress, EthAddress},
    point::Point,
    traits::{Deserialize, Serialize},
=======
pub use dep::protocol_types::{
    address::{AztecAddress, EthAddress}, abis::function_selector::FunctionSelector, point::Point,
    traits::{Serialize, Deserialize},
};
pub use crate::{
    state_vars::{
        map::Map, private_immutable::PrivateImmutable, private_mutable::PrivateMutable,
        public_immutable::PublicImmutable, public_mutable::PublicMutable, private_set::PrivateSet,
        shared_immutable::SharedImmutable, shared_mutable::SharedMutable, storage::Storable,
    }, context::{PrivateContext, PackedReturns, FunctionReturns},
    note::{
        note_header::NoteHeader, note_interface::{NoteInterface, NullifiableNote},
        note_getter_options::NoteGetterOptions, note_viewer_options::NoteViewerOptions,
        utils::compute_note_hash_and_optionally_a_nullifier as utils_compute_note_hash_and_optionally_a_nullifier,
    },
>>>>>>> a166203a
};
// docs:end:prelude<|MERGE_RESOLUTION|>--- conflicted
+++ resolved
@@ -1,26 +1,4 @@
 // docs:start:prelude
-<<<<<<< HEAD
-pub use crate::{
-    context::{FunctionReturns, PackedReturns, PrivateContext},
-    note::{
-        note_getter_options::NoteGetterOptions,
-        note_header::NoteHeader,
-        note_interface::{NoteInterface, NullifiableNote},
-        note_viewer_options::NoteViewerOptions,
-        utils::compute_note_hash_and_optionally_a_nullifier as utils_compute_note_hash_and_optionally_a_nullifier,
-    },
-    state_vars::{
-        map::Map, private_immutable::PrivateImmutable, private_mutable::PrivateMutable,
-        private_set::PrivateSet, public_immutable::PublicImmutable, public_mutable::PublicMutable,
-        shared_immutable::SharedImmutable, shared_mutable::SharedMutable, storage::Storable,
-    },
-};
-pub use dep::protocol_types::{
-    abis::function_selector::FunctionSelector,
-    address::{AztecAddress, EthAddress},
-    point::Point,
-    traits::{Deserialize, Serialize},
-=======
 pub use dep::protocol_types::{
     address::{AztecAddress, EthAddress}, abis::function_selector::FunctionSelector, point::Point,
     traits::{Serialize, Deserialize},
@@ -36,6 +14,5 @@
         note_getter_options::NoteGetterOptions, note_viewer_options::NoteViewerOptions,
         utils::compute_note_hash_and_optionally_a_nullifier as utils_compute_note_hash_and_optionally_a_nullifier,
     },
->>>>>>> a166203a
 };
 // docs:end:prelude