// docs:start:prelude
pub use crate::{
    context::{FunctionReturns, PackedReturns, PrivateContext},
    note::{
        note_getter_options::NoteGetterOptions,
        note_header::NoteHeader,
        note_interface::{NoteInterface, NullifiableNote},
        note_viewer_options::NoteViewerOptions,
        utils::compute_note_hash_and_optionally_a_nullifier as utils_compute_note_hash_and_optionally_a_nullifier,
    },
    state_vars::{
        map::Map, private_immutable::PrivateImmutable, private_mutable::PrivateMutable,
        private_set::PrivateSet, public_immutable::PublicImmutable, public_mutable::PublicMutable,
        shared_immutable::SharedImmutable, shared_mutable::SharedMutable, storage::Storable,
<<<<<<< HEAD
=======
    }, context::{PrivateContext, PackedReturns, FunctionReturns, PublicContext},
    note::{
        note_header::NoteHeader, note_interface::{NoteInterface, NullifiableNote},
        note_getter_options::NoteGetterOptions, note_viewer_options::NoteViewerOptions,
        utils::compute_note_hash_and_optionally_a_nullifier as utils_compute_note_hash_and_optionally_a_nullifier,
>>>>>>> 407f8b44
    },
};
pub use dep::protocol_types::{
    abis::function_selector::FunctionSelector,
    address::{AztecAddress, EthAddress},
    point::Point,
    traits::{Deserialize, Serialize},
};
// docs:end:prelude<|MERGE_RESOLUTION|>--- conflicted
+++ resolved
@@ -1,6 +1,6 @@
 // docs:start:prelude
 pub use crate::{
-    context::{FunctionReturns, PackedReturns, PrivateContext},
+    context::{FunctionReturns, PackedReturns, PrivateContext, PublicContext},
     note::{
         note_getter_options::NoteGetterOptions,
         note_header::NoteHeader,
@@ -12,14 +12,6 @@
         map::Map, private_immutable::PrivateImmutable, private_mutable::PrivateMutable,
         private_set::PrivateSet, public_immutable::PublicImmutable, public_mutable::PublicMutable,
         shared_immutable::SharedImmutable, shared_mutable::SharedMutable, storage::Storable,
-<<<<<<< HEAD
-=======
-    }, context::{PrivateContext, PackedReturns, FunctionReturns, PublicContext},
-    note::{
-        note_header::NoteHeader, note_interface::{NoteInterface, NullifiableNote},
-        note_getter_options::NoteGetterOptions, note_viewer_options::NoteViewerOptions,
-        utils::compute_note_hash_and_optionally_a_nullifier as utils_compute_note_hash_and_optionally_a_nullifier,
->>>>>>> 407f8b44
     },
 };
 pub use dep::protocol_types::{
