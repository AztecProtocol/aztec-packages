// docs:start:prelude
pub use dep::protocol_types::{
    address::{AztecAddress, EthAddress}, abis::function_selector::FunctionSelector, point::Point,
    traits::{Serialize, Deserialize},
};
pub use crate::{
    state_vars::{
<<<<<<< HEAD
    map::Map, private_immutable::PrivateImmutable, private_mutable::PrivateMutable,
    public_immutable::PublicImmutable, public_mutable::PublicMutable, private_set::PrivateSet,
    shared_immutable::SharedImmutable, shared_mutable::SharedMutable, storage::Storable
},
    context::{PrivateContext, PackedReturns, FunctionReturns, PublicContext},
=======
        map::Map, private_immutable::PrivateImmutable, private_mutable::PrivateMutable,
        public_immutable::PublicImmutable, public_mutable::PublicMutable, private_set::PrivateSet,
        shared_immutable::SharedImmutable, shared_mutable::SharedMutable, storage::Storable,
    }, context::{PrivateContext, PackedReturns, FunctionReturns},
>>>>>>> 65b84939
    note::{
        note_header::NoteHeader, note_interface::{NoteInterface, NullifiableNote},
        note_getter_options::NoteGetterOptions, note_viewer_options::NoteViewerOptions,
        utils::compute_note_hash_and_optionally_a_nullifier as utils_compute_note_hash_and_optionally_a_nullifier,
    },
};
// docs:end:prelude<|MERGE_RESOLUTION|>--- conflicted
+++ resolved
@@ -5,18 +5,11 @@
 };
 pub use crate::{
     state_vars::{
-<<<<<<< HEAD
     map::Map, private_immutable::PrivateImmutable, private_mutable::PrivateMutable,
     public_immutable::PublicImmutable, public_mutable::PublicMutable, private_set::PrivateSet,
     shared_immutable::SharedImmutable, shared_mutable::SharedMutable, storage::Storable
 },
     context::{PrivateContext, PackedReturns, FunctionReturns, PublicContext},
-=======
-        map::Map, private_immutable::PrivateImmutable, private_mutable::PrivateMutable,
-        public_immutable::PublicImmutable, public_mutable::PublicMutable, private_set::PrivateSet,
-        shared_immutable::SharedImmutable, shared_mutable::SharedMutable, storage::Storable,
-    }, context::{PrivateContext, PackedReturns, FunctionReturns},
->>>>>>> 65b84939
     note::{
         note_header::NoteHeader, note_interface::{NoteInterface, NullifiableNote},
         note_getter_options::NoteGetterOptions, note_viewer_options::NoteViewerOptions,
