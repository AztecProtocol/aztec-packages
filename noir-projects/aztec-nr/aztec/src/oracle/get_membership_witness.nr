use dep::protocol_types::{
<<<<<<< HEAD
    constants::{ARCHIVE_HEIGHT, NOTE_HASH_TREE_HEIGHT},
    utils::arr_copy_slice,
=======
    constants::{ARCHIVE_HEIGHT, NOTE_HASH_TREE_HEIGHT}, utils::arr_copy_slice,
>>>>>>> a166203a
};

global NOTE_HASH_TREE_ID = 1;
global ARCHIVE_TREE_ID = 4;

// Note: We have M here because we need to somehow set it when calling get_membership_witness function and one way to
// do it is to set M here and then set type of the return param, e.g.:
//
// `let witness: MembershipWitness<NOTE_HASH_TREE_HEIGHT, NOTE_HASH_TREE_HEIGHT + 1> = get_membership_witness(...);`
//
// Another way to do it would be to add "type_hint: [Field; T]" as argument to `get_membership_witness` but that's
// a bit too boilerplatey for my taste.
pub struct MembershipWitness<let N: u32, let M: u32> {
    index: Field,
    path: [Field; N],
}

#[oracle(getMembershipWitness)]
unconstrained fn get_membership_witness_oracle<let M: u32>(
    _block_number: u32,
    _tree_id: Field,
    _leaf_value: Field,
) -> [Field; M] {}

pub unconstrained fn get_membership_witness<let N: u32, let M: u32>(
    block_number: u32,
    tree_id: Field,
    leaf_value: Field,
) -> MembershipWitness<N, M> {
    let fields: [Field; M] = get_membership_witness_oracle(block_number, tree_id, leaf_value);
    MembershipWitness { index: fields[0], path: arr_copy_slice(fields, [0; N], 1) }
}

// Note: get_nullifier_membership_witness function is implemented in get_nullifier_membership_witness.nr

pub unconstrained fn get_note_hash_membership_witness(
    block_number: u32,
    leaf_value: Field,
) -> MembershipWitness<NOTE_HASH_TREE_HEIGHT, NOTE_HASH_TREE_HEIGHT + 1> {
    get_membership_witness(block_number, NOTE_HASH_TREE_ID, leaf_value)
}

// There is no `get_public_data_membership_witness` function because it doesn't make sense to be getting a membership
// witness for a value in the public data tree.

pub unconstrained fn get_archive_membership_witness(
    block_number: u32,
    leaf_value: Field,
) -> MembershipWitness<ARCHIVE_HEIGHT, ARCHIVE_HEIGHT + 1> {
    get_membership_witness(block_number, ARCHIVE_TREE_ID, leaf_value)
}<|MERGE_RESOLUTION|>--- conflicted
+++ resolved
@@ -1,10 +1,5 @@
 use dep::protocol_types::{
-<<<<<<< HEAD
-    constants::{ARCHIVE_HEIGHT, NOTE_HASH_TREE_HEIGHT},
-    utils::arr_copy_slice,
-=======
     constants::{ARCHIVE_HEIGHT, NOTE_HASH_TREE_HEIGHT}, utils::arr_copy_slice,
->>>>>>> a166203a
 };
 
 global NOTE_HASH_TREE_ID = 1;
