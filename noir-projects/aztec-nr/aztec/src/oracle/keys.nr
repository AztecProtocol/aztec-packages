use crate::keys::PublicKeys;
use dep::protocol_types::{address::{AztecAddress, PartialAddress}, grumpkin_point::GrumpkinPoint};

#[oracle(getPublicKeysAndPartialAddress)]
fn get_public_keys_and_partial_address_oracle(_address: AztecAddress) -> [Field; 9] {}

unconstrained fn get_public_keys_and_partial_address_oracle_wrapper(address: AztecAddress) -> [Field; 9] {
    get_public_keys_and_partial_address_oracle(address)
}

fn get_public_keys_and_partial_address(address: AztecAddress) -> (PublicKeys, PartialAddress) {
    let result = get_public_keys_and_partial_address_oracle_wrapper(address);

    let keys = PublicKeys {
        npk_m: GrumpkinPoint::new(result[0], result[1]),
        ivpk_m: GrumpkinPoint::new(result[2], result[3]),
        ovpk_m: GrumpkinPoint::new(result[4], result[5]),
        tpk_m: GrumpkinPoint::new(result[6], result[7])
    };

    let partial_address = PartialAddress::from_field(result[8]);

<<<<<<< HEAD
    ([nullifier_pub_key, incoming_pub_key, outgoing_pub_key, tagging_pub_key], partial_address)
}

#[oracle(getPublicKeysAndPartialAddressWithNpkMHash)]
fn get_public_keys_and_partial_address_with_npk_m_hash_oracle(_npk_m_hash: Field) -> [Field; 9] {}

unconstrained fn get_public_keys_and_partial_address_with_npk_m_hash_oracle_wrapper(npk_m_hash: Field) -> [Field; 9] {
    get_public_keys_and_partial_address_with_npk_m_hash_oracle(npk_m_hash)
}

fn get_public_keys_and_partial_address_with_npk_m_hash(npk_m_hash: Field) -> ([GrumpkinPoint; 4], PartialAddress) {
    let result = get_public_keys_and_partial_address_with_npk_m_hash_oracle_wrapper(npk_m_hash);

    let nullifier_pub_key = GrumpkinPoint::new(result[0], result[1]);
    let incoming_pub_key = GrumpkinPoint::new(result[2], result[3]);
    let outgoing_pub_key = GrumpkinPoint::new(result[4], result[5]);
    let tagging_pub_key = GrumpkinPoint::new(result[6], result[7]);
    let partial_address = PartialAddress::from_field(result[8]);

    ([nullifier_pub_key, incoming_pub_key, outgoing_pub_key, tagging_pub_key], partial_address)
=======
    (keys, partial_address)
>>>>>>> 2633cfcc
}<|MERGE_RESOLUTION|>--- conflicted
+++ resolved
@@ -20,8 +20,7 @@
 
     let partial_address = PartialAddress::from_field(result[8]);
 
-<<<<<<< HEAD
-    ([nullifier_pub_key, incoming_pub_key, outgoing_pub_key, tagging_pub_key], partial_address)
+    (keys, partial_address)
 }
 
 #[oracle(getPublicKeysAndPartialAddressWithNpkMHash)]
@@ -41,7 +40,4 @@
     let partial_address = PartialAddress::from_field(result[8]);
 
     ([nullifier_pub_key, incoming_pub_key, outgoing_pub_key, tagging_pub_key], partial_address)
-=======
-    (keys, partial_address)
->>>>>>> 2633cfcc
 }