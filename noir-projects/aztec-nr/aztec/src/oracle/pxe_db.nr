use protocol_types::{address::AztecAddress, traits::{Deserialize, Serialize}};

<<<<<<< HEAD
#[oracle(dbStore)]
unconstrained fn store_oracle<let N: u32>(
    contract_address: AztecAddress,
    key: Field,
    values: [Field; N],
) {}

/// Store a value of type T that implements Serialize in local PXE database. The data is scoped to the current
/// contract. If the data under the key already exists, it is overwritten.
pub unconstrained fn store<T, let N: u32>(contract_address: AztecAddress, key: Field, value: T)
=======
/// Stores arbitrary information in a per-contract non-volatile database, which can later be retrieved with `load`. If
/// data was already stored at this slot, it is overwrriten.
pub unconstrained fn store<T, let N: u32>(contract_address: AztecAddress, slot: Field, value: T)
>>>>>>> c954c8d6
where
    T: Serialize<N>,
{
    let serialized = value.serialize();
    store_oracle(contract_address, slot, serialized);
}

<<<<<<< HEAD
/// Load data from local PXE database. We pass in `t_size` as a parameter to have the information of how many fields
/// we need to pad if the key does not exist (note that the actual response size is `t_size + 1` as the Option prefixes
/// the response with a boolean indicating if the data exists).
///
/// Note that we need to return an Option<[Field; N]> as we cannot return an Option<T> directly. This is because then
/// the shape of T would affect the expected oracle response (e.g. if we were returning a struct of 3 u32 values
/// then the expected response shape would be 3 single items. If instead we had a struct containing
/// `u32, [Field;10], u32`, then the expected shape would be single, array, single.).
#[oracle(dbLoad)]
unconstrained fn load_oracle<let N: u32>(
    contract_address: AztecAddress,
    key: Field,
    t_size: u32,
) -> Option<[Field; N]> {}

/// Load a value of type T that implements Deserialize from local PXE database. The data is scoped to the current
/// contract. If the key does not exist, Option::none() is returned.
pub unconstrained fn load<T, let N: u32>(contract_address: AztecAddress, key: Field) -> Option<T>
=======
/// Returns data previously stored via `dbStore` in the per-contract non-volatile database. Returns Option::none() if
/// nothing was stored at the given slot.
pub unconstrained fn load<T, let N: u32>(contract_address: AztecAddress, slot: Field) -> Option<T>
>>>>>>> c954c8d6
where
    T: Deserialize<N>,
{
    let serialized_option = load_oracle::<N>(contract_address, slot, N);
    serialized_option.map(|arr| Deserialize::deserialize(arr))
}

<<<<<<< HEAD
#[oracle(dbDelete)]
unconstrained fn delete_oracle(
    contract_address: AztecAddress,
    key: Field,
) {}

pub unconstrained fn delete(contract_address: AztecAddress, key: Field) {
    delete_oracle(contract_address, key);
}
=======
/// Deletes data in the per-contract non-volatile database. Does nothing if no data was present.
pub unconstrained fn delete(contract_address: AztecAddress, slot: Field) {
    delete_oracle(contract_address, slot);
}

/// Copies a number of contiguous entries in the per-contract non-volatile database. This allows for efficient data
/// structures by avoiding repeated calls to `dbLoad` and `dbStore`.
/// Supports overlapping source and destination regions (which will result in the overlapped source values being
/// overwritten). All copied slots must exist in the database (i.e. have been stored and not deleted)
pub unconstrained fn copy(
    contract_address: AztecAddress,
    src_slot: Field,
    dst_slot: Field,
    num_entries: u32,
) {
    copy_oracle(contract_address, src_slot, dst_slot, num_entries);
}

#[oracle(dbStore)]
unconstrained fn store_oracle<let N: u32>(
    contract_address: AztecAddress,
    slot: Field,
    values: [Field; N],
) {}

/// We need to pass in `array_len` (the value of N) as a parameter to tell the oracle how many fields the response must
/// have.
///
/// Note that the oracle returns an Option<[Field; N]> because we cannot return an Option<T> directly. That would
/// require for the oracle resolver to know the shape of T (e.g. if T were a struct of 3 u32 values then the expected
/// response shape would be 3 single items, whereas it were a struct containing `u32, [Field;10], u32` then the expected
/// shape would be single, array, single.). Instead, we return the serialization and deserialize in Noir.
#[oracle(dbLoad)]
unconstrained fn load_oracle<let N: u32>(
    contract_address: AztecAddress,
    slot: Field,
    array_len: u32,
) -> Option<[Field; N]> {}

#[oracle(dbDelete)]
unconstrained fn delete_oracle(contract_address: AztecAddress, slot: Field) {}
>>>>>>> c954c8d6

#[oracle(dbCopy)]
unconstrained fn copy_oracle(
    contract_address: AztecAddress,
<<<<<<< HEAD
    src_key: Field,
    dst_key: Field,
    num_entries: u32,
) {}

pub unconstrained fn copy(contract_address: AztecAddress, src_key: Field, dst_key: Field, num_entries: u32) {
    copy_oracle(contract_address, src_key, dst_key, num_entries);
}

=======
    src_slot: Field,
    dst_slot: Field,
    num_entries: u32,
) {}

>>>>>>> c954c8d6
mod test {
    // These tests are sort of redundant since we already test the oracle implementation directly in TypeScript, but
    // they are cheap regardless and help ensure both that the TXE implementation works accordingly and that the Noir
    // oracles are hooked up correctly.

    use crate::{
        oracle::pxe_db::{copy, delete, load, store},
        test::{helpers::test_environment::TestEnvironment, mocks::mock_struct::MockStruct},
    };
    use protocol_types::{address::AztecAddress, traits::{FromField, ToField}};

    unconstrained fn setup() -> AztecAddress {
        let env = TestEnvironment::new();
        env.contract_address()
    }

    global SLOT: Field = 1;

    #[test]
    unconstrained fn stores_and_loads() {
        let contract_address = setup();

        let value = MockStruct::new(5, 6);
        store(contract_address, SLOT, value);

        assert_eq(load(contract_address, SLOT).unwrap(), value);
    }

    #[test]
    unconstrained fn store_overwrites() {
        let contract_address = setup();

        let value = MockStruct::new(5, 6);
        store(contract_address, SLOT, value);

        let new_value = MockStruct::new(7, 8);
        store(contract_address, SLOT, new_value);

        assert_eq(load(contract_address, SLOT).unwrap(), new_value);
    }

    #[test]
    unconstrained fn loads_empty_slot() {
        let contract_address = setup();

        let loaded_value: Option<MockStruct> = load(contract_address, SLOT);
        assert_eq(loaded_value, Option::none());
    }

    #[test]
    unconstrained fn deletes_stored_value() {
        let contract_address = setup();

        let value = MockStruct::new(5, 6);
        store(contract_address, SLOT, value);
        delete(contract_address, SLOT);

        let loaded_value: Option<MockStruct> = load(contract_address, SLOT);
        assert_eq(loaded_value, Option::none());
    }

    #[test]
    unconstrained fn deletes_empty_slot() {
        let contract_address = setup();

        delete(contract_address, SLOT);
        let loaded_value: Option<MockStruct> = load(contract_address, SLOT);
        assert_eq(loaded_value, Option::none());
    }

    #[test]
    unconstrained fn copies_non_overlapping_values() {
        let contract_address = setup();

        let src = 5;

        let values = [MockStruct::new(5, 6), MockStruct::new(7, 8), MockStruct::new(9, 10)];
        store(contract_address, src, values[0]);
        store(contract_address, src + 1, values[1]);
        store(contract_address, src + 2, values[2]);

        let dst = 10;
        copy(contract_address, src, dst, 3);

        assert_eq(load(contract_address, dst).unwrap(), values[0]);
        assert_eq(load(contract_address, dst + 1).unwrap(), values[1]);
        assert_eq(load(contract_address, dst + 2).unwrap(), values[2]);
    }

    #[test]
    unconstrained fn copies_overlapping_values_with_src_ahead() {
        let contract_address = setup();

        let src = 1;

        let values = [MockStruct::new(5, 6), MockStruct::new(7, 8), MockStruct::new(9, 10)];
        store(contract_address, src, values[0]);
        store(contract_address, src + 1, values[1]);
        store(contract_address, src + 2, values[2]);

        let dst = 2;
        copy(contract_address, src, dst, 3);

        assert_eq(load(contract_address, dst).unwrap(), values[0]);
        assert_eq(load(contract_address, dst + 1).unwrap(), values[1]);
        assert_eq(load(contract_address, dst + 2).unwrap(), values[2]);

        // src[1] and src[2] should have been overwritten since they are also dst[0] and dst[1]
        assert_eq(load(contract_address, src).unwrap(), values[0]); // src[0] (unchanged)
        assert_eq(load(contract_address, src + 1).unwrap(), values[0]); // dst[0]
        assert_eq(load(contract_address, src + 2).unwrap(), values[1]); // dst[1]
    }

    #[test]
    unconstrained fn copies_overlapping_values_with_dst_ahead() {
        let contract_address = setup();

        let src = 2;

        let values = [MockStruct::new(5, 6), MockStruct::new(7, 8), MockStruct::new(9, 10)];
        store(contract_address, src, values[0]);
        store(contract_address, src + 1, values[1]);
        store(contract_address, src + 2, values[2]);

        let dst = 1;
        copy(contract_address, src, dst, 3);

        assert_eq(load(contract_address, dst).unwrap(), values[0]);
        assert_eq(load(contract_address, dst + 1).unwrap(), values[1]);
        assert_eq(load(contract_address, dst + 2).unwrap(), values[2]);

        // src[0] and src[1] should have been overwritten since they are also dst[1] and dst[2]
        assert_eq(load(contract_address, src).unwrap(), values[1]); // dst[1]
        assert_eq(load(contract_address, src + 1).unwrap(), values[2]); // dst[2]
        assert_eq(load(contract_address, src + 2).unwrap(), values[2]); // src[2] (unchanged)
    }

    #[test(should_fail_with = "copy empty slot")]
    unconstrained fn cannot_copy_empty_values() {
        let contract_address = setup();

        copy(contract_address, SLOT, SLOT, 1);
    }

    #[test(should_fail_with = "not allowed to access")]
    unconstrained fn cannot_store_other_contract() {
        let contract_address = setup();
        let other_contract_address = AztecAddress::from_field(contract_address.to_field() + 1);

        let value = MockStruct::new(5, 6);
        store(other_contract_address, SLOT, value);
    }

    #[test(should_fail_with = "not allowed to access")]
    unconstrained fn cannot_load_other_contract() {
        let contract_address = setup();
        let other_contract_address = AztecAddress::from_field(contract_address.to_field() + 1);

        let _: Option<MockStruct> = load(other_contract_address, SLOT);
    }

    #[test(should_fail_with = "not allowed to access")]
    unconstrained fn cannot_delete_other_contract() {
        let contract_address = setup();
        let other_contract_address = AztecAddress::from_field(contract_address.to_field() + 1);

        delete(other_contract_address, SLOT);
    }

    #[test(should_fail_with = "not allowed to access")]
    unconstrained fn cannot_copy_other_contract() {
        let contract_address = setup();
        let other_contract_address = AztecAddress::from_field(contract_address.to_field() + 1);

        copy(other_contract_address, SLOT, SLOT, 0);
    }
}<|MERGE_RESOLUTION|>--- conflicted
+++ resolved
@@ -1,21 +1,8 @@
 use protocol_types::{address::AztecAddress, traits::{Deserialize, Serialize}};
 
-<<<<<<< HEAD
-#[oracle(dbStore)]
-unconstrained fn store_oracle<let N: u32>(
-    contract_address: AztecAddress,
-    key: Field,
-    values: [Field; N],
-) {}
-
-/// Store a value of type T that implements Serialize in local PXE database. The data is scoped to the current
-/// contract. If the data under the key already exists, it is overwritten.
-pub unconstrained fn store<T, let N: u32>(contract_address: AztecAddress, key: Field, value: T)
-=======
 /// Stores arbitrary information in a per-contract non-volatile database, which can later be retrieved with `load`. If
 /// data was already stored at this slot, it is overwrriten.
 pub unconstrained fn store<T, let N: u32>(contract_address: AztecAddress, slot: Field, value: T)
->>>>>>> c954c8d6
 where
     T: Serialize<N>,
 {
@@ -23,30 +10,9 @@
     store_oracle(contract_address, slot, serialized);
 }
 
-<<<<<<< HEAD
-/// Load data from local PXE database. We pass in `t_size` as a parameter to have the information of how many fields
-/// we need to pad if the key does not exist (note that the actual response size is `t_size + 1` as the Option prefixes
-/// the response with a boolean indicating if the data exists).
-///
-/// Note that we need to return an Option<[Field; N]> as we cannot return an Option<T> directly. This is because then
-/// the shape of T would affect the expected oracle response (e.g. if we were returning a struct of 3 u32 values
-/// then the expected response shape would be 3 single items. If instead we had a struct containing
-/// `u32, [Field;10], u32`, then the expected shape would be single, array, single.).
-#[oracle(dbLoad)]
-unconstrained fn load_oracle<let N: u32>(
-    contract_address: AztecAddress,
-    key: Field,
-    t_size: u32,
-) -> Option<[Field; N]> {}
-
-/// Load a value of type T that implements Deserialize from local PXE database. The data is scoped to the current
-/// contract. If the key does not exist, Option::none() is returned.
-pub unconstrained fn load<T, let N: u32>(contract_address: AztecAddress, key: Field) -> Option<T>
-=======
 /// Returns data previously stored via `dbStore` in the per-contract non-volatile database. Returns Option::none() if
 /// nothing was stored at the given slot.
 pub unconstrained fn load<T, let N: u32>(contract_address: AztecAddress, slot: Field) -> Option<T>
->>>>>>> c954c8d6
 where
     T: Deserialize<N>,
 {
@@ -54,17 +20,6 @@
     serialized_option.map(|arr| Deserialize::deserialize(arr))
 }
 
-<<<<<<< HEAD
-#[oracle(dbDelete)]
-unconstrained fn delete_oracle(
-    contract_address: AztecAddress,
-    key: Field,
-) {}
-
-pub unconstrained fn delete(contract_address: AztecAddress, key: Field) {
-    delete_oracle(contract_address, key);
-}
-=======
 /// Deletes data in the per-contract non-volatile database. Does nothing if no data was present.
 pub unconstrained fn delete(contract_address: AztecAddress, slot: Field) {
     delete_oracle(contract_address, slot);
@@ -106,28 +61,15 @@
 
 #[oracle(dbDelete)]
 unconstrained fn delete_oracle(contract_address: AztecAddress, slot: Field) {}
->>>>>>> c954c8d6
 
 #[oracle(dbCopy)]
 unconstrained fn copy_oracle(
     contract_address: AztecAddress,
-<<<<<<< HEAD
-    src_key: Field,
-    dst_key: Field,
-    num_entries: u32,
-) {}
-
-pub unconstrained fn copy(contract_address: AztecAddress, src_key: Field, dst_key: Field, num_entries: u32) {
-    copy_oracle(contract_address, src_key, dst_key, num_entries);
-}
-
-=======
     src_slot: Field,
     dst_slot: Field,
     num_entries: u32,
 ) {}
 
->>>>>>> c954c8d6
 mod test {
     // These tests are sort of redundant since we already test the oracle implementation directly in TypeScript, but
     // they are cheap regardless and help ensure both that the TXE implementation works accordingly and that the Noir
