--- conflicted
+++ resolved
@@ -17,12 +17,7 @@
 pub mod block_header;
 pub mod notes;
 pub mod storage;
-<<<<<<< HEAD
-pub mod pxe_db;
-=======
-pub mod logs;
 pub mod capsules;
->>>>>>> fdc2042d
 pub mod execution_cache;
 
 // debug_log oracle is used by both noir-protocol-circuits and this crate and for this reason we just re-export it
