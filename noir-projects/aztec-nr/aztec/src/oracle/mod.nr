// docs:start:oracles-module
/// Oracles module
// docs:end:oracles-module

pub mod aes128_decrypt;
pub mod block_header;
pub mod call_private_function;
pub mod enqueue_public_function_call;
pub mod execution;
pub mod execution_cache;
pub mod get_contract_instance;
pub mod get_l1_to_l2_membership_witness;
pub mod get_nullifier_membership_witness;
pub mod get_public_data_witness;
pub mod get_membership_witness;
pub mod keys;
pub mod key_validation_request;
pub mod logs;
pub mod note_discovery;
pub mod notes;
<<<<<<< HEAD
pub mod pxe_db;
pub mod random;
pub mod storage;
=======
pub mod storage;
pub mod logs;
pub mod capsules;
pub mod execution_cache;
>>>>>>> fdc2042d

// debug_log oracle is used by both noir-protocol-circuits and this crate and for this reason we just re-export it
// here from protocol circuits.
pub use dep::protocol_types::debug_log;<|MERGE_RESOLUTION|>--- conflicted
+++ resolved
@@ -5,6 +5,7 @@
 pub mod aes128_decrypt;
 pub mod block_header;
 pub mod call_private_function;
+pub mod capsules;
 pub mod enqueue_public_function_call;
 pub mod execution;
 pub mod execution_cache;
@@ -18,16 +19,8 @@
 pub mod logs;
 pub mod note_discovery;
 pub mod notes;
-<<<<<<< HEAD
-pub mod pxe_db;
 pub mod random;
 pub mod storage;
-=======
-pub mod storage;
-pub mod logs;
-pub mod capsules;
-pub mod execution_cache;
->>>>>>> fdc2042d
 
 // debug_log oracle is used by both noir-protocol-circuits and this crate and for this reason we just re-export it
 // here from protocol circuits.
