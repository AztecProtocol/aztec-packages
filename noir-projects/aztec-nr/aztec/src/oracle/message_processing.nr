--- conflicted
+++ resolved
@@ -9,35 +9,6 @@
 #[oracle(fetchTaggedLogs)]
 unconstrained fn fetch_tagged_logs_oracle(pending_tagged_log_array_base_slot: Field) {}
 
-pub(crate) unconstrained fn validate_enqueued_notes(
-    contract_address: AztecAddress,
-    base_slot: Field,
-) {
-    validate_enqueued_notes_oracle(contract_address, base_slot);
-}
-
-#[oracle(validateEnqueuedNotes)]
-unconstrained fn validate_enqueued_notes_oracle(contract_address: AztecAddress, base_slot: Field) {}
-
-pub(crate) unconstrained fn bulk_retrieve_logs(
-    contract_address: AztecAddress,
-    log_retrieval_requests_array_base_slot: Field,
-    log_retrieval_responses_array_base_slot: Field,
-) {
-    bulk_retrieve_logs_oracle(
-        contract_address,
-        log_retrieval_requests_array_base_slot,
-        log_retrieval_responses_array_base_slot,
-    );
-}
-
-<<<<<<< HEAD
-#[oracle(bulkRetrieveLogs)]
-unconstrained fn bulk_retrieve_logs_oracle(
-    contract_address: AztecAddress,
-    log_retrieval_requests_array_base_slot: Field,
-    log_retrieval_responses_array_base_slot: Field,
-=======
 // This must be a single oracle and not one for notes and one for events because the entire point is to validate
 // all notes and events in one go, minimizing node round-trips.
 pub(crate) unconstrained fn validate_enqueued_notes_and_events(
@@ -57,5 +28,24 @@
     contract_address: AztecAddress,
     note_validation_requests_array_base_slot: Field,
     event_validation_requests_array_base_slot: Field,
->>>>>>> e56baa7f
+) {}
+
+
+pub(crate) unconstrained fn bulk_retrieve_logs(
+    contract_address: AztecAddress,
+    log_retrieval_requests_array_base_slot: Field,
+    log_retrieval_responses_array_base_slot: Field,
+) {
+    bulk_retrieve_logs_oracle(
+        contract_address,
+        log_retrieval_requests_array_base_slot,
+        log_retrieval_responses_array_base_slot,
+    );
+}
+
+#[oracle(bulkRetrieveLogs)]
+unconstrained fn bulk_retrieve_logs_oracle(
+    contract_address: AztecAddress,
+    log_retrieval_requests_array_base_slot: Field,
+    log_retrieval_responses_array_base_slot: Field,
 ) {}