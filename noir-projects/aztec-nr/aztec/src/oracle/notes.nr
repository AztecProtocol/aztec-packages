--- conflicted
+++ resolved
@@ -3,11 +3,7 @@
 use dep::protocol_types::{
     address::AztecAddress,
     indexed_tagging_secret::{INDEXED_TAGGING_SECRET_LENGTH, IndexedTaggingSecret},
-<<<<<<< HEAD
-    traits::{Deserialize, FromField},
-=======
-    traits::Packable,
->>>>>>> 08525884
+    traits::{Deserialize, FromField, Packable},
 };
 
 /// Notifies the simulator that a note has been created, so that it can be returned in future read requests in the same
@@ -36,13 +32,8 @@
 /// the same transaction. This note should only be removed to the non-volatile database if its nullifier is found in an
 /// actual block.
 pub fn notify_nullified_note(nullifier: Field, note_hash: Field, counter: u32) {
-<<<<<<< HEAD
-    /// Safety: This oracle call returns nothing: we only call it for its side effects. It is therefore always safe to
-    /// call.
-=======
-    // Safety: This oracle call returns nothing: we only call it for its side effects. It is therefore always safe
-    // to call.
->>>>>>> 08525884
+    // Safety: This oracle call returns nothing: we only call it for its side effects. It is therefore always safe to
+    // call.
     unsafe { notify_nullified_note_oracle_wrapper(nullifier, note_hash, counter) };
 }
 
@@ -271,25 +262,4 @@
 unconstrained fn increment_app_tagging_secret_index_as_sender_oracle(
     _sender: AztecAddress,
     _recipient: AztecAddress,
-<<<<<<< HEAD
-) {}
-=======
-) {}
-
-/// Finds new notes that may have been sent to all registered accounts in PXE in the current contract and makes them available
-/// for later querying via the `get_notes` oracle.
-pub fn sync_notes() {
-    // Safety: This oracle call returns nothing: we only call it for its side effects. It is therefore always safe
-    // to call.
-    unsafe {
-        sync_notes_oracle_wrapper();
-    }
-}
-
-unconstrained fn sync_notes_oracle_wrapper() {
-    sync_notes_oracle();
-}
-
-#[oracle(syncNotes)]
-unconstrained fn sync_notes_oracle() {}
->>>>>>> 08525884
+) {}