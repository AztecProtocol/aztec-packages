--- conflicted
+++ resolved
@@ -1,24 +1,19 @@
 use dep::protocol_types::{address::AztecAddress, grumpkin_point::GrumpkinPoint, grumpkin_private_key::GrumpkinPrivateKey};
 
-// Nullifier keys pertaining to a specific npk_m_hash
+// Nullifier keys pertaining to a specific account
 struct NullifierKeys {
-<<<<<<< HEAD
-=======
     // TODO(#5630): Replace get_nullifier_keys above with this once we no longer get nullifier keys with address
     account: AztecAddress,
->>>>>>> 880fb54d
     master_nullifier_public_key: GrumpkinPoint,
     app_nullifier_secret_key: Field,
 }
 
 #[oracle(getNullifierKeys)]
-fn get_nullifier_keys_oracle(_npk_m_hash: Field) -> [Field; 3] {}
+fn get_nullifier_keys_oracle(_account: AztecAddress) -> [Field; 3] {}
 
-unconstrained fn get_nullifier_keys_internal(npk_m_hash: Field) -> NullifierKeys {
-    let result = get_nullifier_keys_oracle(npk_m_hash);
+unconstrained fn get_nullifier_keys_internal(account: AztecAddress) -> NullifierKeys {
+    let result = get_nullifier_keys_oracle(account);
     NullifierKeys {
-<<<<<<< HEAD
-=======
         account,
         master_nullifier_public_key: GrumpkinPoint { x: result[0], y: result[1] },
         app_nullifier_secret_key: result[2]
@@ -41,22 +36,12 @@
     let result = get_nullifier_keys_with_npk_m_hash_oracle(npk_m_hash);
     NullifierKeys {
         account: AztecAddress::zero(),
->>>>>>> 880fb54d
         master_nullifier_public_key: GrumpkinPoint { x: result[0], y: result[1] },
         app_nullifier_secret_key: result[2]
     }
 }
 
 // We get the full struct Nullifier Keys here
-<<<<<<< HEAD
-pub fn get_nullifier_keys(npk_m_hash: Field) -> NullifierKeys {
-    get_nullifier_keys_internal(npk_m_hash)
-}
-
-// We are only getting the app_nullifier_secret_key here
-pub fn get_nsk_app(npk_m_hash: Field) -> Field {
-    get_nullifier_keys_internal(npk_m_hash).app_nullifier_secret_key
-=======
 pub fn get_nullifier_keys_with_npk_m_hash(npk_m_hash: Field) -> NullifierKeys {
     get_nullifier_keys_with_npk_m_hash_internal(npk_m_hash)
 }
@@ -64,5 +49,4 @@
 // We are only getting the app_nullifier_secret_key here
 pub fn get_nsk_app_with_npk_m_hash(npk_m_hash: Field) -> Field {
     get_nullifier_keys_with_npk_m_hash_internal(npk_m_hash).app_nullifier_secret_key
->>>>>>> 880fb54d
 }