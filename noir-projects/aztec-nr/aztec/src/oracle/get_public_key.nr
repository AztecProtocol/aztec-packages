use dep::protocol_types::{address::AztecAddress, grumpkin_point::GrumpkinPoint};
use crate::oracle::keys::get_public_keys_and_partial_address;

// To be nuked in my next PR: https://github.com/AztecProtocol/aztec-packages/pull/6219
pub fn get_public_key(address: AztecAddress) -> GrumpkinPoint {
<<<<<<< HEAD
    let result = get_public_key_and_partial_address_internal(address);
    let pub_key = GrumpkinPoint::new(result[0], result[1]);
    let partial_address = PartialAddress::from_field(result[2]);

    // TODO(#5830): disabling the following constraint until we update the oracle according to the new key scheme
    // let calculated_address = AztecAddress::compute(PublicKeysHash::compute(pub_key), partial_address);
    // assert(calculated_address.eq(address));

    pub_key
}

// TODO(#5901 -> #5834): This should be refactored, would be most effective to do it after new encrypted log scheme, as well as key store pxe separation.
#[oracle(getPublicKeyAndPartialAddressWithNpkMH)]
fn get_public_key_and_partial_address_with_npk_m_h_oracle(master_nullifier_public_key_hash: Field) -> [Field; 3] {}

unconstrained fn get_public_key_and_partial_address_with_npk_m_h_internal(master_nullifier_public_key_hash: Field) -> [Field; 3] {
    get_public_key_and_partial_address_with_npk_m_h_oracle(master_nullifier_public_key_hash)
}

// TODO (#5901): This is used when we emit encrypted logs and will be changed.
// TODO (#6178): This function should not be contraining things here.
pub fn get_public_key_with_npk_m_h(master_nullifier_public_key_hash: Field) -> GrumpkinPoint {
    let result = get_public_key_and_partial_address_with_npk_m_h_internal(master_nullifier_public_key_hash);
    let pub_key = GrumpkinPoint::new(result[0], result[1]);
    let partial_address = PartialAddress::from_field(result[2]);

    // TODO(#5830): disabling the following constraint until we update the oracle according to the new key scheme
    // let calculated_address = AztecAddress::compute(PublicKeysHash::compute(pub_key), partial_address);
    // assert(calculated_address.eq(address));

    pub_key
=======
    let result = get_public_keys_and_partial_address(address);
    result.0[1]
>>>>>>> 3cda21a9
}<|MERGE_RESOLUTION|>--- conflicted
+++ resolved
@@ -3,16 +3,8 @@
 
 // To be nuked in my next PR: https://github.com/AztecProtocol/aztec-packages/pull/6219
 pub fn get_public_key(address: AztecAddress) -> GrumpkinPoint {
-<<<<<<< HEAD
-    let result = get_public_key_and_partial_address_internal(address);
-    let pub_key = GrumpkinPoint::new(result[0], result[1]);
-    let partial_address = PartialAddress::from_field(result[2]);
-
-    // TODO(#5830): disabling the following constraint until we update the oracle according to the new key scheme
-    // let calculated_address = AztecAddress::compute(PublicKeysHash::compute(pub_key), partial_address);
-    // assert(calculated_address.eq(address));
-
-    pub_key
+    let result = get_public_keys_and_partial_address(address);
+    result.0[1]
 }
 
 // TODO(#5901 -> #5834): This should be refactored, would be most effective to do it after new encrypted log scheme, as well as key store pxe separation.
@@ -35,8 +27,4 @@
     // assert(calculated_address.eq(address));
 
     pub_key
-=======
-    let result = get_public_keys_and_partial_address(address);
-    result.0[1]
->>>>>>> 3cda21a9
 }