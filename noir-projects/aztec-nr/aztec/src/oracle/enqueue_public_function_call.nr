use dep::protocol_types::{abis::function_selector::FunctionSelector, address::AztecAddress};

#[oracle(enqueuePublicFunctionCall)]
unconstrained fn enqueue_public_function_call_oracle(
    _contract_address: AztecAddress,
    _function_selector: FunctionSelector,
    _args_hash: Field,
    _side_effect_counter: u32,
    _is_static_call: bool,
<<<<<<< HEAD
    _is_delegate_call: bool,
=======
>>>>>>> a166203a
) -> Field {}

pub unconstrained fn enqueue_public_function_call_internal(
    contract_address: AztecAddress,
    function_selector: FunctionSelector,
    args_hash: Field,
    side_effect_counter: u32,
    is_static_call: bool,
<<<<<<< HEAD
    is_delegate_call: bool,
=======
>>>>>>> a166203a
) -> Field {
    enqueue_public_function_call_oracle(
        contract_address,
        function_selector,
        args_hash,
        side_effect_counter,
        is_static_call,
<<<<<<< HEAD
        is_delegate_call,
=======
>>>>>>> a166203a
    )
}

#[oracle(setPublicTeardownFunctionCall)]
unconstrained fn set_public_teardown_function_call_oracle(
    _contract_address: AztecAddress,
    _function_selector: FunctionSelector,
    _args_hash: Field,
    _side_effect_counter: u32,
    _is_static_call: bool,
<<<<<<< HEAD
    _is_delegate_call: bool,
=======
>>>>>>> a166203a
) -> Field {}

pub unconstrained fn set_public_teardown_function_call_internal(
    contract_address: AztecAddress,
    function_selector: FunctionSelector,
    args_hash: Field,
    side_effect_counter: u32,
    is_static_call: bool,
<<<<<<< HEAD
    is_delegate_call: bool,
=======
>>>>>>> a166203a
) -> Field {
    set_public_teardown_function_call_oracle(
        contract_address,
        function_selector,
        args_hash,
        side_effect_counter,
        is_static_call,
<<<<<<< HEAD
        is_delegate_call,
=======
>>>>>>> a166203a
    )
}

pub fn notify_set_min_revertible_side_effect_counter(counter: u32) {
    unsafe { notify_set_min_revertible_side_effect_counter_oracle_wrapper(counter) };
}

pub unconstrained fn notify_set_min_revertible_side_effect_counter_oracle_wrapper(counter: u32) {
    notify_set_min_revertible_side_effect_counter_oracle(counter);
}

#[oracle(notifySetMinRevertibleSideEffectCounter)]
unconstrained fn notify_set_min_revertible_side_effect_counter_oracle(_counter: u32) {}<|MERGE_RESOLUTION|>--- conflicted
+++ resolved
@@ -7,10 +7,6 @@
     _args_hash: Field,
     _side_effect_counter: u32,
     _is_static_call: bool,
-<<<<<<< HEAD
-    _is_delegate_call: bool,
-=======
->>>>>>> a166203a
 ) -> Field {}
 
 pub unconstrained fn enqueue_public_function_call_internal(
@@ -19,10 +15,6 @@
     args_hash: Field,
     side_effect_counter: u32,
     is_static_call: bool,
-<<<<<<< HEAD
-    is_delegate_call: bool,
-=======
->>>>>>> a166203a
 ) -> Field {
     enqueue_public_function_call_oracle(
         contract_address,
@@ -30,10 +22,6 @@
         args_hash,
         side_effect_counter,
         is_static_call,
-<<<<<<< HEAD
-        is_delegate_call,
-=======
->>>>>>> a166203a
     )
 }
 
@@ -44,10 +32,6 @@
     _args_hash: Field,
     _side_effect_counter: u32,
     _is_static_call: bool,
-<<<<<<< HEAD
-    _is_delegate_call: bool,
-=======
->>>>>>> a166203a
 ) -> Field {}
 
 pub unconstrained fn set_public_teardown_function_call_internal(
@@ -56,10 +40,6 @@
     args_hash: Field,
     side_effect_counter: u32,
     is_static_call: bool,
-<<<<<<< HEAD
-    is_delegate_call: bool,
-=======
->>>>>>> a166203a
 ) -> Field {
     set_public_teardown_function_call_oracle(
         contract_address,
@@ -67,10 +47,6 @@
         args_hash,
         side_effect_counter,
         is_static_call,
-<<<<<<< HEAD
-        is_delegate_call,
-=======
->>>>>>> a166203a
     )
 }
 
