<<<<<<< HEAD
use crate::discovery::MAX_NOTE_PACKED_LEN;
use dep::protocol_types::{address::AztecAddress, log_with_tx_data::LogWithTxData};

/// Finds new notes that may have been sent to all registered accounts in PXE in the current contract and makes them available
/// for later querying via the `get_notes` oracle.
pub unconstrained fn sync_notes() {
    sync_notes_oracle();
}

#[oracle(syncNotes)]
unconstrained fn sync_notes_oracle() {}
=======
use crate::note::discovery::MAX_NOTE_PACKED_LEN;
use dep::protocol_types::address::AztecAddress;
>>>>>>> 08525884

/// Informs PXE of a note's existence so that it can later be retrieved by the `getNotes` oracle. The note will be
/// scoped to `contract_address`, meaning other contracts will not be able to access it unless authorized.
///
/// The packed note is what `getNotes` will later return. PXE indexes notes by `storage_slot`, so this value
/// is typically used to filter notes that correspond to different state variables. `note_hash` and `nullifier` are
/// the inner hashes, i.e. the raw hashes returned by `NoteInterface::compute_note_hash` and
/// `NullifiableNote::compute_nullifier`. PXE will verify that the siloed unique note hash was inserted into the tree
/// at `tx_hash`, and will store the nullifier to later check for nullification.
///
/// `recipient` is the account to which the note was sent to. Other accounts will not be able to access this note (e.g.
/// other accounts will not be able to see one another's token balance notes, even in the same PXE) unless authorized.
///
/// Returns true if the note was successfully delivered and added to PXE's database.
pub unconstrained fn deliver_note(
    contract_address: AztecAddress,
    storage_slot: Field,
    nonce: Field,
<<<<<<< HEAD
    content: BoundedVec<Field, MAX_NOTE_PACKED_LEN>,
=======
    packed_note: BoundedVec<Field, MAX_NOTE_PACKED_LEN>,
>>>>>>> 08525884
    note_hash: Field,
    nullifier: Field,
    tx_hash: Field,
    recipient: AztecAddress,
) -> bool {
    deliver_note_oracle(
        contract_address,
        storage_slot,
        nonce,
        packed_note,
        note_hash,
        nullifier,
        tx_hash,
        recipient,
    )
}

/// Fetches a log from the node that has the corresponding `tag`. The log can be either a public or a private log, and
/// the tag is the first field in the log's content. Returns `Option::none` if no such log exists. Throws if more than
/// one log with that tag exists.
/// Public logs have an extra field included at the beginning with the address of the contract that emtitted them.
// TODO(#11627): handle multiple logs with the same tag.
// TODO(#10273): improve contract siloing of logs, don't introduce an extra field.
pub unconstrained fn get_log_by_tag(tag: Field) -> Option<LogWithTxData> {
    get_log_by_tag_oracle(tag)
}

#[oracle(deliverNote)]
unconstrained fn deliver_note_oracle(
    contract_address: AztecAddress,
    storage_slot: Field,
    nonce: Field,
<<<<<<< HEAD
    content: BoundedVec<Field, MAX_NOTE_PACKED_LEN>,
=======
    packed_note: BoundedVec<Field, MAX_NOTE_PACKED_LEN>,
>>>>>>> 08525884
    note_hash: Field,
    nullifier: Field,
    tx_hash: Field,
    recipient: AztecAddress,
) -> bool {}

#[oracle(getLogByTag)]
unconstrained fn get_log_by_tag_oracle(tag: Field) -> Option<LogWithTxData> {}<|MERGE_RESOLUTION|>--- conflicted
+++ resolved
@@ -1,19 +1,14 @@
-<<<<<<< HEAD
 use crate::discovery::MAX_NOTE_PACKED_LEN;
 use dep::protocol_types::{address::AztecAddress, log_with_tx_data::LogWithTxData};
 
-/// Finds new notes that may have been sent to all registered accounts in PXE in the current contract and makes them available
-/// for later querying via the `get_notes` oracle.
+/// Finds new notes that may have been sent to all registered accounts in PXE in the current contract and makes them
+/// available for later querying via the `get_notes` oracle.
 pub unconstrained fn sync_notes() {
     sync_notes_oracle();
 }
 
 #[oracle(syncNotes)]
 unconstrained fn sync_notes_oracle() {}
-=======
-use crate::note::discovery::MAX_NOTE_PACKED_LEN;
-use dep::protocol_types::address::AztecAddress;
->>>>>>> 08525884
 
 /// Informs PXE of a note's existence so that it can later be retrieved by the `getNotes` oracle. The note will be
 /// scoped to `contract_address`, meaning other contracts will not be able to access it unless authorized.
@@ -32,11 +27,7 @@
     contract_address: AztecAddress,
     storage_slot: Field,
     nonce: Field,
-<<<<<<< HEAD
-    content: BoundedVec<Field, MAX_NOTE_PACKED_LEN>,
-=======
     packed_note: BoundedVec<Field, MAX_NOTE_PACKED_LEN>,
->>>>>>> 08525884
     note_hash: Field,
     nullifier: Field,
     tx_hash: Field,
@@ -69,11 +60,7 @@
     contract_address: AztecAddress,
     storage_slot: Field,
     nonce: Field,
-<<<<<<< HEAD
-    content: BoundedVec<Field, MAX_NOTE_PACKED_LEN>,
-=======
     packed_note: BoundedVec<Field, MAX_NOTE_PACKED_LEN>,
->>>>>>> 08525884
     note_hash: Field,
     nullifier: Field,
     tx_hash: Field,
