--- conflicted
+++ resolved
@@ -1,8 +1,5 @@
 use crate::note::discovery::MAX_NOTE_SERIALIZED_LEN;
-<<<<<<< HEAD
-use dep::protocol_types::{address::AztecAddress, constants::MAX_NOTE_HASHES_PER_TX, log_with_tx_data::LogWithTxData};
-
-pub global PUBLIC_LOG_SIZE_IN_FIELDS: u32 = 5; // todo replace with constant from miranda's pr. make sure to use data and not raw size (excl addr) and remove tag
+use dep::protocol_types::{address::AztecAddress, constants::{MAX_NOTE_HASHES_PER_TX, PUBLIC_LOG_DATA_SIZE_IN_FIELDS}, log_with_tx_data::LogWithTxData};
 
 /// Finds new notes that may have been sent to all registered accounts in PXE in the current contract and makes them available
 /// for later querying via the `get_notes` oracle.
@@ -19,12 +16,6 @@
 
 #[oracle(syncNotes)]
 unconstrained fn sync_notes_oracle() {}
-=======
-use dep::protocol_types::{
-    address::AztecAddress,
-    constants::{MAX_NOTE_HASHES_PER_TX, PUBLIC_LOG_DATA_SIZE_IN_FIELDS},
-};
->>>>>>> 8e349723
 
 /// Informs PXE of a note's existence so that it can later retrieved by the `getNotes` oracle. The note will be scoped
 /// to `contract_address`, meaning other contracts will not be able to access it unless authorized.
@@ -85,12 +76,5 @@
     recipient: AztecAddress,
 ) -> bool {}
 
-<<<<<<< HEAD
-pub unconstrained fn get_log_by_tag(tag: Field) -> Option<LogWithTxData> {
-    get_log_by_tag_oracle(tag)
-}
-
-=======
->>>>>>> 8e349723
 #[oracle(getLogByTag)]
 unconstrained fn get_log_by_tag_oracle(tag: Field) -> Option<LogWithTxData> {}