--- conflicted
+++ resolved
@@ -9,10 +9,6 @@
     _args_hash: Field,
     _start_side_effect_counter: u32,
     _is_static_call: bool,
-<<<<<<< HEAD
-    _is_delegate_call: bool,
-=======
->>>>>>> a166203a
 ) -> [Field; 2] {}
 
 pub unconstrained fn call_private_function_internal(
@@ -21,10 +17,6 @@
     args_hash: Field,
     start_side_effect_counter: u32,
     is_static_call: bool,
-<<<<<<< HEAD
-    is_delegate_call: bool,
-=======
->>>>>>> a166203a
 ) -> (u32, Field) {
     let fields = call_private_function_oracle(
         contract_address,
@@ -32,10 +24,6 @@
         args_hash,
         start_side_effect_counter,
         is_static_call,
-<<<<<<< HEAD
-        is_delegate_call,
-=======
->>>>>>> a166203a
     );
 
     let mut reader = Reader::new(fields);
