--- conflicted
+++ resolved
@@ -8,12 +8,7 @@
     _function_selector: FunctionSelector,
     _args_hash: Field,
     _start_side_effect_counter: u32,
-<<<<<<< HEAD
-    _is_static_call: bool,
-    _is_delegate_call: bool,
-=======
     _is_static_call: bool
->>>>>>> c8e4260e
 ) -> [Field; 2] {}
 
 pub unconstrained fn call_private_function_internal(
@@ -21,24 +16,14 @@
     function_selector: FunctionSelector,
     args_hash: Field,
     start_side_effect_counter: u32,
-<<<<<<< HEAD
-    is_static_call: bool,
-    is_delegate_call: bool,
-=======
     is_static_call: bool
->>>>>>> c8e4260e
 ) -> (u32, Field) {
     let fields = call_private_function_oracle(
         contract_address,
         function_selector,
         args_hash,
         start_side_effect_counter,
-<<<<<<< HEAD
-        is_static_call,
-        is_delegate_call,
-=======
         is_static_call
->>>>>>> c8e4260e
     );
 
     let mut reader = Reader::new(fields);
