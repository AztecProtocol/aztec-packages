--- conflicted
+++ resolved
@@ -1,19 +1,10 @@
 use crate::{
-<<<<<<< HEAD
-    hash::{compute_message_hash, compute_message_nullifier, compute_secret_hash},
-=======
     hash::{compute_secret_hash, compute_message_hash, compute_message_nullifier},
->>>>>>> a166203a
     oracle::get_l1_to_l2_membership_witness::get_l1_to_l2_membership_witness,
 };
 
 use dep::protocol_types::{
-<<<<<<< HEAD
-    address::{AztecAddress, EthAddress},
-    merkle_tree::root::root_from_sibling_path,
-=======
     address::{AztecAddress, EthAddress}, merkle_tree::root::root_from_sibling_path,
->>>>>>> a166203a
 };
 
 pub fn process_l1_to_l2_message(
@@ -38,11 +29,7 @@
     // We prove that `message_hash` is in the tree by showing the derivation of the tree root, using a merkle path we
     // get from an oracle.
     let (leaf_index, sibling_path) =
-<<<<<<< HEAD
-        unsafe { get_l1_to_l2_membership_witness(storage_contract_address, message_hash, secret) };
-=======
         unsafe { get_l1_to_l2_membership_witness(contract_address, message_hash, secret) };
->>>>>>> a166203a
 
     let root = root_from_sibling_path(message_hash, leaf_index, sibling_path);
     assert(root == l1_to_l2_root, "Message not in state");
