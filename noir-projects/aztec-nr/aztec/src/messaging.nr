use crate::{
    hash::{compute_secret_hash, compute_message_hash, compute_message_nullifier},
    oracle::get_l1_to_l2_membership_witness::get_l1_to_l2_membership_witness,
};

use dep::protocol_types::{
    address::{AztecAddress, EthAddress}, merkle_tree::root::root_from_sibling_path,
};

pub fn process_l1_to_l2_message(
    l1_to_l2_root: Field,
    contract_address: AztecAddress,
    portal_contract_address: EthAddress,
    chain_id: Field,
    version: Field,
    content: Field,
    secret: Field,
) -> Field {
    let secret_hash = compute_secret_hash(secret);
    let message_hash = compute_message_hash(
        portal_contract_address,
        chain_id,
        contract_address,
        version,
        content,
        secret_hash,
    );

    // We prove that `message_hash` is in the tree by showing the derivation of the tree root, using a merkle path we
    // get from an oracle.
<<<<<<< HEAD
    let (leaf_index, sibling_path) =
        unsafe { get_l1_to_l2_membership_witness(storage_contract_address, message_hash, secret) };
=======
    let (leaf_index, sibling_path) = unsafe {
        get_l1_to_l2_membership_witness(contract_address, message_hash, secret)
    };
>>>>>>> c8e4260e

    let root = root_from_sibling_path(message_hash, leaf_index, sibling_path);
    assert(root == l1_to_l2_root, "Message not in state");

    compute_message_nullifier(message_hash, secret, leaf_index)
}<|MERGE_RESOLUTION|>--- conflicted
+++ resolved
@@ -28,14 +28,9 @@
 
     // We prove that `message_hash` is in the tree by showing the derivation of the tree root, using a merkle path we
     // get from an oracle.
-<<<<<<< HEAD
-    let (leaf_index, sibling_path) =
-        unsafe { get_l1_to_l2_membership_witness(storage_contract_address, message_hash, secret) };
-=======
     let (leaf_index, sibling_path) = unsafe {
         get_l1_to_l2_membership_witness(contract_address, message_hash, secret)
     };
->>>>>>> c8e4260e
 
     let root = root_from_sibling_path(message_hash, leaf_index, sibling_path);
     assert(root == l1_to_l2_root, "Message not in state");
