use dep::protocol_types::{
    address::AztecAddress, constants::CANONICAL_KEY_REGISTRY_ADDRESS, grumpkin_point::GrumpkinPoint,
    hash::poseidon2_hash
};
use crate::{
    context::PrivateContext,
<<<<<<< HEAD
    oracle::keys::get_public_keys_and_partial_address,
=======
    oracle::keys::{get_public_keys_and_partial_address, get_public_keys_and_partial_address_with_npk_m_hash},
    keys::public_keys::{PublicKeys, NULLIFIER_INDEX, INCOMING_INDEX},
>>>>>>> 18e050cc
    state_vars::{
    map::derive_storage_slot_in_map,
    shared_mutable::shared_mutable_private_getter::SharedMutablePrivateGetter
}
};

global DELAY = 5;

pub fn get_npk_m(context: &mut PrivateContext, address: AztecAddress) -> GrumpkinPoint {
    get_master_key(context, address, NULLIFIER_INDEX)
}

pub fn get_npk_m_hash(context: &mut PrivateContext, address: AztecAddress) -> Field {
    poseidon2_hash(get_master_key(context, address, NULLIFIER_INDEX).serialize())
}

pub fn get_ivpk_m(context: &mut PrivateContext, address: AztecAddress) -> GrumpkinPoint {
    get_master_key(context, address, INCOMING_INDEX)
}

// Commented out as it's currently not enabled in key registry
// pub fn get_ovpk_m(context: &mut PrivateContext, address: AztecAddress) -> GrumpkinPoint {
//     get_master_key(context, address, OUTGOING_INDEX)
// }
// 
// pub fn get_tpk_m(context: &mut PrivateContext, address: AztecAddress) -> GrumpkinPoint {
//     get_master_key(context, address, TAGGING_INDEX)
// }

fn get_master_key(
    context: &mut PrivateContext,
    address: AztecAddress,
    key_index: Field
) -> GrumpkinPoint {
    let key = fetch_key_from_registry(context, key_index, address);
    if key.is_zero() {
        // Keys were not registered in registry yet --> fetch key from PXE
        let keys = fetch_and_constrain_keys(address);
        // Return the corresponding to index
        keys.get_key_by_index(key_index)
    } else {
        // Keys were registered --> return the key
        key
    }
}

fn fetch_key_from_registry(
    context: &mut PrivateContext,
    key_index: Field,
    address: AztecAddress
) -> GrumpkinPoint {
    let x_coordinate_map_slot = key_index * 2 + 1;
    let y_coordinate_map_slot = x_coordinate_map_slot + 1;
    let x_coordinate_derived_slot = derive_storage_slot_in_map(x_coordinate_map_slot, address);
    let y_coordinate_derived_slot = derive_storage_slot_in_map(y_coordinate_map_slot, address);

    let x_coordinate_registry: SharedMutablePrivateGetter<Field, DELAY> = SharedMutablePrivateGetter::new(
        *context,
        AztecAddress::from_field(CANONICAL_KEY_REGISTRY_ADDRESS),
        x_coordinate_derived_slot
    );
    let y_coordinate_registry: SharedMutablePrivateGetter<Field, DELAY> = SharedMutablePrivateGetter::new(
        *context,
        AztecAddress::from_field(CANONICAL_KEY_REGISTRY_ADDRESS),
        y_coordinate_derived_slot
    );
    let x_coordinate = x_coordinate_registry.get_current_value_in_private();
    let y_coordinate = y_coordinate_registry.get_current_value_in_private();

    GrumpkinPoint::new(x_coordinate, y_coordinate)
}

// Passes only when keys were not rotated - is expected to be called only when keys were not registered yet
fn fetch_and_constrain_keys(address: AztecAddress) -> PublicKeys {
    let (public_keys, partial_address) = get_public_keys_and_partial_address(address);

    let computed_address = AztecAddress::compute(public_keys.hash(), partial_address);

    assert(computed_address.eq(address));

<<<<<<< HEAD
    [npk_m, ivpk_m, ovpk_m, tpk_m]
=======
    public_keys
}

pub fn get_ivpk_m_with_npk_m_hash(npk_m_hash: Field) -> GrumpkinPoint {
    let result = get_public_keys_and_partial_address_with_npk_m_hash(npk_m_hash);
    result.0[1]
>>>>>>> 18e050cc
}<|MERGE_RESOLUTION|>--- conflicted
+++ resolved
@@ -4,12 +4,8 @@
 };
 use crate::{
     context::PrivateContext,
-<<<<<<< HEAD
-    oracle::keys::get_public_keys_and_partial_address,
-=======
     oracle::keys::{get_public_keys_and_partial_address, get_public_keys_and_partial_address_with_npk_m_hash},
     keys::public_keys::{PublicKeys, NULLIFIER_INDEX, INCOMING_INDEX},
->>>>>>> 18e050cc
     state_vars::{
     map::derive_storage_slot_in_map,
     shared_mutable::shared_mutable_private_getter::SharedMutablePrivateGetter
@@ -90,14 +86,5 @@
 
     assert(computed_address.eq(address));
 
-<<<<<<< HEAD
-    [npk_m, ivpk_m, ovpk_m, tpk_m]
-=======
     public_keys
-}
-
-pub fn get_ivpk_m_with_npk_m_hash(npk_m_hash: Field) -> GrumpkinPoint {
-    let result = get_public_keys_and_partial_address_with_npk_m_hash(npk_m_hash);
-    result.0[1]
->>>>>>> 18e050cc
 }