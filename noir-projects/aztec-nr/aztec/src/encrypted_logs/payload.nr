use dep::protocol_types::{
<<<<<<< HEAD
    address::AztecAddress, grumpkin_private_key::GrumpkinPrivateKey, grumpkin_point::GrumpkinPoint,
    constants::{GENERATOR_INDEX__IVSK_M, GENERATOR_INDEX__OVSK_M}, hash::poseidon2_hash_with_separator
=======
    address::AztecAddress, scalar::Scalar, point::{Point, pub_key_to_bytes},
    constants::{GENERATOR_INDEX__IVSK_M, GENERATOR_INDEX__OVSK_M}, hash::poseidon2_hash
>>>>>>> 6237d96a
};

use std::field::bytes32_to_field;

use crate::oracle::unsafe_rand::unsafe_rand;

use crate::event::event_interface::EventInterface;
use crate::note::note_interface::NoteInterface;

use crate::encrypted_logs::{
    header::EncryptedLogHeader, incoming_body::EncryptedLogIncomingBody,
    outgoing_body::EncryptedLogOutgoingBody
};

pub fn compute_encrypted_event_log<Event, NB, MB, OB>(
    contract_address: AztecAddress,
    randomness: Field,
    ovsk_app: Field,
    ovpk: Point,
    ivpk: Point,
    event: Event
) -> [u8; OB] where Event: EventInterface<NB, MB> {
    // @todo Need to draw randomness from the full domain of Fq not only Fr
    let eph_sk: Scalar = fr_to_fq(unsafe_rand());
    let eph_pk = eph_sk.derive_public_key();

    // TODO: (#7177) This value needs to be populated!
    let recipient = AztecAddress::from_field(0);

    let ivpk_app = compute_ivpk_app(ivpk, contract_address);

    let header = EncryptedLogHeader::new(contract_address);

    let incoming_header_ciphertext: [u8; 48] = header.compute_ciphertext(eph_sk, ivpk);
    let outgoing_Header_ciphertext: [u8; 48] = header.compute_ciphertext(eph_sk, ovpk);
    let incoming_body_ciphertext = EncryptedLogIncomingBody::from_event(event, randomness).compute_ciphertext(eph_sk, ivpk_app);
    let outgoing_body_ciphertext: [u8; 176] = EncryptedLogOutgoingBody::new(eph_sk, recipient, ivpk_app).compute_ciphertext(fr_to_fq(ovsk_app), eph_pk);

    let mut encrypted_bytes: [u8; OB] = [0; OB];
    // @todo We ignore the tags for now 

    let eph_pk_bytes = pub_key_to_bytes(eph_pk);
    for i in 0..64 {
        encrypted_bytes[64 + i] = eph_pk_bytes[i];
    }
    for i in 0..48 {
        encrypted_bytes[128 + i] = incoming_header_ciphertext[i];
        encrypted_bytes[176 + i] = outgoing_Header_ciphertext[i];
    }
    for i in 0..176 {
        encrypted_bytes[224 + i] = outgoing_body_ciphertext[i];
    }
    // Then we fill in the rest as the incoming body ciphertext
    let size = OB - 400;
    assert_eq(size, incoming_body_ciphertext.len(), "ciphertext length mismatch");
    for i in 0..size {
        encrypted_bytes[400 + i] = incoming_body_ciphertext[i];
    }

    // Current unoptimized size of the encrypted log
    // incoming_tag (32 bytes)
    // outgoing_tag (32 bytes)
    // eph_pk (64 bytes)
    // incoming_header (48 bytes)
    // outgoing_header (48 bytes)
    // outgoing_body (176 bytes)
    // incoming_body_fixed (64 bytes)
    // incoming_body_variable (N * 32 bytes + 16 bytes padding)
    encrypted_bytes
}

pub fn compute_encrypted_note_log<Note, N, NB, M>(
    contract_address: AztecAddress,
    storage_slot: Field,
    ovsk_app: Field,
    ovpk: Point,
    ivpk: Point,
    note: Note
) -> [u8; M] where Note: NoteInterface<N, NB> {
    // @todo Need to draw randomness from the full domain of Fq not only Fr
    let eph_sk: Scalar = fr_to_fq(unsafe_rand());
    let eph_pk = eph_sk.derive_public_key();

    // TODO: (#7177) This value needs to be populated!
    let recipient = AztecAddress::from_field(0);

    let ivpk_app = compute_ivpk_app(ivpk, contract_address);

    let header = EncryptedLogHeader::new(contract_address);

    let incoming_header_ciphertext: [u8; 48] = header.compute_ciphertext(eph_sk, ivpk);
    let outgoing_Header_ciphertext: [u8; 48] = header.compute_ciphertext(eph_sk, ovpk);
    let incoming_body_ciphertext = EncryptedLogIncomingBody::from_note(note, storage_slot).compute_ciphertext(eph_sk, ivpk_app);
    let outgoing_body_ciphertext: [u8; 176] = EncryptedLogOutgoingBody::new(eph_sk, recipient, ivpk_app).compute_ciphertext(fr_to_fq(ovsk_app), eph_pk);

    let mut encrypted_bytes: [u8; M] = [0; M];
    // @todo We ignore the tags for now 

    let eph_pk_bytes = pub_key_to_bytes(eph_pk);
    for i in 0..64 {
        encrypted_bytes[64 + i] = eph_pk_bytes[i];
    }
    for i in 0..48 {
        encrypted_bytes[128 + i] = incoming_header_ciphertext[i];
        encrypted_bytes[176 + i] = outgoing_Header_ciphertext[i];
    }
    for i in 0..176 {
        encrypted_bytes[224 + i] = outgoing_body_ciphertext[i];
    }
    // Then we fill in the rest as the incoming body ciphertext
    let size = M - 400;
    assert_eq(size, incoming_body_ciphertext.len(), "ciphertext length mismatch");
    for i in 0..size {
        encrypted_bytes[400 + i] = incoming_body_ciphertext[i];
    }

    // Current unoptimized size of the encrypted log
    // incoming_tag (32 bytes)
    // outgoing_tag (32 bytes)
    // eph_pk (64 bytes)
    // incoming_header (48 bytes)
    // outgoing_header (48 bytes)
    // outgoing_body (176 bytes)
    // incoming_body_fixed (64 bytes)
    // incoming_body_variable (N * 32 bytes + 16 bytes padding)
    encrypted_bytes
}

/// Converts a base field elememt to scalar field element.
/// This is fine because modulus of the base field is smaller than the modulus of the scalar field.
fn fr_to_fq(r: Field) -> Scalar {
    let r_bytes = r.to_be_bytes(32);

    let mut high_bytes = [0; 32];
    let mut low_bytes = [0; 32];

    for i in 0..16 {
        high_bytes[16 + i] = r_bytes[i];
        low_bytes[16 + i] = r_bytes[i + 16];
    }

    let low = bytes32_to_field(low_bytes);
    let high = bytes32_to_field(high_bytes);

    Scalar::new(low, high)
}

fn compute_ivpk_app(ivpk: Point, contract_address: AztecAddress) -> Point {
    // It is useless to compute this, it brings no value to derive fully.
    // Issue(#6955)
    ivpk
    /*
    // @todo Just setting infinite to false, but it should be checked.
    // for example user could define ivpk = infinity using the registry
    assert((ivpk.x != 0) & (ivpk.y != 0), "ivpk is infinite");

<<<<<<< HEAD
    let i = fr_to_private_key(poseidon2_hash_with_separator([contract_address.to_field(), ivpk.x, ivpk.y], GENERATOR_INDEX__IVSK_M));
=======
    let i = fr_to_fq(poseidon2_hash([contract_address.to_field(), ivpk.x, ivpk.y, GENERATOR_INDEX__IVSK_M]));
>>>>>>> 6237d96a
    let I = i.derive_public_key();

    let embed_I = Point { x: I.x, y: I.y, is_infinite: false };
    let embed_ivpk = Point { x: ivpk.x, y: ivpk.y, is_infinite: false };

    let embed_result = embedded_curve_add(embed_I, embed_ivpk);

    Point::new(embed_result.x, embed_result.y)*/
}<|MERGE_RESOLUTION|>--- conflicted
+++ resolved
@@ -1,11 +1,6 @@
 use dep::protocol_types::{
-<<<<<<< HEAD
-    address::AztecAddress, grumpkin_private_key::GrumpkinPrivateKey, grumpkin_point::GrumpkinPoint,
+    address::AztecAddress, scalar::Scalar, point::{Point, pub_key_to_bytes},
     constants::{GENERATOR_INDEX__IVSK_M, GENERATOR_INDEX__OVSK_M}, hash::poseidon2_hash_with_separator
-=======
-    address::AztecAddress, scalar::Scalar, point::{Point, pub_key_to_bytes},
-    constants::{GENERATOR_INDEX__IVSK_M, GENERATOR_INDEX__OVSK_M}, hash::poseidon2_hash
->>>>>>> 6237d96a
 };
 
 use std::field::bytes32_to_field;
@@ -162,11 +157,7 @@
     // for example user could define ivpk = infinity using the registry
     assert((ivpk.x != 0) & (ivpk.y != 0), "ivpk is infinite");
 
-<<<<<<< HEAD
-    let i = fr_to_private_key(poseidon2_hash_with_separator([contract_address.to_field(), ivpk.x, ivpk.y], GENERATOR_INDEX__IVSK_M));
-=======
-    let i = fr_to_fq(poseidon2_hash([contract_address.to_field(), ivpk.x, ivpk.y, GENERATOR_INDEX__IVSK_M]));
->>>>>>> 6237d96a
+    let i = fr_to_fq(poseidon2_hash_with_separator([contract_address.to_field(), ivpk.x, ivpk.y, GENERATOR_INDEX__IVSK_M]));
     let I = i.derive_public_key();
 
     let embed_I = Point { x: I.x, y: I.y, is_infinite: false };
