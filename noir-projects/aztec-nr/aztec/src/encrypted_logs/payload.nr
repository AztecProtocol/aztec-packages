use dep::protocol_types::{
    address::AztecAddress, scalar::Scalar, point::Point, constants::GENERATOR_INDEX__SYMMETRIC_KEY,
    hash::poseidon2_hash_with_separator
};
use std::{
    aes128::aes128_encrypt, embedded_curve_ops::fixed_base_scalar_mul as derive_public_key,
    hash::from_field_unsafe as fr_to_fq_unsafe, field::bn254::decompose
};

use crate::{
    oracle::random::random, utils::point::point_to_bytes, encrypted_logs::{header::EncryptedLogHeader},
    keys::{point_to_symmetric_key::point_to_symmetric_key, public_keys::{OvpkM, IvpkM}}
};

pub fn compute_encrypted_log<let P: u32, let M: u32>(
    contract_address: AztecAddress,
    ovsk_app: Field,
    ovpk: OvpkM,
    ivpk: IvpkM,
    recipient: AztecAddress,
    plaintext: [u8; P]
) -> [u8; M] {
    let (eph_sk, eph_pk) = generate_ephemeral_key_pair();

    let header = EncryptedLogHeader::new(contract_address);

    let incoming_header_ciphertext: [u8; 48] = header.compute_ciphertext(eph_sk, ivpk);
    let outgoing_header_ciphertext: [u8; 48] = header.compute_ciphertext(eph_sk, ovpk);
    let incoming_body_ciphertext = compute_incoming_body_ciphertext(plaintext, eph_sk, ivpk);
    let outgoing_body_ciphertext: [u8; 144] = compute_outgoing_body_ciphertext(recipient, ivpk, fr_to_fq(ovsk_app), eph_sk, eph_pk);

    let mut encrypted_bytes: [u8; M] = [0; M];
    // @todo We ignore the tags for now

    let eph_pk_bytes = point_to_bytes(eph_pk);
    for i in 0..32 {
        encrypted_bytes[64 + i] = eph_pk_bytes[i];
    }
    for i in 0..48 {
        encrypted_bytes[96 + i] = incoming_header_ciphertext[i];
        encrypted_bytes[144 + i] = outgoing_header_ciphertext[i];
    }
    for i in 0..144 {
        encrypted_bytes[192 + i] = outgoing_body_ciphertext[i];
    }
    // Then we fill in the rest as the incoming body ciphertext
    let size = M - 336;
    assert_eq(size, incoming_body_ciphertext.len(), "ciphertext length mismatch");
    for i in 0..size {
        encrypted_bytes[336 + i] = incoming_body_ciphertext[i];
    }

    // Current unoptimized size of the encrypted log
    // incoming_tag (32 bytes)
    // outgoing_tag (32 bytes)
    // eph_pk (32 bytes)
    // incoming_header (48 bytes)
    // outgoing_header (48 bytes)
    // outgoing_body (144 bytes)
    // incoming_body_fixed (64 bytes)
    // incoming_body_variable (P + 16 bytes padding)
    encrypted_bytes
}

/// Converts a base field element to scalar field element.
/// This is fine because modulus of the base field is smaller than the modulus of the scalar field.
fn fr_to_fq(r: Field) -> Scalar {
    let (lo, hi) = decompose(r);

    Scalar { lo, hi }
}

fn generate_ephemeral_key_pair() -> (Scalar, Point) {
    // @todo Need to draw randomness from the full domain of Fq not only Fr

    // We use the randomness to preserve the privacy of both the sender and recipient via encryption, so a malicious
    // sender could use non-random values to reveal the plaintext. But they already know it themselves anyway, and so
    // the recipient already trusts them to not disclose this information. We can therefore assume that the sender will
    // cooperate in the random value generation.
    let randomness = unsafe {
        random()
    };

    // We use the unsafe version of `fr_to_fq` because multi_scalar_mul (called by derive_public_key) will constrain
    // the scalars.
<<<<<<< HEAD
=======
    let randomness = unsafe {
        unsafe_rand()
    };
>>>>>>> 415d78f8
    let eph_sk = fr_to_fq_unsafe(randomness);
    let eph_pk = derive_public_key(eph_sk);

    (eph_sk, eph_pk)
}

pub fn compute_incoming_body_ciphertext<let P: u32>(plaintext: [u8; P], eph_sk: Scalar, ivpk: IvpkM) -> [u8] {
    let full_key = point_to_symmetric_key(eph_sk, ivpk.to_point());
    let mut sym_key = [0; 16];
    let mut iv = [0; 16];

    for i in 0..16 {
        sym_key[i] = full_key[i];
        iv[i] = full_key[i + 16];
    }
    aes128_encrypt(plaintext, iv, sym_key)
}

/// Encrypts ephemeral secret key and recipient's ivpk --> with this information the recipient of outgoing will
/// be able to derive the key with which the incoming log can be decrypted.
pub fn compute_outgoing_body_ciphertext(
    recipient: AztecAddress,
    recipient_ivpk: IvpkM,
    ovsk_app: Scalar,
    eph_sk: Scalar,
    eph_pk: Point
) -> [u8; 144] {
    // Again, we could compute `eph_pk` here, but we keep the interface more similar
    // and also make it easier to optimise it later as we just pass it along

    let mut buffer = [0 as u8; 128];

    let serialized_eph_sk_high: [u8; 32] = eph_sk.hi.to_be_bytes();
    let serialized_eph_sk_low: [u8; 32] = eph_sk.lo.to_be_bytes();

    let address_bytes: [u8; 32] = recipient.to_field().to_be_bytes();
    let serialized_recipient_ivpk = point_to_bytes(recipient_ivpk.to_point());

    for i in 0..32 {
        buffer[i] = serialized_eph_sk_high[i];
        buffer[i + 32] = serialized_eph_sk_low[i];
        buffer[i + 64] = address_bytes[i];
    }
    for i in 0..32 {
        buffer[i + 96] = serialized_recipient_ivpk[i];
    }

    // We compute the symmetric key using poseidon.
    let full_key: [u8; 32] = poseidon2_hash_with_separator(
        [ovsk_app.hi, ovsk_app.lo, eph_pk.x, eph_pk.y],
        GENERATOR_INDEX__SYMMETRIC_KEY as Field
    ).to_be_bytes();

    let mut sym_key = [0; 16];
    let mut iv = [0; 16];

    for i in 0..16 {
        sym_key[i] = full_key[i];
        iv[i] = full_key[i + 16];
    }
    aes128_encrypt(buffer, iv, sym_key).as_array()
}

mod test {
    use crate::{
        encrypted_logs::payload::{compute_encrypted_log, compute_incoming_body_ciphertext, compute_outgoing_body_ciphertext},
        keys::public_keys::{OvpkM, IvpkM}
    };
    use std::embedded_curve_ops::fixed_base_scalar_mul as derive_public_key;
    use dep::protocol_types::{address::AztecAddress, point::Point, scalar::Scalar};
    use std::test::OracleMock;

    #[test]
    unconstrained fn test_encrypted_log_matches_typescript() {
        // All the values in this test were copied over from `tagged_log.test.ts`
        let contract_address = AztecAddress::from_field(0x10f48cd9eff7ae5b209c557c70de2e657ee79166868676b787e9417e19260e04);
        let ovsk_app = 0x03a6513d6def49f41d20373d2cec894c23e7492794b08fc50c0e8a1bd2512612;
        let ovpk_m = OvpkM {
            inner: Point {
                x: 0x1961448682803198631f299340e4206bb12809d4bebbf012b30f59af73ba1a15,
                y: 0x133674060c3925142aceb4f1dcd9f9137d0217d37ff8729ee5ceaa6e2790353d,
                is_infinite: false
            }
        };
        let ivpk_m = IvpkM {
            inner: Point {
                x: 0x260cd3904f6df16e974c29944fdc839e40fb5cf293f03df2eb370851d3a527bc,
                y: 0x0eef2964fe6640e84c82b5d2915892409b38e9e25d39f68dd79edb725c55387f,
                is_infinite: false
            }
        };

        let plaintext = [
            0, 0, 0, 1, 48, 22, 64, 206, 234, 117, 131, 145, 178, 225, 97, 201, 44, 5, 19, 241, 41, 2, 15, 65, 37, 37, 106, 253, 174, 38, 70, 206, 49, 9, 159, 92, 16, 244, 140, 217, 239, 247, 174, 91, 32, 156, 85, 124, 112, 222, 46, 101, 126, 231, 145, 102, 134, 134, 118, 183, 135, 233, 65, 126, 25, 38, 14, 4, 15, 228, 107, 229, 131, 183, 31, 74, 181, 183, 12, 38, 87, 255, 29, 5, 204, 207, 29, 41, 42, 147, 105, 98, 141, 26, 25, 79, 148, 78, 101, 153, 0, 0, 16, 39
        ];

        let eph_sk = 0x1358d15019d4639393d62b97e1588c095957ce74a1c32d6ec7d62fe6705d9538;
        let _ = OracleMock::mock("getRandomField").returns(eph_sk);

        let recipient = AztecAddress::from_field(0x10ee41ee4b62703b16f61e03cb0d88c4b306a9eb4a6ceeb2aff13428541689a2);

        let log: [u8; 448] = compute_encrypted_log(contract_address, ovsk_app, ovpk_m, ivpk_m, recipient, plaintext);

        // The following value was generated by `tagged_log.test.ts`
        // --> Run the test with AZTEC_GENERATE_TEST_DATA=1 flag to update test data.
        let encrypted_log_from_typescript = [
            0, 0, 0, 0, 0, 0, 0, 0, 0, 0, 0, 0, 0, 0, 0, 0, 0, 0, 0, 0, 0, 0, 0, 0, 0, 0, 0, 0, 0, 0, 0, 0, 0, 0, 0, 0, 0, 0, 0, 0, 0, 0, 0, 0, 0, 0, 0, 0, 0, 0, 0, 0, 0, 0, 0, 0, 0, 0, 0, 0, 0, 0, 0, 0, 141, 70, 12, 14, 67, 77, 132, 110, 193, 234, 40, 110, 64, 144, 235, 86, 55, 111, 242, 123, 221, 193, 170, 202, 225, 216, 86, 84, 159, 112, 31, 167, 126, 79, 51, 186, 47, 71, 253, 172, 99, 112, 241, 59, 197, 241, 107, 186, 232, 87, 187, 230, 171, 62, 228, 234, 42, 51, 145, 146, 238, 242, 42, 71, 206, 13, 244, 66, 111, 195, 20, 203, 98, 148, 204, 242, 145, 183, 156, 29, 141, 54, 44, 220, 194, 35, 229, 16, 32, 204, 211, 49, 142, 112, 82, 202, 116, 241, 254, 146, 42, 217, 20, 189, 70, 228, 182, 171, 205, 104, 27, 99, 171, 28, 91, 244, 21, 30, 130, 240, 5, 72, 174, 124, 97, 197, 157, 248, 193, 23, 193, 76, 46, 141, 144, 70, 211, 45, 67, 167, 218, 129, 140, 104, 190, 41, 110, 249, 209, 68, 106, 135, 164, 80, 235, 63, 101, 80, 32, 13, 38, 99, 145, 91, 11, 173, 151, 231, 247, 65, 153, 117, 229, 167, 64, 239, 182, 126, 235, 83, 4, 169, 8, 8, 160, 4, 235, 252, 21, 96, 84, 161, 69, 145, 145, 215, 254, 161, 117, 246, 198, 65, 89, 179, 194, 90, 19, 121, 12, 202, 114, 80, 195, 14, 60, 128, 105, 142, 100, 86, 90, 108, 157, 219, 22, 172, 20, 121, 195, 25, 159, 236, 2, 70, 75, 42, 37, 34, 2, 17, 149, 20, 176, 32, 18, 204, 56, 117, 121, 34, 15, 3, 88, 123, 64, 68, 74, 233, 63, 59, 131, 222, 194, 192, 167, 110, 217, 10, 128, 73, 129, 172, 61, 43, 12, 98, 165, 203, 191, 154, 161, 150, 4, 239, 95, 48, 60, 159, 33, 222, 142, 102, 73, 193, 236, 145, 197, 160, 216, 254, 113, 243, 25, 244, 251, 192, 222, 35, 7, 114, 101, 35, 152, 151, 112, 24, 32, 94, 138, 71, 160, 91, 68, 131, 217, 117, 140, 19, 147, 37, 197, 192, 21, 43, 172, 239, 239, 205, 15, 110, 76, 26, 211, 42, 117, 4, 15, 135, 145, 247, 37, 73, 84, 164, 149, 250, 35, 0, 205, 105, 178, 143, 104, 98, 100, 250, 193, 154, 136, 175, 177, 109, 225, 207, 252, 147, 250, 250, 189, 117, 147, 101, 230, 132
        ];
        assert_eq(encrypted_log_from_typescript, log);
    }

    #[test]
    fn test_incoming_body_ciphertext_matches_typescript() {
        // All the values in this test were copied over from `encrypted_note_log_incoming_body.test.ts`
        let eph_sk = Scalar {
            lo: 0x00000000000000000000000000000000649e7ca01d9de27b21624098b897babd,
            hi: 0x0000000000000000000000000000000023b3127c127b1f29a7adff5cccf8fb06
        };
        let ivpk = IvpkM {
            inner: Point {
                x: 0x2688431c705a5ff3e6c6f2573c9e3ba1c1026d2251d0dbbf2d810aa53fd1d186,
                y: 0x1e96887b117afca01c00468264f4f80b5bb16d94c1808a448595f115556e5c8e,
                is_infinite: false
            }
        };
        let plaintext = [
            0, 0, 0, 0, 0, 0, 0, 0, 0, 0, 0, 0, 0, 0, 0, 0, 0, 0, 0, 0, 0, 0, 0, 0, 0, 0, 0, 0, 0, 0, 0, 2, 0, 0, 0, 0, 0, 0, 0, 0, 0, 0, 0, 0, 0, 0, 0, 0, 0, 0, 0, 0, 0, 0, 0, 0, 0, 0, 0, 0, 0, 0, 0, 1, 0, 0, 0, 0, 0, 0, 0, 0, 0, 0, 0, 0, 0, 0, 0, 0, 0, 0, 0, 0, 0, 0, 0, 0, 0, 0, 0, 0, 0, 0, 0, 1, 0, 0, 0, 0, 0, 0, 0, 0, 0, 0, 0, 0, 0, 0, 0, 0, 0, 0, 0, 0, 0, 0, 0, 0, 0, 0, 0, 0, 0, 0, 0, 2, 0, 0, 0, 0, 0, 0, 0, 0, 0, 0, 0, 0, 0, 0, 0, 0, 0, 0, 0, 0, 0, 0, 0, 0, 0, 0, 0, 0, 0, 0, 0, 3
        ];

        // `compute_incoming_body_ciphertext(...)` function then derives symmetric key from `eph_sk` and `ivpk` and encrypts
        // the note plaintext using AES-128.
        let ciphertext = compute_incoming_body_ciphertext(plaintext, eph_sk, ivpk);

        // The following value was generated by `encrypted_note_log_incoming_body.test.ts`.
        // --> Run the test with AZTEC_GENERATE_TEST_DATA=1 flag to update test data.
        let note_body_ciphertext_from_typescript = [
            226, 240, 253, 6, 28, 52, 19, 131, 33, 132, 178, 212, 245, 62, 14, 190, 147, 228, 160, 190, 146, 61, 95, 203, 124, 153, 68, 168, 17, 150, 92, 0, 99, 214, 85, 64, 191, 78, 157, 131, 149, 96, 236, 253, 96, 172, 157, 30, 27, 176, 228, 74, 242, 190, 138, 48, 33, 93, 46, 37, 223, 130, 25, 245, 188, 163, 159, 223, 187, 24, 139, 206, 131, 154, 159, 130, 37, 17, 158, 114, 242, 141, 124, 193, 232, 54, 146, 96, 145, 100, 125, 234, 57, 43, 95, 115, 183, 39, 121, 232, 134, 229, 148, 25, 46, 77, 87, 127, 95, 7, 77, 188, 37, 234, 245, 142, 232, 87, 252, 28, 67, 67, 90, 214, 254, 89, 47, 68, 66, 187, 227, 8, 59, 162, 25, 141, 97, 141, 217, 197, 115, 15, 212, 202, 157, 41, 150, 62, 219, 57, 224, 92, 185, 212, 142, 94, 146, 41, 178, 145, 68, 169, 23, 185, 206, 138, 70, 47, 176, 210, 165, 236, 23, 206, 229, 108
        ];

        assert_eq(note_body_ciphertext_from_typescript.len(), ciphertext.len());

        for i in 0..note_body_ciphertext_from_typescript.len() {
            assert_eq(ciphertext[i], note_body_ciphertext_from_typescript[i]);
        }
    }

    #[test]
    fn test_encrypted_log_outgoing_body_matches_typescript() {
        let eph_sk = Scalar {
            lo: 0x00000000000000000000000000000000d0d302ee245dfaf2807e604eec4715fe,
            hi: 0x000000000000000000000000000000000f096b423017226a18461115fa8d34bb
        };
        let recipient_ivsk = Scalar {
            lo: 0x000000000000000000000000000000004828f8f95676ebb481df163f87fd4022,
            hi: 0x000000000000000000000000000000000f4d97c25d578f9348251a71ca17ae31
        };
        let sender_ovsk_app = Scalar {
            lo: 0x0000000000000000000000000000000074d2e28c6bc5176ac02cf7c7d36a444e,
            hi: 0x00000000000000000000000000000000089c6887cb1446d86c64e81afc78048b
        };

        let eph_pk = derive_public_key(eph_sk);
        let recipient_ivpk = IvpkM { inner: derive_public_key(recipient_ivsk) };

        let recipient = AztecAddress::from_field(0xdeadbeef);

        let ciphertext = compute_outgoing_body_ciphertext(recipient, recipient_ivpk, sender_ovsk_app, eph_sk, eph_pk);

        // The following value was generated by `encrypted_log_outgoing_body.test.ts`
        // --> Run the test with AZTEC_GENERATE_TEST_DATA=1 flag to update test data.
        let outgoing_body_ciphertext_from_typescript = [
            127, 182, 227, 75, 192, 197, 54, 47, 168, 134, 233, 148, 251, 46, 86, 12, 73, 50, 238, 50, 31, 174, 27, 202, 110, 77, 161, 197, 244, 124, 17, 100, 143, 150, 232, 14, 156, 248, 43, 177, 16, 82, 244, 103, 88, 74, 84, 200, 15, 65, 187, 14, 163, 60, 91, 22, 104, 31, 211, 190, 124, 121, 79, 92, 239, 65, 185, 106, 51, 178, 168, 137, 84, 43, 79, 158, 151, 152, 83, 42, 170, 13, 106, 209, 254, 74, 39, 145, 73, 215, 17, 234, 196, 89, 30, 58, 120, 127, 88, 69, 121, 61, 18, 206, 89, 118, 243, 238, 177, 71, 73, 47, 147, 4, 155, 25, 173, 248, 206, 52, 17, 180, 122, 186, 106, 191, 252, 102, 197, 91, 16, 39, 94, 91, 224, 30, 168, 177, 26, 144, 5, 124, 128, 6
        ];

        for i in 0..outgoing_body_ciphertext_from_typescript.len() {
            assert_eq(ciphertext[i], outgoing_body_ciphertext_from_typescript[i]);
        }
        assert_eq(outgoing_body_ciphertext_from_typescript.len(), ciphertext.len());
    }
}<|MERGE_RESOLUTION|>--- conflicted
+++ resolved
@@ -83,12 +83,6 @@
 
     // We use the unsafe version of `fr_to_fq` because multi_scalar_mul (called by derive_public_key) will constrain
     // the scalars.
-<<<<<<< HEAD
-=======
-    let randomness = unsafe {
-        unsafe_rand()
-    };
->>>>>>> 415d78f8
     let eph_sk = fr_to_fq_unsafe(randomness);
     let eph_pk = derive_public_key(eph_sk);
 
