use crate::note::{note_interface::NoteInterface};
use dep::protocol_types::{grumpkin_private_key::GrumpkinPrivateKey, grumpkin_point::GrumpkinPoint};

use dep::std::aes128::aes128_encrypt_slice;
use crate::keys::point_to_symmetric_key::point_to_symmetric_key;

struct EncryptedLogBody<Note> {
    storage_slot: Field,
    note_type_id: Field,
    note: Note,
}

impl<Note> EncryptedLogBody<Note> {
    pub fn new<N>(
        storage_slot: Field,
        note_type_id: Field,
        note: Note
    ) -> Self where Note: NoteInterface<N> {
        Self { storage_slot, note_type_id, note }
    }

    pub fn compute_ciphertext<N>(
        self,
        secret: GrumpkinPrivateKey,
        point: GrumpkinPoint
    ) -> [u8] where Note: NoteInterface<N> {
        let serialized_note: [Field; N] = self.note.serialize_content();

        let mut buffer_slice: [u8] = &[];

        let storage_slot_bytes = self.storage_slot.to_be_bytes(32);
        let note_type_id_bytes = self.note_type_id.to_be_bytes(32);

        for i in 0..32 {
            buffer_slice = buffer_slice.push_back(storage_slot_bytes[i]);
        }

        for i in 0..32 {
            buffer_slice = buffer_slice.push_back(note_type_id_bytes[i]);
        }

        for i in 0..serialized_note.len() {
            let bytes = serialized_note[i].to_be_bytes(32);
            for j in 0..32 {
                buffer_slice = buffer_slice.push_back(bytes[j]);
            }
        }

        let full_key = point_to_symmetric_key(secret, point);
        let mut sym_key = [0; 16];
        let mut iv = [0; 16];

        for i in 0..16 {
            sym_key[i] = full_key[i];
            iv[i] = full_key[i + 16];
        }
        aes128_encrypt_slice(buffer_slice, iv, sym_key)
    }
}

mod test {
    use crate::encrypted_logs::body::EncryptedLogBody;
    use dep::protocol_types::{
        address::AztecAddress, traits::Empty, constants::GENERATOR_INDEX__NOTE_NULLIFIER,
        grumpkin_private_key::GrumpkinPrivateKey, grumpkin_point::GrumpkinPoint
    };

    use crate::{
        note::{note_header::NoteHeader, note_interface::NoteInterface, utils::compute_note_hash_for_consumption},
<<<<<<< HEAD
        oracle::{unsafe_rand::unsafe_rand, nullifier_key::get_nsk_app, get_public_key::get_public_key},
=======
        oracle::{unsafe_rand::unsafe_rand, nullifier_key::get_app_nullifier_secret_key},
>>>>>>> 880fb54d
        context::PrivateContext, hash::poseidon2_hash
    };

    struct AddressNote {
        address: AztecAddress,
        owner: AztecAddress,
        randomness: Field,
        header: NoteHeader,
    }

    global ADDRESS_NOTE_LEN: Field = 3;

    impl NoteInterface<ADDRESS_NOTE_LEN> for AddressNote {
        fn compute_note_content_hash(self) -> Field {1}

        fn get_note_type_id() -> Field {2}

        fn get_header(self) -> NoteHeader { self.header}

        fn set_header(&mut self, header: NoteHeader) {self.header = header; }

        fn compute_nullifier(self, context: &mut PrivateContext) -> Field {1}

        fn compute_nullifier_without_context(self) -> Field {1}

        fn broadcast(self, context: &mut PrivateContext, slot: Field) {}

        fn serialize_content(self) -> [Field; ADDRESS_NOTE_LEN] { [self.address.to_field(), self.owner.to_field(), self.randomness]}

        fn deserialize_content(fields: [Field; ADDRESS_NOTE_LEN]) -> Self {
            AddressNote { address: AztecAddress::from_field(fields[0]), owner: AztecAddress::from_field(fields[1]), randomness: fields[2], header: NoteHeader::empty() }
        }
    }

    impl AddressNote {
        pub fn new(address: AztecAddress, owner: AztecAddress, randomness: Field) -> Self {
            AddressNote { address, owner, randomness, header: NoteHeader::empty() }
        }
    }

    #[test]
    fn test_encrypted_log_body() {
        let note = AddressNote::new(
            AztecAddress::from_field(0x1),
            AztecAddress::from_field(0x2),
            3
        );

        let note_type_id = 1;
        let storage_slot = 2;
        let body = EncryptedLogBody::new(storage_slot, note_type_id, note);

        let secret = GrumpkinPrivateKey::new(
            0x0000000000000000000000000000000023b3127c127b1f29a7adff5cccf8fb06,
            0x00000000000000000000000000000000649e7ca01d9de27b21624098b897babd
        );
        let point = GrumpkinPoint::new(
            0x2688431c705a5ff3e6c6f2573c9e3ba1c1026d2251d0dbbf2d810aa53fd1d186,
            0x1e96887b117afca01c00468264f4f80b5bb16d94c1808a448595f115556e5c8e
        );

        let ciphertext = body.compute_ciphertext(secret, point);

        let expected_body_ciphertext = [
            131, 119, 105, 129, 244, 32, 151, 205, 12, 99, 93, 62, 10, 180, 72, 21, 47, 232, 95, 17, 240, 230, 80, 129, 174, 158, 23, 76, 114, 185, 43, 18, 254, 148, 147, 230, 66, 216, 167, 62, 180, 213, 238, 33, 108, 29, 84, 139, 99, 206, 212, 253, 92, 116, 137, 31, 0, 104, 45, 91, 250, 109, 141, 114, 189, 53, 35, 60, 108, 156, 170, 206, 150, 114, 150, 187, 198, 13, 62, 153, 133, 13, 169, 167, 242, 221, 40, 168, 186, 203, 104, 82, 47, 238, 142, 179, 90, 37, 9, 70, 245, 176, 122, 247, 42, 87, 75, 7, 20, 89, 166, 123, 14, 26, 230, 156, 49, 94, 0, 94, 72, 58, 171, 239, 115, 174, 155, 7, 151, 17, 60, 206, 193, 134, 70, 87, 215, 88, 21, 194, 63, 26, 106, 105, 124, 213, 252, 152, 192, 71, 115, 13, 181, 5, 169, 15, 170, 196, 174, 228, 170, 192, 91, 76, 110, 220, 89, 47, 248, 144, 189, 251, 167, 149, 248, 226
        ];

        for i in 0..expected_body_ciphertext.len() {
            assert_eq(ciphertext[i], expected_body_ciphertext[i]);
        }
        assert_eq(expected_body_ciphertext.len(), ciphertext.len());
    }
}<|MERGE_RESOLUTION|>--- conflicted
+++ resolved
@@ -67,11 +67,7 @@
 
     use crate::{
         note::{note_header::NoteHeader, note_interface::NoteInterface, utils::compute_note_hash_for_consumption},
-<<<<<<< HEAD
-        oracle::{unsafe_rand::unsafe_rand, nullifier_key::get_nsk_app, get_public_key::get_public_key},
-=======
-        oracle::{unsafe_rand::unsafe_rand, nullifier_key::get_app_nullifier_secret_key},
->>>>>>> 880fb54d
+        oracle::{unsafe_rand::unsafe_rand},
         context::PrivateContext, hash::poseidon2_hash
     };
 
