--- conflicted
+++ resolved
@@ -1,16 +1,9 @@
 use crate::{
     context::PrivateContext,
     encrypted_logs::{
-<<<<<<< HEAD
-        encoding::to_expanded_metadata,
-        log_assembly_strategies::default_aes128::{aes128::AES128, utils::prefix_with_tag},
-        log_encryption::LogEncryption,
-        log_type::PRIVATE_EVENT_LOG_TYPE_ID,
-=======
-        encrypt::aes128::AES128, log_assembly_strategies::default_aes128::utils::prefix_with_tag,
+        encoding::to_expanded_metadata, encrypt::aes128::AES128,
+        log_assembly_strategies::default_aes128::utils::prefix_with_tag,
         log_encryption::LogEncryption, log_type::PRIVATE_EVENT_LOG_TYPE_ID,
-        metadata_packing::to_expanded_metadata,
->>>>>>> 37001ab4
     },
     event::event_interface::EventInterface,
     prelude::AztecAddress,
