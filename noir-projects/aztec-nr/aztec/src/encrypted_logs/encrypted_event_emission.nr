--- conflicted
+++ resolved
@@ -1,39 +1,7 @@
 use crate::{
     context::PrivateContext, event::event_interface::EventInterface,
     encrypted_logs::payload::compute_encrypted_log,
-<<<<<<< HEAD
-    keys::{getters::get_public_keys, public_keys::{OvpkM, IvpkM}}, oracle::random::random
-};
-use dep::protocol_types::{address::AztecAddress, hash::sha256_to_field};
-
-unconstrained fn compute_unconstrained<Event, let N: u32>(
-    contract_address: AztecAddress,
-    ovsk_app: Field,
-    ovpk: OvpkM,
-    ivpk: IvpkM,
-    recipient: AztecAddress,
-    event: Event
-) -> ([u8; 416 + N * 32], Field, Field) where Event: EventInterface<N> {
-    compute(contract_address, ovsk_app, ovpk, ivpk, recipient, event)
-}
-
-fn compute<Event, let N: u32>(
-    contract_address: AztecAddress,
-    ovsk_app: Field,
-    ovpk: OvpkM,
-    ivpk: IvpkM,
-    recipient: AztecAddress,
-    event: Event
-) -> ([u8; 416 + N * 32], Field, Field) where Event: EventInterface<N> {
-    // We use the randomness to preserve function privacy by making it non brute-forceable, so a malicious sender could
-    // use non-random values to reveal the plaintext. But they already know it themselves anyway, and is presumably not
-    // interested in disclosing this information. We can therefore assume that the sender will cooperate in the random
-    // value generation.
-    let randomness = unsafe {
-        random()
-    };
-=======
-    keys::{getters::get_ovsk_app, public_keys::{OvpkM, IvpkM}}, oracle::unsafe_rand::unsafe_rand
+    keys::{getters::get_ovsk_app, public_keys::{OvpkM, IvpkM}}, oracle::random::random
 };
 use dep::protocol_types::{address::AztecAddress, hash::sha256_to_field};
 
@@ -47,112 +15,41 @@
     recipient: AztecAddress
 ) -> ([u8; 416 + N * 32], Field) where Event: EventInterface<N> {
     let contract_address: AztecAddress = context.this_address();
->>>>>>> 415d78f8
     let plaintext = event.private_to_be_bytes(randomness);
-
     let encrypted_log: [u8; 416 + N * 32] = compute_encrypted_log(contract_address, ovsk_app, ovpk, ivpk, recipient, plaintext);
     let log_hash = sha256_to_field(encrypted_log);
-
-    (encrypted_log, log_hash, randomness)
+    (encrypted_log, log_hash)
 }
 
-<<<<<<< HEAD
-fn emit_with_keys<Event, let N: u32>(
-    context: &mut PrivateContext,
-=======
 unconstrained fn compute_raw_event_log_unconstrained<Event, let N: u32>(
     context: PrivateContext,
->>>>>>> 415d78f8
     event: Event,
     randomness: Field,
     ovpk: OvpkM,
     ivpk: IvpkM,
-<<<<<<< HEAD
-    iv: AztecAddress,
-    inner_compute: fn(AztecAddress, Field, OvpkM, IvpkM, AztecAddress, Event) -> ([u8; 416 + N * 32], Field, Field)
-) where Event: EventInterface<N> {
-    let contract_address: AztecAddress = context.this_address();
-    let ovsk_app: Field  = context.request_ovsk_app(ovpk.hash());
-    let (encrypted_log, log_hash, randomness) = inner_compute(contract_address, ovsk_app, ovpk, ivpk, iv, event);
-    context.emit_raw_event_log_with_masked_address(randomness, encrypted_log, log_hash);
-=======
     recipient: AztecAddress
 ) -> ([u8; 416 + N * 32], Field) where Event: EventInterface<N> {
     let ovsk_app = get_ovsk_app(ovpk.hash());
     compute_raw_event_log(context, event, randomness, ovsk_app, ovpk, ivpk, recipient)
->>>>>>> 415d78f8
 }
 
 pub fn encode_and_encrypt_event<Event, let N: u32>(
     context: &mut PrivateContext,
-<<<<<<< HEAD
-    ov: AztecAddress,
-    iv: AztecAddress
-) -> fn[(AztecAddress, AztecAddress, &mut PrivateContext)](Event) -> () where Event: EventInterface<N> {
-    | e: Event | {
-        let ovpk = get_public_keys(ov).ovpk_m;
-        let ivpk = get_public_keys(iv).ivpk_m;
-
-        emit_with_keys(context, e, ovpk, ivpk, iv, compute);
-    }
-}
-
-pub fn encode_and_encrypt_event_unconstrained<Event, let N: u32>(
-    context: &mut PrivateContext,
-    ov: AztecAddress,
-    iv: AztecAddress
-) -> fn[(AztecAddress, AztecAddress, &mut PrivateContext)](Event) -> () where Event: EventInterface<N> {
-    | e: Event | {
-        let ovpk = get_public_keys(ov).ovpk_m;
-        let ivpk = get_public_keys(iv).ivpk_m;
-
-        emit_with_keys(context, e, ovpk, ivpk, iv, compute_unconstrained);
-    }
-}
-
-pub fn encode_and_encrypt_event_with_randomness<Event, let N: u32>(
-    context: &mut PrivateContext,
-    ov: AztecAddress,
-    iv: AztecAddress
-) -> fn[(AztecAddress, AztecAddress, &mut PrivateContext)](Event) -> () where Event: EventInterface<N> {
-    | e: Event | {
-        let ovpk = get_public_keys(ov).ovpk_m;
-        let ivpk = get_public_keys(iv).ivpk_m;
-        emit_with_keys(context, e, ovpk, ivpk, iv, compute);
-    }
-}
-
-pub fn encode_and_encrypt_event_with_randomness_unconstrained<Event, let N: u32>(
-    context: &mut PrivateContext,
-    ov: AztecAddress,
-    iv: AztecAddress
-) -> fn[(AztecAddress, AztecAddress, &mut PrivateContext)](Event) -> () where Event: EventInterface<N> {
-    | e: Event | {
-        let ovpk = get_public_keys(ov).ovpk_m;
-        let ivpk = get_public_keys(iv).ivpk_m;
-        emit_with_keys(context, e, ovpk, ivpk, iv, compute_unconstrained);
-    }
-}
-
-pub fn encode_and_encrypt_event_with_keys<Event, let N: u32>(
-    context: &mut PrivateContext,
-=======
->>>>>>> 415d78f8
     ovpk: OvpkM,
     ivpk: IvpkM,
     recipient: AztecAddress
 ) -> fn[(&mut PrivateContext, OvpkM, IvpkM, AztecAddress)](Event) -> () where Event: EventInterface<N> {
     | e: Event | {
-<<<<<<< HEAD
-        emit_with_keys(context, e, ovpk, ivpk, recipient, compute);
-=======
-        let randomness =  unsafe {
-            unsafe_rand()
+        // We use the randomness to preserve function privacy by making it non brute-forceable, so a malicious sender could
+        // use non-random values to reveal the plaintext. But they already know it themselves anyway, and is presumably not
+        // interested in disclosing this information. We can therefore assume that the sender will cooperate in the random
+        // value generation.
+        let randomness = unsafe {
+            random()
         };
         let ovsk_app: Field = context.request_ovsk_app(ovpk.hash());
         let (encrypted_log, log_hash) = compute_raw_event_log(*context, e, randomness, ovsk_app, ovpk, ivpk, recipient);
         context.emit_raw_event_log_with_masked_address(randomness, encrypted_log, log_hash);
->>>>>>> 415d78f8
     }
 }
 
@@ -163,17 +60,17 @@
     recipient: AztecAddress
 ) -> fn[(&mut PrivateContext, OvpkM, IvpkM, AztecAddress)](Event) -> () where Event: EventInterface<N> {
     | e: Event | {
-<<<<<<< HEAD
-        emit_with_keys(context, e, ovpk, ivpk, recipient, compute_unconstrained);
-=======
-        let randomness =  unsafe {
-            unsafe_rand()
+        // We use the randomness to preserve function privacy by making it non brute-forceable, so a malicious sender could
+        // use non-random values to reveal the plaintext. But they already know it themselves anyway, and is presumably not
+        // interested in disclosing this information. We can therefore assume that the sender will cooperate in the random
+        // value generation.
+        let randomness = unsafe {
+            random()
         };
         let (encrypted_log, log_hash) =  unsafe {
             compute_raw_event_log_unconstrained(*context, e, randomness, ovpk, ivpk, recipient)
         };
         context.emit_raw_event_log_with_masked_address(randomness, encrypted_log, log_hash);
->>>>>>> 415d78f8
     }
 }
 
@@ -182,33 +79,26 @@
 // If you get weird behavior it might be because of it.
 pub fn encode_and_encrypt_event_with_randomness<Event, let N: u32>(
     context: &mut PrivateContext,
+    randomness: Field,
     ovpk: OvpkM,
     ivpk: IvpkM,
     recipient: AztecAddress
-<<<<<<< HEAD
-) -> fn[(&mut PrivateContext, OvpkM, IvpkM, AztecAddress)](Event) -> () where Event: EventInterface<N> {
-    | e: Event | {
-        emit_with_keys(context, e, ovpk, ivpk, recipient, compute);
-=======
 ) -> fn[(&mut PrivateContext, OvpkM, Field, IvpkM, AztecAddress)](Event) -> () where Event: EventInterface<N> {
     | e: Event | {
         let ovsk_app: Field = context.request_ovsk_app(ovpk.hash());
         let (encrypted_log, log_hash) = compute_raw_event_log(*context, e, randomness, ovsk_app, ovpk, ivpk, recipient);
         context.emit_raw_event_log_with_masked_address(randomness, encrypted_log, log_hash);
->>>>>>> 415d78f8
     }
 }
 
 pub fn encode_and_encrypt_event_with_randomness_unconstrained<Event, let N: u32>(
     context: &mut PrivateContext,
+    randomness: Field,
     ovpk: OvpkM,
     ivpk: IvpkM,
     recipient: AztecAddress
-) -> fn[(&mut PrivateContext, OvpkM, IvpkM, AztecAddress)](Event) -> () where Event: EventInterface<N> {
+) -> fn[(&mut PrivateContext, Field, OvpkM, IvpkM, AztecAddress)](Event) -> () where Event: EventInterface<N> {
     | e: Event | {
-<<<<<<< HEAD
-        emit_with_keys(context, e, ovpk, ivpk, recipient, compute_unconstrained);
-=======
         //   Having the log hash be unconstrained here is fine because the way this works is we send the log hash
         // to the kernel, and it gets included as part of its public inputs. Then we send the tx to the sequencer,
         // which includes the kernel proof and the log preimages. The sequencer computes the hashes of the logs
@@ -227,6 +117,5 @@
             compute_raw_event_log_unconstrained(*context, e, randomness, ovpk, ivpk, recipient)
         };
         context.emit_raw_event_log_with_masked_address(randomness, encrypted_log, log_hash);
->>>>>>> 415d78f8
     }
 }