--- conflicted
+++ resolved
@@ -5,15 +5,8 @@
     note::{note_emission::NoteEmission, note_interface::NoteInterface},
 };
 use dep::protocol_types::{
-<<<<<<< HEAD
-    abis::note_hash::NoteHash,
-    address::AztecAddress,
-    constants::PRIVATE_LOG_SIZE_IN_BYTES,
-    hash::sha256_to_field,
-    public_keys::{OvpkM, PublicKeys},
-=======
-    abis::note_hash::NoteHash, address::AztecAddress, hash::sha256_to_field, public_keys::OvpkM,
->>>>>>> c71645f4
+    abis::note_hash::NoteHash, address::AztecAddress, constants::PRIVATE_LOG_SIZE_IN_BYTES,
+    hash::sha256_to_field, public_keys::OvpkM,
 };
 
 /// Computes private note log payload and a log hash
