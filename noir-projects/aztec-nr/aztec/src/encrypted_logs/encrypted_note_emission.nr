use crate::{
    context::PrivateContext, note::{note_emission::NoteEmission, note_interface::NoteInterface},
    keys::{getters::{get_current_public_keys, get_ovsk_app}, public_keys::{OvpkM, IvpkM}},
    encrypted_logs::payload::compute_encrypted_note_log, oracle::logs_traits::LensForEncryptedLog
};
use dep::protocol_types::{hash::sha256_to_field, address::AztecAddress, abis::note_hash::NoteHash};

<<<<<<< HEAD
unconstrained fn compute_unconstrained<Note, let N: u32, let M: u32>(
    contract_address: AztecAddress,
    storage_slot: Field,
    ovsk_app: Field,
    ovpk: OvpkM,
    ivpk: IvpkM,
    recipient: AztecAddress,
    note: Note
) -> ([u8; M], Field) where Note: NoteInterface<N>, [Field; N]: LensForEncryptedLog<N, M> {
    compute(
        contract_address,
        storage_slot,
        ovsk_app,
        ovpk,
        ivpk,
        recipient,
        note
    )
}

fn compute<Note, let N: u32, let M: u32>(
    contract_address: AztecAddress,
    storage_slot: Field,
    ovsk_app: Field,
    ovpk: OvpkM,
    ivpk: IvpkM,
    recipient: AztecAddress,
    note: Note
) -> ([u8; M], Field) where Note: NoteInterface<N>, [Field; N]: LensForEncryptedLog<N, M> {
    let encrypted_log: [u8; M] = compute_encrypted_note_log(
        contract_address,
        storage_slot,
        ovsk_app,
        ovpk,
        ivpk,
        recipient,
        note
    );
    let log_hash = sha256_to_field(encrypted_log);
    (encrypted_log, log_hash)
}

fn emit_with_keys<Note, let N: u32, let M: u32>(
    context: &mut PrivateContext,
=======
fn compute_raw_note_log<Note, let N: u32, let NB: u32, let M: u32>(
    context: PrivateContext,
>>>>>>> eb9275a3
    note: Note,
    ovsk_app: Field,
    ovpk: OvpkM,
    ivpk: IvpkM,
<<<<<<< HEAD
    recipient: AztecAddress,
    inner_compute: fn(AztecAddress, Field, Field, OvpkM, IvpkM, AztecAddress, Note) -> ([u8; M], Field)
) where Note: NoteInterface<N>, [Field; N]: LensForEncryptedLog<N, M> {
=======
    recipient: AztecAddress
) -> (u32, [u8; M], Field) where Note: NoteInterface<N, NB>, [Field; N]: LensForEncryptedLog<N, M> {
>>>>>>> eb9275a3
    let note_header = note.get_header();
    let note_hash_counter = note_header.note_hash_counter;
    let storage_slot = note_header.storage_slot;

    // TODO(#8589): use typesystem to skip this check when not needed
    let note_exists = context.note_hashes.storage.any(|n: NoteHash| n.counter == note_hash_counter);
    assert(note_exists, "Can only emit a note log for an existing note.");

    let contract_address: AztecAddress = context.this_address();

    let encrypted_log: [u8; M] = compute_encrypted_note_log(
        contract_address,
        storage_slot,
        ovsk_app,
        ovpk,
        ivpk,
        recipient,
        note
    );
    let log_hash = sha256_to_field(encrypted_log);

    (note_hash_counter, encrypted_log, log_hash)
}

unconstrained fn compute_raw_note_log_unconstrained<Note, let N: u32, let NB: u32, let M: u32>(
    context: PrivateContext,
    note: Note,
    ovpk: OvpkM,
    ivpk: IvpkM,
    recipient: AztecAddress
) -> (u32, [u8; M], Field) where Note: NoteInterface<N, NB>, [Field; N]: LensForEncryptedLog<N, M> {
    let ovsk_app = get_ovsk_app(ovpk.hash());
    compute_raw_note_log(context, note, ovsk_app, ovpk, ivpk, recipient)
}

pub fn encode_and_encrypt_note<Note, let N: u32, let M: u32>(
    context: &mut PrivateContext,
    ov: AztecAddress,
    iv: AztecAddress
) -> fn[(&mut PrivateContext, AztecAddress, AztecAddress)](NoteEmission<Note>) -> () where Note: NoteInterface<N>, [Field; N]: LensForEncryptedLog<N, M> {
    | e: NoteEmission<Note> | {
        let ovpk = get_current_public_keys(context, ov).ovpk_m;
        let ivpk = get_current_public_keys(context, iv).ivpk_m;
        let ovsk_app: Field  = context.request_ovsk_app(ovpk.hash());

        let (note_hash_counter, encrypted_log, log_hash) = compute_raw_note_log(*context, e.note, ovsk_app, ovpk, ivpk, iv);
        context.emit_raw_note_log(note_hash_counter, encrypted_log, log_hash);
    }
}

pub fn encode_and_encrypt_note_unconstrained<Note, let N: u32, let M: u32>(
    context: &mut PrivateContext,
    ov: AztecAddress,
    iv: AztecAddress
) -> fn[(&mut PrivateContext, AztecAddress, AztecAddress)](NoteEmission<Note>) -> () where Note: NoteInterface<N>, [Field; N]: LensForEncryptedLog<N, M> {
    | e: NoteEmission<Note> | {
        // Note: We could save a lot of gates by obtaining the following keys in an unconstrained context but this
        // function is currently not used anywhere so we are not optimizing it.
        let ovpk = get_current_public_keys(context, ov).ovpk_m;
        let ivpk = get_current_public_keys(context, iv).ivpk_m;

        // See the comment in `encode_and_encrypt_note_with_keys_unconstrained` for why having note hash counter
        // and log hash unconstrained here is fine.
        let (note_hash_counter, encrypted_log, log_hash) = unsafe {
            compute_raw_note_log_unconstrained(*context, e.note, ovpk, ivpk, iv)
        };
        context.emit_raw_note_log(note_hash_counter, encrypted_log, log_hash);
    }
}

pub fn encode_and_encrypt_note_with_keys<Note, let N: u32, let M: u32>(
    context: &mut PrivateContext,
    ovpk: OvpkM,
    ivpk: IvpkM,
    recipient: AztecAddress
) -> fn[(&mut PrivateContext, OvpkM, IvpkM, AztecAddress)](NoteEmission<Note>) -> () where Note: NoteInterface<N>, [Field; N]: LensForEncryptedLog<N, M> {
    | e: NoteEmission<Note> | {
        let ovsk_app: Field  = context.request_ovsk_app(ovpk.hash());

        let (note_hash_counter, encrypted_log, log_hash) = compute_raw_note_log(*context, e.note, ovsk_app, ovpk, ivpk, recipient);
        context.emit_raw_note_log(note_hash_counter, encrypted_log, log_hash);
    }
}

pub fn encode_and_encrypt_note_with_keys_unconstrained<Note, let N: u32, let M: u32>(
    context: &mut PrivateContext,
    ovpk: OvpkM,
    ivpk: IvpkM,
    recipient: AztecAddress
) -> fn[(&mut PrivateContext, OvpkM, IvpkM, AztecAddress)](NoteEmission<Note>) -> () where Note: NoteInterface<N>, [Field; N]: LensForEncryptedLog<N, M> {
    | e: NoteEmission<Note> | {
        //   Having the log hash be unconstrained here is fine because the way this works is we send the log hash
        // to the kernel, and it gets included as part of its public inputs. Then we send the tx to the sequencer,
        // which includes the kernel proof and the log preimages. The sequencer computes the hashes of the logs
        // and checks that they are the ones in the public inputs of the kernel, and drops the tx otherwise (proposing
        // the block on L1 would later fail if it didn't because of txs effects hash mismatch).
        //   So if we don't constrain the log hash, then a malicious sender can compute the correct log, submit a bad
        // log hash to the kernel, and then submit the bad log preimage to the sequencer. All checks will pass, but
        // the submitted log will not be the one that was computed by the app.
        //   In the unconstrained case, we don't care about the log at all because we don't do anything with it,
        // and because it's unconstrained: it could be anything. So if a sender chooses to broadcast the tx with a log
        // that is different from the one that was used in the circuit, then they'll be able to, but they were already
        // able to change the log before anyway, so the end result is the same. It's important here that we do not
        // return the log from this function to the app, otherwise it could try to do stuff with it and then that might
        // be wrong.
        //   Regarding the note hash counter, this is used for squashing. The kernel assumes that a given note can have
        // more than one log and removes all of the matching ones, so all a malicious sender could do is either: cause
        // for the log to be deleted when it shouldn't have (which is fine - they can already make the content be
        // whatever), or cause for the log to not be deleted when it should have (which is also fine - it'll be a log
        // for a note that doesn't exist).
        let (note_hash_counter, encrypted_log, log_hash) = unsafe {
            compute_raw_note_log_unconstrained(*context, e.note, ovpk, ivpk, recipient)
        };
        context.emit_raw_note_log(note_hash_counter, encrypted_log, log_hash);
    }
}<|MERGE_RESOLUTION|>--- conflicted
+++ resolved
@@ -5,67 +5,14 @@
 };
 use dep::protocol_types::{hash::sha256_to_field, address::AztecAddress, abis::note_hash::NoteHash};
 
-<<<<<<< HEAD
-unconstrained fn compute_unconstrained<Note, let N: u32, let M: u32>(
-    contract_address: AztecAddress,
-    storage_slot: Field,
-    ovsk_app: Field,
-    ovpk: OvpkM,
-    ivpk: IvpkM,
-    recipient: AztecAddress,
-    note: Note
-) -> ([u8; M], Field) where Note: NoteInterface<N>, [Field; N]: LensForEncryptedLog<N, M> {
-    compute(
-        contract_address,
-        storage_slot,
-        ovsk_app,
-        ovpk,
-        ivpk,
-        recipient,
-        note
-    )
-}
-
-fn compute<Note, let N: u32, let M: u32>(
-    contract_address: AztecAddress,
-    storage_slot: Field,
-    ovsk_app: Field,
-    ovpk: OvpkM,
-    ivpk: IvpkM,
-    recipient: AztecAddress,
-    note: Note
-) -> ([u8; M], Field) where Note: NoteInterface<N>, [Field; N]: LensForEncryptedLog<N, M> {
-    let encrypted_log: [u8; M] = compute_encrypted_note_log(
-        contract_address,
-        storage_slot,
-        ovsk_app,
-        ovpk,
-        ivpk,
-        recipient,
-        note
-    );
-    let log_hash = sha256_to_field(encrypted_log);
-    (encrypted_log, log_hash)
-}
-
-fn emit_with_keys<Note, let N: u32, let M: u32>(
-    context: &mut PrivateContext,
-=======
-fn compute_raw_note_log<Note, let N: u32, let NB: u32, let M: u32>(
+fn compute_raw_note_log<Note, let N: u32, let M: u32>(
     context: PrivateContext,
->>>>>>> eb9275a3
     note: Note,
     ovsk_app: Field,
     ovpk: OvpkM,
     ivpk: IvpkM,
-<<<<<<< HEAD
-    recipient: AztecAddress,
-    inner_compute: fn(AztecAddress, Field, Field, OvpkM, IvpkM, AztecAddress, Note) -> ([u8; M], Field)
-) where Note: NoteInterface<N>, [Field; N]: LensForEncryptedLog<N, M> {
-=======
     recipient: AztecAddress
-) -> (u32, [u8; M], Field) where Note: NoteInterface<N, NB>, [Field; N]: LensForEncryptedLog<N, M> {
->>>>>>> eb9275a3
+) -> (u32, [u8; M], Field) where Note: NoteInterface<N>, [Field; N]: LensForEncryptedLog<N, M> {
     let note_header = note.get_header();
     let note_hash_counter = note_header.note_hash_counter;
     let storage_slot = note_header.storage_slot;
@@ -90,13 +37,13 @@
     (note_hash_counter, encrypted_log, log_hash)
 }
 
-unconstrained fn compute_raw_note_log_unconstrained<Note, let N: u32, let NB: u32, let M: u32>(
+unconstrained fn compute_raw_note_log_unconstrained<Note, let N: u32, let M: u32>(
     context: PrivateContext,
     note: Note,
     ovpk: OvpkM,
     ivpk: IvpkM,
     recipient: AztecAddress
-) -> (u32, [u8; M], Field) where Note: NoteInterface<N, NB>, [Field; N]: LensForEncryptedLog<N, M> {
+) -> (u32, [u8; M], Field) where Note: NoteInterface<N>, [Field; N]: LensForEncryptedLog<N, M> {
     let ovsk_app = get_ovsk_app(ovpk.hash());
     compute_raw_note_log(context, note, ovsk_app, ovpk, ivpk, recipient)
 }
