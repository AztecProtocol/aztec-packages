use crate::{
    context::PrivateContext, note::{note_emission::NoteEmission, note_interface::NoteInterface},
<<<<<<< HEAD
    keys::{getters::get_public_keys, public_keys::{OvpkM, IvpkM}},
=======
    keys::{getters::{get_current_public_keys, get_ovsk_app}, public_keys::{OvpkM, IvpkM}},
>>>>>>> 06a1684c
    encrypted_logs::payload::compute_encrypted_note_log, oracle::logs_traits::LensForEncryptedLog
};
use dep::protocol_types::{hash::sha256_to_field, address::AztecAddress, abis::note_hash::NoteHash};

fn compute_raw_note_log<Note, let N: u32, let NB: u32, let M: u32>(
    context: PrivateContext,
    note: Note,
    ovsk_app: Field,
    ovpk: OvpkM,
    ivpk: IvpkM,
    recipient: AztecAddress
) -> (u32, [u8; M], Field) where Note: NoteInterface<N, NB>, [Field; N]: LensForEncryptedLog<N, M> {
    let note_header = note.get_header();
    let note_hash_counter = note_header.note_hash_counter;
    let storage_slot = note_header.storage_slot;

    // TODO(#8589): use typesystem to skip this check when not needed
    let note_exists = context.note_hashes.storage.any(|n: NoteHash| n.counter == note_hash_counter);
    assert(note_exists, "Can only emit a note log for an existing note.");

    let contract_address: AztecAddress = context.this_address();

    let encrypted_log: [u8; M] = compute_encrypted_note_log(
        contract_address,
        storage_slot,
        ovsk_app,
        ovpk,
        ivpk,
        recipient,
        note
    );
    let log_hash = sha256_to_field(encrypted_log);

    (note_hash_counter, encrypted_log, log_hash)
}

unconstrained fn compute_raw_note_log_unconstrained<Note, let N: u32, let NB: u32, let M: u32>(
    context: PrivateContext,
    note: Note,
    ovpk: OvpkM,
    ivpk: IvpkM,
    recipient: AztecAddress
) -> (u32, [u8; M], Field) where Note: NoteInterface<N, NB>, [Field; N]: LensForEncryptedLog<N, M> {
    let ovsk_app = get_ovsk_app(ovpk.hash());
    compute_raw_note_log(context, note, ovsk_app, ovpk, ivpk, recipient)
}

pub fn encode_and_encrypt_note<Note, let N: u32, let NB: u32, let M: u32>(
    context: &mut PrivateContext,
    ov: AztecAddress,
    iv: AztecAddress
) -> fn[(AztecAddress, AztecAddress, &mut PrivateContext)](NoteEmission<Note>) -> () where Note: NoteInterface<N, NB>, [Field; N]: LensForEncryptedLog<N, M> {
    | e: NoteEmission<Note> | {
<<<<<<< HEAD
        let ovpk = get_public_keys(ov).ovpk_m;
        let ivpk = get_public_keys(iv).ivpk_m;
        emit_with_keys(context, e.note, ovpk, ivpk, iv, compute);
=======
        let ovpk = get_current_public_keys(context, ov).ovpk_m;
        let ivpk = get_current_public_keys(context, iv).ivpk_m;
        let ovsk_app: Field  = context.request_ovsk_app(ovpk.hash());

        let (note_hash_counter, encrypted_log, log_hash) = compute_raw_note_log(*context, e.note, ovsk_app, ovpk, ivpk, iv);
        context.emit_raw_note_log(note_hash_counter, encrypted_log, log_hash);
>>>>>>> 06a1684c
    }
}

pub fn encode_and_encrypt_note_unconstrained<Note, let N: u32, let NB: u32, let M: u32>(
    context: &mut PrivateContext,
    ov: AztecAddress,
    iv: AztecAddress
) -> fn[(AztecAddress, AztecAddress, &mut PrivateContext)](NoteEmission<Note>) -> () where Note: NoteInterface<N, NB>, [Field; N]: LensForEncryptedLog<N, M> {
    | e: NoteEmission<Note> | {
<<<<<<< HEAD
        let ovpk = get_public_keys(ov).ovpk_m;
        let ivpk = get_public_keys(iv).ivpk_m;
        emit_with_keys(context, e.note, ovpk, ivpk, iv, compute_unconstrained);
=======
        // Note: We could save a lot of gates by obtaining the following keys in an unconstrained context but this
        // function is currently not used anywhere so we are not optimizing it.
        let ovpk = get_current_public_keys(context, ov).ovpk_m;
        let ivpk = get_current_public_keys(context, iv).ivpk_m;

        // See the comment in `encode_and_encrypt_note_with_keys_unconstrained` for why having note hash counter
        // and log hash unconstrained here is fine.
        let (note_hash_counter, encrypted_log, log_hash) = unsafe {
            compute_raw_note_log_unconstrained(*context, e.note, ovpk, ivpk, iv)
        };
        context.emit_raw_note_log(note_hash_counter, encrypted_log, log_hash);
>>>>>>> 06a1684c
    }
}

pub fn encode_and_encrypt_note_with_keys<Note, let N: u32, let NB: u32, let M: u32>(
    context: &mut PrivateContext,
    ovpk: OvpkM,
    ivpk: IvpkM,
    recipient: AztecAddress
) -> fn[(&mut PrivateContext, OvpkM, IvpkM, AztecAddress)](NoteEmission<Note>) -> () where Note: NoteInterface<N, NB>, [Field; N]: LensForEncryptedLog<N, M> {
    | e: NoteEmission<Note> | {
        let ovsk_app: Field  = context.request_ovsk_app(ovpk.hash());

        let (note_hash_counter, encrypted_log, log_hash) = compute_raw_note_log(*context, e.note, ovsk_app, ovpk, ivpk, recipient);
        context.emit_raw_note_log(note_hash_counter, encrypted_log, log_hash);
    }
}

pub fn encode_and_encrypt_note_with_keys_unconstrained<Note, let N: u32, let NB: u32, let M: u32>(
    context: &mut PrivateContext,
    ovpk: OvpkM,
    ivpk: IvpkM,
    recipient: AztecAddress
) -> fn[(&mut PrivateContext, OvpkM, IvpkM, AztecAddress)](NoteEmission<Note>) -> () where Note: NoteInterface<N, NB>, [Field; N]: LensForEncryptedLog<N, M> {
    | e: NoteEmission<Note> | {
        //   Having the log hash be unconstrained here is fine because the way this works is we send the log hash
        // to the kernel, and it gets included as part of its public inputs. Then we send the tx to the sequencer,
        // which includes the kernel proof and the log preimages. The sequencer computes the hashes of the logs
        // and checks that they are the ones in the public inputs of the kernel, and drops the tx otherwise (proposing
        // the block on L1 would later fail if it didn't because of txs effects hash mismatch).
        //   So if we don't constrain the log hash, then a malicious sender can compute the correct log, submit a bad
        // log hash to the kernel, and then submit the bad log preimage to the sequencer. All checks will pass, but
        // the submitted log will not be the one that was computed by the app.
        //   In the unconstrained case, we don't care about the log at all because we don't do anything with it,
        // and because it's unconstrained: it could be anything. So if a sender chooses to broadcast the tx with a log
        // that is different from the one that was used in the circuit, then they'll be able to, but they were already
        // able to change the log before anyway, so the end result is the same. It's important here that we do not
        // return the log from this function to the app, otherwise it could try to do stuff with it and then that might
        // be wrong.
        //   Regarding the note hash counter, this is used for squashing. The kernel assumes that a given note can have
        // more than one log and removes all of the matching ones, so all a malicious sender could do is either: cause
        // for the log to be deleted when it shouldn't have (which is fine - they can already make the content be
        // whatever), or cause for the log to not be deleted when it should have (which is also fine - it'll be a log
        // for a note that doesn't exist).
        let (note_hash_counter, encrypted_log, log_hash) = unsafe {
            compute_raw_note_log_unconstrained(*context, e.note, ovpk, ivpk, recipient)
        };
        context.emit_raw_note_log(note_hash_counter, encrypted_log, log_hash);
    }
}<|MERGE_RESOLUTION|>--- conflicted
+++ resolved
@@ -1,10 +1,6 @@
 use crate::{
     context::PrivateContext, note::{note_emission::NoteEmission, note_interface::NoteInterface},
-<<<<<<< HEAD
-    keys::{getters::get_public_keys, public_keys::{OvpkM, IvpkM}},
-=======
-    keys::{getters::{get_current_public_keys, get_ovsk_app}, public_keys::{OvpkM, IvpkM}},
->>>>>>> 06a1684c
+    keys::{getters::{get_public_keys, get_ovsk_app}, public_keys::{OvpkM, IvpkM}},
     encrypted_logs::payload::compute_encrypted_note_log, oracle::logs_traits::LensForEncryptedLog
 };
 use dep::protocol_types::{hash::sha256_to_field, address::AztecAddress, abis::note_hash::NoteHash};
@@ -58,18 +54,12 @@
     iv: AztecAddress
 ) -> fn[(AztecAddress, AztecAddress, &mut PrivateContext)](NoteEmission<Note>) -> () where Note: NoteInterface<N, NB>, [Field; N]: LensForEncryptedLog<N, M> {
     | e: NoteEmission<Note> | {
-<<<<<<< HEAD
         let ovpk = get_public_keys(ov).ovpk_m;
         let ivpk = get_public_keys(iv).ivpk_m;
-        emit_with_keys(context, e.note, ovpk, ivpk, iv, compute);
-=======
-        let ovpk = get_current_public_keys(context, ov).ovpk_m;
-        let ivpk = get_current_public_keys(context, iv).ivpk_m;
         let ovsk_app: Field  = context.request_ovsk_app(ovpk.hash());
 
         let (note_hash_counter, encrypted_log, log_hash) = compute_raw_note_log(*context, e.note, ovsk_app, ovpk, ivpk, iv);
         context.emit_raw_note_log(note_hash_counter, encrypted_log, log_hash);
->>>>>>> 06a1684c
     }
 }
 
@@ -79,15 +69,10 @@
     iv: AztecAddress
 ) -> fn[(AztecAddress, AztecAddress, &mut PrivateContext)](NoteEmission<Note>) -> () where Note: NoteInterface<N, NB>, [Field; N]: LensForEncryptedLog<N, M> {
     | e: NoteEmission<Note> | {
-<<<<<<< HEAD
+        // Note: We could save a lot of gates by obtaining the following keys in an unconstrained context but this
+        // function is currently not used anywhere so we are not optimizing it.
         let ovpk = get_public_keys(ov).ovpk_m;
         let ivpk = get_public_keys(iv).ivpk_m;
-        emit_with_keys(context, e.note, ovpk, ivpk, iv, compute_unconstrained);
-=======
-        // Note: We could save a lot of gates by obtaining the following keys in an unconstrained context but this
-        // function is currently not used anywhere so we are not optimizing it.
-        let ovpk = get_current_public_keys(context, ov).ovpk_m;
-        let ivpk = get_current_public_keys(context, iv).ivpk_m;
 
         // See the comment in `encode_and_encrypt_note_with_keys_unconstrained` for why having note hash counter
         // and log hash unconstrained here is fine.
@@ -95,7 +80,6 @@
             compute_raw_note_log_unconstrained(*context, e.note, ovpk, ivpk, iv)
         };
         context.emit_raw_note_log(note_hash_counter, encrypted_log, log_hash);
->>>>>>> 06a1684c
     }
 }
 
