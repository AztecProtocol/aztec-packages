use crate::{
    context::PrivateContext, note::{note_emission::NoteEmission, note_interface::NoteInterface},
    keys::{getters::{get_public_keys, get_ovsk_app}, public_keys::{OvpkM, IvpkM}},
    encrypted_logs::payload::compute_encrypted_note_log, oracle::logs_traits::LensForEncryptedLog
};
use dep::protocol_types::{hash::sha256_to_field, address::AztecAddress, abis::note_hash::NoteHash};

fn compute_raw_note_log<Note, let N: u32, let M: u32>(
    context: PrivateContext,
    note: Note,
    ovsk_app: Field,
    ovpk: OvpkM,
    ivpk: IvpkM,
    recipient: AztecAddress,
    num_public_values: u8 // Number of values to be appended to the log in public (used in partial note flow).
) -> (u32, [u8; M], Field) where Note: NoteInterface<N>, [Field; N]: LensForEncryptedLog<N, M> {
    let note_header = note.get_header();
    let note_hash_counter = note_header.note_hash_counter;
    let storage_slot = note_header.storage_slot;

    // TODO(#8589): use typesystem to skip this check when not needed
    let note_exists = context.note_hashes.storage.any(|n: NoteHash| n.counter == note_hash_counter);
    assert(note_exists, "Can only emit a note log for an existing note.");

    let contract_address: AztecAddress = context.this_address();

    let encrypted_log: [u8; M] = compute_encrypted_note_log(
        contract_address,
        storage_slot,
        ovsk_app,
        ovpk,
        ivpk,
        recipient,
        note,
        num_public_values
    );
    let log_hash = sha256_to_field(encrypted_log);

    (note_hash_counter, encrypted_log, log_hash)
}

unconstrained fn compute_raw_note_log_unconstrained<Note, let N: u32, let M: u32>(
    context: PrivateContext,
    note: Note,
    ovpk: OvpkM,
    ivpk: IvpkM,
    recipient: AztecAddress,
    num_public_values: u8 // Number of values to be appended to the log in public (used in partial note flow).
) -> (u32, [u8; M], Field) where Note: NoteInterface<N>, [Field; N]: LensForEncryptedLog<N, M> {
    let ovsk_app = get_ovsk_app(ovpk.hash());
    compute_raw_note_log(context, note, ovsk_app, ovpk, ivpk, recipient, num_public_values)
}

pub fn encode_and_encrypt_note<Note, let N: u32, let M: u32>(
    context: &mut PrivateContext,
    ov: AztecAddress,
    iv: AztecAddress
<<<<<<< HEAD
) -> fn[(&mut PrivateContext, AztecAddress, AztecAddress)](NoteEmission<Note>) -> () where Note: NoteInterface<N>, [Field; N]: LensForEncryptedLog<N, M> {
=======
) -> fn[(AztecAddress, AztecAddress, &mut PrivateContext)](NoteEmission<Note>) -> () where Note: NoteInterface<N, NB>, [Field; N]: LensForEncryptedLog<N, M> {
>>>>>>> 0d753639
    | e: NoteEmission<Note> | {
        let ovpk = get_public_keys(ov).ovpk_m;
        let ivpk = get_public_keys(iv).ivpk_m;
        let ovsk_app: Field  = context.request_ovsk_app(ovpk.hash());

        // Number of public values is always 0 here because `encode_and_encrypt_note(...)` is only called
        // in the non-partial note flow.
        let num_public_values = 0;
        let (note_hash_counter, encrypted_log, log_hash) = compute_raw_note_log(*context, e.note, ovsk_app, ovpk, ivpk, iv, num_public_values);
        context.emit_raw_note_log(note_hash_counter, encrypted_log, log_hash);
    }
}

pub fn encode_and_encrypt_note_unconstrained<Note, let N: u32, let M: u32>(
    context: &mut PrivateContext,
    ov: AztecAddress,
    iv: AztecAddress
<<<<<<< HEAD
) -> fn[(&mut PrivateContext, AztecAddress, AztecAddress)](NoteEmission<Note>) -> () where Note: NoteInterface<N>, [Field; N]: LensForEncryptedLog<N, M> {
=======
) -> fn[(AztecAddress, AztecAddress, &mut PrivateContext)](NoteEmission<Note>) -> () where Note: NoteInterface<N, NB>, [Field; N]: LensForEncryptedLog<N, M> {
>>>>>>> 0d753639
    | e: NoteEmission<Note> | {
        // Note: We could save a lot of gates by obtaining the following keys in an unconstrained context but this
        // function is currently not used anywhere so we are not optimizing it.
        let ovpk = get_public_keys(ov).ovpk_m;
        let ivpk = get_public_keys(iv).ivpk_m;

        // Number of public values is always 0 here because `encode_and_encrypt_note_unconstrained(...)` is only called
        // in the non-partial note flow.
        let num_public_values = 0;

        // See the comment in `encode_and_encrypt_note_with_keys_unconstrained` for why having note hash counter
        // and log hash unconstrained here is fine.
        let (note_hash_counter, encrypted_log, log_hash) = unsafe {
            compute_raw_note_log_unconstrained(*context, e.note, ovpk, ivpk, iv, num_public_values)
        };
        context.emit_raw_note_log(note_hash_counter, encrypted_log, log_hash);
    }
}

pub fn encode_and_encrypt_note_with_keys<Note, let N: u32, let M: u32>(
    context: &mut PrivateContext,
    ovpk: OvpkM,
    ivpk: IvpkM,
    recipient: AztecAddress
) -> fn[(&mut PrivateContext, OvpkM, IvpkM, AztecAddress)](NoteEmission<Note>) -> () where Note: NoteInterface<N>, [Field; N]: LensForEncryptedLog<N, M> {
    | e: NoteEmission<Note> | {
        let ovsk_app: Field  = context.request_ovsk_app(ovpk.hash());

        // Number of public values is always 0 here because `encode_and_encrypt_note_unconstrained(...)` is only called
        // in the non-partial note flow.
        let num_public_values = 0;

        let (note_hash_counter, encrypted_log, log_hash) = compute_raw_note_log(*context, e.note, ovsk_app, ovpk, ivpk, recipient, num_public_values);
        context.emit_raw_note_log(note_hash_counter, encrypted_log, log_hash);
    }
}

pub fn encode_and_encrypt_note_with_keys_unconstrained<Note, let N: u32, let M: u32>(
    context: &mut PrivateContext,
    ovpk: OvpkM,
    ivpk: IvpkM,
    recipient: AztecAddress
) -> fn[(&mut PrivateContext, OvpkM, IvpkM, AztecAddress)](NoteEmission<Note>) -> () where Note: NoteInterface<N>, [Field; N]: LensForEncryptedLog<N, M> {
    | e: NoteEmission<Note> | {
        // Number of public values is always 0 here because `encode_and_encrypt_note_with_keys_unconstrained(...)` is only called
        // in the non-partial note flow.
        let num_public_values = 0;

        //   Having the log hash be unconstrained here is fine because the way this works is we send the log hash
        // to the kernel, and it gets included as part of its public inputs. Then we send the tx to the sequencer,
        // which includes the kernel proof and the log preimages. The sequencer computes the hashes of the logs
        // and checks that they are the ones in the public inputs of the kernel, and drops the tx otherwise (proposing
        // the block on L1 would later fail if it didn't because of txs effects hash mismatch).
        //   So if we don't constrain the log hash, then a malicious sender can compute the correct log, submit a bad
        // log hash to the kernel, and then submit the bad log preimage to the sequencer. All checks will pass, but
        // the submitted log will not be the one that was computed by the app.
        //   In the unconstrained case, we don't care about the log at all because we don't do anything with it,
        // and because it's unconstrained: it could be anything. So if a sender chooses to broadcast the tx with a log
        // that is different from the one that was used in the circuit, then they'll be able to, but they were already
        // able to change the log before anyway, so the end result is the same. It's important here that we do not
        // return the log from this function to the app, otherwise it could try to do stuff with it and then that might
        // be wrong.
        //   Regarding the note hash counter, this is used for squashing. The kernel assumes that a given note can have
        // more than one log and removes all of the matching ones, so all a malicious sender could do is either: cause
        // for the log to be deleted when it shouldn't have (which is fine - they can already make the content be
        // whatever), or cause for the log to not be deleted when it should have (which is also fine - it'll be a log
        // for a note that doesn't exist).
        let (note_hash_counter, encrypted_log, log_hash) = unsafe {
            compute_raw_note_log_unconstrained(*context, e.note, ovpk, ivpk, recipient, num_public_values)
        };
        context.emit_raw_note_log(note_hash_counter, encrypted_log, log_hash);
    }
}<|MERGE_RESOLUTION|>--- conflicted
+++ resolved
@@ -55,11 +55,7 @@
     context: &mut PrivateContext,
     ov: AztecAddress,
     iv: AztecAddress
-<<<<<<< HEAD
-) -> fn[(&mut PrivateContext, AztecAddress, AztecAddress)](NoteEmission<Note>) -> () where Note: NoteInterface<N>, [Field; N]: LensForEncryptedLog<N, M> {
-=======
-) -> fn[(AztecAddress, AztecAddress, &mut PrivateContext)](NoteEmission<Note>) -> () where Note: NoteInterface<N, NB>, [Field; N]: LensForEncryptedLog<N, M> {
->>>>>>> 0d753639
+) -> fn[(AztecAddress, AztecAddress, &mut PrivateContext)](NoteEmission<Note>) -> () where Note: NoteInterface<N>, [Field; N]: LensForEncryptedLog<N, M> {
     | e: NoteEmission<Note> | {
         let ovpk = get_public_keys(ov).ovpk_m;
         let ivpk = get_public_keys(iv).ivpk_m;
@@ -77,11 +73,7 @@
     context: &mut PrivateContext,
     ov: AztecAddress,
     iv: AztecAddress
-<<<<<<< HEAD
-) -> fn[(&mut PrivateContext, AztecAddress, AztecAddress)](NoteEmission<Note>) -> () where Note: NoteInterface<N>, [Field; N]: LensForEncryptedLog<N, M> {
-=======
-) -> fn[(AztecAddress, AztecAddress, &mut PrivateContext)](NoteEmission<Note>) -> () where Note: NoteInterface<N, NB>, [Field; N]: LensForEncryptedLog<N, M> {
->>>>>>> 0d753639
+) -> fn[(AztecAddress, AztecAddress, &mut PrivateContext)](NoteEmission<Note>) -> () where Note: NoteInterface<N>, [Field; N]: LensForEncryptedLog<N, M> {
     | e: NoteEmission<Note> | {
         // Note: We could save a lot of gates by obtaining the following keys in an unconstrained context but this
         // function is currently not used anywhere so we are not optimizing it.
