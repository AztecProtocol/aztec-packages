--- conflicted
+++ resolved
@@ -1,11 +1,2 @@
-<<<<<<< HEAD
-pub mod header;
-pub mod payload;
-pub mod encrypted_note_emission;
-pub mod encrypted_event_emission;
-
-pub mod partial;
-=======
 pub mod encrypt;
 pub mod log_assembly_strategies;
->>>>>>> 8e349723
