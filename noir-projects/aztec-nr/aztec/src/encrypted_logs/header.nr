--- conflicted
+++ resolved
@@ -2,11 +2,7 @@
 
 use crate::keys::point_to_symmetric_key::point_to_symmetric_key;
 
-<<<<<<< HEAD
 use dep::std::aes128::aes128_encrypt;
-=======
-use dep::std::aes128::aes128_encrypt_slice;
->>>>>>> e9c7e5f7
 
 struct EncryptedLogHeader {
     address: AztecAddress,
@@ -28,13 +24,8 @@
             iv[i] = full_key[i + 16];
         }
 
-<<<<<<< HEAD
         let input: [u8; 32] = self.address.to_field().to_be_bytes(32).as_array();
         aes128_encrypt(input, iv, sym_key).as_array()
-=======
-        let input: [u8] = self.address.to_field().to_be_bytes(32);
-        aes128_encrypt_slice(input, iv, sym_key).as_array()
->>>>>>> e9c7e5f7
     }
 }
 
@@ -53,13 +44,9 @@
 
     let ciphertext = header.compute_ciphertext(secret, point);
 
-<<<<<<< HEAD
-    let expected_header_ciphertext = [131,119,105,129,244,32,151,205,12,99,93,62,10,180,72,21,179,36,250,95,56,167,171,16,195,164,223,57,75,5,24,119,198,34,99,189,193,183,227,43,79,204,214,89,221,153,246,64];
-=======
     let expected_header_ciphertext = [
         131, 119, 105, 129, 244, 32, 151, 205, 12, 99, 93, 62, 10, 180, 72, 21, 179, 36, 250, 95, 56, 167, 171, 16, 195, 164, 223, 57, 75, 5, 24, 119, 198, 34, 99, 189, 193, 183, 227, 43, 79, 204, 214, 89, 221, 153, 246, 64
     ];
->>>>>>> e9c7e5f7
 
     assert_eq(ciphertext, expected_header_ciphertext);
 }