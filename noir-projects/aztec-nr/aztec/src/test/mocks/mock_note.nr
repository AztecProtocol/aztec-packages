use crate::{
<<<<<<< HEAD
    context::PrivateContext,
    generators::Ga1 as G_val,
=======
    context::PrivateContext, generators::Ga1 as G_val,
>>>>>>> a166203a
    note::{
        note_header::NoteHeader, note_interface::NoteInterface,
        utils::compute_note_hash_for_nullify,
    },
};

<<<<<<< HEAD
=======
use dep::protocol_types::{
    address::AztecAddress, constants::GENERATOR_INDEX__NOTE_NULLIFIER,
    hash::poseidon2_hash_with_separator,
};
use dep::std::{embedded_curve_ops::multi_scalar_mul, hash::from_field_unsafe};
>>>>>>> a166203a
use crate::note::note_interface::NullifiableNote;
use dep::protocol_types::{
    address::AztecAddress, constants::GENERATOR_INDEX__NOTE_NULLIFIER,
    hash::poseidon2_hash_with_separator,
};
use dep::std::{embedded_curve_ops::multi_scalar_mul, hash::from_field_unsafe};

global MOCK_NOTE_LENGTH: u32 = 1;

pub(crate) struct MockNote {
    header: NoteHeader,
    value: Field,
}

impl NullifiableNote for MockNote {
    fn compute_nullifier(
        _self: Self,
        _context: &mut PrivateContext,
        note_hash_for_nullify: Field,
    ) -> Field {
        // We don't use any kind of secret here since this is only a mock note and having it here would make tests
        // more cumbersome
        poseidon2_hash_with_separator(
            [note_hash_for_nullify],
            GENERATOR_INDEX__NOTE_NULLIFIER as Field,
        )
    }

    unconstrained fn compute_nullifier_without_context(self) -> Field {
        // We don't use any kind of secret here since this is only a mock note and having it here would make tests
        // more cumbersome
        let note_hash_for_nullify = compute_note_hash_for_nullify(self);
        poseidon2_hash_with_separator(
            [note_hash_for_nullify],
            GENERATOR_INDEX__NOTE_NULLIFIER as Field,
        )
    }
}

impl NoteInterface<MOCK_NOTE_LENGTH> for MockNote {
    fn serialize_content(self) -> [Field; MOCK_NOTE_LENGTH] {
        [self.value]
    }

    fn deserialize_content(fields: [Field; MOCK_NOTE_LENGTH]) -> Self {
        Self { value: fields[0], header: NoteHeader::empty() }
    }

    fn get_header(self) -> NoteHeader {
        self.header
    }

    fn set_header(&mut self, header: NoteHeader) -> () {
        self.header = header;
    }

    fn get_note_type_id() -> Field {
        // randomly chose note type id
        4135
    }

    fn to_be_bytes(self, storage_slot: Field) -> [u8; MOCK_NOTE_LENGTH * 32 + 64] {
        let serialized_note = self.serialize_content();

        let mut buffer: [u8; MOCK_NOTE_LENGTH * 32 + 64] = [0; MOCK_NOTE_LENGTH * 32 + 64];

        let storage_slot_bytes: [u8; 32] = storage_slot.to_be_bytes();
        let note_type_id_bytes: [u8; 32] = MockNote::get_note_type_id().to_be_bytes();

        for i in 0..32 {
            buffer[i] = storage_slot_bytes[i];
            buffer[32 + i] = note_type_id_bytes[i];
        }

        for i in 0..serialized_note.len() {
            let bytes: [u8; 32] = serialized_note[i].to_be_bytes();
            for j in 0..32 {
                buffer[64 + i * 32 + j] = bytes[j];
            }
        }
        buffer
    }

    fn compute_note_hash(self: Self) -> Field {
        assert(
            self.header.storage_slot != 0,
            "Storage slot must be set before computing note hash",
        );
        // We use the unsafe version because the multi_scalar_mul will constrain the scalars.
        let value_scalar = from_field_unsafe(self.value);
        multi_scalar_mul([G_val], [value_scalar]).x
    }
}

impl Eq for MockNote {
    fn eq(self, other: Self) -> bool {
        (self.header == other.header) & (self.value == other.value)
    }
}

pub struct MockNoteBuilder {
    value: Field,
    contract_address: Option<AztecAddress>,
    storage_slot: Option<Field>,
}

impl MockNoteBuilder {
    fn new(value: Field) -> Self {
        MockNoteBuilder { value, contract_address: Option::none(), storage_slot: Option::none() }
    }

    fn contract_address(&mut self, contract_address: AztecAddress) -> &mut Self {
        self.contract_address = Option::some(contract_address);
        self
    }

    fn storage_slot(&mut self, storage_slot: Field) -> &mut Self {
        self.storage_slot = Option::some(storage_slot);
        self
    }

    fn build(self) -> MockNote {
        let mut header = NoteHeader::empty();

        if self.contract_address.is_some() {
            header.contract_address = self.contract_address.unwrap();
        }

        if self.storage_slot.is_some() {
            header.storage_slot = self.storage_slot.unwrap();
        }

        MockNote { value: self.value, header }
    }
}

impl MockNote {
    pub fn new(value: Field) -> MockNoteBuilder {
        MockNoteBuilder::new(value)
    }
}<|MERGE_RESOLUTION|>--- conflicted
+++ resolved
@@ -1,24 +1,16 @@
 use crate::{
-<<<<<<< HEAD
-    context::PrivateContext,
-    generators::Ga1 as G_val,
-=======
     context::PrivateContext, generators::Ga1 as G_val,
->>>>>>> a166203a
     note::{
         note_header::NoteHeader, note_interface::NoteInterface,
         utils::compute_note_hash_for_nullify,
     },
 };
 
-<<<<<<< HEAD
-=======
 use dep::protocol_types::{
     address::AztecAddress, constants::GENERATOR_INDEX__NOTE_NULLIFIER,
     hash::poseidon2_hash_with_separator,
 };
 use dep::std::{embedded_curve_ops::multi_scalar_mul, hash::from_field_unsafe};
->>>>>>> a166203a
 use crate::note::note_interface::NullifiableNote;
 use dep::protocol_types::{
     address::AztecAddress, constants::GENERATOR_INDEX__NOTE_NULLIFIER,
