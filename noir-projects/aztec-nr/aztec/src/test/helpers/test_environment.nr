use dep::protocol_types::{
    abis::{function_selector::FunctionSelector, private_circuit_public_inputs::PrivateCircuitPublicInputs},
    address::{AztecAddress, PartialAddress}, storage::map::derive_storage_slot_in_map,
    constants::CANONICAL_KEY_REGISTRY_ADDRESS, traits::Deserialize
};

use crate::context::inputs::{PublicContextInputs, PrivateContextInputs};
use crate::context::{packed_returns::PackedReturns, call_interfaces::CallInterface};

use crate::context::{PrivateContext, PublicContext, UnconstrainedContext, PrivateVoidCallInterface};
use crate::test::helpers::{cheatcodes, utils::{apply_side_effects_private, Deployer, TestAccount}, keys};
use crate::keys::constants::{NULLIFIER_INDEX, INCOMING_INDEX, OUTGOING_INDEX, TAGGING_INDEX};
use crate::hash::{hash_args, hash_args_array};

use crate::note::{
    note_header::NoteHeader, note_interface::NoteInterface,
    utils::{compute_inner_note_hash, compute_note_hash_for_consumption}
};
use crate::oracle::{execution::{get_block_number, get_contract_address}, notes::notify_created_note};

struct TestEnvironment {}

impl TestEnvironment {
    fn new() -> Self {
        cheatcodes::reset();
        Self {}
    }

    fn block_number(_self: Self) -> u32 {
        get_block_number()
    }

    fn contract_address(_self: Self) -> AztecAddress {
        get_contract_address()
    }

    fn impersonate(_self: Self, address: AztecAddress) {
        cheatcodes::set_contract_address(address)
    }

    fn advance_block_to(&mut self, block_number: u32) {
        let difference = block_number - get_block_number();
        self.advance_block_by(difference);
    }

    fn advance_block_by(_self: &mut Self, blocks: u32) {
        cheatcodes::advance_blocks_by(blocks);
    }

    fn public(_self: Self) -> PublicContext {
        let mut inputs = cheatcodes::get_public_context_inputs();
        PublicContext::new(inputs)
    }

    fn private(&mut self) -> PrivateContext {
        self.private_at(get_block_number())
    }

    // unconstrained is a key word, so we mis-spell purposefully here, like we do with contrakt
    fn unkonstrained(_self: Self) -> UnconstrainedContext {
        UnconstrainedContext::new()
    }

    fn private_at(&mut self, historical_block_number: u32) -> PrivateContext {
        if historical_block_number >= get_block_number() {
            self.advance_block_to(historical_block_number + 1);
        }

        let mut inputs = cheatcodes::get_private_context_inputs(historical_block_number);

        PrivateContext::new(inputs, 0)
    }

    fn create_account(_self: Self) -> AztecAddress {
        let test_account = cheatcodes::create_account();
        let address = test_account.address;
        let keys = test_account.keys;

        keys::store_master_key(NULLIFIER_INDEX, address, keys.npk_m);
        keys::store_master_key(INCOMING_INDEX, address, keys.ivpk_m);
        keys::store_master_key(OUTGOING_INDEX, address, keys.ovpk_m);
        keys::store_master_key(TAGGING_INDEX, address, keys.tpk_m);

        test_account.address
    }

    fn create_account_contract(&mut self, secret: Field) -> AztecAddress {
        let test_account = cheatcodes::add_account(secret);
        let address = test_account.address;
        cheatcodes::advance_blocks_by(1);

        let keys = test_account.keys;

        keys::store_master_key(NULLIFIER_INDEX, address, keys.npk_m);
        keys::store_master_key(INCOMING_INDEX, address, keys.ivpk_m);
        keys::store_master_key(OUTGOING_INDEX, address, keys.ovpk_m);
        keys::store_master_key(TAGGING_INDEX, address, keys.tpk_m);

        let selector = FunctionSelector::from_signature("constructor(Field,Field)");

<<<<<<< HEAD
        let mut context = self.private_at(cheatcodes::get_block_number());
        let args = [test_account.keys.ivpk_m.x, test_account.keys.ivpk_m.y];
=======
        let mut context = self.private_at(get_block_number());

>>>>>>> 689000a5
        let _ = context.call_private_function(address, selector, args);

        address
    }

<<<<<<< HEAD
    fn deploy<N, M>(self, path: str<N>, name: str<M>) -> Deployer<N, M> {
        Deployer { path, name, public_keys_hash: 0 }
    }

    fn deploy_self<M>(self, name: str<M>) -> Deployer<0, M> {
        Deployer { path: "", name, public_keys_hash: 0 }
=======
    fn deploy<let N: u32>(_self: Self, path: str<N>) -> Deployer<N> {
        Deployer { path, public_keys_hash: 0 }
>>>>>>> 689000a5
    }

    fn call_private<C, let M: u32, T, Env, let N: u32>(
        _self: Self,
        call_interface: C
    ) -> T where C: CallInterface<M, PrivateContextInputs, PrivateCircuitPublicInputs, Env>, T: Deserialize<N> {
        let original_fn = call_interface.get_original();
        let original_msg_sender = cheatcodes::get_msg_sender();
        let original_contract_address = get_contract_address();
        let target_address = call_interface.get_contract_address();

        cheatcodes::set_contract_address(target_address);
        cheatcodes::set_msg_sender(original_contract_address);
        let mut inputs = cheatcodes::get_private_context_inputs(get_block_number() - 1);
        inputs.call_context.function_selector = call_interface.get_selector();
        inputs.call_context.is_static_call = call_interface.get_is_static();
        let public_inputs = original_fn(inputs);
        apply_side_effects_private(target_address, public_inputs);

        cheatcodes::set_contract_address(original_contract_address);
        cheatcodes::set_msg_sender(original_msg_sender);
        PackedReturns::new(public_inputs.returns_hash).unpack_into()
    }

    fn call_private_void<C, let M: u32, Env, let N: u32>(
        _self: Self,
        call_interface: C
    ) where C: CallInterface<M, PrivateContextInputs, PrivateCircuitPublicInputs, Env> {
        let original_fn = call_interface.get_original();
        let original_msg_sender = cheatcodes::get_msg_sender();
        let original_contract_address = get_contract_address();
        let target_address = call_interface.get_contract_address();

        cheatcodes::set_contract_address(target_address);
        cheatcodes::set_msg_sender(original_contract_address);
        let mut inputs = cheatcodes::get_private_context_inputs(get_block_number() - 1);
        inputs.call_context.function_selector = call_interface.get_selector();
        inputs.call_context.is_static_call = call_interface.get_is_static();
        let public_inputs = original_fn(inputs);
        apply_side_effects_private(target_address, public_inputs);

        cheatcodes::set_contract_address(original_contract_address);
        cheatcodes::set_msg_sender(original_msg_sender);
        PackedReturns::new(public_inputs.returns_hash).assert_empty();
    }

    fn call_public<C, let M: u32, T, Env, let N: u32>(
        _self: Self,
        call_interface: C
    ) -> T where C: CallInterface<M, PublicContextInputs, T, Env> {
        let original_fn = call_interface.get_original();
        let original_msg_sender = cheatcodes::get_msg_sender();
        let original_contract_address = get_contract_address();
        let original_fn_selector = cheatcodes::get_function_selector();
        let target_address = call_interface.get_contract_address();
        let fn_selector = call_interface.get_selector();

        cheatcodes::set_fn_selector(fn_selector);
        cheatcodes::set_contract_address(target_address);
        cheatcodes::set_msg_sender(original_contract_address);
        let mut inputs = cheatcodes::get_public_context_inputs();
        inputs.args_hash = hash_args(call_interface.get_args());
        inputs.is_static_call = call_interface.get_is_static();
        let result = original_fn(inputs);

        cheatcodes::set_fn_selector(original_fn_selector);
        cheatcodes::set_contract_address(original_contract_address);
        cheatcodes::set_msg_sender(original_msg_sender);
        result
    }

    fn assert_public_call_fails<C, let M: u32, T, Env, let N: u32>(
        _self: Self,
        call_interface: C
    ) where C: CallInterface<M, PublicContextInputs, T, Env> {
        cheatcodes::assert_public_call_fails(
            call_interface.get_contract_address(),
            call_interface.get_selector(),
            call_interface.get_args()
        );
    }

    fn assert_private_call_fails<C, let M: u32, T, Env, let N: u32>(
        _self: Self,
        call_interface: C
    ) where C: CallInterface<M, PrivateContextInputs, T, Env> {
        cheatcodes::assert_private_call_fails(
            call_interface.get_contract_address(),
            call_interface.get_selector(),
            hash_args(call_interface.get_args()),
            cheatcodes::get_side_effects_counter() as Field,
            call_interface.get_is_static(),
            false
        );
    }

    pub fn store_note_in_cache<Note, let N: u32, let M: u32>(
        _self: Self,
        note: &mut Note,
        storage_slot: Field,
        contract_address: AztecAddress
    ) where Note: NoteInterface<N, M> {
        let original_contract_address = get_contract_address();
        cheatcodes::set_contract_address(contract_address);
        let note_hash_counter = cheatcodes::get_side_effects_counter();

        let header = NoteHeader { contract_address, storage_slot, nonce: 0, note_hash_counter };
        note.set_header(header);
        let inner_note_hash = compute_inner_note_hash(*note);
        let serialized_note = Note::serialize_content(*note);
        assert(
            notify_created_note(
            storage_slot,
            Note::get_note_type_id(),
            serialized_note,
            inner_note_hash,
            note_hash_counter
        )
            == 0
        );
        cheatcodes::set_contract_address(original_contract_address);
    }
}<|MERGE_RESOLUTION|>--- conflicted
+++ resolved
@@ -98,29 +98,19 @@
 
         let selector = FunctionSelector::from_signature("constructor(Field,Field)");
 
-<<<<<<< HEAD
-        let mut context = self.private_at(cheatcodes::get_block_number());
+        let mut context = self.private_at(get_block_number());
         let args = [test_account.keys.ivpk_m.x, test_account.keys.ivpk_m.y];
-=======
-        let mut context = self.private_at(get_block_number());
-
->>>>>>> 689000a5
         let _ = context.call_private_function(address, selector, args);
 
         address
     }
 
-<<<<<<< HEAD
     fn deploy<N, M>(self, path: str<N>, name: str<M>) -> Deployer<N, M> {
         Deployer { path, name, public_keys_hash: 0 }
     }
 
     fn deploy_self<M>(self, name: str<M>) -> Deployer<0, M> {
         Deployer { path: "", name, public_keys_hash: 0 }
-=======
-    fn deploy<let N: u32>(_self: Self, path: str<N>) -> Deployer<N> {
-        Deployer { path, public_keys_hash: 0 }
->>>>>>> 689000a5
     }
 
     fn call_private<C, let M: u32, T, Env, let N: u32>(
