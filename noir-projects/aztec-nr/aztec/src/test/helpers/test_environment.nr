--- conflicted
+++ resolved
@@ -1,35 +1,16 @@
-<<<<<<< HEAD
-use dep::protocol_types::{
-    abis::{
-        function_selector::FunctionSelector,
-        private_circuit_public_inputs::PrivateCircuitPublicInputs,
-    },
-    address::AztecAddress,
-    traits::Deserialize,
-};
-=======
 use dep::protocol_types::{abis::function_selector::FunctionSelector, address::AztecAddress};
->>>>>>> a166203a
 
 use crate::context::{call_interfaces::CallInterface, packed_returns::PackedReturns};
 use crate::context::inputs::PrivateContextInputs;
 
 use crate::context::{PrivateContext, PublicContext, UnconstrainedContext};
-<<<<<<< HEAD
-=======
 use crate::test::helpers::{cheatcodes, utils::Deployer};
->>>>>>> a166203a
 use crate::hash::hash_args;
 use crate::test::helpers::{cheatcodes, utils::{apply_side_effects_private, Deployer}};
 
 use crate::note::{note_header::NoteHeader, note_interface::{NoteInterface, NullifiableNote}};
 use crate::oracle::{
-<<<<<<< HEAD
-    execution::{get_block_number, get_contract_address},
-    notes::notify_created_note,
-=======
     execution::{get_block_number, get_contract_address}, notes::notify_created_note,
->>>>>>> a166203a
 };
 use protocol_types::constants::PUBLIC_DISPATCH_SELECTOR;
 
@@ -122,93 +103,9 @@
         Deployer { path: "", name, public_keys_hash: 0 }
     }
 
-<<<<<<< HEAD
-    unconstrained fn call_private<C, let M: u32, T, Env, let N: u32>(
-        _self: Self,
-        call_interface: C,
-    ) -> T
-    where
-        C: CallInterface<M, PrivateContextInputs, PrivateCircuitPublicInputs, Env>,
-        T: Deserialize<N>,
-    {
-        let original_fn = call_interface.get_original();
-        let original_msg_sender = cheatcodes::get_msg_sender();
-        let original_contract_address = get_contract_address();
-        let target_address = call_interface.get_contract_address();
-
-        cheatcodes::set_contract_address(target_address);
-        cheatcodes::set_msg_sender(original_contract_address);
-        let mut inputs = cheatcodes::get_private_context_inputs(get_block_number() - 1);
-        inputs.call_context.function_selector = call_interface.get_selector();
-        inputs.call_context.is_static_call = call_interface.get_is_static();
-        let public_inputs = original_fn(inputs);
-        apply_side_effects_private(target_address, public_inputs);
-
-        cheatcodes::set_contract_address(original_contract_address);
-        cheatcodes::set_msg_sender(original_msg_sender);
-        PackedReturns::new(public_inputs.returns_hash).unpack_into()
-    }
-
-    unconstrained fn call_private_void<C, let M: u32, Env>(_self: Self, call_interface: C)
-    where
-        C: CallInterface<M, PrivateContextInputs, PrivateCircuitPublicInputs, Env>,
-    {
-        let original_fn = call_interface.get_original();
-        let original_msg_sender = cheatcodes::get_msg_sender();
-        let original_contract_address = get_contract_address();
-        let target_address = call_interface.get_contract_address();
-
-        cheatcodes::set_contract_address(target_address);
-        cheatcodes::set_msg_sender(original_contract_address);
-        let mut inputs = cheatcodes::get_private_context_inputs(get_block_number() - 1);
-        inputs.call_context.function_selector = call_interface.get_selector();
-        inputs.call_context.is_static_call = call_interface.get_is_static();
-        let public_inputs = original_fn(inputs);
-        apply_side_effects_private(target_address, public_inputs);
-
-        cheatcodes::set_contract_address(original_contract_address);
-        cheatcodes::set_msg_sender(original_msg_sender);
-        PackedReturns::new(public_inputs.returns_hash).assert_empty();
-    }
-
-    unconstrained fn call_public<C, let M: u32, T, Env>(_self: Self, call_interface: C) -> T
-    where
-        C: CallInterface<M, (), T, Env>,
-    {
-        let original_fn = call_interface.get_original();
-        let original_msg_sender = cheatcodes::get_msg_sender();
-        let original_contract_address = get_contract_address();
-        let original_fn_selector = cheatcodes::get_function_selector();
-        let target_address = call_interface.get_contract_address();
-        let calldata = call_interface.get_args();
-
-        // Public functions are routed through the dispatch function.
-        let fn_selector = FunctionSelector::from_field(PUBLIC_DISPATCH_SELECTOR);
-        let calldata = &[call_interface.get_selector().to_field()].append(calldata);
-        cheatcodes::set_fn_selector(fn_selector);
-        cheatcodes::set_contract_address(target_address);
-        cheatcodes::set_msg_sender(original_contract_address);
-        cheatcodes::set_is_static_call(call_interface.get_is_static());
-        cheatcodes::set_calldata(calldata);
-
-        let result = original_fn(());
-
-        cheatcodes::set_fn_selector(original_fn_selector);
-        cheatcodes::set_contract_address(original_contract_address);
-        cheatcodes::set_msg_sender(original_msg_sender);
-        cheatcodes::set_calldata(calldata);
-        cheatcodes::set_is_static_call(call_interface.get_is_static());
-        result
-    }
-
-    unconstrained fn assert_public_call_fails<C, let M: u32, T, Env>(_self: Self, call_interface: C)
-    where
-        C: CallInterface<M, (), T, Env>,
-=======
     unconstrained fn assert_public_call_fails<C, let M: u32>(_self: Self, call_interface: C)
     where
         C: CallInterface<M>,
->>>>>>> a166203a
     {
         // Public functions are routed through the dispatch function.
         let fn_selector = FunctionSelector::from_field(PUBLIC_DISPATCH_SELECTOR);
@@ -221,18 +118,9 @@
         );
     }
 
-<<<<<<< HEAD
-    unconstrained fn assert_private_call_fails<C, let M: u32, T, Env>(
-        _self: Self,
-        call_interface: C,
-    )
-    where
-        C: CallInterface<M, PrivateContextInputs, T, Env>,
-=======
     unconstrained fn assert_private_call_fails<C, let M: u32>(_self: Self, call_interface: C)
     where
         C: CallInterface<M>,
->>>>>>> a166203a
     {
         cheatcodes::assert_private_call_fails(
             call_interface.get_contract_address(),
@@ -240,10 +128,6 @@
             hash_args(call_interface.get_args()),
             cheatcodes::get_side_effects_counter() as Field,
             call_interface.get_is_static(),
-<<<<<<< HEAD
-            false,
-=======
->>>>>>> a166203a
         );
     }
 
