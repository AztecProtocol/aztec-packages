--- conflicted
+++ resolved
@@ -26,21 +26,12 @@
         Self {}
     }
 
-<<<<<<< HEAD
-    fn block_number(self) -> u32 {
+    fn block_number(_self: Self) -> u32 {
         get_block_number()
     }
 
-    fn contract_address(self) -> AztecAddress {
+    fn contract_address(_self: Self) -> AztecAddress {
         get_contract_address()
-=======
-    fn block_number(_self: Self) -> u32 {
-        cheatcodes::get_block_number()
-    }
-
-    fn contract_address(_self: Self) -> AztecAddress {
-        cheatcodes::get_contract_address()
->>>>>>> 3da86cb8
     }
 
     fn impersonate(_self: Self, address: AztecAddress) {
