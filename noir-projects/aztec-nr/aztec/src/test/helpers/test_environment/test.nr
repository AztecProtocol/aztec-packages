--- conflicted
+++ resolved
@@ -203,7 +203,7 @@
 // implemented as actual separate handlers we'll be able to make this test pass.
 // #[test]
 // unconstrained fn utility_context_uses_last_block_number() {
-//     let mut env = TestEnvironment::_new();
+//     let env = TestEnvironment::_new();
 
 //     let last_block_number = env.last_block_number();
 
@@ -214,7 +214,7 @@
 
 #[test]
 unconstrained fn utility_context_does_not_advance_block_number() {
-    let mut env = TestEnvironment::_new();
+    let env = TestEnvironment::_new();
 
     let first_block_number = env.utility_context(|context| context.block_number());
     let second_block_number = env.utility_context(|context| context.block_number());
@@ -224,7 +224,7 @@
 
 #[test]
 unconstrained fn utility_context_does_not_advance_the_timestamp() {
-    let mut env = TestEnvironment::_new();
+    let env = TestEnvironment::_new();
 
     env.utility_context(|_| {});
     let first_timestamp = env.last_block_timestamp();
@@ -236,7 +236,7 @@
 
 #[test]
 unconstrained fn utility_context_repeats_contract_address() {
-    let mut env = TestEnvironment::new();
+    let env = TestEnvironment::new();
 
     let first_address = env.utility_context(|context| context.this_address());
     let second_address = env.utility_context(|context| context.this_address());
@@ -245,13 +245,8 @@
 }
 
 #[test]
-<<<<<<< HEAD
-unconstrained fn private_and_public_context_share_contract_address() {
-    let env = TestEnvironment::new();
-=======
 unconstrained fn private_public_and_utility_context_share_default_contract_address() {
-    let mut env = TestEnvironment::new();
->>>>>>> a260f174
+    let env = TestEnvironment::new();
 
     let private_address = env.private_context(|context| context.this_address());
     let public_address = env.public_context(|context| context.this_address());
@@ -262,13 +257,8 @@
 }
 
 #[test]
-<<<<<<< HEAD
-unconstrained fn private_and_public_context_share_version() {
-    let env = TestEnvironment::new();
-=======
 unconstrained fn private_public_and_utility_context_share_default_version() {
-    let mut env = TestEnvironment::new();
->>>>>>> a260f174
+    let env = TestEnvironment::new();
 
     let private_version = env.private_context(|context| context.version());
     let public_version = env.public_context(|context| context.version());
@@ -279,13 +269,8 @@
 }
 
 #[test]
-<<<<<<< HEAD
-unconstrained fn private_and_public_context_share_chain_id() {
-    let env = TestEnvironment::new();
-=======
 unconstrained fn private_public_and_utility_context_share_default_chain_id() {
-    let mut env = TestEnvironment::new();
->>>>>>> a260f174
+    let env = TestEnvironment::new();
 
     let private_chain_id = env.private_context(|context| context.chain_id());
     let public_chain_id = env.public_context(|context| context.chain_id());
