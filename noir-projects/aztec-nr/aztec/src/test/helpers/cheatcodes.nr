use dep::protocol_types::{
    abis::function_selector::FunctionSelector, address::AztecAddress, public_keys::PublicKeys,
    constants::CONTRACT_INSTANCE_LENGTH, contract_instance::ContractInstance,
};
use crate::context::inputs::PrivateContextInputs;
use crate::test::helpers::utils::TestAccount;

pub unconstrained fn reset() {
    oracle_reset();
}

pub unconstrained fn get_side_effects_counter() -> u32 {
    oracle_get_side_effects_counter()
}

pub unconstrained fn set_contract_address(address: AztecAddress) {
    oracle_set_contract_address(address);
}

pub unconstrained fn advance_blocks_by(blocks: u32) {
    oracle_advance_blocks_by(blocks);
}

pub unconstrained fn get_private_context_inputs(
    historical_block_number: u32,
) -> PrivateContextInputs {
    oracle_get_private_context_inputs(historical_block_number)
}

pub unconstrained fn deploy<let N: u32, let M: u32, let P: u32>(
    path: str<N>,
    name: str<M>,
    initializer: str<P>,
    args: [Field],
    public_keys_hash: Field,
) -> ContractInstance {
    let instance_fields = oracle_deploy(path, name, initializer, args, public_keys_hash);
    ContractInstance::deserialize(instance_fields)
}

pub unconstrained fn direct_storage_write<let N: u32>(
    contract_address: AztecAddress,
    storage_slot: Field,
    fields: [Field; N],
) {
    let _hash = direct_storage_write_oracle(contract_address, storage_slot, fields);
}

pub unconstrained fn create_account() -> TestAccount {
    oracle_create_account()
}

pub unconstrained fn add_account(secret: Field) -> TestAccount {
    oracle_add_account(secret)
}

pub unconstrained fn derive_keys(secret: Field) -> PublicKeys {
    oracle_derive_keys(secret)
}

pub unconstrained fn add_authwit(address: AztecAddress, message_hash: Field) {
    orable_add_authwit(address, message_hash)
}

pub unconstrained fn assert_public_call_fails(
    target_address: AztecAddress,
    function_selector: FunctionSelector,
    args: [Field],
) {
    oracle_assert_public_call_fails(target_address, function_selector, args)
}

pub unconstrained fn assert_private_call_fails(
    target_address: AztecAddress,
    function_selector: FunctionSelector,
    argsHash: Field,
    sideEffectsCounter: Field,
<<<<<<< HEAD
    isStaticCall: bool,
    isDelegateCall: bool,
=======
    isStaticCall: bool
>>>>>>> c8e4260e
) {
    oracle_assert_private_call_fails(
        target_address,
        function_selector,
        argsHash,
        sideEffectsCounter,
<<<<<<< HEAD
        isStaticCall,
        isDelegateCall,
=======
        isStaticCall
>>>>>>> c8e4260e
    )
}

#[oracle(reset)]
unconstrained fn oracle_reset() {}

#[oracle(setContractAddress)]
unconstrained fn oracle_set_contract_address(address: AztecAddress) {}

#[oracle(getSideEffectsCounter)]
unconstrained fn oracle_get_side_effects_counter() -> u32 {}

#[oracle(advanceBlocksBy)]
unconstrained fn oracle_advance_blocks_by(blocks: u32) {}

#[oracle(getPrivateContextInputs)]
unconstrained fn oracle_get_private_context_inputs(
    historical_block_number: u32,
) -> PrivateContextInputs {}

#[oracle(deploy)]
unconstrained fn oracle_deploy<let N: u32, let M: u32, let P: u32>(
    path: str<N>,
    name: str<M>,
    initializer: str<P>,
    args: [Field],
    public_keys_hash: Field,
) -> [Field; CONTRACT_INSTANCE_LENGTH] {}

#[oracle(directStorageWrite)]
unconstrained fn direct_storage_write_oracle<let N: u32>(
    _contract_address: AztecAddress,
    _storage_slot: Field,
    _values: [Field; N],
) -> [Field; N] {}

#[oracle(createAccount)]
unconstrained fn oracle_create_account() -> TestAccount {}

#[oracle(addAccount)]
unconstrained fn oracle_add_account(secret: Field) -> TestAccount {}

#[oracle(deriveKeys)]
unconstrained fn oracle_derive_keys(secret: Field) -> PublicKeys {}

#[oracle(addAuthWitness)]
unconstrained fn orable_add_authwit(address: AztecAddress, message_hash: Field) {}

#[oracle(assertPublicCallFails)]
unconstrained fn oracle_assert_public_call_fails(
    target_address: AztecAddress,
    function_selector: FunctionSelector,
    args: [Field],
) {}

#[oracle(assertPrivateCallFails)]
unconstrained fn oracle_assert_private_call_fails(
    target_address: AztecAddress,
    function_selector: FunctionSelector,
    argsHash: Field,
    sideEffectsCounter: Field,
<<<<<<< HEAD
    isStaticCall: bool,
    isDelegateCall: bool,
) {}

#[oracle(addNullifiers)]
unconstrained fn oracle_add_nullifiers(contractAddress: AztecAddress, nullifiers: [Field]) {}

#[oracle(addNoteHashes)]
unconstrained fn oracle_add_note_hashes(contractAddress: AztecAddress, note_hashes: [Field]) {}

#[oracle(getFunctionSelector)]
unconstrained fn oracle_get_function_selector() -> FunctionSelector {}

#[oracle(setFunctionSelector)]
unconstrained fn oracle_set_function_selector(selector: FunctionSelector) {}

#[oracle(setCalldata)]
unconstrained fn oracle_set_calldata(calldata: [Field]) {}
=======
    isStaticCall: bool
) {}
>>>>>>> c8e4260e
<|MERGE_RESOLUTION|>--- conflicted
+++ resolved
@@ -75,24 +75,14 @@
     function_selector: FunctionSelector,
     argsHash: Field,
     sideEffectsCounter: Field,
-<<<<<<< HEAD
-    isStaticCall: bool,
-    isDelegateCall: bool,
-=======
     isStaticCall: bool
->>>>>>> c8e4260e
 ) {
     oracle_assert_private_call_fails(
         target_address,
         function_selector,
         argsHash,
         sideEffectsCounter,
-<<<<<<< HEAD
-        isStaticCall,
-        isDelegateCall,
-=======
         isStaticCall
->>>>>>> c8e4260e
     )
 }
 
@@ -154,26 +144,5 @@
     function_selector: FunctionSelector,
     argsHash: Field,
     sideEffectsCounter: Field,
-<<<<<<< HEAD
-    isStaticCall: bool,
-    isDelegateCall: bool,
-) {}
-
-#[oracle(addNullifiers)]
-unconstrained fn oracle_add_nullifiers(contractAddress: AztecAddress, nullifiers: [Field]) {}
-
-#[oracle(addNoteHashes)]
-unconstrained fn oracle_add_note_hashes(contractAddress: AztecAddress, note_hashes: [Field]) {}
-
-#[oracle(getFunctionSelector)]
-unconstrained fn oracle_get_function_selector() -> FunctionSelector {}
-
-#[oracle(setFunctionSelector)]
-unconstrained fn oracle_set_function_selector(selector: FunctionSelector) {}
-
-#[oracle(setCalldata)]
-unconstrained fn oracle_set_calldata(calldata: [Field]) {}
-=======
     isStaticCall: bool
-) {}
->>>>>>> c8e4260e
+) {}