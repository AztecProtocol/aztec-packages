use dep::protocol_types::{
<<<<<<< HEAD
    address::AztecAddress, constants::DEPLOYER_CONTRACT_ADDRESS, hash::compute_siloed_nullifier,
    header::Header,
=======
    header::Header, address::AztecAddress, hash::compute_siloed_nullifier,
    constants::DEPLOYER_CONTRACT_ADDRESS,
>>>>>>> a166203a
};

trait ProveContractDeployment {
    fn prove_contract_deployment(header: Header, contract_address: AztecAddress);
}

impl ProveContractDeployment for Header {
    fn prove_contract_deployment(self, contract_address: AztecAddress) {
        // Compute deployment nullifier
        let nullifier =
            compute_siloed_nullifier(DEPLOYER_CONTRACT_ADDRESS, contract_address.to_field());

        self.prove_nullifier_inclusion(nullifier);
    }
}

trait ProveContractNonDeployment {
    fn prove_contract_non_deployment(header: Header, contract_address: AztecAddress);
}

impl ProveContractNonDeployment for Header {
    fn prove_contract_non_deployment(self, contract_address: AztecAddress) {
        // Compute deployment nullifier
        let nullifier =
            compute_siloed_nullifier(DEPLOYER_CONTRACT_ADDRESS, contract_address.to_field());

        // docs:start:prove_nullifier_non_inclusion
        self.prove_nullifier_non_inclusion(nullifier);
        // docs:end:prove_nullifier_non_inclusion
    }
}

trait ProveContractInitialization {
    fn prove_contract_initialization(header: Header, contract_address: AztecAddress);
}

impl ProveContractInitialization for Header {
    fn prove_contract_initialization(self, contract_address: AztecAddress) {
        // Compute initialization nullifier
        let nullifier = compute_siloed_nullifier(contract_address, contract_address.to_field());

        self.prove_nullifier_inclusion(nullifier);
    }
}

trait ProveContractNonInitialization {
    fn prove_contract_non_initialization(header: Header, contract_address: AztecAddress);
}

impl ProveContractNonInitialization for Header {
    fn prove_contract_non_initialization(self, contract_address: AztecAddress) {
        // Compute initialization nullifier
        let nullifier = compute_siloed_nullifier(contract_address, contract_address.to_field());

        self.prove_nullifier_non_inclusion(nullifier);
    }
}<|MERGE_RESOLUTION|>--- conflicted
+++ resolved
@@ -1,11 +1,6 @@
 use dep::protocol_types::{
-<<<<<<< HEAD
-    address::AztecAddress, constants::DEPLOYER_CONTRACT_ADDRESS, hash::compute_siloed_nullifier,
-    header::Header,
-=======
     header::Header, address::AztecAddress, hash::compute_siloed_nullifier,
     constants::DEPLOYER_CONTRACT_ADDRESS,
->>>>>>> a166203a
 };
 
 trait ProveContractDeployment {
