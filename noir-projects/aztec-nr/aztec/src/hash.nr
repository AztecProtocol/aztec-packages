use dep::protocol_types::{
    address::{AztecAddress, EthAddress},
    constants::{
    GENERATOR_INDEX__SECRET_HASH, GENERATOR_INDEX__MESSAGE_NULLIFIER, ARGS_HASH_CHUNK_COUNT,
    GENERATOR_INDEX__FUNCTION_ARGS, ARGS_HASH_CHUNK_LENGTH, MAX_ARGS_LENGTH
},
<<<<<<< HEAD
    traits::Hash,
    hash::{pedersen_hash, compute_siloed_nullifier, sha256_to_field, poseidon2_hash_with_separator}
=======
    traits::Hash, hash::{pedersen_hash, compute_siloed_nullifier, sha256_to_field, pedersen_commitment}
>>>>>>> e851b979
};
// Note: pedersen_commitment is used only as a re-export here
use crate::oracle::logs_traits::{LensForEncryptedLog, ToBytesForUnencryptedLog};

pub fn compute_secret_hash(secret: Field) -> Field {
    pedersen_hash([secret], GENERATOR_INDEX__SECRET_HASH)
}

pub fn compute_unencrypted_log_hash<T, let N: u32, let M: u32>(
    contract_address: AztecAddress,
    log: T
) -> Field where T: ToBytesForUnencryptedLog<N, M> {
    let message_bytes: [u8; N] = log.to_be_bytes_arr();
    // can't use N - not in scope error
    let n = message_bytes.len();
    let mut hash_bytes = [0; M];
    // Address is converted to 32 bytes in ts
    let address_bytes = contract_address.to_be_bytes_arr();
    for i in 0..32 {
        hash_bytes[i] = address_bytes[i];
    }
    let len_bytes = (n as Field).to_be_bytes(4);
    for i in 0..4 {
        hash_bytes[32 + i] = len_bytes[i];
    }
    for i in 0..n {
        hash_bytes[36 + i] = message_bytes[i];
    }

    sha256_to_field(hash_bytes)
}

pub fn compute_message_hash(
    sender: EthAddress,
    chain_id: Field,
    recipient: AztecAddress,
    version: Field,
    content: Field,
    secret_hash: Field
) -> Field {
    let mut hash_bytes = [0 as u8; 192];
    let sender_bytes = sender.to_field().to_be_bytes(32);
    let chain_id_bytes = chain_id.to_be_bytes(32);
    let recipient_bytes = recipient.to_field().to_be_bytes(32);
    let version_bytes = version.to_be_bytes(32);
    let content_bytes = content.to_be_bytes(32);
    let secret_hash_bytes = secret_hash.to_be_bytes(32);

    for i in 0..32 {
        hash_bytes[i] = sender_bytes[i];
        hash_bytes[i + 32] = chain_id_bytes[i];
        hash_bytes[i + 64] = recipient_bytes[i];
        hash_bytes[i + 96] = version_bytes[i];
        hash_bytes[i + 128] = content_bytes[i];
        hash_bytes[i + 160] = secret_hash_bytes[i];
    }

    sha256_to_field(hash_bytes)
}

// The nullifier of a l1 to l2 message is the hash of the message salted with the secret and index of the message hash
// in the L1 to L2 message tree
pub fn compute_message_nullifier(message_hash: Field, secret: Field, leaf_index: Field) -> Field {
    pedersen_hash(
        [message_hash, secret, leaf_index],
        GENERATOR_INDEX__MESSAGE_NULLIFIER
    )
}

struct ArgsHasher {
    fields: [Field],
}

impl Hash for ArgsHasher {
    fn hash(self) -> Field {
        hash_args(self.fields)
    }
}

impl ArgsHasher {
    pub fn new() -> Self {
        Self { fields: [] }
    }

    pub fn add(&mut self, field: Field) {
        self.fields = self.fields.push_back(field);
    }

    pub fn add_multiple<let N: u32>(&mut self, fields: [Field; N]) {
        for i in 0..N {
            self.fields = self.fields.push_back(fields[i]);
        }
    }
}

pub fn hash_args_array<let N: u32>(args: [Field; N]) -> Field {
    hash_args(args.as_slice())
}

pub fn hash_args(args: [Field]) -> Field {
    if args.len() == 0 {
        0
    } else {
        assert(args.len() <= MAX_ARGS_LENGTH, "Args length exceeds maximum");
        let mut chunks_hashes = [0; ARGS_HASH_CHUNK_COUNT];
        let mut current_chunk_values = [0; ARGS_HASH_CHUNK_LENGTH];

        let mut current_chunk_index = 0;
        let mut index_inside_current_chunk = 0;
        for i in 0..args.len() {
            current_chunk_values[index_inside_current_chunk] = args[i];
            index_inside_current_chunk+=1;
            if index_inside_current_chunk == ARGS_HASH_CHUNK_LENGTH {
                chunks_hashes[current_chunk_index] = poseidon2_hash_with_separator(current_chunk_values, GENERATOR_INDEX__FUNCTION_ARGS);
                current_chunk_values = [0; ARGS_HASH_CHUNK_LENGTH];
                current_chunk_index+=1;
                index_inside_current_chunk = 0;
            }
        }
        if index_inside_current_chunk > 0 {
            chunks_hashes[current_chunk_index] = poseidon2_hash_with_separator(current_chunk_values, GENERATOR_INDEX__FUNCTION_ARGS);
        }
        poseidon2_hash_with_separator(chunks_hashes, GENERATOR_INDEX__FUNCTION_ARGS)
    }
}

#[test]
fn compute_var_args_hash() {
    let mut input = ArgsHasher::new();
    for i in 0..MAX_ARGS_LENGTH {
        input.add(i as Field);
    }
    let hash = input.hash();
    assert(hash == 0x1cce4dbf69f14c44865919991ee1057922e34d7310ba237d71759aa422621ca9);
}

#[test]
fn compute_unenc_log_hash_array() {
    let contract_address = AztecAddress::from_field(0x233a3e0df23b2b15b324194cb4a151f26c0b7333250781d34cc269d85dc334c6);
    let log = [
        0x20660de09f35f876e3e69d227b2a35166ad05f09d82d06366ec9b6f65a51fec2,
        0x1b52bfe3b8689761916f76dc3d38aa8810860db325cd39ca611eed980091f01c,
        0x2e559c4045c378a56ad13b9edb1e8de4e7ad3b3aa35cc7ba9ec77f7a68fa43a4,
        0x25d0f689c4a4178a29d59306f2675824d19be6d25e44fa03b03f49c263053dd2,
        0x2d513a722d6f352dc0961f156afdc5e31495b9f0e35cb069261a8e55e2df67fd
    ];
    let hash = compute_unencrypted_log_hash(contract_address, log);
    assert(hash == 0x0095b2d17ab72f4b27a341f7ac63e49ec73935ae8c9181a0ac02023eb12f3284);
}

#[test]
fn compute_unenc_log_hash_addr() {
    let contract_address = AztecAddress::from_field(0x233a3e0df23b2b15b324194cb4a151f26c0b7333250781d34cc269d85dc334c6);
    let log = AztecAddress::from_field(0x26aa302d4715fd8a687453cb26d616b0768027bd54bcae56b09d908ecd9f8303);
    let hash = compute_unencrypted_log_hash(contract_address, log);
    assert(hash == 0x0083ab647dfb26e7ddee90a0f4209d049d4660cab42000c544b986aaa84c55a3);
}

#[test]
fn compute_unenc_log_hash_str() {
    let contract_address = AztecAddress::from_field(0x1b401e1146c5c507962287065c81f0ef7590adae3802c533d7549d6bf0a41bd8);
    let log = "dummy";
    let hash = compute_unencrypted_log_hash(contract_address, log);
    assert(hash == 0x00629e88ebd6374f44aa6cfe07e251ecf07213ebc7267e8f6b578ae57ffd6c20);
}

#[test]
fn compute_unenc_log_hash_longer_str() {
    let contract_address = AztecAddress::from_field(0x1b401e1146c5c507962287065c81f0ef7590adae3802c533d7549d6bf0a41bd8);
    let log = "Hello this is a string";
    let hash = compute_unencrypted_log_hash(contract_address, log);
    assert(hash == 0x0098637962f7d34fa202b7ffad8a07a238c5d1fd897b82a108f7f467fa73b841);
}<|MERGE_RESOLUTION|>--- conflicted
+++ resolved
@@ -4,12 +4,11 @@
     GENERATOR_INDEX__SECRET_HASH, GENERATOR_INDEX__MESSAGE_NULLIFIER, ARGS_HASH_CHUNK_COUNT,
     GENERATOR_INDEX__FUNCTION_ARGS, ARGS_HASH_CHUNK_LENGTH, MAX_ARGS_LENGTH
 },
-<<<<<<< HEAD
     traits::Hash,
-    hash::{pedersen_hash, compute_siloed_nullifier, sha256_to_field, poseidon2_hash_with_separator}
-=======
-    traits::Hash, hash::{pedersen_hash, compute_siloed_nullifier, sha256_to_field, pedersen_commitment}
->>>>>>> e851b979
+    hash::{
+    pedersen_hash, compute_siloed_nullifier, sha256_to_field, pedersen_commitment,
+    poseidon2_hash_with_separator
+}
 };
 // Note: pedersen_commitment is used only as a re-export here
 use crate::oracle::logs_traits::{LensForEncryptedLog, ToBytesForUnencryptedLog};
