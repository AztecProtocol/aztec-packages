--- conflicted
+++ resolved
@@ -6,30 +6,11 @@
 
 // A Fixedsize Compressed String.
 // Essentially a special version of Compressed String for practical use.
-<<<<<<< HEAD
-#[derive(Serialize, Deserialize)]
-=======
 #[derive(Deserialize, Packable, Serialize)]
->>>>>>> e59bc0de
 pub struct FieldCompressedString {
     value: Field,
 }
 
-<<<<<<< HEAD
-/// We implement the Packable trait for FieldCompressedString because it can be stored in contract's storage
-/// (and there the implementation of Packable is required).
-impl Packable<1> for FieldCompressedString {
-    fn pack(self) -> [Field; 1] {
-        self.serialize()
-    }
-
-    fn unpack(input: [Field; 1]) -> Self {
-        Self::deserialize(input)
-    }
-}
-
-=======
->>>>>>> e59bc0de
 impl FieldCompressedString {
     pub fn is_eq(self, other: FieldCompressedString) -> bool {
         self.value == other.value
