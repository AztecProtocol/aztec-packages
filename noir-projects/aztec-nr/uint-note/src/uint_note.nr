--- conflicted
+++ resolved
@@ -12,11 +12,7 @@
             GENERATOR_INDEX__NOTE_HASH, GENERATOR_INDEX__NOTE_NULLIFIER,
             GENERATOR_INDEX__PARTIAL_NOTE_VALIDITY_COMMITMENT, PRIVATE_LOG_SIZE_IN_FIELDS,
         },
-<<<<<<< HEAD
-        hash::poseidon2_hash_with_separator,
-=======
         hash::{compute_siloed_nullifier, poseidon2_hash_with_separator},
->>>>>>> d91ddc2e
         traits::{Deserialize, FromField, Hash, Packable, Serialize, ToField},
         utils::arrays::array_concat,
     },
