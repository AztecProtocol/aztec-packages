const path = require("path");
const fs = require("fs/promises");
const child_process = require("child_process");
const crypto = require("crypto");

const clientIvcPatterns = require("../client_ivc_circuits.json");
const rollupHonkPatterns = require("../rollup_honk_circuits.json");

const CircuitType = {
  ClientIVCCircuit: 0,
  RollupHonkCircuit: 1,
  HonkCircuit: 2
};

const {
  readVKFromS3,
  writeVKToS3,
  getBarretenbergHash,
  generateArtifactHash,
  BB_BIN_PATH,
} = require("./verification_keys");

function vkBinaryFileNameForArtifactName(outputFolder, artifactName) {
  return path.join(outputFolder, `${artifactName}.vk`);
}

function vkJsonFileNameForArtifactName(outputFolder, artifactName) {
  return path.join(outputFolder, `${artifactName}.vk.json`);
}

function vkDataFileNameForArtifactName(outputFolder, artifactName) {
  return path.join(outputFolder, `${artifactName}.vk.data.json`);
}

async function getBytecodeHash(artifactPath) {
  const { bytecode } = JSON.parse(await fs.readFile(artifactPath));
  if (!bytecode) {
    throw new Error("No bytecode found in artifact: " + artifactPath);
  }
  return crypto.createHash("md5").update(bytecode).digest("hex");
}

async function getArtifactHash(artifactPath, circuitType, isRecursive) {
  const bytecodeHash = await getBytecodeHash(artifactPath);
  const barretenbergHash = await getBarretenbergHash();
  return generateArtifactHash(
    barretenbergHash,
    bytecodeHash,
    circuitType,
    isRecursive
  );
}

async function hasArtifactHashChanged(artifactHash, vkDataPath) {
  try {
    const { artifactHash: previousArtifactHash } = JSON.parse(
      await fs.readFile(vkDataPath, "utf8")
    );
    if (previousArtifactHash === artifactHash) {
      return false;
    } else {
      console.log(
        `Circuit ${artifactName} has changed, old hash ${previousArtifactHash}, new hash ${artifactHash}`
      );
    }
  } catch (ignored) {
    console.log(`No on disk vk found in: ${vkDataPath}`);
  }
  return true;
}

function typeOfCircuit(artifactName) {
  if (clientIvcPatterns.some((pattern) =>
    artifactName.match(new RegExp(pattern))
  )) {
    return CircuitType.ClientIVCCircuit;
  } else if (rollupHonkPatterns.some((pattern) =>
    artifactName.match(new RegExp(pattern))
  )) {
    return CircuitType.RollupHonkCircuit;
  } else {
    return CircuitType.HonkCircuit;
  }
}

async function processArtifact(artifactPath, artifactName, outputFolder) {
  const circuitType = typeOfCircuit(artifactName);
  const isRecursive = true;

  const artifactHash = await getArtifactHash(
    artifactPath,
    circuitType,
    isRecursive
  );

  const vkDataPath = vkDataFileNameForArtifactName(outputFolder, artifactName);

  const hasChanged = await hasArtifactHashChanged(artifactHash, vkDataPath);
  if (!hasChanged) {
    console.log(`Reusing on disk vk: ${vkDataPath}`);
    return;
  }

  let vkData = await readVKFromS3(artifactName, artifactHash);
  if (!vkData) {
    vkData = await generateVKData(
      artifactName,
      outputFolder,
      artifactPath,
      artifactHash,
      circuitType,
      isRecursive
    );
    await writeVKToS3(artifactName, artifactHash, JSON.stringify(vkData));
  } else {
    console.log("Using VK from remote cache for", artifactName);
  }

  await fs.writeFile(vkDataPath, JSON.stringify(vkData, null, 2));
}

async function generateVKData(
  artifactName,
  outputFolder,
  artifactPath,
  artifactHash,
  circuitType,
  isRecursive
) {
  if (circuitType == CircuitType.ClientIVCCircuit) {
    console.log("Generating new client ivc vk for", artifactName);
  } else if (circuitType == CircuitType.RollupHonkCircuit) {
    console.log("Generating new rollup honk vk for", artifactName);
  } else {
    console.log("Generating new honk vk for", artifactName);
  }

  const binaryVkPath = vkBinaryFileNameForArtifactName(
    outputFolder,
    artifactName
  );
  const jsonVkPath = vkJsonFileNameForArtifactName(outputFolder, artifactName);

  function getVkCommand() {
<<<<<<< HEAD
    if (isMegaHonk) return "write_vk_mega_honk";
    if (isIvcIntegration) return "write_vk_for_ivc";
    return "write_vk_ultra_rollup_honk";
=======
    if (circuitType == CircuitType.ClientIVCCircuit) {
      return "write_vk_for_ivc";
    } else if (circuitType == CircuitType.RollupHonkCircuit) {
      return "write_vk_ultra_honk"; // TODO(https://github.com/AztecProtocol/barretenberg/issues/1169): change to rollup honk
    } else {
      return "write_vk_ultra_honk";
    }
>>>>>>> aaf0efc5
  }

  const writeVkCommand = `${BB_BIN_PATH} ${getVkCommand()} -h -b "${artifactPath}" -o "${binaryVkPath}" ${
    isRecursive ? "--recursive" : ""
  }`;

  console.log("WRITE VK CMD: ", writeVkCommand);

<<<<<<< HEAD
  const vkAsFieldsCommand = `${BB_BIN_PATH} ${
    isMegaHonk || isIvcIntegration
      ? "vk_as_fields_mega_honk"
      : "vk_as_fields_ultra_rollup_honk"
  } -k "${binaryVkPath}" -o "${jsonVkPath}"`;
=======
  if (circuitType == CircuitType.ClientIVCCircuit) {
    vk_as_fields_flow = "vk_as_fields_mega_honk";
  } else if (circuitType == CircuitType.RollupHonkCircuit) {
    vk_as_fields_flow = "vk_as_fields_ultra_honk"; // TODO(https://github.com/AztecProtocol/barretenberg/issues/1169): change to rollup honk
  } else {
    vk_as_fields_flow = "vk_as_fields_ultra_honk";
  }
  const vkAsFieldsCommand = `${BB_BIN_PATH} ${vk_as_fields_flow} -k "${binaryVkPath}" -o "${jsonVkPath}"`;
>>>>>>> aaf0efc5

  console.log("VK AS FIELDS CMD: ", vkAsFieldsCommand);

  await new Promise((resolve, reject) => {
    child_process.exec(`${writeVkCommand} && ${vkAsFieldsCommand}`, (err) => {
      if (err) {
        reject(err);
      } else {
        resolve();
      }
    });
  });
  const binaryVk = await fs.readFile(binaryVkPath);
  const jsonVk = JSON.parse(await fs.readFile(jsonVkPath, "utf8"));
  await fs.unlink(jsonVkPath);
  await fs.unlink(binaryVkPath);

  const vkData = {
    keyAsBytes: binaryVk.toString("hex"),
    keyAsFields: jsonVk,
    artifactHash,
  };
  console.log("Generated vk for", artifactName);

  return vkData;
}

async function main() {
  let [artifactPath, outputFolder] = process.argv.slice(2);
  if (!artifactPath || !outputFolder) {
    console.log(
      "Usage: node generate_vk_json.js <artifactPath> <outputFolder>"
    );
    return;
  }

  await processArtifact(
    artifactPath,
    path.basename(artifactPath, ".json"),
    outputFolder
  );
}

main().catch((err) => {
  console.error(err);
  process.exit(1);
});<|MERGE_RESOLUTION|>--- conflicted
+++ resolved
@@ -9,7 +9,7 @@
 const CircuitType = {
   ClientIVCCircuit: 0,
   RollupHonkCircuit: 1,
-  HonkCircuit: 2
+  HonkCircuit: 2,
 };
 
 const {
@@ -70,13 +70,15 @@
 }
 
 function typeOfCircuit(artifactName) {
-  if (clientIvcPatterns.some((pattern) =>
-    artifactName.match(new RegExp(pattern))
-  )) {
+  if (
+    clientIvcPatterns.some((pattern) => artifactName.match(new RegExp(pattern)))
+  ) {
     return CircuitType.ClientIVCCircuit;
-  } else if (rollupHonkPatterns.some((pattern) =>
-    artifactName.match(new RegExp(pattern))
-  )) {
+  } else if (
+    rollupHonkPatterns.some((pattern) =>
+      artifactName.match(new RegExp(pattern))
+    )
+  ) {
     return CircuitType.RollupHonkCircuit;
   } else {
     return CircuitType.HonkCircuit;
@@ -142,19 +144,13 @@
   const jsonVkPath = vkJsonFileNameForArtifactName(outputFolder, artifactName);
 
   function getVkCommand() {
-<<<<<<< HEAD
-    if (isMegaHonk) return "write_vk_mega_honk";
-    if (isIvcIntegration) return "write_vk_for_ivc";
-    return "write_vk_ultra_rollup_honk";
-=======
     if (circuitType == CircuitType.ClientIVCCircuit) {
       return "write_vk_for_ivc";
     } else if (circuitType == CircuitType.RollupHonkCircuit) {
-      return "write_vk_ultra_honk"; // TODO(https://github.com/AztecProtocol/barretenberg/issues/1169): change to rollup honk
+      return "write_vk_ultra_rollup_honk"; // TODO(https://github.com/AztecProtocol/barretenberg/issues/1169): change to rollup honk
     } else {
       return "write_vk_ultra_honk";
     }
->>>>>>> aaf0efc5
   }
 
   const writeVkCommand = `${BB_BIN_PATH} ${getVkCommand()} -h -b "${artifactPath}" -o "${binaryVkPath}" ${
@@ -163,22 +159,14 @@
 
   console.log("WRITE VK CMD: ", writeVkCommand);
 
-<<<<<<< HEAD
-  const vkAsFieldsCommand = `${BB_BIN_PATH} ${
-    isMegaHonk || isIvcIntegration
-      ? "vk_as_fields_mega_honk"
-      : "vk_as_fields_ultra_rollup_honk"
-  } -k "${binaryVkPath}" -o "${jsonVkPath}"`;
-=======
   if (circuitType == CircuitType.ClientIVCCircuit) {
     vk_as_fields_flow = "vk_as_fields_mega_honk";
   } else if (circuitType == CircuitType.RollupHonkCircuit) {
-    vk_as_fields_flow = "vk_as_fields_ultra_honk"; // TODO(https://github.com/AztecProtocol/barretenberg/issues/1169): change to rollup honk
+    vk_as_fields_flow = "vk_as_fields_ultra_rollup_honk"; // TODO(https://github.com/AztecProtocol/barretenberg/issues/1169): change to rollup honk
   } else {
     vk_as_fields_flow = "vk_as_fields_ultra_honk";
   }
   const vkAsFieldsCommand = `${BB_BIN_PATH} ${vk_as_fields_flow} -k "${binaryVkPath}" -o "${jsonVkPath}"`;
->>>>>>> aaf0efc5
 
   console.log("VK AS FIELDS CMD: ", vkAsFieldsCommand);
 
