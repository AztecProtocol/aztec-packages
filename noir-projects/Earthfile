--- conflicted
+++ resolved
@@ -1,10 +1,5 @@
 VERSION 0.8
-<<<<<<< HEAD
 FROM ubuntu:noble
-=======
-FROM ubuntu:lunar
-RUN apt-get update && apt-get install -y parallel
->>>>>>> cb1e25b8
 
 # Install nargo
 COPY ../noir/+nargo/nargo /usr/bin/nargo
