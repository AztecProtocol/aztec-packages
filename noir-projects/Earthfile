--- conflicted
+++ resolved
@@ -5,13 +5,10 @@
 
   # Install nargo
   COPY ../noir/+nargo/nargo /usr/bin/nargo
-<<<<<<< HEAD
   # Install bb
   COPY ../barretenberg/cpp/+preset-release/bin/bb /usr/src/barretenberg/cpp/build/bin/bb
   # Install world state napi
   COPY ../barretenberg/cpp/+preset-release-pic/bin/world_state_napi.node /usr/src/barretenberg/cpp/build/bin/world_state_napi.node
-=======
->>>>>>> 274a6b73
 
   WORKDIR /usr/src/noir-projects
 
