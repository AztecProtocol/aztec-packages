--- conflicted
+++ resolved
@@ -33,11 +33,7 @@
 
     # If it's mega honk, we need to use the gates_for_ivc command
     if [ "$IS_MEGA_HONK_CIRCUIT" = "true" ]; then
-<<<<<<< HEAD
-        GATES_INFO=$($BB_BIN gates_mega_honk -h 1 -b "$pathname")
-=======
-        GATES_INFO=$($BB_BIN gates_for_ivc -h -b "$pathname")
->>>>>>> 852afb2b
+        GATES_INFO=$($BB_BIN gates_for_ivc -h 0 -b "$pathname")
     else
         GATES_INFO=$($BB_BIN gates -h 1 -b "$pathname")
     fi
