--- conflicted
+++ resolved
@@ -6,8 +6,5 @@
 
 [dependencies]
 aztec = { path = "../../../aztec-nr/aztec" }
-<<<<<<< HEAD
 keccak256 = { tag = "v0.1.0", git = "https://github.com/noir-lang/keccak256" }
-=======
-sha256 = { tag = "v0.1.2", git = "https://github.com/noir-lang/sha256" }
->>>>>>> 438c905e
+sha256 = { tag = "v0.1.2", git = "https://github.com/noir-lang/sha256" }