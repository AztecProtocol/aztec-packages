mod options;
mod types;

// Following is a very simple game to show case use of PrivateMutable in as minimalistic way as possible
// It also serves as an e2e test that you can read and then replace the PrivateMutable in the same call
// (tests ordering in the circuit)

// you have a card (PrivateMutable). Anyone can create a bigger card. Whoever is bigger will be the leader.
// it also has dummy methods and other examples used for documentation e.g. 
// how to create custom notes, a custom struct for public state, a custom note that may be unencrypted
// also has `options.nr` which shows various ways of using `NoteGetterOptions` to query notes
// it also shows what our macros do behind the scenes!

contract DocsExample {
    // how to import dependencies defined in your workspace
    use dep::aztec::protocol_types::{abis::function_selector::FunctionSelector, address::AztecAddress};
    use dep::aztec::{
        note::{
        note_header::NoteHeader, note_getter_options::{NoteGetterOptions, Comparator},
        note_viewer_options::{NoteViewerOptions}, utils as note_utils
    },
        context::{PrivateContext, PublicContext, Context},
<<<<<<< HEAD
        state_vars::{Map, PublicMutable, PublicImmutable, PrivateMutable, PrivateImmutable, PrivateSet, SharedImmutable},
=======
        state_vars::{Map, PublicMutable, PrivateMutable, PrivateImmutable, PrivateSet, SharedImmutable}
>>>>>>> 06996128
    };
    // how to import methods from other files/folders within your workspace
    use crate::options::create_account_card_getter_options;
    use crate::types::{card_note::{CardNote, CARD_NOTE_LEN}, leader::Leader};

    struct Storage {
        // Shows how to create a custom struct in PublicMutable
        // docs:start:storage-leader-declaration
        leader: PublicMutable<Leader>,
        // docs:end:storage-leader-declaration
        // docs:start:storage-private-mutable-declaration
        legendary_card: PrivateMutable<CardNote>,
        // docs:end:storage-private-mutable-declaration
        // just used for docs example to show how to create a private mutable map. 
        profiles: Map<AztecAddress, PrivateMutable<CardNote>>,
        // docs:start:storage-set-declaration
        set: PrivateSet<CardNote>,
        // docs:end:storage-set-declaration
        // docs:start:storage-private-immutable-declaration
        private_immutable: PrivateImmutable<CardNote>,
        // docs:end:storage-private-immutable-declaration
        // docs:start:storage-shared-immutable-declaration
        shared_immutable: SharedImmutable<Leader>,
        // docs:end:storage-shared-immutable-declaration
        // docs:start:storage-minters-declaration
        minters: Map<AztecAddress, PublicMutable<bool>>,
        // docs:end:storage-minters-declaration
        // docs:start:storage-public-immutable-declaration
        public_immutable: PublicImmutable<Leader>,
        // docs:end:storage-public-immutable-declaration
    }

    // Note: The following is no longer necessary to implement manually as our macros do this for us. It is left here
    // for documentation purposes only.
    impl Storage {
        fn init(context: Context) -> Self {
            Storage {
                // docs:start:storage-leader-init
                leader: PublicMutable::new(context, 1),
                // docs:end:storage-leader-init
                // docs:start:start_vars_private_mutable
                legendary_card: PrivateMutable::new(context, 3),
                // docs:end:start_vars_private_mutable
                // just used for docs example (not for game play):
                // docs:start:state_vars-MapPrivateMutable
                profiles: Map::new(
                    context,
                    4,
                    |context, slot| {
                        PrivateMutable::new(context, slot)
                    }
                ),
                // docs:end:state_vars-MapPrivateMutable
                // docs:start:storage-set-init
                set: PrivateSet::new(context, 5),
                // docs:end:storage-set-init
                private_immutable: PrivateImmutable::new(context, 6),
                // docs:start:storage-shared-immutable
                shared_immutable: SharedImmutable::new(context, 7),
                // docs:end:storage-shared-immutable
                // docs:start:storage-minters-init
                minters: Map::new(
                    context,
                    8,
                    |context, slot| {
                        PublicMutable::new(context, slot)
<<<<<<< HEAD
                    },
                ),
                // docs:end:storage-minters-init
                // docs:start:storage-public-immutable
                public_immutable: PublicImmutable::new(context, 9),
                // docs:end:storage-public-immutable
=======
                    }
                )// docs:end:storage-minters-init
>>>>>>> 06996128
            }
        }
    }

    #[aztec(private)]
    fn constructor() {}

    #[aztec(public)]
    fn initialize_shared_immutable(points: u8) {
        let mut new_leader = Leader { account: context.msg_sender(), points };
        storage.shared_immutable.initialize(new_leader);
    }

    #[aztec(private)]
    fn match_shared_immutable(account: AztecAddress, points: u8) {
        let expected = Leader { account, points };
        let read = storage.shared_immutable.read_private();

        assert(read.account == expected.account, "Invalid account");
        assert(read.points == expected.points, "Invalid points");
    }

    unconstrained fn get_shared_immutable() -> pub Leader {
        storage.shared_immutable.read_public()
    }

    #[aztec(public)]
    fn initialize_public_immutable(points: u8) {
        // docs:start:initialize_public_immutable
        let mut new_leader = Leader { account: context.msg_sender(), points };
        storage.public_immutable.initialize(new_leader);
        // docs:end:initialize_public_immutable
    }

    unconstrained fn get_public_immutable() -> pub Leader {
        // docs:start:read_public_immutable
        storage.public_immutable.read()
        // docs:end:read_public_immutable
    }

    // docs:start:initialize-private-mutable
    #[aztec(private)]
    fn initialize_private_immutable(randomness: Field, points: u8) {
        let mut new_card = CardNote::new(points, randomness, context.msg_sender());
        storage.private_immutable.initialize(&mut new_card, true);
    }
    // docs:end:initialize-private-mutable

    #[aztec(private)]
    // msg_sender() is 0 at deploy time. So created another function
    fn initialize_private(randomness: Field, points: u8) {
        let mut legendary_card = CardNote::new(points, randomness, context.msg_sender());
        // create and broadcast note
        storage.legendary_card.initialize(&mut legendary_card, true);
    }

    #[aztec(private)]
    fn insert_notes(amounts: [u8; 10]) {
        for i in 0..amounts.len() {
            let mut note = CardNote::new(amounts[i], 1, context.msg_sender());
            storage.set.insert(&mut note, true);
        }
    }

    #[aztec(private)]
    fn insert_note(amount: u8, randomness: Field) {
        let mut note = CardNote::new(amount, randomness, context.msg_sender());
        storage.set.insert(&mut note, true);
    }

    // docs:start:state_vars-NoteGetterOptionsComparatorExampleNoir
    unconstrained fn read_note(amount: Field, comparator: u8) -> pub [Option<CardNote>; 10] {
        let options = NoteViewerOptions::new().select(0, amount, Option::some(comparator));
        let notes = storage.set.view_notes(options);

        notes
    }
    // docs:end:state_vars-NoteGetterOptionsComparatorExampleNoir

    #[aztec(private)]
    fn update_legendary_card(randomness: Field, points: u8) {
        let mut new_card = CardNote::new(points, randomness, context.msg_sender());
        storage.legendary_card.replace(&mut new_card, true);

        context.call_public_function(
            context.this_address(),
            FunctionSelector::from_signature("update_leader((Field),u8)"),
            [context.msg_sender().to_field(), points as Field]
        );
    }

    #[aztec(private)]
    fn increase_legendary_points() {
        // Ensure `points` > current value
        // Also serves as a e2e test that you can `get_note()` and then `replace()`

        // docs:start:state_vars-PrivateMutableGet
        let card = storage.legendary_card.get_note(false);
        // docs:end:state_vars-PrivateMutableGet

        let points = card.points + 1;

        let mut new_card = CardNote::new(points, card.randomness, context.msg_sender());
        // docs:start:state_vars-PrivateMutableReplace
        storage.legendary_card.replace(&mut new_card, true);
        // docs:end:state_vars-PrivateMutableReplace

        context.call_public_function(
            context.this_address(),
            FunctionSelector::from_signature("update_leader((Field),u8)"),
            [context.msg_sender().to_field(), points as Field]
        );
    }

    #[aztec(private)]
    fn spend_private_authwit(inner_hash: Field) -> Field {
        1
    }

    #[aztec(public)]
    fn spend_public_authwit(inner_hash: Field) -> Field {
        1
    }

    #[aztec(public)]
    internal fn update_leader(account: AztecAddress, points: u8) {
        let new_leader = Leader { account, points };
        storage.leader.write(new_leader);
    }

    unconstrained fn get_leader() -> pub Leader {
        storage.leader.read()
    }

    unconstrained fn get_legendary_card() -> pub CardNote {
        storage.legendary_card.view_note()
    }

    // docs:start:private_mutable_is_initialized
    unconstrained fn is_legendary_initialized() -> pub bool {
        storage.legendary_card.is_initialized()
    }
    // docs:end:private_mutable_is_initialized

    // docs:start:get_note-private-immutable
    unconstrained fn get_imm_card() -> pub CardNote {
        storage.private_immutable.get_note()
    }
    // docs:end:get_note-private-immutable

    unconstrained fn view_imm_card() -> pub CardNote {
        storage.private_immutable.view_note()
    }

    unconstrained fn is_priv_imm_initialized() -> pub bool {
        storage.private_immutable.is_initialized()
    }

    /// Macro equivalence section
    use dep::aztec::hasher::Hasher;

    use dep::aztec::protocol_types::abis::private_circuit_public_inputs::PrivateCircuitPublicInputs;
    use dep::aztec::context::inputs::PrivateContextInputs;

    // docs:start:simple_macro_example
    #[aztec(private)]
    fn simple_macro_example(a: Field, b: Field) -> Field {
        a + b
    }
    // docs:end:simple_macro_example

    // docs:start:simple_macro_example_expanded
    fn simple_macro_example_expanded(
        // ************************************************************
        // The private context inputs are made available to the circuit by the kernel
        // docs:start:context-example-inputs
        inputs: PrivateContextInputs,
        // docs:end:context-example-inputs
        // ************************************************************

        // Our original inputs!
        a: Field,
        b: Field // The actual return type of our circuit is the PrivateCircuitPublicInputs struct, this will be the 
        // input to our kernel! 
        // docs:start:context-example-return
    ) -> distinct pub PrivateCircuitPublicInputs {
        // docs:end:context-example-return
        // ************************************************************
        // The hasher is a structure used to generate a hash of the circuits inputs. 
        // docs:start:context-example-hasher
        let mut hasher = Hasher::new();
        hasher.add(a);
        hasher.add(b);
        // docs:end:context-example-hasher

        // The context object is created with the inputs and the hash of the inputs
        // docs:start:context-example-context
        let mut context = PrivateContext::new(inputs, hasher.hash());
        // docs:end:context-example-context

        // docs:start:storage-example-context
        let mut storage = Storage::init(Context::private(&mut context));
        // docs:end:storage-example-context
        // ************************************************************

        // Our actual program
        let result = a + b;

        // ************************************************************
        // Return values are pushed into the context
        // docs:start:context-example-context-return
        context.return_values.push(result);
        // docs:end:context-example-context-return

        // The context is returned to be consumed by the kernel circuit!
        // docs:start:context-example-finish
        context.finish()
        // docs:end:context-example-finish
        // ************************************************************
    }
    // docs:end:simple_macro_example_expanded
}<|MERGE_RESOLUTION|>--- conflicted
+++ resolved
@@ -20,11 +20,7 @@
         note_viewer_options::{NoteViewerOptions}, utils as note_utils
     },
         context::{PrivateContext, PublicContext, Context},
-<<<<<<< HEAD
-        state_vars::{Map, PublicMutable, PublicImmutable, PrivateMutable, PrivateImmutable, PrivateSet, SharedImmutable},
-=======
-        state_vars::{Map, PublicMutable, PrivateMutable, PrivateImmutable, PrivateSet, SharedImmutable}
->>>>>>> 06996128
+        state_vars::{Map, PublicMutable, PublicImmutable, PrivateMutable, PrivateImmutable, PrivateSet, SharedImmutable}
     };
     // how to import methods from other files/folders within your workspace
     use crate::options::create_account_card_getter_options;
@@ -91,17 +87,11 @@
                     8,
                     |context, slot| {
                         PublicMutable::new(context, slot)
-<<<<<<< HEAD
-                    },
+                    }
                 ),
                 // docs:end:storage-minters-init
                 // docs:start:storage-public-immutable
-                public_immutable: PublicImmutable::new(context, 9),
-                // docs:end:storage-public-immutable
-=======
-                    }
-                )// docs:end:storage-minters-init
->>>>>>> 06996128
+                public_immutable: PublicImmutable::new(context, 9)// docs:end:storage-public-immutable
             }
         }
     }
