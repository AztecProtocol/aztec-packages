--- conflicted
+++ resolved
@@ -20,14 +20,7 @@
         note_viewer_options::{NoteViewerOptions}, utils as note_utils
     },
         context::{PrivateContext, PublicContext, Context},
-<<<<<<< HEAD
-        state_vars::{
-        map::Map, public_state::PublicState, singleton::Singleton,
-        immutable_singleton::ImmutableSingleton, set::Set, stable_public_state::StablePublicState
-    }
-=======
-        state_vars::{Map, PublicMutable, PrivateMutable, PrivateImmutable, PrivateSet, SharedImmutable},
->>>>>>> 4667c276
+        state_vars::{Map, PublicMutable, PrivateMutable, PrivateImmutable, PrivateSet, SharedImmutable}
     };
     // how to import methods from other files/folders within your workspace
     use crate::options::create_account_card_getter_options;
@@ -61,14 +54,7 @@
         fn init(context: Context) -> Self {
             Storage {
                 // docs:start:storage-leader-init
-<<<<<<< HEAD
-                leader: PublicState::new(context, 1),
-=======
-                leader: PublicMutable::new(
-                    context,
-                    1
-                ),
->>>>>>> 4667c276
+                leader: PublicMutable::new(context, 1),
                 // docs:end:storage-leader-init
                 // docs:start:start_vars_private_mutable
                 legendary_card: PrivateMutable::new(context, 3),
@@ -79,13 +65,8 @@
                     context,
                     4,
                     |context, slot| {
-<<<<<<< HEAD
-                        Singleton::new(context, slot)
+                        PrivateMutable::new(context, slot)
                     }
-=======
-                        PrivateMutable::new(context, slot)
-                    },
->>>>>>> 4667c276
                 ),
                 // docs:end:state_vars-MapPrivateMutable
                 // docs:start:storage-set-init
@@ -100,16 +81,9 @@
                     context,
                     8,
                     |context, slot| {
-<<<<<<< HEAD
-                        PublicState::new(context, slot)
+                        PublicMutable::new(context, slot)
                     }
                 )// docs:end:storage-minters-init
-=======
-                        PublicMutable::new(context, slot)
-                    },
-                ),
-                // docs:end:storage-minters-init
->>>>>>> 4667c276
             }
         }
     }
