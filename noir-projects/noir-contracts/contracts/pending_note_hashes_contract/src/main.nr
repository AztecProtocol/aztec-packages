--- conflicted
+++ resolved
@@ -6,10 +6,6 @@
     // Libs
     use dep::aztec::prelude::{AztecAddress, FunctionSelector, NoteHeader, NoteGetterOptions, PrivateContext, Map, PrivateSet};
     use dep::value_note::{balance_utils, filter::filter_notes_min_sum, value_note::{VALUE_NOTE_LEN, ValueNote}};
-<<<<<<< HEAD
-    use dep::aztec::keys::getters::{get_npk_m_hash, get_ivpk_m, get_ovpk_m};
-=======
->>>>>>> 3502ccdc
     use dep::aztec::protocol_types::grumpkin_point::GrumpkinPoint;
     use dep::aztec::protocol_types::constants::{MAX_NOTE_HASH_READ_REQUESTS_PER_CALL, MAX_NEW_NOTE_HASHES_PER_CALL};
 
@@ -28,20 +24,15 @@
     fn test_insert_then_get_then_nullify_flat(amount: Field, owner: AztecAddress) -> Field {
         let owner_balance = storage.balances.at(owner);
 
-<<<<<<< HEAD
-        let owner_npk_m_hash = get_npk_m_hash(&mut context, owner);
-        let owner_ovpk_m = get_ovpk_m(&mut context, context.msg_sender());
-        let owner_ivpk_m = get_ivpk_m(&mut context, owner);
-=======
         let header = context.get_header();
         let owner_npk_m_hash = header.get_npk_m_hash(&mut context, owner);
+        let msg_sender_ovpk_m = header.get_ivpk_m(&mut context, context.msg_sender());
         let owner_ivpk_m = header.get_ivpk_m(&mut context, owner);
->>>>>>> 3502ccdc
 
         let mut note = ValueNote::new(amount, owner_npk_m_hash);
 
         // Insert note
-        owner_balance.insert(&mut note, true, owner_ovpk_m, owner_ivpk_m);
+        owner_balance.insert(&mut note, true, msg_sender_ovpk_m, owner_ivpk_m);
 
         let options = NoteGetterOptions::with_filter(filter_notes_min_sum, amount);
         // get note inserted above
@@ -68,19 +59,14 @@
         assert(maybe_notes[0].is_none());
         assert(maybe_notes[1].is_none());
 
-<<<<<<< HEAD
-        let owner_npk_m_hash = get_npk_m_hash(&mut context, owner);
-        let owner_ovpk_m = get_ovpk_m(&mut context, context.msg_sender());
-        let owner_ivpk_m = get_ivpk_m(&mut context, owner);
-=======
         let header = context.get_header();
         let owner_npk_m_hash = header.get_npk_m_hash(&mut context, owner);
+        let msg_sender_ovpk_m = header.get_ivpk_m(&mut context, context.msg_sender());
         let owner_ivpk_m = header.get_ivpk_m(&mut context, owner);
->>>>>>> 3502ccdc
 
         // Insert note
         let mut note = ValueNote::new(amount, owner_npk_m_hash);
-        owner_balance.insert(&mut note, true, owner_ovpk_m, owner_ivpk_m);
+        owner_balance.insert(&mut note, true, msg_sender_ovpk_m, owner_ivpk_m);
 
         0
     }
@@ -94,20 +80,15 @@
     fn insert_note(amount: Field, owner: AztecAddress) {
         let owner_balance = storage.balances.at(owner);
 
-<<<<<<< HEAD
-        let owner_npk_m_hash = get_npk_m_hash(&mut context, owner);
-        let owner_ovpk_m = get_ovpk_m(&mut context, context.msg_sender());
-        let owner_ivpk_m = get_ivpk_m(&mut context, owner);
-=======
         let header = context.get_header();
         let owner_npk_m_hash = header.get_npk_m_hash(&mut context, owner);
+        let msg_sender_ovpk_m = header.get_ovpk_m(&mut context, context.msg_sender());
         let owner_ivpk_m = header.get_ivpk_m(&mut context, owner);
->>>>>>> 3502ccdc
 
         let mut note = ValueNote::new(amount, owner_npk_m_hash);
 
         // Insert note
-        owner_balance.insert(&mut note, true, owner_ovpk_m, owner_ivpk_m);
+        owner_balance.insert(&mut note, true, msg_sender_ovpk_m, owner_ivpk_m);
     }
 
     // Nested/inner function to get a note and confirm it matches the expected value
@@ -304,19 +285,14 @@
         context: &mut PrivateContext
     ) {
         let owner_balance = storage.balances.at(owner);
-<<<<<<< HEAD
-        let owner_npk_m_hash = get_npk_m_hash(context, owner);
-        let owner_ovpk_m = get_ovpk_m(context, context.msg_sender());
-        let owner_ivpk_m = get_ivpk_m(context, owner);
-=======
         let header = context.get_header();
         let owner_npk_m_hash = header.get_npk_m_hash(context, owner);
+        let msg_sender_ovpk_m = header.get_ovpk_m(context, owner);
         let owner_ivpk_m = header.get_ivpk_m(context, owner);
->>>>>>> 3502ccdc
 
         for i in 0..max_notes_per_call() {
             let mut note = ValueNote::new(i as Field, owner_npk_m_hash);
-            owner_balance.insert(&mut note, true, owner_ovpk_m, owner_ivpk_m);
+            owner_balance.insert(&mut note, true, msg_sender_ovpk_m, owner_ivpk_m);
         }
     }
 
