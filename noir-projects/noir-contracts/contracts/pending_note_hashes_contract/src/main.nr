--- conflicted
+++ resolved
@@ -7,8 +7,6 @@
 #[aztec]
 contract PendingNoteHashes {
     // Libs
-<<<<<<< HEAD
-=======
     use dep::aztec::prelude::{
         AztecAddress, FunctionSelector, NoteGetterOptions, PrivateContext, Map, PrivateSet,
     };
@@ -16,7 +14,6 @@
     use dep::aztec::protocol_types::constants::{
         MAX_NOTE_HASH_READ_REQUESTS_PER_CALL, MAX_NOTE_HASHES_PER_CALL,
     };
->>>>>>> a166203a
     use dep::aztec::encrypted_logs::encrypted_note_emission::encode_and_encrypt_note;
     use dep::aztec::keys::getters::get_public_keys;
     use dep::aztec::macros::{functions::private, storage::storage};
