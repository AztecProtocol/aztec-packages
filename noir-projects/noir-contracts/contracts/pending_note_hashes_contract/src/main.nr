--- conflicted
+++ resolved
@@ -12,12 +12,8 @@
     use dep::aztec::protocol_types::constants::{MAX_NOTE_HASH_READ_REQUESTS_PER_CALL, MAX_NOTE_HASHES_PER_CALL};
     use dep::aztec::encrypted_logs::encrypted_note_emission::{encode_and_encrypt_note, encode_and_encrypt_note_with_keys};
     use dep::aztec::note::note_emission::NoteEmission;
-<<<<<<< HEAD
-    use dep::aztec::keys::getters::get_current_public_keys;
+    use dep::aztec::keys::getters::get_public_keys;
     use dep::aztec::macros::{storage::storage, functions::private};
-=======
-    use dep::aztec::keys::getters::get_public_keys;
->>>>>>> 0d753639
 
     #[storage]
     struct Storage<Context> {
