// A contract used for running benchmarks.
// We should try to change this contract as little as possible, since any modification
// would alter the metrics we're capturing in the benchmarks, and we want to keep the
// subject being tested as unmodified as possible so we can detect metric changes that

contract Benchmarking {
    use dep::aztec::prelude::{AztecAddress, FunctionSelector, NoteHeader, NoteGetterOptions, Map, PublicMutable, PrivateSet};
    use dep::value_note::{utils::{increment, decrement}, value_note::ValueNote};

    use dep::aztec::{context::{Context, gas::GasOpts}};

    #[aztec(storage)]
    struct Storage {
        notes: Map<AztecAddress, PrivateSet<ValueNote>>,
        balances: Map<AztecAddress, PublicMutable<Field>>,
    }

    // Creates a new value note for the target owner. Use this method to seed an initial set of notes.
    #[aztec(private)]
    fn create_note(owner: AztecAddress, value: Field) {
        increment(storage.notes.at(owner), value, owner);
    }

    // Deletes a note at a specific index in the set and creates a new one with the same value.
    // We explicitly pass in the note index so we can ensure we consume different notes when sending
    // multiple txs that will land on the same block.
    // See https://discourse.aztec.network/t/utxo-concurrency-issues-for-private-state/635
    // by @rahul-kothari for a full explanation on why this is needed.
    #[aztec(private)]
    fn recreate_note(owner: AztecAddress, index: u32) {
        let owner_notes = storage.notes.at(owner);
        let mut getter_options = NoteGetterOptions::new();
        let notes = owner_notes.get_notes(getter_options.set_limit(1).set_offset(index));
        let note = notes[0].unwrap_unchecked();
<<<<<<< HEAD
        increment(context, owner_notes, note.value, owner);
=======
        owner_notes.remove(note);
        increment(owner_notes, note.value, owner);
>>>>>>> 002b4aa5
    }

    // Reads and writes to public storage and enqueues a call to another public function.
    #[aztec(public)]
    fn increment_balance(owner: AztecAddress, value: Field) {
        let current = storage.balances.at(owner).read();
        storage.balances.at(owner).write(current + value);
        Benchmarking::at(context.this_address()).broadcast(owner).call(&mut context);
    }

    // Emits a public log.
    #[aztec(public)]
    fn broadcast(owner: AztecAddress) {
        context.emit_unencrypted_log(storage.balances.at(owner).read());
    }
}<|MERGE_RESOLUTION|>--- conflicted
+++ resolved
@@ -31,13 +31,10 @@
         let owner_notes = storage.notes.at(owner);
         let mut getter_options = NoteGetterOptions::new();
         let notes = owner_notes.get_notes(getter_options.set_limit(1).set_offset(index));
-        let note = notes[0].unwrap_unchecked();
-<<<<<<< HEAD
-        increment(context, owner_notes, note.value, owner);
-=======
-        owner_notes.remove(note);
+        
+        let note = notes[0].unwrap();
+
         increment(owner_notes, note.value, owner);
->>>>>>> 002b4aa5
     }
 
     // Reads and writes to public storage and enqueues a call to another public function.
