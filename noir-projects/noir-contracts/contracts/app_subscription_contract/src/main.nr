--- conflicted
+++ resolved
@@ -9,12 +9,7 @@
         AztecAddress, FunctionSelector, PrivateContext, NoteHeader, Map, PrivateMutable, PublicMutable,
         SharedImmutable
     },
-<<<<<<< HEAD
-        protocol_types::{traits::is_empty, grumpkin_point::GrumpkinPoint},
-        keys::getters::{get_npk_m_hash, get_ivpk_m, get_ovpk_m}
-=======
         protocol_types::{traits::is_empty, grumpkin_point::GrumpkinPoint}
->>>>>>> 3502ccdc
     },
         authwit::{account::AccountActions, auth_witness::get_auth_witness, auth::assert_current_call_valid_authwit},
         gas_token::GasToken, token::Token
@@ -47,15 +42,10 @@
 
         note.remaining_txs -= 1;
 
-<<<<<<< HEAD
-        let subscriber_ovpk_m = get_ovpk_m(&mut context, user_address);
-        let subscriber_ivpk_m = get_ivpk_m(&mut context, user_address);
+        let header = context.get_header();
+        let subscriber_ovpk_m = header.get_ovpk_m(&mut context, user_address);
+        let subscriber_ivpk_m = header.get_ivpk_m(&mut context, user_address);
         storage.subscriptions.at(user_address).replace(&mut note, true, subscriber_ovpk_m, subscriber_ivpk_m);
-=======
-        let header = context.get_header();
-        let subscriber_ivpk_m = header.get_ivpk_m(&mut context, user_address);
-        storage.subscriptions.at(user_address).replace(&mut note, true, subscriber_ivpk_m);
->>>>>>> 3502ccdc
 
         context.set_as_fee_payer();
 
@@ -122,15 +112,10 @@
 
         // Assert that the given expiry_block_number < current_block_number + SUBSCRIPTION_DURATION_IN_BLOCKS.
         AppSubscription::at(context.this_address()).assert_block_number(expiry_block_number).enqueue_view(&mut context);
-<<<<<<< HEAD
-        let subscriber_npk_m_hash = get_npk_m_hash(&mut context, subscriber_address);
-        let subscriber_ovpk_m = get_ovpk_m(&mut context, context.msg_sender());
-        let subscriber_ivpk_m = get_ivpk_m(&mut context, subscriber_address);
-=======
         let header = context.get_header();
         let subscriber_npk_m_hash = header.get_npk_m_hash(&mut context, subscriber_address);
+        let subscriber_ovpk_m = header.get_ovpk_m(&mut context, context.msg_sender());
         let subscriber_ivpk_m = header.get_ivpk_m(&mut context, subscriber_address);
->>>>>>> 3502ccdc
 
         let mut subscription_note = SubscriptionNote::new(subscriber_npk_m_hash, expiry_block_number, tx_count);
         storage.subscriptions.at(subscriber_address).initialize_or_replace(
