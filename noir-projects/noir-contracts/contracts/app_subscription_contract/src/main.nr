--- conflicted
+++ resolved
@@ -115,21 +115,7 @@
         let subscriber_ivpk_m = get_ivpk_m(&mut context, subscriber_address);
 
         let mut subscription_note = SubscriptionNote::new(subscriber_npk_m_hash, expiry_block_number, tx_count);
-<<<<<<< HEAD
         storage.subscriptions.at(subscriber_address).initialize_or_replace(&mut subscription_note, true, subscriber_ivpk_m);
-=======
-
-        // is_initialized is an unconstrained function, so we must first convert the state variable to an unconstrained
-        // one to avoid having a mutable reference (to the private context) cross the constrained <> unconstrained
-        // boundary, which is not allowed.
-        let is_initialized = storage.subscriptions.at(subscriber_address).to_unconstrained().is_initialized();
-
-        if (!is_initialized) {
-            storage.subscriptions.at(subscriber_address).initialize(&mut subscription_note, true, subscriber_ivpk_m);
-        } else {
-            storage.subscriptions.at(subscriber_address).replace(&mut subscription_note, true, subscriber_ivpk_m)
-        }
->>>>>>> d6838a1f
     }
 
     unconstrained fn is_initialized(subscriber_address: AztecAddress) -> pub bool {
