--- conflicted
+++ resolved
@@ -4,11 +4,7 @@
 contract AppSubscription {
     use crate::{dapp_payload::DAppPayload, subscription_note::{SubscriptionNote, SUBSCRIPTION_NOTE_LEN}};
 
-<<<<<<< HEAD
-    use dep::aztec::{
-=======
     use aztec::{
->>>>>>> b5c07d85
         prelude::{
         AztecAddress, FunctionSelector, PrivateContext, NoteHeader, Map, PrivateMutable, PublicMutable,
         SharedImmutable
@@ -16,15 +12,9 @@
         encrypted_logs::encrypted_note_emission::encode_and_encrypt_note,
         protocol_types::{traits::is_empty, grumpkin_point::GrumpkinPoint}
     };
-<<<<<<< HEAD
-    use dep::authwit::{auth_witness::get_auth_witness, auth::assert_current_call_valid_authwit};
-    use dep::gas_token::GasToken;
-    use dep::token::Token;
-=======
     use authwit::{auth_witness::get_auth_witness, auth::assert_current_call_valid_authwit};
     use gas_token::GasToken;
     use token::Token;
->>>>>>> b5c07d85
 
     #[aztec(storage)]
     struct Storage {
