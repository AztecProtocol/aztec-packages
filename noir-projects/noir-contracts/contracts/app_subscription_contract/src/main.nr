--- conflicted
+++ resolved
@@ -15,19 +15,6 @@
         gas_token::GasToken, token::Token
     };
 
-<<<<<<< HEAD
-    use dep::aztec::protocol_types::traits::is_empty;
-
-    use dep::aztec::{context::Context, keys::getters::get_npk_m_hash};
-    use dep::authwit::{account::AccountActions, auth_witness::get_auth_witness, auth::assert_current_call_valid_authwit};
-
-    use crate::subscription_note::{SubscriptionNote, SUBSCRIPTION_NOTE_LEN};
-
-    use dep::gas_token::GasToken;
-    use dep::token::Token;
-
-=======
->>>>>>> 880fb54d
     #[aztec(storage)]
     struct Storage {
         // The following is only needed in private but we use ShareImmutable here instead of PrivateImmutable because
