use dep::aztec::prelude::{AztecAddress, PrivateContext};
use dep::aztec::protocol_types::{
<<<<<<< HEAD
    constants::GENERATOR_INDEX__SIGNATURE_PAYLOAD,
    hash::poseidon2_hash_with_separator,
=======
    constants::GENERATOR_INDEX__SIGNATURE_PAYLOAD, hash::poseidon2_hash_with_separator,
>>>>>>> a166203a
    traits::{Hash, Serialize},
};

use dep::authwit::entrypoint::function_call::FunctionCall;

global DAPP_MAX_CALLS: u32 = 1;
// FUNCTION_CALL_SIZE * DAPP_MAX_CALLS + 1
global DAPP_PAYLOAD_SIZE: u32 = 6;
// FUNCTION_CALL_SIZE_IN_BYTES * DAPP_MAX_CALLS + 32
global DAPP_PAYLOAD_SIZE_IN_BYTES: u32 = 130;

// Note: If you change the following struct you have to update default_entrypoint.ts
// docs:start:app-payload-struct
pub struct DAppPayload {
    function_calls: [FunctionCall; DAPP_MAX_CALLS],
    nonce: Field,
}
// docs:end:app-payload-struct

impl Serialize<DAPP_PAYLOAD_SIZE> for DAppPayload {
    // Serializes the entrypoint struct
    fn serialize(self) -> [Field; DAPP_PAYLOAD_SIZE] {
        let mut fields: BoundedVec<Field, DAPP_PAYLOAD_SIZE> = BoundedVec::new();
        for call in self.function_calls {
            fields.extend_from_array(call.serialize());
        }
        fields.push(self.nonce);
        fields.storage
    }
}

impl Hash for DAppPayload {
    fn hash(self) -> Field {
        poseidon2_hash_with_separator(self.serialize(), GENERATOR_INDEX__SIGNATURE_PAYLOAD)
    }
}

impl DAppPayload {
    // Serializes the payload as an array of bytes. Useful for hashing with sha256.
    fn to_be_bytes(self) -> [u8; DAPP_PAYLOAD_SIZE_IN_BYTES] {
        let mut bytes: BoundedVec<u8, DAPP_PAYLOAD_SIZE_IN_BYTES> = BoundedVec::new();

        for i in 0..DAPP_MAX_CALLS {
            bytes.extend_from_array(self.function_calls[i].to_be_bytes());
        }
        bytes.extend_from_array(self.nonce.to_be_bytes::<32>());

        bytes.storage
    }

    // Executes all private and public calls
    // docs:start:entrypoint-execute-calls
    fn execute_calls(self, context: &mut PrivateContext, target_address: AztecAddress) {
        for i in 0..DAPP_MAX_CALLS {
            let call = self.function_calls[i];
            // whitelist the calls that the user can do only go to the expected Dapp contract
            assert(call.target_address == target_address);
            if call.is_public {
                context.call_public_function_with_packed_args(
                    call.target_address,
                    call.function_selector,
                    call.args_hash,
                    call.is_static,
<<<<<<< HEAD
                    false,
=======
>>>>>>> a166203a
                );
            } else {
                let _result = context.call_private_function_with_packed_args(
                    call.target_address,
                    call.function_selector,
                    call.args_hash,
                    call.is_static,
<<<<<<< HEAD
                    false,
=======
>>>>>>> a166203a
                );
            }
        }
    }
    // docs:end:entrypoint-execute-calls
}<|MERGE_RESOLUTION|>--- conflicted
+++ resolved
@@ -1,11 +1,6 @@
 use dep::aztec::prelude::{AztecAddress, PrivateContext};
 use dep::aztec::protocol_types::{
-<<<<<<< HEAD
-    constants::GENERATOR_INDEX__SIGNATURE_PAYLOAD,
-    hash::poseidon2_hash_with_separator,
-=======
     constants::GENERATOR_INDEX__SIGNATURE_PAYLOAD, hash::poseidon2_hash_with_separator,
->>>>>>> a166203a
     traits::{Hash, Serialize},
 };
 
@@ -69,10 +64,6 @@
                     call.function_selector,
                     call.args_hash,
                     call.is_static,
-<<<<<<< HEAD
-                    false,
-=======
->>>>>>> a166203a
                 );
             } else {
                 let _result = context.call_private_function_with_packed_args(
@@ -80,10 +71,6 @@
                     call.function_selector,
                     call.args_hash,
                     call.is_static,
-<<<<<<< HEAD
-                    false,
-=======
->>>>>>> a166203a
                 );
             }
         }
