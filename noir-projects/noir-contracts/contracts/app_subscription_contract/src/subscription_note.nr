use dep::aztec::{
<<<<<<< HEAD
    hash::poseidon2_hash_with_separator,
    keys::getters::get_nsk_app,
    macros::notes::note,
    note::utils::compute_note_hash_for_nullify,
    oracle::random::random,
    prelude::{NoteHeader, NullifiableNote, PrivateContext},
    protocol_types::constants::GENERATOR_INDEX__NOTE_NULLIFIER,
=======
    hash::poseidon2_hash_with_separator, note::utils::compute_note_hash_for_nullify,
    keys::getters::get_nsk_app, oracle::random::random,
    prelude::{PrivateContext, NoteHeader, NullifiableNote},
    protocol_types::constants::GENERATOR_INDEX__NOTE_NULLIFIER, macros::notes::note,
>>>>>>> a166203a
};

#[note]
pub struct SubscriptionNote {
    // The nullifying public key hash is used with the nsk_app to ensure that the note can be privately spent.
    npk_m_hash: Field,
    expiry_block_number: Field,
    remaining_txs: Field,
    // Randomness of the note to hide its contents
    randomness: Field,
}

impl NullifiableNote for SubscriptionNote {
    fn compute_nullifier(
        self,
        context: &mut PrivateContext,
        note_hash_for_nullify: Field,
    ) -> Field {
        let secret = context.request_nsk_app(self.npk_m_hash);
        poseidon2_hash_with_separator(
            [note_hash_for_nullify, secret],
            GENERATOR_INDEX__NOTE_NULLIFIER as Field,
        )
    }

    unconstrained fn compute_nullifier_without_context(self) -> Field {
        let note_hash_for_nullify = compute_note_hash_for_nullify(self);
        let secret = get_nsk_app(self.npk_m_hash);
        poseidon2_hash_with_separator(
            [note_hash_for_nullify, secret],
            GENERATOR_INDEX__NOTE_NULLIFIER as Field,
        )
    }
}

impl SubscriptionNote {
    pub fn new(npk_m_hash: Field, expiry_block_number: Field, remaining_txs: Field) -> Self {
        // We use the randomness to preserve the privacy of the note recipient by preventing brute-forcing, so a
        // malicious sender could use non-random values to make the note less private. But they already know the full
        // note pre-image anyway, and so the recipient already trusts them to not disclose this information. We can
        // therefore assume that the sender will cooperate in the random value generation.
        let randomness = unsafe { random() };
        Self {
            npk_m_hash,
            expiry_block_number,
            remaining_txs,
            randomness,
            header: NoteHeader::empty(),
        }
    }
}<|MERGE_RESOLUTION|>--- conflicted
+++ resolved
@@ -1,18 +1,8 @@
 use dep::aztec::{
-<<<<<<< HEAD
-    hash::poseidon2_hash_with_separator,
-    keys::getters::get_nsk_app,
-    macros::notes::note,
-    note::utils::compute_note_hash_for_nullify,
-    oracle::random::random,
-    prelude::{NoteHeader, NullifiableNote, PrivateContext},
-    protocol_types::constants::GENERATOR_INDEX__NOTE_NULLIFIER,
-=======
     hash::poseidon2_hash_with_separator, note::utils::compute_note_hash_for_nullify,
     keys::getters::get_nsk_app, oracle::random::random,
     prelude::{PrivateContext, NoteHeader, NullifiableNote},
     protocol_types::constants::GENERATOR_INDEX__NOTE_NULLIFIER, macros::notes::note,
->>>>>>> a166203a
 };
 
 #[note]
