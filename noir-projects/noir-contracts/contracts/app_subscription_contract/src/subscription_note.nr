use dep::aztec::prelude::{AztecAddress, PrivateContext, NoteHeader, NoteInterface};
use dep::aztec::{
    keys::getters::get_ivpk_m,
    protocol_types::{constants::GENERATOR_INDEX__NOTE_NULLIFIER, grumpkin_point::GrumpkinPoint, hash::poseidon2_hash},
    note::utils::compute_note_hash_for_consumption, keys::getters::get_nsk_app
};

global SUBSCRIPTION_NOTE_LEN: Field = 3;

// Stores a public key composed of two fields
// TODO: Do we need to include a nonce, in case we want to read/nullify/recreate with the same pubkey value?
#[aztec(note)]
struct SubscriptionNote {
    // The nullifying public key hash is used with the nsk_app to ensure that the note can be privately spent.
    npk_m_hash: Field,
    expiry_block_number: Field,
    remaining_txs: Field,
}

impl NoteInterface<SUBSCRIPTION_NOTE_LEN> for SubscriptionNote {
    fn compute_nullifier(self, context: &mut PrivateContext) -> Field {
        let note_hash_for_nullify = compute_note_hash_for_consumption(self);
        let secret = context.request_nsk_app(self.npk_m_hash);
        poseidon2_hash([
            note_hash_for_nullify,
            secret,
            GENERATOR_INDEX__NOTE_NULLIFIER as Field,
        ])
    }

    fn compute_nullifier_without_context(self) -> Field {
        let note_hash_for_nullify = compute_note_hash_for_consumption(self);
        let secret = get_nsk_app(self.npk_m_hash);
        poseidon2_hash([
            note_hash_for_nullify,
            secret,
            GENERATOR_INDEX__NOTE_NULLIFIER as Field,
        ])
    }

    // Broadcasts the note as an encrypted log on L1.
<<<<<<< HEAD
    fn broadcast(self, context: &mut PrivateContext, slot: Field) {
        let ivpk_m = get_ivpk_m(context, self.owner);
        context.emit_note_encrypted_log(
=======
    fn broadcast(self, context: &mut PrivateContext, slot: Field, ivpk_m: GrumpkinPoint) {
        context.emit_encrypted_log(
>>>>>>> 74e98d41
            (*context).this_address(),
            slot,
            Self::get_note_type_id(),
            ivpk_m,
            self,
        );
    }
}

impl SubscriptionNote {
    pub fn new(npk_m_hash: Field, expiry_block_number: Field, remaining_txs: Field) -> Self {
        SubscriptionNote { npk_m_hash, expiry_block_number, remaining_txs, header: NoteHeader::empty() }
    }
}<|MERGE_RESOLUTION|>--- conflicted
+++ resolved
@@ -39,14 +39,8 @@
     }
 
     // Broadcasts the note as an encrypted log on L1.
-<<<<<<< HEAD
-    fn broadcast(self, context: &mut PrivateContext, slot: Field) {
-        let ivpk_m = get_ivpk_m(context, self.owner);
+    fn broadcast(self, context: &mut PrivateContext, slot: Field, ivpk_m: GrumpkinPoint) {
         context.emit_note_encrypted_log(
-=======
-    fn broadcast(self, context: &mut PrivateContext, slot: Field, ivpk_m: GrumpkinPoint) {
-        context.emit_encrypted_log(
->>>>>>> 74e98d41
             (*context).this_address(),
             slot,
             Self::get_note_type_id(),
