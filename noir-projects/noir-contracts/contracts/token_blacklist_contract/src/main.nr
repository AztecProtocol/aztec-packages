mod types;

// Minimal token implementation that supports `AuthWit` accounts and SharedMutable variables.
// The auth message follows a similar pattern to the cross-chain message and includes a designated caller.
// The designated caller is ALWAYS used here, and not based on a flag as cross-chain.
// message hash = H([caller, contract, selector, ...args])
// To be read as `caller` calls function at `contract` defined by `selector` with `args`
// Including a nonce in the message hash ensures that the message can only be used once.
// The SharedMutables are used for access control related to minters and blacklist.

use dep::aztec::macros::aztec;

#[aztec]
contract TokenBlacklist {
    // Libs
    use dep::aztec::{
        hash::compute_secret_hash,
        prelude::{AztecAddress, Map, NoteGetterOptions, PrivateSet, PublicMutable, SharedMutable},
<<<<<<< HEAD
        encrypted_logs::encrypted_note_emission::encode_and_encrypt_note, utils::comparison::Comparator,
        macros::{storage::storage, functions::{private, public, initializer, view, internal}}
=======
        encrypted_logs::encrypted_note_emission::{encode_and_encrypt_note, encode_and_encrypt_note_unconstrained},
        utils::comparison::Comparator
>>>>>>> eb9275a3
    };

    use dep::authwit::{auth::{assert_current_call_valid_authwit, assert_current_call_valid_authwit_public}};

    use crate::types::{transparent_note::TransparentNote, token_note::TokenNote, balances_map::BalancesMap, roles::UserFlags};

    // Changing an address' roles has a certain block delay before it goes into effect.
    global CHANGE_ROLES_DELAY_BLOCKS = 2;

    #[storage]
    struct Storage<Context> {
        balances: BalancesMap<TokenNote, Context>,
        total_supply: PublicMutable<U128, Context>,
        pending_shields: PrivateSet<TransparentNote, Context>,
        public_balances: Map<AztecAddress, PublicMutable<U128, Context>, Context>,
        roles: Map<AztecAddress, SharedMutable<UserFlags, CHANGE_ROLES_DELAY_BLOCKS, Context>, Context>,
    }

    // docs:start:constructor
    #[public]
    #[initializer]
    fn constructor(admin: AztecAddress) {
        let admin_roles = UserFlags { is_admin: true, is_minter: false, is_blacklisted: false };
        storage.roles.at(admin).schedule_value_change(admin_roles);
    }

    #[public]
    #[view]
    fn total_supply() -> pub Field {
        storage.total_supply.read().to_field()
    }

    #[public]
    #[view]
    fn balance_of_public(owner: AztecAddress) -> pub Field {
        storage.public_balances.at(owner).read().to_field()
    }

    #[public]
    #[view]
    fn get_roles(user: AztecAddress) -> UserFlags {
        storage.roles.at(user).get_current_value_in_public()
    }

    #[public]
    fn update_roles(user: AztecAddress, roles: UserFlags) {
        let caller_roles = storage.roles.at(context.msg_sender()).get_current_value_in_public();
        assert(caller_roles.is_admin, "caller is not admin");

        storage.roles.at(user).schedule_value_change(roles);
    }

    #[public]
    fn mint_public(to: AztecAddress, amount: Field) {
        let to_roles = storage.roles.at(to).get_current_value_in_public();
        assert(!to_roles.is_blacklisted, "Blacklisted: Recipient");

        let caller_roles = storage.roles.at(context.msg_sender()).get_current_value_in_public();
        assert(caller_roles.is_minter, "caller is not minter");

        let amount = U128::from_integer(amount);
        let new_balance = storage.public_balances.at(to).read().add(amount);
        let supply = storage.total_supply.read().add(amount);

        storage.public_balances.at(to).write(new_balance);
        storage.total_supply.write(supply);
    }

    #[public]
    fn mint_private(amount: Field, secret_hash: Field) {
        let caller_roles = storage.roles.at(context.msg_sender()).get_current_value_in_public();
        assert(caller_roles.is_minter, "caller is not minter");

        let pending_shields = storage.pending_shields;
        let mut note = TransparentNote::new(amount, secret_hash);
        let supply = storage.total_supply.read().add(U128::from_integer(amount));

        storage.total_supply.write(supply);
        pending_shields.insert_from_public(&mut note);
    }

    #[public]
    fn shield(from: AztecAddress, amount: Field, secret_hash: Field, nonce: Field) {
        let from_roles = storage.roles.at(from).get_current_value_in_public();
        assert(!from_roles.is_blacklisted, "Blacklisted: Sender");

        if (!from.eq(context.msg_sender())) {
            // The redeem is only spendable once, so we need to ensure that you cannot insert multiple shields from the same message.
            assert_current_call_valid_authwit_public(&mut context, from);
        } else {
            assert(nonce == 0, "invalid nonce");
        }

        let amount = U128::from_integer(amount);
        let from_balance = storage.public_balances.at(from).read().sub(amount);

        let pending_shields = storage.pending_shields;
        let mut note = TransparentNote::new(amount.to_field(), secret_hash);

        storage.public_balances.at(from).write(from_balance);
        pending_shields.insert_from_public(&mut note);
    }

    #[public]
    fn transfer_public(from: AztecAddress, to: AztecAddress, amount: Field, nonce: Field) {
        let from_roles = storage.roles.at(from).get_current_value_in_public();
        assert(!from_roles.is_blacklisted, "Blacklisted: Sender");
        let to_roles = storage.roles.at(to).get_current_value_in_public();
        assert(!to_roles.is_blacklisted, "Blacklisted: Recipient");

        if (!from.eq(context.msg_sender())) {
            assert_current_call_valid_authwit_public(&mut context, from);
        } else {
            assert(nonce == 0, "invalid nonce");
        }

        let amount = U128::from_integer(amount);
        let from_balance = storage.public_balances.at(from).read().sub(amount);
        storage.public_balances.at(from).write(from_balance);

        let to_balance = storage.public_balances.at(to).read().add(amount);
        storage.public_balances.at(to).write(to_balance);
    }

    #[public]
    fn burn_public(from: AztecAddress, amount: Field, nonce: Field) {
        let from_roles = storage.roles.at(from).get_current_value_in_public();
        assert(!from_roles.is_blacklisted, "Blacklisted: Sender");

        if (!from.eq(context.msg_sender())) {
            assert_current_call_valid_authwit_public(&mut context, from);
        } else {
            assert(nonce == 0, "invalid nonce");
        }

        let amount = U128::from_integer(amount);
        let from_balance = storage.public_balances.at(from).read().sub(amount);
        storage.public_balances.at(from).write(from_balance);

        let new_supply = storage.total_supply.read().sub(amount);
        storage.total_supply.write(new_supply);
    }

    #[private]
    fn redeem_shield(to: AztecAddress, amount: Field, secret: Field) {
        let to_roles = storage.roles.at(to).get_current_value_in_private();
        assert(!to_roles.is_blacklisted, "Blacklisted: Recipient");

        let secret_hash = compute_secret_hash(secret);

        // Pop 1 note (set_limit(1)) which has an amount stored in a field with index 0 (select(0, amount)) and
        // a secret_hash stored in a field with index 1 (select(1, secret_hash)).
        let mut options = NoteGetterOptions::new();
        options = options.select(TransparentNote::properties().amount, Comparator.EQ, amount).select(
            TransparentNote::properties().secret_hash,
            Comparator.EQ,
            secret_hash
        ).set_limit(1);

        let notes = storage.pending_shields.pop_notes(options);
        assert(notes.len() == 1, "note not popped");

        // Add the token note to user's balances set
        let caller = context.msg_sender();
        storage.balances.add(to, U128::from_integer(amount)).emit(encode_and_encrypt_note(&mut context, caller, to));
    }

    #[private]
    fn unshield(from: AztecAddress, to: AztecAddress, amount: Field, nonce: Field) {
        let from_roles = storage.roles.at(from).get_current_value_in_private();
        assert(!from_roles.is_blacklisted, "Blacklisted: Sender");
        let to_roles = storage.roles.at(to).get_current_value_in_private();
        assert(!to_roles.is_blacklisted, "Blacklisted: Recipient");

        if (!from.eq(context.msg_sender())) {
            assert_current_call_valid_authwit(&mut context, from);
        } else {
            assert(nonce == 0, "invalid nonce");
        }

        storage.balances.sub(from, U128::from_integer(amount)).emit(encode_and_encrypt_note(&mut context, from, from));

        TokenBlacklist::at(context.this_address())._increase_public_balance(to, amount).enqueue(&mut context);
    }

    // docs:start:transfer_private
    #[private]
    fn transfer(from: AztecAddress, to: AztecAddress, amount: Field, nonce: Field) {
        let from_roles = storage.roles.at(from).get_current_value_in_private();
        assert(!from_roles.is_blacklisted, "Blacklisted: Sender");
        let to_roles = storage.roles.at(to).get_current_value_in_private();
        assert(!to_roles.is_blacklisted, "Blacklisted: Recipient");

        if (!from.eq(context.msg_sender())) {
            assert_current_call_valid_authwit(&mut context, from);
        } else {
            assert(nonce == 0, "invalid nonce");
        }

        let amount = U128::from_integer(amount);
        storage.balances.sub(from, amount).emit(encode_and_encrypt_note_unconstrained(&mut context, from, from));
        storage.balances.add(to, amount).emit(encode_and_encrypt_note_unconstrained(&mut context, from, to));
    }

    #[private]
    fn burn(from: AztecAddress, amount: Field, nonce: Field) {
        let from_roles = storage.roles.at(from).get_current_value_in_private();
        assert(!from_roles.is_blacklisted, "Blacklisted: Sender");

        if (!from.eq(context.msg_sender())) {
            assert_current_call_valid_authwit(&mut context, from);
        } else {
            assert(nonce == 0, "invalid nonce");
        }

        storage.balances.sub(from, U128::from_integer(amount)).emit(encode_and_encrypt_note(&mut context, from, from));

        TokenBlacklist::at(context.this_address())._reduce_total_supply(amount).enqueue(&mut context);
    }

    /// Internal ///

    #[public]
    #[internal]
    fn _increase_public_balance(to: AztecAddress, amount: Field) {
        let new_balance = storage.public_balances.at(to).read().add(U128::from_integer(amount));
        storage.public_balances.at(to).write(new_balance);
    }

    #[public]
    #[internal]
    fn _reduce_total_supply(amount: Field) {
        // Only to be called from burn.
        let new_supply = storage.total_supply.read().sub(U128::from_integer(amount));
        storage.total_supply.write(new_supply);
    }

    /// Unconstrained ///

    unconstrained fn balance_of_private(owner: AztecAddress) -> pub Field {
        storage.balances.balance_of(owner).to_field()
    }
}<|MERGE_RESOLUTION|>--- conflicted
+++ resolved
@@ -16,13 +16,8 @@
     use dep::aztec::{
         hash::compute_secret_hash,
         prelude::{AztecAddress, Map, NoteGetterOptions, PrivateSet, PublicMutable, SharedMutable},
-<<<<<<< HEAD
-        encrypted_logs::encrypted_note_emission::encode_and_encrypt_note, utils::comparison::Comparator,
+        encrypted_logs::encrypted_note_emission::{encode_and_encrypt_note_unconstrained, encode_and_encrypt_note}, utils::comparison::Comparator,
         macros::{storage::storage, functions::{private, public, initializer, view, internal}}
-=======
-        encrypted_logs::encrypted_note_emission::{encode_and_encrypt_note, encode_and_encrypt_note_unconstrained},
-        utils::comparison::Comparator
->>>>>>> eb9275a3
     };
 
     use dep::authwit::{auth::{assert_current_call_valid_authwit, assert_current_call_valid_authwit_public}};
