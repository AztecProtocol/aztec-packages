--- conflicted
+++ resolved
@@ -52,23 +52,13 @@
     fn broadcast(self, context: &mut PrivateContext, slot: Field) {
       // We only bother inserting the note if non-empty to save funds on gas.
       if !(self.amount == U128::from_integer(0)) {
-<<<<<<< HEAD
-          let encryption_pub_key = get_public_key(self.owner);
+          let ivpk_m = get_ivpk_m(context, self.owner);
           context.emit_note_encrypted_log(
               (*context).this_address(),
               slot,
               Self::get_note_type_id(),
-              encryption_pub_key,
+              ivpk_m,
               self,
-=======
-          let ivpk_m = get_ivpk_m(context, self.owner);
-          context.emit_encrypted_log(
-              (*context).this_address(),
-              slot,
-              Self::get_note_type_id(),
-              ivpk_m,
-              self.serialize_content(),
->>>>>>> 21c418a7
           );
       }
     }
