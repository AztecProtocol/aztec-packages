--- conflicted
+++ resolved
@@ -1,13 +1,7 @@
 use dep::std::option::Option;
 use dep::aztec::{
-<<<<<<< HEAD
-    context::{PrivateContext, PublicContext, Context}, hash::pedersen_hash,
-    protocol_types::{address::AztecAddress, constants::MAX_READ_REQUESTS_PER_CALL},
-    state_vars::{set::Set, map::Map},
-=======
     context::Context, protocol_types::{address::AztecAddress, constants::MAX_READ_REQUESTS_PER_CALL},
     state_vars::{PrivateSet, Map},
->>>>>>> e69b5866
     note::{
     note_getter::view_notes, note_getter_options::{NoteGetterOptions, SortOrder},
     note_viewer_options::NoteViewerOptions, note_header::NoteHeader, note_interface::NoteInterface
@@ -31,14 +25,7 @@
         }
     }
 
-<<<<<<< HEAD
-    unconstrained pub fn balance_of<T_SERIALIZED_LEN>(
-        self: Self,
-        owner: AztecAddress
-    ) -> U128 where T: NoteInterface<T_SERIALIZED_LEN> + OwnedNote {
-=======
     unconstrained pub fn balance_of<T_SERIALIZED_LEN>(self: Self, owner: AztecAddress) -> U128 where T: NoteInterface<T_SERIALIZED_LEN> + OwnedNote {
->>>>>>> e69b5866
         self.balance_of_with_offset(owner, 0)
     }
 
