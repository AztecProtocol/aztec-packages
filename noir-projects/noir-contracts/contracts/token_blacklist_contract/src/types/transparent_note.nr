--- conflicted
+++ resolved
@@ -5,11 +5,7 @@
     prelude::{NoteHeader, NullifiableNote, PrivateContext},
     protocol_types::{
         constants::GENERATOR_INDEX__NOTE_NULLIFIER, hash::poseidon2_hash_with_separator,
-<<<<<<< HEAD
-    },
-=======
     }, macros::notes::note,
->>>>>>> a166203a
 };
 
 use dep::std::mem::zeroed;
