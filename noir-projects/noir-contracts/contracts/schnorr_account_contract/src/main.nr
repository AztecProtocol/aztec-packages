mod public_key_note;

// Account contract that uses Schnorr signatures for authentication.
// The signing key is stored in an immutable private note and should be different from the encryption/nullifying key.
contract SchnorrAccount {
    use dep::std;
    use dep::std::option::Option;

<<<<<<< HEAD
    use dep::aztec::{
        context::Context, note::utils as note_utils,
        oracle::get_public_key::get_public_key, 
=======
    use dep::aztec::protocol_types::{address::AztecAddress, abis::function_selector::FunctionSelector};

    use dep::aztec::{
        context::{PrivateContext, Context}, note::{note_header::NoteHeader, utils as note_utils},
        oracle::get_public_key::get_public_key, state_vars::PrivateImmutable
>>>>>>> f6c558b4
    };
    use dep::authwit::{
        entrypoint::{app::AppPayload, fee::FeePayload}, account::AccountActions,
        auth_witness::get_auth_witness
    };

    use crate::public_key_note::{PublicKeyNote, PUBLIC_KEY_NOTE_LEN};

    struct Storage {
        // docs:start:storage
        signing_public_key: PrivateImmutable<PublicKeyNote>,
        // docs:end:storage
    }

    global ACCOUNT_ACTIONS_STORAGE_SLOT = 2;

    // Constructs the contract
    #[aztec(private)]
    fn constructor(signing_pub_key_x: pub Field, signing_pub_key_y: pub Field) {
        let this = context.this_address();
        // docs:start:initialize
        let mut pub_key_note = PublicKeyNote::new(signing_pub_key_x, signing_pub_key_y, this);
        storage.signing_public_key.initialize(&mut pub_key_note, true);
        // docs:end:initialize
    }

    // Note: If you globally change the entrypoint signature don't forget to update default_entrypoint.ts file
    #[aztec(private)]
    fn entrypoint(app_payload: pub AppPayload, fee_payload: pub FeePayload) {
        let actions = AccountActions::private(&mut context, ACCOUNT_ACTIONS_STORAGE_SLOT, is_valid_impl);
        actions.entrypoint(app_payload, fee_payload);
    }

    #[aztec(private)]
    fn spend_private_authwit(inner_hash: Field) -> Field {
        let actions = AccountActions::private(&mut context, ACCOUNT_ACTIONS_STORAGE_SLOT, is_valid_impl);
        actions.spend_private_authwit(inner_hash)
    }

    #[aztec(public)]
    fn spend_public_authwit(inner_hash: Field) -> Field {
        let actions = AccountActions::public(&mut context, ACCOUNT_ACTIONS_STORAGE_SLOT, is_valid_impl);
        actions.spend_public_authwit(inner_hash)
    }

    #[aztec(private)]
    internal fn cancel_authwit(outer_hash: Field) {
        context.push_new_nullifier(outer_hash, 0);
    }

    #[aztec(public)]
    internal fn approve_public_authwit(outer_hash: Field) {
        let actions = AccountActions::public(&mut context, ACCOUNT_ACTIONS_STORAGE_SLOT, is_valid_impl);
        actions.approve_public_authwit(outer_hash)
    }

    #[contract_library_method]
    fn is_valid_impl(context: &mut PrivateContext, outer_hash: Field) -> bool {
        // docs:start:entrypoint
        // Load public key from storage
        let storage = Storage::init(Context::private(context));
        // docs:start:get_note
        let public_key = storage.signing_public_key.get_note();
        // docs:end:get_note
        // Load auth witness
        let witness: [Field; 64] = get_auth_witness(outer_hash);
        let mut signature: [u8; 64] = [0; 64];
        for i in 0..64 {
            signature[i] = witness[i] as u8;
        }

        // Verify signature of the payload bytes
        let verification = std::schnorr::verify_signature(
            public_key.x,
            public_key.y,
            signature,
            outer_hash.to_be_bytes(32)
        );
        assert(verification == true);
        // docs:end:entrypoint
        true
    }
}<|MERGE_RESOLUTION|>--- conflicted
+++ resolved
@@ -4,26 +4,14 @@
 // The signing key is stored in an immutable private note and should be different from the encryption/nullifying key.
 contract SchnorrAccount {
     use dep::std;
-    use dep::std::option::Option;
 
-<<<<<<< HEAD
-    use dep::aztec::{
-        context::Context, note::utils as note_utils,
-        oracle::get_public_key::get_public_key, 
-=======
-    use dep::aztec::protocol_types::{address::AztecAddress, abis::function_selector::FunctionSelector};
-
-    use dep::aztec::{
-        context::{PrivateContext, Context}, note::{note_header::NoteHeader, utils as note_utils},
-        oracle::get_public_key::get_public_key, state_vars::PrivateImmutable
->>>>>>> f6c558b4
-    };
+    use dep::aztec::{context::{PrivateContext, Context}, state_vars::PrivateImmutable};
     use dep::authwit::{
         entrypoint::{app::AppPayload, fee::FeePayload}, account::AccountActions,
         auth_witness::get_auth_witness
     };
 
-    use crate::public_key_note::{PublicKeyNote, PUBLIC_KEY_NOTE_LEN};
+    use crate::public_key_note::PublicKeyNote;
 
     struct Storage {
         // docs:start:storage
