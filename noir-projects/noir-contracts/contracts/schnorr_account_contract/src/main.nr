--- conflicted
+++ resolved
@@ -12,10 +12,6 @@
         auth_witness::get_auth_witness
     };
     use dep::aztec::hash::compute_siloed_nullifier;
-<<<<<<< HEAD
-    use dep::aztec::keys::getters::{get_ivpk_m, get_ovpk_m, get_npk_m_hash};
-=======
->>>>>>> 3502ccdc
     use dep::aztec::oracle::get_nullifier_membership_witness::get_low_nullifier_membership_witness;
 
     use crate::public_key_note::{PublicKeyNote, PUBLIC_KEY_NOTE_LEN};
@@ -33,19 +29,14 @@
     #[aztec(initializer)]
     fn constructor(signing_pub_key_x: Field, signing_pub_key_y: Field) {
         let this = context.this_address();
-<<<<<<< HEAD
-        let this_npk_m_hash = get_npk_m_hash(&mut context, this);
-        let this_ovpk_m = get_ovpk_m(&mut context, context.msg_sender());
-        let this_ivpk_m = get_ivpk_m(&mut context, this);
-=======
         let header = context.get_header();
         let this_npk_m_hash = header.get_npk_m_hash(&mut context, this);
+        let msg_sender_ovpk_m = header.get_ovpk_m(&mut context, context.msg_sender());
         let this_ivpk_m = header.get_ivpk_m(&mut context, this);
->>>>>>> 3502ccdc
 
         // docs:start:initialize
         let mut pub_key_note = PublicKeyNote::new(signing_pub_key_x, signing_pub_key_y, this_npk_m_hash);
-        storage.signing_public_key.initialize(&mut pub_key_note, true, this_ovpk_m, this_ivpk_m);
+        storage.signing_public_key.initialize(&mut pub_key_note, true, msg_sender_ovpk_m, this_ivpk_m);
         // docs:end:initialize
     }
 
