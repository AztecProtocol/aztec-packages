--- conflicted
+++ resolved
@@ -1,12 +1,7 @@
-use dep::aztec::prelude::{AztecAddress, NoteHeader, NoteInterface, PrivateContext};
+use dep::aztec::prelude::{NoteHeader, NoteInterface, PrivateContext};
 use dep::aztec::{
-<<<<<<< HEAD
-    note::utils::compute_note_hash_for_consumption, hash::poseidon2_hash,
-    oracle::{nullifier_key::get_nsk_app, get_public_key::get_public_key_with_npk_m_hash},
-=======
-    keys::getters::get_ivpk_m, note::utils::compute_note_hash_for_consumption, hash::poseidon2_hash,
-    oracle::{nullifier_key::get_app_nullifier_secret_key},
->>>>>>> 880fb54d
+    keys::getters::get_ivpk_m_with_npk_m_hash, note::utils::compute_note_hash_for_consumption, hash::poseidon2_hash,
+    oracle::nullifier_key::get_nsk_app_with_npk_m_hash,
     protocol_types::constants::GENERATOR_INDEX__NOTE_NULLIFIER
 };
 
@@ -35,7 +30,7 @@
 
     fn compute_nullifier_without_context(self) -> Field {
         let note_hash_for_nullify = compute_note_hash_for_consumption(self);
-        let secret = get_nsk_app(self.npk_m_hash);
+        let secret = get_nsk_app_with_npk_m_hash(self.npk_m_hash);
         poseidon2_hash([
             note_hash_for_nullify,
             secret,
@@ -45,12 +40,7 @@
 
     // Broadcasts the note as an encrypted log on L1.
     fn broadcast(self, context: &mut PrivateContext, slot: Field) {
-<<<<<<< HEAD
-        // TODO (#5901): This will be refactored completely when we update the encryped log format
-        let encryption_pub_key = get_public_key_with_npk_m_hash(self.npk_m_hash);
-=======
-        let ivpk_m = get_ivpk_m(context, self.owner);
->>>>>>> 880fb54d
+        let ivpk_m = get_ivpk_m_with_npk_m_hash(self.npk_m_hash);
         context.emit_encrypted_log(
             (*context).this_address(),
             slot,
