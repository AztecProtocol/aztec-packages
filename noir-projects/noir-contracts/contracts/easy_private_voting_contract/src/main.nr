use dep::aztec::macros::aztec;

#[aztec]
contract EasyPrivateVoting {
    // docs:start:imports
    use dep::aztec::prelude::{AztecAddress, Map, PublicMutable, SharedImmutable};
<<<<<<< HEAD
    use dep::aztec::{
        keys::getters::get_historical_public_keys,
        macros::{storage::storage, functions::{public, initializer, private, internal}}
    };
=======
    use dep::aztec::keys::getters::get_public_keys;
>>>>>>> 0d753639
    // docs:end:imports
    // docs:start:storage_struct
    #[storage]
    struct Storage<Context> {
        admin: PublicMutable<AztecAddress, Context>, // admin can end vote
        tally: Map<Field, PublicMutable<Field, Context>, Context>, // we will store candidate as key and number of votes as value
        vote_ended: PublicMutable<bool, Context>, // vote_ended is boolean
        active_at_block: SharedImmutable<u32, Context>, // when people can start voting
    }
    // docs:end:storage_struct

    // docs:start:constructor
    #[public]
    #[initializer] // annotation to mark function as a constructor
    fn constructor(admin: AztecAddress) {
        storage.admin.write(admin);
        storage.vote_ended.write(false);
        storage.active_at_block.initialize(context.block_number() as u32);
    }
    // docs:end:constructor

    // docs:start:cast_vote
    #[private] // annotation to mark function as private and expose private context
    fn cast_vote(candidate: Field) {
        let msg_sender_npk_m_hash = get_public_keys(context.msg_sender()).npk_m.hash();

        let secret = context.request_nsk_app(msg_sender_npk_m_hash); // get secret key of caller of function
        let nullifier = std::hash::pedersen_hash([context.msg_sender().to_field(), secret]); // derive nullifier from sender and secret
        context.push_nullifier(nullifier);
        EasyPrivateVoting::at(context.this_address()).add_to_tally_public(candidate).enqueue(&mut context);
    }
    // docs:end:cast_vote

    // docs:start:add_to_tally_public
    #[public]
    #[internal]
    fn add_to_tally_public(candidate: Field) {
        assert(storage.vote_ended.read() == false, "Vote has ended"); // assert that vote has not ended
        let new_tally = storage.tally.at(candidate).read() + 1;
        storage.tally.at(candidate).write(new_tally);
    }
    // docs:end:add_to_tally_public

    // docs:start:end_vote
<<<<<<< HEAD
    #[public]
=======
    #[aztec(public)]
>>>>>>> 0d753639
    fn end_vote() {
        assert(storage.admin.read().eq(context.msg_sender()), "Only admin can end votes"); // assert that caller is admin
        storage.vote_ended.write(true);
    }
    // docs:end:end_vote
    // docs:start:get_vote
    unconstrained fn get_vote(candidate: Field) -> pub Field {
        storage.tally.at(candidate).read()
    }
    // docs:end:get_vote
}<|MERGE_RESOLUTION|>--- conflicted
+++ resolved
@@ -4,14 +4,10 @@
 contract EasyPrivateVoting {
     // docs:start:imports
     use dep::aztec::prelude::{AztecAddress, Map, PublicMutable, SharedImmutable};
-<<<<<<< HEAD
     use dep::aztec::{
-        keys::getters::get_historical_public_keys,
+        keys::getters::get_public_keys,
         macros::{storage::storage, functions::{public, initializer, private, internal}}
     };
-=======
-    use dep::aztec::keys::getters::get_public_keys;
->>>>>>> 0d753639
     // docs:end:imports
     // docs:start:storage_struct
     #[storage]
@@ -56,11 +52,7 @@
     // docs:end:add_to_tally_public
 
     // docs:start:end_vote
-<<<<<<< HEAD
     #[public]
-=======
-    #[aztec(public)]
->>>>>>> 0d753639
     fn end_vote() {
         assert(storage.admin.read().eq(context.msg_sender()), "Only admin can end votes"); // assert that caller is admin
         storage.vote_ended.write(true);
