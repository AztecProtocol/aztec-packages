--- conflicted
+++ resolved
@@ -4,10 +4,7 @@
         AztecAddress, FunctionSelector, NoteHeader, NoteInterface, NoteGetterOptions, PrivateContext,
         Map, PublicMutable
     };
-<<<<<<< HEAD
-=======
-    use dep::aztec::{context::Context, keys::getters::get_npk_m_hash};
->>>>>>> e298c766
+    use dep::aztec::keys::getters::get_npk_m_hash;
     // docs:end:imports
     // docs:start:storage_struct
     #[aztec(storage)]
