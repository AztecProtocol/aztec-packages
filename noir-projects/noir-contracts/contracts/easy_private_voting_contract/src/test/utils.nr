--- conflicted
+++ resolved
@@ -8,15 +8,8 @@
     let admin = env.create_account();
 
     let initializer_call_interface = EasyPrivateVoting::interface().constructor(admin);
-<<<<<<< HEAD
-    let voting_contract = unsafe {
-        env.deploy_self("EasyPrivateVoting").with_public_void_initializer(initializer_call_interface)
-    };
-    // std::println(voting_contract);
-=======
     let voting_contract = env.deploy_self("EasyPrivateVoting").with_public_void_initializer(
         initializer_call_interface,
     );
->>>>>>> 1f36a043
     (&mut env, voting_contract.to_address(), admin)
 }