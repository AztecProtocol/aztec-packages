--- conflicted
+++ resolved
@@ -19,11 +19,7 @@
         // Admin can change the value of the authorized address via set_authorized()
         admin: PublicImmutable<AztecAddress, Context>,
         // docs:start:shared_mutable_storage
-<<<<<<< HEAD
         authorized: SharedMutable<AztecAddress, CHANGE_AUTHORIZED_DELAY_BLOCKS, Context>,
-=======
-        authorized: SharedMutable<AztecAddress, CHANGE_AUTHORIZED_DELAY_BLOCKS>,
->>>>>>> eb9275a3
         // docs:end:shared_mutable_storage
     }
 
