use crate::Auth;
use crate::test::utils;

use dep::aztec::prelude::AztecAddress;

global CHANGE_AUTHORIZED_DELAY_BLOCKS = 5;

// TODO (#8588): These were ported over directly from e2e tests. Refactor these in the correct TXe style.
#[test]
unconstrained fn main() {
    // Setup without account contracts. We are not using authwits here, so dummy accounts are enough
    let (env, auth_contract_address, admin, to_authorize, other) = utils::setup();

    let authorized_is_unset_initially = || {
        env.impersonate(admin);
        let authorized = Auth::at(auth_contract_address).get_authorized().view(&mut env.public());
        assert_eq(authorized, AztecAddress::from_field(0));
    };
    authorized_is_unset_initially();

    let non_admin_cannot_set_unauthorized = || {
        env.impersonate(other);
        env.assert_public_call_fails(Auth::at(auth_contract_address).set_authorized(to_authorize));
    };
    non_admin_cannot_set_unauthorized();

    let admin_sets_authorized = || {
        env.impersonate(admin);
        Auth::at(auth_contract_address).set_authorized(to_authorize).call(&mut env.public());
        env.advance_block_by(1);

        let scheduled_authorized =
<<<<<<< HEAD
            env.call_public(Auth::at(auth_contract_address).get_scheduled_authorized());
=======
            Auth::at(auth_contract_address).get_scheduled_authorized().view(&mut env.public());
>>>>>>> a166203a
        assert_eq(scheduled_authorized, to_authorize);
    };
    admin_sets_authorized();

    let authorized_is_not_yet_effective = || {
        env.impersonate(to_authorize);
<<<<<<< HEAD
        let authorized: AztecAddress =
            env.call_public(Auth::at(auth_contract_address).get_authorized());
=======
        let authorized = Auth::at(auth_contract_address).get_authorized().view(&mut env.public());
>>>>>>> a166203a
        assert_eq(authorized, AztecAddress::zero());

        env.assert_private_call_fails(Auth::at(auth_contract_address).do_private_authorized_thing());
    };
    authorized_is_not_yet_effective();

    let authorized_becomes_effective_after_delay = || {
        env.impersonate(to_authorize);

        // We advance block by 4, because the delay is 5, and we initially advanced block by one after setting the value. See below comment for explanation.
        env.advance_block_by(CHANGE_AUTHORIZED_DELAY_BLOCKS - 1);
<<<<<<< HEAD
        let authorized: AztecAddress =
            env.call_public(Auth::at(auth_contract_address).get_authorized());
        assert_eq(authorized, to_authorize);

        let authorized_in_private: AztecAddress =
            env.call_private(Auth::at(auth_contract_address).get_authorized_in_private());
=======
        let authorized = Auth::at(auth_contract_address).get_authorized().view(&mut env.public());
        assert_eq(authorized, to_authorize);

        let authorized_in_private: AztecAddress =
            Auth::at(auth_contract_address).get_authorized_in_private().view(&mut env.private());
>>>>>>> a166203a
        assert_eq(authorized_in_private, AztecAddress::zero());

        // We need to always advance the block one more time to get the current value in private, compared to the value in public.
        // To see why let's see this diagram.
        // When we schedule a change in public, lets say we are at block 2 (building a tx to be included in block 2), which means the latest committed block is block 1.
        // Thus, the value change will be set to block 7 (2 + 5).
        // If we now advance our env by 5 blocks, we will be at block 7 (building a tx to be included in block 7), which means the latest committed block is block 6.
        // Reading the value in public will work, because it will use the current block (7), and the current block is the block of change; but
        // if we try to create a historical proof, we do not have access to block 7 yet, and have to build the proof off of block 6, but at this time, the value change will not have
        // taken place yet, therefore we need to be at block 8 (building a tx to be included in block 8), for the historical proof to work, as it will have access to the full block 7
        // where the value change takes effect.
        // Note: We do not see this behavior in the e2e tests because setting the value inplicitly advances the block number by 1.
        //                              1     2     3     4     5     6     7     8     9
        //                              |     |     |     |     |     |     |     |     |
        //                                 ^
        //                    value change scheduled here
        //                                                                ^
        //                                   get_authorized() (public) called here with block_number = 7
        //                                                                      ^
        //                                        get_authorized() (private) called here with block_number = 8
        env.advance_block_by(1);
<<<<<<< HEAD
        let authorized_in_private_again: AztecAddress =
            env.call_private(Auth::at(auth_contract_address).get_authorized_in_private());
=======
        let authorized_in_private_again =
            Auth::at(auth_contract_address).get_authorized_in_private().view(&mut env.private());
>>>>>>> a166203a
        assert_eq(authorized_in_private_again, to_authorize);

        Auth::at(auth_contract_address).do_private_authorized_thing().call(&mut env.private());
    };
    authorized_becomes_effective_after_delay();

    let authorize_other = || {
        env.impersonate(admin);
        Auth::at(auth_contract_address).set_authorized(other).call(&mut env.public());
        env.advance_block_by(1);

        let scheduled_authorized =
<<<<<<< HEAD
            env.call_public(Auth::at(auth_contract_address).get_scheduled_authorized());
        assert_eq(scheduled_authorized, other);

        let authorized: AztecAddress =
            env.call_public(Auth::at(auth_contract_address).get_authorized());
=======
            Auth::at(auth_contract_address).get_scheduled_authorized().view(&mut env.public());
        assert_eq(scheduled_authorized, other);

        let authorized: AztecAddress =
            Auth::at(auth_contract_address).get_authorized().view(&mut env.public());
>>>>>>> a166203a
        assert_eq(authorized, to_authorize);

        env.impersonate(to_authorize);
        Auth::at(auth_contract_address).do_private_authorized_thing().call(&mut env.private());

        env.impersonate(other);
        env.assert_private_call_fails(Auth::at(auth_contract_address).do_private_authorized_thing());
    };
    authorize_other();

    let authorized_becomes_effective_after_delay_again = || {
        env.impersonate(to_authorize);

        // We advance the block by 4 again like above
        env.advance_block_by(CHANGE_AUTHORIZED_DELAY_BLOCKS - 1);
<<<<<<< HEAD
        let authorized: AztecAddress =
            env.call_public(Auth::at(auth_contract_address).get_authorized());
        assert_eq(authorized, other);

        let authorized_in_private: AztecAddress =
            env.call_private(Auth::at(auth_contract_address).get_authorized_in_private());
        assert_eq(authorized_in_private, to_authorize);

        env.advance_block_by(1);
        let authorized_in_private_again: AztecAddress =
            env.call_private(Auth::at(auth_contract_address).get_authorized_in_private());
=======
        let authorized = Auth::at(auth_contract_address).get_authorized().view(&mut env.public());
        assert_eq(authorized, other);

        let authorized_in_private =
            Auth::at(auth_contract_address).get_authorized_in_private().view(&mut env.private());
        assert_eq(authorized_in_private, to_authorize);

        env.advance_block_by(1);
        let authorized_in_private_again =
            Auth::at(auth_contract_address).get_authorized_in_private().view(&mut env.private());
>>>>>>> a166203a
        assert_eq(authorized_in_private_again, other);

        env.assert_private_call_fails(Auth::at(auth_contract_address).do_private_authorized_thing());

        env.impersonate(other);
        Auth::at(auth_contract_address).do_private_authorized_thing().call(&mut env.private());
    };
    authorized_becomes_effective_after_delay_again();
}<|MERGE_RESOLUTION|>--- conflicted
+++ resolved
@@ -30,23 +30,14 @@
         env.advance_block_by(1);
 
         let scheduled_authorized =
-<<<<<<< HEAD
-            env.call_public(Auth::at(auth_contract_address).get_scheduled_authorized());
-=======
             Auth::at(auth_contract_address).get_scheduled_authorized().view(&mut env.public());
->>>>>>> a166203a
         assert_eq(scheduled_authorized, to_authorize);
     };
     admin_sets_authorized();
 
     let authorized_is_not_yet_effective = || {
         env.impersonate(to_authorize);
-<<<<<<< HEAD
-        let authorized: AztecAddress =
-            env.call_public(Auth::at(auth_contract_address).get_authorized());
-=======
         let authorized = Auth::at(auth_contract_address).get_authorized().view(&mut env.public());
->>>>>>> a166203a
         assert_eq(authorized, AztecAddress::zero());
 
         env.assert_private_call_fails(Auth::at(auth_contract_address).do_private_authorized_thing());
@@ -58,20 +49,11 @@
 
         // We advance block by 4, because the delay is 5, and we initially advanced block by one after setting the value. See below comment for explanation.
         env.advance_block_by(CHANGE_AUTHORIZED_DELAY_BLOCKS - 1);
-<<<<<<< HEAD
-        let authorized: AztecAddress =
-            env.call_public(Auth::at(auth_contract_address).get_authorized());
-        assert_eq(authorized, to_authorize);
-
-        let authorized_in_private: AztecAddress =
-            env.call_private(Auth::at(auth_contract_address).get_authorized_in_private());
-=======
         let authorized = Auth::at(auth_contract_address).get_authorized().view(&mut env.public());
         assert_eq(authorized, to_authorize);
 
         let authorized_in_private: AztecAddress =
             Auth::at(auth_contract_address).get_authorized_in_private().view(&mut env.private());
->>>>>>> a166203a
         assert_eq(authorized_in_private, AztecAddress::zero());
 
         // We need to always advance the block one more time to get the current value in private, compared to the value in public.
@@ -93,13 +75,8 @@
         //                                                                      ^
         //                                        get_authorized() (private) called here with block_number = 8
         env.advance_block_by(1);
-<<<<<<< HEAD
-        let authorized_in_private_again: AztecAddress =
-            env.call_private(Auth::at(auth_contract_address).get_authorized_in_private());
-=======
         let authorized_in_private_again =
             Auth::at(auth_contract_address).get_authorized_in_private().view(&mut env.private());
->>>>>>> a166203a
         assert_eq(authorized_in_private_again, to_authorize);
 
         Auth::at(auth_contract_address).do_private_authorized_thing().call(&mut env.private());
@@ -112,19 +89,11 @@
         env.advance_block_by(1);
 
         let scheduled_authorized =
-<<<<<<< HEAD
-            env.call_public(Auth::at(auth_contract_address).get_scheduled_authorized());
-        assert_eq(scheduled_authorized, other);
-
-        let authorized: AztecAddress =
-            env.call_public(Auth::at(auth_contract_address).get_authorized());
-=======
             Auth::at(auth_contract_address).get_scheduled_authorized().view(&mut env.public());
         assert_eq(scheduled_authorized, other);
 
         let authorized: AztecAddress =
             Auth::at(auth_contract_address).get_authorized().view(&mut env.public());
->>>>>>> a166203a
         assert_eq(authorized, to_authorize);
 
         env.impersonate(to_authorize);
@@ -140,19 +109,6 @@
 
         // We advance the block by 4 again like above
         env.advance_block_by(CHANGE_AUTHORIZED_DELAY_BLOCKS - 1);
-<<<<<<< HEAD
-        let authorized: AztecAddress =
-            env.call_public(Auth::at(auth_contract_address).get_authorized());
-        assert_eq(authorized, other);
-
-        let authorized_in_private: AztecAddress =
-            env.call_private(Auth::at(auth_contract_address).get_authorized_in_private());
-        assert_eq(authorized_in_private, to_authorize);
-
-        env.advance_block_by(1);
-        let authorized_in_private_again: AztecAddress =
-            env.call_private(Auth::at(auth_contract_address).get_authorized_in_private());
-=======
         let authorized = Auth::at(auth_contract_address).get_authorized().view(&mut env.public());
         assert_eq(authorized, other);
 
@@ -163,7 +119,6 @@
         env.advance_block_by(1);
         let authorized_in_private_again =
             Auth::at(auth_contract_address).get_authorized_in_private().view(&mut env.private());
->>>>>>> a166203a
         assert_eq(authorized_in_private_again, other);
 
         env.assert_private_call_fails(Auth::at(auth_contract_address).do_private_authorized_thing());
