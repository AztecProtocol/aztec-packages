use crate::test::utils;
use crate::Auth;

use dep::aztec::prelude::AztecAddress;

global CHANGE_AUTHORIZED_DELAY_BLOCKS = 5;

// TODO (#8588): These were ported over directly from e2e tests. Refactor these in the correct TXe style.
#[test]
unconstrained fn main() {
    // Setup without account contracts. We are not using authwits here, so dummy accounts are enough
    let (env, auth_contract_address, admin, to_authorize, other) = utils::setup();

    let authorized_is_unset_initially = || {
        env.impersonate(admin);
        let authorized = Auth::at(auth_contract_address).get_authorized().view(&mut env.public());
        assert_eq(authorized, AztecAddress::from_field(0));
    };
    authorized_is_unset_initially();

    let non_admin_cannot_set_unauthorized = || {
        env.impersonate(other);
        env.assert_public_call_fails(Auth::at(auth_contract_address).set_authorized(to_authorize));
    };
    non_admin_cannot_set_unauthorized();

    let admin_sets_authorized = || {
        env.impersonate(admin);
        Auth::at(auth_contract_address).set_authorized(to_authorize).call(&mut env.public());
        env.advance_block_by(1);

<<<<<<< HEAD
        let scheduled_authorized =
            env.call_public(Auth::at(auth_contract_address).get_scheduled_authorized());
=======
        let scheduled_authorized = Auth::at(auth_contract_address).get_scheduled_authorized().view(&mut env.public());
>>>>>>> c8e4260e
        assert_eq(scheduled_authorized, to_authorize);
    };
    admin_sets_authorized();

    let authorized_is_not_yet_effective = || {
        env.impersonate(to_authorize);
<<<<<<< HEAD
        let authorized: AztecAddress =
            env.call_public(Auth::at(auth_contract_address).get_authorized());
=======
        let authorized = Auth::at(auth_contract_address).get_authorized().view(&mut env.public());
>>>>>>> c8e4260e
        assert_eq(authorized, AztecAddress::zero());

        env.assert_private_call_fails(Auth::at(auth_contract_address).do_private_authorized_thing());
    };
    authorized_is_not_yet_effective();

    let authorized_becomes_effective_after_delay = || {
        env.impersonate(to_authorize);

        // We advance block by 4, because the delay is 5, and we initially advanced block by one after setting the value. See below comment for explanation.
        env.advance_block_by(CHANGE_AUTHORIZED_DELAY_BLOCKS - 1);
<<<<<<< HEAD
        let authorized: AztecAddress =
            env.call_public(Auth::at(auth_contract_address).get_authorized());
        assert_eq(authorized, to_authorize);

        let authorized_in_private: AztecAddress =
            env.call_private(Auth::at(auth_contract_address).get_authorized_in_private());
=======
        let authorized = Auth::at(auth_contract_address).get_authorized().view(&mut env.public());
        assert_eq(authorized, to_authorize);

        let authorized_in_private: AztecAddress = Auth::at(auth_contract_address).get_authorized_in_private().view(&mut env.private());
>>>>>>> c8e4260e
        assert_eq(authorized_in_private, AztecAddress::zero());

        // We need to always advance the block one more time to get the current value in private, compared to the value in public.
        // To see why let's see this diagram.
        // When we schedule a change in public, lets say we are at block 2 (building a tx to be included in block 2), which means the latest committed block is block 1.
        // Thus, the value change will be set to block 7 (2 + 5).
        // If we now advance our env by 5 blocks, we will be at block 7 (building a tx to be included in block 7), which means the latest committed block is block 6.
        // Reading the value in public will work, because it will use the current block (7), and the current block is the block of change; but
        // if we try to create a historical proof, we do not have access to block 7 yet, and have to build the proof off of block 6, but at this time, the value change will not have
        // taken place yet, therefore we need to be at block 8 (building a tx to be included in block 8), for the historical proof to work, as it will have access to the full block 7
        // where the value change takes effect.
        // Note: We do not see this behavior in the e2e tests because setting the value inplicitly advances the block number by 1.
        //                              1     2     3     4     5     6     7     8     9
        //                              |     |     |     |     |     |     |     |     |
        //                                 ^
        //                    value change scheduled here
        //                                                                ^
        //                                   get_authorized() (public) called here with block_number = 7
        //                                                                      ^
        //                                        get_authorized() (private) called here with block_number = 8
        env.advance_block_by(1);
<<<<<<< HEAD
        let authorized_in_private_again: AztecAddress =
            env.call_private(Auth::at(auth_contract_address).get_authorized_in_private());
=======
        let authorized_in_private_again = Auth::at(auth_contract_address).get_authorized_in_private().view(&mut env.private());
>>>>>>> c8e4260e
        assert_eq(authorized_in_private_again, to_authorize);

        Auth::at(auth_contract_address).do_private_authorized_thing().call(&mut env.private());
    };
    authorized_becomes_effective_after_delay();

    let authorize_other = || {
        env.impersonate(admin);
        Auth::at(auth_contract_address).set_authorized(other).call(&mut env.public());
        env.advance_block_by(1);

<<<<<<< HEAD
        let scheduled_authorized =
            env.call_public(Auth::at(auth_contract_address).get_scheduled_authorized());
        assert_eq(scheduled_authorized, other);

        let authorized: AztecAddress =
            env.call_public(Auth::at(auth_contract_address).get_authorized());
=======
        let scheduled_authorized = Auth::at(auth_contract_address).get_scheduled_authorized().view(&mut env.public());
        assert_eq(scheduled_authorized, other);

        let authorized: AztecAddress = Auth::at(auth_contract_address).get_authorized().view(&mut env.public());
>>>>>>> c8e4260e
        assert_eq(authorized, to_authorize);

        env.impersonate(to_authorize);
        Auth::at(auth_contract_address).do_private_authorized_thing().call(&mut env.private());

        env.impersonate(other);
        env.assert_private_call_fails(Auth::at(auth_contract_address).do_private_authorized_thing());
    };
    authorize_other();

    let authorized_becomes_effective_after_delay_again = || {
        env.impersonate(to_authorize);

        // We advance the block by 4 again like above
        env.advance_block_by(CHANGE_AUTHORIZED_DELAY_BLOCKS - 1);
<<<<<<< HEAD
        let authorized: AztecAddress =
            env.call_public(Auth::at(auth_contract_address).get_authorized());
        assert_eq(authorized, other);

        let authorized_in_private: AztecAddress =
            env.call_private(Auth::at(auth_contract_address).get_authorized_in_private());
        assert_eq(authorized_in_private, to_authorize);

        env.advance_block_by(1);
        let authorized_in_private_again: AztecAddress =
            env.call_private(Auth::at(auth_contract_address).get_authorized_in_private());
=======
        let authorized = Auth::at(auth_contract_address).get_authorized().view(&mut env.public());
        assert_eq(authorized, other);

        let authorized_in_private = Auth::at(auth_contract_address).get_authorized_in_private().view(&mut env.private());
        assert_eq(authorized_in_private, to_authorize);

        env.advance_block_by(1);
        let authorized_in_private_again = Auth::at(auth_contract_address).get_authorized_in_private().view(&mut env.private());
>>>>>>> c8e4260e
        assert_eq(authorized_in_private_again, other);

        env.assert_private_call_fails(Auth::at(auth_contract_address).do_private_authorized_thing());

        env.impersonate(other);
        Auth::at(auth_contract_address).do_private_authorized_thing().call(&mut env.private());
    };
    authorized_becomes_effective_after_delay_again();
}<|MERGE_RESOLUTION|>--- conflicted
+++ resolved
@@ -29,24 +29,14 @@
         Auth::at(auth_contract_address).set_authorized(to_authorize).call(&mut env.public());
         env.advance_block_by(1);
 
-<<<<<<< HEAD
-        let scheduled_authorized =
-            env.call_public(Auth::at(auth_contract_address).get_scheduled_authorized());
-=======
         let scheduled_authorized = Auth::at(auth_contract_address).get_scheduled_authorized().view(&mut env.public());
->>>>>>> c8e4260e
         assert_eq(scheduled_authorized, to_authorize);
     };
     admin_sets_authorized();
 
     let authorized_is_not_yet_effective = || {
         env.impersonate(to_authorize);
-<<<<<<< HEAD
-        let authorized: AztecAddress =
-            env.call_public(Auth::at(auth_contract_address).get_authorized());
-=======
         let authorized = Auth::at(auth_contract_address).get_authorized().view(&mut env.public());
->>>>>>> c8e4260e
         assert_eq(authorized, AztecAddress::zero());
 
         env.assert_private_call_fails(Auth::at(auth_contract_address).do_private_authorized_thing());
@@ -58,19 +48,10 @@
 
         // We advance block by 4, because the delay is 5, and we initially advanced block by one after setting the value. See below comment for explanation.
         env.advance_block_by(CHANGE_AUTHORIZED_DELAY_BLOCKS - 1);
-<<<<<<< HEAD
-        let authorized: AztecAddress =
-            env.call_public(Auth::at(auth_contract_address).get_authorized());
-        assert_eq(authorized, to_authorize);
-
-        let authorized_in_private: AztecAddress =
-            env.call_private(Auth::at(auth_contract_address).get_authorized_in_private());
-=======
         let authorized = Auth::at(auth_contract_address).get_authorized().view(&mut env.public());
         assert_eq(authorized, to_authorize);
 
         let authorized_in_private: AztecAddress = Auth::at(auth_contract_address).get_authorized_in_private().view(&mut env.private());
->>>>>>> c8e4260e
         assert_eq(authorized_in_private, AztecAddress::zero());
 
         // We need to always advance the block one more time to get the current value in private, compared to the value in public.
@@ -92,12 +73,7 @@
         //                                                                      ^
         //                                        get_authorized() (private) called here with block_number = 8
         env.advance_block_by(1);
-<<<<<<< HEAD
-        let authorized_in_private_again: AztecAddress =
-            env.call_private(Auth::at(auth_contract_address).get_authorized_in_private());
-=======
         let authorized_in_private_again = Auth::at(auth_contract_address).get_authorized_in_private().view(&mut env.private());
->>>>>>> c8e4260e
         assert_eq(authorized_in_private_again, to_authorize);
 
         Auth::at(auth_contract_address).do_private_authorized_thing().call(&mut env.private());
@@ -109,19 +85,10 @@
         Auth::at(auth_contract_address).set_authorized(other).call(&mut env.public());
         env.advance_block_by(1);
 
-<<<<<<< HEAD
-        let scheduled_authorized =
-            env.call_public(Auth::at(auth_contract_address).get_scheduled_authorized());
-        assert_eq(scheduled_authorized, other);
-
-        let authorized: AztecAddress =
-            env.call_public(Auth::at(auth_contract_address).get_authorized());
-=======
         let scheduled_authorized = Auth::at(auth_contract_address).get_scheduled_authorized().view(&mut env.public());
         assert_eq(scheduled_authorized, other);
 
         let authorized: AztecAddress = Auth::at(auth_contract_address).get_authorized().view(&mut env.public());
->>>>>>> c8e4260e
         assert_eq(authorized, to_authorize);
 
         env.impersonate(to_authorize);
@@ -137,19 +104,6 @@
 
         // We advance the block by 4 again like above
         env.advance_block_by(CHANGE_AUTHORIZED_DELAY_BLOCKS - 1);
-<<<<<<< HEAD
-        let authorized: AztecAddress =
-            env.call_public(Auth::at(auth_contract_address).get_authorized());
-        assert_eq(authorized, other);
-
-        let authorized_in_private: AztecAddress =
-            env.call_private(Auth::at(auth_contract_address).get_authorized_in_private());
-        assert_eq(authorized_in_private, to_authorize);
-
-        env.advance_block_by(1);
-        let authorized_in_private_again: AztecAddress =
-            env.call_private(Auth::at(auth_contract_address).get_authorized_in_private());
-=======
         let authorized = Auth::at(auth_contract_address).get_authorized().view(&mut env.public());
         assert_eq(authorized, other);
 
@@ -158,7 +112,6 @@
 
         env.advance_block_by(1);
         let authorized_in_private_again = Auth::at(auth_contract_address).get_authorized_in_private().view(&mut env.private());
->>>>>>> c8e4260e
         assert_eq(authorized_in_private_again, other);
 
         env.assert_private_call_fails(Auth::at(auth_contract_address).do_private_authorized_thing());
