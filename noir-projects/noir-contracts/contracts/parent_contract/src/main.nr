--- conflicted
+++ resolved
@@ -269,18 +269,11 @@
         let value_to_set = 7;
         let result = Parent::at(parent_contract_address).private_call(
             child_contract_address,
-<<<<<<< HEAD
-            comptime { FunctionSelector::from_signature("private_set_value(Field,(Field))") },
-            [value_to_set, owner.to_field()],
-        );
-        let result: Field = env.call_private(parent_private_set_call_interface);
-=======
             comptime {
             FunctionSelector::from_signature("private_set_value(Field,(Field))")
         },
             [value_to_set, owner.to_field()]
         ).call(&mut env.private());
->>>>>>> c8e4260e
         assert(result == value_to_set);
         // Read the stored value in the note. We have to change the contract address to the child contract in order to read its notes
         env.impersonate(child_contract_address);
@@ -294,18 +287,11 @@
         // Get value from child through parent
         let read_result = Parent::at(parent_contract_address).private_call(
             child_contract_address,
-<<<<<<< HEAD
-            comptime { FunctionSelector::from_signature("private_get_value(Field,(Field))") },
-            [7, owner.to_field()],
-        );
-        let read_result: Field = env.call_private(parent_private_get_call_interface);
-=======
             comptime {
             FunctionSelector::from_signature("private_get_value(Field,(Field))")
         },
             [7, owner.to_field()]
         ).call(&mut env.private());
->>>>>>> c8e4260e
         assert(note_value == read_result);
     }
 }