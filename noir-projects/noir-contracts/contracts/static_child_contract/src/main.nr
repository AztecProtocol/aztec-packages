// A contract used along with `StaticParent` contract to test static calls.
contract StaticChild {
    use dep::aztec::prelude::{AztecAddress, FunctionSelector, PublicMutable, PrivateSet, PrivateContext, Deserialize};

    use dep::aztec::{
        context::{PublicContext, gas::GasOpts}, protocol_types::{abis::{call_context::CallContext}},
<<<<<<< HEAD
        note::{note_getter_options::NoteGetterOptions, note_header::NoteHeader},
        keys::getters::{get_npk_m_hash, get_ivpk_m, get_ovpk_m}
=======
        note::{note_getter_options::NoteGetterOptions, note_header::NoteHeader}
>>>>>>> 3502ccdc
    };
    use dep::value_note::value_note::ValueNote;

    #[aztec(storage)]
    struct Storage {
        current_value: PublicMutable<Field>,
        a_private_value: PrivateSet<ValueNote>,
    }

    // Returns base_value + chain_id + version + block_number + timestamp statically
    #[aztec(public)]
    #[aztec(view)]
    fn pub_get_value(base_value: Field) -> Field {
        let return_value = base_value
            + context.chain_id()
            + context.version()
            + context.block_number()
            + context.timestamp() as Field;

        return_value
    }

    // Sets `current_value` to `new_value`
    #[aztec(public)]
    fn pub_set_value(new_value: Field) -> Field {
        storage.current_value.write(new_value);
        context.emit_unencrypted_log(new_value);

        new_value
    }

    // View function that attempts to modify state. Should always fail regardless how it's called.
    #[aztec(private)]
    #[aztec(view)]
    fn private_illegal_set_value(new_value: Field, owner: AztecAddress) -> Field {
<<<<<<< HEAD
        let owner_npk_m_hash = get_npk_m_hash(&mut context, owner);
        let owner_ovpk_m = get_ovpk_m(&mut context, context.msg_sender());
        let owner_ivpk_m = get_ivpk_m(&mut context, owner);
=======
        let header = context.get_header();
        let owner_npk_m_hash = header.get_npk_m_hash(&mut context, owner);
        let owner_ivpk_m = header.get_ivpk_m(&mut context, owner);
>>>>>>> 3502ccdc
        let mut note = ValueNote::new(new_value, owner_npk_m_hash);
        storage.a_private_value.insert(&mut note, true, owner_ovpk_m, owner_ivpk_m);
        new_value
    }

    // Modify a note
    #[aztec(private)]
    fn private_set_value(new_value: Field, owner: AztecAddress) -> Field {
<<<<<<< HEAD
        let owner_npk_m_hash = get_npk_m_hash(&mut context, owner);
        let owner_ovpk_m = get_ovpk_m(&mut context, context.msg_sender());
        let owner_ivpk_m = get_ivpk_m(&mut context, owner);
=======
        let header = context.get_header();
        let owner_npk_m_hash = header.get_npk_m_hash(&mut context, owner);
        let owner_ivpk_m = header.get_ivpk_m(&mut context, owner);
>>>>>>> 3502ccdc
        let mut note = ValueNote::new(new_value, owner_npk_m_hash);
        storage.a_private_value.insert(&mut note, true, owner_ovpk_m, owner_ivpk_m);
        new_value
    }

    // Retrieve note value statically
    #[aztec(private)]
    #[aztec(view)]
    fn private_get_value(amount: Field, owner: AztecAddress) -> Field {
        let owner_npk_m_hash = context.get_header().get_npk_m_hash(&mut context, owner);
        let mut options = NoteGetterOptions::new();
        options = options.select(ValueNote::properties().value, amount, Option::none()).select(
            ValueNote::properties().npk_m_hash,
            owner_npk_m_hash,
            Option::none()
        ).set_limit(1);
        let notes = storage.a_private_value.get_notes(options);
        notes[0].unwrap_unchecked().value
    }

    // Increments `current_value` by `new_value`
    #[aztec(public)]
    fn pub_inc_value(new_value: Field) -> Field {
        let old_value = storage.current_value.read();
        storage.current_value.write(old_value + new_value);
        context.emit_unencrypted_log(new_value);

        new_value
    }

    // View function that attempts to modify state. Should always fail regardless how it's called.
    #[aztec(public)]
    #[aztec(view)]
    fn pub_illegal_inc_value(new_value: Field) -> Field {
        let old_value = storage.current_value.read();
        storage.current_value.write(old_value + new_value);
        context.emit_unencrypted_log(new_value);

        new_value
    }
}<|MERGE_RESOLUTION|>--- conflicted
+++ resolved
@@ -4,12 +4,7 @@
 
     use dep::aztec::{
         context::{PublicContext, gas::GasOpts}, protocol_types::{abis::{call_context::CallContext}},
-<<<<<<< HEAD
-        note::{note_getter_options::NoteGetterOptions, note_header::NoteHeader},
-        keys::getters::{get_npk_m_hash, get_ivpk_m, get_ovpk_m}
-=======
         note::{note_getter_options::NoteGetterOptions, note_header::NoteHeader}
->>>>>>> 3502ccdc
     };
     use dep::value_note::value_note::ValueNote;
 
@@ -45,34 +40,24 @@
     #[aztec(private)]
     #[aztec(view)]
     fn private_illegal_set_value(new_value: Field, owner: AztecAddress) -> Field {
-<<<<<<< HEAD
-        let owner_npk_m_hash = get_npk_m_hash(&mut context, owner);
-        let owner_ovpk_m = get_ovpk_m(&mut context, context.msg_sender());
-        let owner_ivpk_m = get_ivpk_m(&mut context, owner);
-=======
         let header = context.get_header();
         let owner_npk_m_hash = header.get_npk_m_hash(&mut context, owner);
+        let msg_sender_ovpk_m = header.get_ovpk_m(&mut context, context.msg_sender());
         let owner_ivpk_m = header.get_ivpk_m(&mut context, owner);
->>>>>>> 3502ccdc
         let mut note = ValueNote::new(new_value, owner_npk_m_hash);
-        storage.a_private_value.insert(&mut note, true, owner_ovpk_m, owner_ivpk_m);
+        storage.a_private_value.insert(&mut note, true, msg_sender_ovpk_m, owner_ivpk_m);
         new_value
     }
 
     // Modify a note
     #[aztec(private)]
     fn private_set_value(new_value: Field, owner: AztecAddress) -> Field {
-<<<<<<< HEAD
-        let owner_npk_m_hash = get_npk_m_hash(&mut context, owner);
-        let owner_ovpk_m = get_ovpk_m(&mut context, context.msg_sender());
-        let owner_ivpk_m = get_ivpk_m(&mut context, owner);
-=======
         let header = context.get_header();
         let owner_npk_m_hash = header.get_npk_m_hash(&mut context, owner);
+        let msg_sender_ovpk_m = header.get_ovpk_m(&mut context, context.msg_sender());
         let owner_ivpk_m = header.get_ivpk_m(&mut context, owner);
->>>>>>> 3502ccdc
         let mut note = ValueNote::new(new_value, owner_npk_m_hash);
-        storage.a_private_value.insert(&mut note, true, owner_ovpk_m, owner_ivpk_m);
+        storage.a_private_value.insert(&mut note, true, msg_sender_ovpk_m, owner_ivpk_m);
         new_value
     }
 
