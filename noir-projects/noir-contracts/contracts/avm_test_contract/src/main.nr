--- conflicted
+++ resolved
@@ -627,11 +627,7 @@
         dep::aztec::oracle::debug_log::debug_log("read_storage_map");
         let _ = read_storage_map(context.this_address());
         dep::aztec::oracle::debug_log::debug_log("keccak_hash");
-<<<<<<< HEAD
-        let _ = keccak256::keccak256(args_u8, args_u8.len() as u32);
-=======
-        let _ = std::hash::keccak256(args_u8, args_u8.len());
->>>>>>> 438c905e
+        let _ = keccak256::keccak256(args_u8, args_u8.len());
         dep::aztec::oracle::debug_log::debug_log("sha256_hash");
         let _ = sha256::sha256_var(args_u8, args_u8.len() as u64);
         dep::aztec::oracle::debug_log::debug_log("poseidon2_hash");
