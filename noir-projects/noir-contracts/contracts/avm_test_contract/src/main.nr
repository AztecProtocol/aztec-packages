--- conflicted
+++ resolved
@@ -434,14 +434,7 @@
 
     #[public]
     fn assert_nullifier_exists(nullifier: Field) {
-<<<<<<< HEAD
-        assert(
-            context.nullifier_exists(nullifier, context.storage_address()),
-            "Nullifier doesn't exist!",
-        );
-=======
         assert(context.nullifier_exists(nullifier, context.this_address()), "Nullifier doesn't exist!");
->>>>>>> c8e4260e
     }
 
     // Use the standard context interface to emit a new nullifier
