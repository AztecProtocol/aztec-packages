--- conflicted
+++ resolved
@@ -14,21 +14,11 @@
     }
 
     #[aztec(private)]
-<<<<<<< HEAD
     fn private_delegate_set_value(target_contract: AztecAddress, value: Field, owner: AztecAddress) {
         // Call the target private function
         let return_values = DelegatedOn::at(target_contract).private_set_value(value, owner).delegate_call(&mut context);
         // Copy the return value from the call to this function's return values
         return_values[0]
-=======
-    fn private_delegate_set_value(
-        target_contract: AztecAddress,
-        target_selector: FunctionSelector,
-        args: [Field; 2]
-    ) -> Field {
-        // Call the target private function
-        context.delegate_call_private_function(target_contract, target_selector, args).unpack_into()
->>>>>>> 8942d69a
     }
 
     #[aztec(private)]
