--- conflicted
+++ resolved
@@ -7,10 +7,7 @@
         note::utils::compute_note_hash_for_nullify,
         protocol_types::address::AztecAddress,
         state_vars::SharedImmutable,
-<<<<<<< HEAD
-=======
         macros::{storage::storage, functions::{private, public, initializer}},
->>>>>>> a166203a
     };
     use dep::value_note::value_note::ValueNote;
     use token::Token;
