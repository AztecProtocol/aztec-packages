--- conflicted
+++ resolved
@@ -7,11 +7,7 @@
     use crate::lib::{calculate_fee, get_bridge_gas_msg_hash};
 
     struct Storage {
-<<<<<<< HEAD
-        balances: Map<AztecAddress, PublicState<U128>>,
-=======
-        balances: Map<AztecAddress, PublicMutable<SafeU120>>,
->>>>>>> 4667c276
+        balances: Map<AztecAddress, PublicMutable<U128>>,
     }
 
     #[aztec(private)]
