mod lib;

contract GasToken {
    use dep::aztec::protocol_types::{abis::function_selector::FunctionSelector, address::{AztecAddress, EthAddress}};
    use dep::aztec::state_vars::{SharedImmutable, PublicMutable, Map};

    use crate::lib::{calculate_fee, get_bridge_gas_msg_hash};

    #[aztec(storage)]
    struct Storage {
        // This map is accessed directly by protocol circuits to check balances for fee payment.
        // Do not change this storage layout unless you also update the base rollup circuits.
        balances: Map<AztecAddress, PublicMutable<U128>>,
        portal_address: SharedImmutable<EthAddress>,
    }

    // We purposefully not set this function as an initializer so we do not bind
    // the contract to a specific L1 portal address, since the gas token address
    // is a hardcoded constant in the rollup circuits.
    #[aztec(public)]
    fn set_portal(portal_address: EthAddress) {
        assert(storage.portal_address.read_public().is_zero());
        storage.portal_address.initialize(portal_address);
    }

    #[aztec(public)]
    fn claim_public(to: AztecAddress, amount: Field, secret: Field, leaf_index: Field) {
        let content_hash = get_bridge_gas_msg_hash(to, amount);
        let portal_address = storage.portal_address.read_public();
        assert(!portal_address.is_zero());

        // Consume message and emit nullifier
        context.consume_l1_to_l2_message(content_hash, secret, portal_address, leaf_index);

        let new_balance = storage.balances.at(to).read() + U128::from_integer(amount);
        storage.balances.at(to).write(new_balance);
    }

    // TODO(@just-mitch): remove this function before mainnet deployment
    // convenience function for testing
    // the true canonical gas token contract will not have this function
    #[aztec(public)]
    fn mint_public(to: AztecAddress, amount: Field) {
        let amount = U128::from_integer(amount);
        let new_balance = storage.balances.at(to).read().add(amount);

        storage.balances.at(to).write(new_balance);
    }

    #[aztec(public)]
    fn check_balance(fee_limit: Field) {
        let fee_limit = U128::from_integer(fee_limit);
        assert(storage.balances.at(context.msg_sender()).read() >= fee_limit, "Balance too low");
    }

<<<<<<< HEAD
    // utility function for testing
    unconstrained fn balance_of_public(owner: AztecAddress) -> pub Field {
=======
    #[aztec(public)]
    fn pay_fee(fee_limit: Field) -> Field {
        let fee_limit_u128 = U128::from_integer(fee_limit);
        let fee = calculate_fee(context);
        assert(fee <= fee_limit_u128, "Fee too high");

        let sender_new_balance = storage.balances.at(context.msg_sender()).read() - fee;
        storage.balances.at(context.msg_sender()).write(sender_new_balance);

        let recipient_new_balance = storage.balances.at(context.fee_recipient()).read() + fee;
        storage.balances.at(context.fee_recipient()).write(recipient_new_balance);

        let rebate = fee_limit_u128 - fee;
        rebate.to_field()
    }

    #[aztec(public)]
    fn balance_of_public(owner: AztecAddress) -> pub Field {
>>>>>>> 52550089
        storage.balances.at(owner).read().to_field()
    }
}<|MERGE_RESOLUTION|>--- conflicted
+++ resolved
@@ -53,29 +53,9 @@
         assert(storage.balances.at(context.msg_sender()).read() >= fee_limit, "Balance too low");
     }
 
-<<<<<<< HEAD
     // utility function for testing
-    unconstrained fn balance_of_public(owner: AztecAddress) -> pub Field {
-=======
-    #[aztec(public)]
-    fn pay_fee(fee_limit: Field) -> Field {
-        let fee_limit_u128 = U128::from_integer(fee_limit);
-        let fee = calculate_fee(context);
-        assert(fee <= fee_limit_u128, "Fee too high");
-
-        let sender_new_balance = storage.balances.at(context.msg_sender()).read() - fee;
-        storage.balances.at(context.msg_sender()).write(sender_new_balance);
-
-        let recipient_new_balance = storage.balances.at(context.fee_recipient()).read() + fee;
-        storage.balances.at(context.fee_recipient()).write(recipient_new_balance);
-
-        let rebate = fee_limit_u128 - fee;
-        rebate.to_field()
-    }
-
     #[aztec(public)]
     fn balance_of_public(owner: AztecAddress) -> pub Field {
->>>>>>> 52550089
         storage.balances.at(owner).read().to_field()
     }
 }