use dep::aztec::{
    hash::pedersen_hash, keys::getters::get_public_keys, prelude::{AztecAddress, NoteHeader},
    test::helpers::{cheatcodes, test_environment::TestEnvironment},
    protocol_types::storage::map::derive_storage_slot_in_map,
    oracle::{execution::{get_block_number, get_contract_address}, unsafe_rand::unsafe_rand, storage::storage_read}
};
use crate::{types::nft_note::NFTNote, NFT};

pub fn setup(with_account_contracts: bool) -> (&mut TestEnvironment, AztecAddress, AztecAddress, AztecAddress) {
    // Setup env, generate keys
    let mut env = TestEnvironment::new();
    let (owner, recipient) = if with_account_contracts {
        let owner = env.create_account_contract(1);
        let recipient = env.create_account_contract(2);
        // Deploy canonical auth registry
        let _auth_registry = env.deploy("./@auth_registry_contract", "AuthRegistry").without_initializer();
        (owner, recipient)
    } else {
        let owner = env.create_account();
        let recipient = env.create_account();
        (owner, recipient)
    };

    // Start the test in the account contract address
    env.impersonate(owner);

    // Deploy token contract
    let initializer_call_interface = NFT::interface().constructor(
        owner,
        "TestNFT000000000000000000000000",
        "TN00000000000000000000000000000"
    );
    let nft_contract = env.deploy_self("NFT").with_public_initializer(initializer_call_interface);
    let nft_contract_address = nft_contract.to_address();
    env.advance_block_by(1);
    (&mut env, nft_contract_address, owner, recipient)
}

pub fn setup_and_mint(with_account_contracts: bool) -> (&mut TestEnvironment, AztecAddress, AztecAddress, AztecAddress, Field) {
    // Setup
    let (env, nft_contract_address, owner, recipient) = setup(with_account_contracts);
    let minted_token_id = 615;

    let mint_public_call_interface = NFT::at(nft_contract_address).mint(owner, minted_token_id);
    env.call_public(mint_public_call_interface);

    (env, nft_contract_address, owner, recipient, minted_token_id)
}

pub fn setup_mint_and_transfer_to_private(with_account_contracts: bool) -> (&mut TestEnvironment, AztecAddress, AztecAddress, AztecAddress, Field) {
    let (env, nft_contract_address, owner, recipient, minted_token_id) = setup_and_mint(with_account_contracts);

    let note_randomness = unsafe_rand();
    let transient_storage_slot_randomness = unsafe_rand();
    let transfer_preparer_storage_slot_commitment = pedersen_hash(
        [owner.to_field(), transient_storage_slot_randomness],
        NFT::TRANSIENT_STORAGE_SLOT_PEDERSEN_INDEX
    );

    // We prepare the transfer with user being both the sender and the recipient (classical "shield" flow)
    let prepare_transfer_to_private_call_interface = NFT::at(nft_contract_address).prepare_transfer_to_private(
        owner,
        owner,
        note_randomness,
        transient_storage_slot_randomness
    );
    env.call_private_void(prepare_transfer_to_private_call_interface);

    // Finalize the transfer of the NFT
    let finalize_transfer_to_private_call_interface = NFT::at(nft_contract_address).finalize_transfer_to_private(minted_token_id, transfer_preparer_storage_slot_commitment);
    env.call_public(finalize_transfer_to_private_call_interface);

    // Store the finalized note in the cache
    let mut context = env.private();
<<<<<<< HEAD
    let owner_npk_m_hash = get_current_public_keys(&mut context, owner).npk_m.hash();
    let private_nfts_owner_slot = derive_storage_slot_in_map(NFT::storage_layout().private_nfts.slot, owner);
=======
    let owner_npk_m_hash = get_public_keys(owner).npk_m.hash();
    let private_nfts_owner_slot = derive_storage_slot_in_map(NFT::storage().private_nfts.slot, owner);
>>>>>>> 0d753639

    env.add_note(
        &mut NFTNote {
        token_id: minted_token_id,
        npk_m_hash: owner_npk_m_hash,
        randomness: note_randomness,
        header: NoteHeader::empty()
    },
        private_nfts_owner_slot,
        nft_contract_address
    );

    (env, nft_contract_address, owner, recipient, minted_token_id)
}

pub fn get_nft_exists(nft_contract_address: AztecAddress, token_id: Field) -> bool {
    let current_contract_address = get_contract_address();
    cheatcodes::set_contract_address(nft_contract_address);
    let block_number = get_block_number();

    let nft_exists_slot = NFT::storage_layout().nft_exists.slot;
    let nft_slot = derive_storage_slot_in_map(nft_exists_slot, token_id);
    let exists: bool = storage_read(nft_contract_address, nft_slot, block_number);
    cheatcodes::set_contract_address(current_contract_address);

    exists
}

pub fn assert_owns_public_nft(
    env: &mut TestEnvironment,
    nft_contract_address: AztecAddress,
    owner: AztecAddress,
    token_id: Field
) {
    let owner_of_interface = NFT::at(nft_contract_address).owner_of(token_id);
    let obtained_owner = env.call_public(owner_of_interface);

    assert(owner == obtained_owner, "Incorrect NFT owner");
}

pub fn assert_owns_private_nft(nft_contract_address: AztecAddress, owner: AztecAddress, token_id: Field) {
    let current_contract_address = get_contract_address();
    cheatcodes::set_contract_address(nft_contract_address);

    // Direct call to unconstrained
    let (private_nfts, _) = NFT::get_private_nfts(owner, 0);

    let mut nft_found = false;
    for obtained_token_id in private_nfts {
        if obtained_token_id == token_id {
            nft_found = true;
        }
    }

    cheatcodes::set_contract_address(current_contract_address);

    assert(nft_found, "NFT not found in private nfts");
}<|MERGE_RESOLUTION|>--- conflicted
+++ resolved
@@ -72,13 +72,8 @@
 
     // Store the finalized note in the cache
     let mut context = env.private();
-<<<<<<< HEAD
-    let owner_npk_m_hash = get_current_public_keys(&mut context, owner).npk_m.hash();
+    let owner_npk_m_hash = get_public_keys(owner).npk_m.hash();
     let private_nfts_owner_slot = derive_storage_slot_in_map(NFT::storage_layout().private_nfts.slot, owner);
-=======
-    let owner_npk_m_hash = get_public_keys(owner).npk_m.hash();
-    let private_nfts_owner_slot = derive_storage_slot_in_map(NFT::storage().private_nfts.slot, owner);
->>>>>>> 0d753639
 
     env.add_note(
         &mut NFTNote {
