--- conflicted
+++ resolved
@@ -68,21 +68,10 @@
     let _ = OracleMock::mock("getRandomField").returns(note_randomness);
 
     // We prepare the transfer with user being both the sender and the recipient (classical "shield" flow)
-<<<<<<< HEAD
-    let prepare_transfer_to_private_call_interface = NFT::at(nft_contract_address)
-        .prepare_transfer_to_private(owner, owner, transient_storage_slot_randomness);
-    env.call_private_void(prepare_transfer_to_private_call_interface);
-
-    // Finalize the transfer of the NFT
-    let finalize_transfer_to_private_call_interface = NFT::at(nft_contract_address)
-        .finalize_transfer_to_private(minted_token_id, transfer_preparer_storage_slot_commitment);
-    env.call_public(finalize_transfer_to_private_call_interface);
-=======
     NFT::at(nft_contract_address).prepare_transfer_to_private(owner, owner, transient_storage_slot_randomness).call(&mut env.private());
 
     // Finalize the transfer of the NFT
     NFT::at(nft_contract_address).finalize_transfer_to_private(minted_token_id, transfer_preparer_storage_slot_commitment).call(&mut env.public());
->>>>>>> c8e4260e
 
     // TODO(#8771): We need to manually add the note because in the partial notes flow `notify_created_note_oracle`
     // is not called and we don't have a `NoteProcessor` in TXE.
