--- conflicted
+++ resolved
@@ -59,32 +59,12 @@
         setup_and_mint(with_account_contracts);
 
     let note_randomness = random();
-<<<<<<< HEAD
-=======
-    let transient_storage_slot_randomness = random();
-    let transfer_preparer_storage_slot_commitment = pedersen_hash(
-        [owner.to_field(), transient_storage_slot_randomness],
-        NFT::TRANSIENT_STORAGE_SLOT_PEDERSEN_INDEX,
-    );
->>>>>>> 65b84939
 
     // We mock the Oracle to return the note randomness such that later on we can manually add the note
     let _ = OracleMock::mock("getRandomField").returns(note_randomness);
 
-<<<<<<< HEAD
     // We transfer the public NFT to private.
     env.call_private_void(NFT::at(nft_contract_address).transfer_to_private(owner, minted_token_id));
-=======
-    // We prepare the transfer with user being both the sender and the recipient (classical "shield" flow)
-    NFT::at(nft_contract_address)
-        .prepare_transfer_to_private(owner, owner, transient_storage_slot_randomness)
-        .call(&mut env.private());
-
-    // Finalize the transfer of the NFT
-    NFT::at(nft_contract_address)
-        .finalize_transfer_to_private(minted_token_id, transfer_preparer_storage_slot_commitment)
-        .call(&mut env.public());
->>>>>>> 65b84939
 
     // TODO(#8771): We need to manually add the note because in the partial notes flow `notify_created_note_oracle`
     // is not called and we don't have a `NoteProcessor` in TXE.
