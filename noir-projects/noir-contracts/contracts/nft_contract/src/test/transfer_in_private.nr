--- conflicted
+++ resolved
@@ -11,16 +11,7 @@
         utils::setup_mint_and_transfer_to_private( /* with_account_contracts */ false);
 
     // Transfer the NFT to the recipient
-<<<<<<< HEAD
-    env.call_private_void(NFT::at(nft_contract_address).transfer_in_private(
-        sender,
-        recipient,
-        token_id,
-        0,
-    ));
-=======
     NFT::at(nft_contract_address).transfer_in_private(sender, recipient, token_id, 0).call(&mut env.private());
->>>>>>> c8e4260e
 
     // Recipient should have the note in their private nfts
     utils::assert_owns_private_nft(nft_contract_address, recipient, token_id);
@@ -33,16 +24,7 @@
         utils::setup_mint_and_transfer_to_private( /* with_account_contracts */ false);
 
     // Transfer the NFT back to the owner
-<<<<<<< HEAD
-    env.call_private_void(NFT::at(nft_contract_address).transfer_in_private(
-        owner,
-        owner,
-        token_id,
-        0,
-    ));
-=======
     NFT::at(nft_contract_address).transfer_in_private(owner, owner, token_id, 0).call(&mut env.private());
->>>>>>> c8e4260e
 
     // NFT owner should stay the same
     utils::assert_owns_private_nft(nft_contract_address, owner, token_id);
@@ -56,16 +38,7 @@
     let not_deployed = cheatcodes::create_account();
 
     // Transfer the NFT to the recipient
-<<<<<<< HEAD
-    env.call_private_void(NFT::at(nft_contract_address).transfer_in_private(
-        sender,
-        not_deployed.address,
-        token_id,
-        0,
-    ));
-=======
     NFT::at(nft_contract_address).transfer_in_private(sender, not_deployed.address, token_id, 0).call(&mut env.private());
->>>>>>> c8e4260e
 
     // Owner of the private NFT should be the not_deployed account
     utils::assert_owns_private_nft(nft_contract_address, not_deployed.address, token_id);
@@ -102,16 +75,7 @@
         utils::setup_mint_and_transfer_to_private( /* with_account_contracts */ false);
     // Try transferring the NFT from not_owner
     env.impersonate(not_owner);
-<<<<<<< HEAD
-    env.call_private_void(NFT::at(nft_contract_address).transfer_in_private(
-        not_owner,
-        owner,
-        token_id,
-        0,
-    ));
-=======
     NFT::at(nft_contract_address).transfer_in_private(not_owner, owner, token_id, 0).call(&mut env.private());
->>>>>>> c8e4260e
 }
 
 #[test(should_fail_with = "invalid nonce")]
@@ -126,16 +90,7 @@
     let token_id = random();
 
     // Try transferring the NFT
-<<<<<<< HEAD
-    env.call_private_void(NFT::at(nft_contract_address).transfer_in_private(
-        sender,
-        recipient,
-        token_id,
-        1,
-    ));
-=======
     NFT::at(nft_contract_address).transfer_in_private(sender, recipient, token_id, 1).call(&mut env.private());
->>>>>>> c8e4260e
 }
 
 #[test(should_fail_with = "Authorization not found for message hash")]
@@ -152,16 +107,7 @@
     // Impersonate recipient to perform the call
     env.impersonate(recipient);
     // Try transferring the NFT
-<<<<<<< HEAD
-    env.call_private_void(NFT::at(nft_contract_address).transfer_in_private(
-        sender,
-        recipient,
-        token_id,
-        1,
-    ));
-=======
     NFT::at(nft_contract_address).transfer_in_private(sender, recipient, token_id, 1).call(&mut env.private());
->>>>>>> c8e4260e
 }
 
 #[test(should_fail_with = "Authorization not found for message hash")]
