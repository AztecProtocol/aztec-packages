use crate::test::utils;
use dep::aztec::oracle::random::random;
use dep::authwit::cheatcodes as authwit_cheatcodes;
use crate::NFT;

#[test]
unconstrained fn transfer_in_public() {
    // Setup without account contracts. We are not using authwits here, so dummy accounts are enough
    let (env, nft_contract_address, sender, recipient, token_id) =
        utils::setup_and_mint( /* with_account_contracts */ false);

    // Transfer the NFT
    NFT::at(nft_contract_address).transfer_in_public(sender, recipient, token_id, 0).call(&mut env.public());

    utils::assert_owns_public_nft(env, nft_contract_address, recipient, token_id);
}

#[test]
unconstrained fn transfer_in_public_to_self() {
    // Setup without account contracts. We are not using authwits here, so dummy accounts are enough
    let (env, nft_contract_address, user, _, token_id) =
        utils::setup_and_mint( /* with_account_contracts */ false);

    // Transfer the NFT
    NFT::at(nft_contract_address).transfer_in_public(user, user, token_id, 0).call(&mut env.public());

    // Check the user stayed the public owner
    utils::assert_owns_public_nft(env, nft_contract_address, user, token_id);
}

#[test]
unconstrained fn transfer_in_public_on_behalf_of_other() {
    // Setup with account contracts. Slower since we actually deploy them, but needed for authwits.
    let (env, nft_contract_address, sender, recipient, token_id) =
        utils::setup_and_mint( /* with_account_contracts */ true);

    let transfer_in_public_from_call_interface =
        NFT::at(nft_contract_address).transfer_in_public(sender, recipient, token_id, 1);
    authwit_cheatcodes::add_public_authwit_from_call_interface(
        sender,
        recipient,
        transfer_in_public_from_call_interface,
    );
    // Impersonate recipient to perform the call
    env.impersonate(recipient);
    // Transfer the NFT
    transfer_in_public_from_call_interface.call(&mut env.public());

    // Check the is recipient is the new public owner
    utils::assert_owns_public_nft(env, nft_contract_address, recipient, token_id);
}

#[test(should_fail_with = "invalid nonce")]
unconstrained fn transfer_in_public_failure_on_behalf_of_self_non_zero_nonce() {
    // Setup without account contracts. We are not using authwits here, so dummy accounts are enough.
    // The authwit check is in the beginning so we don't need to waste time on minting the NFT and transferring
    // it to private..
    let (env, nft_contract_address, sender, recipient) =
        utils::setup( /* with_account_contracts */ false);

    // We set random value for the token_id as the nonce check is before we use the value.
    let token_id = random();

    // Try to transfer the NFT
<<<<<<< HEAD
    env.call_public(NFT::at(nft_contract_address).transfer_in_public(
        sender,
        recipient,
        token_id,
        random(),
    ));
=======
    NFT::at(nft_contract_address).transfer_in_public(sender, recipient, token_id, random()).call(&mut env.public());
>>>>>>> c8e4260e
}

#[test(should_fail_with = "invalid owner")]
unconstrained fn transfer_in_public_non_existent_nft() {
    // Setup without account contracts. We are not using authwits here, so dummy accounts are enough
    let (env, nft_contract_address, sender, recipient) =
        utils::setup( /* with_account_contracts */ false);

    // Try to transfer the NFT
    let token_id = 612;
    NFT::at(nft_contract_address).transfer_in_public(sender, recipient, token_id, 0).call(&mut env.public());
}

#[test(should_fail_with = "unauthorized")]
unconstrained fn transfer_in_public_failure_on_behalf_of_other_without_approval() {
    // Setup with account contracts. Slower since we actually deploy them, but needed for authwits.
    let (env, nft_contract_address, sender, recipient, token_id) =
        utils::setup_and_mint( /* with_account_contracts */ true);

    // Impersonate recipient to perform the call
    env.impersonate(recipient);
    // Try to transfer tokens
<<<<<<< HEAD
    env.assert_public_call_fails(NFT::at(nft_contract_address).transfer_in_public(
        sender,
        recipient,
        token_id,
        1,
    ));
    // Check the sender stayed the public owner
    utils::assert_owns_public_nft(env, nft_contract_address, sender, token_id);
=======
    NFT::at(nft_contract_address).transfer_in_public(sender, recipient, token_id, 1).call(&mut env.public());
>>>>>>> c8e4260e
}

#[test(should_fail_with = "unauthorized")]
unconstrained fn transfer_in_public_failure_on_behalf_of_other_wrong_caller() {
    // Setup with account contracts. Slower since we actually deploy them, but needed for authwits.
    let (env, nft_contract_address, sender, recipient, token_id) =
        utils::setup_and_mint( /* with_account_contracts */ true);
    let transfer_in_public_from_call_interface =
        NFT::at(nft_contract_address).transfer_in_public(sender, recipient, token_id, 1);
    authwit_cheatcodes::add_public_authwit_from_call_interface(
        sender,
        sender,
        transfer_in_public_from_call_interface,
    );
    // Impersonate recipient to perform the call
    env.impersonate(recipient);
    // Try to transfer tokens
    transfer_in_public_from_call_interface.call(&mut env.public());
}<|MERGE_RESOLUTION|>--- conflicted
+++ resolved
@@ -62,16 +62,7 @@
     let token_id = random();
 
     // Try to transfer the NFT
-<<<<<<< HEAD
-    env.call_public(NFT::at(nft_contract_address).transfer_in_public(
-        sender,
-        recipient,
-        token_id,
-        random(),
-    ));
-=======
     NFT::at(nft_contract_address).transfer_in_public(sender, recipient, token_id, random()).call(&mut env.public());
->>>>>>> c8e4260e
 }
 
 #[test(should_fail_with = "invalid owner")]
@@ -94,18 +85,7 @@
     // Impersonate recipient to perform the call
     env.impersonate(recipient);
     // Try to transfer tokens
-<<<<<<< HEAD
-    env.assert_public_call_fails(NFT::at(nft_contract_address).transfer_in_public(
-        sender,
-        recipient,
-        token_id,
-        1,
-    ));
-    // Check the sender stayed the public owner
-    utils::assert_owns_public_nft(env, nft_contract_address, sender, token_id);
-=======
     NFT::at(nft_contract_address).transfer_in_public(sender, recipient, token_id, 1).call(&mut env.public());
->>>>>>> c8e4260e
 }
 
 #[test(should_fail_with = "unauthorized")]
