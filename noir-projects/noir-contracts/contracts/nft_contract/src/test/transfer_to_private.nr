use crate::{test::utils, types::nft_note::NFTNote, NFT};
use dep::aztec::{
    hash::pedersen_hash, keys::getters::get_public_keys, prelude::{AztecAddress, NoteHeader},
    oracle::random::random, protocol_types::storage::map::derive_storage_slot_in_map,
};
use std::test::OracleMock;

#[test]
unconstrained fn transfer_to_private_to_self() {
    // The transfer to private to self is done in `utils::setup_mint_and_transfer_to_private` and for this reason
    // in this test we just call it and check the outcome.
    // Setup without account contracts. We are not using authwits here, so dummy accounts are enough
    let (env, nft_contract_address, user, _, token_id) =
        utils::setup_mint_and_transfer_to_private( /* with_account_contracts */ false);

    // User should have the note in their private nfts
    utils::assert_owns_private_nft(nft_contract_address, user, token_id);

    // Since the NFT was sent to private, the public owner should be zero address
    utils::assert_owns_public_nft(env, nft_contract_address, AztecAddress::zero(), token_id);
}

#[test]
unconstrained fn transfer_to_private_to_a_different_account() {
    // Setup without account contracts. We are not using authwits here, so dummy accounts are enough
    let (env, nft_contract_address, sender, recipient, token_id) =
        utils::setup_and_mint( /* with_account_contracts */ false);

    let note_randomness = random();
    let transient_storage_slot_randomness = random();
    // Sender will be the msg_sender/transfer_preparer in prepare_transfer_to_private
    let transfer_preparer_storage_slot_commitment = pedersen_hash(
        [sender.to_field(), transient_storage_slot_randomness],
        NFT::TRANSIENT_STORAGE_SLOT_PEDERSEN_INDEX,
    );

    // We mock the Oracle to return the note randomness such that later on we can manually add the note
    let _ = OracleMock::mock("getRandomField").returns(note_randomness);

    // We prepare the transfer
<<<<<<< HEAD
    env.call_private_void(NFT::at(nft_contract_address).prepare_transfer_to_private(
        sender,
        recipient,
        transient_storage_slot_randomness,
    ));

    // Finalize the transfer of the NFT
    env.call_public(NFT::at(nft_contract_address).finalize_transfer_to_private(
        token_id,
        transfer_preparer_storage_slot_commitment,
    ));
=======
    NFT::at(nft_contract_address).prepare_transfer_to_private(sender, recipient, transient_storage_slot_randomness).call(&mut env.private());

    // Finalize the transfer of the NFT
    NFT::at(nft_contract_address).finalize_transfer_to_private(token_id, transfer_preparer_storage_slot_commitment).call(&mut env.public());
>>>>>>> c8e4260e

    // TODO(#8771): We need to manually add the note because in the partial notes flow `notify_created_note_oracle`
    // is not called and we don't have a `NoteProcessor` in TXE.
    let recipient_npk_m_hash = get_public_keys(recipient).npk_m.hash();
    let private_nfts_recipient_slot =
        derive_storage_slot_in_map(NFT::storage_layout().private_nfts.slot, recipient);

    env.add_note(
        &mut NFTNote {
            token_id,
            npk_m_hash: recipient_npk_m_hash,
            randomness: note_randomness,
            header: NoteHeader::empty(),
        },
        private_nfts_recipient_slot,
        nft_contract_address,
    );

    // Recipient should have the note in their private nfts
    utils::assert_owns_private_nft(nft_contract_address, recipient, token_id);

    // Since the NFT got transferred to private public owner should be zero address
    utils::assert_owns_public_nft(env, nft_contract_address, AztecAddress::zero(), token_id);
}

#[test(should_fail_with = "transfer not prepared")]
unconstrained fn transfer_to_private_to_self_transfer_not_prepared() {
    // Setup without account contracts. We are not using authwits here, so dummy accounts are enough
    let (env, nft_contract_address, _, _, token_id) =
        utils::setup_and_mint( /* with_account_contracts */ false);

    // Transfer was not prepared so we can use random value for the commitment
    let transfer_preparer_storage_slot_commitment = random();

    // Try finalizing the transfer without preparing it
<<<<<<< HEAD
    env.call_public(NFT::at(nft_contract_address).finalize_transfer_to_private(
        token_id,
        transfer_preparer_storage_slot_commitment,
    ));
=======

    NFT::at(nft_contract_address).finalize_transfer_to_private(token_id, transfer_preparer_storage_slot_commitment).call(&mut env.public())
>>>>>>> c8e4260e
}

#[test(should_fail_with = "transfer not prepared")]
unconstrained fn transfer_to_private_finalizing_from_incorrect_sender() {
    // Setup without account contracts. We are not using authwits here, so dummy accounts are enough
    let (env, nft_contract_address, incorrect_sender, recipient, token_id) =
        utils::setup_and_mint( /* with_account_contracts */ false);

    let correct_sender = AztecAddress::from_field(9);

    let transient_storage_slot_randomness = random();
    // Sender will be the msg_sender/transfer_preparer in prepare_transfer_to_private
    let transfer_preparer_storage_slot_commitment = pedersen_hash(
        [correct_sender.to_field(), transient_storage_slot_randomness],
        NFT::TRANSIENT_STORAGE_SLOT_PEDERSEN_INDEX,
    );

    // We prepare the transfer
<<<<<<< HEAD
    env.call_private_void(NFT::at(nft_contract_address).prepare_transfer_to_private(
        correct_sender,
        recipient,
        transient_storage_slot_randomness,
    ));
=======
    NFT::at(nft_contract_address).prepare_transfer_to_private(correct_sender, recipient, transient_storage_slot_randomness).call(&mut env.private());
>>>>>>> c8e4260e

    // We impersonate incorrect sender and try to finalize the transfer of the NFT. The incorrect sender owns the NFT
    // but tries to consume a prepared transfer not belonging to him. For this reason the test should fail with
    // "transfer not prepared".
    env.impersonate(incorrect_sender);
<<<<<<< HEAD
    env.call_public(NFT::at(nft_contract_address).finalize_transfer_to_private(
        token_id,
        transfer_preparer_storage_slot_commitment,
    ));
=======

    NFT::at(nft_contract_address).finalize_transfer_to_private(token_id, transfer_preparer_storage_slot_commitment).call(&mut env.public());
>>>>>>> c8e4260e
}

#[test(should_fail_with = "invalid NFT owner")]
unconstrained fn transfer_to_private_failure_not_an_owner() {
    // Setup without account contracts. We are not using authwits here, so dummy accounts are enough
    let (env, nft_contract_address, _, not_owner, token_id) =
        utils::setup_and_mint( /* with_account_contracts */ false);

    // We set random value for the commitment as the NFT owner check is before we use the value
    let transfer_preparer_storage_slot_commitment = random();

    // Try transferring someone else's public NFT
    env.impersonate(not_owner);
<<<<<<< HEAD
    env.call_public(NFT::at(nft_contract_address).finalize_transfer_to_private(
        token_id,
        transfer_preparer_storage_slot_commitment,
    ));
=======

    NFT::at(nft_contract_address).finalize_transfer_to_private(token_id, transfer_preparer_storage_slot_commitment).call(&mut env.public());
>>>>>>> c8e4260e
}<|MERGE_RESOLUTION|>--- conflicted
+++ resolved
@@ -38,24 +38,10 @@
     let _ = OracleMock::mock("getRandomField").returns(note_randomness);
 
     // We prepare the transfer
-<<<<<<< HEAD
-    env.call_private_void(NFT::at(nft_contract_address).prepare_transfer_to_private(
-        sender,
-        recipient,
-        transient_storage_slot_randomness,
-    ));
-
-    // Finalize the transfer of the NFT
-    env.call_public(NFT::at(nft_contract_address).finalize_transfer_to_private(
-        token_id,
-        transfer_preparer_storage_slot_commitment,
-    ));
-=======
     NFT::at(nft_contract_address).prepare_transfer_to_private(sender, recipient, transient_storage_slot_randomness).call(&mut env.private());
 
     // Finalize the transfer of the NFT
     NFT::at(nft_contract_address).finalize_transfer_to_private(token_id, transfer_preparer_storage_slot_commitment).call(&mut env.public());
->>>>>>> c8e4260e
 
     // TODO(#8771): We need to manually add the note because in the partial notes flow `notify_created_note_oracle`
     // is not called and we don't have a `NoteProcessor` in TXE.
@@ -91,15 +77,8 @@
     let transfer_preparer_storage_slot_commitment = random();
 
     // Try finalizing the transfer without preparing it
-<<<<<<< HEAD
-    env.call_public(NFT::at(nft_contract_address).finalize_transfer_to_private(
-        token_id,
-        transfer_preparer_storage_slot_commitment,
-    ));
-=======
 
     NFT::at(nft_contract_address).finalize_transfer_to_private(token_id, transfer_preparer_storage_slot_commitment).call(&mut env.public())
->>>>>>> c8e4260e
 }
 
 #[test(should_fail_with = "transfer not prepared")]
@@ -118,29 +97,14 @@
     );
 
     // We prepare the transfer
-<<<<<<< HEAD
-    env.call_private_void(NFT::at(nft_contract_address).prepare_transfer_to_private(
-        correct_sender,
-        recipient,
-        transient_storage_slot_randomness,
-    ));
-=======
     NFT::at(nft_contract_address).prepare_transfer_to_private(correct_sender, recipient, transient_storage_slot_randomness).call(&mut env.private());
->>>>>>> c8e4260e
 
     // We impersonate incorrect sender and try to finalize the transfer of the NFT. The incorrect sender owns the NFT
     // but tries to consume a prepared transfer not belonging to him. For this reason the test should fail with
     // "transfer not prepared".
     env.impersonate(incorrect_sender);
-<<<<<<< HEAD
-    env.call_public(NFT::at(nft_contract_address).finalize_transfer_to_private(
-        token_id,
-        transfer_preparer_storage_slot_commitment,
-    ));
-=======
 
     NFT::at(nft_contract_address).finalize_transfer_to_private(token_id, transfer_preparer_storage_slot_commitment).call(&mut env.public());
->>>>>>> c8e4260e
 }
 
 #[test(should_fail_with = "invalid NFT owner")]
@@ -154,13 +118,6 @@
 
     // Try transferring someone else's public NFT
     env.impersonate(not_owner);
-<<<<<<< HEAD
-    env.call_public(NFT::at(nft_contract_address).finalize_transfer_to_private(
-        token_id,
-        transfer_preparer_storage_slot_commitment,
-    ));
-=======
 
     NFT::at(nft_contract_address).finalize_transfer_to_private(token_id, transfer_preparer_storage_slot_commitment).call(&mut env.public());
->>>>>>> c8e4260e
 }