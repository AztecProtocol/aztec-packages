--- conflicted
+++ resolved
@@ -1,12 +1,7 @@
 use crate::{test::utils, types::nft_note::NFTNote, NFT};
 use dep::aztec::{
-<<<<<<< HEAD
     keys::getters::get_public_keys, prelude::{AztecAddress, NoteHeader}, oracle::random::random,
     protocol_types::storage::map::derive_storage_slot_in_map
-=======
-    hash::pedersen_hash, keys::getters::get_public_keys, prelude::{AztecAddress, NoteHeader},
-    oracle::random::random, protocol_types::storage::map::derive_storage_slot_in_map,
->>>>>>> 65b84939
 };
 use std::test::OracleMock;
 
@@ -34,42 +29,18 @@
 #[test]
 unconstrained fn transfer_to_private_external_orchestration() {
     // Setup without account contracts. We are not using authwits here, so dummy accounts are enough
-<<<<<<< HEAD
     let (env, nft_contract_address, _, recipient, token_id) = utils::setup_and_mint(/* with_account_contracts */ false);
 
     let note_randomness = random();
-=======
-    let (env, nft_contract_address, sender, recipient, token_id) =
-        utils::setup_and_mint( /* with_account_contracts */ false);
-
-    let note_randomness = random();
-    let transient_storage_slot_randomness = random();
-    // Sender will be the msg_sender/transfer_preparer in prepare_transfer_to_private
-    let transfer_preparer_storage_slot_commitment = pedersen_hash(
-        [sender.to_field(), transient_storage_slot_randomness],
-        NFT::TRANSIENT_STORAGE_SLOT_PEDERSEN_INDEX,
-    );
->>>>>>> 65b84939
 
     // We mock the Oracle to return the note randomness such that later on we can manually add the note
     let _ = OracleMock::mock("getRandomField").returns(note_randomness);
 
     // We prepare the transfer
-<<<<<<< HEAD
     let hiding_point_slot: Field = env.call_private(NFT::at(nft_contract_address).prepare_transfer_to_private(recipient));
 
     // Finalize the transfer of the NFT (message sender owns the NFT in public)
     env.call_public(NFT::at(nft_contract_address).finalize_transfer_to_private(token_id, hiding_point_slot));
-=======
-    NFT::at(nft_contract_address)
-        .prepare_transfer_to_private(sender, recipient, transient_storage_slot_randomness)
-        .call(&mut env.private());
-
-    // Finalize the transfer of the NFT
-    NFT::at(nft_contract_address)
-        .finalize_transfer_to_private(token_id, transfer_preparer_storage_slot_commitment)
-        .call(&mut env.public());
->>>>>>> 65b84939
 
     // TODO(#8771): We need to manually add the note because in the partial notes flow `notify_created_note_oracle`
     // is not called and we don't have a `NoteProcessor` in TXE.
@@ -105,43 +76,7 @@
     let hiding_point_slot = random();
 
     // Try finalizing the transfer without preparing it
-<<<<<<< HEAD
     env.call_public(NFT::at(nft_contract_address).finalize_transfer_to_private(token_id, hiding_point_slot));
-=======
-    NFT::at(nft_contract_address)
-        .finalize_transfer_to_private(token_id, transfer_preparer_storage_slot_commitment)
-        .call(&mut env.public())
-}
-
-#[test(should_fail_with = "transfer not prepared")]
-unconstrained fn transfer_to_private_finalizing_from_incorrect_sender() {
-    // Setup without account contracts. We are not using authwits here, so dummy accounts are enough
-    let (env, nft_contract_address, incorrect_sender, recipient, token_id) =
-        utils::setup_and_mint( /* with_account_contracts */ false);
-
-    let correct_sender = AztecAddress::from_field(9);
-
-    let transient_storage_slot_randomness = random();
-    // Sender will be the msg_sender/transfer_preparer in prepare_transfer_to_private
-    let transfer_preparer_storage_slot_commitment = pedersen_hash(
-        [correct_sender.to_field(), transient_storage_slot_randomness],
-        NFT::TRANSIENT_STORAGE_SLOT_PEDERSEN_INDEX,
-    );
-
-    // We prepare the transfer
-    NFT::at(nft_contract_address)
-        .prepare_transfer_to_private(correct_sender, recipient, transient_storage_slot_randomness)
-        .call(&mut env.private());
-
-    // We impersonate incorrect sender and try to finalize the transfer of the NFT. The incorrect sender owns the NFT
-    // but tries to consume a prepared transfer not belonging to him. For this reason the test should fail with
-    // "transfer not prepared".
-    env.impersonate(incorrect_sender);
-
-    NFT::at(nft_contract_address)
-        .finalize_transfer_to_private(token_id, transfer_preparer_storage_slot_commitment)
-        .call(&mut env.public());
->>>>>>> 65b84939
 }
 
 #[test(should_fail_with = "invalid NFT owner")]
@@ -157,12 +92,5 @@
 
     // Try transferring someone else's public NFT
     env.impersonate(not_owner);
-<<<<<<< HEAD
     env.call_public(NFT::at(nft_contract_address).finalize_transfer_to_private(token_id, hiding_point_slot));
-=======
-
-    NFT::at(nft_contract_address)
-        .finalize_transfer_to_private(token_id, transfer_preparer_storage_slot_commitment)
-        .call(&mut env.public());
->>>>>>> 65b84939
 }