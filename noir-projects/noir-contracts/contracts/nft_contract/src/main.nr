--- conflicted
+++ resolved
@@ -11,15 +11,10 @@
     use dep::aztec::{
         prelude::{NoteGetterOptions, NoteViewerOptions, Map, PublicMutable, SharedImmutable, PrivateSet, AztecAddress},
         encrypted_logs::{encrypted_note_emission::encode_and_encrypt_note_with_keys},
-<<<<<<< HEAD
-        hash::pedersen_hash, keys::getters::get_current_public_keys,
-        note::constants::MAX_NOTES_PER_PAGE, protocol_types::traits::is_empty,
-        utils::comparison::Comparator, protocol_types::{point::Point, traits::Serialize},
+        hash::pedersen_hash, keys::getters::get_public_keys, note::constants::MAX_NOTES_PER_PAGE,
+        protocol_types::traits::is_empty, utils::comparison::Comparator,
+        protocol_types::{point::Point, traits::Serialize},
         macros::{storage::storage, events::event, functions::{private, public, view, internal, initializer}}
-=======
-        hash::pedersen_hash, keys::getters::get_public_keys, note::constants::MAX_NOTES_PER_PAGE,
-        protocol_types::traits::is_empty, utils::comparison::Comparator
->>>>>>> 0d753639
     };
     use dep::authwit::auth::{assert_current_call_valid_authwit, assert_current_call_valid_authwit_public, compute_authwit_nullifier};
     use std::{embedded_curve_ops::EmbeddedCurvePoint, meta::derive};
