--- conflicted
+++ resolved
@@ -20,12 +20,7 @@
             functions::{initializer, internal, private, public, view},
             storage::storage,
         },
-<<<<<<< HEAD
         note::constants::MAX_NOTES_PER_PAGE,
-=======
-        note::{constants::MAX_NOTES_PER_PAGE, note_interface::{NoteProperties, PartialNote}},
-        oracle::random::random,
->>>>>>> b40b9047
         prelude::{
             AztecAddress, Map, NoteGetterOptions, NoteViewerOptions, PrivateContext, PrivateSet,
             PublicContext, PublicImmutable, PublicMutable,
