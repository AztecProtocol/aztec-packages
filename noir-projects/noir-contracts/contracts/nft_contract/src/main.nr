--- conflicted
+++ resolved
@@ -11,20 +11,12 @@
     use dep::aztec::{
         oracle::random::random,
         prelude::{
-<<<<<<< HEAD
-        NoteGetterOptions, NoteViewerOptions, Map, PublicMutable, SharedImmutable, PrivateContext,
-        PrivateSet, AztecAddress, PublicContext
-    },
-        encrypted_logs::{encrypted_note_emission::{encode_and_encrypt_note, encrypt_and_emit_partial_log}},
-        keys::getters::get_public_keys, note::constants::MAX_NOTES_PER_PAGE,
-=======
             NoteGetterOptions, NoteViewerOptions, Map, PublicMutable, SharedImmutable, PrivateSet,
             AztecAddress,
         },
         encrypted_logs::encrypted_note_emission::{
             encode_and_encrypt_note, encrypt_and_emit_partial_log,
         }, hash::pedersen_hash, keys::getters::get_public_keys, note::constants::MAX_NOTES_PER_PAGE,
->>>>>>> 65b84939
         protocol_types::traits::is_empty, utils::comparison::Comparator,
         protocol_types::{point::Point, traits::Serialize},
         macros::{
@@ -36,12 +28,7 @@
         assert_current_call_valid_authwit, assert_current_call_valid_authwit_public,
         compute_authwit_nullifier,
     };
-<<<<<<< HEAD
-    use dep::authwit::auth::{assert_current_call_valid_authwit, assert_current_call_valid_authwit_public, compute_authwit_nullifier};
-    use std::meta::derive;
-=======
     use std::{embedded_curve_ops::EmbeddedCurvePoint, meta::derive};
->>>>>>> 65b84939
     use crate::types::nft_note::NFTNote;
 
     // TODO(#8467): Rename this to Transfer - calling this NFTTransfer to avoid export conflict with the Transfer event
@@ -185,14 +172,9 @@
     #[contract_library_method]
     fn _prepare_transfer_to_private(
         to: AztecAddress,
-<<<<<<< HEAD
         context: &mut PrivateContext,
         storage: Storage<&mut PrivateContext>
     ) -> Field {
-=======
-        transient_storage_slot_randomness: Field,
-    ) {
->>>>>>> 65b84939
         let to_keys = get_public_keys(to);
         let to_npk_m_hash = to_keys.npk_m.hash();
         let to_note_slot = storage.private_nfts.at(to).storage_slot;
@@ -205,7 +187,6 @@
             NFTNote::setup_payload().new(to_npk_m_hash, note_randomness, to_note_slot);
 
         // We encrypt and emit the partial note log
-<<<<<<< HEAD
         encrypt_and_emit_partial_log(context, note_setup_payload.log_plaintext, to_keys, to);
 
         // Using the x-coordinate as a hiding point slot is safe against someone else interfering with it because
@@ -227,26 +208,6 @@
         NFT::at(context.this_address())._store_point_in_transient_storage_unsafe(hiding_point_slot, note_setup_payload.hiding_point).enqueue(context);
 
         hiding_point_slot
-=======
-        encrypt_and_emit_partial_log(&mut context, note_setup_payload.log_plaintext, to_keys, to);
-
-        // We make the msg_sender/transfer_preparer part of the slot preimage to ensure he cannot interfere with
-        // non-sender's slots
-        let transfer_preparer_storage_slot_commitment: Field = pedersen_hash(
-            [context.msg_sender().to_field(), transient_storage_slot_randomness],
-            TRANSIENT_STORAGE_SLOT_PEDERSEN_INDEX,
-        );
-        // Then we hash the transfer preparer storage slot commitment with `from` and use that as the final slot
-        // --> by hashing it with a `from` we ensure that `from` cannot interfere with slots not assigned to him.
-        let slot: Field = pedersen_hash(
-            [from.to_field(), transfer_preparer_storage_slot_commitment],
-            TRANSIENT_STORAGE_SLOT_PEDERSEN_INDEX,
-        );
-
-        NFT::at(context.this_address())
-            ._store_point_in_transient_storage(note_setup_payload.hiding_point, slot)
-            .enqueue(&mut context);
->>>>>>> 65b84939
     }
 
     #[public]
@@ -274,27 +235,13 @@
     fn _finalize_transfer_to_private(
         from: AztecAddress,
         token_id: Field,
-<<<<<<< HEAD
         hiding_point_slot: Field,
         context: &mut PublicContext,
         storage: Storage<&mut PublicContext>
-=======
-        transfer_preparer_storage_slot_commitment: Field,
->>>>>>> 65b84939
     ) {
         let public_owners_storage = storage.public_owners.at(token_id);
         assert(public_owners_storage.read().eq(from), "invalid NFT owner");
 
-<<<<<<< HEAD
-=======
-        // Derive the slot from the transfer preparer storage slot commitment and the `from` address (declared
-        // as `from` in this function)
-        let hiding_point_slot = pedersen_hash(
-            [from.to_field(), transfer_preparer_storage_slot_commitment],
-            TRANSIENT_STORAGE_SLOT_PEDERSEN_INDEX,
-        );
-
->>>>>>> 65b84939
         // Read the hiding point from "transient" storage and check it's not empty to ensure the transfer was prepared
         let hiding_point: Point = context.storage_read(hiding_point_slot);
         assert(!is_empty(hiding_point), "transfer not prepared");
