--- conflicted
+++ resolved
@@ -22,13 +22,10 @@
     };
     use dep::token::Token;
     use dep::token_bridge::TokenBridge;
-<<<<<<< HEAD
-=======
     use crate::util::{compute_swap_private_content_hash, compute_swap_public_content_hash};
     use dep::aztec::macros::{
         storage::storage, functions::{public, initializer, view, internal, private},
     };
->>>>>>> a166203a
 
     #[storage]
     struct Storage<Context> {
