--- conflicted
+++ resolved
@@ -6,17 +6,12 @@
 // Has two separate flows for private and public respectively
 // Uses the token bridge contract, which tells which input token we need to talk to and handles the exit funds to L1
 contract Uniswap {
-<<<<<<< HEAD
     use dep::aztec::{
         prelude::{FunctionSelector, AztecAddress, EthAddress, Map, PublicMutable},
         oracle::context::get_portal_address,
         protocol_types::traits::is_zero,
+        context::gas::GasOpts,
     };
-=======
-    use dep::aztec::prelude::{FunctionSelector, AztecAddress, EthAddress, Map, PublicMutable};
-    use dep::aztec::oracle::context::get_portal_address;
-    use dep::aztec::context::gas::GasOpts;
->>>>>>> ee234153
 
     use dep::authwit::auth::{
         IS_VALID_SELECTOR, assert_current_call_valid_authwit_public, compute_call_authwit_hash,
