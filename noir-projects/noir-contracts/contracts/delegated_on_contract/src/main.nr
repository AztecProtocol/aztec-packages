--- conflicted
+++ resolved
@@ -4,14 +4,7 @@
         AztecAddress, FunctionSelector, NoteHeader, NoteGetterOptions, NoteViewerOptions, PublicMutable,
         PrivateSet, PrivateContext, Map
     };
-<<<<<<< HEAD
-    use dep::aztec::{
-        protocol_types::grumpkin_point::GrumpkinPoint,
-        keys::getters::{get_npk_m_hash, get_ivpk_m, get_ovpk_m}
-    };
-=======
     use dep::aztec::{protocol_types::grumpkin_point::GrumpkinPoint};
->>>>>>> 3502ccdc
     use dep::value_note::value_note::ValueNote;
 
     #[aztec(storage)]
@@ -22,21 +15,13 @@
 
     #[aztec(private)]
     fn private_set_value(new_value: Field, owner: AztecAddress) -> Field {
-<<<<<<< HEAD
-        let owner_npk_m_hash = get_npk_m_hash(&mut context, owner);
-        let owner_ovpk_m = get_ovpk_m(&mut context, context.msg_sender());
-        let owner_ivpk_m = get_ivpk_m(&mut context, owner);
-
-        let mut note = ValueNote::new(new_value, owner_npk_m_hash);
-        storage.a_private_value.insert(&mut note, true, owner_ovpk_m, owner_ivpk_m);
-=======
         let header = context.get_header();
         let owner_npk_m_hash = header.get_npk_m_hash(&mut context, owner);
+        let owner_ovpk_m = header.get_ovpk_m(&mut context, context.msg_sender());
         let owner_ivpk_m = header.get_ivpk_m(&mut context, owner);
 
         let mut note = ValueNote::new(new_value, owner_npk_m_hash);
-        storage.a_map_with_private_values.at(owner).insert(&mut note, true, owner_ivpk_m);
->>>>>>> 3502ccdc
+        storage.a_map_with_private_values.at(owner).insert(&mut note, true, owner_ovpk_m, owner_ivpk_m);
         new_value
     }
 
