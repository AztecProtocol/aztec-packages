--- conflicted
+++ resolved
@@ -13,16 +13,10 @@
     use dep::compressed_string::FieldCompressedString;
 
     use dep::aztec::{
-<<<<<<< HEAD
-        authwit::auth::compute_authwit_nullifier,
-        context::{PrivateCallInterface, PrivateContext},
-=======
         authwit::auth::{
-            assert_current_call_valid_authwit, assert_current_call_valid_authwit_public,
             compute_authwit_nullifier,
         },
         context::{PrivateCallInterface, PrivateContext, PublicContext},
->>>>>>> 224977b9
         event::event_interface::{emit_event_in_private_log, PrivateLogContent},
         macros::{
             events::event,
@@ -109,7 +103,7 @@
         storage.total_supply.write(supply);
     }
 
-    #[authorize_once("from".as_ctstring(), "authwit_nonce".as_ctstring())]
+    #[authorize_once("from", "authwit_nonce")]
     #[public]
     fn public_transfer(from: AztecAddress, to: AztecAddress, amount: u128, authwit_nonce: Field) {
         let from_balance = storage.public_balances.at(from).read().sub(amount);
@@ -118,7 +112,7 @@
         storage.public_balances.at(to).write(to_balance);
     }
 
-    #[authorize_once("from".as_ctstring(), "authwit_nonce".as_ctstring())]
+    #[authorize_once("from", "authwit_nonce")]
     #[public]
     fn burn_public(from: AztecAddress, amount: u128, authwit_nonce: Field) {
         let from_balance = storage.public_balances.at(from).read().sub(amount);
@@ -127,7 +121,7 @@
         storage.total_supply.write(new_supply);
     }
 
-    #[authorize_once("from".as_ctstring(), "authwit_nonce".as_ctstring())]
+    #[authorize_once("from", "authwit_nonce")]
     #[private]
     fn transfer_from_private_to_public(
         from: AztecAddress,
@@ -176,7 +170,7 @@
         );
     }
 
-    #[authorize_once("from".as_ctstring(), "authwit_nonce".as_ctstring())]
+    #[authorize_once("from", "authwit_nonce")]
     #[private]
     fn burn_private(from: AztecAddress, amount: u128, authwit_nonce: Field) {
         storage.balances.at(from).sub(from, amount).emit(encode_and_encrypt_note(
