--- conflicted
+++ resolved
@@ -10,15 +10,10 @@
 pub contract NFT {
     use crate::types::nft_note::{NFTNote, PartialNFTNote};
     use aztec::{
-<<<<<<< HEAD
-        authwit::auth::compute_authwit_nullifier,
-=======
         authwit::auth::{
-            assert_current_call_valid_authwit, assert_current_call_valid_authwit_public,
             compute_authwit_nullifier,
         },
         context::{PrivateContext, PublicContext},
->>>>>>> 224977b9
         macros::{
             events::event,
             functions::{authorize_once, initializer, internal, private, public, utility, view},
@@ -149,7 +144,7 @@
     // docs:end:is_minter
 
     // docs:start:transfer_in_public
-    #[authorize_once("from".as_ctstring(), "authwit_nonce".as_ctstring())]
+    #[authorize_once("from", "authwit_nonce")]
     #[public]
     fn transfer_in_public(
         from: AztecAddress,
@@ -295,7 +290,7 @@
     // docs:end:cancel_authwit
 
     // docs:start:transfer_in_private
-    #[authorize_once("from".as_ctstring(), "authwit_nonce".as_ctstring())]
+    #[authorize_once("from", "authwit_nonce")]
     #[private]
     fn transfer_in_private(
         from: AztecAddress,
@@ -317,7 +312,7 @@
     // docs:end:transfer_in_private
 
     // docs:start:transfer_to_public
-    #[authorize_once("from".as_ctstring(), "authwit_nonce".as_ctstring())]
+    #[authorize_once("from", "authwit_nonce")]
     #[private]
     fn transfer_to_public(
         from: AztecAddress,
