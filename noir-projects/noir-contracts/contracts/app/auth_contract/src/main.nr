mod test;

// Test contract showing basic public access control that can be used in private. It uses a DelayedPublicMutable state variable to
// publicly store the address of an authorized account that can call private functions.
use dep::aztec::macros::aztec;

#[aztec]
pub contract Auth {
    use dep::aztec::{
        macros::{functions::{initializer, private, public, view}, storage::storage},
        protocol_types::address::AztecAddress,
        state_vars::{DelayedPublicMutable, PublicImmutable},
    };

    // Authorizing a new address has a certain delay before it goes into effect. Set to 180 seconds which is 5 slots.
    pub(crate) global CHANGE_AUTHORIZED_DELAY: u64 = 180;

    #[storage]
    struct Storage<Context> {
        // Admin can change the value of the authorized address via set_authorized()
        admin: PublicImmutable<AztecAddress, Context>,
        // docs:start:delayed_public_mutable_storage
        authorized: DelayedPublicMutable<AztecAddress, CHANGE_AUTHORIZED_DELAY, Context>,
        // docs:end:delayed_public_mutable_storage
    }

    #[public]
    #[initializer]
    fn constructor(admin: AztecAddress) {
        assert(!admin.is_zero(), "invalid admin");
        storage.admin.initialize(admin);
    }

    // docs:start:delayed_public_mutable_schedule
    #[public]
    fn set_authorized(authorized: AztecAddress) {
        assert_eq(storage.admin.read(), context.msg_sender(), "caller is not admin");
        storage.authorized.schedule_value_change(authorized);
        // docs:end:delayed_public_mutable_schedule
    }

    // docs:start:public_getter
    #[public]
    #[view]
    fn get_authorized() -> AztecAddress {
        // docs:start:delayed_public_mutable_get_current_public
        storage.authorized.get_current_value()
        // docs:end:delayed_public_mutable_get_current_public
    }
    // docs:end:public_getter

    #[public]
    #[view]
<<<<<<< HEAD
    fn get_scheduled_authorized() -> AztecAddress {
        // docs:start:delayed_public_mutable_get_scheduled_public
        let (scheduled_value, _timestamp_of_change): (AztecAddress, u64) =
            storage.authorized.get_scheduled_value();
        // docs:end:delayed_public_mutable_get_scheduled_public
        scheduled_value
    }

    // TODO(benesjan): Didn't return the timestamp of change directly from `get_scheduled_authorized` as there is some
    // issue with tuple serialization and it does not compile. Will fix in a followup PR.
    #[public]
    #[view]
    fn get_scheduled_authorized_timestamp() -> u64 {
        let (_scheduled_value, timestamp_of_change): (_, u64) =
            storage.authorized.get_scheduled_value();
        timestamp_of_change
=======
    fn get_scheduled_authorized() -> (AztecAddress, u64) {
        // docs:start:shared_mutable_get_scheduled_public
        storage.authorized.get_scheduled_value()
        // docs:end:shared_mutable_get_scheduled_public
>>>>>>> bcb56fde
    }

    #[public]
    #[view]
    fn get_authorized_delay() -> pub u64 {
        storage.authorized.get_current_delay()
    }

    #[public]
    fn set_authorized_delay(new_delay: u64) {
        storage.authorized.schedule_delay_change(new_delay);
    }

    #[private]
    fn do_private_authorized_thing() {
        // Reading a value from authorized in private automatically adds an extra validity condition: the base rollup
        // circuit will reject this tx if timestamp of the block being built is past the time horizon of
        // the DelayedPublicMutable, which is as far as the circuit can guarantee the value will not change from some
        // historical value (due to CHANGE_AUTHORIZED_DELAY).
        // docs:start:delayed_public_mutable_get_current_private
        let authorized = storage.authorized.get_current_value();
        // docs:end:delayed_public_mutable_get_current_private
        assert_eq(authorized, context.msg_sender(), "caller is not authorized");
    }

    #[private]
    #[view]
    fn get_authorized_in_private() -> AztecAddress {
        storage.authorized.get_current_value()
    }
}<|MERGE_RESOLUTION|>--- conflicted
+++ resolved
@@ -51,29 +51,10 @@
 
     #[public]
     #[view]
-<<<<<<< HEAD
-    fn get_scheduled_authorized() -> AztecAddress {
+    fn get_scheduled_authorized() -> (AztecAddress, u64) {
         // docs:start:delayed_public_mutable_get_scheduled_public
-        let (scheduled_value, _timestamp_of_change): (AztecAddress, u64) =
-            storage.authorized.get_scheduled_value();
+        storage.authorized.get_scheduled_value()
         // docs:end:delayed_public_mutable_get_scheduled_public
-        scheduled_value
-    }
-
-    // TODO(benesjan): Didn't return the timestamp of change directly from `get_scheduled_authorized` as there is some
-    // issue with tuple serialization and it does not compile. Will fix in a followup PR.
-    #[public]
-    #[view]
-    fn get_scheduled_authorized_timestamp() -> u64 {
-        let (_scheduled_value, timestamp_of_change): (_, u64) =
-            storage.authorized.get_scheduled_value();
-        timestamp_of_change
-=======
-    fn get_scheduled_authorized() -> (AztecAddress, u64) {
-        // docs:start:shared_mutable_get_scheduled_public
-        storage.authorized.get_scheduled_value()
-        // docs:end:shared_mutable_get_scheduled_public
->>>>>>> bcb56fde
     }
 
     #[public]
