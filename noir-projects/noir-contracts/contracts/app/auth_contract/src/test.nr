use crate::Auth;

use aztec::{
    protocol_types::address::AztecAddress, test::helpers::test_environment::TestEnvironment,
};

unconstrained fn setup() -> (TestEnvironment, AztecAddress, AztecAddress, AztecAddress, AztecAddress) {
    let mut env = TestEnvironment::new();

    let admin = env.create_light_account();
    let to_authorize = env.create_light_account();
    let other = env.create_light_account();

    let initializer_call_interface = Auth::interface().constructor(admin);

    let auth_contract_address =
        env.deploy("Auth").with_public_initializer(admin, initializer_call_interface);

    (env, auth_contract_address, admin, to_authorize, other)
}

#[test]
unconstrained fn authorized_initially_unset() {
    let (env, auth_contract_address, _, _, _) = setup();
    let auth = Auth::at(auth_contract_address);

    assert_eq(env.view_public(auth.get_authorized()), std::mem::zeroed());
}

#[test(should_fail_with = "caller is not admin")]
unconstrained fn non_admin_cannot_set_unauthorized() {
    let (env, auth_contract_address, _, _, other) = setup();
    let auth = Auth::at(auth_contract_address);

    env.call_public(other, auth.set_authorized(other));
<<<<<<< HEAD
=======
}

#[test(should_fail_with = "caller is not authorized")]
unconstrained fn non_authorized_cannot_do_authorized_thing() {
    let (env, auth_contract_address, _, _, other) = setup();
    let auth = Auth::at(auth_contract_address);

    let _ = env.call_private(other, auth.do_private_authorized_thing());
>>>>>>> 78542352
}

#[test]
unconstrained fn admin_can_schedule_set_authorized() {
    let (env, auth_contract_address, admin, to_authorize, _) = setup();
    let auth = Auth::at(auth_contract_address);

    env.call_public(admin, auth.set_authorized(to_authorize));

    let (scheduled_authorized, timestamp_of_change) =
        env.view_public(auth.get_scheduled_authorized());
    assert_eq(scheduled_authorized, to_authorize);
    assert_eq(timestamp_of_change, env.last_block_timestamp() + Auth::CHANGE_AUTHORIZED_DELAY);
}

#[test]
unconstrained fn scheduled_authorized_is_not_immediately_effective() {
    let (env, auth_contract_address, admin, to_authorize, _) = setup();
    let auth = Auth::at(auth_contract_address);

    env.call_public(admin, auth.set_authorized(to_authorize));
    let (_, timestamp_of_change) = env.view_public(auth.get_scheduled_authorized());

    env.set_next_block_timestamp(timestamp_of_change - 1);
    assert_eq(env.view_public(auth.get_authorized()), std::mem::zeroed());
}

#[test]
unconstrained fn scheduled_authorized_becomes_effective_after_delay() {
    let (env, auth_contract_address, admin, to_authorize, _) = setup();
    let auth = Auth::at(auth_contract_address);

    env.call_public(admin, auth.set_authorized(to_authorize));
    let (_, timestamp_of_change) = env.view_public(auth.get_scheduled_authorized());

    env.mine_block_at(timestamp_of_change);

    assert_eq(env.view_public(auth.get_authorized()), to_authorize);
    assert_eq(env.view_private(auth.get_authorized_in_private()), to_authorize);

    env.call_private(to_authorize, auth.do_private_authorized_thing());
}<|MERGE_RESOLUTION|>--- conflicted
+++ resolved
@@ -33,8 +33,6 @@
     let auth = Auth::at(auth_contract_address);
 
     env.call_public(other, auth.set_authorized(other));
-<<<<<<< HEAD
-=======
 }
 
 #[test(should_fail_with = "caller is not authorized")]
@@ -42,8 +40,7 @@
     let (env, auth_contract_address, _, _, other) = setup();
     let auth = Auth::at(auth_contract_address);
 
-    let _ = env.call_private(other, auth.do_private_authorized_thing());
->>>>>>> 78542352
+    env.call_private(other, auth.do_private_authorized_thing());
 }
 
 #[test]
