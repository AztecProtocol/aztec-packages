mod test_note;

// A contract used for testing a random hodgepodge of small features from simulator and end-to-end tests.
contract Test {

    use dep::aztec::prelude::{
        AztecAddress, EthAddress, FunctionSelector, NoteHeader, NoteGetterOptions, NoteViewerOptions,
        PrivateContext, PrivateImmutable, PrivateSet, SharedImmutable
    };

    use dep::aztec::protocol_types::{
        abis::private_circuit_public_inputs::PrivateCircuitPublicInputs,
        constants::{MAX_NOTE_HASH_READ_REQUESTS_PER_CALL, CANONICAL_KEY_REGISTRY_ADDRESS},
        traits::{Serialize, ToField, FromField}, grumpkin_point::GrumpkinPoint,
        grumpkin_private_key::GrumpkinPrivateKey
    };

    use dep::aztec::encrypted_logs::header::EncryptedLogHeader;
    use dep::aztec::encrypted_logs::body::EncryptedLogBody;

    use dep::aztec::note::constants::MAX_NOTES_PER_PAGE;

    use dep::aztec::state_vars::{shared_mutable::SharedMutablePrivateGetter, map::derive_storage_slot_in_map};

    use dep::aztec::{
        keys::getters::{get_npk_m, get_ivpk_m},
        context::{Context, inputs::private_context_inputs::PrivateContextInputs},
        hash::{pedersen_hash, compute_secret_hash, ArgsHasher},
        note::{
        lifecycle::{create_note, destroy_note}, note_getter::{get_notes, view_notes},
        note_getter_options::NoteStatus
    },
        deploy::deploy_contract as aztec_deploy_contract,
        oracle::{encryption::aes128_encrypt, unsafe_rand::unsafe_rand}
    };
    use dep::token_portal_content_hash_lib::{get_mint_private_content_hash, get_mint_public_content_hash};
    use dep::value_note::value_note::ValueNote;

    use crate::test_note::TestNote;

    #[aztec(event)]
    struct ExampleEvent {
        value: Field,
    }

    #[aztec(storage)]
    struct Storage {
        example_constant: PrivateImmutable<TestNote>,
        example_set: PrivateSet<TestNote>,
    }

    #[aztec(private)]
    fn get_master_incoming_viewing_public_key(address: AztecAddress) -> [Field; 2] {
        let pub_key = get_ivpk_m(&mut context, address);

        [pub_key.x, pub_key.y]
    }

    // Get the address of this contract (taken from the input context)
    #[aztec(private)]
    fn get_this_address() -> AztecAddress {
        context.this_address()
    }

    #[aztec(private)]
    fn set_tx_max_block_number(max_block_number: u32, enqueue_public_call: bool) {
        context.set_tx_max_block_number(max_block_number);

        if enqueue_public_call {
            Test::at(context.this_address()).dummy_public_call().enqueue(&mut context)
        }
    }

    #[aztec(public)]
    #[aztec(internal)]
    fn dummy_public_call() {}

    #[aztec(private)]
    fn call_create_note(value: Field, owner: AztecAddress, storage_slot: Field) {
        assert(
            storage_slot != storage.example_constant.get_storage_slot(), "this storage slot is reserved for example_constant"
        );

        let mut note = ValueNote::new(value, owner);
        create_note(&mut context, storage_slot, &mut note, true);
    }

    #[aztec(private)]
    fn call_get_notes(storage_slot: Field, active_or_nullified: bool) -> Field {
        assert(
            storage_slot != storage.example_constant.get_storage_slot(), "this storage slot is reserved for example_constant"
        );

        let mut options = NoteGetterOptions::new();
        if (active_or_nullified) {
            options = options.set_status(NoteStatus.ACTIVE_OR_NULLIFIED);
        }

        let opt_notes: [Option<ValueNote>; MAX_NOTE_HASH_READ_REQUESTS_PER_CALL] = get_notes(&mut context, storage_slot, options);

        opt_notes[0].unwrap().value
    }

    #[aztec(private)]
    fn call_get_notes_many(storage_slot: Field, active_or_nullified: bool) -> [Field; 2] {
        assert(
            storage_slot != storage.example_constant.get_storage_slot(), "this storage slot is reserved for example_constant"
        );

        let mut options = NoteGetterOptions::new();
        if (active_or_nullified) {
            options = options.set_status(NoteStatus.ACTIVE_OR_NULLIFIED);
        }

        let opt_notes: [Option<ValueNote>; MAX_NOTE_HASH_READ_REQUESTS_PER_CALL] = get_notes(&mut context, storage_slot, options);

        [opt_notes[0].unwrap().value, opt_notes[1].unwrap().value]
    }

    unconstrained fn call_view_notes(storage_slot: Field, active_or_nullified: bool) -> pub Field {
        assert(
            storage_slot != storage.example_constant.get_storage_slot(), "this storage slot is reserved for example_constant"
        );

        let mut options = NoteViewerOptions::new();
        if (active_or_nullified) {
            options = options.set_status(NoteStatus.ACTIVE_OR_NULLIFIED);
        }

        let opt_notes: [Option<ValueNote>; MAX_NOTES_PER_PAGE] = view_notes(storage_slot, options);

        opt_notes[0].unwrap().value
    }

    unconstrained fn call_view_notes_many(storage_slot: Field, active_or_nullified: bool) -> pub [Field; 2] {
        assert(
            storage_slot != storage.example_constant.get_storage_slot(), "this storage slot is reserved for example_constant"
        );

        let mut options = NoteViewerOptions::new();
        if (active_or_nullified) {
            options = options.set_status(NoteStatus.ACTIVE_OR_NULLIFIED);
        }

        let opt_notes: [Option<ValueNote>; MAX_NOTES_PER_PAGE] = view_notes(storage_slot, options);

        [opt_notes[0].unwrap().value, opt_notes[1].unwrap().value]
    }

    #[aztec(private)]
    fn call_destroy_note(storage_slot: Field) {
        assert(
            storage_slot != storage.example_constant.get_storage_slot(), "this storage slot is reserved for example_constant"
        );

        let options = NoteGetterOptions::new();
        let opt_notes: [Option<ValueNote>; MAX_NOTE_HASH_READ_REQUESTS_PER_CALL] = get_notes(&mut context, storage_slot, options);

        let note = opt_notes[0].unwrap();

        destroy_note(&mut context, note);
    }

    #[aztec(private)]
    fn test_code_gen(
        a_field: Field,
        a_bool: bool,
        a_number: u32,
        an_array: [Field; 2],
        a_struct: DummyNote,
        a_deep_struct: DeepStruct
    ) -> Field {
        let mut args = ArgsHasher::new();
        args.add(a_field);
        args.add(a_bool as Field);
        args.add(a_number as Field);
        args.add_multiple(an_array);
        args.add(a_struct.amount);
        args.add(a_struct.secret_hash);
        args.add(a_deep_struct.a_field);
        args.add(a_deep_struct.a_bool as Field);
        args.add(a_deep_struct.a_note.amount);
        args.add(a_deep_struct.a_note.secret_hash);
        for note in a_deep_struct.many_notes {
            args.add(note.amount);
            args.add(note.secret_hash);
        }
        args.hash()
    }

    #[aztec(private)]
    fn test_setting_teardown() {
        context.set_public_teardown_function(
            context.this_address(),
            FunctionSelector::from_signature("dummy_public_call()"),
            []
        );
    }

    // Purely exists for testing
    #[aztec(public)]
    fn create_l2_to_l1_message_public(amount: Field, secret_hash: Field, portal_address: EthAddress) {
        // Create a commitment to the amount
        let note = DummyNote::new(amount, secret_hash);

        // Public oracle call to emit new commitment.
        context.message_portal(portal_address, note.get_commitment());
    }

    #[aztec(public)]
    fn create_l2_to_l1_message_arbitrary_recipient_public(content: Field, recipient: EthAddress) {
        // Public oracle call to emit new commitment.
        context.message_portal(recipient, content);
    }

    #[aztec(private)]
    fn create_l2_to_l1_message_arbitrary_recipient_private(content: Field, recipient: EthAddress) {
        // Public oracle call to emit new commitment.
        context.message_portal(recipient, content);
    }

    // Purely exists for testing
    #[aztec(public)]
    fn create_nullifier_public(amount: Field, secret_hash: Field) {
        // Create a commitment to the amount
        let note = DummyNote::new(amount, secret_hash);

        // Public oracle call to emit new commitment.
        context.push_new_nullifier(note.get_commitment(), 0);
    }

    // Forcefully emits a nullifier (for testing purposes)
    #[aztec(private)]
    fn emit_nullifier(nullifier: Field) {
        context.push_new_nullifier(nullifier, 0);
    }

    #[aztec(private)]
    fn emit_msg_sender() {
        // Note: don't use emit_unencrypted_log from private in production code
        context.emit_unencrypted_log(context.msg_sender());
    }

    #[aztec(private)]
    fn emit_array_as_unencrypted_log(fields: [Field; 5]) {
        context.emit_unencrypted_log(fields);
    }

    #[aztec(private)]
    fn emit_unencrypted_logs_nested(fields: [Field; 5]) {
        Test::at(context.this_address()).emit_msg_sender().call(&mut context);
        Test::at(context.this_address()).emit_array_as_unencrypted_log(fields).call(&mut context);
        context.emit_unencrypted_log("test");
    }

    #[aztec(private)]
    fn emit_encrypted_logs_nested(value: Field, owner: AztecAddress) {
        let mut storage_slot = storage.example_constant.get_storage_slot() + 1;
        Test::at(context.this_address()).call_create_note(value, owner, storage_slot).call(&mut context);
        storage_slot += 1;
        let mut note = ValueNote::new(value + 1, owner);
        create_note(&mut context, storage_slot, &mut note, true);
        storage_slot += 1;
        Test::at(context.this_address()).call_create_note(value + 2, owner, storage_slot).call(&mut context);
    }

    // docs:start:is-time-equal
    #[aztec(public)]
    fn is_time_equal(time: u64) -> u64 {
        assert(context.timestamp() == time);
        time
    }
    // docs:end:is-time-equal

    #[aztec(public)]
    fn emit_unencrypted(value: Field) -> Field {
        // docs:start:emit_unencrypted
        context.emit_unencrypted_log(value);
        // docs:end:emit_unencrypted
        0
    }

    #[aztec(public)]
    fn consume_mint_public_message(
        to: AztecAddress,
        amount: Field,
        secret: Field,
        message_leaf_index: Field,
        portal_address: EthAddress
    ) {
        let content_hash = get_mint_public_content_hash(to, amount);
        // Consume message and emit nullifier
        context.consume_l1_to_l2_message(content_hash, secret, portal_address, message_leaf_index);
    }

    #[aztec(private)]
    fn consume_mint_private_message(
        secret_hash_for_redeeming_minted_notes: Field,
        amount: Field,
        secret_for_L1_to_L2_message_consumption: Field,
        portal_address: EthAddress
    ) {
        // Consume L1 to L2 message and emit nullifier
        let content_hash = get_mint_private_content_hash(secret_hash_for_redeeming_minted_notes, amount);
        context.consume_l1_to_l2_message(
            content_hash,
            secret_for_L1_to_L2_message_consumption,
            portal_address
        );
    }

    #[aztec(public)]
    fn consume_message_from_arbitrary_sender_public(
        content: Field,
        secret: Field,
        sender: EthAddress,
        message_leaf_index: Field
    ) {
        // Consume message and emit nullifier
        context.consume_l1_to_l2_message(content, secret, sender, message_leaf_index);
    }

    #[aztec(private)]
    fn consume_message_from_arbitrary_sender_private(
        content: Field,
        secret: Field,
        sender: EthAddress
    ) {
        // Consume message and emit nullifier
        context.consume_l1_to_l2_message(content, secret, sender);
    }

    #[aztec(private)]
    fn set_constant(value: Field) {
        let mut note = TestNote::new(value);
        storage.example_constant.initialize(&mut note, false);
    }

    #[aztec(private)]
    fn assert_private_global_vars(chain_id: Field, version: Field) {
        assert(context.chain_id() == chain_id, "Invalid chain id");
        assert(context.version() == version, "Invalid version");
    }

    #[aztec(private)]
    fn encrypt(input: [u8; 64], iv: [u8; 16], key: [u8; 16]) -> [u8; 80] {
        aes128_encrypt(input, iv, key)
    }

    #[aztec(private)]
    fn encrypt_with_padding(input: [u8; 65], iv: [u8; 16], key: [u8; 16]) -> [u8; 80] {
        aes128_encrypt(input, iv, key)
    }

    #[aztec(private)]
    fn compute_note_header_ciphertext(secret: GrumpkinPrivateKey, point: GrumpkinPoint) -> [u8; 48] {
        EncryptedLogHeader::new(context.this_address()).compute_ciphertext(secret, point)
    }

<<<<<<< HEAD
    // 64 bytes + 32 * #fields = 96 bytes
=======
    // 64 bytes + 32 * #fields + 16 = 112 bytes
>>>>>>> e9c7e5f7
    #[aztec(private)]
    fn compute_note_body_ciphertext(
        secret: GrumpkinPrivateKey,
        point: GrumpkinPoint,
        storage_slot: Field,
        value: Field
<<<<<<< HEAD
    ) -> [u8; 96] {
        let note = TestNote::new(value);
        EncryptedLogBody::new(storage_slot, TestNote::get_note_type_id(), note).compute_ciphertext(secret, point)
=======
    ) -> [u8; 112] {
        let note = TestNote::new(value);
        EncryptedLogBody::new(storage_slot, TestNote::get_note_type_id(), note).compute_ciphertext(secret, point).as_array()
>>>>>>> e9c7e5f7
    }

    #[aztec(public)]
    fn assert_public_global_vars(
        chain_id: Field,
        version: Field,
        block_number: Field,
        timestamp: u64,
        fee_per_da_gas: Field,
        fee_per_l2_gas: Field
    ) {
        assert(context.chain_id() == chain_id, "Invalid chain id");
        assert(context.version() == version, "Invalid version");
        assert(context.block_number() == block_number, "Invalid block number");
        assert(context.timestamp() == timestamp, "Invalid timestamp");
        assert(context.fee_per_da_gas() == fee_per_da_gas, "Invalid fee per da gas");
        assert(context.fee_per_l2_gas() == fee_per_l2_gas, "Invalid fee per l2 gas");
    }

    #[aztec(private)]
    fn assert_header_private(header_hash: Field) {
        assert(context.historical_header.hash() == header_hash, "Invalid header hash");
    }

    // TODO(4840): add AVM opcodes for getting header (members)
    //#[aztec(public)]
    //fn assert_header_public(header_hash: Field) {
    //    assert(context.historical_header.hash() == header_hash, "Invalid header hash");
    //}

    #[aztec(private)]
    fn deploy_contract(target: AztecAddress) {
        aztec_deploy_contract(&mut context, target);
    }

    #[aztec(private)]
    // Adapted from TokenContract#redeem_shield but without an initcheck so it can be run in simulator/src/client/private_execution.test.ts
    fn consume_note_from_secret(secret: Field) {
        let notes_set = storage.example_set;
        let secret_hash = compute_secret_hash(secret);
        let mut options = NoteGetterOptions::new();
        options = options.select(TestNote::properties().value, secret_hash, Option::none()).set_limit(1);
        let notes = notes_set.get_notes(options);
        let note = notes[0].unwrap_unchecked();
        notes_set.remove(note);
    }

    unconstrained fn get_constant() -> pub Field {
        let constant = storage.example_constant.view_note();
        constant.value
    }

    // This function is used in the e2e_state_vars to test the SharedMutablePrivateGetter in isolation
    #[aztec(private)]
    fn test_shared_mutable_private_getter<T>(
        contract_address_to_read: AztecAddress,
        storage_slot_of_shared_mutable: Field
    ) -> Field where T: FromField, T: ToField {
        // It's a bit wonky because we need to know the delay for get_current_value_in_private to work correctly
        let test: SharedMutablePrivateGetter<T, 5> = SharedMutablePrivateGetter::new(
            context,
            contract_address_to_read,
            storage_slot_of_shared_mutable
        );

        let ret = test.get_current_value_in_private();

        ret.to_field()
    }

    // This function is used for testing the registry contract and fresh public key getters. If nothing exists in the registry, but we have added public
    // keys to the pxe, this function will return nothing, but the public key getters will return the correct value
    #[aztec(private)]
    fn test_shared_mutable_private_getter_for_registry_contract(
        storage_slot_of_shared_mutable: Field,
        address_to_get_in_registry: AztecAddress
    ) -> Field {
        // We have to derive this slot to get the location of the shared mutable inside the Map
        let derived_slot = derive_storage_slot_in_map(storage_slot_of_shared_mutable, address_to_get_in_registry);

        // It's a bit wonky because we need to know the delay for get_current_value_in_private to work correctly
        let registry_private_getter: SharedMutablePrivateGetter<Field, 5> = SharedMutablePrivateGetter::new(
            context,
            AztecAddress::from_field(CANONICAL_KEY_REGISTRY_ADDRESS),
            derived_slot
        );
        registry_private_getter.get_current_value_in_private()
    }

    #[aztec(private)]
    fn test_nullifier_key_freshness(address: AztecAddress, public_nullifying_key: GrumpkinPoint) {
        assert_eq(get_npk_m(&mut context, address), public_nullifying_key);
    }

    // Purely exists for testing
    unconstrained fn get_random(kinda_seed: Field) -> pub Field {
        kinda_seed * unsafe_rand()
    }

    struct DummyNote {
        amount: Field,
        secret_hash: Field
    }

    impl DummyNote {
        fn new(amount: Field, secret_hash: Field) -> Self {
            Self { amount, secret_hash }
        }

        fn get_commitment(self) -> Field {
            pedersen_hash([self.amount, self.secret_hash], 0)
        }
    }

    impl Serialize<2> for DummyNote {
        fn serialize(self) -> [Field; 2] {
            [self.amount, self.secret_hash]
        }
    }

    struct DeepStruct {
        a_field: Field,
        a_bool: bool,
        a_note: DummyNote,
        many_notes: [DummyNote; 3],
    }

    // Serializing using "canonical" form. 
    // 1. Everything that fits in a field, *becomes* a Field
    // 2. Strings become arrays of bytes (no strings here)
    // 4. Arrays become arrays of Fields following rules 2 and 3 (no arrays here)
    // 5. Structs become arrays of Fields, with every item defined in the same order as they are in Noir code, following rules 2, 3, 4 and 5 (recursive)
    impl Serialize<10> for DeepStruct {
        fn serialize(self) -> [Field; 10] {
            let mut result = [0; 10];
            result[0] = self.a_field;
            result[1] = self.a_bool as Field;
            result[2] = self.a_note.amount;
            result[3] = self.a_note.secret_hash;
            for i in 0..3 {
                result[4 + i * 2] = self.many_notes[i].amount;
                result[5 + i * 2] = self.many_notes[i].secret_hash;
            }
            result
        }
    }
}<|MERGE_RESOLUTION|>--- conflicted
+++ resolved
@@ -357,26 +357,16 @@
         EncryptedLogHeader::new(context.this_address()).compute_ciphertext(secret, point)
     }
 
-<<<<<<< HEAD
-    // 64 bytes + 32 * #fields = 96 bytes
-=======
     // 64 bytes + 32 * #fields + 16 = 112 bytes
->>>>>>> e9c7e5f7
     #[aztec(private)]
     fn compute_note_body_ciphertext(
         secret: GrumpkinPrivateKey,
         point: GrumpkinPoint,
         storage_slot: Field,
         value: Field
-<<<<<<< HEAD
-    ) -> [u8; 96] {
-        let note = TestNote::new(value);
-        EncryptedLogBody::new(storage_slot, TestNote::get_note_type_id(), note).compute_ciphertext(secret, point)
-=======
     ) -> [u8; 112] {
         let note = TestNote::new(value);
         EncryptedLogBody::new(storage_slot, TestNote::get_note_type_id(), note).compute_ciphertext(secret, point).as_array()
->>>>>>> e9c7e5f7
     }
 
     #[aztec(public)]
