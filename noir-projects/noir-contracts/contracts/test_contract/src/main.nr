mod test_note;

// A contract used for testing a random hodgepodge of small features from simulator and end-to-end tests.
contract Test {

    use dep::aztec::prelude::{
        AztecAddress, EthAddress, FunctionSelector, NoteHeader, NoteGetterOptions, NoteViewerOptions,
        PrivateContext, PrivateImmutable, PrivateSet, SharedImmutable
    };

    use dep::aztec::protocol_types::{
        abis::private_circuit_public_inputs::PrivateCircuitPublicInputs,
        constants::{MAX_NOTE_HASH_READ_REQUESTS_PER_CALL, CANONICAL_KEY_REGISTRY_ADDRESS},
        traits::{Serialize, ToField, FromField}, grumpkin_point::GrumpkinPoint,
        grumpkin_private_key::GrumpkinPrivateKey, storage::map::derive_storage_slot_in_map
    };

    use dep::aztec::encrypted_logs::header::EncryptedLogHeader;
    use dep::aztec::encrypted_logs::incoming_body::EncryptedLogIncomingBody;
    use dep::aztec::encrypted_logs::outgoing_body::EncryptedLogOutgoingBody;

    use dep::aztec::note::constants::MAX_NOTES_PER_PAGE;

    use dep::aztec::state_vars::{shared_mutable::SharedMutablePrivateGetter};

    use dep::aztec::{
<<<<<<< HEAD
        keys::getters::{get_npk_m, get_ivpk_m, get_ovpk_m, get_npk_m_hash},
=======
>>>>>>> 3502ccdc
        context::inputs::private_context_inputs::PrivateContextInputs,
        hash::{pedersen_hash, compute_secret_hash, ArgsHasher},
        note::{
        lifecycle::{create_note, destroy_note}, note_getter::{get_notes, view_notes},
        note_getter_options::NoteStatus
    },
        deploy::deploy_contract as aztec_deploy_contract,
        oracle::{encryption::aes128_encrypt, unsafe_rand::unsafe_rand}
    };
    use dep::token_portal_content_hash_lib::{get_mint_private_content_hash, get_mint_public_content_hash};
    use dep::value_note::value_note::ValueNote;

    use crate::test_note::TestNote;

    #[aztec(event)]
    struct ExampleEvent {
        value: Field,
    }

    #[aztec(storage)]
    struct Storage {
        example_constant: PrivateImmutable<TestNote>,
        example_set: PrivateSet<TestNote>,
    }

    #[aztec(private)]
    fn get_ovsk_app(ovpk_m_hash: Field) -> Field {
        context.request_ovsk_app(ovpk_m_hash)
    }

    #[aztec(private)]
    fn get_master_incoming_viewing_public_key(address: AztecAddress) -> [Field; 2] {
        let header = context.get_header();
        let pub_key = header.get_ivpk_m(&mut context, address);

        [pub_key.x, pub_key.y]
    }

    // Get the address of this contract (taken from the input context)
    #[aztec(private)]
    fn get_this_address() -> AztecAddress {
        context.this_address()
    }

    #[aztec(private)]
    fn set_tx_max_block_number(max_block_number: u32, enqueue_public_call: bool) {
        context.set_tx_max_block_number(max_block_number);

        if enqueue_public_call {
            Test::at(context.this_address()).dummy_public_call().enqueue(&mut context)
        }
    }

    #[aztec(public)]
    #[aztec(internal)]
    fn dummy_public_call() {}

    #[aztec(private)]
    fn call_create_note(value: Field, owner: AztecAddress, storage_slot: Field) {
        assert(
            storage_slot != storage.example_constant.get_storage_slot(), "this storage slot is reserved for example_constant"
        );

<<<<<<< HEAD
        let owner_npk_m_hash = get_npk_m_hash(&mut context, owner);
        let owner_ovpk_m = get_ovpk_m(&mut context, context.msg_sender());
        let owner_ivpk_m = get_ivpk_m(&mut context, owner);
=======
        let header = context.get_header();
        let owner_npk_m_hash = header.get_npk_m_hash(&mut context, owner);
        let owner_ivpk_m = header.get_ivpk_m(&mut context, owner);
>>>>>>> 3502ccdc

        let mut note = ValueNote::new(value, owner_npk_m_hash);
        create_note(
            &mut context,
            storage_slot,
            &mut note,
            true,
            owner_ovpk_m,
            owner_ivpk_m
        );
    }

    #[aztec(private)]
    fn call_get_notes(storage_slot: Field, active_or_nullified: bool) -> Field {
        assert(
            storage_slot != storage.example_constant.get_storage_slot(), "this storage slot is reserved for example_constant"
        );

        let mut options = NoteGetterOptions::new();
        if (active_or_nullified) {
            options = options.set_status(NoteStatus.ACTIVE_OR_NULLIFIED);
        }

        let opt_notes: [Option<ValueNote>; MAX_NOTE_HASH_READ_REQUESTS_PER_CALL] = get_notes(&mut context, storage_slot, options);

        opt_notes[0].unwrap().value
    }

    #[aztec(private)]
    fn call_get_notes_many(storage_slot: Field, active_or_nullified: bool) -> [Field; 2] {
        assert(
            storage_slot != storage.example_constant.get_storage_slot(), "this storage slot is reserved for example_constant"
        );

        let mut options = NoteGetterOptions::new();
        if (active_or_nullified) {
            options = options.set_status(NoteStatus.ACTIVE_OR_NULLIFIED);
        }

        let opt_notes: [Option<ValueNote>; MAX_NOTE_HASH_READ_REQUESTS_PER_CALL] = get_notes(&mut context, storage_slot, options);

        [opt_notes[0].unwrap().value, opt_notes[1].unwrap().value]
    }

    unconstrained fn call_view_notes(storage_slot: Field, active_or_nullified: bool) -> pub Field {
        assert(
            storage_slot != storage.example_constant.get_storage_slot(), "this storage slot is reserved for example_constant"
        );

        let mut options = NoteViewerOptions::new();
        if (active_or_nullified) {
            options = options.set_status(NoteStatus.ACTIVE_OR_NULLIFIED);
        }

        let opt_notes: [Option<ValueNote>; MAX_NOTES_PER_PAGE] = view_notes(storage_slot, options);

        opt_notes[0].unwrap().value
    }

    unconstrained fn call_view_notes_many(storage_slot: Field, active_or_nullified: bool) -> pub [Field; 2] {
        assert(
            storage_slot != storage.example_constant.get_storage_slot(), "this storage slot is reserved for example_constant"
        );

        let mut options = NoteViewerOptions::new();
        if (active_or_nullified) {
            options = options.set_status(NoteStatus.ACTIVE_OR_NULLIFIED);
        }

        let opt_notes: [Option<ValueNote>; MAX_NOTES_PER_PAGE] = view_notes(storage_slot, options);

        [opt_notes[0].unwrap().value, opt_notes[1].unwrap().value]
    }

    #[aztec(private)]
    fn call_destroy_note(storage_slot: Field) {
        assert(
            storage_slot != storage.example_constant.get_storage_slot(), "this storage slot is reserved for example_constant"
        );

        let options = NoteGetterOptions::new();
        let opt_notes: [Option<ValueNote>; MAX_NOTE_HASH_READ_REQUESTS_PER_CALL] = get_notes(&mut context, storage_slot, options);

        let note = opt_notes[0].unwrap();

        destroy_note(&mut context, note);
    }

    #[aztec(private)]
    fn test_code_gen(
        a_field: Field,
        a_bool: bool,
        a_number: u32,
        an_array: [Field; 2],
        a_struct: DummyNote,
        a_deep_struct: DeepStruct
    ) -> Field {
        let mut args = ArgsHasher::new();
        args.add(a_field);
        args.add(a_bool as Field);
        args.add(a_number as Field);
        args.add_multiple(an_array);
        args.add(a_struct.amount);
        args.add(a_struct.secret_hash);
        args.add(a_deep_struct.a_field);
        args.add(a_deep_struct.a_bool as Field);
        args.add(a_deep_struct.a_note.amount);
        args.add(a_deep_struct.a_note.secret_hash);
        for note in a_deep_struct.many_notes {
            args.add(note.amount);
            args.add(note.secret_hash);
        }
        args.hash()
    }

    #[aztec(private)]
    fn test_setting_teardown() {
        context.set_public_teardown_function(
            context.this_address(),
            FunctionSelector::from_signature("dummy_public_call()"),
            []
        );
    }

    #[aztec(private)]
    fn test_setting_fee_payer() {
        context.set_as_fee_payer();
    }

    // Purely exists for testing
    #[aztec(public)]
    fn create_l2_to_l1_message_public(amount: Field, secret_hash: Field, portal_address: EthAddress) {
        // Create a commitment to the amount
        let note = DummyNote::new(amount, secret_hash);

        // Public oracle call to emit new commitment.
        context.message_portal(portal_address, note.get_commitment());
    }

    #[aztec(public)]
    fn create_l2_to_l1_message_arbitrary_recipient_public(content: Field, recipient: EthAddress) {
        // Public oracle call to emit new commitment.
        context.message_portal(recipient, content);
    }

    #[aztec(private)]
    fn create_l2_to_l1_message_arbitrary_recipient_private(content: Field, recipient: EthAddress) {
        // Public oracle call to emit new commitment.
        context.message_portal(recipient, content);
    }

    // Purely exists for testing
    #[aztec(public)]
    fn emit_nullifier_public(nullifier: Field) {
        context.push_new_nullifier(nullifier, 0);
    }

    // Forcefully emits a nullifier (for testing purposes)
    #[aztec(private)]
    fn emit_nullifier(nullifier: Field) {
        context.push_new_nullifier(nullifier, 0);
    }

    // For testing non-note encrypted logs
    #[aztec(private)]
    fn emit_array_as_encrypted_log(fields: [Field; 5], owner: AztecAddress, nest: bool) {
<<<<<<< HEAD
        let owner_ovpk_m = get_ovpk_m(&mut context, owner);
        let owner_ivpk_m = get_ivpk_m(&mut context, owner);
=======
        let header = context.get_header();
        let owner_ivpk_m = header.get_ivpk_m(&mut context, owner);
>>>>>>> 3502ccdc
        context.encrypt_and_emit_log(
            context.this_address(),
            5, // testing only - this should be a secret random value to salt the addr
            1,
            owner_ovpk_m,
            owner_ivpk_m,
            fields
        );
        // this contract has reached max number of functions, so using this one fn
        // to test nested and non nested encrypted logs
        if nest {
            Test::at(context.this_address()).emit_array_as_encrypted_log([0, 0, 0, 0, 0], owner, false).call(&mut context);
            context.encrypt_and_emit_log(
                context.this_address(),
                0, // testing only - this signals to the kerels to not mask the address
                1,
                owner_ovpk_m,
                owner_ivpk_m,
                [1, 2, 3, 4, 5]
            );
        }
    }

    #[aztec(private)]
    fn emit_msg_sender() {
        context.emit_unencrypted_log(context.msg_sender());
    }

    #[aztec(private)]
    fn emit_unencrypted_logs(fields: [Field; 5], nest: bool) {
        // Merged two fns to avoid hitting max #functions limit:
        // nest -> emit_unencrypted_logs_nested
        // else -> emit_array_as_unencrypted_log
        if nest {
            Test::at(context.this_address()).emit_msg_sender().call(&mut context);
            Test::at(context.this_address()).emit_unencrypted_logs(fields, false).call(&mut context);
            context.emit_unencrypted_log("test");
        } else {
            context.emit_unencrypted_log(fields);
        }
    }

    #[aztec(private)]
    fn emit_encrypted_logs_nested(value: Field, owner: AztecAddress) {
        let mut storage_slot = storage.example_constant.get_storage_slot() + 1;
        Test::at(context.this_address()).call_create_note(value, owner, storage_slot).call(&mut context);
        storage_slot += 1;

<<<<<<< HEAD
        let owner_npk_m_hash = get_npk_m_hash(&mut context, owner);
        let owner_ovpk_m = get_ovpk_m(&mut context, owner);
        let owner_ivpk_m = get_ivpk_m(&mut context, owner);
=======
        let header = context.get_header();
        let owner_npk_m_hash = header.get_npk_m_hash(&mut context, owner);
        let owner_ivpk_m = header.get_ivpk_m(&mut context, owner);
>>>>>>> 3502ccdc

        let mut note = ValueNote::new(value + 1, owner_npk_m_hash);
        create_note(
            &mut context,
            storage_slot,
            &mut note,
            true,
            owner_ovpk_m,
            owner_ivpk_m
        );
        storage_slot += 1;
        Test::at(context.this_address()).call_create_note(value + 2, owner, storage_slot).call(&mut context);
    }

    // docs:start:is-time-equal
    #[aztec(public)]
    fn is_time_equal(time: u64) -> u64 {
        assert(context.timestamp() == time);
        time
    }
    // docs:end:is-time-equal

    #[aztec(public)]
    fn emit_unencrypted(value: Field) -> Field {
        // docs:start:emit_unencrypted
        context.emit_unencrypted_log(value);
        // docs:end:emit_unencrypted
        0
    }

    #[aztec(public)]
    fn consume_mint_public_message(
        to: AztecAddress,
        amount: Field,
        secret: Field,
        message_leaf_index: Field,
        portal_address: EthAddress
    ) {
        let content_hash = get_mint_public_content_hash(to, amount);
        // Consume message and emit nullifier
        context.consume_l1_to_l2_message(content_hash, secret, portal_address, message_leaf_index);
    }

    #[aztec(private)]
    fn consume_mint_private_message(
        secret_hash_for_redeeming_minted_notes: Field,
        amount: Field,
        secret_for_L1_to_L2_message_consumption: Field,
        portal_address: EthAddress
    ) {
        // Consume L1 to L2 message and emit nullifier
        let content_hash = get_mint_private_content_hash(secret_hash_for_redeeming_minted_notes, amount);
        context.consume_l1_to_l2_message(
            content_hash,
            secret_for_L1_to_L2_message_consumption,
            portal_address
        );
    }

    #[aztec(public)]
    fn consume_message_from_arbitrary_sender_public(
        content: Field,
        secret: Field,
        sender: EthAddress,
        message_leaf_index: Field
    ) {
        // Consume message and emit nullifier
        context.consume_l1_to_l2_message(content, secret, sender, message_leaf_index);
    }

    #[aztec(private)]
    fn consume_message_from_arbitrary_sender_private(
        content: Field,
        secret: Field,
        sender: EthAddress
    ) {
        // Consume message and emit nullifier
        context.consume_l1_to_l2_message(content, secret, sender);
    }

    #[aztec(private)]
    fn set_constant(value: Field) {
        let mut note = TestNote::new(value);
        storage.example_constant.initialize(&mut note, false, GrumpkinPoint::zero(), GrumpkinPoint::zero());
    }

    #[aztec(private)]
    fn assert_private_global_vars(chain_id: Field, version: Field) {
        assert(context.chain_id() == chain_id, "Invalid chain id");
        assert(context.version() == version, "Invalid version");
    }

    #[aztec(private)]
    fn encrypt(input: [u8; 64], iv: [u8; 16], key: [u8; 16]) -> [u8; 80] {
        aes128_encrypt(input, iv, key)
    }

    #[aztec(private)]
    fn encrypt_with_padding(input: [u8; 65], iv: [u8; 16], key: [u8; 16]) -> [u8; 80] {
        aes128_encrypt(input, iv, key)
    }

    #[aztec(private)]
    fn compute_note_header_ciphertext(secret: GrumpkinPrivateKey, point: GrumpkinPoint) -> [u8; 48] {
        EncryptedLogHeader::new(context.this_address()).compute_ciphertext(secret, point)
    }

    // 64 bytes + 32 * #fields + 16 = 112 bytes
    #[aztec(private)]
    fn compute_incoming_log_body_ciphertext(
        secret: GrumpkinPrivateKey,
        point: GrumpkinPoint,
        storage_slot: Field,
        value: Field
    ) -> [u8; 112] {
        let note = TestNote::new(value);
        EncryptedLogIncomingBody::from_note(note, storage_slot).compute_ciphertext(secret, point).as_array()
    }

    #[aztec(private)]
    fn compute_outgoing_log_body_ciphertext(
        eph_sk: GrumpkinPrivateKey,
        recipient: AztecAddress,
        recipient_ivpk_app: GrumpkinPoint,
        ovsk_app: GrumpkinPrivateKey
    ) -> [u8; 176] {
        let eph_pk = eph_sk.derive_public_key();
        EncryptedLogOutgoingBody::new(eph_sk, recipient, recipient_ivpk_app).compute_ciphertext(ovsk_app, eph_pk)
    }

    #[aztec(public)]
    fn assert_public_global_vars(
        chain_id: Field,
        version: Field,
        block_number: Field,
        timestamp: u64,
        fee_per_da_gas: Field,
        fee_per_l2_gas: Field
    ) {
        assert(context.chain_id() == chain_id, "Invalid chain id");
        assert(context.version() == version, "Invalid version");
        assert(context.block_number() == block_number, "Invalid block number");
        assert(context.timestamp() == timestamp, "Invalid timestamp");
        assert(context.fee_per_da_gas() == fee_per_da_gas, "Invalid fee per da gas");
        assert(context.fee_per_l2_gas() == fee_per_l2_gas, "Invalid fee per l2 gas");
    }

    #[aztec(private)]
    fn assert_header_private(header_hash: Field) {
        assert(context.historical_header.hash() == header_hash, "Invalid header hash");
    }

    // TODO(4840): add AVM opcodes for getting header (members)
    //#[aztec(public)]
    //fn assert_header_public(header_hash: Field) {
    //    assert(context.historical_header.hash() == header_hash, "Invalid header hash");
    //}

    #[aztec(private)]
    fn deploy_contract(target: AztecAddress) {
        aztec_deploy_contract(&mut context, target);
    }

    #[aztec(private)]
    // Adapted from TokenContract#redeem_shield but without an initcheck so it can be run in simulator/src/client/private_execution.test.ts
    fn consume_note_from_secret(secret: Field) {
        let notes_set = storage.example_set;
        let secret_hash = compute_secret_hash(secret);
        let mut options = NoteGetterOptions::new();
        options = options.select(TestNote::properties().value, secret_hash, Option::none()).set_limit(1);
        let notes = notes_set.get_notes(options);
        let note = notes[0].unwrap_unchecked();
        notes_set.remove(note);
    }

    unconstrained fn get_constant() -> pub Field {
        let constant = storage.example_constant.view_note();
        constant.value
    }

    // This function is used in the e2e_state_vars to test the SharedMutablePrivateGetter in isolation
    #[aztec(private)]
    fn test_shared_mutable_private_getter<T>(
        contract_address_to_read: AztecAddress,
        storage_slot_of_shared_mutable: Field
    ) -> Field where T: FromField, T: ToField {
        // It's a bit wonky because we need to know the delay for get_current_value_in_private to work correctly
        let test: SharedMutablePrivateGetter<T, 5> = SharedMutablePrivateGetter::new(
            &mut context,
            contract_address_to_read,
            storage_slot_of_shared_mutable
        );

        let ret = test.get_value_in_private(context.get_header());

        ret.to_field()
    }

    // This function is used for testing the registry contract and fresh public key getters. If nothing exists in the registry, but we have added public
    // keys to the pxe, this function will return nothing, but the public key getters will return the correct value
    #[aztec(private)]
    fn test_shared_mutable_private_getter_for_registry_contract(
        storage_slot_of_shared_mutable: Field,
        address_to_get_in_registry: AztecAddress
    ) -> Field {
        // We have to derive this slot to get the location of the shared mutable inside the Map
        let derived_slot = derive_storage_slot_in_map(storage_slot_of_shared_mutable, address_to_get_in_registry);

        // It's a bit wonky because we need to know the delay for get_current_value_in_private to work correctly
        let registry_private_getter: SharedMutablePrivateGetter<Field, 5> = SharedMutablePrivateGetter::new(
            &mut context,
            AztecAddress::from_field(CANONICAL_KEY_REGISTRY_ADDRESS),
            derived_slot
        );
        registry_private_getter.get_value_in_private(context.get_header())
    }

    #[aztec(private)]
    fn test_nullifier_key_freshness(address: AztecAddress, public_nullifying_key: GrumpkinPoint) {
        assert_eq(context.get_header().get_npk_m(&mut context, address), public_nullifying_key);
    }

    // Purely exists for testing
    unconstrained fn get_random(kinda_seed: Field) -> pub Field {
        kinda_seed * unsafe_rand()
    }

    struct DummyNote {
        amount: Field,
        secret_hash: Field
    }

    impl DummyNote {
        fn new(amount: Field, secret_hash: Field) -> Self {
            Self { amount, secret_hash }
        }

        fn get_commitment(self) -> Field {
            pedersen_hash([self.amount, self.secret_hash], 0)
        }
    }

    impl Serialize<2> for DummyNote {
        fn serialize(self) -> [Field; 2] {
            [self.amount, self.secret_hash]
        }
    }

    struct DeepStruct {
        a_field: Field,
        a_bool: bool,
        a_note: DummyNote,
        many_notes: [DummyNote; 3],
    }

    // Serializing using "canonical" form. 
    // 1. Everything that fits in a field, *becomes* a Field
    // 2. Strings become arrays of bytes (no strings here)
    // 4. Arrays become arrays of Fields following rules 2 and 3 (no arrays here)
    // 5. Structs become arrays of Fields, with every item defined in the same order as they are in Noir code, following rules 2, 3, 4 and 5 (recursive)
    impl Serialize<10> for DeepStruct {
        fn serialize(self) -> [Field; 10] {
            let mut result = [0; 10];
            result[0] = self.a_field;
            result[1] = self.a_bool as Field;
            result[2] = self.a_note.amount;
            result[3] = self.a_note.secret_hash;
            for i in 0..3 {
                result[4 + i * 2] = self.many_notes[i].amount;
                result[5 + i * 2] = self.many_notes[i].secret_hash;
            }
            result
        }
    }
}<|MERGE_RESOLUTION|>--- conflicted
+++ resolved
@@ -24,10 +24,6 @@
     use dep::aztec::state_vars::{shared_mutable::SharedMutablePrivateGetter};
 
     use dep::aztec::{
-<<<<<<< HEAD
-        keys::getters::{get_npk_m, get_ivpk_m, get_ovpk_m, get_npk_m_hash},
-=======
->>>>>>> 3502ccdc
         context::inputs::private_context_inputs::PrivateContextInputs,
         hash::{pedersen_hash, compute_secret_hash, ArgsHasher},
         note::{
@@ -91,15 +87,10 @@
             storage_slot != storage.example_constant.get_storage_slot(), "this storage slot is reserved for example_constant"
         );
 
-<<<<<<< HEAD
-        let owner_npk_m_hash = get_npk_m_hash(&mut context, owner);
-        let owner_ovpk_m = get_ovpk_m(&mut context, context.msg_sender());
-        let owner_ivpk_m = get_ivpk_m(&mut context, owner);
-=======
         let header = context.get_header();
         let owner_npk_m_hash = header.get_npk_m_hash(&mut context, owner);
+        let msg_sender_ovpk_m = header.get_ivpk_m(&mut context, context.msg_sender());
         let owner_ivpk_m = header.get_ivpk_m(&mut context, owner);
->>>>>>> 3502ccdc
 
         let mut note = ValueNote::new(value, owner_npk_m_hash);
         create_note(
@@ -107,7 +98,7 @@
             storage_slot,
             &mut note,
             true,
-            owner_ovpk_m,
+            msg_sender_ovpk_m,
             owner_ivpk_m
         );
     }
@@ -266,18 +257,14 @@
     // For testing non-note encrypted logs
     #[aztec(private)]
     fn emit_array_as_encrypted_log(fields: [Field; 5], owner: AztecAddress, nest: bool) {
-<<<<<<< HEAD
-        let owner_ovpk_m = get_ovpk_m(&mut context, owner);
-        let owner_ivpk_m = get_ivpk_m(&mut context, owner);
-=======
         let header = context.get_header();
+        let msg_sender_ovpk = header.get_ivpk_m(&mut context, context.msg_sender());
         let owner_ivpk_m = header.get_ivpk_m(&mut context, owner);
->>>>>>> 3502ccdc
         context.encrypt_and_emit_log(
             context.this_address(),
             5, // testing only - this should be a secret random value to salt the addr
             1,
-            owner_ovpk_m,
+            msg_sender_ovpk,
             owner_ivpk_m,
             fields
         );
@@ -289,7 +276,7 @@
                 context.this_address(),
                 0, // testing only - this signals to the kerels to not mask the address
                 1,
-                owner_ovpk_m,
+                msg_sender_ovpk,
                 owner_ivpk_m,
                 [1, 2, 3, 4, 5]
             );
@@ -321,15 +308,10 @@
         Test::at(context.this_address()).call_create_note(value, owner, storage_slot).call(&mut context);
         storage_slot += 1;
 
-<<<<<<< HEAD
-        let owner_npk_m_hash = get_npk_m_hash(&mut context, owner);
-        let owner_ovpk_m = get_ovpk_m(&mut context, owner);
-        let owner_ivpk_m = get_ivpk_m(&mut context, owner);
-=======
         let header = context.get_header();
         let owner_npk_m_hash = header.get_npk_m_hash(&mut context, owner);
+        let msg_sender_ovpk = header.get_ovpk_m(&mut context, context.msg_sender());
         let owner_ivpk_m = header.get_ivpk_m(&mut context, owner);
->>>>>>> 3502ccdc
 
         let mut note = ValueNote::new(value + 1, owner_npk_m_hash);
         create_note(
@@ -337,7 +319,7 @@
             storage_slot,
             &mut note,
             true,
-            owner_ovpk_m,
+            msg_sender_ovpk,
             owner_ivpk_m
         );
         storage_slot += 1;
