--- conflicted
+++ resolved
@@ -14,13 +14,8 @@
     };
 
     use dep::aztec::protocol_types::{
-<<<<<<< HEAD
-        constants::MAX_NOTE_HASH_READ_REQUESTS_PER_CALL, point::Point, public_keys::IvpkM,
-        traits::Serialize,
-=======
         constants::MAX_NOTE_HASH_READ_REQUESTS_PER_CALL, traits::Serialize, point::Point,
         public_keys::IvpkM,
->>>>>>> a166203a
     };
 
     use dep::aztec::keys::getters::get_public_keys;
@@ -31,18 +26,6 @@
         hash::{ArgsHasher, compute_secret_hash, pedersen_hash},
         macros::{events::event, functions::{internal, private, public}, storage::storage},
         note::{
-<<<<<<< HEAD
-            lifecycle::{create_note, destroy_note_unsafe},
-            note_getter::{get_notes, view_notes},
-            note_getter_options::NoteStatus,
-        },
-        oracle::random::random,
-        utils::comparison::Comparator,
-    };
-    use dep::token_portal_content_hash_lib::{
-        get_mint_private_content_hash, get_mint_public_content_hash,
-    };
-=======
             lifecycle::{create_note, destroy_note_unsafe}, note_getter::{get_notes, view_notes},
             note_getter_options::NoteStatus,
         }, deploy::deploy_contract as aztec_deploy_contract, oracle::random::random,
@@ -52,7 +35,6 @@
     use dep::token_portal_content_hash_lib::{
         get_mint_private_content_hash, get_mint_public_content_hash,
     };
->>>>>>> a166203a
     use dep::value_note::value_note::ValueNote;
     // TODO investigate why the macros require EmbeddedCurvePoint and EmbeddedCurveScalar
     use std::embedded_curve_ops::{EmbeddedCurvePoint, EmbeddedCurveScalar};
