use dep::aztec::{
<<<<<<< HEAD
    context::PrivateContext,
    macros::notes::note,
    note::{note_header::NoteHeader, note_interface::NullifiableNote},
=======
    note::{note_header::NoteHeader, note_interface::NullifiableNote}, context::PrivateContext,
    macros::notes::note,
>>>>>>> a166203a
};

// A note which stores a field and is expected to be passed around using the `addNote` function.
// WARNING: This Note is not private as it does not contain randomness and hence it can be easy to perform
// serialized_note attack on it. This note has been developed purely for testing purposes so that it can easily be
// manually added to PXE. Do not use for real applications.
#[note]
pub struct TestNote {
    value: Field,
}

impl NullifiableNote for TestNote {

    fn compute_nullifier(
        _self: Self,
        _context: &mut PrivateContext,
        _note_hash_for_nullify: Field,
    ) -> Field {
        // This note is expected to be shared between users and fstructor this reason can't be nullified using a secret.
        0
    }

    unconstrained fn compute_nullifier_without_context(_self: Self) -> Field {
        // This note is expected to be shared between users and for this reason can't be nullified using a secret.
        0
    }
}

impl TestNote {
    pub fn new(value: Field) -> Self {
        TestNote { value, header: NoteHeader::empty() }
    }
}

impl Eq for TestNote {
    fn eq(self, other: Self) -> bool {
        self.value == other.value
    }
}<|MERGE_RESOLUTION|>--- conflicted
+++ resolved
@@ -1,12 +1,6 @@
 use dep::aztec::{
-<<<<<<< HEAD
-    context::PrivateContext,
-    macros::notes::note,
-    note::{note_header::NoteHeader, note_interface::NullifiableNote},
-=======
     note::{note_header::NoteHeader, note_interface::NullifiableNote}, context::PrivateContext,
     macros::notes::note,
->>>>>>> a166203a
 };
 
 // A note which stores a field and is expected to be passed around using the `addNote` function.
