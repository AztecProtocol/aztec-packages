use dep::aztec::{
    context::PrivateContext,
    macros::notes::note,
    note::{note_header::NoteHeader, note_interface::NullifiableNote},
    protocol_types::{address::AztecAddress, traits::{Deserialize, Packable, Serialize}},
};

// A note which stores a field and is expected to be passed around using the `addNote` function.
// WARNING: This Note is not private as it does not contain randomness and hence it can be easy to perform
// serialized_note attack on it. This note has been developed purely for testing purposes so that it can easily be
// manually added to PXE. Do not use for real applications.
#[note]
#[derive(Serialize, Deserialize)]
pub struct TestNote {
    value: Field,
}

impl NullifiableNote for TestNote {

    fn compute_nullifier(
        _self: Self,
        _context: &mut PrivateContext,
        _note_hash_for_nullify: Field,
    ) -> Field {
        // This note is expected to be shared between users and fstructor this reason can't be nullified using a secret.
        0
    }

    unconstrained fn compute_nullifier_without_context(_self: Self) -> Field {
        // This note is expected to be shared between users and for this reason can't be nullified using a secret.
        0
    }
}

impl TestNote {
    pub fn new(value: Field) -> Self {
        TestNote { value, header: NoteHeader::empty() }
    }
}

// Note: We are not deriving Eq here because generally we don't want to include the header in the comparison.
// This is bad note design and a tech debt. Ideally derive it once the note design is fixed.
impl Eq for TestNote {
    fn eq(self, other: Self) -> bool {
        self.value == other.value
    }
}

<<<<<<< HEAD
=======
// Note: We are not deriving Packable here because that would pack the whole struct including the note header
// (so the resulting field array size would be 5).
// This is bad note design and a tech debt. Ideally derive it once the note design is fixed.
>>>>>>> e59bc0de
impl Packable<1> for TestNote {
    fn pack(self) -> [Field; 1] {
        [self.value]
    }

    fn unpack(fields: [Field; 1]) -> Self {
        TestNote { value: fields[0], header: NoteHeader::empty() }
    }
}<|MERGE_RESOLUTION|>--- conflicted
+++ resolved
@@ -46,12 +46,9 @@
     }
 }
 
-<<<<<<< HEAD
-=======
 // Note: We are not deriving Packable here because that would pack the whole struct including the note header
 // (so the resulting field array size would be 5).
 // This is bad note design and a tech debt. Ideally derive it once the note design is fixed.
->>>>>>> e59bc0de
 impl Packable<1> for TestNote {
     fn pack(self) -> [Field; 1] {
         [self.value]
