mod ecdsa_public_key_note;

// Account contract that uses ECDSA signatures for authentication on the same curve as Ethereum.
// The signing key is stored in an immutable private note and should be different from the signing key.
contract EcdsaAccount {
    use dep::aztec::prelude::{AztecAddress, FunctionSelector, NoteHeader, NoteGetterOptions, PrivateContext, PrivateImmutable};

    use dep::aztec::protocol_types::abis::call_context::CallContext;
<<<<<<< HEAD
    use dep::aztec::keys::getters::{get_npk_m_hash, get_ivpk_m, get_ovpk_m};
=======
>>>>>>> 3502ccdc
    use dep::std;

    use dep::authwit::{
        entrypoint::{app::AppPayload, fee::FeePayload}, account::AccountActions,
        auth_witness::get_auth_witness
    };

    use crate::ecdsa_public_key_note::EcdsaPublicKeyNote;

    #[aztec(storage)]
    struct Storage {
        public_key: PrivateImmutable<EcdsaPublicKeyNote>,
    }

    global ACCOUNT_ACTIONS_STORAGE_SLOT = 2;

    // Creates a new account out of an ECDSA public key to use for signature verification
    #[aztec(private)]
    #[aztec(initializer)]
    fn constructor(signing_pub_key_x: [u8; 32], signing_pub_key_y: [u8; 32]) {
        let this = context.this_address();
<<<<<<< HEAD
        let this_npk_m_hash = get_npk_m_hash(&mut context, this);
        let this_ovpk_m = get_ovpk_m(&mut context, context.msg_sender());
        let this_ivpk_m = get_ivpk_m(&mut context, this);
=======
        let header = context.get_header();
        let this_npk_m_hash = header.get_npk_m_hash(&mut context, this);
        let this_ivpk_m = header.get_ivpk_m(&mut context, this);
>>>>>>> 3502ccdc

        let mut pub_key_note = EcdsaPublicKeyNote::new(signing_pub_key_x, signing_pub_key_y, this_npk_m_hash);
        storage.public_key.initialize(&mut pub_key_note, true, this_ovpk_m, this_ivpk_m);
    }

    // Note: If you globally change the entrypoint signature don't forget to update default_entrypoint.ts
    #[aztec(private)]
    fn entrypoint(app_payload: AppPayload, fee_payload: FeePayload) {
        let actions = AccountActions::init(&mut context, ACCOUNT_ACTIONS_STORAGE_SLOT, is_valid_impl);
        actions.entrypoint(app_payload, fee_payload);
    }

    #[aztec(private)]
    #[aztec(noinitcheck)]
    fn spend_private_authwit(inner_hash: Field) -> Field {
        let actions = AccountActions::init(&mut context, ACCOUNT_ACTIONS_STORAGE_SLOT, is_valid_impl);
        actions.spend_private_authwit(inner_hash)
    }

    #[aztec(public)]
    fn spend_public_authwit(inner_hash: Field) -> Field {
        let actions = AccountActions::init(&mut context, ACCOUNT_ACTIONS_STORAGE_SLOT, is_valid_impl);
        actions.spend_public_authwit(inner_hash)
    }

    #[aztec(private)]
    #[aztec(internal)]
    fn cancel_authwit(outer_hash: Field) {
        context.push_new_nullifier(outer_hash, 0);
    }

    #[aztec(public)]
    #[aztec(internal)]
    fn approve_public_authwit(outer_hash: Field) {
        let actions = AccountActions::init(&mut context, ACCOUNT_ACTIONS_STORAGE_SLOT, is_valid_impl);
        actions.approve_public_authwit(outer_hash)
    }

    #[contract_library_method]
    fn is_valid_impl(context: &mut PrivateContext, outer_hash: Field) -> bool {
        // Load public key from storage
        let storage = Storage::init(context);
        let public_key = storage.public_key.get_note();

        // Load auth witness
        let witness: [Field; 64] = get_auth_witness(outer_hash);
        let mut signature: [u8; 64] = [0; 64];
        for i in 0..64 {
            signature[i] = witness[i] as u8;
        }

        // Verify payload signature using Ethereum's signing scheme
        // Note that noir expects the hash of the message/challenge as input to the ECDSA verification.
        let outer_hash_bytes: [u8; 32] = outer_hash.to_be_bytes(32).as_array();
        let hashed_message: [u8; 32] = std::hash::sha256(outer_hash_bytes);
        let verification = std::ecdsa_secp256k1::verify_signature(public_key.x, public_key.y, signature, hashed_message);
        assert(verification == true);

        true
    }
}<|MERGE_RESOLUTION|>--- conflicted
+++ resolved
@@ -6,10 +6,6 @@
     use dep::aztec::prelude::{AztecAddress, FunctionSelector, NoteHeader, NoteGetterOptions, PrivateContext, PrivateImmutable};
 
     use dep::aztec::protocol_types::abis::call_context::CallContext;
-<<<<<<< HEAD
-    use dep::aztec::keys::getters::{get_npk_m_hash, get_ivpk_m, get_ovpk_m};
-=======
->>>>>>> 3502ccdc
     use dep::std;
 
     use dep::authwit::{
@@ -31,18 +27,13 @@
     #[aztec(initializer)]
     fn constructor(signing_pub_key_x: [u8; 32], signing_pub_key_y: [u8; 32]) {
         let this = context.this_address();
-<<<<<<< HEAD
-        let this_npk_m_hash = get_npk_m_hash(&mut context, this);
-        let this_ovpk_m = get_ovpk_m(&mut context, context.msg_sender());
-        let this_ivpk_m = get_ivpk_m(&mut context, this);
-=======
         let header = context.get_header();
         let this_npk_m_hash = header.get_npk_m_hash(&mut context, this);
+        let msg_sender_ovpk = header.get_ovpk_m(&mut context, context.msg_sender());
         let this_ivpk_m = header.get_ivpk_m(&mut context, this);
->>>>>>> 3502ccdc
 
         let mut pub_key_note = EcdsaPublicKeyNote::new(signing_pub_key_x, signing_pub_key_y, this_npk_m_hash);
-        storage.public_key.initialize(&mut pub_key_note, true, this_ovpk_m, this_ivpk_m);
+        storage.public_key.initialize(&mut pub_key_note, true, msg_sender_ovpk, this_ivpk_m);
     }
 
     // Note: If you globally change the entrypoint signature don't forget to update default_entrypoint.ts
