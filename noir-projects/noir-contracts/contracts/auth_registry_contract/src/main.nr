use dep::aztec::macros::aztec;

#[aztec]
contract AuthRegistry {
    use dep::authwit::auth::{
        assert_current_call_valid_authwit, compute_authwit_message_hash, IS_VALID_SELECTOR,
    };
    use dep::aztec::{
<<<<<<< HEAD
        macros::{functions::{internal, private, public, view}, storage::storage},
        protocol_types::address::AztecAddress,
        state_vars::{Map, PublicMutable},
=======
        state_vars::{PublicMutable, Map}, protocol_types::address::AztecAddress,
        macros::{storage::storage, functions::{private, public, internal, view}},
    };
    use dep::authwit::auth::{
        IS_VALID_SELECTOR, compute_authwit_message_hash, assert_current_call_valid_authwit,
>>>>>>> a166203a
    };

    #[storage]
    struct Storage<Context> {
        reject_all: Map<AztecAddress, PublicMutable<bool, Context>, Context>,
        // on_behalf_of => authwit hash => authorized
        approved_actions: Map<AztecAddress, Map<Field, PublicMutable<bool, Context>, Context>, Context>,
    }

    /**
     * Updates the `authorized` value for `msg_sender` for `message_hash`.
     *
     * @param message_hash The message hash being authorized
     * @param authorize True if the caller is authorized to perform the message hash, false otherwise
     */
    #[public]
    fn set_authorized(message_hash: Field, authorize: bool) {
        storage.approved_actions.at(context.msg_sender()).at(message_hash).write(authorize);
    }

    /**
     * Updates the `reject_all` value for `msg_sender`.
     *
     * When `reject_all` is `true` any `consume` on `msg_sender` will revert.
     *
     * @param reject True if all actions should be rejected, false otherwise
     */
    #[public]
    fn set_reject_all(reject: bool) {
        storage.reject_all.at(context.msg_sender()).write(reject);
    }

    /**
     * Consumes an `inner_hash` on behalf of `on_behalf_of` if the caller is authorized to do so.
     *
     * Will revert even if the caller is authorized if `reject_all` is set to true for `on_behalf_of`.
     * This is to support "mass-revoke".
     *
     * @param on_behalf_of The address on whose behalf the action is being consumed
     * @param inner_hash The inner_hash of the authwit
     * @return `IS_VALID_SELECTOR` if the action was consumed, revert otherwise
     */
    #[public]
    fn consume(on_behalf_of: AztecAddress, inner_hash: Field) -> Field {
        assert_eq(false, storage.reject_all.at(on_behalf_of).read(), "rejecting all");

        let message_hash = compute_authwit_message_hash(
            context.msg_sender(),
            context.chain_id(),
            context.version(),
            inner_hash,
        );

        let authorized = storage.approved_actions.at(on_behalf_of).at(message_hash).read();

        assert_eq(true, authorized, "unauthorized");
        storage.approved_actions.at(on_behalf_of).at(message_hash).write(false);

        IS_VALID_SELECTOR
    }

    /**
     * Updates a public authwit using a private authwit
     *
     * Useful for the case where you want someone else to insert a public authwit for you.
     * For example, if Alice wants Bob to insert an authwit in public, such that they can execute
     * a trade, Alice can create a private authwit, and Bob can call this function with it.
     *
     * @param approver The address of the approver (Alice in the example)
     * @param message_hash The message hash to authorize
     * @param authorize True if the message hash should be authorized, false otherwise
     */
    #[private]
    fn set_authorized_private(approver: AztecAddress, message_hash: Field, authorize: bool) {
        assert_current_call_valid_authwit(&mut context, approver);
        AuthRegistry::at(context.this_address())
            ._set_authorized(approver, message_hash, authorize)
            .enqueue(&mut context);
    }

    /**
     * Internal function to update the `authorized` value for `approver` for `messageHash`.
     * Used along with `set_authorized_private` to update the public authwit.
     *
     * @param approver The address of the approver
     * @param message_hash The message hash being authorized
     * @param authorize True if the caller is authorized to perform the message hash, false otherwise
     */
    #[public]
    #[internal]
    fn _set_authorized(approver: AztecAddress, message_hash: Field, authorize: bool) {
        storage.approved_actions.at(approver).at(message_hash).write(authorize);
    }

    /**
     * Fetches the `reject_all` value for `on_behalf_of`.
     *
     * @param on_behalf_of The address to check
     * @return True if all actions are rejected, false otherwise
     */
    #[public]
    #[view]
    fn is_reject_all(on_behalf_of: AztecAddress) -> bool {
        storage.reject_all.at(on_behalf_of).read()
    }

    /**
     * Fetches the `authorized` value for `on_behalf_of` for `message_hash`.
     *
     * @param on_behalf_of The address on whose behalf the action is being consumed
     * @param message_hash The message hash to check
     * @return True if the caller is authorized to perform the action, false otherwise
     */
    #[public]
    #[view]
    fn is_consumable(on_behalf_of: AztecAddress, message_hash: Field) -> bool {
        storage.approved_actions.at(on_behalf_of).at(message_hash).read()
    }

    unconstrained fn unconstrained_is_consumable(
        on_behalf_of: AztecAddress,
        message_hash: Field,
    ) -> pub bool {
        storage.approved_actions.at(on_behalf_of).at(message_hash).read()
    }
}<|MERGE_RESOLUTION|>--- conflicted
+++ resolved
@@ -2,21 +2,12 @@
 
 #[aztec]
 contract AuthRegistry {
-    use dep::authwit::auth::{
-        assert_current_call_valid_authwit, compute_authwit_message_hash, IS_VALID_SELECTOR,
-    };
     use dep::aztec::{
-<<<<<<< HEAD
-        macros::{functions::{internal, private, public, view}, storage::storage},
-        protocol_types::address::AztecAddress,
-        state_vars::{Map, PublicMutable},
-=======
         state_vars::{PublicMutable, Map}, protocol_types::address::AztecAddress,
         macros::{storage::storage, functions::{private, public, internal, view}},
     };
     use dep::authwit::auth::{
         IS_VALID_SELECTOR, compute_authwit_message_hash, assert_current_call_valid_authwit,
->>>>>>> a166203a
     };
 
     #[storage]
