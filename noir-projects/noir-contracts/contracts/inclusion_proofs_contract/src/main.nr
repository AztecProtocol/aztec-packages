--- conflicted
+++ resolved
@@ -3,26 +3,16 @@
 
 #[aztec]
 contract InclusionProofs {
-<<<<<<< HEAD
-=======
     use dep::aztec::prelude::{AztecAddress, NoteGetterOptions, Map, PrivateSet, PublicMutable};
->>>>>>> a166203a
     use dep::aztec::{
         encrypted_logs::encrypted_note_emission::encode_and_encrypt_note,
         keys::getters::get_public_keys,
     };
-<<<<<<< HEAD
-    use dep::aztec::prelude::{AztecAddress, Map, NoteGetterOptions, PrivateSet, PublicMutable};
-=======
->>>>>>> a166203a
 
     use dep::aztec::{
         macros::{functions::{initializer, private, public}, storage::storage},
         note::note_getter_options::NoteStatus,
-<<<<<<< HEAD
-=======
         macros::{storage::storage, functions::{private, public, initializer}},
->>>>>>> a166203a
     };
     // docs:start:value_note_imports
     use dep::value_note::value_note::ValueNote;
