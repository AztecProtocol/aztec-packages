--- conflicted
+++ resolved
@@ -6,11 +6,7 @@
     };
 
     use dep::aztec::protocol_types::{grumpkin_point::GrumpkinPoint, contract_class_id::ContractClassId, header::Header};
-<<<<<<< HEAD
-    use dep::aztec::{note::note_getter_options::NoteStatus, keys::getters::{get_npk_m_hash, get_ivpk_m, get_ovpk_m}};
-=======
     use dep::aztec::{note::note_getter_options::NoteStatus};
->>>>>>> 3502ccdc
     // docs:start:imports
     // Imports are not needed as inclusion / non_inclusion proofs are accessible on the header.
     // docs:end:imports
@@ -35,18 +31,13 @@
     #[aztec(private)]
     fn create_note(owner: AztecAddress, value: Field) {
         let owner_private_values = storage.private_values.at(owner);
-<<<<<<< HEAD
-        let owner_npk_m_hash = get_npk_m_hash(&mut context, owner);
-        let owner_ovpk_m = get_ovpk_m(&mut context, context.msg_sender());
-        let owner_ivpk_m = get_ivpk_m(&mut context, owner);
-=======
         let header = context.get_header();
         let owner_npk_m_hash = header.get_npk_m_hash(&mut context, owner);
+        let msg_sender_ovpk_m = header.get_ovpk_m(&mut context, context.msg_sender());
         let owner_ivpk_m = header.get_ivpk_m(&mut context, owner);
->>>>>>> 3502ccdc
 
         let mut note = ValueNote::new(value, owner_npk_m_hash);
-        owner_private_values.insert(&mut note, true, owner_ovpk_m, owner_ivpk_m);
+        owner_private_values.insert(&mut note, true, msg_sender_ovpk_m, owner_ivpk_m);
     }
     // docs:end:create_note
 
