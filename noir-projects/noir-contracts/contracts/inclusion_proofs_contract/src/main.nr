--- conflicted
+++ resolved
@@ -2,37 +2,15 @@
 contract InclusionProofs {
     use dep::aztec::{
         prelude::{
-        AztecAddress, EthAddress, FunctionSelector, NoteHeader, NoteGetterOptions, NoteViewerOptions,
-        PrivateContext, Map, PrivateSet, PublicMutable
-    },
-        context::Context, note::note_getter_options::NoteStatus
+            AztecAddress, EthAddress, FunctionSelector, NoteHeader, NoteGetterOptions, NoteViewerOptions,
+            PrivateContext, Map, PrivateSet, PublicMutable
+        },
+        note::{constants::MAX_NOTES_PER_PAGE, note_getter::view_notes, note_getter_options::NoteStatus},
+        keys::getters::{get_npk_m_hash, get_ivpk_m}
     };
 
     use dep::aztec::protocol_types::{grumpkin_point::GrumpkinPoint, contract_class_id::ContractClassId};
-<<<<<<< HEAD
-    use dep::aztec::keys::getters::{get_npk_m_hash, get_ivpk_m};
     // docs:start:imports
-    use dep::aztec::{
-        note::{constants::MAX_NOTES_PER_PAGE, note_getter::view_notes},
-        history::{
-        contract_inclusion::{
-        prove_contract_deployment_at, prove_contract_non_deployment_at,
-        prove_contract_initialization_at, prove_contract_non_initialization_at
-    },
-        note_inclusion::{prove_note_inclusion, prove_note_inclusion_at},
-        note_validity::{prove_note_validity, prove_note_validity_at},
-        nullifier_inclusion::{
-        prove_nullifier_inclusion, prove_nullifier_inclusion_at, prove_note_is_nullified,
-        prove_note_is_nullified_at
-    },
-        nullifier_non_inclusion::{prove_note_not_nullified, prove_note_not_nullified_at},
-        public_storage::{public_storage_historical_read, public_storage_historical_read_at}
-    }
-    };
-=======
-    use dep::aztec::{note::note_getter_options::NoteStatus, keys::getters::{get_npk_m_hash, get_ivpk_m}};
-    // docs:start:imports
->>>>>>> 07501320
     // docs:end:imports
     // docs:start:value_note_imports
     use dep::value_note::value_note::ValueNote;
@@ -97,19 +75,12 @@
         // 2) Prove the note inclusion
         if (use_block_number) {
             // docs:start:prove_note_inclusion
-<<<<<<< HEAD
-            prove_note_inclusion_at(note, block_number, context);
+            let header = context.get_header_at(block_number);
+            header.prove_note_inclusion(note);
             // docs:end:prove_note_inclusion
         } else {
-            prove_note_inclusion(note, context);
-=======
-            let header = context.get_header_at(block_number);
-            header.prove_note_inclusion(maybe_note.unwrap_unchecked());
-            // docs:end:prove_note_inclusion
-        } else {
-            let header = context.get_header();
-            header.prove_note_inclusion(maybe_note.unwrap_unchecked());
->>>>>>> 07501320
+            let header = context.get_header();
+            header.prove_note_inclusion(note);
         }
     }
 
@@ -166,17 +137,11 @@
         // 3) Compute the nullifier from the note
         // docs:start:prove_note_not_nullified
         if (use_block_number) {
-<<<<<<< HEAD
-            prove_note_not_nullified_at(note, block_number, &mut context);
-        } else {
-            prove_note_not_nullified(note, &mut context);
-=======
-            let header = context.get_header_at(block_number);
-            header.prove_note_not_nullified(maybe_note.unwrap_unchecked(), &mut context);
-        } else {
-            let header = context.get_header();
-            header.prove_note_not_nullified(maybe_note.unwrap_unchecked(), &mut context);
->>>>>>> 07501320
+            let header = context.get_header_at(block_number);
+            header.prove_note_not_nullified(note, &mut context);
+        } else {
+            let header = context.get_header();
+            header.prove_note_not_nullified(note, &mut context);
         }
         // docs:end:prove_note_not_nullified
     }
