--- conflicted
+++ resolved
@@ -1,26 +1,13 @@
 // A demonstration of inclusion and non-inclusion proofs.
 contract InclusionProofs {
-    use dep::aztec::protocol_types::{
-<<<<<<< HEAD
-        abis::function_selector::FunctionSelector,
-        grumpkin_point::GrumpkinPoint, contract_class::ContractClassId
-    };
+    // docs:start:imports
     use dep::aztec::{
-        context::Context,
-=======
+        protocol_types::{
         abis::function_selector::FunctionSelector, address::{AztecAddress, EthAddress},
         grumpkin_point::GrumpkinPoint, contract_class_id::ContractClassId
-    };
-    use dep::aztec::{
-        state_vars::{Map, PrivateSet, PublicMutable}, context::Context,
->>>>>>> f6c558b4
-        note::{
-            note_getter_options::NoteStatus,
-            utils as note_utils,
-    }
-    };
-    // docs:start:imports
-    use dep::aztec::history::{
+    },
+    state_vars::{Map, PrivateSet, PublicMutable}, note::note_getter_options::{NoteGetterOptions, NoteStatus},
+    history::{
         contract_inclusion::{prove_contract_inclusion, prove_contract_inclusion_at},
         note_inclusion::{prove_note_inclusion, prove_note_inclusion_at},
         note_validity::{prove_note_validity, prove_note_validity_at},
