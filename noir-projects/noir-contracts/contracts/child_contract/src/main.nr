--- conflicted
+++ resolved
@@ -3,15 +3,9 @@
     use dep::aztec::prelude::{AztecAddress, FunctionSelector, PublicMutable, PrivateSet, PrivateContext, emit_unencrypted_log};
 
     use dep::aztec::{
-<<<<<<< HEAD
-        context::{PublicContext, Context}, protocol_types::{abis::{call_context::CallContext}},
-        note::{note_getter_options::NoteGetterOptions, note_header::NoteHeader},
-        protocol_types::traits::Deserialize
-=======
         context::{PublicContext, Context, gas::GasOpts},
         protocol_types::{abis::{call_context::CallContext}},
         note::{note_getter_options::NoteGetterOptions, note_header::NoteHeader}
->>>>>>> 5af2b95a
     };
     use dep::value_note::value_note::ValueNote;
 
