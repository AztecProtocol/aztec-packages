// A contract used along with `Parent` contract to test nested calls.
use dep::aztec::macros::aztec;

#[aztec]
contract Child {
    use dep::aztec::prelude::{AztecAddress, PublicMutable, PrivateSet, Map};

    use dep::aztec::{
        note::{note_getter_options::NoteGetterOptions},
        encrypted_logs::encrypted_note_emission::encode_and_encrypt_note_with_keys,
<<<<<<< HEAD
        keys::getters::get_current_public_keys, utils::comparison::Comparator,
        macros::{storage::storage, functions::{private, public, internal}}
=======
        keys::getters::get_public_keys, utils::comparison::Comparator
>>>>>>> 0d753639
    };
    use dep::value_note::value_note::ValueNote;

    #[storage]
    struct Storage<Context> {
        current_value: PublicMutable<Field, Context>,
        a_map_with_private_values: Map<AztecAddress, PrivateSet<ValueNote, Context>, Context>,
    }

    // Returns a sum of the input and the chain id and version of the contract in private circuit public input's return_values.
    #[private]
    fn value(input: Field) -> Field {
        input + context.chain_id() + context.version()
    }
    // Returns a sum of the input and the chain id and version of the contract in private circuit public input's return_values.
    // Can only be called from this contract.
    #[private]
    #[internal]
    fn value_internal(input: Field) -> Field {
        input + context.chain_id() + context.version()
    }

    // Returns base_value + chain_id + version + block_number + timestamp
    #[public]
    fn pub_get_value(base_value: Field) -> Field {
        let return_value = base_value
            + context.chain_id()
            + context.version()
            + context.block_number()
            + context.timestamp() as Field;

        return_value
    }

    // Sets `current_value` to `new_value`
    #[public]
    fn pub_set_value(new_value: Field) -> Field {
        storage.current_value.write(new_value);
        context.emit_unencrypted_log(new_value);

        new_value
    }

    #[private]
    fn private_set_value(new_value: Field, owner: AztecAddress) -> Field {
        let owner_keys = get_public_keys(owner);

        let mut note = ValueNote::new(new_value, owner_keys.npk_m.hash());
        storage.a_map_with_private_values.at(owner).insert(&mut note).emit(encode_and_encrypt_note_with_keys(&mut context, owner_keys.ovpk_m, owner_keys.ivpk_m, owner));
        new_value
    }

    #[private]
    fn private_get_value(amount: Field, owner: AztecAddress) -> Field {
        let mut options = NoteGetterOptions::new();
        options = options.select(ValueNote::properties().value, Comparator.EQ, amount).set_limit(1);
        let notes = storage.a_map_with_private_values.at(owner).get_notes(options);
        notes.get(0).value
    }

    // Increments `current_value` by `new_value`
    #[public]
    fn pub_inc_value(new_value: Field) -> Field {
        let old_value = storage.current_value.read();
        storage.current_value.write(old_value + new_value);
        context.emit_unencrypted_log(new_value);

        new_value
    }

    // Increments `current_value` by `new_value`. Can only be called from this contract.
    #[public]
    #[internal]
    fn pub_inc_value_internal(new_value: Field) -> Field {
        let old_value = storage.current_value.read();
        storage.current_value.write(old_value + new_value);
        context.emit_unencrypted_log(new_value);

        new_value
    }

    #[public]
    fn set_value_twice_with_nested_first() {
        let _result = Child::at(context.this_address()).pub_set_value(10).call(&mut context);
        storage.current_value.write(20);
        context.emit_unencrypted_log(20);
    }

    #[public]
    fn set_value_twice_with_nested_last() {
        storage.current_value.write(20);
        context.emit_unencrypted_log(20);
        let _result = Child::at(context.this_address()).pub_set_value(10).call(&mut context);
    }

    #[public]
    fn set_value_with_two_nested_calls() {
        Child::at(context.this_address()).set_value_twice_with_nested_first().call(&mut context);
        Child::at(context.this_address()).set_value_twice_with_nested_last().call(&mut context);
        storage.current_value.write(20);
        context.emit_unencrypted_log(20);
    }
}<|MERGE_RESOLUTION|>--- conflicted
+++ resolved
@@ -8,12 +8,8 @@
     use dep::aztec::{
         note::{note_getter_options::NoteGetterOptions},
         encrypted_logs::encrypted_note_emission::encode_and_encrypt_note_with_keys,
-<<<<<<< HEAD
-        keys::getters::get_current_public_keys, utils::comparison::Comparator,
+        keys::getters::get_public_keys, utils::comparison::Comparator,
         macros::{storage::storage, functions::{private, public, internal}}
-=======
-        keys::getters::get_public_keys, utils::comparison::Comparator
->>>>>>> 0d753639
     };
     use dep::value_note::value_note::ValueNote;
 
