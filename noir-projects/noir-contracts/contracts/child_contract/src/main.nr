// A contract used along with `Parent` contract to test nested calls.
contract Child {
    use dep::std::option::Option;

    use dep::aztec::{
<<<<<<< HEAD
        context::{PublicContext, Context},
        protocol_types::abis::{function_selector::FunctionSelector, call_context::CallContext},
=======
        context::{PrivateContext, PublicContext, Context}, log::emit_unencrypted_log,
        state_vars::{PublicMutable, PrivateSet},
        protocol_types::{abis::{function_selector::FunctionSelector, call_context::CallContext}, address::AztecAddress},
        note::{note_getter_options::NoteGetterOptions, note_header::NoteHeader, utils as note_utils}
>>>>>>> f6c558b4
    };
    use dep::value_note::value_note::{ValueNote, VALUE_NOTE_LEN};

    struct Storage {
        current_value: PublicMutable<Field>,
        a_private_value: PrivateSet<ValueNote>,
    }

    #[aztec(private)]
    fn constructor() {}

    // Returns a sum of the input and the chain id and version of the contract in private circuit public input's return_values.
    #[aztec(private)]
    fn value(input: Field) -> Field {
        input + context.chain_id() + context.version()
    }

    fn check_sender(call_context: CallContext) {
        assert(
            call_context.msg_sender.eq(call_context.storage_contract_address), "Sender must be this contract"
        );
    }

    // Returns a sum of the input and the chain id and version of the contract in private circuit public input's return_values. 
    // Can only be called from this contract.
    #[aztec(private)]
    fn valueInternal(input: Field) -> Field {
        check_sender(inputs.call_context);
        input + context.chain_id() + context.version()
    }

    // Returns base_value + chain_id + version + block_number + timestamp
    #[aztec(public)]
    fn pubGetValue(base_value: Field) -> Field {
        let returnValue = base_value
            + context.chain_id()
            + context.version()
            + context.block_number()
            + context.timestamp();

        returnValue
    }

    // Sets `current_value` to `new_value`
    #[aztec(public)]
    fn pubSetValue(new_value: Field) -> Field {
        storage.current_value.write(new_value);
        emit_unencrypted_log(&mut context, new_value);

        new_value
    }

    #[aztec(private)]
    fn privateSetValue(new_value: Field, owner: AztecAddress) -> Field {
        let mut note = ValueNote::new(new_value, owner);
        storage.a_private_value.insert(&mut note, true);
        new_value
    }

    #[aztec(private)]
    fn privateGetValue(amount: Field, owner: AztecAddress) -> Field {
        let options = NoteGetterOptions::new().select(0, amount, Option::none()).select(1, owner.to_field(), Option::none()).set_limit(1);
        let notes = storage.a_private_value.get_notes(options);
        notes[0].unwrap_unchecked().value
    }

    // Increments `current_value` by `new_value`
    #[aztec(public)]
    fn pubIncValue(new_value: Field) -> Field {
        let old_value = storage.current_value.read();
        storage.current_value.write(old_value + new_value);
        emit_unencrypted_log(&mut context, new_value);

        new_value
    }

    // Increments `current_value` by `new_value`. Can only be called from this contract.
    #[aztec(public)] 
    fn pubIncValueInternal(new_value: Field) -> Field {
        check_sender(inputs.call_context);
        let old_value = storage.current_value.read();
        storage.current_value.write(old_value + new_value);
        emit_unencrypted_log(&mut context, new_value);

        new_value
    }

    #[aztec(public)]
    fn setValueTwiceWithNestedFirst() {
        let pubSetValueSelector = FunctionSelector::from_signature("pubSetValue(Field)");
        let _ret = context.call_public_function(context.this_address(), pubSetValueSelector, [10]);

        storage.current_value.write(20);
        emit_unencrypted_log(&mut context, 20);
    }

    #[aztec(public)]
    fn setValueTwiceWithNestedLast() {
        storage.current_value.write(20);
        emit_unencrypted_log(&mut context, 20);

        let pubSetValueSelector = FunctionSelector::from_signature("pubSetValue(Field)");
        let _ret = context.call_public_function(context.this_address(), pubSetValueSelector, [10]);
    }
}<|MERGE_RESOLUTION|>--- conflicted
+++ resolved
@@ -3,15 +3,9 @@
     use dep::std::option::Option;
 
     use dep::aztec::{
-<<<<<<< HEAD
-        context::{PublicContext, Context},
-        protocol_types::abis::{function_selector::FunctionSelector, call_context::CallContext},
-=======
-        context::{PrivateContext, PublicContext, Context}, log::emit_unencrypted_log,
-        state_vars::{PublicMutable, PrivateSet},
+        log::emit_unencrypted_log, state_vars::{PublicMutable, PrivateSet},
         protocol_types::{abis::{function_selector::FunctionSelector, call_context::CallContext}, address::AztecAddress},
-        note::{note_getter_options::NoteGetterOptions, note_header::NoteHeader, utils as note_utils}
->>>>>>> f6c558b4
+        note::note_getter_options::NoteGetterOptions
     };
     use dep::value_note::value_note::{ValueNote, VALUE_NOTE_LEN};
 
