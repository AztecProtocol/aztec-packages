// A contract used along with `Parent` contract to test nested calls.
contract Child {
    use dep::aztec::prelude::{AztecAddress, FunctionSelector, PublicMutable, PrivateSet, PrivateContext, Deserialize, Map};

    use dep::aztec::{
        context::gas::GasOpts,
        protocol_types::{abis::call_context::CallContext, grumpkin_point::GrumpkinPoint},
<<<<<<< HEAD
        note::{note_getter_options::NoteGetterOptions, note_header::NoteHeader},
        keys::getters::{get_npk_m_hash, get_ivpk_m, get_ovpk_m}
=======
        note::{note_getter_options::NoteGetterOptions, note_header::NoteHeader}
>>>>>>> 3502ccdc
    };
    use dep::value_note::value_note::ValueNote;

    #[aztec(storage)]
    struct Storage {
        current_value: PublicMutable<Field>,
        a_map_with_private_values: Map<AztecAddress, PrivateSet<ValueNote>>,
    }

    // Returns a sum of the input and the chain id and version of the contract in private circuit public input's return_values.
    #[aztec(private)]
    fn value(input: Field) -> Field {
        input + context.chain_id() + context.version()
    }
    // Returns a sum of the input and the chain id and version of the contract in private circuit public input's return_values. 
    // Can only be called from this contract.
    #[aztec(private)]
    #[aztec(internal)]
    fn value_internal(input: Field) -> Field {
        input + context.chain_id() + context.version()
    }

    // Returns base_value + chain_id + version + block_number + timestamp
    #[aztec(public)]
    fn pub_get_value(base_value: Field) -> Field {
        let return_value = base_value
            + context.chain_id()
            + context.version()
            + context.block_number()
            + context.timestamp() as Field;

        return_value
    }

    // Sets `current_value` to `new_value`
    #[aztec(public)]
    fn pub_set_value(new_value: Field) -> Field {
        storage.current_value.write(new_value);
        context.emit_unencrypted_log(new_value);

        new_value
    }

    #[aztec(private)]
    fn private_set_value(new_value: Field, owner: AztecAddress) -> Field {
<<<<<<< HEAD
        let owner_npk_m_hash = get_npk_m_hash(&mut context, owner);
        let owner_ovpk_m = get_ovpk_m(&mut context, context.msg_sender());
        let owner_ivpk_m = get_ivpk_m(&mut context, owner);

        let mut note = ValueNote::new(new_value, owner_npk_m_hash);
        storage.a_private_value.insert(&mut note, true, owner_ovpk_m, owner_ivpk_m);
=======
        let header = context.get_header();
        let owner_npk_m_hash = header.get_npk_m_hash(&mut context, owner);
        let owner_ivpk_m = header.get_ivpk_m(&mut context, owner);

        let mut note = ValueNote::new(new_value, owner_npk_m_hash);
        storage.a_map_with_private_values.at(owner).insert(&mut note, true, owner_ivpk_m);
>>>>>>> 3502ccdc
        new_value
    }

    #[aztec(private)]
    fn private_get_value(amount: Field, owner: AztecAddress) -> Field {
        let mut options = NoteGetterOptions::new();
        options = options.select(ValueNote::properties().value, amount, Option::none()).set_limit(1);
        let notes = storage.a_map_with_private_values.at(owner).get_notes(options);
        notes[0].unwrap_unchecked().value
    }

    // Increments `current_value` by `new_value`
    #[aztec(public)]
    fn pub_inc_value(new_value: Field) -> Field {
        let old_value = storage.current_value.read();
        storage.current_value.write(old_value + new_value);
        context.emit_unencrypted_log(new_value);

        new_value
    }

    // Increments `current_value` by `new_value`. Can only be called from this contract.
    #[aztec(public)] 
    #[aztec(internal)]
    fn pub_inc_value_internal(new_value: Field) -> Field {
        let old_value = storage.current_value.read();
        storage.current_value.write(old_value + new_value);
        context.emit_unencrypted_log(new_value);

        new_value
    }

    #[aztec(public)]
    fn set_value_twice_with_nested_first() {
        let _result = Child::at(context.this_address()).pub_set_value(10).call(&mut context);
        storage.current_value.write(20);
        context.emit_unencrypted_log(20);
    }

    #[aztec(public)]
    fn set_value_twice_with_nested_last() {
        storage.current_value.write(20);
        context.emit_unencrypted_log(20);
        let _result = Child::at(context.this_address()).pub_set_value(10).call(&mut context);
    }

    #[aztec(public)]
    // TODO(6052): The logs emitted are currently in the wrong order as we don't update
    // counters for nested public calls
    fn set_value_with_two_nested_calls() {
        Child::at(context.this_address()).set_value_twice_with_nested_first().call(&mut context);
        Child::at(context.this_address()).set_value_twice_with_nested_last().call(&mut context);
        storage.current_value.write(20);
        context.emit_unencrypted_log(20);
    }
}<|MERGE_RESOLUTION|>--- conflicted
+++ resolved
@@ -5,12 +5,7 @@
     use dep::aztec::{
         context::gas::GasOpts,
         protocol_types::{abis::call_context::CallContext, grumpkin_point::GrumpkinPoint},
-<<<<<<< HEAD
-        note::{note_getter_options::NoteGetterOptions, note_header::NoteHeader},
-        keys::getters::{get_npk_m_hash, get_ivpk_m, get_ovpk_m}
-=======
         note::{note_getter_options::NoteGetterOptions, note_header::NoteHeader}
->>>>>>> 3502ccdc
     };
     use dep::value_note::value_note::ValueNote;
 
@@ -56,21 +51,13 @@
 
     #[aztec(private)]
     fn private_set_value(new_value: Field, owner: AztecAddress) -> Field {
-<<<<<<< HEAD
-        let owner_npk_m_hash = get_npk_m_hash(&mut context, owner);
-        let owner_ovpk_m = get_ovpk_m(&mut context, context.msg_sender());
-        let owner_ivpk_m = get_ivpk_m(&mut context, owner);
-
-        let mut note = ValueNote::new(new_value, owner_npk_m_hash);
-        storage.a_private_value.insert(&mut note, true, owner_ovpk_m, owner_ivpk_m);
-=======
         let header = context.get_header();
         let owner_npk_m_hash = header.get_npk_m_hash(&mut context, owner);
+        let owner_ovpk_m = header.get_ivpk_m(&mut context, context.msg_sender());
         let owner_ivpk_m = header.get_ivpk_m(&mut context, owner);
 
         let mut note = ValueNote::new(new_value, owner_npk_m_hash);
-        storage.a_map_with_private_values.at(owner).insert(&mut note, true, owner_ivpk_m);
->>>>>>> 3502ccdc
+        storage.a_map_with_private_values.at(owner).insert(&mut note, true, owner_ovpk_m, owner_ivpk_m);
         new_value
     }
 
