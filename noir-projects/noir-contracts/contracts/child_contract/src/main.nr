--- conflicted
+++ resolved
@@ -6,11 +6,7 @@
         context::{PrivateContext, PublicContext, Context}, log::emit_unencrypted_log,
         state_vars::{public_state::PublicState, set::Set},
         protocol_types::{abis::{function_selector::FunctionSelector, call_context::CallContext}, address::AztecAddress},
-<<<<<<< HEAD
         note::{note_getter_options::NoteGetterOptions, note_header::NoteHeader, utils as note_utils}
-=======
-        note::{note_getter_options::NoteGetterOptions}
->>>>>>> e6d65a7f
     };
     use dep::value_note::value_note::{ValueNote, VALUE_NOTE_LEN};
 
