use crate::cards::Card;
use dep::aztec::protocol_types::{address::AztecAddress, traits::{Deserialize, Packable}};
<<<<<<< HEAD
=======
use std::meta::derive;
>>>>>>> e59bc0de

global NUMBER_OF_PLAYERS: u32 = 2;
global NUMBER_OF_CARDS_DECK: u32 = 2;

#[derive(Deserialize, Eq)]
pub struct PlayerEntry {
    address: AztecAddress,
    deck_strength: u32,
    points: u64,
}

impl PlayerEntry {
    pub fn is_initialized(self) -> bool {
        !self.address.is_zero()
    }
}

global PLAYABLE_CARDS: u32 = 4;

#[derive(Packable)]
pub struct Game {
    players: [PlayerEntry; NUMBER_OF_PLAYERS],
    rounds_cards: [Card; PLAYABLE_CARDS],
    started: bool,
    finished: bool,
    claimed: bool,
    current_player: u32,
    current_round: u32,
}

<<<<<<< HEAD
global GAME_SERIALIZED_LEN: u32 = 15;

impl Packable<GAME_SERIALIZED_LEN> for Game {
    fn pack(game: Game) -> [Field; GAME_SERIALIZED_LEN] {
        [
            game.players[0].address.to_field(),
            game.players[0].deck_strength as Field,
            game.players[0].points as Field,
            game.players[1].address.to_field(),
            game.players[1].deck_strength as Field,
            game.players[1].points as Field,
            game.rounds_cards[0].to_field(),
            game.rounds_cards[1].to_field(),
            game.rounds_cards[2].to_field(),
            game.rounds_cards[3].to_field(),
            game.started as Field,
            game.finished as Field,
            game.claimed as Field,
            game.current_player as Field,
            game.current_round as Field,
        ]
    }

    fn unpack(fields: [Field; GAME_SERIALIZED_LEN]) -> Game {
        let player1 = PlayerEntry::deserialize([fields[0], fields[1], fields[2]]);
        let player2 = PlayerEntry::deserialize([fields[3], fields[4], fields[5]]);

        let players = [player1, player2];
        let rounds_cards = [
            Card::from_field(fields[6]),
            Card::from_field(fields[7]),
            Card::from_field(fields[8]),
            Card::from_field(fields[9]),
        ];
        Game {
            players,
            rounds_cards,
            started: fields[10] as bool,
            finished: fields[11] as bool,
            claimed: fields[12] as bool,
            current_player: fields[13] as u32,
            current_round: fields[14] as u32,
        }
    }
}

=======
>>>>>>> e59bc0de
impl Game {
    pub fn add_player(&mut self, player_entry: PlayerEntry) -> bool {
        let mut added = false;

        for i in 0..NUMBER_OF_PLAYERS {
            let entry = self.players[i];
            if entry.is_initialized() {
                assert(!entry.address.eq(player_entry.address), "Player already in game");
            } else if !added {
                self.players[i] = player_entry;
                added = true;
            }
        }

        added
    }

    pub fn start_game(&mut self) {
        assert(!self.started, "Game already started");
        for i in 0..NUMBER_OF_PLAYERS {
            let entry = self.players[i];
            assert(entry.is_initialized(), "Game not full");
        }
        let sorted_by_deck_strength = self.players.sort_via(|a: PlayerEntry, b: PlayerEntry| {
            a.deck_strength < b.deck_strength
        });
        self.players = sorted_by_deck_strength;
        self.started = true;
    }

    pub fn current_player(self) -> PlayerEntry {
        assert(self.started, "Game not started");
        assert(!self.finished, "Game finished");
        self.players[self.current_player]
    }

    pub fn winner(self) -> PlayerEntry {
        assert(self.finished, "Game not finished");
        let mut winner = self.players[0];
        for i in 1..NUMBER_OF_PLAYERS {
            let entry = self.players[i];
            if entry.points > winner.points {
                winner = entry;
            }
        }
        winner
    }

    pub fn play_card(&mut self, card: Card) {
        assert(self.started, "Game not started");
        assert(!self.finished, "Game finished");

        let round_offset = self.current_round * NUMBER_OF_PLAYERS;

        self.rounds_cards[round_offset + self.current_player] = card;
        self.current_player = (self.current_player + 1) % NUMBER_OF_PLAYERS;

        if self.current_player == 0 {
            self._finish_round();
        }
    }

    fn _finish_round(&mut self) {
        let round_offset = self.current_round as u32 * NUMBER_OF_PLAYERS;
        self.current_round += 1;

        let mut winner_index = 0;
        let mut winner_strength = 0;
        let mut round_points = 0;

        for i in 0..NUMBER_OF_PLAYERS {
            let card = self.rounds_cards[round_offset + i];
            round_points += (card.points as u64);
            if card.strength > winner_strength {
                winner_strength = card.strength;
                winner_index = i;
            }
        }

        self.players[winner_index].points += round_points;
        if self.current_round == NUMBER_OF_CARDS_DECK {
            self.finished = true;
        }
    }
}<|MERGE_RESOLUTION|>--- conflicted
+++ resolved
@@ -1,9 +1,6 @@
 use crate::cards::Card;
 use dep::aztec::protocol_types::{address::AztecAddress, traits::{Deserialize, Packable}};
-<<<<<<< HEAD
-=======
 use std::meta::derive;
->>>>>>> e59bc0de
 
 global NUMBER_OF_PLAYERS: u32 = 2;
 global NUMBER_OF_CARDS_DECK: u32 = 2;
@@ -34,55 +31,6 @@
     current_round: u32,
 }
 
-<<<<<<< HEAD
-global GAME_SERIALIZED_LEN: u32 = 15;
-
-impl Packable<GAME_SERIALIZED_LEN> for Game {
-    fn pack(game: Game) -> [Field; GAME_SERIALIZED_LEN] {
-        [
-            game.players[0].address.to_field(),
-            game.players[0].deck_strength as Field,
-            game.players[0].points as Field,
-            game.players[1].address.to_field(),
-            game.players[1].deck_strength as Field,
-            game.players[1].points as Field,
-            game.rounds_cards[0].to_field(),
-            game.rounds_cards[1].to_field(),
-            game.rounds_cards[2].to_field(),
-            game.rounds_cards[3].to_field(),
-            game.started as Field,
-            game.finished as Field,
-            game.claimed as Field,
-            game.current_player as Field,
-            game.current_round as Field,
-        ]
-    }
-
-    fn unpack(fields: [Field; GAME_SERIALIZED_LEN]) -> Game {
-        let player1 = PlayerEntry::deserialize([fields[0], fields[1], fields[2]]);
-        let player2 = PlayerEntry::deserialize([fields[3], fields[4], fields[5]]);
-
-        let players = [player1, player2];
-        let rounds_cards = [
-            Card::from_field(fields[6]),
-            Card::from_field(fields[7]),
-            Card::from_field(fields[8]),
-            Card::from_field(fields[9]),
-        ];
-        Game {
-            players,
-            rounds_cards,
-            started: fields[10] as bool,
-            finished: fields[11] as bool,
-            claimed: fields[12] as bool,
-            current_player: fields[13] as u32,
-            current_round: fields[14] as u32,
-        }
-    }
-}
-
-=======
->>>>>>> e59bc0de
 impl Game {
     pub fn add_player(&mut self, player_entry: PlayerEntry) -> bool {
         let mut added = false;
