--- conflicted
+++ resolved
@@ -2,11 +2,7 @@
 use crate::cards::Card;
 
 global NUMBER_OF_PLAYERS: u32 = 2;
-<<<<<<< HEAD
 global NUMBER_OF_CARDS_DECK: u32 = 2;
-=======
-global NUMBER_OF_CARDS_DECK: u64 = 2;
->>>>>>> 3e0067a1
 
 struct PlayerEntry {
     address: AztecAddress,
