--- conflicted
+++ resolved
@@ -173,11 +173,7 @@
     // generate pseudo randomness deterministically from 'seed' and user secret
     let secret = context.request_nullifier_secret_key(owner);
     let mix = secret.high + secret.low + seed;
-<<<<<<< HEAD
     let random_bytes = std::hash::sha256(mix.to_le_32_bytes());
-=======
-    let random_bytes = std::hash::sha256_slice(mix.to_le_bytes(32));
->>>>>>> 933145e8
 
     let mut cards = [Card::from_field(0); PACK_CARDS];
     // we generate PACK_CARDS cards
