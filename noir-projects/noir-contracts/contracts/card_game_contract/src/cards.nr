use dep::aztec::{
<<<<<<< HEAD
    protocol_types::{
        address::AztecAddress,
        constants::{
            MAX_NOTES_PER_PAGE,
            MAX_READ_REQUESTS_PER_CALL,
        },
    },
    context::{PublicContext, Context},
    note::{
        note_getter_options::NoteGetterOptions,
        note_viewer_options::NoteViewerOptions,
        note_getter::view_notes,
    },
=======
    protocol_types::{address::AztecAddress, constants::{MAX_NOTES_PER_PAGE, MAX_READ_REQUESTS_PER_CALL}},
    context::{PrivateContext, PublicContext, Context},
    note::{
    note_getter_options::NoteGetterOptions, note_viewer_options::NoteViewerOptions,
    note_getter::view_notes
},
    state_vars::PrivateSet
>>>>>>> f6c558b4
};
use dep::std;
use dep::std::{option::Option};
use dep::value_note::{value_note::{ValueNote, VALUE_NOTE_LEN}};

struct Card {
    // We use u32s since u16s are unsupported
    strength: u32,
    points: u32,
}

impl Card {
    pub fn from_field(field: Field) -> Card {
        let value_bytes = field.to_le_bytes(32);
        let strength = (value_bytes[0] as u32) + (value_bytes[1] as u32) * 256;
        let points = (value_bytes[2] as u32) + (value_bytes[3] as u32) * 256;
        Card { strength, points }
    }

    pub fn to_field(self) -> Field {
        self.strength as Field + (self.points as Field) * 65536
    }

    pub fn serialize(self) -> [Field; 2] {
        [self.strength as Field, self.points as Field]
    }
}

#[test]
fn test_to_from_field() {
    let field = 1234567890;
    let card = Card::from_field(field);
    assert(card.to_field() == field);
}

struct CardNote {
    card: Card,
    note: ValueNote,
}

impl CardNote {
    fn new(strength: u32, points: u32, owner: AztecAddress) -> Self {
        let card = Card { strength, points };
        CardNote::from_card(card, owner)
    }

    pub fn from_card(card: Card, owner: AztecAddress) -> CardNote {
        CardNote { card, note: ValueNote::new(card.to_field(), owner) }
    }

    pub fn from_note(note: ValueNote) -> CardNote {
        CardNote { card: Card::from_field(note.value), note }
    }
}

struct Deck {
    set: PrivateSet<ValueNote>,
}

pub fn filter_cards<N>(
    notes: [Option<ValueNote>; MAX_READ_REQUESTS_PER_CALL],
    desired_cards: [Card; N]
) -> [Option<ValueNote>; MAX_READ_REQUESTS_PER_CALL] {
    let mut selected = [Option::none(); MAX_READ_REQUESTS_PER_CALL];

    let mut found = [false; N];

    for i in 0..notes.len() {
        let note = notes[i];
        if note.is_some() {
            let card_note = CardNote::from_note(note.unwrap_unchecked());
            for j in 0..N {
                if !found[j]
                    & (card_note.card.strength == desired_cards[j].strength)
                    & (card_note.card.points == desired_cards[j].points) {
                    selected[i] = note;
                    found[j] = true;
                }
            }
        }
    }

    selected
}

impl Deck {
    pub fn new(context: Context, storage_slot: Field) -> Self {
        let set = PrivateSet { context, storage_slot };
        Deck { set }
    }

    pub fn add_cards<N>(&mut self, cards: [Card; N], owner: AztecAddress) -> [CardNote] {
        let _context = self.set.context.private.unwrap();

        let mut inserted_cards = [];
        for card in cards {
            let mut card_note = CardNote::from_card(card, owner);
            self.set.insert(&mut card_note.note, true);
            inserted_cards = inserted_cards.push_back(card_note);
        }

        inserted_cards
    }

    pub fn get_cards<N>(&mut self, cards: [Card; N], owner: AztecAddress) -> [CardNote; N] {
        let options = NoteGetterOptions::with_filter(filter_cards, cards);
        let maybe_notes = self.set.get_notes(options);
        let mut found_cards = [Option::none(); N];
        for i in 0..maybe_notes.len() {
            if maybe_notes[i].is_some() {
                let card_note = CardNote::from_note(maybe_notes[i].unwrap_unchecked());
                // Ensure the notes are actually owned by the owner (to prevent user from generating a valid proof while
                // spending someone else's notes).
                assert(card_note.note.owner.eq(owner));

                for j in 0..cards.len() {
                    if found_cards[j].is_none()
                        & (cards[j].strength == card_note.card.strength)
                        & (cards[j].points == card_note.card.points) {
                        found_cards[j] = Option::some(card_note);
                    }
                }
            }
        }

        found_cards.map(
            |card_note: Option<CardNote>| {
            assert(card_note.is_some(), "Card not found");
            card_note.unwrap_unchecked()
        }
        )
    }

    pub fn remove_cards<N>(&mut self, cards: [Card; N], owner: AztecAddress) {
        let card_notes = self.get_cards(cards, owner);
        for card_note in card_notes {
            self.set.remove(card_note.note);
        }
    }

    unconstrained pub fn view_cards(self, offset: u32) -> [Option<Card>; MAX_NOTES_PER_PAGE] {
        let options = NoteViewerOptions::new().set_offset(offset);
        let opt_notes = self.set.view_notes(options);
        let mut opt_cards = [Option::none(); MAX_NOTES_PER_PAGE];

        for i in 0..opt_notes.len() {
            opt_cards[i] = opt_notes[i].map(|note: ValueNote| Card::from_field(note.value));
        }

        opt_cards
    }
}

global PACK_CARDS = 3; // Limited by number of write requests (max 4)

pub fn get_pack_cards(seed: Field, owner: AztecAddress, context: &mut PrivateContext) -> [Card; PACK_CARDS] {
    // generate pseudo randomness deterministically from 'seed' and user secret
    let secret = context.request_nullifier_secret_key(owner);
    let mix = secret.high + secret.low + seed;
    let random_bytes = std::hash::sha256(mix.to_le_bytes(32));

    let mut cards = [Card::from_field(0); PACK_CARDS];
    // we generate PACK_CARDS cards
    assert((PACK_CARDS as u64) < 8, "Cannot generate more than 8 cards");
    for i in 0..PACK_CARDS {
        let strength = (random_bytes[i] as u32) + (random_bytes[i + 1] as u32) * 256;
        let points = (random_bytes[i + 2] as u32) + (random_bytes[i + 3] as u32) * 256;
        cards[i] = Card {
            strength, points
        };
    }

    cards
}

pub fn compute_deck_strength<N>(cards: [Card; N]) -> Field {
    cards.fold(
        0,
        |acc, card: Card| {
        acc + card.strength as Field
    }
    )
}<|MERGE_RESOLUTION|>--- conflicted
+++ resolved
@@ -1,27 +1,11 @@
 use dep::aztec::{
-<<<<<<< HEAD
-    protocol_types::{
-        address::AztecAddress,
-        constants::{
-            MAX_NOTES_PER_PAGE,
-            MAX_READ_REQUESTS_PER_CALL,
-        },
-    },
-    context::{PublicContext, Context},
-    note::{
-        note_getter_options::NoteGetterOptions,
-        note_viewer_options::NoteViewerOptions,
-        note_getter::view_notes,
-    },
-=======
     protocol_types::{address::AztecAddress, constants::{MAX_NOTES_PER_PAGE, MAX_READ_REQUESTS_PER_CALL}},
-    context::{PrivateContext, PublicContext, Context},
+    context::{PrivateContext, Context},
     note::{
     note_getter_options::NoteGetterOptions, note_viewer_options::NoteViewerOptions,
     note_getter::view_notes
 },
     state_vars::PrivateSet
->>>>>>> f6c558b4
 };
 use dep::std;
 use dep::std::{option::Option};
