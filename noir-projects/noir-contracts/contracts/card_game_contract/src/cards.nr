use dep::aztec::prelude::{AztecAddress, FunctionSelector, PrivateContext, NoteHeader, NoteGetterOptions, NoteViewerOptions};

use dep::aztec::{
    protocol_types::{
    traits::{ToField, Serialize, FromField}, grumpkin_point::GrumpkinPoint,
    constants::MAX_NOTE_HASH_READ_REQUESTS_PER_CALL
},
    keys::getters::{get_npk_m_hash, get_ivpk_m}, note::note_getter::view_notes, state_vars::PrivateSet,
    note::constants::MAX_NOTES_PER_PAGE
};
use dep::std;
use dep::std::{option::Option};
use dep::value_note::{value_note::{ValueNote, VALUE_NOTE_LEN}};

struct Card {
    // We use u32s since u16s are unsupported
    strength: u32,
    points: u32,
}

impl FromField for Card {
 fn from_field(field: Field) -> Card {
        let value_bytes = field.to_le_bytes(32);
        let strength = (value_bytes[0] as u32) + (value_bytes[1] as u32) * 256;
        let points = (value_bytes[2] as u32) + (value_bytes[3] as u32) * 256;
        Card { strength, points }
    }
}

impl ToField for Card {
 fn to_field(self) -> Field {
        self.strength as Field + (self.points as Field)*65536
    }
}

impl Serialize<2> for Card {
    fn serialize(self) -> [Field; 2] {
        [self.strength as Field, self.points as Field]
    }
}

#[test]
fn test_to_from_field() {
    let field = 1234567890;
    let card = Card::from_field(field);
    assert(card.to_field() == field);
}

struct CardNote {
    card: Card,
    note: ValueNote,
}

impl CardNote {
    fn new(strength: u32, points: u32, npk_m_hash: Field) -> Self {
        let card = Card { strength, points };
        CardNote::from_card(card, npk_m_hash)
    }

    pub fn from_card(card: Card, npk_m_hash: Field) -> CardNote {
        CardNote { card, note: ValueNote::new(card.to_field(), npk_m_hash) }
    }

    pub fn from_note(note: ValueNote) -> CardNote {
        CardNote { card: Card::from_field(note.value), note }
    }
}

struct Deck<Context> {
    set: PrivateSet<ValueNote, Context>,
}

pub fn filter_cards<N>(
    notes: [Option<ValueNote>; MAX_NOTE_HASH_READ_REQUESTS_PER_CALL],
    desired_cards: [Card; N]
) -> [Option<ValueNote>; MAX_NOTE_HASH_READ_REQUESTS_PER_CALL] {
    let mut selected = [Option::none(); MAX_NOTE_HASH_READ_REQUESTS_PER_CALL];

    let mut found = [false; N];

    for i in 0..notes.len() {
        let note = notes[i];
        if note.is_some() {
            let card_note = CardNote::from_note(note.unwrap_unchecked());
            for j in 0..N {
                if !found[j]
                    & (card_note.card.strength == desired_cards[j].strength)
                    & (card_note.card.points == desired_cards[j].points) {
                    selected[i] = note;
                    found[j] = true;
                }
            }
        }
    }

    selected
}

impl<Context> Deck<Context> {
    pub fn new(context: Context, storage_slot: Field) -> Self {
        let set = PrivateSet { context, storage_slot };
        Deck { set }
    }
}

impl Deck<&mut PrivateContext> {
    pub fn add_cards<N>(&mut self, cards: [Card; N], owner: AztecAddress) -> [CardNote] {
        let owner_npk_m_hash = get_npk_m_hash(self.set.context, owner);
        let owner_ivpk_m = get_ivpk_m(self.set.context, owner);

        let mut inserted_cards = &[];
        for card in cards {
            let mut card_note = CardNote::from_card(card, owner_npk_m_hash);
            self.set.insert(&mut card_note.note, true, owner_ivpk_m);
            inserted_cards = inserted_cards.push_back(card_note);
        }

        inserted_cards
    }

    pub fn get_cards<N>(&mut self, cards: [Card; N], owner: AztecAddress) -> [CardNote; N] {
        let owner_npk_m_hash = get_npk_m_hash(self.set.context, owner);

        let options = NoteGetterOptions::with_filter(filter_cards, cards);
        let maybe_notes = self.set.get_notes(options);
        let mut found_cards = [Option::none(); N];
        for i in 0..maybe_notes.len() {
            if maybe_notes[i].is_some() {
                let card_note = CardNote::from_note(maybe_notes[i].unwrap_unchecked());
                // Ensure the notes are actually owned by the owner (to prevent user from generating a valid proof while
                // spending someone else's notes).
                // TODO (#6312): This will break with key rotation. Fix this. Will not be able to pass this assert after rotating keys.
                assert(card_note.note.npk_m_hash.eq(owner_npk_m_hash));

                for j in 0..cards.len() {
                    if found_cards[j].is_none()
                        & (cards[j].strength == card_note.card.strength)
                        & (cards[j].points == card_note.card.points) {
                        found_cards[j] = Option::some(card_note);
                    }
                }
            }
        }

        found_cards.map(
            |card_note: Option<CardNote>| {
                assert(card_note.is_some(), "Card not found");
                card_note.unwrap_unchecked()
        }
        )
    }

<<<<<<< HEAD
=======
    pub fn remove_cards<N>(&mut self, cards: [Card; N], owner: AztecAddress) {
        let card_notes = self.get_cards(cards, owner);
        for card_note in card_notes {
            self.set.remove(card_note.note);
        }
    }
}

impl Deck<()> {
>>>>>>> 07501320
    unconstrained pub fn view_cards(self, offset: u32) -> [Option<Card>; MAX_NOTES_PER_PAGE] {
        let mut options = NoteViewerOptions::new();
        let opt_notes = self.set.view_notes(options.set_offset(offset));
        let mut opt_cards = [Option::none(); MAX_NOTES_PER_PAGE];

        for i in 0..opt_notes.len() {
            opt_cards[i] = opt_notes[i].map(|note: ValueNote| Card::from_field(note.value));
        }

        opt_cards
    }
}

global PACK_CARDS = 3; // Limited by number of write requests (max 4)

pub fn get_pack_cards(
    seed: Field,
    owner: AztecAddress,
    context: &mut PrivateContext
) -> [Card; PACK_CARDS] {
    let owner_npk_m_hash = get_npk_m_hash(context, owner);

    // generate pseudo randomness deterministically from 'seed' and user secret
    let secret = context.request_nsk_app(owner_npk_m_hash);
    let mix = secret + seed;
    let mix_bytes: [u8; 32] = mix.to_le_bytes(32).as_array();
    let random_bytes = std::hash::sha256(mix_bytes);

    let mut cards = [Card::from_field(0); PACK_CARDS];
    // we generate PACK_CARDS cards
    assert(PACK_CARDS < 8, "Cannot generate more than 8 cards");
    for i in 0..PACK_CARDS {
        let strength = (random_bytes[i] as u32) + (random_bytes[i + 1] as u32) * 256;
        let points = (random_bytes[i + 2] as u32) + (random_bytes[i + 3] as u32) * 256;
        cards[i] = Card {
            strength, points
        };
    }

    cards
}

pub fn compute_deck_strength<N>(cards: [Card; N]) -> Field {
    cards.fold(
        0,
        |acc, card: Card| {
        acc + card.strength as Field
    }
    )
}<|MERGE_RESOLUTION|>--- conflicted
+++ resolved
@@ -149,19 +149,9 @@
         }
         )
     }
-
-<<<<<<< HEAD
-=======
-    pub fn remove_cards<N>(&mut self, cards: [Card; N], owner: AztecAddress) {
-        let card_notes = self.get_cards(cards, owner);
-        for card_note in card_notes {
-            self.set.remove(card_note.note);
-        }
-    }
 }
 
 impl Deck<()> {
->>>>>>> 07501320
     unconstrained pub fn view_cards(self, offset: u32) -> [Option<Card>; MAX_NOTES_PER_PAGE] {
         let mut options = NoteViewerOptions::new();
         let opt_notes = self.set.view_notes(options.set_offset(offset));
