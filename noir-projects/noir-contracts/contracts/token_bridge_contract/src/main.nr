--- conflicted
+++ resolved
@@ -12,22 +12,13 @@
     use dep::aztec::prelude::{AztecAddress, EthAddress, PublicMutable, SharedImmutable};
 
     use dep::token_portal_content_hash_lib::{
-<<<<<<< HEAD
-        get_mint_private_content_hash, get_mint_public_content_hash, get_withdraw_content_hash,
-=======
         get_mint_public_content_hash, get_mint_private_content_hash, get_withdraw_content_hash,
->>>>>>> a166203a
     };
 
     use dep::token::Token;
 
     use dep::aztec::macros::{
-<<<<<<< HEAD
-        functions::{initializer, internal, private, public, view},
-        storage::storage,
-=======
         storage::storage, functions::{public, initializer, private, internal, view},
->>>>>>> a166203a
     };
     // docs:end:token_bridge_imports
 
