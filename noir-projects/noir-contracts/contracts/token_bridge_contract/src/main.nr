--- conflicted
+++ resolved
@@ -151,18 +151,6 @@
         storage.token.read()
     }
     // docs:end:read_token
-<<<<<<< HEAD
- 
-    // docs:start:_initialize
-    #[aztec(public)]
-    #[aztec(internal)]
-    #[aztec(noinitcheck)]
-    fn _initialize(token: AztecAddress) {
-        storage.token.write(token);
-    }
-    // docs:end:_initialize
-=======
->>>>>>> 9af68d8b
 
     // docs:start:call_mint_on_token
     // This is a public call as we need to read from public storage.
