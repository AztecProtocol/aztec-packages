--- conflicted
+++ resolved
@@ -85,12 +85,8 @@
     // docs:start:claim_private
     // Consumes a L1->L2 message and calls the token contract to mint the appropriate amount in private assets
     // User needs to call token.redeem_shield() to get the private assets
-<<<<<<< HEAD
+    // TODO(#8416): Consider creating a truly private claim flow.
     #[private]
-=======
-    // TODO(#8416): Consider creating a truly private claim flow.
-    #[aztec(private)]
->>>>>>> eb9275a3
     fn claim_private(
         secret_hash_for_redeeming_minted_notes: Field, // secret hash used to redeem minted notes at a later time. This enables anyone to call this function and mint tokens to a user on their behalf
         amount: Field,
