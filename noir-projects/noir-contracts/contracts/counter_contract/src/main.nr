--- conflicted
+++ resolved
@@ -49,11 +49,8 @@
 
     // docs:end:get_counter
     // docs:start:test_imports
-<<<<<<< HEAD
-=======
     use dep::aztec::test::helpers::{cheatcodes, test_environment::TestEnvironment};
     use dep::aztec::protocol_types::storage::map::derive_storage_slot_in_map;
->>>>>>> a166203a
     use dep::aztec::note::note_getter::{MAX_NOTES_PER_PAGE, view_notes};
     use dep::aztec::note::note_viewer_options::NoteViewerOptions;
     use dep::aztec::protocol_types::storage::map::derive_storage_slot_in_map;
@@ -87,13 +84,7 @@
         );
         // docs:end:txe_test_read_notes
         // Increment the counter
-<<<<<<< HEAD
-        let increment_call_interface =
-            Counter::at(contract_address).increment(owner, outgoing_viewer);
-        env.call_private_void(increment_call_interface);
-=======
         Counter::at(contract_address).increment(owner, outgoing_viewer).call(&mut env.private());
->>>>>>> a166203a
         // get_counter is an unconstrained function, so we call it directly (we're in the same module)
         let current_value_for_owner = get_counter(owner);
         let expected_current_value = initial_value + 1;
