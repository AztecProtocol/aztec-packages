contract Counter {
    // docs:start:imports
    use dep::aztec::prelude::{AztecAddress, Map};
    use dep::value_note::{balance_utils, value_note::ValueNote};
    use dep::easy_private_state::EasyPrivateUint;
    use dep::aztec::macros::{functions::{initializer, private}};
    // docs:end:imports

    // docs:start:storage_struct
    #[aztec(storage)]
    struct Storage {
        counters: Map<AztecAddress, EasyPrivateUint>,
    }
    // docs:end:storage_struct

    // docs:start:constructor
    #[initializer]
    #[private]
    // We can name our initializer anything we want as long as it's marked as aztec(initializer)
    fn initialize(headstart: u64, owner: AztecAddress, outgoing_viewer: AztecAddress) {
        let counters = storage.counters;
        counters.at(owner).add(headstart, owner, outgoing_viewer);
    }
    // docs:end:constructor

    // docs:start:increment
    #[private]
    fn increment(owner: AztecAddress, outgoing_viewer: AztecAddress) {
        unsafe {
            dep::aztec::oracle::debug_log::debug_log_format("Incrementing counter for owner {0}", [owner.to_field()]);
        }
        let counters = storage.counters;
        counters.at(owner).add(1, owner, outgoing_viewer);
    }
    // docs:end:increment

    // docs:start:get_counter
    unconstrained fn get_counter(owner: AztecAddress) -> pub Field {
        let counters = storage.counters;
        balance_utils::get_balance(counters.at(owner).set)
    }
    // docs:end:get_counter
    // docs:start:test_imports
    // use dep::aztec::test::{helpers::{cheatcodes, test_environment::TestEnvironment}};
    // use dep::aztec::protocol_types::storage::map::derive_storage_slot_in_map;
    // use dep::aztec::note::note_getter::{MAX_NOTES_PER_PAGE, view_notes};
    // use dep::aztec::note::note_viewer_options::NoteViewerOptions;
    // docs:end:test_imports
<<<<<<< HEAD
    // // docs:start:txe_test_increment
    // #[test]
    // fn test_increment() {
    //     // Setup env, generate keys
    //     let mut env = TestEnvironment::new();
    //     let owner = env.create_account();
    //     let outgoing_viewer = env.create_account();
    //     let initial_value: Field = 5;
    //     env.impersonate(owner);
    //     // Deploy contract and initialize
    //     let initializer = Counter::interface().initialize(initial_value as u64, owner, outgoing_viewer);
    //     let counter_contract = env.deploy_self("Counter").with_private_initializer(initializer);
    //     let contract_address = counter_contract.to_address();
    //     // docs:start:txe_test_read_notes
    //     // Read the stored value in the note
    //     env.impersonate(contract_address);
    //     let counter_slot = Counter::storage().counters.slot;
    //     let owner_slot = derive_storage_slot_in_map(counter_slot, owner);
    //     let mut options = NoteViewerOptions::new();
    //     let notes: BoundedVec<ValueNote, MAX_NOTES_PER_PAGE> = view_notes(owner_slot, options);
    //     let initial_note_value = notes.get(0).value;
    //     assert(
    //         initial_note_value == initial_value, f"Expected {initial_value} but got {initial_note_value}"
    //     );
    //     // docs:end:txe_test_read_notes
    //     // Increment the counter
    //     let increment_call_interface = Counter::at(contract_address).increment(owner, outgoing_viewer);
    //     env.call_private_void(increment_call_interface);
    //     // get_counter is an unconstrained function, so we call it directly (we're in the same module)
    //     let current_value_for_owner = get_counter(owner);
    //     let expected_current_value = initial_value + 1;
    //     assert(
    //         expected_current_value == current_value_for_owner, f"Expected {expected_current_value} but got {current_value_for_owner}"
    //     );
    // }
    // // docs:end:txe_test_increment
=======

    // docs:start:txe_test_increment
    #[test]
    fn test_increment() {
        // Setup env, generate keys
        let mut env = TestEnvironment::new();
        let owner = env.create_account();
        let outgoing_viewer = env.create_account();
        let initial_value: Field = 5;
        env.impersonate(owner);

        // Deploy contract and initialize
        let initializer = Counter::interface().initialize(initial_value as u64, owner, outgoing_viewer);
        let counter_contract = env.deploy_self("Counter").with_private_initializer(initializer);
        let contract_address = counter_contract.to_address();

        // docs:start:txe_test_read_notes
        // Read the stored value in the note
        env.impersonate(contract_address);
        let counter_slot = Counter::storage().counters.slot;
        let owner_slot = derive_storage_slot_in_map(counter_slot, owner);
        let mut options = NoteViewerOptions::new();
        let notes: BoundedVec<ValueNote, MAX_NOTES_PER_PAGE> = view_notes(owner_slot, options);
        let initial_note_value = notes.get(0).value;
        assert(
            initial_note_value == initial_value, f"Expected {initial_value} but got {initial_note_value}"
        );
        // docs:end:txe_test_read_notes

        // Increment the counter
        let increment_call_interface = Counter::at(contract_address).increment(owner, outgoing_viewer);
        env.call_private_void(increment_call_interface);
        // get_counter is an unconstrained function, so we call it directly (we're in the same module)
        let current_value_for_owner = get_counter(owner);
        let expected_current_value = initial_value + 1;
        assert(
            expected_current_value == current_value_for_owner, f"Expected {expected_current_value} but got {current_value_for_owner}"
        );
    }
    // docs:end:txe_test_increment
>>>>>>> 1e352f73
}<|MERGE_RESOLUTION|>--- conflicted
+++ resolved
@@ -46,8 +46,7 @@
     // use dep::aztec::note::note_getter::{MAX_NOTES_PER_PAGE, view_notes};
     // use dep::aztec::note::note_viewer_options::NoteViewerOptions;
     // docs:end:test_imports
-<<<<<<< HEAD
-    // // docs:start:txe_test_increment
+    // docs:start:txe_test_increment
     // #[test]
     // fn test_increment() {
     //     // Setup env, generate keys
@@ -82,47 +81,5 @@
     //         expected_current_value == current_value_for_owner, f"Expected {expected_current_value} but got {current_value_for_owner}"
     //     );
     // }
-    // // docs:end:txe_test_increment
-=======
-
-    // docs:start:txe_test_increment
-    #[test]
-    fn test_increment() {
-        // Setup env, generate keys
-        let mut env = TestEnvironment::new();
-        let owner = env.create_account();
-        let outgoing_viewer = env.create_account();
-        let initial_value: Field = 5;
-        env.impersonate(owner);
-
-        // Deploy contract and initialize
-        let initializer = Counter::interface().initialize(initial_value as u64, owner, outgoing_viewer);
-        let counter_contract = env.deploy_self("Counter").with_private_initializer(initializer);
-        let contract_address = counter_contract.to_address();
-
-        // docs:start:txe_test_read_notes
-        // Read the stored value in the note
-        env.impersonate(contract_address);
-        let counter_slot = Counter::storage().counters.slot;
-        let owner_slot = derive_storage_slot_in_map(counter_slot, owner);
-        let mut options = NoteViewerOptions::new();
-        let notes: BoundedVec<ValueNote, MAX_NOTES_PER_PAGE> = view_notes(owner_slot, options);
-        let initial_note_value = notes.get(0).value;
-        assert(
-            initial_note_value == initial_value, f"Expected {initial_value} but got {initial_note_value}"
-        );
-        // docs:end:txe_test_read_notes
-
-        // Increment the counter
-        let increment_call_interface = Counter::at(contract_address).increment(owner, outgoing_viewer);
-        env.call_private_void(increment_call_interface);
-        // get_counter is an unconstrained function, so we call it directly (we're in the same module)
-        let current_value_for_owner = get_counter(owner);
-        let expected_current_value = initial_value + 1;
-        assert(
-            expected_current_value == current_value_for_owner, f"Expected {expected_current_value} but got {current_value_for_owner}"
-        );
-    }
     // docs:end:txe_test_increment
->>>>>>> 1e352f73
 }