--- conflicted
+++ resolved
@@ -44,11 +44,7 @@
 
     // docs:end:get_counter
     // docs:start:test_imports
-<<<<<<< HEAD
-    use dep::aztec::test::{helpers::{test_environment::TestEnvironment}};
-=======
     use dep::aztec::test::helpers::test_environment::TestEnvironment;
->>>>>>> 353da3f6
     use dep::aztec::protocol_types::storage::map::derive_storage_slot_in_map;
     use dep::aztec::note::note_getter::{MAX_NOTES_PER_PAGE, view_notes};
     use dep::aztec::note::note_viewer_options::NoteViewerOptions;
