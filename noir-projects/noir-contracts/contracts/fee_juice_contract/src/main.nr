--- conflicted
+++ resolved
@@ -7,12 +7,8 @@
     use dep::aztec::{
         macros::{functions::{internal, private, public, view}, storage::storage},
         protocol_types::{address::{AztecAddress, EthAddress}, constants::FEE_JUICE_INITIAL_MINT},
-<<<<<<< HEAD
-        state_vars::{Map, PublicMutable, SharedImmutable},
-=======
         state_vars::{SharedImmutable, PublicMutable, Map},
         macros::{storage::storage, functions::{private, public, view, internal}},
->>>>>>> a166203a
     };
 
     use crate::lib::get_bridge_gas_msg_hash;
