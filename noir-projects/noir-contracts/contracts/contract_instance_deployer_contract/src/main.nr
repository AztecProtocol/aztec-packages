--- conflicted
+++ resolved
@@ -2,21 +2,6 @@
 
 #[aztec]
 contract ContractInstanceDeployer {
-<<<<<<< HEAD
-    use dep::aztec::{
-        hash::compute_unencrypted_log_hash,
-        macros::{events::event, functions::private},
-        oracle::logs::emit_unencrypted_log_private,
-        utils::to_bytes::arr_to_be_bytes_arr,
-    };
-    use dep::aztec::protocol_types::{
-        abis::log_hash::LogHash,
-        address::{AztecAddress, PartialAddress, PublicKeysHash},
-        constants::DEPLOYER_CONTRACT_INSTANCE_DEPLOYED_MAGIC_VALUE,
-        contract_class_id::ContractClassId,
-        public_keys::PublicKeys,
-        traits::Serialize,
-=======
     use dep::aztec::protocol_types::{
         address::{AztecAddress, PublicKeysHash, PartialAddress}, public_keys::PublicKeys,
         contract_class_id::ContractClassId,
@@ -26,7 +11,6 @@
     use dep::aztec::{
         hash::compute_unencrypted_log_hash, oracle::logs::emit_unencrypted_log_private,
         macros::{events::event, functions::private}, utils::to_bytes::arr_to_be_bytes_arr,
->>>>>>> a166203a
     };
     use std::meta::derive;
 
