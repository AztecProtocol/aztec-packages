// docs:start:setup
use dep::aztec::macros::aztec;

#[aztec]
pub contract Counter {
    // docs:end:setup
    // docs:start:imports
    use aztec::{
        macros::{functions::{initializer, private, public, utility}, storage::storage},
        oracle::debug_log::debug_log_format,
        protocol_types::{address::AztecAddress, traits::ToField},
        state_vars::Map,
    };
    use easy_private_state::EasyPrivateUint;
    // docs:end:imports

    // docs:start:storage_struct
    #[storage]
    struct Storage<Context> {
        counters: Map<AztecAddress, EasyPrivateUint<Context>, Context>,
    }
    // docs:end:storage_struct

    // docs:start:constructor
    #[initializer]
    #[private]
    // We can name our initializer anything we want as long as it's marked as aztec(initializer)
    fn initialize(headstart: u64, owner: AztecAddress) {
        let counters = storage.counters;
        counters.at(owner).add(headstart, owner);
    }
    // docs:end:constructor

    // docs:start:increment
    #[private]
    fn increment(owner: AztecAddress) {
        debug_log_format("Incrementing counter for owner {0}", [owner.to_field()]);

        Counter::at(context.this_address()).emit_in_public(12345).enqueue(&mut context);

        let counters = storage.counters;
        counters.at(owner).add(1, owner);
    }
    // docs:end:increment

    #[private]
    fn increment_twice(owner: AztecAddress) {
        debug_log_format(
            "Incrementing counter twice for owner {0}",
            [owner.to_field()],
        );
        let counters = storage.counters;
        counters.at(owner).add(1, owner);
        counters.at(owner).add(1, owner);
    }

    #[private]
    fn increment_and_decrement(owner: AztecAddress) {
        debug_log_format(
            "Incrementing and decrementing counter for owner {0}",
            [owner.to_field()],
        );
        let counters = storage.counters;
        counters.at(owner).add(1, owner);
        counters.at(owner).sub(1, owner);
    }

    #[private]
    fn decrement(owner: AztecAddress) {
        debug_log_format("Decrementing counter for owner {0}", [owner.to_field()]);
        let counters = storage.counters;
        counters.at(owner).sub(1, owner);
    }

    // docs:start:get_counter
    #[utility]
    unconstrained fn get_counter(owner: AztecAddress) -> Field {
        storage.counters.at(owner).get_value()
    }
    // docs:end:get_counter

    #[private]
    fn increment_self_and_other(other_counter: AztecAddress, owner: AztecAddress) {
        debug_log_format("Incrementing counter for other {0}", [owner.to_field()]);

        let counters = storage.counters;
        counters.at(owner).add(1, owner);

        Counter::at(context.this_address()).emit_in_public(9876).enqueue(&mut context);
        Counter::at(other_counter).increment(owner).call(&mut context);
    }

    #[public]
    fn emit_in_public(n: Field) {
        context.push_note_hash(n);
    }

<<<<<<< HEAD
    // docs:end:get_counter
    // docs:start:test_imports
    use crate::test;

    // docs:end:test_imports
    // docs:start:txe_test_increment
    #[test]
    unconstrained fn test_increment() {
        let initial_value = 5;
        let (mut env, contract_address, owner) = test::setup(initial_value);

        // docs:start:txe_test_read_notes
        // Read the stored value in the note
        let initial_counter =
            env.simulate_utility(Counter::at(contract_address).get_counter(owner));
        assert(
            initial_counter == initial_value,
            f"Expected {initial_value} but got {initial_counter}",
        );
        // docs:end:txe_test_read_notes

        // Increment the counter
        env.call_private(owner, Counter::at(contract_address).increment(owner));

        let incremented_counter =
            env.simulate_utility(Counter::at(contract_address).get_counter(owner));
        let expected_current_value = initial_value + 1;
        assert(
            expected_current_value == incremented_counter,
            f"Expected {expected_current_value} but got {incremented_counter}",
        );
    }
    // docs:end:txe_test_increment

    #[test]
    unconstrained fn extended_incrementing_and_decrementing() {
        let initial_value = 5;
        let (env, contract_address, owner) = test::setup(initial_value);

        // Checking that the note was discovered from private logs
        let initial_note_value =
            env.simulate_utility(Counter::at(contract_address).get_counter(owner));
        assert(initial_note_value == initial_value);

        env.call_private(owner, Counter::at(contract_address).increment_twice(owner));

        assert_eq(env.simulate_utility(Counter::at(contract_address).get_counter(owner)), 7);

        let _ =
            env.call_private(owner, Counter::at(contract_address).increment_and_decrement(owner));
        assert_eq(env.simulate_utility(Counter::at(contract_address).get_counter(owner)), 7);

        env.call_private(owner, Counter::at(contract_address).decrement(owner));
        assert_eq(env.simulate_utility(Counter::at(contract_address).get_counter(owner)), 6);
=======
    mod test {
        // docs:start:test_imports
        use crate::Counter;
        use aztec::{
            protocol_types::address::AztecAddress, test::helpers::test_environment::TestEnvironment,
        };
        // docs:end:test_imports

        // docs:start:txe_test_increment
        pub unconstrained fn setup(
            initial_value: Field,
        ) -> (TestEnvironment, AztecAddress, AztecAddress) {
            // Setup env, generate keys
            let mut env = TestEnvironment::new();
            let owner = env.create_light_account();

            // Deploy contract and initialize
            let initializer = Counter::interface().initialize(initial_value as u64, owner);
            let contract_address =
                env.deploy("Counter").with_private_initializer(owner, initializer);
            (env, contract_address, owner)
        }

        #[test]
        unconstrained fn test_increment() {
            let initial_value = 5;
            let (mut env, contract_address, owner) = setup(initial_value);

            // Read the stored value in the note
            let initial_counter = env.simulate_utility(Counter::at(contract_address)
                ._experimental_get_counter(owner));
            assert(
                initial_counter == initial_value,
                f"Expected {initial_value} but got {initial_counter}",
            );

            // Increment the counter
            env.call_private(owner, Counter::at(contract_address).increment(owner));

            let incremented_counter = env.simulate_utility(Counter::at(contract_address)
                ._experimental_get_counter(owner));
            let expected_current_value = initial_value + 1;
            assert(
                expected_current_value == incremented_counter,
                f"Expected {expected_current_value} but got {incremented_counter}",
            );
        }
        // docs:end:txe_test_increment

        #[test]
        unconstrained fn extended_incrementing_and_decrementing() {
            let initial_value = 5;
            let (env, contract_address, owner) = setup(initial_value);

            // Checking that the note was discovered from private logs
            let initial_note_value = env.simulate_utility(Counter::at(contract_address)
                ._experimental_get_counter(owner));
            assert(initial_note_value == initial_value);

            env.call_private(owner, Counter::at(contract_address).increment_twice(owner));

            assert_eq(
                env.simulate_utility(Counter::at(contract_address)._experimental_get_counter(owner)),
                7,
            );

            let _ = env.call_private(
                owner,
                Counter::at(contract_address).increment_and_decrement(owner),
            );
            assert_eq(
                env.simulate_utility(Counter::at(contract_address)._experimental_get_counter(owner)),
                7,
            );

            env.call_private(owner, Counter::at(contract_address).decrement(owner));
            assert_eq(
                env.simulate_utility(Counter::at(contract_address)._experimental_get_counter(owner)),
                6,
            );
        }
>>>>>>> b33ac0f6
    }
}<|MERGE_RESOLUTION|>--- conflicted
+++ resolved
@@ -95,62 +95,6 @@
         context.push_note_hash(n);
     }
 
-<<<<<<< HEAD
-    // docs:end:get_counter
-    // docs:start:test_imports
-    use crate::test;
-
-    // docs:end:test_imports
-    // docs:start:txe_test_increment
-    #[test]
-    unconstrained fn test_increment() {
-        let initial_value = 5;
-        let (mut env, contract_address, owner) = test::setup(initial_value);
-
-        // docs:start:txe_test_read_notes
-        // Read the stored value in the note
-        let initial_counter =
-            env.simulate_utility(Counter::at(contract_address).get_counter(owner));
-        assert(
-            initial_counter == initial_value,
-            f"Expected {initial_value} but got {initial_counter}",
-        );
-        // docs:end:txe_test_read_notes
-
-        // Increment the counter
-        env.call_private(owner, Counter::at(contract_address).increment(owner));
-
-        let incremented_counter =
-            env.simulate_utility(Counter::at(contract_address).get_counter(owner));
-        let expected_current_value = initial_value + 1;
-        assert(
-            expected_current_value == incremented_counter,
-            f"Expected {expected_current_value} but got {incremented_counter}",
-        );
-    }
-    // docs:end:txe_test_increment
-
-    #[test]
-    unconstrained fn extended_incrementing_and_decrementing() {
-        let initial_value = 5;
-        let (env, contract_address, owner) = test::setup(initial_value);
-
-        // Checking that the note was discovered from private logs
-        let initial_note_value =
-            env.simulate_utility(Counter::at(contract_address).get_counter(owner));
-        assert(initial_note_value == initial_value);
-
-        env.call_private(owner, Counter::at(contract_address).increment_twice(owner));
-
-        assert_eq(env.simulate_utility(Counter::at(contract_address).get_counter(owner)), 7);
-
-        let _ =
-            env.call_private(owner, Counter::at(contract_address).increment_and_decrement(owner));
-        assert_eq(env.simulate_utility(Counter::at(contract_address).get_counter(owner)), 7);
-
-        env.call_private(owner, Counter::at(contract_address).decrement(owner));
-        assert_eq(env.simulate_utility(Counter::at(contract_address).get_counter(owner)), 6);
-=======
     mod test {
         // docs:start:test_imports
         use crate::Counter;
@@ -180,8 +124,8 @@
             let (mut env, contract_address, owner) = setup(initial_value);
 
             // Read the stored value in the note
-            let initial_counter = env.simulate_utility(Counter::at(contract_address)
-                ._experimental_get_counter(owner));
+            let initial_counter =
+                env.simulate_utility(Counter::at(contract_address).get_counter(owner));
             assert(
                 initial_counter == initial_value,
                 f"Expected {initial_value} but got {initial_counter}",
@@ -190,8 +134,8 @@
             // Increment the counter
             env.call_private(owner, Counter::at(contract_address).increment(owner));
 
-            let incremented_counter = env.simulate_utility(Counter::at(contract_address)
-                ._experimental_get_counter(owner));
+            let incremented_counter =
+                env.simulate_utility(Counter::at(contract_address).get_counter(owner));
             let expected_current_value = initial_value + 1;
             assert(
                 expected_current_value == incremented_counter,
@@ -206,32 +150,22 @@
             let (env, contract_address, owner) = setup(initial_value);
 
             // Checking that the note was discovered from private logs
-            let initial_note_value = env.simulate_utility(Counter::at(contract_address)
-                ._experimental_get_counter(owner));
+            let initial_note_value =
+                env.simulate_utility(Counter::at(contract_address).get_counter(owner));
             assert(initial_note_value == initial_value);
 
             env.call_private(owner, Counter::at(contract_address).increment_twice(owner));
 
-            assert_eq(
-                env.simulate_utility(Counter::at(contract_address)._experimental_get_counter(owner)),
-                7,
-            );
+            assert_eq(env.simulate_utility(Counter::at(contract_address).get_counter(owner)), 7);
 
             let _ = env.call_private(
                 owner,
                 Counter::at(contract_address).increment_and_decrement(owner),
             );
-            assert_eq(
-                env.simulate_utility(Counter::at(contract_address)._experimental_get_counter(owner)),
-                7,
-            );
+            assert_eq(env.simulate_utility(Counter::at(contract_address).get_counter(owner)), 7);
 
             env.call_private(owner, Counter::at(contract_address).decrement(owner));
-            assert_eq(
-                env.simulate_utility(Counter::at(contract_address)._experimental_get_counter(owner)),
-                6,
-            );
+            assert_eq(env.simulate_utility(Counter::at(contract_address).get_counter(owner)), 6);
         }
->>>>>>> b33ac0f6
     }
 }