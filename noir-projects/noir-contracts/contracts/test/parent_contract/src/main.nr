--- conflicted
+++ resolved
@@ -265,14 +265,8 @@
 
     #[test]
     unconstrained fn test_private_call() {
-<<<<<<< HEAD
         let mut env = TestEnvironment::new();
         let owner = env.create_light_account();
-        let sender = env.create_light_account();
-=======
-        let env = TestEnvironment::new();
-        let owner = env.create_account(1);
->>>>>>> 9553a465
 
         // Deploy parent contract
         let parent_contract = env.deploy_self("Parent").without_initializer();
