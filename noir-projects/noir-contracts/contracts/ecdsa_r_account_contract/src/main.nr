--- conflicted
+++ resolved
@@ -6,23 +6,13 @@
     use dep::aztec::{
         encrypted_logs::encrypted_note_emission::encode_and_encrypt_note,
         keys::getters::get_public_keys,
-<<<<<<< HEAD
-        macros::{functions::{initializer, noinitcheck, private, view}, storage::storage},
-=======
         macros::{storage::storage, functions::{private, initializer, view, noinitcheck}},
->>>>>>> a166203a
     };
     use dep::aztec::prelude::{PrivateContext, PrivateImmutable};
 
     use dep::authwit::{
-<<<<<<< HEAD
-        account::AccountActions,
-        auth_witness::get_auth_witness,
-        entrypoint::{app::AppPayload, fee::FeePayload},
-=======
         entrypoint::{app::AppPayload, fee::FeePayload}, account::AccountActions,
         auth_witness::get_auth_witness,
->>>>>>> a166203a
     };
 
     use dep::ecdsa_public_key_note::EcdsaPublicKeyNote;
