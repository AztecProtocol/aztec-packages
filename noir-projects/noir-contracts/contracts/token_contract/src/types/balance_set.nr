use crate::types::token_note::OwnedNote;
use dep::aztec::{
    context::{PrivateContext, UnconstrainedContext},
    keys::getters::get_public_keys,
    note::{
        note_emission::OuterNoteEmission, note_getter::view_notes, note_interface::NullifiableNote,
    },
    protocol_types::{constants::MAX_NOTE_HASH_READ_REQUESTS_PER_CALL, public_keys::NpkM},
<<<<<<< HEAD
=======
    note::{
        note_interface::NullifiableNote, note_getter::view_notes, note_emission::OuterNoteEmission,
    }, keys::getters::get_public_keys,
>>>>>>> a166203a
};
use dep::aztec::prelude::{NoteGetterOptions, NoteInterface, NoteViewerOptions, PrivateSet};

pub struct BalanceSet<T, Context> {
    set: PrivateSet<T, Context>,
}

impl<T, Context> BalanceSet<T, Context> {
    pub fn new(context: Context, storage_slot: Field) -> Self {
        assert(storage_slot != 0, "Storage slot 0 not allowed. Storage slots must start from 1.");
        Self { set: PrivateSet::new(context, storage_slot) }
    }
}

impl<T> BalanceSet<T, UnconstrainedContext> {
    pub unconstrained fn balance_of<let T_SERIALIZED_LEN: u32>(self: Self) -> U128
    where
        T: NoteInterface<T_SERIALIZED_LEN> + NullifiableNote + OwnedNote,
    {
        self.balance_of_with_offset(0)
    }

    pub unconstrained fn balance_of_with_offset<let T_SERIALIZED_LEN: u32>(
        self: Self,
        offset: u32,
    ) -> U128
    where
        T: NoteInterface<T_SERIALIZED_LEN> + NullifiableNote + OwnedNote,
    {
        let mut balance = U128::from_integer(0);
        // docs:start:view_notes
        let mut options = NoteViewerOptions::new();
        let notes = self.set.view_notes(options.set_offset(offset));
        // docs:end:view_notes
        for i in 0..options.limit {
            if i < notes.len() {
                balance = balance + notes.get_unchecked(i).get_amount();
            }
        }
        if (notes.len() == options.limit) {
            balance = balance + self.balance_of_with_offset(offset + options.limit);
        }

        balance
    }
}

impl<T> BalanceSet<T, &mut PrivateContext> {
    pub fn add<let T_SERIALIZED_LEN: u32>(
        self: Self,
        owner_npk_m: NpkM,
        addend: U128,
    ) -> OuterNoteEmission<T>
    where
        T: NoteInterface<T_SERIALIZED_LEN> + NullifiableNote + OwnedNote + Eq,
    {
        if addend == U128::from_integer(0) {
            OuterNoteEmission::new(Option::none())
        } else {
            // We fetch the nullifier public key hash from the registry / from our PXE
            let mut addend_note = T::new(addend, owner_npk_m.hash());

            // docs:start:insert
            OuterNoteEmission::new(Option::some(self.set.insert(&mut addend_note)))
            // docs:end:insert
        }
    }

    pub fn sub<let T_SERIALIZED_LEN: u32>(
        self: Self,
        owner_npk_m: NpkM,
        amount: U128,
    ) -> OuterNoteEmission<T>
    where
        T: NoteInterface<T_SERIALIZED_LEN> + NullifiableNote + OwnedNote + Eq,
    {
        let subtracted = self.try_sub(amount, MAX_NOTE_HASH_READ_REQUESTS_PER_CALL);

        // try_sub may have substracted more or less than amount. We must ensure that we subtracted at least as much as
        // we needed, and then create a new note for the owner for the change (if any).
        assert(subtracted >= amount, "Balance too low");
        self.add(owner_npk_m, subtracted - amount)
    }

    // Attempts to remove 'target_amount' from the owner's balance. try_sub returns how much was actually subtracted
    // (i.e. the sum of the value of nullified notes), but this subtracted amount may be more or less than the target
    // amount.
    // This may seem odd, but is unfortunately unavoidable due to the number of notes available and their amounts being
    // unknown. What try_sub does is a best-effort attempt to consume as few notes as possible that add up to more than
    // `target_amount`.
    // The `max_notes` parameter is used to fine-tune the number of constraints created by this function. The gate count
    // scales relatively linearly with `max_notes`, but a lower `max_notes` parameter increases the likelihood of
    // `try_sub` subtracting an amount smaller than `target_amount`.
    pub fn try_sub<let T_SERIALIZED_LEN: u32>(
        self: Self,
        target_amount: U128,
        max_notes: u32,
    ) -> U128
    where
        T: NoteInterface<T_SERIALIZED_LEN> + NullifiableNote + OwnedNote + Eq,
    {
        // We are using a preprocessor here (filter applied in an unconstrained context) instead of a filter because
        // we do not need to prove correct execution of the preprocessor.
        // Because the `min_sum` notes is not constrained, users could choose to e.g. not call it. However, all this
        // might result in is simply higher DA costs due to more nullifiers being emitted. Since we don't care
        // about proving optimal note usage, we can save these constraints and make the circuit smaller.
        let options = NoteGetterOptions::with_preprocessor(preprocess_notes_min_sum, target_amount)
            .set_limit(max_notes);
        let notes = self.set.pop_notes(options);

        let mut subtracted = U128::from_integer(0);
        for i in 0..options.limit {
            if i < notes.len() {
                let note = notes.get_unchecked(i);
                subtracted = subtracted + note.get_amount();
            }
        }

        subtracted
    }
}

// Computes the partial sum of the notes array, stopping once 'min_sum' is reached. This can be used to minimize the
// number of notes read that add to some value, e.g. when transferring some amount of tokens.
// The preprocessor (a filter applied in an unconstrained context) does not check if total sum is larger or equal to
// 'min_sum' - all it does is remove extra notes if it does reach that value.
// Note that proper usage of this preprocessor requires for notes to be sorted in descending order.
pub fn preprocess_notes_min_sum<T, let T_SERIALIZED_LEN: u32>(
    notes: [Option<T>; MAX_NOTE_HASH_READ_REQUESTS_PER_CALL],
    min_sum: U128,
) -> [Option<T>; MAX_NOTE_HASH_READ_REQUESTS_PER_CALL]
where
    T: NoteInterface<T_SERIALIZED_LEN> + NullifiableNote + OwnedNote,
{
    let mut selected = [Option::none(); MAX_NOTE_HASH_READ_REQUESTS_PER_CALL];
    let mut sum = U128::from_integer(0);
    for i in 0..notes.len() {
        // Because we process notes in retrieved order, notes need to be sorted in descending amount order for this
        // filter to be useful. Consider a 'min_sum' of 4, and a set of notes with amounts [3, 2, 1, 1, 1, 1, 1]. If
        // sorted in descending order, the filter will only choose the notes with values 3 and 2, but if sorted in
        // ascending order it will choose 4 notes of value 1.
        if notes[i].is_some() & sum < min_sum {
            let note = notes[i].unwrap_unchecked();
            selected[i] = Option::some(note);
            sum = sum.add(note.get_amount());
        }
    }
    selected
}<|MERGE_RESOLUTION|>--- conflicted
+++ resolved
@@ -6,12 +6,9 @@
         note_emission::OuterNoteEmission, note_getter::view_notes, note_interface::NullifiableNote,
     },
     protocol_types::{constants::MAX_NOTE_HASH_READ_REQUESTS_PER_CALL, public_keys::NpkM},
-<<<<<<< HEAD
-=======
     note::{
         note_interface::NullifiableNote, note_getter::view_notes, note_emission::OuterNoteEmission,
     }, keys::getters::get_public_keys,
->>>>>>> a166203a
 };
 use dep::aztec::prelude::{NoteGetterOptions, NoteInterface, NoteViewerOptions, PrivateSet};
 
