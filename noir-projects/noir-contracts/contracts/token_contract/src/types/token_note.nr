use dep::aztec::{
    keys::getters::get_nsk_app,
    macros::notes::partial_note,
    note::utils::compute_note_hash_for_nullify,
    oracle::random::random,
    prelude::{NoteHeader, NullifiableNote, PrivateContext},
    protocol_types::{
        constants::GENERATOR_INDEX__NOTE_NULLIFIER, hash::poseidon2_hash_with_separator,
<<<<<<< HEAD
    },
=======
    }, note::utils::compute_note_hash_for_nullify, oracle::random::random,
    keys::getters::get_nsk_app, macros::notes::partial_note,
>>>>>>> a166203a
};

trait OwnedNote {
    fn new(amount: U128, owner_npk_m_hash: Field) -> Self;
    fn get_amount(self) -> U128;
}

// docs:start:TokenNote
#[partial_note(quote {amount})]
pub struct TokenNote {
    // The amount of tokens in the note
    amount: U128,
    // The nullifying public key hash is used with the nsk_app to ensure that the note can be privately spent.
    npk_m_hash: Field,
    // Randomness of the note to hide its contents
    randomness: Field,
}
// docs:end:TokenNote

impl NullifiableNote for TokenNote {
    // docs:start:nullifier
    fn compute_nullifier(
        self,
        context: &mut PrivateContext,
        note_hash_for_nullify: Field,
    ) -> Field {
        let secret = context.request_nsk_app(self.npk_m_hash);
        poseidon2_hash_with_separator(
            [note_hash_for_nullify, secret],
            GENERATOR_INDEX__NOTE_NULLIFIER as Field,
        )
    }
    // docs:end:nullifier

    unconstrained fn compute_nullifier_without_context(self) -> Field {
        let note_hash_for_nullify = compute_note_hash_for_nullify(self);
        let secret = get_nsk_app(self.npk_m_hash);
        poseidon2_hash_with_separator(
            [note_hash_for_nullify, secret],
            GENERATOR_INDEX__NOTE_NULLIFIER,
        )
    }
}

impl Eq for TokenNote {
    fn eq(self, other: Self) -> bool {
        (self.amount == other.amount)
            & (self.npk_m_hash == other.npk_m_hash)
            & (self.randomness == other.randomness)
    }
}

impl OwnedNote for TokenNote {
    fn new(amount: U128, owner_npk_m_hash: Field) -> Self {
        // We use the randomness to preserve the privacy of the note recipient by preventing brute-forcing, so a
        // malicious sender could use non-random values to make the note less private. But they already know the full
        // note pre-image anyway, and so the recipient already trusts them to not disclose this information. We can
        // therefore assume that the sender will cooperate in the random value generation.
        let randomness = unsafe { random() };
        Self { amount, npk_m_hash: owner_npk_m_hash, randomness, header: NoteHeader::empty() }
    }

    fn get_amount(self) -> U128 {
        self.amount
    }
}<|MERGE_RESOLUTION|>--- conflicted
+++ resolved
@@ -6,12 +6,8 @@
     prelude::{NoteHeader, NullifiableNote, PrivateContext},
     protocol_types::{
         constants::GENERATOR_INDEX__NOTE_NULLIFIER, hash::poseidon2_hash_with_separator,
-<<<<<<< HEAD
-    },
-=======
     }, note::utils::compute_note_hash_for_nullify, oracle::random::random,
     keys::getters::get_nsk_app, macros::notes::partial_note,
->>>>>>> a166203a
 };
 
 trait OwnedNote {
