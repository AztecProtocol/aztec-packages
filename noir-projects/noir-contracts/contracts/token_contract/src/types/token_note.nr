use dep::aztec::{
    prelude::{AztecAddress, NoteHeader, NoteInterface, PrivateContext},
    protocol_types::{constants::GENERATOR_INDEX__NOTE_NULLIFIER, grumpkin_point::GrumpkinPoint, hash::poseidon2_hash},
    note::utils::compute_note_hash_for_consumption, oracle::unsafe_rand::unsafe_rand,
    keys::getters::get_nsk_app
};

trait OwnedNote {
    fn new(amount: U128, owner_npk_m_hash: Field) -> Self;
    fn get_amount(self) -> U128;
    fn get_owner_npk_m_hash(self) -> Field;
}

global TOKEN_NOTE_LEN: Field = 3; // 3 plus a header.

#[aztec(note)]
struct TokenNote {
    // The amount of tokens in the note
    amount: U128,
    // The nullifying public key hash is used with the nsk_app to ensure that the note can be privately spent.
    npk_m_hash: Field,
    // Randomness of the note to hide its contents
    randomness: Field,
}

impl NoteInterface<TOKEN_NOTE_LEN> for TokenNote {
    // docs:start:nullifier
    fn compute_nullifier(self, context: &mut PrivateContext) -> Field {
        let note_hash_for_nullify = compute_note_hash_for_consumption(self);
        let secret = context.request_nsk_app(self.npk_m_hash);
        poseidon2_hash([
            note_hash_for_nullify,
            secret,
            GENERATOR_INDEX__NOTE_NULLIFIER as Field,
        ])
    }
    // docs:end:nullifier

    fn compute_nullifier_without_context(self) -> Field {
        let note_hash_for_nullify = compute_note_hash_for_consumption(self);
        let secret = get_nsk_app(self.npk_m_hash);
        poseidon2_hash([
            note_hash_for_nullify,
            secret,
            GENERATOR_INDEX__NOTE_NULLIFIER as Field,
        ])
    }

    // Broadcasts the note as an encrypted log on L1.
    fn broadcast(self, context: &mut PrivateContext, slot: Field, ivpk_m: GrumpkinPoint) {
      // We only bother inserting the note if non-empty to save funds on gas.
      // TODO: (#5901) This will be changed a lot, as it should use the updated encrypted log format
      if !(self.amount == U128::from_integer(0)) {
<<<<<<< HEAD
          let ivpk_m = get_ivpk_m_with_npk_m_hash(self.npk_m_hash);
          context.emit_note_encrypted_log(
=======
          context.emit_encrypted_log(
>>>>>>> 74e98d41
              (*context).this_address(),
              slot,
              Self::get_note_type_id(),
              ivpk_m,
              self,
          );
      }
    }
}

impl OwnedNote for TokenNote {
    fn new(amount: U128, owner_npk_m_hash: Field) -> Self {
        Self {
            amount,
            npk_m_hash: owner_npk_m_hash,
            randomness: unsafe_rand(),
            header: NoteHeader::empty(),
        }
    }

    fn get_amount(self) -> U128 {
        self.amount
    }

    fn get_owner_npk_m_hash(self) -> Field {
        self.npk_m_hash
    }
}<|MERGE_RESOLUTION|>--- conflicted
+++ resolved
@@ -51,12 +51,7 @@
       // We only bother inserting the note if non-empty to save funds on gas.
       // TODO: (#5901) This will be changed a lot, as it should use the updated encrypted log format
       if !(self.amount == U128::from_integer(0)) {
-<<<<<<< HEAD
-          let ivpk_m = get_ivpk_m_with_npk_m_hash(self.npk_m_hash);
           context.emit_note_encrypted_log(
-=======
-          context.emit_encrypted_log(
->>>>>>> 74e98d41
               (*context).this_address(),
               slot,
               Self::get_note_type_id(),
