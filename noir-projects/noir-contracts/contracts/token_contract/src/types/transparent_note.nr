// docs:start:token_types_all
use dep::aztec::{
<<<<<<< HEAD
    macros::notes::note,
=======
>>>>>>> a166203a
    note::utils::compute_note_hash_for_nullify,
    prelude::{NoteHeader, NullifiableNote, PrivateContext},
    protocol_types::{
        constants::GENERATOR_INDEX__NOTE_NULLIFIER, hash::poseidon2_hash_with_separator,
<<<<<<< HEAD
    },
=======
    }, macros::notes::note,
>>>>>>> a166203a
};

use dep::std::mem::zeroed;

// Transparent note represents a note that is created in the clear (public execution), but can only be spent by those
// that know the preimage of the "secret_hash" (the secret). This is typically used when shielding a token balance.
// Owner of the tokens provides a "secret_hash" as an argument to the public "shield" function and then the tokens
// can be redeemed in private by presenting the preimage of the "secret_hash" (the secret).
#[note]
pub struct TransparentNote {
    amount: Field,
    secret_hash: Field,
}

impl NullifiableNote for TransparentNote {
    // Computing a nullifier in a transparent note is not guarded by making secret a part of the nullifier preimage (as
    // is common in other cases) and instead is guarded by the functionality of "redeem_shield" function. There we do
    // the following:
    //      1) We pass the secret as an argument to the function and use it to compute a secret hash,
    //      2) we fetch a note via the "get_notes" oracle which accepts the secret hash as an argument,
    //      3) the "get_notes" oracle constrains that the secret hash in the returned note matches the one computed in
    //         circuit.
    // This achieves that the note can only be spent by the party that knows the secret.
    fn compute_nullifier(
        self,
        _context: &mut PrivateContext,
        _note_hash_for_nullify: Field,
    ) -> Field {
        let note_hash_for_nullify = compute_note_hash_for_nullify(self);
        poseidon2_hash_with_separator(
            [note_hash_for_nullify],
            GENERATOR_INDEX__NOTE_NULLIFIER as Field,
        )
    }

    unconstrained fn compute_nullifier_without_context(self) -> Field {
        // compute_nullifier ignores both of its parameters so we can reuse it here
        self.compute_nullifier(zeroed(), zeroed())
    }
}

impl TransparentNote {
    // CONSTRUCTORS
    pub fn new(amount: Field, secret_hash: Field) -> Self {
        TransparentNote { amount, secret_hash, header: NoteHeader::empty() }
    }
}

impl Eq for TransparentNote {
    fn eq(self, other: Self) -> bool {
        (self.amount == other.amount) & (self.secret_hash == other.secret_hash)
    }
}

// docs:end:token_types_all<|MERGE_RESOLUTION|>--- conflicted
+++ resolved
@@ -1,18 +1,10 @@
 // docs:start:token_types_all
 use dep::aztec::{
-<<<<<<< HEAD
-    macros::notes::note,
-=======
->>>>>>> a166203a
     note::utils::compute_note_hash_for_nullify,
     prelude::{NoteHeader, NullifiableNote, PrivateContext},
     protocol_types::{
         constants::GENERATOR_INDEX__NOTE_NULLIFIER, hash::poseidon2_hash_with_separator,
-<<<<<<< HEAD
-    },
-=======
     }, macros::notes::note,
->>>>>>> a166203a
 };
 
 use dep::std::mem::zeroed;
