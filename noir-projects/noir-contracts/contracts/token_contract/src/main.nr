// docs:start:token_all
// docs:start:imports
mod types;

// Minimal token implementation that supports `AuthWit` accounts.
// The auth message follows a similar pattern to the cross-chain message and includes a designated caller.
// The designated caller is ALWAYS used here, and not based on a flag as cross-chain.
// message hash = H([caller, contract, selector, ...args])
// To be read as `caller` calls function at `contract` defined by `selector` with `args`
// Including a nonce in the message hash ensures that the message can only be used once.

contract Token {
    // Libs
    use dep::std::option::Option;

    use dep::compressed_string::FieldCompressedString;

    use dep::aztec::{
        note::{note_getter_options::NoteGetterOptions, note_header::NoteHeader, utils as note_utils},
        hash::{compute_secret_hash},
        state_vars::{map::Map, public_state::PublicState, stable_public_state::StablePublicState, set::Set},
        protocol_types::{abis::function_selector::FunctionSelector, address::AztecAddress}
    };

    // docs:start:import_authwit
    use dep::authwit::{auth::{assert_current_call_valid_authwit, assert_current_call_valid_authwit_public}};
    // docs:end:import_authwit

<<<<<<< HEAD
    use crate::types::{transparent_note::TransparentNote, token_note::{TokenNote, TOKEN_NOTE_LEN}, balances_map::BalancesMap};
=======
    use crate::types::{
        transparent_note::TransparentNote,
        token_note::TokenNote,
        balances_map::BalancesMap
    };
>>>>>>> 91d5379c
    // docs:end::imports

    // docs:start:storage_struct
    struct Storage {
        // docs:start:storage_admin
        admin: PublicState<AztecAddress>,
        // docs:end:storage_admin
        // docs:start:storage_minters
        minters: Map<AztecAddress, PublicState<bool>>, 
        // docs:end:storage_minters
        // docs:start:storage_balances
        balances: BalancesMap<TokenNote>,
        // docs:end:storage_balances
        total_supply: PublicState<U128>, 
        // docs:start:storage_pending_shields
        pending_shields: Set<TransparentNote>, 
        // docs:end:storage_pending_shields
        public_balances: Map<AztecAddress, PublicState<U128>>,
        symbol: StablePublicState<FieldCompressedString>,
        name: StablePublicState<FieldCompressedString>,
        // docs:start:storage_decimals
        decimals: StablePublicState<u8>,
        // docs:end:storage_decimals
    }
    // docs:end:storage_struct

    // docs:start:constructor
    #[aztec(private)]
    fn constructor(admin: AztecAddress, name: str<31>, symbol: str<31>, decimals: u8) {
        let selector = FunctionSelector::from_signature("_initialize((Field),(Field),(Field),u8)");
        let name_s = FieldCompressedString::from_string(name);
        let symbol_s = FieldCompressedString::from_string(symbol);
        context.call_public_function(
            context.this_address(),
            selector,
            [admin.to_field(), name_s.serialize()[0], symbol_s.serialize()[0], decimals as Field]
        );
    }
    // docs:end:constructor

    // docs:start:set_admin
    #[aztec(public)]
    fn set_admin(new_admin: AztecAddress) {
        assert(storage.admin.read().eq(context.msg_sender()), "caller is not admin");
        // docs:start:write_admin
        storage.admin.write(new_admin);
        // docs:end:write_admin
    }
    // docs:end:set_admin

    #[aztec(public)]
    fn public_get_name() -> pub FieldCompressedString {
        storage.name.read_public()
    }

    #[aztec(private)]
    fn private_get_name() -> pub FieldCompressedString {
        storage.name.read_private()
    }

    unconstrained fn un_get_name() -> pub [u8; 31] {
        storage.name.read_public().to_bytes()
    }

    #[aztec(public)]
    fn public_get_symbol() -> pub FieldCompressedString {
        storage.symbol.read_public()
    }

    #[aztec(private)]
    fn private_get_symbol() -> pub FieldCompressedString {
        storage.symbol.read_private()
    }

    unconstrained fn un_get_symbol() -> pub [u8; 31] {
        storage.symbol.read_public().to_bytes()
    }

    #[aztec(public)]
    fn public_get_decimals() -> pub u8 {
        // docs:start:read_decimals_public
        storage.decimals.read_public()
        // docs:end:read_decimals_public
    }

    #[aztec(private)]
    fn private_get_decimals() -> pub u8 {
        // docs:start:read_decimals_private
        storage.decimals.read_private()
        // docs:end:read_decimals_private
    }

    unconstrained fn un_get_decimals() -> pub u8 {
        storage.decimals.read_public()
    }

    // docs:start:set_minter
    #[aztec(public)]
    fn set_minter(minter: AztecAddress, approve: bool) {
        // docs:start:read_admin
        assert(storage.admin.read().eq(context.msg_sender()), "caller is not admin");
        // docs:end:read_admin
        // docs:start:write_minter
        storage.minters.at(minter).write(approve);
        // docs:end:write_minter
    }
    // docs:end:set_minter

    // docs:start:mint_public
    #[aztec(public)]
    fn mint_public(to: AztecAddress, amount: Field) {
        // docs:start:read_minter
        assert(storage.minters.at(context.msg_sender()).read(), "caller is not minter");
        // docs:end:read_minter
        let amount = U128::from_integer(amount);
        let new_balance = storage.public_balances.at(to).read().add(amount);
        let supply = storage.total_supply.read().add(amount);

        storage.public_balances.at(to).write(new_balance);
        storage.total_supply.write(supply);
    }
    // docs:end:mint_public

    // docs:start:mint_private
    #[aztec(public)]
    fn mint_private(amount: Field, secret_hash: Field) {
        assert(storage.minters.at(context.msg_sender()).read(), "caller is not minter");
        let pending_shields = storage.pending_shields;
        let mut note = TransparentNote::new(amount, secret_hash);
        let supply = storage.total_supply.read().add(U128::from_integer(amount));

        storage.total_supply.write(supply);
        // docs:start:insert_from_public
        pending_shields.insert_from_public(&mut note);
        // docs:end:insert_from_public
    }
    // docs:end:mint_private

    // docs:start:shield
    #[aztec(public)]
    fn shield(from: AztecAddress, amount: Field, secret_hash: Field, nonce: Field) {
        if (!from.eq(context.msg_sender())) {
            // The redeem is only spendable once, so we need to ensure that you cannot insert multiple shields from the same message.
            assert_current_call_valid_authwit_public(&mut context, from);
        } else {
            assert(nonce == 0, "invalid nonce");
        }

        let amount = U128::from_integer(amount);
        let from_balance = storage.public_balances.at(from).read().sub(amount);

        let pending_shields = storage.pending_shields;
        let mut note = TransparentNote::new(amount.to_integer(), secret_hash);

        storage.public_balances.at(from).write(from_balance);
        pending_shields.insert_from_public(&mut note);
    }
    // docs:end:shield

    // docs:start:transfer_public
    #[aztec(public)]
    fn transfer_public(from: AztecAddress, to: AztecAddress, amount: Field, nonce: Field) {
        if (!from.eq(context.msg_sender())) {
            assert_current_call_valid_authwit_public(&mut context, from);
        } else {
            assert(nonce == 0, "invalid nonce");
        }

        let amount = U128::from_integer(amount);
        let from_balance = storage.public_balances.at(from).read().sub(amount);
        storage.public_balances.at(from).write(from_balance);

        let to_balance = storage.public_balances.at(to).read().add(amount);
        storage.public_balances.at(to).write(to_balance);
    }
    // docs:end:transfer_public

    // docs:start:burn_public
    #[aztec(public)]
    fn burn_public(from: AztecAddress, amount: Field, nonce: Field) {
        // docs:start:assert_current_call_valid_authwit_public
        if (!from.eq(context.msg_sender())) {
            assert_current_call_valid_authwit_public(&mut context, from);
        } else {
            assert(nonce == 0, "invalid nonce");
        }
        // docs:end:assert_current_call_valid_authwit_public

        let amount = U128::from_integer(amount);
        let from_balance = storage.public_balances.at(from).read().sub(amount);
        storage.public_balances.at(from).write(from_balance);

        let new_supply = storage.total_supply.read().sub(amount);
        storage.total_supply.write(new_supply);
    }
    // docs:end:burn_public

    // docs:start:redeem_shield
    #[aztec(private)]
    fn redeem_shield(to: AztecAddress, amount: Field, secret: Field) {
        let pending_shields = storage.pending_shields;
        let secret_hash = compute_secret_hash(secret);
        // Get 1 note (set_limit(1)) which has amount stored in field with index 0 (select(0, amount)) and secret_hash
        // stored in field with index 1 (select(1, secret_hash)).
        let options = NoteGetterOptions::new().select(0, amount, Option::none()).select(1, secret_hash, Option::none()).set_limit(1);
        let notes = pending_shields.get_notes(options);
        let note = notes[0].unwrap_unchecked();
        // Remove the note from the pending shields set 
        pending_shields.remove(note);

        // Add the token note to user's balances set
        storage.balances.add(to, U128::from_integer(amount));
    }
    // docs:end:redeem_shield

    // docs:start:unshield
    #[aztec(private)]
    fn unshield(from: AztecAddress, to: AztecAddress, amount: Field, nonce: Field) {
        if (!from.eq(context.msg_sender())) {
            assert_current_call_valid_authwit(&mut context, from);
        } else {
            assert(nonce == 0, "invalid nonce");
        }

        storage.balances.sub(from, U128::from_integer(amount));

        let selector = FunctionSelector::from_signature("_increase_public_balance((Field),Field)");
        let _void = context.call_public_function(context.this_address(), selector, [to.to_field(), amount]);
    }
    // docs:end:unshield

    // docs:start:transfer
    #[aztec(private)]
    fn transfer(from: AztecAddress, to: AztecAddress, amount: Field, nonce: Field) {
        // docs:start:assert_current_call_valid_authwit
        if (!from.eq(context.msg_sender())) {
            assert_current_call_valid_authwit(&mut context, from);
        } else {
            assert(nonce == 0, "invalid nonce");
        }
        // docs:end:assert_current_call_valid_authwit

        let amount = U128::from_integer(amount);
        storage.balances.sub(from, amount);
        // docs:start:increase_private_balance
        storage.balances.add(to, amount);
        // docs:end:increase_private_balance
    }
    // docs:end:transfer

    // docs:start:burn
    #[aztec(private)]
    fn burn(from: AztecAddress, amount: Field, nonce: Field) {
        if (!from.eq(context.msg_sender())) {
            assert_current_call_valid_authwit(&mut context, from);
        } else {
            assert(nonce == 0, "invalid nonce");
        }

        storage.balances.sub(from, U128::from_integer(amount));

        let selector = FunctionSelector::from_signature("_reduce_total_supply(Field)");
        let _void = context.call_public_function(context.this_address(), selector, [amount]);
    }
    // docs:end:burn

    // docs:start:initialize
    #[aztec(public)]
    internal fn _initialize(
        new_admin: AztecAddress,
        name: FieldCompressedString,
        symbol: FieldCompressedString,
        decimals: u8
    ) {
        assert(!new_admin.is_zero(), "invalid admin");
        storage.admin.write(new_admin);
        storage.minters.at(new_admin).write(true);
        storage.name.initialize(name);
        storage.symbol.initialize(symbol);
        // docs:start:initialize_decimals
        storage.decimals.initialize(decimals);
        // docs:end:initialize_decimals
    }
    // docs:end:initialize

    /// Internal ///

    // docs:start:increase_public_balance
    #[aztec(public)]
    internal fn _increase_public_balance(to: AztecAddress, amount: Field) {
        let new_balance = storage.public_balances.at(to).read().add(U128::from_integer(amount));
        storage.public_balances.at(to).write(new_balance);
    }
    // docs:end:increase_public_balance

    // docs:start:reduce_total_supply
    #[aztec(public)]
    internal fn _reduce_total_supply(amount: Field) {
        // Only to be called from burn.
        let new_supply = storage.total_supply.read().sub(U128::from_integer(amount));
        storage.total_supply.write(new_supply);
    }
    // docs:end:reduce_total_supply

    /// Unconstrained ///

    // docs:start:admin
    unconstrained fn admin() -> pub Field {
        storage.admin.read().to_field()
    }
    // docs:end:admin

    // docs:start:is_minter
    unconstrained fn is_minter(minter: AztecAddress) -> pub bool {
        storage.minters.at(minter).read()
    }
    // docs:end:is_minter

    // docs:start:total_supply
    unconstrained fn total_supply() -> pub Field {
        storage.total_supply.read().to_integer()
    }
    // docs:end:total_supply

    // docs:start:balance_of_private
    unconstrained fn balance_of_private(owner: AztecAddress) -> pub Field {
        storage.balances.balance_of(owner).to_integer()
    }
    // docs:end:balance_of_private

    // docs:start:balance_of_public
    unconstrained fn balance_of_public(owner: AztecAddress) -> pub Field {
        storage.public_balances.at(owner).read().to_integer()
    }
    // docs:end:balance_of_public
}
// docs:end:token_all<|MERGE_RESOLUTION|>--- conflicted
+++ resolved
@@ -26,15 +26,7 @@
     use dep::authwit::{auth::{assert_current_call_valid_authwit, assert_current_call_valid_authwit_public}};
     // docs:end:import_authwit
 
-<<<<<<< HEAD
     use crate::types::{transparent_note::TransparentNote, token_note::{TokenNote, TOKEN_NOTE_LEN}, balances_map::BalancesMap};
-=======
-    use crate::types::{
-        transparent_note::TransparentNote,
-        token_note::TokenNote,
-        balances_map::BalancesMap
-    };
->>>>>>> 91d5379c
     // docs:end::imports
 
     // docs:start:storage_struct
