// docs:start:token_all
// docs:start:imports
mod types;
mod test;

use dep::aztec::macros::aztec;

// Minimal token implementation that supports `AuthWit` accounts.
// The auth message follows a similar pattern to the cross-chain message and includes a designated caller.
// The designated caller is ALWAYS used here, and not based on a flag as cross-chain.
// message hash = H([caller, contract, selector, ...args])
// To be read as `caller` calls function at `contract` defined by `selector` with `args`
// Including a nonce in the message hash ensures that the message can only be used once.
#[aztec]
contract Token {
    // Libs
    use std::meta::derive;

    use dep::compressed_string::FieldCompressedString;

    use dep::aztec::{
<<<<<<< HEAD
        context::{PrivateCallInterface, PrivateContext},
        encrypted_logs::{
            encrypted_event_emission::encode_and_encrypt_event_unconstrained,
            encrypted_note_emission::{
                encode_and_encrypt_note, encode_and_encrypt_note_unconstrained,
                encrypt_and_emit_partial_log,
            },
        },
        hash::compute_secret_hash,
        keys::getters::get_public_keys,
        macros::{
            events::event,
            functions::{initializer, internal, private, public, view},
            storage::storage,
        },
        oracle::random::random,
        prelude::{
            AztecAddress, FunctionSelector, Map, NoteGetterOptions, PrivateSet, PublicMutable,
            SharedImmutable,
        },
        protocol_types::{point::Point, traits::Serialize},
        utils::comparison::Comparator,
=======
        context::{PrivateContext, PrivateCallInterface}, hash::compute_secret_hash,
        oracle::random::random,
        prelude::{
            NoteGetterOptions, Map, PublicMutable, SharedImmutable, PrivateSet, AztecAddress,
            FunctionSelector,
        },
        encrypted_logs::{
            encrypted_note_emission::{
                encode_and_encrypt_note, encode_and_encrypt_note_unconstrained,
                encrypt_and_emit_partial_log,
            }, encrypted_event_emission::encode_and_encrypt_event_unconstrained,
        }, keys::getters::get_public_keys,
        macros::{
            storage::storage, events::event,
            functions::{initializer, private, view, public, internal},
        }, utils::comparison::Comparator, protocol_types::{point::Point, traits::Serialize},
>>>>>>> a166203a
    };

    // docs:start:import_authwit
    use dep::authwit::auth::{
        assert_current_call_valid_authwit, assert_current_call_valid_authwit_public,
        compute_authwit_nullifier,
    };
    // docs:end:import_authwit

    use crate::types::{
<<<<<<< HEAD
        balance_set::BalanceSet, token_note::TokenNote, transparent_note::TransparentNote,
=======
        transparent_note::TransparentNote, token_note::TokenNote, balance_set::BalanceSet,
>>>>>>> a166203a
    };

    // docs:end::imports

    // In the first transfer iteration we are computing a lot of additional information (validating inputs, retrieving
    // keys, etc.), so the gate count is already relatively high. We therefore only read a few notes to keep the happy
    // case with few constraints.
    global INITIAL_TRANSFER_CALL_MAX_NOTES: u32 = 2;
    // All the recursive call does is nullify notes, meaning the gate count is low, but it is all constant overhead. We
    // therefore read more notes than in the base case to increase the efficiency of the overhead, since this results in
    // an overall small circuit regardless.
    global RECURSIVE_TRANSFER_CALL_MAX_NOTES: u32 = 8;

    #[event]
    #[derive(Serialize)]
    struct Transfer {
        from: AztecAddress,
        to: AztecAddress,
        amount: Field,
    }

    // docs:start:storage_struct
    #[storage]
    struct Storage<Context> {
        // docs:start:storage_admin
        admin: PublicMutable<AztecAddress, Context>,
        // docs:end:storage_admin
        // docs:start:storage_minters
        minters: Map<AztecAddress, PublicMutable<bool, Context>, Context>,
        // docs:end:storage_minters
        // docs:start:storage_balances
        balances: Map<AztecAddress, BalanceSet<TokenNote, Context>, Context>,
        // docs:end:storage_balances
        total_supply: PublicMutable<U128, Context>,
        // docs:start:storage_pending_shields
        pending_shields: PrivateSet<TransparentNote, Context>,
        // docs:end:storage_pending_shields
        public_balances: Map<AztecAddress, PublicMutable<U128, Context>, Context>,
        symbol: SharedImmutable<FieldCompressedString, Context>,
        name: SharedImmutable<FieldCompressedString, Context>,
        // docs:start:storage_decimals
        decimals: SharedImmutable<u8, Context>,
        // docs:end:storage_decimals
    }
    // docs:end:storage_struct

    // docs:start:constructor
    #[public]
    #[initializer]
    fn constructor(admin: AztecAddress, name: str<31>, symbol: str<31>, decimals: u8) {
        assert(!admin.is_zero(), "invalid admin");
        storage.admin.write(admin);
        storage.minters.at(admin).write(true);
        storage.name.initialize(FieldCompressedString::from_string(name));
        storage.symbol.initialize(FieldCompressedString::from_string(symbol));
        // docs:start:initialize_decimals
        storage.decimals.initialize(decimals);
        // docs:end:initialize_decimals
    }
    // docs:end:constructor
    // docs:start:set_admin
    #[public]
    fn set_admin(new_admin: AztecAddress) {
        assert(storage.admin.read().eq(context.msg_sender()), "caller is not admin");
        // docs:start:write_admin
        storage.admin.write(new_admin);
        // docs:end:write_admin
    }
    // docs:end:set_admin
    #[public]
    #[view]
    fn public_get_name() -> FieldCompressedString {
        storage.name.read_public()
    }

    #[private]
    #[view]
    fn private_get_name() -> FieldCompressedString {
        storage.name.read_private()
    }
    #[public]
    #[view]
    fn public_get_symbol() -> pub FieldCompressedString {
        storage.symbol.read_public()
    }
    #[private]
    #[view]
    fn private_get_symbol() -> pub FieldCompressedString {
        storage.symbol.read_private()
    }
    #[public]
    #[view]
    fn public_get_decimals() -> pub u8 {
        // docs:start:read_decimals_public
        storage.decimals.read_public()
        // docs:end:read_decimals_public
    }
    #[private]
    #[view]
    fn private_get_decimals() -> pub u8 {
        // docs:start:read_decimals_private
        storage.decimals.read_private()
        // docs:end:read_decimals_private
    }
    // docs:start:admin
    #[public]
    #[view]
    fn get_admin() -> Field {
        storage.admin.read().to_field()
    }
    // docs:end:admin
    // docs:start:is_minter
    #[public]
    #[view]
    fn is_minter(minter: AztecAddress) -> bool {
        storage.minters.at(minter).read()
    }
    // docs:end:is_minter
    // docs:start:total_supply
    #[public]
    #[view]
    fn total_supply() -> Field {
        storage.total_supply.read().to_integer()
    }
    // docs:end:total_supply
    // docs:start:balance_of_public
    #[public]
    #[view]
    fn balance_of_public(owner: AztecAddress) -> Field {
        storage.public_balances.at(owner).read().to_integer()
    }
    // docs:end:balance_of_public
    // docs:start:set_minter
    #[public]
    fn set_minter(minter: AztecAddress, approve: bool) {
        // docs:start:read_admin
        assert(storage.admin.read().eq(context.msg_sender()), "caller is not admin");
        // docs:end:read_admin
        // docs:start:write_minter
        storage.minters.at(minter).write(approve);
        // docs:end:write_minter
    }
    // docs:end:set_minter
    // docs:start:mint_public
    #[public]
    fn mint_public(to: AztecAddress, amount: Field) {
        // docs:start:read_minter
        assert(storage.minters.at(context.msg_sender()).read(), "caller is not minter");
        // docs:end:read_minter
        let amount = U128::from_integer(amount);
        let new_balance = storage.public_balances.at(to).read().add(amount);
        let supply = storage.total_supply.read().add(amount);
        storage.public_balances.at(to).write(new_balance);
        storage.total_supply.write(supply);
    }
    // docs:end:mint_public
    // docs:start:mint_private
    #[public]
    fn mint_private(amount: Field, secret_hash: Field) {
        assert(storage.minters.at(context.msg_sender()).read(), "caller is not minter");
        let pending_shields = storage.pending_shields;
        let mut note = TransparentNote::new(amount, secret_hash);
        let supply = storage.total_supply.read().add(U128::from_integer(amount));
        storage.total_supply.write(supply);
        // docs:start:insert_from_public
        pending_shields.insert_from_public(&mut note);
        // docs:end:insert_from_public
    }
    // docs:end:mint_private
    // TODO: Nuke this - test functions do not belong to token contract!
    #[private]
    fn privately_mint_private_note(amount: Field) {
        let caller = context.msg_sender();
        let caller_keys = get_public_keys(caller);
        storage.balances.at(caller).add(caller_keys.npk_m, U128::from_integer(amount)).emit(
            encode_and_encrypt_note(&mut context, caller_keys.ovpk_m, caller_keys.ivpk_m, caller),
        );
        Token::at(context.this_address())
            .assert_minter_and_mint(context.msg_sender(), amount)
            .enqueue(&mut context);
    }
    #[public]
    #[internal]
    fn assert_minter_and_mint(minter: AztecAddress, amount: Field) {
        assert(storage.minters.at(minter).read(), "caller is not minter");
        let supply = storage.total_supply.read() + U128::from_integer(amount);
        storage.total_supply.write(supply);
    }
    // docs:start:shield
    #[public]
    fn shield(from: AztecAddress, amount: Field, secret_hash: Field, nonce: Field) {
        if (!from.eq(context.msg_sender())) {
            // The redeem is only spendable once, so we need to ensure that you cannot insert multiple shields from the same message.
            assert_current_call_valid_authwit_public(&mut context, from);
        } else {
            assert(nonce == 0, "invalid nonce");
        }
        let amount = U128::from_integer(amount);
        let from_balance = storage.public_balances.at(from).read().sub(amount);
        let pending_shields = storage.pending_shields;
        let mut note = TransparentNote::new(amount.to_field(), secret_hash);
        storage.public_balances.at(from).write(from_balance);
        pending_shields.insert_from_public(&mut note);
    }
    // docs:end:shield
    // docs:start:transfer_public
    #[public]
    fn transfer_public(from: AztecAddress, to: AztecAddress, amount: Field, nonce: Field) {
        if (!from.eq(context.msg_sender())) {
            assert_current_call_valid_authwit_public(&mut context, from);
        } else {
            assert(nonce == 0, "invalid nonce");
        }
        let amount = U128::from_integer(amount);
        let from_balance = storage.public_balances.at(from).read().sub(amount);
        storage.public_balances.at(from).write(from_balance);
        let to_balance = storage.public_balances.at(to).read().add(amount);
        storage.public_balances.at(to).write(to_balance);
    }
    // docs:end:transfer_public
    // docs:start:burn_public
    #[public]
    fn burn_public(from: AztecAddress, amount: Field, nonce: Field) {
        // docs:start:assert_current_call_valid_authwit_public
        if (!from.eq(context.msg_sender())) {
            assert_current_call_valid_authwit_public(&mut context, from);
        } else {
            assert(nonce == 0, "invalid nonce");
        }
        // docs:end:assert_current_call_valid_authwit_public
        let amount = U128::from_integer(amount);
        let from_balance = storage.public_balances.at(from).read().sub(amount);
        storage.public_balances.at(from).write(from_balance);
        let new_supply = storage.total_supply.read().sub(amount);
        storage.total_supply.write(new_supply);
    }
    // docs:end:burn_public
    // docs:start:redeem_shield
    #[private]
    fn redeem_shield(to: AztecAddress, amount: Field, secret: Field) {
        let secret_hash = compute_secret_hash(secret);
        // Pop 1 note (set_limit(1)) which has an amount stored in a field with index 0 (select(0, amount)) and
        // a secret_hash stored in a field with index 1 (select(1, secret_hash)).
        let mut options = NoteGetterOptions::new();
        options = options
            .select(TransparentNote::properties().amount, Comparator.EQ, amount)
            .select(TransparentNote::properties().secret_hash, Comparator.EQ, secret_hash)
            .set_limit(1);
        let notes = storage.pending_shields.pop_notes(options);
        assert(notes.len() == 1, "note not popped");
        // Add the token note to user's balances set
        // Note: Using context.msg_sender() as a sender below makes this incompatible with escrows because we send
        // outgoing logs to that address and to send outgoing logs you need to get a hold of ovsk_m.
        let from = context.msg_sender();
        let from_keys = get_public_keys(from);
        let to_keys = get_public_keys(to);
        storage.balances.at(to).add(to_keys.npk_m, U128::from_integer(amount)).emit(
            encode_and_encrypt_note(&mut context, from_keys.ovpk_m, to_keys.ivpk_m, to),
        );
    }
    // docs:end:redeem_shield
    // docs:start:unshield
    #[private]
    fn unshield(from: AztecAddress, to: AztecAddress, amount: Field, nonce: Field) {
        if (!from.eq(context.msg_sender())) {
            assert_current_call_valid_authwit(&mut context, from);
        } else {
            assert(nonce == 0, "invalid nonce");
        }

        let from_keys = get_public_keys(from);
        storage.balances.at(from).sub(from_keys.npk_m, U128::from_integer(amount)).emit(
            encode_and_encrypt_note(&mut context, from_keys.ovpk_m, from_keys.ivpk_m, from),
        );
        Token::at(context.this_address())._increase_public_balance(to, amount).enqueue(&mut context);
    }
    // docs:end:unshield
    // docs:start:transfer
    #[private]
    fn transfer(to: AztecAddress, amount: Field) {
        let from = context.msg_sender();

        let from_keys = get_public_keys(from);
        let to_keys = get_public_keys(to);

        let amount = U128::from_integer(amount);
        // We reduce `from`'s balance by amount by recursively removing notes over potentially multiple calls. This
        // method keeps the gate count for each individual call low - reading too many notes at once could result in
        // circuits in which proving is not feasible.
        // Since the sum of the amounts in the notes we nullified was potentially larger than amount, we create a new
        // note for `from` with the change amount, e.g. if `amount` is 10 and two notes are nullified with amounts 8 and
        // 5, then the change will be 3 (since 8 + 5 - 10 = 3).
        let change = subtract_balance(
            &mut context,
            storage,
            from,
            amount,
            INITIAL_TRANSFER_CALL_MAX_NOTES,
        );
        storage.balances.at(from).add(from_keys.npk_m, change).emit(
            encode_and_encrypt_note_unconstrained(
                &mut context,
                from_keys.ovpk_m,
                from_keys.ivpk_m,
                from,
            ),
        );
        storage.balances.at(to).add(to_keys.npk_m, amount).emit(
            encode_and_encrypt_note_unconstrained(
                &mut context,
                from_keys.ovpk_m,
                to_keys.ivpk_m,
                to,
            ),
        );
        // We don't constrain encryption of the note log in `transfer` (unlike in `transfer_from`) because the transfer
        // function is only designed to be used in situations where the event is not strictly necessary (e.g. payment to
        // another person where the payment is considered to be successful when the other party successfully decrypts a
        // note).
        Transfer { from, to, amount: amount.to_field() }.emit(
            encode_and_encrypt_event_unconstrained(
                &mut context,
                from_keys.ovpk_m,
                to_keys.ivpk_m,
                to,
            ),
        );
    }
    // docs:end:transfer
    #[contract_library_method]
    fn subtract_balance(
        context: &mut PrivateContext,
        storage: Storage<&mut PrivateContext>,
        account: AztecAddress,
        amount: U128,
        max_notes: u32,
    ) -> U128 {
        let subtracted = storage.balances.at(account).try_sub(amount, max_notes);
        // Failing to subtract any amount means that the owner was unable to produce more notes that could be nullified.
        // We could in some cases fail early inside try_sub if we detected that fewer notes than the maximum were
        // returned and we were still unable to reach the target amount, but that'd make the code more complicated, and
        // optimizing for the failure scenario is not as important.
        assert(subtracted > U128::from_integer(0), "Balance too low");
        if subtracted >= amount {
            // We have achieved our goal of nullifying notes that add up to more than amount, so we return the change
            subtracted - amount
        } else {
            // try_sub failed to nullify enough notes to reach the target amount, so we compute the amount remaining
            // and try again.
            let remaining = amount - subtracted;
            compute_recurse_subtract_balance_call(*context, account, remaining).call(context)
        }
    }
    // TODO(#7729): apply no_predicates to the contract interface method directly instead of having to use a wrapper
    // like we do here.
    #[no_predicates]
    #[contract_library_method]
    fn compute_recurse_subtract_balance_call(
        context: PrivateContext,
        account: AztecAddress,
        remaining: U128,
<<<<<<< HEAD
    ) -> PrivateCallInterface<25, U128, (AztecAddress, Field)> {
=======
    ) -> PrivateCallInterface<25, U128> {
>>>>>>> a166203a
        Token::at(context.this_address())._recurse_subtract_balance(account, remaining.to_field())
    }
    // TODO(#7728): even though the amount should be a U128, we can't have that type in a contract interface due to
    // serialization issues.
    #[internal]
    #[private]
    fn _recurse_subtract_balance(account: AztecAddress, amount: Field) -> U128 {
        subtract_balance(
            &mut context,
            storage,
            account,
            U128::from_integer(amount),
            RECURSIVE_TRANSFER_CALL_MAX_NOTES,
        )
    }
    /**
     * Cancel a private authentication witness.
     * @param inner_hash The inner hash of the authwit to cancel.
     */
    // docs:start:cancel_authwit
    #[private]
    fn cancel_authwit(inner_hash: Field) {
        let on_behalf_of = context.msg_sender();
        let nullifier = compute_authwit_nullifier(on_behalf_of, inner_hash);
        context.push_nullifier(nullifier);
    }
    // docs:end:cancel_authwit
    // docs:start:transfer_from
    #[private]
    fn transfer_from(from: AztecAddress, to: AztecAddress, amount: Field, nonce: Field) {
        // docs:start:assert_current_call_valid_authwit
        if (!from.eq(context.msg_sender())) {
            assert_current_call_valid_authwit(&mut context, from);
        } else {
            assert(nonce == 0, "invalid nonce");
        }
        // docs:end:assert_current_call_valid_authwit
        let from_keys = get_public_keys(from);
        let to_keys = get_public_keys(to);

        let amount = U128::from_integer(amount);
        // docs:start:increase_private_balance
        // docs:start:encrypted
        storage.balances.at(from).sub(from_keys.npk_m, amount).emit(encode_and_encrypt_note(
            &mut context,
            from_keys.ovpk_m,
            from_keys.ivpk_m,
            from,
        ));
        // docs:end:encrypted
        // docs:end:increase_private_balance
        storage.balances.at(to).add(to_keys.npk_m, amount).emit(encode_and_encrypt_note(
            &mut context,
            from_keys.ovpk_m,
            to_keys.ivpk_m,
            to,
        ));
    }
    // docs:end:transfer_from
    // docs:start:burn
    #[private]
    fn burn(from: AztecAddress, amount: Field, nonce: Field) {
        if (!from.eq(context.msg_sender())) {
            assert_current_call_valid_authwit(&mut context, from);
        } else {
            assert(nonce == 0, "invalid nonce");
        }
        let from_keys = get_public_keys(from);
        storage.balances.at(from).sub(from_keys.npk_m, U128::from_integer(amount)).emit(
            encode_and_encrypt_note(&mut context, from_keys.ovpk_m, from_keys.ivpk_m, from),
        );
        Token::at(context.this_address())._reduce_total_supply(amount).enqueue(&mut context);
    }
    // docs:end:burn
    /// We need to use different randomness for the user and for the fee payer notes because if the randomness values
    /// were the same we could fingerprint the user by doing the following:
    ///      1) randomness_influence = fee_payer_point - G_npk * fee_payer_npk =
    ///                              = (G_npk * fee_payer_npk + G_rnd * randomness + G_slot * fee_payer_slot)
    ///                                - G_npk * fee_payer_npk - G_slot * fee_payer_slot =
    ///                              = G_rnd * randomness
    ///      2) user_fingerprint = user_point - randomness_influence =
    ///                          = (G_npk * user_npk + G_rnd * randomness + G_slot * user_slot) - G_rnd * randomness =
    ///                          = G_npk * user_npk + G_slot * user_slot
    ///      3) Then the second time the user would use this fee paying contract we would recover the same fingerprint
    ///         and link that the 2 transactions were made by the same user. Given that it's expected that only
    ///         a limited set of fee paying contracts will be used and they will be known, searching for fingerprints
    ///         by trying different fee payers is a feasible attack.
    ///
    /// Note 1: fee_payer_npk is part of the fee_payer address preimage derivation, and is assumed to be known. So
    //          if we have a known set of fee payer contract addresses getting fee_payer_npk and fee_payer_slot is
    //          trivial (slot is derived in a `Map<...>` as a hash of balances map slot and a fee payer address).
    /// Note 2: fee_payer_point and user_point above are public information because they are passed as args to
    ///         the public `complete_refund(...)` function.
    // docs:start:setup_refund
    #[private]
    fn setup_refund(
        fee_payer: AztecAddress, // Address of the entity which will receive the fee note.
        user: AztecAddress, // A user for which we are setting up the fee refund.
        funded_amount: Field, // The amount the user funded the fee payer with (represents fee limit).
    ) {
        // 1. This function is called by fee paying contract (fee_payer) when setting up a refund so we need to support
        // the authwit flow here and check that the user really permitted fee_payer to set up a refund on their behalf.
        assert_current_call_valid_authwit(&mut context, user);

        // 2. Get all the relevant keys
        let fee_payer_keys = get_public_keys(fee_payer);
        let user_keys = get_public_keys(user);

        let fee_payer_npk_m_hash = fee_payer_keys.npk_m.hash();
        let user_npk_m_hash = user_keys.npk_m.hash();

        // 3. Deduct the funded amount from the user's balance - this is a maximum fee a user is willing to pay
        // (called fee limit in aztec spec). The difference between fee limit and the actual tx fee will be refunded
        // to the user in the `complete_refund(...)` function.
        let change = subtract_balance(
            &mut context,
            storage,
            user,
            U128::from_integer(funded_amount),
            INITIAL_TRANSFER_CALL_MAX_NOTES,
        );
        storage.balances.at(user).add(user_keys.npk_m, change).emit(
            encode_and_encrypt_note_unconstrained(
                &mut context,
                user_keys.ovpk_m,
                user_keys.ivpk_m,
                user,
            ),
        );

        // 4. Now we get the partial payloads
        // TODO(#7775): Manually fetching the randomness here is not great. If we decide to include randomness in all
        // notes we could just inject it in macros.
        let fee_payer_randomness = unsafe { random() };
        let user_randomness = unsafe { random() };

        let fee_payer_setup_payload = TokenNote::setup_payload().new(
            fee_payer_npk_m_hash,
            fee_payer_randomness,
            storage.balances.at(fee_payer).set.storage_slot,
        );

        let user_setup_payload = TokenNote::setup_payload().new(
            user_npk_m_hash,
            user_randomness,
            storage.balances.at(user).set.storage_slot,
        );

        // 5. We encrypt and emit the partial note log
        encrypt_and_emit_partial_log(
            &mut context,
            fee_payer_setup_payload.log_plaintext,
            fee_payer_keys,
            fee_payer,
        );
        encrypt_and_emit_partial_log(
            &mut context,
            user_setup_payload.log_plaintext,
            user_keys,
            user,
        );

        // 6. We convert the hiding points to standard `Point` type as we cannot pass `TokenNoteHidingPoint` type
        // as an argument to a function due to macro limitations (the `TokenNoteHidingPoint` type is macro generated
        // and hence is not resolved soon enough by the compiler).
        let fee_payer_point = fee_payer_setup_payload.hiding_point;
        let user_point = user_setup_payload.hiding_point;

        // 7. Set the public teardown function to `complete_refund(...)`. Public teardown is the only time when a public
        // function has access to the final transaction fee, which is needed to compute the actual refund amount.
        context.set_public_teardown_function(
            context.this_address(),
            comptime {
                FunctionSelector::from_signature(
                    "complete_refund((Field,Field,bool),(Field,Field,bool),Field)",
                )
            },
            [
                fee_payer_point.x,
                fee_payer_point.y,
                fee_payer_point.is_infinite as Field,
                user_point.x,
                user_point.y,
                user_point.is_infinite as Field,
                funded_amount,
            ],
        );
    }
    // docs:end:setup_refund

    // TODO(#7728): even though the funded_amount should be a U128, we can't have that type in a contract interface due
    // to serialization issues.
    // docs:start:complete_refund
    #[public]
    #[internal]
    fn complete_refund(fee_payer_point: Point, user_point: Point, funded_amount: Field) {
        // TODO(#7728): Remove the next line
        let funded_amount = U128::from_integer(funded_amount);
        let tx_fee = U128::from_integer(context.transaction_fee());

        // 1. We check that user funded the fee payer contract with at least the transaction fee.
        // TODO(#7796): we should try to prevent reverts here
        assert(funded_amount >= tx_fee, "funded amount not enough to cover tx fee");

        // 2. We compute the refund amount as the difference between funded amount and tx fee.
        let refund_amount = funded_amount - tx_fee;

        // 3. We construct the note finalization payloads with the correct amounts and hiding points to get the note
        // hashes and unencrypted logs.
        let fee_payer_finalization_payload =
            TokenNote::finalization_payload().new(fee_payer_point, tx_fee);
        let user_finalization_payload =
            TokenNote::finalization_payload().new(user_point, refund_amount);

        // 4. We emit the `tx_fee` and `refund_amount` as unencrypted event such that the `NoteProcessor` can use it
        // to reconstruct the note.
        context.emit_unencrypted_log(fee_payer_finalization_payload.log);
        context.emit_unencrypted_log(user_finalization_payload.log);

        // 5. At last we emit the note hashes.
        context.push_note_hash(fee_payer_finalization_payload.note_hash);
        context.push_note_hash(user_finalization_payload.note_hash);
        // --> Once the tx is settled user and fee recipient can add the notes to their pixies.
    }
    // docs:end:complete_refund

    /// Internal ///
    // docs:start:increase_public_balance
    #[public]
    #[internal]
    fn _increase_public_balance(to: AztecAddress, amount: Field) {
        let new_balance = storage.public_balances.at(to).read().add(U128::from_integer(amount));
        storage.public_balances.at(to).write(new_balance);
    }
    // docs:end:increase_public_balance
    // docs:start:reduce_total_supply
    #[public]
    #[internal]
    fn _reduce_total_supply(amount: Field) {
        // Only to be called from burn.
        let new_supply = storage.total_supply.read().sub(U128::from_integer(amount));
        storage.total_supply.write(new_supply);
    }
    // docs:end:reduce_total_supply
    /// Unconstrained ///
    // docs:start:balance_of_private
    pub(crate) unconstrained fn balance_of_private(owner: AztecAddress) -> pub Field {
        storage.balances.at(owner).balance_of().to_field()
    }
    // docs:end:balance_of_private
}

// docs:end:token_all<|MERGE_RESOLUTION|>--- conflicted
+++ resolved
@@ -19,30 +19,6 @@
     use dep::compressed_string::FieldCompressedString;
 
     use dep::aztec::{
-<<<<<<< HEAD
-        context::{PrivateCallInterface, PrivateContext},
-        encrypted_logs::{
-            encrypted_event_emission::encode_and_encrypt_event_unconstrained,
-            encrypted_note_emission::{
-                encode_and_encrypt_note, encode_and_encrypt_note_unconstrained,
-                encrypt_and_emit_partial_log,
-            },
-        },
-        hash::compute_secret_hash,
-        keys::getters::get_public_keys,
-        macros::{
-            events::event,
-            functions::{initializer, internal, private, public, view},
-            storage::storage,
-        },
-        oracle::random::random,
-        prelude::{
-            AztecAddress, FunctionSelector, Map, NoteGetterOptions, PrivateSet, PublicMutable,
-            SharedImmutable,
-        },
-        protocol_types::{point::Point, traits::Serialize},
-        utils::comparison::Comparator,
-=======
         context::{PrivateContext, PrivateCallInterface}, hash::compute_secret_hash,
         oracle::random::random,
         prelude::{
@@ -59,7 +35,6 @@
             storage::storage, events::event,
             functions::{initializer, private, view, public, internal},
         }, utils::comparison::Comparator, protocol_types::{point::Point, traits::Serialize},
->>>>>>> a166203a
     };
 
     // docs:start:import_authwit
@@ -70,11 +45,7 @@
     // docs:end:import_authwit
 
     use crate::types::{
-<<<<<<< HEAD
-        balance_set::BalanceSet, token_note::TokenNote, transparent_note::TransparentNote,
-=======
         transparent_note::TransparentNote, token_note::TokenNote, balance_set::BalanceSet,
->>>>>>> a166203a
     };
 
     // docs:end::imports
@@ -436,11 +407,7 @@
         context: PrivateContext,
         account: AztecAddress,
         remaining: U128,
-<<<<<<< HEAD
-    ) -> PrivateCallInterface<25, U128, (AztecAddress, Field)> {
-=======
     ) -> PrivateCallInterface<25, U128> {
->>>>>>> a166203a
         Token::at(context.this_address())._recurse_subtract_balance(account, remaining.to_field())
     }
     // TODO(#7728): even though the amount should be a U128, we can't have that type in a contract interface due to
