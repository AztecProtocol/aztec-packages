--- conflicted
+++ resolved
@@ -444,21 +444,16 @@
     }
     // docs:end:transfer_to_private
 
-<<<<<<< HEAD
-    // docs:start:prepare_transfer_to_private
-    /// Prepares a transfer to a private balance of `to`. The transfer then needs to be
-    /// finalized by calling `finalize_transfer_to_private`. Returns a hiding point slot.
-=======
+    // docs:start:prepare_private_balance_increase
     /// Prepares an increase of private balance of `to` (partial note). The increase needs to be finalized by calling
     /// some of the finalization functions (`finalize_transfer_to_private`, `finalize_mint_to_private`).
     /// Returns a hiding point slot.
->>>>>>> 41743d07
     #[private]
     fn prepare_private_balance_increase(to: AztecAddress) -> Field {
         let from = context.msg_sender();
         _prepare_private_balance_increase(from, to, &mut context, storage)
     }
-    // docs:end:prepare_transfer_to_private
+    // docs:end:prepare_private_balance_increase
 
     /// This function exists separately from `prepare_private_balance_increase` solely as an optimization as it allows
     /// us to have it inlined in the `transfer_to_private` function which results in one less kernel iteration.
