// docs:start:token_all
// docs:start:imports
mod types;
//mod test;

use dep::aztec::macros::aztec;

// Minimal token implementation that supports `AuthWit` accounts.
// The auth message follows a similar pattern to the cross-chain message and includes a designated caller.
// The designated caller is ALWAYS used here, and not based on a flag as cross-chain.
// message hash = H([caller, contract, selector, ...args])
// To be read as `caller` calls function at `contract` defined by `selector` with `args`
// Including a nonce in the message hash ensures that the message can only be used once.
#[aztec]
contract Token {
    // Libs

    use dep::compressed_string::FieldCompressedString;

    use dep::aztec::{
        context::{PrivateContext, PrivateCallInterface}, hash::compute_secret_hash,
        prelude::{
        NoteGetterOptions, Map, PublicMutable, SharedImmutable, PrivateSet, AztecAddress,
        FunctionSelector, NoteHeader
    },
        encrypted_logs::{
        encrypted_note_emission::{encode_and_encrypt_note_with_keys, encode_and_encrypt_note_with_keys_unconstrained},
        encrypted_event_emission::encode_and_encrypt_event_with_keys_unconstrained
    },
<<<<<<< HEAD
        keys::getters::get_current_public_keys,
        macros::{storage::storage, functions::{initializer, private, view, public}}
=======
        keys::getters::get_current_public_keys, utils::comparison::Comparator
>>>>>>> 41891dbd
    };

    // docs:start:import_authwit
    use dep::authwit::auth::{assert_current_call_valid_authwit, assert_current_call_valid_authwit_public, compute_authwit_nullifier};
    // docs:end:import_authwit

    use crate::types::{transparent_note::TransparentNote, token_note::TokenNote, balance_set::BalanceSet};
    // docs:end::imports

    // In the first transfer iteration we are computing a lot of additional information (validating inputs, retrieving
    // keys, etc.), so the gate count is already relatively high. We therefore only read a few notes to keep the happy
    // case with few constraints.
    global INITIAL_TRANSFER_CALL_MAX_NOTES = 2;
    // All the recursive call does is nullify notes, meaning the gate count is low, but it is all constant overhead. We
    // therefore read more notes than in the base case to increase the efficiency of the overhead, since this results in
    // an overall small circuit regardless.
    global RECURSIVE_TRANSFER_CALL_MAX_NOTES = 8;

    #[aztec(event)]
    struct Transfer {
        from: AztecAddress,
        to: AztecAddress,
        amount: Field,
    }

    // docs:start:storage_struct
    #[storage]
    struct Storage<Context> {
        // docs:start:storage_admin
        admin: PublicMutable<AztecAddress, Context>,
        // docs:end:storage_admin
        // docs:start:storage_minters
        minters: Map<AztecAddress, PublicMutable<bool, Context>, Context>,
        // docs:end:storage_minters
        // docs:start:storage_balances
        balances: Map<AztecAddress, BalanceSet<TokenNote, Context>, Context>,
        // docs:end:storage_balances
        total_supply: PublicMutable<U128, Context>,
        // docs:start:storage_pending_shields
        pending_shields: PrivateSet<TransparentNote, Context>,
        // docs:end:storage_pending_shields
        public_balances: Map<AztecAddress, PublicMutable<U128, Context>, Context>,
        symbol: SharedImmutable<FieldCompressedString, Context>,
        name: SharedImmutable<FieldCompressedString, Context>,
        // docs:start:storage_decimals
        decimals: SharedImmutable<u8, Context>,
        // docs:end:storage_decimals
    }
    // docs:end:storage_struct

    // docs:start:constructor
    #[public]
    #[initializer]
    fn constructor(admin: AztecAddress, name: str<31>, symbol: str<31>, decimals: u8) {
        assert(!admin.is_zero(), "invalid admin");
        storage.admin.write(admin);
        storage.minters.at(admin).write(true);
        storage.name.initialize(FieldCompressedString::from_string(name));
        storage.symbol.initialize(FieldCompressedString::from_string(symbol));
        // docs:start:initialize_decimals
        storage.decimals.initialize(decimals);
        // docs:end:initialize_decimals
    }
    // docs:end:constructor
    // docs:start:set_admin
    #[public]
    fn set_admin(new_admin: AztecAddress) {
        assert(storage.admin.read().eq(context.msg_sender()), "caller is not admin");
        // docs:start:write_admin
        storage.admin.write(new_admin);
        // docs:end:write_admin
    }
    // docs:end:set_admin
    #[public]
    #[view]
    fn public_get_name() -> FieldCompressedString {
        storage.name.read_public()
    }

    #[private]
    #[view]
    fn private_get_name() -> FieldCompressedString {
        storage.name.read_private()
    }
    #[public]
    #[view]
    fn public_get_symbol() -> pub FieldCompressedString {
        storage.symbol.read_public()
    }
    #[private]
    #[view]
    fn private_get_symbol() -> pub FieldCompressedString {
        storage.symbol.read_private()
    }
    #[public]
    #[view]
    fn public_get_decimals() -> pub u8 {
        // docs:start:read_decimals_public
        storage.decimals.read_public()
        // docs:end:read_decimals_public
    }
    #[private]
    #[view]
    fn private_get_decimals() -> pub u8 {
        // docs:start:read_decimals_private
        storage.decimals.read_private()
        // docs:end:read_decimals_private
    }
    // docs:start:admin
    #[public]
    #[view]
    fn admin() -> Field {
        storage.admin.read().to_field()
    }
    // docs:end:admin
    // docs:start:is_minter
    #[public]
    #[view]
    fn is_minter(minter: AztecAddress) -> bool {
        storage.minters.at(minter).read()
    }
    // docs:end:is_minter
    // docs:start:total_supply
    #[public]
    #[view]
    fn total_supply() -> Field {
        storage.total_supply.read().to_integer()
    }
    // docs:end:total_supply
    // docs:start:balance_of_public
    #[public]
    #[view]
    fn balance_of_public(owner: AztecAddress) -> Field {
        storage.public_balances.at(owner).read().to_integer()
    }
    // docs:end:balance_of_public
    // docs:start:set_minter
    #[public]
    fn set_minter(minter: AztecAddress, approve: bool) {
        // docs:start:read_admin
        assert(storage.admin.read().eq(context.msg_sender()), "caller is not admin");
        // docs:end:read_admin
        // docs:start:write_minter
        storage.minters.at(minter).write(approve);
        // docs:end:write_minter
    }
    // docs:end:set_minter
    // docs:start:mint_public
    #[public]
    fn mint_public(to: AztecAddress, amount: Field) {
        // docs:start:read_minter
        assert(storage.minters.at(context.msg_sender()).read(), "caller is not minter");
        // docs:end:read_minter
        let amount = U128::from_integer(amount);
        let new_balance = storage.public_balances.at(to).read().add(amount);
        let supply = storage.total_supply.read().add(amount);
        storage.public_balances.at(to).write(new_balance);
        storage.total_supply.write(supply);
    }
    // docs:end:mint_public
    // docs:start:mint_private
    #[public]
    fn mint_private(amount: Field, secret_hash: Field) {
        assert(storage.minters.at(context.msg_sender()).read(), "caller is not minter");
        let pending_shields = storage.pending_shields;
        let mut note = TransparentNote::new(amount, secret_hash);
        let supply = storage.total_supply.read().add(U128::from_integer(amount));
        storage.total_supply.write(supply);
        // docs:start:insert_from_public
        pending_shields.insert_from_public(&mut note);
        // docs:end:insert_from_public
    }
    // docs:end:mint_private
    // TODO: Nuke this - test functions do not belong to token contract!
    #[private]
    fn privately_mint_private_note(amount: Field) {
        let caller = context.msg_sender();
        let caller_keys = get_current_public_keys(&mut context, caller);
        storage.balances.at(caller).add(caller_keys.npk_m, U128::from_integer(amount)).emit(
            encode_and_encrypt_note_with_keys(&mut context, caller_keys.ovpk_m, caller_keys.ivpk_m, caller)
        );
        Token::at(context.this_address()).assert_minter_and_mint(context.msg_sender(), amount).enqueue(&mut context);
    }
    #[public]
    #[internal]
    fn assert_minter_and_mint(minter: AztecAddress, amount: Field) {
        assert(storage.minters.at(minter).read(), "caller is not minter");
        let supply = storage.total_supply.read() + U128::from_integer(amount);
        storage.total_supply.write(supply);
    }
    // docs:start:shield
    #[public]
    fn shield(from: AztecAddress, amount: Field, secret_hash: Field, nonce: Field) {
        if (!from.eq(context.msg_sender())) {
            // The redeem is only spendable once, so we need to ensure that you cannot insert multiple shields from the same message.
            assert_current_call_valid_authwit_public(&mut context, from);
        } else {
            assert(nonce == 0, "invalid nonce");
        }
        let amount = U128::from_integer(amount);
        let from_balance = storage.public_balances.at(from).read().sub(amount);
        let pending_shields = storage.pending_shields;
        let mut note = TransparentNote::new(amount.to_field(), secret_hash);
        storage.public_balances.at(from).write(from_balance);
        pending_shields.insert_from_public(&mut note);
    }
    // docs:end:shield
    // docs:start:transfer_public
    #[public]
    fn transfer_public(from: AztecAddress, to: AztecAddress, amount: Field, nonce: Field) {
        if (!from.eq(context.msg_sender())) {
            assert_current_call_valid_authwit_public(&mut context, from);
        } else {
            assert(nonce == 0, "invalid nonce");
        }
        let amount = U128::from_integer(amount);
        let from_balance = storage.public_balances.at(from).read().sub(amount);
        storage.public_balances.at(from).write(from_balance);
        let to_balance = storage.public_balances.at(to).read().add(amount);
        storage.public_balances.at(to).write(to_balance);
    }
    // docs:end:transfer_public
    // docs:start:burn_public
    // #[public]
    fn burn_public(from: AztecAddress, amount: Field, nonce: Field) {
        // docs:start:assert_current_call_valid_authwit_public
        if (!from.eq(context.msg_sender())) {
            assert_current_call_valid_authwit_public(&mut context, from);
        } else {
            assert(nonce == 0, "invalid nonce");
        }
        // docs:end:assert_current_call_valid_authwit_public
        let amount = U128::from_integer(amount);
        let from_balance = storage.public_balances.at(from).read().sub(amount);
        storage.public_balances.at(from).write(from_balance);
        let new_supply = storage.total_supply.read().sub(amount);
        storage.total_supply.write(new_supply);
    }
    // docs:end:burn_public
    // docs:start:redeem_shield
    #[private]
    fn redeem_shield(to: AztecAddress, amount: Field, secret: Field) {
        let secret_hash = compute_secret_hash(secret);
        // Pop 1 note (set_limit(1)) which has an amount stored in a field with index 0 (select(0, amount)) and
        // a secret_hash stored in a field with index 1 (select(1, secret_hash)).
        let mut options = NoteGetterOptions::new();
        options = options.select(TransparentNote::properties().amount, Comparator.EQ, amount).select(
            TransparentNote::properties().secret_hash,
            Comparator.EQ,
            secret_hash
        ).set_limit(1);
        let notes = storage.pending_shields.pop_notes(options);
        assert(notes.len() == 1, "note not popped");
        // Add the token note to user's balances set
        // Note: Using context.msg_sender() as a sender below makes this incompatible with escrows because we send
        // outgoing logs to that address and to send outgoing logs you need to get a hold of ovsk_m.
        let from = context.msg_sender();
        let from_keys = get_current_public_keys(&mut context, from);
        let to_keys = get_current_public_keys(&mut context, to);
        storage.balances.at(to).add(to_keys.npk_m, U128::from_integer(amount)).emit(encode_and_encrypt_note_with_keys(&mut context, from_keys.ovpk_m, to_keys.ivpk_m, to));
    }
    // docs:end:redeem_shield
    // docs:start:unshield
    #[private]
    fn unshield(from: AztecAddress, to: AztecAddress, amount: Field, nonce: Field) {
        if (!from.eq(context.msg_sender())) {
            assert_current_call_valid_authwit(&mut context, from);
        } else {
            assert(nonce == 0, "invalid nonce");
        }
        let from_keys = get_current_public_keys(&mut context, from);
        storage.balances.at(from).sub(from_keys.npk_m, U128::from_integer(amount)).emit(encode_and_encrypt_note_with_keys(&mut context, from_keys.ovpk_m, from_keys.ivpk_m, from));
        Token::at(context.this_address())._increase_public_balance(to, amount).enqueue(&mut context);
    }
    // docs:end:unshield
    // docs:start:transfer
    #[private]
    fn transfer(to: AztecAddress, amount: Field) {
        let from = context.msg_sender();
        let from_keys = get_current_public_keys(&mut context, from);
        let to_keys = get_current_public_keys(&mut context, to);
        let amount = U128::from_integer(amount);
        // We reduce `from`'s balance by amount by recursively removing notes over potentially multiple calls. This
        // method keeps the gate count for each individual call low - reading too many notes at once could result in
        // circuits in which proving is not feasible.
        // Since the sum of the amounts in the notes we nullified was potentially larger than amount, we create a new
        // note for `from` with the change amount, e.g. if `amount` is 10 and two notes are nullified with amounts 8 and
        // 5, then the change will be 3 (since 8 + 5 - 10 = 3).
        let change = subtract_balance(
            &mut context,
            storage,
            from,
            amount,
            INITIAL_TRANSFER_CALL_MAX_NOTES
        );
        storage.balances.at(from).add(from_keys.npk_m, change).emit(
            encode_and_encrypt_note_with_keys_unconstrained(&mut context, from_keys.ovpk_m, from_keys.ivpk_m, from)
        );
        storage.balances.at(to).add(to_keys.npk_m, amount).emit(
            encode_and_encrypt_note_with_keys_unconstrained(&mut context, from_keys.ovpk_m, to_keys.ivpk_m, to)
        );
        // We don't constrain encryption of the note log in `transfer` (unlike in `transfer_from`) because the transfer
        // function is only designed to be used in situations where the event is not strictly necessary (e.g. payment to
        // another person where the payment is considered to be successful when the other party successfully decrypts a
        // note).
        Transfer { from, to, amount: amount.to_field() }.emit(
            encode_and_encrypt_event_with_keys_unconstrained(&mut context, from_keys.ovpk_m, to_keys.ivpk_m, to)
        );
    }
    // docs:end:transfer
    #[contract_library_method]
    fn subtract_balance(
        context: &mut PrivateContext,
        storage: Storage<&mut PrivateContext>,
        account: AztecAddress,
        amount: U128,
        max_notes: u32
    ) -> U128 {
        let subtracted = storage.balances.at(account).try_sub(amount, max_notes);
        // Failing to subtract any amount means that the owner was unable to produce more notes that could be nullified.
        // We could in some cases fail early inside try_sub if we detected that fewer notes than the maximum were
        // returned and we were still unable to reach the target amount, but that'd make the code more complicated, and
        // optimizing for the failure scenario is not as important.
        assert(subtracted > U128::from_integer(0), "Balance too low");
        if subtracted >= amount {
            // We have achieved our goal of nullifying notes that add up to more than amount, so we return the change
            subtracted - amount
        } else {
            // try_sub failed to nullify enough notes to reach the target amount, so we compute the amount remaining
            // and try again.
            let remaining = amount - subtracted;
            compute_recurse_subtract_balance_call(*context, account, remaining).call(context)
        }
    }
    // TODO(#7729): apply no_predicates to the contract interface method directly instead of having to use a wrapper
    // like we do here.
    #[no_predicates]
    #[contract_library_method]
    fn compute_recurse_subtract_balance_call(
        context: PrivateContext,
        account: AztecAddress,
        remaining: U128
    ) -> PrivateCallInterface<25, U128, (AztecAddress, Field)> {
        Token::at(context.this_address())._recurse_subtract_balance(account, remaining.to_field())
    }
    // TODO(#7728): even though the amount should be a U128, we can't have that type in a contract interface due to
    // serialization issues.
    #[internal]
    #[private]
    fn _recurse_subtract_balance(account: AztecAddress, amount: Field) -> U128 {
        subtract_balance(
            &mut context,
            storage,
            account,
            U128::from_integer(amount),
            RECURSIVE_TRANSFER_CALL_MAX_NOTES
        )
    }
    /**
     * Cancel a private authentication witness.
     * @param inner_hash The inner hash of the authwit to cancel.
     */
    // docs:start:cancel_authwit
    #[private]
    fn cancel_authwit(inner_hash: Field) {
        let on_behalf_of = context.msg_sender();
        let nullifier = compute_authwit_nullifier(on_behalf_of, inner_hash);
        context.push_nullifier(nullifier);
    }
    // docs:end:cancel_authwit
    // docs:start:transfer_from
    #[private]
    fn transfer_from(from: AztecAddress, to: AztecAddress, amount: Field, nonce: Field) {
        // docs:start:assert_current_call_valid_authwit
        if (!from.eq(context.msg_sender())) {
            assert_current_call_valid_authwit(&mut context, from);
        } else {
            assert(nonce == 0, "invalid nonce");
        }
        // docs:end:assert_current_call_valid_authwit
        let from_keys = get_current_public_keys(&mut context, from);
        let to_keys = get_current_public_keys(&mut context, to);
        let amount = U128::from_integer(amount);
        // docs:start:increase_private_balance
        // docs:start:encrypted
        storage.balances.at(from).sub(from_keys.npk_m, amount).emit(encode_and_encrypt_note_with_keys(&mut context, from_keys.ovpk_m, from_keys.ivpk_m, from));
        // docs:end:encrypted
        // docs:end:increase_private_balance
        storage.balances.at(to).add(to_keys.npk_m, amount).emit(encode_and_encrypt_note_with_keys(&mut context, from_keys.ovpk_m, to_keys.ivpk_m, to));
    }
    // docs:end:transfer_from
    // docs:start:burn
    #[private]
    fn burn(from: AztecAddress, amount: Field, nonce: Field) {
        if (!from.eq(context.msg_sender())) {
            assert_current_call_valid_authwit(&mut context, from);
        } else {
            assert(nonce == 0, "invalid nonce");
        }
        let from_keys = get_current_public_keys(&mut context, from);
        storage.balances.at(from).sub(from_keys.npk_m, U128::from_integer(amount)).emit(encode_and_encrypt_note_with_keys(&mut context, from_keys.ovpk_m, from_keys.ivpk_m, from));
        Token::at(context.this_address())._reduce_total_supply(amount).enqueue(&mut context);
    }
    // docs:end:burn
    /// We need to use different randomness for the user and for the fee payer notes because if the randomness values
    /// were the same we could fingerprint the user by doing the following:
    ///      1) randomness_influence = fee_payer_point - G_npk * fee_payer_npk =
    ///                              = (G_npk * fee_payer_npk + G_rnd * randomness + G_slot * fee_payer_slot)
    ///                                - G_npk * fee_payer_npk - G_slot * fee_payer_slot =
    ///                              = G_rnd * randomness
    ///      2) user_fingerprint = user_point - randomness_influence =
    ///                          = (G_npk * user_npk + G_rnd * randomness + G_slot * user_slot) - G_rnd * randomness =
    ///                          = G_npk * user_npk + G_slot * user_slot
    ///      3) Then the second time the user would use this fee paying contract we would recover the same fingerprint
    ///         and link that the 2 transactions were made by the same user. Given that it's expected that only
    ///         a limited set of fee paying contracts will be used and they will be known, searching for fingerprints
    ///         by trying different fee payers is a feasible attack.
    ///
    /// Note 1: fee_payer_npk is publicly available in a key registry contract under a fee_payer address. So if we have
    ///         a known set of fee payer contract addresses getting fee_payer_npk and fee_payer_slot is trivial (slot
    ///         is derived in a `Map<...>` as a hash of balances map slot and a fee payer address).
    /// Note 2: fee_payer_point and user_point above are public information because they are passed as args to
    ///         the public `complete_refund(...)` function.
    // docs:start:setup_refund
    #[private]
    fn setup_refund(
        fee_payer: AztecAddress, // Address of the entity which will receive the fee note.
        user: AztecAddress, // A user for which we are setting up the fee refund.
        funded_amount: Field, // The amount the user funded the fee payer with (represents fee limit).
        user_randomness: Field, // A randomness to mix in with the generated refund note for the sponsored user.
        fee_payer_randomness: Field // A randomness to mix in with the generated fee note for the fee payer.
    ) {
        // 1. This function is called by fee paying contract (fee_payer) when setting up a refund so we need to support
        // the authwit flow here and check that the user really permitted fee_payer to set up a refund on their behalf.
        assert_current_call_valid_authwit(&mut context, user);
        // 2. Get all the relevant keys
        let fee_payer_npk_m_hash = get_current_public_keys(&mut context, fee_payer).npk_m.hash();
        let user_keys = get_current_public_keys(&mut context, user);
        let user_npk_m_hash = user_keys.npk_m.hash();
        // 3. Deduct the funded amount from the user's balance - this is a maximum fee a user is willing to pay
        // (called fee limit in aztec spec). The difference between fee limit and the actual tx fee will be refunded
        // to the user in the `complete_refund(...)` function.
        let change = subtract_balance(
            &mut context,
            storage,
            user,
            U128::from_integer(funded_amount),
            INITIAL_TRANSFER_CALL_MAX_NOTES
        );
        storage.balances.at(user).add(user_keys.npk_m, change).emit(
            encode_and_encrypt_note_with_keys_unconstrained(&mut context, user_keys.ovpk_m, user_keys.ivpk_m, user)
        );
        // 4. We create the partial notes for the fee payer and the user.
        // --> Called "partial" because they don't have the amount set yet (that will be done in `complete_refund(...)`).
        let fee_payer_partial_note = TokenNote {
            header: NoteHeader {
                contract_address: AztecAddress::zero(),
                nonce: 0,
                storage_slot: storage.balances.at(fee_payer).set.storage_slot,
                note_hash_counter: 0
            },
            amount: U128::zero(),
            npk_m_hash: fee_payer_npk_m_hash,
            randomness: fee_payer_randomness
        };
        let user_partial_note = TokenNote {
            header: NoteHeader {
                contract_address: AztecAddress::zero(),
                nonce: 0,
                storage_slot: storage.balances.at(user).set.storage_slot,
                note_hash_counter: 0
            },
            amount: U128::zero(),
            npk_m_hash: user_npk_m_hash,
            randomness: user_randomness
        };
        // 5. Now we get the note hiding points.
        let mut fee_payer_point = fee_payer_partial_note.to_note_hiding_point();
        let mut user_point = user_partial_note.to_note_hiding_point();
        // 6. Set the public teardown function to `complete_refund(...)`. Public teardown is the only time when a public
        // function has access to the final transaction fee, which is needed to compute the actual refund amount.
        context.set_public_teardown_function(
            context.this_address(),
            comptime {
            FunctionSelector::from_signature("complete_refund(((Field,Field,bool)),((Field,Field,bool)),Field)")
        },
            [
            fee_payer_point.inner.x, fee_payer_point.inner.y, fee_payer_point.inner.is_infinite as Field, user_point.inner.x, user_point.inner.y, user_point.inner.is_infinite as Field, funded_amount
        ]
        );
    }
    // docs:end:setup_refund
    // TODO(#7728): even though the funded_amount should be a U128, we can't have that type in a contract interface due
    // to serialization issues.
    // docs:start:complete_refund
    #[public]
    #[internal]
    fn complete_refund(
        // TODO(#7771): the following makes macros crash --> try getting it work once we migrate to metaprogramming
        // mut fee_payer_point: TokenNoteHidingPoint,
        // mut user_point: TokenNoteHidingPoint,
        fee_payer_point_immutable: TokenNoteHidingPoint,
        user_point_immutable: TokenNoteHidingPoint,
        funded_amount: Field
    ) {
        // TODO(#7771): nuke the following 2 lines once we have mutable args
        let mut fee_payer_point = fee_payer_point_immutable;
        let mut user_point = user_point_immutable;
        // TODO(#7728): Remove the next line
        let funded_amount = U128::from_integer(funded_amount);
        let tx_fee = U128::from_integer(context.transaction_fee());
        // 1. We check that user funded the fee payer contract with at least the transaction fee.
        // TODO(#7796): we should try to prevent reverts here
        assert(funded_amount >= tx_fee, "funded amount not enough to cover tx fee");
        // 2. We compute the refund amount as the difference between funded amount and tx fee.
        let refund_amount = funded_amount - tx_fee;
        // 3. We add fee to the fee payer point and refund amount to the user point.
        fee_payer_point.add_amount(tx_fee);
        user_point.add_amount(refund_amount);
        // 4. We finalize the hiding points to get the note hashes.
        let fee_payer_note_hash = fee_payer_point.finalize();
        let user_note_hash = user_point.finalize();
        // 5. At last we emit the note hashes.
        context.push_note_hash(fee_payer_note_hash);
        context.push_note_hash(user_note_hash);
        // --> Once the tx is settled user and fee recipient can add the notes to their pixies.
    }
    // docs:end:complete_refund
    /// Internal ///
    // docs:start:increase_public_balance
    #[public]
    #[internal]
    fn _increase_public_balance(to: AztecAddress, amount: Field) {
        let new_balance = storage.public_balances.at(to).read().add(U128::from_integer(amount));
        storage.public_balances.at(to).write(new_balance);
    }
    // docs:end:increase_public_balance
    // docs:start:reduce_total_supply
    #[public]
    #[internal]
    fn _reduce_total_supply(amount: Field) {
        // Only to be called from burn.
        let new_supply = storage.total_supply.read().sub(U128::from_integer(amount));
        storage.total_supply.write(new_supply);
    }
    // docs:end:reduce_total_supply
    /// Unconstrained ///
    // docs:start:balance_of_private
    unconstrained pub(crate) fn balance_of_private(owner: AztecAddress) -> pub Field {
        storage.balances.at(owner).balance_of().to_field()
    }
    // docs:end:balance_of_private
}

// docs:end:token_all<|MERGE_RESOLUTION|>--- conflicted
+++ resolved
@@ -27,12 +27,8 @@
         encrypted_note_emission::{encode_and_encrypt_note_with_keys, encode_and_encrypt_note_with_keys_unconstrained},
         encrypted_event_emission::encode_and_encrypt_event_with_keys_unconstrained
     },
-<<<<<<< HEAD
         keys::getters::get_current_public_keys,
         macros::{storage::storage, functions::{initializer, private, view, public}}
-=======
-        keys::getters::get_current_public_keys, utils::comparison::Comparator
->>>>>>> 41891dbd
     };
 
     // docs:start:import_authwit
