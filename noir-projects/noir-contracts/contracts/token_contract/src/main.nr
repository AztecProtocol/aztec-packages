// docs:start:token_all
// docs:start:imports
mod types;

// Minimal token implementation that supports `AuthWit` accounts.
// The auth message follows a similar pattern to the cross-chain message and includes a designated caller.
// The designated caller is ALWAYS used here, and not based on a flag as cross-chain.
// message hash = H([caller, contract, selector, ...args])
// To be read as `caller` calls function at `contract` defined by `selector` with `args`
// Including a nonce in the message hash ensures that the message can only be used once.

contract Token {
    // Libs
    use dep::std::option::Option;

    use dep::compressed_string::FieldCompressedString;

    use dep::aztec::{
        note::{note_getter_options::NoteGetterOptions, note_header::NoteHeader, utils as note_utils},
        hash::{compute_secret_hash},
<<<<<<< HEAD
        state_vars::{map::Map, public_state::PublicState, stable_public_state::StablePublicState, set::Set},
        protocol_types::{abis::function_selector::FunctionSelector, address::AztecAddress}
=======
        state_vars::{Map, PublicMutable, SharedImmutable, PrivateSet},
        protocol_types::{
            abis::function_selector::FunctionSelector,
            address::AztecAddress
        }
>>>>>>> 4667c276
    };

    // docs:start:import_authwit
    use dep::authwit::{auth::{assert_current_call_valid_authwit, assert_current_call_valid_authwit_public}};
    // docs:end:import_authwit

    use crate::types::{transparent_note::TransparentNote, token_note::{TokenNote, TOKEN_NOTE_LEN}, balances_map::BalancesMap};
    // docs:end::imports

    // docs:start:storage_struct
    struct Storage {
        // docs:start:storage_admin
        admin: PublicMutable<AztecAddress>,
        // docs:end:storage_admin
        // docs:start:storage_minters
        minters: Map<AztecAddress, PublicMutable<bool>>,
        // docs:end:storage_minters
        // docs:start:storage_balances
        balances: BalancesMap<TokenNote>,
        // docs:end:storage_balances
<<<<<<< HEAD
        total_supply: PublicState<U128>, 
=======
        total_supply: PublicMutable<SafeU120>,
>>>>>>> 4667c276
        // docs:start:storage_pending_shields
        pending_shields: PrivateSet<TransparentNote>,
        // docs:end:storage_pending_shields
<<<<<<< HEAD
        public_balances: Map<AztecAddress, PublicState<U128>>,
        symbol: StablePublicState<FieldCompressedString>,
        name: StablePublicState<FieldCompressedString>,
=======
        public_balances: Map<AztecAddress, PublicMutable<SafeU120>>,
        symbol: SharedImmutable<FieldCompressedString>,
        name: SharedImmutable<FieldCompressedString>,
>>>>>>> 4667c276
        // docs:start:storage_decimals
        decimals: SharedImmutable<u8>,
        // docs:end:storage_decimals
    }
    // docs:end:storage_struct

    // docs:start:constructor
    #[aztec(private)]
    fn constructor(admin: AztecAddress, name: str<31>, symbol: str<31>, decimals: u8) {
        let selector = FunctionSelector::from_signature("_initialize((Field),(Field),(Field),u8)");
        let name_s = FieldCompressedString::from_string(name);
        let symbol_s = FieldCompressedString::from_string(symbol);
        context.call_public_function(
            context.this_address(),
            selector,
            [admin.to_field(), name_s.serialize()[0], symbol_s.serialize()[0], decimals as Field]
        );
    }
    // docs:end:constructor

    // docs:start:set_admin
    #[aztec(public)]
    fn set_admin(new_admin: AztecAddress) {
        assert(storage.admin.read().eq(context.msg_sender()), "caller is not admin");
        // docs:start:write_admin
        storage.admin.write(new_admin);
        // docs:end:write_admin
    }
    // docs:end:set_admin

    #[aztec(public)]
    fn public_get_name() -> pub FieldCompressedString {
        storage.name.read_public()
    }

    #[aztec(private)]
    fn private_get_name() -> pub FieldCompressedString {
        storage.name.read_private()
    }

    unconstrained fn un_get_name() -> pub [u8; 31] {
        storage.name.read_public().to_bytes()
    }

    #[aztec(public)]
    fn public_get_symbol() -> pub FieldCompressedString {
        storage.symbol.read_public()
    }

    #[aztec(private)]
    fn private_get_symbol() -> pub FieldCompressedString {
        storage.symbol.read_private()
    }

    unconstrained fn un_get_symbol() -> pub [u8; 31] {
        storage.symbol.read_public().to_bytes()
    }

    #[aztec(public)]
    fn public_get_decimals() -> pub u8 {
        // docs:start:read_decimals_public
        storage.decimals.read_public()
        // docs:end:read_decimals_public
    }

    #[aztec(private)]
    fn private_get_decimals() -> pub u8 {
        // docs:start:read_decimals_private
        storage.decimals.read_private()
        // docs:end:read_decimals_private
    }

    unconstrained fn un_get_decimals() -> pub u8 {
        storage.decimals.read_public()
    }

    // docs:start:set_minter
    #[aztec(public)]
    fn set_minter(minter: AztecAddress, approve: bool) {
        // docs:start:read_admin
        assert(storage.admin.read().eq(context.msg_sender()), "caller is not admin");
        // docs:end:read_admin
        // docs:start:write_minter
        storage.minters.at(minter).write(approve);
        // docs:end:write_minter
    }
    // docs:end:set_minter

    // docs:start:mint_public
    #[aztec(public)]
    fn mint_public(to: AztecAddress, amount: Field) {
        // docs:start:read_minter
        assert(storage.minters.at(context.msg_sender()).read(), "caller is not minter");
        // docs:end:read_minter
        let amount = U128::from_integer(amount);
        let new_balance = storage.public_balances.at(to).read().add(amount);
        let supply = storage.total_supply.read().add(amount);

        storage.public_balances.at(to).write(new_balance);
        storage.total_supply.write(supply);
    }
    // docs:end:mint_public

    // docs:start:mint_private
    #[aztec(public)]
    fn mint_private(amount: Field, secret_hash: Field) {
        assert(storage.minters.at(context.msg_sender()).read(), "caller is not minter");
        let pending_shields = storage.pending_shields;
        let mut note = TransparentNote::new(amount, secret_hash);
        let supply = storage.total_supply.read().add(U128::from_integer(amount));

        storage.total_supply.write(supply);
        // docs:start:insert_from_public
        pending_shields.insert_from_public(&mut note);
        // docs:end:insert_from_public
    }
    // docs:end:mint_private

    #[aztec(private)]
    fn privately_mint_private_note(amount: Field) {
        storage.balances.add(context.msg_sender(), U128::from_integer(amount));
        let selector = FunctionSelector::from_signature("assert_minter_and_mint((Field),Field)");
        let _void = context.call_public_function(
            context.this_address(),
            selector,
            [context.msg_sender().to_field(), amount]
        );
    }

    #[aztec(public)]
    internal fn assert_minter_and_mint(minter: AztecAddress, amount: Field) {
        assert(storage.minters.at(minter).read(), "caller is not minter");
        let supply = storage.total_supply.read() + U128::from_integer(amount);
        storage.total_supply.write(supply);
    }

    // docs:start:shield
    #[aztec(public)]
    fn shield(from: AztecAddress, amount: Field, secret_hash: Field, nonce: Field) {
        if (!from.eq(context.msg_sender())) {
            // The redeem is only spendable once, so we need to ensure that you cannot insert multiple shields from the same message.
            assert_current_call_valid_authwit_public(&mut context, from);
        } else {
            assert(nonce == 0, "invalid nonce");
        }

        let amount = U128::from_integer(amount);
        let from_balance = storage.public_balances.at(from).read().sub(amount);

        let pending_shields = storage.pending_shields;
        let mut note = TransparentNote::new(amount.to_integer(), secret_hash);

        storage.public_balances.at(from).write(from_balance);
        pending_shields.insert_from_public(&mut note);
    }
    // docs:end:shield

    // docs:start:transfer_public
    #[aztec(public)]
    fn transfer_public(from: AztecAddress, to: AztecAddress, amount: Field, nonce: Field) {
        if (!from.eq(context.msg_sender())) {
            assert_current_call_valid_authwit_public(&mut context, from);
        } else {
            assert(nonce == 0, "invalid nonce");
        }

        let amount = U128::from_integer(amount);
        let from_balance = storage.public_balances.at(from).read().sub(amount);
        storage.public_balances.at(from).write(from_balance);

        let to_balance = storage.public_balances.at(to).read().add(amount);
        storage.public_balances.at(to).write(to_balance);
    }
    // docs:end:transfer_public

    // docs:start:burn_public
    #[aztec(public)]
    fn burn_public(from: AztecAddress, amount: Field, nonce: Field) {
        // docs:start:assert_current_call_valid_authwit_public
        if (!from.eq(context.msg_sender())) {
            assert_current_call_valid_authwit_public(&mut context, from);
        } else {
            assert(nonce == 0, "invalid nonce");
        }
        // docs:end:assert_current_call_valid_authwit_public

        let amount = U128::from_integer(amount);
        let from_balance = storage.public_balances.at(from).read().sub(amount);
        storage.public_balances.at(from).write(from_balance);

        let new_supply = storage.total_supply.read().sub(amount);
        storage.total_supply.write(new_supply);
    }
    // docs:end:burn_public

    // docs:start:redeem_shield
    #[aztec(private)]
    fn redeem_shield(to: AztecAddress, amount: Field, secret: Field) {
        let pending_shields = storage.pending_shields;
        let secret_hash = compute_secret_hash(secret);
        // Get 1 note (set_limit(1)) which has amount stored in field with index 0 (select(0, amount)) and secret_hash
        // stored in field with index 1 (select(1, secret_hash)).
        let options = NoteGetterOptions::new().select(0, amount, Option::none()).select(1, secret_hash, Option::none()).set_limit(1);
        let notes = pending_shields.get_notes(options);
        let note = notes[0].unwrap_unchecked();
        // Remove the note from the pending shields set
        pending_shields.remove(note);

        // Add the token note to user's balances set
        storage.balances.add(to, U128::from_integer(amount));
    }
    // docs:end:redeem_shield

    // docs:start:unshield
    #[aztec(private)]
    fn unshield(from: AztecAddress, to: AztecAddress, amount: Field, nonce: Field) {
        if (!from.eq(context.msg_sender())) {
            assert_current_call_valid_authwit(&mut context, from);
        } else {
            assert(nonce == 0, "invalid nonce");
        }

        storage.balances.sub(from, U128::from_integer(amount));

        let selector = FunctionSelector::from_signature("_increase_public_balance((Field),Field)");
        let _void = context.call_public_function(context.this_address(), selector, [to.to_field(), amount]);
    }
    // docs:end:unshield

    // docs:start:transfer
    #[aztec(private)]
    fn transfer(from: AztecAddress, to: AztecAddress, amount: Field, nonce: Field) {
        // docs:start:assert_current_call_valid_authwit
        if (!from.eq(context.msg_sender())) {
            assert_current_call_valid_authwit(&mut context, from);
        } else {
            assert(nonce == 0, "invalid nonce");
        }
        // docs:end:assert_current_call_valid_authwit

        let amount = U128::from_integer(amount);
        storage.balances.sub(from, amount);
        // docs:start:increase_private_balance
        storage.balances.add(to, amount);
        // docs:end:increase_private_balance
    }
    // docs:end:transfer

    // docs:start:burn
    #[aztec(private)]
    fn burn(from: AztecAddress, amount: Field, nonce: Field) {
        if (!from.eq(context.msg_sender())) {
            assert_current_call_valid_authwit(&mut context, from);
        } else {
            assert(nonce == 0, "invalid nonce");
        }

        storage.balances.sub(from, U128::from_integer(amount));

        let selector = FunctionSelector::from_signature("_reduce_total_supply(Field)");
        let _void = context.call_public_function(context.this_address(), selector, [amount]);
    }
    // docs:end:burn

    // docs:start:initialize
    #[aztec(public)]
    internal fn _initialize(
        new_admin: AztecAddress,
        name: FieldCompressedString,
        symbol: FieldCompressedString,
        decimals: u8
    ) {
        assert(!new_admin.is_zero(), "invalid admin");
        storage.admin.write(new_admin);
        storage.minters.at(new_admin).write(true);
        storage.name.initialize(name);
        storage.symbol.initialize(symbol);
        // docs:start:initialize_decimals
        storage.decimals.initialize(decimals);
        // docs:end:initialize_decimals
    }
    // docs:end:initialize

    /// Internal ///

    // docs:start:increase_public_balance
    #[aztec(public)]
    internal fn _increase_public_balance(to: AztecAddress, amount: Field) {
        let new_balance = storage.public_balances.at(to).read().add(U128::from_integer(amount));
        storage.public_balances.at(to).write(new_balance);
    }
    // docs:end:increase_public_balance

    // docs:start:reduce_total_supply
    #[aztec(public)]
    internal fn _reduce_total_supply(amount: Field) {
        // Only to be called from burn.
        let new_supply = storage.total_supply.read().sub(U128::from_integer(amount));
        storage.total_supply.write(new_supply);
    }
    // docs:end:reduce_total_supply

    /// Unconstrained ///

    // docs:start:admin
    unconstrained fn admin() -> pub Field {
        storage.admin.read().to_field()
    }
    // docs:end:admin

    // docs:start:is_minter
    unconstrained fn is_minter(minter: AztecAddress) -> pub bool {
        storage.minters.at(minter).read()
    }
    // docs:end:is_minter

    // docs:start:total_supply
    unconstrained fn total_supply() -> pub Field {
        storage.total_supply.read().to_integer()
    }
    // docs:end:total_supply

    // docs:start:balance_of_private
    unconstrained fn balance_of_private(owner: AztecAddress) -> pub Field {
        storage.balances.balance_of(owner).to_integer()
    }
    // docs:end:balance_of_private

    // docs:start:balance_of_public
    unconstrained fn balance_of_public(owner: AztecAddress) -> pub Field {
        storage.public_balances.at(owner).read().to_integer()
    }
    // docs:end:balance_of_public
}
// docs:end:token_all<|MERGE_RESOLUTION|>--- conflicted
+++ resolved
@@ -17,17 +17,8 @@
 
     use dep::aztec::{
         note::{note_getter_options::NoteGetterOptions, note_header::NoteHeader, utils as note_utils},
-        hash::{compute_secret_hash},
-<<<<<<< HEAD
-        state_vars::{map::Map, public_state::PublicState, stable_public_state::StablePublicState, set::Set},
+        hash::{compute_secret_hash}, state_vars::{Map, PublicMutable, SharedImmutable, PrivateSet},
         protocol_types::{abis::function_selector::FunctionSelector, address::AztecAddress}
-=======
-        state_vars::{Map, PublicMutable, SharedImmutable, PrivateSet},
-        protocol_types::{
-            abis::function_selector::FunctionSelector,
-            address::AztecAddress
-        }
->>>>>>> 4667c276
     };
 
     // docs:start:import_authwit
@@ -48,23 +39,13 @@
         // docs:start:storage_balances
         balances: BalancesMap<TokenNote>,
         // docs:end:storage_balances
-<<<<<<< HEAD
-        total_supply: PublicState<U128>, 
-=======
-        total_supply: PublicMutable<SafeU120>,
->>>>>>> 4667c276
+        total_supply: PublicMutable<U128>,
         // docs:start:storage_pending_shields
         pending_shields: PrivateSet<TransparentNote>,
         // docs:end:storage_pending_shields
-<<<<<<< HEAD
-        public_balances: Map<AztecAddress, PublicState<U128>>,
-        symbol: StablePublicState<FieldCompressedString>,
-        name: StablePublicState<FieldCompressedString>,
-=======
-        public_balances: Map<AztecAddress, PublicMutable<SafeU120>>,
+        public_balances: Map<AztecAddress, PublicMutable<U128>>,
         symbol: SharedImmutable<FieldCompressedString>,
         name: SharedImmutable<FieldCompressedString>,
->>>>>>> 4667c276
         // docs:start:storage_decimals
         decimals: SharedImmutable<u8>,
         // docs:end:storage_decimals
