// docs:start:token_all
// docs:start:imports
mod types;

// Minimal token implementation that supports `AuthWit` accounts.
// The auth message follows a similar pattern to the cross-chain message and includes a designated caller.
// The designated caller is ALWAYS used here, and not based on a flag as cross-chain.
// message hash = H([caller, contract, selector, ...args])
// To be read as `caller` calls function at `contract` defined by `selector` with `args`
// Including a nonce in the message hash ensures that the message can only be used once.

contract Token {
    // Libs
    use dep::std::option::Option;

    use dep::compressed_string::FieldCompressedString;

    use dep::aztec::{
        note::{note_getter_options::NoteGetterOptions, note_header::NoteHeader, utils as note_utils},
        hash::{compute_secret_hash},
        state_vars::{map::Map, public_state::PublicState, stable_public_state::StablePublicState, set::Set},
        protocol_types::{abis::function_selector::FunctionSelector, address::AztecAddress}
    };

    // docs:start:import_authwit
    use dep::authwit::{auth::{assert_current_call_valid_authwit, assert_current_call_valid_authwit_public}};
    // docs:end:import_authwit

    use crate::types::{transparent_note::TransparentNote, token_note::{TokenNote, TOKEN_NOTE_LEN}, balances_map::BalancesMap};
    // docs:end::imports

    // docs:start:storage_struct
    struct Storage {
        // docs:start:storage_admin
        admin: PublicState<AztecAddress>,
        // docs:end:storage_admin
        // docs:start:storage_minters
        minters: Map<AztecAddress, PublicState<bool>>,
        // docs:end:storage_minters
        // docs:start:storage_balances
        balances: BalancesMap<TokenNote>,
        // docs:end:storage_balances
<<<<<<< HEAD
        total_supply: PublicState<U128>, 
=======
        total_supply: PublicState<SafeU120>,
>>>>>>> a714ee02
        // docs:start:storage_pending_shields
        pending_shields: Set<TransparentNote>,
        // docs:end:storage_pending_shields
        public_balances: Map<AztecAddress, PublicState<U128>>,
        symbol: StablePublicState<FieldCompressedString>,
        name: StablePublicState<FieldCompressedString>,
        // docs:start:storage_decimals
        decimals: StablePublicState<u8>,
        // docs:end:storage_decimals
    }
    // docs:end:storage_struct

    // docs:start:constructor
    #[aztec(private)]
    fn constructor(admin: AztecAddress, name: str<31>, symbol: str<31>, decimals: u8) {
        let selector = FunctionSelector::from_signature("_initialize((Field),(Field),(Field),u8)");
        let name_s = FieldCompressedString::from_string(name);
        let symbol_s = FieldCompressedString::from_string(symbol);
        context.call_public_function(
            context.this_address(),
            selector,
            [admin.to_field(), name_s.serialize()[0], symbol_s.serialize()[0], decimals as Field]
        );
    }
    // docs:end:constructor

    // docs:start:set_admin
    #[aztec(public)]
    fn set_admin(new_admin: AztecAddress) {
        assert(storage.admin.read().eq(context.msg_sender()), "caller is not admin");
        // docs:start:write_admin
        storage.admin.write(new_admin);
        // docs:end:write_admin
    }
    // docs:end:set_admin

    #[aztec(public)]
    fn public_get_name() -> pub FieldCompressedString {
        storage.name.read_public()
    }

    #[aztec(private)]
    fn private_get_name() -> pub FieldCompressedString {
        storage.name.read_private()
    }

    unconstrained fn un_get_name() -> pub [u8; 31] {
        storage.name.read_public().to_bytes()
    }

    #[aztec(public)]
    fn public_get_symbol() -> pub FieldCompressedString {
        storage.symbol.read_public()
    }

    #[aztec(private)]
    fn private_get_symbol() -> pub FieldCompressedString {
        storage.symbol.read_private()
    }

    unconstrained fn un_get_symbol() -> pub [u8; 31] {
        storage.symbol.read_public().to_bytes()
    }

    #[aztec(public)]
    fn public_get_decimals() -> pub u8 {
        // docs:start:read_decimals_public
        storage.decimals.read_public()
        // docs:end:read_decimals_public
    }

    #[aztec(private)]
    fn private_get_decimals() -> pub u8 {
        // docs:start:read_decimals_private
        storage.decimals.read_private()
        // docs:end:read_decimals_private
    }

    unconstrained fn un_get_decimals() -> pub u8 {
        storage.decimals.read_public()
    }

    // docs:start:set_minter
    #[aztec(public)]
    fn set_minter(minter: AztecAddress, approve: bool) {
        // docs:start:read_admin
        assert(storage.admin.read().eq(context.msg_sender()), "caller is not admin");
        // docs:end:read_admin
        // docs:start:write_minter
        storage.minters.at(minter).write(approve);
        // docs:end:write_minter
    }
    // docs:end:set_minter

    // docs:start:mint_public
    #[aztec(public)]
    fn mint_public(to: AztecAddress, amount: Field) {
        // docs:start:read_minter
        assert(storage.minters.at(context.msg_sender()).read(), "caller is not minter");
        // docs:end:read_minter
        let amount = U128::from_integer(amount);
        let new_balance = storage.public_balances.at(to).read().add(amount);
        let supply = storage.total_supply.read().add(amount);

        storage.public_balances.at(to).write(new_balance);
        storage.total_supply.write(supply);
    }
    // docs:end:mint_public

    // docs:start:mint_private
    #[aztec(public)]
    fn mint_private(amount: Field, secret_hash: Field) {
        assert(storage.minters.at(context.msg_sender()).read(), "caller is not minter");
        let pending_shields = storage.pending_shields;
        let mut note = TransparentNote::new(amount, secret_hash);
        let supply = storage.total_supply.read().add(U128::from_integer(amount));

        storage.total_supply.write(supply);
        // docs:start:insert_from_public
        pending_shields.insert_from_public(&mut note);
        // docs:end:insert_from_public
    }
    // docs:end:mint_private

    #[aztec(private)]
    fn privately_mint_private_note(amount: Field) {
        storage.balances.add(context.msg_sender(), SafeU120::new(amount));
        let selector = FunctionSelector::from_signature("assert_minter_and_mint((Field),Field)");
        let _void = context.call_public_function(context.this_address(), selector, [context.msg_sender().to_field(), amount]);
    }

    #[aztec(public)]
    internal fn assert_minter_and_mint(minter: AztecAddress, amount: Field) {
        assert(storage.minters.at(minter).read(), "caller is not minter");
        let supply = storage.total_supply.read().add(SafeU120::new(amount));
        storage.total_supply.write(supply);
    }

    // docs:start:shield
    #[aztec(public)]
    fn shield(from: AztecAddress, amount: Field, secret_hash: Field, nonce: Field) {
        if (!from.eq(context.msg_sender())) {
            // The redeem is only spendable once, so we need to ensure that you cannot insert multiple shields from the same message.
            assert_current_call_valid_authwit_public(&mut context, from);
        } else {
            assert(nonce == 0, "invalid nonce");
        }

        let amount = U128::from_integer(amount);
        let from_balance = storage.public_balances.at(from).read().sub(amount);

        let pending_shields = storage.pending_shields;
        let mut note = TransparentNote::new(amount.to_integer(), secret_hash);

        storage.public_balances.at(from).write(from_balance);
        pending_shields.insert_from_public(&mut note);
    }
    // docs:end:shield

    // docs:start:transfer_public
    #[aztec(public)]
    fn transfer_public(from: AztecAddress, to: AztecAddress, amount: Field, nonce: Field) {
        if (!from.eq(context.msg_sender())) {
            assert_current_call_valid_authwit_public(&mut context, from);
        } else {
            assert(nonce == 0, "invalid nonce");
        }

        let amount = U128::from_integer(amount);
        let from_balance = storage.public_balances.at(from).read().sub(amount);
        storage.public_balances.at(from).write(from_balance);

        let to_balance = storage.public_balances.at(to).read().add(amount);
        storage.public_balances.at(to).write(to_balance);
    }
    // docs:end:transfer_public

    // docs:start:burn_public
    #[aztec(public)]
    fn burn_public(from: AztecAddress, amount: Field, nonce: Field) {
        // docs:start:assert_current_call_valid_authwit_public
        if (!from.eq(context.msg_sender())) {
            assert_current_call_valid_authwit_public(&mut context, from);
        } else {
            assert(nonce == 0, "invalid nonce");
        }
        // docs:end:assert_current_call_valid_authwit_public

        let amount = U128::from_integer(amount);
        let from_balance = storage.public_balances.at(from).read().sub(amount);
        storage.public_balances.at(from).write(from_balance);

        let new_supply = storage.total_supply.read().sub(amount);
        storage.total_supply.write(new_supply);
    }
    // docs:end:burn_public

    // docs:start:redeem_shield
    #[aztec(private)]
    fn redeem_shield(to: AztecAddress, amount: Field, secret: Field) {
        let pending_shields = storage.pending_shields;
        let secret_hash = compute_secret_hash(secret);
        // Get 1 note (set_limit(1)) which has amount stored in field with index 0 (select(0, amount)) and secret_hash
        // stored in field with index 1 (select(1, secret_hash)).
        let options = NoteGetterOptions::new().select(0, amount, Option::none()).select(1, secret_hash, Option::none()).set_limit(1);
        let notes = pending_shields.get_notes(options);
        let note = notes[0].unwrap_unchecked();
        // Remove the note from the pending shields set
        pending_shields.remove(note);

        // Add the token note to user's balances set
        storage.balances.add(to, U128::from_integer(amount));
    }
    // docs:end:redeem_shield

    // docs:start:unshield
    #[aztec(private)]
    fn unshield(from: AztecAddress, to: AztecAddress, amount: Field, nonce: Field) {
        if (!from.eq(context.msg_sender())) {
            assert_current_call_valid_authwit(&mut context, from);
        } else {
            assert(nonce == 0, "invalid nonce");
        }

        storage.balances.sub(from, U128::from_integer(amount));

        let selector = FunctionSelector::from_signature("_increase_public_balance((Field),Field)");
        let _void = context.call_public_function(context.this_address(), selector, [to.to_field(), amount]);
    }
    // docs:end:unshield

    // docs:start:transfer
    #[aztec(private)]
    fn transfer(from: AztecAddress, to: AztecAddress, amount: Field, nonce: Field) {
        // docs:start:assert_current_call_valid_authwit
        if (!from.eq(context.msg_sender())) {
            assert_current_call_valid_authwit(&mut context, from);
        } else {
            assert(nonce == 0, "invalid nonce");
        }
        // docs:end:assert_current_call_valid_authwit

        let amount = U128::from_integer(amount);
        storage.balances.sub(from, amount);
        // docs:start:increase_private_balance
        storage.balances.add(to, amount);
        // docs:end:increase_private_balance
    }
    // docs:end:transfer

    // docs:start:burn
    #[aztec(private)]
    fn burn(from: AztecAddress, amount: Field, nonce: Field) {
        if (!from.eq(context.msg_sender())) {
            assert_current_call_valid_authwit(&mut context, from);
        } else {
            assert(nonce == 0, "invalid nonce");
        }

        storage.balances.sub(from, U128::from_integer(amount));

        let selector = FunctionSelector::from_signature("_reduce_total_supply(Field)");
        let _void = context.call_public_function(context.this_address(), selector, [amount]);
    }
    // docs:end:burn

    // docs:start:initialize
    #[aztec(public)]
    internal fn _initialize(
        new_admin: AztecAddress,
        name: FieldCompressedString,
        symbol: FieldCompressedString,
        decimals: u8
    ) {
        assert(!new_admin.is_zero(), "invalid admin");
        storage.admin.write(new_admin);
        storage.minters.at(new_admin).write(true);
        storage.name.initialize(name);
        storage.symbol.initialize(symbol);
        // docs:start:initialize_decimals
        storage.decimals.initialize(decimals);
        // docs:end:initialize_decimals
    }
    // docs:end:initialize

    /// Internal ///

    // docs:start:increase_public_balance
    #[aztec(public)]
    internal fn _increase_public_balance(to: AztecAddress, amount: Field) {
        let new_balance = storage.public_balances.at(to).read().add(U128::from_integer(amount));
        storage.public_balances.at(to).write(new_balance);
    }
    // docs:end:increase_public_balance

    // docs:start:reduce_total_supply
    #[aztec(public)]
    internal fn _reduce_total_supply(amount: Field) {
        // Only to be called from burn.
        let new_supply = storage.total_supply.read().sub(U128::from_integer(amount));
        storage.total_supply.write(new_supply);
    }
    // docs:end:reduce_total_supply

    /// Unconstrained ///

    // docs:start:admin
    unconstrained fn admin() -> pub Field {
        storage.admin.read().to_field()
    }
    // docs:end:admin

    // docs:start:is_minter
    unconstrained fn is_minter(minter: AztecAddress) -> pub bool {
        storage.minters.at(minter).read()
    }
    // docs:end:is_minter

    // docs:start:total_supply
    unconstrained fn total_supply() -> pub Field {
        storage.total_supply.read().to_integer()
    }
    // docs:end:total_supply

    // docs:start:balance_of_private
    unconstrained fn balance_of_private(owner: AztecAddress) -> pub Field {
        storage.balances.balance_of(owner).to_integer()
    }
    // docs:end:balance_of_private

    // docs:start:balance_of_public
    unconstrained fn balance_of_public(owner: AztecAddress) -> pub Field {
        storage.public_balances.at(owner).read().to_integer()
    }
    // docs:end:balance_of_public
}
// docs:end:token_all<|MERGE_RESOLUTION|>--- conflicted
+++ resolved
@@ -40,11 +40,7 @@
         // docs:start:storage_balances
         balances: BalancesMap<TokenNote>,
         // docs:end:storage_balances
-<<<<<<< HEAD
         total_supply: PublicState<U128>, 
-=======
-        total_supply: PublicState<SafeU120>,
->>>>>>> a714ee02
         // docs:start:storage_pending_shields
         pending_shields: Set<TransparentNote>,
         // docs:end:storage_pending_shields
@@ -173,7 +169,11 @@
     fn privately_mint_private_note(amount: Field) {
         storage.balances.add(context.msg_sender(), SafeU120::new(amount));
         let selector = FunctionSelector::from_signature("assert_minter_and_mint((Field),Field)");
-        let _void = context.call_public_function(context.this_address(), selector, [context.msg_sender().to_field(), amount]);
+        let _void = context.call_public_function(
+            context.this_address(),
+            selector,
+            [context.msg_sender().to_field(), amount]
+        );
     }
 
     #[aztec(public)]
