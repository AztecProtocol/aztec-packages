--- conflicted
+++ resolved
@@ -76,10 +76,6 @@
     }
     // docs:end:set_admin
 
-    unconstrained fn un_get_name() -> pub [u8; 31] {
-        storage.name.read_public().to_bytes()
-    }
-
     #[aztec(public)]
     fn public_get_name() -> pub FieldCompressedString {
         storage.name.read_public()
@@ -90,13 +86,6 @@
         storage.name.read_private()
     }
 
-<<<<<<< HEAD
-    unconstrained fn un_get_symbol() -> pub [u8; 31] {
-        storage.symbol.read_public().to_bytes()
-    }
-
-=======
->>>>>>> 52550089
     #[aztec(public)]
     fn public_get_symbol() -> pub FieldCompressedString {
         storage.symbol.read_public()
@@ -107,13 +96,6 @@
         storage.symbol.read_private()
     }
 
-<<<<<<< HEAD
-    unconstrained fn un_get_decimals() -> pub u8 {
-        storage.decimals.read_public()
-    }
-
-=======
->>>>>>> 52550089
     #[aztec(public)]
     fn public_get_decimals() -> pub u8 {
         // docs:start:read_decimals_public
@@ -128,37 +110,6 @@
         // docs:end:read_decimals_private
     }
 
-<<<<<<< HEAD
-=======
-    // docs:start:admin
-    #[aztec(public)]
-    fn admin() -> pub Field {
-        storage.admin.read().to_field()
-    }
-    // docs:end:admin
-
-    // docs:start:is_minter
-    #[aztec(public)]
-    fn is_minter(minter: AztecAddress) -> pub bool {
-        storage.minters.at(minter).read()
-    }
-    // docs:end:is_minter
-
-    // docs:start:total_supply
-    #[aztec(public)]
-    fn total_supply() -> pub Field {
-        storage.total_supply.read().to_field()
-    }
-    // docs:end:total_supply
-
-    // docs:start:balance_of_public
-    #[aztec(public)]
-    fn balance_of_public(owner: AztecAddress) -> pub Field {
-        storage.public_balances.at(owner).read().to_field()
-    }
-    // docs:end:balance_of_public
-
->>>>>>> 52550089
     // docs:start:set_minter
     #[aztec(public)]
     fn set_minter(minter: AztecAddress, approve: bool) {
@@ -369,7 +320,6 @@
 
     /// Getters ///
 
-<<<<<<< HEAD
     // docs:start:admin
     #[aztec(public)]
     fn admin() -> Field {
@@ -391,14 +341,11 @@
     }
     // docs:end:total_supply
 
-=======
->>>>>>> 52550089
     // docs:start:balance_of_private
     unconstrained fn balance_of_private(owner: AztecAddress) -> pub Field {
         storage.balances.balance_of(owner).to_field()
     }
     // docs:end:balance_of_private
-<<<<<<< HEAD
 
     // docs:start:balance_of_public
     #[aztec(public)]
@@ -406,7 +353,5 @@
         storage.public_balances.at(owner).read().to_integer()
     }
     // docs:end:balance_of_public
-=======
->>>>>>> 52550089
 }
 // docs:end:token_all