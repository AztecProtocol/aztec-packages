use crate::test::utils;
use dep::aztec::oracle::random::random;
use dep::authwit::cheatcodes as authwit_cheatcodes;
use crate::Token;

#[test]
unconstrained fn unshield_on_behalf_of_self() {
    // Setup without account contracts. We are not using authwits here, so dummy accounts are enough
    let (env, token_contract_address, owner, _, mint_amount) =
        utils::setup_and_mint( /* with_account_contracts */ false);

    let unshield_amount = mint_amount / 10;
<<<<<<< HEAD
    let unshield_call_interface =
        Token::at(token_contract_address).unshield(owner, owner, unshield_amount, 0);
    env.call_private_void(unshield_call_interface);
=======
    Token::at(token_contract_address).unshield(owner, owner, unshield_amount, 0).call(&mut env.private());
>>>>>>> c8e4260e
    utils::check_private_balance(token_contract_address, owner, mint_amount - unshield_amount);
    utils::check_public_balance(token_contract_address, owner, mint_amount + unshield_amount);
}

#[test]
unconstrained fn unshield_on_behalf_of_other() {
    let (env, token_contract_address, owner, recipient, mint_amount) =
        utils::setup_and_mint( /* with_account_contracts */ true);

    let unshield_amount = mint_amount / 10;
    let unshield_call_interface =
        Token::at(token_contract_address).unshield(owner, recipient, unshield_amount, 0);
    authwit_cheatcodes::add_private_authwit_from_call_interface(
        owner,
        recipient,
        unshield_call_interface,
    );
    // Impersonate recipient
    env.impersonate(recipient);
    // Unshield tokens
    unshield_call_interface.call(&mut env.private());
    utils::check_private_balance(token_contract_address, owner, mint_amount - unshield_amount);
    utils::check_public_balance(token_contract_address, recipient, unshield_amount);
}

#[test(should_fail_with = "Balance too low")]
unconstrained fn unshield_failure_more_than_balance() {
    // Setup without account contracts. We are not using authwits here, so dummy accounts are enough
    let (env, token_contract_address, owner, _, mint_amount) =
        utils::setup_and_mint( /* with_account_contracts */ false);

    let unshield_amount = mint_amount + 1;
<<<<<<< HEAD
    let unshield_call_interface =
        Token::at(token_contract_address).unshield(owner, owner, unshield_amount, 0);
    env.call_private_void(unshield_call_interface);
=======
    Token::at(token_contract_address).unshield(owner, owner, unshield_amount, 0).call(&mut env.private());
>>>>>>> c8e4260e
}

#[test(should_fail_with = "invalid nonce")]
unconstrained fn unshield_failure_on_behalf_of_self_non_zero_nonce() {
    // Setup without account contracts. We are not using authwits here, so dummy accounts are enough
    let (env, token_contract_address, owner, _, mint_amount) =
        utils::setup_and_mint( /* with_account_contracts */ false);

    let unshield_amount = mint_amount + 1;
<<<<<<< HEAD
    let unshield_call_interface =
        Token::at(token_contract_address).unshield(owner, owner, unshield_amount, random());
    env.call_private_void(unshield_call_interface);
=======
    Token::at(token_contract_address).unshield(owner, owner, unshield_amount, random()).call(&mut env.private());
>>>>>>> c8e4260e
}

#[test(should_fail_with = "Balance too low")]
unconstrained fn unshield_failure_on_behalf_of_other_more_than_balance() {
    let (env, token_contract_address, owner, recipient, mint_amount) =
        utils::setup_and_mint( /* with_account_contracts */ true);

    let unshield_amount = mint_amount + 1;
    let unshield_call_interface =
        Token::at(token_contract_address).unshield(owner, recipient, unshield_amount, 0);
    authwit_cheatcodes::add_private_authwit_from_call_interface(
        owner,
        recipient,
        unshield_call_interface,
    );
    // Impersonate recipient
    env.impersonate(recipient);
    // Unshield tokens
    unshield_call_interface.call(&mut env.private());
}

#[test(should_fail_with = "Authorization not found for message hash")]
unconstrained fn unshield_failure_on_behalf_of_other_invalid_designated_caller() {
    let (env, token_contract_address, owner, recipient, mint_amount) =
        utils::setup_and_mint( /* with_account_contracts */ true);

    let unshield_amount = mint_amount + 1;
    let unshield_call_interface =
        Token::at(token_contract_address).unshield(owner, recipient, unshield_amount, 0);
    authwit_cheatcodes::add_private_authwit_from_call_interface(
        owner,
        owner,
        unshield_call_interface,
    );
    // Impersonate recipient
    env.impersonate(recipient);
    // Unshield tokens
    unshield_call_interface.call(&mut env.private());
}

#[test(should_fail_with = "Authorization not found for message hash")]
unconstrained fn unshield_failure_on_behalf_of_other_no_approval() {
    let (env, token_contract_address, owner, recipient, mint_amount) =
        utils::setup_and_mint( /* with_account_contracts */ true);

    let unshield_amount = mint_amount + 1;
    let unshield_call_interface =
        Token::at(token_contract_address).unshield(owner, recipient, unshield_amount, 0);
    // Impersonate recipient
    env.impersonate(recipient);
    // Unshield tokens
    unshield_call_interface.call(&mut env.private());
}<|MERGE_RESOLUTION|>--- conflicted
+++ resolved
@@ -10,13 +10,7 @@
         utils::setup_and_mint( /* with_account_contracts */ false);
 
     let unshield_amount = mint_amount / 10;
-<<<<<<< HEAD
-    let unshield_call_interface =
-        Token::at(token_contract_address).unshield(owner, owner, unshield_amount, 0);
-    env.call_private_void(unshield_call_interface);
-=======
     Token::at(token_contract_address).unshield(owner, owner, unshield_amount, 0).call(&mut env.private());
->>>>>>> c8e4260e
     utils::check_private_balance(token_contract_address, owner, mint_amount - unshield_amount);
     utils::check_public_balance(token_contract_address, owner, mint_amount + unshield_amount);
 }
@@ -49,13 +43,7 @@
         utils::setup_and_mint( /* with_account_contracts */ false);
 
     let unshield_amount = mint_amount + 1;
-<<<<<<< HEAD
-    let unshield_call_interface =
-        Token::at(token_contract_address).unshield(owner, owner, unshield_amount, 0);
-    env.call_private_void(unshield_call_interface);
-=======
     Token::at(token_contract_address).unshield(owner, owner, unshield_amount, 0).call(&mut env.private());
->>>>>>> c8e4260e
 }
 
 #[test(should_fail_with = "invalid nonce")]
@@ -65,13 +53,7 @@
         utils::setup_and_mint( /* with_account_contracts */ false);
 
     let unshield_amount = mint_amount + 1;
-<<<<<<< HEAD
-    let unshield_call_interface =
-        Token::at(token_contract_address).unshield(owner, owner, unshield_amount, random());
-    env.call_private_void(unshield_call_interface);
-=======
     Token::at(token_contract_address).unshield(owner, owner, unshield_amount, random()).call(&mut env.private());
->>>>>>> c8e4260e
 }
 
 #[test(should_fail_with = "Balance too low")]
