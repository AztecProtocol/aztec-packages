use crate::test::utils;
use dep::aztec::{test::helpers::cheatcodes, oracle::random::random, hash::compute_secret_hash};
use crate::{types::transparent_note::TransparentNote, Token};

#[test]
unconstrained fn mint_public_success() {
    // Setup without account contracts. We are not using authwits here, so dummy accounts are enough
    let (env, token_contract_address, owner, _) = utils::setup( /* with_account_contracts */ false);

    let mint_amount = 10000;
<<<<<<< HEAD
    let mint_public_call_interface =
        Token::at(token_contract_address).mint_public(owner, mint_amount);
    env.call_public(mint_public_call_interface);
=======
    Token::at(token_contract_address).mint_public(owner, mint_amount).call(&mut env.public());
>>>>>>> c8e4260e

    utils::check_public_balance(token_contract_address, owner, mint_amount);

    let total_supply = Token::at(token_contract_address).total_supply().view(&mut env.public());
    assert(total_supply == mint_amount);
}

#[test]
unconstrained fn mint_public_failures() {
    // Setup without account contracts. We are not using authwits here, so dummy accounts are enough
    let (env, token_contract_address, owner, recipient) =
        utils::setup( /* with_account_contracts */ false);

    // As non-minter
    let mint_amount = 10000;
    env.impersonate(recipient);
    let mint_public_call_interface =
        Token::at(token_contract_address).mint_public(owner, mint_amount);
    env.assert_public_call_fails(mint_public_call_interface);

    utils::check_public_balance(token_contract_address, owner, 0);

    env.impersonate(owner);

    // Overflow recipient
    let mint_amount = 2.pow_32(128);
    let mint_public_call_interface =
        Token::at(token_contract_address).mint_public(owner, mint_amount);
    env.assert_public_call_fails(mint_public_call_interface);

    utils::check_public_balance(token_contract_address, owner, 0);

    // Overflow total supply
    let mint_for_recipient_amount = 1000;

<<<<<<< HEAD
    let mint_public_call_interface =
        Token::at(token_contract_address).mint_public(recipient, mint_for_recipient_amount);
    env.call_public(mint_public_call_interface);
=======
    Token::at(token_contract_address).mint_public(recipient, mint_for_recipient_amount).call(&mut env.public());
>>>>>>> c8e4260e

    let mint_amount = 2.pow_32(128) - mint_for_recipient_amount;
    let mint_public_call_interface =
        Token::at(token_contract_address).mint_public(owner, mint_amount);
    env.assert_public_call_fails(mint_public_call_interface);

    utils::check_public_balance(token_contract_address, recipient, mint_for_recipient_amount);
    utils::check_public_balance(token_contract_address, owner, 0);
}

#[test]
unconstrained fn mint_private_success() {
    // Setup without account contracts. We are not using authwits here, so dummy accounts are enough
    let (env, token_contract_address, owner, _) = utils::setup( /* with_account_contracts */ false);
    let mint_amount = 10000;
    // Mint some tokens
    let secret = random();
    let secret_hash = compute_secret_hash(secret);
<<<<<<< HEAD
    let mint_private_call_interface =
        Token::at(token_contract_address).mint_private(mint_amount, secret_hash);
    env.call_public(mint_private_call_interface);

    let mint_public_call_interface =
        Token::at(token_contract_address).mint_public(owner, mint_amount);
    env.call_public(mint_public_call_interface);
=======
    Token::at(token_contract_address).mint_private(mint_amount, secret_hash).call(&mut env.public());

    Token::at(token_contract_address).mint_public(owner, mint_amount).call(&mut env.public());
>>>>>>> c8e4260e

    // Time travel so we can read keys from the registry
    env.advance_block_by(6);

    // We need to manually add the note to TXE because `TransparentNote` does not support automatic note log delivery.
    env.add_note(
        &mut TransparentNote::new(mint_amount, secret_hash),
        Token::storage_layout().pending_shields.slot,
        token_contract_address,
    );

    // Redeem our shielded tokens
<<<<<<< HEAD
    let redeem_shield_call_interface =
        Token::at(token_contract_address).redeem_shield(owner, mint_amount, secret);
    env.call_private_void(redeem_shield_call_interface);
=======
    Token::at(token_contract_address).redeem_shield(owner, mint_amount, secret).call(&mut env.private());
>>>>>>> c8e4260e

    utils::check_private_balance(token_contract_address, owner, mint_amount);
}

#[test(should_fail_with = "note not popped")]
unconstrained fn mint_private_failure_double_spend() {
    // Setup without account contracts. We are not using authwits here, so dummy accounts are enough
    let (env, token_contract_address, owner, recipient) =
        utils::setup( /* with_account_contracts */ false);
    let mint_amount = 10000;
    // Mint some tokens
    let secret = random();
    let secret_hash = compute_secret_hash(secret);
<<<<<<< HEAD
    let mint_private_call_interface =
        Token::at(token_contract_address).mint_private(mint_amount, secret_hash);
    env.call_public(mint_private_call_interface);

    let mint_public_call_interface =
        Token::at(token_contract_address).mint_public(owner, mint_amount);
    env.call_public(mint_public_call_interface);
=======
    Token::at(token_contract_address).mint_private(mint_amount, secret_hash).call(&mut env.public());

    Token::at(token_contract_address).mint_public(owner, mint_amount).call(&mut env.public());
>>>>>>> c8e4260e

    // Time travel so we can read keys from the registry
    env.advance_block_by(6);

    // We need to manually add the note to TXE because `TransparentNote` does not support automatic note log delivery.
    env.add_note(
        &mut TransparentNote::new(mint_amount, secret_hash),
        Token::storage_layout().pending_shields.slot,
        token_contract_address,
    );

    // Redeem our shielded tokens
<<<<<<< HEAD
    let redeem_shield_call_interface =
        Token::at(token_contract_address).redeem_shield(owner, mint_amount, secret);
    env.call_private_void(redeem_shield_call_interface);
=======
    Token::at(token_contract_address).redeem_shield(owner, mint_amount, secret).call(&mut env.private());
>>>>>>> c8e4260e

    utils::check_private_balance(token_contract_address, owner, mint_amount);

    // Attempt to double spend
<<<<<<< HEAD
    let redeem_shield_call_interface =
        Token::at(token_contract_address).redeem_shield(recipient, mint_amount, secret);
    env.call_private_void(redeem_shield_call_interface);
=======
    Token::at(token_contract_address).redeem_shield(recipient, mint_amount, secret).call(&mut env.private());
>>>>>>> c8e4260e
}

#[test(should_fail_with = "caller is not minter")]
unconstrained fn mint_private_failure_non_minter() {
    // Setup without account contracts. We are not using authwits here, so dummy accounts are enough
    let (env, token_contract_address, _, recipient) =
        utils::setup( /* with_account_contracts */ false);
    let mint_amount = 10000;
    // Try to mint some tokens impersonating recipient
    env.impersonate(recipient);

    let secret = random();
    let secret_hash = compute_secret_hash(secret);
<<<<<<< HEAD
    let mint_private_call_interface =
        Token::at(token_contract_address).mint_private(mint_amount, secret_hash);
    env.call_public(mint_private_call_interface);
=======
    Token::at(token_contract_address).mint_private(mint_amount, secret_hash).call(&mut env.public());
>>>>>>> c8e4260e
}

#[test(should_fail_with = "call to assert_max_bit_size")]
unconstrained fn mint_private_failure_overflow() {
    // Setup without account contracts. We are not using authwits here, so dummy accounts are enough
    let (env, token_contract_address, _, _) = utils::setup( /* with_account_contracts */ false);

    // Overflow recipient
    let mint_amount = 2.pow_32(128);
    let secret = random();
    let secret_hash = compute_secret_hash(secret);
<<<<<<< HEAD
    let mint_private_call_interface =
        Token::at(token_contract_address).mint_private(mint_amount, secret_hash);
    env.call_public(mint_private_call_interface);
=======
    Token::at(token_contract_address).mint_private(mint_amount, secret_hash).call(&mut env.public());
>>>>>>> c8e4260e
}

#[test(should_fail_with = "attempt to add with overflow")]
unconstrained fn mint_private_failure_overflow_recipient() {
    // Setup without account contracts. We are not using authwits here, so dummy accounts are enough
    let (env, token_contract_address, owner, _) = utils::setup( /* with_account_contracts */ false);
    let mint_amount = 10000;
    // Mint some tokens
    let secret = random();
    let secret_hash = compute_secret_hash(secret);
<<<<<<< HEAD
    let mint_private_call_interface =
        Token::at(token_contract_address).mint_private(mint_amount, secret_hash);
    env.call_public(mint_private_call_interface);

=======
    Token::at(token_contract_address).mint_private(mint_amount, secret_hash).call(&mut env.public());
>>>>>>> c8e4260e
    // Time travel so we can read keys from the registry
    env.advance_block_by(6);

    // We need to manually add the note to TXE because `TransparentNote` does not support automatic note log delivery.
    env.add_note(
        &mut TransparentNote::new(mint_amount, secret_hash),
        Token::storage_layout().pending_shields.slot,
        token_contract_address,
    );

    // Redeem our shielded tokens
<<<<<<< HEAD
    let redeem_shield_call_interface =
        Token::at(token_contract_address).redeem_shield(owner, mint_amount, secret);
    env.call_private_void(redeem_shield_call_interface);
=======
    Token::at(token_contract_address).redeem_shield(owner, mint_amount, secret).call(&mut env.private());
>>>>>>> c8e4260e

    utils::check_private_balance(token_contract_address, owner, mint_amount);

    let mint_amount = 2.pow_32(128) - mint_amount;
    // Mint some tokens
    let secret = random();
    let secret_hash = compute_secret_hash(secret);
<<<<<<< HEAD
    let mint_private_call_interface =
        Token::at(token_contract_address).mint_private(mint_amount, secret_hash);
    env.call_public(mint_private_call_interface);
=======
    Token::at(token_contract_address).mint_private(mint_amount, secret_hash).call(&mut env.public());
>>>>>>> c8e4260e
}

#[test(should_fail_with = "attempt to add with overflow")]
unconstrained fn mint_private_failure_overflow_total_supply() {
    // Setup without account contracts. We are not using authwits here, so dummy accounts are enough
    let (env, token_contract_address, owner, recipient) =
        utils::setup( /* with_account_contracts */ false);
    let mint_amount = 10000;
    // Mint some tokens
    let secret_owner = random();
    let secret_recipient = random();
    let secret_hash_owner = compute_secret_hash(secret_owner);
    let secret_hash_recipient = compute_secret_hash(secret_recipient);

<<<<<<< HEAD
    let mint_private_call_interface =
        Token::at(token_contract_address).mint_private(mint_amount, secret_hash_owner);
    env.call_public(mint_private_call_interface);
    let mint_private_call_interface =
        Token::at(token_contract_address).mint_private(mint_amount, secret_hash_recipient);
    env.call_public(mint_private_call_interface);
=======
    Token::at(token_contract_address).mint_private(mint_amount, secret_hash_owner).call(&mut env.public());
    Token::at(token_contract_address).mint_private(mint_amount, secret_hash_recipient).call(&mut env.public());
>>>>>>> c8e4260e

    // Time travel so we can read keys from the registry
    env.advance_block_by(6);

    // Store 2 notes in the cache so we can redeem it for owner and recipient
    env.add_note(
        &mut TransparentNote::new(mint_amount, secret_hash_owner),
        Token::storage_layout().pending_shields.slot,
        token_contract_address,
    );
    env.add_note(
        &mut TransparentNote::new(mint_amount, secret_hash_recipient),
        Token::storage_layout().pending_shields.slot,
        token_contract_address,
    );

    // Redeem owner's shielded tokens
    env.impersonate(owner);
<<<<<<< HEAD
    let redeem_shield_call_interface =
        Token::at(token_contract_address).redeem_shield(owner, mint_amount, secret_owner);
    env.call_private_void(redeem_shield_call_interface);

    // Redeem recipient's shielded tokens
    env.impersonate(recipient);
    let redeem_shield_call_interface =
        Token::at(token_contract_address).redeem_shield(recipient, mint_amount, secret_recipient);
    env.call_private_void(redeem_shield_call_interface);
=======
    Token::at(token_contract_address).redeem_shield(owner, mint_amount, secret_owner).call(&mut env.private());

    // Redeem recipient's shielded tokens
    env.impersonate(recipient);
    Token::at(token_contract_address).redeem_shield(recipient, mint_amount, secret_recipient).call(&mut env.private());
>>>>>>> c8e4260e

    utils::check_private_balance(token_contract_address, owner, mint_amount);
    utils::check_private_balance(token_contract_address, recipient, mint_amount);

    env.impersonate(owner);
    let mint_amount = 2.pow_32(128) - 2 * mint_amount;
    // Try to mint some tokens
    let secret = random();
    let secret_hash = compute_secret_hash(secret);
<<<<<<< HEAD
    let mint_private_call_interface =
        Token::at(token_contract_address).mint_private(mint_amount, secret_hash);
    env.call_public(mint_private_call_interface);
=======
    Token::at(token_contract_address).mint_private(mint_amount, secret_hash).call(&mut env.public());
>>>>>>> c8e4260e
}<|MERGE_RESOLUTION|>--- conflicted
+++ resolved
@@ -8,13 +8,7 @@
     let (env, token_contract_address, owner, _) = utils::setup( /* with_account_contracts */ false);
 
     let mint_amount = 10000;
-<<<<<<< HEAD
-    let mint_public_call_interface =
-        Token::at(token_contract_address).mint_public(owner, mint_amount);
-    env.call_public(mint_public_call_interface);
-=======
     Token::at(token_contract_address).mint_public(owner, mint_amount).call(&mut env.public());
->>>>>>> c8e4260e
 
     utils::check_public_balance(token_contract_address, owner, mint_amount);
 
@@ -50,13 +44,7 @@
     // Overflow total supply
     let mint_for_recipient_amount = 1000;
 
-<<<<<<< HEAD
-    let mint_public_call_interface =
-        Token::at(token_contract_address).mint_public(recipient, mint_for_recipient_amount);
-    env.call_public(mint_public_call_interface);
-=======
     Token::at(token_contract_address).mint_public(recipient, mint_for_recipient_amount).call(&mut env.public());
->>>>>>> c8e4260e
 
     let mint_amount = 2.pow_32(128) - mint_for_recipient_amount;
     let mint_public_call_interface =
@@ -75,19 +63,9 @@
     // Mint some tokens
     let secret = random();
     let secret_hash = compute_secret_hash(secret);
-<<<<<<< HEAD
-    let mint_private_call_interface =
-        Token::at(token_contract_address).mint_private(mint_amount, secret_hash);
-    env.call_public(mint_private_call_interface);
-
-    let mint_public_call_interface =
-        Token::at(token_contract_address).mint_public(owner, mint_amount);
-    env.call_public(mint_public_call_interface);
-=======
     Token::at(token_contract_address).mint_private(mint_amount, secret_hash).call(&mut env.public());
 
     Token::at(token_contract_address).mint_public(owner, mint_amount).call(&mut env.public());
->>>>>>> c8e4260e
 
     // Time travel so we can read keys from the registry
     env.advance_block_by(6);
@@ -100,13 +78,7 @@
     );
 
     // Redeem our shielded tokens
-<<<<<<< HEAD
-    let redeem_shield_call_interface =
-        Token::at(token_contract_address).redeem_shield(owner, mint_amount, secret);
-    env.call_private_void(redeem_shield_call_interface);
-=======
     Token::at(token_contract_address).redeem_shield(owner, mint_amount, secret).call(&mut env.private());
->>>>>>> c8e4260e
 
     utils::check_private_balance(token_contract_address, owner, mint_amount);
 }
@@ -120,19 +92,9 @@
     // Mint some tokens
     let secret = random();
     let secret_hash = compute_secret_hash(secret);
-<<<<<<< HEAD
-    let mint_private_call_interface =
-        Token::at(token_contract_address).mint_private(mint_amount, secret_hash);
-    env.call_public(mint_private_call_interface);
-
-    let mint_public_call_interface =
-        Token::at(token_contract_address).mint_public(owner, mint_amount);
-    env.call_public(mint_public_call_interface);
-=======
     Token::at(token_contract_address).mint_private(mint_amount, secret_hash).call(&mut env.public());
 
     Token::at(token_contract_address).mint_public(owner, mint_amount).call(&mut env.public());
->>>>>>> c8e4260e
 
     // Time travel so we can read keys from the registry
     env.advance_block_by(6);
@@ -145,24 +107,12 @@
     );
 
     // Redeem our shielded tokens
-<<<<<<< HEAD
-    let redeem_shield_call_interface =
-        Token::at(token_contract_address).redeem_shield(owner, mint_amount, secret);
-    env.call_private_void(redeem_shield_call_interface);
-=======
     Token::at(token_contract_address).redeem_shield(owner, mint_amount, secret).call(&mut env.private());
->>>>>>> c8e4260e
 
     utils::check_private_balance(token_contract_address, owner, mint_amount);
 
     // Attempt to double spend
-<<<<<<< HEAD
-    let redeem_shield_call_interface =
-        Token::at(token_contract_address).redeem_shield(recipient, mint_amount, secret);
-    env.call_private_void(redeem_shield_call_interface);
-=======
     Token::at(token_contract_address).redeem_shield(recipient, mint_amount, secret).call(&mut env.private());
->>>>>>> c8e4260e
 }
 
 #[test(should_fail_with = "caller is not minter")]
@@ -176,13 +126,7 @@
 
     let secret = random();
     let secret_hash = compute_secret_hash(secret);
-<<<<<<< HEAD
-    let mint_private_call_interface =
-        Token::at(token_contract_address).mint_private(mint_amount, secret_hash);
-    env.call_public(mint_private_call_interface);
-=======
-    Token::at(token_contract_address).mint_private(mint_amount, secret_hash).call(&mut env.public());
->>>>>>> c8e4260e
+    Token::at(token_contract_address).mint_private(mint_amount, secret_hash).call(&mut env.public());
 }
 
 #[test(should_fail_with = "call to assert_max_bit_size")]
@@ -194,13 +138,7 @@
     let mint_amount = 2.pow_32(128);
     let secret = random();
     let secret_hash = compute_secret_hash(secret);
-<<<<<<< HEAD
-    let mint_private_call_interface =
-        Token::at(token_contract_address).mint_private(mint_amount, secret_hash);
-    env.call_public(mint_private_call_interface);
-=======
-    Token::at(token_contract_address).mint_private(mint_amount, secret_hash).call(&mut env.public());
->>>>>>> c8e4260e
+    Token::at(token_contract_address).mint_private(mint_amount, secret_hash).call(&mut env.public());
 }
 
 #[test(should_fail_with = "attempt to add with overflow")]
@@ -211,14 +149,7 @@
     // Mint some tokens
     let secret = random();
     let secret_hash = compute_secret_hash(secret);
-<<<<<<< HEAD
-    let mint_private_call_interface =
-        Token::at(token_contract_address).mint_private(mint_amount, secret_hash);
-    env.call_public(mint_private_call_interface);
-
-=======
-    Token::at(token_contract_address).mint_private(mint_amount, secret_hash).call(&mut env.public());
->>>>>>> c8e4260e
+    Token::at(token_contract_address).mint_private(mint_amount, secret_hash).call(&mut env.public());
     // Time travel so we can read keys from the registry
     env.advance_block_by(6);
 
@@ -230,13 +161,7 @@
     );
 
     // Redeem our shielded tokens
-<<<<<<< HEAD
-    let redeem_shield_call_interface =
-        Token::at(token_contract_address).redeem_shield(owner, mint_amount, secret);
-    env.call_private_void(redeem_shield_call_interface);
-=======
     Token::at(token_contract_address).redeem_shield(owner, mint_amount, secret).call(&mut env.private());
->>>>>>> c8e4260e
 
     utils::check_private_balance(token_contract_address, owner, mint_amount);
 
@@ -244,13 +169,7 @@
     // Mint some tokens
     let secret = random();
     let secret_hash = compute_secret_hash(secret);
-<<<<<<< HEAD
-    let mint_private_call_interface =
-        Token::at(token_contract_address).mint_private(mint_amount, secret_hash);
-    env.call_public(mint_private_call_interface);
-=======
-    Token::at(token_contract_address).mint_private(mint_amount, secret_hash).call(&mut env.public());
->>>>>>> c8e4260e
+    Token::at(token_contract_address).mint_private(mint_amount, secret_hash).call(&mut env.public());
 }
 
 #[test(should_fail_with = "attempt to add with overflow")]
@@ -265,17 +184,8 @@
     let secret_hash_owner = compute_secret_hash(secret_owner);
     let secret_hash_recipient = compute_secret_hash(secret_recipient);
 
-<<<<<<< HEAD
-    let mint_private_call_interface =
-        Token::at(token_contract_address).mint_private(mint_amount, secret_hash_owner);
-    env.call_public(mint_private_call_interface);
-    let mint_private_call_interface =
-        Token::at(token_contract_address).mint_private(mint_amount, secret_hash_recipient);
-    env.call_public(mint_private_call_interface);
-=======
     Token::at(token_contract_address).mint_private(mint_amount, secret_hash_owner).call(&mut env.public());
     Token::at(token_contract_address).mint_private(mint_amount, secret_hash_recipient).call(&mut env.public());
->>>>>>> c8e4260e
 
     // Time travel so we can read keys from the registry
     env.advance_block_by(6);
@@ -294,23 +204,11 @@
 
     // Redeem owner's shielded tokens
     env.impersonate(owner);
-<<<<<<< HEAD
-    let redeem_shield_call_interface =
-        Token::at(token_contract_address).redeem_shield(owner, mint_amount, secret_owner);
-    env.call_private_void(redeem_shield_call_interface);
-
-    // Redeem recipient's shielded tokens
-    env.impersonate(recipient);
-    let redeem_shield_call_interface =
-        Token::at(token_contract_address).redeem_shield(recipient, mint_amount, secret_recipient);
-    env.call_private_void(redeem_shield_call_interface);
-=======
     Token::at(token_contract_address).redeem_shield(owner, mint_amount, secret_owner).call(&mut env.private());
 
     // Redeem recipient's shielded tokens
     env.impersonate(recipient);
     Token::at(token_contract_address).redeem_shield(recipient, mint_amount, secret_recipient).call(&mut env.private());
->>>>>>> c8e4260e
 
     utils::check_private_balance(token_contract_address, owner, mint_amount);
     utils::check_private_balance(token_contract_address, recipient, mint_amount);
@@ -320,11 +218,5 @@
     // Try to mint some tokens
     let secret = random();
     let secret_hash = compute_secret_hash(secret);
-<<<<<<< HEAD
-    let mint_private_call_interface =
-        Token::at(token_contract_address).mint_private(mint_amount, secret_hash);
-    env.call_public(mint_private_call_interface);
-=======
-    Token::at(token_contract_address).mint_private(mint_amount, secret_hash).call(&mut env.public());
->>>>>>> c8e4260e
+    Token::at(token_contract_address).mint_private(mint_amount, secret_hash).call(&mut env.public());
 }