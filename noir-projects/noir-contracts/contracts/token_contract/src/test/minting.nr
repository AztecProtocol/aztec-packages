use crate::test::utils;
use dep::aztec::{test::helpers::cheatcodes, oracle::random::random, hash::compute_secret_hash};
use crate::{types::transparent_note::TransparentNote, Token};

#[test]
unconstrained fn mint_public_success() {
    // Setup without account contracts. We are not using authwits here, so dummy accounts are enough
    let (env, token_contract_address, owner, _) = utils::setup(/* with_account_contracts */ false);

    let mint_amount = 10000;
    Token::at(token_contract_address).mint_public(owner, mint_amount).call(&mut env.public());

    utils::check_public_balance(token_contract_address, owner, mint_amount);

    let total_supply = Token::at(token_contract_address).total_supply().view(&mut env.public());
    assert(total_supply == mint_amount);
}

#[test]
unconstrained fn mint_public_failures() {
    // Setup without account contracts. We are not using authwits here, so dummy accounts are enough
    let (env, token_contract_address, owner, recipient) = utils::setup(/* with_account_contracts */ false);

    // As non-minter
    let mint_amount = 10000;
    env.impersonate(recipient);
    let mint_public_call_interface = Token::at(token_contract_address).mint_public(owner, mint_amount);
    env.assert_public_call_fails(mint_public_call_interface);

    utils::check_public_balance(token_contract_address, owner, 0);

    env.impersonate(owner);

    // Overflow recipient

    let mint_amount = 2.pow_32(128);
    let mint_public_call_interface = Token::at(token_contract_address).mint_public(owner, mint_amount);
    env.assert_public_call_fails(mint_public_call_interface);

    utils::check_public_balance(token_contract_address, owner, 0);

    // Overflow total supply

    let mint_for_recipient_amount = 1000;

    Token::at(token_contract_address).mint_public(recipient, mint_for_recipient_amount).call(&mut env.public());

    let mint_amount = 2.pow_32(128) - mint_for_recipient_amount;
    let mint_public_call_interface = Token::at(token_contract_address).mint_public(owner, mint_amount);
    env.assert_public_call_fails(mint_public_call_interface);

    utils::check_public_balance(token_contract_address, recipient, mint_for_recipient_amount);
    utils::check_public_balance(token_contract_address, owner, 0);
}

#[test]
unconstrained fn mint_private_success() {
    // Setup without account contracts. We are not using authwits here, so dummy accounts are enough
    let (env, token_contract_address, owner, _) = utils::setup(/* with_account_contracts */ false);
    let mint_amount = 10000;
    // Mint some tokens
    let secret = random();
    let secret_hash = compute_secret_hash(secret);
    Token::at(token_contract_address).mint_private(mint_amount, secret_hash).call(&mut env.public());

    Token::at(token_contract_address).mint_public(owner, mint_amount).call(&mut env.public());

    // Time travel so we can read keys from the registry
    env.advance_block_by(6);

    // We need to manually add the note to TXE because `TransparentNote` does not support automatic note log delivery.
    env.add_note(
        &mut TransparentNote::new(mint_amount, secret_hash),
        Token::storage_layout().pending_shields.slot,
        token_contract_address
    );

    // Redeem our shielded tokens
    Token::at(token_contract_address).redeem_shield(owner, mint_amount, secret).call(&mut env.private());

    utils::check_private_balance(token_contract_address, owner, mint_amount);
}

#[test(should_fail_with = "note not popped")]
unconstrained fn mint_private_failure_double_spend() {
    // Setup without account contracts. We are not using authwits here, so dummy accounts are enough
    let (env, token_contract_address, owner, recipient) = utils::setup(/* with_account_contracts */ false);
    let mint_amount = 10000;
    // Mint some tokens
    let secret = random();
    let secret_hash = compute_secret_hash(secret);
    Token::at(token_contract_address).mint_private(mint_amount, secret_hash).call(&mut env.public());

    Token::at(token_contract_address).mint_public(owner, mint_amount).call(&mut env.public());

    // Time travel so we can read keys from the registry
    env.advance_block_by(6);

    // We need to manually add the note to TXE because `TransparentNote` does not support automatic note log delivery.
    env.add_note(
        &mut TransparentNote::new(mint_amount, secret_hash),
        Token::storage_layout().pending_shields.slot,
        token_contract_address
    );

    // Redeem our shielded tokens
    Token::at(token_contract_address).redeem_shield(owner, mint_amount, secret).call(&mut env.private());

    utils::check_private_balance(token_contract_address, owner, mint_amount);

    // Attempt to double spend
    Token::at(token_contract_address).redeem_shield(recipient, mint_amount, secret).call(&mut env.private());
}

<<<<<<< HEAD
//#[test(should_fail_with="caller is not minter")]
#[test(should_fail_with="Nested call failed!")]
=======
#[test(should_fail_with = "caller is not minter")]
>>>>>>> 4bfeb830
unconstrained fn mint_private_failure_non_minter() {
    // Setup without account contracts. We are not using authwits here, so dummy accounts are enough
    let (env, token_contract_address, _, recipient) = utils::setup(/* with_account_contracts */ false);
    let mint_amount = 10000;
    // Try to mint some tokens impersonating recipient
    env.impersonate(recipient);

    let secret = random();
    let secret_hash = compute_secret_hash(secret);
    Token::at(token_contract_address).mint_private(mint_amount, secret_hash).call(&mut env.public());
}

<<<<<<< HEAD
//#[test(should_fail_with="call to assert_max_bit_size")]
#[test(should_fail_with="Nested call failed!")]
=======
#[test(should_fail_with = "call to assert_max_bit_size")]
>>>>>>> 4bfeb830
unconstrained fn mint_private_failure_overflow() {
    // Setup without account contracts. We are not using authwits here, so dummy accounts are enough
    let (env, token_contract_address, _, _) = utils::setup(/* with_account_contracts */ false);

    // Overflow recipient
    let mint_amount = 2.pow_32(128);
    let secret = random();
    let secret_hash = compute_secret_hash(secret);
    Token::at(token_contract_address).mint_private(mint_amount, secret_hash).call(&mut env.public());
}

<<<<<<< HEAD
//#[test(should_fail_with="attempt to add with overflow")]
#[test(should_fail_with="Nested call failed!")]
=======
#[test(should_fail_with = "attempt to add with overflow")]
>>>>>>> 4bfeb830
unconstrained fn mint_private_failure_overflow_recipient() {
    // Setup without account contracts. We are not using authwits here, so dummy accounts are enough
    let (env, token_contract_address, owner, _) = utils::setup(/* with_account_contracts */ false);
    let mint_amount = 10000;
    // Mint some tokens
    let secret = random();
    let secret_hash = compute_secret_hash(secret);
    let mint_private_call_interface = Token::at(token_contract_address).mint_private(mint_amount, secret_hash).call(&mut env.public());
    // Time travel so we can read keys from the registry
    env.advance_block_by(6);

    // We need to manually add the note to TXE because `TransparentNote` does not support automatic note log delivery.
    env.add_note(
        &mut TransparentNote::new(mint_amount, secret_hash),
        Token::storage_layout().pending_shields.slot,
        token_contract_address
    );

    // Redeem our shielded tokens
    Token::at(token_contract_address).redeem_shield(owner, mint_amount, secret).call(&mut env.private());

    utils::check_private_balance(token_contract_address, owner, mint_amount);

    let mint_amount = 2.pow_32(128) - mint_amount;
    // Mint some tokens
    let secret = random();
    let secret_hash = compute_secret_hash(secret);
    Token::at(token_contract_address).mint_private(mint_amount, secret_hash).call(&mut env.public());
}

<<<<<<< HEAD
//#[test(should_fail_with="attempt to add with overflow")]
#[test(should_fail_with="Nested call failed!")]
=======
#[test(should_fail_with = "attempt to add with overflow")]
>>>>>>> 4bfeb830
unconstrained fn mint_private_failure_overflow_total_supply() {
    // Setup without account contracts. We are not using authwits here, so dummy accounts are enough
    let (env, token_contract_address, owner, recipient) = utils::setup(/* with_account_contracts */ false);
    let mint_amount = 10000;
    // Mint some tokens
    let secret_owner = random();
    let secret_recipient = random();
    let secret_hash_owner = compute_secret_hash(secret_owner);
    let secret_hash_recipient = compute_secret_hash(secret_recipient);

    Token::at(token_contract_address).mint_private(mint_amount, secret_hash_owner).call(&mut env.public());
    Token::at(token_contract_address).mint_private(mint_amount, secret_hash_recipient).call(&mut env.public());

    // Time travel so we can read keys from the registry
    env.advance_block_by(6);

    // Store 2 notes in the cache so we can redeem it for owner and recipient
    env.add_note(
        &mut TransparentNote::new(mint_amount, secret_hash_owner),
        Token::storage_layout().pending_shields.slot,
        token_contract_address
    );
    env.add_note(
        &mut TransparentNote::new(mint_amount, secret_hash_recipient),
        Token::storage_layout().pending_shields.slot,
        token_contract_address
    );

    // Redeem owner's shielded tokens
    env.impersonate(owner);
    Token::at(token_contract_address).redeem_shield(owner, mint_amount, secret_owner).call(&mut env.private());

    // Redeem recipient's shielded tokens
    env.impersonate(recipient);
    Token::at(token_contract_address).redeem_shield(recipient, mint_amount, secret_recipient).call(&mut env.private());

    utils::check_private_balance(token_contract_address, owner, mint_amount);
    utils::check_private_balance(token_contract_address, recipient, mint_amount);

    env.impersonate(owner);
    let mint_amount = 2.pow_32(128) - 2 * mint_amount;
    // Try to mint some tokens
    let secret = random();
    let secret_hash = compute_secret_hash(secret);
    Token::at(token_contract_address).mint_private(mint_amount, secret_hash).call(&mut env.public());
}<|MERGE_RESOLUTION|>--- conflicted
+++ resolved
@@ -112,12 +112,8 @@
     Token::at(token_contract_address).redeem_shield(recipient, mint_amount, secret).call(&mut env.private());
 }
 
-<<<<<<< HEAD
 //#[test(should_fail_with="caller is not minter")]
 #[test(should_fail_with="Nested call failed!")]
-=======
-#[test(should_fail_with = "caller is not minter")]
->>>>>>> 4bfeb830
 unconstrained fn mint_private_failure_non_minter() {
     // Setup without account contracts. We are not using authwits here, so dummy accounts are enough
     let (env, token_contract_address, _, recipient) = utils::setup(/* with_account_contracts */ false);
@@ -130,12 +126,8 @@
     Token::at(token_contract_address).mint_private(mint_amount, secret_hash).call(&mut env.public());
 }
 
-<<<<<<< HEAD
 //#[test(should_fail_with="call to assert_max_bit_size")]
 #[test(should_fail_with="Nested call failed!")]
-=======
-#[test(should_fail_with = "call to assert_max_bit_size")]
->>>>>>> 4bfeb830
 unconstrained fn mint_private_failure_overflow() {
     // Setup without account contracts. We are not using authwits here, so dummy accounts are enough
     let (env, token_contract_address, _, _) = utils::setup(/* with_account_contracts */ false);
@@ -147,12 +139,8 @@
     Token::at(token_contract_address).mint_private(mint_amount, secret_hash).call(&mut env.public());
 }
 
-<<<<<<< HEAD
 //#[test(should_fail_with="attempt to add with overflow")]
 #[test(should_fail_with="Nested call failed!")]
-=======
-#[test(should_fail_with = "attempt to add with overflow")]
->>>>>>> 4bfeb830
 unconstrained fn mint_private_failure_overflow_recipient() {
     // Setup without account contracts. We are not using authwits here, so dummy accounts are enough
     let (env, token_contract_address, owner, _) = utils::setup(/* with_account_contracts */ false);
@@ -160,7 +148,7 @@
     // Mint some tokens
     let secret = random();
     let secret_hash = compute_secret_hash(secret);
-    let mint_private_call_interface = Token::at(token_contract_address).mint_private(mint_amount, secret_hash).call(&mut env.public());
+    Token::at(token_contract_address).mint_private(mint_amount, secret_hash).call(&mut env.public());
     // Time travel so we can read keys from the registry
     env.advance_block_by(6);
 
@@ -183,12 +171,8 @@
     Token::at(token_contract_address).mint_private(mint_amount, secret_hash).call(&mut env.public());
 }
 
-<<<<<<< HEAD
 //#[test(should_fail_with="attempt to add with overflow")]
 #[test(should_fail_with="Nested call failed!")]
-=======
-#[test(should_fail_with = "attempt to add with overflow")]
->>>>>>> 4bfeb830
 unconstrained fn mint_private_failure_overflow_total_supply() {
     // Setup without account contracts. We are not using authwits here, so dummy accounts are enough
     let (env, token_contract_address, owner, recipient) = utils::setup(/* with_account_contracts */ false);
