--- conflicted
+++ resolved
@@ -7,13 +7,9 @@
     },
     prelude::AztecAddress,
     protocol_types::storage::map::derive_storage_slot_in_map,
-<<<<<<< HEAD
-    test::helpers::{cheatcodes, test_environment::TestEnvironment},
-=======
     oracle::{
         execution::{get_block_number, get_contract_address}, random::random, storage::storage_read,
     },
->>>>>>> a166203a
 };
 
 use crate::{Token, types::transparent_note::TransparentNote};
@@ -44,11 +40,7 @@
         18,
     );
     let token_contract =
-<<<<<<< HEAD
-        env.deploy_self("Token").with_public_initializer(initializer_call_interface);
-=======
         env.deploy_self("Token").with_public_void_initializer(initializer_call_interface);
->>>>>>> a166203a
     let token_contract_address = token_contract.to_address();
     env.advance_block_by(1);
     (&mut env, token_contract_address, owner, recipient)
@@ -63,18 +55,8 @@
     // Mint some tokens
     let secret = random();
     let secret_hash = compute_secret_hash(secret);
-<<<<<<< HEAD
-    let mint_private_call_interface =
-        Token::at(token_contract_address).mint_private(mint_amount, secret_hash);
-    env.call_public(mint_private_call_interface);
-
-    let mint_public_call_interface =
-        Token::at(token_contract_address).mint_public(owner, mint_amount);
-    env.call_public(mint_public_call_interface);
-=======
     Token::at(token_contract_address).mint_private(mint_amount, secret_hash).call(&mut env.public());
     Token::at(token_contract_address).mint_public(owner, mint_amount).call(&mut env.public());
->>>>>>> a166203a
 
     // Time travel so we can read keys from the registry
     env.advance_block_by(6);
@@ -88,15 +70,9 @@
     );
     // docs:end:txe_test_add_note
     // Redeem our shielded tokens
-<<<<<<< HEAD
-    let redeem_shield_call_interface =
-        Token::at(token_contract_address).redeem_shield(owner, mint_amount, secret);
-    env.call_private_void(redeem_shield_call_interface);
-=======
     Token::at(token_contract_address).redeem_shield(owner, mint_amount, secret).call(
         &mut env.private(),
     );
->>>>>>> a166203a
 
     (env, token_contract_address, owner, recipient, mint_amount)
 }
