--- conflicted
+++ resolved
@@ -12,15 +12,9 @@
     let secret_hash = compute_secret_hash(secret);
     // Shield tokens
     let shield_amount = mint_amount / 10;
-<<<<<<< HEAD
-    let shield_call_interface =
-        Token::at(token_contract_address).shield(owner, shield_amount, secret_hash, 0);
-    env.call_public(shield_call_interface);
-=======
     Token::at(token_contract_address).shield(owner, shield_amount, secret_hash, 0).call(
         &mut env.public(),
     );
->>>>>>> a166203a
 
     // We need to manually add the note to TXE because `TransparentNote` does not support automatic note log delivery.
     env.add_note(
@@ -30,15 +24,9 @@
     );
 
     // Redeem our shielded tokens
-<<<<<<< HEAD
-    let redeem_shield_call_interface =
-        Token::at(token_contract_address).redeem_shield(owner, shield_amount, secret);
-    env.call_private_void(redeem_shield_call_interface);
-=======
     Token::at(token_contract_address).redeem_shield(owner, shield_amount, secret).call(
         &mut env.private(),
     );
->>>>>>> a166203a
 
     // Check balances
     utils::check_public_balance(token_contract_address, owner, mint_amount - shield_amount);
@@ -76,15 +64,9 @@
     );
 
     // Redeem our shielded tokens
-<<<<<<< HEAD
-    let redeem_shield_call_interface =
-        Token::at(token_contract_address).redeem_shield(owner, shield_amount, secret);
-    env.call_private_void(redeem_shield_call_interface);
-=======
     Token::at(token_contract_address).redeem_shield(owner, shield_amount, secret).call(
         &mut env.private(),
     );
->>>>>>> a166203a
 
     // Check balances
     utils::check_public_balance(token_contract_address, owner, mint_amount - shield_amount);
