--- conflicted
+++ resolved
@@ -13,11 +13,7 @@
             MAX_PACKED_PUBLIC_BYTECODE_SIZE_IN_FIELDS, REGISTERER_CONTRACT_BYTECODE_CAPSULE_SLOT,
         },
         contract_class_id::ContractClassId,
-<<<<<<< HEAD
-        hash::poseidon2_hash_subarray_variable,
-=======
         hash::poseidon2_hash,
->>>>>>> 1a96c0f1
         utils::arrays::{array_concat, unsafe_padded_array_length},
     };
 
@@ -218,13 +214,8 @@
         // Note: the length is not always N, it is the number of fields we want to broadcast, omitting trailing zeros to save blob space.
         // Safety: The below length is constrained in the base rollup.
         let length = unsafe { unsafe_padded_array_length(log_to_emit) };
-<<<<<<< HEAD
-        // TODO: We will eventually remove this hash.
-        let log_hash = poseidon2_hash_subarray_variable(log_to_emit, length);
-=======
         // We hash the entire padded log to ensure a user cannot pass a shorter length and so emit incorrect shorter bytecode.
         let log_hash = poseidon2_hash(log_to_emit);
->>>>>>> 1a96c0f1
         // Safety: the below only exists to broadcast the raw log, so we can provide it to the base rollup later to be constrained.
         unsafe {
             notify_created_contract_class_log(contract_address, log_to_emit, counter);
