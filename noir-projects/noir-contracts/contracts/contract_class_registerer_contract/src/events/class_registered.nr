--- conflicted
+++ resolved
@@ -3,13 +3,9 @@
         MAX_PACKED_PUBLIC_BYTECODE_SIZE_IN_FIELDS, REGISTERER_CONTRACT_CLASS_REGISTERED_MAGIC_VALUE,
     },
     contract_class_id::ContractClassId,
-<<<<<<< HEAD
-    traits::Serialize,
-=======
     constants::{
         MAX_PACKED_PUBLIC_BYTECODE_SIZE_IN_FIELDS, REGISTERER_CONTRACT_CLASS_REGISTERED_MAGIC_VALUE,
     }, traits::Serialize,
->>>>>>> a166203a
 };
 
 // #[event]
