use dep::aztec::prelude::FunctionSelector;
use dep::aztec::protocol_types::{
    constants::{
        ARTIFACT_FUNCTION_TREE_MAX_HEIGHT,
        MAX_PACKED_BYTECODE_SIZE_PER_UNCONSTRAINED_FUNCTION_IN_FIELDS,
<<<<<<< HEAD
        REGISTERER_UNCONSTRAINED_FUNCTION_BROADCASTED_ADDITIONAL_FIELDS,
        REGISTERER_UNCONSTRAINED_FUNCTION_BROADCASTED_MAGIC_VALUE,
    },
    contract_class_id::ContractClassId,
    traits::Serialize,
=======
        REGISTERER_UNCONSTRAINED_FUNCTION_BROADCASTED_MAGIC_VALUE,
        REGISTERER_UNCONSTRAINED_FUNCTION_BROADCASTED_ADDITIONAL_FIELDS,
    }, traits::Serialize,
>>>>>>> a166203a
};

pub struct InnerUnconstrainedFunction {
    selector: FunctionSelector,
    metadata_hash: Field,
}

impl Serialize<2> for InnerUnconstrainedFunction {
    fn serialize(self: Self) -> [Field; 2] {
        [self.selector.to_field(), self.metadata_hash]
    }
}

pub struct UnconstrainedFunction {
    selector: FunctionSelector,
    metadata_hash: Field,
    bytecode: [Field; MAX_PACKED_BYTECODE_SIZE_PER_UNCONSTRAINED_FUNCTION_IN_FIELDS],
}

impl Serialize<MAX_PACKED_BYTECODE_SIZE_PER_UNCONSTRAINED_FUNCTION_IN_FIELDS + 2> for UnconstrainedFunction {
    fn serialize(
        self: Self,
    ) -> [Field; MAX_PACKED_BYTECODE_SIZE_PER_UNCONSTRAINED_FUNCTION_IN_FIELDS + 2] {
        let mut packed = [0; MAX_PACKED_BYTECODE_SIZE_PER_UNCONSTRAINED_FUNCTION_IN_FIELDS + 2];
        packed[0] = self.selector.to_field();
        packed[1] = self.metadata_hash;
        for i in 0..MAX_PACKED_BYTECODE_SIZE_PER_UNCONSTRAINED_FUNCTION_IN_FIELDS {
            packed[i + 2] = self.bytecode[i];
        }
        packed
    }
}

// #[event]
pub struct ClassUnconstrainedFunctionBroadcasted {
    contract_class_id: ContractClassId,
    artifact_metadata_hash: Field,
    private_functions_artifact_tree_root: Field,
    artifact_function_tree_sibling_path: [Field; ARTIFACT_FUNCTION_TREE_MAX_HEIGHT],
    artifact_function_tree_leaf_index: Field,
    function: UnconstrainedFunction,
}

impl Serialize<MAX_PACKED_BYTECODE_SIZE_PER_UNCONSTRAINED_FUNCTION_IN_FIELDS + REGISTERER_UNCONSTRAINED_FUNCTION_BROADCASTED_ADDITIONAL_FIELDS> for ClassUnconstrainedFunctionBroadcasted {
    fn serialize(
        self: Self,
    ) -> [Field; MAX_PACKED_BYTECODE_SIZE_PER_UNCONSTRAINED_FUNCTION_IN_FIELDS + REGISTERER_UNCONSTRAINED_FUNCTION_BROADCASTED_ADDITIONAL_FIELDS] {
        let mut packed = [
            0; MAX_PACKED_BYTECODE_SIZE_PER_UNCONSTRAINED_FUNCTION_IN_FIELDS
                + REGISTERER_UNCONSTRAINED_FUNCTION_BROADCASTED_ADDITIONAL_FIELDS
        ];
        packed[0] = REGISTERER_UNCONSTRAINED_FUNCTION_BROADCASTED_MAGIC_VALUE;
        packed[1] = self.contract_class_id.to_field();
        packed[2] = self.artifact_metadata_hash;
        packed[3] = self.private_functions_artifact_tree_root;
        for i in 0..ARTIFACT_FUNCTION_TREE_MAX_HEIGHT {
            packed[i + 4] = self.artifact_function_tree_sibling_path[i];
        }
        packed[4 + ARTIFACT_FUNCTION_TREE_MAX_HEIGHT] = self.artifact_function_tree_leaf_index;
        let packed_function = self.function.serialize();
        for i in 0..MAX_PACKED_BYTECODE_SIZE_PER_UNCONSTRAINED_FUNCTION_IN_FIELDS + 2 {
            packed[i + 5 + ARTIFACT_FUNCTION_TREE_MAX_HEIGHT] = packed_function[i];
        }
        packed
    }
}<|MERGE_RESOLUTION|>--- conflicted
+++ resolved
@@ -3,17 +3,9 @@
     constants::{
         ARTIFACT_FUNCTION_TREE_MAX_HEIGHT,
         MAX_PACKED_BYTECODE_SIZE_PER_UNCONSTRAINED_FUNCTION_IN_FIELDS,
-<<<<<<< HEAD
-        REGISTERER_UNCONSTRAINED_FUNCTION_BROADCASTED_ADDITIONAL_FIELDS,
-        REGISTERER_UNCONSTRAINED_FUNCTION_BROADCASTED_MAGIC_VALUE,
-    },
-    contract_class_id::ContractClassId,
-    traits::Serialize,
-=======
         REGISTERER_UNCONSTRAINED_FUNCTION_BROADCASTED_MAGIC_VALUE,
         REGISTERER_UNCONSTRAINED_FUNCTION_BROADCASTED_ADDITIONAL_FIELDS,
     }, traits::Serialize,
->>>>>>> a166203a
 };
 
 pub struct InnerUnconstrainedFunction {
