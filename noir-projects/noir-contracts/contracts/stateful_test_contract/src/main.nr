// A contract used for testing a random hodgepodge of small features from simulator and end-to-end tests.
contract StatefulTest {
    use dep::aztec::prelude::{PrivateContext, NoteHeader, Map, PublicMutable, PrivateSet, AztecAddress, FunctionSelector};
    use dep::value_note::{balance_utils, utils::{increment, decrement}, value_note::{VALUE_NOTE_LEN, ValueNote}};
    use dep::aztec::{
        deploy::deploy_contract as aztec_deploy_contract,
        context::{PublicContext, Context, gas::GasOpts},
        oracle::get_contract_instance::get_contract_instance, initializer::assert_is_initialized_private
    };

    #[aztec(storage)]
    struct Storage {
        notes: Map<AztecAddress, PrivateSet<ValueNote>>,
        public_values: Map<AztecAddress, PublicMutable<Field>>,
    }

    #[aztec(private)]
    #[aztec(initializer)]
    fn constructor(owner: AztecAddress, value: Field) {
        StatefulTest::at(context.this_address()).create_note_no_init_check(owner, value).call(&mut context);
    }

    #[aztec(private)]
    #[aztec(initializer)]
    fn wrong_constructor() {
        let selector = FunctionSelector::from_signature("not_exists(Field)");
        let _res = context.call_public_function(context.this_address(), selector, [42]);
    }

    #[aztec(public)]
    #[aztec(initializer)]
    fn public_constructor(owner: AztecAddress, value: Field) {
        StatefulTest::at(context.this_address()).increment_public_value_no_init_check(owner, value).call(&mut context);
    }

    #[aztec(private)]
    fn create_note(owner: AztecAddress, value: Field) {
        if (value != 0) {
            let loc = storage.notes.at(owner);
            increment(loc, value, owner);
        }
    }

    #[aztec(private)]
    #[aztec(noinitcheck)]
    fn create_note_no_init_check(owner: AztecAddress, value: Field) {
        if (value != 0) {
            let loc = storage.notes.at(owner);
<<<<<<< HEAD
            increment(context, loc, value, owner);
=======
            // TODO (#6312): This will break with key rotation. Fix this. Will not be able to spend / increment any notes after rotating key.
            increment(loc, value, owner);
>>>>>>> 26f2197b
        }
    }

    #[aztec(private)]
    fn destroy_and_create(recipient: AztecAddress, amount: Field) {
        assert_is_initialized_private(&mut context);
        let sender = context.msg_sender();

        let sender_notes = storage.notes.at(sender);
        decrement(sender_notes, amount, sender);

        let recipient_notes = storage.notes.at(recipient);
        increment(recipient_notes, amount, recipient);
    }

    #[aztec(private)]
    #[aztec(noinitcheck)]
    fn destroy_and_create_no_init_check(recipient: AztecAddress, amount: Field) {
        let sender = context.msg_sender();

        let sender_notes = storage.notes.at(sender);
        decrement(sender_notes, amount, sender);

        let recipient_notes = storage.notes.at(recipient);
        increment(recipient_notes, amount, recipient);
    }

    #[aztec(public)]
    fn increment_public_value(owner: AztecAddress, value: Field) {
        let loc = storage.public_values.at(owner);
        loc.write(loc.read() + value);
    }

    #[aztec(public)]
    #[aztec(noinitcheck)]
    fn increment_public_value_no_init_check(owner: AztecAddress, value: Field) {
        let loc = storage.public_values.at(owner);
        loc.write(loc.read() + value);
    }

    unconstrained fn summed_values(owner: AztecAddress) -> pub Field {
        let owner_balance = storage.notes.at(owner);

        // Return the sum of all notes in the set.
        balance_utils::get_balance(owner_balance)
    }

    unconstrained fn get_public_value(owner: AztecAddress) -> pub Field {
        storage.public_values.at(owner).read()
    }
}<|MERGE_RESOLUTION|>--- conflicted
+++ resolved
@@ -46,12 +46,7 @@
     fn create_note_no_init_check(owner: AztecAddress, value: Field) {
         if (value != 0) {
             let loc = storage.notes.at(owner);
-<<<<<<< HEAD
-            increment(context, loc, value, owner);
-=======
-            // TODO (#6312): This will break with key rotation. Fix this. Will not be able to spend / increment any notes after rotating key.
             increment(loc, value, owner);
->>>>>>> 26f2197b
         }
     }
 
