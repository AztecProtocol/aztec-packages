--- conflicted
+++ resolved
@@ -2,11 +2,6 @@
 contract Escrow {
     use dep::aztec::prelude::{AztecAddress, EthAddress, FunctionSelector, NoteHeader, PrivateContext, PrivateImmutable};
 
-<<<<<<< HEAD
-    use dep::aztec::keys::getters::{get_npk_m_hash, get_ivpk_m, get_ovpk_m};
-
-=======
->>>>>>> 3502ccdc
     use dep::address_note::address_note::AddressNote;
 
     use dep::token::Token;
@@ -20,18 +15,13 @@
     #[aztec(private)]
     #[aztec(initializer)]
     fn constructor(owner: AztecAddress) {
-<<<<<<< HEAD
-        let owner_npk_m_hash = get_npk_m_hash(&mut context, owner);
-        let owner_ovpk_m = get_ovpk_m(&mut context, context.msg_sender());
-        let owner_ivpk_m = get_ivpk_m(&mut context, owner);
-=======
         let header = context.get_header();
         let owner_npk_m_hash = header.get_npk_m_hash(&mut context, owner);
+        let msg_sender_ovpk_m = header.get_ovpk_m(&mut context, context.msg_sender());
         let owner_ivpk_m = header.get_ivpk_m(&mut context, owner);
->>>>>>> 3502ccdc
 
         let mut note = AddressNote::new(owner, owner_npk_m_hash);
-        storage.owner.initialize(&mut note, true, owner_ovpk_m, owner_ivpk_m);
+        storage.owner.initialize(&mut note, true, msg_sender_ovpk_m, owner_ivpk_m);
     }
 
     // Withdraws balance. Requires that msg.sender is the owner.
