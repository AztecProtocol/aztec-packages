// Sample escrow contract that stores a balance of a private token on behalf of an owner.
contract Escrow {
    use dep::std::option::Option;

    use dep::aztec::protocol_types::abis::function_selector::FunctionSelector;

    use dep::aztec::{
<<<<<<< HEAD
        context::{PublicContext, Context},
        note::utils as note_utils,
        oracle::get_public_key::get_public_key,
=======
        context::{PrivateContext, PublicContext, Context},
        note::{note_getter_options::NoteGetterOptions, note_header::NoteHeader, utils as note_utils},
        oracle::get_public_key::get_public_key, state_vars::PrivateSet
>>>>>>> f6c558b4
    };

    use dep::address_note::address_note::{AddressNote, ADDRESS_NOTE_LEN};

    struct Storage {
        owners: PrivateSet<AddressNote>,
    }

    // Creates a new instance
    // docs:start:constructor
    #[aztec(private)]
    fn constructor(owner: pub AztecAddress) {
        let this = context.this_address();

        // Create a new note and add it to the owners set.
        let mut note = AddressNote::new(owner, this);

        // Insert the owner into storage
        storage.owners.insert(&mut note, true);
    }
    // docs:end:constructor

    // Withdraws balance. Requires that msg.sender is registered as an owner.
    #[aztec(private)]
    fn withdraw(token: AztecAddress, amount: Field, recipient: AztecAddress) {
        let this = context.this_address();
        let sender = context.msg_sender();

        // We don't remove note from the owners set. If a note exists, the owner and recipient are legit.
        let options = NoteGetterOptions::new().select(0, sender.to_field(), Option::none()).select(1, this.to_field(), Option::none()).set_limit(1);
        let notes = storage.owners.get_notes(options);
        assert(notes[0].is_some(), "Sender is not an owner.");

        let selector = FunctionSelector::from_signature("transfer((Field),(Field),Field,Field)");
        let _callStackItem = context.call_private_function(
            token,
            selector,
            [this.to_field(), recipient.to_field(), amount, 0]
        );
    }
}<|MERGE_RESOLUTION|>--- conflicted
+++ resolved
@@ -2,18 +2,9 @@
 contract Escrow {
     use dep::std::option::Option;
 
-    use dep::aztec::protocol_types::abis::function_selector::FunctionSelector;
-
     use dep::aztec::{
-<<<<<<< HEAD
-        context::{PublicContext, Context},
-        note::utils as note_utils,
-        oracle::get_public_key::get_public_key,
-=======
-        context::{PrivateContext, PublicContext, Context},
-        note::{note_getter_options::NoteGetterOptions, note_header::NoteHeader, utils as note_utils},
-        oracle::get_public_key::get_public_key, state_vars::PrivateSet
->>>>>>> f6c558b4
+        note::note_getter_options::NoteGetterOptions, oracle::get_public_key::get_public_key,
+        protocol_types::abis::function_selector::FunctionSelector, state_vars::PrivateSet
     };
 
     use dep::address_note::address_note::{AddressNote, ADDRESS_NOTE_LEN};
