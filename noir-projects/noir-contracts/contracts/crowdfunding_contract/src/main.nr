// docs:start:empty-contract
use dep::aztec::macros::aztec;

#[aztec]
contract Crowdfunding {
    // docs:end:empty-contract

    // docs:start:all-deps
    use dep::aztec::{
        encrypted_logs::encrypted_note_emission::encode_and_encrypt_note_with_keys,
<<<<<<< HEAD
        keys::getters::get_current_public_keys, prelude::{AztecAddress, PrivateSet, SharedImmutable},
        utils::comparison::Comparator, unencrypted_logs::unencrypted_event_emission::encode_event,
        macros::{storage::storage, events::event, functions::{public, initializer, private, internal}},
        protocol_types::traits::Serialize
=======
        keys::getters::get_public_keys, prelude::{AztecAddress, PrivateSet, SharedImmutable},
        utils::comparison::Comparator
>>>>>>> 0d753639
    };
    use std::meta::derive;
    // docs:start:import_valuenote
    use dep::value_note::value_note::ValueNote;
    // docs:end:import_valuenote
    use token::Token;
    use router::utils::privately_check_timestamp;
    // docs:end:all-deps

    #[event]
    #[derive(Serialize)]
    struct WithdrawalProcessed {
        who: Field,
        amount: Field,
    }

    // docs:start:storage
    #[storage]
    struct Storage<Context> {
        // Token used for donations (e.g. DAI)
        donation_token: SharedImmutable<AztecAddress, Context>,
        // Crowdfunding campaign operator
        operator: SharedImmutable<AztecAddress, Context>,
        // End of the crowdfunding campaign after which no more donations are accepted
        deadline: SharedImmutable<u64, Context>,
        // Notes emitted to donors when they donate (can be used as proof to obtain rewards, eg in Claim contracts)
        donation_receipts: PrivateSet<ValueNote, Context>,
    }
    // docs:end:storage

    // TODO(#8367): Ensure deadline is quantized to improve privacy set.
    // docs:start:init
    // docs:start:init-header
    // docs:start:init-header-error
    #[public]
    #[initializer]
    // this-will-error:init-header-error
    fn init(donation_token: AztecAddress, operator: AztecAddress, deadline: u64) {
        // docs:end:init-header
        // docs:end:init-header-error
        storage.donation_token.initialize(donation_token);
        storage.operator.initialize(operator);
        storage.deadline.initialize(deadline);
    }
    // docs:end:init

    // docs:start:donate
    #[private]
    fn donate(amount: u64) {
        // 1) Check that the deadline has not passed --> we do that via the router contract to conceal which contract
        // is performing the check.
        // docs:start:call-check-deadline
        let deadline = storage.deadline.read_private();
        privately_check_timestamp(Comparator.LT, deadline, &mut context);
        // docs:end:call-check-deadline

        // docs:start:do-transfer
        // 2) Transfer the donation tokens from donor to this contract
        let donor = context.msg_sender();
        Token::at(storage.donation_token.read_private()).transfer_from(donor, context.this_address(), amount as Field, 0).call(&mut context);
        // docs:end:do-transfer

        // 3) Create a value note for the donor so that he can later on claim a rewards token in the Claim
        // contract by proving that the hash of this note exists in the note hash tree.
        let donor_keys = get_public_keys(donor);
        // docs:start:valuenote_new
        let mut note = ValueNote::new(amount as Field, donor_keys.npk_m.hash());
        // docs:end:valuenote_new
        storage.donation_receipts.insert(&mut note).emit(encode_and_encrypt_note_with_keys(&mut context, donor_keys.ovpk_m, donor_keys.ivpk_m, donor));
    }
    // docs:end:donate

    // docs:start:operator-withdrawals
    // Withdraws balance to the operator. Requires that msg_sender() is the operator.
    #[private]
    fn withdraw(amount: u64) {
        // 1) Check that msg_sender() is the operator
        let operator_address = storage.operator.read_private();
        assert(context.msg_sender() == operator_address, "Not an operator");

        // 2) Transfer the donation tokens from this contract to the operator
        Token::at(storage.donation_token.read_private()).transfer(operator_address, amount as Field).call(&mut context);
        // 3) Emit an unencrypted event so that anyone can audit how much the operator has withdrawn
        Crowdfunding::at(context.this_address())._publish_donation_receipts(amount, operator_address).enqueue(&mut context);
    }
    // docs:end:operator-withdrawals

    #[public]
    #[internal]
    fn _publish_donation_receipts(amount: u64, to: AztecAddress) {
        WithdrawalProcessed { amount: amount as Field, who: to.to_field() }.emit(encode_event(&mut context));
    }
}<|MERGE_RESOLUTION|>--- conflicted
+++ resolved
@@ -8,15 +8,10 @@
     // docs:start:all-deps
     use dep::aztec::{
         encrypted_logs::encrypted_note_emission::encode_and_encrypt_note_with_keys,
-<<<<<<< HEAD
-        keys::getters::get_current_public_keys, prelude::{AztecAddress, PrivateSet, SharedImmutable},
+        keys::getters::get_public_keys, prelude::{AztecAddress, PrivateSet, SharedImmutable},
         utils::comparison::Comparator, unencrypted_logs::unencrypted_event_emission::encode_event,
         macros::{storage::storage, events::event, functions::{public, initializer, private, internal}},
         protocol_types::traits::Serialize
-=======
-        keys::getters::get_public_keys, prelude::{AztecAddress, PrivateSet, SharedImmutable},
-        utils::comparison::Comparator
->>>>>>> 0d753639
     };
     use std::meta::derive;
     // docs:start:import_valuenote
