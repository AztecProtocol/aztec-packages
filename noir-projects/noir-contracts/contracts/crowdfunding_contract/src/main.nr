// docs:start:empty-contract
use dep::aztec::macros::aztec;

#[aztec]
contract Crowdfunding {
    // docs:end:empty-contract

    // docs:start:all-deps
    use dep::aztec::{
        encrypted_logs::encrypted_note_emission::encode_and_encrypt_note,
<<<<<<< HEAD
        keys::getters::get_public_keys,
        macros::{
            events::event,
            functions::{initializer, internal, private, public},
            storage::storage,
        },
        prelude::{AztecAddress, PrivateSet, SharedImmutable},
        protocol_types::traits::Serialize,
        unencrypted_logs::unencrypted_event_emission::encode_event,
        utils::comparison::Comparator,
=======
        keys::getters::get_public_keys, prelude::{AztecAddress, PrivateSet, SharedImmutable},
        utils::comparison::Comparator, unencrypted_logs::unencrypted_event_emission::encode_event,
        macros::{
            storage::storage, events::event, functions::{public, initializer, private, internal},
        }, protocol_types::traits::Serialize,
>>>>>>> a166203a
    };
    use std::meta::derive;
    // docs:start:import_valuenote
    use dep::value_note::value_note::ValueNote;
    // docs:end:import_valuenote
    use router::utils::privately_check_timestamp;
    use token::Token;
    // docs:end:all-deps

    #[event]
    #[derive(Serialize)]
    struct WithdrawalProcessed {
        who: AztecAddress,
        amount: u64,
    }

    // docs:start:storage
    #[storage]
    struct Storage<Context> {
        // Token used for donations (e.g. DAI)
        donation_token: SharedImmutable<AztecAddress, Context>,
        // Crowdfunding campaign operator
        operator: SharedImmutable<AztecAddress, Context>,
        // End of the crowdfunding campaign after which no more donations are accepted
        deadline: SharedImmutable<u64, Context>,
        // Notes emitted to donors when they donate (can be used as proof to obtain rewards, eg in Claim contracts)
        donation_receipts: PrivateSet<ValueNote, Context>,
    }
    // docs:end:storage

    // TODO(#8367): Ensure deadline is quantized to improve privacy set.
    // docs:start:init
    // docs:start:init-header
    // docs:start:init-header-error
    #[public]
    #[initializer]
    // this-will-error:init-header-error
    fn init(donation_token: AztecAddress, operator: AztecAddress, deadline: u64) {
        // docs:end:init-header
        // docs:end:init-header-error
        storage.donation_token.initialize(donation_token);
        storage.operator.initialize(operator);
        storage.deadline.initialize(deadline);
    }
    // docs:end:init

    // docs:start:donate
    #[private]
    fn donate(amount: u64) {
        // 1) Check that the deadline has not passed --> we do that via the router contract to conceal which contract
        // is performing the check.
        // docs:start:call-check-deadline
        let deadline = storage.deadline.read_private();
        privately_check_timestamp(Comparator.LT, deadline, &mut context);
        // docs:end:call-check-deadline
        // docs:start:do-transfer
        // 2) Transfer the donation tokens from donor to this contract
        let donor = context.msg_sender();
        Token::at(storage.donation_token.read_private())
            .transfer_from(donor, context.this_address(), amount as Field, 0)
            .call(&mut context);
        // docs:end:do-transfer
        // 3) Create a value note for the donor so that he can later on claim a rewards token in the Claim
        // contract by proving that the hash of this note exists in the note hash tree.
        let donor_keys = get_public_keys(donor);
        // docs:start:valuenote_new
        let mut note = ValueNote::new(amount as Field, donor_keys.npk_m.hash());
        // docs:end:valuenote_new
        storage.donation_receipts.insert(&mut note).emit(encode_and_encrypt_note(
            &mut context,
            donor_keys.ovpk_m,
            donor_keys.ivpk_m,
            donor,
        ));
    }
    // docs:end:donate

    // docs:start:operator-withdrawals
    // Withdraws balance to the operator. Requires that msg_sender() is the operator.
    #[private]
    fn withdraw(amount: u64) {
        // 1) Check that msg_sender() is the operator
        let operator_address = storage.operator.read_private();
        assert(context.msg_sender() == operator_address, "Not an operator");

        // 2) Transfer the donation tokens from this contract to the operator
        Token::at(storage.donation_token.read_private())
            .transfer(operator_address, amount as Field)
            .call(&mut context);
        // 3) Emit an unencrypted event so that anyone can audit how much the operator has withdrawn
        Crowdfunding::at(context.this_address())
            ._publish_donation_receipts(amount, operator_address)
            .enqueue(&mut context);
    }
    // docs:end:operator-withdrawals

    #[public]
    #[internal]
    fn _publish_donation_receipts(amount: u64, to: AztecAddress) {
        WithdrawalProcessed { amount, who: to }.emit(encode_event(&mut context));
    }
}<|MERGE_RESOLUTION|>--- conflicted
+++ resolved
@@ -8,24 +8,11 @@
     // docs:start:all-deps
     use dep::aztec::{
         encrypted_logs::encrypted_note_emission::encode_and_encrypt_note,
-<<<<<<< HEAD
-        keys::getters::get_public_keys,
-        macros::{
-            events::event,
-            functions::{initializer, internal, private, public},
-            storage::storage,
-        },
-        prelude::{AztecAddress, PrivateSet, SharedImmutable},
-        protocol_types::traits::Serialize,
-        unencrypted_logs::unencrypted_event_emission::encode_event,
-        utils::comparison::Comparator,
-=======
         keys::getters::get_public_keys, prelude::{AztecAddress, PrivateSet, SharedImmutable},
         utils::comparison::Comparator, unencrypted_logs::unencrypted_event_emission::encode_event,
         macros::{
             storage::storage, events::event, functions::{public, initializer, private, internal},
         }, protocol_types::traits::Serialize,
->>>>>>> a166203a
     };
     use std::meta::derive;
     // docs:start:import_valuenote
