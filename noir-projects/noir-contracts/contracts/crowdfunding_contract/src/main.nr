--- conflicted
+++ resolved
@@ -8,11 +8,8 @@
         encrypted_logs::encrypted_note_emission::encode_and_encrypt_note,
         state_vars::{PrivateSet, PublicImmutable, SharedImmutable}
     };
-<<<<<<< HEAD
+    use dep::aztec::unencrypted_logs::unencrypted_event_emission::encode_event;
     // docs:start:import_valuenote
-=======
-    use dep::aztec::unencrypted_logs::unencrypted_event_emission::encode_event;
->>>>>>> 8ff669b6
     use dep::value_note::value_note::ValueNote;
     // docs:end:import_valuenote
     use dep::token::Token;
@@ -85,12 +82,8 @@
         let donor_npk_m_hash = header.get_npk_m_hash(&mut context, donor);
         // docs:start:valuenote_new
         let mut note = ValueNote::new(amount as Field, donor_npk_m_hash);
-<<<<<<< HEAD
         // docs:end:valuenote_new
-        storage.donation_receipts.insert(&mut note).emit(encode_and_encrypt(&mut context, donor, donor));
-=======
         storage.donation_receipts.insert(&mut note).emit(encode_and_encrypt_note(&mut context, donor, donor));
->>>>>>> 8ff669b6
     }
     // docs:end:donate
 
