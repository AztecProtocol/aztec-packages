// docs:start:empty-contract
contract Crowdfunding {
    // docs:end:empty-contract

    // docs:start:all-deps
    use dep::aztec::{
        protocol_types::{abis::function_selector::FunctionSelector, address::AztecAddress, traits::Serialize},
        state_vars::{PrivateSet, PublicImmutable, SharedImmutable}
    };
    use dep::value_note::value_note::ValueNote;
    use dep::token::Token;
    // docs:end:all-deps

    #[aztec(event)]
    struct WithdrawalProcessed {
        who: AztecAddress,
        amount: u64,
    }

    impl Serialize<2> for WithdrawalProcessed {
        fn serialize(self: Self) -> [Field; 2] {
            [self.who.to_field(), self.amount as Field]
        }
    }

    // docs:start:storage
    #[aztec(storage)]
    struct Storage {
        // Token used for donations (e.g. DAI)
        donation_token: SharedImmutable<AztecAddress>,
        // Crowdfunding campaign operator
        operator: SharedImmutable<AztecAddress>,
        // End of the crowdfunding campaign after which no more donations are accepted
        deadline: PublicImmutable<u64>,
        // Notes emitted to donors when they donate (can be used as proof to obtain rewards, eg in Claim contracts)
        donation_receipts: PrivateSet<ValueNote>,
    }
    // docs:end:storage

    // docs:start:init
    // docs:start:init-header
    // docs:start:init-header-error
    #[aztec(public)]
    #[aztec(initializer)]
    // this-will-error:init-header-error
    fn init(donation_token: AztecAddress, operator: AztecAddress, deadline: u64) {
        // docs:end:init-header
        // docs:end:init-header-error
        storage.donation_token.initialize(donation_token);
        storage.operator.initialize(operator);
        storage.deadline.initialize(deadline);
    }
    // docs:end:init

    // docs:start:deadline
    // docs:start:deadline-header
    #[aztec(public)]
    #[aztec(internal)]
    fn _check_deadline() {
        // docs:end:deadline-header
        let deadline = storage.deadline.read();
        assert(context.timestamp() < deadline, "Deadline has passed");
    }
    // docs:end:deadline

    // docs:start:donate
    // docs:start:call-check-deadline
    #[aztec(private)]
    fn donate(amount: u64) {
        // 1) Check that the deadline has not passed
        // docs:start:enqueue_check
        Crowdfunding::at(context.this_address())._check_deadline().enqueue(&mut context);
<<<<<<< HEAD
        // docs:end:enqueue_check
=======
        // docs:end:call-check-deadline
>>>>>>> 82b17c8f

        // docs:start:do-transfer
        // 2) Transfer the donation tokens from donor to this contract
        Token::at(storage.donation_token.read_private()).transfer(
            context.msg_sender(),
            context.this_address(),
            amount as Field,
            0
        ).call(&mut context);
        // docs:end:do-transfer

        // 3) Create a value note for the donor so that he can later on claim a rewards token in the Claim
        // contract by proving that the hash of this note exists in the note hash tree.
        let mut note = ValueNote::new(amount as Field, context.msg_sender());
        storage.donation_receipts.insert(&mut note, true);
    }
    // docs:end:donate

    // docs:start:operator-withdrawals
    // Withdraws balance to the operator. Requires that msg_sender() is the operator.
    #[aztec(private)]
    fn withdraw(amount: u64) {
        // 1) Check that msg_sender() is the operator
        let operator_address = storage.operator.read_private();
        assert(context.msg_sender() == operator_address, "Not an operator");

        // 2) Transfer the donation tokens from this contract to the operator
        Token::at(storage.donation_token.read_private()).transfer(context.this_address(), operator_address, amount as Field, 0).call(&mut context);

        // 3) Emit an unencrypted event so that anyone can audit how much the operator has withdrawn
        let event = WithdrawalProcessed { amount, who: operator_address };
        context.emit_unencrypted_log(event.serialize());
    }
    // docs:end:operator-withdrawals
}<|MERGE_RESOLUTION|>--- conflicted
+++ resolved
@@ -70,11 +70,8 @@
         // 1) Check that the deadline has not passed
         // docs:start:enqueue_check
         Crowdfunding::at(context.this_address())._check_deadline().enqueue(&mut context);
-<<<<<<< HEAD
         // docs:end:enqueue_check
-=======
         // docs:end:call-check-deadline
->>>>>>> 82b17c8f
 
         // docs:start:do-transfer
         // 2) Transfer the donation tokens from donor to this contract
