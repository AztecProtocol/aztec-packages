// docs:start:empty-contract
contract Crowdfunding {
    // docs:end:empty-contract

    // docs:start:all-deps
    use dep::aztec::{
        protocol_types::{
        abis::function_selector::FunctionSelector, address::AztecAddress, traits::Serialize,
        grumpkin_point::GrumpkinPoint
    },
<<<<<<< HEAD
        state_vars::{PrivateSet, PublicImmutable, SharedImmutable},
        keys::getters::{get_npk_m_hash, get_ivpk_m, get_ovpk_m}
=======
        state_vars::{PrivateSet, PublicImmutable, SharedImmutable}
>>>>>>> 3502ccdc
    };
    use dep::value_note::value_note::ValueNote;
    use dep::token::Token;
    // docs:end:all-deps

    #[aztec(event)]
    struct WithdrawalProcessed {
        who: AztecAddress,
        amount: u64,
    }

    impl Serialize<2> for WithdrawalProcessed {
        fn serialize(self: Self) -> [Field; 2] {
            [self.who.to_field(), self.amount as Field]
        }
    }

    // docs:start:storage
    #[aztec(storage)]
    struct Storage {
        // Token used for donations (e.g. DAI)
        donation_token: SharedImmutable<AztecAddress>,
        // Crowdfunding campaign operator
        operator: SharedImmutable<AztecAddress>,
        // End of the crowdfunding campaign after which no more donations are accepted
        deadline: PublicImmutable<u64>,
        // Notes emitted to donors when they donate (can be used as proof to obtain rewards, eg in Claim contracts)
        donation_receipts: PrivateSet<ValueNote>,
    }
    // docs:end:storage

    // docs:start:init
    // docs:start:init-header
    // docs:start:init-header-error
    #[aztec(public)]
    #[aztec(initializer)]
    // this-will-error:init-header-error
    fn init(donation_token: AztecAddress, operator: AztecAddress, deadline: u64) {
        // docs:end:init-header
        // docs:end:init-header-error
        storage.donation_token.initialize(donation_token);
        storage.operator.initialize(operator);
        storage.deadline.initialize(deadline);
    }
    // docs:end:init

    // docs:start:deadline
    // docs:start:deadline-header
    #[aztec(public)]
    #[aztec(internal)]
    #[aztec(view)]
    fn _check_deadline() {
        // docs:end:deadline-header
        let deadline = storage.deadline.read();
        assert(context.timestamp() < deadline, "Deadline has passed");
    }
    // docs:end:deadline

    // docs:start:donate
    // docs:start:call-check-deadline
    #[aztec(private)]
    fn donate(amount: u64) {
        // 1) Check that the deadline has not passed
        Crowdfunding::at(context.this_address())._check_deadline().enqueue_view(&mut context);
        // docs:end:call-check-deadline

        // docs:start:do-transfer
        // 2) Transfer the donation tokens from donor to this contract
        Token::at(storage.donation_token.read_private()).transfer(
            context.msg_sender(),
            context.this_address(),
            amount as Field,
            0
        ).call(&mut context);
        // docs:end:do-transfer

        let header = context.get_header();
        // 3) Create a value note for the donor so that he can later on claim a rewards token in the Claim
        // contract by proving that the hash of this note exists in the note hash tree.
<<<<<<< HEAD
        let donor = context.msg_sender();
        let msg_sender_npk_m_hash = get_npk_m_hash(&mut context, donor);
        let msg_sender_ovpk_m = get_ovpk_m(&mut context, donor);
        let msg_sender_ivpk_m = get_ivpk_m(&mut context, donor);
=======
        let msg_sender_npk_m_hash = header.get_npk_m_hash(&mut context, context.msg_sender());
        let msg_sender_ivpk_m = header.get_ivpk_m(&mut context, context.msg_sender());
>>>>>>> 3502ccdc
        let mut note = ValueNote::new(amount as Field, msg_sender_npk_m_hash);
        storage.donation_receipts.insert(&mut note, true, msg_sender_ovpk_m, msg_sender_ivpk_m);
    }
    // docs:end:donate

    // docs:start:operator-withdrawals
    // Withdraws balance to the operator. Requires that msg_sender() is the operator.
    #[aztec(private)]
    fn withdraw(amount: u64) {
        // 1) Check that msg_sender() is the operator
        let operator_address = storage.operator.read_private();
        assert(context.msg_sender() == operator_address, "Not an operator");

        // 2) Transfer the donation tokens from this contract to the operator
        Token::at(storage.donation_token.read_private()).transfer(context.this_address(), operator_address, amount as Field, 0).call(&mut context);

        // 3) Emit an unencrypted event so that anyone can audit how much the operator has withdrawn
        let event = WithdrawalProcessed { amount, who: operator_address };
        context.emit_unencrypted_log(event.serialize());
    }
    // docs:end:operator-withdrawals
}<|MERGE_RESOLUTION|>--- conflicted
+++ resolved
@@ -8,12 +8,7 @@
         abis::function_selector::FunctionSelector, address::AztecAddress, traits::Serialize,
         grumpkin_point::GrumpkinPoint
     },
-<<<<<<< HEAD
-        state_vars::{PrivateSet, PublicImmutable, SharedImmutable},
-        keys::getters::{get_npk_m_hash, get_ivpk_m, get_ovpk_m}
-=======
         state_vars::{PrivateSet, PublicImmutable, SharedImmutable}
->>>>>>> 3502ccdc
     };
     use dep::value_note::value_note::ValueNote;
     use dep::token::Token;
@@ -82,28 +77,18 @@
 
         // docs:start:do-transfer
         // 2) Transfer the donation tokens from donor to this contract
-        Token::at(storage.donation_token.read_private()).transfer(
-            context.msg_sender(),
-            context.this_address(),
-            amount as Field,
-            0
-        ).call(&mut context);
+        let donor = context.msg_sender();
+        Token::at(storage.donation_token.read_private()).transfer(donor, context.this_address(), amount as Field, 0).call(&mut context);
         // docs:end:do-transfer
 
         let header = context.get_header();
         // 3) Create a value note for the donor so that he can later on claim a rewards token in the Claim
         // contract by proving that the hash of this note exists in the note hash tree.
-<<<<<<< HEAD
-        let donor = context.msg_sender();
-        let msg_sender_npk_m_hash = get_npk_m_hash(&mut context, donor);
-        let msg_sender_ovpk_m = get_ovpk_m(&mut context, donor);
-        let msg_sender_ivpk_m = get_ivpk_m(&mut context, donor);
-=======
-        let msg_sender_npk_m_hash = header.get_npk_m_hash(&mut context, context.msg_sender());
-        let msg_sender_ivpk_m = header.get_ivpk_m(&mut context, context.msg_sender());
->>>>>>> 3502ccdc
-        let mut note = ValueNote::new(amount as Field, msg_sender_npk_m_hash);
-        storage.donation_receipts.insert(&mut note, true, msg_sender_ovpk_m, msg_sender_ivpk_m);
+        let donor_npk_m_hash = header.get_npk_m_hash(&mut context, donor);
+        let donor_ovpk_m = header.get_ovpk_m(&mut context, donor);
+        let donor_ivpk_m = header.get_ivpk_m(&mut context, donor);
+        let mut note = ValueNote::new(amount as Field, donor_npk_m_hash);
+        storage.donation_receipts.insert(&mut note, true, donor_ovpk_m, donor_ivpk_m);
     }
     // docs:end:donate
 
