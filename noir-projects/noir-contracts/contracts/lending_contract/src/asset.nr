<<<<<<< HEAD
use dep::aztec::protocol_types::{
    traits::{Deserialize, Serialize}
};
=======
use dep::aztec::protocol_types::{address::AztecAddress, traits::{Deserialize, Serialize}};
>>>>>>> f6c558b4

// Struct to be used to represent "totals". Generally, there should be one per asset.
// It stores the global values that are shared among all users, such as an accumulator
// and last time it was updated.
// In practice, it should also point to an oracle and have more fields related to
// loan to value ratios and other things, but we did not have enough reads/writes for this.
struct Asset {
    interest_accumulator: U128,
    last_updated_ts: u64,
    loan_to_value: U128,
    oracle: AztecAddress,
}

global ASSET_SERIALIZED_LEN: Field = 4;

impl Serialize<ASSET_SERIALIZED_LEN> for Asset {
    fn serialize(asset: Asset) -> [Field; ASSET_SERIALIZED_LEN] {
        [
            asset.interest_accumulator.to_integer(),
            asset.last_updated_ts as Field,
            asset.loan_to_value.to_integer(),
            asset.oracle.to_field()
        ]
    }
}

impl Deserialize<ASSET_SERIALIZED_LEN> for Asset {
    // Right now we are wasting so many writes. If changing last_updated_ts
    // we will end up rewriting all of them, wasting writes.
    fn deserialize(fields: [Field; ASSET_SERIALIZED_LEN]) -> Asset {
        let interest_accumulator = U128::from_integer(fields[0]);
        let last_updated_ts = fields[1] as u64;
        let loan_to_value = U128::from_integer(fields[2]);
        let oracle = AztecAddress::from_field(fields[3]);

        Asset {
            interest_accumulator,
            last_updated_ts,
            loan_to_value,
            oracle,
        }
    }
}<|MERGE_RESOLUTION|>--- conflicted
+++ resolved
@@ -1,10 +1,4 @@
-<<<<<<< HEAD
-use dep::aztec::protocol_types::{
-    traits::{Deserialize, Serialize}
-};
-=======
 use dep::aztec::protocol_types::{address::AztecAddress, traits::{Deserialize, Serialize}};
->>>>>>> f6c558b4
 
 // Struct to be used to represent "totals". Generally, there should be one per asset.
 // It stores the global values that are shared among all users, such as an accumulator
