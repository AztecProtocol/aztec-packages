mod config;
mod utils;

use dep::aztec::macros::aztec;

/// Fee Payment Contract (FPC) allows users to pay for the transaction fee with an arbitrary asset. Supports private
/// and public fee payment flows.
///
/// ***Note:***
/// Accepted asset funds sent by the users to this contract stay in this contract and later on can
/// be pulled by the admin using the `pull_funds` function.
#[aztec]
pub contract FPC {
    use crate::{config::Config, utils::safe_cast_to_u128};
    use dep::uint_note::uint_note::PartialUintNote;
    use aztec::{
        macros::{functions::{initializer, internal, private, public}, storage::storage},
<<<<<<< HEAD
        protocol_types::{
            abis::function_selector::FunctionSelector, address::AztecAddress, traits::Serialize,
            utils::arrays::array_concat,
        },
=======
        prelude::AztecAddress,
>>>>>>> ed46a3c6
        state_vars::PublicImmutable,
    };
    use token::Token;

    #[storage]
    struct Storage<Context> {
        config: PublicImmutable<Config, Context>,
    }

    /// Initializes the contract with an accepted asset (AA) and an admin (address that can pull accumulated AA funds
    /// from this contract).
    #[public]
    #[initializer]
    fn constructor(accepted_asset: AztecAddress, admin: AztecAddress) {
        let config = Config { accepted_asset, admin };
        storage.config.initialize(config);
    }

    /// Pays for the tx fee with msg_sender's private balance of accepted asset (AA). The maximum fee a user is willing
    /// to pay is defined by `max_fee` and is denominated in AA.
    ///
    /// ## Overview
    /// Uses partial notes to implement a refund flow which works as follows:
    /// Setup Phase:
    /// 1. This `fee_entrypoint_private` function:
    ///     - Transfers `max_fee` of AA from private balance of the user to the public balance of this contract,
    ///     - prepares a partial note for the user (which will later on be used to refund the user any unspent fee),
    ///     - sets a public teardown function, where at the end of the tx a partial note will be finalized
    ///       with the refund amount (also denominated in AA),
    ///     - sets itself as the `fee_payer` of the tx; meaning this contract will be responsible for ultimately
    ///       transferring the `tx_fee` -- denominated in fee juice -- to the protocol, during the later "teardown"
    ///       phase of this tx.
    ///
    /// Execution Phase:
    /// 2. Then the private and public functions of the tx get executed.
    ///
    /// Teardown Phase:
    /// 3. By this point, the protocol has computed the `tx_fee` (denominated in "fee juice"). So now we can
    /// execute the "teardown function" which was lined-up during the earlier "setup phase".
    /// Within the teardown function, we:
    ///     - Compute how much of the `max_fee` (denominated in AA) will be refunded back to the user. Since
    ///       the protocol-calculated `tx_fee` is denominated in fee juice, and not in this FPC's AA, an equivalent
    ///       value of AA is computed based on the exchange rate between AA and fee juice,
    ///     - finalize the refund note with a value of `max_fee - tx_fee` for the user.
    ///
    /// Protocol-enshrined fee-payment phase:
    /// 4. The protocol deducts the protocol-calculated `tx_fee` (denominated in fee juice) from the `fee_payer`'s
    /// balance (which in this case is this FPC's balance), which is a special storage slot in a protocol-controlled
    /// "fee juice" contract.
    ///
    /// With this scheme a user has privately paid for the tx fee with an arbitrary AA (e.g. could be a stablecoin),
    /// by paying this FPC. This FPC has in turn paid the protocol-mandated `tx_fee` (denominated in fee juice).
    ///
    /// ***Note:***
    /// This flow allows us to pay for the tx with msg_sender's private balance of AA and hence msg_sender's identity
    /// is not revealed. We do, however, reveal:
    /// - the `max_fee`,
    /// - which FPC has been used to make the payment,
    /// - the asset which was used to make the payment.
    // docs:start:fee_entrypoint_private
    #[private]
    fn fee_entrypoint_private(max_fee: u128, nonce: Field) {
        let accepted_asset = storage.config.read().accepted_asset;

        let user = context.msg_sender();
        let token = Token::at(accepted_asset);

        // TODO(#10805): Here we should check that `max_fee` converted to fee juice is enough to cover the tx
        // fee juice/mana/gas limit. Currently the fee juice/AA exchange rate is fixed 1:1.

        // Pull the max fee from the user's balance of the accepted asset to the public balance of this contract.
        token.transfer_to_public(user, context.this_address(), max_fee, nonce).call(&mut context);

        // Prepare a partial note for the refund for the user.
        let partial_note = token.prepare_private_balance_increase(user, user).call(&mut context);

        // Set a public teardown function in which the refund will be paid back to the user by finalizing the partial note.
<<<<<<< HEAD
        context.set_public_teardown_function(
            context.this_address(),
            comptime { FunctionSelector::from_signature("complete_refund((Field),(Field),u128)") },
            array_concat(
                array_concat(accepted_asset.serialize(), partial_note.serialize()),
                max_fee.serialize(),
            ),
        );
=======
        FPC::at(context.this_address())
            ._complete_refund(accepted_asset, refund_slot, max_fee)
            .set_as_teardown(&mut context);
>>>>>>> ed46a3c6

        // Set the FPC as the fee payer of the tx.
        context.set_as_fee_payer();
    }
    // docs:end:fee_entrypoint_private

    /// Executed as a public teardown function and is responsible for completing the refund in the private fee payment
    /// flow.
    // docs:start:complete_refund
    #[public]
    #[internal]
<<<<<<< HEAD
    fn complete_refund(accepted_asset: AztecAddress, partial_note: PartialUintNote, max_fee: u128) {
=======
    fn _complete_refund(accepted_asset: AztecAddress, refund_slot: Field, max_fee: u128) {
>>>>>>> ed46a3c6
        let tx_fee = safe_cast_to_u128(context.transaction_fee());

        // 1. Check that user funded the fee payer contract with at least the transaction fee.
        // TODO(#10805): Nuke this check once we have a proper max_fee check in the fee_entrypoint_private.
        assert(max_fee >= tx_fee, "max fee not enough to cover tx fee");

        // 2. Compute the refund amount as the difference between funded amount and the tx fee.
        // TODO(#10805): Introduce a real exchange rate
        let refund_amount = max_fee - tx_fee;

        Token::at(accepted_asset).finalize_transfer_to_private(refund_amount, partial_note).call(
            &mut context,
        );
    }
    // docs:end:complete_refund

    /// Pays for the tx fee with msg_sender's public balance of accepted asset (AA). The maximum fee a user is willing
    /// to pay is defined by `max_fee` and is denominated in AA.
    ///
    /// ## Overview
    /// The refund flow works as follows:
    /// Setup phase:
    /// 1. This `fee_entrypoint_public` function:
    ///     - Transfers the `max_fee` from the user's balance of the accepted asset to this contract.
    ///     - Sets itself as the `fee_payer` of the tx.
    ///     - Sets a public teardown function in which the refund will be paid back to the user in public.
    ///
    /// Execution phase:
    /// 2. Then the private and public functions of the tx get executed.
    ///
    /// Teardown phase:
    /// 3. At this point we know the tx fee so we can compute how much of AA the user needs to pay to FPC and how much
    /// of it will be refunded back. We send the refund back to the user in public.
    ///
    /// Protocol-enshrined fee-payment phase:
    /// 4. The protocol deducts the actual fee denominated in fee juice from the FPC's balance.
    #[private]
    fn fee_entrypoint_public(max_fee: u128, nonce: Field) {
        let config = storage.config.read();

        // We pull the max fee from the user's balance of the accepted asset to this contract.
        // docs:start:public_call
        Token::at(config.accepted_asset)
            .transfer_in_public(context.msg_sender(), context.this_address(), max_fee, nonce)
            .enqueue(&mut context);
        // docs:end:public_call

        context.set_as_fee_payer();
<<<<<<< HEAD
        // TODO(#6277) for improving interface:
        // FPC::at(context.this_address()).pay_refund(...).set_public_teardown_function(&mut context);
        context.set_public_teardown_function(
            context.this_address(),
            comptime { FunctionSelector::from_signature("pay_refund((Field),u128,(Field))") },
            array_concat(
                array_concat(context.msg_sender().serialize(), max_fee.serialize()),
                config.accepted_asset.serialize(),
            ),
        );
=======
        FPC::at(context.this_address())
            ._pay_refund(context.msg_sender(), max_fee, config.accepted_asset)
            .set_as_teardown(&mut context);
>>>>>>> ed46a3c6
    }

    /// Pays the refund to the `refund_recipient` as part of the public fee payment flow. The refund is the difference
    /// between the `max_fee` and the actual fee. `accepted_asset` is the asset in which the refund is paid.
    /// It's passed as an argument to avoid the need for another read from public storage.
    #[public]
    #[internal]
    fn _pay_refund(refund_recipient: AztecAddress, max_fee: u128, accepted_asset: AztecAddress) {
        let actual_fee = safe_cast_to_u128(context.transaction_fee());

        assert(actual_fee <= max_fee, "Max fee paid to the paymaster does not cover actual fee");
        // TODO(#10805): Introduce a real exchange rate
        let refund = max_fee - actual_fee;

        Token::at(accepted_asset)
            .transfer_in_public(context.this_address(), refund_recipient, refund, 0)
            .call(&mut context);
    }

    /// Pulls all the accepted asset funds from this contract to the `to` address. Only the admin can call
    /// this function.
    #[public]
    fn pull_funds(to: AztecAddress) {
        let config = storage.config.read();

        assert(context.msg_sender() == config.admin, "Only admin can pull funds");

        let token = Token::at(config.accepted_asset);

        // We send the full balance to `to`.
        let balance = token.balance_of_public(context.this_address()).view(&mut context);
        token.transfer_in_public(context.this_address(), to, balance, 0).call(&mut context);
    }

    /// Note: Not marked as view as we need it to be callable as an entrypoint since in some places we need to obtain
    /// this value before we have access to an account contract (kernels do not allow for static entrypoints).
    #[private]
    fn get_accepted_asset() -> AztecAddress {
        storage.config.read().accepted_asset
    }
}<|MERGE_RESOLUTION|>--- conflicted
+++ resolved
@@ -15,14 +15,7 @@
     use dep::uint_note::uint_note::PartialUintNote;
     use aztec::{
         macros::{functions::{initializer, internal, private, public}, storage::storage},
-<<<<<<< HEAD
-        protocol_types::{
-            abis::function_selector::FunctionSelector, address::AztecAddress, traits::Serialize,
-            utils::arrays::array_concat,
-        },
-=======
         prelude::AztecAddress,
->>>>>>> ed46a3c6
         state_vars::PublicImmutable,
     };
     use token::Token;
@@ -100,20 +93,9 @@
         let partial_note = token.prepare_private_balance_increase(user, user).call(&mut context);
 
         // Set a public teardown function in which the refund will be paid back to the user by finalizing the partial note.
-<<<<<<< HEAD
-        context.set_public_teardown_function(
-            context.this_address(),
-            comptime { FunctionSelector::from_signature("complete_refund((Field),(Field),u128)") },
-            array_concat(
-                array_concat(accepted_asset.serialize(), partial_note.serialize()),
-                max_fee.serialize(),
-            ),
-        );
-=======
         FPC::at(context.this_address())
-            ._complete_refund(accepted_asset, refund_slot, max_fee)
+            ._complete_refund(accepted_asset, partial_note, max_fee)
             .set_as_teardown(&mut context);
->>>>>>> ed46a3c6
 
         // Set the FPC as the fee payer of the tx.
         context.set_as_fee_payer();
@@ -125,11 +107,11 @@
     // docs:start:complete_refund
     #[public]
     #[internal]
-<<<<<<< HEAD
-    fn complete_refund(accepted_asset: AztecAddress, partial_note: PartialUintNote, max_fee: u128) {
-=======
-    fn _complete_refund(accepted_asset: AztecAddress, refund_slot: Field, max_fee: u128) {
->>>>>>> ed46a3c6
+    fn _complete_refund(
+        accepted_asset: AztecAddress,
+        partial_note: PartialUintNote,
+        max_fee: u128,
+    ) {
         let tx_fee = safe_cast_to_u128(context.transaction_fee());
 
         // 1. Check that user funded the fee payer contract with at least the transaction fee.
@@ -178,22 +160,9 @@
         // docs:end:public_call
 
         context.set_as_fee_payer();
-<<<<<<< HEAD
-        // TODO(#6277) for improving interface:
-        // FPC::at(context.this_address()).pay_refund(...).set_public_teardown_function(&mut context);
-        context.set_public_teardown_function(
-            context.this_address(),
-            comptime { FunctionSelector::from_signature("pay_refund((Field),u128,(Field))") },
-            array_concat(
-                array_concat(context.msg_sender().serialize(), max_fee.serialize()),
-                config.accepted_asset.serialize(),
-            ),
-        );
-=======
         FPC::at(context.this_address())
             ._pay_refund(context.msg_sender(), max_fee, config.accepted_asset)
             .set_as_teardown(&mut context);
->>>>>>> ed46a3c6
     }
 
     /// Pays the refund to the `refund_recipient` as part of the public fee payment flow. The refund is the difference
