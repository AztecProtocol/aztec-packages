mod interfaces;

contract FPC {
    use dep::aztec::protocol_types::{abis::function_selector::FunctionSelector, address::AztecAddress};
<<<<<<< HEAD
    use dep::aztec::state_vars::stable_public_state::StablePublicState;
=======
    use dep::aztec::state_vars::SharedImmutable;
>>>>>>> e69b5866

    use crate::interfaces::Token;

    struct Storage {
        other_asset: SharedImmutable<AztecAddress>,
        fee_asset: SharedImmutable<AztecAddress>,
    }

    #[aztec(private)]
    fn constructor(other_asset: AztecAddress, fee_asset: AztecAddress) {
        let selector = FunctionSelector::from_signature("_initialize((Field),(Field))");
        context.call_public_function(
            context.this_address(),
            selector,
            [other_asset.to_field(), fee_asset.to_field()]
        );
    }

    #[aztec(public)]
    internal fn _initialize(other_asset: AztecAddress, fee_asset: AztecAddress) {
        storage.other_asset.initialize(other_asset);
        storage.fee_asset.initialize(fee_asset);
    }

    #[aztec(private)]
    fn fee_entrypoint_private(amount: Field, asset: AztecAddress, nonce: Field) {
        assert(asset == storage.other_asset.read_private());

        let _res = Token::at(asset).unshield(
            &mut context,
            context.msg_sender(),
            context.this_address(),
            amount,
            nonce
        );

        let _void = context.call_public_function(
            storage.fee_asset.read_private(),
            FunctionSelector::from_signature("pay_fee(Field)"),
            [amount.to_field()]
        );
    }

    #[aztec(private)]
    fn fee_entrypoint_public(amount: Field, asset: AztecAddress, nonce: Field) {
        let _void = context.call_public_function(
            context.this_address(),
            FunctionSelector::from_signature("prepare_fee((Field),Field,(Field),Field)"),
            [context.msg_sender().to_field(), amount, asset.to_field(), nonce]
        );

        let _void = context.call_public_function(
            context.this_address(),
            FunctionSelector::from_signature("pay_fee((Field),Field,(Field))"),
            [context.msg_sender().to_field(), amount, asset.to_field()]
        );
    }

    #[aztec(public)]
    internal fn prepare_fee(from: AztecAddress, amount: Field, asset: AztecAddress, nonce: Field) {
        let _res = Token::at(asset).transfer_public(context, from, context.this_address(), amount, nonce);
    }

    #[aztec(public)]
    internal fn pay_fee(from: AztecAddress, amount: Field, asset: AztecAddress) {
        let _void = context.call_public_function(
            storage.fee_asset.read_public(),
            FunctionSelector::from_signature("pay_fee(Field)"),
            [amount.to_field()]
        );
        // TODO handle refunds
    }
}<|MERGE_RESOLUTION|>--- conflicted
+++ resolved
@@ -2,11 +2,7 @@
 
 contract FPC {
     use dep::aztec::protocol_types::{abis::function_selector::FunctionSelector, address::AztecAddress};
-<<<<<<< HEAD
-    use dep::aztec::state_vars::stable_public_state::StablePublicState;
-=======
     use dep::aztec::state_vars::SharedImmutable;
->>>>>>> e69b5866
 
     use crate::interfaces::Token;
 
