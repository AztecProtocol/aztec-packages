mod interfaces;

contract FPC {
    use dep::aztec::protocol_types::{abis::function_selector::FunctionSelector, address::AztecAddress};
<<<<<<< HEAD
    use dep::aztec::state_vars::stable_public_state::StablePublicState;
=======
    use dep::aztec::state_vars::SharedImmutable;
    use dep::safe_math::SafeU120;
>>>>>>> 4667c276

    use crate::interfaces::Token;

    struct Storage {
        other_asset: SharedImmutable<AztecAddress>,
        fee_asset: SharedImmutable<AztecAddress>,
    }

    #[aztec(private)]
    fn constructor(other_asset: AztecAddress, fee_asset: AztecAddress) {
        let selector = FunctionSelector::from_signature("_initialize((Field),(Field))");
        context.call_public_function(
            context.this_address(),
            selector,
            [other_asset.to_field(), fee_asset.to_field()]
        );
    }

    #[aztec(public)]
    internal fn _initialize(other_asset: AztecAddress, fee_asset: AztecAddress) {
        storage.other_asset.initialize(other_asset);
        storage.fee_asset.initialize(fee_asset);
    }

    #[aztec(private)]
    fn fee_entrypoint_private(amount: Field, asset: AztecAddress, nonce: Field) {
        assert(asset == storage.other_asset.read_private());

        let _res = Token::at(asset).unshield(
            &mut context,
            context.msg_sender(),
            context.this_address(),
            amount,
            nonce
        );

        let _void = context.call_public_function(
            storage.fee_asset.read_private(),
            FunctionSelector::from_signature("pay_fee(Field)"),
            [amount.to_field()]
        );
    }

    #[aztec(private)]
    fn fee_entrypoint_public(amount: Field, asset: AztecAddress, nonce: Field) {
        let _void = context.call_public_function(
            context.this_address(),
            FunctionSelector::from_signature("prepare_fee((Field),Field,(Field),Field)"),
            [context.msg_sender().to_field(), amount, asset.to_field(), nonce]
        );

        let _void = context.call_public_function(
            context.this_address(),
            FunctionSelector::from_signature("pay_fee((Field),Field,(Field))"),
            [context.msg_sender().to_field(), amount, asset.to_field()]
        );
    }

    #[aztec(public)]
    internal fn prepare_fee(from: AztecAddress, amount: Field, asset: AztecAddress, nonce: Field) {
        let _res = Token::at(asset).transfer_public(context, from, context.this_address(), amount, nonce);
    }

    #[aztec(public)]
    internal fn pay_fee(from: AztecAddress, amount: Field, asset: AztecAddress) {
        let _void = context.call_public_function(
            storage.fee_asset.read_public(),
            FunctionSelector::from_signature("pay_fee(Field)"),
            [amount.to_field()]
        );
        // TODO handle refunds
    }
}<|MERGE_RESOLUTION|>--- conflicted
+++ resolved
@@ -2,12 +2,7 @@
 
 contract FPC {
     use dep::aztec::protocol_types::{abis::function_selector::FunctionSelector, address::AztecAddress};
-<<<<<<< HEAD
-    use dep::aztec::state_vars::stable_public_state::StablePublicState;
-=======
     use dep::aztec::state_vars::SharedImmutable;
-    use dep::safe_math::SafeU120;
->>>>>>> 4667c276
 
     use crate::interfaces::Token;
 
