--- conflicted
+++ resolved
@@ -16,11 +16,7 @@
 
     // Note: If you globally change the entrypoint signature don't forget to update default_entrypoint.ts
     #[aztec(private)]
-<<<<<<< HEAD
-    fn entrypoint(app_payload: pub AppPayload, fee_payload: pub FeePayload) -> [Field; ACCOUNT_MAX_CALLS] {
-=======
-    fn entrypoint(app_payload: AppPayload, fee_payload: FeePayload) {
->>>>>>> 16ab1f70
+    fn entrypoint(app_payload: AppPayload, fee_payload: FeePayload) -> [Field; ACCOUNT_MAX_CALLS] {
         let actions = AccountActions::private(&mut context, ACCOUNT_ACTIONS_STORAGE_SLOT, is_valid_impl);
         actions.entrypoint(app_payload, fee_payload)
     }
