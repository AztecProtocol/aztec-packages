// docs:start:contract
// Account contract that uses Schnorr signatures for authentication using a hardcoded public key.
use dep::aztec::macros::aztec;

#[aztec]
contract SchnorrHardcodedAccount {
    use dep::authwit::{
        account::AccountActions,
        auth_witness::get_auth_witness,
        entrypoint::{app::AppPayload, fee::FeePayload},
    };
    use dep::aztec::prelude::PrivateContext;

    use dep::aztec::macros::functions::{private, view};
    use std::embedded_curve_ops::EmbeddedCurvePoint;

    global public_key: EmbeddedCurvePoint = EmbeddedCurvePoint {
        x: 0x16b93f4afae55cab8507baeb8e7ab4de80f5ab1e9e1f5149bf8cd0d375451d90,
        y: 0x208d44b36eb6e73b254921134d002da1a90b41131024e3b1d721259182106205,
        is_infinite: false,
    };

    // Note: If you globally change the entrypoint signature don't forget to update account_entrypoint.ts
    #[private]
    fn entrypoint(app_payload: AppPayload, fee_payload: FeePayload, cancellable: bool) {
        let actions = AccountActions::init(&mut context, is_valid_impl);
        actions.entrypoint(app_payload, fee_payload, cancellable);
    }

    #[private]
    #[view]
    fn verify_private_authwit(inner_hash: Field) -> Field {
        let actions = AccountActions::init(&mut context, is_valid_impl);
        actions.verify_private_authwit(inner_hash)
    }

    // docs:start:is-valid
    #[contract_library_method]
    fn is_valid_impl(_context: &mut PrivateContext, outer_hash: Field) -> bool {
        // Load auth witness and format as an u8 array
        let witness: [Field; 64] = unsafe { get_auth_witness(outer_hash) };
        let mut signature: [u8; 64] = [0; 64];
        for i in 0..64 {
            signature[i] = witness[i] as u8;
        }

        // Verify signature using hardcoded public key
<<<<<<< HEAD
        schnorr::verify_signature(
            std::embedded_curve_ops::EmbeddedCurvePoint {
                x: public_key_x,
                y: public_key_y,
                is_infinite: false,
            },
            signature,
            outer_hash.to_be_bytes::<32>(),
        )
=======
        std::schnorr::verify_signature(public_key, signature, outer_hash.to_be_bytes::<32>())
>>>>>>> 93cd323e
    }
    // docs:end:is-valid
}
// docs:end:contract<|MERGE_RESOLUTION|>--- conflicted
+++ resolved
@@ -45,19 +45,7 @@
         }
 
         // Verify signature using hardcoded public key
-<<<<<<< HEAD
-        schnorr::verify_signature(
-            std::embedded_curve_ops::EmbeddedCurvePoint {
-                x: public_key_x,
-                y: public_key_y,
-                is_infinite: false,
-            },
-            signature,
-            outer_hash.to_be_bytes::<32>(),
-        )
-=======
-        std::schnorr::verify_signature(public_key, signature, outer_hash.to_be_bytes::<32>())
->>>>>>> 93cd323e
+        schnorr::verify_signature(public_key, signature, outer_hash.to_be_bytes::<32>())
     }
     // docs:end:is-valid
 }
