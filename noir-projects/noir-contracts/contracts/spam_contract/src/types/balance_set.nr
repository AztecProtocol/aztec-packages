// This file is copied from the token contract.
<<<<<<< HEAD
use crate::types::token_note::OwnedNote;
=======
use dep::aztec::prelude::{
    NoteGetterOptions, NoteViewerOptions, NoteInterface, NullifiableNote, PrivateSet,
};
>>>>>>> a166203a
use dep::aztec::{
    context::{PrivateContext, UnconstrainedContext},
    note::note_emission::OuterNoteEmission,
    protocol_types::{constants::MAX_NOTE_HASH_READ_REQUESTS_PER_CALL, public_keys::NpkM},
<<<<<<< HEAD
=======
    note::note_emission::OuterNoteEmission,
>>>>>>> a166203a
};
use dep::aztec::prelude::{
    NoteGetterOptions, NoteInterface, NoteViewerOptions, NullifiableNote, PrivateSet,
};

pub struct BalanceSet<T, Context> {
    set: PrivateSet<T, Context>,
}

impl<T, Context> BalanceSet<T, Context> {
    pub fn new(context: Context, storage_slot: Field) -> Self {
        assert(storage_slot != 0, "Storage slot 0 not allowed. Storage slots must start from 1.");
        Self { set: PrivateSet::new(context, storage_slot) }
    }
}

impl<T> BalanceSet<T, UnconstrainedContext> {
    pub unconstrained fn balance_of<let T_SERIALIZED_LEN: u32>(self: Self) -> U128
    where
        T: NoteInterface<T_SERIALIZED_LEN> + NullifiableNote + OwnedNote,
    {
        self.balance_of_with_offset(0)
    }

    pub unconstrained fn balance_of_with_offset<let T_SERIALIZED_LEN: u32>(
        self: Self,
        offset: u32,
    ) -> U128
    where
        T: NoteInterface<T_SERIALIZED_LEN> + NullifiableNote + OwnedNote,
    {
        let mut balance = U128::from_integer(0);
        // docs:start:view_notes
        let mut options = NoteViewerOptions::new();
        let notes = self.set.view_notes(options.set_offset(offset));
        // docs:end:view_notes
        for i in 0..options.limit {
            if i < notes.len() {
                balance = balance + notes.get_unchecked(i).get_amount();
            }
        }
        if (notes.len() == options.limit) {
            balance = balance + self.balance_of_with_offset(offset + options.limit);
        }

        balance
    }
}

impl<T> BalanceSet<T, &mut PrivateContext> {
    pub fn add<let T_SERIALIZED_LEN: u32>(
        self: Self,
        owner_npk_m: NpkM,
        addend: U128,
    ) -> OuterNoteEmission<T>
    where
        T: NoteInterface<T_SERIALIZED_LEN> + NullifiableNote + OwnedNote + Eq,
    {
        if addend == U128::from_integer(0) {
            OuterNoteEmission::new(Option::none())
        } else {
            // We fetch the nullifier public key hash from the registry / from our PXE
            let mut addend_note = T::new(addend, owner_npk_m.hash());

            // docs:start:insert
            OuterNoteEmission::new(Option::some(self.set.insert(&mut addend_note)))
            // docs:end:insert
        }
    }

    pub fn sub<let T_SERIALIZED_LEN: u32>(
        self: Self,
        owner_npk_m: NpkM,
        amount: U128,
    ) -> OuterNoteEmission<T>
    where
        T: NoteInterface<T_SERIALIZED_LEN> + NullifiableNote + OwnedNote + Eq,
    {
        let subtracted = self.try_sub(amount, MAX_NOTE_HASH_READ_REQUESTS_PER_CALL);

        // try_sub may have substracted more or less than amount. We must ensure that we subtracted at least as much as
        // we needed, and then create a new note for the owner for the change (if any).
        assert(subtracted >= amount, "Balance too low");
        self.add(owner_npk_m, subtracted - amount)
    }

    // Attempts to remove 'target_amount' from the owner's balance. try_sub returns how much was actually subtracted
    // (i.e. the sum of the value of nullified notes), but this subtracted amount may be more or less than the target
    // amount.
    // This may seem odd, but is unfortunately unavoidable due to the number of notes available and their amounts being
    // unknown. What try_sub does is a best-effort attempt to consume as few notes as possible that add up to more than
    // `target_amount`.
    // The `max_notes` parameter is used to fine-tune the number of constraints created by this function. The gate count
    // scales relatively linearly with `max_notes`, but a lower `max_notes` parameter increases the likelihood of
    // `try_sub` subtracting an amount smaller than `target_amount`.
    pub fn try_sub<let T_SERIALIZED_LEN: u32>(
        self: Self,
        target_amount: U128,
        max_notes: u32,
    ) -> U128
    where
        T: NoteInterface<T_SERIALIZED_LEN> + NullifiableNote + OwnedNote + Eq,
    {
        // We are using a preprocessor here (filter applied in an unconstrained context) instead of a filter because
        // we do not need to prove correct execution of the preprocessor.
        // Because the `min_sum` notes is not constrained, users could choose to e.g. not call it. However, all this
        // might result in is simply higher DA costs due to more nullifiers being emitted. Since we don't care
        // about proving optimal note usage, we can save these constraints and make the circuit smaller.
        let options = NoteGetterOptions::with_preprocessor(preprocess_notes_min_sum, target_amount)
            .set_limit(max_notes);
        let notes = self.set.pop_notes(options);

        let mut subtracted = U128::from_integer(0);
        for i in 0..options.limit {
            if i < notes.len() {
                let note = notes.get_unchecked(i);
                subtracted = subtracted + note.get_amount();
            }
        }

        subtracted
    }
}

// Computes the partial sum of the notes array, stopping once 'min_sum' is reached. This can be used to minimize the
// number of notes read that add to some value, e.g. when transferring some amount of tokens.
// The preprocessor (a filter applied in an unconstrained context) does not check if total sum is larger or equal to
// 'min_sum' - all it does is remove extra notes if it does reach that value.
// Note that proper usage of this preprocessor requires for notes to be sorted in descending order.
pub fn preprocess_notes_min_sum<T, let T_SERIALIZED_LEN: u32>(
    notes: [Option<T>; MAX_NOTE_HASH_READ_REQUESTS_PER_CALL],
    min_sum: U128,
) -> [Option<T>; MAX_NOTE_HASH_READ_REQUESTS_PER_CALL]
where
    T: NoteInterface<T_SERIALIZED_LEN> + NullifiableNote + OwnedNote,
{
    let mut selected = [Option::none(); MAX_NOTE_HASH_READ_REQUESTS_PER_CALL];
    let mut sum = U128::from_integer(0);
    for i in 0..notes.len() {
        // Because we process notes in retrieved order, notes need to be sorted in descending amount order for this
        // filter to be useful. Consider a 'min_sum' of 4, and a set of notes with amounts [3, 2, 1, 1, 1, 1, 1]. If
        // sorted in descending order, the filter will only choose the notes with values 3 and 2, but if sorted in
        // ascending order it will choose 4 notes of value 1.
        if notes[i].is_some() & sum < min_sum {
            let note = notes[i].unwrap_unchecked();
            selected[i] = Option::some(note);
            sum = sum.add(note.get_amount());
        }
    }
    selected
}<|MERGE_RESOLUTION|>--- conflicted
+++ resolved
@@ -1,19 +1,12 @@
 // This file is copied from the token contract.
-<<<<<<< HEAD
-use crate::types::token_note::OwnedNote;
-=======
 use dep::aztec::prelude::{
     NoteGetterOptions, NoteViewerOptions, NoteInterface, NullifiableNote, PrivateSet,
 };
->>>>>>> a166203a
 use dep::aztec::{
     context::{PrivateContext, UnconstrainedContext},
     note::note_emission::OuterNoteEmission,
     protocol_types::{constants::MAX_NOTE_HASH_READ_REQUESTS_PER_CALL, public_keys::NpkM},
-<<<<<<< HEAD
-=======
     note::note_emission::OuterNoteEmission,
->>>>>>> a166203a
 };
 use dep::aztec::prelude::{
     NoteGetterOptions, NoteInterface, NoteViewerOptions, NullifiableNote, PrivateSet,
