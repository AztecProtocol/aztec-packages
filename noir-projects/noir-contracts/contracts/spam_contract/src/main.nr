mod types;

use dep::aztec::macros::aztec;

// A contract used for testing a random hodgepodge of small features from simulator and end-to-end tests.
#[aztec]
contract Spam {

    use dep::aztec::{
<<<<<<< HEAD
=======
        prelude::{Map, AztecAddress, PublicMutable},
>>>>>>> a166203a
        encrypted_logs::encrypted_note_emission::encode_and_encrypt_note_unconstrained,
        keys::getters::get_public_keys,
        macros::{functions::{internal, private, public}, storage::storage},
        prelude::{AztecAddress, Map, PublicMutable},
        protocol_types::{
<<<<<<< HEAD
            constants::{
                GENERATOR_INDEX__NOTE_NULLIFIER, MAX_NOTE_HASHES_PER_CALL, MAX_NULLIFIERS_PER_CALL,
                MAX_PUBLIC_DATA_UPDATE_REQUESTS_PER_CALL, MAX_PUBLIC_DATA_UPDATE_REQUESTS_PER_TX,
            },
            hash::poseidon2_hash_with_separator,
        },
=======
            hash::poseidon2_hash_with_separator,
            constants::{
                MAX_NOTE_HASHES_PER_CALL, MAX_NULLIFIERS_PER_CALL, GENERATOR_INDEX__NOTE_NULLIFIER,
                MAX_PUBLIC_DATA_UPDATE_REQUESTS_PER_TX, MAX_PUBLIC_DATA_UPDATE_REQUESTS_PER_CALL,
            },
        }, macros::{storage::storage, functions::{private, public, internal}},
>>>>>>> a166203a
    };

    use crate::types::{balance_set::BalanceSet, token_note::TokenNote};

    #[storage]
    struct Storage<Context> {
        balances: Map<AztecAddress, BalanceSet<TokenNote, Context>, Context>,
        public_balances: Map<Field, PublicMutable<U128, Context>, Context>,
    }

    #[private]
    fn spam(nullifier_seed: Field, nullifier_count: u32, call_public: bool) {
        let caller = context.msg_sender();
        let caller_keys = get_public_keys(caller);
        let amount = U128::from_integer(1);

        for _ in 0..MAX_NOTE_HASHES_PER_CALL {
            storage.balances.at(caller).add(caller_keys.npk_m, U128::from_integer(amount)).emit(
                encode_and_encrypt_note_unconstrained(
                    &mut context,
                    caller_keys.ovpk_m,
                    caller_keys.ivpk_m,
                    caller,
                ),
            );
        }

        for i in 0..MAX_NULLIFIERS_PER_CALL {
            if (i < nullifier_count) {
                context.push_nullifier(poseidon2_hash_with_separator(
                    [nullifier_seed, i as Field],
                    GENERATOR_INDEX__NOTE_NULLIFIER as Field,
                ));
            }
        }

        if (call_public) {
            Spam::at(context.this_address())
                .public_spam(0, MAX_PUBLIC_DATA_UPDATE_REQUESTS_PER_CALL)
                .enqueue(&mut context);
            Spam::at(context.this_address())
                .public_spam(
                    MAX_PUBLIC_DATA_UPDATE_REQUESTS_PER_CALL,
                    MAX_PUBLIC_DATA_UPDATE_REQUESTS_PER_TX,
                )
                .enqueue(&mut context);
        }
    }

    #[public]
    #[internal]
    fn public_spam(start: u32, end: u32) {
        let one = U128::from_integer(1);
        for i in start..end {
            let prev = storage.public_balances.at(i as Field).read();
            storage.public_balances.at(i as Field).write(prev + one);
        }
    }
}<|MERGE_RESOLUTION|>--- conflicted
+++ resolved
@@ -7,30 +7,18 @@
 contract Spam {
 
     use dep::aztec::{
-<<<<<<< HEAD
-=======
         prelude::{Map, AztecAddress, PublicMutable},
->>>>>>> a166203a
         encrypted_logs::encrypted_note_emission::encode_and_encrypt_note_unconstrained,
         keys::getters::get_public_keys,
         macros::{functions::{internal, private, public}, storage::storage},
         prelude::{AztecAddress, Map, PublicMutable},
         protocol_types::{
-<<<<<<< HEAD
-            constants::{
-                GENERATOR_INDEX__NOTE_NULLIFIER, MAX_NOTE_HASHES_PER_CALL, MAX_NULLIFIERS_PER_CALL,
-                MAX_PUBLIC_DATA_UPDATE_REQUESTS_PER_CALL, MAX_PUBLIC_DATA_UPDATE_REQUESTS_PER_TX,
-            },
-            hash::poseidon2_hash_with_separator,
-        },
-=======
             hash::poseidon2_hash_with_separator,
             constants::{
                 MAX_NOTE_HASHES_PER_CALL, MAX_NULLIFIERS_PER_CALL, GENERATOR_INDEX__NOTE_NULLIFIER,
                 MAX_PUBLIC_DATA_UPDATE_REQUESTS_PER_TX, MAX_PUBLIC_DATA_UPDATE_REQUESTS_PER_CALL,
             },
         }, macros::{storage::storage, functions::{private, public, internal}},
->>>>>>> a166203a
     };
 
     use crate::types::{balance_set::BalanceSet, token_note::TokenNote};
