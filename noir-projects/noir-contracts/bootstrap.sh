#!/usr/bin/env bash
# Some notes if you have to work on this script.
# - First of all, I'm sorry. It's a beautiful script but it's no fun to debug. I got carried away.
# - You can enable BUILD_SYSTEM_DEBUG=1 but the output is quite verbose that it's not much use by default.
# - This flag however, isn't carried into exported functions. You need to do "set -x" in those functions manually.
# - You can call ./bootstrap.sh compile <contract names> to compile and process select contracts.
# - You can disable further parallelism by setting passing 1 as arg to 'parallelise' and with PARALLELISM=1.
# - The exported functions called by parallel must enable their own flags at the start e.g. set -euo pipefail
# - The exported functions are using stdin/stdout, so be very careful about what's printed where.
# - The exported functions need to have external variables they require, to have been exported first.
# - You can't export bash arrays or maps to be used by external functions, only strings.
# - If you want to echo something, send it to stderr e.g. echo_stderr "My debug"
# - If you call another script, be sure it also doesn't output something you don't want.
# - Local assignments with sub-shells don't propagate errors e.g. local capture=$(false). Declare locals separately.
# - Just ask me (charlie) for guidance if you're suffering.
# - I remain convinced we don't need node for these kinds of things, and we can be more performant/expressive with bash.
# - We could perhaps make it less tricky to work with by leveraging more tempfiles and less stdin/stdout.
source $(git rev-parse --show-toplevel)/ci3/source_bootstrap

cmd=${1:-}

export RAYON_NUM_THREADS=${RAYON_NUM_THREADS:-16}
export HARDWARE_CONCURRENCY=${HARDWARE_CONCURRENCY:-16}
export PLATFORM_TAG=any

export BB=${BB:-../../barretenberg/cpp/build/bin/bb}
export NARGO=${NARGO:-../../noir/noir-repo/target/release/nargo}
export TRANSPILER=${TRANSPILER:-../../avm-transpiler/target/release/avm-transpiler}
export BB_HASH=$(cache_content_hash ../../barretenberg/cpp/.rebuild_patterns)

export tmp_dir=./target/tmp

# Create our tmp working directory, ensure it's removed on exit.
function on_exit {
  rm -rf $tmp_dir
  rm -f joblog.txt
}
trap on_exit EXIT
mkdir -p $tmp_dir

# Set common flags for parallel.
export PARALLEL_FLAGS="-j${PARALLELISM:-16} --halt now,fail=1 --memsuspend $(memsuspend_limit)"

# This computes a vk and adds it to the input function json if it's private, else returns same input.
# stdin has the function json.
# stdout receives the function json with the vk added (if private).
# The function is exported and called by a sub-shell in parallel, so we must "set -eu" etc..
# If debugging, a set -x at the start can help.
function process_function {
  set -euo pipefail
  local func name bytecode_b64 hash vk

  contract_hash=$1
  # Read the function json.
  func="$(cat)"
  name=$(echo "$func" | jq -r '.name')

  # Check if the function is neither public nor unconstrained.
  # TODO: Why do we need to gen keys for functions that are not marked private?
  # We allow the jq call to error (set +e) because it returns an error code if the result is false.
  # We then differentiate between a real error, and the result being false.
  set +e
  make_vk=$(echo "$func" | jq -e '(.custom_attributes | index("public") == null) and (.is_unconstrained == false)')
  if [ $? -ne 0 ] && [ "$make_vk" != "false" ]; then
    echo_stderr "Failed to check function $name is neither public nor unconstrained."
    exit 1
  fi
  set -e

  if [ "$make_vk" == "true" ]; then
    # It's a private function.
    # Build hash, check if in cache.
    # If it's in the cache it's extracted to $tmp_dir/$hash
    bytecode_b64=$(echo "$func" | jq -r '.bytecode')
    hash=$((echo "$BB_HASH"; echo "$bytecode_b64") | sha256sum | tr -d ' -')

    if ! cache_download vk-$hash.tar.gz &> /dev/null; then
      # It's not in the cache. Generate the vk file and upload it to the cache.
      echo_stderr "Generating vk for function: $name..."
<<<<<<< HEAD
      # Bb outputs to output_dir/vk by default
      mkdir -p $tmp_dir/$hash-dir
      echo "$bytecode_b64" | base64 -d | gunzip | $BB write_vk --scheme client_ivc --verifier_type standalone -b - -o $tmp_dir/$hash-dir -v
      mv $tmp_dir/$hash-dir/vk $tmp_dir/$hash
=======
      local outdir=$(mktemp -d -p $tmp_dir)
      echo "$bytecode_b64" | base64 -d | gunzip | $BB write_vk --scheme client_ivc -b - -o $outdir -v
      mv $outdir/vk $tmp_dir/$hash
>>>>>>> 181d6e08
      cache_upload vk-$hash.tar.gz $tmp_dir/$hash
    fi

    # Return (echo) json containing the base64 encoded verification key.
    vk=$(cat $tmp_dir/$hash | base64 -w 0)
    echo "$func" | jq -c --arg vk "$vk" '. + {verification_key: $vk}'
  else
    # Not a private function. Return the original function json.
    echo "$func"
  fi
}
export -f process_function

# Compute hash for a given contract.
function get_contract_hash {
  cache_content_hash \
    ../../noir/.rebuild_patterns \
    ../../avm-transpiler/.rebuild_patterns \
    "^noir-projects/noir-contracts/contracts/$1/" \
    "^noir-projects/aztec-nr/" \
    "^noir-projects/noir-protocol-circuits/crates/types/"
}
export -f get_contract_hash

# This compiles a noir contract, transpile's public functions, and generates vk's for private functions.
# $1 is the input package name, and on exit it's fully processed json artifact is in the target dir.
# The function is exported and called by a sub-shell in parallel, so we must "set -eu" etc..
function compile {
  set -euo pipefail
  local contract_name contract_hash

  local contract=$1
  # Calculate filename because nargo...
  contract_name=$(cat contracts/$1/src/main.nr | awk '/^contract / { print $2 } /^pub contract / { print $3 }')
  local filename="$contract-$contract_name.json"
  local json_path="./target/$filename"
  contract_hash=$(get_contract_hash $contract)
  if ! cache_download contract-$contract_hash.tar.gz; then
    if [ "${VERBOSE:-0}" -eq 0 ]; then
      local args="--silence-warnings"
    fi
    $NARGO compile ${args:-} --package $contract --inliner-aggressiveness 0
    $TRANSPILER $json_path $json_path
    cache_upload contract-$contract_hash.tar.gz $json_path
  fi

  # Pipe each contract function, one per line (jq -c), into parallel calls of process_function.
  # The returned jsons from process_function are converted back to a json array in the second jq -s call.
  # When slurping (-s) in the last jq, we get an array of two elements:
  # .[0] is the original json (at $json_path)
  # .[1] is the updated functions on stdin (-)
  # * merges their fields.
  jq -c '.functions[]' $json_path | \
    parallel $PARALLEL_FLAGS --keep-order -N1 --block 8M --pipe process_function $contract_hash | \
    jq -s '{functions: .}' | jq -s '.[0] * {functions: .[1].functions}' $json_path - > $tmp_dir/$filename
  mv $tmp_dir/$filename $json_path
}
export -f compile

# If given an argument, it's the contract to compile.
# Otherwise parse out all relevant contracts from the root Nargo.toml and process them in parallel.
function build {
  echo_stderr "Compiling contracts (bb-hash: $BB_HASH)..."
  if [ "$#" -eq 0 ]; then
    rm -rf target
    mkdir -p $tmp_dir
    local contracts=$(grep -oP '(?<=contracts/)[^"]+' Nargo.toml)
  else
    local contracts="$@"
  fi
  set +e
  parallel $PARALLEL_FLAGS --joblog joblog.txt -v --line-buffer --tag compile {} ::: ${contracts[@]}
  code=$?
  cat joblog.txt
  return $code
}

function test_cmds {
  local -A cache
  i=0
  $NARGO test --list-tests --silence-warnings | sort | while read -r package test; do
    port=$((45730 + (i++ % ${NUM_TXES:-1})))
    [ -z "${cache[$package]:-}" ] && cache[$package]=$(get_contract_hash $package)
    echo "${cache[$package]} noir-projects/scripts/run_test.sh noir-contracts $package $test $port"
  done
}

function test {
  # Starting txe servers with incrementing port numbers.
  export NUM_TXES=8
  trap 'kill $(jobs -p) &>/dev/null || true' EXIT
  for i in $(seq 0 $((NUM_TXES-1))); do
    (cd $root/yarn-project/txe && LOG_LEVEL=silent TXE_PORT=$((45730 + i)) yarn start) >/dev/null &
  done
  echo "Waiting for TXE's to start..."
  for i in $(seq 0 $((NUM_TXES-1))); do
      while ! nc -z 127.0.0.1 $((45730 + i)) &>/dev/null; do sleep 1; done
  done

  export NARGO_FOREIGN_CALL_TIMEOUT=300000
  test_cmds | filter_test_cmds | parallelise
}

case "$cmd" in
  "clean")
    git clean -fdx
    ;;
  "clean-keys")
    for artifact in target/*.json; do
      echo_stderr "Scrubbing vk from $artifact..."
      jq '.functions |= map(del(.verification_key))' "$artifact" > "${artifact}.tmp"
      mv "${artifact}.tmp" "$artifact"
    done
    ;;
  ""|"fast"|"full")
    build
    ;;
  "ci")
    build
    test
    ;;
  "compile")
    shift
    VERBOSE=${VERBOSE:-1} build "$@"
    ;;
  test|test_cmds)
    $cmd
    ;;
  *)
    echo_stderr "Unknown command: $cmd"
    exit 1
esac<|MERGE_RESOLUTION|>--- conflicted
+++ resolved
@@ -77,16 +77,11 @@
     if ! cache_download vk-$hash.tar.gz &> /dev/null; then
       # It's not in the cache. Generate the vk file and upload it to the cache.
       echo_stderr "Generating vk for function: $name..."
-<<<<<<< HEAD
-      # Bb outputs to output_dir/vk by default
-      mkdir -p $tmp_dir/$hash-dir
-      echo "$bytecode_b64" | base64 -d | gunzip | $BB write_vk --scheme client_ivc --verifier_type standalone -b - -o $tmp_dir/$hash-dir -v
-      mv $tmp_dir/$hash-dir/vk $tmp_dir/$hash
-=======
+
       local outdir=$(mktemp -d -p $tmp_dir)
-      echo "$bytecode_b64" | base64 -d | gunzip | $BB write_vk --scheme client_ivc -b - -o $outdir -v
+      echo "$bytecode_b64" | base64 -d | gunzip | $BB write_vk --scheme client_ivc --verifier_type standalone -b - -o $outdir -v
       mv $outdir/vk $tmp_dir/$hash
->>>>>>> 181d6e08
+
       cache_upload vk-$hash.tar.gz $tmp_dir/$hash
     fi
 
