#!/usr/bin/env bash
# Some notes if you have to work on this script.
# - First of all, I'm sorry. It's a beautiful script but it's no fun to debug. I got carried away.
# - You can enable BUILD_SYSTEM_DEBUG=1 but the output is quite verbose that it's not much use by default.
# - This flag however, isn't carried into exported functions. You need to do "set -x" in those functions manually.
# - You can call ./bootstrap.sh compile <package name> to compile and process a single contract.
# - You can disable further parallelism by setting passing 1 as arg to 'parallelise'.
# - The exported functions called by parallel must enable their own flags at the start e.g. set -euo pipefail
# - The exported functions are using stdin/stdout, so be very careful about what's printed where.
# - The exported functions need to have external variables they require, to have been exported first.
# - You can't export bash arrays or maps to be used by external functions, only strings.
# - If you want to echo something, send it to stderr e.g. echo_stderr "My debug"
# - If you call another script, be sure it also doesn't output something you don't want.
# - Note calls to cache scripts swallow everything with &> /dev/null.
# - Local assignments with subshells don't propagate errors e.g. local capture=$(false). Declare locals separately.
# - Just ask me (charlie) for guidance if you're suffering.
# - I remain convinced we don't need node for these kinds of things, and we can be more performant/expressive with bash.
# - We could perhaps make it less tricky to work with by leveraging more tempfiles and less stdin/stdout.
source $(git rev-parse --show-toplevel)/ci3/source_bootstrap

cmd=${1:-}
test_flag=noir-contracts-test-$(cache_content_hash "^noir-projects/noir-contracts")

export RAYON_NUM_THREADS=${RAYON_NUM_THREADS:-16}
export HARDWARE_CONCURRENCY=${HARDWARE_CONCURRENCY:-16}
export PLATFORM_TAG=any

export BB=${BB:-../../barretenberg/cpp/build/bin/bb}
export NARGO=${NARGO:-../../noir/noir-repo/target/release/nargo}
export TRANSPILER=${TRANSPILER:-../../avm-transpiler/target/release/avm-transpiler}
export BB_HASH=$(cache_content_hash ../../barretenberg/cpp/.rebuild_patterns)

export tmp_dir=./target/tmp

# Create our tmp working directory, ensure it's removed on exit.
function on_exit() {
  rm -rf $tmp_dir
  rm -f joblog.txt
}
trap on_exit EXIT
mkdir -p $tmp_dir

# Set common flags for parallel.
export PARALLEL_FLAGS="-j${PARALLELISM:-16} --halt now,fail=1 --memsuspend ${MEMSUSPEND:-64G}"

# This computes a vk and adds it to the input function json if it's private, else returns same input.
# stdin has the function json.
# stdout receives the function json with the vk added (if private).
# The function is exported and called by a sub-shell in parallel, so we must "set -eu" etc..
# If debugging, a set -x at the start can help.
function process_function() {
  set -euo pipefail
  local func name bytecode_b64 hash vk

  # Read the function json.
  func="$(cat)"
  name=$(echo "$func" | jq -r '.name')
  bytecode_b64=$(echo "$func" | jq -r '.bytecode')
  # echo "Processing function $name..." >&2

  # Check if the function is neither public nor unconstrained.
  # We allow the jq call to error (set +e) because it returns an error code if the result is false.
  # We then differentiate between a real error, and the result being false.
  set +e
  make_vk=$(echo "$func" | jq -e '(.custom_attributes | index("public") == null) and (.is_unconstrained == false)')
  if [ $? -ne 0 ] && [ "$make_vk" != "false" ]; then
    echo_stderr "Failed to check function $name is neither public nor unconstrained."
    exit 1
  fi
  set -e

  if [ "$make_vk" == "true" ]; then
    # It's a private function.
    # Build hash, check if in cache.
    # If it's in the cache it's extracted to $tmp_dir/$hash
    hash=$((echo "$BB_HASH"; echo "$bytecode_b64") | sha256sum | tr -d ' -')
    if ! cache_download vk-$hash.tar.gz; then
      # It's not in the cache. Generate the vk file and upload it to the cache.
      echo_stderr "Generating vk for function: $name..."
      echo "$bytecode_b64" | base64 -d | gunzip | $BB write_vk_for_ivc -b - -o $tmp_dir/$hash 2>/dev/null
      cache_upload vk-$hash.tar.gz $tmp_dir/$hash
    fi

    # Return (echo) json containing the base64 encoded verification key.
    vk=$(cat $tmp_dir/$hash | base64 -w 0)
    echo "$func" | jq -c --arg vk "$vk" '. + {verification_key: $vk}'
  else
    # Not a private function. Return the original function json.
    echo "$func"
  fi
}
export -f process_function

# Compute hash for a given contract.
function get_contract_hash {
  cache_content_hash \
    ../../noir/.rebuild_patterns \
    ../../avm-transpiler/.rebuild_patterns \
    "^noir-projects/noir-contracts/contracts/$1/" \
    "^noir-projects/aztec-nr/"
}
export -f get_contract_hash

# This compiles a noir contract, transpile's public functions, and generates vk's for private functions.
# $1 is the input package name, and on exit it's fully processed json artifact is in the target dir.
# The function is exported and called by a sub-shell in parallel, so we must "set -eu" etc..
function compile {
  set -euo pipefail
  local contract_name contract_hash

  local contract=$1
  # Calculate filename because nargo...
  contract_name=$(cat contracts/$1/src/main.nr | awk '/^contract / { print $2 }')
  local filename="$contract-$contract_name.json"
  local json_path="./target/$filename"
  contract_hash=$(get_contract_hash $contract)
  if ! cache_download contract-$contract_hash.tar.gz; then
<<<<<<< HEAD
    [ "${CI:-0}" -eq 1 ] && local args="--silence-warnings"
=======
    if [ "${VERBOSE:-0}" -eq 0 ]; then
      local args="--silence-warnings"
    fi
>>>>>>> b939b879
    $NARGO compile ${args:-} --package $contract --inliner-aggressiveness 0
    $TRANSPILER $json_path $json_path
    cache_upload contract-$contract_hash.tar.gz $json_path
  fi

  # Pipe each contract function, one per line (jq -c), into parallel calls of process_function.
  # The returned jsons from process_function are converted back to a json array in the second jq -s call.
  # When slurping (-s) in the last jq, we get an array of two elements:
  # .[0] is the original json (at $json_path)
  # .[1] is the updated functions on stdin (-)
  # * merges their fields.
  jq -c '.functions[]' $json_path | \
    parallel $PARALLEL_FLAGS --keep-order -N1 --block 8M --pipe process_function | \
    jq -s '{functions: .}' | jq -s '.[0] * {functions: .[1].functions}' $json_path - > $tmp_dir/$filename
  mv $tmp_dir/$filename $json_path
}
export -f compile

# If given an argument, it's the contract to compile.
# Otherwise parse out all relevant contracts from the root Nargo.toml and process them in parallel.
function build {
  set +e
  echo_stderr "Compiling contracts (bb-hash: $BB_HASH)..."
  grep -oP '(?<=contracts/)[^"]+' Nargo.toml | \
    parallel $PARALLEL_FLAGS --joblog joblog.txt -v --line-buffer --tag compile {}
  code=$?
  cat joblog.txt
  return $code

  # For testing. Small parallel case.
  # echo -e "uniswap_contract\ncontract_class_registerer_contract" | parallel --joblog joblog.txt -v --line-buffer --tag --halt now,fail=1 compile {}
}

function test_cmds {
  local -A cache
  i=0
  $NARGO test --list-tests --silence-warnings | sort | while read -r package test; do
    port=$((45730 + (i++ % ${NUM_TXES:-1})))
    [ -z "${cache[$package]:-}" ] && cache[$package]=$(get_contract_hash $package)
    echo "${cache[$package]} noir-projects/scripts/run_test.sh noir-contracts $package $test $port"
  done
}

function test {
  # Starting txe servers with incrementing port numbers.
  NUM_TXES=8
  trap 'kill $(jobs -p) &>/dev/null || true' EXIT
  for i in $(seq 0 $((NUM_TXES-1))); do
    (cd $root/yarn-project/txe && LOG_LEVEL=silent TXE_PORT=$((45730 + i)) yarn start) &>/dev/null &
  done
  echo "Waiting for TXE's to start..."
  for i in $(seq 0 $((NUM_TXES-1))); do
      while ! nc -z 127.0.0.1 $((45730 + i)) &>/dev/null; do sleep 1; done
  done

  export NARGO_FOREIGN_CALL_TIMEOUT=300000
  test_cmds | parallelise
}

case "$cmd" in
  "clean")
    git clean -fdx
    ;;
  "clean-keys")
    for artifact in target/*.json; do
      echo_stderr "Scrubbing vk from $artifact..."
      jq '.functions |= map(del(.verification_key))' "$artifact" > "${artifact}.tmp"
      mv "${artifact}.tmp" "$artifact"
    done
    ;;
  ""|"fast"|"full")
    build
    ;;
  "ci")
    build
    test
    ;;
  "compile")
    shift
    VERBOSE=1 compile $1
    ;;
  "test")
    test
    ;;
  "test-cmds")
    test_cmds
    ;;
  *)
    echo_stderr "Unknown command: $cmd"
    exit 1
esac<|MERGE_RESOLUTION|>--- conflicted
+++ resolved
@@ -115,13 +115,9 @@
   local json_path="./target/$filename"
   contract_hash=$(get_contract_hash $contract)
   if ! cache_download contract-$contract_hash.tar.gz; then
-<<<<<<< HEAD
-    [ "${CI:-0}" -eq 1 ] && local args="--silence-warnings"
-=======
     if [ "${VERBOSE:-0}" -eq 0 ]; then
       local args="--silence-warnings"
     fi
->>>>>>> b939b879
     $NARGO compile ${args:-} --package $contract --inliner-aggressiveness 0
     $TRANSPILER $json_path $json_path
     cache_upload contract-$contract_hash.tar.gz $json_path
