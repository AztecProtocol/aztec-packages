--- conflicted
+++ resolved
@@ -1,16 +1,12 @@
 use dep::mock_types::{
-<<<<<<< HEAD
-    PrivateKernelPublicInputs, KernelPublicInputs, MAX_COMMITMENT_READ_REQUESTS_PER_TX,
-    CLIENT_IVC_VERIFICATION_KEY_LENGTH_IN_FIELDS, PROOF_TYPE_PG
-=======
-    KernelPublicInputs, MAX_COMMITMENT_READ_REQUESTS_PER_TX, PrivateKernelPublicInputs,
->>>>>>> 80f9cc47
+    CLIENT_IVC_VERIFICATION_KEY_LENGTH_IN_FIELDS, KernelPublicInputs,
+    MAX_COMMITMENT_READ_REQUESTS_PER_TX, PrivateKernelPublicInputs, PROOF_TYPE_PG,
 };
 
 // The tail kernel finishes the client IVC chain exposing the final public inputs with no remaining calls or unfulfilled read requests.
 fn main(
     prev_kernel_public_inputs: call_data(0) PrivateKernelPublicInputs,
-    kernel_vk: [Field; CLIENT_IVC_VERIFICATION_KEY_LENGTH_IN_FIELDS]
+    kernel_vk: [Field; CLIENT_IVC_VERIFICATION_KEY_LENGTH_IN_FIELDS],
 ) -> pub KernelPublicInputs {
     std::verify_proof_with_type(kernel_vk, [], [], 0, PROOF_TYPE_PG);
 
