--- conflicted
+++ resolved
@@ -61,12 +61,8 @@
 ./bootstrap.sh aztec3_circuits_abis_tests
 ./scripts/run_tests_local wasm aztec3_circuits_abis_tests
 ```
-<<<<<<< HEAD
-
-> Note: to run wasm tests you must first follow the [instructions here](https://docs.wasmtime.dev/cli-install.html) to install `wasmtime`.
-=======
+
 > _Note:_ to run wasm tests you must first follow the [instructions here](https://docs.wasmtime.dev/cli-install.html) to install `wasmtime`.
->>>>>>> d6752685
 
 You can choose which tests will run via a gtest filter. This one below runs only tests that _omit_ the string '.circuit':
 
