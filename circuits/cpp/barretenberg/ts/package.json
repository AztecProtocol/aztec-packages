--- conflicted
+++ resolved
@@ -9,15 +9,10 @@
     "displayName": "bb.js",
     "tsconfig": "./tsconfig.json"
   },
-<<<<<<< HEAD
-  "main": "./dest/index.js",
-  "bin": "./dest/node/main.js",
-=======
   "main": "./dest/node/index.js",
   "bin": {
     "bb": "dest/node/main.js"
   },
->>>>>>> 03b4cf67
   "files": [
     "src/",
     "dest/",
