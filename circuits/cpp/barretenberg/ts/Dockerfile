--- conflicted
+++ resolved
@@ -10,10 +10,5 @@
 COPY .yarnrc.yml .yarnrc.yml
 RUN yarn --immutable
 COPY . .
-<<<<<<< HEAD
-ENV DOCKER_ENV=true
-RUN yarn formatting && yarn build:ts:browser && yarn build:ts:node
-=======
 RUN yarn formatting && yarn build:ts
->>>>>>> bc8bc7d9
 CMD ["yarn", "test"]