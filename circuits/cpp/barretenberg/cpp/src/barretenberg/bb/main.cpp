--- conflicted
+++ resolved
@@ -69,10 +69,6 @@
  * - Filesystem: The proof is written to the path specified by outputPath
  *
  * @param bytecodePath Path to the file containing the serialized circuit
-<<<<<<< HEAD
- * @param provingKeyPath Path to the file containing the provingKey
-=======
->>>>>>> 669c19e4
  * @param witnessPath Path to the file containing the serialized witness
  * @param recursive Whether to use recursive proof generation of non-recursive
  * @param outputPath Path to write the proof to
@@ -126,17 +122,10 @@
  * @param proof_path Path to the file containing the serialized proof
  * @param recursive Whether to use recursive proof generation of non-recursive
  * @param vk_path Path to the file containing the serialized verification key
-<<<<<<< HEAD
- * @return true
- * @return false
- */
-void verify(const std::string& proof_path, bool recursive, const std::string& vk_path)
-=======
  * @return true If the proof is valid
  * @return false If the proof is invalid
  */
 bool verify(const std::string& proof_path, bool recursive, const std::string& vk_path)
->>>>>>> 669c19e4
 {
     auto acir_composer = new acir_proofs::AcirComposer(MAX_CIRCUIT_SIZE, verbose);
     auto vk_data = from_buffer<plonk::verification_key_data>(read_file(vk_path));
@@ -144,10 +133,7 @@
     auto verified = acir_composer->verify_proof(read_file(proof_path), recursive);
 
     std::cout << verified << std::endl;
-<<<<<<< HEAD
-=======
     return verified;
->>>>>>> 669c19e4
 }
 
 /**
@@ -175,41 +161,6 @@
 }
 
 /**
-<<<<<<< HEAD
- * @brief Writes a verification and proving key for an ACIR circuit to a file
- *
- * Why is this needed?
- * Generally we want to save the proving key, so that we can create proofs without having to recompute the proving key.
- * and so that verification procedures are not slow.
- *
- *
- *
- * Communication:
- * - We do not write anything to stdout because proving key can be very large
- * - Filesystem: The verification key and proving key are written to the path specified by outputPkPath and outputVkPath
- *
- * @param bytecodePath Path to the file containing the serialized circuit
- * @param outputVkPath Path to write the verification key to
- * @param outputPkPath Path to write the proving key to
- */
-void writeKeys(const std::string& bytecodePath, const std::string& outputVkPath, const std::string& outputPkPath)
-{
-    auto acir_composer = new acir_proofs::AcirComposer(MAX_CIRCUIT_SIZE, verbose);
-    auto constraint_system = get_constraint_system(bytecodePath);
-    auto pk = acir_composer->init_proving_key(srs::get_crs_factory(), constraint_system);
-    auto vk = acir_composer->init_verification_key();
-    auto serialized_pk = to_buffer(*pk);
-    auto serialized_vk = to_buffer(*vk);
-    write_file(outputVkPath, serialized_vk);
-    write_file(outputPkPath, serialized_pk);
-
-    info("vk written to: ", outputVkPath);
-    info("pk written to: ", outputPkPath);
-}
-
-/**
-=======
->>>>>>> 669c19e4
  * @brief Writes a Solidity verifier contract for an ACIR circuit to a file
  *
  * Communication:
