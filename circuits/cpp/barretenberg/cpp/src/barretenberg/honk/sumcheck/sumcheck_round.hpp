--- conflicted
+++ resolved
@@ -280,15 +280,8 @@
     FF compute_next_target_sum(barretenberg::Univariate<FF, MAX_RANDOM_RELATION_LENGTH>& univariate,
                                FF& round_challenge)
     {
-<<<<<<< HEAD
-=======
-        // IMPROVEMENT(Cody): Use barycentric static method, maybe implement evaluation as member
-        // function on Univariate.
-        auto barycentric = barretenberg::BarycentricData<FF, MAX_RANDOM_RELATION_LENGTH, MAX_RANDOM_RELATION_LENGTH>();
->>>>>>> a2125f76
         // Evaluate T^{l}(u_{l})
         target_total_sum = univariate.evaluate(round_challenge);
-
         return target_total_sum;
     }
 
