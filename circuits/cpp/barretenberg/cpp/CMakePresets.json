--- conflicted
+++ resolved
@@ -75,11 +75,7 @@
       "name": "bench",
       "displayName": "Build benchmarks",
       "description": "Build default preset but with a special benchmark directory",
-<<<<<<< HEAD
-      "inherits": "clang15",
-=======
-      "inherits": "clang16",
->>>>>>> b74055e0
+      "inherits": "clang16",
       "binaryDir": "build-bench"
     },
     {
