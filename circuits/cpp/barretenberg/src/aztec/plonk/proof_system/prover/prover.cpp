--- conflicted
+++ resolved
@@ -86,171 +86,169 @@
     }
 }
 
-<<<<<<< HEAD
-template <typename settings> void ProverBase<settings>::compute_permutation_grand_product_coefficients()
-{
-    polynomial& z_fft = key->z_fft;
-
-    fr alpha = fr::serialize_from_buffer(transcript.get_challenge("alpha").begin());
-    fr neg_alpha = -alpha;
-    fr alpha_squared = alpha.sqr();
-    fr beta = fr::serialize_from_buffer(transcript.get_challenge("beta").begin());
-    fr gamma = fr::serialize_from_buffer(transcript.get_challenge("beta", 1).begin());
-
-    // Our permutation check boils down to two 'grand product' arguments,
-    // that we represent with a single polynomial Z(X).
-    // We want to test that Z(X) has been constructed correctly.
-    // When evaluated at elements of w \in H, the numerator of Z(w) will equal the
-    // identity permutation grand product, and the denominator will equal the copy permutation grand product.
-
-    // The identity that we need to evaluate is: Z(X.w).(permutation grand product) = Z(X).(identity grand product)
-    // i.e. The next element of Z is equal to the current element of Z, multiplied by (identity grand product) /
-    // (permutation grand product)
-
-    // This method computes `Z(X).(identity grand product).{alpha}`.
-    // The random `alpha` is there to ensure our grand product polynomial identity is linearly independent from the
-    // other polynomial identities that we are going to roll into the quotient polynomial T(X).
-
-    // Specifically, we want to compute:
-    // (w_l(X) + \beta.sigma1(X) + \gamma).(w_r(X) + \beta.sigma2(X) + \gamma).(w_o(X) + \beta.sigma3(X) +
-    // \gamma).Z(X).alpha Once we divide by the vanishing polynomial, this will be a degree 3n polynomial.
-
-    // Multiply Z(X) by \alpha^2 when performing fft transform - we get this for free if we roll \alpha^2 into the
-    // multiplicative generator
-    z_fft.coset_fft_with_constant(key->large_domain, alpha);
-
-    // We actually want Z(X.w) as well as Z(X)! But that's easy to get. z_fft contains Z(X) evaluated at the 4n'th roots
-    // of unity. So z_fft(i) = Z(w^{i/4}) i.e. z_fft(i + 4) = Z(w^{i/4}.w)
-    // => if virtual term 'foo' contains a 4n fft of Z(X.w), then z_fft(i + 4) = foo(i)
-    // So all we need to do, to get Z(X.w) is to offset indexes to z_fft by 4.
-    // If `i >= 4n  4`, we need to wrap around to the start - so just append the 4 starting elements to the end of z_fft
-    z_fft.add_lagrange_base_coefficient(z_fft[0]);
-    z_fft.add_lagrange_base_coefficient(z_fft[1]);
-    z_fft.add_lagrange_base_coefficient(z_fft[2]);
-    z_fft.add_lagrange_base_coefficient(z_fft[3]);
-
-    std::array<fr*, settings::program_width> wire_ffts;
-    std::array<fr*, settings::program_width> sigma_ffts;
-
-    for (size_t i = 0; i < settings::program_width; ++i) {
-        wire_ffts[i] = &key->wire_ffts.at("w_" + std::to_string(i + 1) + "_fft")[0];
-        sigma_ffts[i] = &key->permutation_selector_ffts.at("sigma_" + std::to_string(i + 1) + "_fft")[0];
-    }
-
-    const polynomial& l_1 = key->lagrange_1;
-
-    // compute our public input component
-    std::vector<barretenberg::fr> public_inputs =
-        barretenberg::fr::from_buffer(transcript.get_element("public_inputs"));
-
-    fr public_input_delta =
-        compute_public_input_delta<barretenberg::fr>(public_inputs, beta, gamma, key->small_domain.root);
-    public_input_delta *= alpha;
-
-    polynomial& quotient_large = key->quotient_large;
-    // Step 4: Set the quotient polynomial to be equal to
-    // (w_l(X) + \beta.sigma1(X) + \gamma).(w_r(X) + \beta.sigma2(X) + \gamma).(w_o(X) + \beta.sigma3(X) +
-    // \gamma).Z(X).alpha
-#ifndef NO_MULTITHREADING
-#pragma omp parallel for
-#endif
-    for (size_t j = 0; j < key->large_domain.num_threads; ++j) {
-        const size_t start = j * key->large_domain.thread_size;
-        const size_t end = (j + 1) * key->large_domain.thread_size;
-
-        fr work_root = key->large_domain.root.pow(static_cast<uint64_t>(j * key->large_domain.thread_size));
-        work_root *= key->small_domain.generator;
-        // work_root *= fr::coset_generator(0);
-        work_root *= beta;
-
-        fr wire_plus_gamma;
-        fr T0;
-        fr denominator;
-        fr numerator;
-        for (size_t i = start; i < end; ++i) {
-            wire_plus_gamma = gamma + wire_ffts[0][i];
-
-            // Numerator computation
-            numerator = work_root + wire_plus_gamma;
-
-            // Denominator computation
-            denominator = sigma_ffts[0][i] * beta;
-            denominator += wire_plus_gamma;
-
-            for (size_t k = 1; k < settings::program_width; ++k) {
-                wire_plus_gamma = gamma + wire_ffts[k][i];
-                T0 = fr::coset_generator(k - 1) * work_root;
-                T0 += wire_plus_gamma;
-                numerator *= T0;
-
-                T0 = sigma_ffts[k][i] * beta;
-                T0 += wire_plus_gamma;
-                denominator *= T0;
-            }
-
-            numerator *= z_fft[i];
-            denominator *= z_fft[i + 4];
-
-            /**
-             * Permutation bounds check
-             * (Z(X.w) - 1).(\alpha^3).L{n-1}(X) = T(X)Z_H(X)
-             **/
-            // The \alpha^3 term is so that we can subsume this polynomial into the quotient polynomial,
-            // whilst ensuring the term is linearly independent form the other terms in the quotient polynomial
-
-            // We want to verify that Z(X) equals `1` when evaluated at `w_n`, the 'last' element of our multiplicative
-            // subgroup H. But PLONK's 'vanishing polynomial', Z*_H(X), isn't the true vanishing polynomial of subgroup
-            // H. We need to cut a root of unity out of Z*_H(X), specifically `w_n`, for our grand product argument.
-            // When evaluating Z(X) has been constructed correctly, we verify that Z(X.w).(identity permutation product)
-            // = Z(X).(sigma permutation product), for all X \in H. But this relationship breaks down for X = w_n,
-            // because Z(X.w) will evaluate to the *first* element of our grand product argument. The last element of
-            // Z(X) has a dependency on the first element, so the first element cannot have a dependency on the last
-            // element.
-
-            // TODO: With the reduction from 2 Z polynomials to a single Z(X), the above no longer applies
-            // TODO: Fix this to remove the (Z(X.w) - 1).L_{n-1}(X) check
-
-            // To summarise, we can't verify claims about Z(X) when evaluated at `w_n`.
-            // But we can verify claims about Z(X.w) when evaluated at `w_{n-1}`, which is the same thing
-
-            // To summarise the summary: If Z(w_n) = 1, then (Z(X.w) - 1).L_{n-1}(X) will be divisible by Z_H*(X)
-            // => add linearly independent term (Z(X.w) - 1).(\alpha^3).L{n-1}(X) into the quotient polynomial to check
-            // this
-
-            // z_fft already contains evaluations of Z(X).(\alpha^2)
-            // at the (2n)'th roots of unity
-            // => to get Z(X.w) instead of Z(X), index element (i+2) instead of i
-            T0 = z_fft[i + 4] - public_input_delta; // T0 = (Z(X.w) - (delta)).(\alpha^2)
-            T0 *= alpha;                            // T0 = (Z(X.w) - (delta)).(\alpha^3)
-            T0 *= l_1[i + 8];                       // T0 = (Z(X.w)-delta).(\alpha^3).L{n-1}
-            numerator += T0;
-
-            // Step 2: Compute (Z(X) - 1).(\alpha^4).L1(X)
-            // We need to verify that Z(X) equals `1` when evaluated at the first element of our subgroup H
-            // i.e. Z(X) starts at 1 and ends at 1
-            // The `alpha^4` term is so that we can add this as a linearly independent term in our quotient polynomial
-            T0 = z_fft[i] + neg_alpha; // T0 = (Z(X) - 1).(\alpha^2)
-            T0 *= alpha_squared;       // T0 = (Z(X) - 1).(\alpha^4)
-            T0 *= l_1[i];              // T0 = (Z(X) - 1).(\alpha^2).L1(X)
-            numerator += T0;
-
-            // Combine into quotient polynomial
-            T0 = numerator - denominator;
-            quotient_large[i] = T0;
-
-            // Update our working root of unity
-            work_root *= key->large_domain.root;
-        }
-    }
-}
-
-template <typename settings> void ProverBase<settings>::init_quotient_polynomials()
-{
-    n = key->n;
-}
-
-=======
->>>>>>> 5e1e0d98
+// TODO: FROM LOCAL BRANCH, INTEGRATE....
+// template <typename settings> void ProverBase<settings>::compute_permutation_grand_product_coefficients()
+// {
+//     polynomial& z_fft = key->z_fft;
+
+//     fr alpha = fr::serialize_from_buffer(transcript.get_challenge("alpha").begin());
+//     fr neg_alpha = -alpha;
+//     fr alpha_squared = alpha.sqr();
+//     fr beta = fr::serialize_from_buffer(transcript.get_challenge("beta").begin());
+//     fr gamma = fr::serialize_from_buffer(transcript.get_challenge("beta", 1).begin());
+
+//     // Our permutation check boils down to two 'grand product' arguments,
+//     // that we represent with a single polynomial Z(X).
+//     // We want to test that Z(X) has been constructed correctly.
+//     // When evaluated at elements of w \in H, the numerator of Z(w) will equal the
+//     // identity permutation grand product, and the denominator will equal the copy permutation grand product.
+
+//     // The identity that we need to evaluate is: Z(X.w).(permutation grand product) = Z(X).(identity grand product)
+//     // i.e. The next element of Z is equal to the current element of Z, multiplied by (identity grand product) /
+//     // (permutation grand product)
+
+//     // This method computes `Z(X).(identity grand product).{alpha}`.
+//     // The random `alpha` is there to ensure our grand product polynomial identity is linearly independent from the
+//     // other polynomial identities that we are going to roll into the quotient polynomial T(X).
+
+//     // Specifically, we want to compute:
+//     // (w_l(X) + \beta.sigma1(X) + \gamma).(w_r(X) + \beta.sigma2(X) + \gamma).(w_o(X) + \beta.sigma3(X) +
+//     // \gamma).Z(X).alpha Once we divide by the vanishing polynomial, this will be a degree 3n polynomial.
+
+//     // Multiply Z(X) by \alpha^2 when performing fft transform - we get this for free if we roll \alpha^2 into the
+//     // multiplicative generator
+//     z_fft.coset_fft_with_constant(key->large_domain, alpha);
+
+//     // We actually want Z(X.w) as well as Z(X)! But that's easy to get. z_fft contains Z(X) evaluated at the 4n'th roots
+//     // of unity. So z_fft(i) = Z(w^{i/4}) i.e. z_fft(i + 4) = Z(w^{i/4}.w)
+//     // => if virtual term 'foo' contains a 4n fft of Z(X.w), then z_fft(i + 4) = foo(i)
+//     // So all we need to do, to get Z(X.w) is to offset indexes to z_fft by 4.
+//     // If `i >= 4n  4`, we need to wrap around to the start - so just append the 4 starting elements to the end of z_fft
+//     z_fft.add_lagrange_base_coefficient(z_fft[0]);
+//     z_fft.add_lagrange_base_coefficient(z_fft[1]);
+//     z_fft.add_lagrange_base_coefficient(z_fft[2]);
+//     z_fft.add_lagrange_base_coefficient(z_fft[3]);
+
+//     std::array<fr*, settings::program_width> wire_ffts;
+//     std::array<fr*, settings::program_width> sigma_ffts;
+
+//     for (size_t i = 0; i < settings::program_width; ++i) {
+//         wire_ffts[i] = &key->wire_ffts.at("w_" + std::to_string(i + 1) + "_fft")[0];
+//         sigma_ffts[i] = &key->permutation_selector_ffts.at("sigma_" + std::to_string(i + 1) + "_fft")[0];
+//     }
+
+//     const polynomial& l_1 = key->lagrange_1;
+
+//     // compute our public input component
+//     std::vector<barretenberg::fr> public_inputs =
+//         barretenberg::fr::from_buffer(transcript.get_element("public_inputs"));
+
+//     fr public_input_delta =
+//         compute_public_input_delta<barretenberg::fr>(public_inputs, beta, gamma, key->small_domain.root);
+//     public_input_delta *= alpha;
+
+//     polynomial& quotient_large = key->quotient_large;
+//     // Step 4: Set the quotient polynomial to be equal to
+//     // (w_l(X) + \beta.sigma1(X) + \gamma).(w_r(X) + \beta.sigma2(X) + \gamma).(w_o(X) + \beta.sigma3(X) +
+//     // \gamma).Z(X).alpha
+// #ifndef NO_MULTITHREADING
+// #pragma omp parallel for
+// #endif
+//     for (size_t j = 0; j < key->large_domain.num_threads; ++j) {
+//         const size_t start = j * key->large_domain.thread_size;
+//         const size_t end = (j + 1) * key->large_domain.thread_size;
+
+//         fr work_root = key->large_domain.root.pow(static_cast<uint64_t>(j * key->large_domain.thread_size));
+//         work_root *= key->small_domain.generator;
+//         // work_root *= fr::coset_generator(0);
+//         work_root *= beta;
+
+//         fr wire_plus_gamma;
+//         fr T0;
+//         fr denominator;
+//         fr numerator;
+//         for (size_t i = start; i < end; ++i) {
+//             wire_plus_gamma = gamma + wire_ffts[0][i];
+
+//             // Numerator computation
+//             numerator = work_root + wire_plus_gamma;
+
+//             // Denominator computation
+//             denominator = sigma_ffts[0][i] * beta;
+//             denominator += wire_plus_gamma;
+
+//             for (size_t k = 1; k < settings::program_width; ++k) {
+//                 wire_plus_gamma = gamma + wire_ffts[k][i];
+//                 T0 = fr::coset_generator(k - 1) * work_root;
+//                 T0 += wire_plus_gamma;
+//                 numerator *= T0;
+
+//                 T0 = sigma_ffts[k][i] * beta;
+//                 T0 += wire_plus_gamma;
+//                 denominator *= T0;
+//             }
+
+//             numerator *= z_fft[i];
+//             denominator *= z_fft[i + 4];
+
+//             /**
+//              * Permutation bounds check
+//              * (Z(X.w) - 1).(\alpha^3).L{n-1}(X) = T(X)Z_H(X)
+//              **/
+//             // The \alpha^3 term is so that we can subsume this polynomial into the quotient polynomial,
+//             // whilst ensuring the term is linearly independent form the other terms in the quotient polynomial
+
+//             // We want to verify that Z(X) equals `1` when evaluated at `w_n`, the 'last' element of our multiplicative
+//             // subgroup H. But PLONK's 'vanishing polynomial', Z*_H(X), isn't the true vanishing polynomial of subgroup
+//             // H. We need to cut a root of unity out of Z*_H(X), specifically `w_n`, for our grand product argument.
+//             // When evaluating Z(X) has been constructed correctly, we verify that Z(X.w).(identity permutation product)
+//             // = Z(X).(sigma permutation product), for all X \in H. But this relationship breaks down for X = w_n,
+//             // because Z(X.w) will evaluate to the *first* element of our grand product argument. The last element of
+//             // Z(X) has a dependency on the first element, so the first element cannot have a dependency on the last
+//             // element.
+
+//             // TODO: With the reduction from 2 Z polynomials to a single Z(X), the above no longer applies
+//             // TODO: Fix this to remove the (Z(X.w) - 1).L_{n-1}(X) check
+
+//             // To summarise, we can't verify claims about Z(X) when evaluated at `w_n`.
+//             // But we can verify claims about Z(X.w) when evaluated at `w_{n-1}`, which is the same thing
+
+//             // To summarise the summary: If Z(w_n) = 1, then (Z(X.w) - 1).L_{n-1}(X) will be divisible by Z_H*(X)
+//             // => add linearly independent term (Z(X.w) - 1).(\alpha^3).L{n-1}(X) into the quotient polynomial to check
+//             // this
+
+//             // z_fft already contains evaluations of Z(X).(\alpha^2)
+//             // at the (2n)'th roots of unity
+//             // => to get Z(X.w) instead of Z(X), index element (i+2) instead of i
+//             T0 = z_fft[i + 4] - public_input_delta; // T0 = (Z(X.w) - (delta)).(\alpha^2)
+//             T0 *= alpha;                            // T0 = (Z(X.w) - (delta)).(\alpha^3)
+//             T0 *= l_1[i + 8];                       // T0 = (Z(X.w)-delta).(\alpha^3).L{n-1}
+//             numerator += T0;
+
+//             // Step 2: Compute (Z(X) - 1).(\alpha^4).L1(X)
+//             // We need to verify that Z(X) equals `1` when evaluated at the first element of our subgroup H
+//             // i.e. Z(X) starts at 1 and ends at 1
+//             // The `alpha^4` term is so that we can add this as a linearly independent term in our quotient polynomial
+//             T0 = z_fft[i] + neg_alpha; // T0 = (Z(X) - 1).(\alpha^2)
+//             T0 *= alpha_squared;       // T0 = (Z(X) - 1).(\alpha^4)
+//             T0 *= l_1[i];              // T0 = (Z(X) - 1).(\alpha^2).L1(X)
+//             numerator += T0;
+
+//             // Combine into quotient polynomial
+//             T0 = numerator - denominator;
+//             quotient_large[i] = T0;
+
+//             // Update our working root of unity
+//             work_root *= key->large_domain.root;
+//         }
+//     }
+// }
+
+// template <typename settings> void ProverBase<settings>::init_quotient_polynomials()
+// {
+//     n = key->n;
+// }
+
 template <typename settings> void ProverBase<settings>::execute_preamble_round()
 {
     queue.flush_queue();
@@ -624,23 +622,21 @@
     fr t_eval = key->quotient_large.evaluate(z_challenge, 4 * n);
 
     if constexpr (settings::use_linearisation) {
-<<<<<<< HEAD
-        barretenberg::polynomial_arithmetic::lagrange_evaluations lagrange_evals =
-            barretenberg::polynomial_arithmetic::get_lagrange_evaluations(z_challenge, key->small_domain);
-        plonk_linear_terms linear_terms =
-            compute_linear_terms<barretenberg::fr, transcript::StandardTranscript, settings>(transcript,
-                                                                                             lagrange_evals.l_1);
-
-        const polynomial& sigma_last =
-            key->permutation_selectors.at("sigma_" + std::to_string(settings::program_width));
-        ITERATE_OVER_DOMAIN_START(key->small_domain);
-        r[i] = (z[i] * linear_terms.z_1) + (sigma_last[i] * linear_terms.sigma_last);
-        ITERATE_OVER_DOMAIN_END;
-
-        fr alpha_base = alpha.sqr().sqr();
-=======
+        // TODO LOCAL BRANCH CHANGES INTEGRATE
+        // barretenberg::polynomial_arithmetic::lagrange_evaluations lagrange_evals =
+        //     barretenberg::polynomial_arithmetic::get_lagrange_evaluations(z_challenge, key->small_domain);
+        // plonk_linear_terms linear_terms =
+        //     compute_linear_terms<barretenberg::fr, transcript::StandardTranscript, settings>(transcript,
+        //                                                                                      lagrange_evals.l_1);
+
+        // const polynomial& sigma_last =
+        //     key->permutation_selectors.at("sigma_" + std::to_string(settings::program_width));
+        // ITERATE_OVER_DOMAIN_START(key->small_domain);
+        // r[i] = (z[i] * linear_terms.z_1) + (sigma_last[i] * linear_terms.sigma_last);
+        // ITERATE_OVER_DOMAIN_END;
+
+        // fr alpha_base = alpha.sqr().sqr();
         fr alpha_base = fr::serialize_from_buffer(transcript.get_challenge("alpha").begin());
->>>>>>> 5e1e0d98
         for (size_t i = 0; i < widgets.size(); ++i) {
             alpha_base = widgets[i]->compute_linear_contribution(alpha_base, transcript, r);
         }
