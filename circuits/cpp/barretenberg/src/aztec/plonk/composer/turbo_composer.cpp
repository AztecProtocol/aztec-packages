#include "turbo_composer.hpp"
#include <ecc/curves/bn254/scalar_multiplication/scalar_multiplication.hpp>
#include <numeric/bitop/get_msb.hpp>
#include <plonk/proof_system/widgets/permutation_widget.hpp>
#include <plonk/proof_system/widgets/turbo_arithmetic_widget.hpp>
#include <plonk/proof_system/widgets/turbo_fixed_base_widget.hpp>
#include <plonk/proof_system/widgets/turbo_logic_widget.hpp>
#include <plonk/proof_system/widgets/turbo_range_widget.hpp>
#include <plonk/reference_string/file_reference_string.hpp>
#include <plonk/composer/turbo/compute_verification_key.hpp>

using namespace barretenberg;

namespace waffle {

#define TURBO_SELECTOR_REFS                                                                                                  \
    auto& q_m = selectors[TurboSelectors::QM];                                                                         \
    auto& q_c = selectors[TurboSelectors::QC];                                                                         \
    auto& q_1 = selectors[TurboSelectors::Q1];                                                                         \
    auto& q_2 = selectors[TurboSelectors::Q2];                                                                         \
    auto& q_3 = selectors[TurboSelectors::Q3];                                                                         \
    auto& q_4 = selectors[TurboSelectors::Q4];                                                                         \
    auto& q_5 = selectors[TurboSelectors::Q5];                                                                         \
    auto& q_arith = selectors[TurboSelectors::QARITH];                                                                 \
    auto& q_ecc_1 = selectors[TurboSelectors::QECC_1];                                                                 \
    auto& q_range = selectors[TurboSelectors::QRANGE];                                                                 \
    auto& q_logic = selectors[TurboSelectors::QLOGIC];

#define TURBO_SEL_NAMES                                                                                                \
    {                                                                                                                  \
        "q_m", "q_c", "q_1", "q_2", "q_3", "q_4", "q_5", "q_arith", "q_ecc_1", "q_range", "q_logic"                    \
    }
TurboComposer::TurboComposer()
    : TurboComposer("../srs_db", 0)
{}

TurboComposer::TurboComposer(std::string const& crs_path, const size_t size_hint)
    : TurboComposer(std::unique_ptr<ReferenceStringFactory>(new FileReferenceStringFactory(crs_path)), size_hint){};

TurboComposer::TurboComposer(std::unique_ptr<ReferenceStringFactory>&& crs_factory, const size_t size_hint)
    : ComposerBase(std::move(crs_factory), 11, size_hint, TURBO_SEL_NAMES)
{
    w_l.reserve(size_hint);
    w_r.reserve(size_hint);
    w_o.reserve(size_hint);
    w_4.reserve(size_hint);
    // q_m.reserve(size_hint);
    // q_1.reserve(size_hint);
    // q_2.reserve(size_hint);
    // q_3.reserve(size_hint);
    // q_4.reserve(size_hint);
    // q_arith.reserve(size_hint);
    // q_c.reserve(size_hint);
    // q_5.reserve(size_hint);
    // q_ecc_1.reserve(size_hint);
    // q_range.reserve(size_hint);
    // q_logic.reserve(size_hint);

    zero_idx = put_constant_variable(fr::zero());
    // zero_idx = add_variable(barretenberg::fr::zero());
}

TurboComposer::TurboComposer(std::shared_ptr<proving_key> const& p_key,
                             std::shared_ptr<verification_key> const& v_key,
                             size_t size_hint)
    : ComposerBase(p_key, v_key, 11, size_hint, TURBO_SEL_NAMES)
{
    w_l.reserve(size_hint);
    w_r.reserve(size_hint);
    w_o.reserve(size_hint);
    w_4.reserve(size_hint);
    zero_idx = put_constant_variable(fr::zero());
};

void TurboComposer::create_dummy_gate()
{

    TURBO_SELECTOR_REFS
    gate_flags.push_back(0);
    uint32_t idx = add_variable(fr{ 1, 1, 1, 1 }.to_montgomery_form());
    w_l.emplace_back(idx);
    w_r.emplace_back(idx);
    w_o.emplace_back(idx);
    w_4.emplace_back(idx);
    q_arith.emplace_back(fr::zero());
    q_4.emplace_back(fr::zero());
    q_5.emplace_back(fr::zero());
    q_ecc_1.emplace_back(fr::zero());
    q_m.emplace_back(fr::zero());
    q_1.emplace_back(fr::zero());
    q_2.emplace_back(fr::zero());
    q_3.emplace_back(fr::zero());
    q_c.emplace_back(fr::zero());
    q_range.emplace_back(fr::zero());
    q_logic.emplace_back(fr::zero());

    cycle_node left{ static_cast<uint32_t>(n), WireType::LEFT };
    cycle_node right{ static_cast<uint32_t>(n), WireType::RIGHT };
    cycle_node out{ static_cast<uint32_t>(n), WireType::OUTPUT };
    cycle_node fourth{ static_cast<uint32_t>(n), WireType::FOURTH };

    wire_copy_cycles[static_cast<size_t>(idx)].emplace_back(left);
    wire_copy_cycles[static_cast<size_t>(idx)].emplace_back(right);
    wire_copy_cycles[static_cast<size_t>(idx)].emplace_back(out);
    wire_copy_cycles[static_cast<size_t>(idx)].emplace_back(fourth);

    ++n;
}

void TurboComposer::create_add_gate(const add_triple& in)
{
    TURBO_SELECTOR_REFS
    gate_flags.push_back(0);
    w_l.emplace_back(in.a);
    w_r.emplace_back(in.b);
    w_o.emplace_back(in.c);
    w_4.emplace_back(zero_idx);
    q_m.emplace_back(fr::zero());
    q_1.emplace_back(in.a_scaling);
    q_2.emplace_back(in.b_scaling);
    q_3.emplace_back(in.c_scaling);
    q_c.emplace_back(in.const_scaling);
    q_arith.emplace_back(fr::one());
    q_4.emplace_back(fr::zero());
    q_5.emplace_back(fr::zero());
    q_ecc_1.emplace_back(fr::zero());
    q_range.emplace_back(fr::zero());
    q_logic.emplace_back(fr::zero());

    cycle_node left{ static_cast<uint32_t>(n), WireType::LEFT };
    cycle_node right{ static_cast<uint32_t>(n), WireType::RIGHT };
    cycle_node out{ static_cast<uint32_t>(n), WireType::OUTPUT };

    ASSERT(wire_copy_cycles.size() > in.a);
    ASSERT(wire_copy_cycles.size() > in.b);
    ASSERT(wire_copy_cycles.size() > in.c);

    wire_copy_cycles[static_cast<size_t>(in.a)].emplace_back(left);
    wire_copy_cycles[static_cast<size_t>(in.b)].emplace_back(right);
    wire_copy_cycles[static_cast<size_t>(in.c)].emplace_back(out);

    ++n;
}

void TurboComposer::create_big_add_gate(const add_quad& in)
{
    TURBO_SELECTOR_REFS
    gate_flags.push_back(0);
    w_l.emplace_back(in.a);
    w_r.emplace_back(in.b);
    w_o.emplace_back(in.c);
    w_4.emplace_back(in.d);
    q_m.emplace_back(fr::zero());
    q_1.emplace_back(in.a_scaling);
    q_2.emplace_back(in.b_scaling);
    q_3.emplace_back(in.c_scaling);
    q_c.emplace_back(in.const_scaling);
    q_arith.emplace_back(fr::one());
    q_4.emplace_back(in.d_scaling);
    q_5.emplace_back(fr::zero());
    q_ecc_1.emplace_back(fr::zero());
    q_range.emplace_back(fr::zero());
    q_logic.emplace_back(fr::zero());

    cycle_node left{ static_cast<uint32_t>(n), WireType::LEFT };
    cycle_node right{ static_cast<uint32_t>(n), WireType::RIGHT };
    cycle_node out{ static_cast<uint32_t>(n), WireType::OUTPUT };
    cycle_node fourth{ static_cast<uint32_t>(n), WireType::FOURTH };

    ASSERT(wire_copy_cycles.size() > in.a);
    ASSERT(wire_copy_cycles.size() > in.b);
    ASSERT(wire_copy_cycles.size() > in.c);
    ASSERT(wire_copy_cycles.size() > in.d);

    wire_copy_cycles[static_cast<size_t>(in.a)].emplace_back(left);
    wire_copy_cycles[static_cast<size_t>(in.b)].emplace_back(right);
    wire_copy_cycles[static_cast<size_t>(in.c)].emplace_back(out);
    wire_copy_cycles[static_cast<size_t>(in.d)].emplace_back(fourth);

    ++n;
}

void TurboComposer::create_big_add_gate_with_bit_extraction(const add_quad& in)
{
    TURBO_SELECTOR_REFS
    gate_flags.push_back(0);
    w_l.emplace_back(in.a);
    w_r.emplace_back(in.b);
    w_o.emplace_back(in.c);
    w_4.emplace_back(in.d);
    q_m.emplace_back(fr::zero());
    q_1.emplace_back(in.a_scaling);
    q_2.emplace_back(in.b_scaling);
    q_3.emplace_back(in.c_scaling);
    q_c.emplace_back(in.const_scaling);
    q_arith.emplace_back(fr::one() + fr::one());
    q_4.emplace_back(in.d_scaling);
    q_5.emplace_back(fr::zero());
    q_ecc_1.emplace_back(fr::zero());
    q_range.emplace_back(fr::zero());
    q_logic.emplace_back(fr::zero());

    cycle_node left{ static_cast<uint32_t>(n), WireType::LEFT };
    cycle_node right{ static_cast<uint32_t>(n), WireType::RIGHT };
    cycle_node out{ static_cast<uint32_t>(n), WireType::OUTPUT };
    cycle_node fourth{ static_cast<uint32_t>(n), WireType::FOURTH };

    ASSERT(wire_copy_cycles.size() > in.a);
    ASSERT(wire_copy_cycles.size() > in.b);
    ASSERT(wire_copy_cycles.size() > in.c);
    ASSERT(wire_copy_cycles.size() > in.d);

    wire_copy_cycles[static_cast<size_t>(in.a)].emplace_back(left);
    wire_copy_cycles[static_cast<size_t>(in.b)].emplace_back(right);
    wire_copy_cycles[static_cast<size_t>(in.c)].emplace_back(out);
    wire_copy_cycles[static_cast<size_t>(in.d)].emplace_back(fourth);

    ++n;
}

void TurboComposer::create_big_mul_gate(const mul_quad& in)
{
    TURBO_SELECTOR_REFS
    gate_flags.push_back(0);
    w_l.emplace_back(in.a);
    w_r.emplace_back(in.b);
    w_o.emplace_back(in.c);
    w_4.emplace_back(in.d);
    q_m.emplace_back(in.mul_scaling);
    q_1.emplace_back(in.a_scaling);
    q_2.emplace_back(in.b_scaling);
    q_3.emplace_back(in.c_scaling);
    q_c.emplace_back(in.const_scaling);
    q_arith.emplace_back(fr::one());
    q_4.emplace_back(in.d_scaling);
    q_5.emplace_back(fr::zero());
    q_ecc_1.emplace_back(fr::zero());
    q_range.emplace_back(fr::zero());
    q_logic.emplace_back(fr::zero());

    cycle_node left{ static_cast<uint32_t>(n), WireType::LEFT };
    cycle_node right{ static_cast<uint32_t>(n), WireType::RIGHT };
    cycle_node out{ static_cast<uint32_t>(n), WireType::OUTPUT };
    cycle_node fourth{ static_cast<uint32_t>(n), WireType::FOURTH };

    ASSERT(wire_copy_cycles.size() > in.a);
    ASSERT(wire_copy_cycles.size() > in.b);
    ASSERT(wire_copy_cycles.size() > in.c);
    ASSERT(wire_copy_cycles.size() > in.d);

    wire_copy_cycles[static_cast<size_t>(in.a)].emplace_back(left);
    wire_copy_cycles[static_cast<size_t>(in.b)].emplace_back(right);
    wire_copy_cycles[static_cast<size_t>(in.c)].emplace_back(out);
    wire_copy_cycles[static_cast<size_t>(in.d)].emplace_back(fourth);

    ++n;
}

// Creates a width-4 addition gate, where the fourth witness must be a boolean.
// Can be used to normalize a 32-bit addition
void TurboComposer::create_balanced_add_gate(const add_quad& in)
{
    TURBO_SELECTOR_REFS
    gate_flags.push_back(0);
    w_l.emplace_back(in.a);
    w_r.emplace_back(in.b);
    w_o.emplace_back(in.c);
    w_4.emplace_back(in.d);
    q_m.emplace_back(fr::zero());
    q_1.emplace_back(in.a_scaling);
    q_2.emplace_back(in.b_scaling);
    q_3.emplace_back(in.c_scaling);
    q_c.emplace_back(in.const_scaling);
    q_arith.emplace_back(fr::one());
    q_4.emplace_back(in.d_scaling);
    q_5.emplace_back(fr::one());
    q_ecc_1.emplace_back(fr::zero());
    q_range.emplace_back(fr::zero());
    q_logic.emplace_back(fr::zero());

    cycle_node left{ static_cast<uint32_t>(n), WireType::LEFT };
    cycle_node right{ static_cast<uint32_t>(n), WireType::RIGHT };
    cycle_node out{ static_cast<uint32_t>(n), WireType::OUTPUT };
    cycle_node fourth{ static_cast<uint32_t>(n), WireType::FOURTH };

    ASSERT(wire_copy_cycles.size() > in.a);
    ASSERT(wire_copy_cycles.size() > in.b);
    ASSERT(wire_copy_cycles.size() > in.c);
    ASSERT(wire_copy_cycles.size() > in.d);

    wire_copy_cycles[static_cast<size_t>(in.a)].emplace_back(left);
    wire_copy_cycles[static_cast<size_t>(in.b)].emplace_back(right);
    wire_copy_cycles[static_cast<size_t>(in.c)].emplace_back(out);
    wire_copy_cycles[static_cast<size_t>(in.d)].emplace_back(fourth);

    ++n;
}

void TurboComposer::create_mul_gate(const mul_triple& in)
{
    TURBO_SELECTOR_REFS
    gate_flags.push_back(0);
    add_gate_flag(gate_flags.size() - 1, GateFlags::FIXED_LEFT_WIRE);
    add_gate_flag(gate_flags.size() - 1, GateFlags::FIXED_RIGHT_WIRE);
    w_l.emplace_back(in.a);
    w_r.emplace_back(in.b);
    w_o.emplace_back(in.c);
    w_4.emplace_back(zero_idx);
    q_m.emplace_back(in.mul_scaling);
    q_1.emplace_back(fr::zero());
    q_2.emplace_back(fr::zero());
    q_3.emplace_back(in.c_scaling);
    q_c.emplace_back(in.const_scaling);
    q_arith.emplace_back(fr::one());
    q_4.emplace_back(fr::zero());
    q_5.emplace_back(fr::zero());
    q_ecc_1.emplace_back(fr::zero());
    q_range.emplace_back(fr::zero());
    q_logic.emplace_back(fr::zero());

    cycle_node left{ static_cast<uint32_t>(n), WireType::LEFT };
    cycle_node right{ static_cast<uint32_t>(n), WireType::RIGHT };
    cycle_node out{ static_cast<uint32_t>(n), WireType::OUTPUT };

    ASSERT(wire_copy_cycles.size() > in.a);
    ASSERT(wire_copy_cycles.size() > in.b);
    ASSERT(wire_copy_cycles.size() > in.c);
    ASSERT(wire_copy_cycles.size() > zero_idx);

    wire_copy_cycles[static_cast<size_t>(in.a)].emplace_back(left);
    wire_copy_cycles[static_cast<size_t>(in.b)].emplace_back(right);
    wire_copy_cycles[static_cast<size_t>(in.c)].emplace_back(out);

    ++n;
}

void TurboComposer::create_bool_gate(const uint32_t variable_index)
{
    TURBO_SELECTOR_REFS
    gate_flags.push_back(0);
    add_gate_flag(gate_flags.size() - 1, GateFlags::FIXED_LEFT_WIRE);
    add_gate_flag(gate_flags.size() - 1, GateFlags::FIXED_RIGHT_WIRE);
    w_l.emplace_back(variable_index);
    w_r.emplace_back(variable_index);
    w_o.emplace_back(variable_index);
    w_4.emplace_back(zero_idx);
    q_arith.emplace_back(fr::one());
    q_4.emplace_back(fr::zero());
    q_5.emplace_back(fr::zero());
    q_ecc_1.emplace_back(fr::zero());
    q_range.emplace_back(fr::zero());

    q_m.emplace_back(fr::one());
    q_1.emplace_back(fr::zero());
    q_2.emplace_back(fr::zero());
    q_3.emplace_back(fr::neg_one());
    q_c.emplace_back(fr::zero());
    q_logic.emplace_back(fr::zero());

    cycle_node left{ static_cast<uint32_t>(n), WireType::LEFT };
    cycle_node right{ static_cast<uint32_t>(n), WireType::RIGHT };
    cycle_node out{ static_cast<uint32_t>(n), WireType::OUTPUT };

    ASSERT(wire_copy_cycles.size() > variable_index);
    wire_copy_cycles[static_cast<size_t>(variable_index)].emplace_back(left);
    wire_copy_cycles[static_cast<size_t>(variable_index)].emplace_back(right);
    wire_copy_cycles[static_cast<size_t>(variable_index)].emplace_back(out);

    ++n;
}

void TurboComposer::create_poly_gate(const poly_triple& in)
{
    TURBO_SELECTOR_REFS
    gate_flags.push_back(0);
    add_gate_flag(gate_flags.size() - 1, GateFlags::FIXED_LEFT_WIRE);
    add_gate_flag(gate_flags.size() - 1, GateFlags::FIXED_RIGHT_WIRE);
    w_l.emplace_back(in.a);
    w_r.emplace_back(in.b);
    w_o.emplace_back(in.c);
    w_4.emplace_back(zero_idx);
    q_m.emplace_back(in.q_m);
    q_1.emplace_back(in.q_l);
    q_2.emplace_back(in.q_r);
    q_3.emplace_back(in.q_o);
    q_c.emplace_back(in.q_c);
    q_range.emplace_back(fr::zero());
    q_logic.emplace_back(fr::zero());

    q_arith.emplace_back(fr::one());
    q_4.emplace_back(fr::zero());
    q_5.emplace_back(fr::zero());
    q_ecc_1.emplace_back(fr::zero());

    cycle_node left{ static_cast<uint32_t>(n), WireType::LEFT };
    cycle_node right{ static_cast<uint32_t>(n), WireType::RIGHT };
    cycle_node out{ static_cast<uint32_t>(n), WireType::OUTPUT };

    ASSERT(wire_copy_cycles.size() > in.a);
    ASSERT(wire_copy_cycles.size() > in.b);
    ASSERT(wire_copy_cycles.size() > in.c);
    ASSERT(wire_copy_cycles.size() > zero_idx);

    wire_copy_cycles[static_cast<size_t>(in.a)].emplace_back(left);
    wire_copy_cycles[static_cast<size_t>(in.b)].emplace_back(right);
    wire_copy_cycles[static_cast<size_t>(in.c)].emplace_back(out);

    ++n;
}

// adds a grumpkin point, from a 2-bit lookup table, into an accumulator point
void TurboComposer::create_fixed_group_add_gate(const fixed_group_add_quad& in)
{
    TURBO_SELECTOR_REFS
    gate_flags.push_back(0);
    w_l.emplace_back(in.a);
    w_r.emplace_back(in.b);
    w_o.emplace_back(in.c);
    w_4.emplace_back(in.d);

    q_arith.emplace_back(fr::zero());
    q_4.emplace_back(fr::zero());
    q_5.emplace_back(fr::zero());
    q_m.emplace_back(fr::zero());
    q_c.emplace_back(fr::zero());
    q_range.emplace_back(fr::zero());
    q_logic.emplace_back(fr::zero());

    q_1.emplace_back(in.q_x_1);
    q_2.emplace_back(in.q_x_2);
    q_3.emplace_back(in.q_y_1);
    q_ecc_1.emplace_back(in.q_y_2);

    cycle_node left{ static_cast<uint32_t>(n), WireType::LEFT };
    cycle_node right{ static_cast<uint32_t>(n), WireType::RIGHT };
    cycle_node out{ static_cast<uint32_t>(n), WireType::OUTPUT };
    cycle_node fourth{ static_cast<uint32_t>(n), WireType::FOURTH };

    ASSERT(wire_copy_cycles.size() > in.a);
    ASSERT(wire_copy_cycles.size() > in.b);
    ASSERT(wire_copy_cycles.size() > in.c);
    ASSERT(wire_copy_cycles.size() > in.d);

    wire_copy_cycles[static_cast<size_t>(in.a)].emplace_back(left);
    wire_copy_cycles[static_cast<size_t>(in.b)].emplace_back(right);
    wire_copy_cycles[static_cast<size_t>(in.c)].emplace_back(out);
    wire_copy_cycles[static_cast<size_t>(in.d)].emplace_back(fourth);

    ++n;
}

// adds a grumpkin point into an accumulator, while also initializing the accumulator
void TurboComposer::create_fixed_group_add_gate_with_init(const fixed_group_add_quad& in,
                                                          const fixed_group_init_quad& init)
{
    TURBO_SELECTOR_REFS
    gate_flags.push_back(0);
    w_l.emplace_back(in.a);
    w_r.emplace_back(in.b);
    w_o.emplace_back(in.c);
    w_4.emplace_back(in.d);

    q_arith.emplace_back(fr::zero());
    q_4.emplace_back(init.q_x_1);
    q_5.emplace_back(init.q_x_2);
    q_m.emplace_back(init.q_y_1);
    q_c.emplace_back(init.q_y_2);
    q_range.emplace_back(fr::zero());
    q_logic.emplace_back(fr::zero());

    q_1.emplace_back(in.q_x_1);
    q_2.emplace_back(in.q_x_2);
    q_3.emplace_back(in.q_y_1);
    q_ecc_1.emplace_back(in.q_y_2);

    cycle_node left{ static_cast<uint32_t>(n), WireType::LEFT };
    cycle_node right{ static_cast<uint32_t>(n), WireType::RIGHT };
    cycle_node out{ static_cast<uint32_t>(n), WireType::OUTPUT };
    cycle_node fourth{ static_cast<uint32_t>(n), WireType::FOURTH };

    ASSERT(wire_copy_cycles.size() > in.a);
    ASSERT(wire_copy_cycles.size() > in.b);
    ASSERT(wire_copy_cycles.size() > in.c);
    ASSERT(wire_copy_cycles.size() > in.d);

    wire_copy_cycles[static_cast<size_t>(in.a)].emplace_back(left);
    wire_copy_cycles[static_cast<size_t>(in.b)].emplace_back(right);
    wire_copy_cycles[static_cast<size_t>(in.c)].emplace_back(out);
    wire_copy_cycles[static_cast<size_t>(in.d)].emplace_back(fourth);

    ++n;
}

void TurboComposer::fix_witness(const uint32_t witness_index, const barretenberg::fr& witness_value)
{
    TURBO_SELECTOR_REFS
    gate_flags.push_back(0);

    w_l.emplace_back(witness_index);
    w_r.emplace_back(zero_idx);
    w_o.emplace_back(zero_idx);
    w_4.emplace_back(zero_idx);
    q_m.emplace_back(fr::zero());
    q_1.emplace_back(fr::one());
    q_2.emplace_back(fr::zero());
    q_3.emplace_back(fr::zero());
    q_c.emplace_back(-witness_value);
    q_arith.emplace_back(fr::one());
    q_4.emplace_back(fr::zero());
    q_5.emplace_back(fr::zero());
    q_ecc_1.emplace_back(fr::zero());
    q_range.emplace_back(fr::zero());
    q_logic.emplace_back(fr::zero());

    cycle_node left{ static_cast<uint32_t>(n), WireType::LEFT };

    ASSERT(wire_copy_cycles.size() > witness_index);
    ASSERT(wire_copy_cycles.size() > zero_idx);
    ASSERT(wire_copy_cycles.size() > zero_idx);
    wire_copy_cycles[static_cast<size_t>(witness_index)].emplace_back(left);

    ++n;
}

std::vector<uint32_t> TurboComposer::create_range_constraint(const uint32_t witness_index, const size_t num_bits)
{
    TURBO_SELECTOR_REFS
    ASSERT(static_cast<uint32_t>(variables.size()) > witness_index);
    ASSERT(((num_bits >> 1U) << 1U) == num_bits);

    /*
     * The range constraint accumulates base 4 values into a sum.
     * We do this by evaluating a kind of 'raster scan', where we compare adjacent elements
     * and validate that their differences map to a base for value  *
     * Let's say that we want to perform a 32-bit range constraint in 'x'.
     * We can represent x via 16 constituent base-4 'quads' {q_0, ..., q_15}:
     *
     *      15
     *      ===
     *      \          i
     * x =  /    q  . 4
     *      ===   i
     *     i = 0
     *
     * In program memory, we place an accumulating base-4 sum of x {a_0, ..., a_15}, where
     *
     *         i
     *        ===
     *        \                  j
     * a   =  /    q         .  4
     *  i     ===   (15 - j)
     *       j = 0
     *
     *
     * From this, we can use our range transition constraint to validate that
     *
     *
     *  a      - 4 . a  ϵ [0, 1, 2, 3]
     *   i + 1        i
     *
     *
     * We place our accumulating sums in program memory in the following sequence:
     *
     * +-----+-----+-----+-----+
     * |  A  |  B  |  C  |  D  |
     * +-----+-----+-----+-----+
     * | a3  | a2  | a1  | 0   |
     * | a7  | a6  | a5  | a4  |
     * | a11 | a10 | a9  | a8  |
     * | a15 | a14 | a13 | a12 |
     * | --- | --- | --- | a16 |
     * +-----+-----+-----+-----+
     *
     * Our range transition constraint on row 'i'
     * performs our base-4 range check on the follwing pairs:
     *
     * (D_{i}, C_{i}), (C_{i}, B_{i}), (B_{i}, A_{i}), (A_{i}, D_{i+1})
     *
     * We need to start our raster scan at zero, so we simplify matters and just force the first value
     * to be zero.
     *
     * The output will be in the 4th column of an otherwise unused row. Assuming this row can
     * be used for a width-3 standard gate, the total number of gates for an n-bit range constraint
     * is (n / 8) gates
     *
     **/

    const fr witness_value = variables[witness_index].from_montgomery_form();

    // one gate accmulates 4 quads, or 8 bits.
    // # gates = (bits / 8)
    size_t num_quad_gates = (num_bits >> 3);

    num_quad_gates = (num_quad_gates << 3 == num_bits) ? num_quad_gates : num_quad_gates + 1;

    // hmm
    std::vector<uint32_t>* wires[4]{ &w_4, &w_o, &w_r, &w_l };

    // hmmm
    WireType wire_types[4]{ WireType::FOURTH, WireType::OUTPUT, WireType::RIGHT, WireType::LEFT };

    const size_t num_quads = (num_quad_gates << 2);
    const size_t forced_zero_threshold = 1 + (((num_quads << 1) - num_bits) >> 1);
    std::vector<uint32_t> accumulators;
    fr accumulator = fr::zero();

    for (size_t i = 0; i < num_quads + 1; ++i) {
        const size_t gate_index = n + (i / 4);
        uint32_t accumulator_index;
        if (i < forced_zero_threshold) {
            accumulator_index = zero_idx;
        } else {
            const size_t bit_index = (num_quads - i) << 1;
            const uint64_t quad = static_cast<uint64_t>(witness_value.get_bit(bit_index)) +
                                  2ULL * static_cast<uint64_t>(witness_value.get_bit(bit_index + 1));
            const fr quad_element = fr{ quad, 0, 0, 0 }.to_montgomery_form();
            accumulator += accumulator;
            accumulator += accumulator;
            accumulator += quad_element;

            accumulator_index = add_variable(accumulator);
            accumulators.emplace_back(accumulator_index);
        }

        // hmmmm
        (*(wires + (i & 3)))->emplace_back(accumulator_index);
        const size_t wire_index = i & 3;

        wire_copy_cycles[accumulator_index].emplace_back(
            cycle_node(static_cast<uint32_t>(gate_index), wire_types[wire_index]));
    }
    size_t used_gates = (num_quads + 1) / 4;

    // TODO: handle partially used gates. For now just set them to be zero
    if (used_gates * 4 != (num_quads + 1)) {
        ++used_gates;
    }

    for (size_t i = 0; i < used_gates; ++i) {
        q_m.emplace_back(fr::zero());
        q_1.emplace_back(fr::zero());
        q_2.emplace_back(fr::zero());
        q_3.emplace_back(fr::zero());
        q_c.emplace_back(fr::zero());
        q_arith.emplace_back(fr::zero());
        q_4.emplace_back(fr::zero());
        q_5.emplace_back(fr::zero());
        q_ecc_1.emplace_back(fr::zero());
        q_logic.emplace_back(fr::zero());
        q_range.emplace_back(fr::one());
    }

    q_range[q_range.size() - 1] = fr::zero();

    w_l.emplace_back(zero_idx);
    w_r.emplace_back(zero_idx);
    w_o.emplace_back(zero_idx);

    assert_equal(accumulators[accumulators.size() - 1], witness_index);
    accumulators[accumulators.size() - 1] = witness_index;

    n += used_gates;
    return accumulators;
}

waffle::accumulator_triple TurboComposer::create_logic_constraint(const uint32_t a,
                                                                  const uint32_t b,
                                                                  const size_t num_bits,
                                                                  const bool is_xor_gate)
{
    TURBO_SELECTOR_REFS
    ASSERT(static_cast<uint32_t>(variables.size()) > a);
    ASSERT(static_cast<uint32_t>(variables.size()) > b);
    ASSERT(((num_bits >> 1U) << 1U) == num_bits); // no odd number of bits! bad! only quads!

    /*
     * The LOGIC constraint accumulates 3 base-4 values (a, b, c) into a sum, where c = a & b OR c = a ^ b
     *
     * In program memory, we place an accumulating base-4 sum of a, b, c {a_0, ..., a_15}, where
     *
     *         i
     *        ===
     *        \                  j
     * a   =  /    q         .  4
     *  i     ===   (15 - j)
     *       j = 0
     *
     *
     * From this, we can use our logic transition constraint to validate that
     *
     *
     *  a      - 4 . a  ϵ [0, 1, 2, 3]
     *   i + 1        i
     *
     *
     *
     *
     *  b      - 4 . b  ϵ [0, 1, 2, 3]
     *   i + 1        i
     *
     *
     *
     *
     *                    /                 \          /                 \
     *  c      - 4 . c  = | a      - 4 . a  | (& OR ^) | b      - b . a  |
     *   i + 1        i   \  i + 1        i /          \  i + 1        i /
     *
     *
     * We also need the following temporary, w, stored in program memory:
     *
     *      /                 \   /                 \
     * w  = | a      - 4 . a  | * | b      - b . a  |
     *  i   \  i + 1        i /   \  i + 1        i /
     *
     *
     * w is needed to prevent the degree of our quotient polynomial from blowing up
     *
     * We place our accumulating sums in program memory in the following sequence:
     *
     * +-----+-----+-----+-----+
     * |  A  |  B  |  C  |  D  |
     * +-----+-----+-----+-----+
     * | 0   | 0   | w1  | 0   |
     * | a1  | b1  | w2  | c1  |
     * | a2  | b2  | w3  | c2  |
     * |  :  |  :  |  :  |  :  |
     * | an  | bn  | --- | cn  |
     * +-----+-----+-----+-----+
     *
     * Our transition constraint extracts quads by taking the difference between two accumulating sums,
     * so we need to start the chain with a row of zeroes
     *
     * The total number of gates required to evaluate an AND operation is (n / 2) + 1,
     * where n = max(num_bits(a), num_bits(b))
     *
     * One additional benefit of this constraint, is that both our inputs and output are in 'native' uint32 form.
     * This means we *never* have to decompose a uint32 into bits and back in order to chain together
     * addition and logic operations.
     *
     **/

    const fr left_witness_value = variables[a].from_montgomery_form();
    const fr right_witness_value = variables[b].from_montgomery_form();

    // one gate accmulates 1 quads, or 2 bits.
    // # gates = (bits / 2)
    const size_t num_quads = (num_bits >> 1);

    waffle::accumulator_triple accumulators;
    fr left_accumulator = fr::zero();
    fr right_accumulator = fr::zero();
    fr out_accumulator = fr::zero();

    // Step 1: populate 1st row accumulators with zero
    w_l.emplace_back(zero_idx);
    w_r.emplace_back(zero_idx);
    w_4.emplace_back(zero_idx);

    wire_copy_cycles[zero_idx].emplace_back(cycle_node(static_cast<uint32_t>(n), WireType::LEFT));
    wire_copy_cycles[zero_idx].emplace_back(cycle_node(static_cast<uint32_t>(n), WireType::RIGHT));
    wire_copy_cycles[zero_idx].emplace_back(cycle_node(static_cast<uint32_t>(n), WireType::FOURTH));

    // w_l, w_r, w_4 should now point to 1 gate ahead of w_o
    for (size_t i = 0; i < num_quads; ++i) {
        const size_t gate_index = n + i + 1;
        uint32_t left_accumulator_index;
        uint32_t right_accumulator_index;
        uint32_t out_accumulator_index;
        uint32_t product_index;

        const size_t bit_index = (num_quads - 1 - i) << 1;
        const uint64_t left_quad = static_cast<uint64_t>(left_witness_value.get_bit(bit_index)) +
                                   2ULL * static_cast<uint64_t>(left_witness_value.get_bit(bit_index + 1));

        const uint64_t right_quad = static_cast<uint64_t>(right_witness_value.get_bit(bit_index)) +
                                    2ULL * static_cast<uint64_t>(right_witness_value.get_bit(bit_index + 1));
        const fr left_quad_element = fr{ left_quad, 0, 0, 0 }.to_montgomery_form();
        const fr right_quad_element = fr{ right_quad, 0, 0, 0 }.to_montgomery_form();
        fr out_quad_element;
        if (is_xor_gate) {
            out_quad_element = fr{ left_quad ^ right_quad, 0, 0, 0 }.to_montgomery_form();
        } else {
            out_quad_element = fr{ left_quad & right_quad, 0, 0, 0 }.to_montgomery_form();
        }

        const fr product_quad_element = fr{ left_quad * right_quad, 0, 0, 0 }.to_montgomery_form();

        left_accumulator += left_accumulator;
        left_accumulator += left_accumulator;
        left_accumulator += left_quad_element;

        right_accumulator += right_accumulator;
        right_accumulator += right_accumulator;
        right_accumulator += right_quad_element;

        out_accumulator += out_accumulator;
        out_accumulator += out_accumulator;
        out_accumulator += out_quad_element;

        left_accumulator_index = add_variable(left_accumulator);
        accumulators.left.emplace_back(left_accumulator_index);

        right_accumulator_index = add_variable(right_accumulator);
        accumulators.right.emplace_back(right_accumulator_index);

        out_accumulator_index = add_variable(out_accumulator);
        accumulators.out.emplace_back(out_accumulator_index);

        product_index = add_variable(product_quad_element);

        w_l.emplace_back(left_accumulator_index);
        w_r.emplace_back(right_accumulator_index);
        w_4.emplace_back(out_accumulator_index);
        w_o.emplace_back(product_index);

        wire_copy_cycles[left_accumulator_index].emplace_back(
            cycle_node(static_cast<uint32_t>(gate_index), WireType::LEFT));
        wire_copy_cycles[right_accumulator_index].emplace_back(
            cycle_node(static_cast<uint32_t>(gate_index), WireType::RIGHT));
        wire_copy_cycles[out_accumulator_index].emplace_back(
            cycle_node(static_cast<uint32_t>(gate_index), WireType::FOURTH));
        wire_copy_cycles[product_index].emplace_back(
            cycle_node(static_cast<uint32_t>(gate_index - 1), WireType::OUTPUT));
    }

    w_o.emplace_back(zero_idx);

    for (size_t i = 0; i < num_quads + 1; ++i) {
        q_m.emplace_back(fr::zero());
        q_1.emplace_back(fr::zero());
        q_2.emplace_back(fr::zero());
        q_3.emplace_back(fr::zero());
        q_arith.emplace_back(fr::zero());
        q_4.emplace_back(fr::zero());
        q_5.emplace_back(fr::zero());
        q_ecc_1.emplace_back(fr::zero());
        q_range.emplace_back(fr::zero());
        if (is_xor_gate) {
            q_c.emplace_back(fr::neg_one());
            q_logic.emplace_back(fr::neg_one());
        } else {
            q_c.emplace_back(fr::one());
            q_logic.emplace_back(fr::one());
        }
    }
    q_c[q_c.size() - 1] = fr::zero();         // last gate is a noop
    q_logic[q_logic.size() - 1] = fr::zero(); // last gate is a noop

    assert_equal(accumulators.left[accumulators.left.size() - 1], a);
    accumulators.left[accumulators.left.size() - 1] = a;

    assert_equal(accumulators.right[accumulators.right.size() - 1], b);
    accumulators.right[accumulators.right.size() - 1] = b;

    n += (num_quads + 1);
    return accumulators;
}

waffle::accumulator_triple TurboComposer::create_and_constraint(const uint32_t a,
                                                                const uint32_t b,
                                                                const size_t num_bits)
{
    return create_logic_constraint(a, b, num_bits, false);
}

waffle::accumulator_triple TurboComposer::create_xor_constraint(const uint32_t a,
                                                                const uint32_t b,
                                                                const size_t num_bits)
{
    return create_logic_constraint(a, b, num_bits, true);
}

uint32_t TurboComposer::put_constant_variable(const barretenberg::fr& variable)
{
    if (constant_variables.count(variable) == 1) {
        return constant_variables.at(variable);
    } else {
        uint32_t variable_index = add_variable(variable);
        fix_witness(variable_index, variable);
        constant_variables.insert({ variable, variable_index });
        return variable_index;
    }
}

std::shared_ptr<proving_key> TurboComposer::compute_proving_key()
{
    if (circuit_proving_key) {
        return circuit_proving_key;
    }
    create_dummy_gate();
<<<<<<< HEAD
    ASSERT(wire_copy_cycles.size() == variables.size());
    ASSERT(n == q_m.size());
    ASSERT(n == q_1.size());
    ASSERT(n == q_2.size());
    ASSERT(n == q_3.size());
    ASSERT(n == q_3.size());
    ASSERT(n == q_4.size());
    ASSERT(n == q_5.size());
    ASSERT(n == q_arith.size());
    ASSERT(n == q_ecc_1.size());
    ASSERT(n == q_range.size());
    ASSERT(n == q_logic.size());

    const size_t total_num_gates = n + public_inputs.size();

    size_t log2_n = static_cast<size_t>(numeric::get_msb(total_num_gates + 1));
    if ((1UL << log2_n) != (total_num_gates + 1)) {
        ++log2_n;
    }
    size_t new_n = 1UL << log2_n;

    for (size_t i = total_num_gates; i < new_n; ++i) {
        q_m.emplace_back(fr::zero());
        q_1.emplace_back(fr::zero());
        q_2.emplace_back(fr::zero());
        q_3.emplace_back(fr::zero());
        q_c.emplace_back(fr::zero());
        q_4.emplace_back(fr::zero());
        q_5.emplace_back(fr::zero());
        q_arith.emplace_back(fr::zero());
        q_ecc_1.emplace_back(fr::zero());
        q_range.emplace_back(fr::zero());
        q_logic.emplace_back(fr::zero());
    }

    auto crs = crs_factory_->get_prover_crs(new_n);
    circuit_proving_key = std::make_shared<proving_key>(new_n, public_inputs.size(), crs);

    for (size_t i = 0; i < public_inputs.size(); ++i) {
        cycle_node left{ static_cast<uint32_t>(i - public_inputs.size()), WireType::LEFT };
        cycle_node right{ static_cast<uint32_t>(i - public_inputs.size()), WireType::RIGHT };

        std::vector<cycle_node>& old_cycle = wire_copy_cycles[static_cast<size_t>(public_inputs[i])];

        std::vector<cycle_node> new_cycle;

        new_cycle.emplace_back(left);
        new_cycle.emplace_back(right);
        for (size_t i = 0; i < old_cycle.size(); ++i) {
            new_cycle.emplace_back(old_cycle[i]);
        }
        old_cycle = new_cycle;
    }

    polynomial poly_q_m(new_n);
    polynomial poly_q_c(new_n);
    polynomial poly_q_1(new_n);
    polynomial poly_q_2(new_n);
    polynomial poly_q_3(new_n);
    polynomial poly_q_4(new_n);
    polynomial poly_q_5(new_n);
    polynomial poly_q_arith(new_n);
    polynomial poly_q_ecc_1(new_n);
    polynomial poly_q_range(new_n);
    polynomial poly_q_logic(new_n);

    for (size_t i = 0; i < public_inputs.size(); ++i) {
        poly_q_m[i] = fr::zero();
        poly_q_1[i] = fr::zero();
        poly_q_2[i] = fr::zero();
        poly_q_3[i] = fr::zero();
        poly_q_4[i] = fr::zero();
        poly_q_5[i] = fr::zero();
        poly_q_arith[i] = fr::zero();
        poly_q_ecc_1[i] = fr::zero();
        poly_q_c[i] = fr::zero();
        poly_q_range[i] = fr::zero();
        poly_q_logic[i] = fr::zero();
    }

    for (size_t i = public_inputs.size(); i < new_n; ++i) {
        poly_q_m[i] = q_m[i - public_inputs.size()];
        poly_q_1[i] = q_1[i - public_inputs.size()];
        poly_q_2[i] = q_2[i - public_inputs.size()];
        poly_q_3[i] = q_3[i - public_inputs.size()];
        poly_q_c[i] = q_c[i - public_inputs.size()];
        poly_q_4[i] = q_4[i - public_inputs.size()];
        poly_q_5[i] = q_5[i - public_inputs.size()];
        poly_q_arith[i] = q_arith[i - public_inputs.size()];
        poly_q_ecc_1[i] = q_ecc_1[i - public_inputs.size()];
        poly_q_range[i] = q_range[i - public_inputs.size()];
        poly_q_logic[i] = q_logic[i - public_inputs.size()];
    }

    poly_q_1.ifft(circuit_proving_key->small_domain);
    poly_q_2.ifft(circuit_proving_key->small_domain);
    poly_q_3.ifft(circuit_proving_key->small_domain);
    poly_q_4.ifft(circuit_proving_key->small_domain);
    poly_q_5.ifft(circuit_proving_key->small_domain);
    poly_q_m.ifft(circuit_proving_key->small_domain);
    poly_q_c.ifft(circuit_proving_key->small_domain);
    poly_q_arith.ifft(circuit_proving_key->small_domain);
    poly_q_ecc_1.ifft(circuit_proving_key->small_domain);
    poly_q_range.ifft(circuit_proving_key->small_domain);
    poly_q_logic.ifft(circuit_proving_key->small_domain);

    polynomial poly_q_1_fft(poly_q_1, new_n * 4);
    polynomial poly_q_2_fft(poly_q_2, new_n * 4);
    polynomial poly_q_3_fft(poly_q_3, new_n * 4);
    polynomial poly_q_4_fft(poly_q_4, new_n * 4);
    polynomial poly_q_5_fft(poly_q_5, new_n * 4);
    polynomial poly_q_m_fft(poly_q_m, new_n * 4);
    polynomial poly_q_c_fft(poly_q_c, new_n * 4);
    polynomial poly_q_arith_fft(poly_q_arith, new_n * 4);
    polynomial poly_q_ecc_1_fft(poly_q_ecc_1, new_n * 4);
    polynomial poly_q_range_fft(poly_q_range, new_n * 4);
    polynomial poly_q_logic_fft(poly_q_logic, new_n * 4);

    poly_q_1_fft.coset_fft(circuit_proving_key->large_domain);
    poly_q_2_fft.coset_fft(circuit_proving_key->large_domain);
    poly_q_3_fft.coset_fft(circuit_proving_key->large_domain);
    poly_q_4_fft.coset_fft(circuit_proving_key->large_domain);
    poly_q_5_fft.coset_fft(circuit_proving_key->large_domain);
    poly_q_m_fft.coset_fft(circuit_proving_key->large_domain);
    poly_q_c_fft.coset_fft(circuit_proving_key->large_domain);
    poly_q_arith_fft.coset_fft(circuit_proving_key->large_domain);
    poly_q_ecc_1_fft.coset_fft(circuit_proving_key->large_domain);
    poly_q_range_fft.coset_fft(circuit_proving_key->large_domain);
    poly_q_logic_fft.coset_fft(circuit_proving_key->large_domain);

    circuit_proving_key->constraint_selectors.insert({ "q_m", std::move(poly_q_m) });
    circuit_proving_key->constraint_selectors.insert({ "q_c", std::move(poly_q_c) });
    circuit_proving_key->constraint_selectors.insert({ "q_arith", std::move(poly_q_arith) });
    circuit_proving_key->constraint_selectors.insert({ "q_ecc_1", std::move(poly_q_ecc_1) });
    circuit_proving_key->constraint_selectors.insert({ "q_1", std::move(poly_q_1) });
    circuit_proving_key->constraint_selectors.insert({ "q_2", std::move(poly_q_2) });
    circuit_proving_key->constraint_selectors.insert({ "q_3", std::move(poly_q_3) });
    circuit_proving_key->constraint_selectors.insert({ "q_4", std::move(poly_q_4) });
    circuit_proving_key->constraint_selectors.insert({ "q_5", std::move(poly_q_5) });
    circuit_proving_key->constraint_selectors.insert({ "q_range", std::move(poly_q_range) });
    circuit_proving_key->constraint_selectors.insert({ "q_logic", std::move(poly_q_logic) });

    circuit_proving_key->constraint_selector_ffts.insert({ "q_m_fft", std::move(poly_q_m_fft) });
    circuit_proving_key->constraint_selector_ffts.insert({ "q_c_fft", std::move(poly_q_c_fft) });
    circuit_proving_key->constraint_selector_ffts.insert({ "q_arith_fft", std::move(poly_q_arith_fft) });
    circuit_proving_key->constraint_selector_ffts.insert({ "q_ecc_1_fft", std::move(poly_q_ecc_1_fft) });
    circuit_proving_key->constraint_selector_ffts.insert({ "q_1_fft", std::move(poly_q_1_fft) });
    circuit_proving_key->constraint_selector_ffts.insert({ "q_2_fft", std::move(poly_q_2_fft) });
    circuit_proving_key->constraint_selector_ffts.insert({ "q_3_fft", std::move(poly_q_3_fft) });
    circuit_proving_key->constraint_selector_ffts.insert({ "q_4_fft", std::move(poly_q_4_fft) });
    circuit_proving_key->constraint_selector_ffts.insert({ "q_5_fft", std::move(poly_q_5_fft) });
    circuit_proving_key->constraint_selector_ffts.insert({ "q_range_fft", std::move(poly_q_range_fft) });
    circuit_proving_key->constraint_selector_ffts.insert({ "q_logic_fft", std::move(poly_q_logic_fft) });
=======
>>>>>>> eb6330bb

    ComposerBase::compute_proving_key();
    compute_sigma_permutations<4>(circuit_proving_key.get());
    return circuit_proving_key;
}

std::shared_ptr<verification_key> TurboComposer::compute_verification_key()
{
    if (circuit_verification_key) {
        return circuit_verification_key;
    }
    if (!circuit_proving_key) {
        compute_proving_key();
    }

    circuit_verification_key =
        turbo_composer::compute_verification_key(circuit_proving_key, crs_factory_->get_verifier_crs());

    return circuit_verification_key;
}

std::shared_ptr<program_witness> TurboComposer::compute_witness()
{
    if (computed_witness) {
        return witness;
    }
    const size_t total_num_gates = n + public_inputs.size();
    size_t log2_n = static_cast<size_t>(numeric::get_msb(total_num_gates + 1));
    if ((1UL << log2_n) != (total_num_gates + 1)) {
        ++log2_n;
    }
    size_t new_n = 1UL << log2_n;

    for (size_t i = total_num_gates; i < new_n; ++i) {
        w_l.emplace_back(zero_idx);
        w_r.emplace_back(zero_idx);
        w_o.emplace_back(zero_idx);
        w_4.emplace_back(zero_idx);
    }

    polynomial poly_w_1(new_n);
    polynomial poly_w_2(new_n);
    polynomial poly_w_3(new_n);
    polynomial poly_w_4(new_n);

    for (size_t i = 0; i < public_inputs.size(); ++i) {
        fr::__copy(variables[public_inputs[i]], poly_w_1[i]);
        fr::__copy(variables[public_inputs[i]], poly_w_2[i]);
        fr::__copy(fr::zero(), poly_w_3[i]);
        fr::__copy(fr::zero(), poly_w_4[i]);
    }
    for (size_t i = public_inputs.size(); i < new_n; ++i) {
        fr::__copy(variables[w_l[i - public_inputs.size()]], poly_w_1.at(i));
        fr::__copy(variables[w_r[i - public_inputs.size()]], poly_w_2.at(i));
        fr::__copy(variables[w_o[i - public_inputs.size()]], poly_w_3.at(i));
        fr::__copy(variables[w_4[i - public_inputs.size()]], poly_w_4.at(i));
    }

    witness = std::make_shared<program_witness>();
    witness->wires.insert({ "w_1", std::move(poly_w_1) });
    witness->wires.insert({ "w_2", std::move(poly_w_2) });
    witness->wires.insert({ "w_3", std::move(poly_w_3) });
    witness->wires.insert({ "w_4", std::move(poly_w_4) });

    computed_witness = true;
    return witness;
}

TurboProver TurboComposer::create_prover()
{
    compute_proving_key();

    compute_witness();

    TurboProver output_state(circuit_proving_key, witness, create_manifest(public_inputs.size()));

    std::unique_ptr<ProverPermutationWidget<4>> permutation_widget =
        std::make_unique<ProverPermutationWidget<4>>(circuit_proving_key.get(), witness.get());
    std::unique_ptr<ProverTurboFixedBaseWidget> fixed_base_widget =
        std::make_unique<ProverTurboFixedBaseWidget>(circuit_proving_key.get(), witness.get());
    std::unique_ptr<ProverTurboRangeWidget> range_widget =
        std::make_unique<ProverTurboRangeWidget>(circuit_proving_key.get(), witness.get());
    std::unique_ptr<ProverTurboLogicWidget> logic_widget =
        std::make_unique<ProverTurboLogicWidget>(circuit_proving_key.get(), witness.get());

    output_state.widgets.emplace_back(std::move(permutation_widget));
    output_state.widgets.emplace_back(std::move(fixed_base_widget));
    output_state.widgets.emplace_back(std::move(range_widget));
    output_state.widgets.emplace_back(std::move(logic_widget));

    return output_state;
}

UnrolledTurboProver TurboComposer::create_unrolled_prover()
{
    compute_proving_key();
    compute_witness();

    UnrolledTurboProver output_state(circuit_proving_key, witness, create_unrolled_manifest(public_inputs.size()));

    std::unique_ptr<ProverPermutationWidget<4>> permutation_widget =
        std::make_unique<ProverPermutationWidget<4>>(circuit_proving_key.get(), witness.get());
    std::unique_ptr<ProverTurboFixedBaseWidget> fixed_base_widget =
        std::make_unique<ProverTurboFixedBaseWidget>(circuit_proving_key.get(), witness.get());
    std::unique_ptr<ProverTurboRangeWidget> range_widget =
        std::make_unique<ProverTurboRangeWidget>(circuit_proving_key.get(), witness.get());
    std::unique_ptr<ProverTurboLogicWidget> logic_widget =
        std::make_unique<ProverTurboLogicWidget>(circuit_proving_key.get(), witness.get());

    output_state.widgets.emplace_back(std::move(permutation_widget));
    output_state.widgets.emplace_back(std::move(fixed_base_widget));
    output_state.widgets.emplace_back(std::move(range_widget));
    output_state.widgets.emplace_back(std::move(logic_widget));

    return output_state;
}

TurboVerifier TurboComposer::create_verifier()
{
    compute_verification_key();

    TurboVerifier output_state(circuit_verification_key, create_manifest(public_inputs.size()));

    return output_state;
}

UnrolledTurboVerifier TurboComposer::create_unrolled_verifier()
{
    compute_verification_key();

    UnrolledTurboVerifier output_state(circuit_verification_key, create_unrolled_manifest(public_inputs.size()));

    return output_state;
}
} // namespace waffle<|MERGE_RESOLUTION|>--- conflicted
+++ resolved
@@ -888,162 +888,6 @@
         return circuit_proving_key;
     }
     create_dummy_gate();
-<<<<<<< HEAD
-    ASSERT(wire_copy_cycles.size() == variables.size());
-    ASSERT(n == q_m.size());
-    ASSERT(n == q_1.size());
-    ASSERT(n == q_2.size());
-    ASSERT(n == q_3.size());
-    ASSERT(n == q_3.size());
-    ASSERT(n == q_4.size());
-    ASSERT(n == q_5.size());
-    ASSERT(n == q_arith.size());
-    ASSERT(n == q_ecc_1.size());
-    ASSERT(n == q_range.size());
-    ASSERT(n == q_logic.size());
-
-    const size_t total_num_gates = n + public_inputs.size();
-
-    size_t log2_n = static_cast<size_t>(numeric::get_msb(total_num_gates + 1));
-    if ((1UL << log2_n) != (total_num_gates + 1)) {
-        ++log2_n;
-    }
-    size_t new_n = 1UL << log2_n;
-
-    for (size_t i = total_num_gates; i < new_n; ++i) {
-        q_m.emplace_back(fr::zero());
-        q_1.emplace_back(fr::zero());
-        q_2.emplace_back(fr::zero());
-        q_3.emplace_back(fr::zero());
-        q_c.emplace_back(fr::zero());
-        q_4.emplace_back(fr::zero());
-        q_5.emplace_back(fr::zero());
-        q_arith.emplace_back(fr::zero());
-        q_ecc_1.emplace_back(fr::zero());
-        q_range.emplace_back(fr::zero());
-        q_logic.emplace_back(fr::zero());
-    }
-
-    auto crs = crs_factory_->get_prover_crs(new_n);
-    circuit_proving_key = std::make_shared<proving_key>(new_n, public_inputs.size(), crs);
-
-    for (size_t i = 0; i < public_inputs.size(); ++i) {
-        cycle_node left{ static_cast<uint32_t>(i - public_inputs.size()), WireType::LEFT };
-        cycle_node right{ static_cast<uint32_t>(i - public_inputs.size()), WireType::RIGHT };
-
-        std::vector<cycle_node>& old_cycle = wire_copy_cycles[static_cast<size_t>(public_inputs[i])];
-
-        std::vector<cycle_node> new_cycle;
-
-        new_cycle.emplace_back(left);
-        new_cycle.emplace_back(right);
-        for (size_t i = 0; i < old_cycle.size(); ++i) {
-            new_cycle.emplace_back(old_cycle[i]);
-        }
-        old_cycle = new_cycle;
-    }
-
-    polynomial poly_q_m(new_n);
-    polynomial poly_q_c(new_n);
-    polynomial poly_q_1(new_n);
-    polynomial poly_q_2(new_n);
-    polynomial poly_q_3(new_n);
-    polynomial poly_q_4(new_n);
-    polynomial poly_q_5(new_n);
-    polynomial poly_q_arith(new_n);
-    polynomial poly_q_ecc_1(new_n);
-    polynomial poly_q_range(new_n);
-    polynomial poly_q_logic(new_n);
-
-    for (size_t i = 0; i < public_inputs.size(); ++i) {
-        poly_q_m[i] = fr::zero();
-        poly_q_1[i] = fr::zero();
-        poly_q_2[i] = fr::zero();
-        poly_q_3[i] = fr::zero();
-        poly_q_4[i] = fr::zero();
-        poly_q_5[i] = fr::zero();
-        poly_q_arith[i] = fr::zero();
-        poly_q_ecc_1[i] = fr::zero();
-        poly_q_c[i] = fr::zero();
-        poly_q_range[i] = fr::zero();
-        poly_q_logic[i] = fr::zero();
-    }
-
-    for (size_t i = public_inputs.size(); i < new_n; ++i) {
-        poly_q_m[i] = q_m[i - public_inputs.size()];
-        poly_q_1[i] = q_1[i - public_inputs.size()];
-        poly_q_2[i] = q_2[i - public_inputs.size()];
-        poly_q_3[i] = q_3[i - public_inputs.size()];
-        poly_q_c[i] = q_c[i - public_inputs.size()];
-        poly_q_4[i] = q_4[i - public_inputs.size()];
-        poly_q_5[i] = q_5[i - public_inputs.size()];
-        poly_q_arith[i] = q_arith[i - public_inputs.size()];
-        poly_q_ecc_1[i] = q_ecc_1[i - public_inputs.size()];
-        poly_q_range[i] = q_range[i - public_inputs.size()];
-        poly_q_logic[i] = q_logic[i - public_inputs.size()];
-    }
-
-    poly_q_1.ifft(circuit_proving_key->small_domain);
-    poly_q_2.ifft(circuit_proving_key->small_domain);
-    poly_q_3.ifft(circuit_proving_key->small_domain);
-    poly_q_4.ifft(circuit_proving_key->small_domain);
-    poly_q_5.ifft(circuit_proving_key->small_domain);
-    poly_q_m.ifft(circuit_proving_key->small_domain);
-    poly_q_c.ifft(circuit_proving_key->small_domain);
-    poly_q_arith.ifft(circuit_proving_key->small_domain);
-    poly_q_ecc_1.ifft(circuit_proving_key->small_domain);
-    poly_q_range.ifft(circuit_proving_key->small_domain);
-    poly_q_logic.ifft(circuit_proving_key->small_domain);
-
-    polynomial poly_q_1_fft(poly_q_1, new_n * 4);
-    polynomial poly_q_2_fft(poly_q_2, new_n * 4);
-    polynomial poly_q_3_fft(poly_q_3, new_n * 4);
-    polynomial poly_q_4_fft(poly_q_4, new_n * 4);
-    polynomial poly_q_5_fft(poly_q_5, new_n * 4);
-    polynomial poly_q_m_fft(poly_q_m, new_n * 4);
-    polynomial poly_q_c_fft(poly_q_c, new_n * 4);
-    polynomial poly_q_arith_fft(poly_q_arith, new_n * 4);
-    polynomial poly_q_ecc_1_fft(poly_q_ecc_1, new_n * 4);
-    polynomial poly_q_range_fft(poly_q_range, new_n * 4);
-    polynomial poly_q_logic_fft(poly_q_logic, new_n * 4);
-
-    poly_q_1_fft.coset_fft(circuit_proving_key->large_domain);
-    poly_q_2_fft.coset_fft(circuit_proving_key->large_domain);
-    poly_q_3_fft.coset_fft(circuit_proving_key->large_domain);
-    poly_q_4_fft.coset_fft(circuit_proving_key->large_domain);
-    poly_q_5_fft.coset_fft(circuit_proving_key->large_domain);
-    poly_q_m_fft.coset_fft(circuit_proving_key->large_domain);
-    poly_q_c_fft.coset_fft(circuit_proving_key->large_domain);
-    poly_q_arith_fft.coset_fft(circuit_proving_key->large_domain);
-    poly_q_ecc_1_fft.coset_fft(circuit_proving_key->large_domain);
-    poly_q_range_fft.coset_fft(circuit_proving_key->large_domain);
-    poly_q_logic_fft.coset_fft(circuit_proving_key->large_domain);
-
-    circuit_proving_key->constraint_selectors.insert({ "q_m", std::move(poly_q_m) });
-    circuit_proving_key->constraint_selectors.insert({ "q_c", std::move(poly_q_c) });
-    circuit_proving_key->constraint_selectors.insert({ "q_arith", std::move(poly_q_arith) });
-    circuit_proving_key->constraint_selectors.insert({ "q_ecc_1", std::move(poly_q_ecc_1) });
-    circuit_proving_key->constraint_selectors.insert({ "q_1", std::move(poly_q_1) });
-    circuit_proving_key->constraint_selectors.insert({ "q_2", std::move(poly_q_2) });
-    circuit_proving_key->constraint_selectors.insert({ "q_3", std::move(poly_q_3) });
-    circuit_proving_key->constraint_selectors.insert({ "q_4", std::move(poly_q_4) });
-    circuit_proving_key->constraint_selectors.insert({ "q_5", std::move(poly_q_5) });
-    circuit_proving_key->constraint_selectors.insert({ "q_range", std::move(poly_q_range) });
-    circuit_proving_key->constraint_selectors.insert({ "q_logic", std::move(poly_q_logic) });
-
-    circuit_proving_key->constraint_selector_ffts.insert({ "q_m_fft", std::move(poly_q_m_fft) });
-    circuit_proving_key->constraint_selector_ffts.insert({ "q_c_fft", std::move(poly_q_c_fft) });
-    circuit_proving_key->constraint_selector_ffts.insert({ "q_arith_fft", std::move(poly_q_arith_fft) });
-    circuit_proving_key->constraint_selector_ffts.insert({ "q_ecc_1_fft", std::move(poly_q_ecc_1_fft) });
-    circuit_proving_key->constraint_selector_ffts.insert({ "q_1_fft", std::move(poly_q_1_fft) });
-    circuit_proving_key->constraint_selector_ffts.insert({ "q_2_fft", std::move(poly_q_2_fft) });
-    circuit_proving_key->constraint_selector_ffts.insert({ "q_3_fft", std::move(poly_q_3_fft) });
-    circuit_proving_key->constraint_selector_ffts.insert({ "q_4_fft", std::move(poly_q_4_fft) });
-    circuit_proving_key->constraint_selector_ffts.insert({ "q_5_fft", std::move(poly_q_5_fft) });
-    circuit_proving_key->constraint_selector_ffts.insert({ "q_range_fft", std::move(poly_q_range_fft) });
-    circuit_proving_key->constraint_selector_ffts.insert({ "q_logic_fft", std::move(poly_q_logic_fft) });
-=======
->>>>>>> eb6330bb
 
     ComposerBase::compute_proving_key();
     compute_sigma_permutations<4>(circuit_proving_key.get());
