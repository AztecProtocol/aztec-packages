#!/bin/bash
# Env var overrides:
#   BB: to specify a different binary to test with (e.g. bb.js or bb.js-dev).
#   VERBOSE: to enable logging for each test.

set -eu

BB=$PWD/${BB:-../cpp/build/bin/bb}
CRS_PATH=~/.bb-crs
<<<<<<< HEAD
BRANCH=kw/remove-base64-decode

=======
BRANCH=master
>>>>>>> 681553fb

# Pull down the test vectors from the noir repo, if we don't have the folder already.
if [ ! -d acir_tests ]; then
  if [ -n "${TEST_SRC:-}" ]; then
    cp -R $TEST_SRC acir_tests
  else
    rm -rf noir
    git clone -b $BRANCH --filter=blob:none --no-checkout https://github.com/noir-lang/noir.git
    cd noir
    git sparse-checkout init --cone
    git sparse-checkout set crates/nargo_cli/tests/acir_artifacts
    git checkout
    cd ..
    mv noir/crates/nargo_cli/tests/acir_artifacts acir_tests
    rm -rf noir
  fi
fi

cd acir_tests

# Convert them to array
skip_array=(diamond_deps_0 workspace workspace_default_member)

function test() {
  echo -n "Testing $1... "

  dir_name=$(basename "$1")
  if [[ " ${skip_array[@]} " =~ " $dir_name " ]]; then
    echo -e "\033[33mSKIPPED\033[0m (hardcoded to skip)"
    return
  fi

  if [[ ! -f ./$1/target/$dir_name.bytecode || ! -f ./$1/target/witness.tr ]]; then
    echo -e "\033[33mSKIPPED\033[0m (uncompiled)"
    return
  fi

  cd $1

  set +e
  if [ -n "${VERBOSE:-}" ]; then
    $BB prove_and_verify -v -c $CRS_PATH -b ./target/$dir_name.bytecode
  else
    $BB prove_and_verify -c $CRS_PATH -b ./target/$dir_name.bytecode > /dev/null 2>&1
  fi
  result=$?
  set -eu

  if [ $result -eq 0 ]; then
    echo -e "\033[32mPASSED\033[0m"
  else
    echo -e "\033[31mFAILED\033[0m"
    # Run again verbose.
    $BB prove_and_verify -v -c $CRS_PATH -b ./target/$dir_name.bytecode
    exit 1
  fi

  cd ..
}

if [ -n "${1:-}" ]; then
  test $1
else
  for DIR in $(find -maxdepth 1 -type d -not -path '.'); do
    test $DIR
  done
fi<|MERGE_RESOLUTION|>--- conflicted
+++ resolved
@@ -7,12 +7,8 @@
 
 BB=$PWD/${BB:-../cpp/build/bin/bb}
 CRS_PATH=~/.bb-crs
-<<<<<<< HEAD
 BRANCH=kw/remove-base64-decode
 
-=======
-BRANCH=master
->>>>>>> 681553fb
 
 # Pull down the test vectors from the noir repo, if we don't have the folder already.
 if [ ! -d acir_tests ]; then
