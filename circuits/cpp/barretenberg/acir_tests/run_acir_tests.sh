#!/bin/bash
# Env var overrides:
#   BIN: to specify a different binary to test with (e.g. bb.js or bb.js-dev).
#   VERBOSE: to enable logging for each test.
set -eu

BIN=${BIN:-../cpp/build/bin/bb}
FLOW=${FLOW:-prove_and_verify}
CRS_PATH=~/.bb-crs
<<<<<<< HEAD
BRANCH=kw/remove-base64-decode

=======
BRANCH=master
VERBOSE=${VERBOSE:-}
NAMED_TEST=${1:-}

FLOW_SCRIPT=$(realpath ./flows/${FLOW}.sh)

if [ -f $BIN ]; then
    BIN=$(realpath $BIN)
else
    BIN=$(realpath $(which $BIN))
fi

export BIN CRS_PATH VERBOSE
>>>>>>> bc8bc7d9

# Pull down the test vectors from the noir repo, if we don't have the folder already.
if [ ! -d acir_tests ]; then
  if [ -n "${TEST_SRC:-}" ]; then
    cp -R $TEST_SRC acir_tests
  else
    rm -rf noir
    git clone -b $BRANCH --filter=blob:none --no-checkout https://github.com/noir-lang/noir.git
    cd noir
    git sparse-checkout init --cone
    git sparse-checkout set crates/nargo_cli/tests/acir_artifacts
    git checkout
    cd ..
    mv noir/crates/nargo_cli/tests/acir_artifacts acir_tests
    rm -rf noir
  fi
fi

cd acir_tests

# Convert them to array
SKIP_ARRAY=(diamond_deps_0 workspace workspace_default_member)

function test() {
<<<<<<< HEAD
  echo -n "Testing $1... "

  dir_name=$(basename "$1")
  if [[ " ${skip_array[@]} " =~ " $dir_name " ]]; then
    echo -e "\033[33mSKIPPED\033[0m (hardcoded to skip)"
    return
  fi

  if [[ ! -f ./$1/target/acir.gz || ! -f ./$1/target/witness.gz ]]; then
    echo -e "\033[33mSKIPPED\033[0m (uncompiled)"
    return
  fi

  cd $1

  set +e
  if [ -n "${VERBOSE:-}" ]; then
    $BB prove_and_verify -v -c $CRS_PATH -b ./target/acir.gz
  else
    $BB prove_and_verify -c $CRS_PATH -b ./target/acir.gz > /dev/null 2>&1
  fi
=======
  cd $1

  set +e
  $FLOW_SCRIPT
>>>>>>> bc8bc7d9
  result=$?
  set -eu

  if [ $result -eq 0 ]; then
    echo -e "\033[32mPASSED\033[0m"
  else
    echo -e "\033[31mFAILED\033[0m"
<<<<<<< HEAD
    # Run again verbose.
    $BB prove_and_verify -v -c $CRS_PATH -b ./target/acir.gz
=======
>>>>>>> bc8bc7d9
    exit 1
  fi

  cd ..
}

if [ -n "$NAMED_TEST" ]; then
  echo -n "Testing $NAMED_TEST... "
  test $NAMED_TEST
else
  for TEST_NAME in $(find -maxdepth 1 -type d -not -path '.' | sed 's|^\./||'); do
    echo -n "Testing $TEST_NAME... "

    if [[ " ${SKIP_ARRAY[@]} " =~ " $TEST_NAME" ]]; then
      echo -e "\033[33mSKIPPED\033[0m (hardcoded to skip)"
      continue
    fi

    if [[ ! -f ./$TEST_NAME/target/$TEST_NAME.bytecode || ! -f ./$TEST_NAME/target/witness.tr ]]; then
      echo -e "\033[33mSKIPPED\033[0m (uncompiled)"
      continue
    fi

    test $TEST_NAME
  done
fi<|MERGE_RESOLUTION|>--- conflicted
+++ resolved
@@ -7,10 +7,6 @@
 BIN=${BIN:-../cpp/build/bin/bb}
 FLOW=${FLOW:-prove_and_verify}
 CRS_PATH=~/.bb-crs
-<<<<<<< HEAD
-BRANCH=kw/remove-base64-decode
-
-=======
 BRANCH=master
 VERBOSE=${VERBOSE:-}
 NAMED_TEST=${1:-}
@@ -24,7 +20,6 @@
 fi
 
 export BIN CRS_PATH VERBOSE
->>>>>>> bc8bc7d9
 
 # Pull down the test vectors from the noir repo, if we don't have the folder already.
 if [ ! -d acir_tests ]; then
@@ -49,34 +44,10 @@
 SKIP_ARRAY=(diamond_deps_0 workspace workspace_default_member)
 
 function test() {
-<<<<<<< HEAD
-  echo -n "Testing $1... "
-
-  dir_name=$(basename "$1")
-  if [[ " ${skip_array[@]} " =~ " $dir_name " ]]; then
-    echo -e "\033[33mSKIPPED\033[0m (hardcoded to skip)"
-    return
-  fi
-
-  if [[ ! -f ./$1/target/acir.gz || ! -f ./$1/target/witness.gz ]]; then
-    echo -e "\033[33mSKIPPED\033[0m (uncompiled)"
-    return
-  fi
-
-  cd $1
-
-  set +e
-  if [ -n "${VERBOSE:-}" ]; then
-    $BB prove_and_verify -v -c $CRS_PATH -b ./target/acir.gz
-  else
-    $BB prove_and_verify -c $CRS_PATH -b ./target/acir.gz > /dev/null 2>&1
-  fi
-=======
   cd $1
 
   set +e
   $FLOW_SCRIPT
->>>>>>> bc8bc7d9
   result=$?
   set -eu
 
@@ -84,11 +55,6 @@
     echo -e "\033[32mPASSED\033[0m"
   else
     echo -e "\033[31mFAILED\033[0m"
-<<<<<<< HEAD
-    # Run again verbose.
-    $BB prove_and_verify -v -c $CRS_PATH -b ./target/acir.gz
-=======
->>>>>>> bc8bc7d9
     exit 1
   fi
 
