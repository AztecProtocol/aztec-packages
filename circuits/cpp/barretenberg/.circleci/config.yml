# This file uses YAML anchors and aliases to prevent repetition of blocks of config:
# https://support.atlassian.com/bitbucket-cloud/docs/yaml-anchors/
#
# Two primary anchors are checkout and setup_env, called as the first step of almost all jobs:
# - checkout: A custom checkout step to reduce the amount of data downloaded to improve speed.
# - setup_env: Sets up the common environment used by all build steps.
#
# Two CCI executors are used:
# - docker (small): Used only to launch external EC2 instances for big workloads. It's the cheapest option.
# - machine (large): Used for building in CCI itself. 4cpus, 15GB has the optimal power/cost ratio.
#
# The docker executor uses a custom image build in `build_image`. It's specifically streamlined for fast download
# with just enough tools to execute the build system, and launch EC2 instances etc.

version: 2.1

orbs:
  slack: circleci/slack@4.12.1

parameters:
  workflow:
    type: string
    default: "system"

# This build step checks out the code from the repository. It has a hardcoded readonly key to allow the checkout.
# Initially it just fetches the repo metadata for the current commit hash to a depth of 50 commits.
# We need historical commit hashes to calculate diffs between previous and current commits.
# It then checks out the fetched head to actually download the data.
checkout: &checkout
  run:
    name: "Checkout code"
    command: |
      cd $HOME
      mkdir -p .ssh
      chmod 0700 .ssh
      ssh-keyscan -t rsa github.com >> .ssh/known_hosts

      # IF YOU'RE CHANGING THIS, YOU ALSO WANT TO CHANGE: build-system/remote_build/remote_build
      # Shallow checkout this commit.
      mkdir -p project
      cd project
      git init
      git remote add origin $CIRCLE_REPOSITORY_URL
      # Only download metadata when fetching.
      git fetch --depth 50 --filter=blob:none origin $CIRCLE_SHA1
      git checkout FETCH_HEAD
      # Initialize submodules recursively
      git submodule update --init --recursive

# Called setup_env to setup a bunch of global variables used throughout the rest of the build process.
# It takes the required CCI environment variables as inputs, and gives them normalised names for the rest of
# the build process. This enables easy running of the build system external to CCI, as used for powerful EC2 builds.
setup_env: &setup_env
  run:
    name: "Setup environment"
    command: ./build-system/scripts/setup_env "$CIRCLE_SHA1" "$CIRCLE_TAG" "$CIRCLE_JOB" "$CIRCLE_REPOSITORY_URL" "$CIRCLE_BRANCH"

setup_aztec_commit: &setup_aztec_commit
  run:
    name: "Setup environment for Aztec Integration Testing"
    command: |
      # Load the aztec commit into env for use in integration tests
      # Aztec commit will be chosen according to the following priorities:
      # 1. if present, grab commit from cpp/.aztec-packages-commit file
      # 2. if this is a branch with an identically named branch in aztec-pacakages, run against that branch
      # 3. default to aztec-packages 'master'

      # default to master
      AZTEC_COMMIT=master
      echo "Checking if a branch/commit is specified in .aztec-packages-commit"
      echo "or if this is a branch with a sibling branch in aztec-packages."
      echo "Otherwise defaulting to test against circuits in aztec-packages 'master'."

      COMMIT_FROM_FILE=$(cat cpp/.aztec-packages-commit 2>/dev/null || true)
      if [ -n "$COMMIT_FROM_FILE" ] && [[ "$COMMIT_FROM_FILE" = *[![:space:]]* ]]; then
        # if a commit is present in .aztec-packages-commit, use that
        # check that there is text in the commit file that is not just whitespace
        echo "Using aztec-packages commit ($COMMIT_FROM_FILE) from .aztec-packages-commit file"
        AZTEC_COMMIT=$COMMIT_FROM_FILE
      elif [ -n "$CIRCLE_BRANCH" ] && [ "$CIRCLE_BRANCH" != master ]; then
        echo "Checking if a sibling branch ($CIRCLE_BRANCH) exists in aztec-packages"
        if git ls-remote --heads git@github.com:AztecProtocol/aztec-packages.git 2>/dev/null | grep "refs/heads/$CIRCLE_BRANCH" &>/dev/null; then
          echo "Sibling branch ($CIRCLE_BRANCH) exists in aztec-packages! Circuits tests will run against that branch."
          AZTEC_COMMIT=$CIRCLE_BRANCH
        else
          echo "No sibling branch exists in aztec-packages. Defaulting to 'master'."
        fi
      else
        echo "Defaulting to 'master'."
      fi

      echo "export AZTEC_COMMIT=$AZTEC_COMMIT" >> "$BASH_ENV"
      source "$BASH_ENV"

# This step is used to save logs from various barretenberg test to the workspace so that they can be used later to parse benchmark values out of them
# NOTE(AD): This is now obsolete as benchmarking has been moved to aztec-packages repo. Another pass may simplify this.
save_logs: &save_logs
  persist_to_workspace:
    root: /tmp/test-logs
    paths:
      - ./*

jobs:
  wasm-linux-clang:
    docker:
      - image: aztecprotocol/alpine-build-image
    resource_class: small
    steps:
      - *checkout
      - *setup_env
      - run:
          name: "Build"
          command: cond_spot_run_build barretenberg-wasm-linux-clang 64

  x86_64-linux-gcc:
    docker:
      - image: aztecprotocol/alpine-build-image
    resource_class: small
    steps:
      - *checkout
      - *setup_env
      - run:
          name: "Build"
          command: cond_spot_run_build barretenberg-x86_64-linux-gcc 64

  x86_64-linux-clang:
    docker:
      - image: aztecprotocol/alpine-build-image
    resource_class: small
    steps:
      - *checkout
      - *setup_env
      - run:
          name: "Build"
          command: cond_spot_run_build barretenberg-x86_64-linux-clang 64

  x86_64-linux-clang-assert:
    docker:
      - image: aztecprotocol/alpine-build-image
    resource_class: small
    steps:
      - *checkout
      - *setup_env
      - run:
          name: "Build"
          command: cond_spot_run_build barretenberg-x86_64-linux-clang-assert 64

  stdlib-tests:
    docker:
      - image: aztecprotocol/alpine-build-image
    resource_class: small
    steps:
      - *checkout
      - *setup_env
      - run:
          name: "Test"
          command: cond_spot_run_tests barretenberg-x86_64-linux-clang-assert 1 stdlib-tests
      - *save_logs

  dsl-tests:
    docker:
      - image: aztecprotocol/alpine-build-image
    resource_class: small
    steps:
      - *checkout
      - *setup_env
      - run:
          name: "Test"
          command: cond_spot_run_tests barretenberg-x86_64-linux-clang-assert 1 dsl_tests
      - *save_logs

  barretenberg-tests:
    docker:
      - image: aztecprotocol/alpine-build-image
    resource_class: small
    steps:
      - *checkout
      - *setup_env
      - run:
          name: "Test"
          command: cond_spot_run_test_script ./scripts/bb-tests.sh barretenberg-x86_64-linux-clang-assert
      - *save_logs

  honk-tests:
    docker:
      - image: aztecprotocol/alpine-build-image
    resource_class: small
    steps:
      - *checkout
      - *setup_env
      - run:
          name: "Test"
          command: cond_spot_run_tests barretenberg-x86_64-linux-clang-assert 1 honk_tests
      - *save_logs

  proof-system-tests:
    docker:
      - image: aztecprotocol/alpine-build-image
    resource_class: small
    steps:
      - *checkout
      - *setup_env
      - run:
          name: "Test"
          command: cond_spot_run_tests barretenberg-x86_64-linux-clang-assert 1 proof_system_tests
      - *save_logs

  stdlib-recursion-turbo-tests:
    docker:
      - image: aztecprotocol/alpine-build-image
    resource_class: small
    steps:
      - *checkout
      - *setup_env
      - run:
          name: "Test"
          command: cond_spot_run_tests barretenberg-x86_64-linux-clang-assert 1 stdlib_recursion_tests --gtest_filter=*turbo*
      - *save_logs

  stdlib-recursion-ultra-tests:
    docker:
      - image: aztecprotocol/alpine-build-image
    resource_class: small
    steps:
      - *checkout
      - *setup_env
      - run:
          name: "Test"
          command: cond_spot_run_tests barretenberg-x86_64-linux-clang-assert 3 stdlib_recursion_tests --gtest_filter=-*turbo*
      - *save_logs

  join-split-tests:
    docker:
      - image: aztecprotocol/alpine-build-image
    resource_class: small
    steps:
      - *checkout
      - *setup_env
      - run:
          name: "Test"
          command: cond_spot_run_tests barretenberg-x86_64-linux-clang-assert 3 join_split_example_proofs_join_split_tests --gtest_filter=-*full_proof*
      - *save_logs

  bb-bin-tests:
    docker:
      - image: aztecprotocol/alpine-build-image
    resource_class: small
    steps:
      - *checkout
      - *setup_env
      - run:
          name: "Test"
          command: cond_spot_run_test_script ./scripts/bin-test.sh barretenberg-x86_64-linux-clang-assert

  bb-js:
    machine:
      image: ubuntu-2004:202010-01
    resource_class: large
    steps:
      - *checkout
      - *setup_env
      - run:
          name: "Build"
          command: build bb.js

  bb-js-tests:
    docker:
      - image: aztecprotocol/alpine-build-image
    resource_class: small
    steps:
      - *checkout
      - *setup_env
      - run:
          name: "Test"
          command: cond_spot_run_tests bb.js

  acir-tests:
    docker:
      - image: aztecprotocol/alpine-build-image
    resource_class: small
    steps:
      - *checkout
      - *setup_env
      - run:
          name: "Build and test"
          command: cond_spot_run_build acir-tests 32

  # These machines cost a fortune (10x other machines).
  # There is a branch coming for github actions that will build mac stuff on releases.
  # I'll leave this here for now, just in case proves useful to be able to do CI mac builds on branches,
  # but let's not uncomment in master.
  #
  # aarch64-macos-clang:
  #   macos:
  #     xcode: "14.3.1"
  #   resource_class: macos.m1.medium.gen1
  #   steps:
  #     - *checkout
  #     - run:
  #         name: "Install toolchain"
  #         command: brew install cmake ninja
  #     - run:
  #         name: "Build"
  #         working_directory: ~/project/cpp
  #         command: cmake --preset default && cmake --build --preset default --target bb
  #     - run:
  #         name: "Test"
  #         working_directory: ~/project/cpp/bin-test
  #         command: ./bin-test.sh

  ###################################
  # Aztec integration tests
  #circuits-wasm-linux-clang-builder-runner:
  #  docker:
  #    - image: aztecprotocol/alpine-build-image
  #  resource_class: small
  #  steps:
  #    - *checkout
  #    - *setup_env
  #    - run:
  #        name: "Build"
  #        command: cond_spot_run_build barretenberg-circuits-wasm-linux-clang-builder-runner 64

  circuits-x86_64-linux-clang-builder-runner:
    docker:
      - image: aztecprotocol/alpine-build-image
    resource_class: small
    steps:
      - *checkout
      - *setup_env
      - run:
          name: "Build"
          command: cond_spot_run_build barretenberg-circuits-x86_64-linux-clang-builder-runner 64

  #circuits-wasm-tests:
  #  docker:
  #    - image: aztecprotocol/alpine-build-image
  #  resource_class: small
  #  steps:
  #    - *checkout
  #    - *setup_env
  #    - *setup_aztec_commit
  #    - run:
  #        name: "Build"
  #        command: cond_spot_run_test_script ./scripts/run_aztec_circuits_tests barretenberg-circuits-wasm-linux-clang-builder-runner "$AZTEC_COMMIT" 1 wasm scripts/a3-tests -*.skip*:*.circuit*

  circuits-x86_64-tests:
    docker:
      - image: aztecprotocol/alpine-build-image
    resource_class: small
    steps:
      - *checkout
      - *setup_env
      - *setup_aztec_commit
      - run:
          name: "Build"
          command: cond_spot_run_test_script ./scripts/run_aztec_circuits_tests barretenberg-circuits-x86_64-linux-clang-builder-runner "$AZTEC_COMMIT" 1 x86_64 scripts/a3-tests -*.skip*
  # End Aztec integration tests
  ###################################

# Repeatable config for defining the workflow below.
tag_regex: &tag_regex /v[0-9]+(\.[0-9]+)*(-[a-zA-Z-]+\.[0-9]+)?/
defaults: &defaults
  filters:
    tags:
      only: *tag_regex
  context:
    - slack
  post-steps:
    - slack/notify:
        channel: $SLACK_BARRETENBERG_CHANNEL
        event: fail
        branch_pattern: "master"

bb_test: &bb_test
  requires:
    - x86_64-linux-clang-assert
  <<: *defaults

notmaster: &notmaster
  filters:
    branches:
      ignore:
        - master
  <<: *defaults

workflows:
  system:
    jobs:
      # - aarch64-macos-clang: *defaults
      - x86_64-linux-gcc: *defaults
      - x86_64-linux-clang: *defaults
      - x86_64-linux-clang-assert: *defaults
      - wasm-linux-clang: *defaults
      - proof-system-tests: *bb_test
      - honk-tests: *bb_test
      - dsl-tests: *bb_test
      - barretenberg-tests: *bb_test
      - stdlib-tests: *bb_test
      - stdlib-recursion-turbo-tests: *bb_test
      - stdlib-recursion-ultra-tests: *bb_test
      - join-split-tests: *bb_test
<<<<<<< HEAD
      - bb-bin-tests: *bb_test
      - benchmark-aggregator:
          requires:
            - barretenberg-tests
            - stdlib-tests
            - stdlib-recursion-turbo-tests
            - stdlib-recursion-ultra-tests
            - join-split-tests
          filters:
            branches:
              only:
                - master
          <<: *defaults
=======
      # - bb-bin-tests: *bb_test
>>>>>>> cb2d210b
      - bb-js:
          requires:
            - wasm-linux-clang
          <<: *defaults
      - bb-js-tests:
          requires:
            - bb-js
          <<: *defaults
      - acir-tests:
          requires:
            - x86_64-linux-clang-assert
            - bb-js
          <<: *defaults
      #- circuits-wasm-linux-clang-builder-runner: *notmaster
      - circuits-x86_64-linux-clang-builder-runner: *notmaster
      #- circuits-wasm-tests:
      #    requires:
      #      - circuits-wasm-linux-clang-builder-runner
      #    <<: *notmaster
      - circuits-x86_64-tests:
          requires:
            - circuits-x86_64-linux-clang-builder-runner
          <<: *notmaster<|MERGE_RESOLUTION|>--- conflicted
+++ resolved
@@ -400,23 +400,7 @@
       - stdlib-recursion-turbo-tests: *bb_test
       - stdlib-recursion-ultra-tests: *bb_test
       - join-split-tests: *bb_test
-<<<<<<< HEAD
       - bb-bin-tests: *bb_test
-      - benchmark-aggregator:
-          requires:
-            - barretenberg-tests
-            - stdlib-tests
-            - stdlib-recursion-turbo-tests
-            - stdlib-recursion-ultra-tests
-            - join-split-tests
-          filters:
-            branches:
-              only:
-                - master
-          <<: *defaults
-=======
-      # - bb-bin-tests: *bb_test
->>>>>>> cb2d210b
       - bb-js:
           requires:
             - wasm-linux-clang
