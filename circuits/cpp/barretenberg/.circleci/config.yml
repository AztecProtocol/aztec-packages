--- conflicted
+++ resolved
@@ -134,231 +134,6 @@
           name: "Build"
           command: cond_spot_run_build barretenberg-x86_64-linux-clang 64
 
-<<<<<<< HEAD
-  x86_64-linux-clang-assert:
-    docker:
-      - image: aztecprotocol/alpine-build-image
-    resource_class: small
-    steps:
-      - *checkout
-      - *setup_env
-      - run:
-          name: "Build"
-          command: cond_spot_run_build barretenberg-x86_64-linux-clang-assert 64
-
-  stdlib-tests:
-    docker:
-      - image: aztecprotocol/alpine-build-image
-    resource_class: small
-    steps:
-      - *checkout
-      - *setup_env
-      - run:
-          name: "Test"
-          command: cond_spot_run_tests barretenberg-x86_64-linux-clang-assert 1 stdlib-tests
-      - *save_logs
-
-  dsl-tests:
-    docker:
-      - image: aztecprotocol/alpine-build-image
-    resource_class: small
-    steps:
-      - *checkout
-      - *setup_env
-      - run:
-          name: "Test"
-          command: cond_spot_run_tests barretenberg-x86_64-linux-clang-assert 1 dsl_tests
-      - *save_logs
-
-  barretenberg-tests:
-    docker:
-      - image: aztecprotocol/alpine-build-image
-    resource_class: small
-    steps:
-      - *checkout
-      - *setup_env
-      - run:
-          name: "Test"
-          command: cond_spot_run_test_script ./scripts/bb-tests.sh barretenberg-x86_64-linux-clang-assert
-      - *save_logs
-
-  honk-tests:
-    docker:
-      - image: aztecprotocol/alpine-build-image
-    resource_class: small
-    steps:
-      - *checkout
-      - *setup_env
-      - run:
-          name: "Test"
-          command: cond_spot_run_tests barretenberg-x86_64-linux-clang-assert 1 honk_tests
-      - *save_logs
-
-  proof-system-tests:
-    docker:
-      - image: aztecprotocol/alpine-build-image
-    resource_class: small
-    steps:
-      - *checkout
-      - *setup_env
-      - run:
-          name: "Test"
-          command: cond_spot_run_tests barretenberg-x86_64-linux-clang-assert 1 proof_system_tests
-      - *save_logs
-
-  stdlib-recursion-turbo-tests:
-    docker:
-      - image: aztecprotocol/alpine-build-image
-    resource_class: small
-    steps:
-      - *checkout
-      - *setup_env
-      - run:
-          name: "Test"
-          command: cond_spot_run_tests barretenberg-x86_64-linux-clang-assert 1 stdlib_recursion_tests --gtest_filter=*turbo*
-      - *save_logs
-
-  stdlib-recursion-ultra-tests:
-    docker:
-      - image: aztecprotocol/alpine-build-image
-    resource_class: small
-    steps:
-      - *checkout
-      - *setup_env
-      - run:
-          name: "Test"
-          command: cond_spot_run_tests barretenberg-x86_64-linux-clang-assert 3 stdlib_recursion_tests --gtest_filter=-*turbo*
-      - *save_logs
-
-  join-split-tests:
-    docker:
-      - image: aztecprotocol/alpine-build-image
-    resource_class: small
-    steps:
-      - *checkout
-      - *setup_env
-      - run:
-          name: "Test"
-          command: cond_spot_run_tests barretenberg-x86_64-linux-clang-assert 3 join_split_example_proofs_join_split_tests --gtest_filter=-*full_proof*
-      - *save_logs
-
-  bb-bin-tests:
-    docker:
-      - image: aztecprotocol/alpine-build-image
-    resource_class: small
-    steps:
-      - *checkout
-      - *setup_env
-      - run:
-          name: "Test"
-          command: cond_spot_run_test_script ./scripts/bin-test.sh barretenberg-x86_64-linux-clang-assert
-
-  bb-js:
-    machine:
-      image: ubuntu-2004:202010-01
-    resource_class: large
-    steps:
-      - *checkout
-      - *setup_env
-      - run:
-          name: "Build"
-          command: build bb.js
-
-  bb-js-tests:
-    docker:
-      - image: aztecprotocol/alpine-build-image
-    resource_class: small
-    steps:
-      - *checkout
-      - *setup_env
-      - run:
-          name: "Test"
-          command: cond_spot_run_tests bb.js
-
-  acir-tests:
-    docker:
-      - image: aztecprotocol/alpine-build-image
-    resource_class: small
-    steps:
-      - *checkout
-      - *setup_env
-      - run:
-          name: "Build and test"
-          command: cond_spot_run_build acir-tests 32
-
-  # These machines cost a fortune (10x other machines).
-  # There is a branch coming for github actions that will build mac stuff on releases.
-  # I'll leave this here for now, just in case proves useful to be able to do CI mac builds on branches,
-  # but let's not uncomment in master.
-  #
-  # aarch64-macos-clang:
-  #   macos:
-  #     xcode: "14.3.1"
-  #   resource_class: macos.m1.medium.gen1
-  #   steps:
-  #     - *checkout
-  #     - run:
-  #         name: "Install toolchain"
-  #         command: brew install cmake ninja
-  #     - run:
-  #         name: "Build"
-  #         working_directory: ~/project/cpp
-  #         command: cmake --preset default && cmake --build --preset default --target bb
-  #     - run:
-  #         name: "Test"
-  #         working_directory: ~/project/cpp/bin-test
-  #         command: ./bin-test.sh
-
-  ###################################
-  # Aztec integration tests
-  #circuits-wasm-linux-clang-builder-runner:
-  #  docker:
-  #    - image: aztecprotocol/alpine-build-image
-  #  resource_class: small
-  #  steps:
-  #    - *checkout
-  #    - *setup_env
-  #    - run:
-  #        name: "Build"
-  #        command: cond_spot_run_build barretenberg-circuits-wasm-linux-clang-builder-runner 64
-
-  circuits-x86_64-linux-clang-builder-runner:
-    docker:
-      - image: aztecprotocol/alpine-build-image
-    resource_class: small
-    steps:
-      - *checkout
-      - *setup_env
-      - run:
-          name: "Build"
-          command: cond_spot_run_build barretenberg-circuits-x86_64-linux-clang-builder-runner 64
-
-  #circuits-wasm-tests:
-  #  docker:
-  #    - image: aztecprotocol/alpine-build-image
-  #  resource_class: small
-  #  steps:
-  #    - *checkout
-  #    - *setup_env
-  #    - *setup_aztec_commit
-  #    - run:
-  #        name: "Build"
-  #        command: cond_spot_run_test_script ./scripts/run_aztec_circuits_tests barretenberg-circuits-wasm-linux-clang-builder-runner "$AZTEC_COMMIT" 1 wasm scripts/a3-tests -*.skip*:*.circuit*
-
-  circuits-x86_64-tests:
-    docker:
-      - image: aztecprotocol/alpine-build-image
-    resource_class: small
-    steps:
-      - *checkout
-      - *setup_env
-      - *setup_aztec_commit
-      - run:
-          name: "Build"
-          command: cond_spot_run_test_script ./scripts/run_aztec_circuits_tests barretenberg-circuits-x86_64-linux-clang-builder-runner "$AZTEC_COMMIT" 1 x86_64 scripts/a3-tests -*.skip*
-  # End Aztec integration tests
-  ###################################
-=======
   #   x86_64-linux-clang-assert:
   #     docker:
   #       - image: aztecprotocol/alpine-build-image
@@ -582,7 +357,6 @@
   #           command: cond_spot_run_test_script ./scripts/run_aztec_circuits_tests barretenberg-circuits-x86_64-linux-clang-builder-runner "$AZTEC_COMMIT" 1 x86_64 scripts/a3-tests -*.skip*
   #   # End Aztec integration tests
   #   ###################################
->>>>>>> 9c35c6d2
 
 # Repeatable config for defining the workflow below.
 tag_regex: &tag_regex /v[0-9]+(\.[0-9]+)*(-[a-zA-Z-]+\.[0-9]+)?/
@@ -616,32 +390,6 @@
       # - aarch64-macos-clang: *defaults
       # - x86_64-linux-gcc: *defaults
       - x86_64-linux-clang: *defaults
-<<<<<<< HEAD
-      - x86_64-linux-clang-assert: *defaults
-      - wasm-linux-clang: *defaults
-      - proof-system-tests: *bb_test
-      - honk-tests: *bb_test
-      - dsl-tests: *bb_test
-      - barretenberg-tests: *bb_test
-      - stdlib-tests: *bb_test
-      - stdlib-recursion-turbo-tests: *bb_test
-      - stdlib-recursion-ultra-tests: *bb_test
-      - join-split-tests: *bb_test
-      - bb-bin-tests: *bb_test
-      - bb-js:
-          requires:
-            - wasm-linux-clang
-          <<: *defaults
-      - bb-js-tests:
-          requires:
-            - bb-js
-          <<: *defaults
-      - acir-tests:
-          requires:
-            - x86_64-linux-clang-assert
-            - bb-js
-          <<: *defaults
-=======
       # - x86_64-linux-clang-assert: *defaults
       # - wasm-linux-clang: *defaults
       # - proof-system-tests: *bb_test
@@ -666,7 +414,6 @@
       #       - x86_64-linux-clang-assert
       #       - bb-js
       #     <<: *defaults
->>>>>>> 9c35c6d2
       #- circuits-wasm-linux-clang-builder-runner: *notmaster
       # - circuits-x86_64-linux-clang-builder-runner: *notmaster
       #- circuits-wasm-tests:
