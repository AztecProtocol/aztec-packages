#pragma once
#include <stddef.h>

// NOTE: When modifying names of constants or enums do the changes in `src/aztec3/circuits/abis/packers.hpp` as well

namespace aztec3 {

/**
 * @brief Computes log2 at compile-time for inputs of the form 2^n.
 *
 * @param input
 * @return ⌈ log₂(input) ⌉
 */
constexpr size_t log2(size_t input)
{
    return (input < 2) ? 0 : 1 + log2(input / 2);
}

constexpr size_t ARGS_LENGTH = 16;
constexpr size_t RETURN_VALUES_LENGTH = 4;

/**
 * Convention for constant array lengths are mainly divided in 2 classes:
 *  - FUNCTION CALL
 *  - TRANSACTION
 *
 * Agreed convention is to use MAX_XXX_PER_CALL resp. MAX_XXX_PER_TX, where XXX denotes a type of element such as
 * commitment, or nullifier, e.g.,:
 *  - MAX_NEW_NULLIFIERS_PER_CALL
 *  - MAX_NEW_COMMITMENTS_PER_TX
 *
 * In the kernel circuits, we accumulate elements such as commitments and the nullifiers from all functions calls in a
 * transaction. Therefore, we always must have:
 * MAX_XXX_PER_TX ≥ MAX_XXX_PER_CALL
 *
 * For instance:
 * MAX_NEW_COMMITMENTS_PER_TX ≥ MAX_NEW_COMMITMENTS_PER_CALL
 * MAX_NEW_NULLIFIERS_PER_TX ≥ MAX_NEW_NULLIFIERS_PER_CALL
 *
 */

// "PER CALL" CONSTANTS
constexpr size_t MAX_NEW_COMMITMENTS_PER_CALL = 4;
constexpr size_t MAX_NEW_NULLIFIERS_PER_CALL = 4;
constexpr size_t MAX_PRIVATE_CALL_STACK_LENGTH_PER_CALL = 4;
constexpr size_t MAX_PUBLIC_CALL_STACK_LENGTH_PER_CALL = 4;
constexpr size_t MAX_NEW_L2_TO_L1_MSGS_PER_CALL = 2;
constexpr size_t MAX_PUBLIC_DATA_UPDATE_REQUESTS_PER_CALL = 4;
constexpr size_t MAX_PUBLIC_DATA_READS_PER_CALL = 4;
constexpr size_t MAX_READ_REQUESTS_PER_CALL = 4;


// "PER TRANSACTION" CONSTANTS
constexpr size_t MAX_NEW_COMMITMENTS_PER_TX = MAX_PRIVATE_CALL_STACK_LENGTH_PER_CALL * MAX_NEW_COMMITMENTS_PER_CALL;
constexpr size_t MAX_NEW_NULLIFIERS_PER_TX = MAX_PRIVATE_CALL_STACK_LENGTH_PER_CALL * MAX_NEW_NULLIFIERS_PER_CALL;
constexpr size_t MAX_PRIVATE_CALL_STACK_LENGTH_PER_TX = 8;
constexpr size_t MAX_PUBLIC_CALL_STACK_LENGTH_PER_TX = 8;
constexpr size_t MAX_NEW_L2_TO_L1_MSGS_PER_TX = 2;
constexpr size_t MAX_PUBLIC_DATA_UPDATE_REQUESTS_PER_TX = 4;
constexpr size_t MAX_PUBLIC_DATA_READS_PER_TX = 4;
constexpr size_t MAX_NEW_CONTRACTS_PER_TX = 1;
constexpr size_t MAX_OPTIONALLY_REVEALED_DATA_LENGTH_PER_TX = 4;
constexpr size_t MAX_READ_REQUESTS_PER_TX = MAX_PRIVATE_CALL_STACK_LENGTH_PER_CALL * MAX_READ_REQUESTS_PER_CALL;
constexpr size_t NUM_ENCRYPTED_LOGS_HASHES_PER_TX = 1;
constexpr size_t NUM_UNENCRYPTED_LOGS_HASHES_PER_TX = 1;


// ROLLUP CONSTANTS
constexpr size_t NUMBER_OF_L1_L2_MESSAGES_PER_ROLLUP = 16;
// TODO(961): Use this constant everywhere instead of hard-coded "2".
constexpr size_t KERNELS_PER_ROLLUP = 2;


// TREES RELATED CONSTANTS
constexpr size_t VK_TREE_HEIGHT = 3;
constexpr size_t FUNCTION_TREE_HEIGHT = 4;
constexpr size_t CONTRACT_TREE_HEIGHT = 16;
constexpr size_t PRIVATE_DATA_TREE_HEIGHT = 32;
constexpr size_t PUBLIC_DATA_TREE_HEIGHT = 254;
constexpr size_t NULLIFIER_TREE_HEIGHT = 16;
constexpr size_t L1_TO_L2_MSG_TREE_HEIGHT = 16;
constexpr size_t PRIVATE_DATA_TREE_ROOTS_TREE_HEIGHT = 16;
constexpr size_t CONTRACT_TREE_ROOTS_TREE_HEIGHT = 16;
constexpr size_t L1_TO_L2_MSG_TREE_ROOTS_TREE_HEIGHT = 16;
constexpr size_t ROLLUP_VK_TREE_HEIGHT = 8;  // TODO: update


// SUB-TREES RELATED CONSTANTS
constexpr size_t CONTRACT_SUBTREE_HEIGHT = 1;
constexpr size_t CONTRACT_SUBTREE_SIBLING_PATH_LENGTH = CONTRACT_TREE_HEIGHT - CONTRACT_SUBTREE_HEIGHT;
constexpr size_t PRIVATE_DATA_SUBTREE_HEIGHT =
    static_cast<size_t>(log2(KERNELS_PER_ROLLUP * MAX_NEW_COMMITMENTS_PER_TX));
constexpr size_t PRIVATE_DATA_SUBTREE_SIBLING_PATH_LENGTH = PRIVATE_DATA_TREE_HEIGHT - PRIVATE_DATA_SUBTREE_HEIGHT;
constexpr size_t NULLIFIER_SUBTREE_HEIGHT = static_cast<size_t>(log2(KERNELS_PER_ROLLUP * MAX_NEW_NULLIFIERS_PER_TX));
constexpr size_t NULLIFIER_SUBTREE_SIBLING_PATH_LENGTH = NULLIFIER_TREE_HEIGHT - NULLIFIER_SUBTREE_HEIGHT;
constexpr size_t L1_TO_L2_MSG_SUBTREE_HEIGHT = static_cast<size_t>(log2(NUMBER_OF_L1_L2_MESSAGES_PER_ROLLUP));
constexpr size_t L1_TO_L2_MSG_SUBTREE_SIBLING_PATH_LENGTH = L1_TO_L2_MSG_TREE_HEIGHT - L1_TO_L2_MSG_SUBTREE_HEIGHT;


// MISC CONSTANTS
constexpr size_t FUNCTION_SELECTOR_NUM_BYTES = 4;  // must be <= 31
constexpr size_t MAPPING_SLOT_PEDERSEN_SEPARATOR = 4;
// sha256 hash is stored in two fields to accommodate all 256-bits of the hash
constexpr size_t NUM_FIELDS_PER_SHA256 = 2;

/**
 * Enumerate the hash_indices which are used for pedersen hashing.
 * We start from 1 to avoid the default generators. The generator indices are listed
 * based on the number of elements each index hashes. The following conditions must be met:
 *
 * +-----------+-------------------------------+----------------------+
 * | Hash size | Number of elements hashed (n) | Condition to use     |
 * |-----------+-------------------------------+----------------------|
 * | LOW       | n ≤ 8                         | 0 < hash_index ≤ 32  |
 * | MID       | 8 < n ≤ 16                    | 32 < hash_index ≤ 40 |
 * | HIGH      | 16 < n ≤ 44                   | 40 < hash_index ≤ 44 |
 * +-----------+-------------------------------+----------------------+
 *
 * Note: When modifying, modify `GeneratorIndexPacker` in packer.hpp accordingly.
 */
enum GeneratorIndex {
    /**
     * Indices with size ≤ 8
     */
    COMMITMENT = 1,              // Size = 7 (unused)
    COMMITMENT_NONCE,            // Size = 2
    UNIQUE_COMMITMENT,           // Size = 2
    OUTER_COMMITMENT,            // Size = 2
    NULLIFIER,                   // Size = 4 (unused)
    INITIALISATION_NULLIFIER,    // Size = 2 (unused)
    OUTER_NULLIFIER,             // Size = 2
    PUBLIC_DATA_READ,            // Size = 2
    PUBLIC_DATA_UPDATE_REQUEST,  // Size = 3
    FUNCTION_DATA,               // Size = 3
    FUNCTION_LEAF,               // Size = 4
    CONTRACT_DEPLOYMENT_DATA,    // Size = 4
    CONSTRUCTOR,                 // Size = 3
    CONSTRUCTOR_ARGS,            // Size = 8
    CONTRACT_ADDRESS,            // Size = 4
    CONTRACT_LEAF,               // Size = 3
    CALL_CONTEXT,                // Size = 6
    CALL_STACK_ITEM,             // Size = 3
    CALL_STACK_ITEM_2,           // Size = ? (unused), // TODO see function where it's used for explanation
    L1_TO_L2_MESSAGE_SECRET,     // Size = 1 (wrongly used)
    L2_TO_L1_MSG,                // Size = 2 (unused)
    TX_CONTEXT,                  // Size = 4
    PUBLIC_LEAF_INDEX,           // Size = 2 (unused)
    PUBLIC_DATA_LEAF,            // Size = ? (unused) // TODO what's the expected size? Assuming ≤ 8
    SIGNED_TX_REQUEST,           // Size = 7
    GLOBAL_VARIABLES,            // Size = 4
    PARTIAL_CONTRACT_ADDRESS,    // Size = 7
    /**
     * Indices with size ≤ 16
     */
    TX_REQUEST = 33,  // Size = 14
    /**
     * Indices with size ≤ 44
     */
    VK = 41,                        // Size = 35
    PRIVATE_CIRCUIT_PUBLIC_INPUTS,  // Size = 39
    PUBLIC_CIRCUIT_PUBLIC_INPUTS,   // Size = 32 (unused)
    FUNCTION_ARGS,                  // Size ≤ 40
};

// Note: When modifying, modify `StorageSlotGeneratorIndexPacker` in packer.hpp accordingly.
enum StorageSlotGeneratorIndex {
    BASE_SLOT,
    MAPPING_SLOT,
    MAPPING_SLOT_PLACEHOLDER,
};

// Enumerate the hash_sub_indices which are used for committing to private state note preimages.
// Start from 1.
// Note: When modifying, modify `PrivateStateNoteGeneratorIndexPacker` in packer.hpp accordingly.
enum PrivateStateNoteGeneratorIndex {
    VALUE = 1,
    OWNER,
    CREATOR,
    SALT,
    NONCE,
    MEMO,
    IS_DUMMY,
};

// Note: When modifying, modify `PrivateStateTypePacker` in packer.hpp accordingly.
enum PrivateStateType { PARTITIONED = 1, WHOLE };

////////////////////////////////////////////////////////////////////////////////
// NOIR CONSTANTS - constants used only in yarn-packages/noir-contracts
// --> Here because Noir doesn't yet support globals referencing other globals yet and doing so in C++ seems to be the
// best thing to do for now. Move these constants to a noir file once the issue bellow is resolved:
// https://github.com/noir-lang/noir/issues/1734
constexpr size_t L1_TO_L2_MESSAGE_LENGTH = 8;
// message length + sibling path (same size as tree height) + 1 field for root + 1 field for index
constexpr size_t L1_TO_L2_MESSAGE_ORACLE_CALL_LENGTH = L1_TO_L2_MESSAGE_LENGTH + L1_TO_L2_MSG_TREE_HEIGHT + 1 + 1;

// TODO: Remove these when nested array is supported.
constexpr size_t MAX_NOTE_FIELDS_LENGTH = 20;
// MAX_NOTE_FIELDS_LENGTH + 1: the plus 1 is 1 extra field for nonce.
// + 2 for EXTRA_DATA: [number_of_return_notes, contract_address]
<<<<<<< HEAD
constexpr size_t GET_NOTE_ORACLE_RETURN_LENGTH = MAX_READ_REQUESTS_PER_CALL * MAX_NOTE_FIELDS_LENGTH + 2;
constexpr size_t GET_SINGLE_NOTE_ORACLE_RETURN_LENGTH = MAX_NOTE_FIELDS_LENGTH + 2;
=======
constexpr size_t GET_NOTE_ORACLE_RETURN_LENGTH = MAX_NOTE_FIELDS_LENGTH + 1 + 2;
constexpr size_t GET_NOTES_ORACLE_RETURN_LENGTH = MAX_READ_REQUESTS_PER_CALL * (MAX_NOTE_FIELDS_LENGTH + 1) + 2;
>>>>>>> 1df89fb5
constexpr size_t MAX_NOTES_PER_PAGE = 10;
// + 2 for EXTRA_DATA: [number_of_return_notes, contract_address]
constexpr size_t VIEW_NOTE_ORACLE_RETURN_LENGTH = MAX_NOTES_PER_PAGE * (MAX_NOTE_FIELDS_LENGTH + 1) + 2;

constexpr size_t CALL_CONTEXT_LENGTH = 6;
constexpr size_t COMMITMENT_TREES_ROOTS_LENGTH = 4;
constexpr size_t FUNCTION_DATA_LENGTH = 3;
constexpr size_t CONTRACT_DEPLOYMENT_DATA_LENGTH = 4;

// Change this ONLY if you have changed the PrivateCircuitPublicInputs structure in C++.
// In other words, if the structure/size of the public inputs of a function call changes then we
// should change this constant as well as the offsets in private_call_stack_item.nr
constexpr size_t PRIVATE_CIRCUIT_PUBLIC_INPUTS_LENGTH =
    CALL_CONTEXT_LENGTH + 1  // +1 for args_hash
    + RETURN_VALUES_LENGTH + MAX_READ_REQUESTS_PER_CALL + MAX_NEW_COMMITMENTS_PER_CALL + MAX_NEW_NULLIFIERS_PER_CALL +
    MAX_PRIVATE_CALL_STACK_LENGTH_PER_CALL + MAX_PUBLIC_CALL_STACK_LENGTH_PER_CALL + MAX_NEW_L2_TO_L1_MSGS_PER_CALL +
    NUM_FIELDS_PER_SHA256 + NUM_FIELDS_PER_SHA256 + 2                       // + 2 for logs preimage lengths
    + COMMITMENT_TREES_ROOTS_LENGTH + CONTRACT_DEPLOYMENT_DATA_LENGTH + 2;  // + 2 for chain_id and version


constexpr size_t CONTRACT_STORAGE_UPDATE_REQUEST_LENGTH = 3;
constexpr size_t CONTRACT_STORAGE_READ_LENGTH = 2;

// Change this ONLY if you have changed the PublicCircuitPublicInputs structure in C++.
constexpr size_t PUBLIC_CIRCUIT_PUBLIC_INPUTS_LENGTH =
    CALL_CONTEXT_LENGTH + 1 + RETURN_VALUES_LENGTH +  // + 1 for args_hash
    MAX_PUBLIC_DATA_UPDATE_REQUESTS_PER_CALL * CONTRACT_STORAGE_UPDATE_REQUEST_LENGTH +
    MAX_PUBLIC_DATA_READS_PER_CALL * CONTRACT_STORAGE_READ_LENGTH + MAX_PUBLIC_CALL_STACK_LENGTH_PER_CALL +
    MAX_NEW_COMMITMENTS_PER_CALL + MAX_NEW_NULLIFIERS_PER_CALL + MAX_NEW_L2_TO_L1_MSGS_PER_CALL +
    COMMITMENT_TREES_ROOTS_LENGTH + 2;  // + 2 for chain_id and version

}  // namespace aztec3<|MERGE_RESOLUTION|>--- conflicted
+++ resolved
@@ -198,13 +198,8 @@
 constexpr size_t MAX_NOTE_FIELDS_LENGTH = 20;
 // MAX_NOTE_FIELDS_LENGTH + 1: the plus 1 is 1 extra field for nonce.
 // + 2 for EXTRA_DATA: [number_of_return_notes, contract_address]
-<<<<<<< HEAD
-constexpr size_t GET_NOTE_ORACLE_RETURN_LENGTH = MAX_READ_REQUESTS_PER_CALL * MAX_NOTE_FIELDS_LENGTH + 2;
-constexpr size_t GET_SINGLE_NOTE_ORACLE_RETURN_LENGTH = MAX_NOTE_FIELDS_LENGTH + 2;
-=======
 constexpr size_t GET_NOTE_ORACLE_RETURN_LENGTH = MAX_NOTE_FIELDS_LENGTH + 1 + 2;
 constexpr size_t GET_NOTES_ORACLE_RETURN_LENGTH = MAX_READ_REQUESTS_PER_CALL * (MAX_NOTE_FIELDS_LENGTH + 1) + 2;
->>>>>>> 1df89fb5
 constexpr size_t MAX_NOTES_PER_PAGE = 10;
 // + 2 for EXTRA_DATA: [number_of_return_notes, contract_address]
 constexpr size_t VIEW_NOTE_ORACLE_RETURN_LENGTH = MAX_NOTES_PER_PAGE * (MAX_NOTE_FIELDS_LENGTH + 1) + 2;
