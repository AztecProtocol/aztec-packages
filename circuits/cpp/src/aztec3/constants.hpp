#pragma once
#include <stddef.h>

// NOTE: When modifying names of constants or enums do the changes in `src/aztec3/circuits/abis/packers.hpp` as well

namespace aztec3 {

/**
 * @brief Computes log2 at compile-time for inputs of the form 2^n.
 *
 * @param input
 * @return ⌈ log₂(input) ⌉
 */
constexpr size_t log2(size_t input)
{
    return (input < 2) ? 0 : 1 + log2(input / 2);
}

constexpr size_t ARGS_LENGTH = 16;
constexpr size_t RETURN_VALUES_LENGTH = 4;

/**
 * Convention for constant array lengths are mainly divided in 2 classes:
 *  - FUNCTION CALL
 *  - TRANSACTION
 *
 * Agreed convention is to use MAX_XXX_PER_CALL resp. MAX_XXX_PER_TX, where XXX denotes a type of element such as
 * commitment, or nullifier, e.g.,:
 *  - MAX_NEW_NULLIFIERS_PER_CALL
 *  - MAX_NEW_COMMITMENTS_PER_TX
 *
 * In the kernel circuits, we accumulate elements such as commitments and the nullifiers from all functions calls in a
 * transaction. Therefore, we always must have:
 * MAX_XXX_PER_TX ≥ MAX_XXX_PER_CALL
 *
 * For instance:
 * MAX_NEW_COMMITMENTS_PER_TX ≥ MAX_NEW_COMMITMENTS_PER_CALL
 * MAX_NEW_NULLIFIERS_PER_TX ≥ MAX_NEW_NULLIFIERS_PER_CALL
 *
 */

// "PER CALL" CONSTANTS
constexpr size_t MAX_NEW_COMMITMENTS_PER_CALL = 4;
constexpr size_t MAX_NEW_NULLIFIERS_PER_CALL = 4;
constexpr size_t MAX_PRIVATE_CALL_STACK_LENGTH_PER_CALL = 4;
constexpr size_t MAX_PUBLIC_CALL_STACK_LENGTH_PER_CALL = 4;
constexpr size_t MAX_NEW_L2_TO_L1_MSGS_PER_CALL = 2;
constexpr size_t MAX_PUBLIC_DATA_UPDATE_REQUESTS_PER_CALL = 4;
constexpr size_t MAX_PUBLIC_DATA_READS_PER_CALL = 4;
constexpr size_t MAX_READ_REQUESTS_PER_CALL = 4;


// "PER TRANSACTION" CONSTANTS
constexpr size_t MAX_NEW_COMMITMENTS_PER_TX = MAX_PRIVATE_CALL_STACK_LENGTH_PER_CALL * MAX_NEW_COMMITMENTS_PER_CALL;
constexpr size_t MAX_NEW_NULLIFIERS_PER_TX = MAX_PRIVATE_CALL_STACK_LENGTH_PER_CALL * MAX_NEW_NULLIFIERS_PER_CALL;
constexpr size_t MAX_PRIVATE_CALL_STACK_LENGTH_PER_TX = 8;
constexpr size_t MAX_PUBLIC_CALL_STACK_LENGTH_PER_TX = 8;
constexpr size_t MAX_NEW_L2_TO_L1_MSGS_PER_TX = 2;
constexpr size_t MAX_PUBLIC_DATA_UPDATE_REQUESTS_PER_TX = 4;
constexpr size_t MAX_PUBLIC_DATA_READS_PER_TX = 4;
constexpr size_t MAX_NEW_CONTRACTS_PER_TX = 1;
constexpr size_t MAX_OPTIONALLY_REVEALED_DATA_LENGTH_PER_TX = 4;
constexpr size_t MAX_READ_REQUESTS_PER_TX = MAX_PRIVATE_CALL_STACK_LENGTH_PER_CALL * MAX_READ_REQUESTS_PER_CALL;
constexpr size_t NUM_ENCRYPTED_LOGS_HASHES_PER_TX = 1;
constexpr size_t NUM_UNENCRYPTED_LOGS_HASHES_PER_TX = 1;


// ROLLUP CONSTANTS
constexpr size_t NUMBER_OF_L1_L2_MESSAGES_PER_ROLLUP = 16;
// TODO(961): Use this constant everywhere instead of hard-coded "2".
constexpr size_t KERNELS_PER_ROLLUP = 2;


// TREES RELATED CONSTANTS
constexpr size_t VK_TREE_HEIGHT = 3;
constexpr size_t FUNCTION_TREE_HEIGHT = 4;
constexpr size_t CONTRACT_TREE_HEIGHT = 16;
constexpr size_t PRIVATE_DATA_TREE_HEIGHT = 32;
constexpr size_t PUBLIC_DATA_TREE_HEIGHT = 254;
constexpr size_t NULLIFIER_TREE_HEIGHT = 16;
constexpr size_t L1_TO_L2_MSG_TREE_HEIGHT = 16;
constexpr size_t PRIVATE_DATA_TREE_ROOTS_TREE_HEIGHT = 16;
constexpr size_t CONTRACT_TREE_ROOTS_TREE_HEIGHT = 16;
constexpr size_t L1_TO_L2_MSG_TREE_ROOTS_TREE_HEIGHT = 16;
constexpr size_t HISTORIC_BLOCKS_TREE_HEIGHT = 16;
constexpr size_t ROLLUP_VK_TREE_HEIGHT = 8;  // TODO: update


// SUB-TREES RELATED CONSTANTS
constexpr size_t CONTRACT_SUBTREE_HEIGHT = 1;
constexpr size_t CONTRACT_SUBTREE_SIBLING_PATH_LENGTH = CONTRACT_TREE_HEIGHT - CONTRACT_SUBTREE_HEIGHT;
constexpr size_t PRIVATE_DATA_SUBTREE_HEIGHT =
    static_cast<size_t>(log2(KERNELS_PER_ROLLUP * MAX_NEW_COMMITMENTS_PER_TX));
constexpr size_t PRIVATE_DATA_SUBTREE_SIBLING_PATH_LENGTH = PRIVATE_DATA_TREE_HEIGHT - PRIVATE_DATA_SUBTREE_HEIGHT;
constexpr size_t NULLIFIER_SUBTREE_HEIGHT = static_cast<size_t>(log2(KERNELS_PER_ROLLUP * MAX_NEW_NULLIFIERS_PER_TX));
constexpr size_t NULLIFIER_SUBTREE_SIBLING_PATH_LENGTH = NULLIFIER_TREE_HEIGHT - NULLIFIER_SUBTREE_HEIGHT;
constexpr size_t L1_TO_L2_MSG_SUBTREE_HEIGHT = static_cast<size_t>(log2(NUMBER_OF_L1_L2_MESSAGES_PER_ROLLUP));
constexpr size_t L1_TO_L2_MSG_SUBTREE_SIBLING_PATH_LENGTH = L1_TO_L2_MSG_TREE_HEIGHT - L1_TO_L2_MSG_SUBTREE_HEIGHT;


// MISC CONSTANTS
constexpr size_t FUNCTION_SELECTOR_NUM_BYTES = 4;  // must be <= 31
constexpr size_t MAPPING_SLOT_PEDERSEN_SEPARATOR = 4;
// sha256 hash is stored in two fields to accommodate all 256-bits of the hash
constexpr size_t NUM_FIELDS_PER_SHA256 = 2;

/**
 * Enumerate the hash_indices which are used for pedersen hashing.
 * We start from 1 to avoid the default generators. The generator indices are listed
 * based on the number of elements each index hashes. The following conditions must be met:
 *
 * +-----------+-------------------------------+----------------------+
 * | Hash size | Number of elements hashed (n) | Condition to use     |
 * |-----------+-------------------------------+----------------------|
 * | LOW       | n ≤ 8                         | 0 < hash_index ≤ 32  |
 * | MID       | 8 < n ≤ 16                    | 32 < hash_index ≤ 40 |
 * | HIGH      | 16 < n ≤ 44                   | 40 < hash_index ≤ 44 |
 * +-----------+-------------------------------+----------------------+
 *
 * Note: When modifying, modify `GeneratorIndexPacker` in packer.hpp accordingly.
 */
enum GeneratorIndex {
    /**
     * Indices with size ≤ 8
     */
    COMMITMENT = 1,              // Size = 7 (unused)
    COMMITMENT_NONCE,            // Size = 2
    UNIQUE_COMMITMENT,           // Size = 2
    OUTER_COMMITMENT,            // Size = 2
    NULLIFIER,                   // Size = 4 (unused)
    INITIALISATION_NULLIFIER,    // Size = 2 (unused)
    OUTER_NULLIFIER,             // Size = 2
    PUBLIC_DATA_READ,            // Size = 2
    PUBLIC_DATA_UPDATE_REQUEST,  // Size = 3
    FUNCTION_DATA,               // Size = 4
    FUNCTION_LEAF,               // Size = 5
    CONTRACT_DEPLOYMENT_DATA,    // Size = 4
    CONSTRUCTOR,                 // Size = 3
    CONSTRUCTOR_ARGS,            // Size = 8
    CONTRACT_ADDRESS,            // Size = 4
    CONTRACT_LEAF,               // Size = 3
    CALL_CONTEXT,                // Size = 6
    CALL_STACK_ITEM,             // Size = 3
    CALL_STACK_ITEM_2,           // Size = ? (unused), // TODO see function where it's used for explanation
    L1_TO_L2_MESSAGE_SECRET,     // Size = 1 (wrongly used)
    L2_TO_L1_MSG,                // Size = 2 (unused)
    TX_CONTEXT,                  // Size = 4
    PUBLIC_LEAF_INDEX,           // Size = 2 (unused)
    PUBLIC_DATA_LEAF,            // Size = ? (unused) // TODO what's the expected size? Assuming ≤ 8
    SIGNED_TX_REQUEST,           // Size = 7
    GLOBAL_VARIABLES,            // Size = 4
    PARTIAL_CONTRACT_ADDRESS,    // Size = 7
    /**
     * Indices with size ≤ 16
     */
    TX_REQUEST = 33,  // Size = 14
    /**
     * Indices with size ≤ 44
     */
    VK = 41,                        // Size = 35
    PRIVATE_CIRCUIT_PUBLIC_INPUTS,  // Size = 39
    PUBLIC_CIRCUIT_PUBLIC_INPUTS,   // Size = 32 (unused)
    FUNCTION_ARGS,                  // Size ≤ 40
};

// Note: When modifying, modify `StorageSlotGeneratorIndexPacker` in packer.hpp accordingly.
enum StorageSlotGeneratorIndex {
    BASE_SLOT,
    MAPPING_SLOT,
    MAPPING_SLOT_PLACEHOLDER,
};

// Enumerate the hash_sub_indices which are used for committing to private state note preimages.
// Start from 1.
// Note: When modifying, modify `PrivateStateNoteGeneratorIndexPacker` in packer.hpp accordingly.
enum PrivateStateNoteGeneratorIndex {
    VALUE = 1,
    OWNER,
    CREATOR,
    SALT,
    NONCE,
    MEMO,
    IS_DUMMY,
};

// Note: When modifying, modify `PrivateStateTypePacker` in packer.hpp accordingly.
enum PrivateStateType { PARTITIONED = 1, WHOLE };

////////////////////////////////////////////////////////////////////////////////
// NOIR CONSTANTS - constants used only in yarn-packages/noir-contracts
// --> Here because Noir doesn't yet support globals referencing other globals yet and doing so in C++ seems to be the
// best thing to do for now. Move these constants to a noir file once the issue bellow is resolved:
// https://github.com/noir-lang/noir/issues/1734
constexpr size_t L1_TO_L2_MESSAGE_LENGTH = 8;
// message length + sibling path (same size as tree height) + 1 field for root + 1 field for index
constexpr size_t L1_TO_L2_MESSAGE_ORACLE_CALL_LENGTH = L1_TO_L2_MESSAGE_LENGTH + L1_TO_L2_MSG_TREE_HEIGHT + 1 + 1;

// TODO: Remove these when nested array is supported.
constexpr size_t MAX_NOTE_FIELDS_LENGTH = 20;
// MAX_NOTE_FIELDS_LENGTH + 1: the plus 1 is 1 extra field for nonce.
// + 2 for EXTRA_DATA: [number_of_return_notes, contract_address]
constexpr size_t GET_NOTE_ORACLE_RETURN_LENGTH = MAX_NOTE_FIELDS_LENGTH + 1 + 2;
constexpr size_t GET_NOTES_ORACLE_RETURN_LENGTH = MAX_READ_REQUESTS_PER_CALL * (MAX_NOTE_FIELDS_LENGTH + 1) + 2;
constexpr size_t MAX_NOTES_PER_PAGE = 10;
// + 2 for EXTRA_DATA: [number_of_return_notes, contract_address]
constexpr size_t VIEW_NOTE_ORACLE_RETURN_LENGTH = MAX_NOTES_PER_PAGE * (MAX_NOTE_FIELDS_LENGTH + 1) + 2;

constexpr size_t CALL_CONTEXT_LENGTH = 6;
<<<<<<< HEAD
constexpr size_t COMMITMENT_TREES_ROOTS_LENGTH = 4;
constexpr size_t FUNCTION_DATA_LENGTH = 4;
=======
constexpr size_t COMMITMENT_TREES_ROOTS_LENGTH = 5;
constexpr size_t FUNCTION_DATA_LENGTH = 3;
>>>>>>> d70e1433
constexpr size_t CONTRACT_DEPLOYMENT_DATA_LENGTH = 6;

// Change this ONLY if you have changed the PrivateCircuitPublicInputs structure in C++.
// In other words, if the structure/size of the public inputs of a function call changes then we
// should change this constant as well as the offsets in private_call_stack_item.nr
constexpr size_t PRIVATE_CIRCUIT_PUBLIC_INPUTS_LENGTH =
    CALL_CONTEXT_LENGTH + 1  // +1 for args_hash
    + RETURN_VALUES_LENGTH + MAX_READ_REQUESTS_PER_CALL + MAX_NEW_COMMITMENTS_PER_CALL +
    2 * MAX_NEW_NULLIFIERS_PER_CALL + MAX_PRIVATE_CALL_STACK_LENGTH_PER_CALL + MAX_PUBLIC_CALL_STACK_LENGTH_PER_CALL +
    MAX_NEW_L2_TO_L1_MSGS_PER_CALL + NUM_FIELDS_PER_SHA256 + NUM_FIELDS_PER_SHA256 + 2  // + 2 for logs preimage lengths
    + COMMITMENT_TREES_ROOTS_LENGTH + CONTRACT_DEPLOYMENT_DATA_LENGTH + 2;              // + 2 for chain_id and version


constexpr size_t CONTRACT_STORAGE_UPDATE_REQUEST_LENGTH = 3;
constexpr size_t CONTRACT_STORAGE_READ_LENGTH = 2;

// Change this ONLY if you have changed the PublicCircuitPublicInputs structure in C++.
constexpr size_t PUBLIC_CIRCUIT_PUBLIC_INPUTS_LENGTH =
    CALL_CONTEXT_LENGTH + 1 + RETURN_VALUES_LENGTH +  // + 1 for args_hash
    MAX_PUBLIC_DATA_UPDATE_REQUESTS_PER_CALL * CONTRACT_STORAGE_UPDATE_REQUEST_LENGTH +
    MAX_PUBLIC_DATA_READS_PER_CALL * CONTRACT_STORAGE_READ_LENGTH + MAX_PUBLIC_CALL_STACK_LENGTH_PER_CALL +
    MAX_NEW_COMMITMENTS_PER_CALL + MAX_NEW_NULLIFIERS_PER_CALL + MAX_NEW_L2_TO_L1_MSGS_PER_CALL +
    NUM_FIELDS_PER_SHA256 + 1 +         // + 1 for unencrypted logs preimage length
    COMMITMENT_TREES_ROOTS_LENGTH + 2;  // + 2 for chain_id and version

constexpr size_t PUBLIC_CIRCUIT_PUBLIC_INPUTS_HASH_INPUT_LENGTH =
    2 + RETURN_VALUES_LENGTH +  // + 1 for args_hash + 1 call_context.hash
    MAX_PUBLIC_DATA_UPDATE_REQUESTS_PER_CALL + MAX_PUBLIC_DATA_READS_PER_CALL + MAX_PUBLIC_CALL_STACK_LENGTH_PER_CALL +
    MAX_NEW_COMMITMENTS_PER_CALL + MAX_NEW_NULLIFIERS_PER_CALL + MAX_NEW_L2_TO_L1_MSGS_PER_CALL + 5;


// Size of the return value of a private function call,
constexpr size_t CALL_PRIVATE_FUNCTION_RETURN_SIZE =
    1 + FUNCTION_DATA_LENGTH + PRIVATE_CIRCUIT_PUBLIC_INPUTS_LENGTH + 1;

constexpr size_t EMPTY_NULLIFIED_COMMITMENT = 1000000;

}  // namespace aztec3<|MERGE_RESOLUTION|>--- conflicted
+++ resolved
@@ -206,13 +206,8 @@
 constexpr size_t VIEW_NOTE_ORACLE_RETURN_LENGTH = MAX_NOTES_PER_PAGE * (MAX_NOTE_FIELDS_LENGTH + 1) + 2;
 
 constexpr size_t CALL_CONTEXT_LENGTH = 6;
-<<<<<<< HEAD
-constexpr size_t COMMITMENT_TREES_ROOTS_LENGTH = 4;
+constexpr size_t COMMITMENT_TREES_ROOTS_LENGTH = 5;
 constexpr size_t FUNCTION_DATA_LENGTH = 4;
-=======
-constexpr size_t COMMITMENT_TREES_ROOTS_LENGTH = 5;
-constexpr size_t FUNCTION_DATA_LENGTH = 3;
->>>>>>> d70e1433
 constexpr size_t CONTRACT_DEPLOYMENT_DATA_LENGTH = 6;
 
 // Change this ONLY if you have changed the PrivateCircuitPublicInputs structure in C++.
