--- conflicted
+++ resolved
@@ -31,11 +31,7 @@
 constexpr size_t CONTRACT_TREE_HEIGHT = 4;
 constexpr size_t PRIVATE_DATA_TREE_HEIGHT = 8;
 constexpr size_t NULLIFIER_TREE_HEIGHT = 8;
-<<<<<<< HEAD
 constexpr size_t PUBLIC_DATA_TREE_HEIGHT = 254;
-=======
-constexpr size_t PUBLIC_DATA_TREE_HEIGHT = 32;
->>>>>>> 54ad110a
 
 constexpr size_t CONTRACT_SUBTREE_DEPTH = 1;
 constexpr size_t CONTRACT_SUBTREE_INCLUSION_CHECK_DEPTH = CONTRACT_TREE_HEIGHT - CONTRACT_SUBTREE_DEPTH;
