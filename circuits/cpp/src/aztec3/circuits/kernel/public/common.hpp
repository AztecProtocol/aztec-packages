#pragma once

#include "init.hpp"

#include <aztec3/circuits/abis/kernel_circuit_public_inputs.hpp>
#include <aztec3/circuits/abis/public_data_transition.hpp>
#include <aztec3/circuits/abis/public_kernel/public_kernel_inputs.hpp>
#include <aztec3/circuits/abis/public_kernel/public_kernel_inputs_no_previous_kernel.hpp>
#include <aztec3/circuits/abis/state_read.hpp>
#include <aztec3/circuits/abis/state_transition.hpp>
#include <aztec3/circuits/hash.hpp>
#include <aztec3/utils/array.hpp>
#include <aztec3/utils/dummy_composer.hpp>

using NT = aztec3::utils::types::NativeTypes;
using aztec3::circuits::abis::KernelCircuitPublicInputs;
using aztec3::circuits::abis::PublicDataRead;
using aztec3::circuits::abis::PublicDataTransition;
using aztec3::circuits::abis::StateRead;
using aztec3::circuits::abis::StateTransition;
using aztec3::circuits::abis::public_kernel::PublicKernelInputs;
using aztec3::circuits::abis::public_kernel::PublicKernelInputsNoPreviousKernel;
using DummyComposer = aztec3::utils::DummyComposer;
using aztec3::circuits::check_membership;
using aztec3::circuits::compute_public_data_tree_index;
using aztec3::circuits::compute_public_data_tree_value;
using aztec3::circuits::root_from_sibling_path;
using aztec3::utils::array_length;
using aztec3::utils::array_pop;
using aztec3::utils::array_push;
using aztec3::utils::push_array_to_array;

namespace aztec3::circuits::kernel::public_kernel {

/**
 * @brief Validate that all pre-images on the call stack hash to equal the accumulated data
 * @tparam The type of kernel input
 * @param composer The circuit composer
 * @param public_kernel_inputs The inputs to this iteration of the kernel circuit
 */
template <typename KernelInput>
void common_validate_call_stack(DummyComposer& composer, KernelInput const& public_kernel_inputs)
{
    // Ensures that the stack of pre-images corresponds to the call stack
    auto& stack = public_kernel_inputs.public_call.call_stack_item.public_inputs.public_call_stack;
    auto& preimages = public_kernel_inputs.public_call.public_call_stack_preimages;

    // grab our contract address, our storage contract address and our portal contract address to verify
    // child executions in the case of delegate call types
    auto our_contract_address = public_kernel_inputs.public_call.call_stack_item.contract_address;
    auto our_storage_address =
        public_kernel_inputs.public_call.call_stack_item.public_inputs.call_context.storage_contract_address;
    auto our_msg_sender = public_kernel_inputs.public_call.call_stack_item.public_inputs.call_context.msg_sender;
    auto our_portal_contract_address =
        public_kernel_inputs.public_call.call_stack_item.public_inputs.call_context.portal_contract_address;

    for (size_t i = 0; i < stack.size(); ++i) {
        const auto& hash = stack[i];
        const auto& preimage = preimages[i];

        // Note: this assumes it's computationally infeasible to have `0` as a valid call_stack_item_hash.
        // Assumes `hash == 0` means "this stack item is empty".
        if (hash == 0) {
            continue;
        }

        const auto is_delegate_call = preimage.public_inputs.call_context.is_delegate_call;
        const auto is_static_call = preimage.public_inputs.call_context.is_static_call;
        const auto contract_being_called = preimage.contract_address;

<<<<<<< HEAD
        const auto calculated_hash = preimage.hash();
        composer.do_assert(hash == calculated_hash,
                           format("public_call_stack[", i, "] = ", hash, "; does not reconcile"),
                           CircuitErrorCode::PUBLIC_KERNEL__PUBLIC_CALL_STACK_MISMATCH);
=======
        // Note: this assumes it's computationally infeasible to have `0` as a valid call_stack_item_hash.
        // Assumes `hash == 0` means "this stack item is empty".
        const auto calculated_hash = hash == 0 ? 0 : preimage.hash();
        composer.do_assert(
            hash == calculated_hash,
            format(
                "public_call_stack[", i, "] = ", hash, "; does not reconcile with calculatedHash = ", calculated_hash),
            CircuitErrorCode::PUBLIC_KERNEL__PUBLIC_CALL_STACK_MISMATCH);
>>>>>>> 8c2810be

        // here we validate the msg sender for each call on the stack
        // we need to consider regular vs delegate calls
        const auto preimage_msg_sender = preimage.public_inputs.call_context.msg_sender;
        const auto expected_msg_sender = is_delegate_call ? our_msg_sender : our_contract_address;
        composer.do_assert(expected_msg_sender == preimage_msg_sender,
                           format("call_stack_msg_sender[",
                                  i,
                                  "] = ",
                                  preimage_msg_sender,
                                  " expected ",
                                  expected_msg_sender,
                                  "; does not reconcile"),
                           CircuitErrorCode::PUBLIC_KERNEL__PUBLIC_CALL_STACK_INVALID_MSG_SENDER);

        // here we validate the storage address for each call on the stack
        // we need to consider regular vs delegate calls
        const auto preimage_storage_address = preimage.public_inputs.call_context.storage_contract_address;
        const auto expected_storage_address = is_delegate_call ? our_storage_address : contract_being_called;
        composer.do_assert(expected_storage_address == preimage_storage_address,
                           format("call_stack_storage_address[",
                                  i,
                                  "] = ",
                                  preimage_storage_address,
                                  " expected ",
                                  expected_storage_address,
                                  "; does not reconcile"),
                           CircuitErrorCode::PUBLIC_KERNEL__PUBLIC_CALL_STACK_INVALID_STORAGE_ADDRESS);

        // if it is a delegate call then we check that the portal contract in the pre image is our portal contract
        const auto preimage_portal_address = preimage.public_inputs.call_context.portal_contract_address;
        const auto expected_portal_address = our_portal_contract_address;
        composer.do_assert(!is_delegate_call || expected_portal_address == preimage_portal_address,
                           format("call_stack_portal_address[",
                                  i,
                                  "] = ",
                                  preimage_portal_address,
                                  " expected ",
                                  expected_portal_address,
                                  "; does not reconcile"),
                           CircuitErrorCode::PUBLIC_KERNEL__PUBLIC_CALL_STACK_INVALID_PORTAL_ADDRESS);

        const auto num_state_transitions = array_length(preimage.public_inputs.state_transitions);
        composer.do_assert(!is_static_call || num_state_transitions == 0,
                           format("call_state_transitions[", i, "] should be empty"),
                           CircuitErrorCode::PUBLIC_KERNEL__PUBLIC_CALL_STACK_TRANSITIONS_PROHIBITED_FOR_STATIC_CALL);
    }
};

/**
 * @brief Validates the call context of the current iteration
 * @tparam The type of kernel input
 * @param composer The circuit composer
 * @param public_kernel_inputs The inputs to this iteration of the kernel circuit
 */
template <typename KernelInput>
void common_validate_call_context(DummyComposer& composer, KernelInput const& public_kernel_inputs)
{
    const auto& call_stack_item = public_kernel_inputs.public_call.call_stack_item;
    const auto is_delegate_call = call_stack_item.public_inputs.call_context.is_delegate_call;
    const auto is_static_call = call_stack_item.public_inputs.call_context.is_static_call;
    const auto contract_address = call_stack_item.contract_address;
    const auto storage_contract_address = call_stack_item.public_inputs.call_context.storage_contract_address;
    const auto state_transitions_length = array_length(call_stack_item.public_inputs.state_transitions);

    composer.do_assert(!is_delegate_call || contract_address != storage_contract_address,
                       std::string("call_context contract_address == storage_contract_address on delegate_call"),
                       CircuitErrorCode::PUBLIC_KERNEL__CALL_CONTEXT_INVALID_STORAGE_ADDRESS_FOR_DELEGATE_CALL);

    composer.do_assert(!is_static_call || state_transitions_length == 0,
                       std::string("call_context state transitions found on static call"),
                       CircuitErrorCode::PUBLIC_KERNEL__CALL_CONTEXT_TRANSITIONS_PROHIBITED_FOR_STATIC_CALL);
};

/**
 * @brief Validates the kernel execution of the current iteration
 * @tparam The type of kernel input
 * @param composer The circuit composer
 * @param public_kernel_inputs The inputs to this iteration of the kernel circuit
 */
template <typename KernelInput>
void common_validate_kernel_execution(DummyComposer& composer, KernelInput const& public_kernel_inputs)
{
    common_validate_call_context(composer, public_kernel_inputs);

    common_validate_call_stack(composer, public_kernel_inputs);
};

/**
 * @brief Validates inputs to the kernel circuit that are common to all invocation scenarios
 * @tparam The type of kernel input
 * @param composer The circuit composer
 * @param public_kernel_inputs The inputs to this iteration of the kernel circuit
 */
template <typename KernelInput>
void common_validate_inputs(DummyComposer& composer, KernelInput const& public_kernel_inputs)
{
    // Validates commons inputs for all type of kernel inputs
    const auto& this_call_stack_item = public_kernel_inputs.public_call.call_stack_item;
    composer.do_assert(this_call_stack_item.public_inputs.call_context.is_contract_deployment == false,
                       "Contract deployment can't be a public function",
                       CircuitErrorCode::PUBLIC_KERNEL__CONTRACT_DEPLOYMENT_NOT_ALLOWED);
    composer.do_assert(this_call_stack_item.contract_address != 0,
                       "Contract address must be valid",
                       CircuitErrorCode::PUBLIC_KERNEL__CONTRACT_ADDRESS_INVALID);
    composer.do_assert(this_call_stack_item.function_data.function_selector != 0,
                       "Function signature must be valid",
                       CircuitErrorCode::PUBLIC_KERNEL__FUNCTION_SIGNATURE_INVALID);
    composer.do_assert(this_call_stack_item.function_data.is_constructor == false,
                       "Constructors can't be public functions",
                       CircuitErrorCode::PUBLIC_KERNEL__CONSTRUCTOR_NOT_ALLOWED);
    composer.do_assert(this_call_stack_item.function_data.is_private == false,
                       "Cannot execute a private function with the public kernel circuit",
                       CircuitErrorCode::PUBLIC_KERNEL__PRIVATE_FUNCTION_NOT_ALLOWED);
    composer.do_assert(public_kernel_inputs.public_call.bytecode_hash != 0,
                       "Bytecode hash must be valid",
                       CircuitErrorCode::PUBLIC_KERNEL__BYTECODE_HASH_INVALID);
}

/**
 * @brief Proagates valid (i.e. non-empty) state transitions from this iteration to the circuit output
 * @tparam The type of kernel input
 * @param public_kernel_inputs The inputs to this iteration of the kernel circuit
 * @param circuit_outputs The circuit outputs to be populated
 */
template <typename KernelInput> void propagate_valid_state_transitions(KernelInput const& public_kernel_inputs,
                                                                       KernelCircuitPublicInputs<NT>& circuit_outputs)
{
    const auto& contract_address = public_kernel_inputs.public_call.call_stack_item.contract_address;
    const auto& transitions = public_kernel_inputs.public_call.call_stack_item.public_inputs.state_transitions;
    for (size_t i = 0; i < STATE_TRANSITIONS_LENGTH; ++i) {
        const auto& state_transition = transitions[i];
        if (state_transition.is_empty()) {
            continue;
        }
        const auto new_write = PublicDataTransition<NT>{
            .leaf_index = compute_public_data_tree_index<NT>(contract_address, state_transition.storage_slot),
            .old_value = compute_public_data_tree_value<NT>(state_transition.old_value),
            .new_value = compute_public_data_tree_value<NT>(state_transition.new_value),
        };
        array_push(circuit_outputs.end.state_transitions, new_write);
    }
}

/**
 * @brief Proagates valid (i.e. non-empty) state reads from this iteration to the circuit output
 * @tparam The type of kernel input
 * @param public_kernel_inputs The inputs to this iteration of the kernel circuit
 * @param circuit_outputs The circuit outputs to be populated
 */
template <typename KernelInput> void propagate_valid_state_reads(KernelInput const& public_kernel_inputs,
                                                                 KernelCircuitPublicInputs<NT>& circuit_outputs)
{
    const auto& contract_address = public_kernel_inputs.public_call.call_stack_item.contract_address;
    const auto& reads = public_kernel_inputs.public_call.call_stack_item.public_inputs.state_reads;
    for (size_t i = 0; i < STATE_READS_LENGTH; ++i) {
        const auto& state_read = reads[i];
        if (state_read.is_empty()) {
            continue;
        }
        const auto new_read = PublicDataRead<NT>{
            .leaf_index = compute_public_data_tree_index<NT>(contract_address, state_read.storage_slot),
            .value = compute_public_data_tree_value<NT>(state_read.current_value),
        };
        array_push(circuit_outputs.end.state_reads, new_read);
    }
}

/**
 * @brief Proagates valid (i.e. non-empty) state reads from this iteration to the circuit output
 * @tparam The type of kernel input
 * @param public_kernel_inputs The inputs to this iteration of the kernel circuit
 * @param circuit_outputs The circuit outputs to be populated
 */
template <typename KernelInput>
void update_public_end_values(KernelInput const& public_kernel_inputs, KernelCircuitPublicInputs<NT>& circuit_outputs)
{
    // Updates the circuit outputs with new state changes, call stack etc
    circuit_outputs.is_private = false;

    const auto& stack = public_kernel_inputs.public_call.call_stack_item.public_inputs.public_call_stack;
    push_array_to_array(stack, circuit_outputs.end.public_call_stack);

    propagate_valid_state_transitions(public_kernel_inputs, circuit_outputs);

    propagate_valid_state_reads(public_kernel_inputs, circuit_outputs);
}

/**
 * @brief Initialises the circuit output end state from provided inputs
 * @param public_kernel_inputs The inputs to this iteration of the kernel circuit
 * @param circuit_outputs The circuit outputs to be initialised
 */
void common_initialise_end_values(PublicKernelInputs<NT> const& public_kernel_inputs,
                                  KernelCircuitPublicInputs<NT>& circuit_outputs);

/**
 * @brief Validates that the call stack item for this circuit iteration is at the top of the call stack
 * @param composer The circuit composer
 * @param public_kernel_inputs The inputs to this iteration of the kernel circuit
 * @param public_inputs The circuit outputs
 */
void validate_this_public_call_hash(DummyComposer& composer,
                                    PublicKernelInputs<NT> const& public_kernel_inputs,
                                    KernelCircuitPublicInputs<NT>& public_inputs);
}  // namespace aztec3::circuits::kernel::public_kernel<|MERGE_RESOLUTION|>--- conflicted
+++ resolved
@@ -68,21 +68,12 @@
         const auto is_static_call = preimage.public_inputs.call_context.is_static_call;
         const auto contract_being_called = preimage.contract_address;
 
-<<<<<<< HEAD
         const auto calculated_hash = preimage.hash();
-        composer.do_assert(hash == calculated_hash,
-                           format("public_call_stack[", i, "] = ", hash, "; does not reconcile"),
-                           CircuitErrorCode::PUBLIC_KERNEL__PUBLIC_CALL_STACK_MISMATCH);
-=======
-        // Note: this assumes it's computationally infeasible to have `0` as a valid call_stack_item_hash.
-        // Assumes `hash == 0` means "this stack item is empty".
-        const auto calculated_hash = hash == 0 ? 0 : preimage.hash();
         composer.do_assert(
             hash == calculated_hash,
             format(
                 "public_call_stack[", i, "] = ", hash, "; does not reconcile with calculatedHash = ", calculated_hash),
             CircuitErrorCode::PUBLIC_KERNEL__PUBLIC_CALL_STACK_MISMATCH);
->>>>>>> 8c2810be
 
         // here we validate the msg sender for each call on the stack
         // we need to consider regular vs delegate calls
