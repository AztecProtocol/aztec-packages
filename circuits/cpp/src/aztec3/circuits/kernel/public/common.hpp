--- conflicted
+++ resolved
@@ -15,11 +15,7 @@
 using NT = aztec3::utils::types::NativeTypes;
 using aztec3::circuits::abis::KernelCircuitPublicInputs;
 using aztec3::circuits::abis::PublicDataRead;
-<<<<<<< HEAD
 using aztec3::circuits::abis::PublicDataWrite;
-=======
-using aztec3::circuits::abis::PublicDataTransition;
->>>>>>> 4ebc2cc9
 using aztec3::circuits::abis::StateRead;
 using aztec3::circuits::abis::StateTransition;
 using aztec3::circuits::abis::public_kernel::PublicKernelInputs;
@@ -43,16 +39,11 @@
  * @param public_kernel_inputs The inputs to this iteration of the kernel circuit
  */
 template <typename KernelInput>
-<<<<<<< HEAD
 void common_validate_call_stack(DummyComposer& composer, KernelInput const& public_kernel_inputs)
-=======
-void common_validate_kernel_execution(DummyComposer& composer, KernelInput const& public_kernel_inputs)
->>>>>>> 4ebc2cc9
 {
     // Ensures that the stack of pre-images corresponds to the call stack
     auto& stack = public_kernel_inputs.public_call.call_stack_item.public_inputs.public_call_stack;
     auto& preimages = public_kernel_inputs.public_call.public_call_stack_preimages;
-<<<<<<< HEAD
 
     // grab our contract address, our storage contract address and our portal contract address to verify
     // child executions in the case of delegate call types
@@ -63,11 +54,6 @@
     auto our_portal_contract_address =
         public_kernel_inputs.public_call.call_stack_item.public_inputs.call_context.portal_contract_address;
 
-=======
-    auto calling_contract = public_kernel_inputs.public_call.call_stack_item.contract_address;
-    auto storage_address =
-        public_kernel_inputs.public_call.call_stack_item.public_inputs.call_context.storage_contract_address;
->>>>>>> 4ebc2cc9
     for (size_t i = 0; i < stack.size(); ++i) {
         const auto& hash = stack[i];
         const auto& preimage = preimages[i];
@@ -82,7 +68,6 @@
         composer.do_assert(hash == calculated_hash,
                            format("public_call_stack[", i, "] = ", hash, "; does not reconcile"),
                            CircuitErrorCode::PUBLIC_KERNEL__PUBLIC_CALL_STACK_MISMATCH);
-<<<<<<< HEAD
 
         // here we validate the msg sender for each call on the stack
         // we need to consider regular vs delegate calls
@@ -103,26 +88,11 @@
         const auto preimage_storage_address = preimage.public_inputs.call_context.storage_contract_address;
         const auto expected_storage_address = is_delegate_call ? our_storage_address : contract_being_called;
         composer.do_assert(expected_storage_address == preimage_storage_address,
-=======
-        const auto preimage_calling_contract = preimage.public_inputs.call_context.msg_sender;
-        composer.do_assert(calling_contract == preimage_calling_contract,
-                           format("call_stack_msg_sender[",
-                                  i,
-                                  "] = ",
-                                  preimage_calling_contract,
-                                  " expected ",
-                                  calling_contract,
-                                  "; does not reconcile"),
-                           CircuitErrorCode::PUBLIC_KERNEL__PUBLIC_CALL_STACK_MISMATCH);
-        const auto preimage_storage_address = preimage.public_inputs.call_context.storage_contract_address;
-        composer.do_assert(storage_address == preimage_storage_address,
->>>>>>> 4ebc2cc9
                            format("call_stack_storage_address[",
                                   i,
                                   "] = ",
                                   preimage_storage_address,
                                   " expected ",
-<<<<<<< HEAD
                                   expected_storage_address,
                                   "; does not reconcile"),
                            CircuitErrorCode::PUBLIC_KERNEL__PUBLIC_CALL_STACK_MISMATCH);
@@ -187,19 +157,6 @@
 };
 
 /**
-=======
-                                  storage_address,
-                                  "; does not reconcile"),
-                           CircuitErrorCode::PUBLIC_KERNEL__PUBLIC_CALL_STACK_MISMATCH);
-        calling_contract = preimage.contract_address;
-        if (preimage.public_inputs.call_context.is_delegate_call == false) {
-            storage_address = preimage.contract_address;
-        }
-    }
-};
-
-/**
->>>>>>> 4ebc2cc9
  * @brief Validates inputs to the kernel circuit that are common to all invocation scenarios
  * @tparam The type of kernel input
  * @param composer The circuit composer
@@ -309,7 +266,6 @@
 void common_initialise_end_values(PublicKernelInputs<NT> const& public_kernel_inputs,
                                   KernelCircuitPublicInputs<NT>& circuit_outputs);
 
-<<<<<<< HEAD
 /**
  * @brief Validates that the call stack item for this circuit iteration is at the top of the call stack
  * @param composer The circuit composer
@@ -319,6 +275,4 @@
 void validate_this_public_call_hash(DummyComposer& composer,
                                     PublicKernelInputs<NT> const& public_kernel_inputs,
                                     KernelCircuitPublicInputs<NT>& public_inputs);
-=======
->>>>>>> 4ebc2cc9
 } // namespace aztec3::circuits::kernel::public_kernel