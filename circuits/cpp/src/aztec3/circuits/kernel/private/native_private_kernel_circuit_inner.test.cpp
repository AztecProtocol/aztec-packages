#include "c_bind.h"
#include "testing_harness.hpp"

#include "aztec3/circuits/abis/membership_witness.hpp"
#include "aztec3/circuits/apps/test_apps/escrow/deposit.hpp"
#include "aztec3/circuits/kernel/private/common.hpp"
#include "aztec3/constants.hpp"
#include "aztec3/utils/array.hpp"
#include "aztec3/utils/circuit_errors.hpp"

#include <barretenberg/barretenberg.hpp>

#include <gtest/gtest.h>

#include <array>
#include <cstdint>

namespace aztec3::circuits::kernel::private_kernel {

using aztec3::circuits::apps::test_apps::escrow::deposit;

using aztec3::circuits::kernel::private_kernel::testing_harness::do_private_call_get_kernel_inputs_inner;
using aztec3::circuits::kernel::private_kernel::testing_harness::get_random_reads;
using aztec3::circuits::kernel::private_kernel::testing_harness::validate_no_new_deployed_contract;

using aztec3::utils::array_length;
using aztec3::utils::CircuitErrorCode;

// NOTE: *DO NOT* call fr constructors in static initializers and assign them to constants. This will fail. Instead, use
// lazy initialization or functions. Lambdas were introduced here.
// amount = 5,  asset_id = 1, memo = 999
const auto standard_test_args = [] { return std::vector<NT::fr>{ NT::fr(5), NT::fr(1), NT::fr(999) }; };

class native_private_kernel_inner_tests : public ::testing::Test {
  protected:
    static void SetUpTestSuite() { barretenberg::srs::init_crs_factory("../barretenberg/cpp/srs_db/ignition"); }
};

/**
 **************************************************************
 * Native inner private kernel circuit tests.
 **************************************************************
 */
TEST_F(native_private_kernel_inner_tests, private_function_zero_storage_contract_address_fails)
{
    auto private_inputs = do_private_call_get_kernel_inputs_inner(false, deposit, standard_test_args());

    // Set storage_contract_address to 0
    private_inputs.private_call.call_stack_item.public_inputs.call_context.storage_contract_address = 0;
    private_inputs.private_call.call_stack_item.contract_address = 0;

    // Modify the call stack item's hash with the newly added contract address.
    private_inputs.previous_kernel.public_inputs.end.private_call_stack[0] =
        private_inputs.private_call.call_stack_item.hash();

    // Invoke the native private kernel circuit
    DummyBuilder builder = DummyBuilder("private_kernel_tests__private_function_zero_storage_contract_address_fails");
    native_private_kernel_circuit_inner(builder, private_inputs);

    // Assertion checks
    EXPECT_TRUE(builder.failed());
    EXPECT_EQ(builder.get_first_failure().code, CircuitErrorCode::PRIVATE_KERNEL__INVALID_CONTRACT_ADDRESS);
    EXPECT_EQ(builder.get_first_failure().message,
              "contract address can't be 0 for non-contract deployment related transactions");
}


TEST_F(native_private_kernel_inner_tests, private_function_incorrect_is_internal)
{
    auto private_inputs = do_private_call_get_kernel_inputs_inner(false, deposit, standard_test_args());

    // Make the call internal but msg_sender != storage_contract_address.
    private_inputs.private_call.call_stack_item.function_data.is_internal = true;
    private_inputs.private_call.call_stack_item.public_inputs.call_context.msg_sender = 1;
    private_inputs.private_call.call_stack_item.public_inputs.call_context.storage_contract_address = 2;

    // We need to update the previous_kernel's private_call_stack because the current_call_stack_item has changed
    // i.e. we changed the function_data and public_inputs->call_context of the current_call_stack_item
    private_inputs.previous_kernel.public_inputs.end.private_call_stack[0] =
        private_inputs.private_call.call_stack_item.hash();

    // Invoke the native private kernel circuit
    DummyBuilder builder = DummyBuilder("private_kernel_tests__private_function_incorrect_contract_tree_root_fails");
    native_private_kernel_circuit_inner(builder, private_inputs);

    // Assertion checks
    EXPECT_TRUE(builder.failed());
    EXPECT_EQ(builder.get_first_failure().code, CircuitErrorCode::PRIVATE_KERNEL__IS_INTERNAL_BUT_NOT_SELF_CALL);
    EXPECT_EQ(builder.get_first_failure().message, "call is internal, but msg_sender is not self");
}

TEST_F(native_private_kernel_inner_tests, private_function_incorrect_contract_tree_root_fails)
{
    auto private_inputs = do_private_call_get_kernel_inputs_inner(false, deposit, standard_test_args());

    // Set private_historic_tree_roots to a random scalar.
    private_inputs.previous_kernel.public_inputs.constants.block_hash_values.private_historic_tree_roots
        .contract_tree_root = NT::fr::random_element();

    // Invoke the native private kernel circuit
    DummyBuilder builder = DummyBuilder("private_kernel_tests__private_function_incorrect_contract_tree_root_fails");
    native_private_kernel_circuit_inner(builder, private_inputs);

    // Assertion checks
    EXPECT_TRUE(builder.failed());
    EXPECT_EQ(
        builder.get_first_failure().code,
        CircuitErrorCode::PRIVATE_KERNEL__PURPORTED_CONTRACT_TREE_ROOT_AND_PREVIOUS_KERNEL_CONTRACT_TREE_ROOT_MISMATCH);
    EXPECT_EQ(builder.get_first_failure().message,
              "purported_contract_tree_root doesn't match previous_kernel_contract_tree_root");
}

TEST_F(native_private_kernel_inner_tests, private_function_incorrect_contract_leaf_index_fails)
{
    auto private_inputs = do_private_call_get_kernel_inputs_inner(false, deposit, standard_test_args());

    // Set the leaf index of the contract leaf to 20 (the correct value is 1).
    NT::fr const wrong_idx = 20;
    private_inputs.private_call.contract_leaf_membership_witness.leaf_index = wrong_idx;

    // Invoke the native private kernel circuit
    DummyBuilder builder = DummyBuilder("private_kernel_tests__private_function_incorrect_contract_leaf_index_fails");
    native_private_kernel_circuit_inner(builder, private_inputs);

    // Assertion checks
    EXPECT_TRUE(builder.failed());
    EXPECT_EQ(builder.get_first_failure().code,
              CircuitErrorCode::PRIVATE_KERNEL__COMPUTED_CONTRACT_TREE_ROOT_AND_PURPORTED_CONTRACT_TREE_ROOT_MISMATCH);
    EXPECT_EQ(builder.get_first_failure().message,
              "computed_contract_tree_root doesn't match purported_contract_tree_root");
}

TEST_F(native_private_kernel_inner_tests, private_function_incorrect_contract_leaf_sibling_path_fails)
{
    auto private_inputs = do_private_call_get_kernel_inputs_inner(false, deposit, standard_test_args());

    // Change the contract leaf's membership proof.
    private_inputs.private_call.contract_leaf_membership_witness.sibling_path[0] = fr::random_element();

    // Invoke the native private kernel circuit
    DummyBuilder builder =
        DummyBuilder("private_kernel_tests__private_function_incorrect_contract_leaf_sibling_path_fails");
    native_private_kernel_circuit_inner(builder, private_inputs);

    // Assertion checks
    EXPECT_TRUE(builder.failed());
    EXPECT_EQ(builder.get_first_failure().code,
              CircuitErrorCode::PRIVATE_KERNEL__COMPUTED_CONTRACT_TREE_ROOT_AND_PURPORTED_CONTRACT_TREE_ROOT_MISMATCH);
    EXPECT_EQ(builder.get_first_failure().message,
              "computed_contract_tree_root doesn't match purported_contract_tree_root");
}

TEST_F(native_private_kernel_inner_tests, private_function_incorrect_function_leaf_index_fails)
{
    auto private_inputs = do_private_call_get_kernel_inputs_inner(false, deposit, standard_test_args());

    // Set the leaf index of the function leaf to 10 (the correct value is 1).
    NT::fr const wrong_idx = 10;
    private_inputs.private_call.function_leaf_membership_witness.leaf_index = wrong_idx;

    // Invoke the native private kernel circuit
    DummyBuilder builder = DummyBuilder("private_kernel_tests__private_function_incorrect_contract_leaf_index_fails");
    native_private_kernel_circuit_inner(builder, private_inputs);

    // Assertion checks
    EXPECT_TRUE(builder.failed());
    EXPECT_EQ(builder.get_first_failure().code,
              CircuitErrorCode::PRIVATE_KERNEL__COMPUTED_CONTRACT_TREE_ROOT_AND_PURPORTED_CONTRACT_TREE_ROOT_MISMATCH);
    EXPECT_EQ(builder.get_first_failure().message,
              "computed_contract_tree_root doesn't match purported_contract_tree_root");
}

TEST_F(native_private_kernel_inner_tests, private_function_incorrect_function_leaf_sibling_path_fails)
{
    auto private_inputs = do_private_call_get_kernel_inputs_inner(false, deposit, standard_test_args());

    // Change the function leaf's membership proof.
    private_inputs.private_call.function_leaf_membership_witness.sibling_path[0] = fr::random_element();

    // Invoke the native private kernel circuit
    DummyBuilder builder =
        DummyBuilder("private_kernel_tests__private_function_incorrect_contract_leaf_sibling_path_fails");
    native_private_kernel_circuit_inner(builder, private_inputs);

    // Assertion checks
    EXPECT_TRUE(builder.failed());
    EXPECT_EQ(builder.get_first_failure().code,
              CircuitErrorCode::PRIVATE_KERNEL__COMPUTED_CONTRACT_TREE_ROOT_AND_PURPORTED_CONTRACT_TREE_ROOT_MISMATCH);
    EXPECT_EQ(builder.get_first_failure().message,
              "computed_contract_tree_root doesn't match purported_contract_tree_root");
}

// TODO(suyash): Disabled until https://github.com/AztecProtocol/aztec-packages/issues/499 is resolved.
TEST_F(native_private_kernel_inner_tests, DISABLED_private_function_incorrect_call_stack_item_hash_fails)
{
    auto private_inputs = do_private_call_get_kernel_inputs_inner(false, deposit, standard_test_args());

    // Set the first call stack member corresponding to the `deposit` function to random scalar.
    private_inputs.private_call.call_stack_item.public_inputs.private_call_stack[0] = NT::fr::random_element();

    // Invoke the native private kernel circuit
    DummyBuilder builder = DummyBuilder("private_kernel_tests__private_function_incorrect_call_stack_item_hash_fails");
    native_private_kernel_circuit_inner(builder, private_inputs);

    // Assertion checks
    EXPECT_TRUE(builder.failed());
    EXPECT_EQ(builder.get_first_failure().code,
              CircuitErrorCode::PRIVATE_KERNEL__CALCULATED_PRIVATE_CALL_HASH_AND_PROVIDED_PRIVATE_CALL_HASH_MISMATCH);
    EXPECT_EQ(builder.get_first_failure().message,
              "calculated private_call_hash does not match provided private_call_hash at the top of the call stack");
}

TEST_F(native_private_kernel_inner_tests, private_kernel_should_fail_if_aggregating_too_many_commitments)
{
    // Negative test to check if push_array_to_array fails if two many commitments are merged together
    DummyBuilder builder = DummyBuilder("should_fail_if_aggregating_too_many_commitments");

    PrivateKernelInputsInner<NT> private_inputs =
        do_private_call_get_kernel_inputs_inner(false, deposit, standard_test_args());

    // Mock the previous new commitments to be full, therefore no need commitments can be added
    std::array<fr, MAX_NEW_COMMITMENTS_PER_TX> full_new_commitments{};
    for (size_t i = 0; i < MAX_NEW_COMMITMENTS_PER_TX; ++i) {
        full_new_commitments[i] = i + 1;
    }
    private_inputs.previous_kernel.public_inputs.end.new_commitments = full_new_commitments;
    native_private_kernel_circuit_inner(builder, private_inputs);

    ASSERT_TRUE(builder.failed());
    ASSERT_EQ(builder.get_first_failure().code, CircuitErrorCode::ARRAY_OVERFLOW);
}

/**
 * @brief Test this dummy cbind
 */
TEST_F(native_private_kernel_inner_tests, cbind_private_kernel__dummy_previous_kernel)
{
    auto func = [] { return aztec3::circuits::kernel::private_kernel::utils::dummy_previous_kernel(); };
    auto [actual, expected] = call_func_and_wrapper(func, private_kernel__dummy_previous_kernel);
    // TODO(AD): investigate why direct operator== didn't work
    std::stringstream actual_ss;
    std::stringstream expected_ss;
    actual_ss << actual;
    expected_ss << expected;
    EXPECT_EQ(actual_ss.str(), expected_ss.str());
}

TEST_F(native_private_kernel_inner_tests, native_read_request_bad_request)
{
    auto private_inputs = do_private_call_get_kernel_inputs_inner(false, deposit, standard_test_args());

    auto const& contract_address =
        private_inputs.private_call.call_stack_item.public_inputs.call_context.storage_contract_address;

<<<<<<< HEAD
    auto [read_requests, read_request_membership_witnesses, root] = get_random_reads(contract_address, 2);
    private_inputs.previous_kernel.public_inputs.constants.block_hash_values.private_historic_tree_roots
=======
    auto const first_nullifier =
        silo_nullifier<NT>(contract_address, private_inputs.previous_kernel.public_inputs.end.new_nullifiers[0]);
    auto [read_requests,
          read_request_membership_witnesses,
          _transient_read_requests,
          _transient_read_request_membership_witnesses,
          root] = get_random_reads(first_nullifier, contract_address, 2);
    private_inputs.previous_kernel.public_inputs.constants.historic_tree_roots.private_historic_tree_roots
>>>>>>> cd78ec9a
        .private_data_tree_root = root;
    private_inputs.private_call.call_stack_item.public_inputs.historic_private_data_tree_root = root;

    // tweak read_request so it gives wrong root when paired with its sibling path
    read_requests[1] += 1;

    private_inputs.private_call.call_stack_item.public_inputs.read_requests = read_requests;
    private_inputs.private_call.read_request_membership_witnesses = read_request_membership_witnesses;

    // We need to update the previous_kernel's private_call_stack because the current_call_stack_item has changed
    // i.e. we changed the public_inputs->read_requests and public_inputs->historic_private_data_tree_root of the
    // current_call_stack_item
    private_inputs.previous_kernel.public_inputs.end.private_call_stack[0] =
        private_inputs.private_call.call_stack_item.hash();

    DummyBuilder builder = DummyBuilder("native_private_kernel_inner_tests__native_read_request_bad_request");
    auto const& public_inputs = native_private_kernel_circuit_inner(builder, private_inputs);

    validate_no_new_deployed_contract(public_inputs);

    ASSERT_TRUE(builder.failed());
    ASSERT_EQ(builder.get_first_failure().code,
              CircuitErrorCode::PRIVATE_KERNEL__READ_REQUEST_PRIVATE_DATA_ROOT_MISMATCH);
}

TEST_F(native_private_kernel_inner_tests, native_read_request_bad_leaf_index)
{
    auto private_inputs = do_private_call_get_kernel_inputs_inner(false, deposit, standard_test_args());

    auto const& contract_address =
        private_inputs.private_call.call_stack_item.public_inputs.call_context.storage_contract_address;

<<<<<<< HEAD
    auto [read_requests, read_request_membership_witnesses, root] = get_random_reads(contract_address, 2);
    private_inputs.previous_kernel.public_inputs.constants.block_hash_values.private_historic_tree_roots
=======
    auto const first_nullifier =
        silo_nullifier<NT>(contract_address, private_inputs.previous_kernel.public_inputs.end.new_nullifiers[0]);
    auto [read_requests,
          read_request_membership_witnesses,
          _transient_read_requests,
          _transient_read_request_membership_witnesses,
          root] = get_random_reads(first_nullifier, contract_address, 2);
    private_inputs.previous_kernel.public_inputs.constants.historic_tree_roots.private_historic_tree_roots
>>>>>>> cd78ec9a
        .private_data_tree_root = root;
    private_inputs.private_call.call_stack_item.public_inputs.historic_private_data_tree_root = root;

    // tweak leaf index so it gives wrong root when paired with its request and sibling path
    read_request_membership_witnesses[1].leaf_index += 1;
    private_inputs.private_call.call_stack_item.public_inputs.read_requests = read_requests;
    private_inputs.private_call.read_request_membership_witnesses = read_request_membership_witnesses;

    // We need to update the previous_kernel's private_call_stack because the current_call_stack_item has changed
    // i.e. we changed the public_inputs->read_requests and public_inputs->historic_private_data_tree_root of the
    // current_call_stack_item
    private_inputs.previous_kernel.public_inputs.end.private_call_stack[0] =
        private_inputs.private_call.call_stack_item.hash();

    DummyBuilder builder = DummyBuilder("native_private_kernel_inner_tests__native_read_request_bad_leaf_index");
    auto const& public_inputs = native_private_kernel_circuit_inner(builder, private_inputs);

    validate_no_new_deployed_contract(public_inputs);

    ASSERT_TRUE(builder.failed());
    ASSERT_EQ(builder.get_first_failure().code,
              CircuitErrorCode::PRIVATE_KERNEL__READ_REQUEST_PRIVATE_DATA_ROOT_MISMATCH);
}

TEST_F(native_private_kernel_inner_tests, native_read_request_bad_sibling_path)
{
    auto private_inputs = do_private_call_get_kernel_inputs_inner(false, deposit, standard_test_args());

    auto const& contract_address =
        private_inputs.private_call.call_stack_item.public_inputs.call_context.storage_contract_address;

<<<<<<< HEAD
    auto [read_requests, read_request_membership_witnesses, root] = get_random_reads(contract_address, 2);
    private_inputs.previous_kernel.public_inputs.constants.block_hash_values.private_historic_tree_roots
=======
    auto const first_nullifier =
        silo_nullifier<NT>(contract_address, private_inputs.previous_kernel.public_inputs.end.new_nullifiers[0]);
    auto [read_requests,
          read_request_membership_witnesses,
          _transient_read_requests,
          _transient_read_request_membership_witnesses,
          root] = get_random_reads(first_nullifier, contract_address, 2);
    private_inputs.previous_kernel.public_inputs.constants.historic_tree_roots.private_historic_tree_roots
>>>>>>> cd78ec9a
        .private_data_tree_root = root;
    private_inputs.private_call.call_stack_item.public_inputs.historic_private_data_tree_root = root;

    // tweak sibling path so it gives wrong root when paired with its request
    read_request_membership_witnesses[1].sibling_path[1] += 1;
    private_inputs.private_call.call_stack_item.public_inputs.read_requests = read_requests;
    private_inputs.private_call.read_request_membership_witnesses = read_request_membership_witnesses;

    // We need to update the previous_kernel's private_call_stack because the current_call_stack_item has changed
    // i.e. we changed the public_inputs->read_requests and public_inputs->historic_private_data_tree_root of the
    // current_call_stack_item
    private_inputs.previous_kernel.public_inputs.end.private_call_stack[0] =
        private_inputs.private_call.call_stack_item.hash();

    DummyBuilder builder = DummyBuilder("native_private_kernel_inner_tests__native_read_request_bad_sibling_path");
    auto const& public_inputs = native_private_kernel_circuit_inner(builder, private_inputs);

    validate_no_new_deployed_contract(public_inputs);

    ASSERT_TRUE(builder.failed());
    ASSERT_EQ(builder.get_first_failure().code,
              CircuitErrorCode::PRIVATE_KERNEL__READ_REQUEST_PRIVATE_DATA_ROOT_MISMATCH);
}

TEST_F(native_private_kernel_inner_tests, native_read_request_root_mismatch)
{
    auto private_inputs = do_private_call_get_kernel_inputs_inner(false, deposit, standard_test_args());

    auto const& contract_address =
        private_inputs.private_call.call_stack_item.public_inputs.call_context.storage_contract_address;

    // generate two random sets of read requests and mix them so their roots don't match
<<<<<<< HEAD
    auto [read_requests0, read_request_membership_witnesses0, root] = get_random_reads(contract_address, 2);
    private_inputs.previous_kernel.public_inputs.constants.block_hash_values.private_historic_tree_roots
=======
    auto const first_nullifier =
        silo_nullifier<NT>(contract_address, private_inputs.previous_kernel.public_inputs.end.new_nullifiers[0]);
    auto [read_requests0,
          read_request_membership_witnesses0,
          _transient_read_requests0,
          _transient_read_request_membership_witnesses0,
          root] = get_random_reads(first_nullifier, contract_address, 2);
    private_inputs.previous_kernel.public_inputs.constants.historic_tree_roots.private_historic_tree_roots
>>>>>>> cd78ec9a
        .private_data_tree_root = root;
    private_inputs.private_call.call_stack_item.public_inputs.historic_private_data_tree_root = root;
    auto [read_requests1,
          read_request_membership_witnesses1,
          _transient_read_requests1,
          _transient_read_request_membership_witnesses1,
          _root] = get_random_reads(first_nullifier, contract_address, 2);
    std::array<NT::fr, MAX_READ_REQUESTS_PER_CALL> bad_requests{};
    std::array<ReadRequestMembershipWitness<NT, PRIVATE_DATA_TREE_HEIGHT>, MAX_READ_REQUESTS_PER_CALL> bad_witnesses;
    // note we are using read_requests0 for some and read_requests1 for others
    bad_requests[0] = read_requests0[0];
    bad_requests[1] = read_requests0[1];
    bad_requests[2] = read_requests1[0];
    bad_requests[3] = read_requests1[1];
    bad_witnesses[0] = read_request_membership_witnesses0[0];
    bad_witnesses[1] = read_request_membership_witnesses0[1];
    bad_witnesses[2] = read_request_membership_witnesses1[0];
    bad_witnesses[3] = read_request_membership_witnesses1[1];
    private_inputs.private_call.call_stack_item.public_inputs.read_requests = bad_requests;
    private_inputs.private_call.read_request_membership_witnesses = bad_witnesses;

    // We need to update the previous_kernel's private_call_stack because the current_call_stack_item has changed
    // i.e. we changed the public_inputs->read_requests and public_inputs->historic_private_data_tree_root of the
    // current_call_stack_item
    private_inputs.previous_kernel.public_inputs.end.private_call_stack[0] =
        private_inputs.private_call.call_stack_item.hash();

    DummyBuilder builder = DummyBuilder("native_private_kernel_inner_tests__native_read_request_root_mismatch");
    auto const& public_inputs = native_private_kernel_circuit_inner(builder, private_inputs);

    validate_no_new_deployed_contract(public_inputs);

    ASSERT_TRUE(builder.failed());
    ASSERT_EQ(builder.get_first_failure().code,
              CircuitErrorCode::PRIVATE_KERNEL__READ_REQUEST_PRIVATE_DATA_ROOT_MISMATCH);
}

TEST_F(native_private_kernel_inner_tests, native_no_read_requests_works)
{
    // no read requests should work

    auto private_inputs = do_private_call_get_kernel_inputs_inner(false, deposit, standard_test_args());

    // empty requests
    std::array<fr, MAX_READ_REQUESTS_PER_CALL> const read_requests{};
    std::array<ReadRequestMembershipWitness<NT, PRIVATE_DATA_TREE_HEIGHT>, MAX_READ_REQUESTS_PER_CALL> const
        read_request_membership_witnesses{};
    private_inputs.private_call.call_stack_item.public_inputs.read_requests = read_requests;
    private_inputs.private_call.read_request_membership_witnesses = read_request_membership_witnesses;

    // We need to update the previous_kernel's private_call_stack because the current_call_stack_item has changed
    // i.e. we changed the public_inputs->read_requests of the current_call_stack_item
    private_inputs.previous_kernel.public_inputs.end.private_call_stack[0] =
        private_inputs.private_call.call_stack_item.hash();

    DummyBuilder builder = DummyBuilder("native_private_kernel_inner_tests__native_no_read_requests_works");
    auto const& public_inputs = native_private_kernel_circuit_inner(builder, private_inputs);

    validate_no_new_deployed_contract(public_inputs);

    auto failure = builder.get_first_failure();
    if (failure.code != CircuitErrorCode::NO_ERROR) {
        info("failure: ", failure);
    }
    ASSERT_FALSE(builder.failed());

    // non-transient read requests are NOT forwarded
    ASSERT_EQ(array_length(public_inputs.end.read_requests), 0);
}

TEST_F(native_private_kernel_inner_tests, native_one_read_requests_works)
{
    // one read request should work

    auto private_inputs = do_private_call_get_kernel_inputs_inner(false, deposit, standard_test_args());

    auto const& contract_address =
        private_inputs.private_call.call_stack_item.public_inputs.call_context.storage_contract_address;

<<<<<<< HEAD
    auto [read_requests, read_request_membership_witnesses, root] = get_random_reads(contract_address, 1);
    private_inputs.previous_kernel.public_inputs.constants.block_hash_values.private_historic_tree_roots
=======
    auto const first_nullifier =
        silo_nullifier<NT>(contract_address, private_inputs.previous_kernel.public_inputs.end.new_nullifiers[0]);
    auto [read_requests,
          read_request_membership_witnesses,
          _transient_read_requests,
          _transient_read_request_membership_witnesses,
          root] = get_random_reads(first_nullifier, contract_address, 1);
    private_inputs.previous_kernel.public_inputs.constants.historic_tree_roots.private_historic_tree_roots
>>>>>>> cd78ec9a
        .private_data_tree_root = root;
    private_inputs.private_call.call_stack_item.public_inputs.historic_private_data_tree_root = root;
    private_inputs.private_call.call_stack_item.public_inputs.read_requests = read_requests;
    private_inputs.private_call.read_request_membership_witnesses = read_request_membership_witnesses;

    // We need to update the previous_kernel's private_call_stack because the current_call_stack_item has changed
    // i.e. we changed the public_inputs->read_requests of the current_call_stack_item
    private_inputs.previous_kernel.public_inputs.end.private_call_stack[0] =
        private_inputs.private_call.call_stack_item.hash();

    DummyBuilder builder = DummyBuilder("native_private_kernel_inner_tests__native_one_read_requests_works");
    auto const& public_inputs = native_private_kernel_circuit_inner(builder, private_inputs);

    validate_no_new_deployed_contract(public_inputs);

    auto failure = builder.get_first_failure();
    if (failure.code != CircuitErrorCode::NO_ERROR) {
        info("failure: ", failure);
    }
    ASSERT_FALSE(builder.failed());

    // non-transient read requests are NOT forwarded
    ASSERT_EQ(array_length(public_inputs.end.read_requests), 0);
}

TEST_F(native_private_kernel_inner_tests, native_two_read_requests_works)
{
    // two read requests should work

    auto private_inputs = do_private_call_get_kernel_inputs_inner(false, deposit, standard_test_args());

    auto const& contract_address =
        private_inputs.private_call.call_stack_item.public_inputs.call_context.storage_contract_address;

<<<<<<< HEAD
    auto [read_requests, read_request_membership_witnesses, root] = get_random_reads(contract_address, 2);
    private_inputs.previous_kernel.public_inputs.constants.block_hash_values.private_historic_tree_roots
=======
    auto const first_nullifier =
        silo_nullifier<NT>(contract_address, private_inputs.previous_kernel.public_inputs.end.new_nullifiers[0]);
    auto [read_requests,
          read_request_membership_witnesses,
          _transient_read_requests,
          _transient_read_request_membership_witnesses,
          root] = get_random_reads(first_nullifier, contract_address, 2);
    private_inputs.previous_kernel.public_inputs.constants.historic_tree_roots.private_historic_tree_roots
>>>>>>> cd78ec9a
        .private_data_tree_root = root;
    private_inputs.private_call.call_stack_item.public_inputs.historic_private_data_tree_root = root;
    private_inputs.private_call.call_stack_item.public_inputs.read_requests = read_requests;
    private_inputs.private_call.read_request_membership_witnesses = read_request_membership_witnesses;

    // We need to update the previous_kernel's private_call_stack because the current_call_stack_item has changed
    // i.e. we changed the public_inputs->read_requests of the current_call_stack_item
    private_inputs.previous_kernel.public_inputs.end.private_call_stack[0] =
        private_inputs.private_call.call_stack_item.hash();

    DummyBuilder builder = DummyBuilder("native_private_kernel_inner_tests__native_two_read_requests_works");
    auto const& public_inputs = native_private_kernel_circuit_inner(builder, private_inputs);

    validate_no_new_deployed_contract(public_inputs);

    auto failure = builder.get_first_failure();
    if (failure.code != CircuitErrorCode::NO_ERROR) {
        info("failure: ", failure);
    }
    ASSERT_FALSE(builder.failed());

    // non-transient read requests are NOT forwarded
    ASSERT_EQ(array_length(public_inputs.end.read_requests), 0);
}

TEST_F(native_private_kernel_inner_tests, native_max_read_requests_works)
{
    // max read requests should work

    auto private_inputs = do_private_call_get_kernel_inputs_inner(false, deposit, standard_test_args());

    auto const& contract_address =
        private_inputs.private_call.call_stack_item.public_inputs.call_context.storage_contract_address;

<<<<<<< HEAD
    auto [read_requests, read_request_membership_witnesses, root] =
        get_random_reads(contract_address, MAX_READ_REQUESTS_PER_CALL);
    private_inputs.previous_kernel.public_inputs.constants.block_hash_values.private_historic_tree_roots
=======
    auto const first_nullifier =
        silo_nullifier<NT>(contract_address, private_inputs.previous_kernel.public_inputs.end.new_nullifiers[0]);
    auto [read_requests,
          read_request_membership_witnesses,
          _transient_read_requests,
          _transient_read_request_membership_witnesses,
          root] = get_random_reads(first_nullifier, contract_address, MAX_READ_REQUESTS_PER_CALL);
    private_inputs.previous_kernel.public_inputs.constants.historic_tree_roots.private_historic_tree_roots
>>>>>>> cd78ec9a
        .private_data_tree_root = root;
    private_inputs.private_call.call_stack_item.public_inputs.historic_private_data_tree_root = root;
    private_inputs.private_call.call_stack_item.public_inputs.read_requests = read_requests;
    private_inputs.private_call.read_request_membership_witnesses = read_request_membership_witnesses;

    // We need to update the previous_kernel's private_call_stack because the current_call_stack_item has changed
    // i.e. we changed the public_inputs->read_requests and public_inputs->historic_private_data_tree_root of the
    // current_call_stack_item
    private_inputs.previous_kernel.public_inputs.end.private_call_stack[0] =
        private_inputs.private_call.call_stack_item.hash();

    DummyBuilder builder = DummyBuilder("native_private_kernel_inner_tests__native_max_read_requests_works");
    auto const& public_inputs = native_private_kernel_circuit_inner(builder, private_inputs);

    validate_no_new_deployed_contract(public_inputs);

    auto failure = builder.get_first_failure();
    if (failure.code != CircuitErrorCode::NO_ERROR) {
        info("failure: ", failure);
    }
    ASSERT_FALSE(builder.failed());

    // non-transient read requests are NOT forwarded
    ASSERT_EQ(array_length(public_inputs.end.read_requests), 0);
}

TEST_F(native_private_kernel_inner_tests, native_read_requests_less_than_witnesses)
{
    auto private_inputs = do_private_call_get_kernel_inputs_inner(false, deposit, standard_test_args());

    auto const& contract_address =
        private_inputs.private_call.call_stack_item.public_inputs.call_context.storage_contract_address;

    auto const first_nullifier =
        silo_nullifier<NT>(contract_address, private_inputs.previous_kernel.public_inputs.end.new_nullifiers[0]);
    auto [read_requests,
          read_request_membership_witnesses,
          _transient_read_requests,
          _transient_read_request_membership_witnesses,
          root] = get_random_reads(first_nullifier, contract_address, MAX_READ_REQUESTS_PER_CALL);

    read_requests[MAX_READ_REQUESTS_PER_CALL - 1] = fr(0);
    private_inputs.previous_kernel.public_inputs.constants.block_hash_values.private_historic_tree_roots
        .private_data_tree_root = root;
    private_inputs.private_call.call_stack_item.public_inputs.historic_private_data_tree_root = root;
    private_inputs.private_call.call_stack_item.public_inputs.read_requests = read_requests;
    private_inputs.private_call.read_request_membership_witnesses = read_request_membership_witnesses;

    // We need to update the previous_kernel's private_call_stack because the current_call_stack_item has changed
    // i.e. we changed the public_inputs->read_requests and public_inputs->historic_private_data_tree_root of the
    // current_call_stack_item
    private_inputs.previous_kernel.public_inputs.end.private_call_stack[0] =
        private_inputs.private_call.call_stack_item.hash();

    DummyBuilder builder = DummyBuilder("native_private_kernel_inner_tests__native_read_requests_less_than_witnesses");
    native_private_kernel_circuit_inner(builder, private_inputs);

    ASSERT_TRUE(builder.failed());
    ASSERT_EQ(builder.get_first_failure().code,
              CircuitErrorCode::PRIVATE_KERNEL__READ_REQUEST_WITNESSES_ARRAY_LENGTH_MISMATCH);
}

TEST_F(native_private_kernel_inner_tests, native_read_requests_more_than_witnesses)
{
    auto private_inputs = do_private_call_get_kernel_inputs_inner(false, deposit, standard_test_args());

    auto const& contract_address =
        private_inputs.private_call.call_stack_item.public_inputs.call_context.storage_contract_address;

    auto const first_nullifier =
        silo_nullifier<NT>(contract_address, private_inputs.previous_kernel.public_inputs.end.new_nullifiers[0]);
    auto [read_requests,
          read_request_membership_witnesses,
          _transient_read_requests,
          _transient_read_request_membership_witnesses,
          root] = get_random_reads(first_nullifier, contract_address, MAX_READ_REQUESTS_PER_CALL);

    read_request_membership_witnesses[MAX_READ_REQUESTS_PER_CALL - 1] =
        ReadRequestMembershipWitness<NT, PRIVATE_DATA_TREE_HEIGHT>{};

    private_inputs.previous_kernel.public_inputs.constants.block_hash_values.private_historic_tree_roots
        .private_data_tree_root = root;
    private_inputs.private_call.call_stack_item.public_inputs.historic_private_data_tree_root = root;
    private_inputs.private_call.call_stack_item.public_inputs.read_requests = read_requests;
    private_inputs.private_call.read_request_membership_witnesses = read_request_membership_witnesses;

    // We need to update the previous_kernel's private_call_stack because the current_call_stack_item has changed
    // i.e. we changed the public_inputs->read_requests and public_inputs->historic_private_data_tree_root of the
    // current_call_stack_item
    private_inputs.previous_kernel.public_inputs.end.private_call_stack[0] =
        private_inputs.private_call.call_stack_item.hash();

    DummyBuilder builder = DummyBuilder("native_private_kernel_inner_tests__native_read_requests_more_than_witnesses");
    native_private_kernel_circuit_inner(builder, private_inputs);

    ASSERT_TRUE(builder.failed());
    ASSERT_EQ(builder.get_first_failure().code,
              CircuitErrorCode::PRIVATE_KERNEL__READ_REQUEST_WITNESSES_ARRAY_LENGTH_MISMATCH);
}

TEST_F(native_private_kernel_inner_tests, native_one_transient_read_requests_works)
{
    // one transient read request should work

    auto private_inputs = do_private_call_get_kernel_inputs_inner(false, deposit, standard_test_args());

    auto const& contract_address =
        private_inputs.private_call.call_stack_item.public_inputs.call_context.storage_contract_address;

    auto const first_nullifier =
        silo_nullifier<NT>(contract_address, private_inputs.previous_kernel.public_inputs.end.new_nullifiers[0]);
    auto [read_requests,
          read_request_membership_witnesses,
          transient_read_requests,
          transient_read_request_membership_witnesses,
          root] = get_random_reads(first_nullifier, contract_address, 1);
    private_inputs.private_call.call_stack_item.public_inputs.historic_private_data_tree_root = root;

    // Make the read request transient
    read_requests[0] = transient_read_requests[0];
    read_request_membership_witnesses[0] = transient_read_request_membership_witnesses[0];
    private_inputs.private_call.call_stack_item.public_inputs.read_requests = read_requests;
    private_inputs.private_call.read_request_membership_witnesses = read_request_membership_witnesses;

    // We need to update the previous_kernel's private_call_stack because the current_call_stack_item has changed
    // i.e. we changed the public_inputs->read_requests and public_inputs->historic_private_data_tree_root of the
    // current_call_stack_item
    private_inputs.previous_kernel.public_inputs.end.private_call_stack[0] =
        private_inputs.private_call.call_stack_item.hash();

    DummyBuilder builder = DummyBuilder("native_private_kernel_inner_tests__native_one_transient_read_requests_works");
    auto const& public_inputs = native_private_kernel_circuit_inner(builder, private_inputs);

    validate_no_new_deployed_contract(public_inputs);

    auto failure = builder.get_first_failure();
    if (failure.code != CircuitErrorCode::NO_ERROR) {
        info("failure: ", failure);
    }
    ASSERT_FALSE(builder.failed());

    ASSERT_EQ(array_length(public_inputs.end.read_requests), 1);  // transient read request gets forwarded
}

TEST_F(native_private_kernel_inner_tests, native_max_read_requests_one_transient_works)
{
    // max read requests with one transient should work

    auto private_inputs = do_private_call_get_kernel_inputs_inner(false, deposit, standard_test_args());

    auto const& contract_address =
        private_inputs.private_call.call_stack_item.public_inputs.call_context.storage_contract_address;

<<<<<<< HEAD
    auto [read_requests, read_request_membership_witnesses, root] =
        get_random_reads(contract_address, MAX_READ_REQUESTS_PER_CALL);
    private_inputs.previous_kernel.public_inputs.constants.block_hash_values.private_historic_tree_roots
=======
    auto const first_nullifier =
        silo_nullifier<NT>(contract_address, private_inputs.previous_kernel.public_inputs.end.new_nullifiers[0]);
    auto [read_requests,
          read_request_membership_witnesses,
          transient_read_requests,
          transient_read_request_membership_witnesses,
          root] = get_random_reads(first_nullifier, contract_address, MAX_READ_REQUESTS_PER_CALL);
    private_inputs.previous_kernel.public_inputs.constants.historic_tree_roots.private_historic_tree_roots
>>>>>>> cd78ec9a
        .private_data_tree_root = root;
    private_inputs.private_call.call_stack_item.public_inputs.historic_private_data_tree_root = root;

    // Make the read request at position 1 transient
    read_requests[1] = transient_read_requests[1];
    read_request_membership_witnesses[1] = transient_read_request_membership_witnesses[1];
    private_inputs.private_call.call_stack_item.public_inputs.read_requests = read_requests;
    private_inputs.private_call.read_request_membership_witnesses = read_request_membership_witnesses;

    // We need to update the previous_kernel's private_call_stack because the current_call_stack_item has changed
    // i.e. we changed the public_inputs->read_requests and public_inputs->historic_private_data_tree_root of the
    // current_call_stack_item
    private_inputs.previous_kernel.public_inputs.end.private_call_stack[0] =
        private_inputs.private_call.call_stack_item.hash();

    DummyBuilder builder =
        DummyBuilder("native_private_kernel_inner_tests__native_max_read_requests_one_transient_works");
    auto const& public_inputs = native_private_kernel_circuit_inner(builder, private_inputs);

    validate_no_new_deployed_contract(public_inputs);

    auto failure = builder.get_first_failure();
    if (failure.code != CircuitErrorCode::NO_ERROR) {
        info("failure: ", failure);
    }
    ASSERT_FALSE(builder.failed());

    // transient read request gets forwarded
    ASSERT_EQ(array_length(public_inputs.end.read_requests), 1);
}

TEST_F(native_private_kernel_inner_tests, native_max_read_requests_all_transient_works)
{
    // max read requests with all transient should work

    auto private_inputs = do_private_call_get_kernel_inputs_inner(false, deposit, standard_test_args());

    auto const& contract_address =
        private_inputs.private_call.call_stack_item.public_inputs.call_context.storage_contract_address;

<<<<<<< HEAD
    auto [read_requests, read_request_membership_witnesses, root] =
        get_random_reads(contract_address, MAX_READ_REQUESTS_PER_CALL);
    private_inputs.previous_kernel.public_inputs.constants.block_hash_values.private_historic_tree_roots
=======
    auto const first_nullifier =
        silo_nullifier<NT>(contract_address, private_inputs.previous_kernel.public_inputs.end.new_nullifiers[0]);
    auto [read_requests,
          read_request_membership_witnesses,
          transient_read_requests,
          transient_read_request_membership_witnesses,
          root] = get_random_reads(first_nullifier, contract_address, MAX_READ_REQUESTS_PER_CALL);
    private_inputs.previous_kernel.public_inputs.constants.historic_tree_roots.private_historic_tree_roots
>>>>>>> cd78ec9a
        .private_data_tree_root = root;
    private_inputs.private_call.call_stack_item.public_inputs.historic_private_data_tree_root = root;
    private_inputs.private_call.call_stack_item.public_inputs.read_requests = transient_read_requests;
    private_inputs.private_call.read_request_membership_witnesses = transient_read_request_membership_witnesses;

    // We need to update the previous_kernel's private_call_stack because the current_call_stack_item has changed
    // i.e. we changed the public_inputs->read_requests and public_inputs->historic_private_data_tree_root of the
    // current_call_stack_item
    private_inputs.previous_kernel.public_inputs.end.private_call_stack[0] =
        private_inputs.private_call.call_stack_item.hash();

    DummyBuilder builder =
        DummyBuilder("native_private_kernel_inner_tests__native_max_read_requests_one_transient_works");
    auto const& public_inputs = native_private_kernel_circuit_inner(builder, private_inputs);

    validate_no_new_deployed_contract(public_inputs);

    auto failure = builder.get_first_failure();
    if (failure.code != CircuitErrorCode::NO_ERROR) {
        info("failure: ", failure);
    }
    ASSERT_FALSE(builder.failed());

    // transient read request all get forwarded
    ASSERT_EQ(array_length(public_inputs.end.read_requests), MAX_READ_REQUESTS_PER_CALL);
}

TEST_F(native_private_kernel_inner_tests, native_logs_are_hashed_as_expected)
{
    std::array<NT::fr, NUM_FIELDS_PER_SHA256> const& encrypted_logs_hash = { NT::fr(16), NT::fr(69) };
    NT::fr const& encrypted_log_preimages_length = NT::fr(100);
    std::array<NT::fr, NUM_FIELDS_PER_SHA256> const& unencrypted_logs_hash = { NT::fr(26), NT::fr(47) };
    NT::fr const& unencrypted_log_preimages_length = NT::fr(50);
    std::array<NT::fr, NUM_FIELDS_PER_SHA256> const& public_inputs_encrypted_logs_hash = { NT::fr(80), NT::fr(429) };
    NT::fr const& public_inputs_encrypted_log_preimages_length = NT::fr(13);
    std::array<NT::fr, NUM_FIELDS_PER_SHA256> const& public_inputs_unencrypted_logs_hash = { NT::fr(956), NT::fr(112) };
    NT::fr const& public_inputs_unencrypted_log_preimages_length = NT::fr(24);

    auto private_inputs = do_private_call_get_kernel_inputs_inner(false,
                                                                  deposit,
                                                                  standard_test_args(),
                                                                  encrypted_logs_hash,
                                                                  unencrypted_logs_hash,
                                                                  encrypted_log_preimages_length,
                                                                  unencrypted_log_preimages_length,
                                                                  public_inputs_encrypted_logs_hash,
                                                                  public_inputs_unencrypted_logs_hash,
                                                                  public_inputs_encrypted_log_preimages_length,
                                                                  public_inputs_unencrypted_log_preimages_length);

    DummyBuilder builder = DummyBuilder("native_private_kernel_inner_tests__native_logs_are_hashed_as_expected");
    auto const& public_inputs = native_private_kernel_circuit_inner(builder, private_inputs);

    ASSERT_EQ(public_inputs.end.encrypted_log_preimages_length,
              encrypted_log_preimages_length + public_inputs_encrypted_log_preimages_length);
    ASSERT_EQ(public_inputs.end.unencrypted_log_preimages_length,
              unencrypted_log_preimages_length + public_inputs_unencrypted_log_preimages_length);

    auto const& expected_encrypted_logs_hash = accumulate_sha256<NT>({ public_inputs_encrypted_logs_hash[0],
                                                                       public_inputs_encrypted_logs_hash[1],
                                                                       encrypted_logs_hash[0],
                                                                       encrypted_logs_hash[1] });

    ASSERT_EQ(public_inputs.end.encrypted_logs_hash, expected_encrypted_logs_hash);

    auto const& expected_unencrypted_logs_hash = accumulate_sha256<NT>({ public_inputs_unencrypted_logs_hash[0],
                                                                         public_inputs_unencrypted_logs_hash[1],
                                                                         unencrypted_logs_hash[0],
                                                                         unencrypted_logs_hash[1] });

    ASSERT_EQ(public_inputs.end.unencrypted_logs_hash, expected_unencrypted_logs_hash);
}

}  // namespace aztec3::circuits::kernel::private_kernel<|MERGE_RESOLUTION|>--- conflicted
+++ resolved
@@ -252,10 +252,6 @@
     auto const& contract_address =
         private_inputs.private_call.call_stack_item.public_inputs.call_context.storage_contract_address;
 
-<<<<<<< HEAD
-    auto [read_requests, read_request_membership_witnesses, root] = get_random_reads(contract_address, 2);
-    private_inputs.previous_kernel.public_inputs.constants.block_hash_values.private_historic_tree_roots
-=======
     auto const first_nullifier =
         silo_nullifier<NT>(contract_address, private_inputs.previous_kernel.public_inputs.end.new_nullifiers[0]);
     auto [read_requests,
@@ -263,8 +259,7 @@
           _transient_read_requests,
           _transient_read_request_membership_witnesses,
           root] = get_random_reads(first_nullifier, contract_address, 2);
-    private_inputs.previous_kernel.public_inputs.constants.historic_tree_roots.private_historic_tree_roots
->>>>>>> cd78ec9a
+    private_inputs.previous_kernel.public_inputs.constants.block_hash_values.private_historic_tree_roots
         .private_data_tree_root = root;
     private_inputs.private_call.call_stack_item.public_inputs.historic_private_data_tree_root = root;
 
@@ -297,10 +292,6 @@
     auto const& contract_address =
         private_inputs.private_call.call_stack_item.public_inputs.call_context.storage_contract_address;
 
-<<<<<<< HEAD
-    auto [read_requests, read_request_membership_witnesses, root] = get_random_reads(contract_address, 2);
-    private_inputs.previous_kernel.public_inputs.constants.block_hash_values.private_historic_tree_roots
-=======
     auto const first_nullifier =
         silo_nullifier<NT>(contract_address, private_inputs.previous_kernel.public_inputs.end.new_nullifiers[0]);
     auto [read_requests,
@@ -308,8 +299,7 @@
           _transient_read_requests,
           _transient_read_request_membership_witnesses,
           root] = get_random_reads(first_nullifier, contract_address, 2);
-    private_inputs.previous_kernel.public_inputs.constants.historic_tree_roots.private_historic_tree_roots
->>>>>>> cd78ec9a
+    private_inputs.previous_kernel.public_inputs.constants.block_hash_values.private_historic_tree_roots
         .private_data_tree_root = root;
     private_inputs.private_call.call_stack_item.public_inputs.historic_private_data_tree_root = root;
 
@@ -341,10 +331,6 @@
     auto const& contract_address =
         private_inputs.private_call.call_stack_item.public_inputs.call_context.storage_contract_address;
 
-<<<<<<< HEAD
-    auto [read_requests, read_request_membership_witnesses, root] = get_random_reads(contract_address, 2);
-    private_inputs.previous_kernel.public_inputs.constants.block_hash_values.private_historic_tree_roots
-=======
     auto const first_nullifier =
         silo_nullifier<NT>(contract_address, private_inputs.previous_kernel.public_inputs.end.new_nullifiers[0]);
     auto [read_requests,
@@ -352,8 +338,7 @@
           _transient_read_requests,
           _transient_read_request_membership_witnesses,
           root] = get_random_reads(first_nullifier, contract_address, 2);
-    private_inputs.previous_kernel.public_inputs.constants.historic_tree_roots.private_historic_tree_roots
->>>>>>> cd78ec9a
+    private_inputs.previous_kernel.public_inputs.constants.block_hash_values.private_historic_tree_roots
         .private_data_tree_root = root;
     private_inputs.private_call.call_stack_item.public_inputs.historic_private_data_tree_root = root;
 
@@ -386,10 +371,6 @@
         private_inputs.private_call.call_stack_item.public_inputs.call_context.storage_contract_address;
 
     // generate two random sets of read requests and mix them so their roots don't match
-<<<<<<< HEAD
-    auto [read_requests0, read_request_membership_witnesses0, root] = get_random_reads(contract_address, 2);
-    private_inputs.previous_kernel.public_inputs.constants.block_hash_values.private_historic_tree_roots
-=======
     auto const first_nullifier =
         silo_nullifier<NT>(contract_address, private_inputs.previous_kernel.public_inputs.end.new_nullifiers[0]);
     auto [read_requests0,
@@ -397,8 +378,7 @@
           _transient_read_requests0,
           _transient_read_request_membership_witnesses0,
           root] = get_random_reads(first_nullifier, contract_address, 2);
-    private_inputs.previous_kernel.public_inputs.constants.historic_tree_roots.private_historic_tree_roots
->>>>>>> cd78ec9a
+    private_inputs.previous_kernel.public_inputs.constants.block_hash_values.private_historic_tree_roots
         .private_data_tree_root = root;
     private_inputs.private_call.call_stack_item.public_inputs.historic_private_data_tree_root = root;
     auto [read_requests1,
@@ -478,10 +458,6 @@
     auto const& contract_address =
         private_inputs.private_call.call_stack_item.public_inputs.call_context.storage_contract_address;
 
-<<<<<<< HEAD
-    auto [read_requests, read_request_membership_witnesses, root] = get_random_reads(contract_address, 1);
-    private_inputs.previous_kernel.public_inputs.constants.block_hash_values.private_historic_tree_roots
-=======
     auto const first_nullifier =
         silo_nullifier<NT>(contract_address, private_inputs.previous_kernel.public_inputs.end.new_nullifiers[0]);
     auto [read_requests,
@@ -489,8 +465,7 @@
           _transient_read_requests,
           _transient_read_request_membership_witnesses,
           root] = get_random_reads(first_nullifier, contract_address, 1);
-    private_inputs.previous_kernel.public_inputs.constants.historic_tree_roots.private_historic_tree_roots
->>>>>>> cd78ec9a
+    private_inputs.previous_kernel.public_inputs.constants.block_hash_values.private_historic_tree_roots
         .private_data_tree_root = root;
     private_inputs.private_call.call_stack_item.public_inputs.historic_private_data_tree_root = root;
     private_inputs.private_call.call_stack_item.public_inputs.read_requests = read_requests;
@@ -525,10 +500,6 @@
     auto const& contract_address =
         private_inputs.private_call.call_stack_item.public_inputs.call_context.storage_contract_address;
 
-<<<<<<< HEAD
-    auto [read_requests, read_request_membership_witnesses, root] = get_random_reads(contract_address, 2);
-    private_inputs.previous_kernel.public_inputs.constants.block_hash_values.private_historic_tree_roots
-=======
     auto const first_nullifier =
         silo_nullifier<NT>(contract_address, private_inputs.previous_kernel.public_inputs.end.new_nullifiers[0]);
     auto [read_requests,
@@ -536,8 +507,7 @@
           _transient_read_requests,
           _transient_read_request_membership_witnesses,
           root] = get_random_reads(first_nullifier, contract_address, 2);
-    private_inputs.previous_kernel.public_inputs.constants.historic_tree_roots.private_historic_tree_roots
->>>>>>> cd78ec9a
+    private_inputs.previous_kernel.public_inputs.constants.block_hash_values.private_historic_tree_roots
         .private_data_tree_root = root;
     private_inputs.private_call.call_stack_item.public_inputs.historic_private_data_tree_root = root;
     private_inputs.private_call.call_stack_item.public_inputs.read_requests = read_requests;
@@ -572,11 +542,6 @@
     auto const& contract_address =
         private_inputs.private_call.call_stack_item.public_inputs.call_context.storage_contract_address;
 
-<<<<<<< HEAD
-    auto [read_requests, read_request_membership_witnesses, root] =
-        get_random_reads(contract_address, MAX_READ_REQUESTS_PER_CALL);
-    private_inputs.previous_kernel.public_inputs.constants.block_hash_values.private_historic_tree_roots
-=======
     auto const first_nullifier =
         silo_nullifier<NT>(contract_address, private_inputs.previous_kernel.public_inputs.end.new_nullifiers[0]);
     auto [read_requests,
@@ -584,8 +549,7 @@
           _transient_read_requests,
           _transient_read_request_membership_witnesses,
           root] = get_random_reads(first_nullifier, contract_address, MAX_READ_REQUESTS_PER_CALL);
-    private_inputs.previous_kernel.public_inputs.constants.historic_tree_roots.private_historic_tree_roots
->>>>>>> cd78ec9a
+    private_inputs.previous_kernel.public_inputs.constants.block_hash_values.private_historic_tree_roots
         .private_data_tree_root = root;
     private_inputs.private_call.call_stack_item.public_inputs.historic_private_data_tree_root = root;
     private_inputs.private_call.call_stack_item.public_inputs.read_requests = read_requests;
@@ -739,11 +703,6 @@
     auto const& contract_address =
         private_inputs.private_call.call_stack_item.public_inputs.call_context.storage_contract_address;
 
-<<<<<<< HEAD
-    auto [read_requests, read_request_membership_witnesses, root] =
-        get_random_reads(contract_address, MAX_READ_REQUESTS_PER_CALL);
-    private_inputs.previous_kernel.public_inputs.constants.block_hash_values.private_historic_tree_roots
-=======
     auto const first_nullifier =
         silo_nullifier<NT>(contract_address, private_inputs.previous_kernel.public_inputs.end.new_nullifiers[0]);
     auto [read_requests,
@@ -751,8 +710,7 @@
           transient_read_requests,
           transient_read_request_membership_witnesses,
           root] = get_random_reads(first_nullifier, contract_address, MAX_READ_REQUESTS_PER_CALL);
-    private_inputs.previous_kernel.public_inputs.constants.historic_tree_roots.private_historic_tree_roots
->>>>>>> cd78ec9a
+    private_inputs.previous_kernel.public_inputs.constants.block_hash_values.private_historic_tree_roots
         .private_data_tree_root = root;
     private_inputs.private_call.call_stack_item.public_inputs.historic_private_data_tree_root = root;
 
@@ -793,11 +751,6 @@
     auto const& contract_address =
         private_inputs.private_call.call_stack_item.public_inputs.call_context.storage_contract_address;
 
-<<<<<<< HEAD
-    auto [read_requests, read_request_membership_witnesses, root] =
-        get_random_reads(contract_address, MAX_READ_REQUESTS_PER_CALL);
-    private_inputs.previous_kernel.public_inputs.constants.block_hash_values.private_historic_tree_roots
-=======
     auto const first_nullifier =
         silo_nullifier<NT>(contract_address, private_inputs.previous_kernel.public_inputs.end.new_nullifiers[0]);
     auto [read_requests,
@@ -805,8 +758,7 @@
           transient_read_requests,
           transient_read_request_membership_witnesses,
           root] = get_random_reads(first_nullifier, contract_address, MAX_READ_REQUESTS_PER_CALL);
-    private_inputs.previous_kernel.public_inputs.constants.historic_tree_roots.private_historic_tree_roots
->>>>>>> cd78ec9a
+    private_inputs.previous_kernel.public_inputs.constants.block_hash_values.private_historic_tree_roots
         .private_data_tree_root = root;
     private_inputs.private_call.call_stack_item.public_inputs.historic_private_data_tree_root = root;
     private_inputs.private_call.call_stack_item.public_inputs.read_requests = transient_read_requests;
