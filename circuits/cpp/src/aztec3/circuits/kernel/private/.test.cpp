--- conflicted
+++ resolved
@@ -337,13 +337,11 @@
     // TODO this should likely be handled as part of the DB/Oracle/Context infrastructure
     private_circuit_public_inputs.historic_contract_tree_root = contract_tree_root;
 
-<<<<<<< HEAD
     auto [read_requests, read_request_membership_witnesses] = get_random_reads();
     private_circuit_public_inputs.read_requests = read_requests;
-=======
+
     private_circuit_public_inputs.encrypted_logs_hash = encrypted_logs_hash;
     private_circuit_public_inputs.encrypted_log_preimages_length = encrypted_log_preimages_length;
->>>>>>> 596d52d1
 
     auto private_circuit_prover = private_circuit_composer.create_prover();
     NT::Proof const private_circuit_proof = private_circuit_prover.construct_proof();
@@ -799,7 +797,6 @@
     EXPECT_EQ(actual_ss.str(), expected_ss.str());
 }
 
-<<<<<<< HEAD
 TEST(private_kernel_tests, native_read_request_bad_request)
 {
     NT::fr const& amount = 5;
@@ -887,18 +884,10 @@
 
 TEST(private_kernel_tests, native_read_request_root_mismatch)
 {
-=======
-TEST(private_kernel_tests, private_kernel_should_fail_if_aggregating_too_many_commitments)
-{
-    // Negative test to check if push_array_to_array fails if two many commitments are merged together
-    DummyComposer composer = DummyComposer("should_fail_if_aggregating_too_many_commitments");
-
->>>>>>> 596d52d1
     NT::fr const& amount = 5;
     NT::fr const& asset_id = 1;
     NT::fr const& memo = 999;
 
-<<<<<<< HEAD
     auto private_inputs = do_private_call_get_kernel_inputs_init(false, deposit, { amount, asset_id, memo });
 
     // generate two random sets of read requests and mix them so their roots don't match
@@ -1044,7 +1033,16 @@
 
     // Check the first nullifier is hash of the signed tx request
     ASSERT_EQ(public_inputs.end.new_nullifiers[0], private_inputs.signed_tx_request.hash());
-=======
+}
+
+TEST(private_kernel_tests, private_kernel_should_fail_if_aggregating_too_many_commitments)
+{
+    NT::fr const& amount = 5;
+    NT::fr const& asset_id = 1;
+    NT::fr const& memo = 999;
+    // Negative test to check if push_array_to_array fails if two many commitments are merged together
+    DummyComposer composer = DummyComposer("should_fail_if_aggregating_too_many_commitments");
+
     PrivateKernelInputsInner<NT> private_inputs =
         do_private_call_get_kernel_inputs_inner(false, deposit, { amount, asset_id, memo });
 
@@ -1058,7 +1056,6 @@
 
     ASSERT_TRUE(composer.failed());
     ASSERT_EQ(composer.get_first_failure().code, CircuitErrorCode::ARRAY_OVERFLOW);
->>>>>>> 596d52d1
 }
 
 }  // namespace aztec3::circuits::kernel::private_kernel