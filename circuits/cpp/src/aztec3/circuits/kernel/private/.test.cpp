--- conflicted
+++ resolved
@@ -80,12 +80,6 @@
     NT::fr const& unencrypted_log_preimages_length = NT::fr(50);
 
     // first run actual simulation to get public inputs
-<<<<<<< HEAD
-    auto const& private_inputs = do_private_call_get_kernel_inputs_init(
-        true, constructor, { arg0, arg1, arg2 }, encrypted_logs_hash, encrypted_log_preimages_length, true);
-    DummyBuilder builder = DummyBuilder("private_kernel_tests__circuit_create_proof_cbinds");
-    auto const& public_inputs = native_private_kernel_circuit_initial(builder, private_inputs);
-=======
     auto const& private_inputs = do_private_call_get_kernel_inputs_init(true,
                                                                         constructor,
                                                                         { arg0, arg1, arg2 },
@@ -94,9 +88,8 @@
                                                                         encrypted_log_preimages_length,
                                                                         unencrypted_log_preimages_length,
                                                                         true);
-    DummyComposer composer = DummyComposer("private_kernel_tests__circuit_create_proof_cbinds");
-    auto const& public_inputs = native_private_kernel_circuit_initial(composer, private_inputs);
->>>>>>> 05a965aa
+    DummyBuilder builder = DummyBuilder("private_kernel_tests__circuit_create_proof_cbinds");
+    auto const& public_inputs = native_private_kernel_circuit_initial(builder, private_inputs);
 
     // serialize expected public inputs for later comparison
     std::vector<uint8_t> expected_public_inputs_vec;
