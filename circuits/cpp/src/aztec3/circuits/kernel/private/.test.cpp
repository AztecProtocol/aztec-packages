--- conflicted
+++ resolved
@@ -21,11 +21,7 @@
 #include <aztec3/circuits/abis/kernel_circuit_public_inputs.hpp>
 #include <aztec3/circuits/abis/combined_accumulated_data.hpp>
 #include <aztec3/circuits/abis/combined_constant_data.hpp>
-<<<<<<< HEAD
-#include <aztec3/circuits/abis/private_old_tree_roots.hpp>
-=======
 #include <aztec3/circuits/abis/private_historic_tree_roots.hpp>
->>>>>>> 54ad110a
 #include <aztec3/circuits/abis/private_kernel/globals.hpp>
 #include <aztec3/circuits/abis/types.hpp>
 
@@ -55,17 +51,10 @@
 
 using aztec3::circuits::abis::CombinedAccumulatedData;
 using aztec3::circuits::abis::CombinedConstantData;
-<<<<<<< HEAD
-using aztec3::circuits::abis::CombinedOldTreeRoots;
-using aztec3::circuits::abis::KernelCircuitPublicInputs;
-using aztec3::circuits::abis::PreviousKernelData;
-using aztec3::circuits::abis::PrivateOldTreeRoots;
-=======
 using aztec3::circuits::abis::CombinedHistoricTreeRoots;
 using aztec3::circuits::abis::KernelCircuitPublicInputs;
 using aztec3::circuits::abis::PreviousKernelData;
 using aztec3::circuits::abis::PrivateHistoricTreeRoots;
->>>>>>> 54ad110a
 using aztec3::circuits::abis::private_kernel::PrivateCallData;
 using aztec3::circuits::abis::private_kernel::PrivateInputs;
 
@@ -344,25 +333,6 @@
     std::array<NT::fr, KERNEL_PRIVATE_CALL_STACK_LENGTH> initial_kernel_private_call_stack{};
     initial_kernel_private_call_stack[0] = call_stack_item.hash();
 
-<<<<<<< HEAD
-    // Some test data:
-    auto mock_kernel_public_inputs = KernelCircuitPublicInputs<NT>{
-        .end =
-            CombinedAccumulatedData<NT>{
-                .private_call_stack = initial_kernel_private_call_stack,
-            },
-
-        // These will be constant throughout all recursions, so can be set to those of the first function call - the tx.
-        .constants =
-            CombinedConstantData<NT>{
-                .old_tree_roots =
-                    CombinedOldTreeRoots<NT>{
-                        .private_old_tree_roots =
-                            PrivateOldTreeRoots<NT>{
-                                .private_data_tree_root = private_circuit_public_inputs.historic_private_data_tree_root,
-                                .contract_tree_root = private_circuit_public_inputs.historic_contract_tree_root,
-                            },
-=======
     // Get dummy previous kernel
     auto mock_previous_kernel = utils::dummy_previous_kernel(real_kernel_circuit);
     // Fill in some important fields in public inputs
@@ -374,7 +344,6 @@
                     PrivateHistoricTreeRoots<NT>{
                         .private_data_tree_root = private_circuit_public_inputs.historic_private_data_tree_root,
                         .contract_tree_root = private_circuit_public_inputs.historic_contract_tree_root,
->>>>>>> 54ad110a
                     },
             },
         .tx_context = tx_request.tx_context,
