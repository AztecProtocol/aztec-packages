#include "common.hpp"

#include "aztec3/circuits/abis/combined_constant_data.hpp"
#include "aztec3/circuits/abis/combined_historic_tree_roots.hpp"
#include "aztec3/circuits/abis/private_historic_tree_roots.hpp"
#include "aztec3/circuits/abis/private_kernel/private_kernel_inputs_init.hpp"
#include "aztec3/circuits/hash.hpp"
#include "aztec3/circuits/kernel/private/init.hpp"
#include "aztec3/constants.hpp"
#include "aztec3/utils/array.hpp"

using aztec3::circuits::abis::CombinedConstantData;
using aztec3::circuits::abis::CombinedHistoricTreeRoots;
using aztec3::circuits::abis::PrivateHistoricTreeRoots;
using aztec3::circuits::abis::private_kernel::PrivateKernelInputsInit;
using aztec3::utils::array_push;
using aztec3::utils::is_array_empty;
using CircuitErrorCode = aztec3::utils::CircuitErrorCode;

namespace aztec3::circuits::kernel::private_kernel {

// using plonk::stdlib::merkle_tree::

// // TODO: NEED TO RECONCILE THE `proof`'s public inputs (which are uint8's) with the
// // private_call.call_stack_item.public_inputs!
// CT::AggregationObject verify_proofs(Composer& composer,
//                                     PrivateKernelInputsInit<CT> const& private_inputs,
//                                     size_t const& num_private_call_public_inputs,
//                                     size_t const& num_private_kernel_public_inputs)
// {
//     CT::AggregationObject aggregation_object = Aggregator::aggregate(
//         &composer, private_inputs.private_call.vk, private_inputs.private_call.proof,
//         num_private_call_public_inputs);

//     Aggregator::aggregate(&composer,
//                           private_inputs.previous_kernel.vk,
//                           private_inputs.previous_kernel.proof,
//                           num_private_kernel_public_inputs,
//                           aggregation_object);

//     return aggregation_object;
// }

void initialise_end_values(PrivateKernelInputsInit<NT> const& private_inputs,
                           KernelCircuitPublicInputs<NT>& public_inputs)
{
    // Define the constants data.
    auto const& private_call_public_inputs = private_inputs.private_call.call_stack_item.public_inputs;
    auto const constants = CombinedConstantData<NT>{
        .historic_tree_roots =
            CombinedHistoricTreeRoots<NT>{
                .private_historic_tree_roots =
                    PrivateHistoricTreeRoots<NT>{
                        // The private data tree root will be initialized to 0 here
                        // if it is 0 in the `private_call_data` in which case it
                        // will be initialized when the first read request is encountered.
                        // Otherwise it is initialized here and all read requests in this
                        // and subsequent kernel iterations be checked against this root.

                        // TODO(dbanks12): remove historic root from app circuit public inputs and
                        // add it to PrivateCallData: https://github.com/AztecProtocol/aztec-packages/issues/778
                        // Then use this:
                        // .private_data_tree_root = private_inputs.private_call.historic_private_data_tree_root,
                        .private_data_tree_root = private_call_public_inputs.historic_private_data_tree_root,
                        .nullifier_tree_root = private_call_public_inputs.historic_nullifier_tree_root,
                        .contract_tree_root = private_call_public_inputs.historic_contract_tree_root,
                        .l1_to_l2_messages_tree_root = private_call_public_inputs.historic_l1_to_l2_messages_tree_root,
                    },
            },
        .tx_context = private_inputs.signed_tx_request.tx_request.tx_context,
    };

    // Set the constants in public_inputs.
    public_inputs.constants = constants;
}

void validate_this_private_call_against_tx_request(DummyComposer& composer,
                                                   PrivateKernelInputsInit<NT> const& private_inputs)
{
    // TODO(mike): this logic might need to change to accommodate the weird edge 3 initial txs (the 'main' tx, the 'fee'
    // tx, and the 'gas rebate' tx).

    // Confirm that the SignedTxRequest (user's intent) matches the private call being executed
    const auto& tx_request = private_inputs.signed_tx_request.tx_request;
    const auto& call_stack_item = private_inputs.private_call.call_stack_item;

    composer.do_assert(
        tx_request.to == call_stack_item.contract_address,
        "user's intent does not match initial private call (tx_request.to must match call_stack_item.contract_address)",
        CircuitErrorCode::PRIVATE_KERNEL__USER_INTENT_MISMATCH_BETWEEN_TX_REQUEST_AND_CALL_STACK_ITEM);

    composer.do_assert(tx_request.function_data.hash() == call_stack_item.function_data.hash(),
                       "user's intent does not match initial private call (tx_request.function_data must match "
                       "call_stack_item.function_data)",
                       CircuitErrorCode::PRIVATE_KERNEL__USER_INTENT_MISMATCH_BETWEEN_TX_REQUEST_AND_CALL_STACK_ITEM);

    composer.do_assert(tx_request.args_hash == call_stack_item.public_inputs.args_hash,
                       "user's intent does not match initial private call (tx_request.args must match "
                       "call_stack_item.public_inputs.args)",
                       CircuitErrorCode::PRIVATE_KERNEL__USER_INTENT_MISMATCH_BETWEEN_TX_REQUEST_AND_CALL_STACK_ITEM);
};

void validate_inputs(DummyComposer& composer, PrivateKernelInputsInit<NT> const& private_inputs)
{
    const auto& this_call_stack_item = private_inputs.private_call.call_stack_item;

    composer.do_assert(this_call_stack_item.function_data.is_private == true,
                       "Cannot execute a non-private function with the private kernel circuit",
                       CircuitErrorCode::PRIVATE_KERNEL__NON_PRIVATE_FUNCTION_EXECUTED_WITH_PRIVATE_KERNEL);

    // TODO(mike): change to allow 3 initial calls on the private call stack, so a fee can be paid and a gas
    // rebate can be paid.

    /* If we are going to have 3 initial calls on the private call stack,
     * then do we still need the `private_call_stack`
     * despite no longer needing a full `previous_kernel`
     */

    composer.do_assert(this_call_stack_item.public_inputs.call_context.is_delegate_call == false,
                       "Users cannot make a delegatecall",
                       CircuitErrorCode::PRIVATE_KERNEL__UNSUPPORTED_OP);
    composer.do_assert(this_call_stack_item.public_inputs.call_context.is_static_call == false,
                       "Users cannot make a static call",
                       CircuitErrorCode::PRIVATE_KERNEL__UNSUPPORTED_OP);

    // The below also prevents delegatecall/staticcall in the base case
    composer.do_assert(this_call_stack_item.public_inputs.call_context.storage_contract_address ==
                           this_call_stack_item.contract_address,
                       "Storage contract address must be that of the called contract",
                       CircuitErrorCode::PRIVATE_KERNEL__CONTRACT_ADDRESS_MISMATCH);
}

void update_end_values(DummyComposer& composer,
                       PrivateKernelInputsInit<NT> const& private_inputs,
                       KernelCircuitPublicInputs<NT>& public_inputs)
{
    // We only initialized constants member of public_inputs so far. Therefore, there must not be any
    // new nullifiers or logs as part of public_inputs.
    ASSERT(is_array_empty(public_inputs.end.new_nullifiers));
    ASSERT(public_inputs.end.encrypted_logs_hash[0] == fr(0));
    ASSERT(public_inputs.end.encrypted_logs_hash[1] == fr(0));
    ASSERT(public_inputs.end.unencrypted_logs_hash[0] == fr(0));
    ASSERT(public_inputs.end.unencrypted_logs_hash[1] == fr(0));
    ASSERT(public_inputs.end.encrypted_log_preimages_length == fr(0));
    ASSERT(public_inputs.end.unencrypted_log_preimages_length == fr(0));

    // Since it's the first iteration, we need to push the the tx hash nullifier into the `new_nullifiers` array
    array_push(composer, public_inputs.end.new_nullifiers, private_inputs.signed_tx_request.hash());

    // Note that we do not need to nullify the transaction request nonce anymore.
    // Should an account want to additionally use nonces for replay protection or handling cancellations,
    // they will be able to do so in the account contract logic:
    // https://github.com/AztecProtocol/aztec-packages/issues/660
}

// NOTE: THIS IS A VERY UNFINISHED WORK IN PROGRESS.
// TODO(mike): is there a way to identify whether an input has not been used by ths circuit? This would help us
// more-safely ensure we're constraining everything.
KernelCircuitPublicInputs<NT> native_private_kernel_circuit_initial(DummyComposer& composer,
                                                                    PrivateKernelInputsInit<NT> const& private_inputs)
{
    // We'll be pushing data to this during execution of this circuit.
    KernelCircuitPublicInputs<NT> public_inputs{};

    // Do this before any functions can modify the inputs.
    initialise_end_values(private_inputs, public_inputs);

    validate_inputs(composer, private_inputs);

    validate_this_private_call_against_tx_request(composer, private_inputs);

    // TODO(rahul) FIXME - https://github.com/AztecProtocol/aztec-packages/issues/499
    // Noir doesn't have hash index so it can't hash private call stack item correctly
    // TODO(dbanks12): may need to comment out hash check in here according to TODO above
    // TODO(jeanmon) FIXME - https://github.com/AztecProtocol/aztec-packages/issues/671
    // common_validate_call_stack(composer, private_inputs.private_call);

<<<<<<< HEAD
    common_validate_read_requests(
        composer,
        private_inputs.private_call.call_stack_item.public_inputs.call_context.storage_contract_address,
        private_inputs.private_call.call_stack_item.public_inputs.read_requests,
        private_inputs.private_call.read_request_membership_witnesses,
        public_inputs.constants.historic_tree_roots.private_historic_tree_roots.private_data_tree_root);
=======
    update_end_values(composer, private_inputs, public_inputs);
>>>>>>> 596d52d1


    // TODO(dbanks12): feels like update_end_values should happen after contract logic
    update_end_values(private_inputs, public_inputs);
    common_update_end_values(composer, private_inputs.private_call, public_inputs);

    common_contract_logic(composer,
                          private_inputs.private_call,
                          public_inputs,
                          private_inputs.signed_tx_request.tx_request.tx_context.contract_deployment_data,
                          private_inputs.signed_tx_request.tx_request.function_data);

    // We'll skip any verification in this native implementation, because for a Local Developer Testnet, there won't
    // _be_ a valid proof to verify!!! auto aggregation_object = verify_proofs(composer,
    //                                         private_inputs,
    //                                         _private_inputs.private_call.vk->num_public_inputs,
    //                                         _private_inputs.previous_kernel.vk->num_public_inputs);

    // TODO(dbanks12): kernel vk membership check!

    // In the native version, as there is no verify_proofs call, we can initialize aggregation object with the default
    // constructor.
    NT::AggregationObject const empty_aggregation_object{};
    public_inputs.end.aggregation_object = empty_aggregation_object;

    return public_inputs;
};

}  // namespace aztec3::circuits::kernel::private_kernel<|MERGE_RESOLUTION|>--- conflicted
+++ resolved
@@ -175,20 +175,15 @@
     // TODO(jeanmon) FIXME - https://github.com/AztecProtocol/aztec-packages/issues/671
     // common_validate_call_stack(composer, private_inputs.private_call);
 
-<<<<<<< HEAD
     common_validate_read_requests(
         composer,
         private_inputs.private_call.call_stack_item.public_inputs.call_context.storage_contract_address,
         private_inputs.private_call.call_stack_item.public_inputs.read_requests,
         private_inputs.private_call.read_request_membership_witnesses,
         public_inputs.constants.historic_tree_roots.private_historic_tree_roots.private_data_tree_root);
-=======
+
+    // TODO(dbanks12): feels like update_end_values should happen after contract logic
     update_end_values(composer, private_inputs, public_inputs);
->>>>>>> 596d52d1
-
-
-    // TODO(dbanks12): feels like update_end_values should happen after contract logic
-    update_end_values(private_inputs, public_inputs);
     common_update_end_values(composer, private_inputs.private_call, public_inputs);
 
     common_contract_logic(composer,
