--- conflicted
+++ resolved
@@ -42,16 +42,10 @@
 
     private_inputs.previous_kernel.public_inputs.end.new_commitments = new_commitments;
 
-<<<<<<< HEAD
     DummyBuilder builder =
         DummyBuilder("native_private_kernel_ordering_tests__native_one_read_request_choping_commitment_works");
-    auto const& public_inputs = native_private_kernel_circuit_ordering(builder, private_inputs);
-=======
-    DummyComposer composer =
-        DummyComposer("native_private_kernel_ordering_tests__native_one_read_request_choping_commitment_works");
     auto const& public_inputs = native_private_kernel_circuit_ordering(
-        composer, private_inputs.previous_kernel, read_requests, read_request_membership_witnesses);
->>>>>>> 05a965aa
+        builder, private_inputs.previous_kernel, read_requests, read_request_membership_witnesses);
 
     auto failure = builder.get_first_failure();
     if (failure.code != CircuitErrorCode::NO_ERROR) {
@@ -83,16 +77,10 @@
 
     private_inputs.previous_kernel.public_inputs.end.new_commitments = new_commitments;
 
-<<<<<<< HEAD
     DummyBuilder builder =
         DummyBuilder("native_private_kernel_ordering_tests__native_read_requests_choping_commitment_works");
-    auto const& public_inputs = native_private_kernel_circuit_ordering(builder, private_inputs);
-=======
-    DummyComposer composer =
-        DummyComposer("native_private_kernel_ordering_tests__native_read_requests_choping_commitment_works");
     auto const& public_inputs = native_private_kernel_circuit_ordering(
-        composer, private_inputs.previous_kernel, read_requests, read_request_membership_witnesses);
->>>>>>> 05a965aa
+        builder, private_inputs.previous_kernel, read_requests, read_request_membership_witnesses);
 
     auto failure = builder.get_first_failure();
     if (failure.code != CircuitErrorCode::NO_ERROR) {
@@ -130,14 +118,9 @@
 
     private_inputs.previous_kernel.public_inputs.end.new_commitments = new_commitments;
 
-<<<<<<< HEAD
     DummyBuilder builder = DummyBuilder("native_private_kernel_ordering_tests__native_read_request_unknown_fails");
-    auto const& public_inputs = native_private_kernel_circuit_ordering(builder, private_inputs);
-=======
-    DummyComposer composer = DummyComposer("native_private_kernel_ordering_tests__native_read_request_unknown_fails");
     auto const& public_inputs = native_private_kernel_circuit_ordering(
-        composer, private_inputs.previous_kernel, read_requests, read_request_membership_witnesses);
->>>>>>> 05a965aa
+        builder, private_inputs.previous_kernel, read_requests, read_request_membership_witnesses);
 
     auto failure = builder.get_first_failure();
     ASSERT_EQ(failure.code, CircuitErrorCode::PRIVATE_KERNEL__TRANSIENT_READ_REQUEST_NO_MATCH);
