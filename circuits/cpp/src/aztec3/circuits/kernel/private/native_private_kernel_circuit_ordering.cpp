#include "common.hpp"
#include "init.hpp"

#include "aztec3/circuits/abis/kernel_circuit_public_inputs.hpp"
#include "aztec3/circuits/abis/previous_kernel_data.hpp"
#include "aztec3/circuits/hash.hpp"
#include "aztec3/constants.hpp"
#include "aztec3/utils/array.hpp"
#include "aztec3/utils/circuit_errors.hpp"
#include "aztec3/utils/dummy_circuit_builder.hpp"

#include <cstddef>

namespace {
using NT = aztec3::utils::types::NativeTypes;

using aztec3::circuits::abis::KernelCircuitPublicInputs;
using aztec3::circuits::abis::PreviousKernelData;
using aztec3::utils::array_length;
<<<<<<< HEAD
using aztec3::utils::array_rearrange;
using DummyBuilder = aztec3::utils::DummyCircuitBuilder;
using CircuitErrorCode = aztec3::utils::CircuitErrorCode;
=======
using aztec3::utils::CircuitErrorCode;
using aztec3::utils::DummyCircuitBuilder;

void initialise_end_values(PreviousKernelData<NT> const& previous_kernel, KernelCircuitPublicInputs<NT>& public_inputs)
{
    public_inputs.constants = previous_kernel.public_inputs.constants;

    // Ensure the arrays are the same as previously, before we start pushing more data onto them in other
    // functions within this circuit:
    auto& end = public_inputs.end;
    const auto& start = previous_kernel.public_inputs.end;

    // NOTE: don't forward new_commitments as the nonce must be applied
    // end.new_commitments = start.new_commitments;
    end.new_nullifiers = start.new_nullifiers;

    end.private_call_stack = start.private_call_stack;
    end.public_call_stack = start.public_call_stack;
    end.new_l2_to_l1_msgs = start.new_l2_to_l1_msgs;

    end.encrypted_logs_hash = start.encrypted_logs_hash;
    end.unencrypted_logs_hash = start.unencrypted_logs_hash;

    end.encrypted_log_preimages_length = start.encrypted_log_preimages_length;
    end.unencrypted_log_preimages_length = start.unencrypted_log_preimages_length;

    end.optionally_revealed_data = start.optionally_revealed_data;
}
}  // namespace


namespace aztec3::circuits::kernel::private_kernel {
>>>>>>> 8b1d48a5


// TODO(https://github.com/AztecProtocol/aztec-packages/issues/892): optimized based on hints
// regarding matching a read request to a commitment
// i.e., we get pairs i,j such that read_requests[i] == new_commitments[j]
<<<<<<< HEAD
void match_reads_to_commitments(DummyBuilder& builder,
                                std::array<fr, MAX_READ_REQUESTS_PER_TX> const& read_requests,
                                std::array<ReadRequestMembershipWitness<NT, PRIVATE_DATA_TREE_HEIGHT>,
                                           MAX_READ_REQUESTS_PER_TX> const& read_request_membership_witnesses,
                                std::array<fr, MAX_NEW_COMMITMENTS_PER_TX>& new_commitments)
=======
void match_reads_to_commitments(DummyCircuitBuilder& builder,
                                std::array<NT::fr, MAX_READ_REQUESTS_PER_TX> const& read_requests,
                                std::array<ReadRequestMembershipWitness<NT, PRIVATE_DATA_TREE_HEIGHT>,
                                           MAX_READ_REQUESTS_PER_TX> const& read_request_membership_witnesses,
                                std::array<NT::fr, MAX_NEW_COMMITMENTS_PER_TX> const& new_commitments)
>>>>>>> 8b1d48a5
{
    // Arrays read_request and read_request_membership_witnesses must be of the same length. Otherwise,
    // we might get into trouble when accumulating them in public_inputs.end
    builder.do_assert(array_length(read_requests) == array_length(read_request_membership_witnesses),
                      format("[private ordering circuit] mismatch array length between read_requests and witnesses - "
                             "read_requests length: ",
                             array_length(read_requests),
                             " witnesses length: ",
                             array_length(read_request_membership_witnesses)),
                      CircuitErrorCode::PRIVATE_KERNEL__READ_REQUEST_WITNESSES_ARRAY_LENGTH_MISMATCH);

    // match reads to commitments from the previous call(s)
    for (size_t rr_idx = 0; rr_idx < MAX_READ_REQUESTS_PER_TX; rr_idx++) {
        const auto& read_request = read_requests[rr_idx];
        const auto& witness = read_request_membership_witnesses[rr_idx];
        const auto is_transient_read = witness.is_transient;
        const auto& hint_to_commitment = witness.hint_to_commitment;


        if (is_transient_read) {
            size_t match_pos = MAX_NEW_COMMITMENTS_PER_TX;
            // TODO(https://github.com/AztecProtocol/aztec-packages/issues/892): inefficient
            // O(n^2) inner loop will be optimized via matching hints
            for (size_t c_idx = 0; c_idx < MAX_NEW_COMMITMENTS_PER_TX; c_idx++) {
                match_pos = (read_request == new_commitments[c_idx]) ? c_idx : match_pos;
            }

            // Transient reads MUST match a pending commitment
            builder.do_assert(
                match_pos != MAX_NEW_COMMITMENTS_PER_TX,
                format("read_request at position [",
                       rr_idx,
                       "]* is transient but does not match any new commitment.",
                       "\n\tread_request: ",
                       read_request,
                       "\n\tis_transient: ",
                       is_transient_read,
                       "\n\thint_to_commitment: ",
                       hint_to_commitment,
                       "\n\t* the read_request position/index is not expected to match position in app-circuit "
                       "outputs because kernel iterations gradually remove non-transient read_requests as "
                       "membership checks are resolved."),
                CircuitErrorCode::PRIVATE_KERNEL__TRANSIENT_READ_REQUEST_NO_MATCH);
        } else {
            // This if-condition means it is a non-empty read request and it is flagged as transient....
            // NON-transient reads MUST be membership-checked and removed during standard kernel iterations
            // NONE should be here in (let alone output from) the ordering circuit.
            builder.do_assert(
                read_request == fr(0),  // basically: assert(is_transient_read || empty)
                format("read_request at position [",
                       rr_idx,
                       "]* is NOT transient but is still unresolved in the final kernel stage! This implies invalid "
                       "inputs "
                       "to the final (ordering) stage of the kernel.",
                       "\n\tread_request: ",
                       read_request,
                       "\n\tleaf_index: ",
                       witness.leaf_index,
                       "\n\tis_transient: ",
                       is_transient_read,
                       "\n\thint_to_commitment: ",
                       hint_to_commitment,
                       "\n\t* the read_request position/index is not expected to match position in app-circuit "
                       "outputs because kernel iterations gradually remove non-transient read_requests as "
                       "membership checks are resolved."),
                CircuitErrorCode::PRIVATE_KERNEL__UNRESOLVED_NON_TRANSIENT_READ_REQUEST);
        }
    }
}

// TODO(https://github.com/AztecProtocol/aztec-packages/issues/837): optimized based on hints
// regarding matching a nullifier to a commitment
// i.e., we get pairs i,j such that new_nullifiers[i] == new_commitments[j]
<<<<<<< HEAD

// A non-zero entry in nullified_commitments at position i implies that
// 1) new_commitments array contains at least an occurence of nullified_commitments[i]
// 2) this commitment is nullified by new_nullifiers[i] (according to app circuit, the kernel cannot check this on its
// own.)
// Remark: We do not check that new_nullifiers[i] is non-empty. (app circuit responsibility)
void match_nullifiers_to_commitments_and_squash(DummyBuilder& builder,
                                                std::array<fr, MAX_NEW_NULLIFIERS_PER_TX>& new_nullifiers,
                                                std::array<fr, MAX_NEW_NULLIFIERS_PER_TX> const& nullified_commitments,
                                                std::array<fr, MAX_NEW_COMMITMENTS_PER_TX>& new_commitments)
{
    // match reads to commitments from the previous call(s)
    for (size_t n_idx = 0; n_idx < MAX_NEW_NULLIFIERS_PER_TX; n_idx++) {
        if (nullified_commitments[n_idx] != fr(0)) {
            size_t match_pos = MAX_NEW_COMMITMENTS_PER_TX;
            // TODO(https://github.com/AztecProtocol/aztec-packages/issues/837): inefficient
            // O(n^2) inner loop will be optimized via matching hints
            for (size_t c_idx = 0; c_idx < MAX_NEW_COMMITMENTS_PER_TX; c_idx++) {
                match_pos = (nullified_commitments[n_idx] == new_commitments[c_idx]) ? c_idx : match_pos;
            }

            if (match_pos != MAX_NEW_COMMITMENTS_PER_TX) {
                new_commitments[match_pos] = fr(0);
                new_nullifiers[n_idx] = fr(0);
            } else {
                // Transient nullifiers MUST match a pending commitment
                builder.do_assert(false,
                                  format("new_nullifier at position [",
                                         n_idx,
                                         "]* is transient but does not match any new commitment.",
                                         "\n\tnullifier: ",
                                         new_nullifiers[n_idx],
                                         "\n\tnullified_commitment: ",
                                         nullified_commitments[n_idx]),
                                  //"\n\thint_to_commitment: ",
                                  // hint_to_commitment,
                                  CircuitErrorCode::PRIVATE_KERNEL__TRANSIENT_NEW_NULLIFIER_NO_MATCH);
            }
        }
        // non-transient nullifiers are just kept in new_nullifiers array and forwarded to
        // public inputs (used later by base rollup circuit)
    }
    // Move all zero-ed (removed) entries of these arrays to the end and preserve ordering of other entries
    array_rearrange(new_commitments);
    array_rearrange(new_nullifiers);
}
=======
// void match_nullifiers_to_commitments_and_squash(
//    DummyCircuitBuilder& builder,
//    std::array<NT::fr, MAX_NEW_NULLIFIERS_PER_TX>& new_nullifiers,
//    // std::array<NT::fr, MAX_NEW_NULLIFIERS_PER_TX> const& nullifier_hints, // ???
//    std::array<NT::fr, MAX_NEW_COMMITMENTS_PER_TX>& new_commitments)
//{
//    // match reads to commitments from the previous call(s)
//    for (size_t n_idx = 0; n_idx < MAX_NEW_NULLIFIERS_PER_TX; n_idx++) {
//        const auto& nullifier = new_nullifiers[n_idx];  // new_nullifiers[n_idx].nullifier
//        const auto& nullified_commitment = NT::fr(0);   // new_nullifiers[n_idx].commitment
//        const auto is_transient_nullifier = false;      // nullifier_hints[n_idx].is_transient;
//        // const auto& hint_to_commitment = nullifier_hints[n_idx].hint_to_commitment;
//
//        if (is_transient_nullifier) {
//            size_t match_pos = MAX_NEW_COMMITMENTS_PER_TX;
//            // TODO(https://github.com/AztecProtocol/aztec-packages/issues/837): inefficient
//            // O(n^2) inner loop will be optimized via matching hints
//            for (size_t c_idx = 0; c_idx < MAX_NEW_COMMITMENTS_PER_TX; c_idx++) {
//                match_pos = (nullified_commitment == new_commitments[c_idx]) ? c_idx : match_pos;
//            }
//
//            if (match_pos != MAX_NEW_COMMITMENTS_PER_TX) {
//                new_commitments[match_pos] = fr(0);
//            } else {
//                // Transient nullifiers MUST match a pending commitment
//                builder.do_assert(false,  // match_pos != MAX_NEW_COMMITMENTS_PER_TX,
//                                  format("new_nullifier at position [",
//                                         n_idx,
//                                         "]* is transient but does not match any new commitment.",
//                                         "\n\tnullifier: ",
//                                         nullifier,
//                                         "\n\tnullified_commitment: ",
//                                         nullified_commitment),
//                                  //"\n\thint_to_commitment: ",
//                                  // hint_to_commitment,
//                                  CircuitErrorCode::PRIVATE_KERNEL__TRANSIENT_NEW_NULLIFIER_NO_MATCH);
//            }
//        }
//        // non-transient nullifiers are just kept in new_nullifiers array and forwarded to
//        // public inputs (used later by base rollup circuit)
//    }
//    // Move all zero-ed (removed) entries of these arrays to the end and preserve ordering of other entries
//    array_rearrange(new_commitments);
//    array_rearrange(new_nullifiers);
//}
>>>>>>> 8b1d48a5

void apply_commitment_nonces(NT::fr const& first_nullifier,
                             std::array<NT::fr, MAX_NEW_COMMITMENTS_PER_TX> const& siloed_commitments,
                             std::array<NT::fr, MAX_NEW_COMMITMENTS_PER_TX>& unique_siloed_commitments)
{
    for (size_t c_idx = 0; c_idx < MAX_NEW_COMMITMENTS_PER_TX; c_idx++) {
        // Apply nonce to all non-zero/non-empty commitments
        // Nonce is the hash of the first (0th) nullifier and the commitment's index into new_commitments array
        const auto nonce = compute_commitment_nonce<NT>(first_nullifier, c_idx);
        unique_siloed_commitments[c_idx] =
            siloed_commitments[c_idx] == 0 ? 0 : compute_unique_commitment<NT>(nonce, siloed_commitments[c_idx]);
    }
}

KernelCircuitPublicInputs<NT> native_private_kernel_circuit_ordering(DummyCircuitBuilder& builder,
                                                                     PreviousKernelData<NT> const& previous_kernel)
{
    // We'll be pushing data to this during execution of this circuit.
    KernelCircuitPublicInputs<NT> public_inputs{};

    // Do this before any functions can modify the inputs.
<<<<<<< HEAD
    common_initialise_end_values(previous_kernel, public_inputs);
=======
    initialise_end_values(previous_kernel, public_inputs);

    // TODO(https://github.com/AztecProtocol/aztec-packages/issues/1329): validate that 0th nullifier is nonzero
>>>>>>> 8b1d48a5

    common_validate_previous_kernel_read_requests(builder,
                                                  previous_kernel.public_inputs.end.read_requests,
                                                  previous_kernel.public_inputs.end.read_request_membership_witnesses);

    // Matching read requests to pending commitments requires the full list of new commitments accumulated over
    // all iterations of the private kernel. Therefore, we match reads against new_commitments in
    // previous_kernel.public_inputs.end, where "previous kernel" is the last "inner" kernel iteration.
    // Remark: The commitments in public_inputs.end have already been SILOED!
    match_reads_to_commitments(builder,
                               previous_kernel.public_inputs.end.read_requests,
                               previous_kernel.public_inputs.end.read_request_membership_witnesses,
                               previous_kernel.public_inputs.end.new_commitments);
    // TODO(https://github.com/AztecProtocol/aztec-packages/issues/1074): ideally final public_inputs
    // shouldn't even include read_requests and read_request_membership_witnesses as they should be empty.

    // Matching nullifiers to pending commitments requires the full list of new commitments accumulated over
    // all iterations of the private kernel. Therefore, we match reads against new_commitments in public_inputs.end
    // which has been initialized to previous_kernel.public_inputs.end in common_initialise_*() above.
    // Remark: The commitments in public_inputs.end have already been SILOED!
    match_nullifiers_to_commitments_and_squash(builder,
                                               public_inputs.end.new_nullifiers,
                                               public_inputs.end.nullified_commitments,
                                               public_inputs.end.new_commitments);

    apply_commitment_nonces(previous_kernel.public_inputs.end.new_nullifiers[0],
                            previous_kernel.public_inputs.end.new_commitments,
                            public_inputs.end.new_commitments);

    return public_inputs;
};

}  // namespace aztec3::circuits::kernel::private_kernel<|MERGE_RESOLUTION|>--- conflicted
+++ resolved
@@ -17,62 +17,22 @@
 using aztec3::circuits::abis::KernelCircuitPublicInputs;
 using aztec3::circuits::abis::PreviousKernelData;
 using aztec3::utils::array_length;
-<<<<<<< HEAD
 using aztec3::utils::array_rearrange;
-using DummyBuilder = aztec3::utils::DummyCircuitBuilder;
-using CircuitErrorCode = aztec3::utils::CircuitErrorCode;
-=======
 using aztec3::utils::CircuitErrorCode;
 using aztec3::utils::DummyCircuitBuilder;
-
-void initialise_end_values(PreviousKernelData<NT> const& previous_kernel, KernelCircuitPublicInputs<NT>& public_inputs)
-{
-    public_inputs.constants = previous_kernel.public_inputs.constants;
-
-    // Ensure the arrays are the same as previously, before we start pushing more data onto them in other
-    // functions within this circuit:
-    auto& end = public_inputs.end;
-    const auto& start = previous_kernel.public_inputs.end;
-
-    // NOTE: don't forward new_commitments as the nonce must be applied
-    // end.new_commitments = start.new_commitments;
-    end.new_nullifiers = start.new_nullifiers;
-
-    end.private_call_stack = start.private_call_stack;
-    end.public_call_stack = start.public_call_stack;
-    end.new_l2_to_l1_msgs = start.new_l2_to_l1_msgs;
-
-    end.encrypted_logs_hash = start.encrypted_logs_hash;
-    end.unencrypted_logs_hash = start.unencrypted_logs_hash;
-
-    end.encrypted_log_preimages_length = start.encrypted_log_preimages_length;
-    end.unencrypted_log_preimages_length = start.unencrypted_log_preimages_length;
-
-    end.optionally_revealed_data = start.optionally_revealed_data;
-}
 }  // namespace
 
 
 namespace aztec3::circuits::kernel::private_kernel {
->>>>>>> 8b1d48a5
-
 
 // TODO(https://github.com/AztecProtocol/aztec-packages/issues/892): optimized based on hints
 // regarding matching a read request to a commitment
 // i.e., we get pairs i,j such that read_requests[i] == new_commitments[j]
-<<<<<<< HEAD
-void match_reads_to_commitments(DummyBuilder& builder,
-                                std::array<fr, MAX_READ_REQUESTS_PER_TX> const& read_requests,
-                                std::array<ReadRequestMembershipWitness<NT, PRIVATE_DATA_TREE_HEIGHT>,
-                                           MAX_READ_REQUESTS_PER_TX> const& read_request_membership_witnesses,
-                                std::array<fr, MAX_NEW_COMMITMENTS_PER_TX>& new_commitments)
-=======
 void match_reads_to_commitments(DummyCircuitBuilder& builder,
                                 std::array<NT::fr, MAX_READ_REQUESTS_PER_TX> const& read_requests,
                                 std::array<ReadRequestMembershipWitness<NT, PRIVATE_DATA_TREE_HEIGHT>,
                                            MAX_READ_REQUESTS_PER_TX> const& read_request_membership_witnesses,
                                 std::array<NT::fr, MAX_NEW_COMMITMENTS_PER_TX> const& new_commitments)
->>>>>>> 8b1d48a5
 {
     // Arrays read_request and read_request_membership_witnesses must be of the same length. Otherwise,
     // we might get into trouble when accumulating them in public_inputs.end
@@ -146,14 +106,13 @@
 // TODO(https://github.com/AztecProtocol/aztec-packages/issues/837): optimized based on hints
 // regarding matching a nullifier to a commitment
 // i.e., we get pairs i,j such that new_nullifiers[i] == new_commitments[j]
-<<<<<<< HEAD
 
 // A non-zero entry in nullified_commitments at position i implies that
 // 1) new_commitments array contains at least an occurence of nullified_commitments[i]
 // 2) this commitment is nullified by new_nullifiers[i] (according to app circuit, the kernel cannot check this on its
 // own.)
 // Remark: We do not check that new_nullifiers[i] is non-empty. (app circuit responsibility)
-void match_nullifiers_to_commitments_and_squash(DummyBuilder& builder,
+void match_nullifiers_to_commitments_and_squash(DummyCircuitBuilder& builder,
                                                 std::array<fr, MAX_NEW_NULLIFIERS_PER_TX>& new_nullifiers,
                                                 std::array<fr, MAX_NEW_NULLIFIERS_PER_TX> const& nullified_commitments,
                                                 std::array<fr, MAX_NEW_COMMITMENTS_PER_TX>& new_commitments)
@@ -181,8 +140,6 @@
                                          new_nullifiers[n_idx],
                                          "\n\tnullified_commitment: ",
                                          nullified_commitments[n_idx]),
-                                  //"\n\thint_to_commitment: ",
-                                  // hint_to_commitment,
                                   CircuitErrorCode::PRIVATE_KERNEL__TRANSIENT_NEW_NULLIFIER_NO_MATCH);
             }
         }
@@ -193,64 +150,16 @@
     array_rearrange(new_commitments);
     array_rearrange(new_nullifiers);
 }
-=======
-// void match_nullifiers_to_commitments_and_squash(
-//    DummyCircuitBuilder& builder,
-//    std::array<NT::fr, MAX_NEW_NULLIFIERS_PER_TX>& new_nullifiers,
-//    // std::array<NT::fr, MAX_NEW_NULLIFIERS_PER_TX> const& nullifier_hints, // ???
-//    std::array<NT::fr, MAX_NEW_COMMITMENTS_PER_TX>& new_commitments)
-//{
-//    // match reads to commitments from the previous call(s)
-//    for (size_t n_idx = 0; n_idx < MAX_NEW_NULLIFIERS_PER_TX; n_idx++) {
-//        const auto& nullifier = new_nullifiers[n_idx];  // new_nullifiers[n_idx].nullifier
-//        const auto& nullified_commitment = NT::fr(0);   // new_nullifiers[n_idx].commitment
-//        const auto is_transient_nullifier = false;      // nullifier_hints[n_idx].is_transient;
-//        // const auto& hint_to_commitment = nullifier_hints[n_idx].hint_to_commitment;
-//
-//        if (is_transient_nullifier) {
-//            size_t match_pos = MAX_NEW_COMMITMENTS_PER_TX;
-//            // TODO(https://github.com/AztecProtocol/aztec-packages/issues/837): inefficient
-//            // O(n^2) inner loop will be optimized via matching hints
-//            for (size_t c_idx = 0; c_idx < MAX_NEW_COMMITMENTS_PER_TX; c_idx++) {
-//                match_pos = (nullified_commitment == new_commitments[c_idx]) ? c_idx : match_pos;
-//            }
-//
-//            if (match_pos != MAX_NEW_COMMITMENTS_PER_TX) {
-//                new_commitments[match_pos] = fr(0);
-//            } else {
-//                // Transient nullifiers MUST match a pending commitment
-//                builder.do_assert(false,  // match_pos != MAX_NEW_COMMITMENTS_PER_TX,
-//                                  format("new_nullifier at position [",
-//                                         n_idx,
-//                                         "]* is transient but does not match any new commitment.",
-//                                         "\n\tnullifier: ",
-//                                         nullifier,
-//                                         "\n\tnullified_commitment: ",
-//                                         nullified_commitment),
-//                                  //"\n\thint_to_commitment: ",
-//                                  // hint_to_commitment,
-//                                  CircuitErrorCode::PRIVATE_KERNEL__TRANSIENT_NEW_NULLIFIER_NO_MATCH);
-//            }
-//        }
-//        // non-transient nullifiers are just kept in new_nullifiers array and forwarded to
-//        // public inputs (used later by base rollup circuit)
-//    }
-//    // Move all zero-ed (removed) entries of these arrays to the end and preserve ordering of other entries
-//    array_rearrange(new_commitments);
-//    array_rearrange(new_nullifiers);
-//}
->>>>>>> 8b1d48a5
 
 void apply_commitment_nonces(NT::fr const& first_nullifier,
-                             std::array<NT::fr, MAX_NEW_COMMITMENTS_PER_TX> const& siloed_commitments,
-                             std::array<NT::fr, MAX_NEW_COMMITMENTS_PER_TX>& unique_siloed_commitments)
+                             std::array<NT::fr, MAX_NEW_COMMITMENTS_PER_TX>& new_commitments)
 {
     for (size_t c_idx = 0; c_idx < MAX_NEW_COMMITMENTS_PER_TX; c_idx++) {
         // Apply nonce to all non-zero/non-empty commitments
         // Nonce is the hash of the first (0th) nullifier and the commitment's index into new_commitments array
         const auto nonce = compute_commitment_nonce<NT>(first_nullifier, c_idx);
-        unique_siloed_commitments[c_idx] =
-            siloed_commitments[c_idx] == 0 ? 0 : compute_unique_commitment<NT>(nonce, siloed_commitments[c_idx]);
+        new_commitments[c_idx] =
+            new_commitments[c_idx] == 0 ? 0 : compute_unique_commitment<NT>(nonce, new_commitments[c_idx]);
     }
 }
 
@@ -261,13 +170,9 @@
     KernelCircuitPublicInputs<NT> public_inputs{};
 
     // Do this before any functions can modify the inputs.
-<<<<<<< HEAD
     common_initialise_end_values(previous_kernel, public_inputs);
-=======
-    initialise_end_values(previous_kernel, public_inputs);
 
     // TODO(https://github.com/AztecProtocol/aztec-packages/issues/1329): validate that 0th nullifier is nonzero
->>>>>>> 8b1d48a5
 
     common_validate_previous_kernel_read_requests(builder,
                                                   previous_kernel.public_inputs.end.read_requests,
@@ -293,9 +198,7 @@
                                                public_inputs.end.nullified_commitments,
                                                public_inputs.end.new_commitments);
 
-    apply_commitment_nonces(previous_kernel.public_inputs.end.new_nullifiers[0],
-                            previous_kernel.public_inputs.end.new_commitments,
-                            public_inputs.end.new_commitments);
+    apply_commitment_nonces(previous_kernel.public_inputs.end.new_nullifiers[0], public_inputs.end.new_commitments);
 
     return public_inputs;
 };
