#pragma once
#include "barretenberg/serialize/cbind_fwd.hpp"
#include <barretenberg/barretenberg.hpp>

#include <cstddef>
#include <cstdint>

WASM_EXPORT size_t private_kernel__init_proving_key(uint8_t const** pk_buf);
WASM_EXPORT size_t private_kernel__init_verification_key(uint8_t const* pk_buf, uint8_t const** vk_buf);
CBIND_DECL(private_kernel__dummy_previous_kernel);
<<<<<<< HEAD
CBIND_DECL(private_kernel__sim_init);
CBIND_DECL(private_kernel__sim_inner);
=======
WASM_EXPORT uint8_t* private_kernel__sim_init(uint8_t const* tx_request_buf,
                                              uint8_t const* private_call_buf,
                                              size_t* private_kernel_public_inputs_size_out,
                                              uint8_t const** private_kernel_public_inputs_buf);
WASM_EXPORT uint8_t* private_kernel__sim_inner(uint8_t const* previous_kernel_buf,
                                               uint8_t const* private_call_buf,
                                               size_t* private_kernel_public_inputs_size_out,
                                               uint8_t const** private_kernel_public_inputs_buf);
CBIND_DECL(private_kernel__sim_ordering);
>>>>>>> 05a965aa
WASM_EXPORT size_t private_kernel__prove(uint8_t const* tx_request_buf,
                                         uint8_t const* previous_kernel_buf,
                                         uint8_t const* private_call_buf,
                                         uint8_t const* pk_buf,
                                         bool first,
                                         uint8_t const** proof_data_buf);
WASM_EXPORT size_t private_kernel__verify_proof(uint8_t const* vk_buf, uint8_t const* proof, uint32_t length);<|MERGE_RESOLUTION|>--- conflicted
+++ resolved
@@ -8,20 +8,9 @@
 WASM_EXPORT size_t private_kernel__init_proving_key(uint8_t const** pk_buf);
 WASM_EXPORT size_t private_kernel__init_verification_key(uint8_t const* pk_buf, uint8_t const** vk_buf);
 CBIND_DECL(private_kernel__dummy_previous_kernel);
-<<<<<<< HEAD
 CBIND_DECL(private_kernel__sim_init);
 CBIND_DECL(private_kernel__sim_inner);
-=======
-WASM_EXPORT uint8_t* private_kernel__sim_init(uint8_t const* tx_request_buf,
-                                              uint8_t const* private_call_buf,
-                                              size_t* private_kernel_public_inputs_size_out,
-                                              uint8_t const** private_kernel_public_inputs_buf);
-WASM_EXPORT uint8_t* private_kernel__sim_inner(uint8_t const* previous_kernel_buf,
-                                               uint8_t const* private_call_buf,
-                                               size_t* private_kernel_public_inputs_size_out,
-                                               uint8_t const** private_kernel_public_inputs_buf);
 CBIND_DECL(private_kernel__sim_ordering);
->>>>>>> 05a965aa
 WASM_EXPORT size_t private_kernel__prove(uint8_t const* tx_request_buf,
                                          uint8_t const* previous_kernel_buf,
                                          uint8_t const* private_call_buf,
