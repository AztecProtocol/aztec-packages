#pragma once
#include <cstdint>
#include <cstddef>

#include "aztec3/msgpack/cbind.h"

WASM_EXPORT size_t private_kernel__init_proving_key(uint8_t const** pk_buf);
WASM_EXPORT size_t private_kernel__init_verification_key(uint8_t const* pk_buf, uint8_t const** vk_buf);
<<<<<<< HEAD
CBIND_DECL(private_kernel__dummy_previous_kernel);
WASM_EXPORT size_t private_kernel__sim(uint8_t const* signed_tx_request_buf,
                                       uint8_t const* previous_kernel_buf,
                                       uint8_t const* private_call_buf,
                                       bool first_iteration,
                                       uint8_t const** private_kernel_public_inputs_buf);
=======
WASM_EXPORT size_t private_kernel__dummy_previous_kernel(uint8_t const** previous_kernel_buf);
WASM_EXPORT uint8_t* private_kernel__sim(uint8_t const* signed_tx_request_buf,
                                         uint8_t const* previous_kernel_buf,
                                         uint8_t const* private_call_buf,
                                         bool first_iteration,
                                         size_t* private_kernel_public_inputs_size_out,
                                         uint8_t const** private_kernel_public_inputs_buf);
>>>>>>> d129dcfa
WASM_EXPORT size_t private_kernel__prove(uint8_t const* signed_tx_request_buf,
                                         uint8_t const* previous_kernel_buf,
                                         uint8_t const* private_call_buf,
                                         uint8_t const* pk_buf,
                                         bool first,
                                         uint8_t const** proof_data_buf);
WASM_EXPORT size_t private_kernel__verify_proof(uint8_t const* vk_buf,
                                                uint8_t const* proof,
                                                uint32_t length);<|MERGE_RESOLUTION|>--- conflicted
+++ resolved
@@ -1,33 +1,22 @@
 #pragma once
+#include "aztec3/msgpack/cbind.h"
+
+#include <cstddef>
 #include <cstdint>
-#include <cstddef>
-
-#include "aztec3/msgpack/cbind.h"
 
 WASM_EXPORT size_t private_kernel__init_proving_key(uint8_t const** pk_buf);
 WASM_EXPORT size_t private_kernel__init_verification_key(uint8_t const* pk_buf, uint8_t const** vk_buf);
-<<<<<<< HEAD
 CBIND_DECL(private_kernel__dummy_previous_kernel);
-WASM_EXPORT size_t private_kernel__sim(uint8_t const* signed_tx_request_buf,
-                                       uint8_t const* previous_kernel_buf,
-                                       uint8_t const* private_call_buf,
-                                       bool first_iteration,
-                                       uint8_t const** private_kernel_public_inputs_buf);
-=======
-WASM_EXPORT size_t private_kernel__dummy_previous_kernel(uint8_t const** previous_kernel_buf);
 WASM_EXPORT uint8_t* private_kernel__sim(uint8_t const* signed_tx_request_buf,
                                          uint8_t const* previous_kernel_buf,
                                          uint8_t const* private_call_buf,
                                          bool first_iteration,
                                          size_t* private_kernel_public_inputs_size_out,
                                          uint8_t const** private_kernel_public_inputs_buf);
->>>>>>> d129dcfa
 WASM_EXPORT size_t private_kernel__prove(uint8_t const* signed_tx_request_buf,
                                          uint8_t const* previous_kernel_buf,
                                          uint8_t const* private_call_buf,
                                          uint8_t const* pk_buf,
                                          bool first,
                                          uint8_t const** proof_data_buf);
-WASM_EXPORT size_t private_kernel__verify_proof(uint8_t const* vk_buf,
-                                                uint8_t const* proof,
-                                                uint32_t length);+WASM_EXPORT size_t private_kernel__verify_proof(uint8_t const* vk_buf, uint8_t const* proof, uint32_t length);