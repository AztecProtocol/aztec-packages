#pragma once
<<<<<<< HEAD
#include <cstddef>
#include <cstdint>

#define WASM_EXPORT __attribute__((visibility("default")))
=======
#include <barretenberg/serialize/cbind_fwd.hpp>
>>>>>>> a6134190

#include <cstddef>
#include <cstdint>

WASM_EXPORT size_t private_kernel__init_proving_key(uint8_t const** pk_buf);
WASM_EXPORT size_t private_kernel__init_verification_key(uint8_t const* pk_buf, uint8_t const** vk_buf);
CBIND_DECL(private_kernel__dummy_previous_kernel);
WASM_EXPORT uint8_t* private_kernel__sim(uint8_t const* signed_tx_request_buf,
                                         uint8_t const* previous_kernel_buf,
                                         uint8_t const* private_call_buf,
                                         bool first_iteration,
                                         size_t* private_kernel_public_inputs_size_out,
                                         uint8_t const** private_kernel_public_inputs_buf);
WASM_EXPORT size_t private_kernel__prove(uint8_t const* signed_tx_request_buf,
                                         uint8_t const* previous_kernel_buf,
                                         uint8_t const* private_call_buf,
                                         uint8_t const* pk_buf,
                                         bool first,
                                         uint8_t const** proof_data_buf);
<<<<<<< HEAD
WASM_EXPORT size_t private_kernel__verify_proof(uint8_t const* vk_buf, uint8_t const* proof, uint32_t length);
}
=======
WASM_EXPORT size_t private_kernel__verify_proof(uint8_t const* vk_buf, uint8_t const* proof, uint32_t length);
>>>>>>> a6134190
<|MERGE_RESOLUTION|>--- conflicted
+++ resolved
@@ -1,12 +1,5 @@
 #pragma once
-<<<<<<< HEAD
-#include <cstddef>
-#include <cstdint>
-
-#define WASM_EXPORT __attribute__((visibility("default")))
-=======
 #include <barretenberg/serialize/cbind_fwd.hpp>
->>>>>>> a6134190
 
 #include <cstddef>
 #include <cstdint>
@@ -26,9 +19,4 @@
                                          uint8_t const* pk_buf,
                                          bool first,
                                          uint8_t const** proof_data_buf);
-<<<<<<< HEAD
-WASM_EXPORT size_t private_kernel__verify_proof(uint8_t const* vk_buf, uint8_t const* proof, uint32_t length);
-}
-=======
-WASM_EXPORT size_t private_kernel__verify_proof(uint8_t const* vk_buf, uint8_t const* proof, uint32_t length);
->>>>>>> a6134190
+WASM_EXPORT size_t private_kernel__verify_proof(uint8_t const* vk_buf, uint8_t const* proof, uint32_t length);