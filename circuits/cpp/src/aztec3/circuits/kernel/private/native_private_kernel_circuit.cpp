--- conflicted
+++ resolved
@@ -258,13 +258,11 @@
 
     validate_this_private_call_hash(composer, private_inputs, public_inputs);
 
-<<<<<<< HEAD
-    common_validate_call_stack(composer, private_inputs);
-=======
     // TODO(rahul) FIXME - https://github.com/AztecProtocol/aztec-packages/issues/499
     // Noir doesn't have hash index so it can't hash private call stack item correctly
     // validate_this_private_call_stack(composer, private_inputs);
->>>>>>> 6ca47e65
+    // TODO(dbanks12): may need to comment out hash check in here according to TODO above
+    common_validate_call_stack(composer, private_inputs);
 
     common_update_end_values(composer, private_inputs, public_inputs);
 
