#include "common.hpp"
#include "init.hpp"

#include "aztec3/circuits/abis/kernel_circuit_public_inputs.hpp"
#include "aztec3/circuits/abis/new_contract_data.hpp"
#include "aztec3/circuits/abis/private_kernel/private_kernel_inputs_inner.hpp"
#include "aztec3/circuits/hash.hpp"
#include "aztec3/constants.hpp"
#include "aztec3/utils/array.hpp"
#include "aztec3/utils/dummy_composer.hpp"

namespace aztec3::circuits::kernel::private_kernel {

using aztec3::circuits::abis::ContractLeafPreimage;
using aztec3::circuits::abis::KernelCircuitPublicInputs;
using aztec3::circuits::abis::NewContractData;
using aztec3::circuits::abis::private_kernel::PrivateKernelInputsInner;

using aztec3::utils::array_length;
using aztec3::utils::array_pop;
using aztec3::utils::array_push;
using DummyComposer = aztec3::utils::DummyComposer;
using CircuitErrorCode = aztec3::utils::CircuitErrorCode;

using aztec3::circuits::compute_constructor_hash;
using aztec3::circuits::compute_contract_address;
using aztec3::circuits::compute_l2_to_l1_hash;
using aztec3::circuits::contract_tree_root_from_siblings;
using aztec3::circuits::function_tree_root_from_siblings;

// using plonk::stdlib::merkle_tree::

// // TODO: NEED TO RECONCILE THE `proof`'s public inputs (which are uint8's) with the
// // private_call.call_stack_item.public_inputs!
// CT::AggregationObject verify_proofs(Composer& composer,
//                                     PrivateInputs<CT> const& private_inputs,
//                                     size_t const& num_private_call_public_inputs,
//                                     size_t const& num_private_kernel_public_inputs)
// {
//     CT::AggregationObject aggregation_object = Aggregator::aggregate(
//         &composer, private_inputs.private_call.vk, private_inputs.private_call.proof,
//         num_private_call_public_inputs);

//     Aggregator::aggregate(&composer,
//                           private_inputs.previous_kernel.vk,
//                           private_inputs.previous_kernel.proof,
//                           num_private_kernel_public_inputs,
//                           aggregation_object);

//     return aggregation_object;
// }

void initialise_end_values(PrivateKernelInputsInner<NT> const& private_inputs,
                           KernelCircuitPublicInputs<NT>& public_inputs)
{
    public_inputs.constants = private_inputs.previous_kernel.public_inputs.constants;

    // Ensure the arrays are the same as previously, before we start pushing more data onto them in other functions
    // within this circuit:
    auto& end = public_inputs.end;
    const auto& start = private_inputs.previous_kernel.public_inputs.end;

    end.new_commitments = start.new_commitments;
    end.new_nullifiers = start.new_nullifiers;

    end.private_call_stack = start.private_call_stack;
    end.public_call_stack = start.public_call_stack;
    end.new_l2_to_l1_msgs = start.new_l2_to_l1_msgs;

    end.optionally_revealed_data = start.optionally_revealed_data;
}

void contract_logic(DummyComposer& composer,
                    PrivateKernelInputsInner<NT> const& private_inputs,
                    KernelCircuitPublicInputs<NT>& public_inputs)
{
    const auto private_call_public_inputs = private_inputs.private_call.call_stack_item.public_inputs;
    const auto& storage_contract_address = private_call_public_inputs.call_context.storage_contract_address;
    const auto& portal_contract_address = private_inputs.private_call.portal_contract_address;
    const auto& deployer_address = private_call_public_inputs.call_context.msg_sender;
    const auto& contract_deployment_data = private_call_public_inputs.contract_deployment_data;

    // contract deployment

    // In general and long term, we probably need to support contract deployment in the inner kernel calls.

    // input storage contract address must be 0 if its a constructor call and non-zero otherwise
    auto is_contract_deployment = public_inputs.constants.tx_context.is_contract_deployment_tx;

    auto private_call_vk_hash = stdlib::recursion::verification_key<CT::bn254>::compress_native(
        private_inputs.private_call.vk, GeneratorIndex::VK);

    auto constructor_hash = compute_constructor_hash(private_inputs.private_call.call_stack_item.function_data,
                                                     private_call_public_inputs.args,
                                                     private_call_vk_hash);

    if (is_contract_deployment) {
        composer.do_assert(contract_deployment_data.constructor_vk_hash == private_call_vk_hash,
                           "constructor_vk_hash doesn't match private_call_vk_hash",
                           CircuitErrorCode::PRIVATE_KERNEL__INVALID_CONSTRUCTOR_VK_HASH);
    }

    auto const new_contract_address = compute_contract_address<NT>(deployer_address,
                                                                   contract_deployment_data.contract_address_salt,
                                                                   contract_deployment_data.function_tree_root,
                                                                   constructor_hash);

    if (is_contract_deployment) {
        // must imply == derived address
        composer.do_assert(storage_contract_address == new_contract_address,
                           "contract address supplied doesn't match derived address",
                           CircuitErrorCode::PRIVATE_KERNEL__INVALID_CONTRACT_ADDRESS);
    } else {
        // non-contract deployments must specify contract address being interacted with
        composer.do_assert(storage_contract_address != 0,
                           "contract address can't be 0 for non-contract deployment related transactions",
                           CircuitErrorCode::PRIVATE_KERNEL__INVALID_CONTRACT_ADDRESS);
    }

    // compute contract address nullifier
    auto const blake_input = new_contract_address.to_field().to_buffer();
    auto const new_contract_address_nullifier = NT::fr::serialize_from_buffer(NT::blake3s(blake_input).data());

    // push the contract address nullifier to nullifier vector
    if (is_contract_deployment) {
        array_push(public_inputs.end.new_nullifiers, new_contract_address_nullifier);
    }

    // Add new contract data if its a contract deployment function
    NewContractData<NT> const native_new_contract_data{ new_contract_address,
                                                        portal_contract_address,
                                                        contract_deployment_data.function_tree_root };

    array_push<NewContractData<NT>, KERNEL_NEW_CONTRACTS_LENGTH>(public_inputs.end.new_contracts,
                                                                 native_new_contract_data);

    /* We need to compute the root of the contract tree, starting from the function's VK:
     * - Compute the vk_hash (done above)
     * - Compute the function_leaf: hash(function_selector, is_private, vk_hash, acir_hash)
     * - Hash the function_leaf with the function_leaf's sibling_path to get the function_tree_root
     * - Compute the contract_leaf: hash(contract_address, portal_contract_address, function_tree_root)
     * - Hash the contract_leaf with the contract_leaf's sibling_path to get the contract_tree_root
     */

    // ensure that historic/purported contract tree root matches the one in previous kernel
    auto const& purported_contract_tree_root =
        private_inputs.private_call.call_stack_item.public_inputs.historic_contract_tree_root;
    auto const& previous_kernel_contract_tree_root =
        private_inputs.previous_kernel.public_inputs.constants.historic_tree_roots.private_historic_tree_roots
            .contract_tree_root;
    composer.do_assert(
        purported_contract_tree_root == previous_kernel_contract_tree_root,
        "purported_contract_tree_root doesn't match previous_kernel_contract_tree_root",
        CircuitErrorCode::PRIVATE_KERNEL__PURPORTED_CONTRACT_TREE_ROOT_AND_PREVIOUS_KERNEL_CONTRACT_TREE_ROOT_MISMATCH);

    // The logic below ensures that the contract exists in the contracts tree
    if (!is_contract_deployment) {
        auto const& computed_function_tree_root = function_tree_root_from_siblings<NT>(
            private_inputs.private_call.call_stack_item.function_data.function_selector,
            true,  // is_private
            private_call_vk_hash,
            private_inputs.private_call.acir_hash,
            private_inputs.private_call.function_leaf_membership_witness.leaf_index,
            private_inputs.private_call.function_leaf_membership_witness.sibling_path);

        auto const& computed_contract_tree_root = contract_tree_root_from_siblings<NT>(
            computed_function_tree_root,
            storage_contract_address,
            portal_contract_address,
            private_inputs.private_call.contract_leaf_membership_witness.leaf_index,
            private_inputs.private_call.contract_leaf_membership_witness.sibling_path);

        composer.do_assert(
            computed_contract_tree_root == purported_contract_tree_root,
            "computed_contract_tree_root doesn't match purported_contract_tree_root",
            CircuitErrorCode::PRIVATE_KERNEL__COMPUTED_CONTRACT_TREE_ROOT_AND_PURPORTED_CONTRACT_TREE_ROOT_MISMATCH);
    }
}

<<<<<<< HEAD
=======
void update_end_values(DummyComposer& composer,
                       PrivateInputs<NT> const& private_inputs,
                       KernelCircuitPublicInputs<NT>& public_inputs,
                       bool first_iteration)
{
    const auto private_call_public_inputs = private_inputs.private_call.call_stack_item.public_inputs;

    const auto& new_commitments = private_call_public_inputs.new_commitments;
    const auto& new_nullifiers = private_call_public_inputs.new_nullifiers;

    const auto& is_static_call = private_call_public_inputs.call_context.is_static_call;

    if (is_static_call) {
        // No state changes are allowed for static calls:
        composer.do_assert(is_array_empty(new_commitments) == true,
                           "new_commitments must be empty for static calls",
                           CircuitErrorCode::PRIVATE_KERNEL__NEW_COMMITMENTS_NOT_EMPTY_FOR_STATIC_CALL);
        composer.do_assert(is_array_empty(new_nullifiers) == true,
                           "new_nullifiers must be empty for static calls",
                           CircuitErrorCode::PRIVATE_KERNEL__NEW_NULLIFIERS_NOT_EMPTY_FOR_STATIC_CALL);
    }

    const auto& storage_contract_address = private_call_public_inputs.call_context.storage_contract_address;

    if (first_iteration) {
        // Since it's the first iteration, we need to push the the tx hash nullifier into the `new_nullifiers` array

        // If the nullifiers array is not empty a change was made and we need to rework this
        composer.do_assert(is_array_empty(public_inputs.end.new_nullifiers),
                           "new_nullifiers array must be empty in a first iteration of private kernel",
                           CircuitErrorCode::PRIVATE_KERNEL__NEW_NULLIFIERS_NOT_EMPTY_IN_FIRST_ITERATION);

        array_push(public_inputs.end.new_nullifiers, private_inputs.signed_tx_request.hash());
    }

    {
        // Nonce nullifier
        // DANGER: This is terrible. This should not be part of the protocol. This is an intentional bodge to reach a
        // milestone. This must not be the way we derive nonce nullifiers in production. It can be front-run by other
        // users. It is not domain separated. Naughty.
        array_push(public_inputs.end.new_nullifiers, private_inputs.signed_tx_request.tx_request.nonce);
    }

    {  // commitments & nullifiers
        std::array<NT::fr, NEW_COMMITMENTS_LENGTH> siloed_new_commitments;
        for (size_t i = 0; i < new_commitments.size(); ++i) {
            siloed_new_commitments[i] = new_commitments[i] == 0 ? 0
                                                                : add_contract_address_to_commitment<NT>(
                                                                      storage_contract_address, new_commitments[i]);
        }

        std::array<NT::fr, NEW_NULLIFIERS_LENGTH> siloed_new_nullifiers;
        for (size_t i = 0; i < new_nullifiers.size(); ++i) {
            siloed_new_nullifiers[i] = new_nullifiers[i] == 0 ? 0
                                                              : add_contract_address_to_nullifier<NT>(
                                                                    storage_contract_address, new_nullifiers[i]);
        }

        push_array_to_array(siloed_new_commitments, public_inputs.end.new_commitments);
        push_array_to_array(siloed_new_nullifiers, public_inputs.end.new_nullifiers);
    }

    {  // private call stack
        const auto& this_private_call_stack = private_call_public_inputs.private_call_stack;
        push_array_to_array(this_private_call_stack, public_inputs.end.private_call_stack);
    }

    {  // public call stack
        const auto& this_public_call_stack = private_call_public_inputs.public_call_stack;
        push_array_to_array(this_public_call_stack, public_inputs.end.public_call_stack);
    }

    {  // new l2 to l1 messages
        const auto& portal_contract_address = private_inputs.private_call.portal_contract_address;
        const auto& new_l2_to_l1_msgs = private_call_public_inputs.new_l2_to_l1_msgs;
        std::array<NT::fr, NEW_L2_TO_L1_MSGS_LENGTH> new_l2_to_l1_msgs_to_insert;
        for (size_t i = 0; i < new_l2_to_l1_msgs.size(); ++i) {
            if (!new_l2_to_l1_msgs[i].is_zero()) {
                // @todo @LHerskind chain-ids and rollup version id should be added here. Right now, just hard coded.
                // @todo @LHerskind chain-id is hardcoded for foundry
                const auto chain_id = fr(31337);
                new_l2_to_l1_msgs_to_insert[i] = compute_l2_to_l1_hash<NT>(storage_contract_address,
                                                                           fr(1),  // rollup version id
                                                                           portal_contract_address,
                                                                           chain_id,
                                                                           new_l2_to_l1_msgs[i]);
            }
        }
        push_array_to_array(new_l2_to_l1_msgs_to_insert, public_inputs.end.new_l2_to_l1_msgs);
    }
}

>>>>>>> a19c36e5
void validate_this_private_call_hash(DummyComposer& composer,
                                     PrivateKernelInputsInner<NT> const& private_inputs,
                                     KernelCircuitPublicInputs<NT>& public_inputs)
{
    // TODO: this logic might need to change to accommodate the weird edge 3 initial txs (the 'main' tx, the 'fee' tx,
    // and the 'gas rebate' tx).
    const auto popped_private_call_hash = array_pop(public_inputs.end.private_call_stack);
    const auto calculated_this_private_call_hash = private_inputs.private_call.call_stack_item.hash();

    composer.do_assert(
        popped_private_call_hash == calculated_this_private_call_hash,
        "calculated private_call_hash does not match provided private_call_hash at the top of the call stack",
        CircuitErrorCode::PRIVATE_KERNEL__CALCULATED_PRIVATE_CALL_HASH_AND_PROVIDED_PRIVATE_CALL_HASH_MISMATCH);
};

void validate_this_private_call_stack(DummyComposer& composer, PrivateKernelInputsInner<NT> const& private_inputs)
{
    const auto& stack = private_inputs.private_call.call_stack_item.public_inputs.private_call_stack;
    const auto& preimages = private_inputs.private_call.private_call_stack_preimages;
    for (size_t i = 0; i < stack.size(); ++i) {
        const auto& hash = stack[i];
        const auto& preimage = preimages[i];

        // Note: this assumes it's computationally infeasible to have `0` as a valid call_stack_item_hash.
        // Assumes `hash == 0` means "this stack item is empty".
        const auto calculated_hash = hash == 0 ? 0 : preimage.hash();
        composer.do_assert(hash == calculated_hash,
                           format("private_call_stack[", i, "] = ", hash, "; does not reconcile"),
                           CircuitErrorCode::PRIVATE_KERNEL__PRIVATE_CALL_STACK_ITEM_HASH_MISMATCH);
    }
};

void validate_inputs(DummyComposer& composer, PrivateKernelInputsInner<NT> const& private_inputs)
{
    const auto& this_call_stack_item = private_inputs.private_call.call_stack_item;

    composer.do_assert(this_call_stack_item.function_data.is_private == true,
                       "Cannot execute a non-private function with the private kernel circuit",
                       CircuitErrorCode::PRIVATE_KERNEL__NON_PRIVATE_FUNCTION_EXECUTED_WITH_PRIVATE_KERNEL);

    const auto& start = private_inputs.previous_kernel.public_inputs.end;

    // TODO: we might want to range-constrain the call_count to prevent some kind of overflow errors. Having said that,
    // iterating 2^254 times isn't feasible.

    NT::fr const start_private_call_stack_length = array_length(start.private_call_stack);

    // is_recursive_case

    composer.do_assert(private_inputs.previous_kernel.public_inputs.is_private == true,
                       "Cannot verify a non-private kernel snark in the private kernel circuit",
                       CircuitErrorCode::PRIVATE_KERNEL__NON_PRIVATE_KERNEL_VERIFIED_WITH_PRIVATE_KERNEL);
    composer.do_assert(this_call_stack_item.function_data.is_constructor == false,
                       "A constructor must be executed as the first tx in the recursion",
                       CircuitErrorCode::PRIVATE_KERNEL__CONSTRUCTOR_EXECUTED_IN_RECURSION);
    composer.do_assert(start_private_call_stack_length != 0,
                       "Cannot execute private kernel circuit with an empty private call stack",
                       CircuitErrorCode::PRIVATE_KERNEL__PRIVATE_CALL_STACK_EMPTY);
}

// NOTE: THIS IS A VERY UNFINISHED WORK IN PROGRESS.
// TODO: decide what to return.
// TODO: is there a way to identify whether an input has not been used by ths circuit? This would help us more-safely
// ensure we're constraining everything.
KernelCircuitPublicInputs<NT> native_private_kernel_circuit(DummyComposer& composer,
                                                            PrivateKernelInputsInner<NT> const& private_inputs)
{
    // We'll be pushing data to this during execution of this circuit.
    KernelCircuitPublicInputs<NT> public_inputs{};

    // Do this before any functions can modify the inputs.
    initialise_end_values(private_inputs, public_inputs);

    validate_inputs(composer, private_inputs);

    validate_this_private_call_hash(composer, private_inputs, public_inputs);

    // TODO(rahul) FIXME - https://github.com/AztecProtocol/aztec-packages/issues/499
    // Noir doesn't have hash index so it can't hash private call stack item correctly
    // validate_this_private_call_stack(composer, private_inputs);
    // TODO(dbanks12): may need to comment out hash check in here according to TODO above
    common_validate_call_stack(composer, private_inputs);

    common_update_end_values(composer, private_inputs, public_inputs);

    contract_logic(composer, private_inputs, public_inputs);

    // We'll skip any verification in this native implementation, because for a Local Developer Testnet, there won't
    // _be_ a valid proof to verify!!! auto aggregation_object = verify_proofs(composer,
    //                                         private_inputs,
    //                                         _private_inputs.private_call.vk->num_public_inputs,
    //                                         _private_inputs.previous_kernel.vk->num_public_inputs);

    // TODO(dbanks12): kernel vk membership check!

    // Note: given that we skipped the verify_proof function, the aggregation object we get at the end will just be the
    // same as we had at the start. public_inputs.end.aggregation_object = aggregation_object;
    public_inputs.end.aggregation_object = private_inputs.previous_kernel.public_inputs.end.aggregation_object;

    return public_inputs;
};

}  // namespace aztec3::circuits::kernel::private_kernel<|MERGE_RESOLUTION|>--- conflicted
+++ resolved
@@ -177,101 +177,6 @@
     }
 }
 
-<<<<<<< HEAD
-=======
-void update_end_values(DummyComposer& composer,
-                       PrivateInputs<NT> const& private_inputs,
-                       KernelCircuitPublicInputs<NT>& public_inputs,
-                       bool first_iteration)
-{
-    const auto private_call_public_inputs = private_inputs.private_call.call_stack_item.public_inputs;
-
-    const auto& new_commitments = private_call_public_inputs.new_commitments;
-    const auto& new_nullifiers = private_call_public_inputs.new_nullifiers;
-
-    const auto& is_static_call = private_call_public_inputs.call_context.is_static_call;
-
-    if (is_static_call) {
-        // No state changes are allowed for static calls:
-        composer.do_assert(is_array_empty(new_commitments) == true,
-                           "new_commitments must be empty for static calls",
-                           CircuitErrorCode::PRIVATE_KERNEL__NEW_COMMITMENTS_NOT_EMPTY_FOR_STATIC_CALL);
-        composer.do_assert(is_array_empty(new_nullifiers) == true,
-                           "new_nullifiers must be empty for static calls",
-                           CircuitErrorCode::PRIVATE_KERNEL__NEW_NULLIFIERS_NOT_EMPTY_FOR_STATIC_CALL);
-    }
-
-    const auto& storage_contract_address = private_call_public_inputs.call_context.storage_contract_address;
-
-    if (first_iteration) {
-        // Since it's the first iteration, we need to push the the tx hash nullifier into the `new_nullifiers` array
-
-        // If the nullifiers array is not empty a change was made and we need to rework this
-        composer.do_assert(is_array_empty(public_inputs.end.new_nullifiers),
-                           "new_nullifiers array must be empty in a first iteration of private kernel",
-                           CircuitErrorCode::PRIVATE_KERNEL__NEW_NULLIFIERS_NOT_EMPTY_IN_FIRST_ITERATION);
-
-        array_push(public_inputs.end.new_nullifiers, private_inputs.signed_tx_request.hash());
-    }
-
-    {
-        // Nonce nullifier
-        // DANGER: This is terrible. This should not be part of the protocol. This is an intentional bodge to reach a
-        // milestone. This must not be the way we derive nonce nullifiers in production. It can be front-run by other
-        // users. It is not domain separated. Naughty.
-        array_push(public_inputs.end.new_nullifiers, private_inputs.signed_tx_request.tx_request.nonce);
-    }
-
-    {  // commitments & nullifiers
-        std::array<NT::fr, NEW_COMMITMENTS_LENGTH> siloed_new_commitments;
-        for (size_t i = 0; i < new_commitments.size(); ++i) {
-            siloed_new_commitments[i] = new_commitments[i] == 0 ? 0
-                                                                : add_contract_address_to_commitment<NT>(
-                                                                      storage_contract_address, new_commitments[i]);
-        }
-
-        std::array<NT::fr, NEW_NULLIFIERS_LENGTH> siloed_new_nullifiers;
-        for (size_t i = 0; i < new_nullifiers.size(); ++i) {
-            siloed_new_nullifiers[i] = new_nullifiers[i] == 0 ? 0
-                                                              : add_contract_address_to_nullifier<NT>(
-                                                                    storage_contract_address, new_nullifiers[i]);
-        }
-
-        push_array_to_array(siloed_new_commitments, public_inputs.end.new_commitments);
-        push_array_to_array(siloed_new_nullifiers, public_inputs.end.new_nullifiers);
-    }
-
-    {  // private call stack
-        const auto& this_private_call_stack = private_call_public_inputs.private_call_stack;
-        push_array_to_array(this_private_call_stack, public_inputs.end.private_call_stack);
-    }
-
-    {  // public call stack
-        const auto& this_public_call_stack = private_call_public_inputs.public_call_stack;
-        push_array_to_array(this_public_call_stack, public_inputs.end.public_call_stack);
-    }
-
-    {  // new l2 to l1 messages
-        const auto& portal_contract_address = private_inputs.private_call.portal_contract_address;
-        const auto& new_l2_to_l1_msgs = private_call_public_inputs.new_l2_to_l1_msgs;
-        std::array<NT::fr, NEW_L2_TO_L1_MSGS_LENGTH> new_l2_to_l1_msgs_to_insert;
-        for (size_t i = 0; i < new_l2_to_l1_msgs.size(); ++i) {
-            if (!new_l2_to_l1_msgs[i].is_zero()) {
-                // @todo @LHerskind chain-ids and rollup version id should be added here. Right now, just hard coded.
-                // @todo @LHerskind chain-id is hardcoded for foundry
-                const auto chain_id = fr(31337);
-                new_l2_to_l1_msgs_to_insert[i] = compute_l2_to_l1_hash<NT>(storage_contract_address,
-                                                                           fr(1),  // rollup version id
-                                                                           portal_contract_address,
-                                                                           chain_id,
-                                                                           new_l2_to_l1_msgs[i]);
-            }
-        }
-        push_array_to_array(new_l2_to_l1_msgs_to_insert, public_inputs.end.new_l2_to_l1_msgs);
-    }
-}
-
->>>>>>> a19c36e5
 void validate_this_private_call_hash(DummyComposer& composer,
                                      PrivateKernelInputsInner<NT> const& private_inputs,
                                      KernelCircuitPublicInputs<NT>& public_inputs)
