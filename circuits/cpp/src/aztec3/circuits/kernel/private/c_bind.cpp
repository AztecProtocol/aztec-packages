--- conflicted
+++ resolved
@@ -4,13 +4,10 @@
 #include "utils.hpp"
 
 #include "aztec3/circuits/abis/kernel_circuit_public_inputs.hpp"
-<<<<<<< HEAD
+#include "aztec3/circuits/abis/previous_kernel_data.hpp"
 #include "aztec3/circuits/kernel/public/common.hpp"
-=======
-#include "aztec3/circuits/abis/previous_kernel_data.hpp"
 #include "aztec3/constants.hpp"
 #include "aztec3/utils/array.hpp"
->>>>>>> 05a965aa
 
 #include <barretenberg/barretenberg.hpp>
 
@@ -74,38 +71,12 @@
 static auto private_kernel__sim_inner_helper(PrivateKernelInputsInner<NT> private_inputs)
 {
     DummyComposer composer = DummyComposer("private_kernel__sim_inner");
-<<<<<<< HEAD
     KernelCircuitPublicInputs<NT> const result = native_private_kernel_circuit_inner(composer, private_inputs);
     return composer.result_or_error(result);
 }
 
 CBIND(private_kernel__sim_inner, private_kernel__sim_inner_helper);
-=======
-    PrivateCallData<NT> private_call_data;
-    read(private_call_buf, private_call_data);
-
-    PreviousKernelData<NT> previous_kernel;
-    read(previous_kernel_buf, previous_kernel);
-
-    PrivateKernelInputsInner<NT> const private_inputs = PrivateKernelInputsInner<NT>{
-        .previous_kernel = previous_kernel,
-        .private_call = private_call_data,
-    };
-
-    auto public_inputs = native_private_kernel_circuit_inner(composer, private_inputs);
-
-    // serialize public inputs to bytes vec
-    std::vector<uint8_t> public_inputs_vec;
-    write(public_inputs_vec, public_inputs);
-    // copy public inputs to output buffer
-    auto* raw_public_inputs_buf = (uint8_t*)malloc(public_inputs_vec.size());
-    memcpy(raw_public_inputs_buf, (void*)public_inputs_vec.data(), public_inputs_vec.size());
-    *private_kernel_public_inputs_buf = raw_public_inputs_buf;
-    *private_kernel_public_inputs_size_out = public_inputs_vec.size();
-    return composer.alloc_and_serialize_first_failure();
-}
 
 CBIND(private_kernel__sim_ordering, [](PreviousKernelData<NT> previous_kernel) {
     return native_private_kernel_circuit_ordering_rr_dummy(previous_kernel);
-});
->>>>>>> 05a965aa
+});