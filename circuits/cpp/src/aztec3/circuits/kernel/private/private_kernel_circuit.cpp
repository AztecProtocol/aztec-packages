--- conflicted
+++ resolved
@@ -234,11 +234,7 @@
     }
 };
 
-<<<<<<< HEAD
 void validate_inputs(PrivateKernelInputsInner<CT> const& private_inputs)
-=======
-void validate_inputs(PrivateInputs<CT> const& private_inputs, bool first_iteration)
->>>>>>> e61b65f0
 {
     // this callstack represents the function currently being processed
     const auto& this_call_stack_item = private_inputs.private_call.call_stack_item;
@@ -322,12 +318,7 @@
 // TODO: is there a way to identify whether an input has not been used by ths circuit? This would help us more-safely
 // ensure we're constraining everything.
 KernelCircuitPublicInputs<NT> private_kernel_circuit(Composer& composer,
-<<<<<<< HEAD
                                                      PrivateKernelInputsInner<NT> const& _private_inputs)
-=======
-                                                     PrivateInputs<NT> const& _private_inputs,
-                                                     bool first_iteration)
->>>>>>> e61b65f0
 {
     const PrivateKernelInputsInner<CT> private_inputs = _private_inputs.to_circuit_type(composer);
 
