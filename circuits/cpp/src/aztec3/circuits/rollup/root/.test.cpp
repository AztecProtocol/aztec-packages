#include "c_bind.h"
#include "index.hpp"
#include "init.hpp"

#include "aztec3/circuits/abis/append_only_tree_snapshot.hpp"
#include "aztec3/circuits/abis/combined_accumulated_data.hpp"
#include "aztec3/circuits/abis/kernel_circuit_public_inputs.hpp"
#include "aztec3/circuits/abis/new_contract_data.hpp"
#include "aztec3/circuits/abis/previous_kernel_data.hpp"
#include "aztec3/circuits/abis/rollup/merge/previous_rollup_data.hpp"
#include "aztec3/circuits/kernel/private/utils.hpp"
#include "aztec3/circuits/rollup/base/init.hpp"
#include "aztec3/circuits/rollup/components/components.hpp"
#include "aztec3/circuits/rollup/test_utils/utils.hpp"
#include "aztec3/constants.hpp"
#include "aztec3/utils/dummy_circuit_builder.hpp"

#include <barretenberg/barretenberg.hpp>

#include <gtest/gtest.h>

#include <cstdint>
#include <iostream>
#include <memory>
#include <vector>

namespace {


using aztec3::circuits::abis::PreviousKernelData;


// using aztec3::circuits::mock::mock_circuit;
using aztec3::circuits::rollup::test_utils::utils::compare_field_hash_to_expected;
using aztec3::circuits::rollup::test_utils::utils::get_empty_kernel;
using aztec3::circuits::rollup::test_utils::utils::get_empty_l1_to_l2_messages;
using aztec3::circuits::rollup::test_utils::utils::get_root_rollup_inputs;
// using aztec3::circuits::mock::mock_kernel_inputs;

using aztec3::circuits::abis::AppendOnlyTreeSnapshot;

using aztec3::circuits::rollup::native_base_rollup::BaseOrMergeRollupPublicInputs;
using aztec3::circuits::rollup::native_base_rollup::BaseRollupInputs;
using aztec3::circuits::rollup::native_base_rollup::ConstantRollupData;
using aztec3::circuits::rollup::native_base_rollup::NT;

using aztec3::circuits::rollup::native_root_rollup::RootRollupInputs;
using aztec3::circuits::rollup::native_root_rollup::RootRollupPublicInputs;

using aztec3::circuits::abis::NewContractData;

using MemoryStore = stdlib::merkle_tree::MemoryStore;
using MerkleTree = stdlib::merkle_tree::MerkleTree<MemoryStore>;
using KernelData = aztec3::circuits::abis::PreviousKernelData<NT>;
}  // namespace

namespace aztec3::circuits::rollup::root::native_root_rollup_circuit {

class root_rollup_tests : public ::testing::Test {
  protected:
    static void SetUpTestSuite() { barretenberg::srs::init_crs_factory("../barretenberg/cpp/srs_db/ignition"); }

    static void run_cbind(RootRollupInputs& root_rollup_inputs,
                          RootRollupPublicInputs& expected_public_inputs,
                          bool compare_pubins = true)
    {
        info("Retesting via cbinds....");
        // TODO might be able to get rid of proving key buffer
        uint8_t const* pk_buf = nullptr;
        size_t const pk_size = root_rollup__init_proving_key(&pk_buf);
        (void)pk_size;
        // info("Proving key size: ", pk_size);

        // TODO might be able to get rid of verification key buffer
        uint8_t const* vk_buf = nullptr;
        size_t const vk_size = root_rollup__init_verification_key(pk_buf, &vk_buf);
        (void)vk_size;
        // info("Verification key size: ", vk_size);

        std::vector<uint8_t> root_rollup_inputs_vec;
        write(root_rollup_inputs_vec, root_rollup_inputs);

        // uint8_t const* proof_data;
        // size_t proof_data_size;
        uint8_t const* public_inputs_buf = nullptr;
        size_t public_inputs_size = 0;
        // info("simulating circuit via cbind");
        uint8_t* const circuit_failure_ptr =
            root_rollup__sim(root_rollup_inputs_vec.data(), &public_inputs_size, &public_inputs_buf);
        ASSERT_TRUE(circuit_failure_ptr == nullptr);
        // info("Proof size: ", proof_data_size);
        // info("PublicInputs size: ", public_inputs_size);

        if (compare_pubins) {
            RootRollupPublicInputs public_inputs;
            uint8_t const* public_inputs_buf_tmp = public_inputs_buf;
            read(public_inputs_buf_tmp, public_inputs);
            ASSERT_EQ(public_inputs.calldata_hash.size(), expected_public_inputs.calldata_hash.size());
            for (size_t i = 0; i < public_inputs.calldata_hash.size(); i++) {
                ASSERT_EQ(public_inputs.calldata_hash[i], expected_public_inputs.calldata_hash[i]);
            }

            std::vector<uint8_t> expected_public_inputs_vec;
            write(expected_public_inputs_vec, expected_public_inputs);

            ASSERT_EQ(public_inputs_size, expected_public_inputs_vec.size());
            // Just compare the first 10 bytes of the serialized public outputs
            if (public_inputs_size > 10) {
                // for (size_t 0; i < public_inputs_size; i++) {
                for (size_t i = 0; i < 10; i++) {
                    ASSERT_EQ(public_inputs_buf[i], expected_public_inputs_vec[i]);
                }
            }
        }

        free((void*)pk_buf);
        free((void*)vk_buf);
        // free((void*)proof_data);
        free((void*)public_inputs_buf);
    }
};

TEST_F(root_rollup_tests, native_check_block_hashes_empty_blocks)
{
    std::vector<uint8_t> const zero_bytes_vec = test_utils::utils::get_empty_calldata_leaf();
    auto call_data_hash_inner = sha256::sha256(zero_bytes_vec);

    // Compute a new calldata hash based on TWO of the above rollups
    std::array<uint8_t, 64> hash_input;
    for (uint8_t i = 0; i < 32; ++i) {
        hash_input[i] = call_data_hash_inner[i];
        hash_input[32 + i] = call_data_hash_inner[i];
    }
    std::vector<uint8_t> const calldata_hash_input_bytes_vec(hash_input.begin(), hash_input.end());
    auto calldata_hash = sha256::sha256(calldata_hash_input_bytes_vec);

    // get messages
    std::array<fr, NUMBER_OF_L1_L2_MESSAGES_PER_ROLLUP> const l1_to_l2_messages = get_empty_l1_to_l2_messages();

    // hash messages
    std::vector<uint8_t> const messages_hash_input_bytes_vec(NUMBER_OF_L1_L2_MESSAGES_PER_ROLLUP * 32, 0);
    auto messages_hash = sha256::sha256(messages_hash_input_bytes_vec);

    utils::DummyCircuitBuilder builder =
        utils::DummyCircuitBuilder("root_rollup_tests__native_check_block_hashes_empty_blocks");
    std::array<KernelData, 4> const kernels = {
        get_empty_kernel(), get_empty_kernel(), get_empty_kernel(), get_empty_kernel()
    };

    RootRollupInputs inputs = get_root_rollup_inputs(builder, kernels, l1_to_l2_messages);
    RootRollupPublicInputs outputs = aztec3::circuits::rollup::native_root_rollup::root_rollup_circuit(builder, inputs);

    // check calldata hash
    ASSERT_TRUE(compare_field_hash_to_expected(outputs.calldata_hash, calldata_hash));
    // Check messages hash
    ASSERT_TRUE(compare_field_hash_to_expected(outputs.l1_to_l2_messages_hash, messages_hash));

    EXPECT_FALSE(builder.failed());

    run_cbind(inputs, outputs, true);
}

TEST_F(root_rollup_tests, native_root_missing_nullifier_logic)
{
    utils::DummyCircuitBuilder builder =
        utils::DummyCircuitBuilder("root_rollup_tests__native_root_missing_nullifier_logic");

    MemoryStore private_data_tree_store;
    MerkleTree private_data_tree = MerkleTree(private_data_tree_store, PRIVATE_DATA_TREE_HEIGHT);

    MemoryStore contract_tree_store;
    MerkleTree contract_tree = MerkleTree(contract_tree_store, CONTRACT_TREE_HEIGHT);

    MemoryStore historic_private_data_tree_store;
    MerkleTree historic_private_data_tree =
        MerkleTree(historic_private_data_tree_store, PRIVATE_DATA_TREE_ROOTS_TREE_HEIGHT);

    MemoryStore historic_contract_tree_store;
    MerkleTree historic_contract_tree = MerkleTree(historic_contract_tree_store, CONTRACT_TREE_ROOTS_TREE_HEIGHT);

    MemoryStore l1_to_l2_messages_tree_store;
    MerkleTree l1_to_l2_messages_tree = MerkleTree(l1_to_l2_messages_tree_store, L1_TO_L2_MSG_TREE_HEIGHT);

    MemoryStore historic_l1_to_l2_messages_tree_store;
    MerkleTree historic_l1_to_l2_tree =
        MerkleTree(historic_l1_to_l2_messages_tree_store, L1_TO_L2_MSG_TREE_ROOTS_TREE_HEIGHT);

    // Historic trees are initialised with an empty root at position 0.
    historic_private_data_tree.update_element(0, private_data_tree.root());
    historic_contract_tree.update_element(0, contract_tree.root());
    historic_l1_to_l2_tree.update_element(0, l1_to_l2_messages_tree.root());

    std::array<KernelData, 4> kernels = {
        get_empty_kernel(), get_empty_kernel(), get_empty_kernel(), get_empty_kernel()
    };
    std::array<fr, NUMBER_OF_L1_L2_MESSAGES_PER_ROLLUP> l1_to_l2_messages = get_empty_l1_to_l2_messages();

    // Create commitments
    for (uint8_t kernel_j = 0; kernel_j < 4; kernel_j++) {
        std::array<fr, MAX_NEW_COMMITMENTS_PER_TX> new_commitments;
        for (uint8_t commitment_k = 0; commitment_k < MAX_NEW_COMMITMENTS_PER_TX; commitment_k++) {
            auto val = fr(kernel_j * MAX_NEW_COMMITMENTS_PER_TX + commitment_k + 1);
            new_commitments[commitment_k] = val;
<<<<<<< HEAD
            private_data_tree.update_element(kernel_j * KERNEL_NEW_COMMITMENTS_LENGTH + commitment_k, val);
=======
            data_tree.update_element(kernel_j * MAX_NEW_COMMITMENTS_PER_TX + commitment_k, val);
>>>>>>> 7295ae11
        }
        kernels[kernel_j].public_inputs.end.new_commitments = new_commitments;

        std::array<fr, MAX_NEW_L2_TO_L1_MSGS_PER_TX> new_l2_to_l1_messages;
        for (uint8_t i = 0; i < MAX_NEW_L2_TO_L1_MSGS_PER_TX; i++) {
            auto val = fr(kernel_j * MAX_NEW_L2_TO_L1_MSGS_PER_TX + i + 1);
            new_l2_to_l1_messages[i] = val;
        }
        kernels[kernel_j].public_inputs.end.new_l2_to_l1_msgs = new_l2_to_l1_messages;
    }

    // @todo @LHerskind: Add nullifiers
    // @todo @LHerskind: Add public data writes

    // Contract tree
    NewContractData<NT> const new_contract = {
        .contract_address = fr(1),
        .portal_contract_address = fr(3),
        .function_tree_root = fr(2),
    };
    // Update contract tree
    contract_tree.update_element(2, new_contract.hash());
    kernels[2].public_inputs.end.new_contracts[0] = new_contract;

    // l1 to l2 messages snapshot
    AppendOnlyTreeSnapshot<NT> const start_l1_to_l2_messages_tree_snapshot = { .root = l1_to_l2_messages_tree.root(),
                                                                               .next_available_leaf_index = 0 };

    // The start historic data snapshots
    AppendOnlyTreeSnapshot<NT> const start_historic_data_tree_snapshot = { .root = historic_private_data_tree.root(),
                                                                           .next_available_leaf_index = 1 };
    AppendOnlyTreeSnapshot<NT> const start_historic_contract_tree_snapshot = { .root = historic_contract_tree.root(),
                                                                               .next_available_leaf_index = 1 };
    AppendOnlyTreeSnapshot<NT> const start_historic_l1_to_l2_tree_snapshot = { .root = historic_l1_to_l2_tree.root(),
                                                                               .next_available_leaf_index = 1 };

    // Create 16 empty l1 to l2 messages, and update the l1_to_l2 messages tree
    for (size_t i = 0; i < l1_to_l2_messages.size(); i++) {
        l1_to_l2_messages_tree.update_element(i, l1_to_l2_messages[i]);
    }

    // Insert the newest data root into the historic tree
    historic_private_data_tree.update_element(1, private_data_tree.root());
    historic_contract_tree.update_element(1, contract_tree.root());
    historic_l1_to_l2_tree.update_element(1, l1_to_l2_messages_tree.root());

    // Compute the end snapshot
    AppendOnlyTreeSnapshot<NT> const end_historic_data_tree_snapshot = { .root = historic_private_data_tree.root(),
                                                                         .next_available_leaf_index = 2 };
    AppendOnlyTreeSnapshot<NT> const end_historic_contract_tree_snapshot = { .root = historic_contract_tree.root(),
                                                                             .next_available_leaf_index = 2 };
    AppendOnlyTreeSnapshot<NT> const end_historic_l1_to_l2_tree_snapshot = { .root = historic_l1_to_l2_tree.root(),
                                                                             .next_available_leaf_index = 2 };
    AppendOnlyTreeSnapshot<NT> const end_l1_to_l2_messages_tree_snapshot = { .root = l1_to_l2_messages_tree.root(),
                                                                             .next_available_leaf_index =
                                                                                 NUMBER_OF_L1_L2_MESSAGES_PER_ROLLUP };

    RootRollupInputs rootRollupInputs = get_root_rollup_inputs(builder, kernels, l1_to_l2_messages);
    RootRollupPublicInputs outputs =
        aztec3::circuits::rollup::native_root_rollup::root_rollup_circuit(builder, rootRollupInputs);

    // Check private data trees
    ASSERT_EQ(
        outputs.start_private_data_tree_snapshot,
        rootRollupInputs.previous_rollup_data[0].base_or_merge_rollup_public_inputs.start_private_data_tree_snapshot);
    ASSERT_EQ(
        outputs.end_private_data_tree_snapshot,
        rootRollupInputs.previous_rollup_data[1].base_or_merge_rollup_public_inputs.end_private_data_tree_snapshot);
    AppendOnlyTreeSnapshot<NT> const expected_private_data_tree_snapshot = { .root = private_data_tree.root(),
                                                                             .next_available_leaf_index =
                                                                                 4 * MAX_NEW_COMMITMENTS_PER_TX };
    ASSERT_EQ(outputs.end_private_data_tree_snapshot, expected_private_data_tree_snapshot);

    // Check public data trees
    ASSERT_EQ(outputs.start_public_data_tree_root,
              rootRollupInputs.previous_rollup_data[0].base_or_merge_rollup_public_inputs.start_public_data_tree_root);
    ASSERT_EQ(outputs.end_public_data_tree_root,
              rootRollupInputs.previous_rollup_data[1].base_or_merge_rollup_public_inputs.end_public_data_tree_root);

    // check contract trees
    ASSERT_EQ(outputs.start_contract_tree_snapshot,
              rootRollupInputs.previous_rollup_data[0].base_or_merge_rollup_public_inputs.start_contract_tree_snapshot);
    ASSERT_EQ(outputs.end_contract_tree_snapshot,
              rootRollupInputs.previous_rollup_data[1].base_or_merge_rollup_public_inputs.end_contract_tree_snapshot);
    AppendOnlyTreeSnapshot<NT> const expected_contract_tree_snapshot{ .root = contract_tree.root(),
                                                                      .next_available_leaf_index = 4 };
    ASSERT_EQ(outputs.end_contract_tree_snapshot, expected_contract_tree_snapshot);

    // @todo @LHerskind: Check nullifier trees

    // Check historic data trees
    ASSERT_EQ(outputs.start_tree_of_historic_private_data_tree_roots_snapshot, start_historic_data_tree_snapshot);
    ASSERT_EQ(outputs.end_tree_of_historic_private_data_tree_roots_snapshot, end_historic_data_tree_snapshot);

    // Check historic contract trees
    ASSERT_EQ(outputs.start_tree_of_historic_contract_tree_roots_snapshot, start_historic_contract_tree_snapshot);
    ASSERT_EQ(outputs.end_tree_of_historic_contract_tree_roots_snapshot, end_historic_contract_tree_snapshot);

    // Check historic l1 to l2 messages trees
    ASSERT_EQ(outputs.start_tree_of_historic_l1_to_l2_messages_tree_roots_snapshot,
              start_historic_l1_to_l2_tree_snapshot);
    ASSERT_EQ(outputs.end_tree_of_historic_l1_to_l2_messages_tree_roots_snapshot, end_historic_l1_to_l2_tree_snapshot);

    // Check l1 to l2 messages trees
    ASSERT_EQ(outputs.start_l1_to_l2_messages_tree_snapshot, start_l1_to_l2_messages_tree_snapshot);
    ASSERT_EQ(outputs.end_l1_to_l2_messages_tree_snapshot, end_l1_to_l2_messages_tree_snapshot);

    // Compute the expected calldata hash for the root rollup (including the l2 -> l1 messages)
    auto left = components::compute_kernels_calldata_hash({ kernels[0], kernels[1] });
    auto right = components::compute_kernels_calldata_hash({ kernels[2], kernels[3] });
    auto root = accumulate_sha256<NT>({ left[0], left[1], right[0], right[1] });
    ASSERT_EQ(outputs.calldata_hash, root);

    EXPECT_FALSE(builder.failed());

    run_cbind(rootRollupInputs, outputs, true);
}

}  // namespace aztec3::circuits::rollup::root::native_root_rollup_circuit<|MERGE_RESOLUTION|>--- conflicted
+++ resolved
@@ -201,11 +201,7 @@
         for (uint8_t commitment_k = 0; commitment_k < MAX_NEW_COMMITMENTS_PER_TX; commitment_k++) {
             auto val = fr(kernel_j * MAX_NEW_COMMITMENTS_PER_TX + commitment_k + 1);
             new_commitments[commitment_k] = val;
-<<<<<<< HEAD
-            private_data_tree.update_element(kernel_j * KERNEL_NEW_COMMITMENTS_LENGTH + commitment_k, val);
-=======
-            data_tree.update_element(kernel_j * MAX_NEW_COMMITMENTS_PER_TX + commitment_k, val);
->>>>>>> 7295ae11
+            private_data_tree.update_element(kernel_j * MAX_NEW_COMMITMENTS_PER_TX + commitment_k, val);
         }
         kernels[kernel_j].public_inputs.end.new_commitments = new_commitments;
 
