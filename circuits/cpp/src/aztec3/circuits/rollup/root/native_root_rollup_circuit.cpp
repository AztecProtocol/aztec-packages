#include "init.hpp"

#include "aztec3/circuits/abis/rollup/root/root_rollup_inputs.hpp"
#include "aztec3/circuits/abis/rollup/root/root_rollup_public_inputs.hpp"
#include "aztec3/circuits/rollup/components/components.hpp"
#include "aztec3/constants.hpp"

#include <algorithm>
#include <array>
#include <cstdint>
#include <iostream>
#include <tuple>
#include <vector>

namespace aztec3::circuits::rollup::native_root_rollup {

// TODO: can we aggregate proofs if we do not have a working circuit impl
// TODO: change the public inputs array - we wont be using this?

// Access Native types through NT namespace

/**
 * @brief Calculates the messages subtree from the leaves array
 * @param leaves
 * @return root
 */
NT::fr calculate_subtree(std::array<NT::fr, NUMBER_OF_L1_L2_MESSAGES_PER_ROLLUP> leaves)
{
<<<<<<< HEAD
    MemoryStore merkle_tree_store;
    MerkleTree merkle_tree(merkle_tree_store, L1_TO_L2_MSG_SUBTREE_DEPTH);
=======
    MerkleTree merkle_tree = MerkleTree(L1_TO_L2_MSG_SUBTREE_HEIGHT);
>>>>>>> 7295ae11

    for (size_t i = 0; i < NUMBER_OF_L1_L2_MESSAGES_PER_ROLLUP; i++) {
        merkle_tree.update_element(i, leaves[i]);
    }
    return merkle_tree.root();
}

/**
 * @brief Computes the messages hash from the leaves array
 * @param leaves
 * @param return - hash split into two field elements
 */
std::array<NT::fr, NUM_FIELDS_PER_SHA256> compute_messages_hash(
    std::array<NT::fr, NUMBER_OF_L1_L2_MESSAGES_PER_ROLLUP> leaves)
{
    // convert vector of field elements into uint_8
    std::array<uint8_t, 32 * NUMBER_OF_L1_L2_MESSAGES_PER_ROLLUP> messages_hash_input_bytes;
    for (size_t i = 0; i < NUMBER_OF_L1_L2_MESSAGES_PER_ROLLUP; i++) {
        auto bytes = leaves[i].to_buffer();
        for (size_t j = 0; j < 32; j++) {
            messages_hash_input_bytes[i * 32 + j] = bytes[j];
        }
    }

    std::vector<uint8_t> const messages_hash_input_bytes_vec(messages_hash_input_bytes.begin(),
                                                             messages_hash_input_bytes.end());
    auto h = sha256::sha256(messages_hash_input_bytes_vec);

    std::array<uint8_t, 32> buf_1;
    std::array<uint8_t, 32> buf_2;
    for (uint8_t i = 0; i < 16; i++) {
        buf_1[i] = 0;
        buf_1[16 + i] = h[i];
        buf_2[i] = 0;
        buf_2[16 + i] = h[i + 16];
    }
    auto high = fr::serialize_from_buffer(buf_1.data());
    auto low = fr::serialize_from_buffer(buf_2.data());

    return { high, low };
}

RootRollupPublicInputs root_rollup_circuit(DummyBuilder& builder, RootRollupInputs const& rootRollupInputs)
{
    // TODO: Verify the previous rollup proofs
    // TODO: Check both previous rollup vks (in previous_rollup_data) against the permitted set of kernel vks.
    // we don't have a set of permitted kernel vks yet.

    auto left = rootRollupInputs.previous_rollup_data[0].base_or_merge_rollup_public_inputs;
    auto right = rootRollupInputs.previous_rollup_data[1].base_or_merge_rollup_public_inputs;

    auto aggregation_object = components::aggregate_proofs(left, right);
    components::assert_both_input_proofs_of_same_rollup_type(builder, left, right);
    components::assert_both_input_proofs_of_same_height_and_return(builder, left, right);
    components::assert_equal_constants(builder, left, right);
    components::assert_prev_rollups_follow_on_from_each_other(builder, left, right);

    // Update the historic private data tree
    auto end_tree_of_historic_private_data_tree_roots_snapshot = components::insert_subtree_to_snapshot_tree(
        builder,
        left.constants.start_tree_of_historic_private_data_tree_roots_snapshot,
        rootRollupInputs.new_historic_private_data_tree_root_sibling_path,
        fr::zero(),
        right.end_private_data_tree_snapshot.root,
        0,
        "historic private data tree roots insertion");

    // Update the historic private data tree
    auto end_tree_of_historic_contract_tree_roots_snapshot =
        components::insert_subtree_to_snapshot_tree(builder,
                                                    left.constants.start_tree_of_historic_contract_tree_roots_snapshot,
                                                    rootRollupInputs.new_historic_contract_tree_root_sibling_path,
                                                    fr::zero(),
                                                    right.end_contract_tree_snapshot.root,
                                                    0,
                                                    "historic contract tree roots insertion");

    // Check correct l1 to l2 tree given
    // Compute subtree inserting l1 to l2 messages
    auto l1_to_l2_subtree_root = calculate_subtree(rootRollupInputs.l1_to_l2_messages);

    // // Insert subtree into the l1 to l2 data tree
    const auto empty_l1_to_l2_subtree_root = components::calculate_empty_tree_root(L1_TO_L2_MSG_SUBTREE_HEIGHT);
    auto new_l1_to_l2_messages_tree_snapshot =
        components::insert_subtree_to_snapshot_tree(builder,
                                                    rootRollupInputs.start_l1_to_l2_message_tree_snapshot,
                                                    rootRollupInputs.new_l1_to_l2_message_tree_root_sibling_path,
                                                    empty_l1_to_l2_subtree_root,
                                                    l1_to_l2_subtree_root,
                                                    L1_TO_L2_MSG_SUBTREE_HEIGHT,
                                                    "l1 to l2 message tree insertion");

    // Update the historic l1 to l2 data tree
    auto end_l1_to_l2_data_roots_tree_snapshot = components::insert_subtree_to_snapshot_tree(
        builder,
        rootRollupInputs.start_historic_tree_l1_to_l2_message_tree_roots_snapshot,
        rootRollupInputs.new_historic_l1_to_l2_message_roots_tree_sibling_path,
        fr::zero(),
        new_l1_to_l2_messages_tree_snapshot.root,
        0,
        "historic l1 to l2 message tree roots insertion");

    RootRollupPublicInputs public_inputs = {
        .end_aggregation_object = aggregation_object,
        .globalVariables = left.constants.global_variables,
        .start_private_data_tree_snapshot = left.start_private_data_tree_snapshot,
        .end_private_data_tree_snapshot = right.end_private_data_tree_snapshot,
        .start_nullifier_tree_snapshot = left.start_nullifier_tree_snapshot,
        .end_nullifier_tree_snapshot = right.end_nullifier_tree_snapshot,
        .start_contract_tree_snapshot = left.start_contract_tree_snapshot,
        .end_contract_tree_snapshot = right.end_contract_tree_snapshot,
        .start_public_data_tree_root = left.start_public_data_tree_root,
        .end_public_data_tree_root = right.end_public_data_tree_root,
        .start_tree_of_historic_private_data_tree_roots_snapshot =
            left.constants.start_tree_of_historic_private_data_tree_roots_snapshot,
        .end_tree_of_historic_private_data_tree_roots_snapshot = end_tree_of_historic_private_data_tree_roots_snapshot,
        .start_tree_of_historic_contract_tree_roots_snapshot =
            left.constants.start_tree_of_historic_contract_tree_roots_snapshot,
        .end_tree_of_historic_contract_tree_roots_snapshot = end_tree_of_historic_contract_tree_roots_snapshot,
        .start_l1_to_l2_messages_tree_snapshot = rootRollupInputs.start_l1_to_l2_message_tree_snapshot,
        .end_l1_to_l2_messages_tree_snapshot = new_l1_to_l2_messages_tree_snapshot,
        .start_tree_of_historic_l1_to_l2_messages_tree_roots_snapshot =
            rootRollupInputs.start_historic_tree_l1_to_l2_message_tree_roots_snapshot,
        .end_tree_of_historic_l1_to_l2_messages_tree_roots_snapshot = end_l1_to_l2_data_roots_tree_snapshot,
        .calldata_hash = components::compute_calldata_hash(rootRollupInputs.previous_rollup_data),
        .l1_to_l2_messages_hash = compute_messages_hash(rootRollupInputs.l1_to_l2_messages)
    };

    return public_inputs;
}

}  // namespace aztec3::circuits::rollup::native_root_rollup<|MERGE_RESOLUTION|>--- conflicted
+++ resolved
@@ -26,12 +26,8 @@
  */
 NT::fr calculate_subtree(std::array<NT::fr, NUMBER_OF_L1_L2_MESSAGES_PER_ROLLUP> leaves)
 {
-<<<<<<< HEAD
     MemoryStore merkle_tree_store;
-    MerkleTree merkle_tree(merkle_tree_store, L1_TO_L2_MSG_SUBTREE_DEPTH);
-=======
-    MerkleTree merkle_tree = MerkleTree(L1_TO_L2_MSG_SUBTREE_HEIGHT);
->>>>>>> 7295ae11
+    MerkleTree merkle_tree(merkle_tree_store, L1_TO_L2_MSG_SUBTREE_HEIGHT);
 
     for (size_t i = 0; i < NUMBER_OF_L1_L2_MESSAGES_PER_ROLLUP; i++) {
         merkle_tree.update_element(i, leaves[i]);
