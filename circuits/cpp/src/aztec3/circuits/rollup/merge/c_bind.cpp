#include "c_bind.h"

#include "index.hpp"

#include "aztec3/utils/dummy_circuit_builder.hpp"

#include <barretenberg/barretenberg.hpp>

namespace {
using NT = aztec3::utils::types::NativeTypes;
using DummyBuilder = aztec3::utils::DummyCircuitBuilder;
using aztec3::circuits::abis::BaseOrMergeRollupPublicInputs;
using aztec3::circuits::abis::MergeRollupInputs;
using aztec3::circuits::rollup::merge::merge_rollup_circuit;
}  // namespace
// WASM Cbinds

auto merge_rollup__sim_helper(MergeRollupInputs<NT> merge_rollup_inputs)
{
<<<<<<< HEAD
    DummyComposer composer = DummyComposer("merge_rollup__sim");
    BaseOrMergeRollupPublicInputs const result = merge_rollup_circuit(composer, merge_rollup_inputs);
    return composer.result_or_error(result);
=======
    DummyBuilder builder = DummyBuilder("merge_rollup__sim");
    MergeRollupInputs<NT> merge_rollup_inputs;
    read(merge_rollup_inputs_buf, merge_rollup_inputs);

    BaseOrMergeRollupPublicInputs const public_inputs = merge_rollup_circuit(builder, merge_rollup_inputs);

    // serialize public inputs to bytes vec
    std::vector<uint8_t> public_inputs_vec;
    write(public_inputs_vec, public_inputs);
    // copy public inputs to output buffer
    auto* raw_public_inputs_buf = (uint8_t*)malloc(public_inputs_vec.size());
    memcpy(raw_public_inputs_buf, (void*)public_inputs_vec.data(), public_inputs_vec.size());
    *merge_rollup_public_inputs_buf = raw_public_inputs_buf;
    *merge_rollup_public_inputs_size_out = public_inputs_vec.size();
    return builder.alloc_and_serialize_first_failure();
>>>>>>> 322e9a6d
}

CBIND(merge_rollup__sim, merge_rollup__sim_helper);<|MERGE_RESOLUTION|>--- conflicted
+++ resolved
@@ -17,27 +17,9 @@
 
 auto merge_rollup__sim_helper(MergeRollupInputs<NT> merge_rollup_inputs)
 {
-<<<<<<< HEAD
     DummyComposer composer = DummyComposer("merge_rollup__sim");
     BaseOrMergeRollupPublicInputs const result = merge_rollup_circuit(composer, merge_rollup_inputs);
     return composer.result_or_error(result);
-=======
-    DummyBuilder builder = DummyBuilder("merge_rollup__sim");
-    MergeRollupInputs<NT> merge_rollup_inputs;
-    read(merge_rollup_inputs_buf, merge_rollup_inputs);
-
-    BaseOrMergeRollupPublicInputs const public_inputs = merge_rollup_circuit(builder, merge_rollup_inputs);
-
-    // serialize public inputs to bytes vec
-    std::vector<uint8_t> public_inputs_vec;
-    write(public_inputs_vec, public_inputs);
-    // copy public inputs to output buffer
-    auto* raw_public_inputs_buf = (uint8_t*)malloc(public_inputs_vec.size());
-    memcpy(raw_public_inputs_buf, (void*)public_inputs_vec.data(), public_inputs_vec.size());
-    *merge_rollup_public_inputs_buf = raw_public_inputs_buf;
-    *merge_rollup_public_inputs_size_out = public_inputs_vec.size();
-    return builder.alloc_and_serialize_first_failure();
->>>>>>> 322e9a6d
 }
 
 CBIND(merge_rollup__sim, merge_rollup__sim_helper);