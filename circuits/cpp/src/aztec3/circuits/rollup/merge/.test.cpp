#include "c_bind.h"
#include "index.hpp"
#include "init.hpp"

#include "aztec3/circuits/rollup/merge/init.hpp"
#include "aztec3/circuits/rollup/test_utils/utils.hpp"

#include <gtest/gtest.h>

#include <gtest/gtest-death-test.h>

namespace {
using aztec3::circuits::rollup::merge::MergeRollupInputs;
using DummyBuilder = aztec3::utils::DummyCircuitBuilder;

using aztec3::circuits::rollup::test_utils::utils::compare_field_hash_to_expected;
using aztec3::circuits::rollup::test_utils::utils::get_empty_kernel;
using aztec3::circuits::rollup::test_utils::utils::get_merge_rollup_inputs;

using NT = aztec3::utils::types::NativeTypes;

using KernelData = aztec3::circuits::abis::PreviousKernelData<NT>;

}  // namespace
namespace aztec3::circuits::rollup::merge::native_merge_rollup_circuit {

class merge_rollup_tests : public ::testing::Test {
  protected:
    static void run_cbind(MergeRollupInputs& merge_rollup_inputs,
                          BaseOrMergeRollupPublicInputs& expected_public_inputs,
                          bool compare_pubins = true)
    {
        info("Retesting via cbinds....");
        std::vector<uint8_t> merge_rollup_inputs_vec;
        write(merge_rollup_inputs_vec, merge_rollup_inputs);

        uint8_t const* public_inputs_buf = nullptr;
        // info("simulating circuit via cbind");
        size_t public_inputs_size = 0;
        info("creating proof");
        auto* circuit_failure_ptr =
            merge_rollup__sim(merge_rollup_inputs_vec.data(), &public_inputs_size, &public_inputs_buf);
        ASSERT_TRUE(circuit_failure_ptr == nullptr);
        // info("PublicInputs size: ", public_inputs_size);

        if (compare_pubins) {
            BaseOrMergeRollupPublicInputs public_inputs;
            uint8_t const* public_inputs_buf_tmp = public_inputs_buf;
            read(public_inputs_buf_tmp, public_inputs);
            ASSERT_EQ(public_inputs.calldata_hash.size(), expected_public_inputs.calldata_hash.size());
            for (size_t i = 0; i < public_inputs.calldata_hash.size(); i++) {
                ASSERT_EQ(public_inputs.calldata_hash[i], expected_public_inputs.calldata_hash[i]);
            }

            std::vector<uint8_t> expected_public_inputs_vec;
            write(expected_public_inputs_vec, expected_public_inputs);

            ASSERT_EQ(public_inputs_size, expected_public_inputs_vec.size());
            // Just compare the first 10 bytes of the serialized public outputs
            if (public_inputs_size > 10) {
                // for (size_t 0; i < public_inputs_size; i++) {
                for (size_t i = 0; i < 10; i++) {
                    ASSERT_EQ(public_inputs_buf[i], expected_public_inputs_vec[i]);
                }
            }
        }
        free((void*)public_inputs_buf);
    }
};

TEST_F(merge_rollup_tests, native_different_rollup_type_fails)
{
    DummyBuilder builder = DummyBuilder("merge_rollup_tests__native_different_rollup_type_fails");
    std::array<KernelData, 4> const kernels = {
        get_empty_kernel(), get_empty_kernel(), get_empty_kernel(), get_empty_kernel()
    };
    MergeRollupInputs mergeInput = get_merge_rollup_inputs(builder, kernels);
    mergeInput.previous_rollup_data[0].base_or_merge_rollup_public_inputs.rollup_type = 0;
    mergeInput.previous_rollup_data[1].base_or_merge_rollup_public_inputs.rollup_type = 1;
    merge_rollup_circuit(builder, mergeInput);
    ASSERT_TRUE(builder.failed());
    ASSERT_EQ(builder.get_first_failure().message, "input proofs are of different rollup types");
}

TEST_F(merge_rollup_tests, native_different_rollup_height_fails)
{
    DummyBuilder builder = DummyBuilder("merge_rollup_tests__native_different_rollup_height_fails");
    std::array<KernelData, 4> const kernels = {
        get_empty_kernel(), get_empty_kernel(), get_empty_kernel(), get_empty_kernel()
    };
    MergeRollupInputs mergeInput = get_merge_rollup_inputs(builder, kernels);
    mergeInput.previous_rollup_data[0].base_or_merge_rollup_public_inputs.rollup_subtree_height = 0;
    mergeInput.previous_rollup_data[1].base_or_merge_rollup_public_inputs.rollup_subtree_height = 1;
    merge_rollup_circuit(builder, mergeInput);
    ASSERT_TRUE(builder.failed());
    ASSERT_EQ(builder.get_first_failure().message, "input proofs are of different rollup heights");
}

TEST_F(merge_rollup_tests, native_constants_different_failure)
{
    DummyBuilder builder = DummyBuilder("merge_rollup_tests__native_constants_different_failure");
    std::array<KernelData, 4> const kernels = {
        get_empty_kernel(), get_empty_kernel(), get_empty_kernel(), get_empty_kernel()
    };
    MergeRollupInputs inputs = get_merge_rollup_inputs(builder, kernels);
    inputs.previous_rollup_data[0].base_or_merge_rollup_public_inputs.constants.public_kernel_vk_tree_root = fr(1);
    inputs.previous_rollup_data[1].base_or_merge_rollup_public_inputs.constants.public_kernel_vk_tree_root = fr(0);
    merge_rollup_circuit(builder, inputs);
    ASSERT_TRUE(builder.failed());
    ASSERT_EQ(builder.get_first_failure().message, "input proofs have different constants");
}

TEST_F(merge_rollup_tests, native_constants_different_chain_id_failure)
{
    DummyComposer composer = DummyComposer("merge_rollup_tests__native_constants_different_failure");
    std::array<KernelData, 4> const kernels = {
        get_empty_kernel(), get_empty_kernel(), get_empty_kernel(), get_empty_kernel()
    };
    MergeRollupInputs inputs = get_merge_rollup_inputs(composer, kernels);
    inputs.previous_rollup_data[0].base_or_merge_rollup_public_inputs.constants.global_variables.chain_id = fr(1);
    inputs.previous_rollup_data[1].base_or_merge_rollup_public_inputs.constants.global_variables.chain_id = fr(0);
    merge_rollup_circuit(composer, inputs);
    ASSERT_TRUE(composer.failed());
    ASSERT_EQ(composer.get_first_failure().message, "input proofs have different constants");
}

TEST_F(merge_rollup_tests, native_fail_if_previous_rollups_dont_follow_on)
{
    DummyBuilder builderA = DummyBuilder("merge_rollup_tests__native_fail_if_previous_rollups_dont_follow_on_A");
    std::array<KernelData, 4> const kernels = {
        get_empty_kernel(), get_empty_kernel(), get_empty_kernel(), get_empty_kernel()
    };
    MergeRollupInputs const inputs = get_merge_rollup_inputs(builderA, kernels);
    auto inputA = inputs;
    inputA.previous_rollup_data[0].base_or_merge_rollup_public_inputs.end_private_data_tree_snapshot = {
        .root = fr(0), .next_available_leaf_index = 0
    };
    inputA.previous_rollup_data[1].base_or_merge_rollup_public_inputs.start_private_data_tree_snapshot = {
        .root = fr(1), .next_available_leaf_index = 0
    };

    merge_rollup_circuit(builderA, inputA);
    ASSERT_TRUE(builderA.failed());
    ASSERT_EQ(builderA.get_first_failure().message, "input proofs have different private data tree snapshots");

    // do the same for nullifier tree
    DummyBuilder builderB = DummyBuilder("merge_rollup_tests__native_fail_if_previous_rollups_dont_follow_on_B");
    auto inputB = inputs;

    inputB.previous_rollup_data[0].base_or_merge_rollup_public_inputs.end_nullifier_tree_snapshot = {
        .root = fr(0), .next_available_leaf_index = 0
    };
    inputB.previous_rollup_data[1].base_or_merge_rollup_public_inputs.start_nullifier_tree_snapshot = {
        .root = fr(1), .next_available_leaf_index = 0
    };
    merge_rollup_circuit(builderB, inputB);
    ASSERT_TRUE(builderB.failed());
    ASSERT_EQ(builderB.get_first_failure().message, "input proofs have different nullifier tree snapshots");

    // do the same for contract tree
    DummyBuilder builderC = DummyBuilder("merge_rollup_tests__native_fail_if_previous_rollups_dont_follow_on_C");
    auto inputC = inputs;
    inputC.previous_rollup_data[0].base_or_merge_rollup_public_inputs.end_contract_tree_snapshot = {
        .root = fr(0), .next_available_leaf_index = 0
    };
    inputC.previous_rollup_data[1].base_or_merge_rollup_public_inputs.start_contract_tree_snapshot = {
        .root = fr(1), .next_available_leaf_index = 0
    };
    merge_rollup_circuit(builderC, inputC);
    ASSERT_TRUE(builderC.failed());
    ASSERT_EQ(builderC.get_first_failure().message, "input proofs have different contract tree snapshots");
}

TEST_F(merge_rollup_tests, native_rollup_fields_are_set_correctly)
{
    DummyBuilder builder = DummyBuilder("merge_rollup_tests__native_rollup_fields_are_set_correctly");
    std::array<KernelData, 4> const kernels = {
        get_empty_kernel(), get_empty_kernel(), get_empty_kernel(), get_empty_kernel()
    };
    MergeRollupInputs inputs = get_merge_rollup_inputs(builder, kernels);
    BaseOrMergeRollupPublicInputs outputs = merge_rollup_circuit(builder, inputs);
    // check that rollup type is set to merge
    ASSERT_EQ(outputs.rollup_type, 1);
    // check that rollup height is incremented
    ASSERT_EQ(outputs.rollup_subtree_height,
              inputs.previous_rollup_data[0].base_or_merge_rollup_public_inputs.rollup_subtree_height + 1);

    // set inputs to have a merge rollup type and set the rollup height and test again.
    inputs.previous_rollup_data[0].base_or_merge_rollup_public_inputs.rollup_type = 1;
    inputs.previous_rollup_data[0].base_or_merge_rollup_public_inputs.rollup_subtree_height = 1;

    inputs.previous_rollup_data[1].base_or_merge_rollup_public_inputs.rollup_type = 1;
    inputs.previous_rollup_data[1].base_or_merge_rollup_public_inputs.rollup_subtree_height = 1;

    outputs = merge_rollup_circuit(builder, inputs);
    ASSERT_EQ(outputs.rollup_type, 1);
    ASSERT_EQ(outputs.rollup_subtree_height, 2);
    ASSERT_FALSE(builder.failed());
}

TEST_F(merge_rollup_tests, native_start_and_end_snapshots)
{
    DummyBuilder builder = DummyBuilder("merge_rollup_tests__native_start_and_end_snapshots");
    std::array<KernelData, 4> const kernels = {
        get_empty_kernel(), get_empty_kernel(), get_empty_kernel(), get_empty_kernel()
    };
    MergeRollupInputs inputs = get_merge_rollup_inputs(builder, kernels);
    BaseOrMergeRollupPublicInputs const outputs = merge_rollup_circuit(builder, inputs);
    // check that start and end snapshots are set correctly
    ASSERT_EQ(outputs.start_private_data_tree_snapshot,
              inputs.previous_rollup_data[0].base_or_merge_rollup_public_inputs.start_private_data_tree_snapshot);
    ASSERT_EQ(outputs.end_private_data_tree_snapshot,
              inputs.previous_rollup_data[1].base_or_merge_rollup_public_inputs.end_private_data_tree_snapshot);

    ASSERT_EQ(outputs.start_nullifier_tree_snapshot,
              inputs.previous_rollup_data[0].base_or_merge_rollup_public_inputs.start_nullifier_tree_snapshot);
    ASSERT_EQ(outputs.end_nullifier_tree_snapshot,
              inputs.previous_rollup_data[1].base_or_merge_rollup_public_inputs.end_nullifier_tree_snapshot);

    ASSERT_EQ(outputs.start_contract_tree_snapshot,
              inputs.previous_rollup_data[0].base_or_merge_rollup_public_inputs.start_contract_tree_snapshot);
    ASSERT_EQ(outputs.end_contract_tree_snapshot,
              inputs.previous_rollup_data[1].base_or_merge_rollup_public_inputs.end_contract_tree_snapshot);

    ASSERT_EQ(outputs.start_public_data_tree_root,
              inputs.previous_rollup_data[0].base_or_merge_rollup_public_inputs.start_public_data_tree_root);
    ASSERT_EQ(outputs.end_public_data_tree_root,
              inputs.previous_rollup_data[1].base_or_merge_rollup_public_inputs.end_public_data_tree_root);

    ASSERT_FALSE(builder.failed());
}

TEST_F(merge_rollup_tests, native_calldata_hash)
{
    DummyBuilder builder = DummyBuilder("merge_rollup_tests__native_calldata_hash");
    std::vector<uint8_t> const zero_bytes_vec = test_utils::utils::get_empty_calldata_leaf();
    auto call_data_hash_inner = sha256::sha256(zero_bytes_vec);

    std::array<uint8_t, 64> hash_input;
    for (uint8_t i = 0; i < 32; ++i) {
        hash_input[i] = call_data_hash_inner[i];
        hash_input[32 + i] = call_data_hash_inner[i];
    }

    std::vector<uint8_t> const calldata_hash_input_bytes_vec(hash_input.begin(), hash_input.end());

    auto expected_calldata_hash = sha256::sha256(calldata_hash_input_bytes_vec);

    std::array<KernelData, 4> const kernels = {
        get_empty_kernel(), get_empty_kernel(), get_empty_kernel(), get_empty_kernel()
    };
    MergeRollupInputs const inputs = get_merge_rollup_inputs(builder, kernels);

    BaseOrMergeRollupPublicInputs const outputs = merge_rollup_circuit(builder, inputs);

    std::array<fr, NUM_FIELDS_PER_SHA256> const output_calldata_hash = outputs.calldata_hash;

<<<<<<< HEAD
    ASSERT_EQ(expected_calldata_hash, actual_calldata_hash);
    ASSERT_FALSE(builder.failed());
=======
    ASSERT_TRUE(compare_field_hash_to_expected(output_calldata_hash, expected_calldata_hash));
    ASSERT_FALSE(composer.failed());
>>>>>>> 05a965aa
}

TEST_F(merge_rollup_tests, native_constants_dont_change)
{
    DummyBuilder builder = DummyBuilder("merge_rollup_tests__native_constants_dont_change");
    std::array<KernelData, 4> const kernels = {
        get_empty_kernel(), get_empty_kernel(), get_empty_kernel(), get_empty_kernel()
    };
    MergeRollupInputs inputs = get_merge_rollup_inputs(builder, kernels);

    BaseOrMergeRollupPublicInputs const outputs = merge_rollup_circuit(builder, inputs);
    ASSERT_EQ(inputs.previous_rollup_data[0].base_or_merge_rollup_public_inputs.constants, outputs.constants);
    ASSERT_EQ(inputs.previous_rollup_data[1].base_or_merge_rollup_public_inputs.constants, outputs.constants);
}

TEST_F(merge_rollup_tests, native_aggregate)
{
    // TODO: Fix this when aggregation works
    DummyBuilder builder = DummyBuilder("merge_rollup_tests__native_aggregate");
    std::array<KernelData, 4> const kernels = {
        get_empty_kernel(), get_empty_kernel(), get_empty_kernel(), get_empty_kernel()
    };
    MergeRollupInputs inputs = get_merge_rollup_inputs(builder, kernels);

    BaseOrMergeRollupPublicInputs const outputs = merge_rollup_circuit(builder, inputs);
    ASSERT_EQ(inputs.previous_rollup_data[0].base_or_merge_rollup_public_inputs.end_aggregation_object.public_inputs,
              outputs.end_aggregation_object.public_inputs);
    ASSERT_FALSE(builder.failed());
}

TEST_F(merge_rollup_tests, native_merge_cbind)
{
    DummyBuilder builder = DummyBuilder("merge_rollup_tests__native_merge_cbind");
    std::array<KernelData, 4> const kernels = {
        get_empty_kernel(), get_empty_kernel(), get_empty_kernel(), get_empty_kernel()
    };
    MergeRollupInputs inputs = get_merge_rollup_inputs(builder, kernels);

    ASSERT_FALSE(builder.failed());
    BaseOrMergeRollupPublicInputs ignored_public_inputs;
    run_cbind(inputs, ignored_public_inputs, false);
}
}  // namespace aztec3::circuits::rollup::merge::native_merge_rollup_circuit<|MERGE_RESOLUTION|>--- conflicted
+++ resolved
@@ -112,16 +112,16 @@
 
 TEST_F(merge_rollup_tests, native_constants_different_chain_id_failure)
 {
-    DummyComposer composer = DummyComposer("merge_rollup_tests__native_constants_different_failure");
-    std::array<KernelData, 4> const kernels = {
-        get_empty_kernel(), get_empty_kernel(), get_empty_kernel(), get_empty_kernel()
-    };
-    MergeRollupInputs inputs = get_merge_rollup_inputs(composer, kernels);
+    DummyBuilder builder = DummyBuilder("merge_rollup_tests__native_constants_different_failure");
+    std::array<KernelData, 4> const kernels = {
+        get_empty_kernel(), get_empty_kernel(), get_empty_kernel(), get_empty_kernel()
+    };
+    MergeRollupInputs inputs = get_merge_rollup_inputs(builder, kernels);
     inputs.previous_rollup_data[0].base_or_merge_rollup_public_inputs.constants.global_variables.chain_id = fr(1);
     inputs.previous_rollup_data[1].base_or_merge_rollup_public_inputs.constants.global_variables.chain_id = fr(0);
-    merge_rollup_circuit(composer, inputs);
-    ASSERT_TRUE(composer.failed());
-    ASSERT_EQ(composer.get_first_failure().message, "input proofs have different constants");
+    merge_rollup_circuit(builder, inputs);
+    ASSERT_TRUE(builder.failed());
+    ASSERT_EQ(builder.get_first_failure().message, "input proofs have different constants");
 }
 
 TEST_F(merge_rollup_tests, native_fail_if_previous_rollups_dont_follow_on)
@@ -255,13 +255,8 @@
 
     std::array<fr, NUM_FIELDS_PER_SHA256> const output_calldata_hash = outputs.calldata_hash;
 
-<<<<<<< HEAD
-    ASSERT_EQ(expected_calldata_hash, actual_calldata_hash);
-    ASSERT_FALSE(builder.failed());
-=======
     ASSERT_TRUE(compare_field_hash_to_expected(output_calldata_hash, expected_calldata_hash));
-    ASSERT_FALSE(composer.failed());
->>>>>>> 05a965aa
+    ASSERT_FALSE(builder.failed());
 }
 
 TEST_F(merge_rollup_tests, native_constants_dont_change)
