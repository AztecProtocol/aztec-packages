#include "c_bind.h"

#include "index.hpp"
#include "init.hpp"

#include "aztec3/circuits/abis/kernel_circuit_public_inputs.hpp"
#include "aztec3/circuits/abis/private_kernel/private_call_data.hpp"
#include "aztec3/circuits/abis/rollup/base/base_or_merge_rollup_public_inputs.hpp"
#include "aztec3/circuits/mock/mock_kernel_circuit.hpp"
#include "aztec3/constants.hpp"
#include "aztec3/utils/dummy_circuit_builder.hpp"
#include "aztec3/utils/types/native_types.hpp"

#include <barretenberg/barretenberg.hpp>
#include <barretenberg/serialize/cbind.hpp>

namespace {
using Builder = UltraCircuitBuilder;
using NT = aztec3::utils::types::NativeTypes;
using DummyBuilder = aztec3::utils::DummyCircuitBuilder;
using aztec3::circuits::abis::BaseOrMergeRollupPublicInputs;
using aztec3::circuits::abis::BaseRollupInputs;
using aztec3::circuits::rollup::native_base_rollup::base_rollup_circuit;

}  // namespace

// WASM Cbinds
WASM_EXPORT size_t base_rollup__init_proving_key(uint8_t const** pk_buf)
{
    std::vector<uint8_t> pk_vec(42, 0);

    auto* raw_buf = (uint8_t*)malloc(pk_vec.size());
    memcpy(raw_buf, (void*)pk_vec.data(), pk_vec.size());
    *pk_buf = raw_buf;

    return pk_vec.size();
}

WASM_EXPORT size_t base_rollup__init_verification_key(uint8_t const* pk_buf, uint8_t const** vk_buf)
{
    std::vector<uint8_t> vk_vec(42, 0);
    // TODO remove when proving key is used
    (void)pk_buf;  // unused

    auto* raw_buf = (uint8_t*)malloc(vk_vec.size());
    memcpy(raw_buf, (void*)vk_vec.data(), vk_vec.size());
    *vk_buf = raw_buf;

    return vk_vec.size();
}

static auto base_rollup__sim_helper(BaseRollupInputs<NT> base_rollup_inputs)
{
    DummyBuilder builder = DummyBuilder("base_rollup__sim");
    // TODO accept proving key and use that to initialize builders
    // this info is just to prevent error for unused pk_buf
    // TODO do we want to accept it or just get it from our factory?
    // auto crs_factory = std::make_shared<EnvReferenceStringFactory>();

<<<<<<< HEAD
    BaseOrMergeRollupPublicInputs<NT> const result = base_rollup_circuit(composer, base_rollup_inputs);
    return composer.result_or_error(result);
=======
    BaseRollupInputs<NT> base_rollup_inputs;
    read(base_rollup_inputs_buf, base_rollup_inputs);

    BaseOrMergeRollupPublicInputs<NT> const public_inputs = base_rollup_circuit(builder, base_rollup_inputs);

    // serialize public inputs to bytes vec
    std::vector<uint8_t> public_inputs_vec;
    write(public_inputs_vec, public_inputs);
    // copy public inputs to output buffer
    auto* raw_public_inputs_buf = (uint8_t*)malloc(public_inputs_vec.size());
    memcpy(raw_public_inputs_buf, (void*)public_inputs_vec.data(), public_inputs_vec.size());
    *base_or_merge_rollup_public_inputs_buf = raw_public_inputs_buf;
    *base_rollup_public_inputs_size_out = public_inputs_vec.size();
    return builder.alloc_and_serialize_first_failure();
>>>>>>> 322e9a6d
}

CBIND(base_rollup__sim, base_rollup__sim_helper);<|MERGE_RESOLUTION|>--- conflicted
+++ resolved
@@ -57,25 +57,8 @@
     // TODO do we want to accept it or just get it from our factory?
     // auto crs_factory = std::make_shared<EnvReferenceStringFactory>();
 
-<<<<<<< HEAD
     BaseOrMergeRollupPublicInputs<NT> const result = base_rollup_circuit(composer, base_rollup_inputs);
     return composer.result_or_error(result);
-=======
-    BaseRollupInputs<NT> base_rollup_inputs;
-    read(base_rollup_inputs_buf, base_rollup_inputs);
-
-    BaseOrMergeRollupPublicInputs<NT> const public_inputs = base_rollup_circuit(builder, base_rollup_inputs);
-
-    // serialize public inputs to bytes vec
-    std::vector<uint8_t> public_inputs_vec;
-    write(public_inputs_vec, public_inputs);
-    // copy public inputs to output buffer
-    auto* raw_public_inputs_buf = (uint8_t*)malloc(public_inputs_vec.size());
-    memcpy(raw_public_inputs_buf, (void*)public_inputs_vec.data(), public_inputs_vec.size());
-    *base_or_merge_rollup_public_inputs_buf = raw_public_inputs_buf;
-    *base_rollup_public_inputs_size_out = public_inputs_vec.size();
-    return builder.alloc_and_serialize_first_failure();
->>>>>>> 322e9a6d
 }
 
 CBIND(base_rollup__sim, base_rollup__sim_helper);