--- conflicted
+++ resolved
@@ -882,13 +882,8 @@
     ASSERT_EQ(outputs.start_public_data_tree_root, inputs.start_public_data_tree_root);
     ASSERT_EQ(outputs.end_public_data_tree_root, public_data_tree.root());
     ASSERT_EQ(outputs.end_public_data_tree_root, outputs.start_public_data_tree_root);
-<<<<<<< HEAD
-    ASSERT_TRUE(composer.failed());
-    run_cbind(inputs, outputs, false, false);
-=======
     ASSERT_TRUE(builder.failed());
     run_cbind(inputs, outputs, true, false);
->>>>>>> 322e9a6d
 }
 
 }  // namespace aztec3::circuits::rollup::base::native_base_rollup_circuit