--- conflicted
+++ resolved
@@ -1,8 +1,3 @@
-<<<<<<< HEAD
-#include <cstdint>
-#include <cstddef>
-#include <barretenberg/serialize/cbind_fwd.hpp>
-=======
 #pragma once
 
 #include <barretenberg/barretenberg.hpp>
@@ -10,21 +5,11 @@
 #include <cstddef>
 #include <cstdint>
 
-extern "C" {
->>>>>>> 2453b254
 
 WASM_EXPORT size_t base_rollup__init_proving_key(uint8_t const** pk_buf);
 WASM_EXPORT size_t base_rollup__init_verification_key(uint8_t const* pk_buf, uint8_t const** vk_buf);
 WASM_EXPORT size_t base_rollup__dummy_previous_rollup(uint8_t const** previous_rollup_buf);
-<<<<<<< HEAD
 CBIND_DECL(base_rollup__sim);
 WASM_EXPORT size_t base_rollup__verify_proof(uint8_t const* vk_buf,
                                              uint8_t const* proof,
-                                             uint32_t length);
-=======
-WASM_EXPORT uint8_t* base_rollup__sim(uint8_t const* base_rollup_inputs_buf,
-                                      size_t* base_rollup_public_inputs_size_out,
-                                      uint8_t const** base_or_merge_rollup_public_inputs_buf);
-WASM_EXPORT size_t base_rollup__verify_proof(uint8_t const* vk_buf, uint8_t const* proof, uint32_t length);
-}
->>>>>>> 2453b254
+                                             uint32_t length);