--- conflicted
+++ resolved
@@ -85,13 +85,9 @@
 
 NT::fr calculate_contract_subtree(std::vector<NT::fr> contract_leaves)
 {
-<<<<<<< HEAD
     MemoryStore contracts_tree_store;
-    MerkleTree contracts_tree(contracts_tree_store, CONTRACT_SUBTREE_DEPTH);
-
-=======
-    MerkleTree contracts_tree = MerkleTree(CONTRACT_SUBTREE_HEIGHT);
->>>>>>> 7295ae11
+    MerkleTree contracts_tree(contracts_tree_store, CONTRACT_SUBTREE_HEIGHT);
+
 
     // Compute the merkle root of a contract subtree
     // Contracts subtree
@@ -103,13 +99,9 @@
 
 NT::fr calculate_commitments_subtree(DummyBuilder& builder, BaseRollupInputs const& baseRollupInputs)
 {
-<<<<<<< HEAD
     MemoryStore commitments_tree_store;
-    MerkleTree commitments_tree(commitments_tree_store, PRIVATE_DATA_SUBTREE_DEPTH);
-
-=======
-    MerkleTree commitments_tree = MerkleTree(PRIVATE_DATA_SUBTREE_HEIGHT);
->>>>>>> 7295ae11
+    MerkleTree commitments_tree(commitments_tree_store, PRIVATE_DATA_SUBTREE_HEIGHT);
+
 
     for (size_t i = 0; i < 2; i++) {
         auto new_commitments = baseRollupInputs.kernel_data[i].public_inputs.end.new_commitments;
@@ -204,12 +196,8 @@
     std::array<NullifierLeafPreimage, MAX_NEW_NULLIFIERS_PER_TX * 2> const& nullifier_leaves)
 {
     // Build a merkle tree of the nullifiers
-<<<<<<< HEAD
     MemoryStore nullifier_subtree_store;
-    MerkleTree nullifier_subtree(nullifier_subtree_store, NULLIFIER_SUBTREE_DEPTH);
-=======
-    MerkleTree nullifier_subtree = MerkleTree(NULLIFIER_SUBTREE_HEIGHT);
->>>>>>> 7295ae11
+    MerkleTree nullifier_subtree(nullifier_subtree_store, NULLIFIER_SUBTREE_HEIGHT);
     for (size_t i = 0; i < nullifier_leaves.size(); i++) {
         // hash() checks if nullifier is empty (and if so returns 0)
         nullifier_subtree.update_element(i, nullifier_leaves[i].hash());
