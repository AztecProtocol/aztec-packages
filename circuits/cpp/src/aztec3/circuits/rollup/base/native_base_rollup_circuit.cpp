#include "aztec3/constants.hpp"
#include "barretenberg/crypto/pedersen_hash/pedersen.hpp"
#include "barretenberg/crypto/sha256/sha256.hpp"
#include "barretenberg/ecc/curves/bn254/fr.hpp"
#include "barretenberg/stdlib/hash/pedersen/pedersen.hpp"
#include "barretenberg/stdlib/merkle_tree/membership.hpp"
#include "barretenberg/stdlib/merkle_tree/memory_tree.hpp"
#include "barretenberg/stdlib/merkle_tree/merkle_tree.hpp"
#include "init.hpp"
#include "aztec3/circuits/rollup/components/components.hpp"

#include <algorithm>
#include <array>
#include <aztec3/circuits/abis/rollup/base/base_rollup_inputs.hpp>
#include <aztec3/circuits/abis/rollup/base/base_or_merge_rollup_public_inputs.hpp>
#include <aztec3/circuits/abis/rollup/nullifier_leaf_preimage.hpp>
#include <cstdint>
#include <iostream>
#include <tuple>
#include <vector>

namespace aztec3::circuits::rollup::native_base_rollup {

const NT::fr EMPTY_COMMITMENTS_SUBTREE_ROOT = MerkleTree(PRIVATE_DATA_SUBTREE_DEPTH).root();
const NT::fr EMPTY_CONTRACTS_SUBTREE_ROOT = MerkleTree(CONTRACT_SUBTREE_DEPTH).root();
const NT::fr EMPTY_NULLIFIER_SUBTREE_ROOT = MerkleTree(NULLIFIER_SUBTREE_DEPTH).root();

// TODO: can we aggregate proofs if we do not have a working circuit impl

bool verify_kernel_proof(NT::Proof const& kernel_proof)
{
    (void)kernel_proof;
    return true;
}

/**
 * @brief Create an aggregation object for the proofs that are provided
 *          - We add points P0 for each of our proofs
 *          - We add points P1 for each of our proofs
 *          - We concat our public inputs
 *
 * @param baseRollupInputs
 * @return AggregationObject
 */
AggregationObject aggregate_proofs(BaseRollupInputs const& baseRollupInputs)
{

    // TODO: NOTE: for now we simply return the aggregation object from the first proof
    return baseRollupInputs.kernel_data[0].public_inputs.end.aggregation_object;
}

/** TODO: implement
 * @brief Get the prover contribution hash object
 *
 * @return NT::fr
 */
NT::fr get_prover_contribution_hash()
{
    return NT::fr(0);
}

std::vector<NT::fr> calculate_contract_leaves(BaseRollupInputs const& baseRollupInputs)
{

    std::vector<NT::fr> contract_leaves;

    for (size_t i = 0; i < 2; i++) {

        auto new_contacts = baseRollupInputs.kernel_data[i].public_inputs.end.new_contracts;

        // loop over the new contracts
        // TODO: NOTE: we are currently assuming that there is only going to be one
        for (size_t j = 0; j < new_contacts.size(); j++) {

            NT::address contract_address = new_contacts[j].contract_address;
            NT::address portal_contract_address = new_contacts[j].portal_contract_address;
            NT::fr function_tree_root = new_contacts[j].function_tree_root;

            // Pedersen hash of the 3 fields (contract_address, portal_contract_address, function_tree_root)
            auto contract_leaf = crypto::pedersen_commitment::compress_native(
                { contract_address, portal_contract_address, function_tree_root }, GeneratorIndex::CONTRACT_LEAF);

            // When there is no contract deployment, we should insert a zero leaf into the tree and ignore the
            // member-ship check. This is to ensure that we don't hit "already deployed" errors when we are not
            // deploying contracts. e.g., when we are only calling functions on existing contracts.
            auto to_push = contract_address == NT::address(0) ? NT::fr(0) : contract_leaf;

            contract_leaves.push_back(to_push);
        }
    }

    return contract_leaves;
}

NT::fr calculate_contract_subtree(std::vector<NT::fr> contract_leaves)
{
    MerkleTree contracts_tree = MerkleTree(CONTRACT_SUBTREE_DEPTH);

    // Compute the merkle root of a contract subtree
    // Contracts subtree
    for (size_t i = 0; i < contract_leaves.size(); i++) {
        contracts_tree.update_element(i, contract_leaves[i]);
    }
    return contracts_tree.root();
}

NT::fr calculate_commitments_subtree(DummyComposer& composer, BaseRollupInputs const& baseRollupInputs)
{
    // Leaves that will be added to the new trees
    std::array<NT::fr, KERNEL_NEW_COMMITMENTS_LENGTH * 2> commitment_leaves;

    MerkleTree commitments_tree = MerkleTree(PRIVATE_DATA_SUBTREE_DEPTH);

    for (size_t i = 0; i < 2; i++) {

        auto new_commitments = baseRollupInputs.kernel_data[i].public_inputs.end.new_commitments;

        // Our commitments size MUST be 4 to calculate our subtrees correctly
        composer.do_assert(new_commitments.size() == 4, "New commitments in kernel data must be 4");

        for (size_t j = 0; j < new_commitments.size(); j++) {
            // todo: batch insert
            commitments_tree.update_element(i * KERNEL_NEW_COMMITMENTS_LENGTH + j, new_commitments[j]);
        }
    }

    // Commitments subtree
    return commitments_tree.root();
}

std::array<NT::fr, 2> calculate_calldata_hash(BaseRollupInputs const& baseRollupInputs,
                                              std::vector<NT::fr> const& contract_leaves)
{
    // Compute calldata hashes
    // 22 = (4 + 4 + 1 + 2) * 2 (2 kernels, 4 nullifiers per kernel, 4 commitments per kernel, 1 contract
    // deployments, 2 contracts data fields (size 2 for each) )
    std::array<NT::fr, 22> calldata_hash_inputs;

    for (size_t i = 0; i < 2; i++) {
        // Nullifiers
        auto new_nullifiers = baseRollupInputs.kernel_data[i].public_inputs.end.new_nullifiers;
        auto new_commitments = baseRollupInputs.kernel_data[i].public_inputs.end.new_commitments;
        for (size_t j = 0; j < KERNEL_NEW_COMMITMENTS_LENGTH; j++) {
            calldata_hash_inputs[i * KERNEL_NEW_COMMITMENTS_LENGTH + j] = new_nullifiers[j];
            calldata_hash_inputs[(KERNEL_NEW_NULLIFIERS_LENGTH * 2) + i * KERNEL_NEW_NULLIFIERS_LENGTH + j] =
                new_commitments[j];
        }

        // yuck - TODO: is contract_leaves fixed size?
        calldata_hash_inputs[16 + i] = contract_leaves[i];

        auto new_contracts = baseRollupInputs.kernel_data[i].public_inputs.end.new_contracts;

        // TODO: this assumes that there is only one contract deployment
        calldata_hash_inputs[18 + i] = new_contracts[0].contract_address;
        calldata_hash_inputs[20 + i] = new_contracts[0].portal_contract_address;
    }

    // FIXME
    // Calculate sha256 hash of calldata; TODO: work out typing here
    // 22 * 32 = 22 fields, each 32 bytes
    std::array<uint8_t, 22 * 32> calldata_hash_inputs_bytes;
    // Convert all into a buffer, then copy into the array, then hash
    for (size_t i = 0; i < calldata_hash_inputs.size(); i++) {
        auto as_bytes = calldata_hash_inputs[i].to_buffer();

        auto offset = i * 32;
        std::copy(as_bytes.begin(), as_bytes.end(), calldata_hash_inputs_bytes.begin() + offset);
    }
    // TODO: double check this gpt code
    std::vector<uint8_t> calldata_hash_inputs_bytes_vec(calldata_hash_inputs_bytes.begin(),
                                                        calldata_hash_inputs_bytes.end());

    auto h = sha256::sha256(calldata_hash_inputs_bytes_vec);

    // Split the hash into two fields, a high and a low
    std::array<uint8_t, 32> buf_1, buf_2;
    for (uint8_t i = 0; i < 16; i++) {
        buf_1[i] = 0;
        buf_1[16 + i] = h[i];
        buf_2[i] = 0;
        buf_2[16 + i] = h[i + 16];
    }
    auto high = fr::serialize_from_buffer(buf_1.data());
    auto low = fr::serialize_from_buffer(buf_2.data());

    return std::array<NT::fr, 2>{ high, low };
}

/**
 * @brief Check all of the provided commitments against the historical tree roots
 *
 * @param constantBaseRollupData
 * @param baseRollupInputs
 */
void perform_historical_private_data_tree_membership_checks(DummyComposer& composer,
                                                            BaseRollupInputs const& baseRollupInputs)
{
    // For each of the historic_private_data_tree_membership_checks, we need to do an inclusion proof
    // against the historical root provided in the rollup constants
    auto historic_root = baseRollupInputs.constants.start_tree_of_historic_private_data_tree_roots_snapshot.root;

    for (size_t i = 0; i < 2; i++) {
<<<<<<< HEAD
        NT::fr leaf = baseRollupInputs.kernel_data[i]
                          .public_inputs.constants.old_tree_roots.private_old_tree_roots.private_data_tree_root;
=======
        NT::fr leaf = baseRollupInputs.kernel_data[i].public_inputs.constants.historic_tree_roots.private_data_tree_root;
>>>>>>> 72aeb37e
        abis::MembershipWitness<NT, PRIVATE_DATA_TREE_ROOTS_TREE_HEIGHT> historic_root_witness =
            baseRollupInputs.historic_private_data_tree_root_membership_witnesses[i];

        components::check_membership(
            composer, leaf, historic_root_witness.leaf_index, historic_root_witness.sibling_path, historic_root);
    }
}

void perform_historical_contract_data_tree_membership_checks(DummyComposer& composer,
                                                             BaseRollupInputs const& baseRollupInputs)
{
    auto historic_root = baseRollupInputs.constants.start_tree_of_historic_contract_tree_roots_snapshot.root;

    for (size_t i = 0; i < 2; i++) {
<<<<<<< HEAD
        NT::fr leaf = baseRollupInputs.kernel_data[i]
                          .public_inputs.constants.old_tree_roots.private_old_tree_roots.contract_tree_root;
=======
        NT::fr leaf = baseRollupInputs.kernel_data[i].public_inputs.constants.historic_tree_roots.contract_tree_root;
>>>>>>> 72aeb37e
        abis::MembershipWitness<NT, PRIVATE_DATA_TREE_ROOTS_TREE_HEIGHT> historic_root_witness =
            baseRollupInputs.historic_contract_tree_root_membership_witnesses[i];

        components::check_membership(
            composer, leaf, historic_root_witness.leaf_index, historic_root_witness.sibling_path, historic_root);
    }
}

// TODO: right now we are using the hash of NULLIFIER_LEAF{0,0,0} as the empty leaf, however this is an attack vector
// WE MUST after this hackathon change this to be 0, not the hash of some 0 values
NT::fr create_nullifier_subtree(std::array<NullifierLeaf, KERNEL_NEW_NULLIFIERS_LENGTH * 2> const& nullifier_leaves)
{
    // Build a merkle tree of the nullifiers
    MerkleTree nullifier_subtree = MerkleTree(NULLIFIER_SUBTREE_DEPTH);
    for (size_t i = 0; i < nullifier_leaves.size(); i++) {
        // check if the nullifier is zero, if so dont insert
        if (uint256_t(nullifier_leaves[i].value) == uint256_t(0)) {
            nullifier_subtree.update_element(i, fr::zero());
        } else {
            nullifier_subtree.update_element(i, nullifier_leaves[i].hash());
        }
    }

    return nullifier_subtree.root();
}

/**
 * @brief Check non membership of each of the generated nullifiers in the current tree
 *
 * @returns The end nullifier tree root
 */
AppendOnlySnapshot check_nullifier_tree_non_membership_and_insert_to_tree(DummyComposer& composer,
                                                                          BaseRollupInputs const& baseRollupInputs)
{
    // LADIES AND GENTLEMEN The P L A N ( is simple )
    // 1. Get the previous nullifier set setup
    // 2. Check for the first added nullifier that it doesnt exist
    // 3. Update the nullifier set
    // 4. Calculate a new root with the sibling path
    // 5. Use that for the next nullifier check.
    // 6. Iterate for all of em
    // 7. le bosh (profit)

    // BOYS AND GIRLS THE P L A N ( once the first plan is complete )
    // GENERATE OUR NEW NULLIFIER SUBTREE
    // 1. We need to point the new nullifiers to point to the index that the previous nullifier replaced
    // 2. If we receive the 0 nullifier leaf (where all values are 0, we skip insertion and leave a sparse subtree)

    // New nullifier subtree
    std::array<NullifierLeaf, KERNEL_NEW_NULLIFIERS_LENGTH * 2> nullifier_insertion_subtree;

    // This will update on each iteration
    auto current_nullifier_tree_root = baseRollupInputs.start_nullifier_tree_snapshot.root;

    // This will increase with every insertion
    auto start_insertion_index = baseRollupInputs.start_nullifier_tree_snapshot.next_available_leaf_index;
    auto new_index = start_insertion_index;

    // For each kernel circuit
    for (size_t i = 0; i < 2; i++) {

        auto new_nullifiers = baseRollupInputs.kernel_data[i].public_inputs.end.new_nullifiers;
        // For each of our nullifiers
        for (size_t j = 0; j < KERNEL_NEW_NULLIFIERS_LENGTH; j++) {

            // Witness containing index and path
            auto nullifier_index = 4 * i + j;

            auto witness = baseRollupInputs.low_nullifier_membership_witness[nullifier_index];
            // Preimage of the lo-index required for a non-membership proof
            auto low_nullifier_preimage = baseRollupInputs.low_nullifier_leaf_preimages[nullifier_index];
            // Newly created nullifier
            auto nullifier = new_nullifiers[j];

            // TODO: reason about this more strongly, can this cause issues?
            if (nullifier != 0) {

                // Create the nullifier leaf of the new nullifier to be inserted
                NullifierLeaf new_nullifier_leaf = {
                    .value = nullifier,
                    .nextIndex = low_nullifier_preimage.next_index,
                    .nextValue = low_nullifier_preimage.next_value,
                };

                // Assuming populated premier subtree
                if (low_nullifier_preimage.leaf_value == 0 && low_nullifier_preimage.next_value == 0) {
                    // check previous nullifier leaves
                    // TODO: this is a hack, and insecure, we need to fix this
                    bool matched = false;

                    for (size_t k = 0; k < nullifier_index && !matched; k++) {
                        if (nullifier_insertion_subtree[k].value == 0) {
                            continue;
                        }

                        if ((uint256_t(nullifier_insertion_subtree[k].value) < uint256_t(nullifier)) &&
                            (uint256_t(nullifier_insertion_subtree[k].nextValue) > uint256_t(nullifier) ||
                             nullifier_insertion_subtree[k].nextValue == 0)) {

                            matched = true;
                            // Update pointers
                            new_nullifier_leaf.nextIndex = nullifier_insertion_subtree[k].nextIndex;
                            new_nullifier_leaf.nextValue = nullifier_insertion_subtree[k].nextValue;

                            // Update child
                            nullifier_insertion_subtree[k].nextIndex = new_index;
                            nullifier_insertion_subtree[k].nextValue = nullifier;
                        }
                    }

                    // if not matched, our subtree will misformed - we must reject
                    composer.do_assert(matched, "Nullifier subtree is malformed");

                } else {
                    auto is_less_than_nullifier = uint256_t(low_nullifier_preimage.leaf_value) < uint256_t(nullifier);
                    auto is_next_greater_than = uint256_t(low_nullifier_preimage.next_value) > uint256_t(nullifier);

                    if (!(is_less_than_nullifier && is_next_greater_than)) {
                        if (low_nullifier_preimage.next_index != 0 && low_nullifier_preimage.next_value != 0) {
                            composer.do_assert(false, "Nullifier is not in the correct range");
                        }
                    }

                    // Recreate the original low nullifier from the preimage
                    NullifierLeaf original_low_nullifier = NullifierLeaf{
                        .value = low_nullifier_preimage.leaf_value,
                        .nextIndex = low_nullifier_preimage.next_index,
                        .nextValue = low_nullifier_preimage.next_value,
                    };

                    // perform membership check for the low nullifier against the original root
                    components::check_membership<NULLIFIER_TREE_HEIGHT>(composer,
                                                                        original_low_nullifier.hash(),
                                                                        witness.leaf_index,
                                                                        witness.sibling_path,
                                                                        current_nullifier_tree_root);

                    // Calculate the new value of the low_nullifier_leaf
                    NullifierLeaf updated_low_nullifier = NullifierLeaf{ .value = low_nullifier_preimage.leaf_value,
                                                                         .nextIndex = new_index,
                                                                         .nextValue = nullifier };

                    // We need another set of witness values for this
                    current_nullifier_tree_root = components::iterate_through_tree_via_sibling_path(
                        updated_low_nullifier.hash(), witness.leaf_index, witness.sibling_path);
                }

                nullifier_insertion_subtree[nullifier_index] = new_nullifier_leaf;
            } else {
                // 0 case
                NullifierLeaf new_nullifier_leaf = {
                    .value = 0,
                    .nextIndex = 0,
                    .nextValue = 0,
                };
                nullifier_insertion_subtree[nullifier_index] = new_nullifier_leaf;
            }

            // increment insertion index
            new_index = new_index + 1;
        }
    }

    // Create new nullifier subtree to insert into the whole nullifier tree
    auto nullifier_sibling_path = baseRollupInputs.new_nullifiers_subtree_sibling_path;
    auto nullifier_subtree_root = create_nullifier_subtree(nullifier_insertion_subtree);

    // Calculate the new root
    // We are inserting a subtree rather than a full tree here
    auto subtree_index = start_insertion_index >> (NULLIFIER_SUBTREE_DEPTH);
    auto new_root = components::iterate_through_tree_via_sibling_path(
        nullifier_subtree_root, subtree_index, nullifier_sibling_path);

    // Return the new state of the nullifier tree
    return {
        .root = new_root,
        .next_available_leaf_index = new_index,
    };
}

BaseOrMergeRollupPublicInputs base_rollup_circuit(DummyComposer& composer, BaseRollupInputs const& baseRollupInputs)
{
    // Verify the previous kernel proofs
    for (size_t i = 0; i < 2; i++) {
        NT::Proof proof = baseRollupInputs.kernel_data[i].proof;
        composer.do_assert(verify_kernel_proof(proof), "kernel proof verification failed");
    }

    // First we compute the contract tree leaves
    std::vector<NT::fr> contract_leaves = calculate_contract_leaves(baseRollupInputs);

    // Check contracts and commitments subtrees
    NT::fr contracts_tree_subroot = calculate_contract_subtree(contract_leaves);
    NT::fr commitments_tree_subroot = calculate_commitments_subtree(composer, baseRollupInputs);

    // Insert commitment subtrees:
    auto end_private_data_tree_snapshot =
        components::insert_subtree_to_snapshot_tree(composer,
                                                    baseRollupInputs.start_private_data_tree_snapshot,
                                                    baseRollupInputs.new_commitments_subtree_sibling_path,
                                                    EMPTY_COMMITMENTS_SUBTREE_ROOT,
                                                    commitments_tree_subroot,
                                                    PRIVATE_DATA_SUBTREE_DEPTH);

    // Insert contract subtrees:
    auto end_contract_tree_snapshot =
        components::insert_subtree_to_snapshot_tree(composer,
                                                    baseRollupInputs.start_contract_tree_snapshot,
                                                    baseRollupInputs.new_contracts_subtree_sibling_path,
                                                    EMPTY_CONTRACTS_SUBTREE_ROOT,
                                                    contracts_tree_subroot,
                                                    CONTRACT_SUBTREE_DEPTH);

    // Update nullifier tree and insert new subtree
    auto leafIndexNullifierSubtreeDepth =
        baseRollupInputs.start_nullifier_tree_snapshot.next_available_leaf_index >> NULLIFIER_SUBTREE_DEPTH;
    components::check_membership(composer,
                                 EMPTY_NULLIFIER_SUBTREE_ROOT,
                                 leafIndexNullifierSubtreeDepth,
                                 baseRollupInputs.new_nullifiers_subtree_sibling_path,
                                 baseRollupInputs.start_nullifier_tree_snapshot.root);
    AppendOnlySnapshot end_nullifier_tree_snapshot =
        check_nullifier_tree_non_membership_and_insert_to_tree(composer, baseRollupInputs);

    // Calculate the overall calldata hash
    std::array<NT::fr, 2> calldata_hash = calculate_calldata_hash(baseRollupInputs, contract_leaves);

    // Perform membership checks that the notes provided exist within the historic trees data
    perform_historical_private_data_tree_membership_checks(composer, baseRollupInputs);
    perform_historical_contract_data_tree_membership_checks(composer, baseRollupInputs);

    AggregationObject aggregation_object = aggregate_proofs(baseRollupInputs);

    BaseOrMergeRollupPublicInputs public_inputs = {
        .rollup_type = abis::BASE_ROLLUP_TYPE,
        .rollup_subtree_height = fr(0),
        .end_aggregation_object = aggregation_object,
        .constants = baseRollupInputs.constants,
        .start_private_data_tree_snapshot = baseRollupInputs.start_private_data_tree_snapshot,
        .end_private_data_tree_snapshot = end_private_data_tree_snapshot,
        .start_nullifier_tree_snapshot = baseRollupInputs.start_nullifier_tree_snapshot,
        .end_nullifier_tree_snapshot = end_nullifier_tree_snapshot,
        .start_contract_tree_snapshot = baseRollupInputs.start_contract_tree_snapshot,
        .end_contract_tree_snapshot = end_contract_tree_snapshot,
        .calldata_hash = calldata_hash,
    };
    return public_inputs;
}

} // namespace aztec3::circuits::rollup::native_base_rollup<|MERGE_RESOLUTION|>--- conflicted
+++ resolved
@@ -201,12 +201,8 @@
     auto historic_root = baseRollupInputs.constants.start_tree_of_historic_private_data_tree_roots_snapshot.root;
 
     for (size_t i = 0; i < 2; i++) {
-<<<<<<< HEAD
         NT::fr leaf = baseRollupInputs.kernel_data[i]
-                          .public_inputs.constants.old_tree_roots.private_old_tree_roots.private_data_tree_root;
-=======
-        NT::fr leaf = baseRollupInputs.kernel_data[i].public_inputs.constants.historic_tree_roots.private_data_tree_root;
->>>>>>> 72aeb37e
+                          .public_inputs.constants.historic_tree_roots.private_historic_tree_roots.private_data_tree_root;
         abis::MembershipWitness<NT, PRIVATE_DATA_TREE_ROOTS_TREE_HEIGHT> historic_root_witness =
             baseRollupInputs.historic_private_data_tree_root_membership_witnesses[i];
 
@@ -221,12 +217,8 @@
     auto historic_root = baseRollupInputs.constants.start_tree_of_historic_contract_tree_roots_snapshot.root;
 
     for (size_t i = 0; i < 2; i++) {
-<<<<<<< HEAD
         NT::fr leaf = baseRollupInputs.kernel_data[i]
-                          .public_inputs.constants.old_tree_roots.private_old_tree_roots.contract_tree_root;
-=======
-        NT::fr leaf = baseRollupInputs.kernel_data[i].public_inputs.constants.historic_tree_roots.contract_tree_root;
->>>>>>> 72aeb37e
+                          .public_inputs.constants.historic_tree_roots.private_historic_tree_roots.contract_tree_root;
         abis::MembershipWitness<NT, PRIVATE_DATA_TREE_ROOTS_TREE_HEIGHT> historic_root_witness =
             baseRollupInputs.historic_contract_tree_root_membership_witnesses[i];
 
