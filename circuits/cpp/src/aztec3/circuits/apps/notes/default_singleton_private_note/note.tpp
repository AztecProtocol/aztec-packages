--- conflicted
+++ resolved
@@ -205,11 +205,7 @@
     const bool is_dummy = false;
 
     // We compress the hash_inputs with Pedersen, because that's cheap.
-<<<<<<< HEAD
-    const fr compressed_storage_slot_point = CT::hash(hash_inputs, GeneratorIndex::INITIALISATION_NULLIFIER);
-=======
-    const fr compressed_storage_slot_point = CT::compress(hash_inputs, GeneratorIndex::INITIALIZATION_NULLIFIER);
->>>>>>> ba2f671c
+    const fr compressed_storage_slot_point = CT::hash(hash_inputs, GeneratorIndex::INITIALIZATION_NULLIFIER);
 
     // For now, we piggy-back on the regular nullifier function.
     return DefaultSingletonPrivateNote<Builder, V>::compute_nullifier(
@@ -247,11 +243,7 @@
     };
 
     // We compress the hash_inputs with Pedersen, because that's cheap.
-<<<<<<< HEAD
-    fr compressed_storage_slot_point = CT::hash(hash_inputs, GeneratorIndex::INITIALISATION_NULLIFIER);
-=======
-    fr compressed_storage_slot_point = CT::compress(hash_inputs, GeneratorIndex::INITIALIZATION_NULLIFIER);
->>>>>>> ba2f671c
+    fr compressed_storage_slot_point = CT::hash(hash_inputs, GeneratorIndex::INITIALIZATION_NULLIFIER);
 
     return compressed_storage_slot_point;
 };
