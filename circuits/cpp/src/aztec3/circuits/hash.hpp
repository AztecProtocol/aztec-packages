--- conflicted
+++ resolved
@@ -384,11 +384,7 @@
 template <typename NCT> typename NCT::fr compute_public_data_tree_index(typename NCT::address const& contract_address,
                                                                         typename NCT::fr const& storage_slot)
 {
-<<<<<<< HEAD
-    return NCT::hash({ contract_address, storage_slot }, GeneratorIndex::PUBLIC_LEAF_INDEX);
-=======
-    return NCT::compress({ contract_address.to_field(), storage_slot }, GeneratorIndex::PUBLIC_LEAF_INDEX);
->>>>>>> 082ab56d
+    return NCT::hash({ contract_address.to_field(), storage_slot }, GeneratorIndex::PUBLIC_LEAF_INDEX);
 }
 
 template <typename NCT> typename NCT::fr compute_l2_to_l1_hash(typename NCT::address const& contract_address,
