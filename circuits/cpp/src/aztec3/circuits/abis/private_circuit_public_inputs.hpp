#pragma once

#include "call_context.hpp"
#include "contract_deployment_data.hpp"

#include "aztec3/circuits/abis/historic_block_data.hpp"
#include "aztec3/constants.hpp"
#include "aztec3/utils/types/circuit_types.hpp"
#include "aztec3/utils/types/convert.hpp"
#include "aztec3/utils/types/native_types.hpp"

#include "barretenberg/common/serialize.hpp"
#include <barretenberg/barretenberg.hpp>

namespace aztec3::circuits::abis {

using aztec3::utils::types::CircuitTypes;
using aztec3::utils::types::NativeTypes;
using plonk::stdlib::witness_t;

template <typename NCT> class PrivateCircuitPublicInputs {
    using fr = typename NCT::fr;
    using boolean = typename NCT::boolean;

  public:
    CallContext<NCT> call_context{};

    fr args_hash = 0;
    std::array<fr, RETURN_VALUES_LENGTH> return_values{};

    std::array<fr, MAX_READ_REQUESTS_PER_CALL> read_requests{};

    std::array<fr, MAX_NEW_COMMITMENTS_PER_CALL> new_commitments{};
    std::array<fr, MAX_NEW_NULLIFIERS_PER_CALL> new_nullifiers{};
    std::array<fr, MAX_NEW_NULLIFIERS_PER_CALL> nullified_commitments{};

    std::array<fr, MAX_PRIVATE_CALL_STACK_LENGTH_PER_CALL> private_call_stack{};
    std::array<fr, MAX_PUBLIC_CALL_STACK_LENGTH_PER_CALL> public_call_stack{};
    std::array<fr, MAX_NEW_L2_TO_L1_MSGS_PER_CALL> new_l2_to_l1_msgs{};

    std::array<fr, NUM_FIELDS_PER_SHA256> encrypted_logs_hash{};
    std::array<fr, NUM_FIELDS_PER_SHA256> unencrypted_logs_hash{};

    // Here so that the gas cost of this request can be measured by circuits, without actually needing to feed in the
    // variable-length data.
    fr encrypted_log_preimages_length = 0;
    fr unencrypted_log_preimages_length = 0;

<<<<<<< HEAD
    HistoricBlockData<NCT> historic_block_data{};
=======
    fr historic_private_data_tree_root = 0;
    fr historic_nullifier_tree_root = 0;
    fr historic_contract_tree_root = 0;
    fr historic_l1_to_l2_messages_tree_root = 0;
    fr historic_blocks_tree_root = 0;
    fr historic_public_data_tree_root = 0;
    fr historic_global_variables_hash = 0;
>>>>>>> 34454802

    ContractDeploymentData<NCT> contract_deployment_data{};

    fr chain_id = 0;
    fr version = 0;

    // For serialization, update with new fields
    MSGPACK_FIELDS(call_context,
                   args_hash,
                   return_values,
                   read_requests,
                   new_commitments,
                   new_nullifiers,
                   nullified_commitments,
                   private_call_stack,
                   public_call_stack,
                   new_l2_to_l1_msgs,
                   encrypted_logs_hash,
                   unencrypted_logs_hash,
                   encrypted_log_preimages_length,
                   unencrypted_log_preimages_length,
<<<<<<< HEAD
                   historic_block_data,
=======
                   historic_private_data_tree_root,
                   historic_nullifier_tree_root,
                   historic_contract_tree_root,
                   historic_l1_to_l2_messages_tree_root,
                   historic_blocks_tree_root,
                   historic_public_data_tree_root,
                   historic_global_variables_hash,
>>>>>>> 34454802
                   contract_deployment_data,
                   chain_id,
                   version);

    boolean operator==(PrivateCircuitPublicInputs<NCT> const& other) const
    {
        return call_context == other.call_context && args_hash == other.args_hash &&
               return_values == other.return_values && read_requests == other.read_requests &&
               new_commitments == other.new_commitments && new_nullifiers == other.new_nullifiers &&
               nullified_commitments == other.nullified_commitments && private_call_stack == other.private_call_stack &&
               public_call_stack == other.public_call_stack && new_l2_to_l1_msgs == other.new_l2_to_l1_msgs &&
               encrypted_logs_hash == other.encrypted_logs_hash &&
               unencrypted_logs_hash == other.unencrypted_logs_hash &&
               encrypted_log_preimages_length == other.encrypted_log_preimages_length &&
               unencrypted_log_preimages_length == other.unencrypted_log_preimages_length &&
<<<<<<< HEAD
               historic_block_data == other.historic_block_data &&
=======
               historic_private_data_tree_root == other.historic_private_data_tree_root &&
               historic_nullifier_tree_root == other.historic_nullifier_tree_root &&
               historic_contract_tree_root == other.historic_contract_tree_root &&
               historic_l1_to_l2_messages_tree_root == other.historic_l1_to_l2_messages_tree_root &&
               historic_blocks_tree_root == other.historic_blocks_tree_root &&
               historic_public_data_tree_root == other.historic_public_data_tree_root &&
               historic_global_variables_hash == other.historic_global_variables_hash &&
>>>>>>> 34454802
               contract_deployment_data == other.contract_deployment_data && chain_id == other.chain_id &&
               version == other.version;
    };

    template <typename Builder>
    PrivateCircuitPublicInputs<CircuitTypes<Builder>> to_circuit_type(Builder& builder) const
    {
        static_assert((std::is_same<NativeTypes, NCT>::value));

        // Capture the circuit builder:
        auto to_ct = [&](auto& e) { return aztec3::utils::types::to_ct(builder, e); };
        auto to_circuit_type = [&](auto& e) { return e.to_circuit_type(builder); };

        PrivateCircuitPublicInputs<CircuitTypes<Builder>> pis = {
            to_circuit_type(call_context),

            to_ct(args_hash),
            to_ct(return_values),

            to_ct(read_requests),

            to_ct(new_commitments),
            to_ct(new_nullifiers),
            to_ct(nullified_commitments),

            to_ct(private_call_stack),
            to_ct(public_call_stack),
            to_ct(new_l2_to_l1_msgs),

            to_ct(encrypted_logs_hash),
            to_ct(unencrypted_logs_hash),

            to_ct(encrypted_log_preimages_length),
            to_ct(unencrypted_log_preimages_length),

<<<<<<< HEAD
            to_circuit_type(historic_block_data),
=======
            to_ct(historic_private_data_tree_root),
            to_ct(historic_nullifier_tree_root),
            to_ct(historic_contract_tree_root),
            to_ct(historic_l1_to_l2_messages_tree_root),
            to_ct(historic_blocks_tree_root),
            to_ct(historic_public_data_tree_root),
            to_ct(historic_global_variables_hash),
>>>>>>> 34454802

            to_circuit_type(contract_deployment_data),

            to_ct(chain_id),
            to_ct(version),
        };

        return pis;
    };

    template <typename Builder> PrivateCircuitPublicInputs<NativeTypes> to_native_type() const
    {
        static_assert(std::is_same<CircuitTypes<Builder>, NCT>::value);
        auto to_nt = [&](auto& e) { return aztec3::utils::types::to_nt<Builder>(e); };
        auto to_native_type = []<typename T>(T& e) { return e.template to_native_type<Builder>(); };

        PrivateCircuitPublicInputs<NativeTypes> pis = {
            to_native_type(call_context),

            to_nt(args_hash),
            to_nt(return_values),

            to_nt(read_requests),

            to_nt(new_commitments),
            to_nt(new_nullifiers),
            to_nt(nullified_commitments),

            to_nt(private_call_stack),
            to_nt(public_call_stack),
            to_nt(new_l2_to_l1_msgs),

            to_nt(encrypted_logs_hash),
            to_nt(unencrypted_logs_hash),

            to_nt(encrypted_log_preimages_length),
            to_nt(unencrypted_log_preimages_length),

<<<<<<< HEAD
            to_native_type(historic_block_data),
=======
            to_nt(historic_private_data_tree_root),
            to_nt(historic_nullifier_tree_root),
            to_nt(historic_contract_tree_root),
            to_nt(historic_l1_to_l2_messages_tree_root),
            to_nt(historic_blocks_tree_root),
            to_nt(historic_public_data_tree_root),
            to_nt(historic_global_variables_hash),
>>>>>>> 34454802

            to_native_type(contract_deployment_data),

            to_nt(chain_id),
            to_nt(version),
        };

        return pis;
    };

    fr hash() const
    {
        // auto to_hashes = []<typename T>(const T& e) { return e.hash(); };

        std::vector<fr> inputs;

        inputs.push_back(call_context.hash());

        inputs.push_back(args_hash);
        spread_arr_into_vec(return_values, inputs);

        spread_arr_into_vec(read_requests, inputs);

        spread_arr_into_vec(new_commitments, inputs);
        spread_arr_into_vec(new_nullifiers, inputs);
        spread_arr_into_vec(nullified_commitments, inputs);

        spread_arr_into_vec(private_call_stack, inputs);
        spread_arr_into_vec(public_call_stack, inputs);
        spread_arr_into_vec(new_l2_to_l1_msgs, inputs);

        spread_arr_into_vec(encrypted_logs_hash, inputs);
        spread_arr_into_vec(unencrypted_logs_hash, inputs);

        inputs.push_back(encrypted_log_preimages_length);
        inputs.push_back(unencrypted_log_preimages_length);

<<<<<<< HEAD
        spread_arr_into_vec(historic_block_data.to_array(), inputs);
=======
        inputs.push_back(historic_private_data_tree_root);
        inputs.push_back(historic_nullifier_tree_root);
        inputs.push_back(historic_contract_tree_root);
        inputs.push_back(historic_l1_to_l2_messages_tree_root);
        inputs.push_back(historic_blocks_tree_root);
        inputs.push_back(historic_public_data_tree_root);
        inputs.push_back(historic_global_variables_hash);
>>>>>>> 34454802

        inputs.push_back(contract_deployment_data.hash());

        inputs.push_back(chain_id);
        inputs.push_back(version);

        if (inputs.size() != PRIVATE_CIRCUIT_PUBLIC_INPUTS_HASH_INPUT_LENGTH) {
            throw_or_abort("Incorrect number of input fields when hashing PrivateCircuitPublicInputs");
        }
        return NCT::hash(inputs, GeneratorIndex::PRIVATE_CIRCUIT_PUBLIC_INPUTS);
    }

    template <size_t SIZE> void spread_arr_into_vec(std::array<fr, SIZE> const& arr, std::vector<fr>& vec) const
    {
        const auto arr_size = sizeof(arr) / sizeof(fr);
        vec.insert(vec.end(), arr.data(), arr.data() + arr_size);
    }
};

// It's been extremely useful for all members here to be std::optional. It allows test app circuits to be very
// quickly drafted without worrying about any of the public inputs which aren't relevant to that circuit. Any values
// which aren't set by the circuit can then be safely set to zero when calling `set_public` (by checking for
// std::nullopt)
template <typename NCT> class OptionalPrivateCircuitPublicInputs {
    using fr = typename NCT::fr;
    using opt_fr = typename std::optional<fr>;

  public:
    std::optional<CallContext<NCT>> call_context;

    opt_fr args_hash;
    std::array<opt_fr, RETURN_VALUES_LENGTH> return_values;

    std::array<opt_fr, MAX_READ_REQUESTS_PER_CALL> read_requests;

    std::array<opt_fr, MAX_NEW_COMMITMENTS_PER_CALL> new_commitments;
    std::array<opt_fr, MAX_NEW_NULLIFIERS_PER_CALL> new_nullifiers;
    std::array<opt_fr, MAX_NEW_NULLIFIERS_PER_CALL> nullified_commitments;

    std::array<opt_fr, MAX_PRIVATE_CALL_STACK_LENGTH_PER_CALL> private_call_stack;
    std::array<opt_fr, MAX_PUBLIC_CALL_STACK_LENGTH_PER_CALL> public_call_stack;
    std::array<opt_fr, MAX_NEW_L2_TO_L1_MSGS_PER_CALL> new_l2_to_l1_msgs;

    std::array<opt_fr, NUM_FIELDS_PER_SHA256> encrypted_logs_hash;
    std::array<opt_fr, NUM_FIELDS_PER_SHA256> unencrypted_logs_hash;

    opt_fr encrypted_log_preimages_length;
    opt_fr unencrypted_log_preimages_length;

<<<<<<< HEAD
    std::optional<HistoricBlockData<NCT>> historic_block_data;
=======
    opt_fr historic_private_data_tree_root;
    opt_fr historic_nullifier_tree_root;
    opt_fr historic_contract_tree_root;
    opt_fr historic_l1_to_l2_messages_tree_root;
    opt_fr historic_blocks_tree_root;
    opt_fr historic_public_data_tree_root;
    opt_fr historic_global_variables_hash;
>>>>>>> 34454802

    std::optional<ContractDeploymentData<NCT>> contract_deployment_data;

    opt_fr chain_id;
    opt_fr version;

    // For serialization, update with new fields
    MSGPACK_FIELDS(call_context,
                   args_hash,
                   return_values,
                   read_requests,
                   new_commitments,
                   new_nullifiers,
                   nullified_commitments,
                   private_call_stack,
                   public_call_stack,
                   new_l2_to_l1_msgs,
                   encrypted_logs_hash,
                   unencrypted_logs_hash,
                   encrypted_log_preimages_length,
                   unencrypted_log_preimages_length,
<<<<<<< HEAD
                   historic_block_data,
=======
                   historic_private_data_tree_root,
                   historic_nullifier_tree_root,
                   historic_contract_tree_root,
                   historic_l1_to_l2_messages_tree_root,
                   historic_blocks_tree_root,
                   historic_public_data_tree_root,
                   historic_global_variables_hash,
>>>>>>> 34454802
                   contract_deployment_data,
                   chain_id,
                   version);

    OptionalPrivateCircuitPublicInputs<NCT>() = default;

    OptionalPrivateCircuitPublicInputs<NCT>(
        std::optional<CallContext<NCT>> const& call_context,

        opt_fr const& args_hash,
        std::array<opt_fr, RETURN_VALUES_LENGTH> const& return_values,

        std::array<opt_fr, MAX_READ_REQUESTS_PER_CALL> const& read_requests,

        std::array<opt_fr, MAX_NEW_COMMITMENTS_PER_CALL> const& new_commitments,
        std::array<opt_fr, MAX_NEW_NULLIFIERS_PER_CALL> const& new_nullifiers,
        std::array<opt_fr, MAX_NEW_NULLIFIERS_PER_CALL> const& nullified_commitments,

        std::array<opt_fr, MAX_PRIVATE_CALL_STACK_LENGTH_PER_CALL> const& private_call_stack,
        std::array<opt_fr, MAX_PUBLIC_CALL_STACK_LENGTH_PER_CALL> const& public_call_stack,
        std::array<opt_fr, MAX_NEW_L2_TO_L1_MSGS_PER_CALL> const& new_l2_to_l1_msgs,

        std::array<opt_fr, NUM_FIELDS_PER_SHA256> const& encrypted_logs_hash,
        std::array<opt_fr, NUM_FIELDS_PER_SHA256> const& unencrypted_logs_hash,

        opt_fr const& encrypted_log_preimages_length,
        opt_fr const& unencrypted_log_preimages_length,

<<<<<<< HEAD
        std::optional<HistoricBlockData<NCT>> const& historic_block_data,
=======
        opt_fr const& historic_private_data_tree_root,
        opt_fr const& historic_nullifier_tree_root,
        opt_fr const& historic_contract_tree_root,
        opt_fr const& historic_l1_to_l2_messages_tree_root,
        opt_fr const& historic_blocks_tree_root,
        opt_fr const& historic_public_data_tree_root,
        opt_fr const& historic_global_variables_hash,
>>>>>>> 34454802

        std::optional<ContractDeploymentData<NCT>> const& contract_deployment_data,

        opt_fr const& chain_id,
        opt_fr const& version)
        : call_context(call_context)
        , args_hash(args_hash)
        , return_values(return_values)
        , read_requests(read_requests)
        , new_commitments(new_commitments)
        , new_nullifiers(new_nullifiers)
        , nullified_commitments(nullified_commitments)
        , private_call_stack(private_call_stack)
        , public_call_stack(public_call_stack)
        , new_l2_to_l1_msgs(new_l2_to_l1_msgs)
        , encrypted_logs_hash(encrypted_logs_hash)
        , unencrypted_logs_hash(unencrypted_logs_hash)
        , encrypted_log_preimages_length(encrypted_log_preimages_length)
        , unencrypted_log_preimages_length(unencrypted_log_preimages_length)
<<<<<<< HEAD
        , historic_block_data(historic_block_data)
=======
        , historic_private_data_tree_root(historic_private_data_tree_root)
        , historic_nullifier_tree_root(historic_nullifier_tree_root)
        , historic_contract_tree_root(historic_contract_tree_root)
        , historic_l1_to_l2_messages_tree_root(historic_l1_to_l2_messages_tree_root)
        , historic_blocks_tree_root(historic_blocks_tree_root)
        , historic_public_data_tree_root(historic_public_data_tree_root)
        , historic_global_variables_hash(historic_global_variables_hash)
>>>>>>> 34454802
        , contract_deployment_data(contract_deployment_data)
        , chain_id(chain_id)
        , version(version){};

    bool operator==(OptionalPrivateCircuitPublicInputs<NCT> const&) const = default;

    static OptionalPrivateCircuitPublicInputs<NCT> create()
    {
        auto new_inputs = OptionalPrivateCircuitPublicInputs<NCT>();

        new_inputs.call_context = std::nullopt;

        new_inputs.args_hash = std::nullopt;
        new_inputs.return_values.fill(std::nullopt);

        new_inputs.read_requests.fill(std::nullopt);

        new_inputs.new_commitments.fill(std::nullopt);
        new_inputs.new_nullifiers.fill(std::nullopt);
        new_inputs.nullified_commitments.fill(std::nullopt);

        new_inputs.private_call_stack.fill(std::nullopt);
        new_inputs.public_call_stack.fill(std::nullopt);
        new_inputs.new_l2_to_l1_msgs.fill(std::nullopt);

        new_inputs.encrypted_logs_hash.fill(std::nullopt);
        new_inputs.unencrypted_logs_hash.fill(std::nullopt);

        new_inputs.encrypted_log_preimages_length = std::nullopt;
        new_inputs.unencrypted_log_preimages_length = std::nullopt;

<<<<<<< HEAD
        new_inputs.historic_block_data = std::nullopt;
=======
        new_inputs.historic_private_data_tree_root = std::nullopt;
        new_inputs.historic_nullifier_tree_root = std::nullopt;
        new_inputs.historic_contract_tree_root = std::nullopt;
        new_inputs.historic_l1_to_l2_messages_tree_root = std::nullopt;
        new_inputs.historic_blocks_tree_root = std::nullopt;
        new_inputs.historic_public_data_tree_root = std::nullopt;
        new_inputs.historic_global_variables_hash = std::nullopt;
>>>>>>> 34454802

        new_inputs.contract_deployment_data = std::nullopt;

        new_inputs.chain_id = std::nullopt;
        new_inputs.version = std::nullopt;

        return new_inputs;
    };

    void set_commitments(std::vector<fr> commitments)
    {
        if (commitments.size() > new_commitments.size()) {
            throw_or_abort("Too many commitments for the number supported by the public inputs ABI.");
        }
        for (size_t i = 0; i < commitments.size(); ++i) {
            new_commitments[i] = commitments[i];
        }
    }

    void set_nullifiers(std::vector<fr> nullifiers)
    {
        if (nullifiers.size() > new_nullifiers.size()) {
            throw_or_abort("Too many commitments for the number supported by the public inputs ABI.");
        }
        for (size_t i = 0; i < nullifiers.size(); ++i) {
            new_nullifiers[i] = nullifiers[i];
        }
    }

    void set_nullified_commitments(std::vector<fr> input_nullified_commitments)
    {
        if (input_nullified_commitments.size() > nullified_commitments.size()) {
            throw_or_abort("Too many commitments nullified for the number supported by the public inputs ABI.");
        }
        for (size_t i = 0; i < input_nullified_commitments.size(); ++i) {
            nullified_commitments[i] = input_nullified_commitments[i];
        }
    }

    template <typename Builder> void make_unused_inputs_zero(Builder& builder)
    {
        static_assert((std::is_same<CircuitTypes<Builder>, NCT>::value));

        make_unused_element_zero(builder, call_context);

        make_unused_element_zero(builder, args_hash);
        make_unused_array_elements_zero(builder, return_values);

        make_unused_array_elements_zero(builder, read_requests);

        make_unused_array_elements_zero(builder, new_commitments);
        make_unused_array_elements_zero(builder, new_nullifiers);
        make_unused_array_elements_zero(builder, nullified_commitments);

        make_unused_array_elements_zero(builder, private_call_stack);
        make_unused_array_elements_zero(builder, public_call_stack);
        make_unused_array_elements_zero(builder, new_l2_to_l1_msgs);

        make_unused_array_elements_zero(builder, encrypted_logs_hash);
        make_unused_array_elements_zero(builder, unencrypted_logs_hash);

        make_unused_element_zero(builder, encrypted_log_preimages_length);
        make_unused_element_zero(builder, unencrypted_log_preimages_length);

<<<<<<< HEAD
        make_unused_element_zero(builder, historic_block_data);
=======
        make_unused_element_zero(builder, historic_private_data_tree_root);
        make_unused_element_zero(builder, historic_nullifier_tree_root);
        make_unused_element_zero(builder, historic_contract_tree_root);
        make_unused_element_zero(builder, historic_l1_to_l2_messages_tree_root);
        make_unused_element_zero(builder, historic_blocks_tree_root);
        make_unused_element_zero(builder, historic_public_data_tree_root);
        make_unused_element_zero(builder, historic_global_variables_hash);
>>>>>>> 34454802

        make_unused_element_zero(builder, contract_deployment_data);

        make_unused_element_zero(builder, chain_id);
        make_unused_element_zero(builder, version);

        all_elements_populated = true;
    }

    template <typename Builder> void set_public(Builder& builder)
    {
        static_assert(!(std::is_same<NativeTypes, NCT>::value));

        make_unused_inputs_zero(builder);

        // Optional members are guaranteed to be nonempty from here.

        (*call_context).set_public();

        (*args_hash).set_public();
        set_array_public(return_values);

        set_array_public(read_requests);

        set_array_public(new_commitments);
        set_array_public(new_nullifiers);
        set_array_public(nullified_commitments);

        set_array_public(private_call_stack);
        set_array_public(public_call_stack);
        set_array_public(new_l2_to_l1_msgs);

        set_array_public(encrypted_logs_hash);
        set_array_public(unencrypted_logs_hash);

        (*encrypted_log_preimages_length).set_public();
        (*unencrypted_log_preimages_length).set_public();

<<<<<<< HEAD
        (*historic_block_data).set_public();
=======
        (*historic_private_data_tree_root).set_public();
        (*historic_nullifier_tree_root).set_public();
        (*historic_contract_tree_root).set_public();
        (*historic_l1_to_l2_messages_tree_root).set_public();
        (*historic_blocks_tree_root).set_public();
        (*historic_public_data_tree_root).set_public();
        (*historic_global_variables_hash).set_public();
>>>>>>> 34454802

        (*contract_deployment_data).set_public();

        (*chain_id).set_public();
        (*version).set_public();
    }

    template <typename Builder>
    OptionalPrivateCircuitPublicInputs<CircuitTypes<Builder>> to_circuit_type(Builder& builder) const
    {
        static_assert((std::is_same<NativeTypes, NCT>::value));

        // Capture the circuit builder:
        auto to_ct = [&](auto& e) { return aztec3::utils::types::to_ct(builder, e); };
        auto to_circuit_type = [&](auto& e) {
            return e ? std::make_optional((*e).to_circuit_type(builder)) : std::nullopt;
        };

        OptionalPrivateCircuitPublicInputs<CircuitTypes<Builder>> pis = {
            to_circuit_type(call_context),

            to_ct(args_hash),
            to_ct(return_values),

            to_ct(read_requests),

            to_ct(new_commitments),
            to_ct(new_nullifiers),
            to_ct(nullified_commitments),

            to_ct(private_call_stack),
            to_ct(public_call_stack),
            to_ct(new_l2_to_l1_msgs),

            to_ct(encrypted_logs_hash),
            to_ct(unencrypted_logs_hash),

            to_ct(encrypted_log_preimages_length),
            to_ct(unencrypted_log_preimages_length),

<<<<<<< HEAD
            to_circuit_type(historic_block_data),
=======
            to_ct(historic_private_data_tree_root),
            to_ct(historic_nullifier_tree_root),
            to_ct(historic_contract_tree_root),
            to_ct(historic_l1_to_l2_messages_tree_root),
            to_ct(historic_blocks_tree_root),
            to_ct(historic_public_data_tree_root),
            to_ct(historic_global_variables_hash),
>>>>>>> 34454802

            to_circuit_type(contract_deployment_data),

            to_ct(chain_id),
            to_ct(version),
        };

        return pis;
    };

    template <typename Builder> OptionalPrivateCircuitPublicInputs<NativeTypes> to_native_type() const
    {
        static_assert(std::is_same<CircuitTypes<Builder>, NCT>::value);
        auto to_nt = [&](auto& e) { return aztec3::utils::types::to_nt<Builder>(e); };
        auto to_native_type = []<typename T>(const std::optional<T>& e) {
            return e ? std::make_optional((*e).template to_native_type<Builder>()) : std::nullopt;
        };
        // auto to_native_type = [&]<typename T>(T& e) { return e.to_native_type(); };

        OptionalPrivateCircuitPublicInputs<NativeTypes> pis = { to_native_type(call_context),

                                                                to_nt(args_hash),
                                                                to_nt(return_values),

                                                                to_nt(read_requests),

                                                                to_nt(new_commitments),
                                                                to_nt(new_nullifiers),
                                                                to_nt(nullified_commitments),

                                                                to_nt(private_call_stack),
                                                                to_nt(public_call_stack),
                                                                to_nt(new_l2_to_l1_msgs),

                                                                to_nt(encrypted_logs_hash),
                                                                to_nt(unencrypted_logs_hash),

                                                                to_nt(encrypted_log_preimages_length),
                                                                to_nt(unencrypted_log_preimages_length),

<<<<<<< HEAD
                                                                to_native_type(historic_block_data),
=======
                                                                to_nt(historic_private_data_tree_root),
                                                                to_nt(historic_nullifier_tree_root),
                                                                to_nt(historic_contract_tree_root),
                                                                to_nt(historic_l1_to_l2_messages_tree_root),
                                                                to_nt(historic_blocks_tree_root),
                                                                to_nt(historic_public_data_tree_root),
                                                                to_nt(historic_global_variables_hash),
>>>>>>> 34454802

                                                                to_native_type(contract_deployment_data),

                                                                to_nt(chain_id),
                                                                to_nt(version) };

        return pis;
    };

    fr hash() const
    {
        // auto to_hashes = []<typename T>(const std::optional<T>& e) {
        //     if (!e) {
        //         throw_or_abort("Value is nullopt");
        //     }
        //     return (*e).hash();
        // };

        std::vector<fr> inputs;

        inputs.push_back((*call_context).hash());

        inputs.push_back(*args_hash);
        spread_arr_opt_into_vec(return_values, inputs);

        spread_arr_opt_into_vec(read_requests, inputs);

        spread_arr_opt_into_vec(new_commitments, inputs);
        spread_arr_opt_into_vec(new_nullifiers, inputs);
        spread_arr_opt_into_vec(nullified_commitments, inputs);

        spread_arr_opt_into_vec(private_call_stack, inputs);
        spread_arr_opt_into_vec(public_call_stack, inputs);
        spread_arr_opt_into_vec(new_l2_to_l1_msgs, inputs);

        spread_arr_into_vec(encrypted_logs_hash, inputs);
        spread_arr_into_vec(unencrypted_logs_hash, inputs);

        inputs.push_back(*encrypted_log_preimages_length);
        inputs.push_back(*unencrypted_log_preimages_length);

<<<<<<< HEAD
        spread_arr_opt_into_vec((*historic_block_data).to_array(), inputs);
=======
        inputs.push_back(*historic_private_data_tree_root);
        inputs.push_back(*historic_nullifier_tree_root);
        inputs.push_back(*historic_contract_tree_root);
        inputs.push_back(*historic_l1_to_l2_messages_tree_root);
        inputs.push_back(*historic_blocks_tree_root);
        inputs.push_back(*historic_public_data_tree_root);
        inputs.push_back(*historic_global_variables_hash);
>>>>>>> 34454802

        inputs.push_back((*contract_deployment_data).hash());

        inputs.push_back(*chain_id);
        inputs.push_back(*version);

        return NCT::compress(inputs, GeneratorIndex::PRIVATE_CIRCUIT_PUBLIC_INPUTS);
    }

    // We can remove optionality when using the inputs in a kernel or rollup circuit, for ease of use.
    PrivateCircuitPublicInputs<NCT> remove_optionality() const
    {
        auto get_value = [&](auto& e) { return e.value(); };

        return PrivateCircuitPublicInputs<NCT>{
            .call_context = call_context.value(),

            .args_hash = args_hash.value(),
            .return_values = map(return_values, get_value),

            .read_requests = map(read_requests, get_value),

            .new_commitments = map(new_commitments, get_value),
            .new_nullifiers = map(new_nullifiers, get_value),
            .nullified_commitments = map(nullified_commitments, get_value),

            .private_call_stack = map(private_call_stack, get_value),
            .public_call_stack = map(public_call_stack, get_value),
            .new_l2_to_l1_msgs = map(new_l2_to_l1_msgs, get_value),

            .encrypted_logs_hash = map(encrypted_logs_hash, get_value),
            .unencrypted_logs_hash = map(unencrypted_logs_hash, get_value),

            .encrypted_log_preimages_length = encrypted_log_preimages_length.value(),
            .unencrypted_log_preimages_length = unencrypted_log_preimages_length.value(),

<<<<<<< HEAD
            .historic_block_data = historic_block_data.value(),
=======
            .historic_private_data_tree_root = historic_private_data_tree_root.value(),
            .historic_nullifier_tree_root = historic_nullifier_tree_root.value(),
            .historic_contract_tree_root = historic_contract_tree_root.value(),
            .historic_l1_to_l2_messages_tree_root = historic_l1_to_l2_messages_tree_root.value(),
            .historic_blocks_tree_root = historic_blocks_tree_root.value(),
            .historic_public_data_tree_root = historic_public_data_tree_root.value(),
            .historic_global_variables_hash = historic_global_variables_hash.value(),
>>>>>>> 34454802

            .contract_deployment_data = contract_deployment_data.value(),

            .chain_id = chain_id.value(),
            .version = version.value(),
        };
    }

  private:
    bool all_elements_populated = false;

    template <size_t SIZE>
    void spread_arr_opt_into_vec(std::array<std::optional<fr>, SIZE> const& arr, std::vector<fr>& vec) const
    {
        auto get_opt_value = [](const std::optional<fr>& e) {
            if (!e) {
                throw_or_abort("Value is nullopt");
            }
            return *e;
        };

        std::array<fr, SIZE> arr_values = map(arr, get_opt_value);
        const auto arr_size = sizeof(arr_values) / sizeof(fr);
        vec.insert(vec.end(), arr_values.data(), arr_values.data() + arr_size);
    }

    template <size_t SIZE> void spread_arr_into_vec(std::array<fr, SIZE> const& arr, std::vector<fr>& vec) const
    {
        const auto arr_size = sizeof(arr) / sizeof(fr);
        vec.insert(vec.end(), arr.data(), arr.data() + arr_size);
    }

    template <typename Builder, typename T, size_t SIZE>
    void make_unused_array_elements_zero(Builder& builder, std::array<std::optional<T>, SIZE>& arr)
    {
        static_assert((std::is_same<CircuitTypes<Builder>, NCT>::value));

        for (std::optional<T>& e : arr) {
            make_unused_element_zero(builder, e);
        }
    }

    template <typename Builder, typename T> void make_unused_element_zero(Builder& builder, std::optional<T>& element)
    {
        static_assert((std::is_same<CircuitTypes<Builder>, NCT>::value));

        if (!element) {
            element =
                T(witness_t<Builder>(&builder, 0));  // convert the nullopt value to a circuit witness value of `0`
            fr(*element).assert_is_zero();
        }
    }

    // ABIStruct is a template for any of the structs in the abis/ dir. E.g. ExecutedCallback, CallbackStackItem.
    template <typename Builder, template <class> class ABIStruct>
    void make_unused_element_zero(Builder& builder, std::optional<ABIStruct<CircuitTypes<Builder>>>& element)
    {
        static_assert((std::is_same<CircuitTypes<Builder>, NCT>::value));

        if (!element) {
            element = ABIStruct<NativeTypes>().to_circuit_type(
                builder);  // convert the nullopt value to a circuit witness value of `0`
            (*element).template assert_is_zero<Builder>();
        }
    }

    // Make sure this is only called by functions which have implemented a "CT only" check.
    template <typename T, size_t SIZE> void set_array_public(std::array<std::optional<T>, SIZE>& arr)
    {
        for (std::optional<T>& e : arr) {
            fr(*e).set_public();
        }
    }
};
}  // namespace aztec3::circuits::abis<|MERGE_RESOLUTION|>--- conflicted
+++ resolved
@@ -46,17 +46,7 @@
     fr encrypted_log_preimages_length = 0;
     fr unencrypted_log_preimages_length = 0;
 
-<<<<<<< HEAD
     HistoricBlockData<NCT> historic_block_data{};
-=======
-    fr historic_private_data_tree_root = 0;
-    fr historic_nullifier_tree_root = 0;
-    fr historic_contract_tree_root = 0;
-    fr historic_l1_to_l2_messages_tree_root = 0;
-    fr historic_blocks_tree_root = 0;
-    fr historic_public_data_tree_root = 0;
-    fr historic_global_variables_hash = 0;
->>>>>>> 34454802
 
     ContractDeploymentData<NCT> contract_deployment_data{};
 
@@ -78,17 +68,7 @@
                    unencrypted_logs_hash,
                    encrypted_log_preimages_length,
                    unencrypted_log_preimages_length,
-<<<<<<< HEAD
                    historic_block_data,
-=======
-                   historic_private_data_tree_root,
-                   historic_nullifier_tree_root,
-                   historic_contract_tree_root,
-                   historic_l1_to_l2_messages_tree_root,
-                   historic_blocks_tree_root,
-                   historic_public_data_tree_root,
-                   historic_global_variables_hash,
->>>>>>> 34454802
                    contract_deployment_data,
                    chain_id,
                    version);
@@ -104,17 +84,7 @@
                unencrypted_logs_hash == other.unencrypted_logs_hash &&
                encrypted_log_preimages_length == other.encrypted_log_preimages_length &&
                unencrypted_log_preimages_length == other.unencrypted_log_preimages_length &&
-<<<<<<< HEAD
                historic_block_data == other.historic_block_data &&
-=======
-               historic_private_data_tree_root == other.historic_private_data_tree_root &&
-               historic_nullifier_tree_root == other.historic_nullifier_tree_root &&
-               historic_contract_tree_root == other.historic_contract_tree_root &&
-               historic_l1_to_l2_messages_tree_root == other.historic_l1_to_l2_messages_tree_root &&
-               historic_blocks_tree_root == other.historic_blocks_tree_root &&
-               historic_public_data_tree_root == other.historic_public_data_tree_root &&
-               historic_global_variables_hash == other.historic_global_variables_hash &&
->>>>>>> 34454802
                contract_deployment_data == other.contract_deployment_data && chain_id == other.chain_id &&
                version == other.version;
     };
@@ -150,17 +120,7 @@
             to_ct(encrypted_log_preimages_length),
             to_ct(unencrypted_log_preimages_length),
 
-<<<<<<< HEAD
             to_circuit_type(historic_block_data),
-=======
-            to_ct(historic_private_data_tree_root),
-            to_ct(historic_nullifier_tree_root),
-            to_ct(historic_contract_tree_root),
-            to_ct(historic_l1_to_l2_messages_tree_root),
-            to_ct(historic_blocks_tree_root),
-            to_ct(historic_public_data_tree_root),
-            to_ct(historic_global_variables_hash),
->>>>>>> 34454802
 
             to_circuit_type(contract_deployment_data),
 
@@ -199,17 +159,7 @@
             to_nt(encrypted_log_preimages_length),
             to_nt(unencrypted_log_preimages_length),
 
-<<<<<<< HEAD
             to_native_type(historic_block_data),
-=======
-            to_nt(historic_private_data_tree_root),
-            to_nt(historic_nullifier_tree_root),
-            to_nt(historic_contract_tree_root),
-            to_nt(historic_l1_to_l2_messages_tree_root),
-            to_nt(historic_blocks_tree_root),
-            to_nt(historic_public_data_tree_root),
-            to_nt(historic_global_variables_hash),
->>>>>>> 34454802
 
             to_native_type(contract_deployment_data),
 
@@ -247,17 +197,7 @@
         inputs.push_back(encrypted_log_preimages_length);
         inputs.push_back(unencrypted_log_preimages_length);
 
-<<<<<<< HEAD
         spread_arr_into_vec(historic_block_data.to_array(), inputs);
-=======
-        inputs.push_back(historic_private_data_tree_root);
-        inputs.push_back(historic_nullifier_tree_root);
-        inputs.push_back(historic_contract_tree_root);
-        inputs.push_back(historic_l1_to_l2_messages_tree_root);
-        inputs.push_back(historic_blocks_tree_root);
-        inputs.push_back(historic_public_data_tree_root);
-        inputs.push_back(historic_global_variables_hash);
->>>>>>> 34454802
 
         inputs.push_back(contract_deployment_data.hash());
 
@@ -307,17 +247,7 @@
     opt_fr encrypted_log_preimages_length;
     opt_fr unencrypted_log_preimages_length;
 
-<<<<<<< HEAD
     std::optional<HistoricBlockData<NCT>> historic_block_data;
-=======
-    opt_fr historic_private_data_tree_root;
-    opt_fr historic_nullifier_tree_root;
-    opt_fr historic_contract_tree_root;
-    opt_fr historic_l1_to_l2_messages_tree_root;
-    opt_fr historic_blocks_tree_root;
-    opt_fr historic_public_data_tree_root;
-    opt_fr historic_global_variables_hash;
->>>>>>> 34454802
 
     std::optional<ContractDeploymentData<NCT>> contract_deployment_data;
 
@@ -339,61 +269,32 @@
                    unencrypted_logs_hash,
                    encrypted_log_preimages_length,
                    unencrypted_log_preimages_length,
-<<<<<<< HEAD
                    historic_block_data,
-=======
-                   historic_private_data_tree_root,
-                   historic_nullifier_tree_root,
-                   historic_contract_tree_root,
-                   historic_l1_to_l2_messages_tree_root,
-                   historic_blocks_tree_root,
-                   historic_public_data_tree_root,
-                   historic_global_variables_hash,
->>>>>>> 34454802
                    contract_deployment_data,
-                   chain_id,
-                   version);
-
-    OptionalPrivateCircuitPublicInputs<NCT>() = default;
-
-    OptionalPrivateCircuitPublicInputs<NCT>(
-        std::optional<CallContext<NCT>> const& call_context,
-
-        opt_fr const& args_hash,
-        std::array<opt_fr, RETURN_VALUES_LENGTH> const& return_values,
-
-        std::array<opt_fr, MAX_READ_REQUESTS_PER_CALL> const& read_requests,
-
-        std::array<opt_fr, MAX_NEW_COMMITMENTS_PER_CALL> const& new_commitments,
-        std::array<opt_fr, MAX_NEW_NULLIFIERS_PER_CALL> const& new_nullifiers,
-        std::array<opt_fr, MAX_NEW_NULLIFIERS_PER_CALL> const& nullified_commitments,
-
-        std::array<opt_fr, MAX_PRIVATE_CALL_STACK_LENGTH_PER_CALL> const& private_call_stack,
-        std::array<opt_fr, MAX_PUBLIC_CALL_STACK_LENGTH_PER_CALL> const& public_call_stack,
-        std::array<opt_fr, MAX_NEW_L2_TO_L1_MSGS_PER_CALL> const& new_l2_to_l1_msgs,
-
-        std::array<opt_fr, NUM_FIELDS_PER_SHA256> const& encrypted_logs_hash,
-        std::array<opt_fr, NUM_FIELDS_PER_SHA256> const& unencrypted_logs_hash,
-
-        opt_fr const& encrypted_log_preimages_length,
-        opt_fr const& unencrypted_log_preimages_length,
-
-<<<<<<< HEAD
-        std::optional<HistoricBlockData<NCT>> const& historic_block_data,
-=======
-        opt_fr const& historic_private_data_tree_root,
-        opt_fr const& historic_nullifier_tree_root,
-        opt_fr const& historic_contract_tree_root,
-        opt_fr const& historic_l1_to_l2_messages_tree_root,
-        opt_fr const& historic_blocks_tree_root,
-        opt_fr const& historic_public_data_tree_root,
-        opt_fr const& historic_global_variables_hash,
->>>>>>> 34454802
-
-        std::optional<ContractDeploymentData<NCT>> const& contract_deployment_data,
-
-        opt_fr const& chain_id,
-        opt_fr const& version)
+                   std::array<opt_fr, RETURN_VALUES_LENGTH> const& return_values,
+
+                   std::array<opt_fr, MAX_READ_REQUESTS_PER_CALL> const& read_requests,
+
+                   std::array<opt_fr, MAX_NEW_COMMITMENTS_PER_CALL> const& new_commitments,
+                   std::array<opt_fr, MAX_NEW_NULLIFIERS_PER_CALL> const& new_nullifiers,
+                   std::array<opt_fr, MAX_NEW_NULLIFIERS_PER_CALL> const& nullified_commitments,
+
+                   std::array<opt_fr, MAX_PRIVATE_CALL_STACK_LENGTH_PER_CALL> const& private_call_stack,
+                   std::array<opt_fr, MAX_PUBLIC_CALL_STACK_LENGTH_PER_CALL> const& public_call_stack,
+                   std::array<opt_fr, MAX_NEW_L2_TO_L1_MSGS_PER_CALL> const& new_l2_to_l1_msgs,
+
+                   std::array<opt_fr, NUM_FIELDS_PER_SHA256> const& encrypted_logs_hash,
+                   std::array<opt_fr, NUM_FIELDS_PER_SHA256> const& unencrypted_logs_hash,
+
+                   opt_fr const& encrypted_log_preimages_length,
+                   opt_fr const& unencrypted_log_preimages_length,
+
+                   std::optional<HistoricBlockData<NCT>> const& historic_block_data,
+
+                   std::optional<ContractDeploymentData<NCT>> const& contract_deployment_data,
+
+                   opt_fr const& chain_id,
+                   opt_fr const& version)
         : call_context(call_context)
         , args_hash(args_hash)
         , return_values(return_values)
@@ -408,17 +309,7 @@
         , unencrypted_logs_hash(unencrypted_logs_hash)
         , encrypted_log_preimages_length(encrypted_log_preimages_length)
         , unencrypted_log_preimages_length(unencrypted_log_preimages_length)
-<<<<<<< HEAD
         , historic_block_data(historic_block_data)
-=======
-        , historic_private_data_tree_root(historic_private_data_tree_root)
-        , historic_nullifier_tree_root(historic_nullifier_tree_root)
-        , historic_contract_tree_root(historic_contract_tree_root)
-        , historic_l1_to_l2_messages_tree_root(historic_l1_to_l2_messages_tree_root)
-        , historic_blocks_tree_root(historic_blocks_tree_root)
-        , historic_public_data_tree_root(historic_public_data_tree_root)
-        , historic_global_variables_hash(historic_global_variables_hash)
->>>>>>> 34454802
         , contract_deployment_data(contract_deployment_data)
         , chain_id(chain_id)
         , version(version){};
@@ -450,17 +341,7 @@
         new_inputs.encrypted_log_preimages_length = std::nullopt;
         new_inputs.unencrypted_log_preimages_length = std::nullopt;
 
-<<<<<<< HEAD
         new_inputs.historic_block_data = std::nullopt;
-=======
-        new_inputs.historic_private_data_tree_root = std::nullopt;
-        new_inputs.historic_nullifier_tree_root = std::nullopt;
-        new_inputs.historic_contract_tree_root = std::nullopt;
-        new_inputs.historic_l1_to_l2_messages_tree_root = std::nullopt;
-        new_inputs.historic_blocks_tree_root = std::nullopt;
-        new_inputs.historic_public_data_tree_root = std::nullopt;
-        new_inputs.historic_global_variables_hash = std::nullopt;
->>>>>>> 34454802
 
         new_inputs.contract_deployment_data = std::nullopt;
 
@@ -525,17 +406,7 @@
         make_unused_element_zero(builder, encrypted_log_preimages_length);
         make_unused_element_zero(builder, unencrypted_log_preimages_length);
 
-<<<<<<< HEAD
         make_unused_element_zero(builder, historic_block_data);
-=======
-        make_unused_element_zero(builder, historic_private_data_tree_root);
-        make_unused_element_zero(builder, historic_nullifier_tree_root);
-        make_unused_element_zero(builder, historic_contract_tree_root);
-        make_unused_element_zero(builder, historic_l1_to_l2_messages_tree_root);
-        make_unused_element_zero(builder, historic_blocks_tree_root);
-        make_unused_element_zero(builder, historic_public_data_tree_root);
-        make_unused_element_zero(builder, historic_global_variables_hash);
->>>>>>> 34454802
 
         make_unused_element_zero(builder, contract_deployment_data);
 
@@ -574,17 +445,7 @@
         (*encrypted_log_preimages_length).set_public();
         (*unencrypted_log_preimages_length).set_public();
 
-<<<<<<< HEAD
         (*historic_block_data).set_public();
-=======
-        (*historic_private_data_tree_root).set_public();
-        (*historic_nullifier_tree_root).set_public();
-        (*historic_contract_tree_root).set_public();
-        (*historic_l1_to_l2_messages_tree_root).set_public();
-        (*historic_blocks_tree_root).set_public();
-        (*historic_public_data_tree_root).set_public();
-        (*historic_global_variables_hash).set_public();
->>>>>>> 34454802
 
         (*contract_deployment_data).set_public();
 
@@ -625,17 +486,7 @@
             to_ct(encrypted_log_preimages_length),
             to_ct(unencrypted_log_preimages_length),
 
-<<<<<<< HEAD
             to_circuit_type(historic_block_data),
-=======
-            to_ct(historic_private_data_tree_root),
-            to_ct(historic_nullifier_tree_root),
-            to_ct(historic_contract_tree_root),
-            to_ct(historic_l1_to_l2_messages_tree_root),
-            to_ct(historic_blocks_tree_root),
-            to_ct(historic_public_data_tree_root),
-            to_ct(historic_global_variables_hash),
->>>>>>> 34454802
 
             to_circuit_type(contract_deployment_data),
 
@@ -676,17 +527,7 @@
                                                                 to_nt(encrypted_log_preimages_length),
                                                                 to_nt(unencrypted_log_preimages_length),
 
-<<<<<<< HEAD
                                                                 to_native_type(historic_block_data),
-=======
-                                                                to_nt(historic_private_data_tree_root),
-                                                                to_nt(historic_nullifier_tree_root),
-                                                                to_nt(historic_contract_tree_root),
-                                                                to_nt(historic_l1_to_l2_messages_tree_root),
-                                                                to_nt(historic_blocks_tree_root),
-                                                                to_nt(historic_public_data_tree_root),
-                                                                to_nt(historic_global_variables_hash),
->>>>>>> 34454802
 
                                                                 to_native_type(contract_deployment_data),
 
@@ -728,17 +569,7 @@
         inputs.push_back(*encrypted_log_preimages_length);
         inputs.push_back(*unencrypted_log_preimages_length);
 
-<<<<<<< HEAD
         spread_arr_opt_into_vec((*historic_block_data).to_array(), inputs);
-=======
-        inputs.push_back(*historic_private_data_tree_root);
-        inputs.push_back(*historic_nullifier_tree_root);
-        inputs.push_back(*historic_contract_tree_root);
-        inputs.push_back(*historic_l1_to_l2_messages_tree_root);
-        inputs.push_back(*historic_blocks_tree_root);
-        inputs.push_back(*historic_public_data_tree_root);
-        inputs.push_back(*historic_global_variables_hash);
->>>>>>> 34454802
 
         inputs.push_back((*contract_deployment_data).hash());
 
@@ -775,17 +606,7 @@
             .encrypted_log_preimages_length = encrypted_log_preimages_length.value(),
             .unencrypted_log_preimages_length = unencrypted_log_preimages_length.value(),
 
-<<<<<<< HEAD
             .historic_block_data = historic_block_data.value(),
-=======
-            .historic_private_data_tree_root = historic_private_data_tree_root.value(),
-            .historic_nullifier_tree_root = historic_nullifier_tree_root.value(),
-            .historic_contract_tree_root = historic_contract_tree_root.value(),
-            .historic_l1_to_l2_messages_tree_root = historic_l1_to_l2_messages_tree_root.value(),
-            .historic_blocks_tree_root = historic_blocks_tree_root.value(),
-            .historic_public_data_tree_root = historic_public_data_tree_root.value(),
-            .historic_global_variables_hash = historic_global_variables_hash.value(),
->>>>>>> 34454802
 
             .contract_deployment_data = contract_deployment_data.value(),
 
