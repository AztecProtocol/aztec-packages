#pragma once

#include "call_context.hpp"
#include "contract_deployment_data.hpp"

#include "aztec3/constants.hpp"
#include "aztec3/utils/array.hpp"
#include "aztec3/utils/types/circuit_types.hpp"
#include "aztec3/utils/types/convert.hpp"
#include "aztec3/utils/types/native_types.hpp"

#include <barretenberg/barretenberg.hpp>

namespace aztec3::circuits::abis {

using aztec3::utils::zero_array;
using aztec3::utils::types::CircuitTypes;
using aztec3::utils::types::NativeTypes;
using plonk::stdlib::witness_t;

template <typename NCT> class PrivateCircuitPublicInputs {
    using fr = typename NCT::fr;
    using boolean = typename NCT::boolean;

  public:
    CallContext<NCT> call_context{};

    fr args_hash = 0;
    std::array<fr, RETURN_VALUES_LENGTH> return_values = zero_array<fr, RETURN_VALUES_LENGTH>();

    std::array<fr, EMITTED_EVENTS_LENGTH> emitted_events = zero_array<fr, EMITTED_EVENTS_LENGTH>();

    std::array<fr, READ_REQUESTS_LENGTH> read_requests = zero_array<fr, READ_REQUESTS_LENGTH>();

    std::array<fr, NEW_COMMITMENTS_LENGTH> new_commitments = zero_array<fr, NEW_COMMITMENTS_LENGTH>();
    std::array<fr, NEW_NULLIFIERS_LENGTH> new_nullifiers = zero_array<fr, NEW_NULLIFIERS_LENGTH>();

    std::array<fr, PRIVATE_CALL_STACK_LENGTH> private_call_stack = zero_array<fr, PRIVATE_CALL_STACK_LENGTH>();
    std::array<fr, PUBLIC_CALL_STACK_LENGTH> public_call_stack = zero_array<fr, PUBLIC_CALL_STACK_LENGTH>();
    std::array<fr, NEW_L2_TO_L1_MSGS_LENGTH> new_l2_to_l1_msgs = zero_array<fr, NEW_L2_TO_L1_MSGS_LENGTH>();

    fr historic_private_data_tree_root = 0;
    fr historic_nullifier_tree_root = 0;
    fr historic_contract_tree_root = 0;
    fr historic_l1_to_l2_messages_tree_root = 0;

    ContractDeploymentData<NCT> contract_deployment_data{};

    boolean operator==(PrivateCircuitPublicInputs<NCT> const& other) const
    {
<<<<<<< HEAD
        return call_context == other.call_context && args == other.args && return_values == other.return_values &&
               emitted_events == other.emitted_events && read_requests == other.read_requests &&
=======
        return call_context == other.call_context && args_hash == other.args_hash &&
               return_values == other.return_values && emitted_events == other.emitted_events &&
>>>>>>> c6b68f7f
               new_commitments == other.new_commitments && new_nullifiers == other.new_nullifiers &&
               private_call_stack == other.private_call_stack && public_call_stack == other.public_call_stack &&
               new_l2_to_l1_msgs == other.new_l2_to_l1_msgs &&
               historic_private_data_tree_root == other.historic_private_data_tree_root &&
               historic_nullifier_tree_root == other.historic_nullifier_tree_root &&
               historic_contract_tree_root == other.historic_contract_tree_root &&
               historic_l1_to_l2_messages_tree_root == other.historic_l1_to_l2_messages_tree_root &&
               contract_deployment_data == other.contract_deployment_data;
    };

    template <typename Composer>
    PrivateCircuitPublicInputs<CircuitTypes<Composer>> to_circuit_type(Composer& composer) const
    {
        static_assert((std::is_same<NativeTypes, NCT>::value));

        // Capture the composer:
        auto to_ct = [&](auto& e) { return aztec3::utils::types::to_ct(composer, e); };
        auto to_circuit_type = [&](auto& e) { return e.to_circuit_type(composer); };

        PrivateCircuitPublicInputs<CircuitTypes<Composer>> pis = {
            to_circuit_type(call_context),

            to_ct(args_hash),
            to_ct(return_values),

            to_ct(emitted_events),

            to_ct(read_requests),

            to_ct(new_commitments),
            to_ct(new_nullifiers),

            to_ct(private_call_stack),
            to_ct(public_call_stack),
            to_ct(new_l2_to_l1_msgs),

            to_ct(historic_private_data_tree_root),
            to_ct(historic_nullifier_tree_root),
            to_ct(historic_contract_tree_root),
            to_ct(historic_l1_to_l2_messages_tree_root),

            to_circuit_type(contract_deployment_data),
        };

        return pis;
    };

    template <typename Composer> PrivateCircuitPublicInputs<NativeTypes> to_native_type() const
    {
        static_assert(std::is_same<CircuitTypes<Composer>, NCT>::value);
        auto to_nt = [&](auto& e) { return aztec3::utils::types::to_nt<Composer>(e); };
        auto to_native_type = []<typename T>(T& e) { return e.template to_native_type<Composer>(); };

        PrivateCircuitPublicInputs<NativeTypes> pis = {
            to_native_type(call_context),

            to_nt(args_hash),
            to_nt(return_values),

            to_nt(emitted_events),

            to_nt(read_requests),

            to_nt(new_commitments),
            to_nt(new_nullifiers),

            to_nt(private_call_stack),
            to_nt(public_call_stack),
            to_nt(new_l2_to_l1_msgs),

            to_nt(historic_private_data_tree_root),
            to_nt(historic_nullifier_tree_root),
            to_nt(historic_contract_tree_root),
            to_nt(historic_l1_to_l2_messages_tree_root),

            to_native_type(contract_deployment_data),
        };

        return pis;
    };

    fr hash() const
    {
        // auto to_hashes = []<typename T>(const T& e) { return e.hash(); };

        std::vector<fr> inputs;

        inputs.push_back(call_context.hash());

        inputs.push_back(args_hash);
        spread_arr_into_vec(return_values, inputs);

        spread_arr_into_vec(emitted_events, inputs);

        spread_arr_into_vec(read_requests, inputs);

        spread_arr_into_vec(new_commitments, inputs);
        spread_arr_into_vec(new_nullifiers, inputs);

        spread_arr_into_vec(private_call_stack, inputs);
        spread_arr_into_vec(public_call_stack, inputs);
        spread_arr_into_vec(new_l2_to_l1_msgs, inputs);

        inputs.push_back(historic_private_data_tree_root);
        inputs.push_back(historic_nullifier_tree_root);
        inputs.push_back(historic_contract_tree_root);
        inputs.push_back(historic_l1_to_l2_messages_tree_root);

        inputs.push_back(contract_deployment_data.hash());

        return NCT::compress(inputs, GeneratorIndex::PRIVATE_CIRCUIT_PUBLIC_INPUTS);
    }

    template <size_t SIZE> void spread_arr_into_vec(std::array<fr, SIZE> const& arr, std::vector<fr>& vec) const
    {
        const auto arr_size = sizeof(arr) / sizeof(fr);
        vec.insert(vec.end(), arr.data(), arr.data() + arr_size);
    }
};

template <typename NCT> void read(uint8_t const*& it, PrivateCircuitPublicInputs<NCT>& private_circuit_public_inputs)
{
    using serialize::read;

    PrivateCircuitPublicInputs<NCT>& pis = private_circuit_public_inputs;
    read(it, pis.call_context);
    read(it, pis.args_hash);
    read(it, pis.return_values);
    read(it, pis.emitted_events);
    read(it, pis.read_requests);
    read(it, pis.new_commitments);
    read(it, pis.new_nullifiers);
    read(it, pis.private_call_stack);
    read(it, pis.public_call_stack);
    read(it, pis.new_l2_to_l1_msgs);
    read(it, pis.historic_private_data_tree_root);
    read(it, pis.historic_nullifier_tree_root);
    read(it, pis.historic_contract_tree_root);
    read(it, pis.historic_l1_to_l2_messages_tree_root);
    read(it, pis.contract_deployment_data);
};

template <typename NCT>
void write(std::vector<uint8_t>& buf, PrivateCircuitPublicInputs<NCT> const& private_circuit_public_inputs)
{
    using serialize::write;

    PrivateCircuitPublicInputs<NCT> const& pis = private_circuit_public_inputs;

    write(buf, pis.call_context);
    write(buf, pis.args_hash);
    write(buf, pis.return_values);
    write(buf, pis.emitted_events);
    write(buf, pis.read_requests);
    write(buf, pis.new_commitments);
    write(buf, pis.new_nullifiers);
    write(buf, pis.private_call_stack);
    write(buf, pis.public_call_stack);
    write(buf, pis.new_l2_to_l1_msgs);
    write(buf, pis.historic_private_data_tree_root);
    write(buf, pis.historic_nullifier_tree_root);
    write(buf, pis.historic_contract_tree_root);
    write(buf, pis.historic_l1_to_l2_messages_tree_root);

    write(buf, pis.contract_deployment_data);
};

template <typename NCT>
std::ostream& operator<<(std::ostream& os, PrivateCircuitPublicInputs<NCT> const& private_circuit_public_inputs)

{
    PrivateCircuitPublicInputs<NCT> const& pis = private_circuit_public_inputs;
    return os << "call_context: " << pis.call_context << "\n"
              << "args_hash: " << pis.args_hash << "\n"
              << "return_values: " << pis.return_values << "\n"
              << "emitted_events: " << pis.emitted_events << "\n"
              << "read_requests: " << pis.read_requests << "\n"
              << "new_commitments: " << pis.new_commitments << "\n"
              << "new_nullifiers: " << pis.new_nullifiers << "\n"
              << "private_call_stack: " << pis.private_call_stack << "\n"
              << "public_call_stack: " << pis.public_call_stack << "\n"
              << "new_l2_to_l1_msgs: " << pis.new_l2_to_l1_msgs << "\n"
              << "historic_private_data_tree_root: " << pis.historic_private_data_tree_root << "\n"
              << "historic_nullifier_tree_root: " << pis.historic_nullifier_tree_root << "\n"
              << "historic_contract_tree_root: " << pis.historic_contract_tree_root << "\n"
              << "historic_l1_to_l2_messages_tree_root: " << pis.historic_l1_to_l2_messages_tree_root << "\n"
              << "contract_deployment_data: " << pis.contract_deployment_data << "\n";
}

// It's been extremely useful for all members here to be std::optional. It allows test app circuits to be very
// quickly drafted without worrying about any of the public inputs which aren't relevant to that circuit. Any values
// which aren't set by the circuit can then be safely set to zero when calling `set_public` (by checking for
// std::nullopt)
template <typename NCT> class OptionalPrivateCircuitPublicInputs {
    using fr = typename NCT::fr;
    using opt_fr = typename std::optional<fr>;

  public:
    std::optional<CallContext<NCT>> call_context;

    opt_fr args_hash;
    std::array<opt_fr, RETURN_VALUES_LENGTH> return_values;

    std::array<opt_fr, EMITTED_EVENTS_LENGTH> emitted_events;

    std::array<opt_fr, READ_REQUESTS_LENGTH> read_requests;

    std::array<opt_fr, NEW_COMMITMENTS_LENGTH> new_commitments;
    std::array<opt_fr, NEW_NULLIFIERS_LENGTH> new_nullifiers;

    std::array<opt_fr, PRIVATE_CALL_STACK_LENGTH> private_call_stack;
    std::array<opt_fr, PUBLIC_CALL_STACK_LENGTH> public_call_stack;
    std::array<opt_fr, NEW_L2_TO_L1_MSGS_LENGTH> new_l2_to_l1_msgs;

    opt_fr historic_private_data_tree_root;
    opt_fr historic_nullifier_tree_root;
    opt_fr historic_contract_tree_root;
    opt_fr historic_l1_to_l2_messages_tree_root;

    std::optional<ContractDeploymentData<NCT>> contract_deployment_data;

    OptionalPrivateCircuitPublicInputs<NCT>() = default;

    OptionalPrivateCircuitPublicInputs<NCT>(std::optional<CallContext<NCT>> const& call_context,

                                            opt_fr const& args_hash,
                                            std::array<opt_fr, RETURN_VALUES_LENGTH> const& return_values,

                                            std::array<opt_fr, EMITTED_EVENTS_LENGTH> const& emitted_events,

                                            std::array<opt_fr, READ_REQUESTS_LENGTH> const& read_requests,

                                            std::array<opt_fr, NEW_COMMITMENTS_LENGTH> const& new_commitments,
                                            std::array<opt_fr, NEW_NULLIFIERS_LENGTH> const& new_nullifiers,

                                            std::array<opt_fr, PRIVATE_CALL_STACK_LENGTH> const& private_call_stack,
                                            std::array<opt_fr, PUBLIC_CALL_STACK_LENGTH> const& public_call_stack,
                                            std::array<opt_fr, NEW_L2_TO_L1_MSGS_LENGTH> const& new_l2_to_l1_msgs,

                                            opt_fr const& historic_private_data_tree_root,
                                            opt_fr const& historic_nullifier_tree_root,
                                            opt_fr const& historic_contract_tree_root,
                                            opt_fr const& historic_l1_to_l2_messages_tree_root,

                                            std::optional<ContractDeploymentData<NCT>> const& contract_deployment_data)
        : call_context(call_context)
        , args_hash(args_hash)
        , return_values(return_values)
        , emitted_events(emitted_events)
        , read_requests(read_requests)
        , new_commitments(new_commitments)
        , new_nullifiers(new_nullifiers)
        , private_call_stack(private_call_stack)
        , public_call_stack(public_call_stack)
        , new_l2_to_l1_msgs(new_l2_to_l1_msgs)
        , historic_private_data_tree_root(historic_private_data_tree_root)
        , historic_nullifier_tree_root(historic_nullifier_tree_root)
        , historic_contract_tree_root(historic_contract_tree_root)
        , historic_l1_to_l2_messages_tree_root(historic_l1_to_l2_messages_tree_root)
        , contract_deployment_data(contract_deployment_data){};

    bool operator==(OptionalPrivateCircuitPublicInputs<NCT> const&) const = default;

    static OptionalPrivateCircuitPublicInputs<NCT> create()
    {
        auto new_inputs = OptionalPrivateCircuitPublicInputs<NCT>();

        new_inputs.call_context = std::nullopt;

        new_inputs.args_hash = std::nullopt;
        new_inputs.return_values.fill(std::nullopt);

        new_inputs.emitted_events.fill(std::nullopt);

        new_inputs.read_requests.fill(std::nullopt);

        new_inputs.new_commitments.fill(std::nullopt);
        new_inputs.new_nullifiers.fill(std::nullopt);

        new_inputs.private_call_stack.fill(std::nullopt);
        new_inputs.public_call_stack.fill(std::nullopt);
        new_inputs.new_l2_to_l1_msgs.fill(std::nullopt);

        new_inputs.historic_private_data_tree_root = std::nullopt;
        new_inputs.historic_nullifier_tree_root = std::nullopt;
        new_inputs.historic_contract_tree_root = std::nullopt;
        new_inputs.historic_l1_to_l2_messages_tree_root = std::nullopt;

        new_inputs.contract_deployment_data = std::nullopt;

        return new_inputs;
    };

    void set_commitments(std::vector<fr> commitments)
    {
        if (commitments.size() > new_commitments.size()) {
            throw_or_abort("Too many commitments for the number supported by the public inputs ABI.");
        }
        for (size_t i = 0; i < commitments.size(); ++i) {
            new_commitments[i] = commitments[i];
        }
    }

    void set_nullifiers(std::vector<fr> nullifiers)
    {
        if (nullifiers.size() > new_nullifiers.size()) {
            throw_or_abort("Too many commitments for the number supported by the public inputs ABI.");
        }
        for (size_t i = 0; i < nullifiers.size(); ++i) {
            new_nullifiers[i] = nullifiers[i];
        }
    }

    template <typename Composer> void make_unused_inputs_zero(Composer& composer)
    {
        static_assert((std::is_same<CircuitTypes<Composer>, NCT>::value));

        make_unused_element_zero(composer, call_context);

        make_unused_element_zero(composer, args_hash);
        make_unused_array_elements_zero(composer, return_values);

        make_unused_array_elements_zero(composer, emitted_events);

        make_unused_array_elements_zero(composer, read_requests);

        make_unused_array_elements_zero(composer, new_commitments);
        make_unused_array_elements_zero(composer, new_nullifiers);

        make_unused_array_elements_zero(composer, private_call_stack);
        make_unused_array_elements_zero(composer, public_call_stack);
        make_unused_array_elements_zero(composer, new_l2_to_l1_msgs);

        make_unused_element_zero(composer, historic_private_data_tree_root);
        make_unused_element_zero(composer, historic_nullifier_tree_root);
        make_unused_element_zero(composer, historic_contract_tree_root);
        make_unused_element_zero(composer, historic_l1_to_l2_messages_tree_root);

        make_unused_element_zero(composer, contract_deployment_data);

        all_elements_populated = true;
    }

    template <typename Composer> void set_public(Composer& composer)
    {
        static_assert(!(std::is_same<NativeTypes, NCT>::value));

        make_unused_inputs_zero(composer);

        // Optional members are guaranteed to be nonempty from here.

        (*call_context).set_public();

        (*args_hash).set_public();
        set_array_public(return_values);

        set_array_public(emitted_events);

        set_array_public(read_requests);

        set_array_public(new_commitments);
        set_array_public(new_nullifiers);

        set_array_public(private_call_stack);
        set_array_public(public_call_stack);
        set_array_public(new_l2_to_l1_msgs);

        (*historic_private_data_tree_root).set_public();
        (*historic_nullifier_tree_root).set_public();
        (*historic_contract_tree_root).set_public();
        (*historic_l1_to_l2_messages_tree_root).set_public();

        (*contract_deployment_data).set_public();
    }

    template <typename Composer>
    OptionalPrivateCircuitPublicInputs<CircuitTypes<Composer>> to_circuit_type(Composer& composer) const
    {
        static_assert((std::is_same<NativeTypes, NCT>::value));

        // Capture the composer:
        auto to_ct = [&](auto& e) { return aztec3::utils::types::to_ct(composer, e); };
        auto to_circuit_type = [&](auto& e) {
            return e ? std::make_optional((*e).to_circuit_type(composer)) : std::nullopt;
        };

        OptionalPrivateCircuitPublicInputs<CircuitTypes<Composer>> pis = {
            to_circuit_type(call_context),

            to_ct(args_hash),
            to_ct(return_values),

            to_ct(emitted_events),

            to_ct(read_requests),

            to_ct(new_commitments),
            to_ct(new_nullifiers),

            to_ct(private_call_stack),
            to_ct(public_call_stack),
            to_ct(new_l2_to_l1_msgs),

            to_ct(historic_private_data_tree_root),
            to_ct(historic_nullifier_tree_root),
            to_ct(historic_contract_tree_root),
            to_ct(historic_l1_to_l2_messages_tree_root),

            to_circuit_type(contract_deployment_data),
        };

        return pis;
    };

    template <typename Composer> OptionalPrivateCircuitPublicInputs<NativeTypes> to_native_type() const
    {
        static_assert(std::is_same<CircuitTypes<Composer>, NCT>::value);
        auto to_nt = [&](auto& e) { return aztec3::utils::types::to_nt<Composer>(e); };
        auto to_native_type = []<typename T>(const std::optional<T>& e) {
            return e ? std::make_optional((*e).template to_native_type<Composer>()) : std::nullopt;
        };
        // auto to_native_type = [&]<typename T>(T& e) { return e.to_native_type(); };

        OptionalPrivateCircuitPublicInputs<NativeTypes> pis = {
            to_native_type(call_context),

            to_nt(args_hash),
            to_nt(return_values),

            to_nt(emitted_events),

            to_nt(read_requests),

            to_nt(new_commitments),
            to_nt(new_nullifiers),

            to_nt(private_call_stack),
            to_nt(public_call_stack),
            to_nt(new_l2_to_l1_msgs),

            to_nt(historic_private_data_tree_root),
            to_nt(historic_nullifier_tree_root),
            to_nt(historic_contract_tree_root),
            to_nt(historic_l1_to_l2_messages_tree_root),

            to_native_type(contract_deployment_data),
        };

        return pis;
    };

    fr hash() const
    {
        // auto to_hashes = []<typename T>(const std::optional<T>& e) {
        //     if (!e) {
        //         throw_or_abort("Value is nullopt");
        //     }
        //     return (*e).hash();
        // };

        std::vector<fr> inputs;

        inputs.push_back((*call_context).hash());

        inputs.push_back(*args_hash);
        spread_arr_opt_into_vec(return_values, inputs);

        spread_arr_opt_into_vec(emitted_events, inputs);

        spread_arr_opt_into_vec(read_requests, inputs);

        spread_arr_opt_into_vec(new_commitments, inputs);
        spread_arr_opt_into_vec(new_nullifiers, inputs);

        spread_arr_opt_into_vec(private_call_stack, inputs);
        spread_arr_opt_into_vec(public_call_stack, inputs);
        spread_arr_opt_into_vec(new_l2_to_l1_msgs, inputs);

        inputs.push_back(*historic_private_data_tree_root);
        inputs.push_back(*historic_nullifier_tree_root);
        inputs.push_back(*historic_contract_tree_root);
        inputs.push_back(*historic_l1_to_l2_messages_tree_root);

        inputs.push_back((*contract_deployment_data).hash());

        return NCT::compress(inputs, GeneratorIndex::PRIVATE_CIRCUIT_PUBLIC_INPUTS);
    }

    // We can remove optionality when using the inputs in a kernel or rollup circuit, for ease of use.
    PrivateCircuitPublicInputs<NCT> remove_optionality() const
    {
        auto get_value = [&](auto& e) { return e.value(); };

        return PrivateCircuitPublicInputs<NCT>{
            .call_context = call_context.value(),

            .args_hash = args_hash.value(),
            .return_values = map(return_values, get_value),

            .emitted_events = map(emitted_events, get_value),

            .read_requests = map(read_requests, get_value),

            .new_commitments = map(new_commitments, get_value),
            .new_nullifiers = map(new_nullifiers, get_value),

            .private_call_stack = map(private_call_stack, get_value),
            .public_call_stack = map(public_call_stack, get_value),
            .new_l2_to_l1_msgs = map(new_l2_to_l1_msgs, get_value),

            .historic_private_data_tree_root = historic_private_data_tree_root.value(),
            .historic_nullifier_tree_root = historic_nullifier_tree_root.value(),
            .historic_contract_tree_root = historic_contract_tree_root.value(),
            .historic_l1_to_l2_messages_tree_root = historic_l1_to_l2_messages_tree_root.value(),

            .contract_deployment_data = contract_deployment_data.value(),
        };
    }

  private:
    bool all_elements_populated = false;

    template <size_t SIZE>
    void spread_arr_opt_into_vec(std::array<std::optional<fr>, SIZE> const& arr, std::vector<fr>& vec) const
    {
        auto get_opt_value = [](const std::optional<fr>& e) {
            if (!e) {
                throw_or_abort("Value is nullopt");
            }
            return *e;
        };

        std::array<fr, SIZE> arr_values = map(arr, get_opt_value);
        const auto arr_size = sizeof(arr_values) / sizeof(fr);
        vec.insert(vec.end(), arr_values.data(), arr_values.data() + arr_size);
    }

    template <size_t SIZE> void spread_arr_into_vec(std::array<fr, SIZE> const& arr, std::vector<fr>& vec) const
    {
        const auto arr_size = sizeof(arr) / sizeof(fr);
        vec.insert(vec.end(), arr.data(), arr.data() + arr_size);
    }

    template <typename Composer, typename T, size_t SIZE>
    void make_unused_array_elements_zero(Composer& composer, std::array<std::optional<T>, SIZE>& arr)
    {
        static_assert((std::is_same<CircuitTypes<Composer>, NCT>::value));

        for (std::optional<T>& e : arr) {
            make_unused_element_zero(composer, e);
        }
    }

    template <typename Composer, typename T>
    void make_unused_element_zero(Composer& composer, std::optional<T>& element)
    {
        static_assert((std::is_same<CircuitTypes<Composer>, NCT>::value));

        if (!element) {
            element =
                T(witness_t<Composer>(&composer, 0));  // convert the nullopt value to a circuit witness value of `0`
            fr(*element).assert_is_zero();
        }
    }

    // ABIStruct is a template for any of the structs in the abis/ dir. E.g. ExecutedCallback, CallbackStackItem.
    template <typename Composer, template <class> class ABIStruct>
    void make_unused_element_zero(Composer& composer, std::optional<ABIStruct<CircuitTypes<Composer>>>& element)
    {
        static_assert((std::is_same<CircuitTypes<Composer>, NCT>::value));

        if (!element) {
            element = ABIStruct<NativeTypes>().to_circuit_type(
                composer);  // convert the nullopt value to a circuit witness value of `0`
            (*element).template assert_is_zero<Composer>();
        }
    }

    // Make sure this is only called by functions which have implemented a "CT only" check.
    template <typename T, size_t SIZE> void set_array_public(std::array<std::optional<T>, SIZE>& arr)
    {
        for (std::optional<T>& e : arr) {
            fr(*e).set_public();
        }
    }
};  // namespace aztec3::circuits::abis

template <typename NCT>
void read(uint8_t const*& it, OptionalPrivateCircuitPublicInputs<NCT>& private_circuit_public_inputs)
{
    using serialize::read;

    OptionalPrivateCircuitPublicInputs<NCT>& pis = private_circuit_public_inputs;
    read(it, pis.call_context);
    read(it, pis.args_hash);
    read(it, pis.return_values);
    read(it, pis.emitted_events);
    read(it, pis.read_requests);
    read(it, pis.new_commitments);
    read(it, pis.new_nullifiers);
    read(it, pis.private_call_stack);
    read(it, pis.public_call_stack);
    read(it, pis.new_l2_to_l1_msgs);
    read(it, pis.historic_private_data_tree_root);
    read(it, pis.historic_nullifier_tree_root);
    read(it, pis.historic_contract_tree_root);
    read(it, pis.historic_l1_to_l2_messages_tree_root);
    read(it, pis.contract_deployment_data);
};

template <typename NCT>
void write(std::vector<uint8_t>& buf, OptionalPrivateCircuitPublicInputs<NCT> const& private_circuit_public_inputs)
{
    using serialize::write;

    OptionalPrivateCircuitPublicInputs<NCT> const& pis = private_circuit_public_inputs;

    write(buf, pis.call_context);
    write(buf, pis.args_hash);
    write(buf, pis.return_values);
    write(buf, pis.emitted_events);
    write(buf, pis.read_requests);
    write(buf, pis.new_commitments);
    write(buf, pis.new_nullifiers);
    write(buf, pis.private_call_stack);
    write(buf, pis.public_call_stack);
    write(buf, pis.new_l2_to_l1_msgs);
    write(buf, pis.historic_private_data_tree_root);
    write(buf, pis.historic_nullifier_tree_root);
    write(buf, pis.historic_contract_tree_root);
    write(buf, pis.historic_l1_to_l2_messages_tree_root);
    write(buf, pis.contract_deployment_data);
};

template <typename NCT>
std::ostream& operator<<(std::ostream& os, OptionalPrivateCircuitPublicInputs<NCT> const& private_circuit_public_inputs)

{
    OptionalPrivateCircuitPublicInputs<NCT> const& pis = private_circuit_public_inputs;
    return os << "call_context: " << pis.call_context << "\n"
              << "args_hash: " << pis.args_hash << "\n"
              << "return_values: " << pis.return_values << "\n"
              << "emitted_events: " << pis.emitted_events << "\n"
              << "read_requests: " << pis.read_requests << "\n"
              << "new_commitments: " << pis.new_commitments << "\n"
              << "new_nullifiers: " << pis.new_nullifiers << "\n"
              << "private_call_stack: " << pis.private_call_stack << "\n"
              << "public_call_stack: " << pis.public_call_stack << "\n"
              << "new_l2_to_l1_msgs: " << pis.new_l2_to_l1_msgs << "\n"
              << "historic_private_data_tree_root: " << pis.historic_private_data_tree_root << "\n"
              << "historic_nullifier_tree_root: " << pis.historic_nullifier_tree_root << "\n"
              << "historic_contract_tree_root: " << pis.historic_contract_tree_root << "\n"
              << "historic_l1_to_l2_messages_tree_root: " << pis.historic_l1_to_l2_messages_tree_root << "\n"
              << "contract_deployment_data: " << pis.contract_deployment_data << "\n";
}

}  // namespace aztec3::circuits::abis<|MERGE_RESOLUTION|>--- conflicted
+++ resolved
@@ -48,16 +48,11 @@
 
     boolean operator==(PrivateCircuitPublicInputs<NCT> const& other) const
     {
-<<<<<<< HEAD
-        return call_context == other.call_context && args == other.args && return_values == other.return_values &&
-               emitted_events == other.emitted_events && read_requests == other.read_requests &&
-=======
         return call_context == other.call_context && args_hash == other.args_hash &&
                return_values == other.return_values && emitted_events == other.emitted_events &&
->>>>>>> c6b68f7f
-               new_commitments == other.new_commitments && new_nullifiers == other.new_nullifiers &&
-               private_call_stack == other.private_call_stack && public_call_stack == other.public_call_stack &&
-               new_l2_to_l1_msgs == other.new_l2_to_l1_msgs &&
+               read_requests == other.read_requests && new_commitments == other.new_commitments &&
+               new_nullifiers == other.new_nullifiers && private_call_stack == other.private_call_stack &&
+               public_call_stack == other.public_call_stack && new_l2_to_l1_msgs == other.new_l2_to_l1_msgs &&
                historic_private_data_tree_root == other.historic_private_data_tree_root &&
                historic_nullifier_tree_root == other.historic_nullifier_tree_root &&
                historic_contract_tree_root == other.historic_contract_tree_root &&
