#pragma once

#include "../previous_kernel_data.hpp"
#include "public_call_data.hpp"
#include "../signed_tx_request.hpp"
#include "../membership_witness.hpp"

#include <barretenberg/stdlib/primitives/witness/witness.hpp>
#include <aztec3/utils/types/native_types.hpp>
#include <aztec3/utils/types/circuit_types.hpp>
#include <aztec3/utils/types/convert.hpp>

namespace aztec3::circuits::abis::public_kernel {

using aztec3::circuits::abis::public_kernel::PublicCallData;
using aztec3::utils::types::CircuitTypes;
using aztec3::utils::types::NativeTypes;
using std::is_same;

template <typename NCT> struct WitnessedPublicCallData {
    typedef typename NCT::fr fr;
    typedef typename NCT::boolean boolean;

<<<<<<< HEAD
    PublicCallData<NCT> public_call_data{};
=======
    PublicCallData<NCT> public_call_data;
>>>>>>> 38e3ab53
    std::array<MembershipWitness<NCT, PUBLIC_DATA_TREE_HEIGHT>, STATE_TRANSITIONS_LENGTH>
        state_transitions_sibling_paths{};
    std::array<MembershipWitness<NCT, PUBLIC_DATA_TREE_HEIGHT>, STATE_READS_LENGTH> state_reads_sibling_paths{};
    fr public_data_tree_root = 0;

    boolean operator==(WitnessedPublicCallData<NCT> const& other) const
    {
        return public_call_data == other.public_call_data &&
               state_transitions_sibling_paths == other.state_transitions_sibling_paths &&
               state_reads_sibling_paths == other.state_reads_sibling_paths &&
               public_data_tree_root == other.public_data_tree_root;
    };

    template <typename Composer>
    WitnessedPublicCallData<CircuitTypes<Composer>> to_circuit_type(Composer& composer) const
    {
        static_assert((std::is_same<NativeTypes, NCT>::value));

        WitnessedPublicCallData<CircuitTypes<Composer>> witnessed_call_data = {
            // TODO to_ct(signature),
            public_call_data.to_circuit_type(composer),
            state_transitions_sibling_paths.to_circuit_type(composer),
            state_reads_sibling_paths.to_circuit_type(composer),
            public_data_tree_root.to_circuit_type(composer),
        };

        return witnessed_call_data;
    };
};

template <typename NCT> void read(uint8_t const*& it, WitnessedPublicCallData<NCT>& witnessed_call_data)
{
    using serialize::read;

    read(it, witnessed_call_data.public_call_data);
    read(it, witnessed_call_data.state_transitions_sibling_paths);
    read(it, witnessed_call_data.state_reads_sibling_paths);
    read(it, witnessed_call_data.public_data_tree_root);
};

template <typename NCT> void write(std::vector<uint8_t>& buf, WitnessedPublicCallData<NCT> const& witnessed_call_data)
{
    using serialize::write;

    write(buf, witnessed_call_data.public_call_data);
    write(buf, witnessed_call_data.state_transitions_sibling_paths);
    write(buf, witnessed_call_data.state_reads_sibling_paths);
    write(buf, witnessed_call_data.public_data_tree_root);
};

template <typename NCT> std::ostream& operator<<(std::ostream& os, WitnessedPublicCallData<NCT> const& witnessed_call_data)
{
    return os << "public_call_data:\n"
              << witnessed_call_data.public_call_data << "\n"
              << "state_transitions_sibling_paths:\n"
              << witnessed_call_data.state_transitions_sibling_paths << "\n"
              << "state_reads_sibling_paths:\n"
              << witnessed_call_data.state_reads_sibling_paths << "\n"
              << "public_data_tree_root:\n"
              << witnessed_call_data.public_data_tree_root << "\n";
}

} // namespace aztec3::circuits::abis::public_kernel<|MERGE_RESOLUTION|>--- conflicted
+++ resolved
@@ -21,11 +21,7 @@
     typedef typename NCT::fr fr;
     typedef typename NCT::boolean boolean;
 
-<<<<<<< HEAD
     PublicCallData<NCT> public_call_data{};
-=======
-    PublicCallData<NCT> public_call_data;
->>>>>>> 38e3ab53
     std::array<MembershipWitness<NCT, PUBLIC_DATA_TREE_HEIGHT>, STATE_TRANSITIONS_LENGTH>
         state_transitions_sibling_paths{};
     std::array<MembershipWitness<NCT, PUBLIC_DATA_TREE_HEIGHT>, STATE_READS_LENGTH> state_reads_sibling_paths{};
@@ -76,7 +72,8 @@
     write(buf, witnessed_call_data.public_data_tree_root);
 };
 
-template <typename NCT> std::ostream& operator<<(std::ostream& os, WitnessedPublicCallData<NCT> const& witnessed_call_data)
+template <typename NCT>
+std::ostream& operator<<(std::ostream& os, WitnessedPublicCallData<NCT> const& witnessed_call_data)
 {
     return os << "public_call_data:\n"
               << witnessed_call_data.public_call_data << "\n"
