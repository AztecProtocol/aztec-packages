#pragma once

#include "../../append_only_tree_snapshot.hpp"
#include "../constant_rollup_data.hpp"

#include "aztec3/constants.hpp"

namespace aztec3::circuits::abis {


const uint32_t BASE_ROLLUP_TYPE = 0;
const uint32_t MERGE_ROLLUP_TYPE = 1;

template <typename NCT> struct BaseOrMergeRollupPublicInputs {
    using fr = typename NCT::fr;
    using AggregationObject = typename NCT::AggregationObject;

    uint32_t rollup_type{};
    // subtree  height is always 0 for base.
    // so that we always pass-in two base/merge circuits of the same height into the next level of recursion
    fr rollup_subtree_height{};

    AggregationObject end_aggregation_object{};
    ConstantRollupData<NCT> constants{};

    AppendOnlyTreeSnapshot<NCT> start_private_data_tree_snapshot{};
    AppendOnlyTreeSnapshot<NCT> end_private_data_tree_snapshot{};

    AppendOnlyTreeSnapshot<NCT> start_nullifier_tree_snapshot{};
    AppendOnlyTreeSnapshot<NCT> end_nullifier_tree_snapshot{};

    AppendOnlyTreeSnapshot<NCT> start_contract_tree_snapshot{};
    AppendOnlyTreeSnapshot<NCT> end_contract_tree_snapshot{};

    fr start_public_data_tree_root{};
    fr end_public_data_tree_root{};

<<<<<<< HEAD
    // Hashes (probably sha256) to make public inputs constant-sized (to then be unpacked on-chain)
    // Needs to be two fields to accomodate all 256-bits of the hash
    std::array<fr, 2> calldata_hash{};

    // for serialization, update with new fields
    MSGPACK_FIELDS(rollup_type,
                   rollup_subtree_height,
                   end_aggregation_object,
                   constants,
                   start_private_data_tree_snapshot,
                   end_private_data_tree_snapshot,
                   start_nullifier_tree_snapshot,
                   end_nullifier_tree_snapshot,
                   start_contract_tree_snapshot,
                   end_contract_tree_snapshot,
                   start_public_data_tree_root,
                   end_public_data_tree_root,
                   calldata_hash);
=======
    // We hash public inputs to make them constant-sized (to then be unpacked on-chain)
    std::array<fr, NUM_FIELDS_PER_SHA256> calldata_hash;

>>>>>>> 294a83d1
    bool operator==(BaseOrMergeRollupPublicInputs<NCT> const&) const = default;
};

template <typename NCT> std::ostream& operator<<(std::ostream& os, BaseOrMergeRollupPublicInputs<NCT> const& obj)
{
    return os << "rollup_type:\n"
              << obj.rollup_type << "\n"
              << "rollup_subtree_height:\n"
              << obj.rollup_subtree_height << "\n"
              << "end_aggregation_object:\n"
              << obj.end_aggregation_object
              << "\n"
                 "constants:\n"
              << obj.constants
              << "\n"
                 "start_private_data_tree_snapshot:\n"
              << obj.start_private_data_tree_snapshot
              << "\n"
                 "end_private_data_tree_snapshot:\n"
              << obj.start_private_data_tree_snapshot
              << "\n"
                 "start_nullifier_tree_snapshot:\n"
              << obj.start_nullifier_tree_snapshot
              << "\n"
                 "end_nullifier_tree_snapshot:\n"
              << obj.end_nullifier_tree_snapshot
              << "\n"
                 "start_contract_tree_snapshot:\n"
              << obj.start_contract_tree_snapshot
              << "\n"
                 "end_contract_tree_snapshot:\n"
              << obj.end_contract_tree_snapshot
              << "\n"
                 "start_public_data_tree_root:\n"
              << obj.start_public_data_tree_root
              << "\n"
                 "end_public_data_tree_root:\n"
              << obj.end_public_data_tree_root
              << "\n"
                 "calldata_hash: "
              << obj.calldata_hash << "\n";
}

}  // namespace aztec3::circuits::abis<|MERGE_RESOLUTION|>--- conflicted
+++ resolved
@@ -35,10 +35,8 @@
     fr start_public_data_tree_root{};
     fr end_public_data_tree_root{};
 
-<<<<<<< HEAD
-    // Hashes (probably sha256) to make public inputs constant-sized (to then be unpacked on-chain)
-    // Needs to be two fields to accomodate all 256-bits of the hash
-    std::array<fr, 2> calldata_hash{};
+    // We hash public inputs to make them constant-sized (to then be unpacked on-chain)
+    std::array<fr, NUM_FIELDS_PER_SHA256> calldata_hash;
 
     // for serialization, update with new fields
     MSGPACK_FIELDS(rollup_type,
@@ -54,11 +52,7 @@
                    start_public_data_tree_root,
                    end_public_data_tree_root,
                    calldata_hash);
-=======
-    // We hash public inputs to make them constant-sized (to then be unpacked on-chain)
-    std::array<fr, NUM_FIELDS_PER_SHA256> calldata_hash;
 
->>>>>>> 294a83d1
     bool operator==(BaseOrMergeRollupPublicInputs<NCT> const&) const = default;
 };
 
