#pragma once
#include "../../append_only_tree_snapshot.hpp"
#include "../../membership_witness.hpp"
#include "../../previous_kernel_data.hpp"
#include "../constant_rollup_data.hpp"
#include "../nullifier_leaf_preimage.hpp"

#include "aztec3/constants.hpp"

#include <barretenberg/barretenberg.hpp>

namespace aztec3::circuits::abis {

template <typename NCT> struct BaseRollupInputs {
    using fr = typename NCT::fr;

    std::array<PreviousKernelData<NCT>, 2> kernel_data{};

    AppendOnlyTreeSnapshot<NCT> start_private_data_tree_snapshot{};
    AppendOnlyTreeSnapshot<NCT> start_nullifier_tree_snapshot{};
    AppendOnlyTreeSnapshot<NCT> start_contract_tree_snapshot{};
    fr start_public_data_tree_root{};

<<<<<<< HEAD
    std::array<NullifierLeafPreimage<NCT>, 2 * KERNEL_NEW_NULLIFIERS_LENGTH> low_nullifier_leaf_preimages{};
    std::array<MembershipWitness<NCT, NULLIFIER_TREE_HEIGHT>, 2 * KERNEL_NEW_NULLIFIERS_LENGTH>
        low_nullifier_membership_witness{};
=======
    std::array<NullifierLeafPreimage<NCT>, 2 * MAX_NEW_NULLIFIERS_PER_TX> low_nullifier_leaf_preimages;
    std::array<MembershipWitness<NCT, NULLIFIER_TREE_HEIGHT>, 2 * MAX_NEW_NULLIFIERS_PER_TX>
        low_nullifier_membership_witness;
>>>>>>> 322e9a6d

    // For inserting the new subtrees into their respective trees:
    // Note: the insertion leaf index can be derived from the above snapshots' `next_available_leaf_index` values.
    std::array<fr, PRIVATE_DATA_SUBTREE_SIBLING_PATH_LENGTH> new_commitments_subtree_sibling_path;
    std::array<fr, NULLIFIER_SUBTREE_SIBLING_PATH_LENGTH> new_nullifiers_subtree_sibling_path;
    std::array<fr, CONTRACT_SUBTREE_SIBLING_PATH_LENGTH> new_contracts_subtree_sibling_path;
    std::array<std::array<fr, PUBLIC_DATA_TREE_HEIGHT>, 2 * MAX_PUBLIC_DATA_UPDATE_REQUESTS_PER_TX>
        new_public_data_update_requests_sibling_paths;
    std::array<std::array<fr, PUBLIC_DATA_TREE_HEIGHT>, 2 * MAX_PUBLIC_DATA_READS_PER_TX>
        new_public_data_reads_sibling_paths;

    std::array<MembershipWitness<NCT, PRIVATE_DATA_TREE_ROOTS_TREE_HEIGHT>, 2>
        historic_private_data_tree_root_membership_witnesses{};
    std::array<MembershipWitness<NCT, CONTRACT_TREE_ROOTS_TREE_HEIGHT>, 2>
        historic_contract_tree_root_membership_witnesses{};
    std::array<MembershipWitness<NCT, L1_TO_L2_MSG_TREE_ROOTS_TREE_HEIGHT>, 2>
        historic_l1_to_l2_msg_tree_root_membership_witnesses{};

    ConstantRollupData<NCT> constants{};

    // for serialization, update with new fields
    MSGPACK_FIELDS(kernel_data,
                   start_private_data_tree_snapshot,
                   start_nullifier_tree_snapshot,
                   start_contract_tree_snapshot,
                   start_public_data_tree_root,
                   low_nullifier_leaf_preimages,
                   low_nullifier_membership_witness,
                   new_commitments_subtree_sibling_path,
                   new_nullifiers_subtree_sibling_path,
                   new_contracts_subtree_sibling_path,
                   new_public_data_update_requests_sibling_paths,
                   new_public_data_reads_sibling_paths,
                   historic_private_data_tree_root_membership_witnesses,
                   historic_contract_tree_root_membership_witnesses,
                   historic_l1_to_l2_msg_tree_root_membership_witnesses,
                   constants);
    bool operator==(BaseRollupInputs<NCT> const&) const = default;
};

template <typename NCT> std::ostream& operator<<(std::ostream& os, BaseRollupInputs<NCT> const& obj)
{
    return os << "kernel_data:\n"
              << obj.kernel_data << "\n"
              << "start_private_data_tree_snapshot:\n"
              << obj.start_private_data_tree_snapshot << "\n"
              << "start_nullifier_tree_snapshot:\n"
              << obj.start_nullifier_tree_snapshot << "\n"
              << "start_contract_tree_snapshot:\n"
              << obj.start_contract_tree_snapshot << "\n"
              << "start_public_data_tree_root:\n"
              << obj.start_public_data_tree_root << "\n"
              << "low_nullifier_leaf_preimages:\n"
              << obj.low_nullifier_leaf_preimages << "\n"
              << "low_nullifier_membership_witness:\n"
              << obj.low_nullifier_membership_witness << "\n"
              << "new_commitments_subtree_sibling_path:\n"
              << obj.new_commitments_subtree_sibling_path << "\n"
              << "new_nullifiers_subtree_sibling_path:\n"
              << obj.new_nullifiers_subtree_sibling_path << "\n"
              << "new_contracts_subtree_sibling_path:\n"
              << obj.new_contracts_subtree_sibling_path << "\n"
              << "new_public_data_update_requests_sibling_paths:\n"
              << obj.new_public_data_update_requests_sibling_paths << "\n"
              << "new_state_reads_sibling_paths:\n"
              << obj.new_public_data_reads_sibling_paths << "\n"
              << "historic_private_data_tree_root_membership_witnesses:\n"
              << obj.historic_private_data_tree_root_membership_witnesses << "\n"
              << "historic_contract_tree_root_membership_witnesses:\n"
              << obj.historic_contract_tree_root_membership_witnesses << "\n"
              << "historic_l1_to_l2_msg_tree_root_membership_witnesses:\n"
              << obj.historic_l1_to_l2_msg_tree_root_membership_witnesses << "\n"
              << "constants:\n"
              << obj.constants << "\n";
}

}  // namespace aztec3::circuits::abis<|MERGE_RESOLUTION|>--- conflicted
+++ resolved
@@ -21,15 +21,9 @@
     AppendOnlyTreeSnapshot<NCT> start_contract_tree_snapshot{};
     fr start_public_data_tree_root{};
 
-<<<<<<< HEAD
-    std::array<NullifierLeafPreimage<NCT>, 2 * KERNEL_NEW_NULLIFIERS_LENGTH> low_nullifier_leaf_preimages{};
-    std::array<MembershipWitness<NCT, NULLIFIER_TREE_HEIGHT>, 2 * KERNEL_NEW_NULLIFIERS_LENGTH>
-        low_nullifier_membership_witness{};
-=======
     std::array<NullifierLeafPreimage<NCT>, 2 * MAX_NEW_NULLIFIERS_PER_TX> low_nullifier_leaf_preimages;
     std::array<MembershipWitness<NCT, NULLIFIER_TREE_HEIGHT>, 2 * MAX_NEW_NULLIFIERS_PER_TX>
         low_nullifier_membership_witness;
->>>>>>> 322e9a6d
 
     // For inserting the new subtrees into their respective trees:
     // Note: the insertion leaf index can be derived from the above snapshots' `next_available_leaf_index` values.
