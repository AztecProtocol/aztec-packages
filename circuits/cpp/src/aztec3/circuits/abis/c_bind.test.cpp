#include "c_bind.h"

#include "tx_request.hpp"
#include "function_leaf_preimage.hpp"
#include "aztec3/circuits/abis/new_contract_data.hpp"

#include <barretenberg/stdlib/merkle_tree/membership.hpp>
#include <barretenberg/numeric/random/engine.hpp>
#include <barretenberg/common/serialize.hpp>

#include <gtest/gtest.h>

namespace {

using NT = aztec3::utils::types::NativeTypes;
<<<<<<< HEAD
using aztec3::circuits::abis::private_kernel::NewContractData;
// num_leaves = 2**h = 2<<(h-1)
// root layer does not count in height
constexpr size_t FUNCTION_TREE_NUM_LEAVES = 2 << (aztec3::FUNCTION_TREE_HEIGHT - 1);
// num_nodes = (2**(h+1))-1 = (2<<h)
// root layer does not count in height
// num nodes includes root
constexpr size_t FUNCTION_TREE_NUM_NODES = (2 << aztec3::FUNCTION_TREE_HEIGHT) - 1;
=======
using aztec3::circuits::abis::NewContractData;
>>>>>>> 41ffa394

auto& engine = numeric::random::get_debug_engine();

/**
 * @brief Convert a bytes array to a hex string.
 *
 * @details convert each byte to two hex characters
 *
 * @tparam NUM_BYTES length of bytes array input
 * @param bytes array of bytes to be converted to hex string
 * @return a string containing the hex representation of the NUM_BYTES bytes of the input array
 */
template <size_t NUM_BYTES> std::string bytes_to_hex_str(std::array<uint8_t, NUM_BYTES> bytes)
{
    std::ostringstream stream;
    for (const uint8_t& byte : bytes) {
        stream << std::setw(2) << std::setfill('0') << std::hex << static_cast<int>(byte);
    }
    return stream.str();
}

} // namespace

namespace aztec3::circuits::abis {

TEST(abi_tests, hash_tx_request)
{
    // randomize function args for tx request
    std::array<fr, ARGS_LENGTH> args;
    for (size_t i = 0; i < ARGS_LENGTH; i++) {
        args[i] = NT::fr::random_element();
    }

    // Construct TxRequest with some randomized fields
    TxRequest<NT> tx_request = TxRequest<NT>{
        .from = NT::fr::random_element(),
        .to = NT::fr::random_element(),
        .function_data = FunctionData<NT>(),
        .args = args,
        .nonce = NT::fr::random_element(),
        .tx_context = TxContext<NT>(),
        .chain_id = NT::fr::random_element(),
    };

    // Write the tx request to a buffer and
    std::vector<uint8_t> buf;
    write(buf, tx_request);

    // create an output buffer for cbind hash results
    std::array<uint8_t, sizeof(NT::fr)> output = { 0 };
    // Make the c_bind call to hash the tx request
    abis__hash_tx_request(buf.data(), output.data());

    // Convert buffer to `fr` for comparison to in-test calculated hash
    NT::fr got_hash = NT::fr::serialize_from_buffer(output.data());

    // Confirm cbind output == hash of tx request
    EXPECT_EQ(got_hash, tx_request.hash());
}

TEST(abi_tests, compute_function_selector_transfer)
{
    const char* function_signature = "transfer(address,uint256)";

    // create an output buffer for cbind selector results
    std::array<uint8_t, FUNCTION_SELECTOR_NUM_BYTES> output = { 0 };
    // Make the c_bind call to compute the function selector via keccak256
    abis__compute_function_selector(function_signature, output.data());

    // get the selector as a hex string
    // compare against known good selector from solidity
    // In solidity where selectors are 4 bytes it is a9059cbb
    std::string full_selector = "a9059cbb2ab09eb219583f4a59a5d0623ade346d962bcd4e46b11da047c9049b";
    EXPECT_EQ(bytes_to_hex_str(output), full_selector.substr(0, FUNCTION_SELECTOR_NUM_BYTES * 2));
}

TEST(abi_tests, compute_function_selector_transferFrom)
{
    const char* function_signature = "transferFrom(address,address,uint256)";

    // create an output buffer for cbind selector results
    std::array<uint8_t, FUNCTION_SELECTOR_NUM_BYTES> output = { 0 };
    // Make the c_bind call to compute the function selector via keccak256
    abis__compute_function_selector(function_signature, output.data());

    // get the selector as a hex string
    // compare against known good selector from solidity
    std::string full_selector = "23b872dd7302113369cda2901243429419bec145408fa8b352b3dd92b66c680b";
    EXPECT_EQ(bytes_to_hex_str(output), full_selector.substr(0, FUNCTION_SELECTOR_NUM_BYTES * 2));
}

TEST(abi_tests, hash_vk)
{
    // Initialize some random VK data
    NT::VKData vk_data;
    vk_data.composer_type = engine.get_random_uint32();
    vk_data.circuit_size = uint32_t(1) << (engine.get_random_uint8() >> 3); // must be a power of two
    vk_data.num_public_inputs = engine.get_random_uint32();
    vk_data.commitments["test1"] = g1::element::random_element();
    vk_data.commitments["test2"] = g1::element::random_element();
    vk_data.commitments["foo1"] = g1::element::random_element();
    vk_data.commitments["foo2"] = g1::element::random_element();
    // Write the vk data to a bytes vector
    std::vector<uint8_t> vk_data_vec;
    write(vk_data_vec, vk_data);

    // create an output buffer for cbind hash results
    std::array<uint8_t, sizeof(NT::fr)> output = { 0 };

    // Make the c_bind call to hash the vk
    abis__hash_vk(vk_data_vec.data(), output.data());

    // Convert buffer to `fr` for comparison to in-test calculated hash
    NT::fr got_hash = NT::fr::serialize_from_buffer(output.data());

    // Calculate the expected hash in-test
    NT::fr expected_hash = vk_data.compress_native(aztec3::GeneratorIndex::VK);

    // Confirm cbind output == expected hash
    EXPECT_EQ(got_hash, expected_hash);
}

TEST(abi_tests, compute_function_leaf)
{
    // Construct FunctionLeafPreimage with some randomized fields
    FunctionLeafPreimage<NT> preimage = FunctionLeafPreimage<NT>{
        .function_selector = engine.get_random_uint32(),
        .is_private = static_cast<bool>(engine.get_random_uint8() & 1),
        .vk_hash = NT::fr::random_element(),
        .acir_hash = NT::fr::random_element(),
    };

    // Write the leaf preimage to a buffer
    std::vector<uint8_t> preimage_buf;
    write(preimage_buf, preimage);

    std::array<uint8_t, sizeof(NT::fr)> output = { 0 };
    abis__compute_function_leaf(preimage_buf.data(), output.data());

    NT::fr got_leaf = NT::fr::serialize_from_buffer(output.data());
    EXPECT_EQ(got_leaf, preimage.hash());
}

TEST(abi_tests, compute_function_tree_root)
{
    // randomize number of non-zero leaves such that `0 < num_nonzero_leaves <= FUNCTION_TREE_NUM_LEAVES`
    uint8_t num_nonzero_leaves = engine.get_random_uint8() % (FUNCTION_TREE_NUM_LEAVES + 1);

    // generate some random leaves
    std::vector<NT::fr> leaves_frs;
    for (size_t l = 0; l < num_nonzero_leaves; l++) {
        leaves_frs.push_back(NT::fr::random_element());
    }
    // serilalize the leaves to a buffer to pass to cbind
    std::vector<uint8_t> leaves_bytes_vec;
    write(leaves_bytes_vec, leaves_frs);

    // call cbind and get output (root)
    std::array<uint8_t, sizeof(NT::fr)> output = { 0 };
    abis__compute_function_tree_root(leaves_bytes_vec.data(), output.data());
    NT::fr got_root = NT::fr::serialize_from_buffer(output.data());

    // compare cbind results with direct computation

    // add the zero leaves to the vector of fields and pass to barretenberg helper
    NT::fr zero_leaf = FunctionLeafPreimage<NT>().hash(); // hash of empty/0 preimage
    for (size_t l = num_nonzero_leaves; l < FUNCTION_TREE_NUM_LEAVES; l++) {
        leaves_frs.push_back(zero_leaf);
    }
    // compare results
    EXPECT_EQ(got_root, plonk::stdlib::merkle_tree::compute_tree_root_native(leaves_frs));
}

TEST(abi_tests, compute_function_tree)
{
    // randomize number of non-zero leaves such that `0 < num_nonzero_leaves <= FUNCTION_TREE_NUM_LEAVES`
    uint8_t num_nonzero_leaves = engine.get_random_uint8() % (FUNCTION_TREE_NUM_LEAVES + 1);

    // generate some random leaves
    std::vector<NT::fr> leaves_frs;
    for (size_t l = 0; l < num_nonzero_leaves; l++) {
        leaves_frs.push_back(NT::fr::random_element());
    }
    // serilalize the leaves to a buffer to pass to cbind
    std::vector<uint8_t> leaves_bytes_vec;
    write(leaves_bytes_vec, leaves_frs);

    // setup output buffer
    // it must fit a uint32_t (for the vector length)
    // plus all of the nodes `frs` in the tree
    constexpr auto size_output_buf = sizeof(uint32_t) + (sizeof(NT::fr) * FUNCTION_TREE_NUM_NODES);
    std::array<uint8_t, size_output_buf> output = { 0 };

    // call cbind and get output (full tree root)
    abis__compute_function_tree(leaves_bytes_vec.data(), output.data());
    // deserialize output to vector of frs representing all nodes in tree
    std::vector<NT::fr> got_tree;
    uint8_t const* output_ptr = output.data();
    read(output_ptr, got_tree);

    // compare cbind results with direct computation

    // add the zero leaves to the vector of fields and pass to barretenberg helper
    NT::fr zero_leaf = FunctionLeafPreimage<NT>().hash(); // hash of empty/0 preimage
    for (size_t l = num_nonzero_leaves; l < FUNCTION_TREE_NUM_LEAVES; l++) {
        leaves_frs.push_back(zero_leaf);
    }
    // compare results
    EXPECT_EQ(got_tree, plonk::stdlib::merkle_tree::compute_tree_native(leaves_frs));
}

TEST(abi_tests, hash_constructor)
{
    // Randomize required values
    FunctionData<NT> func_data =
        FunctionData<NT>{ .function_selector = 10, .is_private = true, .is_constructor = false };

    std::array<NT::fr, aztec3::ARGS_LENGTH> args;
    for (size_t i = 0; i < aztec3::ARGS_LENGTH; i++) {
        args[i] = fr::random_element();
    }
    NT::fr constructor_vk_hash = NT::fr::random_element();

    // Write the function data and args to a buffer
    std::vector<uint8_t> func_data_buf;
    write(func_data_buf, func_data);

    std::vector<uint8_t> args_buf;
    write(args_buf, args);

    std::array<uint8_t, sizeof(NT::fr)> constructor_vk_hash_buf = { 0 };
    NT::fr::serialize_to_buffer(constructor_vk_hash, constructor_vk_hash_buf.data());

    // create an output buffer for cbind hash results
    std::array<uint8_t, sizeof(NT::fr)> output = { 0 };

    // Make the c_bind call to hash the constructor values
    abis__hash_constructor(func_data_buf.data(), args_buf.data(), constructor_vk_hash_buf.data(), output.data());

    // Convert buffer to `fr` for comparison to in-test calculated hash
    NT::fr got_hash = NT::fr::serialize_from_buffer(output.data());

    // Calculate the expected hash in-test
    NT::fr expected_hash = NT::compress(
        { func_data.hash(), NT::compress(args, aztec3::GeneratorIndex::CONSTRUCTOR_ARGS), constructor_vk_hash },
        aztec3::GeneratorIndex::CONSTRUCTOR);

    // Confirm cbind output == expected hash
    EXPECT_EQ(got_hash, expected_hash);
}

TEST(abi_tests, compute_contract_address)
{
    // Randomize required values
    NT::fr deployer_address = NT::fr::random_element();
    NT::fr contract_address_salt = NT::fr::random_element();
    NT::fr function_tree_root = NT::fr::random_element();
    NT::fr constructor_hash = NT::fr::random_element();

    // Serialize values to buffers
    std::array<uint8_t, sizeof(NT::fr)> deployer_address_buf = { 0 };
    std::array<uint8_t, sizeof(NT::fr)> contract_address_salt_buf = { 0 };
    std::array<uint8_t, sizeof(NT::fr)> function_tree_root_buf = { 0 };
    std::array<uint8_t, sizeof(NT::fr)> constructor_hash_buf = { 0 };
    NT::fr::serialize_to_buffer(deployer_address, deployer_address_buf.data());
    NT::fr::serialize_to_buffer(contract_address_salt, contract_address_salt_buf.data());
    NT::fr::serialize_to_buffer(function_tree_root, function_tree_root_buf.data());
    NT::fr::serialize_to_buffer(constructor_hash, constructor_hash_buf.data());

    // create an output buffer for cbind contract address results
    std::array<uint8_t, sizeof(NT::fr)> output = { 0 };

    // Make the c_bind call to compute the contract address
    abis__compute_contract_address(deployer_address_buf.data(),
                                   contract_address_salt_buf.data(),
                                   function_tree_root_buf.data(),
                                   constructor_hash_buf.data(),
                                   output.data());

    // Convert buffer to `fr` for comparison to in-test calculated contract address
    NT::fr got_address = NT::fr::serialize_from_buffer(output.data());

    // Calculate the expected contract address in-test
    NT::fr expected_address =
        NT::compress({ deployer_address, contract_address_salt, function_tree_root, constructor_hash },
                     aztec3::GeneratorIndex::CONTRACT_ADDRESS);

    // Confirm cbind output == expected
    EXPECT_EQ(got_address, expected_address);
}

TEST(abi_tests, compute_contract_leaf)
{
    // Construct ContractLeafPreimage with some randomized fields
    NewContractData<NT> preimage = NewContractData<NT>{
        .contract_address = NT::fr::random_element(),
        .portal_contract_address = NT::fr::random_element(),
        .function_tree_root = NT::fr::random_element(),
    };

    // Write the leaf preimage to a buffer
    std::vector<uint8_t> preimage_buf;
    write(preimage_buf, preimage);

    std::array<uint8_t, sizeof(NT::fr)> output = { 0 };
    abis__compute_contract_leaf(preimage_buf.data(), output.data());

    NT::fr got_leaf = NT::fr::serialize_from_buffer(output.data());
    EXPECT_EQ(got_leaf, preimage.hash());
}

} // namespace aztec3::circuits::abis<|MERGE_RESOLUTION|>--- conflicted
+++ resolved
@@ -13,8 +13,7 @@
 namespace {
 
 using NT = aztec3::utils::types::NativeTypes;
-<<<<<<< HEAD
-using aztec3::circuits::abis::private_kernel::NewContractData;
+using aztec3::circuits::abis::NewContractData;
 // num_leaves = 2**h = 2<<(h-1)
 // root layer does not count in height
 constexpr size_t FUNCTION_TREE_NUM_LEAVES = 2 << (aztec3::FUNCTION_TREE_HEIGHT - 1);
@@ -22,9 +21,6 @@
 // root layer does not count in height
 // num nodes includes root
 constexpr size_t FUNCTION_TREE_NUM_NODES = (2 << aztec3::FUNCTION_TREE_HEIGHT) - 1;
-=======
-using aztec3::circuits::abis::NewContractData;
->>>>>>> 41ffa394
 
 auto& engine = numeric::random::get_debug_engine();
 
