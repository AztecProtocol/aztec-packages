--- conflicted
+++ resolved
@@ -64,15 +64,8 @@
 
 template <typename NCT> std::ostream& operator<<(std::ostream& os, TxRequest<NCT> const& tx_request)
 {
-<<<<<<< HEAD
     utils::msgpack_derived_output(os, tx_request);
     return os;
-=======
-    return os << "origin: " << tx_request.origin << "\n"
-              << "function_data: " << tx_request.function_data << "\n"
-              << "args_hash: " << tx_request.args_hash << "\n"
-              << "tx_context: " << tx_request.tx_context << "\n";
->>>>>>> 322e9a6d
 }
 
 }  // namespace aztec3::circuits::abis