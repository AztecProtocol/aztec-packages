--- conflicted
+++ resolved
@@ -27,11 +27,7 @@
 // Specialization if we have msgpack
 template <msgpack_concepts::HasMsgPack T> void msgpack_derived_output(std::ostream& os, const T& value)
 {
-<<<<<<< HEAD
     const_cast<T&>(value).msgpack([&](auto&... args) { _msgpack_derived_output_helper(os, args...); });  // NOLINT
-=======
-    const_cast<T&>(value).msgpack([&](auto&... args) { _msgpack_derived_output_helper(os, args...); }); // NOLINT
->>>>>>> 50187998
 }
 
 // Otherwise
