--- conflicted
+++ resolved
@@ -27,10 +27,7 @@
   fi
   echo_header "build bb docs"
   if cache_download bb-docs-$hash.tar.gz; then
-<<<<<<< HEAD
-=======
     echo "Skipping deployment - no bb doc changes compared to cache."
->>>>>>> 835cc158
     return
   fi
   denoise "yarn install && yarn build"
