; DO NOT EDIT (unless you know what you are doing)
;
; This subdirectory is a git "subrepo", and this file is maintained by the
; git-subrepo command. See https://github.com/ingydotnet/git-subrepo#readme
;
[subrepo]
	remote = https://github.com/AztecProtocol/barretenberg
	branch = master
<<<<<<< HEAD
	commit = ef43a09958cb98b08af7468b428487b5b6b743d8
	parent = 4118bcd278524b3ba72f8f656285beb1c284f8f2
=======
	commit = b0d6b6c2a4259da58db400dfd4bbac0b54e87380
	parent = 95a1d8ac45e0db8ec21ba1cb2e3f47bb68909b71
>>>>>>> db2a4117
	method = merge
	cmdver = 0.4.6<|MERGE_RESOLUTION|>--- conflicted
+++ resolved
@@ -6,12 +6,7 @@
 [subrepo]
 	remote = https://github.com/AztecProtocol/barretenberg
 	branch = master
-<<<<<<< HEAD
-	commit = ef43a09958cb98b08af7468b428487b5b6b743d8
-	parent = 4118bcd278524b3ba72f8f656285beb1c284f8f2
-=======
 	commit = b0d6b6c2a4259da58db400dfd4bbac0b54e87380
 	parent = 95a1d8ac45e0db8ec21ba1cb2e3f47bb68909b71
->>>>>>> db2a4117
 	method = merge
 	cmdver = 0.4.6