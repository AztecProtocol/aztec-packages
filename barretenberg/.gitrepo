; DO NOT EDIT (unless you know what you are doing)
;
; This subdirectory is a git "subrepo", and this file is maintained by the
; git-subrepo command. See https://github.com/ingydotnet/git-subrepo#readme
;
[subrepo]
remote = https://github.com/AztecProtocol/barretenberg
	branch = master
<<<<<<< HEAD
	commit = b3e0375b8beab3f717f06c927aaf133cf4e57ed6
	parent = 4dfca94f13a44de8b29c03c0b8abf1d322b98a11
=======
	commit = 36103a34ba20c52209677c2f9d11d0e41d875c4f
	parent = 49aabfb3df5806e3174d62a1248c46fa3c39e85c
>>>>>>> d25c3ccd
	method = merge
	cmdver = 0.4.6<|MERGE_RESOLUTION|>--- conflicted
+++ resolved
@@ -6,12 +6,7 @@
 [subrepo]
 remote = https://github.com/AztecProtocol/barretenberg
 	branch = master
-<<<<<<< HEAD
-	commit = b3e0375b8beab3f717f06c927aaf133cf4e57ed6
-	parent = 4dfca94f13a44de8b29c03c0b8abf1d322b98a11
-=======
 	commit = 36103a34ba20c52209677c2f9d11d0e41d875c4f
 	parent = 49aabfb3df5806e3174d62a1248c46fa3c39e85c
->>>>>>> d25c3ccd
 	method = merge
 	cmdver = 0.4.6