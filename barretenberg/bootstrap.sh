--- conflicted
+++ resolved
@@ -43,14 +43,6 @@
     bench
     ;;
   bootstrap_e2e_hack)
-<<<<<<< HEAD
-    echo "WARNING: This assumes you have only built barretenberg and the rest of the repository is unchanged from master."
-    echo "WARNING: This is only sound if you have not changed VK generation! (or noir-projects VKs will be incorrect)."
-    echo "WARNING: It builds up until yarn-project and allows end-to-end tests (not boxes/playground/release image etc)."
-    merge_base=$(git merge-base HEAD origin/master)
-    for project in noir avm-transpiler noir-projects l1-contracts yarn-project ; do
-      AZTEC_CACHE_COMMIT=$merge_base ../$project/bootstrap.sh
-=======
     echo "WARNING: This assumes your PR only changes barretenberg and the rest of the repository is unchanged from master."
     echo "WARNING: This is only sound if you have not changed VK generation! (or noir-projects VKs will be incorrect)."
     echo "WARNING: It builds up until yarn-project and allows end-to-end tests (not boxes/playground/release image etc)."
@@ -61,7 +53,6 @@
       else
         AZTEC_CACHE_COMMIT=$merge_base ../$project/bootstrap.sh
       fi
->>>>>>> 3048a14c
     done
     ;;
   *)
