--- conflicted
+++ resolved
@@ -25,13 +25,9 @@
   ""|clean|ci|fast|test|test_cmds|bench|bench_cmds|release)
     bootstrap_all $@
     ;;
-<<<<<<< HEAD
   "release-preview")
     ./docs/bootstrap.sh release-preview
     ;;
-  bench)
-    bench
-=======
   bootstrap_e2e_hack)
     echo "WARNING: This assumes your PR only changes barretenberg and the rest of the repository is unchanged from master."
     echo "WARNING: This is only sound if you have not changed VK generation! (or noir-projects VKs will be incorrect)."
@@ -44,9 +40,8 @@
         AZTEC_CACHE_COMMIT=$merge_base ../$project/bootstrap.sh
       fi
     done
->>>>>>> 719b0b3e
     ;;
-  
+
   *)
     echo "Unknown command: $cmd"
     exit 1
