--- conflicted
+++ resolved
@@ -19,14 +19,8 @@
 # Check supplemental functions.
 # Grep to determine success.
 $BIN contract -k vk $BFLAG -o - | grep "Verification Key Hash" > /dev/null
-<<<<<<< HEAD
-# Use jq to determine success.
-$BIN proof_as_fields -p proof -o - | jq . > /dev/null
-$BIN vk_as_fields -k vk -o - > vk_as_fields | jq . > /dev/null
-=======
 # Use jq to determine success, and also check result not empty.
-OUTPUT=$($BIN proof_as_fields -k vk -p proof -o - | jq .)
+OUTPUT=$($BIN proof_as_fields -p proof -o - | jq .)
 [ -n "$OUTPUT" ] || exit 1
 OUTPUT=$($BIN vk_as_fields -k vk -o - | jq .)
-[ -n "$OUTPUT" ] || exit 1
->>>>>>> a3649df0
+[ -n "$OUTPUT" ] || exit 1