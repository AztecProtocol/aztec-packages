--- conflicted
+++ resolved
@@ -59,8 +59,4 @@
 
 You can then copy these inputs over to your working branch in Noir and regenerate the witness for `double_verify_proof`. You can then change the branch in `run_acir_tests.sh` to this Noir working branch as well and `double_verify_proof` should pass.
 
-<<<<<<< HEAD
-The same process should then be repeated, but now `double_verify_proof_recursive` will be the circuit for which we will be generating recursive inputs using `gen_inner_proof_inputs.sh`. The recursive artifacts should then be supplied as inputs to `double_verify_nested_proof`. 
-=======
-The same process should then be repeated, but now `double_verify_proof_recursive` will be the circuit for which we will be generating recursive inputs using `gen_inner_proof_inputs.sh`. The recursive artifacts should then supplied as inputs to `double_verify_nested_proof`.
->>>>>>> 969a3f0b
+The same process should then be repeated, but now `double_verify_proof_recursive` will be the circuit for which we will be generating recursive inputs using `gen_inner_proof_inputs.sh`. The recursive artifacts should then be supplied as inputs to `double_verify_nested_proof`.