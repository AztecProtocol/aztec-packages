--- conflicted
+++ resolved
@@ -41,13 +41,6 @@
     keccakZK: oracleHash === "keccakZK",
     starknetZK: oracleHash === "starknetZK",
   });
-<<<<<<< HEAD
-  assert(
-    proof.proof.length === UH_PROOF_LENGTH_IN_BYTES,
-    `Unexpected proof length ${proof.proof.length} bytes for ${bytecodePath}, should be ${UH_PROOF_LENGTH_IN_BYTES} bytes`
-  );
-=======
->>>>>>> 0280180f
 
   await fs.writeFile(proofPath(outputDirectory), Buffer.from(proof.proof));
   logger.debug("Proof written to " + proofPath(outputDirectory));
