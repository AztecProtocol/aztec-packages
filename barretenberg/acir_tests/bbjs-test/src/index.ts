import createDebug from "debug";
import fs from "fs/promises";
import path from "path";
import { Command } from "commander";
import assert from "assert";

createDebug.enable("*");
const debug = createDebug("bbjs-test");

const UH_PROOF_FIELDS_LENGTH = 440;
const BYTES_PER_FIELD = 32;
const UH_PROOF_LENGTH_IN_BYTES = UH_PROOF_FIELDS_LENGTH * BYTES_PER_FIELD;

const proofPath = (dir: string) => path.join(dir, "proof");
const publicInputsAsFieldsPath = (dir: string) =>
  path.join(dir, "public_inputs_fields.json");
const vkeyPath = (dir: string) => path.join(dir, "vk");

async function generateProof({
  bytecodePath,
  witnessPath,
  outputDirectory,
  oracleHash,
  multiThreaded,
}: {
  bytecodePath: string;
  witnessPath: string;
  outputDirectory: string;
  oracleHash?: string;
  multiThreaded?: boolean;
}) {
  const { UltraHonkBackend } = await import("@aztec/bb.js");

  debug(`Generating proof for ${bytecodePath}...`);
  const circuitArtifact = await fs.readFile(bytecodePath);
  const bytecode = JSON.parse(circuitArtifact.toString()).bytecode;
  const backend = new UltraHonkBackend(bytecode, {
    threads: multiThreaded ? 8 : 1,
  });

  const witness = await fs.readFile(witnessPath);
<<<<<<< HEAD
  const proof = await backend.generateProof(new Uint8Array(witness), { keccak: (oracleHash === "keccak"), starknet: (oracleHash === "starknet") });
  assert(proof.proof.length === UH_PROOF_LENGTH_IN_BYTES, `Unexpected proof length ${proof.proof.length} for ${bytecodePath}`);
=======
  const proof = await backend.generateProof(new Uint8Array(witness), {
    keccak: oracleHash === "keccak",
  });
  assert(
    proof.proof.length === UH_PROOF_LENGTH_IN_BYTES,
    `Unexpected proof length ${proof.proof.length} for ${bytecodePath}`
  );
>>>>>>> ca7151ed

  await fs.writeFile(proofPath(outputDirectory), Buffer.from(proof.proof));
  debug("Proof written to " + proofPath(outputDirectory));

  await fs.writeFile(
    publicInputsAsFieldsPath(outputDirectory),
    JSON.stringify(proof.publicInputs)
  );
  debug(
    "Public inputs written to " + publicInputsAsFieldsPath(outputDirectory)
  );

<<<<<<< HEAD
  const verificationKey = await backend.getVerificationKey({ keccak: (oracleHash === "keccak"), starknet: (oracleHash === "starknet") });
=======
  const verificationKey = await backend.getVerificationKey({
    keccak: oracleHash === "keccak",
  });
>>>>>>> ca7151ed
  await fs.writeFile(vkeyPath(outputDirectory), Buffer.from(verificationKey));
  debug("Verification key written to " + vkeyPath(outputDirectory));

  await backend.destroy();
}

async function verifyProof({ directory }: { directory: string }) {
  const { BarretenbergVerifier } = await import("@aztec/bb.js");

  const verifier = new BarretenbergVerifier();

  const proof = await fs.readFile(proofPath(directory));
  assert(
    proof.length === UH_PROOF_LENGTH_IN_BYTES,
    `Unexpected proof length ${proof.length}`
  );

  const publicInputs = JSON.parse(
    await fs.readFile(publicInputsAsFieldsPath(directory), "utf8")
  );
  const vkey = await fs.readFile(vkeyPath(directory));

  const verified = await verifier.verifyUltraHonkProof(
    { proof: new Uint8Array(proof), publicInputs },
    new Uint8Array(vkey)
  );

  await verifier.destroy();
  debug(`Proof verified: ${verified}`);
}

// Prepare a minimal command line interface
const program = new Command();

program
  .command("prove")
  .option("-b, --bytecode-path <path>", "bytecode path")
  .option("-w, --witness-path <path>", "witness path")
  .option("-o, --output-directory <path>", "output directory")
  .option("-h, --oracle-hash <hash>", "oracle hash")
  .option("-multi-threaded", "multi-threaded")
  .action((args) => generateProof(args));

program
  .command("verify")
  .option("-d, --directory <path>", "directory")
  .action((args) => verifyProof(args));

program.parse(process.argv);<|MERGE_RESOLUTION|>--- conflicted
+++ resolved
@@ -39,18 +39,14 @@
   });
 
   const witness = await fs.readFile(witnessPath);
-<<<<<<< HEAD
-  const proof = await backend.generateProof(new Uint8Array(witness), { keccak: (oracleHash === "keccak"), starknet: (oracleHash === "starknet") });
-  assert(proof.proof.length === UH_PROOF_LENGTH_IN_BYTES, `Unexpected proof length ${proof.proof.length} for ${bytecodePath}`);
-=======
   const proof = await backend.generateProof(new Uint8Array(witness), {
     keccak: oracleHash === "keccak",
+    starknet: oracleHash === "starknet",
   });
   assert(
     proof.proof.length === UH_PROOF_LENGTH_IN_BYTES,
     `Unexpected proof length ${proof.proof.length} for ${bytecodePath}`
   );
->>>>>>> ca7151ed
 
   await fs.writeFile(proofPath(outputDirectory), Buffer.from(proof.proof));
   debug("Proof written to " + proofPath(outputDirectory));
@@ -63,13 +59,10 @@
     "Public inputs written to " + publicInputsAsFieldsPath(outputDirectory)
   );
 
-<<<<<<< HEAD
-  const verificationKey = await backend.getVerificationKey({ keccak: (oracleHash === "keccak"), starknet: (oracleHash === "starknet") });
-=======
   const verificationKey = await backend.getVerificationKey({
     keccak: oracleHash === "keccak",
+    starknet: oracleHash === "starknet",
   });
->>>>>>> ca7151ed
   await fs.writeFile(vkeyPath(outputDirectory), Buffer.from(verificationKey));
   debug("Verification key written to " + vkeyPath(outputDirectory));
 
