--- conflicted
+++ resolved
@@ -5,47 +5,11 @@
 cmd=${1:-}
 export CRS_PATH=$HOME/.bb-crs
 
-<<<<<<< HEAD
-function prepare_tests {
-  set -eu
-
-  github_group "acir_tests copy tests"
-
-  rm -rf acir_tests
-  cp -R ../../noir/noir-repo/test_programs/execution_success acir_tests
-  # Running these requires extra gluecode so they're skipped.
-  rm -rf acir_tests/{diamond_deps_0,workspace,workspace_default_member}
-  # TODO(https://github.com/AztecProtocol/barretenberg/issues/1108): problem regardless the proof system used
-  rm -rf acir_tests/regression_5045
-
-  # Regenerate verify_honk_proof and verify_rollup_honk_proof recursive input.
-  echo "Regenerating verify_honk_proof and verify_rollup_honk_proof recursive inputs."
-  COMPILE=2 ./run_test.sh assert_statement
-  local bb=$(realpath ../cpp/build/bin/bb)
-  (cd ./acir_tests/assert_statement && \
-    # WORKTODO don't call this twice; possibly delegate TOML construction to yq / whatever like we do for jq with JSON
-    $bb OLD_API write_recursion_inputs_ultra_honk -b ./target/program.json -o ../verify_honk_proof --recursive && \
-    $bb OLD_API write_recursion_inputs_ultra_honk --ipa_accumulation -b ./target/program.json -o ../verify_rollup_honk_proof --recursive)
-
-  # COMPILE=2 only compiles the test.
-  denoise "parallel --joblog joblog.txt --line-buffered 'COMPILE=2 ./run_test.sh \$(basename {})' ::: ./acir_tests/*"
-
-  github_endgroup
-}
-
-function build_tests {
-  set -eu
-
-  github_group "acir_tests build"
-
-  prepare_tests
-=======
 tests_tar=barretenberg-acir-tests-$(cache_content_hash \
     ../../noir/.rebuild_patterns \
     ../../noir/.rebuild_patterns_tests \
     ../cpp/.rebuild_patterns \
     ).tar.gz
->>>>>>> 723163a9
 
 tests_hash=$(cache_content_hash \
     ^barretenberg/acir_tests/ \
@@ -73,8 +37,9 @@
     echo "Regenerating verify_honk_proof and verify_rollup_honk_proof recursive inputs."
     local bb=$(realpath ../cpp/build/bin/bb)
     (cd ./acir_tests/assert_statement && \
-      $bb write_recursion_inputs_ultra_honk -b ./target/program.json -o ../verify_honk_proof --recursive && \
-      $bb write_recursion_inputs_rollup_honk -b ./target/program.json -o ../verify_rollup_honk_proof --recursive)
+      # WORKTODO don't call this twice; possibly delegate TOML construction to yq / whatever like we do for jq with JSON
+      $bb OLD_API write_recursion_inputs_ultra_honk -b ./target/program.json -o ../verify_honk_proof --recursive && \
+      $bb OLD_API write_recursion_inputs_ultra_honk --ipa_accumulation -b ./target/program.json -o ../verify_rollup_honk_proof --recursive)
 
     cache_upload $tests_tar acir_tests
   fi
@@ -170,16 +135,11 @@
   echo FLOW=prove_then_verify_client_ivc $run_test databus_two_calldata
 }
 
-<<<<<<< HEAD
 # WORKTODO: should include failure tests
-
-export -f build_tests test
-=======
 function bench {
   # TODO: Move to scripts dir along with run_test.sh.
   LOG_FILE=bench-acir.jsonl ./bench_acir_tests.sh
 }
->>>>>>> 723163a9
 
 case "$cmd" in
   "clean")
