#!/bin/bash
source $(git rev-parse --show-toplevel)/ci3/source_bootstrap

cmd=${1:-}
export CRS_PATH=$HOME/.bb-crs

tests_tar=barretenberg-acir-tests-$(cache_content_hash \
    ../../noir/.rebuild_patterns \
    ../../noir/.rebuild_patterns_tests \
    ../cpp/.rebuild_patterns \
    ).tar.gz

tests_hash=$(cache_content_hash \
    ^barretenberg/acir_tests/ \
    ../../noir/.rebuild_patterns \
    ../../noir/.rebuild_patterns_tests \
    ../cpp/.rebuild_patterns \
    ../ts/.rebuild_patterns)

function build {
  echo_header "acir_tests build"

  if ! cache_download $tests_tar; then
<<<<<<< HEAD
    # rm -rf acir_tests
    # denoise "cd ../../noir/noir-repo/test_programs/execution_success && git clean -fdx"
    # cp -R ../../noir/noir-repo/test_programs/execution_success acir_tests
    # # Running these requires extra gluecode so they're skipped.
    # rm -rf acir_tests/{diamond_deps_0,workspace,workspace_default_member}
    # # TODO(https://github.com/AztecProtocol/barretenberg/issues/1108): problem regardless the proof system used
    # # TODO: Check if resolved. Move to .test_skip_patterns if not.
    # rm -rf acir_tests/regression_5045
    # # Don't compile these until we generate their inputs
    # rm -rf acir_tests/{verify_honk_proof,double_verify_honk_proof,verify_rollup_honk_proof}

    # # COMPILE=2 only compiles the test.
    # denoise "parallel --joblog joblog.txt --line-buffered 'COMPILE=2 ./run_test.sh \$(basename {})' ::: ./acir_tests/*"

    cp -R ../../noir/noir-repo/test_programs/execution_success/{verify_honk_proof,double_verify_honk_proof,verify_rollup_honk_proof} acir_tests
    echo "Regenerating verify_honk_proof, double_verify_honk_proof, verify_rollup_honk_proof recursive inputs."
=======
    rm -rf acir_tests
    denoise "cd ../../noir/noir-repo/test_programs/execution_success && git clean -fdx"
    cp -R ../../noir/noir-repo/test_programs/execution_success acir_tests
    # Running these requires extra gluecode so they're skipped.
    rm -rf acir_tests/{diamond_deps_0,workspace,workspace_default_member,regression_7323}

    # COMPILE=2 only compiles the test.
    denoise "parallel --joblog joblog.txt --line-buffered 'COMPILE=2 ./run_test.sh \$(basename {})' ::: ./acir_tests/*"

    echo "Regenerating verify_honk_proof and verify_rollup_honk_proof recursive inputs."
>>>>>>> f2c06c2c
    local bb=$(realpath ../cpp/build/bin/bb)
    cd ./acir_tests/assert_statement

      outdir=$(mktemp -d)
      trap "rm -rf $outdir" EXIT
      local key_hash="0x0000000000000000000000000000000000000000000000000000000000000000"

      local prove_uh_cmd="$bb prove --scheme ultra_honk --init_kzg_accumulator --output_format fields --write_vk -o $outdir -b ./target/program.json -w ./target/witness.gz"
      echo_stderr $prove_uh_cmd
      dump_fail "$prove_uh_cmd"
      vk_fields=$(cat $outdir/vk_fields.json)
      proof_fields=$(cat $outdir/proof_fields.json)
      num_inner_public_inputs=$(( 16#$(echo $vk_fields | jq -r '.[1] | ltrimstr("0x")') - 16 ))
      echo "num_inner_public_inputs = $num_inner_public_inputs"

      jq -nr \
        --arg key_hash "$key_hash" \
        --argjson vkf "$vk_fields" \
        --argjson prooff "$proof_fields" \
        --argjson num_inner_public_inputs "$num_inner_public_inputs" \
        '[
          "key_hash = \($key_hash)",
          "proof = [\($prooff | .[$num_inner_public_inputs:] | map("\"" + . + "\"") | join(", "))]",
          "public_inputs = [\($prooff | .[:$num_inner_public_inputs] | map("\"" + . + "\"") | join(", "))]",
          "verification_key = [\($vkf | map("\"" + . + "\"") | join(", "))]"
        ] | join("\n")' > ../verify_honk_proof/Prover.toml

      jq -nr \
        --arg key_hash "$key_hash" \
        --argjson vkf "$vk_fields" \
        --argjson prooff "$proof_fields" \
        --argjson num_inner_public_inputs "$num_inner_public_inputs" \
        '[
          "key_hash = \($key_hash)",
          "proof = [\($prooff | .[$num_inner_public_inputs:] | map("\"" + . + "\"") | join(", "))]",
          "public_inputs = [\($prooff | .[:$num_inner_public_inputs] | map("\"" + . + "\"") | join(", "))]",
          "verification_key = [\($vkf | map("\"" + . + "\"") | join(", "))]",
          "proof_b = [\($prooff | .[$num_inner_public_inputs:] | map("\"" + . + "\"") | join(", "))]"
        ] | join("\n")' > ../double_verify_honk_proof/Prover.toml


      local prove_rollup_honk_cmd="$bb prove --scheme ultra_honk --init_kzg_accumulator --ipa_accumulation --output_format fields --write_vk -o $outdir -b ./target/program.json -w ./target/witness.gz"
      echo_stderr $prove_rollup_honk_cmd
      dump_fail "$prove_rollup_honk_cmd"
      vk_fields=$(cat $outdir/vk_fields.json)
      proof_fields=$(cat $outdir/proof_fields.json)
      num_inner_public_inputs=$(( 16#$(echo $vk_fields | jq -r '.[1] | ltrimstr("0x")') - 26 ))
      echo "num_inner_public_inputs = $num_inner_public_inputs"

      jq -nr \
        --arg key_hash "$key_hash" \
        --argjson vkf "$vk_fields" \
        --argjson prooff "$proof_fields" \
        --argjson num_inner_public_inputs "$num_inner_public_inputs" \
        '[
          "key_hash = \($key_hash)",
          "proof = [\($prooff | .[$num_inner_public_inputs:] | map("\"" + . + "\"") | join(", "))]",
          "public_inputs = [\($prooff | .[:$num_inner_public_inputs] | map("\"" + . + "\"") | join(", "))]",
          "verification_key = [\($vkf | map("\"" + . + "\"") | join(", "))]"
        ] | join("\n")' > ../verify_rollup_honk_proof/Prover.toml
  cd ../..


      # $bb OLD_API write_recursion_inputs_ultra_honk -b ./target/program.json -o ../verify_honk_proof --recursive
      # $bb OLD_API write_recursion_inputs_ultra_honk --ipa_accumulation -b ./target/program.json -o ../verify_rollup_honk_proof --recursive

    denoise "parallel --joblog joblog.txt --line-buffered 'COMPILE=2 ./run_test.sh \$(basename {})' ::: ./acir_tests/{verify_honk_proof,double_verify_honk_proof,verify_rollup_honk_proof}"

    cache_upload $tests_tar acir_tests
  fi

  # TODO: Revisit. Update yarn.lock so it can be committed.
  # Be lenient about bb.js hash changing, even if we try to minimize the occurrences.
  denoise "cd browser-test-app && yarn add --dev @aztec/bb.js@portal:../../ts && yarn"
  denoise "cd headless-test && yarn"
  denoise "cd sol-test && yarn"
  # TODO: Revist. The md5sum of everything is the same after each yarn call.
  # Yet seemingly yarn's content hash will churn unless we reset timestamps
  find {headless-test,browser-test-app} -exec touch -t 197001010000 {} + 2>/dev/null || true

  denoise "cd browser-test-app && yarn build"
}

function test {
  echo_header "acir_tests testing"
  # TODO: 64 is bit of a magic number for CI/mainframe. Needs to work on lower hardware.
  test_cmds | filter_test_cmds | parallelise 64
}

function test_cmds {
  # Prefix the test hash on each command.
  test_cmds_internal | awk "{ print \"$tests_hash \" \$0 }"
}

# Prints to stdout, one per line, the command to execute each individual test.
# Paths are all relative to the repository root.
function test_cmds_internal {
  local plonk_tests=$(find ./acir_tests -maxdepth 1 -mindepth 1 -type d | \
    grep -vE 'verify_honk_proof|double_verify_honk_proof|verify_rollup_honk_proof|fold')
  local honk_tests=$(find ./acir_tests -maxdepth 1 -mindepth 1 -type d | \
    grep -vE 'single_verify_proof|double_verify_proof|double_verify_nested_proof|verify_rollup_honk_proof|fold')

  local run_test=$(realpath --relative-to=$root ./run_test.sh)
  local run_test_browser=$(realpath --relative-to=$root ./run_test_browser.sh)
  local bbjs_bin="../ts/dest/node/main.js"

  # barretenberg-acir-tests-sol:
  echo FLOW=sol $run_test assert_statement
  echo FLOW=sol $run_test double_verify_proof
  echo FLOW=sol $run_test double_verify_nested_proof
  echo FLOW=sol_honk $run_test assert_statement
  echo FLOW=sol_honk $run_test 1_mul
  echo FLOW=sol_honk $run_test slices
  echo FLOW=sol_honk $run_test verify_honk_proof
  echo FLOW=sol_honk_zk $run_test assert_statement
  echo FLOW=sol_honk_zk $run_test 1_mul
  echo FLOW=sol_honk_zk $run_test slices
  echo FLOW=sol_honk_zk $run_test verify_honk_proof

  # barretenberg-acir-tests-bb.js:
  # Browser tests.
  echo BROWSER=chrome THREAD_MODEL=mt $run_test_browser verify_honk_proof
  echo BROWSER=chrome THREAD_MODEL=st $run_test_browser 1_mul
  echo BROWSER=webkit THREAD_MODEL=mt $run_test_browser verify_honk_proof
  echo BROWSER=webkit THREAD_MODEL=st $run_test_browser 1_mul
  # echo ecdsa_secp256r1_3x through bb.js on node to check 256k support.
  echo BIN=$bbjs_bin FLOW=prove_then_verify $run_test ecdsa_secp256r1_3x
  # echo the prove then verify flow for UltraHonk. This makes sure we have the same circuit for different witness inputs.
  echo BIN=$bbjs_bin SYS=ultra_honk_deprecated FLOW=prove_then_verify $run_test 6_array
  # echo 1_mul through bb.js build, all_cmds flow, to test all cli args.
  echo BIN=$bbjs_bin FLOW=all_cmds $run_test 1_mul

  # barretenberg-acir-tests-bb:
  # Fold and verify an ACIR program stack using ClientIVC, recursively verify as part of the Tube circuit and produce and verify a Honk proof
  echo FLOW=prove_then_verify_tube $run_test 6_array
  # echo 1_mul through native bb build, all_cmds flow, to test all cli args.
  echo NATIVE=1 FLOW=all_cmds $run_test 1_mul

  # barretenberg-acir-tests-bb-ultra-plonk:
  # Exclude honk tests.
  for t in $plonk_tests; do
    echo SYS=ultra_plonk_deprecated FLOW=prove_then_verify $run_test $(basename $t)
  done
  echo SYS=ultra_plonk_deprecated FLOW=prove_then_verify RECURSIVE=true $run_test assert_statement
  echo SYS=ultra_plonk_deprecated FLOW=prove_then_verify RECURSIVE=true $run_test double_verify_proof

  # barretenberg-acir-tests-bb-ultra-honk:
  # Exclude plonk tests.
  for t in $honk_tests; do
    echo SYS=ultra_honk FLOW=prove_then_verify $run_test $(basename $t)
  done
  echo SYS=ultra_honk FLOW=prove_then_verify RECURSIVE=true $run_test assert_statement
  echo SYS=ultra_honk FLOW=prove_then_verify RECURSIVE=true $run_test double_verify_honk_proof
  echo SYS=ultra_honk FLOW=prove_then_verify HASH=keccak $run_test assert_statement
  echo SYS=ultra_honk FLOW=prove_then_verify ROLLUP=true $run_test verify_rollup_honk_proof

  # barretenberg-acir-tests-bb-client-ivc:
  echo FLOW=prove_then_verify_client_ivc $run_test 6_array
  echo FLOW=prove_then_verify_client_ivc $run_test databus
  echo FLOW=prove_then_verify_client_ivc $run_test databus_two_calldata
}

function ultra_honk_wasm_memory {
  VERBOSE=1 BIN=../ts/dest/node/main.js SYS=ultra_honk_deprecated FLOW=prove_then_verify ./run_test.sh verify_honk_proof &> ./bench-out/ultra_honk_rec_wasm_memory.txt
}

function run_benchmark {
  local start_core=$(( ($1 - 1) * HARDWARE_CONCURRENCY ))
  local end_core=$(( start_core + (HARDWARE_CONCURRENCY - 1) ))
  echo taskset -c $start_core-$end_core bash -c "$2"
  taskset -c $start_core-$end_core bash -c "$2"
}

# TODO(https://github.com/AztecProtocol/barretenberg/issues/1254): More complete testing, including failure tests
function bench {
  # TODO: Move to scripts dir along with run_test.sh.
  # TODO(https://github.com/AztecProtocol/barretenberg/issues/1265) fix acir benchmarking
  # LOG_FILE=bench-acir.jsonl ./bench_acir_tests.sh

  export HARDWARE_CONCURRENCY=16

  rm -rf bench-out && mkdir -p bench-out
  export -f ultra_honk_wasm_memory run_benchmark
  local num_cpus=$(get_num_cpus)
  local jobs=$((num_cpus / HARDWARE_CONCURRENCY))
  parallel -v --line-buffer --tag --jobs "$jobs" run_benchmark {#} {} ::: \
    ultra_honk_wasm_memory
}

case "$cmd" in
  "clean")
    git clean -fdx
    ;;
  "ci")
    build
    test
    ;;
  ""|"fast"|"full")
    build
    ;;
  "hash")
    echo $tests_hash
    ;;
  test|test_cmds|bench)
    $cmd
    ;;
  *)
    echo "Unknown command: $cmd"
    exit 1
esac<|MERGE_RESOLUTION|>--- conflicted
+++ resolved
@@ -21,35 +21,19 @@
   echo_header "acir_tests build"
 
   if ! cache_download $tests_tar; then
-<<<<<<< HEAD
-    # rm -rf acir_tests
-    # denoise "cd ../../noir/noir-repo/test_programs/execution_success && git clean -fdx"
-    # cp -R ../../noir/noir-repo/test_programs/execution_success acir_tests
-    # # Running these requires extra gluecode so they're skipped.
-    # rm -rf acir_tests/{diamond_deps_0,workspace,workspace_default_member}
-    # # TODO(https://github.com/AztecProtocol/barretenberg/issues/1108): problem regardless the proof system used
-    # # TODO: Check if resolved. Move to .test_skip_patterns if not.
-    # rm -rf acir_tests/regression_5045
-    # # Don't compile these until we generate their inputs
-    # rm -rf acir_tests/{verify_honk_proof,double_verify_honk_proof,verify_rollup_honk_proof}
-
-    # # COMPILE=2 only compiles the test.
-    # denoise "parallel --joblog joblog.txt --line-buffered 'COMPILE=2 ./run_test.sh \$(basename {})' ::: ./acir_tests/*"
-
-    cp -R ../../noir/noir-repo/test_programs/execution_success/{verify_honk_proof,double_verify_honk_proof,verify_rollup_honk_proof} acir_tests
-    echo "Regenerating verify_honk_proof, double_verify_honk_proof, verify_rollup_honk_proof recursive inputs."
-=======
     rm -rf acir_tests
     denoise "cd ../../noir/noir-repo/test_programs/execution_success && git clean -fdx"
     cp -R ../../noir/noir-repo/test_programs/execution_success acir_tests
     # Running these requires extra gluecode so they're skipped.
     rm -rf acir_tests/{diamond_deps_0,workspace,workspace_default_member,regression_7323}
-
-    # COMPILE=2 only compiles the test.
-    denoise "parallel --joblog joblog.txt --line-buffered 'COMPILE=2 ./run_test.sh \$(basename {})' ::: ./acir_tests/*"
-
-    echo "Regenerating verify_honk_proof and verify_rollup_honk_proof recursive inputs."
->>>>>>> f2c06c2c
+    # Don't compile these until we generate their inputs
+    rm -rf acir_tests/{verify_honk_proof,double_verify_honk_proof,verify_rollup_honk_proof}
+
+    # # COMPILE=2 only compiles the test.
+    # denoise "parallel --joblog joblog.txt --line-buffered 'COMPILE=2 ./run_test.sh \$(basename {})' ::: ./acir_tests/*"
+
+    cp -R ../../noir/noir-repo/test_programs/execution_success/{verify_honk_proof,double_verify_honk_proof,verify_rollup_honk_proof} acir_tests
+    echo "Regenerating verify_honk_proof, double_verify_honk_proof, verify_rollup_honk_proof recursive inputs."
     local bb=$(realpath ../cpp/build/bin/bb)
     cd ./acir_tests/assert_statement
 
