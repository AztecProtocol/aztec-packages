--- conflicted
+++ resolved
@@ -89,13 +89,8 @@
     # Merge the internal test programs with the acir tests.
     cp -R ./internal_test_programs/* acir_tests
 
-<<<<<<< HEAD
-    # COMPILE=2 only compiles the test.
-    denoise "parallel --joblog joblog.txt --line-buffered 'COMPILE=2 ./scripts/run_test.sh \$(basename {})' ::: ./acir_tests/*"
-=======
     # Generates the Prover.toml files for the recursive tests from the assert_statement test.
     denoise regenerate_recursive_inputs
->>>>>>> 0e2f0341
 
     # COMPILE=2 only compiles the test.
     denoise "parallel --joblog joblog.txt --line-buffered 'COMPILE=2 ./scripts/run_test.sh \$(basename {})' ::: ./acir_tests/*"
