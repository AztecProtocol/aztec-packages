--- conflicted
+++ resolved
@@ -134,7 +134,6 @@
   echo FLOW=prove_then_verify_client_ivc $run_test databus_two_calldata
 }
 
-<<<<<<< HEAD
 function ultra_honk_wasm_memory {
   VERBOSE=1 BIN=../ts/dest/node/main.js SYS=ultra_honk FLOW=prove_then_verify ./run_test.sh verify_honk_proof > ./bench-out/ultra_honk_rec_wasm_memory.txt
 }
@@ -146,9 +145,7 @@
   taskset -c $start_core-$end_core bash -c "$2"
 }
 
-=======
 # TODO(https://github.com/AztecProtocol/barretenberg/issues/1254): More complete testing, including failure tests
->>>>>>> ac2300e7
 function bench {
   # TODO: Move to scripts dir along with run_test.sh.
   LOG_FILE=bench-acir.jsonl ./bench_acir_tests.sh
