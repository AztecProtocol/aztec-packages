--- conflicted
+++ resolved
@@ -121,17 +121,10 @@
   for t in $honk_tests; do
     echo SYS=ultra_honk FLOW=prove_then_verify $run_test $(basename $t)
   done
-<<<<<<< HEAD
   echo SYS=ultra_honk FLOW=prove_then_verify RECURSIVE=true $run_test assert_statement
   echo SYS=ultra_honk FLOW=prove_then_verify RECURSIVE=true $run_test double_verify_honk_proof
   echo SYS=ultra_honk FLOW=prove_and_verify_program $run_test merkle_insert
-=======
-  run SYS=ultra_honk FLOW=prove_then_verify RECURSIVE=true ./run_test.sh assert_statement
-  run SYS=ultra_honk FLOW=prove_then_verify RECURSIVE=true ./run_test.sh double_verify_honk_proof
-  run SYS=ultra_honk FLOW=prove_and_verify_program ./run_test.sh merkle_insert
-  run SYS=ultra_rollup_honk FLOW=prove_and_verify ./run_test.sh verify_rollup_honk_proof
-
->>>>>>> 158afc4c
+  echo SYS=ultra_rollup_honk FLOW=prove_and_verify $run_test verify_rollup_honk_proof
 
   # barretenberg-acir-tests-bb-client-ivc:
   echo FLOW=prove_then_verify_client_ivc $run_test 6_array
