--- conflicted
+++ resolved
@@ -4,7 +4,6 @@
 cmd=${1:-}
 export CRS_PATH=$HOME/.bb-crs
 
-<<<<<<< HEAD
 tests_tar=barretenberg-acir-tests-$(cache_content_hash \
     ../../noir/.rebuild_patterns \
     ../../noir/.rebuild_patterns_tests).tar.gz
@@ -15,14 +14,8 @@
     ../../barretenberg/cpp/.rebuild_patterns \
     ../../barretenberg/ts/.rebuild_patterns)
 
-function build_tests {
+function build {
   github_group "acir_tests build"
-=======
-function prepare_tests {
-  set -eu
-
-  github_group "acir_tests copy tests"
->>>>>>> ad70e9af
 
   if ! cache_download $tests_tar; then
     rm -rf acir_tests
@@ -38,17 +31,6 @@
 
     cache_upload $tests_tar acir_tests
   fi
-
-  github_endgroup
-}
-
-function build_tests {
-  set -eu
-
-  github_group "acir_tests build"
-
-  prepare_tests
-
 
   # TODO: This actually breaks things, but shouldn't. We want to do it here and not maintain manually.
   # Regenerate verify_honk_proof recursive input.
@@ -70,18 +52,6 @@
   github_endgroup
 }
 
-<<<<<<< HEAD
-=======
-function hash {
-  cache_content_hash \
-    ../../noir/.rebuild_patterns \
-    ../../noir/.rebuild_patterns_tests \
-    ../../barretenberg/cpp/.rebuild_patterns \
-    ../../barretenberg/ts/.rebuild_patterns \
-    ../../barretenberg/acir_tests/.rebuild_patterns
-}
-
->>>>>>> ad70e9af
 function test {
   github_group "acir_tests testing"
   # TODO: 64 is bit of a magic number for CI/mainframe. Needs to work on lower hardware.
@@ -164,19 +134,18 @@
     git clean -fdx
     (cd ../../noir/noir-repo/test_programs/execution_success && git clean -fdx)
     ;;
+  "ci")
+    build
+    test
+    ;;
   ""|"fast"|"full")
-    ;;
-  "build-tests"|"ci")
-    build_tests
+    build
     ;;
   "hash")
     echo $tests_hash
     ;;
   "test")
     test
-    ;;
-  "prepare-benches")
-    prepare_tests
     ;;
   "test-cmds")
     test_cmds
