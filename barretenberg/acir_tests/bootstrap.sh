#!/usr/bin/env bash
source $(git rev-parse --show-toplevel)/ci3/source_bootstrap

cmd=${1:-}
export CRS_PATH=$HOME/.bb-crs
export bb=$(realpath ../cpp/build/bin/bb)

tests_tar=barretenberg-acir-tests-$(hash_str \
  $(../../noir/bootstrap.sh hash-tests) \
  $(cache_content_hash \
    ../cpp/.rebuild_patterns \
    )).tar.gz

tests_hash=$(hash_str \
  $(../../noir/bootstrap.sh hash-tests) \
  $(cache_content_hash \
    ^barretenberg/acir_tests/ \
    ../cpp/.rebuild_patterns \
    ../ts/.rebuild_patterns))

# Generate inputs for a given recursively verifying program.
function run_proof_generation {
  local program=$1
  local outdir=$(mktemp -d)
  trap "rm -rf $outdir" EXIT
  local adjustment=16
  local ipa_accumulation_flag=""

  cd ./acir_tests/assert_statement

  # Adjust settings based on program type
  if [[ $program == *"rollup"* ]]; then
      adjustment=26
      ipa_accumulation_flag="--ipa_accumulation"
  fi
  local prove_cmd="$bb prove --scheme ultra_honk --init_kzg_accumulator $ipa_accumulation_flag --output_format fields --write_vk -o $outdir -b ./target/program.json -w ./target/witness.gz"
  echo_stderr "$prove_cmd"
  dump_fail "$prove_cmd"

  local vk_fields=$(cat "$outdir/vk_fields.json")
  local public_inputs_fields=$(cat "$outdir/public_inputs_fields.json")
  local proof_fields=$(cat "$outdir/proof_fields.json")

  generate_toml "$program" "$vk_fields" "$proof_fields" "$public_inputs_fields"
}

function generate_toml {
  local program=$1
  local vk_fields=$2
  local proof_fields=$3
  local num_inner_public_inputs=$4
  local output_file="../$program/Prover.toml"
  local key_hash="0x0000000000000000000000000000000000000000000000000000000000000000"

  jq -nr \
      --arg key_hash "$key_hash" \
      --argjson vk_f "$vk_fields" \
      --argjson public_inputs_f "$public_inputs_fields" \
      --argjson proof_f "$proof_fields" \
      '[
        "key_hash = \($key_hash)",
        "proof = [\($proof_f | map("\"" + . + "\"") | join(", "))]",
        "public_inputs = [\($public_inputs_f | map("\"" + . + "\"") | join(", "))]",
        "verification_key = [\($vk_f | map("\"" + . + "\"") | join(", "))]"
        '"$( [[ $program == *"double"* ]] && echo ',"proof_b = [\($proof_f | map("\"" + . + "\"") | join(", "))]"' )"'
      ] | join("\n")' > "$output_file"
}

function regenerate_recursive_inputs {
  local program=$1
  # Compile the assert_statement test as it's used for the recursive tests.
  COMPILE=2 ./scripts/run_test.sh assert_statement
  parallel 'run_proof_generation {}' ::: $(ls internal_test_programs)
}

export -f regenerate_recursive_inputs run_proof_generation generate_toml

function build {
  echo_header "acir_tests build"

  if ! cache_download $tests_tar; then
    rm -rf acir_tests
    denoise "cd ../../noir/noir-repo/test_programs/execution_success && git clean -fdx"
    cp -R ../../noir/noir-repo/test_programs/execution_success acir_tests
    # Running these requires extra gluecode so they're skipped.
    rm -rf acir_tests/{diamond_deps_0,workspace,workspace_default_member,regression_7323}
    # Merge the internal test programs with the acir tests.
    cp -R ./internal_test_programs/* acir_tests

    # Generates the Prover.toml files for the recursive tests from the assert_statement test.
    denoise regenerate_recursive_inputs

    # COMPILE=2 only compiles the test.
    denoise "parallel --joblog joblog.txt --line-buffered 'COMPILE=2 ./scripts/run_test.sh \$(basename {})' ::: ./acir_tests/*"

    cache_upload $tests_tar acir_tests
  fi

  npm_install_deps
  # TODO: Check if still needed.
  # denoise "cd browser-test-app && yarn add --dev @aztec/bb.js@portal:../../ts"

  # TODO: Revisit. Update yarn.lock so it can be committed.
  # Be lenient about bb.js hash changing, even if we try to minimize the occurrences.
  # denoise "cd browser-test-app && yarn add --dev @aztec/bb.js@portal:../../ts && yarn"
  # denoise "cd headless-test && yarn"
  # denoise "cd sol-test && yarn"

  denoise "cd browser-test-app && yarn build"

  denoise "cd bbjs-test && yarn build"
}

function test {
  echo_header "acir_tests testing"
  test_cmds | filter_test_cmds | parallelise
}

# Prints to stdout, one per line, the command to execute each individual test.
# Paths are all relative to the repository root.
function test_cmds {
  local plonk_tests=$(find ./acir_tests -maxdepth 1 -mindepth 1 -type d | \
    grep -vE 'verify_honk_proof|double_verify_honk_proof|verify_rollup_honk_proof|fold')
  local honk_tests=$(find ./acir_tests -maxdepth 1 -mindepth 1 -type d | \
    grep -vE 'single_verify_proof|double_verify_proof|double_verify_nested_proof|verify_rollup_honk_proof|fold')

  local run_test=$(realpath --relative-to=$root ./scripts/run_test.sh)
  local run_test_browser=$(realpath --relative-to=$root ./scripts/run_test_browser.sh)
  local bbjs_bin="../ts/dest/node/main.js"

<<<<<<< HEAD
  # Solidity tests. Isolate because anvil.
  local prefix="$tests_hash:ISOLATE=1"
  echo "$prefix FLOW=sol $run_test assert_statement"
  echo "$prefix:CPUS=8 FLOW=sol $run_test double_verify_proof"
  echo "$prefix:CPUS=8 FLOW=sol $run_test double_verify_nested_proof"
  echo "$prefix FLOW=sol_honk $run_test assert_statement"
  echo "$prefix FLOW=sol_honk $run_test 1_mul"
  echo "$prefix FLOW=sol_honk $run_test slices"
  echo "$prefix FLOW=sol_honk $run_test verify_honk_proof"
  echo "$prefix FLOW=sol_honk_zk $run_test assert_statement"
  echo "$prefix FLOW=sol_honk_zk $run_test 1_mul"
  echo "$prefix FLOW=sol_honk_zk $run_test slices"
  echo "$prefix FLOW=sol_honk_zk $run_test verify_honk_proof"

  # bb.js browser tests. Isolate because server.
  local prefix="$tests_hash:ISOLATE=1:NET=1:CPUS=8"
  echo "$prefix:NAME=chrome_mt_verify_honk_proof BROWSER=chrome THREAD_MODEL=mt $run_test_browser verify_honk_proof"
  echo "$prefix:NAME=chrome_st_1_mul BROWSER=chrome THREAD_MODEL=st $run_test_browser 1_mul"
  echo "$prefix:NAME=webkit_mt_verify_honk_proof BROWSER=webkit THREAD_MODEL=mt $run_test_browser verify_honk_proof"
  echo "$prefix:NAME=webkit_st_1_mul BROWSER=webkit THREAD_MODEL=st $run_test_browser 1_mul"

  # bb.js tests.
  local prefix=$tests_hash
  # ecdsa_secp256r1_3x through bb.js on node to check 256k support.
  echo "$prefix BIN=$bbjs_bin FLOW=prove_then_verify $run_test ecdsa_secp256r1_3x"
  # the prove then verify flow for UltraHonk. This makes sure we have the same circuit for different witness inputs.
  echo "$prefix BIN=$bbjs_bin SYS=ultra_honk_deprecated FLOW=prove_then_verify $run_test 6_array"
  # 1_mul through bb.js build, all_cmds flow, to test all cli args.
  echo "$prefix BIN=$bbjs_bin FLOW=all_cmds $run_test 1_mul"
=======
  # barretenberg-acir-tests-sol:
  echo "docker_isolate 'FLOW=sol $run_test assert_statement'"
  echo "docker_isolate 'FLOW=sol $run_test double_verify_proof'"
  echo "docker_isolate 'FLOW=sol $run_test double_verify_nested_proof'"
  echo "docker_isolate 'FLOW=sol_honk $run_test assert_statement'"
  echo "docker_isolate 'FLOW=sol_honk $run_test 1_mul'"
  echo "docker_isolate 'FLOW=sol_honk $run_test slices'"
  echo "docker_isolate 'FLOW=sol_honk $run_test verify_honk_proof'"
  echo "docker_isolate 'FLOW=sol_honk_zk $run_test assert_statement'"
  echo "docker_isolate 'FLOW=sol_honk_zk $run_test 1_mul'"
  echo "docker_isolate 'FLOW=sol_honk_zk $run_test slices'"
  echo "docker_isolate 'FLOW=sol_honk_zk $run_test verify_honk_proof'"

  # barretenberg-acir-tests-bb.js:
  # Browser tests.
  echo BROWSER=chrome $run_test_browser verify_honk_proof
  echo BROWSER=chrome $run_test_browser 1_mul
  echo BROWSER=webkit $run_test_browser verify_honk_proof
  echo BROWSER=webkit $run_test_browser 1_mul
  # echo ecdsa_secp256r1_3x through bb.js on node to check 256k support.
  echo BIN=$bbjs_bin FLOW=prove_then_verify $run_test ecdsa_secp256r1_3x
  # echo the prove then verify flow for UltraHonk. This makes sure we have the same circuit for different witness inputs.
  echo BIN=$bbjs_bin SYS=ultra_honk_deprecated FLOW=prove_then_verify $run_test 6_array
  # echo 1_mul through bb.js build, all_cmds flow, to test all cli args.
  echo BIN=$bbjs_bin FLOW=all_cmds $run_test 1_mul
>>>>>>> c5806578

  # barretenberg-acir-tests-bb:
  # Fold and verify an ACIR program stack using ClientIVC, recursively verify as part of the Tube circuit and produce and verify a Honk proof
  echo "$prefix FLOW=prove_then_verify_tube $run_test 6_array"
  # echo 1_mul through native bb build, all_cmds flow, to test all cli args.
  echo "$prefix NATIVE=1 FLOW=all_cmds $run_test 1_mul"

  # barretenberg-acir-tests-bb-ultra-plonk:
  # Exclude honk tests.
  for t in $plonk_tests; do
    echo "$prefix SYS=ultra_plonk_deprecated FLOW=prove_then_verify $run_test $(basename $t)"
  done
  echo "$prefix SYS=ultra_plonk_deprecated FLOW=prove_then_verify RECURSIVE=true $run_test assert_statement"
  echo "$prefix SYS=ultra_plonk_deprecated FLOW=prove_then_verify RECURSIVE=true $run_test double_verify_proof"

  # barretenberg-acir-tests-bb-ultra-honk:
  # Exclude plonk tests.
  for t in $honk_tests; do
    echo "$prefix SYS=ultra_honk FLOW=prove_then_verify $run_test $(basename $t)"
  done
  echo "$prefix SYS=ultra_honk FLOW=prove_then_verify $run_test assert_statement"
  echo "$prefix SYS=ultra_honk FLOW=prove_then_verify $run_test double_verify_honk_proof"
  echo "$prefix SYS=ultra_honk FLOW=prove_then_verify HASH=keccak $run_test assert_statement"
  # echo "$prefix SYS=ultra_honk FLOW=prove_then_verify HASH=starknet $run_test assert_statement"
  echo "$prefix SYS=ultra_honk FLOW=prove_then_verify ROLLUP=true $run_test verify_rollup_honk_proof"

  # prove and verify using bb.js classes
<<<<<<< HEAD
  echo "$prefix SYS=ultra_honk FLOW=bbjs_prove_verify $run_test 1_mul"
  echo "$prefix SYS=ultra_honk FLOW=bbjs_prove_verify THREAD_MODEL=mt $run_test assert_statement"
=======
  echo SYS=ultra_honk FLOW=bbjs_prove_verify $run_test 1_mul
  echo SYS=ultra_honk FLOW=bbjs_prove_verify $run_test assert_statement
>>>>>>> c5806578

  # prove with bb.js and verify with solidity verifier
  echo "$prefix SYS=ultra_honk FLOW=bbjs_prove_sol_verify $run_test 1_mul"
  echo "$prefix SYS=ultra_honk FLOW=bbjs_prove_sol_verify $run_test assert_statement"

  # prove with bb cli and verify with bb.js classes
  echo "$prefix SYS=ultra_honk FLOW=bb_prove_bbjs_verify $run_test 1_mul"
  echo "$prefix SYS=ultra_honk FLOW=bb_prove_bbjs_verify $run_test assert_statement"

  # prove with bb.js and verify with bb cli
  echo "$prefix SYS=ultra_honk FLOW=bbjs_prove_bb_verify $run_test 1_mul"
  echo "$prefix SYS=ultra_honk FLOW=bbjs_prove_bb_verify $run_test assert_statement"
}

function ultra_honk_wasm_memory {
  VERBOSE=1 BIN=../ts/dest/node/main.js SYS=ultra_honk_deprecated FLOW=prove_then_verify \
    ./scripts/run_test.sh verify_honk_proof &> ./bench-out/ultra_honk_rec_wasm_memory.txt
}

function run_benchmark {
  local start_core=$(( ($1 - 1) * HARDWARE_CONCURRENCY ))
  local end_core=$(( start_core + (HARDWARE_CONCURRENCY - 1) ))
  echo taskset -c $start_core-$end_core bash -c "$2"
  taskset -c $start_core-$end_core bash -c "$2"
}

# TODO(https://github.com/AztecProtocol/barretenberg/issues/1254): More complete testing, including failure tests
function bench {
  export HARDWARE_CONCURRENCY=16

  rm -rf bench-out && mkdir -p bench-out
  export -f ultra_honk_wasm_memory run_benchmark
  local num_cpus=$(get_num_cpus)
  local jobs=$((num_cpus / HARDWARE_CONCURRENCY))
  parallel -v --line-buffer --tag --jobs "$jobs" run_benchmark {#} {} ::: \
    ultra_honk_wasm_memory
}

case "$cmd" in
  "clean")
    git clean -fdx
    ;;
  "ci")
    build
    test
    ;;
  ""|"fast"|"full")
    build
    ;;
  "hash")
    echo $tests_hash
    ;;
  test|test_cmds|bench)
    $cmd
    ;;
  *)
    echo "Unknown command: $cmd"
    exit 1
esac<|MERGE_RESOLUTION|>--- conflicted
+++ resolved
@@ -128,7 +128,6 @@
   local run_test_browser=$(realpath --relative-to=$root ./scripts/run_test_browser.sh)
   local bbjs_bin="../ts/dest/node/main.js"
 
-<<<<<<< HEAD
   # Solidity tests. Isolate because anvil.
   local prefix="$tests_hash:ISOLATE=1"
   echo "$prefix FLOW=sol $run_test assert_statement"
@@ -145,10 +144,10 @@
 
   # bb.js browser tests. Isolate because server.
   local prefix="$tests_hash:ISOLATE=1:NET=1:CPUS=8"
-  echo "$prefix:NAME=chrome_mt_verify_honk_proof BROWSER=chrome THREAD_MODEL=mt $run_test_browser verify_honk_proof"
-  echo "$prefix:NAME=chrome_st_1_mul BROWSER=chrome THREAD_MODEL=st $run_test_browser 1_mul"
-  echo "$prefix:NAME=webkit_mt_verify_honk_proof BROWSER=webkit THREAD_MODEL=mt $run_test_browser verify_honk_proof"
-  echo "$prefix:NAME=webkit_st_1_mul BROWSER=webkit THREAD_MODEL=st $run_test_browser 1_mul"
+  echo "$prefix:NAME=chrome_verify_honk_proof BROWSER=chrome $run_test_browser verify_honk_proof"
+  echo "$prefix:NAME=chrome_1_mul BROWSER=chrome $run_test_browser 1_mul"
+  echo "$prefix:NAME=webkit_verify_honk_proof BROWSER=webkit $run_test_browser verify_honk_proof"
+  echo "$prefix:NAME=webkit_1_mul BROWSER=webkit $run_test_browser 1_mul"
 
   # bb.js tests.
   local prefix=$tests_hash
@@ -158,33 +157,6 @@
   echo "$prefix BIN=$bbjs_bin SYS=ultra_honk_deprecated FLOW=prove_then_verify $run_test 6_array"
   # 1_mul through bb.js build, all_cmds flow, to test all cli args.
   echo "$prefix BIN=$bbjs_bin FLOW=all_cmds $run_test 1_mul"
-=======
-  # barretenberg-acir-tests-sol:
-  echo "docker_isolate 'FLOW=sol $run_test assert_statement'"
-  echo "docker_isolate 'FLOW=sol $run_test double_verify_proof'"
-  echo "docker_isolate 'FLOW=sol $run_test double_verify_nested_proof'"
-  echo "docker_isolate 'FLOW=sol_honk $run_test assert_statement'"
-  echo "docker_isolate 'FLOW=sol_honk $run_test 1_mul'"
-  echo "docker_isolate 'FLOW=sol_honk $run_test slices'"
-  echo "docker_isolate 'FLOW=sol_honk $run_test verify_honk_proof'"
-  echo "docker_isolate 'FLOW=sol_honk_zk $run_test assert_statement'"
-  echo "docker_isolate 'FLOW=sol_honk_zk $run_test 1_mul'"
-  echo "docker_isolate 'FLOW=sol_honk_zk $run_test slices'"
-  echo "docker_isolate 'FLOW=sol_honk_zk $run_test verify_honk_proof'"
-
-  # barretenberg-acir-tests-bb.js:
-  # Browser tests.
-  echo BROWSER=chrome $run_test_browser verify_honk_proof
-  echo BROWSER=chrome $run_test_browser 1_mul
-  echo BROWSER=webkit $run_test_browser verify_honk_proof
-  echo BROWSER=webkit $run_test_browser 1_mul
-  # echo ecdsa_secp256r1_3x through bb.js on node to check 256k support.
-  echo BIN=$bbjs_bin FLOW=prove_then_verify $run_test ecdsa_secp256r1_3x
-  # echo the prove then verify flow for UltraHonk. This makes sure we have the same circuit for different witness inputs.
-  echo BIN=$bbjs_bin SYS=ultra_honk_deprecated FLOW=prove_then_verify $run_test 6_array
-  # echo 1_mul through bb.js build, all_cmds flow, to test all cli args.
-  echo BIN=$bbjs_bin FLOW=all_cmds $run_test 1_mul
->>>>>>> c5806578
 
   # barretenberg-acir-tests-bb:
   # Fold and verify an ACIR program stack using ClientIVC, recursively verify as part of the Tube circuit and produce and verify a Honk proof
@@ -212,13 +184,8 @@
   echo "$prefix SYS=ultra_honk FLOW=prove_then_verify ROLLUP=true $run_test verify_rollup_honk_proof"
 
   # prove and verify using bb.js classes
-<<<<<<< HEAD
   echo "$prefix SYS=ultra_honk FLOW=bbjs_prove_verify $run_test 1_mul"
-  echo "$prefix SYS=ultra_honk FLOW=bbjs_prove_verify THREAD_MODEL=mt $run_test assert_statement"
-=======
-  echo SYS=ultra_honk FLOW=bbjs_prove_verify $run_test 1_mul
-  echo SYS=ultra_honk FLOW=bbjs_prove_verify $run_test assert_statement
->>>>>>> c5806578
+  echo "$prefix SYS=ultra_honk FLOW=bbjs_prove_verify $run_test assert_statement"
 
   # prove with bb.js and verify with solidity verifier
   echo "$prefix SYS=ultra_honk FLOW=bbjs_prove_sol_verify $run_test 1_mul"
