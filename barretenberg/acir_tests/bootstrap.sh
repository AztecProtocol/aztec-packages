#!/bin/bash
source $(git rev-parse --show-toplevel)/ci3/source_bootstrap

cmd=${1:-}
export CRS_PATH=$HOME/.bb-crs

tests_tar=barretenberg-acir-tests-$(cache_content_hash \
    ../../noir/.rebuild_patterns \
    ../../noir/.rebuild_patterns_tests \
    ../cpp/.rebuild_patterns \
    ).tar.gz

tests_hash=$(cache_content_hash \
    ^barretenberg/acir_tests/ \
    ../../noir/.rebuild_patterns \
    ../../noir/.rebuild_patterns_tests \
    ../cpp/.rebuild_patterns \
    ../ts/.rebuild_patterns)

# Generate inputs for a given recursively verifying program.
function run_proof_generation() {
    local program=$1
    local outdir=$(mktemp -d)
    trap "rm -rf $outdir" EXIT
    local adjustment=16
    local ipa_accumulation_flag=""

    # Adjust settings based on program type
    if [[ $program == *"rollup"* ]]; then
        adjustment=26
        ipa_accumulation_flag="--ipa_accumulation"
    fi
    local prove_cmd="$bb prove --scheme ultra_honk --init_kzg_accumulator $ipa_accumulation_flag --output_format fields --write_vk -o $outdir -b ./target/program.json -w ./target/witness.gz"
    echo_stderr "$prove_cmd"
    dump_fail "$prove_cmd"

    local vk_fields=$(cat "$outdir/vk_fields.json")
    local proof_fields=$(cat "$outdir/proof_fields.json")
    local num_inner_public_inputs=$(( 16#$(echo "$vk_fields" | jq -r '.[1] | ltrimstr("0x")') - adjustment ))

    echo "num_inner_public_inputs for $program = $num_inner_public_inputs"

    generate_toml "$program" "$vk_fields" "$proof_fields" "$num_inner_public_inputs"
}

function generate_toml() {
    local program=$1
    local vk_fields=$2
    local proof_fields=$3
    local num_inner_public_inputs=$4
    local output_file="../$program/Prover.toml"
    local key_hash="0x0000000000000000000000000000000000000000000000000000000000000000"

    jq -nr \
        --arg key_hash "$key_hash" \
        --argjson vkf "$vk_fields" \
        --argjson prooff "$proof_fields" \
        --argjson num_inner_public_inputs "$num_inner_public_inputs" \
        '[
          "key_hash = \($key_hash)",
          "proof = [\($prooff | .[$num_inner_public_inputs:] | map("\"" + . + "\"") | join(", "))]",
          "public_inputs = [\($prooff | .[:$num_inner_public_inputs] | map("\"" + . + "\"") | join(", "))]",
          "verification_key = [\($vkf | map("\"" + . + "\"") | join(", "))]"
          '"$( [[ $program == *"double"* ]] && echo ',"proof_b = [\($prooff | .[$num_inner_public_inputs:] | map("\"" + . + "\"") | join(", "))]"' )"'
        ] | join("\n")' > "$output_file"
}

function build {
  echo_header "acir_tests build"

  if ! cache_download $tests_tar; then
    rm -rf acir_tests
    denoise "cd ../../noir/noir-repo/test_programs/execution_success && git clean -fdx"
    cp -R ../../noir/noir-repo/test_programs/execution_success acir_tests
    # Running these requires extra gluecode so they're skipped.
    rm -rf acir_tests/{diamond_deps_0,workspace,workspace_default_member,regression_7323}
    # Don't compile these until we generate their inputs
    rm -rf acir_tests/{verify_honk_proof,double_verify_honk_proof,verify_rollup_honk_proof}

    # COMPILE=2 only compiles the test.
    denoise "parallel --joblog joblog.txt --line-buffered 'COMPILE=2 ./run_test.sh \$(basename {})' ::: ./acir_tests/*"

<<<<<<< HEAD
    cp -R ../../noir/noir-repo/test_programs/execution_success/{verify_honk_proof,double_verify_honk_proof,verify_rollup_honk_proof} acir_tests
    echo "Regenerating verify_honk_proof, double_verify_honk_proof, verify_rollup_honk_proof recursive inputs."
=======
    # TODO(https://github.com/AztecProtocol/barretenberg/issues/1279): Fix this workflow.
    echo "Regenerating verify_honk_proof and verify_rollup_honk_proof recursive inputs."
>>>>>>> b6294ad9
    local bb=$(realpath ../cpp/build/bin/bb)
    cd ./acir_tests/assert_statement
    for program in verify_honk_proof double_verify_honk_proof verify_rollup_honk_proof; do
      echo $program
      run_proof_generation "$program"
    done
    cd ../..

    denoise "parallel --joblog joblog.txt --line-buffered 'COMPILE=2 ./run_test.sh \$(basename {})' ::: ./acir_tests/{verify_honk_proof,double_verify_honk_proof,verify_rollup_honk_proof}"

    cache_upload $tests_tar acir_tests
  fi

  # TODO: Revisit. Update yarn.lock so it can be committed.
  # Be lenient about bb.js hash changing, even if we try to minimize the occurrences.
  denoise "cd browser-test-app && yarn add --dev @aztec/bb.js@portal:../../ts && yarn"
  denoise "cd headless-test && yarn"
  denoise "cd sol-test && yarn"
  # TODO: Revist. The md5sum of everything is the same after each yarn call.
  # Yet seemingly yarn's content hash will churn unless we reset timestamps
  find {headless-test,browser-test-app} -exec touch -t 197001010000 {} + 2>/dev/null || true

  denoise "cd browser-test-app && yarn build"
}

function test {
  echo_header "acir_tests testing"
  # TODO: 64 is bit of a magic number for CI/mainframe. Needs to work on lower hardware.
  test_cmds | filter_test_cmds | parallelise 64
}

function test_cmds {
  # Prefix the test hash on each command.
  test_cmds_internal | awk "{ print \"$tests_hash \" \$0 }"
}

# Prints to stdout, one per line, the command to execute each individual test.
# Paths are all relative to the repository root.
function test_cmds_internal {
  local plonk_tests=$(find ./acir_tests -maxdepth 1 -mindepth 1 -type d | \
    grep -vE 'verify_honk_proof|double_verify_honk_proof|verify_rollup_honk_proof|fold')
  local honk_tests=$(find ./acir_tests -maxdepth 1 -mindepth 1 -type d | \
    grep -vE 'single_verify_proof|double_verify_proof|double_verify_nested_proof|verify_rollup_honk_proof|fold')

  local run_test=$(realpath --relative-to=$root ./run_test.sh)
  local run_test_browser=$(realpath --relative-to=$root ./run_test_browser.sh)
  local bbjs_bin="../ts/dest/node/main.js"

  # barretenberg-acir-tests-sol:
  echo FLOW=sol $run_test assert_statement
  echo FLOW=sol $run_test double_verify_proof
  echo FLOW=sol $run_test double_verify_nested_proof
  echo FLOW=sol_honk $run_test assert_statement
  echo FLOW=sol_honk $run_test 1_mul
  echo FLOW=sol_honk $run_test slices
  echo FLOW=sol_honk $run_test verify_honk_proof
  echo FLOW=sol_honk_zk $run_test assert_statement
  echo FLOW=sol_honk_zk $run_test 1_mul
  echo FLOW=sol_honk_zk $run_test slices
  echo FLOW=sol_honk_zk $run_test verify_honk_proof

  # barretenberg-acir-tests-bb.js:
  # Browser tests.
  echo BROWSER=chrome THREAD_MODEL=mt $run_test_browser verify_honk_proof
  echo BROWSER=chrome THREAD_MODEL=st $run_test_browser 1_mul
  echo BROWSER=webkit THREAD_MODEL=mt $run_test_browser verify_honk_proof
  echo BROWSER=webkit THREAD_MODEL=st $run_test_browser 1_mul
  # echo ecdsa_secp256r1_3x through bb.js on node to check 256k support.
  echo BIN=$bbjs_bin FLOW=prove_then_verify $run_test ecdsa_secp256r1_3x
  # echo the prove then verify flow for UltraHonk. This makes sure we have the same circuit for different witness inputs.
  echo BIN=$bbjs_bin SYS=ultra_honk_deprecated FLOW=prove_then_verify $run_test 6_array
  # echo 1_mul through bb.js build, all_cmds flow, to test all cli args.
  echo BIN=$bbjs_bin FLOW=all_cmds $run_test 1_mul

  # barretenberg-acir-tests-bb:
  # Fold and verify an ACIR program stack using ClientIVC, recursively verify as part of the Tube circuit and produce and verify a Honk proof
  echo FLOW=prove_then_verify_tube $run_test 6_array
  # echo 1_mul through native bb build, all_cmds flow, to test all cli args.
  echo NATIVE=1 FLOW=all_cmds $run_test 1_mul

  # barretenberg-acir-tests-bb-ultra-plonk:
  # Exclude honk tests.
  for t in $plonk_tests; do
    echo SYS=ultra_plonk_deprecated FLOW=prove_then_verify $run_test $(basename $t)
  done
  echo SYS=ultra_plonk_deprecated FLOW=prove_then_verify RECURSIVE=true $run_test assert_statement
  echo SYS=ultra_plonk_deprecated FLOW=prove_then_verify RECURSIVE=true $run_test double_verify_proof

  # barretenberg-acir-tests-bb-ultra-honk:
  # Exclude plonk tests.
  for t in $honk_tests; do
    echo SYS=ultra_honk FLOW=prove_then_verify $run_test $(basename $t)
  done
  echo SYS=ultra_honk FLOW=prove_then_verify RECURSIVE=true $run_test assert_statement
  echo SYS=ultra_honk FLOW=prove_then_verify RECURSIVE=true $run_test double_verify_honk_proof
  echo SYS=ultra_honk FLOW=prove_then_verify HASH=keccak $run_test assert_statement
  echo SYS=ultra_honk FLOW=prove_then_verify ROLLUP=true $run_test verify_rollup_honk_proof
}

function ultra_honk_wasm_memory {
  VERBOSE=1 BIN=../ts/dest/node/main.js SYS=ultra_honk_deprecated FLOW=prove_then_verify ./run_test.sh verify_honk_proof &> ./bench-out/ultra_honk_rec_wasm_memory.txt
}

function run_benchmark {
  local start_core=$(( ($1 - 1) * HARDWARE_CONCURRENCY ))
  local end_core=$(( start_core + (HARDWARE_CONCURRENCY - 1) ))
  echo taskset -c $start_core-$end_core bash -c "$2"
  taskset -c $start_core-$end_core bash -c "$2"
}

# TODO(https://github.com/AztecProtocol/barretenberg/issues/1254): More complete testing, including failure tests
function bench {
  # TODO: Move to scripts dir along with run_test.sh.
  # TODO(https://github.com/AztecProtocol/barretenberg/issues/1265) fix acir benchmarking
  # LOG_FILE=bench-acir.jsonl ./bench_acir_tests.sh

  export HARDWARE_CONCURRENCY=16

  rm -rf bench-out && mkdir -p bench-out
  export -f ultra_honk_wasm_memory run_benchmark
  local num_cpus=$(get_num_cpus)
  local jobs=$((num_cpus / HARDWARE_CONCURRENCY))
  parallel -v --line-buffer --tag --jobs "$jobs" run_benchmark {#} {} ::: \
    ultra_honk_wasm_memory
}

case "$cmd" in
  "clean")
    git clean -fdx
    ;;
  "ci")
    build
    test
    ;;
  ""|"fast"|"full")
    build
    ;;
  "hash")
    echo $tests_hash
    ;;
  test|test_cmds|bench)
    $cmd
    ;;
  *)
    echo "Unknown command: $cmd"
    exit 1
esac<|MERGE_RESOLUTION|>--- conflicted
+++ resolved
@@ -80,13 +80,8 @@
     # COMPILE=2 only compiles the test.
     denoise "parallel --joblog joblog.txt --line-buffered 'COMPILE=2 ./run_test.sh \$(basename {})' ::: ./acir_tests/*"
 
-<<<<<<< HEAD
     cp -R ../../noir/noir-repo/test_programs/execution_success/{verify_honk_proof,double_verify_honk_proof,verify_rollup_honk_proof} acir_tests
     echo "Regenerating verify_honk_proof, double_verify_honk_proof, verify_rollup_honk_proof recursive inputs."
-=======
-    # TODO(https://github.com/AztecProtocol/barretenberg/issues/1279): Fix this workflow.
-    echo "Regenerating verify_honk_proof and verify_rollup_honk_proof recursive inputs."
->>>>>>> b6294ad9
     local bb=$(realpath ../cpp/build/bin/bb)
     cd ./acir_tests/assert_statement
     for program in verify_honk_proof double_verify_honk_proof verify_rollup_honk_proof; do
