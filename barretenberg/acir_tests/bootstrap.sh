#!/bin/bash
# Use ci3 script base.
source $(git rev-parse --show-toplevel)/ci3/source

if [ "${1:-}" == "clean" ]; then
  git clean -fdx
  (cd ../../noir/noir-repo/test_programs/execution_success && git clean -fdx)
  exit 0
fi

export AZTEC_CACHE_REBUILD_PATTERNS=$(echo \
  ../../noir/.rebuild_patterns_native \
  ../../noir/.rebuild_patterns_tests \
  ../../barretenberg/cpp/.rebuild_patterns \
  ../../barretenberg/ts/.rebuild_patterns)
HASH=$(cache_content_hash)

<<<<<<< HEAD
if ! $ci3/cache/should_run barretenberg-acir-test-$HASH; then
=======
if ! test_should_run barretenberg-acir-test-$HASH; then
>>>>>>> 41300882
  exit 0
fi

github_group "acir_tests updating yarn"
# Update yarn.lock so it can be committed.
# Be lenient about bb.js hash changing, even if we try to minimize the occurrences.
(cd browser-test-app && yarn add --dev @aztec/bb.js@../../ts && yarn)
(cd headless-test && yarn)
# The md5sum of everything is the same after each yarn call, yet seemingly yarn's content hash will churn unless we reset timestamps
find {headless-test,browser-test-app} -exec touch -t 197001010000 {} + 2>/dev/null || true
github_endgroup

# We only run tests in CI.
if [ "${CI:-0}" -ne 1 ]; then
  exit 0
fi

github_group "acir_tests building browser-test-app"
# Keep build as part of CI only.
(cd browser-test-app && yarn build)
github_endgroup

github_group "acir_tests run tests"
# Download ignition up front to ensure no race conditions at runtime.
# 2^20 points + 1 because the first is the generator, *64 bytes per point, -1 because Range is inclusive.
mkdir -p $HOME/.bb-crs
curl -s -H "Range: bytes=0-$(((2**20+1)*64-1))" https://aztec-ignition.s3.amazonaws.com/MAIN%20IGNITION/flat/g1.dat \
  -o $HOME/.bb-crs/bn254_g1.dat

# Compile up front. Was seeing some failures when I just did COMPILE=1 on the script below.
# TODO: Understand why.
COMPILE=1 COMPILE_ONLY=1 ./run_acir_tests.sh

./run_acir_tests.sh

# Serialize these two tests as otherwise servers will conflict. Can we just avoid the servers (or tweak ports)?
function f0 {
  # Run UltraHonk recursive verification through bb.js on chrome testing multi-threaded browser support.
  BROWSER=chrome THREAD_MODEL=mt ./run_acir_tests_browser.sh verify_honk_proof
  # Run UltraHonk recursive verification through bb.js on chrome testing single-threaded browser support.
  BROWSER=chrome THREAD_MODEL=st ./run_acir_tests_browser.sh verify_honk_proof
}

export BIN=../ts/dest/node/main.js
# Run ecdsa_secp256r1_3x through bb.js on node to check 256k support.
function f1 { FLOW=prove_then_verify ./run_acir_tests.sh ecdsa_secp256r1_3x; }
# Run a single arbitrary test not involving recursion through bb.js for UltraHonk
function f2 { FLOW=prove_and_verify_ultra_honk ./run_acir_tests.sh 6_array assert_statement; }
# Run the prove then verify flow for UltraHonk. This makes sure we have the same circuit for different witness inputs.
function f3 { FLOW=prove_then_verify_ultra_honk ./run_acir_tests.sh 6_array assert_statement; }
# Run a single arbitrary test not involving recursion through bb.js for MegaHonk
function f4 { FLOW=prove_and_verify_mega_honk ./run_acir_tests.sh 6_array; }
# Run fold_basic test through bb.js which runs ClientIVC on fold basic
function f5 { FLOW=fold_and_verify_program ./run_acir_tests.sh fold_basic; }
# Run 1_mul through bb.js build, all_cmds flow, to test all cli args.
function f6 { FLOW=all_cmds ./run_acir_tests.sh 1_mul; }

export -f f0 f1 f2 f3 f4 f5 f6
parallel ::: f0 f1 f2 f3 f4 f5 f6
cache_upload_flag barretenberg-acir-test-$HASH
github_endgroup<|MERGE_RESOLUTION|>--- conflicted
+++ resolved
@@ -15,11 +15,7 @@
   ../../barretenberg/ts/.rebuild_patterns)
 HASH=$(cache_content_hash)
 
-<<<<<<< HEAD
-if ! $ci3/cache/should_run barretenberg-acir-test-$HASH; then
-=======
 if ! test_should_run barretenberg-acir-test-$HASH; then
->>>>>>> 41300882
   exit 0
 fi
 
