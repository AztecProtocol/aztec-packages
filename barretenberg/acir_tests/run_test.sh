--- conflicted
+++ resolved
@@ -47,32 +47,19 @@
 
 set +e
 SECONDS=0
-<<<<<<< HEAD
-output=$($flow_script 2>&1 | add_timestamps)
-=======
 if [ "$VERBOSE" -eq 1 ]; then
   output=$($flow_script 2>&1 | add_timestamps | tee /dev/stderr)
 else
   output=$($flow_script 2>&1 | add_timestamps)
 fi
->>>>>>> 9441b122
 result=$?
 duration=$SECONDS
 set -e
 
 if [ $result -eq 0 ]; then
   echo -e "${green}PASSED${reset} (${duration}s)"
-<<<<<<< HEAD
-  if [ "$VERBOSE" -eq 1 ]; then
-    echo "$output"
-  fi
-else
-  echo -e "${red}FAILED${reset}"
-  echo "$output"
-=======
 else
   [ "$VERBOSE" -eq 0 ] && echo "$output"
   echo -e "${red}FAILED${reset} (${duration}s)"
->>>>>>> 9441b122
   exit 1
 fi