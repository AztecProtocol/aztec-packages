import fs from "fs";
const { readFileSync, promises: fsPromises } = fs;
import { spawn } from "child_process";
import { ethers } from "ethers";
import solc from "solc";
import linker from "solc/linker.js";

const NUMBER_OF_FIELDS_IN_PLONK_PROOF = 93;
// This excludes the public inputs which are sent separately to the Solidity verifier
const NUMBER_OF_FIELDS_IN_HONK_PROOF = 423;

// We use the solcjs compiler version in this test, although it is slower than foundry, to run the test end to end
// it simplifies of parallelising the test suite

// What does this file do?
//
// 1. Launch an instance of anvil { on a random port, for parallelism }
// 2. Compile the solidity files using solcjs
// 3. Deploy the contract
// 4. Read the previously created proof, and append public inputs
// 5. Run the test against the deployed contract
// 6. Kill the anvil instance

const getEnvVarCanBeUndefined = (envvar) => {
  const varVal = process.env[envvar];
  if (!varVal) {
    return false;
  }
  return varVal;
};

const getEnvVar = (envvar) => {
  const varVal = process.env[envvar];
  if (!varVal) {
    throw new Error(`Missing environment variable ${envvar}`);
  }
  return varVal;
};

// Test name is passed into environment from `flows/sol.sh`
const testName = getEnvVar("TEST_NAME");

// Get solidity files, passed into environment from `flows/sol.sh`
const testPath = getEnvVar("TEST_PATH");
const verifierPath = getEnvVar("VERIFIER_PATH");
const encoding = { encoding: "utf8" };
const [test, verifier] = await Promise.all([
  fsPromises.readFile(testPath, encoding),
  fsPromises.readFile(verifierPath, encoding),
]);

// 1. figure out how to deploy the libraries
// 2. call linker.linkBytecode providing the libraries name and address

export const compilationInput = {
  language: "Solidity",
  sources: {
    "Test.sol": {
      content: test,
    },
    "Verifier.sol": {
      content: verifier,
    },
  },
  settings: {
    // we require the optimizer
    optimizer: {
      enabled: true,
      runs: 200,
    },
    outputSelection: {
      "*": {
        "*": ["evm.bytecode.object", "abi"],
      },
    },
  },
};

// If testing honk is set, then we compile the honk test suite
const testingHonk = getEnvVarCanBeUndefined("TESTING_HONK");
const NUMBER_OF_FIELDS_IN_PROOF = testingHonk
  ? NUMBER_OF_FIELDS_IN_HONK_PROOF
  : NUMBER_OF_FIELDS_IN_PLONK_PROOF;
if (!testingHonk) {
  const keyPath = getEnvVar("KEY_PATH");
  const basePath = getEnvVar("BASE_PATH");
  const [key, base] = await Promise.all([
    fsPromises.readFile(keyPath, encoding),
    fsPromises.readFile(basePath, encoding),
  ]);

  compilationInput.sources["BaseUltraVerifier.sol"] = {
    content: base,
  };
  compilationInput.sources["Key.sol"] = {
    content: key,
  };
}

var output = JSON.parse(solc.compile(JSON.stringify(compilationInput)));
const contract = output.contracts["Test.sol"]["Test"];
<<<<<<< HEAD
=======

>>>>>>> 83b1676c
const bytecode = contract.evm.bytecode.object;
const abi = contract.abi;

// Get the bytecode and abi of the two libraries with external calls that need to be deployed separately
const transcriptLib = output.contracts["Verifier.sol"]["TranscriptLib"];
const transcriptLibBytecode = transcriptLib.evm.bytecode.object;
const transcriptLibAbi = transcriptLib.abi;

const relationsLib = output.contracts["Verifier.sol"]["RelationsLib"];
const relationsLibBytecode = relationsLib.evm.bytecode.object;
const relationsLibAbi = relationsLib.abi;

/**
 * Launch anvil on the given port,
 * Resolves when ready, rejects when port is already allocated
 * @param {Number} port
 */
const launchAnvil = async (port) => {
  const handle = spawn("anvil", ["-p", port]);

  // wait until the anvil instance is ready on port
  await new Promise((resolve, reject) => {
    // If we get an error reject, which will cause the caller to retry on a new port
    handle.stderr.on("data", (data) => {
      const str = data.toString();
      if (str.includes("error binding")) {
        reject("we go again baby");
      }
    });

    // If we get a success resolve, anvil is ready
    handle.stdout.on("data", (data) => {
      const str = data.toString();
      if (str.includes("Listening on")) {
        resolve(undefined);
      }
    });
  });

  return handle;
};

/**
 * Deploys the contract
 * @param {ethers.Signer} signer
 */
const deploy = async (signer, abi, bytecode) => {
  const factory = new ethers.ContractFactory(abi, bytecode, signer);
  const deployment = await factory.deploy();
  const deployed = await deployment.waitForDeployment();
  return await deployed.getAddress();
};

/**
 * Takes in a proof as fields, and returns the public inputs, as well as the number of public inputs
 * @param {Array<String>} proofAsFields
 * @return {Array} [number, Array<String>]
 */
const readPublicInputs = (proofAsFields) => {
  const publicInputs = [];
  // Compute the number of public inputs, not accounted  for in the constant NUMBER_OF_FIELDS_IN_PROOF
  const numPublicInputs = proofAsFields.length - NUMBER_OF_FIELDS_IN_PROOF;
  let publicInputsOffset = 0;

  // Honk proofs contain 3 pieces of metadata before the public inputs, while plonk does not
  if (testingHonk) {
    publicInputsOffset = 3;
  }

  for (let i = 0; i < numPublicInputs; i++) {
    publicInputs.push(proofAsFields[publicInputsOffset + i]);
  }
  return [numPublicInputs, publicInputs];
};

/**
 * Get Anvil
 *
 * Creates an anvil instance on a random port, and returns the instance and the port
 * If the port is already allocated, it will try again
 * @returns {[ChildProcess, Number]} [anvil, port]
 */
const getAnvil = async () => {
  const port = Math.floor(Math.random() * 10000) + 10000;
  try {
    return [await launchAnvil(port), port];
  } catch (e) {
    // Recursive call should try again on a new port in the rare case the port is already taken
    // yes this looks dangerous, but it relies on 0-10000 being hard to collide on
    return getAnvil();
  }
};

const getProvider = async (port) => {
  while (true) {
    try {
      const url = `http://127.0.0.1:${port}`;
      return new ethers.JsonRpcProvider(url);
    } catch (e) {
      console.log(e);
      await new Promise((resolve) => setTimeout(resolve, 5000));
    }
  }
};

const [anvil, randomPort] = await getAnvil();
const killAnvil = () => {
  anvil.kill();
  console.log(testName, " complete");
};

try {
  const proofAsFieldsPath = getEnvVar("PROOF_AS_FIELDS");
  const proofAsFields = readFileSync(proofAsFieldsPath);
  const [numPublicInputs, publicInputs] = readPublicInputs(
    JSON.parse(proofAsFields.toString())
  );

  const proofPath = getEnvVar("PROOF");
  const proof = readFileSync(proofPath);

  // Cut the number of public inputs out of the proof string
  let proofStr = proof.toString("hex");
  if (testingHonk) {
    // Cut off the serialised buffer size at start
    proofStr = proofStr.substring(8);
    // Get the part before and after the public inputs
    const proofStart = proofStr.slice(0, 64 * 3);
    const proofEnd = proofStr.substring(64 * 3 + 64 * numPublicInputs);
    proofStr = proofStart + proofEnd;
  } else {
    proofStr = proofStr.substring(64 * numPublicInputs);
  }

  proofStr = "0x" + proofStr;

  const key =
    "0xac0974bec39a17e36ba4a6b4d238ff944bacb478cbed5efcae784d7bf4f2ff80";
  const provider = await getProvider(randomPort);
  const signer = new ethers.Wallet(key, provider);

  // Deploy the two libraries, awaiting to ensure the nonce is modified correctly to prevent race conditions.
  await signer.getNonce();
  const transcriptLibAddress = await deploy(
    signer,
    transcriptLibAbi,
    transcriptLibBytecode
  );

  // TODO: maybe this can be done in a better way
  await signer.getNonce();

  const relationsLibAddress = await deploy(
    signer,
    relationsLibAbi,
    relationsLibBytecode
  );

  const libraries = {
    TranscriptLib: transcriptLibAddress,
    RelationsLib: relationsLibAddress,
  };
  const linkerInput = {
    "Verifier.sol": {
      TranscriptLib: libraries["TranscriptLib"],
      RelationsLib: libraries["RelationsLib"],
    },
  };

  // Link the libraries in the contract bytecode
  const linkedBytecode = linker.linkBytecode(bytecode, linkerInput);

  console.log(await signer.getNonce());

  // Deploy the verifier contract
  const address = await deploy(signer, abi, linkedBytecode);
  const contract = new ethers.Contract(address, abi, signer);

  const result = await contract.test(proofStr, publicInputs);
  if (!result) throw new Error("Test failed");
} catch (e) {
  console.error(testName, " failed");
  console.log(e);
  throw e;
} finally {
  // Kill anvil at the end of running
  killAnvil();
}<|MERGE_RESOLUTION|>--- conflicted
+++ resolved
@@ -99,10 +99,6 @@
 
 var output = JSON.parse(solc.compile(JSON.stringify(compilationInput)));
 const contract = output.contracts["Test.sol"]["Test"];
-<<<<<<< HEAD
-=======
-
->>>>>>> 83b1676c
 const bytecode = contract.evm.bytecode.object;
 const abi = contract.abi;
 
@@ -275,7 +271,7 @@
   // Link the libraries in the contract bytecode
   const linkedBytecode = linker.linkBytecode(bytecode, linkerInput);
 
-  console.log(await signer.getNonce());
+  await signer.getNonce();
 
   // Deploy the verifier contract
   const address = await deploy(signer, abi, linkedBytecode);
