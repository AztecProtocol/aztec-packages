FROM 278380418400.dkr.ecr.eu-west-2.amazonaws.com/barretenberg-x86_64-linux-clang-assert
FROM 278380418400.dkr.ecr.eu-west-2.amazonaws.com/noir-acir-tests as noir-acir-tests

FROM node:18.19.0-alpine
RUN apk update && apk add git bash curl jq coreutils
COPY --from=0 /usr/src/barretenberg/cpp/build /usr/src/barretenberg/cpp/build
COPY --from=noir-acir-tests /usr/src/noir/test_programs /usr/src/noir/test_programs
WORKDIR /usr/src/barretenberg/acir_tests
COPY . .
# Run every acir test through native bb build prove_then_verify flow.
# This ensures we test independent pk construction through real/garbage witness data paths.
RUN FLOW=prove_then_verify ./run_acir_tests.sh
<<<<<<< HEAD
# TODO(https://github.com/AztecProtocol/barretenberg/issues/811) make this able to run the default test
#RUN FLOW=prove_and_verify_goblin ./run_acir_tests.sh 6_array
=======
# Run goblin tests. This will eventually replace e.g. prove_then_verify, see (https://github.com/AztecProtocol/barretenberg/issues/811)
RUN FLOW=prove_and_verify_goblin ./run_acir_tests.sh
>>>>>>> 30b818e9
# Run 1_mul through native bb build, all_cmds flow, to test all cli args.
RUN VERBOSE=1 FLOW=all_cmds ./run_acir_tests.sh 1_mul<|MERGE_RESOLUTION|>--- conflicted
+++ resolved
@@ -10,12 +10,7 @@
 # Run every acir test through native bb build prove_then_verify flow.
 # This ensures we test independent pk construction through real/garbage witness data paths.
 RUN FLOW=prove_then_verify ./run_acir_tests.sh
-<<<<<<< HEAD
 # TODO(https://github.com/AztecProtocol/barretenberg/issues/811) make this able to run the default test
-#RUN FLOW=prove_and_verify_goblin ./run_acir_tests.sh 6_array
-=======
-# Run goblin tests. This will eventually replace e.g. prove_then_verify, see (https://github.com/AztecProtocol/barretenberg/issues/811)
-RUN FLOW=prove_and_verify_goblin ./run_acir_tests.sh
->>>>>>> 30b818e9
+RUN FLOW=prove_and_verify_goblin ./run_acir_tests.sh 6_array
 # Run 1_mul through native bb build, all_cmds flow, to test all cli args.
 RUN VERBOSE=1 FLOW=all_cmds ./run_acir_tests.sh 1_mul