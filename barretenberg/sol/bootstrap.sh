#!/usr/bin/env bash

<<<<<<< HEAD
source $(git rev-parse --show-toplevel)/ci3/source_bootstrap

cmd=${1:-}
export CRS_PATH="../cpp/srs_db"

export hash=$(cache_content_hash \
  ^barretenberg/sol/ \
  ../cpp/.rebuild_patterns
)


function test {
    echo_header "sol testing"
    test_cmds | filter_test_cmds | parallelise 64
}

function test_cmds {
    test_cmds_internal | awk "{ print \"$hash \" \$0 }"
}

# TODO: maybe manually run these in parallel
function test_cmds_internal {
    echo "cd barretenberg/sol && forge test --match-contract Honk --no-match-contract Base"
}

function download_old_crs {
  echo_header "barretenberg/sol downloading old crs"
  ../cpp/srs_db/download_ignition.sh 3
}

function build_sol {
    echo_header "barretenberg/sol building sol"

    local artifact=barretenberg-sol-$hash.tar.gz
    if ! cache_download $artifact; then

        rm -rf broadcast cache out
        forge install --no-commit
        # Ensure libraries are at the correct version
        git submodule update --init --recursive ./lib

        forge fmt
        forge build

        cache_upload $artifact out
    fi
}

function build_cpp {
    echo_header "barretenberg/sol building cpp"

    local artifact=barretenberg-sol-cpp-$hash.tar.zst
    if ! cache_download $artifact; then
        cd ../cpp
        cmake --build --preset default --parallel --target solidity_key_gen solidity_proof_gen honk_solidity_proof_gen honk_solidity_key_gen
        cd ../sol

        ## Note: this will contain the whole bb artifacts -- ask charlie
        cache_upload $artifact build/bin
    fi
}

function generate_vks {
    # Only run on a cache miss
    keys=(
        ./scripts/init.sh
        ./scripts/init_honk.sh
    )
    parallel --line-buffered --tag --halt now,fail=1 denoise {} ::: ${keys[@]}
}

function build_code {
    # These steps are sequencial
    build_cpp
    generate_vks
    build_sol
}

export -f build_code build_cpp generate_vks build_sol download_old_crs


## TODO: caching
function build {
    echo_header "barretenberg/sol building"
    builds=(
        download_old_crs
        build_code
    )
    parallel --line-buffered --tag --halt now,fail=1 denoise {} ::: ${builds[@]}

    echo "Targets built, you are good to go!"
}


case "$cmd" in
  "clean")
    git clean -fdx
    ;;
  "ci")
    build
    test
    ;;
  ""|"fast"|"full")
    build
    ;;
  "hash")
    echo $hash
    ;;
  test|test_cmds)
    $cmd
    ;;
  "bench"|"release")
    # noop
    exit 0
    ;;
  *)
    echo "Unknown command: $cmd"
    exit 1
esac
=======
rm -rf broadcast cache out
forge install

# cd ../../sol

echo "Building c++ binaries..."
cd ../cpp
cmake --build --preset clang16 --parallel --target honk_solidity_proof_gen honk_solidity_key_gen
cd ../sol

# Keys of non-zk and zk verifier should be the same
echo "Generating verification keys..."
./scripts/init_honk.sh

echo "Formatting code..."
forge fmt
forge build

echo "Targets built, you are good to go!"
>>>>>>> 2f9d2861
<|MERGE_RESOLUTION|>--- conflicted
+++ resolved
@@ -1,6 +1,5 @@
 #!/usr/bin/env bash
 
-<<<<<<< HEAD
 source $(git rev-parse --show-toplevel)/ci3/source_bootstrap
 
 cmd=${1:-}
@@ -38,7 +37,7 @@
     if ! cache_download $artifact; then
 
         rm -rf broadcast cache out
-        forge install --no-commit
+        forge install
         # Ensure libraries are at the correct version
         git submodule update --init --recursive ./lib
 
@@ -55,7 +54,7 @@
     local artifact=barretenberg-sol-cpp-$hash.tar.zst
     if ! cache_download $artifact; then
         cd ../cpp
-        cmake --build --preset default --parallel --target solidity_key_gen solidity_proof_gen honk_solidity_proof_gen honk_solidity_key_gen
+        cmake --build --preset default --parallel --target honk_solidity_proof_gen honk_solidity_key_gen
         cd ../sol
 
         ## Note: this will contain the whole bb artifacts -- ask charlie
@@ -65,11 +64,7 @@
 
 function generate_vks {
     # Only run on a cache miss
-    keys=(
-        ./scripts/init.sh
-        ./scripts/init_honk.sh
-    )
-    parallel --line-buffered --tag --halt now,fail=1 denoise {} ::: ${keys[@]}
+    ./scripts/init_honk.sh
 }
 
 function build_code {
@@ -85,11 +80,7 @@
 ## TODO: caching
 function build {
     echo_header "barretenberg/sol building"
-    builds=(
-        download_old_crs
-        build_code
-    )
-    parallel --line-buffered --tag --halt now,fail=1 denoise {} ::: ${builds[@]}
+    build_code
 
     echo "Targets built, you are good to go!"
 }
@@ -119,25 +110,4 @@
   *)
     echo "Unknown command: $cmd"
     exit 1
-esac
-=======
-rm -rf broadcast cache out
-forge install
-
-# cd ../../sol
-
-echo "Building c++ binaries..."
-cd ../cpp
-cmake --build --preset clang16 --parallel --target honk_solidity_proof_gen honk_solidity_key_gen
-cd ../sol
-
-# Keys of non-zk and zk verifier should be the same
-echo "Generating verification keys..."
-./scripts/init_honk.sh
-
-echo "Formatting code..."
-forge fmt
-forge build
-
-echo "Targets built, you are good to go!"
->>>>>>> 2f9d2861
+esac