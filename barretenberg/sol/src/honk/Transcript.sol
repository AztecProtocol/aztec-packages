pragma solidity >=0.8.21;

import {
    Honk,
    NUMBER_OF_ALPHAS,
    NUMBER_OF_ENTITIES,
    BATCHED_RELATION_PARTIAL_LENGTH,
    CONST_PROOF_SIZE_LOG_N,
    PAIRING_POINTS_SIZE
} from "./HonkTypes.sol";
import {Fr, FrLib} from "./Fr.sol";
import {bytesToG1Point, bytesToFr} from "./utils.sol";

import {logFr, logG} from "./Debug.sol";

// Transcript library to generate fiat shamir challenges
struct Transcript {
    // Oink
    Honk.RelationParameters relationParameters;
    Fr[NUMBER_OF_ALPHAS] alphas;
    Fr[CONST_PROOF_SIZE_LOG_N] gateChallenges;
    // Sumcheck
    Fr[CONST_PROOF_SIZE_LOG_N] sumCheckUChallenges;
    // Gemini
    Fr rho;
    Fr geminiR;
    // Shplonk
    Fr shplonkNu;
    Fr shplonkZ;
}

library TranscriptLib {
    function generateTranscript(
        Honk.Proof memory proof,
        bytes32[] calldata publicInputs,
        uint256 circuitSize,
        uint256 publicInputsSize,
<<<<<<< HEAD
        uint256 pubInputsOffset
=======
        uint256 pubInputsOffset,
        uint256 logN
>>>>>>> b35b3805
    ) internal view returns (Transcript memory t) {
        Fr previousChallenge;
        (t.relationParameters, previousChallenge) = generateRelationParametersChallenges(
            proof, publicInputs, circuitSize, publicInputsSize, pubInputsOffset, previousChallenge
        );

        (t.alphas, previousChallenge) = generateAlphaChallenges(previousChallenge, proof);

        (t.gateChallenges, previousChallenge) = generateGateChallenges(previousChallenge, logN);

        (t.sumCheckUChallenges, previousChallenge) = generateSumcheckChallenges(proof, previousChallenge, logN);

        (t.rho, previousChallenge) = generateRhoChallenge(proof, previousChallenge);

        (t.geminiR, previousChallenge) = generateGeminiRChallenge(proof, previousChallenge, logN);

        (t.shplonkNu, previousChallenge) = generateShplonkNuChallenge(proof, previousChallenge, logN);

        (t.shplonkZ, previousChallenge) = generateShplonkZChallenge(proof, previousChallenge);

        return t;
    }

    function splitChallenge(Fr challenge) internal pure returns (Fr first, Fr second) {
        uint256 challengeU256 = uint256(Fr.unwrap(challenge));
        uint256 lo = challengeU256 & 0xFFFFFFFFFFFFFFFFFFFFFFFFFFFFFFFF;
        uint256 hi = challengeU256 >> 128;
        first = FrLib.fromBytes32(bytes32(lo));
        second = FrLib.fromBytes32(bytes32(hi));
    }

    function generateRelationParametersChallenges(
        Honk.Proof memory proof,
        bytes32[] calldata publicInputs,
        uint256 circuitSize,
        uint256 publicInputsSize,
        uint256 pubInputsOffset,
        Fr previousChallenge
    ) internal view returns (Honk.RelationParameters memory rp, Fr nextPreviousChallenge) {
        (rp.eta, rp.etaTwo, rp.etaThree, previousChallenge) =
            generateEtaChallenge(proof, publicInputs, circuitSize, publicInputsSize, pubInputsOffset);

        (rp.beta, rp.gamma, nextPreviousChallenge) = generateBetaAndGammaChallenges(previousChallenge, proof);

        logFr("eta", rp.eta);
        logFr("etaTwo", rp.etaTwo);
        logFr("etaThree", rp.etaThree);
        logFr("beta", rp.beta);
        logFr("gamma", rp.gamma);
    }

    function generateEtaChallenge(
        Honk.Proof memory proof,
        bytes32[] calldata publicInputs,
        uint256 circuitSize,
        uint256 publicInputsSize,
        uint256 pubInputsOffset
    ) internal pure returns (Fr eta, Fr etaTwo, Fr etaThree, Fr previousChallenge) {
        bytes32[] memory round0 = new bytes32[](3 + publicInputsSize + 6);
        round0[0] = bytes32(circuitSize);
        round0[1] = bytes32(publicInputsSize);
        round0[2] = bytes32(pubInputsOffset);

        for (uint256 i = 0; i < publicInputsSize - PAIRING_POINTS_SIZE; i++) {
            round0[3 + i] = bytes32(publicInputs[i]);
        }
        for (uint256 i = 0; i < PAIRING_POINTS_SIZE; i++) {
            round0[3 + publicInputsSize - PAIRING_POINTS_SIZE + i] = FrLib.toBytes32(proof.pairingPointObject[i]);
        }

        // Create the first challenge
        // Note: w4 is added to the challenge later on
        round0[3 + publicInputsSize] = bytes32(proof.w1.x);
        round0[3 + publicInputsSize + 1] = bytes32(proof.w1.y);
        round0[3 + publicInputsSize + 2] = bytes32(proof.w2.x);
        round0[3 + publicInputsSize + 3] = bytes32(proof.w2.y);
        round0[3 + publicInputsSize + 4] = bytes32(proof.w3.x);
        round0[3 + publicInputsSize + 5] = bytes32(proof.w3.y);

        previousChallenge = FrLib.fromBytes32(keccak256(abi.encodePacked(round0)));
        (eta, etaTwo) = splitChallenge(previousChallenge);

        previousChallenge = FrLib.fromBytes32(keccak256(abi.encodePacked(Fr.unwrap(previousChallenge))));
        Fr unused;
        (etaThree, unused) = splitChallenge(previousChallenge);
    }

    function generateBetaAndGammaChallenges(Fr previousChallenge, Honk.Proof memory proof)
        internal
        pure
        returns (Fr beta, Fr gamma, Fr nextPreviousChallenge)
    {
        bytes32[7] memory round1;
        round1[0] = FrLib.toBytes32(previousChallenge);
        round1[1] = bytes32(proof.lookupReadCounts.x);
        round1[2] = bytes32(proof.lookupReadCounts.y);
        round1[3] = bytes32(proof.lookupReadTags.x);
        round1[4] = bytes32(proof.lookupReadTags.y);
        round1[5] = bytes32(proof.w4.x);
        round1[6] = bytes32(proof.w4.y);

        nextPreviousChallenge = FrLib.fromBytes32(keccak256(abi.encodePacked(round1)));
        (beta, gamma) = splitChallenge(nextPreviousChallenge);
    }

    // Alpha challenges non-linearise the gate contributions
    function generateAlphaChallenges(Fr previousChallenge, Honk.Proof memory proof)
        internal
        pure
        returns (Fr[NUMBER_OF_ALPHAS] memory alphas, Fr nextPreviousChallenge)
    {
        // Generate the original sumcheck alpha 0 by hashing zPerm and zLookup
        uint256[5] memory alpha0;
        alpha0[0] = Fr.unwrap(previousChallenge);
        alpha0[1] = proof.lookupInverses.x;
        alpha0[2] = proof.lookupInverses.y;
        alpha0[3] = proof.zPerm.x;
        alpha0[4] = proof.zPerm.y;

        nextPreviousChallenge = FrLib.fromBytes32(keccak256(abi.encodePacked(alpha0)));
        (alphas[0], alphas[1]) = splitChallenge(nextPreviousChallenge);

        for (uint256 i = 1; i < NUMBER_OF_ALPHAS / 2; i++) {
            nextPreviousChallenge = FrLib.fromBytes32(keccak256(abi.encodePacked(Fr.unwrap(nextPreviousChallenge))));
            (alphas[2 * i], alphas[2 * i + 1]) = splitChallenge(nextPreviousChallenge);
        }
        if (((NUMBER_OF_ALPHAS & 1) == 1) && (NUMBER_OF_ALPHAS > 2)) {
            nextPreviousChallenge = FrLib.fromBytes32(keccak256(abi.encodePacked(Fr.unwrap(nextPreviousChallenge))));
            Fr unused;
            (alphas[NUMBER_OF_ALPHAS - 1], unused) = splitChallenge(nextPreviousChallenge);
        }
    }

    function generateGateChallenges(Fr previousChallenge, uint256 logN)
        internal
        pure
        returns (Fr[CONST_PROOF_SIZE_LOG_N] memory gateChallenges, Fr nextPreviousChallenge)
    {
        for (uint256 i = 0; i < logN; i++) {
            previousChallenge = FrLib.fromBytes32(keccak256(abi.encodePacked(Fr.unwrap(previousChallenge))));
            Fr unused;
            (gateChallenges[i], unused) = splitChallenge(previousChallenge);
        }
        nextPreviousChallenge = previousChallenge;
    }

    function generateSumcheckChallenges(Honk.Proof memory proof, Fr prevChallenge, uint256 logN)
        internal
        pure
        returns (Fr[CONST_PROOF_SIZE_LOG_N] memory sumcheckChallenges, Fr nextPreviousChallenge)
    {
        for (uint256 i = 0; i < logN; i++) {
            Fr[BATCHED_RELATION_PARTIAL_LENGTH + 1] memory univariateChal;
            univariateChal[0] = prevChallenge;

            // TODO(https://github.com/AztecProtocol/barretenberg/issues/1098): memcpy
            for (uint256 j = 0; j < BATCHED_RELATION_PARTIAL_LENGTH; j++) {
                univariateChal[j + 1] = proof.sumcheckUnivariates[i][j];
            }
            prevChallenge = FrLib.fromBytes32(keccak256(abi.encodePacked(univariateChal)));
            Fr unused;
            (sumcheckChallenges[i], unused) = splitChallenge(prevChallenge);
        }
        nextPreviousChallenge = prevChallenge;
    }

    function generateRhoChallenge(Honk.Proof memory proof, Fr prevChallenge)
        internal
        pure
        returns (Fr rho, Fr nextPreviousChallenge)
    {
        Fr[NUMBER_OF_ENTITIES + 1] memory rhoChallengeElements;
        rhoChallengeElements[0] = prevChallenge;

        // TODO(https://github.com/AztecProtocol/barretenberg/issues/1098): memcpy
        for (uint256 i = 0; i < NUMBER_OF_ENTITIES; i++) {
            rhoChallengeElements[i + 1] = proof.sumcheckEvaluations[i];
        }

        nextPreviousChallenge = FrLib.fromBytes32(keccak256(abi.encodePacked(rhoChallengeElements)));
        Fr unused;
        (rho, unused) = splitChallenge(nextPreviousChallenge);
    }

    function generateGeminiRChallenge(Honk.Proof memory proof, Fr prevChallenge, uint256 logN)
        internal
        pure
        returns (Fr geminiR, Fr nextPreviousChallenge)
    {
<<<<<<< HEAD
        uint256[(CONST_PROOF_SIZE_LOG_N - 1) * 2 + 1] memory gR;
        gR[0] = Fr.unwrap(prevChallenge);

        for (uint256 i = 0; i < CONST_PROOF_SIZE_LOG_N - 1; i++) {
            gR[1 + i * 2] = proof.geminiFoldComms[i].x;
            gR[2 + i * 2] = proof.geminiFoldComms[i].y;
=======
        uint256[] memory gR = new uint256[]((logN - 1) * 4 + 1);
        gR[0] = Fr.unwrap(prevChallenge);

        for (uint256 i = 0; i < logN - 1; i++) {
            gR[1 + i * 4] = proof.geminiFoldComms[i].x_0;
            gR[2 + i * 4] = proof.geminiFoldComms[i].x_1;
            gR[3 + i * 4] = proof.geminiFoldComms[i].y_0;
            gR[4 + i * 4] = proof.geminiFoldComms[i].y_1;
>>>>>>> b35b3805
        }

        nextPreviousChallenge = FrLib.fromBytes32(keccak256(abi.encodePacked(gR)));
        Fr unused;
        (geminiR, unused) = splitChallenge(nextPreviousChallenge);
    }

    function generateShplonkNuChallenge(Honk.Proof memory proof, Fr prevChallenge, uint256 logN)
        internal
        pure
        returns (Fr shplonkNu, Fr nextPreviousChallenge)
    {
        uint256[] memory shplonkNuChallengeElements = new uint256[](logN + 1);
        shplonkNuChallengeElements[0] = Fr.unwrap(prevChallenge);

        for (uint256 i = 0; i < logN; i++) {
            shplonkNuChallengeElements[i + 1] = Fr.unwrap(proof.geminiAEvaluations[i]);
        }

        nextPreviousChallenge = FrLib.fromBytes32(keccak256(abi.encodePacked(shplonkNuChallengeElements)));
        Fr unused;
        (shplonkNu, unused) = splitChallenge(nextPreviousChallenge);
    }

    function generateShplonkZChallenge(Honk.Proof memory proof, Fr prevChallenge)
        internal
        view
        returns (Fr shplonkZ, Fr nextPreviousChallenge)
    {
        uint256[3] memory shplonkZChallengeElements;
        shplonkZChallengeElements[0] = Fr.unwrap(prevChallenge);

        shplonkZChallengeElements[1] = proof.shplonkQ.x;
        shplonkZChallengeElements[2] = proof.shplonkQ.y;

        nextPreviousChallenge = FrLib.fromBytes32(keccak256(abi.encodePacked(shplonkZChallengeElements)));
        Fr unused;
        (shplonkZ, unused) = splitChallenge(nextPreviousChallenge);
    }

    // TODO(https://github.com/AztecProtocol/barretenberg/issues/1234)
    // TODO(https://github.com/AztecProtocol/barretenberg/issues/1235)
    // TODO(https://github.com/AztecProtocol/barretenberg/issues/1236)
    function loadProof(bytes calldata proof, uint256 logN) internal pure returns (Honk.Proof memory p) {
        // TODO(https://github.com/AztecProtocol/barretenberg/issues/1332): Optimize this away when we finalize.
        uint256 boundary = 0x00;

        // Pairing point object
        for (uint256 i = 0; i < PAIRING_POINTS_SIZE; i++) {
            p.pairingPointObject[i] = bytesToFr(proof[boundary:boundary + 0x20]);
            boundary += 0x20;
        }
        // Commitments
        p.w1 = bytesToG1Point(proof[boundary:boundary + 0x40]);
        boundary += 0x40;
        p.w2 = bytesToG1Point(proof[boundary:boundary + 0x40]);
        boundary += 0x40;
        p.w3 = bytesToG1Point(proof[boundary:boundary + 0x40]);
        boundary += 0x40;

        logG("w1", p.w1);
        logG("w2", p.w2);
        logG("w3", p.w3);

        // Lookup / Permutation Helper Commitments
        p.lookupReadCounts = bytesToG1Point(proof[boundary:boundary + 0x40]);
        boundary += 0x40;
        p.lookupReadTags = bytesToG1Point(proof[boundary:boundary + 0x40]);
        boundary += 0x40;
        p.w4 = bytesToG1Point(proof[boundary:boundary + 0x40]);
        boundary += 0x40;
        p.lookupInverses = bytesToG1Point(proof[boundary:boundary + 0x40]);
        boundary += 0x40;
        p.zPerm = bytesToG1Point(proof[boundary:boundary + 0x40]);
        boundary += 0x40;

        logG("lookupReadCounts", p.lookupReadCounts);
        logG("lookupReadTags", p.lookupReadTags);
        logG("w4", p.w4);
        logG("lookupInverses", p.lookupInverses);
        logG("zPerm", p.zPerm);

        // Sumcheck univariates
        for (uint256 i = 0; i < logN; i++) {
            for (uint256 j = 0; j < BATCHED_RELATION_PARTIAL_LENGTH; j++) {
                p.sumcheckUnivariates[i][j] = bytesToFr(proof[boundary:boundary + 0x20]);
                boundary += 0x20;
            }
        }
        // Sumcheck evaluations
        for (uint256 i = 0; i < NUMBER_OF_ENTITIES; i++) {
            p.sumcheckEvaluations[i] = bytesToFr(proof[boundary:boundary + 0x20]);
            boundary += 0x20;
        }

        // Gemini
        // Read gemini fold univariates
<<<<<<< HEAD
        for (uint256 i = 0; i < CONST_PROOF_SIZE_LOG_N - 1; i++) {
            p.geminiFoldComms[i] = bytesToG1Point(proof[boundary:boundary + 0x40]);
            boundary += 0x40;
=======
        for (uint256 i = 0; i < logN - 1; i++) {
            p.geminiFoldComms[i] = bytesToG1ProofPoint(proof[boundary:boundary + 0x80]);
            boundary += 0x80;
>>>>>>> b35b3805
        }

        // Read gemini a evaluations
        for (uint256 i = 0; i < logN; i++) {
            p.geminiAEvaluations[i] = bytesToFr(proof[boundary:boundary + 0x20]);
            boundary += 0x20;
        }

        // Shplonk
        p.shplonkQ = bytesToG1Point(proof[boundary:boundary + 0x40]);
        boundary += 0x40;
        // KZG
        p.kzgQuotient = bytesToG1Point(proof[boundary:boundary + 0x40]);
    }
}<|MERGE_RESOLUTION|>--- conflicted
+++ resolved
@@ -35,12 +35,8 @@
         bytes32[] calldata publicInputs,
         uint256 circuitSize,
         uint256 publicInputsSize,
-<<<<<<< HEAD
-        uint256 pubInputsOffset
-=======
         uint256 pubInputsOffset,
         uint256 logN
->>>>>>> b35b3805
     ) internal view returns (Transcript memory t) {
         Fr previousChallenge;
         (t.relationParameters, previousChallenge) = generateRelationParametersChallenges(
@@ -230,23 +226,12 @@
         pure
         returns (Fr geminiR, Fr nextPreviousChallenge)
     {
-<<<<<<< HEAD
-        uint256[(CONST_PROOF_SIZE_LOG_N - 1) * 2 + 1] memory gR;
+        uint256[] memory gR = new uint256[]((logN - 1) * 4 + 1);
         gR[0] = Fr.unwrap(prevChallenge);
 
-        for (uint256 i = 0; i < CONST_PROOF_SIZE_LOG_N - 1; i++) {
+        for (uint256 i = 0; i < logN - 1; i++) {
             gR[1 + i * 2] = proof.geminiFoldComms[i].x;
             gR[2 + i * 2] = proof.geminiFoldComms[i].y;
-=======
-        uint256[] memory gR = new uint256[]((logN - 1) * 4 + 1);
-        gR[0] = Fr.unwrap(prevChallenge);
-
-        for (uint256 i = 0; i < logN - 1; i++) {
-            gR[1 + i * 4] = proof.geminiFoldComms[i].x_0;
-            gR[2 + i * 4] = proof.geminiFoldComms[i].x_1;
-            gR[3 + i * 4] = proof.geminiFoldComms[i].y_0;
-            gR[4 + i * 4] = proof.geminiFoldComms[i].y_1;
->>>>>>> b35b3805
         }
 
         nextPreviousChallenge = FrLib.fromBytes32(keccak256(abi.encodePacked(gR)));
@@ -344,15 +329,9 @@
 
         // Gemini
         // Read gemini fold univariates
-<<<<<<< HEAD
-        for (uint256 i = 0; i < CONST_PROOF_SIZE_LOG_N - 1; i++) {
+        for (uint256 i = 0; i < logN - 1; i++) {
             p.geminiFoldComms[i] = bytesToG1Point(proof[boundary:boundary + 0x40]);
             boundary += 0x40;
-=======
-        for (uint256 i = 0; i < logN - 1; i++) {
-            p.geminiFoldComms[i] = bytesToG1ProofPoint(proof[boundary:boundary + 0x80]);
-            boundary += 0x80;
->>>>>>> b35b3805
         }
 
         // Read gemini a evaluations
