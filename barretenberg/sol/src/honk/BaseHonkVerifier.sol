// SPDX-License-Identifier: Apache-2.0
// Copyright 2024 Aztec Labs
pragma solidity >=0.8.21;

import {IVerifier} from "../interfaces/IVerifier.sol";
import {
    Honk,
    WIRE,
    NUMBER_OF_ENTITIES,
    NUMBER_OF_SUBRELATIONS,
    NUMBER_OF_ALPHAS,
    NUMBER_UNSHIFTED,
    NUMBER_TO_BE_SHIFTED,
    BATCHED_RELATION_PARTIAL_LENGTH,
    CONST_PROOF_SIZE_LOG_N,
    PAIRING_POINTS_SIZE
} from "./HonkTypes.sol";

import {negateInplace, pairing, validateOnCurve} from "./utils.sol";

// Field arithmetic libraries - prevent littering the code with modmul / addmul
import {ONE, ZERO, Fr, FrLib} from "./Fr.sol";

import {Transcript, TranscriptLib} from "./Transcript.sol";

import {RelationsLib} from "./Relations.sol";

import {CommitmentSchemeLib} from "./CommitmentScheme.sol";
import {generateRecursionSeparator, convertPairingPointsToG1, mulWithSeperator} from "./utils.sol";

abstract contract BaseHonkVerifier is IVerifier {
    using FrLib for Fr;

    uint256 immutable $N;
    uint256 immutable $LOG_N;
    uint256 immutable $NUM_PUBLIC_INPUTS;

    constructor(uint256 _N, uint256 _logN, uint256 _numPublicInputs) {
        $N = _N;
        $LOG_N = _logN;
        $NUM_PUBLIC_INPUTS = _numPublicInputs;
    }

    // Errors
    error ProofLengthWrong();
    error PublicInputsLengthWrong();
    error SumcheckFailed();
    error ShpleminiFailed();

    // Number of field elements in a ultra honk proof, including pairing point object.
<<<<<<< HEAD
    uint256 constant PROOF_SIZE = 383;
=======
    uint256 constant PROOF_SIZE = 457;
    uint256 constant SHIFTED_COMMITMENTS_START = 29;
>>>>>>> a006f523

    function loadVerificationKey() internal pure virtual returns (Honk.VerificationKey memory);

    function verify(bytes calldata proof, bytes32[] calldata publicInputs) public view override returns (bool) {
        // Check the received proof is the expected size where each field element is 32 bytes
        if (proof.length != PROOF_SIZE * 32) {
            revert ProofLengthWrong();
        }

        Honk.VerificationKey memory vk = loadVerificationKey();
        Honk.Proof memory p = TranscriptLib.loadProof(proof);
        if (publicInputs.length != vk.publicInputsSize - PAIRING_POINTS_SIZE) {
            revert PublicInputsLengthWrong();
        }

        // Generate the fiat shamir challenges for the whole protocol
        // TODO(https://github.com/AztecProtocol/barretenberg/issues/1281): Add pubInputsOffset to VK or remove entirely.
        Transcript memory t = TranscriptLib.generateTranscript(
            p, publicInputs, vk.circuitSize, $NUM_PUBLIC_INPUTS, /*pubInputsOffset=*/ 1
        );

        // Derive public input delta
        // TODO(https://github.com/AztecProtocol/barretenberg/issues/1281): Add pubInputsOffset to VK or remove entirely.
        t.relationParameters.publicInputsDelta = computePublicInputDelta(
            publicInputs,
            p.pairingPointObject,
            t.relationParameters.beta,
            t.relationParameters.gamma, /*pubInputsOffset=*/
            1
        );

        // Sumcheck
        bool sumcheckVerified = verifySumcheck(p, t);
        if (!sumcheckVerified) revert SumcheckFailed();

        bool shpleminiVerified = verifyShplemini(p, vk, t);
        if (!shpleminiVerified) revert ShpleminiFailed();

        return sumcheckVerified && shpleminiVerified; // Boolean condition not required - nice for vanity :)
    }

    function computePublicInputDelta(
        bytes32[] memory publicInputs,
        Fr[PAIRING_POINTS_SIZE] memory pairingPointObject,
        Fr beta,
        Fr gamma,
        uint256 offset
    ) internal view returns (Fr publicInputDelta) {
        Fr numerator = ONE;
        Fr denominator = ONE;

        Fr numeratorAcc = gamma + (beta * FrLib.from($N + offset));
        Fr denominatorAcc = gamma - (beta * FrLib.from(offset + 1));

        {
            for (uint256 i = 0; i < $NUM_PUBLIC_INPUTS - PAIRING_POINTS_SIZE; i++) {
                Fr pubInput = FrLib.fromBytes32(publicInputs[i]);

                numerator = numerator * (numeratorAcc + pubInput);
                denominator = denominator * (denominatorAcc + pubInput);

                numeratorAcc = numeratorAcc + beta;
                denominatorAcc = denominatorAcc - beta;
            }

            for (uint256 i = 0; i < PAIRING_POINTS_SIZE; i++) {
                Fr pubInput = pairingPointObject[i];

                numerator = numerator * (numeratorAcc + pubInput);
                denominator = denominator * (denominatorAcc + pubInput);

                numeratorAcc = numeratorAcc + beta;
                denominatorAcc = denominatorAcc - beta;
            }
        }

        // TODO(https://github.com/AztecProtocol/barretenberg/issues/1219)
        publicInputDelta = FrLib.div(numerator, denominator);
    }

    function verifySumcheck(Honk.Proof memory proof, Transcript memory tp) internal view returns (bool verified) {
        Fr roundTarget;
        Fr powPartialEvaluation = ONE;

        // We perform sumcheck reductions over log n rounds ( the multivariate degree )
        for (uint256 round = 0; round < $LOG_N; ++round) {
            Fr[BATCHED_RELATION_PARTIAL_LENGTH] memory roundUnivariate = proof.sumcheckUnivariates[round];
            bool valid = checkSum(roundUnivariate, roundTarget);
            if (!valid) revert SumcheckFailed();

            Fr roundChallenge = tp.sumCheckUChallenges[round];

            // Update the round target for the next rounf
            roundTarget = computeNextTargetSum(roundUnivariate, roundChallenge);
            powPartialEvaluation = partiallyEvaluatePOW(tp.gateChallenges[round], powPartialEvaluation, roundChallenge);
        }

        // Last round
        Fr grandHonkRelationSum = RelationsLib.accumulateRelationEvaluations(
            proof.sumcheckEvaluations, tp.relationParameters, tp.alphas, powPartialEvaluation
        );
        verified = (grandHonkRelationSum == roundTarget);
    }

    function checkSum(Fr[BATCHED_RELATION_PARTIAL_LENGTH] memory roundUnivariate, Fr roundTarget)
        internal
        pure
        returns (bool checked)
    {
        Fr totalSum = roundUnivariate[0] + roundUnivariate[1];
        checked = totalSum == roundTarget;
    }

    // Return the new target sum for the next sumcheck round
    function computeNextTargetSum(Fr[BATCHED_RELATION_PARTIAL_LENGTH] memory roundUnivariates, Fr roundChallenge)
        internal
        view
        returns (Fr targetSum)
    {
        // TODO: inline
        Fr[BATCHED_RELATION_PARTIAL_LENGTH] memory BARYCENTRIC_LAGRANGE_DENOMINATORS = [
            Fr.wrap(0x30644e72e131a029b85045b68181585d2833e84879b9709143e1f593efffec51),
            Fr.wrap(0x00000000000000000000000000000000000000000000000000000000000002d0),
            Fr.wrap(0x30644e72e131a029b85045b68181585d2833e84879b9709143e1f593efffff11),
            Fr.wrap(0x0000000000000000000000000000000000000000000000000000000000000090),
            Fr.wrap(0x30644e72e131a029b85045b68181585d2833e84879b9709143e1f593efffff71),
            Fr.wrap(0x00000000000000000000000000000000000000000000000000000000000000f0),
            Fr.wrap(0x30644e72e131a029b85045b68181585d2833e84879b9709143e1f593effffd31),
            Fr.wrap(0x00000000000000000000000000000000000000000000000000000000000013b0)
        ];
        // To compute the next target sum, we evaluate the given univariate at a point u (challenge).

        // TODO: opt: use same array mem for each iteratioon
        // Performing Barycentric evaluations
        // Compute B(x)
        Fr numeratorValue = ONE;
        for (uint256 i = 0; i < BATCHED_RELATION_PARTIAL_LENGTH; ++i) {
            numeratorValue = numeratorValue * (roundChallenge - Fr.wrap(i));
        }

        // Calculate domain size $N of inverses -- TODO: montgomery's trick
        Fr[BATCHED_RELATION_PARTIAL_LENGTH] memory denominatorInverses;
        for (uint256 i = 0; i < BATCHED_RELATION_PARTIAL_LENGTH; ++i) {
            Fr inv = BARYCENTRIC_LAGRANGE_DENOMINATORS[i];
            inv = inv * (roundChallenge - Fr.wrap(i));
            inv = FrLib.invert(inv);
            denominatorInverses[i] = inv;
        }

        for (uint256 i = 0; i < BATCHED_RELATION_PARTIAL_LENGTH; ++i) {
            Fr term = roundUnivariates[i];
            term = term * denominatorInverses[i];
            targetSum = targetSum + term;
        }

        // Scale the sum by the value of B(x)
        targetSum = targetSum * numeratorValue;
    }

    // Univariate evaluation of the monomial ((1-X_l) + X_l.B_l) at the challenge point X_l=u_l
    function partiallyEvaluatePOW(Fr gateChallenge, Fr currentEvaluation, Fr roundChallenge)
        internal
        pure
        returns (Fr newEvaluation)
    {
        Fr univariateEval = ONE + (roundChallenge * (gateChallenge - ONE));
        newEvaluation = currentEvaluation * univariateEval;
    }

    function verifyShplemini(Honk.Proof memory proof, Honk.VerificationKey memory vk, Transcript memory tp)
        internal
        view
        returns (bool verified)
    {
        CommitmentSchemeLib.ShpleminiIntermediates memory mem; // stack

        // - Compute vector (r, r², ... , r²⁽ⁿ⁻¹⁾), where n = log_circuit_size
        Fr[CONST_PROOF_SIZE_LOG_N] memory powers_of_evaluation_challenge =
            CommitmentSchemeLib.computeSquares(tp.geminiR);

        // Arrays hold values that will be linearly combined for the gemini and shplonk batch openings
        Fr[NUMBER_UNSHIFTED + CONST_PROOF_SIZE_LOG_N + 2] memory scalars;
        Honk.G1Point[NUMBER_UNSHIFTED + CONST_PROOF_SIZE_LOG_N + 2] memory commitments;

        mem.posInvertedDenominator = (tp.shplonkZ - powers_of_evaluation_challenge[0]).invert();
        mem.negInvertedDenominator = (tp.shplonkZ + powers_of_evaluation_challenge[0]).invert();

        mem.unshiftedScalar = mem.posInvertedDenominator + (tp.shplonkNu * mem.negInvertedDenominator);
        mem.shiftedScalar =
            tp.geminiR.invert() * (mem.posInvertedDenominator - (tp.shplonkNu * mem.negInvertedDenominator));

        scalars[0] = ONE;
        commitments[0] = proof.shplonkQ;

        /* Batch multivariate opening claims, shifted and unshifted
        * The vector of scalars is populated as follows:
        * \f[
        * \left(
        * - \left(\frac{1}{z-r} + \nu \times \frac{1}{z+r}\right),
        * \ldots,
        * - \rho^{i+k-1} \times \left(\frac{1}{z-r} + \nu \times \frac{1}{z+r}\right),
        * - \rho^{i+k} \times \frac{1}{r} \times \left(\frac{1}{z-r} - \nu \times \frac{1}{z+r}\right),
        * \ldots,
        * - \rho^{k+m-1} \times \frac{1}{r} \times \left(\frac{1}{z-r} - \nu \times \frac{1}{z+r}\right)
        * \right)
        * \f]
        *
        * The following vector is concatenated to the vector of commitments:
        * \f[
        * f_0, \ldots, f_{m-1}, f_{\text{shift}, 0}, \ldots, f_{\text{shift}, k-1}
        * \f]
        *
        * Simultaneously, the evaluation of the multilinear polynomial
        * \f[
        * \sum \rho^i \cdot f_i + \sum \rho^{i+k} \cdot f_{\text{shift}, i}
        * \f]
        * at the challenge point \f$ (u_0,\ldots, u_{n-1}) \f$ is computed.
        *
        * This approach minimizes the number of iterations over the commitments to multilinear polynomials
        * and eliminates the need to store the powers of \f$ \rho \f$.
        */
        mem.batchingChallenge = ONE;
        mem.batchedEvaluation = ZERO;

        for (uint256 i = 1; i <= NUMBER_UNSHIFTED; ++i) {
            scalars[i] = mem.unshiftedScalar.neg() * mem.batchingChallenge;
            mem.batchedEvaluation = mem.batchedEvaluation + (proof.sumcheckEvaluations[i - 1] * mem.batchingChallenge);
            mem.batchingChallenge = mem.batchingChallenge * tp.rho;
        }
        // g commitments are accumulated at r
        // For each of the to be shifted commitments perform the shift in place by
        // adding to the unshifted value.
        // We do so, as the values are to be used in batchMul later, and as
        // `a * c + b * c = (a + b) * c` this will allow us to reduce memory and compute.
        // Applied to w1, w2, w3, w4 and zPerm
        for (uint256 i = 0; i < NUMBER_TO_BE_SHIFTED; ++i) {
            uint256 scalarOff = i + SHIFTED_COMMITMENTS_START;
            uint256 evaluationOff = i + NUMBER_UNSHIFTED;

            scalars[scalarOff] = scalars[scalarOff] + (mem.shiftedScalar.neg() * mem.batchingChallenge);
            mem.batchedEvaluation =
                mem.batchedEvaluation + (proof.sumcheckEvaluations[evaluationOff] * mem.batchingChallenge);
            mem.batchingChallenge = mem.batchingChallenge * tp.rho;
        }

        commitments[1] = vk.qm;
        commitments[2] = vk.qc;
        commitments[3] = vk.ql;
        commitments[4] = vk.qr;
        commitments[5] = vk.qo;
        commitments[6] = vk.q4;
        commitments[7] = vk.qLookup;
        commitments[8] = vk.qArith;
        commitments[9] = vk.qDeltaRange;
        commitments[10] = vk.qElliptic;
        commitments[11] = vk.qMemory;
        commitments[12] = vk.qNnf;
        commitments[13] = vk.qPoseidon2External;
        commitments[14] = vk.qPoseidon2Internal;
        commitments[15] = vk.s1;
        commitments[16] = vk.s2;
        commitments[17] = vk.s3;
        commitments[18] = vk.s4;
        commitments[19] = vk.id1;
        commitments[20] = vk.id2;
        commitments[21] = vk.id3;
        commitments[22] = vk.id4;
        commitments[23] = vk.t1;
        commitments[24] = vk.t2;
        commitments[25] = vk.t3;
        commitments[26] = vk.t4;
        commitments[27] = vk.lagrangeFirst;
        commitments[28] = vk.lagrangeLast;

        // Accumulate proof points
        commitments[29] = proof.w1;
        commitments[30] = proof.w2;
        commitments[31] = proof.w3;
        commitments[32] = proof.w4;
        commitments[33] = proof.zPerm;
        commitments[34] = proof.lookupInverses;
        commitments[35] = proof.lookupReadCounts;
        commitments[36] = proof.lookupReadTags;

<<<<<<< HEAD
        // to be Shifted
        commitments[37] = proof.w1;
        commitments[38] = proof.w2;
        commitments[39] = proof.w3;
        commitments[40] = proof.w4;
        commitments[41] = proof.zPerm;

=======
>>>>>>> a006f523
        /* Batch gemini claims from the prover
         * place the commitments to gemini aᵢ to the vector of commitments, compute the contributions from
         * aᵢ(−r²ⁱ) for i=1, … , n−1 to the constant term accumulator, add corresponding scalars
         *
         * 1. Moves the vector
         * \f[
         * \left( \text{com}(A_1), \text{com}(A_2), \ldots, \text{com}(A_{n-1}) \right)
         * \f]
        * to the 'commitments' vector.
        *
        * 2. Computes the scalars:
        * \f[
        * \frac{\nu^{2}}{z + r^2}, \frac{\nu^3}{z + r^4}, \ldots, \frac{\nu^{n-1}}{z + r^{2^{n-1}}}
        * \f]
        * and places them into the 'scalars' vector.
        *
        * 3. Accumulates the summands of the constant term:
         * \f[
         * \sum_{i=2}^{n-1} \frac{\nu^{i} \cdot A_i(-r^{2^i})}{z + r^{2^i}}
         * \f]
         * and adds them to the 'constant_term_accumulator'.
         */

        // Compute the evaluations Aₗ(r^{2ˡ}) for l = 0, ..., $LOG_N - 1
        Fr[CONST_PROOF_SIZE_LOG_N] memory foldPosEvaluations = CommitmentSchemeLib.computeFoldPosEvaluations(
            tp.sumCheckUChallenges,
            mem.batchedEvaluation,
            proof.geminiAEvaluations,
            powers_of_evaluation_challenge,
            $LOG_N
        );

        // Compute the Shplonk constant term contributions from A₀(±r)
        mem.constantTermAccumulator = foldPosEvaluations[0] * mem.posInvertedDenominator;
        mem.constantTermAccumulator =
            mem.constantTermAccumulator + (proof.geminiAEvaluations[0] * tp.shplonkNu * mem.negInvertedDenominator);

        mem.batchingChallenge = tp.shplonkNu.sqr();

        // Compute Shplonk constant term contributions from Aₗ(± r^{2ˡ}) for l = 1, ..., m-1;
        // Compute scalar multipliers for each fold commitment
        for (uint256 i = 0; i < CONST_PROOF_SIZE_LOG_N - 1; ++i) {
            bool dummy_round = i >= ($LOG_N - 1);

            if (!dummy_round) {
                // Update inverted denominators
                mem.posInvertedDenominator = (tp.shplonkZ - powers_of_evaluation_challenge[i + 1]).invert();
                mem.negInvertedDenominator = (tp.shplonkZ + powers_of_evaluation_challenge[i + 1]).invert();

                // Compute the scalar multipliers for Aₗ(± r^{2ˡ}) and [Aₗ]
                mem.scalingFactorPos = mem.batchingChallenge * mem.posInvertedDenominator;
                mem.scalingFactorNeg = mem.batchingChallenge * tp.shplonkNu * mem.negInvertedDenominator;
                // [Aₗ] is multiplied by -v^{2l}/(z-r^{2^l}) - v^{2l+1} /(z+ r^{2^l})
                scalars[NUMBER_UNSHIFTED + 1 + i] = mem.scalingFactorNeg.neg() + mem.scalingFactorPos.neg();

                // Accumulate the const term contribution given by
                // v^{2l} * Aₗ(r^{2ˡ}) /(z-r^{2^l}) + v^{2l+1} * Aₗ(-r^{2ˡ}) /(z+ r^{2^l})
                Fr accumContribution = mem.scalingFactorNeg * proof.geminiAEvaluations[i + 1];
                accumContribution = accumContribution + mem.scalingFactorPos * foldPosEvaluations[i + 1];
                mem.constantTermAccumulator = mem.constantTermAccumulator + accumContribution;
                // Update the running power of v
                mem.batchingChallenge = mem.batchingChallenge * tp.shplonkNu * tp.shplonkNu;
            }

<<<<<<< HEAD
            commitments[NUMBER_OF_ENTITIES + 1 + i] = proof.geminiFoldComms[i];
=======
            commitments[NUMBER_UNSHIFTED + 1 + i] = convertProofPoint(proof.geminiFoldComms[i]);
>>>>>>> a006f523
        }

        // Finalise the batch opening claim
        commitments[NUMBER_UNSHIFTED + CONST_PROOF_SIZE_LOG_N] = Honk.G1Point({x: 1, y: 2});
        scalars[NUMBER_UNSHIFTED + CONST_PROOF_SIZE_LOG_N] = mem.constantTermAccumulator;

        Honk.G1Point memory quotient_commitment = proof.kzgQuotient;

        commitments[NUMBER_UNSHIFTED + CONST_PROOF_SIZE_LOG_N + 1] = quotient_commitment;
        scalars[NUMBER_UNSHIFTED + CONST_PROOF_SIZE_LOG_N + 1] = tp.shplonkZ; // evaluation challenge

        Honk.G1Point memory P_0_agg = batchMul(commitments, scalars);
        Honk.G1Point memory P_1_agg = negateInplace(quotient_commitment);

        // Aggregate pairing points
        Fr recursionSeparator = generateRecursionSeparator(proof.pairingPointObject, P_0_agg, P_1_agg);
        (Honk.G1Point memory P_0_other, Honk.G1Point memory P_1_other) =
            convertPairingPointsToG1(proof.pairingPointObject);

        // Validate the points from the proof are on the curve
        validateOnCurve(P_0_other);
        validateOnCurve(P_1_other);

        // accumulate with aggregate points in proof
        P_0_agg = mulWithSeperator(P_0_agg, P_0_other, recursionSeparator);
        P_1_agg = mulWithSeperator(P_1_agg, P_1_other, recursionSeparator);

        return pairing(P_0_agg, P_1_agg);
    }

    function batchMul(
        Honk.G1Point[NUMBER_UNSHIFTED + CONST_PROOF_SIZE_LOG_N + 2] memory base,
        Fr[NUMBER_UNSHIFTED + CONST_PROOF_SIZE_LOG_N + 2] memory scalars
    ) internal view returns (Honk.G1Point memory result) {
        uint256 limit = NUMBER_UNSHIFTED + CONST_PROOF_SIZE_LOG_N + 2;

        // Validate all points are on the curve
        for (uint256 i = 0; i < limit; ++i) {
            validateOnCurve(base[i]);
        }

        assembly {
            let success := 0x01
            let free := mload(0x40)

            // Write the original into the accumulator
            // Load into memory for ecMUL, leave offset for eccAdd result
            // base is an array of pointers, so we have to dereference them
            mstore(add(free, 0x40), mload(mload(base)))
            mstore(add(free, 0x60), mload(add(0x20, mload(base))))
            // Add scalar
            mstore(add(free, 0x80), mload(scalars))
            success := and(success, staticcall(gas(), 7, add(free, 0x40), 0x60, free, 0x40))

            let count := 0x01
            for {} lt(count, limit) { count := add(count, 1) } {
                // Get loop offsets
                let base_base := add(base, mul(count, 0x20))
                let scalar_base := add(scalars, mul(count, 0x20))

                mstore(add(free, 0x40), mload(mload(base_base)))
                mstore(add(free, 0x60), mload(add(0x20, mload(base_base))))
                // Add scalar
                mstore(add(free, 0x80), mload(scalar_base))

                success := and(success, staticcall(gas(), 7, add(free, 0x40), 0x60, add(free, 0x40), 0x40))
                // accumulator = accumulator + accumulator_2
                success := and(success, staticcall(gas(), 6, free, 0x80, free, 0x40))
            }

            // Return the result
            mstore(result, mload(free))
            mstore(add(result, 0x20), mload(add(free, 0x20)))
        }
    }
}<|MERGE_RESOLUTION|>--- conflicted
+++ resolved
@@ -48,12 +48,8 @@
     error ShpleminiFailed();
 
     // Number of field elements in a ultra honk proof, including pairing point object.
-<<<<<<< HEAD
     uint256 constant PROOF_SIZE = 383;
-=======
-    uint256 constant PROOF_SIZE = 457;
     uint256 constant SHIFTED_COMMITMENTS_START = 29;
->>>>>>> a006f523
 
     function loadVerificationKey() internal pure virtual returns (Honk.VerificationKey memory);
 
@@ -338,16 +334,6 @@
         commitments[35] = proof.lookupReadCounts;
         commitments[36] = proof.lookupReadTags;
 
-<<<<<<< HEAD
-        // to be Shifted
-        commitments[37] = proof.w1;
-        commitments[38] = proof.w2;
-        commitments[39] = proof.w3;
-        commitments[40] = proof.w4;
-        commitments[41] = proof.zPerm;
-
-=======
->>>>>>> a006f523
         /* Batch gemini claims from the prover
          * place the commitments to gemini aᵢ to the vector of commitments, compute the contributions from
          * aᵢ(−r²ⁱ) for i=1, … , n−1 to the constant term accumulator, add corresponding scalars
@@ -412,11 +398,7 @@
                 mem.batchingChallenge = mem.batchingChallenge * tp.shplonkNu * tp.shplonkNu;
             }
 
-<<<<<<< HEAD
-            commitments[NUMBER_OF_ENTITIES + 1 + i] = proof.geminiFoldComms[i];
-=======
-            commitments[NUMBER_UNSHIFTED + 1 + i] = convertProofPoint(proof.geminiFoldComms[i]);
->>>>>>> a006f523
+            commitments[NUMBER_UNSHIFTED + 1 + i] = proof.geminiFoldComms[i];
         }
 
         // Finalise the batch opening claim
