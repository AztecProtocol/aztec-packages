--- conflicted
+++ resolved
@@ -68,13 +68,7 @@
 
         // Generate the fiat shamir challenges for the whole protocol
         // TODO(https://github.com/AztecProtocol/barretenberg/issues/1281): Add pubInputsOffset to VK or remove entirely.
-<<<<<<< HEAD
-        Transcript memory t = TranscriptLib.generateTranscript(
-            p, publicInputs, vk.circuitSize, $NUM_PUBLIC_INPUTS, /*pubInputsOffset=*/ 1, $LOG_N
-        );
-=======
-        Transcript memory t = TranscriptLib.generateTranscript(p, publicInputs, $VK_HASH, $NUM_PUBLIC_INPUTS);
->>>>>>> 28ca3055
+        Transcript memory t = TranscriptLib.generateTranscript(p, publicInputs, $VK_HASH, $NUM_PUBLIC_INPUTS, $LOG_N);
 
         // Derive public input delta
         // TODO(https://github.com/AztecProtocol/barretenberg/issues/1281): Add pubInputsOffset to VK or remove entirely.
@@ -235,13 +229,8 @@
         Fr[] memory powers_of_evaluation_challenge = CommitmentSchemeLib.computeSquares(tp.geminiR, $LOG_N);
 
         // Arrays hold values that will be linearly combined for the gemini and shplonk batch openings
-<<<<<<< HEAD
-        Fr[] memory scalars = new Fr[](NUMBER_OF_ENTITIES + $LOG_N + 2);
-        Honk.G1Point[] memory commitments = new Honk.G1Point[](NUMBER_OF_ENTITIES + $LOG_N + 2);
-=======
-        Fr[NUMBER_UNSHIFTED + CONST_PROOF_SIZE_LOG_N + 2] memory scalars;
-        Honk.G1Point[NUMBER_UNSHIFTED + CONST_PROOF_SIZE_LOG_N + 2] memory commitments;
->>>>>>> 28ca3055
+        Fr[] memory scalars = new Fr[](NUMBER_UNSHIFTED + $LOG_N + 2);
+        Honk.G1Point[] memory commitments = new Honk.G1Point[](NUMBER_UNSHIFTED + $LOG_N + 2);
 
         mem.posInvertedDenominator = (tp.shplonkZ - powers_of_evaluation_challenge[0]).invert();
         mem.negInvertedDenominator = (tp.shplonkZ + powers_of_evaluation_challenge[0]).invert();
@@ -413,23 +402,13 @@
         }
 
         // Finalise the batch opening claim
-<<<<<<< HEAD
-        commitments[NUMBER_OF_ENTITIES + $LOG_N] = Honk.G1Point({x: 1, y: 2});
-        scalars[NUMBER_OF_ENTITIES + $LOG_N] = mem.constantTermAccumulator;
-=======
-        commitments[NUMBER_UNSHIFTED + CONST_PROOF_SIZE_LOG_N] = Honk.G1Point({x: 1, y: 2});
-        scalars[NUMBER_UNSHIFTED + CONST_PROOF_SIZE_LOG_N] = mem.constantTermAccumulator;
->>>>>>> 28ca3055
+        commitments[NUMBER_UNSHIFTED + $LOG_N] = Honk.G1Point({x: 1, y: 2});
+        scalars[NUMBER_UNSHIFTED + $LOG_N] = mem.constantTermAccumulator;
 
         Honk.G1Point memory quotient_commitment = proof.kzgQuotient;
 
-<<<<<<< HEAD
-        commitments[NUMBER_OF_ENTITIES + $LOG_N + 1] = quotient_commitment;
-        scalars[NUMBER_OF_ENTITIES + $LOG_N + 1] = tp.shplonkZ; // evaluation challenge
-=======
-        commitments[NUMBER_UNSHIFTED + CONST_PROOF_SIZE_LOG_N + 1] = quotient_commitment;
-        scalars[NUMBER_UNSHIFTED + CONST_PROOF_SIZE_LOG_N + 1] = tp.shplonkZ; // evaluation challenge
->>>>>>> 28ca3055
+        commitments[NUMBER_UNSHIFTED + $LOG_N + 1] = quotient_commitment;
+        scalars[NUMBER_UNSHIFTED + $LOG_N + 1] = tp.shplonkZ; // evaluation challenge
 
         Honk.G1Point memory P_0_agg = batchMul(commitments, scalars);
         Honk.G1Point memory P_1_agg = negateInplace(quotient_commitment);
@@ -450,20 +429,12 @@
         return pairing(P_0_agg, P_1_agg);
     }
 
-<<<<<<< HEAD
     function batchMul(Honk.G1Point[] memory base, Fr[] memory scalars)
         internal
         view
         returns (Honk.G1Point memory result)
     {
-        uint256 limit = NUMBER_OF_ENTITIES + $LOG_N + 2;
-=======
-    function batchMul(
-        Honk.G1Point[NUMBER_UNSHIFTED + CONST_PROOF_SIZE_LOG_N + 2] memory base,
-        Fr[NUMBER_UNSHIFTED + CONST_PROOF_SIZE_LOG_N + 2] memory scalars
-    ) internal view returns (Honk.G1Point memory result) {
-        uint256 limit = NUMBER_UNSHIFTED + CONST_PROOF_SIZE_LOG_N + 2;
->>>>>>> 28ca3055
+        uint256 limit = NUMBER_UNSHIFTED + $LOG_N + 2;
 
         // Validate all points are on the curve
         for (uint256 i = 0; i < limit; ++i) {
