// SPDX-License-Identifier: Apache-2.0
// Copyright 2024 Aztec Labs
pragma solidity >=0.8.21;

import {IVerifier} from "../interfaces/IVerifier.sol";
import {
    Honk,
    WIRE,
    NUMBER_OF_ENTITIES,
    NUMBER_OF_SUBRELATIONS,
    NUMBER_OF_ALPHAS,
    NUMBER_UNSHIFTED,
    BATCHED_RELATION_PARTIAL_LENGTH,
    CONST_PROOF_SIZE_LOG_N
} from "./HonkTypes.sol";

import {ecMul, ecAdd, ecSub, negateInplace, convertProofPoint, pairing} from "./utils.sol";

// Field arithmetic libraries - prevent littering the code with modmul / addmul
import {MODULUS as P, MINUS_ONE, Fr, FrLib} from "./Fr.sol";

import {Transcript, TranscriptLib} from "./Transcript.sol";

import {RelationsLib} from "./Relations.sol";

<<<<<<< HEAD
import {CommitmentSchemeLib as PCS, ShpleminiIntermediates} from "./CommitmentScheme.sol";
=======
import {CommitmentSchemeLib as PCS} from "./CommitmentScheme.sol";
>>>>>>> e73421d6

abstract contract BaseHonkVerifier is IVerifier {
    using FrLib for Fr;

    uint256 immutable N;
    uint256 immutable logN;
    uint256 immutable numPublicInputs;

    constructor(uint256 _N, uint256 _logN, uint256 _numPublicInputs) {
        N = _N;
        logN = _logN;
        numPublicInputs = _numPublicInputs;
    }

    // Errors
    error PublicInputsLengthWrong();
    error SumcheckFailed();
    error ShpleminiFailed();

    function loadVerificationKey() internal pure virtual returns (Honk.VerificationKey memory);

    function verify(bytes calldata proof, bytes32[] calldata publicInputs) public view override returns (bool) {
        Honk.VerificationKey memory vk = loadVerificationKey();
        Honk.Proof memory p = TranscriptLib.loadProof(proof);

        if (publicInputs.length != vk.publicInputsSize) {
            revert PublicInputsLengthWrong();
        }

        // Generate the fiat shamir challenges for the whole protocol
        Transcript memory t = TranscriptLib.generateTranscript(p, publicInputs, numPublicInputs);

        // Derive public input delta
        t.relationParameters.publicInputsDelta = computePublicInputDelta(
            publicInputs, t.relationParameters.beta, t.relationParameters.gamma, p.publicInputsOffset
        );

        // Sumcheck
        bool sumcheckVerified = verifySumcheck(p, t);
        if (!sumcheckVerified) revert SumcheckFailed();

        bool shpleminiVerified = verifyShplemini(p, vk, t);
        if (!shpleminiVerified) revert ShpleminiFailed();

        return sumcheckVerified && shpleminiVerified; // Boolean condition not required - nice for vanity :)
    }

    function computePublicInputDelta(bytes32[] memory publicInputs, Fr beta, Fr gamma, uint256 offset)
        internal
        view
        returns (Fr publicInputDelta)
    {
        Fr numerator = Fr.wrap(1);
        Fr denominator = Fr.wrap(1);

        Fr numeratorAcc = gamma + (beta * FrLib.from(N + offset));
        Fr denominatorAcc = gamma - (beta * FrLib.from(offset + 1));

        {
            for (uint256 i = 0; i < numPublicInputs; i++) {
                Fr pubInput = FrLib.fromBytes32(publicInputs[i]);

                numerator = numerator * (numeratorAcc + pubInput);
                denominator = denominator * (denominatorAcc + pubInput);

                numeratorAcc = numeratorAcc + beta;
                denominatorAcc = denominatorAcc - beta;
            }
        }

        // Fr delta = numerator / denominator; // TOOO: batch invert later?
        publicInputDelta = FrLib.div(numerator, denominator);
    }

    function verifySumcheck(Honk.Proof memory proof, Transcript memory tp) internal view returns (bool verified) {
        Fr roundTarget;
        Fr powPartialEvaluation = Fr.wrap(1);

        // We perform sumcheck reductions over log n rounds ( the multivariate degree )
        for (uint256 round; round < logN; ++round) {
            Fr[BATCHED_RELATION_PARTIAL_LENGTH] memory roundUnivariate = proof.sumcheckUnivariates[round];
            bool valid = checkSum(roundUnivariate, roundTarget);
            if (!valid) revert SumcheckFailed();

            Fr roundChallenge = tp.sumCheckUChallenges[round];

            // Update the round target for the next rounf
            roundTarget = computeNextTargetSum(roundUnivariate, roundChallenge);
            powPartialEvaluation = partiallyEvaluatePOW(tp.gateChallenges[round], powPartialEvaluation, roundChallenge);
        }

        // Last round
        Fr grandHonkRelationSum = RelationsLib.accumulateRelationEvaluations(
            proof.sumcheckEvaluations, tp.relationParameters, tp.alphas, powPartialEvaluation
        );
        verified = (grandHonkRelationSum == roundTarget);
    }

    function checkSum(Fr[BATCHED_RELATION_PARTIAL_LENGTH] memory roundUnivariate, Fr roundTarget)
        internal
        pure
        returns (bool checked)
    {
        Fr totalSum = roundUnivariate[0] + roundUnivariate[1];
        checked = totalSum == roundTarget;
    }

    // Return the new target sum for the next sumcheck round
    function computeNextTargetSum(Fr[BATCHED_RELATION_PARTIAL_LENGTH] memory roundUnivariates, Fr roundChallenge)
        internal
        view
        returns (Fr targetSum)
    {
        // TODO: inline
        Fr[BATCHED_RELATION_PARTIAL_LENGTH] memory BARYCENTRIC_LAGRANGE_DENOMINATORS = [
            Fr.wrap(0x30644e72e131a029b85045b68181585d2833e84879b9709143e1f593efffec51),
            Fr.wrap(0x00000000000000000000000000000000000000000000000000000000000002d0),
            Fr.wrap(0x30644e72e131a029b85045b68181585d2833e84879b9709143e1f593efffff11),
            Fr.wrap(0x0000000000000000000000000000000000000000000000000000000000000090),
            Fr.wrap(0x30644e72e131a029b85045b68181585d2833e84879b9709143e1f593efffff71),
            Fr.wrap(0x00000000000000000000000000000000000000000000000000000000000000f0),
            Fr.wrap(0x30644e72e131a029b85045b68181585d2833e84879b9709143e1f593effffd31),
            Fr.wrap(0x00000000000000000000000000000000000000000000000000000000000013b0)
        ];

        Fr[BATCHED_RELATION_PARTIAL_LENGTH] memory BARYCENTRIC_DOMAIN = [
            Fr.wrap(0x00),
            Fr.wrap(0x01),
            Fr.wrap(0x02),
            Fr.wrap(0x03),
            Fr.wrap(0x04),
            Fr.wrap(0x05),
            Fr.wrap(0x06),
            Fr.wrap(0x07)
        ];
        // To compute the next target sum, we evaluate the given univariate at a point u (challenge).

        // TODO: opt: use same array mem for each iteratioon
        // Performing Barycentric evaluations
        // Compute B(x)
        Fr numeratorValue = Fr.wrap(1);
        for (uint256 i; i < BATCHED_RELATION_PARTIAL_LENGTH; ++i) {
            numeratorValue = numeratorValue * (roundChallenge - Fr.wrap(i));
        }

        // Calculate domain size N of inverses -- TODO: montgomery's trick
        Fr[BATCHED_RELATION_PARTIAL_LENGTH] memory denominatorInverses;
        for (uint256 i; i < BATCHED_RELATION_PARTIAL_LENGTH; ++i) {
            Fr inv = BARYCENTRIC_LAGRANGE_DENOMINATORS[i];
            inv = inv * (roundChallenge - BARYCENTRIC_DOMAIN[i]);
            inv = FrLib.invert(inv);
            denominatorInverses[i] = inv;
        }

        for (uint256 i; i < BATCHED_RELATION_PARTIAL_LENGTH; ++i) {
            Fr term = roundUnivariates[i];
            term = term * denominatorInverses[i];
            targetSum = targetSum + term;
        }

        // Scale the sum by the value of B(x)
        targetSum = targetSum * numeratorValue;
    }

    // Univariate evaluation of the monomial ((1-X_l) + X_l.B_l) at the challenge point X_l=u_l
    function partiallyEvaluatePOW(Fr gateChallenge, Fr currentEvaluation, Fr roundChallenge)
        internal
        pure
        returns (Fr newEvaluation)
    {
        Fr univariateEval = Fr.wrap(1) + (roundChallenge * (gateChallenge - Fr.wrap(1)));
        newEvaluation = currentEvaluation * univariateEval;
    }

    function verifyShplemini(Honk.Proof memory proof, Honk.VerificationKey memory vk, Transcript memory tp)
        internal
        view
        returns (bool verified)
    {
        PCS.ShpleminiIntermediates memory mem; // stack

        // - Compute vector (r, r², ... , r²⁽ⁿ⁻¹⁾), where n = log_circuit_size
        Fr[CONST_PROOF_SIZE_LOG_N] memory powers_of_evaluation_challenge = PCS.computeSquares(tp.geminiR);

        // Arrays hold values that will be linearly combined for the gemini and shplonk batch openings
        Fr[NUMBER_OF_ENTITIES + CONST_PROOF_SIZE_LOG_N + 2] memory scalars;
        Honk.G1Point[NUMBER_OF_ENTITIES + CONST_PROOF_SIZE_LOG_N + 2] memory commitments;

        Fr[CONST_PROOF_SIZE_LOG_N + 1] memory inverse_vanishing_evals =
            PCS.computeInvertedGeminiDenominators(tp.shplonkZ, powers_of_evaluation_challenge, logN);

        mem.unshiftedScalar = inverse_vanishing_evals[0] + (tp.shplonkNu * inverse_vanishing_evals[1]);
        mem.shiftedScalar =
            tp.geminiR.invert() * (inverse_vanishing_evals[0] - (tp.shplonkNu * inverse_vanishing_evals[1]));

        scalars[0] = Fr.wrap(1);
        commitments[0] = convertProofPoint(proof.shplonkQ);

        /* Batch multivariate opening claims, shifted and unshifted
        * The vector of scalars is populated as follows:
        * \f[
        * \left(
        * - \left(\frac{1}{z-r} + \nu \times \frac{1}{z+r}\right),
        * \ldots,
        * - \rho^{i+k-1} \times \left(\frac{1}{z-r} + \nu \times \frac{1}{z+r}\right),
        * - \rho^{i+k} \times \frac{1}{r} \times \left(\frac{1}{z-r} - \nu \times \frac{1}{z+r}\right),
        * \ldots,
        * - \rho^{k+m-1} \times \frac{1}{r} \times \left(\frac{1}{z-r} - \nu \times \frac{1}{z+r}\right)
        * \right)
        * \f]
        *
        * The following vector is concatenated to the vector of commitments:
        * \f[
        * f_0, \ldots, f_{m-1}, f_{\text{shift}, 0}, \ldots, f_{\text{shift}, k-1}
        * \f]
        *
        * Simultaneously, the evaluation of the multilinear polynomial
        * \f[
        * \sum \rho^i \cdot f_i + \sum \rho^{i+k} \cdot f_{\text{shift}, i}
        * \f]
        * at the challenge point \f$ (u_0,\ldots, u_{n-1}) \f$ is computed.
        *
        * This approach minimizes the number of iterations over the commitments to multilinear polynomials
        * and eliminates the need to store the powers of \f$ \rho \f$.
        */
        mem.batchingChallenge = Fr.wrap(1);
        mem.batchedEvaluation = Fr.wrap(0);

        for (uint256 i = 1; i <= NUMBER_UNSHIFTED; ++i) {
            scalars[i] = mem.unshiftedScalar.neg() * mem.batchingChallenge;
            mem.batchedEvaluation = mem.batchedEvaluation + (proof.sumcheckEvaluations[i - 1] * mem.batchingChallenge);
            mem.batchingChallenge = mem.batchingChallenge * tp.rho;
        }
        // g commitments are accumulated at r
        for (uint256 i = NUMBER_UNSHIFTED + 1; i <= NUMBER_OF_ENTITIES; ++i) {
            scalars[i] = mem.shiftedScalar.neg() * mem.batchingChallenge;
            mem.batchedEvaluation = mem.batchedEvaluation + (proof.sumcheckEvaluations[i - 1] * mem.batchingChallenge);
            mem.batchingChallenge = mem.batchingChallenge * tp.rho;
        }

        commitments[1] = vk.qm;
        commitments[2] = vk.qc;
        commitments[3] = vk.ql;
        commitments[4] = vk.qr;
        commitments[5] = vk.qo;
        commitments[6] = vk.q4;
        commitments[7] = vk.qLookup;
        commitments[8] = vk.qArith;
        commitments[9] = vk.qDeltaRange;
        commitments[10] = vk.qElliptic;
        commitments[11] = vk.qAux;
        commitments[12] = vk.qPoseidon2External;
        commitments[13] = vk.qPoseidon2Internal;
        commitments[14] = vk.s1;
        commitments[15] = vk.s2;
        commitments[16] = vk.s3;
        commitments[17] = vk.s4;
        commitments[18] = vk.id1;
        commitments[19] = vk.id2;
        commitments[20] = vk.id3;
        commitments[21] = vk.id4;
        commitments[22] = vk.t1;
        commitments[23] = vk.t2;
        commitments[24] = vk.t3;
        commitments[25] = vk.t4;
        commitments[26] = vk.lagrangeFirst;
        commitments[27] = vk.lagrangeLast;

        // Accumulate proof points
        commitments[28] = convertProofPoint(proof.w1);
        commitments[29] = convertProofPoint(proof.w2);
        commitments[30] = convertProofPoint(proof.w3);
        commitments[31] = convertProofPoint(proof.w4);
        commitments[32] = convertProofPoint(proof.zPerm);
        commitments[33] = convertProofPoint(proof.lookupInverses);
        commitments[34] = convertProofPoint(proof.lookupReadCounts);
        commitments[35] = convertProofPoint(proof.lookupReadTags);

        // to be Shifted
        commitments[36] = convertProofPoint(proof.w1);
        commitments[37] = convertProofPoint(proof.w2);
        commitments[38] = convertProofPoint(proof.w3);
        commitments[39] = convertProofPoint(proof.w4);
        commitments[40] = convertProofPoint(proof.zPerm);

        /* Batch gemini claims from the prover
         * place the commitments to gemini aᵢ to the vector of commitments, compute the contributions from
         * aᵢ(−r²ⁱ) for i=1, … , n−1 to the constant term accumulator, add corresponding scalars
         *
         * 1. Moves the vector
         * \f[
         * \left( \text{com}(A_1), \text{com}(A_2), \ldots, \text{com}(A_{n-1}) \right)
         * \f]
        * to the 'commitments' vector.
        *
        * 2. Computes the scalars:
        * \f[
        * \frac{\nu^{2}}{z + r^2}, \frac{\nu^3}{z + r^4}, \ldots, \frac{\nu^{n-1}}{z + r^{2^{n-1}}}
        * \f]
        * and places them into the 'scalars' vector.
        *
        * 3. Accumulates the summands of the constant term:
         * \f[
         * \sum_{i=2}^{n-1} \frac{\nu^{i} \cdot A_i(-r^{2^i})}{z + r^{2^i}}
         * \f]
         * and adds them to the 'constant_term_accumulator'.
         */
        mem.constantTermAccumulator = Fr.wrap(0);
        mem.batchingChallenge = tp.shplonkNu.sqr();

        for (uint256 i; i < CONST_PROOF_SIZE_LOG_N - 1; ++i) {
            bool dummy_round = i >= (logN - 1);

            Fr scalingFactor = Fr.wrap(0);
            if (!dummy_round) {
                scalingFactor = mem.batchingChallenge * inverse_vanishing_evals[i + 2];
                scalars[NUMBER_OF_ENTITIES + 1 + i] = scalingFactor.neg();
            }

            mem.constantTermAccumulator =
                mem.constantTermAccumulator + (scalingFactor * proof.geminiAEvaluations[i + 1]);
            mem.batchingChallenge = mem.batchingChallenge * tp.shplonkNu;

            commitments[NUMBER_OF_ENTITIES + 1 + i] = convertProofPoint(proof.geminiFoldComms[i]);
        }

        // Add contributions from A₀(r) and A₀(-r) to constant_term_accumulator:
        // Compute evaluation A₀(r)
        Fr a_0_pos = PCS.computeGeminiBatchedUnivariateEvaluation(
            tp.sumCheckUChallenges,
            mem.batchedEvaluation,
            proof.geminiAEvaluations,
            powers_of_evaluation_challenge,
            logN
        );

        mem.constantTermAccumulator = mem.constantTermAccumulator + (a_0_pos * inverse_vanishing_evals[0]);
        mem.constantTermAccumulator =
            mem.constantTermAccumulator + (proof.geminiAEvaluations[0] * tp.shplonkNu * inverse_vanishing_evals[1]);

        // Finalise the batch opening claim
        commitments[NUMBER_OF_ENTITIES + CONST_PROOF_SIZE_LOG_N] = Honk.G1Point({x: 1, y: 2});
        scalars[NUMBER_OF_ENTITIES + CONST_PROOF_SIZE_LOG_N] = mem.constantTermAccumulator;

        Honk.G1Point memory quotient_commitment = convertProofPoint(proof.kzgQuotient);

        commitments[NUMBER_OF_ENTITIES + CONST_PROOF_SIZE_LOG_N + 1] = quotient_commitment;
        scalars[NUMBER_OF_ENTITIES + CONST_PROOF_SIZE_LOG_N + 1] = tp.shplonkZ; // evaluation challenge

        Honk.G1Point memory P_0 = batchMul(commitments, scalars);
        Honk.G1Point memory P_1 = negateInplace(quotient_commitment);

        return pairing(P_0, P_1);
    }

    // This implementation is the same as above with different constants
    function batchMul(
        Honk.G1Point[NUMBER_OF_ENTITIES + CONST_PROOF_SIZE_LOG_N + 2] memory base,
        Fr[NUMBER_OF_ENTITIES + CONST_PROOF_SIZE_LOG_N + 2] memory scalars
    ) internal view returns (Honk.G1Point memory result) {
        uint256 limit = NUMBER_OF_ENTITIES + CONST_PROOF_SIZE_LOG_N + 2;
        assembly {
            let success := 0x01
            let free := mload(0x40)

            // Write the original into the accumulator
            // Load into memory for ecMUL, leave offset for eccAdd result
            // base is an array of pointers, so we have to dereference them
            mstore(add(free, 0x40), mload(mload(base)))
            mstore(add(free, 0x60), mload(add(0x20, mload(base))))
            // Add scalar
            mstore(add(free, 0x80), mload(scalars))
            success := and(success, staticcall(gas(), 7, add(free, 0x40), 0x60, free, 0x40))

            let count := 0x01
            for {} lt(count, limit) { count := add(count, 1) } {
                // Get loop offsets
                let base_base := add(base, mul(count, 0x20))
                let scalar_base := add(scalars, mul(count, 0x20))

                mstore(add(free, 0x40), mload(mload(base_base)))
                mstore(add(free, 0x60), mload(add(0x20, mload(base_base))))
                // Add scalar
                mstore(add(free, 0x80), mload(scalar_base))

                success := and(success, staticcall(gas(), 7, add(free, 0x40), 0x60, add(free, 0x40), 0x40))
                // accumulator = accumulator + accumulator_2
                success := and(success, staticcall(gas(), 6, free, 0x80, free, 0x40))
            }

            // Return the result - i hate this
            mstore(result, mload(free))
            mstore(add(result, 0x20), mload(add(free, 0x20)))
        }
    }
}<|MERGE_RESOLUTION|>--- conflicted
+++ resolved
@@ -23,11 +23,7 @@
 
 import {RelationsLib} from "./Relations.sol";
 
-<<<<<<< HEAD
-import {CommitmentSchemeLib as PCS, ShpleminiIntermediates} from "./CommitmentScheme.sol";
-=======
 import {CommitmentSchemeLib as PCS} from "./CommitmentScheme.sol";
->>>>>>> e73421d6
 
 abstract contract BaseHonkVerifier is IVerifier {
     using FrLib for Fr;
