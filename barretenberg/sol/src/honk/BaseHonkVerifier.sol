// SPDX-License-Identifier: Apache-2.0
// Copyright 2024 Aztec Labs
pragma solidity >=0.8.21;

import {IVerifier} from "../interfaces/IVerifier.sol";
import {
    Honk,
    WIRE,
    NUMBER_OF_ENTITIES,
    NUMBER_OF_SUBRELATIONS,
    NUMBER_OF_ALPHAS,
    NUMBER_UNSHIFTED,
    NUMBER_TO_BE_SHIFTED,
    BATCHED_RELATION_PARTIAL_LENGTH,
    CONST_PROOF_SIZE_LOG_N,
    PAIRING_POINTS_SIZE
} from "./HonkTypes.sol";

import {negateInplace, pairing, validateOnCurve} from "./utils.sol";

// Field arithmetic libraries - prevent littering the code with modmul / addmul
import {ONE, ZERO, Fr, FrLib} from "./Fr.sol";

import {Transcript, TranscriptLib} from "./Transcript.sol";

import {RelationsLib} from "./Relations.sol";

import {CommitmentSchemeLib} from "./CommitmentScheme.sol";
import {generateRecursionSeparator, convertPairingPointsToG1, mulWithSeperator} from "./utils.sol";

abstract contract BaseHonkVerifier is IVerifier {
    using FrLib for Fr;

    uint256 immutable $N;
    uint256 immutable $LOG_N;
    uint256 immutable $NUM_PUBLIC_INPUTS;

    constructor(uint256 _N, uint256 _logN, uint256 _numPublicInputs) {
        $N = _N;
        $LOG_N = _logN;
        $NUM_PUBLIC_INPUTS = _numPublicInputs;
    }

    // Errors
    error ProofLengthWrong();
    error PublicInputsLengthWrong();
    error SumcheckFailed();
    error ShpleminiFailed();

    // Number of field elements in a ultra honk proof, including pairing point object.
    uint256 constant PROOF_SIZE = 383;
    uint256 constant SHIFTED_COMMITMENTS_START = 29;

    function loadVerificationKey() internal pure virtual returns (Honk.VerificationKey memory);

    function verify(bytes calldata proof, bytes32[] calldata publicInputs) public view override returns (bool) {
        // Check the received proof is the expected size where each field element is 32 bytes
        if (proof.length != PROOF_SIZE * 32) {
            revert ProofLengthWrong();
        }

        Honk.VerificationKey memory vk = loadVerificationKey();
        Honk.Proof memory p = TranscriptLib.loadProof(proof);
        if (publicInputs.length != vk.publicInputsSize - PAIRING_POINTS_SIZE) {
            revert PublicInputsLengthWrong();
        }

        // Generate the fiat shamir challenges for the whole protocol
        // TODO(https://github.com/AztecProtocol/barretenberg/issues/1281): Add pubInputsOffset to VK or remove entirely.
        Transcript memory t = TranscriptLib.generateTranscript(
            p, publicInputs, vk.circuitSize, $NUM_PUBLIC_INPUTS, /*pubInputsOffset=*/ 1
        );

        // Derive public input delta
        // TODO(https://github.com/AztecProtocol/barretenberg/issues/1281): Add pubInputsOffset to VK or remove entirely.
        t.relationParameters.publicInputsDelta = computePublicInputDelta(
            publicInputs,
            p.pairingPointObject,
            t.relationParameters.beta,
            t.relationParameters.gamma, /*pubInputsOffset=*/
            1
        );

        // Sumcheck
        bool sumcheckVerified = verifySumcheck(p, t);
        if (!sumcheckVerified) revert SumcheckFailed();

        bool shpleminiVerified = verifyShplemini(p, vk, t);
        if (!shpleminiVerified) revert ShpleminiFailed();

        return sumcheckVerified && shpleminiVerified; // Boolean condition not required - nice for vanity :)
    }

    function computePublicInputDelta(
        bytes32[] memory publicInputs,
        Fr[PAIRING_POINTS_SIZE] memory pairingPointObject,
        Fr beta,
        Fr gamma,
        uint256 offset
    ) internal view returns (Fr publicInputDelta) {
        Fr numerator = ONE;
        Fr denominator = ONE;

        Fr numeratorAcc = gamma + (beta * FrLib.from($N + offset));
        Fr denominatorAcc = gamma - (beta * FrLib.from(offset + 1));

        {
            for (uint256 i = 0; i < $NUM_PUBLIC_INPUTS - PAIRING_POINTS_SIZE; i++) {
                Fr pubInput = FrLib.fromBytes32(publicInputs[i]);

                numerator = numerator * (numeratorAcc + pubInput);
                denominator = denominator * (denominatorAcc + pubInput);

                numeratorAcc = numeratorAcc + beta;
                denominatorAcc = denominatorAcc - beta;
            }

            for (uint256 i = 0; i < PAIRING_POINTS_SIZE; i++) {
                Fr pubInput = pairingPointObject[i];

                numerator = numerator * (numeratorAcc + pubInput);
                denominator = denominator * (denominatorAcc + pubInput);

                numeratorAcc = numeratorAcc + beta;
                denominatorAcc = denominatorAcc - beta;
            }
        }

        // TODO(https://github.com/AztecProtocol/barretenberg/issues/1219)
        publicInputDelta = FrLib.div(numerator, denominator);
    }

    function verifySumcheck(Honk.Proof memory proof, Transcript memory tp) internal view returns (bool verified) {
        Fr roundTarget;
        Fr powPartialEvaluation = ONE;

        // We perform sumcheck reductions over log n rounds ( the multivariate degree )
        for (uint256 round = 0; round < $LOG_N; ++round) {
            Fr[BATCHED_RELATION_PARTIAL_LENGTH] memory roundUnivariate = proof.sumcheckUnivariates[round];
            bool valid = checkSum(roundUnivariate, roundTarget);
            if (!valid) revert SumcheckFailed();

            Fr roundChallenge = tp.sumCheckUChallenges[round];

            // Update the round target for the next rounf
            roundTarget = computeNextTargetSum(roundUnivariate, roundChallenge);
            powPartialEvaluation = partiallyEvaluatePOW(tp.gateChallenges[round], powPartialEvaluation, roundChallenge);
        }

        // Last round
        Fr grandHonkRelationSum = RelationsLib.accumulateRelationEvaluations(
            proof.sumcheckEvaluations, tp.relationParameters, tp.alphas, powPartialEvaluation
        );
        verified = (grandHonkRelationSum == roundTarget);
    }

    function checkSum(Fr[BATCHED_RELATION_PARTIAL_LENGTH] memory roundUnivariate, Fr roundTarget)
        internal
        pure
        returns (bool checked)
    {
        Fr totalSum = roundUnivariate[0] + roundUnivariate[1];
        checked = totalSum == roundTarget;
    }

    // Return the new target sum for the next sumcheck round
    function computeNextTargetSum(Fr[BATCHED_RELATION_PARTIAL_LENGTH] memory roundUnivariates, Fr roundChallenge)
        internal
        view
        returns (Fr targetSum)
    {
        // TODO: inline
        Fr[BATCHED_RELATION_PARTIAL_LENGTH] memory BARYCENTRIC_LAGRANGE_DENOMINATORS = [
            Fr.wrap(0x30644e72e131a029b85045b68181585d2833e84879b9709143e1f593efffec51),
            Fr.wrap(0x00000000000000000000000000000000000000000000000000000000000002d0),
            Fr.wrap(0x30644e72e131a029b85045b68181585d2833e84879b9709143e1f593efffff11),
            Fr.wrap(0x0000000000000000000000000000000000000000000000000000000000000090),
            Fr.wrap(0x30644e72e131a029b85045b68181585d2833e84879b9709143e1f593efffff71),
            Fr.wrap(0x00000000000000000000000000000000000000000000000000000000000000f0),
            Fr.wrap(0x30644e72e131a029b85045b68181585d2833e84879b9709143e1f593effffd31),
            Fr.wrap(0x00000000000000000000000000000000000000000000000000000000000013b0)
        ];
        // To compute the next target sum, we evaluate the given univariate at a point u (challenge).

        // TODO: opt: use same array mem for each iteratioon
        // Performing Barycentric evaluations
        // Compute B(x)
        Fr numeratorValue = ONE;
        for (uint256 i = 0; i < BATCHED_RELATION_PARTIAL_LENGTH; ++i) {
            numeratorValue = numeratorValue * (roundChallenge - Fr.wrap(i));
        }

        // Calculate domain size $N of inverses -- TODO: montgomery's trick
        Fr[BATCHED_RELATION_PARTIAL_LENGTH] memory denominatorInverses;
        for (uint256 i = 0; i < BATCHED_RELATION_PARTIAL_LENGTH; ++i) {
            Fr inv = BARYCENTRIC_LAGRANGE_DENOMINATORS[i];
            inv = inv * (roundChallenge - Fr.wrap(i));
            inv = FrLib.invert(inv);
            denominatorInverses[i] = inv;
        }

        for (uint256 i = 0; i < BATCHED_RELATION_PARTIAL_LENGTH; ++i) {
            Fr term = roundUnivariates[i];
            term = term * denominatorInverses[i];
            targetSum = targetSum + term;
        }

        // Scale the sum by the value of B(x)
        targetSum = targetSum * numeratorValue;
    }

    // Univariate evaluation of the monomial ((1-X_l) + X_l.B_l) at the challenge point X_l=u_l
    function partiallyEvaluatePOW(Fr gateChallenge, Fr currentEvaluation, Fr roundChallenge)
        internal
        pure
        returns (Fr newEvaluation)
    {
        Fr univariateEval = ONE + (roundChallenge * (gateChallenge - ONE));
        newEvaluation = currentEvaluation * univariateEval;
    }

    function verifyShplemini(Honk.Proof memory proof, Honk.VerificationKey memory vk, Transcript memory tp)
        internal
        view
        returns (bool verified)
    {
        CommitmentSchemeLib.ShpleminiIntermediates memory mem; // stack

        // - Compute vector (r, r², ... , r²⁽ⁿ⁻¹⁾), where n = log_circuit_size
        Fr[CONST_PROOF_SIZE_LOG_N] memory powers_of_evaluation_challenge =
            CommitmentSchemeLib.computeSquares(tp.geminiR);

        // Arrays hold values that will be linearly combined for the gemini and shplonk batch openings
        Fr[NUMBER_UNSHIFTED + CONST_PROOF_SIZE_LOG_N + 2] memory scalars;
        Honk.G1Point[NUMBER_UNSHIFTED + CONST_PROOF_SIZE_LOG_N + 2] memory commitments;

        mem.posInvertedDenominator = (tp.shplonkZ - powers_of_evaluation_challenge[0]).invert();
        mem.negInvertedDenominator = (tp.shplonkZ + powers_of_evaluation_challenge[0]).invert();

        mem.unshiftedScalar = mem.posInvertedDenominator + (tp.shplonkNu * mem.negInvertedDenominator);
        mem.shiftedScalar =
            tp.geminiR.invert() * (mem.posInvertedDenominator - (tp.shplonkNu * mem.negInvertedDenominator));

        scalars[0] = ONE;
        commitments[0] = proof.shplonkQ;

        /* Batch multivariate opening claims, shifted and unshifted
        * The vector of scalars is populated as follows:
        * \f[
        * \left(
        * - \left(\frac{1}{z-r} + \nu \times \frac{1}{z+r}\right),
        * \ldots,
        * - \rho^{i+k-1} \times \left(\frac{1}{z-r} + \nu \times \frac{1}{z+r}\right),
        * - \rho^{i+k} \times \frac{1}{r} \times \left(\frac{1}{z-r} - \nu \times \frac{1}{z+r}\right),
        * \ldots,
        * - \rho^{k+m-1} \times \frac{1}{r} \times \left(\frac{1}{z-r} - \nu \times \frac{1}{z+r}\right)
        * \right)
        * \f]
        *
        * The following vector is concatenated to the vector of commitments:
        * \f[
        * f_0, \ldots, f_{m-1}, f_{\text{shift}, 0}, \ldots, f_{\text{shift}, k-1}
        * \f]
        *
        * Simultaneously, the evaluation of the multilinear polynomial
        * \f[
        * \sum \rho^i \cdot f_i + \sum \rho^{i+k} \cdot f_{\text{shift}, i}
        * \f]
        * at the challenge point \f$ (u_0,\ldots, u_{n-1}) \f$ is computed.
        *
        * This approach minimizes the number of iterations over the commitments to multilinear polynomials
        * and eliminates the need to store the powers of \f$ \rho \f$.
        */
        mem.batchingChallenge = ONE;
        mem.batchedEvaluation = ZERO;

        for (uint256 i = 1; i <= NUMBER_UNSHIFTED; ++i) {
            scalars[i] = mem.unshiftedScalar.neg() * mem.batchingChallenge;
            mem.batchedEvaluation = mem.batchedEvaluation + (proof.sumcheckEvaluations[i - 1] * mem.batchingChallenge);
            mem.batchingChallenge = mem.batchingChallenge * tp.rho;
        }
        // g commitments are accumulated at r
        // For each of the to be shifted commitments perform the shift in place by
        // adding to the unshifted value.
        // We do so, as the values are to be used in batchMul later, and as
        // `a * c + b * c = (a + b) * c` this will allow us to reduce memory and compute.
        // Applied to w1, w2, w3, w4 and zPerm
        for (uint256 i = 0; i < NUMBER_TO_BE_SHIFTED; ++i) {
            uint256 scalarOff = i + SHIFTED_COMMITMENTS_START;
            uint256 evaluationOff = i + NUMBER_UNSHIFTED;

            scalars[scalarOff] = scalars[scalarOff] + (mem.shiftedScalar.neg() * mem.batchingChallenge);
            mem.batchedEvaluation =
                mem.batchedEvaluation + (proof.sumcheckEvaluations[evaluationOff] * mem.batchingChallenge);
            mem.batchingChallenge = mem.batchingChallenge * tp.rho;
        }

        commitments[1] = vk.qm;
        commitments[2] = vk.qc;
        commitments[3] = vk.ql;
        commitments[4] = vk.qr;
        commitments[5] = vk.qo;
        commitments[6] = vk.q4;
        commitments[7] = vk.qLookup;
        commitments[8] = vk.qArith;
        commitments[9] = vk.qDeltaRange;
        commitments[10] = vk.qElliptic;
        commitments[11] = vk.qMemory;
        commitments[12] = vk.qNnf;
        commitments[13] = vk.qPoseidon2External;
        commitments[14] = vk.qPoseidon2Internal;
        commitments[15] = vk.s1;
        commitments[16] = vk.s2;
        commitments[17] = vk.s3;
        commitments[18] = vk.s4;
        commitments[19] = vk.id1;
        commitments[20] = vk.id2;
        commitments[21] = vk.id3;
        commitments[22] = vk.id4;
        commitments[23] = vk.t1;
        commitments[24] = vk.t2;
        commitments[25] = vk.t3;
        commitments[26] = vk.t4;
        commitments[27] = vk.lagrangeFirst;
        commitments[28] = vk.lagrangeLast;

        // Accumulate proof points
        commitments[29] = proof.w1;
        commitments[30] = proof.w2;
        commitments[31] = proof.w3;
        commitments[32] = proof.w4;
        commitments[33] = proof.zPerm;
        commitments[34] = proof.lookupInverses;
        commitments[35] = proof.lookupReadCounts;
        commitments[36] = proof.lookupReadTags;

        /* Batch gemini claims from the prover
         * place the commitments to gemini aᵢ to the vector of commitments, compute the contributions from
         * aᵢ(−r²ⁱ) for i=1, … , n−1 to the constant term accumulator, add corresponding scalars
         *
         * 1. Moves the vector
         * \f[
         * \left( \text{com}(A_1), \text{com}(A_2), \ldots, \text{com}(A_{n-1}) \right)
         * \f]
        * to the 'commitments' vector.
        *
        * 2. Computes the scalars:
        * \f[
        * \frac{\nu^{2}}{z + r^2}, \frac{\nu^3}{z + r^4}, \ldots, \frac{\nu^{n-1}}{z + r^{2^{n-1}}}
        * \f]
        * and places them into the 'scalars' vector.
        *
        * 3. Accumulates the summands of the constant term:
         * \f[
         * \sum_{i=2}^{n-1} \frac{\nu^{i} \cdot A_i(-r^{2^i})}{z + r^{2^i}}
         * \f]
         * and adds them to the 'constant_term_accumulator'.
         */

        // Compute the evaluations Aₗ(r^{2ˡ}) for l = 0, ..., $LOG_N - 1
        Fr[] memory foldPosEvaluations = CommitmentSchemeLib.computeFoldPosEvaluations(
            tp.sumCheckUChallenges,
            mem.batchedEvaluation,
            proof.geminiAEvaluations,
            powers_of_evaluation_challenge,
            $LOG_N
        );

        // Compute the Shplonk constant term contributions from A₀(±r)
        mem.constantTermAccumulator = foldPosEvaluations[0] * mem.posInvertedDenominator;
        mem.constantTermAccumulator =
            mem.constantTermAccumulator + (proof.geminiAEvaluations[0] * tp.shplonkNu * mem.negInvertedDenominator);

        mem.batchingChallenge = tp.shplonkNu.sqr();

        // Compute Shplonk constant term contributions from Aₗ(± r^{2ˡ}) for l = 1, ..., m-1;
        // Compute scalar multipliers for each fold commitment
        for (uint256 i = 0; i < $LOG_N - 1; ++i) {
            // Update inverted denominators
            mem.posInvertedDenominator = (tp.shplonkZ - powers_of_evaluation_challenge[i + 1]).invert();
            mem.negInvertedDenominator = (tp.shplonkZ + powers_of_evaluation_challenge[i + 1]).invert();

            // Compute the scalar multipliers for Aₗ(± r^{2ˡ}) and [Aₗ]
            mem.scalingFactorPos = mem.batchingChallenge * mem.posInvertedDenominator;
            mem.scalingFactorNeg = mem.batchingChallenge * tp.shplonkNu * mem.negInvertedDenominator;
            // [Aₗ] is multiplied by -v^{2l}/(z-r^{2^l}) - v^{2l+1} /(z+ r^{2^l})
            scalars[NUMBER_UNSHIFTED + 1 + i] = mem.scalingFactorNeg.neg() + mem.scalingFactorPos.neg();

            // Accumulate the const term contribution given by
            // v^{2l} * Aₗ(r^{2ˡ}) /(z-r^{2^l}) + v^{2l+1} * Aₗ(-r^{2ˡ}) /(z+ r^{2^l})
            Fr accumContribution = mem.scalingFactorNeg * proof.geminiAEvaluations[i + 1];

            accumContribution = accumContribution + mem.scalingFactorPos * foldPosEvaluations[i + 1];
            mem.constantTermAccumulator = mem.constantTermAccumulator + accumContribution;
            // Update the running power of v
            mem.batchingChallenge = mem.batchingChallenge * tp.shplonkNu * tp.shplonkNu;
        }

<<<<<<< HEAD
        for (uint256 i = 0; i < CONST_PROOF_SIZE_LOG_N - 1; ++i) {
            commitments[NUMBER_UNSHIFTED + 1 + i] = convertProofPoint(proof.geminiFoldComms[i]);
=======
            commitments[NUMBER_UNSHIFTED + 1 + i] = proof.geminiFoldComms[i];
>>>>>>> 1e2075ed
        }

        // Finalise the batch opening claim
        commitments[NUMBER_UNSHIFTED + CONST_PROOF_SIZE_LOG_N] = Honk.G1Point({x: 1, y: 2});
        scalars[NUMBER_UNSHIFTED + CONST_PROOF_SIZE_LOG_N] = mem.constantTermAccumulator;

        Honk.G1Point memory quotient_commitment = proof.kzgQuotient;

        commitments[NUMBER_UNSHIFTED + CONST_PROOF_SIZE_LOG_N + 1] = quotient_commitment;
        scalars[NUMBER_UNSHIFTED + CONST_PROOF_SIZE_LOG_N + 1] = tp.shplonkZ; // evaluation challenge

        Honk.G1Point memory P_0_agg = batchMul(commitments, scalars);
        Honk.G1Point memory P_1_agg = negateInplace(quotient_commitment);

        // Aggregate pairing points
        Fr recursionSeparator = generateRecursionSeparator(proof.pairingPointObject, P_0_agg, P_1_agg);
        (Honk.G1Point memory P_0_other, Honk.G1Point memory P_1_other) =
            convertPairingPointsToG1(proof.pairingPointObject);

        // Validate the points from the proof are on the curve
        validateOnCurve(P_0_other);
        validateOnCurve(P_1_other);

        // accumulate with aggregate points in proof
        P_0_agg = mulWithSeperator(P_0_agg, P_0_other, recursionSeparator);
        P_1_agg = mulWithSeperator(P_1_agg, P_1_other, recursionSeparator);

        return pairing(P_0_agg, P_1_agg);
    }

    function batchMul(
        Honk.G1Point[NUMBER_UNSHIFTED + CONST_PROOF_SIZE_LOG_N + 2] memory base,
        Fr[NUMBER_UNSHIFTED + CONST_PROOF_SIZE_LOG_N + 2] memory scalars
    ) internal view returns (Honk.G1Point memory result) {
        uint256 limit = NUMBER_UNSHIFTED + CONST_PROOF_SIZE_LOG_N + 2;

        // Validate all points are on the curve
        for (uint256 i = 0; i < limit; ++i) {
            validateOnCurve(base[i]);
        }

        assembly {
            let success := 0x01
            let free := mload(0x40)

            // Write the original into the accumulator
            // Load into memory for ecMUL, leave offset for eccAdd result
            // base is an array of pointers, so we have to dereference them
            mstore(add(free, 0x40), mload(mload(base)))
            mstore(add(free, 0x60), mload(add(0x20, mload(base))))
            // Add scalar
            mstore(add(free, 0x80), mload(scalars))
            success := and(success, staticcall(gas(), 7, add(free, 0x40), 0x60, free, 0x40))

            let count := 0x01
            for {} lt(count, limit) { count := add(count, 1) } {
                // Get loop offsets
                let base_base := add(base, mul(count, 0x20))
                let scalar_base := add(scalars, mul(count, 0x20))

                mstore(add(free, 0x40), mload(mload(base_base)))
                mstore(add(free, 0x60), mload(add(0x20, mload(base_base))))
                // Add scalar
                mstore(add(free, 0x80), mload(scalar_base))

                success := and(success, staticcall(gas(), 7, add(free, 0x40), 0x60, add(free, 0x40), 0x40))
                // accumulator = accumulator + accumulator_2
                success := and(success, staticcall(gas(), 6, free, 0x80, free, 0x40))
            }

            // Return the result
            mstore(result, mload(free))
            mstore(add(result, 0x20), mload(add(free, 0x20)))
        }
    }
}<|MERGE_RESOLUTION|>--- conflicted
+++ resolved
@@ -396,12 +396,8 @@
             mem.batchingChallenge = mem.batchingChallenge * tp.shplonkNu * tp.shplonkNu;
         }
 
-<<<<<<< HEAD
         for (uint256 i = 0; i < CONST_PROOF_SIZE_LOG_N - 1; ++i) {
-            commitments[NUMBER_UNSHIFTED + 1 + i] = convertProofPoint(proof.geminiFoldComms[i]);
-=======
             commitments[NUMBER_UNSHIFTED + 1 + i] = proof.geminiFoldComms[i];
->>>>>>> 1e2075ed
         }
 
         // Finalise the batch opening claim
