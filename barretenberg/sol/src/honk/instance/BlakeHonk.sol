// SPDX-License-Identifier: Apache-2.0
// Copyright 2024 Aztec Labs
pragma solidity >=0.8.21;

import {IVerifier} from "../../interfaces/IVerifier.sol";
import {BlakeHonkVerificationKey as VK, N, LOG_N, NUMBER_OF_PUBLIC_INPUTS} from "../keys/BlakeHonkVerificationKey.sol";

import {
    Honk,
    WIRE,
    NUMBER_OF_ENTITIES,
    NUMBER_OF_SUBRELATIONS,
    NUMBER_OF_ALPHAS,
    NUMBER_UNSHIFTED,
    NUMBER_TO_BE_SHIFTED,
    BATCHED_RELATION_PARTIAL_LENGTH,
    CONST_PROOF_SIZE_LOG_N
} from "../HonkTypes.sol";

import {ecMul, ecAdd, ecSub, negateInplace, convertProofPoint} from "../utils.sol";

// Field arithmetic libraries - prevent littering the code with modmul / addmul
import {MODULUS as P, MINUS_ONE, Fr, FrLib} from "../Fr.sol";

import {Transcript, TranscriptLib} from "../Transcript.sol";

import {RelationsLib} from "../Relations.sol";

// Errors
error PublicInputsLengthWrong();
error SumcheckFailed();
error ShpleminiFailed();

/// Smart contract verifier of honk proofs
contract BlakeHonkVerifier is IVerifier {
    using FrLib for Fr;

    function verify(bytes calldata proof, bytes32[] calldata publicInputs) public view override returns (bool) {
        Honk.VerificationKey memory vk = loadVerificationKey();
        Honk.Proof memory p = TranscriptLib.loadProof(proof);

        if (publicInputs.length != vk.publicInputsSize) {
            revert PublicInputsLengthWrong();
        }

        // Generate the fiat shamir challenges for the whole protocol
        Transcript memory t = TranscriptLib.generateTranscript(p, publicInputs, vk.publicInputsSize);

        // Compute the public input delta
        t.publicInputsDelta =
            computePublicInputDelta(publicInputs, t.beta, t.gamma, vk.circuitSize, p.publicInputsOffset);

        // Sumcheck
        bool sumcheckVerified = verifySumcheck(p, t);
        if (!sumcheckVerified) revert SumcheckFailed();

        bool shpleminiVerified = verifyShplemini(p, vk, t);
        if (!shpleminiVerified) revert ShpleminiFailed();

        return sumcheckVerified && shpleminiVerified; // Boolean condition not required - nice for vanity :)
    }

    function loadVerificationKey() internal pure returns (Honk.VerificationKey memory) {
        return VK.loadVerificationKey();
    }

    function computePublicInputDelta(
        bytes32[] memory publicInputs,
        Fr beta,
        Fr gamma,
        uint256 domainSize,
        uint256 offset
    ) internal view returns (Fr publicInputDelta) {
        Fr numerator = Fr.wrap(1);
        Fr denominator = Fr.wrap(1);

        Fr numeratorAcc = gamma + (beta * FrLib.from(domainSize + offset));
        Fr denominatorAcc = gamma - (beta * FrLib.from(offset + 1));

        {
            for (uint256 i = 0; i < NUMBER_OF_PUBLIC_INPUTS; i++) {
                Fr pubInput = FrLib.fromBytes32(publicInputs[i]);

                numerator = numerator * (numeratorAcc + pubInput);
                denominator = denominator * (denominatorAcc + pubInput);

                numeratorAcc = numeratorAcc + beta;
                denominatorAcc = denominatorAcc - beta;
            }
        }

        // Fr delta = numerator / denominator; // TOOO: batch invert later?
        publicInputDelta = FrLib.div(numerator, denominator);
    }

    uint256 constant ROUND_TARGET = 0;

    function verifySumcheck(Honk.Proof memory proof, Transcript memory tp) internal view returns (bool verified) {
        Fr roundTarget;
        Fr powPartialEvaluation = Fr.wrap(1);

        // We perform sumcheck reductions over log n rounds ( the multivariate degree )
        for (uint256 round; round < LOG_N; ++round) {
            Fr[BATCHED_RELATION_PARTIAL_LENGTH] memory roundUnivariate = proof.sumcheckUnivariates[round];
            bool valid = checkSum(roundUnivariate, roundTarget);
            if (!valid) revert SumcheckFailed();

            Fr roundChallenge = tp.sumCheckUChallenges[round];

            // Update the round target for the next rounf
            roundTarget = computeNextTargetSum(roundUnivariate, roundChallenge);
            powPartialEvaluation = partiallyEvaluatePOW(tp, powPartialEvaluation, roundChallenge, round);
        }

        // Last round
        Fr grandHonkRelationSum = RelationsLib.accumulateRelationEvaluations(proof, tp, powPartialEvaluation);
        verified = (grandHonkRelationSum == roundTarget);
    }

    function checkSum(Fr[BATCHED_RELATION_PARTIAL_LENGTH] memory roundUnivariate, Fr roundTarget)
        internal
        pure
        returns (bool checked)
    {
        Fr totalSum = roundUnivariate[0] + roundUnivariate[1];
        checked = totalSum == roundTarget;
    }

    // Return the new target sum for the next sumcheck round
    function computeNextTargetSum(Fr[BATCHED_RELATION_PARTIAL_LENGTH] memory roundUnivariates, Fr roundChallenge)
        internal
        view
        returns (Fr targetSum)
    {
        // TODO: inline
        Fr[BATCHED_RELATION_PARTIAL_LENGTH] memory BARYCENTRIC_LAGRANGE_DENOMINATORS = [
            Fr.wrap(0x30644e72e131a029b85045b68181585d2833e84879b9709143e1f593efffec51),
            Fr.wrap(0x00000000000000000000000000000000000000000000000000000000000002d0),
            Fr.wrap(0x30644e72e131a029b85045b68181585d2833e84879b9709143e1f593efffff11),
            Fr.wrap(0x0000000000000000000000000000000000000000000000000000000000000090),
            Fr.wrap(0x30644e72e131a029b85045b68181585d2833e84879b9709143e1f593efffff71),
            Fr.wrap(0x00000000000000000000000000000000000000000000000000000000000000f0),
            Fr.wrap(0x30644e72e131a029b85045b68181585d2833e84879b9709143e1f593effffd31),
            Fr.wrap(0x00000000000000000000000000000000000000000000000000000000000013b0)
        ];

        Fr[BATCHED_RELATION_PARTIAL_LENGTH] memory BARYCENTRIC_DOMAIN = [
            Fr.wrap(0x00),
            Fr.wrap(0x01),
            Fr.wrap(0x02),
            Fr.wrap(0x03),
            Fr.wrap(0x04),
            Fr.wrap(0x05),
            Fr.wrap(0x06),
            Fr.wrap(0x07)
        ];
        // To compute the next target sum, we evaluate the given univariate at a point u (challenge).

        // TODO: opt: use same array mem for each iteratioon
        // Performing Barycentric evaluations
        // Compute B(x)
        Fr numeratorValue = Fr.wrap(1);
        for (uint256 i; i < BATCHED_RELATION_PARTIAL_LENGTH; ++i) {
            numeratorValue = numeratorValue * (roundChallenge - Fr.wrap(i));
        }

        // Calculate domain size N of inverses -- TODO: montgomery's trick
        Fr[BATCHED_RELATION_PARTIAL_LENGTH] memory denominatorInverses;
        for (uint256 i; i < BATCHED_RELATION_PARTIAL_LENGTH; ++i) {
            Fr inv = BARYCENTRIC_LAGRANGE_DENOMINATORS[i];
            inv = inv * (roundChallenge - BARYCENTRIC_DOMAIN[i]);
            inv = FrLib.invert(inv);
            denominatorInverses[i] = inv;
        }

        for (uint256 i; i < BATCHED_RELATION_PARTIAL_LENGTH; ++i) {
            Fr term = roundUnivariates[i];
            term = term * denominatorInverses[i];
            targetSum = targetSum + term;
        }

        // Scale the sum by the value of B(x)
        targetSum = targetSum * numeratorValue;
    }

    // Univariate evaluation of the monomial ((1-X_l) + X_l.B_l) at the challenge point X_l=u_l
    function partiallyEvaluatePOW(Transcript memory tp, Fr currentEvaluation, Fr roundChallenge, uint256 round)
        internal
        pure
        returns (Fr newEvaluation)
    {
        Fr univariateEval = Fr.wrap(1) + (roundChallenge * (tp.gateChallenges[round] - Fr.wrap(1)));
        newEvaluation = currentEvaluation * univariateEval;
    }

    // Avoid stack too deep
    struct ShpleminiIntermediates {
<<<<<<< HEAD
        // i-th unshifted commitment is multiplied by −ρⁱ and the unshifted_scalar ( 1/(z−r) + ν/(z+r) )
        Fr unshiftedScalar;
        // i-th shifted commitment is multiplied by −ρⁱ⁺ᵏ and the shifted_scalar r⁻¹ ⋅ (1/(z−r) − ν/(z+r))
=======
        Fr unshiftedScalar;
>>>>>>> 2570b59a
        Fr shiftedScalar;
        // Scalar to be multiplied by [1]₁
        Fr constantTermAccumulator;
        // Linear combination of multilinear (sumcheck) evaluations and powers of rho
        Fr batchingChallenge;
        // Accumulator for powers of rho
        Fr batchedEvaluation;
    }

    function verifyShplemini(Honk.Proof memory proof, Honk.VerificationKey memory vk, Transcript memory tp)
        internal
        view
        returns (bool verified)
    {
        ShpleminiIntermediates memory mem; // stack

<<<<<<< HEAD
        // - Compute vector (r, r², ... , r²⁽ⁿ⁻¹⁾), where n = log_circuit_size, I think this should be CONST_PROOF_SIZE
=======
        // - Compute vector (r, r², ... , r²⁽ⁿ⁻¹⁾), where n = log_circuit_size
>>>>>>> 2570b59a
        Fr[CONST_PROOF_SIZE_LOG_N] memory powers_of_evaluation_challenge = computeSquares(tp.geminiR);

        // Arrays hold values that will be linearly combined for the gemini and shplonk batch openings
        Fr[NUMBER_OF_ENTITIES + CONST_PROOF_SIZE_LOG_N + 2] memory scalars;
        Honk.G1Point[NUMBER_OF_ENTITIES + CONST_PROOF_SIZE_LOG_N + 2] memory commitments;

        Fr[CONST_PROOF_SIZE_LOG_N + 1] memory inverse_vanishing_evals =
            computeInvertedGeminiDenominators(tp, powers_of_evaluation_challenge);

        mem.unshiftedScalar = inverse_vanishing_evals[0] + (tp.shplonkNu * inverse_vanishing_evals[1]);
        mem.shiftedScalar =
            tp.geminiR.invert() * (inverse_vanishing_evals[0] - (tp.shplonkNu * inverse_vanishing_evals[1]));

        scalars[0] = Fr.wrap(1);
        commitments[0] = convertProofPoint(proof.shplonkQ);

        /* Batch multivariate opening claims, shifted and unshifted
        * The vector of scalars is populated as follows:
        * \f[
        * \left(
        * - \left(\frac{1}{z-r} + \nu \times \frac{1}{z+r}\right),
        * \ldots,
        * - \rho^{i+k-1} \times \left(\frac{1}{z-r} + \nu \times \frac{1}{z+r}\right),
        * - \rho^{i+k} \times \frac{1}{r} \times \left(\frac{1}{z-r} - \nu \times \frac{1}{z+r}\right),
        * \ldots,
        * - \rho^{k+m-1} \times \frac{1}{r} \times \left(\frac{1}{z-r} - \nu \times \frac{1}{z+r}\right)
        * \right)
        * \f]
        *
        * The following vector is concatenated to the vector of commitments:
        * \f[
        * f_0, \ldots, f_{m-1}, f_{\text{shift}, 0}, \ldots, f_{\text{shift}, k-1}
        * \f]
        *
        * Simultaneously, the evaluation of the multilinear polynomial
        * \f[
        * \sum \rho^i \cdot f_i + \sum \rho^{i+k} \cdot f_{\text{shift}, i}
        * \f]
        * at the challenge point \f$ (u_0,\ldots, u_{n-1}) \f$ is computed.
        *
        * This approach minimizes the number of iterations over the commitments to multilinear polynomials
        * and eliminates the need to store the powers of \f$ \rho \f$.
        */
        mem.batchingChallenge = Fr.wrap(1);
        mem.batchedEvaluation = Fr.wrap(0);

        for (uint256 i = 1; i <= NUMBER_UNSHIFTED; ++i) {
            scalars[i] = mem.unshiftedScalar.neg() * mem.batchingChallenge;
            mem.batchedEvaluation = mem.batchedEvaluation + (proof.sumcheckEvaluations[i - 1] * mem.batchingChallenge);
            mem.batchingChallenge = mem.batchingChallenge * tp.rho;
        }
        // g commitments are accumulated at r
        for (uint256 i = NUMBER_UNSHIFTED + 1; i <= NUMBER_OF_ENTITIES; ++i) {
            scalars[i] = mem.shiftedScalar.neg() * mem.batchingChallenge;
            mem.batchedEvaluation = mem.batchedEvaluation + (proof.sumcheckEvaluations[i - 1] * mem.batchingChallenge);
            mem.batchingChallenge = mem.batchingChallenge * tp.rho;
        }

        commitments[1] = vk.qm;
        commitments[2] = vk.qc;
        commitments[3] = vk.ql;
        commitments[4] = vk.qr;
        commitments[5] = vk.qo;
        commitments[6] = vk.q4;
        commitments[7] = vk.qArith;
        commitments[8] = vk.qDeltaRange;
        commitments[9] = vk.qElliptic;
        commitments[10] = vk.qAux;
        commitments[11] = vk.qLookup;
        commitments[12] = vk.qPoseidon2External;
        commitments[13] = vk.qPoseidon2Internal;
        commitments[14] = vk.s1;
        commitments[15] = vk.s2;
        commitments[16] = vk.s3;
        commitments[17] = vk.s4;
        commitments[18] = vk.id1;
        commitments[19] = vk.id2;
        commitments[20] = vk.id3;
        commitments[21] = vk.id4;
        commitments[22] = vk.t1;
        commitments[23] = vk.t2;
        commitments[24] = vk.t3;
        commitments[25] = vk.t4;
        commitments[26] = vk.lagrangeFirst;
        commitments[27] = vk.lagrangeLast;

        // Accumulate proof points
        commitments[28] = convertProofPoint(proof.w1);
        commitments[29] = convertProofPoint(proof.w2);
        commitments[30] = convertProofPoint(proof.w3);
        commitments[31] = convertProofPoint(proof.w4);
        commitments[32] = convertProofPoint(proof.zPerm);
        commitments[33] = convertProofPoint(proof.lookupInverses);
        commitments[34] = convertProofPoint(proof.lookupReadCounts);
        commitments[35] = convertProofPoint(proof.lookupReadTags);

        // to be Shifted
        commitments[36] = vk.t1;
        commitments[37] = vk.t2;
        commitments[38] = vk.t3;
        commitments[39] = vk.t4;
        commitments[40] = convertProofPoint(proof.w1);
        commitments[41] = convertProofPoint(proof.w2);
        commitments[42] = convertProofPoint(proof.w3);
        commitments[43] = convertProofPoint(proof.w4);
        commitments[44] = convertProofPoint(proof.zPerm);

        /* Batch gemini claims from the prover
         * place the commitments to gemini aᵢ to the vector of commitments, compute the contributions from
         * aᵢ(−r²ⁱ) for i=1, … , n−1 to the constant term accumulator, add corresponding scalars
         *
         * 1. Moves the vector
         * \f[
         * \left( \text{com}(A_1), \text{com}(A_2), \ldots, \text{com}(A_{n-1}) \right)
         * \f]
        * to the 'commitments' vector.
        *
        * 2. Computes the scalars:
        * \f[
        * \frac{\nu^{2}}{z + r^2}, \frac{\nu^3}{z + r^4}, \ldots, \frac{\nu^{n-1}}{z + r^{2^{n-1}}}
        * \f]
        * and places them into the 'scalars' vector.
        *
        * 3. Accumulates the summands of the constant term:
         * \f[
         * \sum_{i=2}^{n-1} \frac{\nu^{i} \cdot A_i(-r^{2^i})}{z + r^{2^i}}
         * \f]
         * and adds them to the 'constant_term_accumulator'.
         */
        mem.constantTermAccumulator = Fr.wrap(0);
        mem.batchingChallenge = tp.shplonkNu.sqr();

        for (uint256 i; i < CONST_PROOF_SIZE_LOG_N - 1; ++i) {
            bool dummy_round = i >= (LOG_N - 1);

            Fr scalingFactor = Fr.wrap(0);
            if (!dummy_round) {
                scalingFactor = mem.batchingChallenge * inverse_vanishing_evals[i + 2];
                scalars[NUMBER_OF_ENTITIES + 1 + i] = scalingFactor.neg();
            }

            mem.constantTermAccumulator =
                mem.constantTermAccumulator + (scalingFactor * proof.geminiAEvaluations[i + 1]);
            mem.batchingChallenge = mem.batchingChallenge * tp.shplonkNu;

            commitments[NUMBER_OF_ENTITIES + 1 + i] = convertProofPoint(proof.geminiFoldComms[i]);
        }

        // Add contributions from A₀(r) and A₀(-r) to constant_term_accumulator:
        // Compute evaluation A₀(r)
        Fr a_0_pos = computeGeminiBatchedUnivariateEvaluation(
            tp, mem.batchedEvaluation, proof.geminiAEvaluations, powers_of_evaluation_challenge
        );

        mem.constantTermAccumulator = mem.constantTermAccumulator + (a_0_pos * inverse_vanishing_evals[0]);
        mem.constantTermAccumulator =
            mem.constantTermAccumulator + (proof.geminiAEvaluations[0] * tp.shplonkNu * inverse_vanishing_evals[1]);

        // Finalise the batch opening claim
        commitments[NUMBER_OF_ENTITIES + CONST_PROOF_SIZE_LOG_N] = Honk.G1Point({x: 1, y: 2});
        scalars[NUMBER_OF_ENTITIES + CONST_PROOF_SIZE_LOG_N] = mem.constantTermAccumulator;

        Honk.G1Point memory quotient_commitment = convertProofPoint(proof.kzgQuotient);

        commitments[NUMBER_OF_ENTITIES + CONST_PROOF_SIZE_LOG_N + 1] = quotient_commitment;
        scalars[NUMBER_OF_ENTITIES + CONST_PROOF_SIZE_LOG_N + 1] = tp.shplonkZ; // evaluation challenge

        Honk.G1Point memory P_0 = batchMul(commitments, scalars);
        Honk.G1Point memory P_1 = negateInplace(quotient_commitment);

        return pairing(P_0, P_1);
    }

    function computeSquares(Fr r) internal pure returns (Fr[CONST_PROOF_SIZE_LOG_N] memory squares) {
        squares[0] = r;
        for (uint256 i = 1; i < CONST_PROOF_SIZE_LOG_N; ++i) {
            squares[i] = squares[i - 1].sqr();
        }
    }

    function computeInvertedGeminiDenominators(
        Transcript memory tp,
        Fr[CONST_PROOF_SIZE_LOG_N] memory eval_challenge_powers
    ) internal view returns (Fr[CONST_PROOF_SIZE_LOG_N + 1] memory inverse_vanishing_evals) {
        Fr eval_challenge = tp.shplonkZ;
        inverse_vanishing_evals[0] = (eval_challenge - eval_challenge_powers[0]).invert();

        for (uint256 i = 0; i < CONST_PROOF_SIZE_LOG_N; ++i) {
            Fr round_inverted_denominator = Fr.wrap(0);
            if (i <= LOG_N + 1) {
                round_inverted_denominator = (eval_challenge + eval_challenge_powers[i]).invert();
            }
            inverse_vanishing_evals[i + 1] = round_inverted_denominator;
        }
    }

    function computeGeminiBatchedUnivariateEvaluation(
        Transcript memory tp,
        Fr batchedEvalAccumulator,
        Fr[CONST_PROOF_SIZE_LOG_N] memory geminiEvaluations,
        Fr[CONST_PROOF_SIZE_LOG_N] memory geminiEvalChallengePowers
    ) internal view returns (Fr a_0_pos) {
        for (uint256 i = CONST_PROOF_SIZE_LOG_N; i > 0; --i) {
            Fr challengePower = geminiEvalChallengePowers[i - 1];
            Fr u = tp.sumCheckUChallenges[i - 1];
            Fr evalNeg = geminiEvaluations[i - 1];

            Fr batchedEvalRoundAcc = (
                (challengePower * batchedEvalAccumulator * Fr.wrap(2))
                    - evalNeg * (challengePower * (Fr.wrap(1) - u) - u)
            );
            // Divide by the denominator
            batchedEvalRoundAcc = batchedEvalRoundAcc * (challengePower * (Fr.wrap(1) - u) + u).invert();

            bool is_dummy_round = (i > LOG_N);
            if (!is_dummy_round) {
                batchedEvalAccumulator = batchedEvalRoundAcc;
            }
        }

        a_0_pos = batchedEvalAccumulator;
    }

    // This implementation is the same as above with different constants
    function batchMul(
        Honk.G1Point[NUMBER_OF_ENTITIES + CONST_PROOF_SIZE_LOG_N + 2] memory base,
        Fr[NUMBER_OF_ENTITIES + CONST_PROOF_SIZE_LOG_N + 2] memory scalars
    ) internal view returns (Honk.G1Point memory result) {
        uint256 limit = NUMBER_OF_ENTITIES + CONST_PROOF_SIZE_LOG_N + 2;
        assembly {
            let success := 0x01
            let free := mload(0x40)

            // Write the original into the accumulator
            // Load into memory for ecMUL, leave offset for eccAdd result
            // base is an array of pointers, so we have to dereference them
            mstore(add(free, 0x40), mload(mload(base)))
            mstore(add(free, 0x60), mload(add(0x20, mload(base))))
            // Add scalar
            mstore(add(free, 0x80), mload(scalars))
            success := and(success, staticcall(gas(), 7, add(free, 0x40), 0x60, free, 0x40))

            let count := 0x01
            for {} lt(count, limit) { count := add(count, 1) } {
                // Get loop offsets
                let base_base := add(base, mul(count, 0x20))
                let scalar_base := add(scalars, mul(count, 0x20))

                mstore(add(free, 0x40), mload(mload(base_base)))
                mstore(add(free, 0x60), mload(add(0x20, mload(base_base))))
                // Add scalar
                mstore(add(free, 0x80), mload(scalar_base))

                success := and(success, staticcall(gas(), 7, add(free, 0x40), 0x60, add(free, 0x40), 0x40))
                // accumulator = accumulator + accumulator_2
                success := and(success, staticcall(gas(), 6, free, 0x80, free, 0x40))
            }

            // Return the result - i hate this
            mstore(result, mload(free))
            mstore(add(result, 0x20), mload(add(free, 0x20)))
        }
    }

    function pairing(Honk.G1Point memory rhs, Honk.G1Point memory lhs) internal view returns (bool) {
        bytes memory input = abi.encodePacked(
            rhs.x,
            rhs.y,
            // Fixed G1 point
            uint256(0x198e9393920d483a7260bfb731fb5d25f1aa493335a9e71297e485b7aef312c2),
            uint256(0x1800deef121f1e76426a00665e5c4479674322d4f75edadd46debd5cd992f6ed),
            uint256(0x090689d0585ff075ec9e99ad690c3395bc4b313370b38ef355acdadcd122975b),
            uint256(0x12c85ea5db8c6deb4aab71808dcb408fe3d1e7690c43d37b4ce6cc0166fa7daa),
            lhs.x,
            lhs.y,
            // G1 point from VK
            uint256(0x260e01b251f6f1c7e7ff4e580791dee8ea51d87a358e038b4efe30fac09383c1),
            uint256(0x0118c4d5b837bcc2bc89b5b398b5974e9f5944073b32078b7e231fec938883b0),
            uint256(0x04fc6369f7110fe3d25156c1bb9a72859cf2a04641f99ba4ee413c80da6a5fe4),
            uint256(0x22febda3c0c0632a56475b4214e5615e11e6dd3f96e6cea2854a87d4dacc5e55)
        );

        (bool success, bytes memory result) = address(0x08).staticcall(input);
        bool decodedResult = abi.decode(result, (bool));
        return success && decodedResult;
    }
}

// Conversion util - Duplicated as we cannot template LOG_N
function convertPoints(Honk.G1ProofPoint[LOG_N + 1] memory commitments)
    pure
    returns (Honk.G1Point[LOG_N + 1] memory converted)
{
    for (uint256 i; i < LOG_N + 1; ++i) {
        converted[i] = convertProofPoint(commitments[i]);
    }
}<|MERGE_RESOLUTION|>--- conflicted
+++ resolved
@@ -195,13 +195,7 @@
 
     // Avoid stack too deep
     struct ShpleminiIntermediates {
-<<<<<<< HEAD
-        // i-th unshifted commitment is multiplied by −ρⁱ and the unshifted_scalar ( 1/(z−r) + ν/(z+r) )
         Fr unshiftedScalar;
-        // i-th shifted commitment is multiplied by −ρⁱ⁺ᵏ and the shifted_scalar r⁻¹ ⋅ (1/(z−r) − ν/(z+r))
-=======
-        Fr unshiftedScalar;
->>>>>>> 2570b59a
         Fr shiftedScalar;
         // Scalar to be multiplied by [1]₁
         Fr constantTermAccumulator;
@@ -218,11 +212,7 @@
     {
         ShpleminiIntermediates memory mem; // stack
 
-<<<<<<< HEAD
-        // - Compute vector (r, r², ... , r²⁽ⁿ⁻¹⁾), where n = log_circuit_size, I think this should be CONST_PROOF_SIZE
-=======
         // - Compute vector (r, r², ... , r²⁽ⁿ⁻¹⁾), where n = log_circuit_size
->>>>>>> 2570b59a
         Fr[CONST_PROOF_SIZE_LOG_N] memory powers_of_evaluation_challenge = computeSquares(tp.geminiR);
 
         // Arrays hold values that will be linearly combined for the gemini and shplonk batch openings
