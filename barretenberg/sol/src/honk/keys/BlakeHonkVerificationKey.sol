// SPDX-License-Identifier: Apache-2.0
// Copyright 2022 Aztec
pragma solidity >=0.8.21;

import { Honk } from "../HonkTypes.sol";
uint256 constant N = 32768;
uint256 constant LOG_N = 15;
uint256 constant NUMBER_OF_PUBLIC_INPUTS = 4;
library BlakeHonkVerificationKey {
    function loadVerificationKey() internal pure returns (Honk.VerificationKey memory) {
        Honk.VerificationKey memory vk = Honk.VerificationKey({
            circuitSize: uint256(32768),
            logCircuitSize: uint256(15),
            publicInputsSize: uint256(4),
            ql: Honk.G1Point({ 
               x: uint256(0x259ccc124bd4cf494d50c802a2df9671c3a500ccc3e83b72ead3806a7e740675),
               y: uint256(0x0fa82481afabca16ee5f23d7ea094b00ebbc578a716fdaf782e05fd726faf007)
            }),
            qr: Honk.G1Point({ 
               x: uint256(0x14ff9e75f0777269c7e1788b0c22a4995ee7aa86b57f1df85daad5dc5394c64d),
               y: uint256(0x2459bcedd7bd75b357c9e5feb11de3cd8da023ce6a386b2449cd5f93758a6a3b)
            }),
            qo: Honk.G1Point({ 
               x: uint256(0x2d45d3ef650bc8242021c0b5c7c458abbe387b5697fd64f82c07527f7d1de8c6),
               y: uint256(0x0267edd43123342fda564babb7c89110ba206a7b36500e88bb7c485448e97913)
            }),
            q4: Honk.G1Point({ 
               x: uint256(0x1ce127e531187e01b1ce284179977224b8f76fb470da6c61bf1791509a40d8b8),
               y: uint256(0x22bdfdaabf4d8863c4a989a3345c7c9519af302fa6a1f67e4810d6589c2b5d6d)
            }),
            qm: Honk.G1Point({ 
               x: uint256(0x0951790dc5ec21ff7bd1054fbc6c3024120f848605d10edcabbd81924ef14404),
               y: uint256(0x0715c7ce615280c7629a43891bf15a2194bd659483b15333d6bc66697c59e39e)
            }),
            qc: Honk.G1Point({ 
               x: uint256(0x021f1c4697f49682d5b22a39cab4b196a822c7279551d3c86de39eecef6ee491),
               y: uint256(0x170cf597b1d291c41d59d76f852fba1a7def57d9d031daf7bb0061b6b45be5b6)
            }),
            qArith: Honk.G1Point({ 
               x: uint256(0x2ec15ed0cae4827b6c15a424b3409faea5a3b1488234f9970c12fe64dcd09915),
               y: uint256(0x2f78d2844b0fff0faafdd1cd110d85ac77b2f7266dcbadc0e8bc6505f4248292)
            }),
            qDeltaRange: Honk.G1Point({ 
               x: uint256(0x257905e6e6a095881dbf7de8c3a7dcff8742f161bc6ca50871aba6543e480cb8),
               y: uint256(0x0cac0d52c83175f49f71af8e8bd9d6f943cd3b451b6a6683df582a0e46db170c)
            }),
            qElliptic: Honk.G1Point({ 
               x: uint256(0x08e2c3e7dcc34da5d0170141b5ed9144c9d7de8976e0e2c81ad74e3b9451f76e),
               y: uint256(0x223e14628c0bb1ecd61b88d322fff7c2c2a572c3b3e16fca14fed906a65482cd)
            }),
            qAux: Honk.G1Point({ 
               x: uint256(0x1a3a5eb5a02862dc132e23eac87a937d4f9b4d3736b3d1ce2bf2aec5b8761283),
               y: uint256(0x0e608d3de6c0adf6dfba886c110a388fc2059abe6f660caf3f901bd3dbe4d97d)
            }),
            qLookup: Honk.G1Point({ 
               x: uint256(0x22ef6b48ceec28053e1ec5bc4f0a91ae22d287d86044f15672c167ec1af91d8b),
               y: uint256(0x11b828a2435dfaaa173ec009381bcd95b76c41adee995ac0c716b82879cab160)
            }),
            qPoseidon2External: Honk.G1Point({ 
               x: uint256(0x1fa8529236d7eacdab8dcd8169af30d334be103357577353e9ef08dfda841785),
               y: uint256(0x055251b013746385e921b4620e55ef4f08b4d8afc4dbca7e6c3ca0f1b52c5a2b)
            }),
            qPoseidon2Internal: Honk.G1Point({ 
               x: uint256(0x1515283648ab8622ac6447f1fcf201a598d8df325279bfac9a6564924df97ee5),
               y: uint256(0x0335bb595984ad38686009bca08f5f420e3b4cf888fad5af4a99eca08190a315)
            }),
<<<<<<< HEAD
            s1: Honk.G1Point({ 
               x: uint256(0x06ddfa4a7b1056d4796b8daae22b22d179be19eab51caf58fdea4425e327bffb),
               y: uint256(0x1adc62a82085ad11e6ab1f246509c85228438a7d23bd2fa6b4d3c46d1c626d2e)
            }),
            s2: Honk.G1Point({ 
               x: uint256(0x000f6099cfd504c40c2c24656c391bfc51c73ce2be781422a4a1b281e540a5a2),
               y: uint256(0x1312647f01ecd83e72b6b055a5c16e58d2ea8ba9fc2d107ff6f57a8096068d52)
            }),
            s3: Honk.G1Point({ 
               x: uint256(0x0d09604e64624e996b39f41a97666ca43c84d0044f9e2ddf2c464346fd1a79ad),
               y: uint256(0x01f25a9671aeee824845248487796bce33d1882d34bd311f2065b90a58585a25)
            }),
            s4: Honk.G1Point({ 
               x: uint256(0x24b7a84a8bca763fa829d74c5648a3086f254ba44617a68c523518141a70a023),
               y: uint256(0x0d722dffa2ba5793f809dcedb8e9607a418f1916252500249488b472f75424a9)
=======
            s1: Honk.G1Point({
                x: uint256(0x06ddfa4a7b1056d4796b8daae22b22d179be19eab51caf58fdea4425e327bffb),
                y: uint256(0x1adc62a82085ad11e6ab1f246509c85228438a7d23bd2fa6b4d3c46d1c626d2e)
            }),
            s2: Honk.G1Point({
                x: uint256(0x000f6099cfd504c40c2c24656c391bfc51c73ce2be781422a4a1b281e540a5a2),
                y: uint256(0x1312647f01ecd83e72b6b055a5c16e58d2ea8ba9fc2d107ff6f57a8096068d52)
            }),
            s3: Honk.G1Point({
                x: uint256(0x0d09604e64624e996b39f41a97666ca43c84d0044f9e2ddf2c464346fd1a79ad),
                y: uint256(0x01f25a9671aeee824845248487796bce33d1882d34bd311f2065b90a58585a25)
            }),
            s4: Honk.G1Point({
                x: uint256(0x24b7a84a8bca763fa829d74c5648a3086f254ba44617a68c523518141a70a023),
                y: uint256(0x0d722dffa2ba5793f809dcedb8e9607a418f1916252500249488b472f75424a9)
>>>>>>> e73421d6
            }),
            t1: Honk.G1Point({ 
               x: uint256(0x25bdb78d4e315a031ab7b6cb0dfdee32d86f4845ef1f837cdafa6c45f9ccae56),
               y: uint256(0x0e68860fb89d3a366d4b7244a172f5a7e79147d8f09d3249b1555df77ef64ac9)
            }),
            t2: Honk.G1Point({ 
               x: uint256(0x0c0b5c83cfca189b7560979cbb59e4450d970a226e703fa090fc0fba87094c82),
               y: uint256(0x290a615d73d77f18f3a7483bd4f7d9ba22ad1c1e28980012e5bb3c9660b96086)
            }),
            t3: Honk.G1Point({ 
               x: uint256(0x09d24c7501264da486f4ddbe6fee4a104edbfbcc8b3b7ea185db69c5e1a6c38b),
               y: uint256(0x132e749bb80fdc19494cec612ce529b810d672d471253ffb5ab0ada355163fd3)
            }),
            t4: Honk.G1Point({ 
               x: uint256(0x044ff357ea1fbf33738fc570145106a3f6acc496c748b0b58f4615e1b0626e10),
               y: uint256(0x2816e550d752b97bd0a5c2ed5369a652088981b3e92e3d6238b0c63b203aa3f4)
            }),
<<<<<<< HEAD
            id1: Honk.G1Point({ 
               x: uint256(0x1fcf5d681957dbfe3cc83d91afc9f58956a4a743395de96c4dd971858e1128f1),
               y: uint256(0x15cd26a1f339bc2144d4906fc1aa494f9d1f4cf4e5ed93f143b5f48e4ef24434)
            }),
            id2: Honk.G1Point({ 
               x: uint256(0x10856b890427164f8a4c626b232e0430d7da56dc74020993b1c9159081062a0f),
               y: uint256(0x089faa89fe5a8144d88bb2b79a0bc64ef3ca77c6aee6ab195d9054d35f1de1af)
            }),
            id3: Honk.G1Point({ 
               x: uint256(0x0565a613b8cfcc14428b2b41622dd71f7fe993465e049c2951c5e4ff6ebb3219),
               y: uint256(0x129f7fb53ad869c2bbe4a3b71ef37782d715e1c24b1613a90f5abd728cf7d3c5)
            }),
            id4: Honk.G1Point({ 
               x: uint256(0x207b2e1adc325185880e218cd24d85e691fc04b7a3d11420b7b0c6355b3b8ef2),
               y: uint256(0x2087f0e9a1eb5f7ee73dd9ab11193cf4f74a65e29d3797f1a4949382cd723e1f)
=======
            id1: Honk.G1Point({
                x: uint256(0x1fcf5d681957dbfe3cc83d91afc9f58956a4a743395de96c4dd971858e1128f1),
                y: uint256(0x15cd26a1f339bc2144d4906fc1aa494f9d1f4cf4e5ed93f143b5f48e4ef24434)
            }),
            id2: Honk.G1Point({
                x: uint256(0x10856b890427164f8a4c626b232e0430d7da56dc74020993b1c9159081062a0f),
                y: uint256(0x089faa89fe5a8144d88bb2b79a0bc64ef3ca77c6aee6ab195d9054d35f1de1af)
            }),
            id3: Honk.G1Point({
                x: uint256(0x0565a613b8cfcc14428b2b41622dd71f7fe993465e049c2951c5e4ff6ebb3219),
                y: uint256(0x129f7fb53ad869c2bbe4a3b71ef37782d715e1c24b1613a90f5abd728cf7d3c5)
            }),
            id4: Honk.G1Point({
                x: uint256(0x207b2e1adc325185880e218cd24d85e691fc04b7a3d11420b7b0c6355b3b8ef2),
                y: uint256(0x2087f0e9a1eb5f7ee73dd9ab11193cf4f74a65e29d3797f1a4949382cd723e1f)
>>>>>>> e73421d6
            }),
            lagrangeFirst: Honk.G1Point({ 
               x: uint256(0x0000000000000000000000000000000000000000000000000000000000000001),
               y: uint256(0x0000000000000000000000000000000000000000000000000000000000000002)
            }),
            lagrangeLast: Honk.G1Point({ 
               x: uint256(0x2c3e8add0e69c3bb940ffe92b6d3bdbbe0c8ac0c95866da586d857c73a0556ba),
               y: uint256(0x22ed2a9c8e4ee1ecde6e7285f21cb4fe0a23131c9ee50f22e367f7c8cc2ac84a)
            })
        });
        return vk;
    }
}<|MERGE_RESOLUTION|>--- conflicted
+++ resolved
@@ -2,85 +2,70 @@
 // Copyright 2022 Aztec
 pragma solidity >=0.8.21;
 
-import { Honk } from "../HonkTypes.sol";
+import {Honk} from "../HonkTypes.sol";
+
 uint256 constant N = 32768;
 uint256 constant LOG_N = 15;
 uint256 constant NUMBER_OF_PUBLIC_INPUTS = 4;
+
 library BlakeHonkVerificationKey {
     function loadVerificationKey() internal pure returns (Honk.VerificationKey memory) {
         Honk.VerificationKey memory vk = Honk.VerificationKey({
             circuitSize: uint256(32768),
             logCircuitSize: uint256(15),
             publicInputsSize: uint256(4),
-            ql: Honk.G1Point({ 
-               x: uint256(0x259ccc124bd4cf494d50c802a2df9671c3a500ccc3e83b72ead3806a7e740675),
-               y: uint256(0x0fa82481afabca16ee5f23d7ea094b00ebbc578a716fdaf782e05fd726faf007)
+            ql: Honk.G1Point({
+                x: uint256(0x259ccc124bd4cf494d50c802a2df9671c3a500ccc3e83b72ead3806a7e740675),
+                y: uint256(0x0fa82481afabca16ee5f23d7ea094b00ebbc578a716fdaf782e05fd726faf007)
             }),
-            qr: Honk.G1Point({ 
-               x: uint256(0x14ff9e75f0777269c7e1788b0c22a4995ee7aa86b57f1df85daad5dc5394c64d),
-               y: uint256(0x2459bcedd7bd75b357c9e5feb11de3cd8da023ce6a386b2449cd5f93758a6a3b)
+            qr: Honk.G1Point({
+                x: uint256(0x14ff9e75f0777269c7e1788b0c22a4995ee7aa86b57f1df85daad5dc5394c64d),
+                y: uint256(0x2459bcedd7bd75b357c9e5feb11de3cd8da023ce6a386b2449cd5f93758a6a3b)
             }),
-            qo: Honk.G1Point({ 
-               x: uint256(0x2d45d3ef650bc8242021c0b5c7c458abbe387b5697fd64f82c07527f7d1de8c6),
-               y: uint256(0x0267edd43123342fda564babb7c89110ba206a7b36500e88bb7c485448e97913)
+            qo: Honk.G1Point({
+                x: uint256(0x2d45d3ef650bc8242021c0b5c7c458abbe387b5697fd64f82c07527f7d1de8c6),
+                y: uint256(0x0267edd43123342fda564babb7c89110ba206a7b36500e88bb7c485448e97913)
             }),
-            q4: Honk.G1Point({ 
-               x: uint256(0x1ce127e531187e01b1ce284179977224b8f76fb470da6c61bf1791509a40d8b8),
-               y: uint256(0x22bdfdaabf4d8863c4a989a3345c7c9519af302fa6a1f67e4810d6589c2b5d6d)
+            q4: Honk.G1Point({
+                x: uint256(0x1ce127e531187e01b1ce284179977224b8f76fb470da6c61bf1791509a40d8b8),
+                y: uint256(0x22bdfdaabf4d8863c4a989a3345c7c9519af302fa6a1f67e4810d6589c2b5d6d)
             }),
-            qm: Honk.G1Point({ 
-               x: uint256(0x0951790dc5ec21ff7bd1054fbc6c3024120f848605d10edcabbd81924ef14404),
-               y: uint256(0x0715c7ce615280c7629a43891bf15a2194bd659483b15333d6bc66697c59e39e)
+            qm: Honk.G1Point({
+                x: uint256(0x0951790dc5ec21ff7bd1054fbc6c3024120f848605d10edcabbd81924ef14404),
+                y: uint256(0x0715c7ce615280c7629a43891bf15a2194bd659483b15333d6bc66697c59e39e)
             }),
-            qc: Honk.G1Point({ 
-               x: uint256(0x021f1c4697f49682d5b22a39cab4b196a822c7279551d3c86de39eecef6ee491),
-               y: uint256(0x170cf597b1d291c41d59d76f852fba1a7def57d9d031daf7bb0061b6b45be5b6)
+            qc: Honk.G1Point({
+                x: uint256(0x021f1c4697f49682d5b22a39cab4b196a822c7279551d3c86de39eecef6ee491),
+                y: uint256(0x170cf597b1d291c41d59d76f852fba1a7def57d9d031daf7bb0061b6b45be5b6)
             }),
-            qArith: Honk.G1Point({ 
-               x: uint256(0x2ec15ed0cae4827b6c15a424b3409faea5a3b1488234f9970c12fe64dcd09915),
-               y: uint256(0x2f78d2844b0fff0faafdd1cd110d85ac77b2f7266dcbadc0e8bc6505f4248292)
+            qArith: Honk.G1Point({
+                x: uint256(0x2ec15ed0cae4827b6c15a424b3409faea5a3b1488234f9970c12fe64dcd09915),
+                y: uint256(0x2f78d2844b0fff0faafdd1cd110d85ac77b2f7266dcbadc0e8bc6505f4248292)
             }),
-            qDeltaRange: Honk.G1Point({ 
-               x: uint256(0x257905e6e6a095881dbf7de8c3a7dcff8742f161bc6ca50871aba6543e480cb8),
-               y: uint256(0x0cac0d52c83175f49f71af8e8bd9d6f943cd3b451b6a6683df582a0e46db170c)
+            qDeltaRange: Honk.G1Point({
+                x: uint256(0x257905e6e6a095881dbf7de8c3a7dcff8742f161bc6ca50871aba6543e480cb8),
+                y: uint256(0x0cac0d52c83175f49f71af8e8bd9d6f943cd3b451b6a6683df582a0e46db170c)
             }),
-            qElliptic: Honk.G1Point({ 
-               x: uint256(0x08e2c3e7dcc34da5d0170141b5ed9144c9d7de8976e0e2c81ad74e3b9451f76e),
-               y: uint256(0x223e14628c0bb1ecd61b88d322fff7c2c2a572c3b3e16fca14fed906a65482cd)
+            qElliptic: Honk.G1Point({
+                x: uint256(0x08e2c3e7dcc34da5d0170141b5ed9144c9d7de8976e0e2c81ad74e3b9451f76e),
+                y: uint256(0x223e14628c0bb1ecd61b88d322fff7c2c2a572c3b3e16fca14fed906a65482cd)
             }),
-            qAux: Honk.G1Point({ 
-               x: uint256(0x1a3a5eb5a02862dc132e23eac87a937d4f9b4d3736b3d1ce2bf2aec5b8761283),
-               y: uint256(0x0e608d3de6c0adf6dfba886c110a388fc2059abe6f660caf3f901bd3dbe4d97d)
+            qAux: Honk.G1Point({
+                x: uint256(0x1a3a5eb5a02862dc132e23eac87a937d4f9b4d3736b3d1ce2bf2aec5b8761283),
+                y: uint256(0x0e608d3de6c0adf6dfba886c110a388fc2059abe6f660caf3f901bd3dbe4d97d)
             }),
-            qLookup: Honk.G1Point({ 
-               x: uint256(0x22ef6b48ceec28053e1ec5bc4f0a91ae22d287d86044f15672c167ec1af91d8b),
-               y: uint256(0x11b828a2435dfaaa173ec009381bcd95b76c41adee995ac0c716b82879cab160)
+            qLookup: Honk.G1Point({
+                x: uint256(0x22ef6b48ceec28053e1ec5bc4f0a91ae22d287d86044f15672c167ec1af91d8b),
+                y: uint256(0x11b828a2435dfaaa173ec009381bcd95b76c41adee995ac0c716b82879cab160)
             }),
-            qPoseidon2External: Honk.G1Point({ 
-               x: uint256(0x1fa8529236d7eacdab8dcd8169af30d334be103357577353e9ef08dfda841785),
-               y: uint256(0x055251b013746385e921b4620e55ef4f08b4d8afc4dbca7e6c3ca0f1b52c5a2b)
+            qPoseidon2External: Honk.G1Point({
+                x: uint256(0x1fa8529236d7eacdab8dcd8169af30d334be103357577353e9ef08dfda841785),
+                y: uint256(0x055251b013746385e921b4620e55ef4f08b4d8afc4dbca7e6c3ca0f1b52c5a2b)
             }),
-            qPoseidon2Internal: Honk.G1Point({ 
-               x: uint256(0x1515283648ab8622ac6447f1fcf201a598d8df325279bfac9a6564924df97ee5),
-               y: uint256(0x0335bb595984ad38686009bca08f5f420e3b4cf888fad5af4a99eca08190a315)
+            qPoseidon2Internal: Honk.G1Point({
+                x: uint256(0x1515283648ab8622ac6447f1fcf201a598d8df325279bfac9a6564924df97ee5),
+                y: uint256(0x0335bb595984ad38686009bca08f5f420e3b4cf888fad5af4a99eca08190a315)
             }),
-<<<<<<< HEAD
-            s1: Honk.G1Point({ 
-               x: uint256(0x06ddfa4a7b1056d4796b8daae22b22d179be19eab51caf58fdea4425e327bffb),
-               y: uint256(0x1adc62a82085ad11e6ab1f246509c85228438a7d23bd2fa6b4d3c46d1c626d2e)
-            }),
-            s2: Honk.G1Point({ 
-               x: uint256(0x000f6099cfd504c40c2c24656c391bfc51c73ce2be781422a4a1b281e540a5a2),
-               y: uint256(0x1312647f01ecd83e72b6b055a5c16e58d2ea8ba9fc2d107ff6f57a8096068d52)
-            }),
-            s3: Honk.G1Point({ 
-               x: uint256(0x0d09604e64624e996b39f41a97666ca43c84d0044f9e2ddf2c464346fd1a79ad),
-               y: uint256(0x01f25a9671aeee824845248487796bce33d1882d34bd311f2065b90a58585a25)
-            }),
-            s4: Honk.G1Point({ 
-               x: uint256(0x24b7a84a8bca763fa829d74c5648a3086f254ba44617a68c523518141a70a023),
-               y: uint256(0x0d722dffa2ba5793f809dcedb8e9607a418f1916252500249488b472f75424a9)
-=======
             s1: Honk.G1Point({
                 x: uint256(0x06ddfa4a7b1056d4796b8daae22b22d179be19eab51caf58fdea4425e327bffb),
                 y: uint256(0x1adc62a82085ad11e6ab1f246509c85228438a7d23bd2fa6b4d3c46d1c626d2e)
@@ -96,41 +81,23 @@
             s4: Honk.G1Point({
                 x: uint256(0x24b7a84a8bca763fa829d74c5648a3086f254ba44617a68c523518141a70a023),
                 y: uint256(0x0d722dffa2ba5793f809dcedb8e9607a418f1916252500249488b472f75424a9)
->>>>>>> e73421d6
             }),
-            t1: Honk.G1Point({ 
-               x: uint256(0x25bdb78d4e315a031ab7b6cb0dfdee32d86f4845ef1f837cdafa6c45f9ccae56),
-               y: uint256(0x0e68860fb89d3a366d4b7244a172f5a7e79147d8f09d3249b1555df77ef64ac9)
+            t1: Honk.G1Point({
+                x: uint256(0x25bdb78d4e315a031ab7b6cb0dfdee32d86f4845ef1f837cdafa6c45f9ccae56),
+                y: uint256(0x0e68860fb89d3a366d4b7244a172f5a7e79147d8f09d3249b1555df77ef64ac9)
             }),
-            t2: Honk.G1Point({ 
-               x: uint256(0x0c0b5c83cfca189b7560979cbb59e4450d970a226e703fa090fc0fba87094c82),
-               y: uint256(0x290a615d73d77f18f3a7483bd4f7d9ba22ad1c1e28980012e5bb3c9660b96086)
+            t2: Honk.G1Point({
+                x: uint256(0x0c0b5c83cfca189b7560979cbb59e4450d970a226e703fa090fc0fba87094c82),
+                y: uint256(0x290a615d73d77f18f3a7483bd4f7d9ba22ad1c1e28980012e5bb3c9660b96086)
             }),
-            t3: Honk.G1Point({ 
-               x: uint256(0x09d24c7501264da486f4ddbe6fee4a104edbfbcc8b3b7ea185db69c5e1a6c38b),
-               y: uint256(0x132e749bb80fdc19494cec612ce529b810d672d471253ffb5ab0ada355163fd3)
+            t3: Honk.G1Point({
+                x: uint256(0x09d24c7501264da486f4ddbe6fee4a104edbfbcc8b3b7ea185db69c5e1a6c38b),
+                y: uint256(0x132e749bb80fdc19494cec612ce529b810d672d471253ffb5ab0ada355163fd3)
             }),
-            t4: Honk.G1Point({ 
-               x: uint256(0x044ff357ea1fbf33738fc570145106a3f6acc496c748b0b58f4615e1b0626e10),
-               y: uint256(0x2816e550d752b97bd0a5c2ed5369a652088981b3e92e3d6238b0c63b203aa3f4)
+            t4: Honk.G1Point({
+                x: uint256(0x044ff357ea1fbf33738fc570145106a3f6acc496c748b0b58f4615e1b0626e10),
+                y: uint256(0x2816e550d752b97bd0a5c2ed5369a652088981b3e92e3d6238b0c63b203aa3f4)
             }),
-<<<<<<< HEAD
-            id1: Honk.G1Point({ 
-               x: uint256(0x1fcf5d681957dbfe3cc83d91afc9f58956a4a743395de96c4dd971858e1128f1),
-               y: uint256(0x15cd26a1f339bc2144d4906fc1aa494f9d1f4cf4e5ed93f143b5f48e4ef24434)
-            }),
-            id2: Honk.G1Point({ 
-               x: uint256(0x10856b890427164f8a4c626b232e0430d7da56dc74020993b1c9159081062a0f),
-               y: uint256(0x089faa89fe5a8144d88bb2b79a0bc64ef3ca77c6aee6ab195d9054d35f1de1af)
-            }),
-            id3: Honk.G1Point({ 
-               x: uint256(0x0565a613b8cfcc14428b2b41622dd71f7fe993465e049c2951c5e4ff6ebb3219),
-               y: uint256(0x129f7fb53ad869c2bbe4a3b71ef37782d715e1c24b1613a90f5abd728cf7d3c5)
-            }),
-            id4: Honk.G1Point({ 
-               x: uint256(0x207b2e1adc325185880e218cd24d85e691fc04b7a3d11420b7b0c6355b3b8ef2),
-               y: uint256(0x2087f0e9a1eb5f7ee73dd9ab11193cf4f74a65e29d3797f1a4949382cd723e1f)
-=======
             id1: Honk.G1Point({
                 x: uint256(0x1fcf5d681957dbfe3cc83d91afc9f58956a4a743395de96c4dd971858e1128f1),
                 y: uint256(0x15cd26a1f339bc2144d4906fc1aa494f9d1f4cf4e5ed93f143b5f48e4ef24434)
@@ -146,15 +113,14 @@
             id4: Honk.G1Point({
                 x: uint256(0x207b2e1adc325185880e218cd24d85e691fc04b7a3d11420b7b0c6355b3b8ef2),
                 y: uint256(0x2087f0e9a1eb5f7ee73dd9ab11193cf4f74a65e29d3797f1a4949382cd723e1f)
->>>>>>> e73421d6
             }),
-            lagrangeFirst: Honk.G1Point({ 
-               x: uint256(0x0000000000000000000000000000000000000000000000000000000000000001),
-               y: uint256(0x0000000000000000000000000000000000000000000000000000000000000002)
+            lagrangeFirst: Honk.G1Point({
+                x: uint256(0x0000000000000000000000000000000000000000000000000000000000000001),
+                y: uint256(0x0000000000000000000000000000000000000000000000000000000000000002)
             }),
-            lagrangeLast: Honk.G1Point({ 
-               x: uint256(0x2c3e8add0e69c3bb940ffe92b6d3bdbbe0c8ac0c95866da586d857c73a0556ba),
-               y: uint256(0x22ed2a9c8e4ee1ecde6e7285f21cb4fe0a23131c9ee50f22e367f7c8cc2ac84a)
+            lagrangeLast: Honk.G1Point({
+                x: uint256(0x2c3e8add0e69c3bb940ffe92b6d3bdbbe0c8ac0c95866da586d857c73a0556ba),
+                y: uint256(0x22ed2a9c8e4ee1ecde6e7285f21cb4fe0a23131c9ee50f22e367f7c8cc2ac84a)
             })
         });
         return vk;
