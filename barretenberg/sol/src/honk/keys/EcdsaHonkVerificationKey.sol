--- conflicted
+++ resolved
@@ -2,85 +2,70 @@
 // Copyright 2022 Aztec
 pragma solidity >=0.8.21;
 
-import { Honk } from "../HonkTypes.sol";
+import {Honk} from "../HonkTypes.sol";
+
 uint256 constant N = 65536;
 uint256 constant LOG_N = 16;
 uint256 constant NUMBER_OF_PUBLIC_INPUTS = 6;
+
 library EcdsaHonkVerificationKey {
     function loadVerificationKey() internal pure returns (Honk.VerificationKey memory) {
         Honk.VerificationKey memory vk = Honk.VerificationKey({
             circuitSize: uint256(65536),
             logCircuitSize: uint256(16),
             publicInputsSize: uint256(6),
-            ql: Honk.G1Point({ 
-               x: uint256(0x092e1a5431e67f41abd28c9b103ef1fb90a93ff2474f2f5bd2550387fac4b6d6),
-               y: uint256(0x272df56e1a1740f88fe789b1e63112068687fdc95ef7612024d550202bcbe41f)
+            ql: Honk.G1Point({
+                x: uint256(0x092e1a5431e67f41abd28c9b103ef1fb90a93ff2474f2f5bd2550387fac4b6d6),
+                y: uint256(0x272df56e1a1740f88fe789b1e63112068687fdc95ef7612024d550202bcbe41f)
             }),
-            qr: Honk.G1Point({ 
-               x: uint256(0x1d22d883b1f1bb07cbc1339682a92e3d96cf09e1c53a881fa283045587ce00fe),
-               y: uint256(0x12fdb565b8d174d018dede5197be30c94835fa581ed969f40433f65a84222a4a)
+            qr: Honk.G1Point({
+                x: uint256(0x1d22d883b1f1bb07cbc1339682a92e3d96cf09e1c53a881fa283045587ce00fe),
+                y: uint256(0x12fdb565b8d174d018dede5197be30c94835fa581ed969f40433f65a84222a4a)
             }),
-            qo: Honk.G1Point({ 
-               x: uint256(0x2d928f55abc1f8f5f9e29011fa8c802eb5a94989042b3d5560f013a779e5d193),
-               y: uint256(0x1086b7bcf22b95fc94f063af74498dd4bac214e0459d68379a1008261358ddd7)
+            qo: Honk.G1Point({
+                x: uint256(0x2d928f55abc1f8f5f9e29011fa8c802eb5a94989042b3d5560f013a779e5d193),
+                y: uint256(0x1086b7bcf22b95fc94f063af74498dd4bac214e0459d68379a1008261358ddd7)
             }),
-            q4: Honk.G1Point({ 
-               x: uint256(0x0a4e034f2d3b73ae4eb6ff0db3fe8e7b0357e6dd375a3107d1e4d9eb5ceb1e5b),
-               y: uint256(0x1266512c0da5b14ede1f1d5b80ad9dfa43b3c71b2c0bb11c9c123c70eabc62ad)
+            q4: Honk.G1Point({
+                x: uint256(0x0a4e034f2d3b73ae4eb6ff0db3fe8e7b0357e6dd375a3107d1e4d9eb5ceb1e5b),
+                y: uint256(0x1266512c0da5b14ede1f1d5b80ad9dfa43b3c71b2c0bb11c9c123c70eabc62ad)
             }),
-            qm: Honk.G1Point({ 
-               x: uint256(0x1279a8faed8a7d782856985a20218fbcd73a8e8fb2574622210169b3b4eec159),
-               y: uint256(0x063271b597aa97880532cff9e2ccea5a6bf13d947f4c310c39be452010d59cb9)
+            qm: Honk.G1Point({
+                x: uint256(0x1279a8faed8a7d782856985a20218fbcd73a8e8fb2574622210169b3b4eec159),
+                y: uint256(0x063271b597aa97880532cff9e2ccea5a6bf13d947f4c310c39be452010d59cb9)
             }),
-            qc: Honk.G1Point({ 
-               x: uint256(0x1892791334caee5906d99a8c6dc6dc8636e0c667893b8cdd8067ee565028e396),
-               y: uint256(0x2f86193c2778a4c33d144fbf2803260b1df44d4ad82390dea131bc2b11ad1855)
+            qc: Honk.G1Point({
+                x: uint256(0x1892791334caee5906d99a8c6dc6dc8636e0c667893b8cdd8067ee565028e396),
+                y: uint256(0x2f86193c2778a4c33d144fbf2803260b1df44d4ad82390dea131bc2b11ad1855)
             }),
-            qArith: Honk.G1Point({ 
-               x: uint256(0x11ff48b12a216298b2f8efe8dc2f269c1e9f62917ae7ac83c92ff6aea3a2d2fc),
-               y: uint256(0x2df51751329a326d1374b05e3326d25e145fb20804d78127bf42146799959cd5)
+            qArith: Honk.G1Point({
+                x: uint256(0x11ff48b12a216298b2f8efe8dc2f269c1e9f62917ae7ac83c92ff6aea3a2d2fc),
+                y: uint256(0x2df51751329a326d1374b05e3326d25e145fb20804d78127bf42146799959cd5)
             }),
-            qDeltaRange: Honk.G1Point({ 
-               x: uint256(0x2c9fffb3a9f0da1f3f8f732cb0873b437cc1dc97a5d9730d19c31df4a1c1f540),
-               y: uint256(0x1118a1349f966cd8bb7b9557c059c3b936a5b189e8d56f75fffc6511adac2a09)
+            qDeltaRange: Honk.G1Point({
+                x: uint256(0x2c9fffb3a9f0da1f3f8f732cb0873b437cc1dc97a5d9730d19c31df4a1c1f540),
+                y: uint256(0x1118a1349f966cd8bb7b9557c059c3b936a5b189e8d56f75fffc6511adac2a09)
             }),
-            qElliptic: Honk.G1Point({ 
-               x: uint256(0x2d05352c103814f8855acfda27603975ae3dcdb9b08592d4c999769d84047e0c),
-               y: uint256(0x15c7b3939f3108548006275aa6c62b4cc3095add5e1e463f2a3ab57eff4b9b3c)
+            qElliptic: Honk.G1Point({
+                x: uint256(0x2d05352c103814f8855acfda27603975ae3dcdb9b08592d4c999769d84047e0c),
+                y: uint256(0x15c7b3939f3108548006275aa6c62b4cc3095add5e1e463f2a3ab57eff4b9b3c)
             }),
-            qAux: Honk.G1Point({ 
-               x: uint256(0x1055198df3ec55ad61ff8c8f824bfc3cf74e459f46dd1c1d2ace45890e9b80fb),
-               y: uint256(0x07725ad2b53ee322b94db4b28baefdbd7239bf4d9c2e9e0d9565bfda8954a380)
+            qAux: Honk.G1Point({
+                x: uint256(0x1055198df3ec55ad61ff8c8f824bfc3cf74e459f46dd1c1d2ace45890e9b80fb),
+                y: uint256(0x07725ad2b53ee322b94db4b28baefdbd7239bf4d9c2e9e0d9565bfda8954a380)
             }),
-            qLookup: Honk.G1Point({ 
-               x: uint256(0x0a15b7287881191263af5654587121b7c5db6c7fe8d390ab0454d0996a0b184b),
-               y: uint256(0x2b5b0486da55ab0a673f7ca8d0fb5400a5462bef7a98730f34fe266bcf8b63ae)
+            qLookup: Honk.G1Point({
+                x: uint256(0x0a15b7287881191263af5654587121b7c5db6c7fe8d390ab0454d0996a0b184b),
+                y: uint256(0x2b5b0486da55ab0a673f7ca8d0fb5400a5462bef7a98730f34fe266bcf8b63ae)
             }),
-            qPoseidon2External: Honk.G1Point({ 
-               x: uint256(0x2c1c2ccda8b91666f7bd30eb4a992c3e4c729adcf73e008348e8c97083d56242),
-               y: uint256(0x2b418829be00d02f2e01a1fbf110420b328a44416e889990f1e81b735023ff1d)
+            qPoseidon2External: Honk.G1Point({
+                x: uint256(0x2c1c2ccda8b91666f7bd30eb4a992c3e4c729adcf73e008348e8c97083d56242),
+                y: uint256(0x2b418829be00d02f2e01a1fbf110420b328a44416e889990f1e81b735023ff1d)
             }),
-            qPoseidon2Internal: Honk.G1Point({ 
-               x: uint256(0x1f60a709d42d5e2c7b406365072a764300c610a5a8d2be21f9a0242dde7bd485),
-               y: uint256(0x2c5af44525879b9580e7687e6a93dd55fd6aa9251d90a5c2c4fc0ea971e1448b)
+            qPoseidon2Internal: Honk.G1Point({
+                x: uint256(0x1f60a709d42d5e2c7b406365072a764300c610a5a8d2be21f9a0242dde7bd485),
+                y: uint256(0x2c5af44525879b9580e7687e6a93dd55fd6aa9251d90a5c2c4fc0ea971e1448b)
             }),
-<<<<<<< HEAD
-            s1: Honk.G1Point({ 
-               x: uint256(0x00b71575a57ba720e898927b0016053070edbf98f2a728b8fc2603da2a956d6b),
-               y: uint256(0x2c0c228f484a09b78d65d8ff8ceb4ea876d13f0269ee5b0e5dc54a3373c09bdc)
-            }),
-            s2: Honk.G1Point({ 
-               x: uint256(0x2812ff69d1e7205d246f4e1b27e4ad97e6825cbc6b8d94c7f4afc4a8d41f256a),
-               y: uint256(0x29f88d4e5ff8d7304524f87f6a0fdf44eb36999e8592443764738204af151134)
-            }),
-            s3: Honk.G1Point({ 
-               x: uint256(0x0889a6f2d947079d84b1cc1c90646b763e436020ca560ed5f9a31a515f1ff75f),
-               y: uint256(0x0f8c22955fec144d6946d978eea7a404700cd973b09b1e97863a225e93f69d0b)
-            }),
-            s4: Honk.G1Point({ 
-               x: uint256(0x24738d8ce55b0475f1dafe411756e60fb20594fcb362d251a8b19c97539c83f6),
-               y: uint256(0x24ff3e562dbf315eda4d1aca54b46e34e7813894ddd7ff2adc4a584dca0b1456)
-=======
             s1: Honk.G1Point({
                 x: uint256(0x00b71575a57ba720e898927b0016053070edbf98f2a728b8fc2603da2a956d6b),
                 y: uint256(0x2c0c228f484a09b78d65d8ff8ceb4ea876d13f0269ee5b0e5dc54a3373c09bdc)
@@ -96,41 +81,23 @@
             s4: Honk.G1Point({
                 x: uint256(0x24738d8ce55b0475f1dafe411756e60fb20594fcb362d251a8b19c97539c83f6),
                 y: uint256(0x24ff3e562dbf315eda4d1aca54b46e34e7813894ddd7ff2adc4a584dca0b1456)
->>>>>>> e73421d6
             }),
-            t1: Honk.G1Point({ 
-               x: uint256(0x2467210c5e67f86104a38488eff67d1252b8dc1de9c1f589ff66bfd5a4de1ed6),
-               y: uint256(0x2126dbe4e3ee0d2240507870a9d85f0d90490efd7c69070f65a31dbff731889f)
+            t1: Honk.G1Point({
+                x: uint256(0x2467210c5e67f86104a38488eff67d1252b8dc1de9c1f589ff66bfd5a4de1ed6),
+                y: uint256(0x2126dbe4e3ee0d2240507870a9d85f0d90490efd7c69070f65a31dbff731889f)
             }),
-            t2: Honk.G1Point({ 
-               x: uint256(0x0c6e576e4ea74b4a4b2c70c36633e7c2d25222fa692417d283831aa00a578825),
-               y: uint256(0x061c370923246a520c238c6cc2442ce9c0790350438fc20d0371682e92fda4e7)
+            t2: Honk.G1Point({
+                x: uint256(0x0c6e576e4ea74b4a4b2c70c36633e7c2d25222fa692417d283831aa00a578825),
+                y: uint256(0x061c370923246a520c238c6cc2442ce9c0790350438fc20d0371682e92fda4e7)
             }),
-            t3: Honk.G1Point({ 
-               x: uint256(0x10e110ee17259e7746e26e882567409aad3fda44ea148dc6195eadfb80dc3884),
-               y: uint256(0x23ac2d72dddf2f686d55cacac3d5503003d8a19acaab8d6cf00e3850600bf729)
+            t3: Honk.G1Point({
+                x: uint256(0x10e110ee17259e7746e26e882567409aad3fda44ea148dc6195eadfb80dc3884),
+                y: uint256(0x23ac2d72dddf2f686d55cacac3d5503003d8a19acaab8d6cf00e3850600bf729)
             }),
-            t4: Honk.G1Point({ 
-               x: uint256(0x299f1dfcb8b0b56691dd560e5ee9f73c4d07fac967de3ecbbd0769128209cb9f),
-               y: uint256(0x01598d24dc1b7a351ac26c8ca4d1d7539ef9b9252f7e664648f36adc1deed9ca)
+            t4: Honk.G1Point({
+                x: uint256(0x299f1dfcb8b0b56691dd560e5ee9f73c4d07fac967de3ecbbd0769128209cb9f),
+                y: uint256(0x01598d24dc1b7a351ac26c8ca4d1d7539ef9b9252f7e664648f36adc1deed9ca)
             }),
-<<<<<<< HEAD
-            id1: Honk.G1Point({ 
-               x: uint256(0x2ff83a26235c36a8ef7d2b5d60c94625cf0c6a8b7cb58c6bbc3279553d2c2a00),
-               y: uint256(0x0abd08db895dc02deb80c3a652726cd860f2c296c87c1a7ce06c7000f42dad0e)
-            }),
-            id2: Honk.G1Point({ 
-               x: uint256(0x2e5c0ffba0e108dc6d15b50ad578bba829d956d77d10c1cb65355e536583c6bb),
-               y: uint256(0x14e7113a559d76c8aa2834f69aa8ebf9e89273753b590bbe1e7d331a9d4e55df)
-            }),
-            id3: Honk.G1Point({ 
-               x: uint256(0x1ef45b584cf8f71846ef653d030919c53c4d6ba746a02381161f867c5c19a4c7),
-               y: uint256(0x19f0cb5b94f4497352b81a1b6232fbb365af9e922cf54be78936a022ca7175a3)
-            }),
-            id4: Honk.G1Point({ 
-               x: uint256(0x2f9e04d881e2ba569b6dfb991db9620f682bcdd7b07ef610fba9ffea33ce44f3),
-               y: uint256(0x2da928074631459f8387befc89912d7c4d0c91538106a6dd5f3ff639bd890f35)
-=======
             id1: Honk.G1Point({
                 x: uint256(0x2ff83a26235c36a8ef7d2b5d60c94625cf0c6a8b7cb58c6bbc3279553d2c2a00),
                 y: uint256(0x0abd08db895dc02deb80c3a652726cd860f2c296c87c1a7ce06c7000f42dad0e)
@@ -146,15 +113,14 @@
             id4: Honk.G1Point({
                 x: uint256(0x2f9e04d881e2ba569b6dfb991db9620f682bcdd7b07ef610fba9ffea33ce44f3),
                 y: uint256(0x2da928074631459f8387befc89912d7c4d0c91538106a6dd5f3ff639bd890f35)
->>>>>>> e73421d6
             }),
-            lagrangeFirst: Honk.G1Point({ 
-               x: uint256(0x0000000000000000000000000000000000000000000000000000000000000001),
-               y: uint256(0x0000000000000000000000000000000000000000000000000000000000000002)
+            lagrangeFirst: Honk.G1Point({
+                x: uint256(0x0000000000000000000000000000000000000000000000000000000000000001),
+                y: uint256(0x0000000000000000000000000000000000000000000000000000000000000002)
             }),
-            lagrangeLast: Honk.G1Point({ 
-               x: uint256(0x27949ee1c2c701a8ee2e8c253ae9e3a429f03da04547f6e17fd7d0d27ae07689),
-               y: uint256(0x08e6579e77d56473d9b459c4265b407d29913310d4f155fd19348efe52bdd1d2)
+            lagrangeLast: Honk.G1Point({
+                x: uint256(0x27949ee1c2c701a8ee2e8c253ae9e3a429f03da04547f6e17fd7d0d27ae07689),
+                y: uint256(0x08e6579e77d56473d9b459c4265b407d29913310d4f155fd19348efe52bdd1d2)
             })
         });
         return vk;
