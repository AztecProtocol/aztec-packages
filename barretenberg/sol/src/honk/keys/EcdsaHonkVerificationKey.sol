--- conflicted
+++ resolved
@@ -12,215 +12,117 @@
             circuitSize: uint256(65536),
             logCircuitSize: uint256(16),
             publicInputsSize: uint256(22),
-<<<<<<< HEAD
-            ql: Honk.G1Point({ 
+            ql: Honk.G1Point({
                x: uint256(0x2d78a7481612eabe41685d632609c9ef707c3b7199dec0df534e61e8a5a03095),
                y: uint256(0x24c539651db9949a127da4cc69f10da09fff27678eac3703b23c2c291dff6b6d)
             }),
-            qr: Honk.G1Point({ 
+            qr: Honk.G1Point({
                x: uint256(0x2cef536794e86be0bebbf1d7c375e4c6ce22b58f6b6a9ac85b5cd9398ffee0d6),
                y: uint256(0x2a7884e3a9bab07d818ec08bd3aefcd7f9be710e89a6903c00fccf27d79ed9aa)
             }),
-            qo: Honk.G1Point({ 
+            qo: Honk.G1Point({
                x: uint256(0x1ef9e2e6a7ccf2b784c991b9ffb46ccbee74384daba7d8a8e22cec1c5a6f263f),
                y: uint256(0x05407eb6d2609435c2514ffee3b95df65c71821f7b5f6b880bf8935b7577ede8)
             }),
-            q4: Honk.G1Point({ 
+            q4: Honk.G1Point({
                x: uint256(0x17d90ee7b250fa5e8ff14df694e711080009ce5b15df9e08f50f87f9c4ab71dd),
                y: uint256(0x1128e47bc14da55b863fc06da323a513f77d439b28b322b9882347e003a3e28a)
             }),
-            qm: Honk.G1Point({ 
+            qm: Honk.G1Point({
                x: uint256(0x155f27c7085e539659afa81d97b657cf5fe453ca5e6fb9c7dd5f936367186afe),
                y: uint256(0x01073683c148c966827e9e27fc53846f7e27544a95452c97130461d76b052147)
             }),
-            qc: Honk.G1Point({ 
+            qc: Honk.G1Point({
                x: uint256(0x2ab73b677b71490ab33065cb04d0f7ccfba6da8b334758822e5d8fa2021f4bfa),
                y: uint256(0x2bb07f80fc7b5b5beed2b55061685fae2cd3ec8657b8d192f1d7e295f23ec96b)
             }),
-            qLookup: Honk.G1Point({ 
+            qLookup: Honk.G1Point({
                x: uint256(0x148815ca04dbcfecb81c13d5339275f8b670d99a36d80115c6c632ad74e4bb2e),
                y: uint256(0x158c91fa2cb7239b8ed4514762fdefe02bf610e31c09c1a7e483716d1c0079ea)
             }),
-            qArith: Honk.G1Point({ 
+            qArith: Honk.G1Point({
                x: uint256(0x2821e8faca8af57f90f91ce5b361720a8ce160c6340b0bb6344a5c1e4627a64b),
                y: uint256(0x2de261a7be70c2334c046374b43b3823951116cda0aaf34a5994b1284984847f)
             }),
-            qDeltaRange: Honk.G1Point({ 
+            qDeltaRange: Honk.G1Point({
                x: uint256(0x06ddcf4e701589781135b97aeb69849dfc181a08f0b230037d26c7627132e1d6),
                y: uint256(0x0b999598216aa787afeabf11057a8489119af13212afebe19bb8aa627b13cbd0)
             }),
-            qElliptic: Honk.G1Point({ 
+            qElliptic: Honk.G1Point({
                x: uint256(0x2aaa2c75d55a2b0e0211c38784bfee5b95263c43c5470891babc48ad77b864e2),
                y: uint256(0x28fab7f72b0e44c5d3b3ec1097ea41ee5db2e5c7f9926cb96baa3202569bfffd)
             }),
-            qMemory: Honk.G1Point({ 
+            qMemory: Honk.G1Point({
                x: uint256(0x12f6d6fe06d041606bd2677316b0e0949d81181c7ba2145aefbf47e759b6ae87),
                y: uint256(0x1767308d5bfde5afb5198cf69df256c3e9b23717354320b49ec414c4135f2437)
             }),
-            qNnf: Honk.G1Point({ 
+            qNnf: Honk.G1Point({
                x: uint256(0x0be4ad6cbcca5f4c53e891c1865b237bd7c4bfbb5d31e6d0d68152d74580804c),
                y: uint256(0x0cbcc3fd666729673aa773d5075ae73bfb54747f5befd57510eeaf6f41c4cfd3)
             }),
-            qPoseidon2External: Honk.G1Point({ 
+            qPoseidon2External: Honk.G1Point({
                x: uint256(0x0fd653ef84d048ab64001f46dd8e580e93c3f9f196842fa8af653950cc5ecc47),
                y: uint256(0x2d79ecb030517a00ac76140692e7aa0949aa3d4d094e3f8b48dcc18961db86e5)
             }),
-            qPoseidon2Internal: Honk.G1Point({ 
+            qPoseidon2Internal: Honk.G1Point({
                x: uint256(0x02a7d06b87b7640d54d381164b10431157819ce10b63e5825ccc91faeadcc1c7),
                y: uint256(0x082342fa3ed1b2e6acec489165be052fae6971be380f859302a61da2c896b97a)
             }),
-            s1: Honk.G1Point({ 
+            s1: Honk.G1Point({
                x: uint256(0x30152efff1d7cd9b577073c9d1f04eae5631b1bcbe620f59bb39f0a344aa5198),
                y: uint256(0x08d67a78abd46ad62adc41949bddf68cc7e15570446f3bfebf33421bdfb42375)
             }),
-            s2: Honk.G1Point({ 
+            s2: Honk.G1Point({
                x: uint256(0x265a3e0dd9613d1e71b3386162f8a6bf73fdb70cf852285d2b27dafc3277e738),
                y: uint256(0x0445cd8630bcce4743cf737c49dc6460f26ecac8d119dddfe7467bdbc69b1761)
             }),
-            s3: Honk.G1Point({ 
+            s3: Honk.G1Point({
                x: uint256(0x1988515a150b1fd134b0e2d839ddfae996f86ab842b45eead48508c8005747ea),
                y: uint256(0x29cfce48d6fe9241d46dfefcb39d41fb7a311762a300a128f6329d133357d617)
             }),
-            s4: Honk.G1Point({ 
+            s4: Honk.G1Point({
                x: uint256(0x2ed2e97acd486239a46f28de53d4c1ce4f21764534d22114460a742d7e4d2008),
                y: uint256(0x02336f32a643ac83237356583814dd81f9be01bb61c72ac49b127b3ea4138d6a)
-=======
-            ql: Honk.G1Point({
-                x: uint256(0x2d78a7481612eabe41685d632609c9ef707c3b7199dec0df534e61e8a5a03095),
-                y: uint256(0x24c539651db9949a127da4cc69f10da09fff27678eac3703b23c2c291dff6b6d)
             }),
-            qr: Honk.G1Point({
-                x: uint256(0x2cef536794e86be0bebbf1d7c375e4c6ce22b58f6b6a9ac85b5cd9398ffee0d6),
-                y: uint256(0x2a7884e3a9bab07d818ec08bd3aefcd7f9be710e89a6903c00fccf27d79ed9aa)
-            }),
-            qo: Honk.G1Point({
-                x: uint256(0x1ef9e2e6a7ccf2b784c991b9ffb46ccbee74384daba7d8a8e22cec1c5a6f263f),
-                y: uint256(0x05407eb6d2609435c2514ffee3b95df65c71821f7b5f6b880bf8935b7577ede8)
-            }),
-            q4: Honk.G1Point({
-                x: uint256(0x17d90ee7b250fa5e8ff14df694e711080009ce5b15df9e08f50f87f9c4ab71dd),
-                y: uint256(0x1128e47bc14da55b863fc06da323a513f77d439b28b322b9882347e003a3e28a)
-            }),
-            qm: Honk.G1Point({
-                x: uint256(0x155f27c7085e539659afa81d97b657cf5fe453ca5e6fb9c7dd5f936367186afe),
-                y: uint256(0x01073683c148c966827e9e27fc53846f7e27544a95452c97130461d76b052147)
-            }),
-            qc: Honk.G1Point({
-                x: uint256(0x2ab73b677b71490ab33065cb04d0f7ccfba6da8b334758822e5d8fa2021f4bfa),
-                y: uint256(0x2bb07f80fc7b5b5beed2b55061685fae2cd3ec8657b8d192f1d7e295f23ec96b)
-            }),
-            qLookup: Honk.G1Point({
-                x: uint256(0x148815ca04dbcfecb81c13d5339275f8b670d99a36d80115c6c632ad74e4bb2e),
-                y: uint256(0x158c91fa2cb7239b8ed4514762fdefe02bf610e31c09c1a7e483716d1c0079ea)
-            }),
-            qArith: Honk.G1Point({
-                x: uint256(0x2821e8faca8af57f90f91ce5b361720a8ce160c6340b0bb6344a5c1e4627a64b),
-                y: uint256(0x2de261a7be70c2334c046374b43b3823951116cda0aaf34a5994b1284984847f)
-            }),
-            qDeltaRange: Honk.G1Point({
-                x: uint256(0x06ddcf4e701589781135b97aeb69849dfc181a08f0b230037d26c7627132e1d6),
-                y: uint256(0x0b999598216aa787afeabf11057a8489119af13212afebe19bb8aa627b13cbd0)
-            }),
-            qElliptic: Honk.G1Point({
-                x: uint256(0x2aaa2c75d55a2b0e0211c38784bfee5b95263c43c5470891babc48ad77b864e2),
-                y: uint256(0x28fab7f72b0e44c5d3b3ec1097ea41ee5db2e5c7f9926cb96baa3202569bfffd)
-            }),
-            qMemory: Honk.G1Point({
-                x: uint256(0x12f6d6fe06d041606bd2677316b0e0949d81181c7ba2145aefbf47e759b6ae87),
-                y: uint256(0x1767308d5bfde5afb5198cf69df256c3e9b23717354320b49ec414c4135f2437)
-            }),
-            qNnf: Honk.G1Point({
-                x: uint256(0x0be4ad6cbcca5f4c53e891c1865b237bd7c4bfbb5d31e6d0d68152d74580804c),
-                y: uint256(0x0cbcc3fd666729673aa773d5075ae73bfb54747f5befd57510eeaf6f41c4cfd3)
-            }),
-            qPoseidon2External: Honk.G1Point({
-                x: uint256(0x0fd653ef84d048ab64001f46dd8e580e93c3f9f196842fa8af653950cc5ecc47),
-                y: uint256(0x2d79ecb030517a00ac76140692e7aa0949aa3d4d094e3f8b48dcc18961db86e5)
-            }),
-            qPoseidon2Internal: Honk.G1Point({
-                x: uint256(0x02a7d06b87b7640d54d381164b10431157819ce10b63e5825ccc91faeadcc1c7),
-                y: uint256(0x082342fa3ed1b2e6acec489165be052fae6971be380f859302a61da2c896b97a)
-            }),
-            s1: Honk.G1Point({
-                x: uint256(0x30152efff1d7cd9b577073c9d1f04eae5631b1bcbe620f59bb39f0a344aa5198),
-                y: uint256(0x08d67a78abd46ad62adc41949bddf68cc7e15570446f3bfebf33421bdfb42375)
-            }),
-            s2: Honk.G1Point({
-                x: uint256(0x265a3e0dd9613d1e71b3386162f8a6bf73fdb70cf852285d2b27dafc3277e738),
-                y: uint256(0x0445cd8630bcce4743cf737c49dc6460f26ecac8d119dddfe7467bdbc69b1761)
-            }),
-            s3: Honk.G1Point({
-                x: uint256(0x1988515a150b1fd134b0e2d839ddfae996f86ab842b45eead48508c8005747ea),
-                y: uint256(0x29cfce48d6fe9241d46dfefcb39d41fb7a311762a300a128f6329d133357d617)
-            }),
-            s4: Honk.G1Point({
-                x: uint256(0x2ed2e97acd486239a46f28de53d4c1ce4f21764534d22114460a742d7e4d2008),
-                y: uint256(0x02336f32a643ac83237356583814dd81f9be01bb61c72ac49b127b3ea4138d6a)
->>>>>>> 43b49400
-            }),
-            t1: Honk.G1Point({ 
+            t1: Honk.G1Point({
                x: uint256(0x0b7b8581cf25a963e5ab081785d7a70504db9b8b710bd019de5be4c980a6536e),
                y: uint256(0x0c9c04b32d4d51cc162b703f571ad5748859b9133c961345d71273183f2a68b2)
             }),
-            t2: Honk.G1Point({ 
+            t2: Honk.G1Point({
                x: uint256(0x2d073920df90f0f98352d5bfc545f19e9622f5fa49d82300e5afb9acb6d030fd),
                y: uint256(0x0cd29f3121acf9430707827d9b0805f991402d944261e1d648d9c08c7cec5475)
             }),
-            t3: Honk.G1Point({ 
+            t3: Honk.G1Point({
                x: uint256(0x1df7f08d004e38c6cc24155081bf68c1a6444b526bd98beea00feabc8ea337f9),
                y: uint256(0x0471714279ef8a51213c70cb4fa89e73caf1ad84fa8c1447f41f6eb6bb897491)
             }),
-            t4: Honk.G1Point({ 
+            t4: Honk.G1Point({
                x: uint256(0x1d794f2aaa0524cb1d97c2ff125061a697ec693323edcff93f0e5a59bcd2101d),
                y: uint256(0x1baa78d0546b9e189379cc5a85c90293b8c30eb1e6955e421866ef4454222a92)
             }),
-<<<<<<< HEAD
-            id1: Honk.G1Point({ 
+            id1: Honk.G1Point({
                x: uint256(0x1a005e652fd1f36af6e9313f73581743225dab6da23d663c08492782607534a6),
                y: uint256(0x0e0cb8a9d7fe59df3f6998c81ac49a0a012769838c00f6a72cc6b8351c421175)
             }),
-            id2: Honk.G1Point({ 
+            id2: Honk.G1Point({
                x: uint256(0x1189db2e2a1372386bc09535aa646b00f01cab257699637a06daea1d9ca7fe22),
                y: uint256(0x13e130b47a6756e70e1955a7ee79c0e16b48143119797d82845eb0606ba50895)
             }),
-            id3: Honk.G1Point({ 
+            id3: Honk.G1Point({
                x: uint256(0x2fa93963d201bc7d29090b17f86c7058c2d0c178ab8ca28e2b6dc80c751b8f83),
                y: uint256(0x2184d5c0c93a105985500c4a022ce540f1e46a7c79925bd2a3329f72d8f3510f)
             }),
-            id4: Honk.G1Point({ 
+            id4: Honk.G1Point({
                x: uint256(0x292fdd487c1d9ba1cecf6de4e45ee36e257a20fe9aa6e95f7cc63add18c208c0),
                y: uint256(0x022330e665a70ee0de2dd4c09b9e11c026da18853f0da2475601aa7c56434e09)
-=======
-            id1: Honk.G1Point({
-                x: uint256(0x1a005e652fd1f36af6e9313f73581743225dab6da23d663c08492782607534a6),
-                y: uint256(0x0e0cb8a9d7fe59df3f6998c81ac49a0a012769838c00f6a72cc6b8351c421175)
             }),
-            id2: Honk.G1Point({
-                x: uint256(0x1189db2e2a1372386bc09535aa646b00f01cab257699637a06daea1d9ca7fe22),
-                y: uint256(0x13e130b47a6756e70e1955a7ee79c0e16b48143119797d82845eb0606ba50895)
-            }),
-            id3: Honk.G1Point({
-                x: uint256(0x2fa93963d201bc7d29090b17f86c7058c2d0c178ab8ca28e2b6dc80c751b8f83),
-                y: uint256(0x2184d5c0c93a105985500c4a022ce540f1e46a7c79925bd2a3329f72d8f3510f)
-            }),
-            id4: Honk.G1Point({
-                x: uint256(0x292fdd487c1d9ba1cecf6de4e45ee36e257a20fe9aa6e95f7cc63add18c208c0),
-                y: uint256(0x022330e665a70ee0de2dd4c09b9e11c026da18853f0da2475601aa7c56434e09)
->>>>>>> 43b49400
-            }),
-            lagrangeFirst: Honk.G1Point({ 
+            lagrangeFirst: Honk.G1Point({
                x: uint256(0x0000000000000000000000000000000000000000000000000000000000000001),
                y: uint256(0x0000000000000000000000000000000000000000000000000000000000000002)
             }),
-<<<<<<< HEAD
-            lagrangeLast: Honk.G1Point({ 
+            lagrangeLast: Honk.G1Point({
                x: uint256(0x2923f3c900dcd4b0960f6202f3ce04f5b3fe7177373a0b65fc5b61e7aab7567a),
                y: uint256(0x27928037aa7b1d9486281fafb6c9105a1812ba8412298fcdbe25d114d11f33f6)
-=======
-            lagrangeLast: Honk.G1Point({
-                x: uint256(0x2923f3c900dcd4b0960f6202f3ce04f5b3fe7177373a0b65fc5b61e7aab7567a),
-                y: uint256(0x27928037aa7b1d9486281fafb6c9105a1812ba8412298fcdbe25d114d11f33f6)
->>>>>>> 43b49400
             })
         });
         return vk;
