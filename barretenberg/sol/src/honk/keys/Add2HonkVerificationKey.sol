--- conflicted
+++ resolved
@@ -12,27 +12,14 @@
             circuitSize: uint256(4096),
             logCircuitSize: uint256(12),
             publicInputsSize: uint256(19),
-            ql: Honk.G1Point({ 
+            ql: Honk.G1Point({
                x: uint256(0x0480a80b708d88511983399d7d454290cd7fc44f01efd7cd0adabac1da5209b7),
                y: uint256(0x2ae668b0ee73a123a9d90f5783ad3d938b72e3c7ff79fcccab796e842df5300e)
             }),
-            qr: Honk.G1Point({ 
+            qr: Honk.G1Point({
                x: uint256(0x1e7aa9fecacfbc874d011c148d75930b51c940588e6a380e41f799f9c69cfb88),
                y: uint256(0x0b9b4ac921dfc8ce57cd538fbf365383670134d46e36172ddd5e919aab0f69fe)
             }),
-<<<<<<< HEAD
-            qo: Honk.G1Point({ 
-               x: uint256(0x1437c61970e925d118c52500d70fdec2627ebaf11f852f8e66a76b82afa3ea93),
-               y: uint256(0x040aed815fb4f06a542b29eab919ba12c05fcec2b8bfc3fc17f17252b351c403)
-            }),
-            q4: Honk.G1Point({ 
-               x: uint256(0x130299a3b761af9bf2809e404253b8dc1b8e6407be62e0a89f4106ca49b0033a),
-               y: uint256(0x0ef4c1da391bce25d5409f561aa780d47421ea5ad41c47a349d856e28f77dec0)
-            }),
-            qm: Honk.G1Point({ 
-               x: uint256(0x188b95520aec60631d6c9f859d03f2660aa5396ebf6027e62138cfc688e5cfe3),
-               y: uint256(0x235b0bf1b35296e3fb8fd63cac59c1dca6cfdfa55c8fe77761274d12e666faf3)
-=======
             qo: Honk.G1Point({
                 x: uint256(0x146befe71bfafd7c8cacf465bc0f6dba8fdd56185107db610953dd288c8ac4ef),
                 y: uint256(0x1dbac6c97cd87f07224a107deaa892a4351fa3a6c66c0b546c74d9183cfcc0e2)
@@ -44,17 +31,11 @@
             qm: Honk.G1Point({
                 x: uint256(0x011aa91dcbc9f73a47cf04fbb009c601b9d38faad1fe4e2769fb68a05bb79029),
                 y: uint256(0x1188cea81d85d65acc2612fdbf9efe6fe3acd41065d2e31b0d20dfabd0645015)
->>>>>>> d0757337
             }),
-            qc: Honk.G1Point({ 
+            qc: Honk.G1Point({
                x: uint256(0x21d8806ac728214aef9480cd6dceaab8c9a1683787bb21423977d63da55d960c),
                y: uint256(0x1e71d022986981a229c8c5285409169bf87b9d5b84027a71f29c1359ffabeac1)
             }),
-<<<<<<< HEAD
-            qArith: Honk.G1Point({ 
-               x: uint256(0x1825408d0a4ad62b99c1e6929154bad54a08a289b15dab146e2fb6fa0573a023),
-               y: uint256(0x141d09f0721f2b88a1916e6535ab3daa95c19a8136892c58d1ed0f77868a6df1)
-=======
             qLookup: Honk.G1Point({
                 x: uint256(0x0073e7c223dd4f3e4734c4d9d9c9df394bd2eee2e12bac2fc49429a0443ec8b0),
                 y: uint256(0x20fac57db30195c2427a75a4d67231c1d1c74c8f84f009ab21d3c88e9657403d)
@@ -62,49 +43,15 @@
             qArith: Honk.G1Point({
                 x: uint256(0x1825408d0a4ad62b99c1e6929154bad54a08a289b15dab146e2fb6fa0573a023),
                 y: uint256(0x141d09f0721f2b88a1916e6535ab3daa95c19a8136892c58d1ed0f77868a6df1)
->>>>>>> d0757337
             }),
-            qDeltaRange: Honk.G1Point({ 
+            qDeltaRange: Honk.G1Point({
                x: uint256(0x25e69836196abcbacfc1c9a2bf7cc19417d235d8583a345fe1df0337c86f0c28),
                y: uint256(0x00125a28683d96529c25b43a56648781127e4c1aec43349a37abdb4b77598a7a)
             }),
-            qElliptic: Honk.G1Point({ 
+            qElliptic: Honk.G1Point({
                x: uint256(0x025c989a5fbbc39a745dfa0c526d1b2c120d25144b16975f344bb8e0911f50aa),
                y: uint256(0x17dcb48f840e14a56297e5e157ab5d29c1683a4f2321682c17677f325c27de6a)
             }),
-<<<<<<< HEAD
-            qAux: Honk.G1Point({ 
-               x: uint256(0x0cdc2b5a596a86075ab9b8002e5d059f5892fd0adca08af7396603fc72b0bce0),
-               y: uint256(0x23878876a1de9fe1501ce3c87e0c114f5e6674ea0ef1783f6ab01456d29b8b2c)
-            }),
-            qLookup: Honk.G1Point({ 
-               x: uint256(0x0073e7c223dd4f3e4734c4d9d9c9df394bd2eee2e12bac2fc49429a0443ec8b0),
-               y: uint256(0x20fac57db30195c2427a75a4d67231c1d1c74c8f84f009ab21d3c88e9657403d)
-            }),
-            qPoseidon2External: Honk.G1Point({ 
-               x: uint256(0x2e9f808391ab789a4ab3535811011dbe1c6f8744e1d54c948f8d627d538fb965),
-               y: uint256(0x089a480cc0c16c07ec1621b2917fbf6130f90c4da39e70a7213c6ebbf8768e05)
-            }),
-            qPoseidon2Internal: Honk.G1Point({ 
-               x: uint256(0x1e05165b8e92a199adc11aafdf37b7fa23724206b82e0864add6d4d3ef15d891),
-               y: uint256(0x1490b97e14d7a87ab24c2506b31a5f1c19e519f9e46735398b7d7d3a6e8b6291)
-            }),
-            s1: Honk.G1Point({ 
-               x: uint256(0x16cda87b3802f84584944045d649e71fa3d94bef9516a02dc5b65e4d0c00ec9e),
-               y: uint256(0x2da20b51668b47d0171289f24d05b1103ac3dbeca063759c4a6f0263c34cb9bb)
-            }),
-            s2: Honk.G1Point({ 
-               x: uint256(0x29ebded87910c73b9a7a38696b4f524c210dc9cbc925503e63f5179a0063bbf3),
-               y: uint256(0x198b83df6c73f8270c4947b862eb8e545a0099dd6e91461a238cdb3ae1fa8e54)
-            }),
-            s3: Honk.G1Point({ 
-               x: uint256(0x1f5a56c28eb137b2cea1d02d685a239b001bb1d7a4edcdff6f11f9712720499c),
-               y: uint256(0x072be0750ed4fa1b7a05e0cd3e433bdf460f08812d4ef890aab546a99f2004a3)
-            }),
-            s4: Honk.G1Point({ 
-               x: uint256(0x20e3972fd9811bbcca299306ef497d05572088c59670057dc4dae8048b4aba2c),
-               y: uint256(0x04f23dc95589380c68db9f021154e99b7fc366955b28f8929f760fae9110562e)
-=======
             qMemory: Honk.G1Point({
                 x: uint256(0x0e37d60ed408d667df8521cfb6c11199144f17385f52e99a2cf25aa42d5b519e),
                 y: uint256(0x10e512a55f0b0f6843162f54501142264e8a0b784700897fec19f0d2dc956076)
@@ -136,41 +83,23 @@
             s4: Honk.G1Point({
                 x: uint256(0x1d9551766b9ee2591e7eb430a0b5bb52ffde35ca49de4f3de1461a24db3baebd),
                 y: uint256(0x2bad3f850fdace27dbee1d25cd3d8f16eb76a973e7ece72335e37d5b7c8dbfc0)
->>>>>>> d0757337
             }),
-            t1: Honk.G1Point({ 
+            t1: Honk.G1Point({
                x: uint256(0x004067623374b7c3965c7d8444b57ac2d81269c7eb3cb4f7b16568b2f8234c96),
                y: uint256(0x0e605f3ad72203e21301ef1b5333cae1d8063220d1996854beb0c4fbc33bba9d)
             }),
-            t2: Honk.G1Point({ 
+            t2: Honk.G1Point({
                x: uint256(0x17aafa80bf54a7e6cc66472f9ccd70efa5044207a95191716ba0195b5a432266),
                y: uint256(0x233ecaca2ddbebb0484a44e6f55b8c8614c7b5e0ce31b51d59d6b21322a307a1)
             }),
-            t3: Honk.G1Point({ 
+            t3: Honk.G1Point({
                x: uint256(0x1466af934dc34b082708b0a26a61dae7d9d859cbd4661cfab6abf34e827d9d2a),
                y: uint256(0x2666bf4c8a2aef1ab89aafded315580561c9d4a13f3ac4b255b478f544590eda)
             }),
-            t4: Honk.G1Point({ 
+            t4: Honk.G1Point({
                x: uint256(0x0765bf6645e4cf63f05d9b0efd06acebce309c685a3b05e613574ccd7316677c),
                y: uint256(0x09770f145625290cdcb08bae4e6f0a26897b5988fbaf9529e0a3326bfdb537ae)
             }),
-<<<<<<< HEAD
-            id1: Honk.G1Point({ 
-               x: uint256(0x0ffce107ff8ebcb19b485768694ea436c218020919c9ab3d6e514ba59ee6e2f6),
-               y: uint256(0x00b7d25d98e26c1d80ca46c3cb684bbdda7ba4e34973c8a9d574151b0f365986)
-            }),
-            id2: Honk.G1Point({ 
-               x: uint256(0x1fb7a537b284e0a8dd00b5b6f6818776cc0a6b9782177cd62ee09f1ee019026d),
-               y: uint256(0x173f13ad7ecab8c2a508ea61c34542e00255cef4e0b6fa411b3ddfe1618f4cde)
-            }),
-            id3: Honk.G1Point({ 
-               x: uint256(0x197f3201b9f527fffe064a8498a3b38e3e684a818b41a80e710b5cc2280e7495),
-               y: uint256(0x03d64a4e046d0116a4755c761941b7df2a1cafef4aca04d7f9e6d6263ed05e58)
-            }),
-            id4: Honk.G1Point({ 
-               x: uint256(0x2fd2cbd4d1473616cdd20e762cbf86625d6af6bcd61ad68604d47173129a4ca0),
-               y: uint256(0x12f80941ba7c8d911e25468671150c17c843dfba54c895e16bdbc34f64053b03)
-=======
             id1: Honk.G1Point({
                 x: uint256(0x05bfb4ce0a9f6a69fb44205a742406e8ecd6195effb821fd74673f143b8fb784),
                 y: uint256(0x0cb4d1ea4ff2bbae4408bf5c042142805a5c269d2e04f39bc381e217ce7b7fa5)
@@ -186,21 +115,14 @@
             id4: Honk.G1Point({
                 x: uint256(0x0a28ef915cc27e1919e69bcf92fa524511a917c343a27eed2c8ae2035b01abe3),
                 y: uint256(0x0687fa4d062dbaaab480c0fe76f2559b96fbd9fe62ff167986f9fe55e673e4d2)
->>>>>>> d0757337
             }),
-            lagrangeFirst: Honk.G1Point({ 
+            lagrangeFirst: Honk.G1Point({
                x: uint256(0x0000000000000000000000000000000000000000000000000000000000000001),
                y: uint256(0x0000000000000000000000000000000000000000000000000000000000000002)
             }),
-<<<<<<< HEAD
-            lagrangeLast: Honk.G1Point({ 
-               x: uint256(0x07f297c18cac336c36c9f1bf47a6cc72a29897c839975dc0ea851e7389daef00),
-               y: uint256(0x2718595b1a90d94e57e7a01055dcbf70ec06a323403044676a660e3719cd822c)
-=======
             lagrangeLast: Honk.G1Point({
                 x: uint256(0x2ed6a3b223499815a89227050bc92d10c56d4c487469fe1778117a317a37ba4d),
                 y: uint256(0x136619e4162f7df511e48b9cf191ac91e15550db414672a7b826b14dc6f8bdf3)
->>>>>>> d0757337
             })
         });
         return vk;
