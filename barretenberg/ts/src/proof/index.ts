--- conflicted
+++ resolved
@@ -77,11 +77,7 @@
 }
 
 export function hexToUint8Array(hex: string): Uint8Array {
-<<<<<<< HEAD
-  const sanitisedHex = BigInt(hex).toString(16).padStart(64, '0');
-=======
   const sanitizedHex = BigInt(hex).toString(16).padStart(64, '0');
->>>>>>> b3c2f510
 
   const len = sanitizedHex.length / 2;
   const u8 = new Uint8Array(len);
