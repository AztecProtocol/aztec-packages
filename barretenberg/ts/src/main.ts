#!/usr/bin/env node
import 'source-map-support/register.js';
import { Crs, GrumpkinCrs, Barretenberg, RawBuffer } from './index.js';
import createDebug from 'debug';
import { readFileSync, writeFileSync } from 'fs';
import { gunzipSync } from 'zlib';
import { Command } from 'commander';
import { Timer, writeBenchmark } from './benchmark/index.js';
import path from 'path';
import { UltraHonkBackendOptions } from './barretenberg/backend.js';
createDebug.log = console.error.bind(console);
const debug = createDebug('bb.js');

// Maximum circuit size for plonk we support in node and the browser is 2^19.
// This is because both node and browser use barretenberg.wasm which has a 4GB memory limit.
//
// This is not a restriction in the bb binary and one should be
// aware of this discrepancy, when creating proofs in bb versus
// creating the same proofs in the node CLI.
const MAX_ULTRAPLONK_CIRCUIT_SIZE_IN_WASM = 2 ** 19;
const threads = +process.env.HARDWARE_CONCURRENCY! || undefined;

function getBytecode(bytecodePath: string): Uint8Array {
  const extension = bytecodePath.substring(bytecodePath.lastIndexOf('.') + 1);

  if (extension == 'json') {
    const encodedCircuit = JSON.parse(readFileSync(bytecodePath, 'utf8'));
    const decompressed = gunzipSync(Buffer.from(encodedCircuit.bytecode, 'base64'));
    return Uint8Array.from(decompressed);
  }

  const encodedCircuit = readFileSync(bytecodePath);
  const decompressed = gunzipSync(encodedCircuit);
  return Uint8Array.from(decompressed);
}

function base64ToUint8Array(base64: string) {
  const binaryString = atob(base64);
  const len = binaryString.length;
  const bytes = new Uint8Array(len);
  for (let i = 0; i < len; i++) {
    bytes[i] = binaryString.charCodeAt(i);
  }
  return bytes;
}

// TODO(https://github.com/AztecProtocol/barretenberg/issues/1126): split this into separate Plonk and Honk functions as their gate count differs
async function getGatesUltra(bytecodePath: string, recursive: boolean, honkRecursion: boolean, api: Barretenberg) {
  const { total } = await computeCircuitSize(bytecodePath, recursive, honkRecursion, api);
  return total;
}

function getWitness(witnessPath: string): Uint8Array {
  const data = readFileSync(witnessPath);
  const decompressed = gunzipSync(data);
  return Uint8Array.from(decompressed);
}

async function computeCircuitSize(bytecodePath: string, recursive: boolean, honkRecursion: boolean, api: Barretenberg) {
  debug(`Computing circuit size for ${bytecodePath}`);
  const bytecode = getBytecode(bytecodePath);
  const [total, subgroup] = await api.acirGetCircuitSizes(bytecode, recursive, honkRecursion);
  return { total, subgroup };
}

async function initUltraPlonk(
  bytecodePath: string,
  recursive: boolean,
  crsPath: string,
  subgroupSizeOverride = -1,
  honkRecursion = false,
) {
  const api = await Barretenberg.new({ threads });

  // TODO(https://github.com/AztecProtocol/barretenberg/issues/1248): Get rid of this call to avoid building the circuit twice.
  // TODO(https://github.com/AztecProtocol/barretenberg/issues/1126): use specific UltraPlonk function
  const circuitSize = await getGatesUltra(bytecodePath, recursive, honkRecursion, api);
  // TODO(https://github.com/AztecProtocol/barretenberg/issues/811): remove subgroupSizeOverride hack for goblin
  const subgroupSize = Math.max(subgroupSizeOverride, Math.pow(2, Math.ceil(Math.log2(circuitSize))));

  if (subgroupSize > MAX_ULTRAPLONK_CIRCUIT_SIZE_IN_WASM) {
    throw new Error(`Circuit size of ${subgroupSize} exceeds max supported of ${MAX_ULTRAPLONK_CIRCUIT_SIZE_IN_WASM}`);
  }
  debug(`Loading CRS for UltraPlonk with circuit-size=${circuitSize} subgroup-size=${subgroupSize}`);
  // Plus 1 needed! (Move +1 into Crs?)
  const crs = await Crs.new(subgroupSize + 1, crsPath);

  // // Important to init slab allocator as first thing, to ensure maximum memory efficiency for Plonk.
  // TODO(https://github.com/AztecProtocol/barretenberg/issues/1129): Do slab allocator initialization?
  // await api.commonInitSlabAllocator(subgroupSize);

  // Load CRS into wasm global CRS state.
  // TODO: Make RawBuffer be default behavior, and have a specific Vector type for when wanting length prefixed.
  await api.srsInitSrs(new RawBuffer(crs.getG1Data()), crs.numPoints, new RawBuffer(crs.getG2Data()));
  const acirComposer = await api.acirNewAcirComposer(subgroupSize);
  return { api, acirComposer, circuitSize, subgroupSize };
}

async function initUltraHonk(bytecodePath: string, crsPath: string) {
  const api = await Barretenberg.new({ threads });

  // TODO(https://github.com/AztecProtocol/barretenberg/issues/1248): Get rid of this call to avoid building the circuit twice.
  // TODO(https://github.com/AztecProtocol/barretenberg/issues/1126): use specific UltraHonk function
  // recursive here is useless for UH, as it does not affect anything
  const circuitSize = await getGatesUltra(bytecodePath, /*recursive=*/ false, /*honkRecursion=*/ true, api);
  // TODO(https://github.com/AztecProtocol/barretenberg/issues/811): remove subgroupSizeOverride hack for goblin
  const dyadicCircuitSize = Math.pow(2, Math.ceil(Math.log2(circuitSize)));

  debug(`Loading CRS for UltraHonk with circuit-size=${circuitSize} dyadic-circuit-size=${dyadicCircuitSize}`);
  const crs = await Crs.new(dyadicCircuitSize + 1, crsPath);

  // Load CRS into wasm global CRS state.
  // TODO: Make RawBuffer be default behavior, and have a specific Vector type for when wanting length prefixed.
  await api.srsInitSrs(new RawBuffer(crs.getG1Data()), crs.numPoints, new RawBuffer(crs.getG2Data()));
  return { api, circuitSize, dyadicCircuitSize };
}

async function initClientIVC(crsPath: string) {
  const api = await Barretenberg.new({ threads });

  debug('Loading CRS for ClientIVC');
  const crs = await Crs.new(2 ** 21 + 1, crsPath);
  const grumpkinCrs = await GrumpkinCrs.new(2 ** 16 + 1, crsPath);

  // Load CRS into wasm global CRS state.
  // TODO: Make RawBuffer be default behavior, and have a specific Vector type for when wanting length prefixed.
  await api.srsInitSrs(new RawBuffer(crs.getG1Data()), crs.numPoints, new RawBuffer(crs.getG2Data()));
  await api.srsInitGrumpkinSrs(new RawBuffer(grumpkinCrs.getG1Data()), grumpkinCrs.numPoints);
  return { api };
}

async function initLite(crsPath: string) {
  const api = await Barretenberg.new({ threads: 1 });

  // Plus 1 needed! (Move +1 into Crs?)
  const crs = await Crs.new(1, crsPath);

  // Load CRS into wasm global CRS state.
  await api.srsInitSrs(new RawBuffer(crs.getG1Data()), crs.numPoints, new RawBuffer(crs.getG2Data()));

  const acirComposer = await api.acirNewAcirComposer(0);
  return { api, acirComposer };
}

export async function proveAndVerify(bytecodePath: string, recursive: boolean, witnessPath: string, crsPath: string) {
  /* eslint-disable camelcase */
  const acir_test = path.basename(process.cwd());

  const { api, acirComposer, circuitSize, subgroupSize } = await initUltraPlonk(bytecodePath, recursive, crsPath);
  try {
    debug(`Creating proof bytecode=${bytecodePath} witness=${witnessPath} recursive=${recursive}`);
    const bytecode = getBytecode(bytecodePath);
    const witness = getWitness(witnessPath);

    const pkTimer = new Timer();
    await api.acirInitProvingKey(acirComposer, bytecode, recursive);
    writeBenchmark('pk_construction_time', pkTimer.ms(), { acir_test, threads });
    writeBenchmark('gate_count', circuitSize, { acir_test, threads });
    writeBenchmark('subgroup_size', subgroupSize, { acir_test, threads });

    const proofTimer = new Timer();
    const proof = await api.acirCreateProof(acirComposer, bytecode, recursive, witness);
    writeBenchmark('proof_construction_time', proofTimer.ms(), { acir_test, threads });

    debug(`Proof complete. Verifying.`);
    const verified = await api.acirVerifyProof(acirComposer, proof);
    debug(`Verification ${verified ? 'successful' : 'failed'}`);
    return verified;
  } finally {
    await api.destroy();
  }
  /* eslint-enable camelcase */
}

export async function proveAndVerifyUltraHonk(bytecodePath: string, witnessPath: string, crsPath: string) {
  /* eslint-disable camelcase */
  const { api } = await initUltraHonk(bytecodePath, crsPath);
  try {
    const bytecode = getBytecode(bytecodePath);
    const witness = getWitness(witnessPath);

    const verified = await api.acirProveAndVerifyUltraHonk(bytecode, witness);
    return verified;
  } finally {
    await api.destroy();
  }
  /* eslint-enable camelcase */
}

export async function proveAndVerifyMegaHonk(bytecodePath: string, witnessPath: string, crsPath: string) {
  /* eslint-disable camelcase */
  const { api } = await initUltraPlonk(bytecodePath, false, crsPath);
  try {
    const bytecode = getBytecode(bytecodePath);
    const witness = getWitness(witnessPath);

    const verified = await api.acirProveAndVerifyMegaHonk(bytecode, witness);
    return verified;
  } finally {
    await api.destroy();
  }
  /* eslint-enable camelcase */
}

export async function prove(
  bytecodePath: string,
  recursive: boolean,
  witnessPath: string,
  crsPath: string,
  outputPath: string,
) {
  const { api, acirComposer } = await initUltraPlonk(bytecodePath, recursive, crsPath);
  try {
    debug(`Creating proof bytecode=${bytecodePath} witness=${witnessPath} recursive=${recursive}`);
    const bytecode = getBytecode(bytecodePath);
    const witness = getWitness(witnessPath);
    const proof = await api.acirCreateProof(acirComposer, bytecode, recursive, witness);

    if (outputPath === '-') {
      process.stdout.write(proof);
      debug(`Proof written to stdout`);
    } else {
      writeFileSync(outputPath, proof);
      debug(`Proof written to ${outputPath}`);
    }
  } finally {
    await api.destroy();
  }
}

export async function gateCountUltra(bytecodePath: string, recursive: boolean, honkRecursion: boolean) {
  const api = await Barretenberg.new({ threads: 1 });
  try {
    const numberOfGates = await getGatesUltra(bytecodePath, recursive, honkRecursion, api);
    debug(`Number of gates: ${numberOfGates}`);
    // Create an 8-byte buffer and write the number into it.
    // Writing number directly to stdout will result in a variable sized
    // input depending on the size.
    const buffer = Buffer.alloc(8);
    buffer.writeBigInt64LE(BigInt(numberOfGates));

    process.stdout.write(Uint8Array.from(buffer));
  } finally {
    await api.destroy();
  }
}

export async function verify(proofPath: string, vkPath: string, crsPath: string) {
  const { api, acirComposer } = await initLite(crsPath);
  try {
    await api.acirLoadVerificationKey(acirComposer, new RawBuffer(readFileSync(vkPath)));
    const verified = await api.acirVerifyProof(acirComposer, Uint8Array.from(readFileSync(proofPath)));
    debug(`Verification ${verified ? 'successful' : 'failed'}`);
    return verified;
  } finally {
    await api.destroy();
  }
}

export async function contract(outputPath: string, vkPath: string, crsPath: string) {
  const { api, acirComposer } = await initLite(crsPath);
  try {
    debug(`Creating verifier contract vk=${vkPath}`);
    await api.acirLoadVerificationKey(acirComposer, new RawBuffer(readFileSync(vkPath)));
    const contract = await api.acirGetSolidityVerifier(acirComposer);

    if (outputPath === '-') {
      process.stdout.write(contract);
      debug(`Solidity verifier contract written to stdout`);
    } else {
      writeFileSync(outputPath, contract);
      debug(`Solidity verifier contract written to ${outputPath}`);
    }
  } finally {
    await api.destroy();
  }
}

export async function contractUltraHonk(bytecodePath: string, vkPath: string, crsPath: string, outputPath: string) {
  const { api } = await initUltraHonk(bytecodePath, crsPath);
  try {
    debug(`Creating UltraHonk verifier contract bytecode=${bytecodePath} vk=${vkPath}`);
    const bytecode = getBytecode(bytecodePath);
    const vk = new RawBuffer(readFileSync(vkPath));
    const contract = await api.acirHonkSolidityVerifier(bytecode, vk);

    if (outputPath === '-') {
      process.stdout.write(contract);
      debug(`Solidity verifier contract written to stdout`);
    } else {
      writeFileSync(outputPath, contract);
      debug(`Solidity verifier contract written to ${outputPath}`);
    }
  } finally {
    await api.destroy();
  }
}

export async function writeVk(bytecodePath: string, recursive: boolean, crsPath: string, outputPath: string) {
  const { api, acirComposer } = await initUltraPlonk(bytecodePath, recursive, crsPath);
  try {
    debug(`Initializing proving key bytecode=${bytecodePath} recursive=${recursive}`);
    const bytecode = getBytecode(bytecodePath);
    await api.acirInitProvingKey(acirComposer, bytecode, recursive);

    debug(`Initializing verification key`);
    const vk = await api.acirGetVerificationKey(acirComposer);

    if (outputPath === '-') {
      process.stdout.write(vk);
      debug(`Verification key written to stdout`);
    } else {
      writeFileSync(outputPath, vk);
      debug(`Verification key written to ${outputPath}`);
    }
  } finally {
    await api.destroy();
  }
}

export async function writePk(bytecodePath: string, recursive: boolean, crsPath: string, outputPath: string) {
  const { api, acirComposer } = await initUltraPlonk(bytecodePath, recursive, crsPath);
  try {
    debug(`Initializing proving key bytecode=${bytecodePath} recursive=${recursive}`);
    const bytecode = getBytecode(bytecodePath);
    const pk = await api.acirGetProvingKey(acirComposer, bytecode, recursive);

    if (outputPath === '-') {
      process.stdout.write(pk);
      debug(`Proving key written to stdout`);
    } else {
      writeFileSync(outputPath, pk);
      debug(`Proving key written to ${outputPath}`);
    }
  } finally {
    await api.destroy();
  }
}

export async function proofAsFields(proofPath: string, vkPath: string, outputPath: string, crsPath: string) {
  const { api, acirComposer } = await initLite(crsPath);

  try {
    debug(`Serializing proof byte array into field elements proof=${proofPath} vk=${vkPath}`);
    const numPublicInputs = readFileSync(vkPath).readUint32BE(8);
    const proofAsFields = await api.acirSerializeProofIntoFields(
      acirComposer,
      Uint8Array.from(readFileSync(proofPath)),
      numPublicInputs,
    );
    const jsonProofAsFields = JSON.stringify(proofAsFields.map(f => f.toString()));

    if (outputPath === '-') {
      process.stdout.write(jsonProofAsFields);
      debug(`Proof as fields written to stdout`);
    } else {
      writeFileSync(outputPath, jsonProofAsFields);
      debug(`Proof as fields written to ${outputPath}`);
    }
  } finally {
    await api.destroy();
  }
}

export async function vkAsFields(vkPath: string, vkeyOutputPath: string, crsPath: string) {
  const { api, acirComposer } = await initLite(crsPath);

  try {
    debug(`Serializing vk byte array into field elements vk=${vkPath}`);
    await api.acirLoadVerificationKey(acirComposer, new RawBuffer(readFileSync(vkPath)));
    const [vkAsFields, vkHash] = await api.acirSerializeVerificationKeyIntoFields(acirComposer);
    const output = [vkHash, ...vkAsFields].map(f => f.toString());
    const jsonVKAsFields = JSON.stringify(output);

    if (vkeyOutputPath === '-') {
      process.stdout.write(jsonVKAsFields);
      debug(`Verification key as fields written to stdout`);
    } else {
      writeFileSync(vkeyOutputPath, jsonVKAsFields);
      debug(`Verification key as fields written to ${vkeyOutputPath}`);
    }
  } finally {
    await api.destroy();
  }
}

export async function proveUltraHonk(
  bytecodePath: string,
  witnessPath: string,
  crsPath: string,
  outputPath: string,
  options?: UltraHonkBackendOptions,
) {
  const { api } = await initUltraHonk(bytecodePath, crsPath);
  try {
    debug(`Creating UltraHonk proof bytecode=${bytecodePath}`);
    const bytecode = getBytecode(bytecodePath);
    const witness = getWitness(witnessPath);

    const acirProveUltraHonk = options?.keccak
      ? api.acirProveUltraKeccakHonk.bind(api)
      : options?.keccakZK
<<<<<<< HEAD
      ? api.acirProveUltraKeccakZKHonk.bind(api)
      : options?.starknet
      ? api.acirProveUltraStarknetHonk.bind(api)
      : options?.starknetZK
      ? api.acirProveUltraStarknetZKHonk.bind(api)
      : api.acirProveUltraHonk.bind(api);
=======
        ? api.acirProveUltraKeccakZKHonk.bind(api)
        : options?.starknet
          ? api.acirProveUltraStarknetHonk.bind(api)
          : api.acirProveUltraHonk.bind(api);
>>>>>>> d91a36ab
    const proof = await acirProveUltraHonk(bytecode, witness);

    if (outputPath === '-') {
      process.stdout.write(proof);
      debug(`Proof written to stdout`);
    } else {
      writeFileSync(outputPath, proof);
      debug(`Proof written to ${outputPath}`);
    }
  } finally {
    await api.destroy();
  }
}

export async function writeVkUltraHonk(
  bytecodePath: string,
  crsPath: string,
  outputPath: string,
  options?: UltraHonkBackendOptions,
) {
  const { api } = await initUltraHonk(bytecodePath, crsPath);
  try {
    const bytecode = getBytecode(bytecodePath);
    debug(`Initializing UltraHonk verification key bytecode=${bytecodePath}`);

    const acirWriteVkUltraHonk = options?.keccak
      ? api.acirWriteVkUltraKeccakHonk.bind(api)
      : options?.keccakZK
<<<<<<< HEAD
      ? api.acirWriteVkUltraKeccakZKHonk.bind(api)
      : options?.starknet
      ? api.acirWriteVkUltraStarknetHonk.bind(api)
      : options?.starknetZK
      ? api.acirWriteVkUltraStarknetZKHonk.bind(api)
      : api.acirWriteVkUltraHonk.bind(api);
=======
        ? api.acirWriteVkUltraKeccakZKHonk.bind(api)
        : options?.starknet
          ? api.acirWriteVkUltraStarknetHonk.bind(api)
          : api.acirWriteVkUltraHonk.bind(api);
>>>>>>> d91a36ab
    const vk = await acirWriteVkUltraHonk(bytecode);

    if (outputPath === '-') {
      process.stdout.write(vk);
      debug(`Verification key written to stdout`);
    } else {
      writeFileSync(outputPath, vk);
      debug(`Verification key written to ${outputPath}`);
    }
  } finally {
    await api.destroy();
  }
}

export async function verifyUltraHonk(
  proofPath: string,
  vkPath: string,
  crsPath: string,
  options?: UltraHonkBackendOptions,
) {
  const { api } = await initLite(crsPath);
  try {
    const acirVerifyUltraHonk = options?.keccak
      ? api.acirVerifyUltraKeccakHonk.bind(api)
      : options?.keccakZK
<<<<<<< HEAD
      ? api.acirVerifyUltraKeccakZKHonk.bind(api)
      : options?.starknet
      ? api.acirVerifyUltraStarknetHonk.bind(api)
      : options?.starknetZK
      ? api.acirVerifyUltraStarknetZKHonk.bind(api)
      : api.acirVerifyUltraHonk.bind(api);
=======
        ? api.acirVerifyUltraKeccakZKHonk.bind(api)
        : options?.starknet
          ? api.acirVerifyUltraStarknetHonk.bind(api)
          : api.acirVerifyUltraHonk.bind(api);
>>>>>>> d91a36ab
    const verified = await acirVerifyUltraHonk(
      Uint8Array.from(readFileSync(proofPath)),
      new RawBuffer(readFileSync(vkPath)),
    );

    debug(`Verification ${verified ? 'successful' : 'failed'}`);
    return verified;
  } finally {
    await api.destroy();
  }
}

export async function proofAsFieldsUltraHonk(proofPath: string, outputPath: string, crsPath: string) {
  const { api } = await initLite(crsPath);
  try {
    debug(`Outputting UltraHonk proof as vector of fields proof=${proofPath}`);
    const proofAsFields = await api.acirProofAsFieldsUltraHonk(Uint8Array.from(readFileSync(proofPath)));
    const jsonProofAsFields = JSON.stringify(proofAsFields.map(f => f.toString()));

    if (outputPath === '-') {
      process.stdout.write(jsonProofAsFields);
      debug(`Proof as fields written to stdout`);
    } else {
      writeFileSync(outputPath, jsonProofAsFields);
      debug(`Proof as fields written to ${outputPath}`);
    }
  } finally {
    await api.destroy();
  }
}

export async function vkAsFieldsUltraHonk(vkPath: string, vkeyOutputPath: string, crsPath: string) {
  const { api } = await initLite(crsPath);

  try {
    debug(`Serializing vk byte array into field elements vk=${vkPath}`);
    const vkAsFields = await api.acirVkAsFieldsUltraHonk(new RawBuffer(readFileSync(vkPath)));
    const jsonVKAsFields = JSON.stringify(vkAsFields.map(f => f.toString()));

    if (vkeyOutputPath === '-') {
      process.stdout.write(jsonVKAsFields);
      debug(`Verification key as fields written to stdout`);
    } else {
      writeFileSync(vkeyOutputPath, jsonVKAsFields);
      debug(`Verification key as fields written to ${vkeyOutputPath}`);
    }
  } finally {
    await api.destroy();
  }
}

const program = new Command('bb');

program.option('-v, --verbose', 'enable verbose logging', false);
program.option('-c, --crs-path <path>', 'set crs path', './crs');

function handleGlobalOptions() {
  if (program.opts().verbose) {
    createDebug.enable('bb.js*');
  }
  return { crsPath: program.opts().crsPath };
}

const deprecatedCommandError = () => async () => {
  console.error(
    `Error: UltraPlonk is now deprecated (see https://github.com/AztecProtocol/barretenberg/issues/1377). Use UltraHonk!`,
  );
  process.exit(1);
};

program
  .command('prove_and_verify')
  .description('Generate a proof and verify it. Process exits with success or failure code. [DEPRECATED]')
  .option('-b, --bytecode-path <path>', 'Specify the bytecode path', './target/program.json')
  .option('-r, --recursive', 'Whether to use a SNARK friendly proof', false)
  .option('-w, --witness-path <path>', 'Specify the witness path', './target/witness.gz')
  .action(deprecatedCommandError());

program
  .command('prove_and_verify_ultra_honk')
  .description('Generate an UltraHonk proof and verify it. Process exits with success or failure code.')
  .option('-b, --bytecode-path <path>', 'Specify the bytecode path', './target/program.json')
  .option('-w, --witness-path <path>', 'Specify the witness path', './target/witness.gz')
  .action(async ({ bytecodePath, witnessPath }) => {
    const { crsPath } = handleGlobalOptions();
    const result = await proveAndVerifyUltraHonk(bytecodePath, witnessPath, crsPath);
    process.exit(result ? 0 : 1);
  });

program
  .command('prove_and_verify_mega_honk')
  .description('Generate a MegaHonk proof and verify it. Process exits with success or failure code.')
  .option('-b, --bytecode-path <path>', 'Specify the bytecode path', './target/program.json')
  .option('-w, --witness-path <path>', 'Specify the witness path', './target/witness.gz')
  .action(async ({ bytecodePath, witnessPath }) => {
    const { crsPath } = handleGlobalOptions();
    const result = await proveAndVerifyMegaHonk(bytecodePath, witnessPath, crsPath);
    process.exit(result ? 0 : 1);
  });

program
  .command('prove')
  .description('Generate a proof and write it to a file. [DEPRECATED]')
  .option('-b, --bytecode-path <path>', 'Specify the bytecode path', './target/program.json')
  .option('-r, --recursive', 'Create a SNARK friendly proof', false)
  .option('-w, --witness-path <path>', 'Specify the witness path', './target/witness.gz')
  .option('-o, --output-path <path>', 'Specify the proof output path', './proofs/proof')
  .action(deprecatedCommandError());

program
  .command('gates')
  .description('Print Ultra Builder gate count to standard output.')
  .option('-b, --bytecode-path <path>', 'Specify the bytecode path', './target/program.json')
  .option('-r, --recursive', 'Create a SNARK friendly proof', false)
  .option('-hr, --honk-recursion', 'Specify whether to use UltraHonk recursion', false)
  .action(async ({ bytecodePath, recursive, honkRecursion: honkRecursion }) => {
    handleGlobalOptions();
    await gateCountUltra(bytecodePath, recursive, honkRecursion);
  });

program
  .command('verify')
  .description('Verify a proof. Process exists with success or failure code. [DEPRECATED]')
  .requiredOption('-p, --proof-path <path>', 'Specify the path to the proof')
  .requiredOption('-k, --vk <path>', 'path to a verification key. avoids recomputation.')
  .action(deprecatedCommandError());

program
  .command('contract')
  .description('Output solidity verification key contract. [DEPRECATED]')
  .option('-b, --bytecode-path <path>', 'Specify the bytecode path', './target/program.json')
  .option('-o, --output-path <path>', 'Specify the path to write the contract', './target/contract.sol')
  .requiredOption('-k, --vk-path <path>', 'Path to a verification key. avoids recomputation.')
  .action(deprecatedCommandError());

program
  .command('contract_ultra_honk')
  .description('Output solidity verification key contract.')
  .option('-b, --bytecode-path <path>', 'Specify the bytecode path', './target/program.json')
  .option('-o, --output-path <path>', 'Specify the path to write the contract', './target/contract.sol')
  .requiredOption('-k, --vk-path <path>', 'Path to a verification key.')
  .action(async ({ bytecodePath, outputPath, vkPath, crsPath }) => {
    handleGlobalOptions();
    await contractUltraHonk(bytecodePath, vkPath, crsPath, outputPath);
  });

program
  .command('write_vk')
  .description('Output verification key. [DEPRECATED]')
  .option('-b, --bytecode-path <path>', 'Specify the bytecode path', './target/program.json')
  .option('-r, --recursive', 'Create a SNARK friendly proof', false)
  .option('-o, --output-path <path>', 'Specify the path to write the key')
  .action(deprecatedCommandError());

program
  .command('write_pk')
  .description('Output proving key. [DEPRECATED]')
  .option('-b, --bytecode-path <path>', 'Specify the bytecode path', './target/program.json')
  .option('-r, --recursive', 'Create a SNARK friendly proof', false)
  .requiredOption('-o, --output-path <path>', 'Specify the path to write the key')
  .action(deprecatedCommandError());

program
  .command('proof_as_fields')
  .description('Return the proof as fields elements. [DEPRECATED]')
  .requiredOption('-p, --proof-path <path>', 'Specify the proof path')
  .requiredOption('-k, --vk-path <path>', 'Path to verification key.')
  .requiredOption('-o, --output-path <path>', 'Specify the JSON path to write the proof fields')
  .action(deprecatedCommandError());

program
  .command('vk_as_fields')
  .description(
    'Return the verification key represented as fields elements. Also return the verification key hash. [DEPRECATED]',
  )
  .requiredOption('-k, --vk-path <path>', 'Path to verification key.')
  .requiredOption('-o, --output-path <path>', 'Specify the JSON path to write the verification key fields and key hash')
  .action(deprecatedCommandError());

program
  .command('prove_ultra_honk')
  .description('Generate a proof and write it to a file.')
  .option('-b, --bytecode-path <path>', 'Specify the bytecode path', './target/program.json')
  .option('-w, --witness-path <path>', 'Specify the witness path', './target/witness.gz')
  .option('-o, --output-path <path>', 'Specify the proof output path', './proofs/proof')
  .action(async ({ bytecodePath, witnessPath, outputPath }) => {
    const { crsPath } = handleGlobalOptions();
    await proveUltraHonk(bytecodePath, witnessPath, crsPath, outputPath);
  });

program
  .command('prove_ultra_keccak_honk')
  .description('Generate a proof and write it to a file.')
  .option('-b, --bytecode-path <path>', 'Specify the bytecode path', './target/program.json')
  .option('-w, --witness-path <path>', 'Specify the witness path', './target/witness.gz')
  .option('-o, --output-path <path>', 'Specify the proof output path', './proofs/proof')
  .action(async ({ bytecodePath, witnessPath, outputPath, crsPath }) => {
    handleGlobalOptions();
    await proveUltraHonk(bytecodePath, witnessPath, crsPath, outputPath, { keccak: true });
  });

program
  .command('prove_ultra_starknet_honk')
  .description('Generate a proof and write it to a file.')
  .option('-b, --bytecode-path <path>', 'Specify the bytecode path', './target/program.json')
  .option('-r, --recursive', 'Create a SNARK friendly proof', false)
  .option('-w, --witness-path <path>', 'Specify the witness path', './target/witness.gz')
  .option('-o, --output-path <path>', 'Specify the proof output path', './proofs/proof')
  .action(async ({ bytecodePath, recursive, witnessPath, outputPath, crsPath }) => {
    handleGlobalOptions();
    await proveUltraHonk(bytecodePath, witnessPath, crsPath, outputPath, { starknet: true });
  });

program
  .command('write_vk_ultra_honk')
  .description('Output verification key.')
  .option('-b, --bytecode-path <path>', 'Specify the bytecode path', './target/program.json')
  .requiredOption('-o, --output-path <path>', 'Specify the path to write the key')
  .action(async ({ bytecodePath, outputPath }) => {
    const { crsPath } = handleGlobalOptions();
    await writeVkUltraHonk(bytecodePath, crsPath, outputPath);
  });

program
  .command('write_vk_ultra_keccak_honk')
  .description('Output verification key.')
  .option('-b, --bytecode-path <path>', 'Specify the bytecode path', './target/program.json')
  .requiredOption('-o, --output-path <path>', 'Specify the path to write the key')
  .action(async ({ bytecodePath, outputPath, crsPath }) => {
    handleGlobalOptions();
    await writeVkUltraHonk(bytecodePath, crsPath, outputPath, { keccak: true });
  });

program
  .command('write_vk_ultra_starknet_honk')
  .description('Output verification key.')
  .option('-b, --bytecode-path <path>', 'Specify the bytecode path', './target/program.json')
  .option('-r, --recursive', 'Create a SNARK friendly proof', false)
  .requiredOption('-o, --output-path <path>', 'Specify the path to write the key')
  .action(async ({ bytecodePath, recursive, outputPath, crsPath }) => {
    handleGlobalOptions();
    await writeVkUltraHonk(bytecodePath, crsPath, outputPath, { starknet: true });
  });

program
  .command('verify_ultra_honk')
  .description('Verify a proof. Process exists with success or failure code.')
  .requiredOption('-p, --proof-path <path>', 'Specify the path to the proof')
  .requiredOption('-k, --vk <path>', 'path to a verification key. avoids recomputation.')
  .action(async ({ proofPath, vk }) => {
    const { crsPath } = handleGlobalOptions();
    const result = await verifyUltraHonk(proofPath, vk, crsPath);
    process.exit(result ? 0 : 1);
  });

program
  .command('verify_ultra_keccak_honk')
  .description('Verify a proof. Process exists with success or failure code.')
  .requiredOption('-p, --proof-path <path>', 'Specify the path to the proof')
  .requiredOption('-k, --vk <path>', 'path to a verification key. avoids recomputation.')
  .action(async ({ proofPath, vk }) => {
    const { crsPath } = handleGlobalOptions();
    const result = await verifyUltraHonk(proofPath, vk, crsPath, { keccak: true });
    process.exit(result ? 0 : 1);
  });

program
  .command('verify_ultra_starknet_honk')
  .description('Verify a proof. Process exists with success or failure code.')
  .requiredOption('-p, --proof-path <path>', 'Specify the path to the proof')
  .requiredOption('-k, --vk <path>', 'path to a verification key. avoids recomputation.')
  .action(async ({ proofPath, vk }) => {
    const { crsPath } = handleGlobalOptions();
    const result = await verifyUltraHonk(proofPath, vk, crsPath, { starknet: true });
    process.exit(result ? 0 : 1);
  });

program
  .command('proof_as_fields_honk')
  .description('Return the proof as fields elements')
  .requiredOption('-p, --proof-path <path>', 'Specify the proof path')
  .requiredOption('-o, --output-path <path>', 'Specify the JSON path to write the proof fields')
  .action(async ({ proofPath, outputPath }) => {
    const { crsPath } = handleGlobalOptions();
    await proofAsFieldsUltraHonk(proofPath, outputPath, crsPath);
  });

program
  .command('vk_as_fields_ultra_honk')
  .description('Return the verification key represented as fields elements.')
  .requiredOption('-k, --vk-path <path>', 'Path to verification key.')
  .requiredOption('-o, --output-path <path>', 'Specify the JSON path to write the verification key fields.')
  .action(async ({ vkPath, outputPath }) => {
    const { crsPath } = handleGlobalOptions();
    await vkAsFieldsUltraHonk(vkPath, outputPath, crsPath);
  });

program.name('bb.js').parse(process.argv);<|MERGE_RESOLUTION|>--- conflicted
+++ resolved
@@ -400,19 +400,12 @@
     const acirProveUltraHonk = options?.keccak
       ? api.acirProveUltraKeccakHonk.bind(api)
       : options?.keccakZK
-<<<<<<< HEAD
-      ? api.acirProveUltraKeccakZKHonk.bind(api)
-      : options?.starknet
-      ? api.acirProveUltraStarknetHonk.bind(api)
-      : options?.starknetZK
-      ? api.acirProveUltraStarknetZKHonk.bind(api)
-      : api.acirProveUltraHonk.bind(api);
-=======
         ? api.acirProveUltraKeccakZKHonk.bind(api)
         : options?.starknet
           ? api.acirProveUltraStarknetHonk.bind(api)
-          : api.acirProveUltraHonk.bind(api);
->>>>>>> d91a36ab
+          : options?.starknetZK
+            ? api.acirProveUltraStarknetZKHonk.bind(api)
+            : api.acirProveUltraHonk.bind(api);
     const proof = await acirProveUltraHonk(bytecode, witness);
 
     if (outputPath === '-') {
@@ -441,19 +434,12 @@
     const acirWriteVkUltraHonk = options?.keccak
       ? api.acirWriteVkUltraKeccakHonk.bind(api)
       : options?.keccakZK
-<<<<<<< HEAD
-      ? api.acirWriteVkUltraKeccakZKHonk.bind(api)
-      : options?.starknet
-      ? api.acirWriteVkUltraStarknetHonk.bind(api)
-      : options?.starknetZK
-      ? api.acirWriteVkUltraStarknetZKHonk.bind(api)
-      : api.acirWriteVkUltraHonk.bind(api);
-=======
         ? api.acirWriteVkUltraKeccakZKHonk.bind(api)
         : options?.starknet
           ? api.acirWriteVkUltraStarknetHonk.bind(api)
-          : api.acirWriteVkUltraHonk.bind(api);
->>>>>>> d91a36ab
+          : options?.starknetZK
+            ? api.acirWriteVkUltraStarknetZKHonk.bind(api)
+            : api.acirWriteVkUltraHonk.bind(api);
     const vk = await acirWriteVkUltraHonk(bytecode);
 
     if (outputPath === '-') {
@@ -479,19 +465,12 @@
     const acirVerifyUltraHonk = options?.keccak
       ? api.acirVerifyUltraKeccakHonk.bind(api)
       : options?.keccakZK
-<<<<<<< HEAD
-      ? api.acirVerifyUltraKeccakZKHonk.bind(api)
-      : options?.starknet
-      ? api.acirVerifyUltraStarknetHonk.bind(api)
-      : options?.starknetZK
-      ? api.acirVerifyUltraStarknetZKHonk.bind(api)
-      : api.acirVerifyUltraHonk.bind(api);
-=======
         ? api.acirVerifyUltraKeccakZKHonk.bind(api)
         : options?.starknet
           ? api.acirVerifyUltraStarknetHonk.bind(api)
-          : api.acirVerifyUltraHonk.bind(api);
->>>>>>> d91a36ab
+          : options?.starknetZK
+            ? api.acirVerifyUltraStarknetZKHonk.bind(api)
+            : api.acirVerifyUltraHonk.bind(api);
     const verified = await acirVerifyUltraHonk(
       Uint8Array.from(readFileSync(proofPath)),
       new RawBuffer(readFileSync(vkPath)),
