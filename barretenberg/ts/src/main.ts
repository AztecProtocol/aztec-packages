--- conflicted
+++ resolved
@@ -210,21 +210,6 @@
   /* eslint-enable camelcase */
 }
 
-<<<<<<< HEAD
-export async function foldAndVerifyProgram(
-  bytecodePath: string,
-  recursive: boolean,
-  witnessPath: string,
-  crsPath: string,
-) {
-  /* eslint-disable camelcase */
-  const { api } = await initClientIVC(crsPath);
-  try {
-    const bytecode = getBytecode(bytecodePath);
-    const witness = getWitness(witnessPath);
-
-    const verified = await api.acirFoldAndVerifyProgramStack(bytecode, recursive, witness);
-=======
 export async function proveAndVerifyAztecClient(bytecodePath: string, witnessPath: string, crsPath: string) {
   /* eslint-disable camelcase */
   const { api } = await initClientIVC(crsPath);
@@ -233,7 +218,6 @@
     const witness = readStack(witnessPath);
 
     const verified = await api.acirProveAndVerifyAztecClient(bytecode, witness);
->>>>>>> e5991558
     debug(`Verification ${verified ? 'successful' : 'failed'}`);
     return verified;
   } finally {
@@ -591,28 +575,6 @@
   });
 
 program
-<<<<<<< HEAD
-  .command('fold_and_verify_program')
-  .description('Accumulate a set of circuits using ClientIvc then verify. Process exits with success or failure code.')
-  .option('-b, --bytecode-path <path>', 'Specify the bytecode path', './target/program.json')
-  .option('-r, --recursive', 'Create a SNARK friendly proof', false)
-  .option('-w, --witness-path <path>', 'Specify the witness path', './target/witness.gz')
-  .action(async ({ bytecodePath, recursive, witnessPath }) => {
-    const { crsPath } = handleGlobalOptions();
-    const result = await foldAndVerifyProgram(bytecodePath, recursive, witnessPath, crsPath);
-=======
-  .command('client_ivc_prove_and_verify')
-  .description('Generate a ClientIVC proof.')
-  .option('-b, --bytecode-path <path>', 'Specify the bytecode path', './target/acir.msgpack.b64')
-  .option('-w, --witness-path <path>', 'Specify the witness path', './target/witnesses.msgpack.b64')
-  .action(async ({ bytecodePath, witnessPath }) => {
-    const { crsPath } = handleGlobalOptions();
-    const result = await proveAndVerifyAztecClient(bytecodePath, witnessPath, crsPath);
->>>>>>> e5991558
-    process.exit(result ? 0 : 1);
-  });
-
-program
   .command('prove')
   .description('Generate a proof and write it to a file.')
   .option('-b, --bytecode-path <path>', 'Specify the bytecode path', './target/program.json')
