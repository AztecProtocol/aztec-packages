#!/usr/bin/env node
import { Crs, Barretenberg, RawBuffer } from './index.js';
import createDebug from 'debug';
import { readFileSync, writeFileSync } from 'fs';
import { gunzipSync } from 'zlib';
import { Command } from 'commander';
import { Timer, writeBenchmark } from './benchmark/index.js';
import path from 'path';
createDebug.log = console.error.bind(console);
const debug = createDebug('bb.js');

// Maximum we support in node and the browser is 2^19.
// This is because both node and browser use barretenberg.wasm.
//
// This is not a restriction in the bb binary and one should be
// aware of this discrepancy, when creating proofs in bb versus
// creating the same proofs in the node CLI.
const MAX_CIRCUIT_SIZE = 2 ** 19;
const threads = +process.env.HARDWARE_CONCURRENCY! || undefined;

function getBytecode(bytecodePath: string) {
  const extension = bytecodePath.substring(bytecodePath.lastIndexOf('.') + 1);

  if (extension == 'json') {
    const encodedCircuit = JSON.parse(readFileSync(bytecodePath, 'utf8'));
    const decompressed = gunzipSync(Buffer.from(encodedCircuit.bytecode, 'base64'));
    return decompressed;
  }

  const encodedCircuit = readFileSync(bytecodePath);
  const decompressed = gunzipSync(encodedCircuit);
  return decompressed;
}

async function getGates(bytecodePath: string, honkRecursion: boolean, api: Barretenberg) {
  const { total } = await computeCircuitSize(bytecodePath, honkRecursion, api);
  return total;
}

function getWitness(witnessPath: string) {
  const data = readFileSync(witnessPath);
  const decompressed = gunzipSync(data);
  return decompressed;
}

async function computeCircuitSize(bytecodePath: string, honkRecursion: boolean, api: Barretenberg) {
  debug(`computing circuit size...`);
  const bytecode = getBytecode(bytecodePath);
  const [exact, total, subgroup] = await api.acirGetCircuitSizes(bytecode, honkRecursion);
  return { exact, total, subgroup };
}

async function init(bytecodePath: string, crsPath: string, subgroupSizeOverride = -1, honkRecursion = false) {
  const api = await Barretenberg.new({ threads });

  const circuitSize = await getGates(bytecodePath, honkRecursion, api);
  // TODO(https://github.com/AztecProtocol/barretenberg/issues/811): remove subgroupSizeOverride hack for goblin
  const subgroupSize = Math.max(subgroupSizeOverride, Math.pow(2, Math.ceil(Math.log2(circuitSize))));
  if (subgroupSize > MAX_CIRCUIT_SIZE) {
    throw new Error(`Circuit size of ${subgroupSize} exceeds max supported of ${MAX_CIRCUIT_SIZE}`);
  }

  debug(`circuit size: ${circuitSize}`);
  debug(`subgroup size: ${subgroupSize}`);
  debug('loading crs...');
  // Plus 1 needed! (Move +1 into Crs?)
  const crs = await Crs.new(subgroupSize + 1, crsPath);

  // Important to init slab allocator as first thing, to ensure maximum memory efficiency.
  await api.commonInitSlabAllocator(subgroupSize);

  // Load CRS into wasm global CRS state.
  // TODO: Make RawBuffer be default behavior, and have a specific Vector type for when wanting length prefixed.
  await api.srsInitSrs(new RawBuffer(crs.getG1Data()), crs.numPoints, new RawBuffer(crs.getG2Data()));

  const acirComposer = await api.acirNewAcirComposer(subgroupSize);
  return { api, acirComposer, circuitSize, subgroupSize };
}

<<<<<<< HEAD
async function initGoblin(bytecodePath: string, crsPath: string) {
  // TODO(https://github.com/AztecProtocol/barretenberg/issues/811): remove this subgroup size hack
  const hardcodedGrumpkinSubgroupSizeHack = 262144;
  const initData = await init(bytecodePath, crsPath, hardcodedGrumpkinSubgroupSizeHack, false);
  const { api } = initData;
  initData.acirComposer = await api.acirNewGoblinAcirComposer();

  // Plus 1 needed! (Move +1 into Crs?)
  // Need both grumpkin and bn254 SRS's currently
  const grumpkinCrs = await GrumpkinCrs.new(hardcodedGrumpkinSubgroupSizeHack + 1, crsPath);
  await api.srsInitGrumpkinSrs(new RawBuffer(grumpkinCrs.getG1Data()), grumpkinCrs.numPoints);

  return initData;
}

=======
>>>>>>> d4377ee6
async function initLite() {
  const api = await Barretenberg.new({ threads: 1 });

  // Plus 1 needed! (Move +1 into Crs?)
  const crs = await Crs.new(1);

  // Load CRS into wasm global CRS state.
  await api.srsInitSrs(new RawBuffer(crs.getG1Data()), crs.numPoints, new RawBuffer(crs.getG2Data()));

  const acirComposer = await api.acirNewAcirComposer(0);
  return { api, acirComposer };
}

export async function proveAndVerify(bytecodePath: string, witnessPath: string, crsPath: string) {
  /* eslint-disable camelcase */
  const acir_test = path.basename(process.cwd());

  const { api, acirComposer, circuitSize, subgroupSize } = await init(bytecodePath, crsPath);
  try {
    debug(`creating proof...`);
    const bytecode = getBytecode(bytecodePath);
    const witness = getWitness(witnessPath);

    const pkTimer = new Timer();
    await api.acirInitProvingKey(acirComposer, bytecode);
    writeBenchmark('pk_construction_time', pkTimer.ms(), { acir_test, threads });
    writeBenchmark('gate_count', circuitSize, { acir_test, threads });
    writeBenchmark('subgroup_size', subgroupSize, { acir_test, threads });

    const proofTimer = new Timer();
    const proof = await api.acirCreateProof(acirComposer, bytecode, witness);
    writeBenchmark('proof_construction_time', proofTimer.ms(), { acir_test, threads });

    debug(`verifying...`);
    const verified = await api.acirVerifyProof(acirComposer, proof);
    debug(`verified: ${verified}`);
    return verified;
  } finally {
    await api.destroy();
  }
  /* eslint-enable camelcase */
}

export async function proveAndVerifyUltraHonk(bytecodePath: string, witnessPath: string, crsPath: string) {
  /* eslint-disable camelcase */
  const { api } = await init(bytecodePath, crsPath, -1, true);
  try {
    const bytecode = getBytecode(bytecodePath);
    const witness = getWitness(witnessPath);

    const verified = await api.acirProveAndVerifyUltraHonk(bytecode, witness);
    return verified;
  } finally {
    await api.destroy();
  }
  /* eslint-enable camelcase */
}

export async function proveAndVerifyMegaHonk(bytecodePath: string, witnessPath: string, crsPath: string) {
  /* eslint-disable camelcase */
  const { api } = await init(bytecodePath, crsPath);
  try {
    const bytecode = getBytecode(bytecodePath);
    const witness = getWitness(witnessPath);

    const verified = await api.acirProveAndVerifyMegaHonk(bytecode, witness);
    return verified;
  } finally {
    await api.destroy();
  }
  /* eslint-enable camelcase */
}

export async function foldAndVerifyProgram(bytecodePath: string, witnessPath: string, crsPath: string) {
  /* eslint-disable camelcase */
  const { api } = await init(bytecodePath, crsPath);
  try {
    const bytecode = getBytecode(bytecodePath);
    const witness = getWitness(witnessPath);

    const verified = await api.acirFoldAndVerifyProgramStack(bytecode, witness);
    return verified;
  } finally {
    await api.destroy();
  }
  /* eslint-enable camelcase */
}

export async function prove(bytecodePath: string, witnessPath: string, crsPath: string, outputPath: string) {
  const { api, acirComposer } = await init(bytecodePath, crsPath);
  try {
    debug(`creating proof...`);
    const bytecode = getBytecode(bytecodePath);
    const witness = getWitness(witnessPath);
    const proof = await api.acirCreateProof(acirComposer, bytecode, witness);
    debug(`done.`);

    if (outputPath === '-') {
      process.stdout.write(proof);
      debug(`proof written to stdout`);
    } else {
      writeFileSync(outputPath, proof);
      debug(`proof written to: ${outputPath}`);
    }
  } finally {
    await api.destroy();
  }
}

export async function gateCount(bytecodePath: string, honkRecursion: boolean) {
  const api = await Barretenberg.new({ threads: 1 });
  try {
    const numberOfGates = await getGates(bytecodePath, honkRecursion, api);

    // Create an 8-byte buffer and write the number into it.
    // Writing number directly to stdout will result in a variable sized
    // input depending on the size.
    const buffer = Buffer.alloc(8);
    buffer.writeBigInt64LE(BigInt(numberOfGates));

    process.stdout.write(buffer);
  } finally {
    await api.destroy();
  }
}

export async function verify(proofPath: string, vkPath: string) {
  const { api, acirComposer } = await initLite();
  try {
    await api.acirLoadVerificationKey(acirComposer, new RawBuffer(readFileSync(vkPath)));
    const verified = await api.acirVerifyProof(acirComposer, readFileSync(proofPath));
    debug(`verified: ${verified}`);
    return verified;
  } finally {
    await api.destroy();
  }
}

export async function contract(outputPath: string, vkPath: string) {
  const { api, acirComposer } = await initLite();
  try {
    await api.acirLoadVerificationKey(acirComposer, new RawBuffer(readFileSync(vkPath)));
    const contract = await api.acirGetSolidityVerifier(acirComposer);

    if (outputPath === '-') {
      process.stdout.write(contract);
      debug(`contract written to stdout`);
    } else {
      writeFileSync(outputPath, contract);
      debug(`contract written to: ${outputPath}`);
    }
  } finally {
    await api.destroy();
  }
}

export async function writeVk(bytecodePath: string, crsPath: string, outputPath: string) {
  const { api, acirComposer } = await init(bytecodePath, crsPath);
  try {
    debug('initing proving key...');
    const bytecode = getBytecode(bytecodePath);
    await api.acirInitProvingKey(acirComposer, bytecode);

    debug('initing verification key...');
    const vk = await api.acirGetVerificationKey(acirComposer);

    if (outputPath === '-') {
      process.stdout.write(vk);
      debug(`vk written to stdout`);
    } else {
      writeFileSync(outputPath, vk);
      debug(`vk written to: ${outputPath}`);
    }
  } finally {
    await api.destroy();
  }
}

export async function writePk(bytecodePath: string, crsPath: string, outputPath: string) {
  const { api, acirComposer } = await init(bytecodePath, crsPath);
  try {
    debug('initing proving key...');
    const bytecode = getBytecode(bytecodePath);
    const pk = await api.acirGetProvingKey(acirComposer, bytecode);

    if (outputPath === '-') {
      process.stdout.write(pk);
      debug(`pk written to stdout`);
    } else {
      writeFileSync(outputPath, pk);
      debug(`pk written to: ${outputPath}`);
    }
  } finally {
    await api.destroy();
  }
}

export async function proofAsFields(proofPath: string, vkPath: string, outputPath: string) {
  const { api, acirComposer } = await initLite();

  try {
    debug('serializing proof byte array into field elements');
    const numPublicInputs = readFileSync(vkPath).readUint32BE(8);
    const proofAsFields = await api.acirSerializeProofIntoFields(
      acirComposer,
      readFileSync(proofPath),
      numPublicInputs,
    );
    const jsonProofAsFields = JSON.stringify(proofAsFields.map(f => f.toString()));

    if (outputPath === '-') {
      process.stdout.write(jsonProofAsFields);
      debug(`proofAsFields written to stdout`);
    } else {
      writeFileSync(outputPath, jsonProofAsFields);
      debug(`proofAsFields written to: ${outputPath}`);
    }

    debug('done.');
  } finally {
    await api.destroy();
  }
}

export async function vkAsFields(vkPath: string, vkeyOutputPath: string) {
  const { api, acirComposer } = await initLite();

  try {
    debug('serializing vk byte array into field elements');
    await api.acirLoadVerificationKey(acirComposer, new RawBuffer(readFileSync(vkPath)));
    const [vkAsFields, vkHash] = await api.acirSerializeVerificationKeyIntoFields(acirComposer);
    const output = [vkHash, ...vkAsFields].map(f => f.toString());
    const jsonVKAsFields = JSON.stringify(output);

    if (vkeyOutputPath === '-') {
      process.stdout.write(jsonVKAsFields);
      debug(`vkAsFields written to stdout`);
    } else {
      writeFileSync(vkeyOutputPath, jsonVKAsFields);
      debug(`vkAsFields written to: ${vkeyOutputPath}`);
    }

    debug('done.');
  } finally {
    await api.destroy();
  }
}

export async function proveUltraHonk(bytecodePath: string, witnessPath: string, crsPath: string, outputPath: string) {
  const { api } = await init(bytecodePath, crsPath, -1, true);
  try {
    debug(`creating proof...`);
    const bytecode = getBytecode(bytecodePath);
    const witness = getWitness(witnessPath);
    const proof = await api.acirProveUltraHonk(bytecode, witness);
    debug(`done.`);

    if (outputPath === '-') {
      process.stdout.write(proof);
      debug(`proof written to stdout`);
    } else {
      writeFileSync(outputPath, proof);
      debug(`proof written to: ${outputPath}`);
    }
  } finally {
    await api.destroy();
  }
}

export async function writeVkUltraHonk(bytecodePath: string, crsPath: string, outputPath: string) {
  const { api } = await init(bytecodePath, crsPath, -1, true);
  try {
    const bytecode = getBytecode(bytecodePath);
    debug('initing verification key...');
    const vk = await api.acirWriteVkUltraHonk(bytecode);

    if (outputPath === '-') {
      process.stdout.write(vk);
      debug(`vk written to stdout`);
    } else {
      writeFileSync(outputPath, vk);
      debug(`vk written to: ${outputPath}`);
    }
  } finally {
    await api.destroy();
  }
}

export async function verifyUltraHonk(proofPath: string, vkPath: string) {
  const { api } = await initLite();
  try {
    const verified = await api.acirVerifyUltraHonk(readFileSync(proofPath), new RawBuffer(readFileSync(vkPath)));
    debug(`verified: ${verified}`);
    return verified;
  } finally {
    await api.destroy();
  }
}

export async function proofAsFieldsUltraHonk(proofPath: string, outputPath: string) {
  const { api } = await initLite();
  try {
    debug('outputting proof as vector of fields');
    const proofAsFields = await api.acirProofAsFieldsUltraHonk(readFileSync(proofPath));
    const jsonProofAsFields = JSON.stringify(proofAsFields.map(f => f.toString()));

    if (outputPath === '-') {
      process.stdout.write(jsonProofAsFields);
      debug(`proofAsFieldsUltraHonk written to stdout`);
    } else {
      writeFileSync(outputPath, jsonProofAsFields);
      debug(`proofAsFieldsUltraHonk written to: ${outputPath}`);
    }

    debug('done.');
  } finally {
    await api.destroy();
  }
}

export async function vkAsFieldsUltraHonk(vkPath: string, vkeyOutputPath: string) {
  const { api } = await initLite();

  try {
    debug('serializing vk byte array into field elements');
    const vkAsFields = await api.acirVkAsFieldsUltraHonk(new RawBuffer(readFileSync(vkPath)));
    const jsonVKAsFields = JSON.stringify(vkAsFields.map(f => f.toString()));

    if (vkeyOutputPath === '-') {
      process.stdout.write(jsonVKAsFields);
      debug(`vkAsFieldsUltraHonk written to stdout`);
    } else {
      writeFileSync(vkeyOutputPath, jsonVKAsFields);
      debug(`vkAsFieldsUltraHonk written to: ${vkeyOutputPath}`);
    }

    debug('done.');
  } finally {
    await api.destroy();
  }
}

const program = new Command();

program.option('-v, --verbose', 'enable verbose logging', false);
program.option('-c, --crs-path <path>', 'set crs path', './crs');

function handleGlobalOptions() {
  if (program.opts().verbose) {
    createDebug.enable('bb.js*');
  }
}

program
  .command('prove_and_verify')
  .description('Generate a proof and verify it. Process exits with success or failure code.')
  .option('-b, --bytecode-path <path>', 'Specify the bytecode path', './target/program.json')
  .option('-w, --witness-path <path>', 'Specify the witness path', './target/witness.gz')
  .action(async ({ bytecodePath, witnessPath, crsPath }) => {
    handleGlobalOptions();
    const result = await proveAndVerify(bytecodePath, witnessPath, crsPath);
    process.exit(result ? 0 : 1);
  });

program
  .command('prove_and_verify_ultra_honk')
  .description('Generate an UltraHonk proof and verify it. Process exits with success or failure code.')
  .option('-b, --bytecode-path <path>', 'Specify the bytecode path', './target/program.json')
  .option('-w, --witness-path <path>', 'Specify the witness path', './target/witness.gz')
  .action(async ({ bytecodePath, witnessPath, crsPath }) => {
    handleGlobalOptions();
    const result = await proveAndVerifyUltraHonk(bytecodePath, witnessPath, crsPath);
    process.exit(result ? 0 : 1);
  });

program
  .command('prove_and_verify_mega_honk')
  .description('Generate a MegaHonk proof and verify it. Process exits with success or failure code.')
  .option('-b, --bytecode-path <path>', 'Specify the bytecode path', './target/program.json')
  .option('-w, --witness-path <path>', 'Specify the witness path', './target/witness.gz')
  .action(async ({ bytecodePath, witnessPath, crsPath }) => {
    handleGlobalOptions();
    const result = await proveAndVerifyMegaHonk(bytecodePath, witnessPath, crsPath);
    process.exit(result ? 0 : 1);
  });

program
  .command('fold_and_verify_program')
  .description('Accumulate a set of circuits using ClientIvc then verify. Process exits with success or failure code.')
  .option('-b, --bytecode-path <path>', 'Specify the bytecode path', './target/program.json')
  .option('-w, --witness-path <path>', 'Specify the witness path', './target/witness.gz')
  .action(async ({ bytecodePath, witnessPath, crsPath }) => {
    handleGlobalOptions();
    const result = await foldAndVerifyProgram(bytecodePath, witnessPath, crsPath);
    process.exit(result ? 0 : 1);
  });

program
  .command('prove')
  .description('Generate a proof and write it to a file.')
  .option('-b, --bytecode-path <path>', 'Specify the bytecode path', './target/program.json')
  .option('-w, --witness-path <path>', 'Specify the witness path', './target/witness.gz')
  .option('-o, --output-path <path>', 'Specify the proof output path', './proofs/proof')
  .action(async ({ bytecodePath, witnessPath, outputPath, crsPath }) => {
    handleGlobalOptions();
    await prove(bytecodePath, witnessPath, crsPath, outputPath);
  });

program
  .command('gates')
  .description('Print gate count to standard output.')
  .option('-b, --bytecode-path <path>', 'Specify the bytecode path', './target/program.json')
  .option('-hr, --honk-recursion <bool>', 'Specify whether to use UltraHonk recursion', 'false')
  .action(async ({ bytecodePath: bytecodePath, honkRecursion: honkRecursion }) => {
    handleGlobalOptions();
    await gateCount(bytecodePath, honkRecursion);
  });

program
  .command('verify')
  .description('Verify a proof. Process exists with success or failure code.')
  .requiredOption('-p, --proof-path <path>', 'Specify the path to the proof')
  .requiredOption('-k, --vk <path>', 'path to a verification key. avoids recomputation.')
  .action(async ({ proofPath, vk }) => {
    handleGlobalOptions();
    const result = await verify(proofPath, vk);
    process.exit(result ? 0 : 1);
  });

program
  .command('contract')
  .description('Output solidity verification key contract.')
  .option('-b, --bytecode-path <path>', 'Specify the bytecode path', './target/program.json')
  .option('-o, --output-path <path>', 'Specify the path to write the contract', './target/contract.sol')
  .requiredOption('-k, --vk-path <path>', 'Path to a verification key. avoids recomputation.')
  .action(async ({ outputPath, vkPath }) => {
    handleGlobalOptions();
    await contract(outputPath, vkPath);
  });

program
  .command('write_vk')
  .description('Output verification key.')
  .option('-b, --bytecode-path <path>', 'Specify the bytecode path', './target/program.json')
  .option('-o, --output-path <path>', 'Specify the path to write the key')
  .action(async ({ bytecodePath, outputPath, crsPath }) => {
    handleGlobalOptions();
    await writeVk(bytecodePath, crsPath, outputPath);
  });

program
  .command('write_pk')
  .description('Output proving key.')
  .option('-b, --bytecode-path <path>', 'Specify the bytecode path', './target/program.json')
  .requiredOption('-o, --output-path <path>', 'Specify the path to write the key')
  .action(async ({ bytecodePath, outputPath, crsPath }) => {
    handleGlobalOptions();
    await writePk(bytecodePath, crsPath, outputPath);
  });

program
  .command('proof_as_fields')
  .description('Return the proof as fields elements')
  .requiredOption('-p, --proof-path <path>', 'Specify the proof path')
  .requiredOption('-k, --vk-path <path>', 'Path to verification key.')
  .requiredOption('-o, --output-path <path>', 'Specify the JSON path to write the proof fields')
  .action(async ({ proofPath, vkPath, outputPath }) => {
    handleGlobalOptions();
    await proofAsFields(proofPath, vkPath, outputPath);
  });

program
  .command('vk_as_fields')
  .description('Return the verification key represented as fields elements. Also return the verification key hash.')
  .requiredOption('-k, --vk-path <path>', 'Path to verification key.')
  .requiredOption('-o, --output-path <path>', 'Specify the JSON path to write the verification key fields and key hash')
  .action(async ({ vkPath, outputPath }) => {
    handleGlobalOptions();
    await vkAsFields(vkPath, outputPath);
  });

program
  .command('prove_ultra_honk')
  .description('Generate a proof and write it to a file.')
  .option('-b, --bytecode-path <path>', 'Specify the bytecode path', './target/program.json')
  .option('-w, --witness-path <path>', 'Specify the witness path', './target/witness.gz')
  .option('-o, --output-path <path>', 'Specify the proof output path', './proofs/proof')
  .action(async ({ bytecodePath, witnessPath, outputPath, crsPath }) => {
    handleGlobalOptions();
    await proveUltraHonk(bytecodePath, witnessPath, crsPath, outputPath);
  });

program
  .command('write_vk_ultra_honk')
  .description('Output verification key.')
  .option('-b, --bytecode-path <path>', 'Specify the bytecode path', './target/program.json')
  .requiredOption('-o, --output-path <path>', 'Specify the path to write the key')
  .action(async ({ bytecodePath, outputPath, crsPath }) => {
    handleGlobalOptions();
    await writeVkUltraHonk(bytecodePath, crsPath, outputPath);
  });

program
  .command('verify_ultra_honk')
  .description('Verify a proof. Process exists with success or failure code.')
  .requiredOption('-p, --proof-path <path>', 'Specify the path to the proof')
  .requiredOption('-k, --vk <path>', 'path to a verification key. avoids recomputation.')
  .action(async ({ proofPath, vk }) => {
    handleGlobalOptions();
    const result = await verifyUltraHonk(proofPath, vk);
    process.exit(result ? 0 : 1);
  });

program
  .command('proof_as_fields_honk')
  .description('Return the proof as fields elements')
  .requiredOption('-p, --proof-path <path>', 'Specify the proof path')
  .requiredOption('-o, --output-path <path>', 'Specify the JSON path to write the proof fields')
  .action(async ({ proofPath, outputPath }) => {
    handleGlobalOptions();
    await proofAsFieldsUltraHonk(proofPath, outputPath);
  });

program
  .command('vk_as_fields_ultra_honk')
  .description('Return the verification key represented as fields elements.')
  .requiredOption('-k, --vk-path <path>', 'Path to verification key.')
  .requiredOption('-o, --output-path <path>', 'Specify the JSON path to write the verification key fields.')
  .action(async ({ vkPath, outputPath }) => {
    handleGlobalOptions();
    await vkAsFieldsUltraHonk(vkPath, outputPath);
  });

program.name('bb.js').parse(process.argv);<|MERGE_RESOLUTION|>--- conflicted
+++ resolved
@@ -77,24 +77,6 @@
   return { api, acirComposer, circuitSize, subgroupSize };
 }
 
-<<<<<<< HEAD
-async function initGoblin(bytecodePath: string, crsPath: string) {
-  // TODO(https://github.com/AztecProtocol/barretenberg/issues/811): remove this subgroup size hack
-  const hardcodedGrumpkinSubgroupSizeHack = 262144;
-  const initData = await init(bytecodePath, crsPath, hardcodedGrumpkinSubgroupSizeHack, false);
-  const { api } = initData;
-  initData.acirComposer = await api.acirNewGoblinAcirComposer();
-
-  // Plus 1 needed! (Move +1 into Crs?)
-  // Need both grumpkin and bn254 SRS's currently
-  const grumpkinCrs = await GrumpkinCrs.new(hardcodedGrumpkinSubgroupSizeHack + 1, crsPath);
-  await api.srsInitGrumpkinSrs(new RawBuffer(grumpkinCrs.getG1Data()), grumpkinCrs.numPoints);
-
-  return initData;
-}
-
-=======
->>>>>>> d4377ee6
 async function initLite() {
   const api = await Barretenberg.new({ threads: 1 });
 
