--- conflicted
+++ resolved
@@ -189,13 +189,8 @@
 export async function gateCount(bytecodePath: string, honkRecursion: boolean) {
   const api = await Barretenberg.new({ threads: 1 });
   try {
-<<<<<<< HEAD
-    const numberOfGates = await getGates(bytecodePath, honkRecursion as boolean, api);
-    console.log(numberOfGates);
-=======
     const numberOfGates = await getGates(bytecodePath, honkRecursion, api);
     debug(`number of gates: : ${numberOfGates}`);
->>>>>>> 5d485006
     // Create an 8-byte buffer and write the number into it.
     // Writing number directly to stdout will result in a variable sized
     // input depending on the size.
@@ -331,11 +326,7 @@
 }
 
 export async function proveUltraHonk(bytecodePath: string, witnessPath: string, crsPath: string, outputPath: string) {
-<<<<<<< HEAD
-  const { api } = await init(bytecodePath, crsPath, -1, false);
-=======
   const { api } = await init(bytecodePath, crsPath, -1, /* honkRecursion= */ true);
->>>>>>> 5d485006
   try {
     debug(`creating proof...`);
     const bytecode = getBytecode(bytecodePath);
@@ -498,14 +489,10 @@
   .command('gates')
   .description('Print gate count to standard output.')
   .option('-b, --bytecode-path <path>', 'Specify the bytecode path', './target/program.json')
-<<<<<<< HEAD
-  .option('-hr, --honk-recursion', 'Specify whether to use UltraHonk recursion')
-=======
   .option('-hr, --honk-recursion', 'Specify whether to use UltraHonk recursion', false)
->>>>>>> 5d485006
   .action(async ({ bytecodePath: bytecodePath, honkRecursion: honkRecursion }) => {
     handleGlobalOptions();
-    await gateCount(bytecodePath, !!honkRecursion);
+    await gateCount(bytecodePath, honkRecursion);
   });
 
 program
