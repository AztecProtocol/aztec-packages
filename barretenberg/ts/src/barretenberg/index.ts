--- conflicted
+++ resolved
@@ -69,11 +69,7 @@
   async initSRSClientIVC(): Promise<void> {
     // crsPath can be undefined
     const crs = await Crs.new(2 ** 20 + 1, this.options.crsPath);
-<<<<<<< HEAD
-    const grumpkinCrs = await GrumpkinCrs.new(2 ** 15 + 1, this.options.crsPath);
-=======
     const grumpkinCrs = await GrumpkinCrs.new(2 ** 14 + 1, this.options.crsPath);
->>>>>>> 804839c7
 
     // Load CRS into wasm global CRS state.
     // TODO: Make RawBuffer be default behavior, and have a specific Vector type for when wanting length prefixed.
