import { proxy } from 'comlink';
import { BarretenbergApi, BarretenbergApiSync } from '../barretenberg_api/index.js';
import { createMainWorker } from '../barretenberg_wasm/barretenberg_wasm_main/factory/node/index.js';
import { BarretenbergWasmMain, BarretenbergWasmMainWorker } from '../barretenberg_wasm/barretenberg_wasm_main/index.js';
import { getRemoteBarretenbergWasm } from '../barretenberg_wasm/helpers/index.js';
import { BarretenbergWasmWorker, fetchModuleAndThreads } from '../barretenberg_wasm/index.js';
import createDebug from 'debug';

const debug = createDebug('bb.js:wasm');

export type BackendOptions = {
  threads?: number;
  memory?: { initial?: number; maximum?: number };
};

/**
 * The main class library consumers interact with.
 * It extends the generated api, and provides a static constructor "new" to compose components.
 */
export class Barretenberg extends BarretenbergApi {
  private constructor(private worker: any, wasm: BarretenbergWasmWorker) {
    super(wasm);
  }

  /**
   * Constructs an instance of Barretenberg.
   * Launches it within a worker. This is necessary as it blocks waiting on child threads to complete,
   * and blocking the main thread in the browser is not allowed.
   * It threads > 1 (defaults to hardware availability), child threads will be created on their own workers.
   */
<<<<<<< HEAD
  static async new({ threads, memory }: BackendOptions = {}) {
    const worker = createMainWorker();
    const wasm = getRemoteBarretenbergWasm<BarretenbergWasmMainWorker>(worker);
    await wasm.init(threads, proxy(debug), memory?.initial, memory?.maximum);
=======
  static async new(desiredThreads?: number) {
    const worker = createMainWorker();
    const wasm = getRemoteBarretenbergWasm<BarretenbergWasmMainWorker>(worker);
    const { module, threads } = await fetchModuleAndThreads(desiredThreads);
    await wasm.init(module, threads, proxy(debug));
>>>>>>> 260c7c33
    return new Barretenberg(worker, wasm);
  }

  async getNumThreads() {
    return await this.wasm.getNumThreads();
  }

  async destroy() {
    await this.wasm.destroy();
    await this.worker.terminate();
  }
}

let barretenbergSyncSingleton: BarretenbergSync;
let barretenbergSyncSingletonPromise: Promise<BarretenbergSync>;

export class BarretenbergSync extends BarretenbergApiSync {
  private constructor(wasm: BarretenbergWasmMain) {
    super(wasm);
  }

  static async new() {
    const wasm = new BarretenbergWasmMain();
    const { module, threads } = await fetchModuleAndThreads(1);
    await wasm.init(module, threads);
    return new BarretenbergSync(wasm);
  }

  static initSingleton() {
    if (!barretenbergSyncSingletonPromise) {
      barretenbergSyncSingletonPromise = BarretenbergSync.new().then(s => (barretenbergSyncSingleton = s));
    }
    return barretenbergSyncSingletonPromise;
  }

  static getSingleton() {
    if (!barretenbergSyncSingleton) {
      throw new Error('First call BarretenbergSync.initSingleton() on @aztec/bb.js module.');
    }
    return barretenbergSyncSingleton;
  }

  getWasm() {
    return this.wasm;
  }
}

// If we're in ESM environment, use top level await. CJS users need to call it manually.
// Need to ignore for cjs build.
// eslint-disable-next-line @typescript-eslint/ban-ts-comment
// @ts-ignore
await BarretenbergSync.initSingleton(); // POSTPROCESS ESM ONLY<|MERGE_RESOLUTION|>--- conflicted
+++ resolved
@@ -28,18 +28,11 @@
    * and blocking the main thread in the browser is not allowed.
    * It threads > 1 (defaults to hardware availability), child threads will be created on their own workers.
    */
-<<<<<<< HEAD
-  static async new({ threads, memory }: BackendOptions = {}) {
-    const worker = createMainWorker();
-    const wasm = getRemoteBarretenbergWasm<BarretenbergWasmMainWorker>(worker);
-    await wasm.init(threads, proxy(debug), memory?.initial, memory?.maximum);
-=======
-  static async new(desiredThreads?: number) {
+  static async new({ threads: desiredThreads, memory }: BackendOptions = {}) {
     const worker = createMainWorker();
     const wasm = getRemoteBarretenbergWasm<BarretenbergWasmMainWorker>(worker);
     const { module, threads } = await fetchModuleAndThreads(desiredThreads);
-    await wasm.init(module, threads, proxy(debug));
->>>>>>> 260c7c33
+    await wasm.init(module, threads, proxy(debug), memory?.initial, memory?.maximum);
     return new Barretenberg(worker, wasm);
   }
 
