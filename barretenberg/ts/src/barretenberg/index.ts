import { proxy } from 'comlink';
import { BarretenbergApi, BarretenbergApiSync } from '../barretenberg_api/index.js';
import { createMainWorker } from '../barretenberg_wasm/barretenberg_wasm_main/factory/node/index.js';
import { BarretenbergWasmMain, BarretenbergWasmMainWorker } from '../barretenberg_wasm/barretenberg_wasm_main/index.js';
import { getRemoteBarretenbergWasm } from '../barretenberg_wasm/helpers/index.js';
import { BarretenbergWasmWorker } from '../barretenberg_wasm/index.js';
import createDebug from 'debug';

const debug = createDebug('bb.js:wasm');

/**
 * The main class library consumers interact with.
 * It extends the generated api, and provides a static constructor "new" to compose components.
 */
export class Barretenberg extends BarretenbergApi {
  private constructor(private worker: any, wasm: BarretenbergWasmWorker) {
    super(wasm);
  }

  /**
   * Constructs an instance of Barretenberg.
   * Launches it within a worker. This is necessary as it block waiting on child threads to complete,
   * and blocking the main thread in the browser is not allowed.
   * It threads > 1 (defaults to hardware availability), child threads will be created on their own workers.
   */
  static async new(threads?: number) {
    const worker = createMainWorker();
    const wasm = getRemoteBarretenbergWasm<BarretenbergWasmMainWorker>(worker);
    await wasm.init(threads, proxy(debug));
    return new Barretenberg(worker, wasm);
  }

  async getNumThreads() {
    return await this.wasm.getNumThreads();
  }

  async destroy() {
    await this.wasm.destroy();
    await this.worker.terminate();
  }
}

<<<<<<< HEAD
let barretenbergSyncSingleton: Promise<BarretenbergSync>;
=======
let barretenbergSyncSingleton: BarretenbergSync;
>>>>>>> 919664e8

export class BarretenbergSync extends BarretenbergApiSync {
  private constructor(wasm: BarretenbergWasmMain) {
    super(wasm);
  }

  static async new() {
    const wasm = new BarretenbergWasmMain();
    await wasm.init(1);
    return new BarretenbergSync(wasm);
  }

  static async getSingleton() {
    if (!barretenbergSyncSingleton) {
<<<<<<< HEAD
      barretenbergSyncSingleton = BarretenbergSync.new();
    }
    return await barretenbergSyncSingleton;
  }

  getWasm() {
    return this.wasm;
=======
      barretenbergSyncSingleton = await BarretenbergSync.new();
    }
    return barretenbergSyncSingleton;
>>>>>>> 919664e8
  }
}<|MERGE_RESOLUTION|>--- conflicted
+++ resolved
@@ -40,11 +40,7 @@
   }
 }
 
-<<<<<<< HEAD
 let barretenbergSyncSingleton: Promise<BarretenbergSync>;
-=======
-let barretenbergSyncSingleton: BarretenbergSync;
->>>>>>> 919664e8
 
 export class BarretenbergSync extends BarretenbergApiSync {
   private constructor(wasm: BarretenbergWasmMain) {
@@ -57,20 +53,14 @@
     return new BarretenbergSync(wasm);
   }
 
-  static async getSingleton() {
+  static getSingleton() {
     if (!barretenbergSyncSingleton) {
-<<<<<<< HEAD
       barretenbergSyncSingleton = BarretenbergSync.new();
     }
-    return await barretenbergSyncSingleton;
+    return barretenbergSyncSingleton;
   }
 
   getWasm() {
     return this.wasm;
-=======
-      barretenbergSyncSingleton = await BarretenbergSync.new();
-    }
-    return barretenbergSyncSingleton;
->>>>>>> 919664e8
   }
 }