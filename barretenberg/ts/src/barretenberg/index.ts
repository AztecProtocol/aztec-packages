--- conflicted
+++ resolved
@@ -55,11 +55,7 @@
   }
 
   async initSRSForCircuitSize(circuitSize: number): Promise<void> {
-<<<<<<< HEAD
-    const crs = await Crs.new(circuitSize + 1, this.options.crsPath);
-=======
-    const crs = await Crs.new(circuitSize + Math.floor((circuitSize * 6) / 10) + 1);
->>>>>>> 16129092
+    const crs = await Crs.new(circuitSize + Math.floor((circuitSize * 6) / 10) + 1, this.options.crsPath);
     await this.commonInitSlabAllocator(circuitSize);
     await this.srsInitSrs(new RawBuffer(crs.getG1Data()), crs.numPoints, new RawBuffer(crs.getG2Data()));
   }
