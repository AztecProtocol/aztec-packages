--- conflicted
+++ resolved
@@ -95,19 +95,12 @@
     const proveUltraHonk = options?.keccak
       ? this.api.acirProveUltraKeccakHonk.bind(this.api)
       : options?.keccakZK
-<<<<<<< HEAD
-      ? this.api.acirProveUltraKeccakZKHonk.bind(this.api)
-      : options?.starknet
-      ? this.api.acirProveUltraStarknetHonk.bind(this.api)
-      : options?.starknetZK
-      ? this.api.acirProveUltraStarknetZKHonk.bind(this.api)
-      : this.api.acirProveUltraHonk.bind(this.api);
-=======
         ? this.api.acirProveUltraKeccakZKHonk.bind(this.api)
         : options?.starknet
           ? this.api.acirProveUltraStarknetHonk.bind(this.api)
-          : this.api.acirProveUltraHonk.bind(this.api);
->>>>>>> d91a36ab
+          : options?.starknetZK
+            ? this.api.acirProveUltraStarknetZKHonk.bind(this.api)
+            : this.api.acirProveUltraHonk.bind(this.api);
 
     const proofWithPublicInputs = await proveUltraHonk(this.acirUncompressedBytecode, gunzip(compressedWitness));
 
@@ -115,19 +108,12 @@
     const writeVKUltraHonk = options?.keccak
       ? this.api.acirWriteVkUltraKeccakHonk.bind(this.api)
       : options?.keccakZK
-<<<<<<< HEAD
-      ? this.api.acirWriteVkUltraKeccakZKHonk.bind(this.api)
-      : options?.starknet
-      ? this.api.acirWriteVkUltraStarknetHonk.bind(this.api)
-      : options?.starknetZK
-      ? this.api.acirWriteVkUltraStarknetZKHonk.bind(this.api)
-      : this.api.acirWriteVkUltraHonk.bind(this.api);
-=======
         ? this.api.acirWriteVkUltraKeccakZKHonk.bind(this.api)
         : options?.starknet
           ? this.api.acirWriteVkUltraStarknetHonk.bind(this.api)
-          : this.api.acirWriteVkUltraHonk.bind(this.api);
->>>>>>> d91a36ab
+          : options?.starknetZK
+            ? this.api.acirWriteVkUltraStarknetZKHonk.bind(this.api)
+            : this.api.acirWriteVkUltraHonk.bind(this.api);
 
     const vk = await writeVKUltraHonk(this.acirUncompressedBytecode);
     const vkAsFields = await this.api.acirVkAsFieldsUltraHonk(new RawBuffer(vk));
@@ -150,35 +136,21 @@
     const writeVkUltraHonk = options?.keccak
       ? this.api.acirWriteVkUltraKeccakHonk.bind(this.api)
       : options?.keccakZK
-<<<<<<< HEAD
-      ? this.api.acirWriteVkUltraKeccakZKHonk.bind(this.api)
-      : options?.starknet
-      ? this.api.acirWriteVkUltraStarknetHonk.bind(this.api)
-      : options?.starknetZK
-      ? this.api.acirWriteVkUltraStarknetZKHonk.bind(this.api)
-      : this.api.acirWriteVkUltraHonk.bind(this.api);
+        ? this.api.acirWriteVkUltraKeccakZKHonk.bind(this.api)
+        : options?.starknet
+          ? this.api.acirWriteVkUltraStarknetHonk.bind(this.api)
+          : options?.starknetZK
+            ? this.api.acirWriteVkUltraStarknetZKHonk.bind(this.api)
+            : this.api.acirWriteVkUltraHonk.bind(this.api);
     const verifyUltraHonk = options?.keccak
       ? this.api.acirVerifyUltraKeccakHonk.bind(this.api)
       : options?.keccakZK
-      ? this.api.acirVerifyUltraKeccakZKHonk.bind(this.api)
-      : options?.starknet
-      ? this.api.acirVerifyUltraStarknetHonk.bind(this.api)
-      : options?.starknetZK
-      ? this.api.acirVerifyUltraStarknetZKHonk.bind(this.api)
-      : this.api.acirVerifyUltraHonk.bind(this.api);
-=======
-        ? this.api.acirWriteVkUltraKeccakZKHonk.bind(this.api)
-        : options?.starknet
-          ? this.api.acirWriteVkUltraStarknetHonk.bind(this.api)
-          : this.api.acirWriteVkUltraHonk.bind(this.api);
-    const verifyUltraHonk = options?.keccak
-      ? this.api.acirVerifyUltraKeccakHonk.bind(this.api)
-      : options?.keccakZK
         ? this.api.acirVerifyUltraKeccakZKHonk.bind(this.api)
         : options?.starknet
           ? this.api.acirVerifyUltraStarknetHonk.bind(this.api)
-          : this.api.acirVerifyUltraHonk.bind(this.api);
->>>>>>> d91a36ab
+          : options?.starknetZK
+            ? this.api.acirVerifyUltraStarknetZKHonk.bind(this.api)
+            : this.api.acirVerifyUltraHonk.bind(this.api);
 
     const vkBuf = await writeVkUltraHonk(this.acirUncompressedBytecode);
     return await verifyUltraHonk(proof, new RawBuffer(vkBuf));
@@ -189,19 +161,12 @@
     return options?.keccak
       ? await this.api.acirWriteVkUltraKeccakHonk(this.acirUncompressedBytecode)
       : options?.keccakZK
-<<<<<<< HEAD
-      ? await this.api.acirWriteVkUltraKeccakZKHonk(this.acirUncompressedBytecode)
-      : options?.starknet
-      ? await this.api.acirWriteVkUltraStarknetHonk(this.acirUncompressedBytecode)
-      : options?.starknetZK
-      ? await this.api.acirWriteVkUltraStarknetZKHonk(this.acirUncompressedBytecode)
-      : await this.api.acirWriteVkUltraHonk(this.acirUncompressedBytecode);
-=======
         ? await this.api.acirWriteVkUltraKeccakZKHonk(this.acirUncompressedBytecode)
         : options?.starknet
           ? await this.api.acirWriteVkUltraStarknetHonk(this.acirUncompressedBytecode)
-          : await this.api.acirWriteVkUltraHonk(this.acirUncompressedBytecode);
->>>>>>> d91a36ab
+          : options?.starknetZK
+            ? await this.api.acirWriteVkUltraStarknetZKHonk(this.acirUncompressedBytecode)
+            : await this.api.acirWriteVkUltraHonk(this.acirUncompressedBytecode);
   }
 
   /** @description Returns a solidity verifier */
