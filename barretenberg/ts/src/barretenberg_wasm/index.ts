import { proxy } from 'comlink';
import createDebug from 'debug';
import { createMainWorker } from './barretenberg_wasm_main/factory/node/index.js';
import { getRemoteBarretenbergWasm, getSharedMemoryAvailable } from './helpers/node/index.js';
import { BarretenbergWasmMain, BarretenbergWasmMainWorker } from './barretenberg_wasm_main/index.js';
import { fetchCode } from './fetch_code/index.js';

const fetchDebug = createDebug('bb.js:fetch_mat');

export async function fetchModuleAndThreads(desiredThreads = 32, wasmPath?: string) {
  const shared = getSharedMemoryAvailable();

  const availableThreads = shared ? await getAvailableThreads() : 1;
  // We limit the number of threads to 32 as we do not benefit from greater numbers.
  const limitedThreads = Math.min(desiredThreads, availableThreads, 32);

  fetchDebug('Fetching wasm...');
<<<<<<< HEAD
  const code = await fetchCode(shared);
=======
  const code = await fetchCode(shared, wasmPath);
>>>>>>> 9441b122
  fetchDebug(`Compiling wasm of ${code.byteLength} bytes...`);
  const module = await WebAssembly.compile(code);
  fetchDebug('Done.');
  return { module, threads: limitedThreads };
}

async function getAvailableThreads(): Promise<number> {
  if (typeof navigator !== 'undefined' && navigator.hardwareConcurrency) {
    return navigator.hardwareConcurrency;
  } else {
    try {
      const os = await import('os');
      return os.cpus().length;
    } catch (e) {
      fetchDebug(`Could not detect environment. Falling back to one thread.: {e}`);
      return 1;
    }
  }
}

export class BarretenbergWasm extends BarretenbergWasmMain {
  /**
   * Construct and initialize BarretenbergWasm within a Worker. Return both the worker and the wasm proxy.
   * Used when running in the browser, because we can't block the main thread.
   */
  public static async new(desiredThreads?: number, wasmPath?: string) {
    const worker = createMainWorker();
    const wasm = getRemoteBarretenbergWasm<BarretenbergWasmMainWorker>(worker);
<<<<<<< HEAD
    const { module, threads } = await fetchModuleAndThreads(desiredThreads);
=======
    const { module, threads } = await fetchModuleAndThreads(desiredThreads, wasmPath);
>>>>>>> 9441b122
    await wasm.init(module, threads, proxy(createDebug('bb.js:bb_wasm_main')));
    return { worker, wasm };
  }
}

export type BarretenbergWasmWorker = BarretenbergWasmMainWorker;<|MERGE_RESOLUTION|>--- conflicted
+++ resolved
@@ -15,11 +15,7 @@
   const limitedThreads = Math.min(desiredThreads, availableThreads, 32);
 
   fetchDebug('Fetching wasm...');
-<<<<<<< HEAD
-  const code = await fetchCode(shared);
-=======
   const code = await fetchCode(shared, wasmPath);
->>>>>>> 9441b122
   fetchDebug(`Compiling wasm of ${code.byteLength} bytes...`);
   const module = await WebAssembly.compile(code);
   fetchDebug('Done.');
@@ -48,11 +44,7 @@
   public static async new(desiredThreads?: number, wasmPath?: string) {
     const worker = createMainWorker();
     const wasm = getRemoteBarretenbergWasm<BarretenbergWasmMainWorker>(worker);
-<<<<<<< HEAD
-    const { module, threads } = await fetchModuleAndThreads(desiredThreads);
-=======
     const { module, threads } = await fetchModuleAndThreads(desiredThreads, wasmPath);
->>>>>>> 9441b122
     await wasm.init(module, threads, proxy(createDebug('bb.js:bb_wasm_main')));
     return { worker, wasm };
   }
