--- conflicted
+++ resolved
@@ -14,11 +14,7 @@
 
     const crs = await Crs.new(2 ** 19 + 1);
     await api.srsInitSrs(new RawBuffer(crs.getG1Data()), crs.numPoints, new RawBuffer(crs.getG2Data()));
-<<<<<<< HEAD
-  }, 60_000);
-=======
   }, 60000);
->>>>>>> d154830a
 
   afterAll(async () => {
     await api.destroy();
