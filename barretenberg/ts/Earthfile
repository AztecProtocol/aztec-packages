--- conflicted
+++ resolved
@@ -73,10 +73,6 @@
 
 deploy-npm:
     FROM +build
-<<<<<<< HEAD
-    RUN --secret NPM_TOKEN echo "//registry.npmjs.org/:_authToken=${NPM_TOKEN}" > /usr/src/barretenberg/ts/.npmrc
-    RUN yarn publish
-=======
     ARG VERSION
     ARG DIST_TAG
     ARG DRY_RUN=0
@@ -88,7 +84,6 @@
     else \
         npm publish --tag $DIST_TAG --access public; \
     fi
->>>>>>> 65f7e9f8
 
 test:
     FROM +deps
