--- conflicted
+++ resolved
@@ -1,11 +1,7 @@
 {
   "name": "@aztec/bb.js",
   "packageManager": "yarn@4.5.2",
-<<<<<<< HEAD
-  "version": "0.70.0",
-=======
   "version": "0.71.0",
->>>>>>> 1f36a043
   "homepage": "https://github.com/AztecProtocol/aztec-packages/tree/master/barretenberg/ts",
   "license": "MIT",
   "type": "module",
