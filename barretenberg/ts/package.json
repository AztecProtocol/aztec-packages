{
  "name": "@aztec/bb.js",
<<<<<<< HEAD
  "version": "0.28.0",
=======
  "version": "0.28.1",
>>>>>>> 199e9185
  "homepage": "https://github.com/AztecProtocol/aztec-packages/tree/master/barretenberg/ts",
  "license": "MIT",
  "type": "module",
  "types": "./dest/node-cjs/index.d.ts",
  "exports": {
    ".": {
      "require": "./dest/node-cjs/index.js",
      "browser": "./dest/browser/index.js",
      "default": "./dest/node/index.js"
    }
  },
  "bin": "./dest/node/main.js",
  "files": [
    "src/",
    "dest/",
    "cjs-entry/",
    "README.md"
  ],
  "scripts": {
    "clean": "rm -rf ./dest .tsbuildinfo .tsbuildinfo.cjs",
    "build": "yarn clean && yarn build:wasm && yarn build:esm && yarn build:cjs && yarn build:browser",
    "build:wasm": "./scripts/build_wasm.sh",
    "build:esm": "tsc -b && chmod +x ./dest/node/main.js",
    "build:cjs": "tsc -b tsconfig.cjs.json && ./scripts/cjs_postprocess.sh",
    "build:browser": "webpack",
    "build:bindings": "cd .. && ./scripts/bindgen.sh",
    "formatting": "prettier --check ./src && eslint --max-warnings 0 ./src",
    "formatting:fix": "prettier -w ./src",
    "test": "NODE_OPTIONS='--loader ts-node/esm' NODE_NO_WARNINGS=1 node --experimental-vm-modules $(yarn bin jest) --no-cache --passWithNoTests",
    "test:debug": "NODE_OPTIONS='--loader ts-node/esm' NODE_NO_WARNINGS=1 node --inspect-brk=0.0.0.0 --experimental-vm-modules $(yarn bin jest) --no-cache --passWithNoTests --runInBand",
    "simple_test": "NODE_OPTIONS='--loader ts-node/esm' NODE_NO_WARNINGS=1 node ./src/examples/simple.rawtest.ts",
    "deploy": "npm publish --access public"
  },
  "jest": {
    "preset": "ts-jest/presets/default-esm",
    "transform": {
      "./src/.*\\.ts": [
        "ts-jest",
        {
          "useESM": true
        }
      ]
    },
    "moduleNameMapper": {
      "^(\\.{1,2}/.*)\\.js$": "$1"
    },
    "testRegex": "./src/.*\\.test\\.ts$",
    "rootDir": "./src"
  },
  "dependencies": {
    "comlink": "^4.4.1",
    "commander": "^10.0.1",
    "debug": "^4.3.4",
    "tslib": "^2.4.0"
  },
  "devDependencies": {
    "@jest/globals": "^29.4.3",
    "@types/debug": "^4.1.7",
    "@types/detect-node": "^2.0.0",
    "@types/jest": "^29.4.0",
    "@types/node": "^18.7.23",
    "@types/source-map-support": "^0.5.6",
    "@typescript-eslint/eslint-plugin": "^5.54.1",
    "@typescript-eslint/parser": "^5.54.1",
    "buffer": "^6.0.3",
    "copy-webpack-plugin": "^11.0.0",
    "eslint": "^8.35.0",
    "eslint-config-prettier": "^8.8.0",
    "html-webpack-plugin": "^5.5.1",
    "idb-keyval": "^6.2.1",
    "jest": "^29.5.0",
    "prettier": "^2.8.4",
    "resolve-typescript-plugin": "^2.0.1",
    "ts-jest": "^29.1.0",
    "ts-loader": "^9.4.2",
    "ts-node": "^10.9.1",
    "typescript": "^5.0.4",
    "webpack": "^5.82.1",
    "webpack-cli": "^5.1.1",
    "webpack-dev-server": "^4.15.0",
    "worker-loader": "^3.0.8"
  }
}<|MERGE_RESOLUTION|>--- conflicted
+++ resolved
@@ -1,10 +1,6 @@
 {
   "name": "@aztec/bb.js",
-<<<<<<< HEAD
-  "version": "0.28.0",
-=======
   "version": "0.28.1",
->>>>>>> 199e9185
   "homepage": "https://github.com/AztecProtocol/aztec-packages/tree/master/barretenberg/ts",
   "license": "MIT",
   "type": "module",
