--- conflicted
+++ resolved
@@ -879,8 +879,26 @@
       }
     ],
     "isAsync": false
-<<<<<<< HEAD
-=======
+  },
+  {
+    "functionName": "acir_prove_ultra_honk",
+    "inArgs": [
+      {
+        "name": "acir_vec",
+        "type": "const uint8_t *"
+      },
+      {
+        "name": "witness_vec",
+        "type": "const uint8_t *"
+      }
+    ],
+    "outArgs": [
+      {
+        "name": "out",
+        "type": "uint8_t **"
+      }
+    ],
+    "isAsync": false
   },
   {
     "functionName": "acir_verify_ultra_honk",
@@ -949,6 +967,5 @@
       }
     ],
     "isAsync": false
->>>>>>> 79beef1f
   }
 ]