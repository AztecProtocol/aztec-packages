VERSION 0.8

FROM ubuntu:lunar
RUN apt-get update && apt-get install -y \
    build-essential \
    curl \
    git \
    cmake \
    ccache \
    lsb-release \
    wget \
    software-properties-common \
    gnupg \
    ninja-build \
    npm \
    libssl-dev \
    jq \
    bash \
    libstdc++6 \
    clang-format \
    clang-16

WORKDIR /build

SAVE IMAGE --push aztecprotocol/cache:bb-ubuntu-lunar
SAVE IMAGE --cache-hint

build-wasi-sdk-image:
    WORKDIR /
    RUN git clone --recursive https://github.com/WebAssembly/wasi-sdk.git
    WORKDIR /wasi-sdk
    RUN git checkout 9389ea5eeec98afc61039683ae92c6147fee9c54
    ENV NINJA_FLAGS=-v
    ENV MAKEFLAGS="-j$(nproc)"
    RUN make build/llvm.BUILT
    RUN make build/wasi-libc.BUILT
    RUN make build/compiler-rt.BUILT
    RUN make build/libcxx.BUILT
    RUN make build/config.BUILT
    SAVE ARTIFACT build/install/opt/wasi-sdk

build-wasi-sdk:
    ARG TARGETARCH
    # Wrapper just exists share files.
    FROM scratch
    WORKDIR /build
    COPY +get-wasi-sdk-image/wasi-sdk wasi-sdk
    SAVE ARTIFACT wasi-sdk
    SAVE IMAGE --push aztecprotocol/wasi-sdk-v21.0-$TARGETARCH

get-wasi-sdk-threads:
    ARG TARGETARCH
    # If this is failing, we need to run earthly --push +build-wasi-sdk
    FROM aztecprotocol/cache:wasi-sdk-threads-v21.0-$TARGETARCH
    SAVE ARTIFACT wasi-sdk

get-wasi-sdk:
    # NOTE: currently only works with x86
    # TODO Align with above
    FROM +source
    COPY ./scripts/install-wasi-sdk.sh ./scripts/
    RUN ./scripts/install-wasi-sdk.sh
    # TODO better output name to mirror wasi-sdk
    SAVE ARTIFACT src/wasi-sdk-20.0 wasi-sdk

wasmtime:
    RUN curl https://wasmtime.dev/install.sh -sSf | bash
    SAVE ARTIFACT /root/.wasmtime/bin/wasmtime

source:
    # cpp source
    COPY --dir src/barretenberg src/CMakeLists.txt src
    # cmake source
    COPY --dir cmake CMakeLists.txt CMakePresets.json .
    # for debugging rebuilds
    RUN echo CONTENT HASH $(find . -type f -exec sha256sum {} ';' | sort | sha256sum | awk '{print $1}') | tee .content-hash

preset-release-assert-all:
    FROM +source
    DO +RUN_CMAKE --configure="--preset clang16-assert" --build=""
    SAVE ARTIFACT bin

preset-release:
    FROM +source
    DO +RUN_CMAKE --configure="--preset clang16" --build="--target bb"
    SAVE ARTIFACT bin

preset-debug:
    FROM +source
    DO +RUN_CMAKE --configure="--preset clang16-dbg" --build="--target bb"
    SAVE ARTIFACT bin

preset-wasm:
    ARG TARGETARCH
    FROM +source
    IF [ $TARGETARCH = arm64 ]
        # Just use threads for now
        FROM +preset-wasm-threads
        SAVE ARTIFACT bin
    ELSE
        COPY +get-wasi-sdk/wasi-sdk src/wasi-sdk
        DO +RUN_CMAKE --configure="--preset wasm" --build="--target barretenberg.wasm"
        RUN ../src/wasi-sdk/bin/llvm-strip ./bin/barretenberg.wasm
        SAVE ARTIFACT bin
        SAVE IMAGE --cache-hint
    END

preset-wasm-threads:
    FROM +source
<<<<<<< HEAD
    COPY +get-wasi-sdk/wasi-sdk src/wasi-sdk
=======
    COPY +get-wasi-sdk-threads/wasi-sdk src/wasi-sdk
>>>>>>> 191f0df3
    DO +RUN_CMAKE --configure="--preset wasm-threads" --build="--target barretenberg.wasm"
    RUN ../src/wasi-sdk/bin/llvm-strip ./bin/barretenberg.wasm
    SAVE ARTIFACT bin
    SAVE IMAGE --cache-hint

preset-gcc:
    FROM +source
    DO +RUN_CMAKE --configure="--preset gcc" --build=""
    SAVE ARTIFACT bin

preset-fuzzing:
    FROM +source
    DO +RUN_CMAKE --configure="--preset fuzzing" --build=""
    SAVE ARTIFACT bin

preset-clang-assert:
    FROM +source
    DO +RUN_CMAKE --configure="--preset clang16 -DCMAKE_BUILD_TYPE=RelWithAssert" --build="--target bb"
    SAVE ARTIFACT bin

preset-op-count:
    FROM +source
    DO +RUN_CMAKE --configure="--preset op-count -DCMAKE_BUILD_TYPE=RelWithAssert" --build="--target bb"
    SAVE ARTIFACT bin

preset-op-count-time:
    FROM +source
    DO +RUN_CMAKE --configure="--preset op-count-time -DCMAKE_BUILD_TYPE=RelWithAssert" --build="--target bb"
    SAVE ARTIFACT bin

test-clang-format:
    FROM +source
    COPY .clang-format .
    COPY format.sh .
    RUN ./format.sh check

bench-ultra-honk:
    DO +BENCH_RELEASE --target=ultra_honk_bench --args="--benchmark_filter=construct_proof_ultrahonk_power_of_2/20$"
    DO +BENCH_WASM --target=ultra_honk_bench --args="--benchmark_filter=construct_proof_ultrahonk_power_of_2/20$"

bench-client-ivc:
    DO +BENCH_RELEASE --target=client_ivc_bench --args="--benchmark_filter=ClientIVCBench/Full/6$"
    DO +BENCH_RELEASE --target=client_ivc_bench --args="--benchmark_filter=ClientIVCBench/Full/6$"
    DO +BENCH_WASM --target=client_ivc_bench --args="--benchmark_filter=ClientIVCBench/Full/6$"

build: # default target
    BUILD +preset-release
    BUILD +preset-wasm-threads

test:
    BUILD +test-clang-format
    FROM +preset-release-assert-all
    COPY --dir ./srs_db/+build/. ../srs_db
    RUN GTEST_COLOR=1 ctest -j$(nproc) --output-on-failure

# Functions
RUN_CMAKE:
    FUNCTION
    # Runs cmake build and leaves binary artifacts at 'bin'. Uses a mounted cache
    # for incremental rebuilds.
    ARG configure # cmake configure flags
    ARG build # cmake build flags
    WORKDIR /build
    # Use a mount for incremental builds locally.
    # TODO(AD): To be determined: does this get us in trouble in CI?
    RUN --mount type=cache,id="$configure-build",target=/build/.ccache,sharing=shared \
        CCACHE_DIR=/build/.ccache cmake $configure -DCMAKE_CXX_COMPILER_LAUNCHER="ccache -M 20G" -Bbuild && \
        CCACHE_DIR=/build/.ccache cmake --build build $build
    WORKDIR /build/build

BENCH_RELEASE:
    FUNCTION
    ARG target
    ARG args
    FROM +preset-release
    DO +RUN_CMAKE --configure="--preset clang16" --build="--target $target"
    COPY --dir ./srs_db/+build/. ../srs_db
    RUN ./bin/$target $args

BENCH_OP_COUNT_TIME:
    FUNCTION
    ARG target
    ARG args
    FROM +preset-op-count-time
    DO +RUN_CMAKE --configure="--preset op-count-time" --build="--target $target"
    COPY --dir ./srs_db:+build/. ../srs_db
    RUN ./bin/$target $args

BENCH_OP_COUNT:
    FUNCTION
    ARG target
    ARG args
    FROM +preset-op-count
    DO +RUN_CMAKE --configure="--preset op-count" --build="--target $target"
    COPY --dir ./srs_db/+build/. ../srs_db
    RUN ./bin/$target $args

BENCH_WASM:
    FUNCTION
    ARG target
    ARG args
    FROM +preset-wasm-threads
    DO +RUN_CMAKE --configure="--preset wasm-threads" --build="--target $target"
    COPY --dir ./srs_db/+build/. ../srs_db
    # install
    COPY +wasmtime/wasmtime /usr/bin/wasmtime
    RUN wasmtime run --env HARDWARE_CONCURRENCY=8 -Wthreads=y -Sthreads=y --dir=.. ./bin/$target $args<|MERGE_RESOLUTION|>--- conflicted
+++ resolved
@@ -107,11 +107,7 @@
 
 preset-wasm-threads:
     FROM +source
-<<<<<<< HEAD
-    COPY +get-wasi-sdk/wasi-sdk src/wasi-sdk
-=======
     COPY +get-wasi-sdk-threads/wasi-sdk src/wasi-sdk
->>>>>>> 191f0df3
     DO +RUN_CMAKE --configure="--preset wasm-threads" --build="--target barretenberg.wasm"
     RUN ../src/wasi-sdk/bin/llvm-strip ./bin/barretenberg.wasm
     SAVE ARTIFACT bin
