VERSION 0.8

build-base:
    ARG TARGETARCH
    FROM --platform=linux/$TARGETARCH ubuntu:lunar
    RUN apt-get update && apt-get install -y \
        build-essential \
        curl \
        git \
        cmake \
        lsb-release \
        wget \
        software-properties-common \
        gnupg \
        ninja-build \
        npm \
        libssl-dev \
        jq \
        bash \
        libstdc++6 \
        clang-format \
        clang-16

    IF [ $TARGETARCH = arm64 ]
        # publish arm after, assumes x86 already exists, becomes multiplatform image
        SAVE IMAGE --push aztecprotocol/bb-ubuntu-lunar
        FROM --platform=linux/amd64 aztecprotocol/bb-ubuntu-lunar:x86-latest
        SAVE IMAGE --push aztecprotocol/bb-ubuntu-lunar
    ELSE
        SAVE IMAGE --push aztecprotocol/bb-ubuntu-lunar:x86-latest
    END

build-wasi-sdk-image:
    WORKDIR /
    RUN git clone --recursive https://github.com/WebAssembly/wasi-sdk.git
    WORKDIR /wasi-sdk
    RUN git checkout 9389ea5eeec98afc61039683ae92c6147fee9c54
    ENV NINJA_FLAGS=-v
    ENV MAKEFLAGS="-j$(nproc)"
    RUN make build/llvm.BUILT
    RUN make build/wasi-libc.BUILT
    RUN make build/compiler-rt.BUILT
    RUN make build/libcxx.BUILT
    RUN make build/config.BUILT
    SAVE ARTIFACT build/install/opt/wasi-sdk

build-wasi-sdk:
    ARG TARGETARCH
    # Wrapper just exists share files.
    FROM scratch
    WORKDIR /usr/src
    COPY +get-wasi-sdk-image/wasi-sdk wasi-sdk
    SAVE ARTIFACT wasi-sdk
    SAVE IMAGE --push aztecprotocol/cache:wasi-sdk-threads-v21.0-$TARGETARCH

get-wasi-sdk-threads:
    ARG TARGETARCH
    # If this is failing, we need to run earthly --push +build-wasi-sdk
    FROM aztecprotocol/cache:wasi-sdk-threads-v21.0-$TARGETARCH
    SAVE ARTIFACT wasi-sdk

get-wasi-sdk:
    # NOTE: currently only works with x86
    # TODO Align with above
    FROM +source
    COPY ./scripts/install-wasi-sdk.sh ./scripts/
    RUN ./scripts/install-wasi-sdk.sh
    # TODO better output name to mirror wasi-sdk
    SAVE ARTIFACT src/wasi-sdk-20.0 wasi-sdk

wasmtime:
    FROM aztecprotocol/bb-ubuntu-lunar
    RUN curl https://wasmtime.dev/install.sh -sSf | bash
    SAVE ARTIFACT /root/.wasmtime/bin/wasmtime

source:
    FROM aztecprotocol/bb-ubuntu-lunar
    WORKDIR /usr/src/barretenberg
    # cpp source
    COPY --dir src/barretenberg src/CMakeLists.txt src
    # cmake source
    COPY --dir cmake CMakeLists.txt CMakePresets.json .
    # for debugging rebuilds
    RUN echo CONTENT HASH $(find . -type f -exec sha256sum {} ';' | sort | sha256sum | awk '{print $1}') | tee .content-hash

preset-release:
    FROM +source
    RUN cmake --preset clang16 -Bbuild && cmake --build build --target bb
    SAVE ARTIFACT build/bin

preset-release-assert:
    FROM +source
    RUN cmake --preset clang16 -Bbuild && cmake --build build --target bb
    SAVE ARTIFACT build/bin

preset-debug:
    FROM +source
    RUN cmake --preset clang16-dbg -Bbuild && cmake --build build --target bb
    SAVE ARTIFACT build/bin

preset-wasm:
    ARG TARGETARCH
    FROM +source
    IF [ $TARGETARCH = arm64 ]
        # Just use threads for now
        FROM +preset-wasm-threads
        SAVE ARTIFACT build/bin
    ELSE
        COPY +get-wasi-sdk/wasi-sdk src/wasi-sdk
        RUN cmake --preset wasm -Bbuild && cmake --build build --target barretenberg.wasm
        RUN src/wasi-sdk/bin/llvm-strip ./build/bin/barretenberg.wasm
        SAVE ARTIFACT build/bin
        SAVE IMAGE --cache-hint
    END

preset-wasm-threads:
    FROM +source
    COPY +get-wasi-sdk-threads/wasi-sdk src/wasi-sdk
    RUN cmake --preset wasm-threads -Bbuild && cmake --build build --target barretenberg.wasm
    RUN src/wasi-sdk/bin/llvm-strip ./build/bin/barretenberg.wasm
    SAVE ARTIFACT build/bin

preset-gcc:
    FROM +source
    RUN cmake --preset gcc -Bbuild && cmake --build build
    SAVE ARTIFACT build/bin

preset-fuzzing:
    FROM +source
    RUN cmake --preset fuzzing -Bbuild && cmake --build build
    SAVE ARTIFACT build/bin

preset-clang-assert:
    FROM +source
    RUN cmake --preset clang16-assert -Bbuild && cmake --build build --target bb
    SAVE ARTIFACT build/bin

# benchmarking images
# these are either fresh builds just for benching (op-count and op-count-time)
# or build the binaries we need for benchmarking
preset-op-count-bench:
    FROM +source
    RUN cmake --preset op-count -DCMAKE_BUILD_TYPE=RelWithAssert -Bbuild && cmake --build build --target ultra_honk_bench --target client_ivc_bench
    SAVE ARTIFACT build/bin

preset-op-count-time-bench:
    FROM +source
    RUN cmake --preset op-count-time -Bbuild && cmake --build build --target ultra_honk_bench --target client_ivc_bench
    SAVE ARTIFACT build/bin

preset-release-bench:
    FROM +preset-release
    RUN cmake --build build --target ultra_honk_bench --target client_ivc_bench
    SAVE ARTIFACT build/bin

preset-wasm-bench:
    FROM +preset-wasm-threads
    RUN cmake --build build --target ultra_honk_bench --target client_ivc_bench
    SAVE ARTIFACT build/bin

# test images
preset-release-assert-test:
    FROM +preset-release-assert
    # build all targets for tests
    RUN cmake --build build
    SAVE ARTIFACT build/bin

# Sent to the bench runner using a earthly --push +bench-binaries
# then we can run earthly +bench-ultra-honk --bench_mode=cache
bench-binaries:
    ARG EARTHLY_GIT_HASH
    ARG TARGETARCH
    ARG bench_mode=build
    LOCALLY
    IF [ $bench_mode = cache ]
        FROM aztecprotocol/bb-bench-binaries:$TARGETARCH-$EARTHLY_GIT_HASH
        SAVE ARTIFACT ./*
    ELSE
        FROM scratch
        COPY +preset-op-count-time-bench/bin/*_bench op-count-time/bin/
        COPY +preset-op-count-bench/bin/*_bench op-count/bin/
        COPY +preset-release-bench/bin/*_bench release/bin/
        COPY +preset-wasm-bench/bin/*_bench wasm/bin/
        SAVE ARTIFACT ./*
        SAVE IMAGE --push aztecprotocol/bb-bench-binaries:$TARGETARCH-$EARTHLY_GIT_HASH
    END

# Runs on the bench image, sent from the builder runner
bench-ultra-honk:
    BUILD +wasmtime # prefetch
    FROM +source
    COPY --dir +bench-binaries/* .
    # install SRS needed for proving
    COPY --dir ./srs_db/+build/. srs_db
    RUN cd release && ./bin/ultra_honk_bench --benchmark_filter="construct_proof_ultrahonk_power_of_2/20$"
    RUN cd op-count && ./bin/ultra_honk_bench --benchmark_filter="construct_proof_ultrahonk_power_of_2/20$"
    RUN cd op-count-time && ./bin/ultra_honk_bench --benchmark_filter="construct_proof_ultrahonk_power_of_2/20$"
    COPY +wasmtime/wasmtime /usr/bin/wasmtime
    RUN cd wasm && wasmtime run --env HARDWARE_CONCURRENCY=16 -Wthreads=y -Sthreads=y --dir=".." ./bin/ultra_honk_bench --benchmark_filter="construct_proof_ultrahonk_power_of_2/20$"

bench-client-ivc:
    BUILD +wasmtime # prefetch
    FROM +source
    COPY --dir +bench-binaries/* .
    # install SRS needed for proving
    COPY --dir ./srs_db/+build/. srs_db
    RUN cd release && ./bin/client_ivc_bench --benchmark_filter="ClientIVCBench/Full/6$"
    RUN cd op-count && ./bin/client_ivc_bench --benchmark_filter="ClientIVCBench/Full/6$"
    RUN cd op-count-time && ./bin/client_ivc_bench --benchmark_filter="ClientIVCBench/Full/6$"
    COPY +wasmtime/wasmtime /usr/bin/wasmtime
    RUN cd wasm && wasmtime run --env HARDWARE_CONCURRENCY=16 -Wthreads=y -Sthreads=y --dir=".." ./bin/client_ivc_bench --benchmark_filter="ClientIVCBench/Full/6$"

# Sent to the bench runner using a earthly --push +test-binaries
# then we can run earthly +test --test_mode=cache
test-binaries:
    ARG EARTHLY_GIT_HASH
    ARG TARGETARCH
    ARG test_mode=build
    LOCALLY
    IF [ $test_mode = cache ]
        FROM aztecprotocol/bb-test-binaries:$TARGETARCH-$EARTHLY_GIT_HASH
        SAVE ARTIFACT build
    ELSE
        FROM scratch
        COPY +preset-release-assert-test/bin/*_tests build/bin/
        SAVE ARTIFACT build
        SAVE IMAGE --push aztecprotocol/bb-test-binaries:$TARGETARCH-$EARTHLY_GIT_HASH
    END

test-clang-format:
    FROM +source
    COPY .clang-format .
    COPY format.sh .
    RUN ./format.sh check

test:
<<<<<<< HEAD
    ARG hardware_concurrency=""
=======
    BUILD +test-clang-format
    BUILD ./srs_db/+build # prefetch
>>>>>>> 9734455a
    FROM +source
    COPY --dir +test-binaries/build build
    FROM +preset-release-assert-test
    COPY --dir ./srs_db/+build/. srs_db
    # limit hardware concurrency, if provided
    IF [ "$HARDWARE_CONCURRENCY" != "" ]
        ENV HARDWARE_CONCURRENCY=$hardware_concurrency
    END
    RUN cd build && GTEST_COLOR=1 ctest -j$(nproc) --output-on-failure<|MERGE_RESOLUTION|>--- conflicted
+++ resolved
@@ -234,12 +234,9 @@
     RUN ./format.sh check
 
 test:
-<<<<<<< HEAD
     ARG hardware_concurrency=""
-=======
     BUILD +test-clang-format
     BUILD ./srs_db/+build # prefetch
->>>>>>> 9734455a
     FROM +source
     COPY --dir +test-binaries/build build
     FROM +preset-release-assert-test
