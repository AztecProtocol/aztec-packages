VERSION 0.8

# Note, this is only used on the main build path, caching test artifacts is less useful
# As those only run if there are changes anyway
CACHE_BUILD_BIN:
  FUNCTION
  ARG command
  ARG build_artifacts
  ARG prefix
  DO ../../build-system/s3-cache-scripts/+WITH_CACHE \
    --prefix="barretenberg-$prefix" \
    --command="$command && rm -rf build/{deps,lib,src}" \
    --rebuild_patterns=".rebuild_patterns" \
    --build_artifacts="build/bin"

wasmtime:
  FROM ubuntu:noble
  RUN apt update && apt install -y curl xz-utils
  RUN curl https://wasmtime.dev/install.sh -sSf | bash
  SAVE ARTIFACT /root/.wasmtime/bin/wasmtime

source:
  FROM ../../build-images+from-registry
  WORKDIR /usr/src/barretenberg/cpp
  # cpp source
  COPY --dir src/barretenberg src/CMakeLists.txt src
  # cmake source
  COPY --dir cmake CMakeLists.txt CMakePresets.json .rebuild_patterns .

preset-darwin-arm64:
  FROM +source
  LET OSX_SDK="MacOSX14.0.sdk"
  LET OSX_SDK_URL="https://github.com/joseluisq/macosx-sdks/releases/download/14.0/${OSX_SDK}.tar.xz"
  RUN curl -sSL "$OSX_SDK_URL" | tar -xJ -C /opt/osxcross/SDK && rm -rf /opt/osxcross/SDK/$OSX_SDK/System
  DO +CACHE_BUILD_BIN --prefix=preset-darwin-arm64 \
    --command="cmake --preset darwin-arm64 -Bbuild && cmake --build build --target bb"
  SAVE ARTIFACT build/bin AS LOCAL build-darwin-arm64/bin

preset-release:
  FROM +source
  DO +CACHE_BUILD_BIN --prefix=preset-release \
    --command="cmake --preset clang16 -Bbuild && cmake --build build --target bb"
  SAVE ARTIFACT build/bin

test-no-cache:
  FROM +source
  RUN mkdir -p build/bin && echo hi > build/bin/cache
  SAVE ARTIFACT build/bin

test-cache:
  FROM +source
  DO +CACHE_BUILD_BIN --prefix=preset-release-world-state \
    --command="mkdir -p build/bin && echo hi > build/bin/cache  "
  SAVE ARTIFACT build/bin

preset-release-world-state:
  FROM +source
  DO +CACHE_BUILD_BIN --prefix=preset-release-world-state \
    --command="cmake --preset clang16-pic -Bbuild && cmake --build build --target world_state_napi && mv ./build/lib/world_state_napi.node ./build/bin"
  SAVE ARTIFACT build/bin

preset-release-assert:
  FROM +source
  DO +CACHE_BUILD_BIN --prefix=preset-release-assert \
    --command="cmake --preset clang16-assert -Bbuild && cmake --build build --target bb crypto_merkle_tree_tests"
  SAVE ARTIFACT build/bin

preset-debug:
  FROM +source
  DO +CACHE_BUILD_BIN --prefix=preset-debug \
    --command="cmake --preset clang16-dbg -Bbuild && cmake --build build --target bb"
  SAVE ARTIFACT build/bin

preset-msan-check:
  FROM aztecprotocol/bb-ubuntu-lunar
  RUN git clone --depth 1 -b release/16.x https://github.com/llvm/llvm-project
  RUN cd llvm-project
  RUN mkdir llvm-project/build

  ENV CXX=clang++-16
  ENV CC=clang-16
  RUN cmake -G Ninja -S llvm-project/runtimes -B llvm-project/build \
    -DLLVM_ENABLE_RUNTIMES="libcxx;libcxxabi" \
    -DLLVM_USE_SANITIZER=MemoryWithOrigins \
    -DCMAKE_INSTALL_PREFIX=/opt

  RUN ninja -C llvm-project/build cxx cxxabi
  RUN ninja -C llvm-project/build install-cxx install-cxxabi

  ENV MSAN_CFLAGS="-std=c++20 -fsanitize=memory -fsanitize-memory-track-origins -nostdinc++ -I/opt/include -I/opt/include/c++/v1"
  ENV MSAN_LFLAGS="-fsanitize=memory -fsanitize-memory-track-origins -stdlib=libc++ -L/opt/lib -lc++abi -Wl,-rpath,/opt/lib"

  WORKDIR /usr/src/barretenberg
  # cpp source
  COPY --dir src/barretenberg src/CMakeLists.txt src
  # cmake source
  COPY --dir cmake CMakeLists.txt CMakePresets.json .

  # We never fail this as test-listing targets can timeout. Just pragmatically go on to see if the binary exists.
  RUN cmake --preset msan -Bbuild && cmake --build build --target client_ivc_tests || true
  # install SRS needed for proving
  COPY --dir ./srs_db/+build/. srs_db
  RUN echo "Warning: If ./bin/client_ivc_tests is not found, there may be build failures above."
  RUN cd build && ./bin/client_ivc_tests --gtest_also_run_disabled_tests

preset-wasm:
  ARG TARGETARCH
  FROM +source
  IF [ $TARGETARCH = arm64 ]
    # Just use threads for now
    FROM +preset-wasm-threads
    SAVE ARTIFACT build/bin
  ELSE
    DO +CACHE_BUILD_BIN --prefix=preset-wasm \
      --command="cmake --preset wasm -Bbuild && cmake --build build --target barretenberg.wasm && /opt/wasi-sdk/bin/llvm-strip ./build/bin/barretenberg.wasm"
    SAVE ARTIFACT build/bin
    SAVE IMAGE --cache-hint
  END

preset-sol:
  FROM +source
  DO +CACHE_BUILD_BIN --prefix=preset-sol \
    --command="cmake --preset clang16 && cmake --build --preset clang16 --target solidity_key_gen solidity_proof_gen"
  SAVE ARTIFACT build/bin

preset-wasm-threads:
<<<<<<< HEAD
  FROM +source
  DO +CACHE_BUILD_BIN --prefix=preset-wasm-threads \
    --command="cmake --preset wasm-threads -Bbuild && cmake --build build --target barretenberg.wasm && /opt/wasi-sdk/bin/llvm-strip ./build/bin/barretenberg.wasm "
  # TODO(https://github.com/AztecProtocol/barretenberg/issues/941) We currently do not strip barretenberg threaded wasm, for stack traces.
  SAVE ARTIFACT build/bin
=======
    FROM +source
    RUN cmake --preset wasm-threads -Bbuild && cmake --build build --target barretenberg.wasm && rm -rf build/{deps,lib,src}
    RUN /opt/wasi-sdk/bin/llvm-strip ./build/bin/barretenberg.wasm
    SAVE ARTIFACT build/bin
>>>>>>> 0b5aaea7

preset-gcc:
  FROM +source
  RUN cmake --preset gcc -Bbuild && cmake --build build
  SAVE ARTIFACT build/bin

preset-fuzzing:
  FROM +source
  RUN cmake --preset fuzzing -Bbuild && cmake --build build
  SAVE ARTIFACT build/bin

preset-clang-assert:
  FROM +source
  DO +CACHE_BUILD_BIN --prefix=preset-clang-assert \
    --command="cmake --preset clang16-assert -Bbuild && cmake --build build --target bb"
  SAVE ARTIFACT build/bin

# benchmarking images
# these are either fresh builds just for benching (op-count and op-count-time)
# or build the binaries we need for benchmarking
# note we do not cache these or test images as they are not on the main build path
preset-op-count-bench:
  FROM +source
  RUN cmake --preset op-count -DCMAKE_BUILD_TYPE=RelWithAssert -Bbuild && cmake --build build --target ultra_honk_bench --target client_ivc_bench
  SAVE ARTIFACT build/bin

preset-op-count-time-bench:
  FROM +source
  RUN cmake --preset op-count-time -Bbuild && cmake --build build --target ultra_honk_bench --target client_ivc_bench
  SAVE ARTIFACT build/bin

preset-release-bench:
  FROM +preset-release
  RUN cmake --build build --target ultra_honk_bench --target client_ivc_bench
  SAVE ARTIFACT build/bin

preset-wasm-bench:
  FROM +preset-wasm-threads
  RUN cmake --build build --target ultra_honk_bench --target client_ivc_bench
  SAVE ARTIFACT build/bin

# test images
preset-release-assert-test:
  FROM +preset-release-assert
  # build all targets for tests
  RUN cmake --build build
  SAVE ARTIFACT build/bin

# Sent to the bench runner using a earthly --push +bench-binaries
# then we can run earthly +bench-ultra-honk --bench_mode=cache
bench-binaries:
  ARG EARTHLY_GIT_HASH
  ARG TARGETARCH
  ARG bench_mode=build
  LOCALLY
  IF [ $bench_mode = cache ]
    FROM aztecprotocol/bb-bench-binaries:$TARGETARCH-$EARTHLY_GIT_HASH
    SAVE ARTIFACT ./*
  ELSE
    FROM scratch
    COPY +preset-op-count-time-bench/bin/*_bench op-count-time/bin/
    COPY +preset-op-count-bench/bin/*_bench op-count/bin/
    COPY +preset-release-bench/bin/*_bench release/bin/
    COPY +preset-wasm-bench/bin/*_bench wasm/bin/
    SAVE ARTIFACT ./*
    SAVE IMAGE --push aztecprotocol/bb-bench-binaries:$TARGETARCH-$EARTHLY_GIT_HASH
  END

# Runs on the bench image, sent from the builder runner
bench-ultra-honk:
  BUILD +wasmtime # prefetch
  FROM ubuntu:noble
  COPY --dir +bench-binaries/* .
  # install SRS needed for proving
  COPY --dir ./srs_db/+build/. srs_db
  RUN cd release && ./bin/ultra_honk_bench --benchmark_out=../ultra_honk_release.json --benchmark_filter="construct_proof_ultrahonk_power_of_2/20$"
  COPY +wasmtime/wasmtime /usr/bin/wasmtime
  RUN cd wasm && wasmtime run --env HARDWARE_CONCURRENCY=16 -Wthreads=y -Sthreads=y --dir=".." ./bin/ultra_honk_bench --benchmark_out=../ultra_honk_wasm.json --benchmark_filter="construct_proof_ultrahonk_power_of_2/20$"
  SAVE ARTIFACT ultra_honk*.json

bench-client-ivc:
  BUILD +wasmtime # prefetch
  FROM ubuntu:noble
  COPY --dir +bench-binaries/* .
  # install SRS needed for proving
  COPY --dir ./srs_db/+build/. srs_db
  RUN cd release && ./bin/client_ivc_bench --benchmark_out=../client_ivc_release.json --benchmark_filter="ClientIVCBench/Full/6$"
  RUN cd op-count && ./bin/client_ivc_bench --benchmark_out=../client_ivc_op_count.json --benchmark_filter="ClientIVCBench/Full/6$"
  RUN cd op-count-time && ./bin/client_ivc_bench --benchmark_out=../client_ivc_op_count_time.json --benchmark_filter="ClientIVCBench/Full/6$"
  COPY +wasmtime/wasmtime /usr/bin/wasmtime
  RUN cd wasm && wasmtime run --env HARDWARE_CONCURRENCY=16 -Wthreads=y -Sthreads=y --dir=".." ./bin/client_ivc_bench --benchmark_out=../client_ivc_wasm.json --benchmark_filter="ClientIVCBench/Full/6$"
  SAVE ARTIFACT client_ivc*.json

bench:
  FROM aztecprotocol/bb-ubuntu-lunar
  # for sequential running
  WAIT
  COPY +bench-ultra-honk/* .
  END
  WAIT
  COPY +bench-client-ivc/* .
  END
  COPY ./scripts/ci/combine_benchmarks.py ./scripts/ci/combine_benchmarks.py
  RUN ./scripts/ci/combine_benchmarks.py \
    native client_ivc_release.json \
    native ultra_honk_release.json \
    wasm client_ivc_wasm.json \
    wasm ultra_honk_wasm.json \
    "" client_ivc_op_count.json \
    "" client_ivc_op_count_time.json \
    > bench.json
  SAVE ARTIFACT bench.json

# Sent to the bench runner using a earthly --push +test-binaries
# then we can run earthly +test --test_mode=cache
test-binaries:
  ARG EARTHLY_GIT_HASH
  ARG TARGETARCH
  ARG test_mode=build
  LOCALLY
  IF [ $test_mode = cache ]
    FROM aztecprotocol/bb-test-binaries:$TARGETARCH-$EARTHLY_GIT_HASH
    SAVE ARTIFACT build
  ELSE
    FROM scratch
    COPY +preset-release-assert-test/bin/*_tests build/bin/
    SAVE ARTIFACT build
    SAVE IMAGE --push aztecprotocol/bb-test-binaries:$TARGETARCH-$EARTHLY_GIT_HASH
  END

test-clang-format:
  FROM +source
  COPY .clang-format .
  COPY format.sh .
  RUN ./format.sh check

test:
  ARG hardware_concurrency=""
  # prefetch
  BUILD +preset-release-assert-test
  BUILD +test-clang-format
  BUILD ./srs_db/+build # prefetch
  FROM +preset-release-assert-test
  COPY --dir ./srs_db/+build/. srs_db
  # limit hardware concurrency, if provided
  IF [ "$HARDWARE_CONCURRENCY" != "" ]
    ENV HARDWARE_CONCURRENCY=$hardware_concurrency
  END
  RUN cd build && GTEST_COLOR=1 ctest -j$(nproc) --output-on-failure

vm-full-test:
  ARG hardware_concurrency=""
  # prefetch
  BUILD +test-binaries
  BUILD +preset-release-assert-test
  BUILD ./srs_db/+build # prefetch
  FROM +source
  COPY --dir +test-binaries/build build
  FROM +preset-release-assert-test
  COPY --dir ./srs_db/+build/. srs_db
  # limit hardware concurrency, if provided
  IF [ "$HARDWARE_CONCURRENCY" != "" ]
    ENV HARDWARE_CONCURRENCY=$hardware_concurrency
  END
  RUN cd build && GTEST_COLOR=1 AVM_ENABLE_FULL_PROVING=1 ctest -j4 --test-dir src/barretenberg/vm --output-on-failure

build:
  BUILD +preset-wasm
  BUILD +preset-wasm-threads
  BUILD +preset-release
  BUILD +preset-release-world-state<|MERGE_RESOLUTION|>--- conflicted
+++ resolved
@@ -42,15 +42,19 @@
     --command="cmake --preset clang16 -Bbuild && cmake --build build --target bb"
   SAVE ARTIFACT build/bin
 
-test-no-cache:
-  FROM +source
-  RUN mkdir -p build/bin && echo hi > build/bin/cache
-  SAVE ARTIFACT build/bin
-
-test-cache:
-  FROM +source
-  DO +CACHE_BUILD_BIN --prefix=preset-release-world-state \
+# This is hacked onto a dependency on the bottom of our build for lack of a better place to test the .rebuild_patterns flow
+test-cache-write:
+  FROM ../../build-images+from-registry
+  DO +CACHE_BUILD_BIN --prefix=test-cache \
     --command="mkdir -p build/bin && echo hi > build/bin/cache  "
+  SAVE ARTIFACT build/bin
+
+# As above
+test-cache-read:
+  FROM ../../build-images+from-registry
+  # fails if cache does not exist
+  DO +CACHE_BUILD_BIN --prefix=test-cache \
+    --command="exit 1"
   SAVE ARTIFACT build/bin
 
 preset-release-world-state:
@@ -124,18 +128,10 @@
   SAVE ARTIFACT build/bin
 
 preset-wasm-threads:
-<<<<<<< HEAD
   FROM +source
   DO +CACHE_BUILD_BIN --prefix=preset-wasm-threads \
     --command="cmake --preset wasm-threads -Bbuild && cmake --build build --target barretenberg.wasm && /opt/wasi-sdk/bin/llvm-strip ./build/bin/barretenberg.wasm "
-  # TODO(https://github.com/AztecProtocol/barretenberg/issues/941) We currently do not strip barretenberg threaded wasm, for stack traces.
-  SAVE ARTIFACT build/bin
-=======
-    FROM +source
-    RUN cmake --preset wasm-threads -Bbuild && cmake --build build --target barretenberg.wasm && rm -rf build/{deps,lib,src}
-    RUN /opt/wasi-sdk/bin/llvm-strip ./build/bin/barretenberg.wasm
-    SAVE ARTIFACT build/bin
->>>>>>> 0b5aaea7
+  SAVE ARTIFACT build/bin
 
 preset-gcc:
   FROM +source
