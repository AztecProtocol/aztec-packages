# barretenberg
# copyright 2019 Spilsbury Holdings Ltd

cmake_minimum_required(VERSION 3.24 FATAL_ERROR)

project(
    Barretenberg
    DESCRIPTION "BN254 elliptic curve library, and PLONK SNARK prover"
<<<<<<< HEAD
    VERSION 0.28.0 # x-release-please-version
=======
    VERSION 0.28.1 # x-release-please-version
>>>>>>> 199e9185
    LANGUAGES CXX C
)
# Insert version into `bb` config file
configure_file(
    ${CMAKE_CURRENT_SOURCE_DIR}/src/barretenberg/bb/config.hpp.in
    ${CMAKE_CURRENT_SOURCE_DIR}/src/barretenberg/bb/config.hpp
    @ONLY
)

# Add doxygen build command
find_package(Doxygen)
if (DOXYGEN_FOUND)
add_custom_target(build_docs 
COMMAND ${DOXYGEN_EXECUTABLE} ${PROJECT_SOURCE_DIR}/docs/Doxyfile
WORKING_DIRECTORY ${PROJECT_SOURCE_DIR}
COMMENT "Generate documentation with Doxygen")
endif(DOXYGEN_FOUND)

option(DISABLE_ASM "Disable custom assembly" OFF)
option(DISABLE_ADX "Disable ADX assembly variant" OFF)
option(MULTITHREADING "Enable multi-threading" ON)
option(OMP_MULTITHREADING "Enable OMP multi-threading" OFF)
option(FUZZING "Build ONLY fuzzing harnesses" OFF)
option(DISABLE_TBB "Intel Thread Building Blocks" ON)
option(COVERAGE "Enable collecting coverage from tests" OFF)
option(ENABLE_ASAN "Address sanitizer for debugging tricky memory corruption" OFF)
option(ENABLE_HEAVY_TESTS "Enable heavy tests when collecting coverage" OFF)

if(CMAKE_SYSTEM_PROCESSOR MATCHES "aarch64" OR CMAKE_SYSTEM_PROCESSOR MATCHES "arm64")
    message(STATUS "Compiling for ARM.")
    set(ARM ON)
    set(DISABLE_ASM ON)
    set(DISABLE_ADX ON)
    set(RUN_HAVE_STD_REGEX 0)
    set(RUN_HAVE_POSIX_REGEX 0)
    set(DISABLE_TBB 0)
endif()

if(ENABLE_ASAN)
    add_compile_options(-fsanitize=address)
    add_link_options(-fsanitize=address)
    set(DISABLE_ASM ON)
endif()

if(FUZZING)
    add_definitions(-DFUZZING=1)

    if(DISABLE_CUSTOM_MUTATORS)
        add_definitions(-DDISABLE_CUSTOM_MUTATORS=1)
    endif()

    add_compile_options(-fsanitize=fuzzer)
    add_link_options(-fsanitize=fuzzer)

    set(MULTITHREADING OFF)
endif()

if(CMAKE_SYSTEM_PROCESSOR MATCHES "wasm32")
    message(STATUS "Compiling for WebAssembly.")
    set(WASM ON)
    set(DISABLE_ASM ON)
    set(OMP_MULTITHREADING OFF)
    set(DISABLE_TBB 1)
    add_compile_definitions(_WASI_EMULATED_PROCESS_CLOCKS=1)
endif()

set(CMAKE_C_STANDARD 11)
set(CMAKE_C_EXTENSIONS ON)
set(CMAKE_CXX_STANDARD 20)
set(CMAKE_CXX_STANDARD_REQUIRED TRUE)
set(CMAKE_CXX_EXTENSIONS ON)

if(CMAKE_CXX_COMPILER_ID MATCHES "Clang")
    if(CMAKE_CXX_COMPILER_VERSION VERSION_LESS "14")
        message(WARNING "Clang <14 is not supported")
    endif()
elseif(CMAKE_CXX_COMPILER_ID MATCHES "GNU")
    if(CMAKE_CXX_COMPILER_VERSION VERSION_LESS "10")
        message(WARNING "GCC <10 is not supported")
    endif()
else()
    message(WARNING "Unsupported compiler, use Clang >14 or GCC >10")
endif()

if(COVERAGE)
    # We've only set up LLVM coverage
    if(NOT(CMAKE_CXX_COMPILER_ID MATCHES "Clang"))
        message(FATAL_ERROR "Creating coverage is only available for clang")
    endif()

    # Get major clang version
    string(REPLACE "." ";" VERSION_LIST ${CMAKE_CXX_COMPILER_VERSION})
    list(GET VERSION_LIST 0 CLANG_VERSION_MAJOR)

    # Find llvm-profdata
    set(PROFDATA_EXECUTABLE_NAME "llvm-profdata-${CLANG_VERSION_MAJOR}")
    find_program(PROFDATA_EXECUTABLE ${PROFDATA_EXECUTABLE_NAME})

    if(PROFDATA_EXECUTABLE MATCHES "NOTFOUND")
        message(FATAL_ERROR "Couldn't find ${PROFDATA_EXECUTABLE_NAME}")
    endif()

    # Find llvm-cov
    set(COV_EXECUTABLE_NAME "llvm-cov-${CLANG_VERSION_MAJOR}")
    find_program(COV_EXECUTABLE ${COV_EXECUTABLE_NAME})

    if(COV_EXECUTABLE MATCHES "NOTFOUND")
        message(FATAL_ERROR "Couldn't find ${COV_EXECUTABLE_NAME}")
    endif()

    # Add profiling compile options and disable optimizations
    add_compile_options(-fprofile-instr-generate -fcoverage-mapping -O0)

    # Add a custom target for creating the report
    add_custom_target(create_full_coverage_report
        COMMAND "${CMAKE_SOURCE_DIR}/scripts/collect_coverage_information.sh" ${PROFDATA_EXECUTABLE} ${COV_EXECUTABLE}
        VERBATIM
    )
endif()

include(cmake/build.cmake)
include(GNUInstallDirs)
include(cmake/arch.cmake)
include(cmake/threading.cmake)
include(cmake/gtest.cmake)
include(cmake/benchmark.cmake)
include(cmake/module.cmake)
include(cmake/msgpack.cmake)
add_subdirectory(src)
if (ENABLE_ASAN AND NOT(FUZZING))
    find_program(LLVM_SYMBOLIZER_PATH NAMES llvm-symbolizer-16)
    if (NOT(LLVM_SYMBOLIZER_PATH))
        message(WARNING "LLVM symbolizer not found, so ASAN output will be limited")
    else()
        message(AUTHOR_WARNING "Run `export ASAN_SYMBOLIZER_PATH=\"${LLVM_SYMBOLIZER_PATH}\"` before running tests for better ASAN output (at which lines the bugs are).")
    endif()
endif()<|MERGE_RESOLUTION|>--- conflicted
+++ resolved
@@ -6,11 +6,7 @@
 project(
     Barretenberg
     DESCRIPTION "BN254 elliptic curve library, and PLONK SNARK prover"
-<<<<<<< HEAD
-    VERSION 0.28.0 # x-release-please-version
-=======
     VERSION 0.28.1 # x-release-please-version
->>>>>>> 199e9185
     LANGUAGES CXX C
 )
 # Insert version into `bb` config file
