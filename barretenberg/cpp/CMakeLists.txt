# barretenberg
# copyright 2019 Spilsbury Holdings Ltd

cmake_minimum_required(VERSION 3.24 FATAL_ERROR)

project(
    Barretenberg
    DESCRIPTION "BN254 elliptic curve library, and PLONK SNARK prover"
    VERSION 0.46.6 # x-release-please-version
    LANGUAGES CXX C
)
# Insert version into `bb` config file
configure_file(
    ${CMAKE_CURRENT_SOURCE_DIR}/src/barretenberg/bb/config.hpp.in
    ${CMAKE_CURRENT_SOURCE_DIR}/src/barretenberg/bb/config.hpp
    @ONLY
)

# Add doxygen build command
find_package(Doxygen)
if (DOXYGEN_FOUND)
add_custom_target(build_docs
COMMAND ${DOXYGEN_EXECUTABLE} ${PROJECT_SOURCE_DIR}/docs/Doxyfile
WORKING_DIRECTORY ${PROJECT_SOURCE_DIR}
COMMENT "Generate documentation with Doxygen")
endif(DOXYGEN_FOUND)

option(DISABLE_ASM "Disable custom assembly" OFF)
option(DISABLE_ADX "Disable ADX assembly variant" OFF)
option(DISABLE_AZTEC_VM "Don't build Aztec VM (acceptable if iterating on core proving)" OFF)
option(MULTITHREADING "Enable multi-threading" ON)
option(OMP_MULTITHREADING "Enable OMP multi-threading" OFF)
option(FUZZING "Build ONLY fuzzing harnesses" OFF)
option(DISABLE_TBB "Intel Thread Building Blocks" ON)
option(COVERAGE "Enable collecting coverage from tests" OFF)
option(ENABLE_ASAN "Address sanitizer for debugging tricky memory corruption" OFF)
option(ENABLE_HEAVY_TESTS "Enable heavy tests when collecting coverage" OFF)
# Note: Must do 'sudo apt-get install libdw-dev' or equivalent
option(CHECK_CIRCUIT_STACKTRACES "Enable (slow) stack traces for check circuit" OFF)

if(CMAKE_SYSTEM_PROCESSOR MATCHES "aarch64" OR CMAKE_SYSTEM_PROCESSOR MATCHES "arm64")
    message(STATUS "Compiling for ARM.")
    set(ARM ON)
    set(DISABLE_ASM ON)
    set(DISABLE_ADX ON)
    set(RUN_HAVE_STD_REGEX 0)
    set(RUN_HAVE_POSIX_REGEX 0)
    set(DISABLE_TBB 0)
endif()

if(CHECK_CIRCUIT_STACKTRACES)
    add_compile_options(-DCHECK_CIRCUIT_STACKTRACES)
endif()

if(ENABLE_ASAN)
    add_compile_options(-fsanitize=address)
    add_link_options(-fsanitize=address)
    set(DISABLE_ASM ON)
endif()

if(FUZZING)
    add_definitions(-DFUZZING=1)

    if(DISABLE_CUSTOM_MUTATORS)
        add_definitions(-DDISABLE_CUSTOM_MUTATORS=1)
    endif()

    add_compile_options(-fsanitize=fuzzer)
    add_link_options(-fsanitize=fuzzer)

    set(MULTITHREADING OFF)
endif()

if(CMAKE_SYSTEM_PROCESSOR MATCHES "wasm32")
    message(STATUS "Compiling for WebAssembly.")
    set(WASM ON)
    set(DISABLE_ASM ON)
    set(OMP_MULTITHREADING OFF)
    set(DISABLE_TBB 1)
    add_compile_definitions(_WASI_EMULATED_PROCESS_CLOCKS=1)
endif()

set(CMAKE_C_STANDARD 11)
set(CMAKE_C_EXTENSIONS ON)
set(CMAKE_CXX_STANDARD 20)
set(CMAKE_CXX_STANDARD_REQUIRED TRUE)
set(CMAKE_CXX_EXTENSIONS ON)

if(CMAKE_CXX_COMPILER_ID MATCHES "Clang")
    add_compile_options(-fbracket-depth=512)
    if(CMAKE_CXX_COMPILER_VERSION VERSION_LESS "14")
        message(WARNING "Clang <14 is not supported")
    endif()
elseif(CMAKE_CXX_COMPILER_ID MATCHES "GNU")
    if(CMAKE_CXX_COMPILER_VERSION VERSION_LESS "10")
        message(WARNING "GCC <10 is not supported")
    endif()
else()
    message(WARNING "Unsupported compiler, use Clang >14 or GCC >10")
endif()

if(COVERAGE)
    # We've only set up LLVM coverage
    if(NOT(CMAKE_CXX_COMPILER_ID MATCHES "Clang"))
        message(FATAL_ERROR "Creating coverage is only available for clang")
    endif()

    # Get major clang version
    string(REPLACE "." ";" VERSION_LIST ${CMAKE_CXX_COMPILER_VERSION})
    list(GET VERSION_LIST 0 CLANG_VERSION_MAJOR)

    # Find llvm-profdata
    set(PROFDATA_EXECUTABLE_NAME "llvm-profdata-${CLANG_VERSION_MAJOR}")
    find_program(PROFDATA_EXECUTABLE ${PROFDATA_EXECUTABLE_NAME})

    if(PROFDATA_EXECUTABLE MATCHES "NOTFOUND")
        message(FATAL_ERROR "Couldn't find ${PROFDATA_EXECUTABLE_NAME}")
    endif()

    # Find llvm-cov
    set(COV_EXECUTABLE_NAME "llvm-cov-${CLANG_VERSION_MAJOR}")
    find_program(COV_EXECUTABLE ${COV_EXECUTABLE_NAME})

    if(COV_EXECUTABLE MATCHES "NOTFOUND")
        message(FATAL_ERROR "Couldn't find ${COV_EXECUTABLE_NAME}")
    endif()

    # Add profiling compile options and disable optimizations
    add_compile_options(-fprofile-instr-generate -fcoverage-mapping -O0)

    # Add a custom target for creating the report
    add_custom_target(create_full_coverage_report
        COMMAND "${CMAKE_SOURCE_DIR}/scripts/collect_coverage_information.sh" ${PROFDATA_EXECUTABLE} ${COV_EXECUTABLE}
        VERBATIM
    )
endif()

include(cmake/build.cmake)
include(GNUInstallDirs)
include(cmake/arch.cmake)
include(cmake/threading.cmake)
include(cmake/gtest.cmake)
include(cmake/benchmark.cmake)
include(cmake/module.cmake)
include(cmake/msgpack.cmake)
<<<<<<< HEAD
include(cmake/lmdb.cmake)
=======

# We do not need to bloat barretenberg.wasm with gzip functionality in a browser context as the browser can do this
if (NOT WASM)
    include(cmake/libdeflate.cmake)
else()
    set(DISABLE_AZTEC_VM ON)
endif()
if(DISABLE_AZTEC_VM)
    add_definitions(-DDISABLE_AZTEC_VM=1)
endif()
>>>>>>> b209fadb
include(cmake/backward-cpp.cmake)

if (WASM)
    set(DISABLE_AZTEC_VM ON)
endif()
if(DISABLE_AZTEC_VM)
    add_definitions(-DDISABLE_AZTEC_VM=1)
endif()
add_subdirectory(src)
if (ENABLE_ASAN AND NOT(FUZZING))
    find_program(LLVM_SYMBOLIZER_PATH NAMES llvm-symbolizer-16)
    if (NOT(LLVM_SYMBOLIZER_PATH))
        message(WARNING "LLVM symbolizer not found, so ASAN output will be limited")
    else()
        message(AUTHOR_WARNING "Run `export ASAN_SYMBOLIZER_PATH=\"${LLVM_SYMBOLIZER_PATH}\"` before running tests for better ASAN output (at which lines the bugs are).")
    endif()
endif()<|MERGE_RESOLUTION|>--- conflicted
+++ resolved
@@ -143,9 +143,7 @@
 include(cmake/benchmark.cmake)
 include(cmake/module.cmake)
 include(cmake/msgpack.cmake)
-<<<<<<< HEAD
 include(cmake/lmdb.cmake)
-=======
 
 # We do not need to bloat barretenberg.wasm with gzip functionality in a browser context as the browser can do this
 if (NOT WASM)
@@ -156,7 +154,6 @@
 if(DISABLE_AZTEC_VM)
     add_definitions(-DDISABLE_AZTEC_VM=1)
 endif()
->>>>>>> b209fadb
 include(cmake/backward-cpp.cmake)
 
 if (WASM)
