# barretenberg
# copyright 2019 Spilsbury Holdings Ltd

cmake_minimum_required(VERSION 3.24 FATAL_ERROR)

project(
    Barretenberg
    DESCRIPTION "BN254 elliptic curve library, and PLONK SNARK prover"
<<<<<<< HEAD
    VERSION 0.77.0 # x-release-please-version
=======
>>>>>>> 1a96c0f1
    LANGUAGES CXX C
)

# Add doxygen build command
find_package(Doxygen)
if (DOXYGEN_FOUND)
add_custom_target(build_docs
COMMAND ${DOXYGEN_EXECUTABLE} ${PROJECT_SOURCE_DIR}/docs/Doxyfile
WORKING_DIRECTORY ${PROJECT_SOURCE_DIR}
COMMENT "Generate documentation with Doxygen")
endif(DOXYGEN_FOUND)

option(DISABLE_ASM "Disable custom assembly" OFF)
option(DISABLE_ADX "Disable ADX assembly variant" OFF)
option(DISABLE_AZTEC_VM "Don't build Aztec VM (acceptable if iterating on core proving)" OFF)
option(MULTITHREADING "Enable multi-threading" ON)
option(OMP_MULTITHREADING "Enable OMP multi-threading" OFF)
option(FUZZING "Build ONLY fuzzing harnesses" OFF)
option(ENABLE_PAR_ALGOS "Enable parallel algorithms" OFF)
option(COVERAGE "Enable collecting coverage from tests" OFF)
option(ENABLE_ASAN "Address sanitizer for debugging tricky memory corruption" OFF)
option(ENABLE_HEAVY_TESTS "Enable heavy tests when collecting coverage" OFF)
# Note: Must do 'sudo apt-get install libdw-dev' or equivalent
option(CHECK_CIRCUIT_STACKTRACES "Enable (slow) stack traces for check circuit" OFF)
option(ENABLE_TRACY "Enable low-medium overhead profiling for memory and performance with tracy" OFF)
option(ENABLE_PIC "Builds with position independent code" OFF)
option(SYNTAX_ONLY "only check syntax (-fsyntax-only)" OFF)

if(CMAKE_SYSTEM_PROCESSOR MATCHES "aarch64" OR CMAKE_SYSTEM_PROCESSOR MATCHES "arm64")
    message(STATUS "Compiling for ARM.")
    set(ARM ON)
    set(DISABLE_ASM ON)
    set(DISABLE_ADX ON)
    set(RUN_HAVE_STD_REGEX 0)
    set(RUN_HAVE_POSIX_REGEX 0)
endif()

if(CHECK_CIRCUIT_STACKTRACES)
    add_compile_options(-DCHECK_CIRCUIT_STACKTRACES)
endif()

if(ENABLE_TRACY OR ENABLE_TRACY_TIME_INSTRUMENTED)
    add_compile_options(-DTRACY_ENABLE)
    SET(TRACY_LIBS Tracy::TracyClient)
else()
    SET(TRACY_LIBS)
endif()


if(ENABLE_TRACY_TIME_INSTRUMENTED)
    add_compile_options(-DTRACY_INSTRUMENTED)
endif()

if(TRACY_PROFILE_MEMORY)
  add_compile_options(-DTRACY_MEMORY)
  add_compile_options(-DTRACY_INSTRUMENTED)
endif()

if(ENABLE_ASAN)
    add_compile_options(-fsanitize=address)
    add_link_options(-fsanitize=address)
    set(DISABLE_ASM ON)
endif()

if(FUZZING)
    add_definitions(-DFUZZING=1)

    if(DISABLE_CUSTOM_MUTATORS)
        add_definitions(-DDISABLE_CUSTOM_MUTATORS=1)
    endif()

    add_compile_options(-fsanitize=fuzzer)
    add_link_options(-fsanitize=fuzzer)

    set(MULTITHREADING OFF)
endif()

if(CMAKE_SYSTEM_PROCESSOR MATCHES "wasm32")
    message(STATUS "Compiling for WebAssembly.")
    set(WASM ON)
    set(DISABLE_ASM ON)
    set(OMP_MULTITHREADING OFF)
    set(ENABLE_PAR_ALGOS 0)
    add_compile_definitions(_WASI_EMULATED_PROCESS_CLOCKS=1)
endif()

set(CMAKE_C_STANDARD 11)
set(CMAKE_C_EXTENSIONS ON)
set(CMAKE_CXX_STANDARD 20)
set(CMAKE_CXX_STANDARD_REQUIRED TRUE)
set(CMAKE_CXX_EXTENSIONS ON)

if(CMAKE_CXX_COMPILER_ID MATCHES "Clang")
    add_compile_options(-fbracket-depth=1024)
    if(CMAKE_CXX_COMPILER_VERSION VERSION_LESS "14")
        message(WARNING "Clang <14 is not supported")
    endif()
    # Disable std::execution parallel algorithms on AppleClang as it is not supported.
    if(CMAKE_CXX_COMPILER_ID MATCHES "AppleClang")
        set(ENABLE_PAR_ALGOS 0)
    endif()
elseif(CMAKE_CXX_COMPILER_ID MATCHES "GNU")
    if(CMAKE_CXX_COMPILER_VERSION VERSION_LESS "10")
        message(WARNING "GCC <10 is not supported")
    endif()
else()
    message(WARNING "Unsupported compiler, use Clang >14 or GCC >10")
endif()

if(COVERAGE)
    # We've only set up LLVM coverage
    if(NOT(CMAKE_CXX_COMPILER_ID MATCHES "Clang"))
        message(FATAL_ERROR "Creating coverage is only available for clang")
    endif()

    # Get major clang version
    string(REPLACE "." ";" VERSION_LIST ${CMAKE_CXX_COMPILER_VERSION})
    list(GET VERSION_LIST 0 CLANG_VERSION_MAJOR)

    # Find llvm-profdata
    set(PROFDATA_EXECUTABLE_NAME "llvm-profdata-${CLANG_VERSION_MAJOR}")
    find_program(PROFDATA_EXECUTABLE ${PROFDATA_EXECUTABLE_NAME})

    if(PROFDATA_EXECUTABLE MATCHES "NOTFOUND")
        message(FATAL_ERROR "Couldn't find ${PROFDATA_EXECUTABLE_NAME}")
    endif()

    # Find llvm-cov
    set(COV_EXECUTABLE_NAME "llvm-cov-${CLANG_VERSION_MAJOR}")
    find_program(COV_EXECUTABLE ${COV_EXECUTABLE_NAME})

    if(COV_EXECUTABLE MATCHES "NOTFOUND")
        message(FATAL_ERROR "Couldn't find ${COV_EXECUTABLE_NAME}")
    endif()

    # Add profiling compile options and disable optimizations
    add_compile_options(-fprofile-instr-generate -fcoverage-mapping -O0)

    # Add a custom target for creating the report
    add_custom_target(create_full_coverage_report
        COMMAND "${CMAKE_SOURCE_DIR}/scripts/collect_coverage_information.sh" ${PROFDATA_EXECUTABLE} ${COV_EXECUTABLE}
        VERBATIM
    )
endif()

include(cmake/build.cmake)
include(GNUInstallDirs)
include(cmake/arch.cmake)
include(cmake/threading.cmake)
include(cmake/tracy.cmake)
include(cmake/gtest.cmake)
include(cmake/benchmark.cmake)
include(cmake/module.cmake)
include(cmake/msgpack.cmake)
include(cmake/lmdb.cmake)

# We do not need to bloat barretenberg.wasm with gzip functionality in a browser context as the browser can do this
if (NOT WASM)
    include(cmake/libdeflate.cmake)
else()
    set(DISABLE_AZTEC_VM ON)
endif()
if(DISABLE_AZTEC_VM)
    add_definitions(-DDISABLE_AZTEC_VM=1)
endif()
include(cmake/backward-cpp.cmake)

if (WASM)
    set(DISABLE_AZTEC_VM ON)
endif()
if(DISABLE_AZTEC_VM)
    add_definitions(-DDISABLE_AZTEC_VM=1)
endif()
add_subdirectory(src)
if (ENABLE_ASAN AND NOT(FUZZING))
    find_program(LLVM_SYMBOLIZER_PATH NAMES llvm-symbolizer-16)
    if (NOT(LLVM_SYMBOLIZER_PATH))
        message(WARNING "LLVM symbolizer not found, so ASAN output will be limited")
    else()
        message(AUTHOR_WARNING "Run `export ASAN_SYMBOLIZER_PATH=\"${LLVM_SYMBOLIZER_PATH}\"` before running tests for better ASAN output (at which lines the bugs are).")
    endif()
endif()

# adapted from https://gitlab.kitware.com/cmake/cmake/-/issues/21717
if(SYNTAX_ONLY)
  if (NOT ((CMAKE_CXX_COMPILER_ID STREQUAL "Clang") OR
    (CMAKE_CXX_COMPILER_ID STREQUAL "GNU")))
    message(FATAL_ERROR
      "only clang and gcc support -fsyntax-only, using ${CMAKE_CXX_COMPILER_ID}")
  endif()

  add_compile_options(-fsyntax-only)

  set(CMAKE_CXX_COMPILE_OBJECT "${CMAKE_CXX_COMPILE_OBJECT} && touch <OBJECT>")
  set(CMAKE_CXX_CREATE_SHARED_LIBRARY "touch <TARGET>")
  set(CMAKE_CXX_CREATE_SHARED_MODULE "touch <TARGET>")
  set(CMAKE_CXX_LINK_EXECUTABLE "touch <TARGET>")
  set(CMAKE_CXX_ARCHIVE_CREATE "touch <TARGET>")
  set(CMAKE_CXX_ARCHIVE_APPEND "touch <TARGET>")
  set(CMAKE_CXX_ARCHIVE_FINISH "touch <TARGET>")
  set(CMAKE_C_COMPILE_OBJECT "${CMAKE_CXX_COMPILE_OBJECT} && touch <OBJECT>")
  set(CMAKE_C_CREATE_SHARED_LIBRARY "touch <TARGET>")
  set(CMAKE_C_CREATE_SHARED_MODULE "touch <TARGET>")
  set(CMAKE_C_LINK_EXECUTABLE "touch <TARGET>")
  set(CMAKE_C_ARCHIVE_CREATE "touch <TARGET>")
  set(CMAKE_C_ARCHIVE_APPEND "touch <TARGET>")
  set(CMAKE_C_ARCHIVE_FINISH "touch <TARGET>")
endif()<|MERGE_RESOLUTION|>--- conflicted
+++ resolved
@@ -6,10 +6,6 @@
 project(
     Barretenberg
     DESCRIPTION "BN254 elliptic curve library, and PLONK SNARK prover"
-<<<<<<< HEAD
-    VERSION 0.77.0 # x-release-please-version
-=======
->>>>>>> 1a96c0f1
     LANGUAGES CXX C
 )
 
