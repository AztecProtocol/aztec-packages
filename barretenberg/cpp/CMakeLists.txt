--- conflicted
+++ resolved
@@ -6,12 +6,8 @@
 project(
     Barretenberg
     DESCRIPTION "BN254 elliptic curve library, and PLONK SNARK prover"
-<<<<<<< HEAD
-    VERSION 0.75.0 # x-release-please-version
-=======
     # Placeholder version.
     VERSION 00000000.00000000.00000000
->>>>>>> 89dae2a8
     LANGUAGES CXX C
 )
 # Insert version into `bb` config file
