// #include "barretenberg/ultra_vanilla_client_ivc/ultra_vanilla_client_ivc.hpp"
// #include "barretenberg/goblin/goblin.hpp"
// #include "barretenberg/goblin/mock_circuits.hpp"
// #include "barretenberg/protogalaxy/folding_test_utils.hpp"
// #include "barretenberg/stdlib_circuit_builders/mega_circuit_builder.hpp"
// #include "barretenberg/stdlib_circuit_builders/ultra_circuit_builder.hpp"
// #include <gtest/gtest.h>

// using namespace bb;

// class UltraVanillaClientIVCTests : public ::testing::Test {
//   protected:
//     static void SetUpTestSuite()
//     {
//         srs::init_crs_factory("../srs_db/ignition");
//         srs::init_grumpkin_crs_factory("../srs_db/grumpkin");
//     }

//     using Flavor = UltraVanillaClientIVC::Flavor;
//     using Builder = UltraCircuitBuilder;
//     using FF = typename Flavor::FF;
//     using VK = Flavor::VerificationKey;
//     using PK = DeciderProvingKey_<Flavor>;

//     class MockCircuitSource : public CircuitSource<Flavor> {
//         std::vector<size_t> _sizes;
//         std::vector<std::shared_ptr<VK>> _vks;
//         uint32_t step{ 0 };

//       public:
//         MockCircuitSource(const std::vector<size_t>& sizes)
//             : _sizes(sizes)
//         {
//             std::fill_n(std::back_inserter(_vks), sizes.size(), nullptr);
//         }

//         MockCircuitSource(const MockCircuitSource& source_without_sizes, std::vector<std::shared_ptr<VK>> vks)
//             : _sizes(source_without_sizes._sizes)
//             , _vks(vks)
//         {}

//         Output next() override
//         {
//             Builder circuit;
//             MockCircuits::construct_arithmetic_circuit(circuit, _sizes[step]);
//             const auto& vk = _vks[step];
//             ++step;
//             return { circuit, vk };
//         }

//         size_t num_circuits() const override
//         {
//             ASSERT(_sizes.size() == _vks.size());
//             return _sizes.size();
//         }
//     };
// };

// TEST_F(UltraVanillaClientIVCTests, TwoCircuits)
// {
//     static constexpr size_t LOG_SIZE = 10;
//     UltraVanillaClientIVC ivc(1 << LOG_SIZE);
//     MockCircuitSource circuit_source{ { LOG_SIZE, LOG_SIZE } };
//     EXPECT_TRUE(ivc.prove_and_verify(circuit_source));
// };

// TEST_F(UltraVanillaClientIVCTests, ThreeCircuits)
// {
//     static constexpr size_t LOG_SIZE = 10;
//     UltraVanillaClientIVC ivc(1 << LOG_SIZE);
//     MockCircuitSource circuit_source{ { LOG_SIZE, LOG_SIZE, LOG_SIZE } };
//     EXPECT_TRUE(ivc.prove_and_verify(circuit_source));
// };

<<<<<<< HEAD
// /**
//  * @brief Prove and verify accumulation of an arbitrary set of circuits using precomputed verification keys
//  * @details The tests precomputed the keys via one pass of the ivc prover, then it usese then in a second pass.
//  */
// TEST_F(UltraVanillaClientIVCTests, PrecomputedVerificationKeys)
// {
=======
/**
 * @brief Prove and verify accumulation of an arbitrary set of circuits using precomputed verification keys
 * @details The test precomputes the keys via one pass of the ivc prover, then it uses them in a second pass.
 */
TEST_F(UltraVanillaClientIVCTests, PrecomputedVerificationKeys)
{
>>>>>>> ec7d3498

//     static constexpr size_t LOG_SIZE = 10;

//     UltraVanillaClientIVC ivc_1(1 << LOG_SIZE);
//     MockCircuitSource circuit_source_no_vks{ { LOG_SIZE, LOG_SIZE } };
//     auto vks = ivc_1.compute_vks(circuit_source_no_vks);

//     UltraVanillaClientIVC ivc_2(1 << LOG_SIZE); // need to refactor accumulator_value use to reuse ivc_1
//     MockCircuitSource circuit_source_with_vks{ circuit_source_no_vks, vks };
//     EXPECT_TRUE(ivc_2.prove_and_verify(circuit_source_with_vks));
// };

// // TODO(https://github.com/AztecProtocol/barretenberg/issues/1177) Implement failure tests<|MERGE_RESOLUTION|>--- conflicted
+++ resolved
@@ -72,21 +72,12 @@
 //     EXPECT_TRUE(ivc.prove_and_verify(circuit_source));
 // };
 
-<<<<<<< HEAD
 // /**
 //  * @brief Prove and verify accumulation of an arbitrary set of circuits using precomputed verification keys
-//  * @details The tests precomputed the keys via one pass of the ivc prover, then it usese then in a second pass.
+//  * @details The test precomputes the keys via one pass of the ivc prover, then it uses them in a second pass.
 //  */
 // TEST_F(UltraVanillaClientIVCTests, PrecomputedVerificationKeys)
 // {
-=======
-/**
- * @brief Prove and verify accumulation of an arbitrary set of circuits using precomputed verification keys
- * @details The test precomputes the keys via one pass of the ivc prover, then it uses them in a second pass.
- */
-TEST_F(UltraVanillaClientIVCTests, PrecomputedVerificationKeys)
-{
->>>>>>> ec7d3498
 
 //     static constexpr size_t LOG_SIZE = 10;
 
