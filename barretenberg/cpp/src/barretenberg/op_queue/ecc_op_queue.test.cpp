#include "barretenberg/op_queue/ecc_op_queue.hpp"
#include <gtest/gtest.h>

using namespace bb;

class ECCOpQueueTest {
  public:
    using Curve = curve::BN254;
    using G1 = Curve::AffineElement;
    using Fr = Curve::ScalarField;
    using Polynomial = bb::Polynomial<Fr>;

    // Perform some basic interactions with the ECC op queue to mock the behavior of a single circuit
    static void populate_an_arbitrary_subtable_of_ops(const std::shared_ptr<bb::ECCOpQueue>& op_queue)
    {
        auto P1 = G1::random_element();
        auto P2 = G1::random_element();
        auto z = Fr::random_element();

        op_queue->initialize_new_subtable();
        op_queue->add_accumulate(P1);
        op_queue->mul_accumulate(P2, z);
        op_queue->eq_and_reset();
    }

    /**
     * @brief Check that the table column polynomials reconstructed by the op queue have the correct relationship
     *
     */
    static void check_table_column_polynomials(const std::shared_ptr<bb::ECCOpQueue>& op_queue,
                                               MergeSettings settings,
                                               std::optional<size_t> ultra_fixed_offset = std::nullopt)
    {
        // Construct column polynomials corresponding to the full table (T), the previous table (T_prev), and the
        // current subtable (t_current)
        auto table_polynomials = op_queue->construct_ultra_ops_table_columns();
        auto prev_table_polynomials = op_queue->construct_previous_ultra_ops_table_columns();
        auto subtable_polynomials = op_queue->construct_current_ultra_ops_subtable_columns();

        // Check T(x) = t_current(x) + x^k * T_prev(x) at a single random challenge point
        Fr eval_challenge = Fr::random_element();
        for (auto [table_poly, prev_table_poly, subtable_poly] :
             zip_view(table_polynomials, prev_table_polynomials, subtable_polynomials)) {
            const Fr table_eval = table_poly.evaluate(eval_challenge); // T(x)
            // Check that the previous table polynomial is constructed correctly according to the merge settings by
            // checking the identity at a single point
            if (settings == MergeSettings::PREPEND) {
                // T(x) = t_current(x) + x^k * T_prev(x), where k is the size of the current subtable
                const size_t current_subtable_size = op_queue->get_current_ultra_ops_subtable_num_rows(); // k
                const Fr subtable_eval = subtable_poly.evaluate(eval_challenge); // t_current(x)
                const Fr shifted_previous_table_eval = prev_table_poly.evaluate(eval_challenge) *
                                                       eval_challenge.pow(current_subtable_size); // x^k * T_prev(x)
                EXPECT_EQ(table_eval, subtable_eval + shifted_previous_table_eval);
            } else {
                // APPEND merge performs concatenation directly to end of previous table or at a specified fixed offset
                const size_t prev_table_size = op_queue->get_previous_ultra_ops_table_num_rows(); // k
                const size_t shift_magnitude = ultra_fixed_offset.value_or(prev_table_size);
                // T(x) = T_prev(x) + x^k * t_current(x), where k is the shift magnitude
                const Fr prev_table_eval = prev_table_poly.evaluate(eval_challenge); // T_prev(x)
                const Fr shifted_subtable_eval =
                    subtable_poly.evaluate(eval_challenge) * eval_challenge.pow(shift_magnitude); // x^k * t_current(x)
                EXPECT_EQ(table_eval, shifted_subtable_eval + prev_table_eval);
            }
        }
    }

    /**
     * @brief  Check that the opcode values are consistent between the ultra ops table and the eccvm ops table
     *
     * @param op_queue
     */
    static void check_opcode_consistency_with_eccvm(const std::shared_ptr<bb::ECCOpQueue>& op_queue)
    {
        auto ultra_table = op_queue->get_ultra_ops();
        auto eccvm_table = op_queue->get_eccvm_ops();

<<<<<<< HEAD
        for (size_t i = 0; i < eccvm_table.size(); ++i) {
            EXPECT_EQ(ultra_opcode_values[2 * i], eccvm_table[i].op_code.value());
            EXPECT_EQ(ultra_opcode_values[2 * i + 1], eccvm_table[i].op_code.value());
=======
        EXPECT_EQ(eccvm_table.size(), ultra_table.size());

        for (auto [ultra_op, eccvm_op] : zip_view(ultra_table, eccvm_table)) {
            EXPECT_EQ(ultra_op.op_code.value(), eccvm_op.op_code.value());
>>>>>>> 12386cda
        }
    };
};

TEST(ECCOpQueueTest, Basic)
{
    using G1 = ECCOpQueueTest::G1;

    ECCOpQueue op_queue;
    op_queue.add_accumulate(bb::g1::affine_one);
    op_queue.empty_row_for_testing();
    op_queue.merge();
    const auto& eccvm_ops = op_queue.get_eccvm_ops();
    EXPECT_EQ(eccvm_ops[0].base_point, G1::one());
    EXPECT_EQ(eccvm_ops[1].op_code.add, false);
}

TEST(ECCOpQueueTest, InternalAccumulatorCorrectness)
{
    using G1 = ECCOpQueueTest::G1;
    using Fr = ECCOpQueueTest::Fr;

    // Compute a simple point accumulation natively
    auto P1 = G1::random_element();
    auto P2 = G1::random_element();
    auto z = Fr::random_element();
    auto P_expected = P1 + P2 * z;

    // Add the same operations to the ECC op queue; the native computation is performed under the hood.
    ECCOpQueue op_queue;
    op_queue.add_accumulate(P1);
    op_queue.mul_accumulate(P2, z);

    // The correct result should now be stored in the accumulator within the op queue
    EXPECT_EQ(op_queue.get_accumulator(), P_expected);

    // Adding an equality op should reset the accumulator to zero (the point at infinity)
    op_queue.eq_and_reset();
    EXPECT_TRUE(op_queue.get_accumulator().is_point_at_infinity());
}

// Check that the ECC op queue correctly constructs the table column polynomials for the full table, the previous table,
// and the current subtable via successive prepending of subtables
TEST(ECCOpQueueTest, ColumnPolynomialConstructionPrependOnly)
{

    // Instantiate an EccOpQueue and populate it with several subtables of ECC ops
    auto op_queue = std::make_shared<bb::ECCOpQueue>();

    // Check that the table polynomials have the correct form after each subtable concatenation
    const size_t NUM_SUBTABLES = 5;
    for (size_t i = 0; i < NUM_SUBTABLES; ++i) {
        ECCOpQueueTest::populate_an_arbitrary_subtable_of_ops(op_queue);
        MergeSettings settings = MergeSettings::PREPEND;
        op_queue->merge(settings);
        ECCOpQueueTest::check_table_column_polynomials(op_queue, settings);
    }

    ECCOpQueueTest::check_opcode_consistency_with_eccvm(op_queue);
}

TEST(ECCOpQueueTest, ColumnPolynomialConstructionPrependThenAppend)
{

    // Instantiate an EccOpQueue and populate it with several subtables of ECC ops
    auto op_queue = std::make_shared<bb::ECCOpQueue>();

    // Check that the table polynomials have the correct form after each subtable concatenation
    const size_t NUM_SUBTABLES = 2;
    for (size_t i = 0; i < NUM_SUBTABLES; ++i) {
        ECCOpQueueTest::populate_an_arbitrary_subtable_of_ops(op_queue);
        MergeSettings settings = MergeSettings::PREPEND;
        op_queue->merge(settings);
        ECCOpQueueTest::check_table_column_polynomials(op_queue, settings);
    }

    // Do a single append operation
    ECCOpQueueTest::populate_an_arbitrary_subtable_of_ops(op_queue);
    MergeSettings settings = MergeSettings::APPEND;
    op_queue->merge(settings);
    ECCOpQueueTest::check_table_column_polynomials(op_queue, settings);

    ECCOpQueueTest::check_opcode_consistency_with_eccvm(op_queue);
}

TEST(ECCOpQueueTest, ColumnPolynomialConstructionPrependThenAppendAtFixedOffset)
{

    // Instantiate an EccOpQueue and populate it with several subtables of ECC ops
    auto op_queue = std::make_shared<bb::ECCOpQueue>();

    // Check that the table polynomials have the correct form after each subtable concatenation
    const size_t NUM_SUBTABLES = 2;
    for (size_t i = 0; i < NUM_SUBTABLES; ++i) {
        ECCOpQueueTest::populate_an_arbitrary_subtable_of_ops(op_queue);
        MergeSettings settings = MergeSettings::PREPEND;
        op_queue->merge(settings);
        ECCOpQueueTest::check_table_column_polynomials(op_queue, settings);
    }

    // Do a single append operation at a fixed offset (sufficiently large as to not overlap with the existing table)
    const size_t ultra_fixed_offset = op_queue->get_ultra_ops_table_num_rows() + 20;
    ECCOpQueueTest::populate_an_arbitrary_subtable_of_ops(op_queue);
    MergeSettings settings = MergeSettings::APPEND;
    op_queue->merge(settings, ultra_fixed_offset);
    ECCOpQueueTest::check_table_column_polynomials(op_queue, settings, ultra_fixed_offset);

    ECCOpQueueTest::check_opcode_consistency_with_eccvm(op_queue);
}<|MERGE_RESOLUTION|>--- conflicted
+++ resolved
@@ -74,16 +74,10 @@
         auto ultra_table = op_queue->get_ultra_ops();
         auto eccvm_table = op_queue->get_eccvm_ops();
 
-<<<<<<< HEAD
+        EXPECT_EQ(eccvm_table.size(), ultra_table.size());
         for (size_t i = 0; i < eccvm_table.size(); ++i) {
-            EXPECT_EQ(ultra_opcode_values[2 * i], eccvm_table[i].op_code.value());
-            EXPECT_EQ(ultra_opcode_values[2 * i + 1], eccvm_table[i].op_code.value());
-=======
-        EXPECT_EQ(eccvm_table.size(), ultra_table.size());
-
-        for (auto [ultra_op, eccvm_op] : zip_view(ultra_table, eccvm_table)) {
-            EXPECT_EQ(ultra_op.op_code.value(), eccvm_op.op_code.value());
->>>>>>> 12386cda
+            EXPECT_EQ(ultra_table[2 * i], eccvm_table[i].op_code.value());
+            EXPECT_EQ(ultra_table[2 * i + 1], eccvm_table[i].op_code.value());
         }
     };
 };
