--- conflicted
+++ resolved
@@ -49,21 +49,15 @@
 
   public:
     // Constructor that instantiates an initial ECC op subtable
-<<<<<<< HEAD
+    /**
+     * @brief Instantiate an initial ECC op subtable.
+     */
     ECCOpQueue(MergeSettings settings = MergeSettings::PREPEND) { initialize_new_subtable(settings); }
 
-    // Initialize a new subtable of ECCVM ops and Ultra ops corresponding to an individual circuit
-=======
-    /**
-     * @brief Instantiate an initial ECC op subtable.
-     */
-    ECCOpQueue(MergeSettings settings = MergeSettings::PREPEND) { initialize_new_subtable(settings); }
-
     /**
      * @brief Initialize a new subtable for eccvm and ultra ops with the given merge settings.
      *
      */
->>>>>>> 5b4825bd
     void initialize_new_subtable(MergeSettings settings = MergeSettings::PREPEND)
     {
         eccvm_ops_table.create_new_subtable(settings);
