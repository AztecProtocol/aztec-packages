// === AUDIT STATUS ===
// internal:    { status: not started, auditors: [], date: YYYY-MM-DD }
// external_1:  { status: not started, auditors: [], date: YYYY-MM-DD }
// external_2:  { status: not started, auditors: [], date: YYYY-MM-DD }
// =====================

#pragma once

#include "barretenberg/ecc/curves/bn254/bn254.hpp"
#include "barretenberg/eccvm/eccvm_builder_types.hpp"
#include "barretenberg/op_queue/ecc_ops_table.hpp"
#include "barretenberg/op_queue/eccvm_row_tracker.hpp"
#include "barretenberg/polynomials/polynomial.hpp"
namespace bb {

/**
 * @brief Used to construct execution trace representations of elliptic curve operations.
 * @details Constructs and stores tables of ECC operations in two formats: the ECCVM format and the
 * Ultra-arithmetization (width-4) format. The ECCVM format is used to construct the execution trace for the ECCVM
 * circuit, while the Ultra-arithmetization is used in the Mega circuits and the Translator VM. Both tables are
 * constructed via successive pre-pending of subtables of the same format, where each subtable represents the operations
 * of a single circuit.
 * TODO(https://github.com/AztecProtocol/barretenberg/issues/1267): consider possible efficiency improvements
 */
class ECCOpQueue {
    using Curve = curve::BN254;
    using Point = Curve::AffineElement;
    using Fr = Curve::ScalarField;
    using Fq = Curve::BaseField; // Grumpkin's scalar field
    static constexpr size_t ULTRA_TABLE_WIDTH = UltraEccOpsTable::TABLE_WIDTH;
    Point point_at_infinity = Curve::Group::affine_point_at_infinity;

    // The operations written to the queue are also performed natively; the result is stored in accumulator
    Point accumulator = point_at_infinity;

    EccvmOpsTable eccvm_ops_table;    // table of ops in the ECCVM format
    UltraEccOpsTable ultra_ops_table; // table of ops in the Ultra-arithmetization format

    // Storage for the reconstructed eccvm ops table in contiguous memory. (Intended to be constructed once and for all
    // prior to ECCVM construction to avoid repeated prepending of subtables in physical memory).
    std::vector<ECCVMOperation> eccvm_ops_reconstructed;

    // Storage for the reconstructed ultra ops table in contiguous memory. (Intended to be constructed once and for all
    // prior to Translator circuit construction to avoid repeated prepending of subtables in physical memory).
    std::vector<UltraOp> ultra_ops_reconstructed;

    // Tracks number of muls and size of eccvm in real time as the op queue is updated
    EccvmRowTracker eccvm_row_tracker;

  public:
    // Constructor that instantiates an initial ECC op subtable
    ECCOpQueue() { initialize_new_subtable(); }

    // Initialize a new subtable of ECCVM ops and Ultra ops corresponding to an individual circuit
    void initialize_new_subtable()
    {
        eccvm_ops_table.create_new_subtable();
        ultra_ops_table.create_new_subtable();
    }

    // Construct polynomials corresponding to the columns of the full aggregate ultra ecc ops table
    std::array<Polynomial<Fr>, ULTRA_TABLE_WIDTH> construct_ultra_ops_table_columns() const
    {
        return ultra_ops_table.construct_table_columns();
    }

    // Construct polys corresponding to the columns of the aggregate ultra ops table, excluding the most recent subtable
    std::array<Polynomial<Fr>, ULTRA_TABLE_WIDTH> construct_previous_ultra_ops_table_columns() const
    {
        return ultra_ops_table.construct_previous_table_columns();
    }

    // Construct polynomials corresponding to the columns of the current subtable of ultra ecc ops
    std::array<Polynomial<Fr>, ULTRA_TABLE_WIDTH> construct_current_ultra_ops_subtable_columns() const
    {
        return ultra_ops_table.construct_current_ultra_ops_subtable_columns();
    }

    // Reconstruct the full table of eccvm ops in contiguous memory from the independent subtables
    void construct_full_eccvm_ops_table() { eccvm_ops_reconstructed = eccvm_ops_table.get_reconstructed(); }

    // Reconstruct the full table of ultra ops in contiguous memory from the independent subtables
    void construct_full_ultra_ops_table() { ultra_ops_reconstructed = ultra_ops_table.get_reconstructed(); }

    size_t get_ultra_ops_table_num_rows() const { return ultra_ops_table.ultra_table_size(); }
    size_t get_current_ultra_ops_subtable_num_rows() const { return ultra_ops_table.current_ultra_subtable_size(); }

    // TODO(https://github.com/AztecProtocol/barretenberg/issues/1339): Consider making the ultra and eccvm ops getters
    // more memory efficient

    // Get the full table of ECCVM ops in contiguous memory; construct it if it has not been constructed already
    std::vector<ECCVMOperation>& get_eccvm_ops()
    {
        if (eccvm_ops_reconstructed.empty()) {
            construct_full_eccvm_ops_table();
        }
        return eccvm_ops_reconstructed;
    }

    std::vector<UltraOp>& get_ultra_ops()
    {
        if (ultra_ops_reconstructed.empty()) {
            construct_full_ultra_ops_table();
        }
        return ultra_ops_reconstructed;
    }

    /**
     * @brief Get the number of rows in the 'msm' column section, for all msms in the circuit
     */
    size_t get_num_msm_rows() const { return eccvm_row_tracker.get_num_msm_rows(); }

    /**
     * @brief Get the number of rows for the current ECCVM circuit
     */
    size_t get_num_rows() const { return eccvm_row_tracker.get_num_rows(); }

    /**
     * @brief get number of muls for the current ECCVM circuit
     */
    uint32_t get_number_of_muls() const { return eccvm_row_tracker.get_number_of_muls(); }

    /**
     * @brief A fuzzing only method for setting eccvm ops directly
     *
     */
    void set_eccvm_ops_for_fuzzing(std::vector<ECCVMOperation>& eccvm_ops_in)
    {
        eccvm_ops_reconstructed = eccvm_ops_in;
    }

    /**
     * @brief A testing only method that adds an erroneous equality op to the eccvm ops
     * @brief May be used to ensure that ECCVM responds as expected when encountering a bad op
     *
     */
    void add_erroneous_equality_op_for_testing()
    {
        EccOpCode op_code{ .eq = true, .reset = true };
        append_eccvm_op(ECCVMOperation{ .op_code = op_code, .base_point = Point::random_element() });
    }

    /**
     * @brief Write empty row to queue
     * @warning This is for testing purposes only. Currently no valid use case.
     *
     */
    void empty_row_for_testing()
    {
        append_eccvm_op(ECCVMOperation{ .base_point = point_at_infinity });
        accumulator.self_set_infinity();
    }

    Point get_accumulator() { return accumulator; }

    /**
     * @brief Write point addition op to queue and natively perform addition
     *
     * @param to_add
     */
    UltraOp add_accumulate(const Point& to_add)
    {
        // Update the accumulator natively
        accumulator = accumulator + to_add;
        EccOpCode op_code{ .add = true };
        // Store the eccvm operation
        append_eccvm_op(ECCVMOperation{ .op_code = op_code, .base_point = to_add });

        // Construct and store the operation in the ultra op format
        return construct_and_populate_ultra_ops(op_code, to_add);
    }

    /**
     * @brief Write multiply and add op to queue and natively perform operation
     *
     * @param to_add
     */
    UltraOp mul_accumulate(const Point& to_mul, const Fr& scalar)
    {
        // Update the accumulator natively
        accumulator = accumulator + to_mul * scalar;
        EccOpCode op_code{ .mul = true };

        // Construct and store the operation in the ultra op format
        UltraOp ultra_op = construct_and_populate_ultra_ops(op_code, to_mul, scalar);

        // Store the eccvm operation
        append_eccvm_op(ECCVMOperation{
            .op_code = op_code,
            .base_point = to_mul,
            .z1 = ultra_op.z_1,
            .z2 = ultra_op.z_2,
            .mul_scalar_full = scalar,
        });

        return ultra_op;
    }

    /**
     * @brief Writes a no op (i.e. two zero rows) to the ultra ops table but adds no eccvm operations.
     *
     * @details We want to be able to add zero rows (and, eventually, random rows
     * https://github.com/AztecProtocol/barretenberg/issues/1360) to the ultra ops table without affecting the
     * operations in the ECCVM.
     */
    UltraOp no_op_ultra_only()
    {
        EccOpCode op_code{};
<<<<<<< HEAD
        accumulator.self_set_infinity();
        // Store eccvm operation
        append_eccvm_op(ECCVMOperation{ .op_code = op_code });
=======
>>>>>>> 02e7b91b

        // Construct and store the operation in the ultra op format
        return construct_and_populate_ultra_ops(op_code, accumulator);
    }

    /**
     * @brief Write equality op using internal accumulator point
     *
     * @return current internal accumulator point (prior to reset to 0)
     */
    UltraOp eq_and_reset()
    {
        auto expected = accumulator;
        accumulator.self_set_infinity();
        EccOpCode op_code{ .eq = true, .reset = true };
        // Store eccvm operation
        append_eccvm_op(ECCVMOperation{ .op_code = op_code, .base_point = expected });

        // Construct and store the operation in the ultra op format
        return construct_and_populate_ultra_ops(op_code, expected);
    }

  private:
    /**
     * @brief Append an eccvm operation to the eccvm ops table; update the eccvm row tracker
     *
     */
    void append_eccvm_op(const ECCVMOperation& op)
    {
        eccvm_row_tracker.update_cached_msms(op);
        eccvm_ops_table.push(op);
    }
    /**
     * @brief Given an ecc operation and its inputs, decompose into ultra format and populate ultra_ops
     *
     * @param op_code
     * @param point
     * @param scalar
     * @return UltraOp
     */
    UltraOp construct_and_populate_ultra_ops(EccOpCode op_code, const Point& point, const Fr& scalar = Fr::zero())
    {
        UltraOp ultra_op;
        ultra_op.op_code = op_code;

        // Decompose point coordinates (Fq) into hi-lo chunks (Fr)
        const size_t CHUNK_SIZE = 2 * stdlib::NUM_LIMB_BITS_IN_FIELD_SIMULATION;
        uint256_t x_256(point.x);
        uint256_t y_256(point.y);
        ultra_op.return_is_infinity = point.is_point_at_infinity();
        // if we have a point at infinity, set x/y to zero
        // in the biggroup_goblin class we use `assert_equal` statements to validate
        // the original in-circuit coordinate values are also zero
        if (point.is_point_at_infinity()) {
            x_256 = 0;
            y_256 = 0;
        }
        ultra_op.x_lo = Fr(x_256.slice(0, CHUNK_SIZE));
        ultra_op.x_hi = Fr(x_256.slice(CHUNK_SIZE, CHUNK_SIZE * 2));
        ultra_op.y_lo = Fr(y_256.slice(0, CHUNK_SIZE));
        ultra_op.y_hi = Fr(y_256.slice(CHUNK_SIZE, CHUNK_SIZE * 2));

        // Split scalar into 128 bit endomorphism scalars
        Fr z_1 = 0;
        Fr z_2 = 0;
        auto converted = scalar.from_montgomery_form();
        uint256_t converted_u256(scalar);
        if (converted_u256.get_msb() <= 128) {
            ultra_op.z_1 = scalar;
            ultra_op.z_2 = 0;
        } else {
            Fr::split_into_endomorphism_scalars(converted, z_1, z_2);
            ultra_op.z_1 = z_1.to_montgomery_form();
            ultra_op.z_2 = z_2.to_montgomery_form();
        }

        ultra_ops_table.push(ultra_op);

        return ultra_op;
    }
};

} // namespace bb<|MERGE_RESOLUTION|>--- conflicted
+++ resolved
@@ -206,12 +206,9 @@
     UltraOp no_op_ultra_only()
     {
         EccOpCode op_code{};
-<<<<<<< HEAD
         accumulator.self_set_infinity();
         // Store eccvm operation
         append_eccvm_op(ECCVMOperation{ .op_code = op_code });
-=======
->>>>>>> 02e7b91b
 
         // Construct and store the operation in the ultra op format
         return construct_and_populate_ultra_ops(op_code, accumulator);
