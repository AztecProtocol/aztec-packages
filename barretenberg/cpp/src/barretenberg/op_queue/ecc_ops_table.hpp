--- conflicted
+++ resolved
@@ -12,8 +12,6 @@
 #include "barretenberg/stdlib/primitives/bigfield/constants.hpp"
 #include <deque>
 namespace bb {
-
-enum MergeSettings { PREPEND, APPEND };
 
 /**
  * @brief The MergeSettings define whether an incoming subtable will be added at the beginning (PREPEND) or at the end
@@ -125,11 +123,7 @@
         subtable_to_update.push_back(op);
     }
 
-<<<<<<< HEAD
-    void create_new_subtable([[maybe_unused]] MergeSettings settings = MergeSettings::PREPEND, size_t size_hint = 0)
-=======
     void create_new_subtable(MergeSettings settings = MergeSettings::PREPEND, size_t size_hint = 0)
->>>>>>> 5b4825bd
     {
         this->settings = settings;
         // If there is a single subtable and it is empty, dont create a new one
@@ -140,10 +134,6 @@
         auto it = settings == MergeSettings::PREPEND ? table.begin() : table.end();
         Subtable new_subtable;
         new_subtable.reserve(size_hint);
-<<<<<<< HEAD
-        auto it = settings == MergeSettings::APPEND ? table.end() : table.begin();
-=======
->>>>>>> 5b4825bd
         table.insert(it, std::move(new_subtable));
     }
 
