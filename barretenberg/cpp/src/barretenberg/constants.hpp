--- conflicted
+++ resolved
@@ -24,12 +24,9 @@
 // For ZK Flavors: the number of the commitments required by Libra and SmallSubgroupIPA.
 static constexpr uint32_t NUM_LIBRA_COMMITMENTS = 3;
 static constexpr uint32_t NUM_LIBRA_EVALUATIONS = 4;
-<<<<<<< HEAD
+
+static constexpr uint32_t MERGE_PROOF_SIZE = 65; // used to ensure mock proofs are generated correctly
 // There are 5 distinguished wires in ECCVM that have to be opened as univariates to establish the connection between
 // ECCVM and Translator
 static constexpr uint32_t NUM_TRANSLATION_EVALUATIONS = 5;
-=======
-
-static constexpr uint32_t MERGE_PROOF_SIZE = 65; // used to ensure mock proofs are generated correctly
->>>>>>> e200f8be
 } // namespace bb