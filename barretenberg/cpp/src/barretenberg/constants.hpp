--- conflicted
+++ resolved
@@ -34,14 +34,7 @@
 // There are 5 distinguished wires in ECCVM that have to be opened as univariates to establish the connection between
 // ECCVM and Translator
 static constexpr uint32_t NUM_TRANSLATION_EVALUATIONS = 5;
-<<<<<<< HEAD
 // The interleaving trick needed for Translator adds 2 extra claims to Gemini fold claims
-=======
-
-// Upper bound on the number of claims produced GeminiProver:
-// - Each fold polynomial is opened at two points, the number of resulting claims is bounded by 2*CONST_PROOF_SIZE_LOG_N
-// - The interleaving trick needed for Translator adds 2 extra claims
->>>>>>> 4e699ea7
 // TODO(https://github.com/AztecProtocol/barretenberg/issues/1293): Decouple Gemini from Interleaving
 static constexpr uint32_t NUM_INTERLEAVING_CLAIMS = 2;
 } // namespace bb