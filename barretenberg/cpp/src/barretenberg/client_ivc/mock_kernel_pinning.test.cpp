--- conflicted
+++ resolved
@@ -24,32 +24,12 @@
     GoblinUltraCircuitBuilder circuit_1{ ivc.goblin.op_queue };
     GoblinMockCircuits::construct_mock_function_circuit(circuit_1);
     ivc.initialize(circuit_1);
-<<<<<<< HEAD
-    auto initial_acc = std::make_shared<ClientIVC::VerifierInstance>();
-    initial_acc->verification_key = ivc.vks.first_func_vk;
-=======
     auto kernel_acc = std::make_shared<ClientIVC::VerifierInstance>(ivc.vks.first_func_vk);
     kernel_acc->verification_key = ivc.vks.first_func_vk;
->>>>>>> d003bd62
 
     GoblinUltraCircuitBuilder circuit_2{ ivc.goblin.op_queue };
     GoblinMockCircuits::construct_mock_function_circuit(circuit_2);
     auto func_fold_proof = ivc.accumulate(circuit_2);
-<<<<<<< HEAD
-
-    // Construct kernel circuit
-    GoblinUltraCircuitBuilder kernel_circuit{ ivc.goblin.op_queue };
-    auto kernel_acc = GoblinMockCircuits::construct_mock_folding_kernel(
-        kernel_circuit, { func_fold_proof, ivc.vks.func_vk }, {}, initial_acc);
-
-    auto kernel_fold_proof = ivc.accumulate(kernel_circuit);
-    EXPECT_EQ(ivc.prover_instance->log_instance_size, 17);
-
-    GoblinUltraCircuitBuilder circuit_4{ ivc.goblin.op_queue };
-    GoblinMockCircuits::construct_mock_function_circuit(circuit_4);
-    func_fold_proof = ivc.accumulate(circuit_4);
-
-=======
 
     // Construct kernel circuit
     GoblinUltraCircuitBuilder kernel_circuit{ ivc.goblin.op_queue };
@@ -63,17 +43,11 @@
     GoblinMockCircuits::construct_mock_function_circuit(circuit_3);
     func_fold_proof = ivc.accumulate(circuit_3);
 
->>>>>>> d003bd62
     kernel_circuit = GoblinUltraCircuitBuilder{ ivc.goblin.op_queue };
     kernel_acc = GoblinMockCircuits::construct_mock_folding_kernel(kernel_circuit,
                                                                    { kernel_fold_proof, ivc.vks.first_kernel_vk },
                                                                    { func_fold_proof, ivc.vks.func_vk },
                                                                    kernel_acc);
-<<<<<<< HEAD
-    GoblinUltraComposer composer;
-    auto instance = composer.create_prover_instance(kernel_circuit);
-=======
     auto instance = std::make_shared<ClientIVC::ProverInstance>(kernel_circuit);
->>>>>>> d003bd62
     EXPECT_EQ(instance->proving_key->log_circuit_size, 17);
 }