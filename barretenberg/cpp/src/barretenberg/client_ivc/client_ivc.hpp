--- conflicted
+++ resolved
@@ -25,13 +25,8 @@
     using FoldProof = std::vector<FF>;
     using ProverAccumulator = std::shared_ptr<ProverInstance_<Flavor>>;
     using VerifierAccumulator = std::shared_ptr<VerifierInstance_<Flavor>>;
-<<<<<<< HEAD
-    using ProverInstance = ProverInstance_<GoblinUltraFlavor>;
-    using VerifierInstance = VerifierInstance_<GoblinUltraFlavor>;
-=======
     using ProverInstance = ProverInstance_<Flavor>;
     using VerifierInstance = VerifierInstance_<Flavor>;
->>>>>>> d003bd62
     using ClientCircuit = GoblinUltraCircuitBuilder; // can only be GoblinUltra
     using DeciderProver = DeciderProver_<Flavor>;
     using DeciderVerifier = DeciderVerifier_<Flavor>;
@@ -55,12 +50,7 @@
     };
 
   private:
-<<<<<<< HEAD
-    using ProverFoldOutput = FoldingResult<GoblinUltraFlavor>;
-    using Composer = GoblinUltraComposer;
-=======
     using ProverFoldOutput = FoldingResult<Flavor>;
->>>>>>> d003bd62
     // Note: We need to save the last instance that was folded in order to compute its verification key, this will not
     // be needed in the real IVC as they are provided as inputs
 
@@ -72,11 +62,6 @@
     // Note: We need to save the last instance that was folded in order to compute its verification key, this will not
     // be needed in the real IVC as they are provided as inputs
     std::shared_ptr<ProverInstance> prover_instance;
-<<<<<<< HEAD
-
-    ClientIVC();
-=======
->>>>>>> d003bd62
 
     void initialize(ClientCircuit& circuit);
 
