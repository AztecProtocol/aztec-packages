// === AUDIT STATUS ===
// internal:    { status: not started, auditors: [], date: YYYY-MM-DD }
// external_1:  { status: not started, auditors: [], date: YYYY-MM-DD }
// external_2:  { status: not started, auditors: [], date: YYYY-MM-DD }
// =====================

#pragma once

#include "barretenberg/flavor/mega_zk_recursive_flavor.hpp"
#include "barretenberg/goblin/goblin.hpp"
#include "barretenberg/honk/execution_trace/execution_trace_usage_tracker.hpp"
#include "barretenberg/protogalaxy/protogalaxy_prover.hpp"
#include "barretenberg/protogalaxy/protogalaxy_verifier.hpp"
#include "barretenberg/stdlib/honk_verifier/decider_recursive_verifier.hpp"
#include "barretenberg/stdlib/honk_verifier/oink_recursive_verifier.hpp"
#include "barretenberg/stdlib/honk_verifier/ultra_recursive_verifier.hpp"
#include "barretenberg/stdlib/primitives/databus/databus.hpp"
#include "barretenberg/stdlib/proof/proof.hpp"
#include "barretenberg/stdlib/protogalaxy_verifier/protogalaxy_recursive_verifier.hpp"
#include "barretenberg/stdlib/special_public_inputs/special_public_inputs.hpp"
#include "barretenberg/ultra_honk/decider_keys.hpp"
#include "barretenberg/ultra_honk/decider_prover.hpp"
#include "barretenberg/ultra_honk/decider_verifier.hpp"
#include "barretenberg/ultra_honk/ultra_prover.hpp"
#include "barretenberg/ultra_honk/ultra_verifier.hpp"
#include <algorithm>

namespace bb {

/**
 * @brief The IVC scheme used by the aztec client for private function execution
 * @details Combines Protogalaxy with Goblin to accumulate one circuit at a time with efficient EC group
 * operations. It is assumed that the circuits being accumulated correspond alternatingly to an app and a kernel, as is
 * the case in Aztec. Two recursive folding verifiers are appended to each kernel (except the first one) to verify the
 * folding of a previous kernel and an app/function circuit. Due to this structure it is enforced that the total number
 * of circuits being accumulated is even.
 *
 */
class ClientIVC {

  public:
    using Flavor = MegaFlavor;
    using MegaVerificationKey = Flavor::VerificationKey;
    using MegaZKVerificationKey = MegaZKFlavor::VerificationKey;
    using FF = Flavor::FF;
    using Point = Flavor::Curve::AffineElement;
    using FoldProof = std::vector<FF>;
    using DeciderProvingKey = DeciderProvingKey_<Flavor>;
    using DeciderZKProvingKey = DeciderProvingKey_<MegaZKFlavor>;
    using DeciderVerificationKey = DeciderVerificationKey_<Flavor>;
    using ClientCircuit = MegaCircuitBuilder; // can only be Mega
    using DeciderProver = DeciderProver_<Flavor>;
    using DeciderVerifier = DeciderVerifier_<Flavor>;
    using DeciderProvingKeys = DeciderProvingKeys_<Flavor>;
    using FoldingProver = ProtogalaxyProver_<Flavor>;
    using DeciderVerificationKeys = DeciderVerificationKeys_<Flavor>;
    using FoldingVerifier = ProtogalaxyVerifier_<DeciderVerificationKeys>;
    using ECCVMVerificationKey = bb::ECCVMFlavor::VerificationKey;
    using TranslatorVerificationKey = bb::TranslatorFlavor::VerificationKey;
    using MegaProver = UltraProver_<Flavor>;
    using MegaVerifier = UltraVerifier_<Flavor>;
    using Transcript = NativeTranscript;

    using RecursiveFlavor = MegaRecursiveFlavor_<bb::MegaCircuitBuilder>;
    using RecursiveDeciderVerificationKeys =
        bb::stdlib::recursion::honk::RecursiveDeciderVerificationKeys_<RecursiveFlavor, 2>;
    using RecursiveDeciderVerificationKey = RecursiveDeciderVerificationKeys::DeciderVK;
    using RecursiveVerificationKey = RecursiveFlavor::VerificationKey;
    using RecursiveVKAndHash = RecursiveFlavor::VKAndHash;
    using FoldingRecursiveVerifier =
        bb::stdlib::recursion::honk::ProtogalaxyRecursiveVerifier_<RecursiveDeciderVerificationKeys>;
    using OinkRecursiveVerifier = stdlib::recursion::honk::OinkRecursiveVerifier_<RecursiveFlavor>;
    using DeciderRecursiveVerifier = stdlib::recursion::honk::DeciderRecursiveVerifier_<RecursiveFlavor>;
    using RecursiveTranscript = RecursiveFlavor::Transcript;

    using DataBusDepot = stdlib::DataBusDepot<ClientCircuit>;
    using PairingPoints = stdlib::recursion::PairingPoints<ClientCircuit>;
    using PublicPairingPoints = stdlib::PublicInputComponent<PairingPoints>;
    using KernelIO = bb::stdlib::recursion::honk::KernelIO;
    using HidingKernelIO = bb::stdlib::recursion::honk::HidingKernelIO<ClientCircuit>;
    using AppIO = bb::stdlib::recursion::honk::AppIO;
    using StdlibProof = stdlib::Proof<ClientCircuit>;
    using StdlibFF = RecursiveFlavor::FF;
    using WitnessCommitments = RecursiveFlavor::WitnessCommitments;

    // Merge commitments
    using TableCommitments = std::array<RecursiveFlavor::Commitment, ClientCircuit::NUM_WIRES>;

    /**
     * @brief A full proof for the IVC scheme containing a Mega proof showing correctness of the hiding circuit (which
     * recursive verified the last folding and decider proof) and a Goblin proof (translator VM, ECCVM and last merge
     * proof).
     *
     * @details This proof will be zero-knowledge.
     */
    struct Proof {
        HonkProof mega_proof;
        GoblinProof goblin_proof;

        /**
         * @brief The size of a ClientIVC proof without backend-added public inputs
         *
         * @param virtual_log_n
         * @return constexpr size_t
         */
        static constexpr size_t PROOF_LENGTH_WITHOUT_PUB_INPUTS(size_t virtual_log_n = MegaZKFlavor::VIRTUAL_LOG_N)
        {
            return /*mega_proof*/ MegaZKFlavor::PROOF_LENGTH_WITHOUT_PUB_INPUTS(virtual_log_n) +
                   /*merge_proof*/ MERGE_PROOF_SIZE +
                   /*eccvm pre-ipa proof*/ (ECCVMFlavor::PROOF_LENGTH_WITHOUT_PUB_INPUTS - IPA_PROOF_LENGTH) +
                   /*eccvm ipa proof*/ IPA_PROOF_LENGTH +
                   /*translator*/ TranslatorFlavor::PROOF_LENGTH_WITHOUT_PUB_INPUTS;
        }

        /**
         * @brief The size of a ClientIVC proof with backend-added public inputs: HidingKernelIO
         *
         * @param virtual_log_n
         * @return constexpr size_t
         */
        static constexpr size_t PROOF_LENGTH(size_t virtual_log_n = MegaZKFlavor::VIRTUAL_LOG_N)
        {
            return PROOF_LENGTH_WITHOUT_PUB_INPUTS(virtual_log_n) +
                   /*public_inputs*/ bb::HidingKernelIO::PUBLIC_INPUTS_SIZE;
        }

        size_t size() const;

        /**
         * @brief Serialize proof to field elements
         *
         * @return std::vector<FF>
         */
        std::vector<FF> to_field_elements() const;

        // TODO(https://github.com/AztecProtocol/barretenberg/issues/1299): The following msgpack methods are generic
        // and should leverage some kind of shared msgpack utility.
        msgpack::sbuffer to_msgpack_buffer() const;

        /**
         * @brief Very quirky method to convert a msgpack buffer to a "heap" buffer
         * @details This method results in a buffer that is double-size-prefixed with the buffer size. This is to mimmic
         * the original bb.js behavior which did a *out_proof = to_heap_buffer(to_buffer(proof));
         *
         * @return uint8_t* Double size-prefixed msgpack buffer
         */
        uint8_t* to_msgpack_heap_buffer() const;
        static constexpr const char* MSGPACK_SCHEMA_NAME = "ClientIVCProof";

        class DeserializationError : public std::runtime_error {
          public:
            DeserializationError(const std::string& msg)
                : std::runtime_error(std::string("Client IVC Proof deserialization error: ") + msg)
            {}
        };

        static Proof from_msgpack_buffer(uint8_t const*& buffer);
        static Proof from_msgpack_buffer(const msgpack::sbuffer& buffer);

        void to_file_msgpack(const std::string& filename) const;
        static Proof from_file_msgpack(const std::string& filename);

        MSGPACK_FIELDS(mega_proof, goblin_proof);
        bool operator==(const Proof& other) const = default;
    };

    struct VerificationKey {
        std::shared_ptr<MegaVerificationKey> mega;
        std::shared_ptr<ECCVMVerificationKey> eccvm;
        std::shared_ptr<TranslatorVerificationKey> translator;

        MSGPACK_FIELDS(mega, eccvm, translator);
    };

    enum class QUEUE_TYPE {
        OINK,
        PG,
        PG_FINAL, // the final PG verification, used in hiding kernel
        PG_TAIL,  // used in tail to indicate special handling of merge for ZK
        MEGA
    }; // for specifying type of proof in the verification queue

    // An entry in the native verification queue
    struct VerifierInputs {
        std::vector<FF> proof; // oink or PG
        std::shared_ptr<MegaVerificationKey> honk_vk;
        QUEUE_TYPE type;
        bool is_kernel = false;
    };
    using VerificationQueue = std::deque<VerifierInputs>;

    // An entry in the stdlib verification queue
    struct StdlibVerifierInputs {
        StdlibProof proof; // oink or PG
        std::shared_ptr<RecursiveVKAndHash> honk_vk_and_hash;
        QUEUE_TYPE type;
        bool is_kernel = false;
    };
    using StdlibVerificationQueue = std::deque<StdlibVerifierInputs>;

    // Utility for tracking the max size of each block across the full IVC
    ExecutionTraceUsageTracker trace_usage_tracker;

  private:
    using ProverFoldOutput = FoldingResult<Flavor>;

    // Transcript for CIVC prover (shared between Hiding circuit, Merge, ECCVM, and Translator)
    std::shared_ptr<Transcript> transcript = std::make_shared<Transcript>();

    // Transcript to be shared across the folding of K_{i-1} (kernel), A_{i,1} (app), .., A_{i, n}
    std::shared_ptr<Transcript> prover_accumulation_transcript = std::make_shared<Transcript>();

    size_t num_circuits; // total number of circuits to be accumulated in the IVC
  public:
    size_t num_circuits_accumulated = 0; // number of circuits accumulated so far

    ProverFoldOutput fold_output; // prover accumulator and fold proof
    HonkProof decider_proof;      // decider proof to be verified in the hiding circuit
    HonkProof mega_proof;         // proof of the hiding circuit

    std::shared_ptr<DeciderVerificationKey>
        recursive_verifier_native_accum; // native verifier accumulator used in recursive folding
    std::shared_ptr<DeciderVerificationKey>
        native_verifier_accum;                    //  native verifier accumulator used in prover folding
    std::shared_ptr<MegaVerificationKey> honk_vk; // honk vk to be completed and folded into the accumulator

    // Set of tuples {proof, verification_key, type (Oink/PG)} to be recursively verified
    VerificationQueue verification_queue;
    // Set of tuples {stdlib_proof, stdlib_verification_key, type} corresponding to the native verification queue
    StdlibVerificationQueue stdlib_verification_queue;

    // Management of linking databus commitments between circuits in the IVC
    DataBusDepot bus_depot;

    // Settings related to the use of fixed block sizes for each gate in the execution trace
    TraceSettings trace_settings;

    typename MegaFlavor::CommitmentKey bn254_commitment_key;

    Goblin goblin;

    size_t get_num_circuits() const { return num_circuits; }

    ClientIVC(size_t num_circuits, TraceSettings trace_settings = {});

    void instantiate_stdlib_verification_queue(ClientCircuit& circuit,
                                               const std::vector<std::shared_ptr<RecursiveVKAndHash>>& input_keys = {});

    [[nodiscard("Pairing points should be accumulated")]] std::
        tuple<std::shared_ptr<RecursiveDeciderVerificationKey>, PairingPoints, TableCommitments>
        perform_recursive_verification_and_databus_consistency_checks(
            ClientCircuit& circuit,
            const StdlibVerifierInputs& verifier_inputs,
            const std::shared_ptr<RecursiveDeciderVerificationKey>& input_stdlib_verifier_accumulator,
            const TableCommitments& T_prev_commitments,
            const std::shared_ptr<RecursiveTranscript>& accumulation_recursive_transcript);

    // Complete the logic of a kernel circuit (e.g. PG/merge recursive verification, databus consistency checks)
    void complete_kernel_circuit_logic(ClientCircuit& circuit);

<<<<<<< HEAD
    // Complete the logic of the hiding circuit, which includes PG, decider and merge recursive verification
    std::pair<PairingPoints, TableCommitments> complete_hiding_circuit_logic(
        const StdlibProof& stdlib_proof,
        const std::shared_ptr<RecursiveDeciderVerificationKey>& verifier_instance,
        ClientCircuit& circuit);

=======
>>>>>>> 08cf581c
    /**
     * @brief Perform prover work for accumulation (e.g. PG folding, merge proving)
     *
     * @param circuit The incoming statement
     * @param precomputed_vk The verification key of the incoming statement OR a mocked key whose metadata needs to be
     * set using the proving key produced from `circuit` in order to pass some assertions in the Oink prover.
     * @param mock_vk A boolean to say whether the precomputed vk should have its metadata set.
     */
    void accumulate(ClientCircuit& circuit, const std::shared_ptr<MegaVerificationKey>& precomputed_vk);

    Proof prove();

    std::shared_ptr<ClientIVC::DeciderZKProvingKey> construct_hiding_circuit_key(ClientCircuit& circuit);
    std::shared_ptr<ClientIVC::DeciderZKProvingKey> compute_hiding_circuit_proving_key(ClientCircuit& circuit);
    static void hide_op_queue_accumulation_result(ClientCircuit& circuit);
    HonkProof prove_hiding_circuit(ClientCircuit& circuit);

    static bool verify(const Proof& proof, const VerificationKey& vk);

    bool verify(const Proof& proof) const;

    bool prove_and_verify();

    HonkProof decider_prove();

    VerificationKey get_vk() const;

  private:
    /**
     * @brief Update the native verifier accumulator based on the provided queue entry and transcript.
     *
     * @param queue_entry The verifier inputs from the queue.
     * @param verifier_transcript Verifier transcript corresponding to the prover transcript.
     */
    void update_native_verifier_accumulator(const VerifierInputs& queue_entry,
                                            const std::shared_ptr<Transcript>& verifier_transcript);
};

} // namespace bb<|MERGE_RESOLUTION|>--- conflicted
+++ resolved
@@ -258,15 +258,6 @@
     // Complete the logic of a kernel circuit (e.g. PG/merge recursive verification, databus consistency checks)
     void complete_kernel_circuit_logic(ClientCircuit& circuit);
 
-<<<<<<< HEAD
-    // Complete the logic of the hiding circuit, which includes PG, decider and merge recursive verification
-    std::pair<PairingPoints, TableCommitments> complete_hiding_circuit_logic(
-        const StdlibProof& stdlib_proof,
-        const std::shared_ptr<RecursiveDeciderVerificationKey>& verifier_instance,
-        ClientCircuit& circuit);
-
-=======
->>>>>>> 08cf581c
     /**
      * @brief Perform prover work for accumulation (e.g. PG folding, merge proving)
      *
