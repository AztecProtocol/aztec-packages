// === AUDIT STATUS ===
// internal:    { status: not started, auditors: [], date: YYYY-MM-DD }
// external_1:  { status: not started, auditors: [], date: YYYY-MM-DD }
// external_2:  { status: not started, auditors: [], date: YYYY-MM-DD }
// =====================

#pragma once

#include "barretenberg/flavor/mega_zk_recursive_flavor.hpp"
#include "barretenberg/goblin/goblin.hpp"
#include "barretenberg/honk/execution_trace/execution_trace_usage_tracker.hpp"
#include "barretenberg/protogalaxy/protogalaxy_prover.hpp"
#include "barretenberg/stdlib/honk_verifier/decider_recursive_verifier.hpp"
#include "barretenberg/stdlib/honk_verifier/oink_recursive_verifier.hpp"
#include "barretenberg/stdlib/honk_verifier/ultra_recursive_verifier.hpp"
#include "barretenberg/stdlib/primitives/databus/databus.hpp"
#include "barretenberg/stdlib/proof/proof.hpp"
#include "barretenberg/stdlib/protogalaxy_verifier/protogalaxy_recursive_verifier.hpp"
#include "barretenberg/stdlib/special_public_inputs/special_public_inputs.hpp"
#include "barretenberg/ultra_honk/decider_keys.hpp"
#include "barretenberg/ultra_honk/decider_prover.hpp"
#include "barretenberg/ultra_honk/decider_verifier.hpp"
#include "barretenberg/ultra_honk/ultra_prover.hpp"
#include "barretenberg/ultra_honk/ultra_verifier.hpp"
#include <algorithm>

namespace bb {

/**
 * @brief The IVC scheme used by the aztec client for private function execution
 * @details Combines Protogalaxy with Goblin to accumulate one circuit at a time with efficient EC group
 * operations. It is assumed that the circuits being accumulated correspond alternatingly to an app and a kernel, as is
 * the case in Aztec. Two recursive folding verifiers are appended to each kernel (except the first one) to verify the
 * folding of a previous kernel and an app/function circuit. Due to this structure it is enforced that the total number
 * of circuits being accumulated is even.
 *
 */
class ClientIVC {

  public:
    using Flavor = MegaFlavor;
    using MegaVerificationKey = Flavor::VerificationKey;
    using MegaZKVerificationKey = MegaZKFlavor::VerificationKey;
    using FF = Flavor::FF;
    using Point = Flavor::Curve::AffineElement;
    using FoldProof = std::vector<FF>;
    using DeciderProvingKey = DeciderProvingKey_<Flavor>;
    using DeciderZKProvingKey = DeciderProvingKey_<MegaZKFlavor>;
    using DeciderVerificationKey = DeciderVerificationKey_<Flavor>;
    using ClientCircuit = MegaCircuitBuilder; // can only be Mega
    using DeciderProver = DeciderProver_<Flavor>;
    using DeciderVerifier = DeciderVerifier_<Flavor>;
    using DeciderProvingKeys = DeciderProvingKeys_<Flavor>;
    using FoldingProver = ProtogalaxyProver_<Flavor>;
    using DeciderVerificationKeys = DeciderVerificationKeys_<Flavor>;
    using ECCVMVerificationKey = bb::ECCVMFlavor::VerificationKey;
    using TranslatorVerificationKey = bb::TranslatorFlavor::VerificationKey;
    using MegaProver = UltraProver_<Flavor>;
    using MegaVerifier = UltraVerifier_<Flavor>;
    using Transcript = NativeTranscript;

    using RecursiveFlavor = MegaRecursiveFlavor_<bb::MegaCircuitBuilder>;
    using RecursiveDeciderVerificationKeys =
        bb::stdlib::recursion::honk::RecursiveDeciderVerificationKeys_<RecursiveFlavor, 2>;
    using RecursiveDeciderVerificationKey = RecursiveDeciderVerificationKeys::DeciderVK;
    using RecursiveVerificationKey = RecursiveFlavor::VerificationKey;
    using RecursiveVKAndHash = RecursiveFlavor::VKAndHash;
    using FoldingRecursiveVerifier =
        bb::stdlib::recursion::honk::ProtogalaxyRecursiveVerifier_<RecursiveDeciderVerificationKeys>;
    using OinkRecursiveVerifier = stdlib::recursion::honk::OinkRecursiveVerifier_<RecursiveFlavor>;
    using DeciderRecursiveVerifier = stdlib::recursion::honk::DeciderRecursiveVerifier_<RecursiveFlavor>;
    using RecursiveTranscript = RecursiveFlavor::Transcript;

    using DataBusDepot = stdlib::DataBusDepot<ClientCircuit>;
    using PairingPoints = stdlib::recursion::PairingPoints<ClientCircuit>;
    using PublicPairingPoints = stdlib::PublicInputComponent<PairingPoints>;
    using KernelIO = bb::stdlib::recursion::honk::KernelIO;
    using HidingKernelIO = bb::stdlib::recursion::honk::HidingKernelIO<ClientCircuit>;
    using AppIO = bb::stdlib::recursion::honk::AppIO;
    using StdlibProof = stdlib::Proof<ClientCircuit>;
    using StdlibFF = RecursiveFlavor::FF;
    using WitnessCommitments = RecursiveFlavor::WitnessCommitments;

    // Merge commitments
    using TableCommitments = std::array<RecursiveFlavor::Commitment, ClientCircuit::NUM_WIRES>;

    /**
     * @brief A full proof for the IVC scheme containing a Mega proof showing correctness of the hiding circuit (which
     * recursive verified the last folding and decider proof) and a Goblin proof (translator VM, ECCVM and last merge
     * proof).
     *
     * @details This proof will be zero-knowledge.
     */
    struct Proof {
        HonkProof mega_proof;
        GoblinProof goblin_proof;

        size_t size() const;

        // TODO(https://github.com/AztecProtocol/barretenberg/issues/1299): The following msgpack methods are generic
        // and should leverage some kind of shared msgpack utility.
        msgpack::sbuffer to_msgpack_buffer() const;

        /**
         * @brief Very quirky method to convert a msgpack buffer to a "heap" buffer
         * @details This method results in a buffer that is double-size-prefixed with the buffer size. This is to mimmic
         * the original bb.js behavior which did a *out_proof = to_heap_buffer(to_buffer(proof));
         *
         * @return uint8_t* Double size-prefixed msgpack buffer
         */
        uint8_t* to_msgpack_heap_buffer() const;
        static constexpr const char* MSGPACK_SCHEMA_NAME = "ClientIVCProof";

        class DeserializationError : public std::runtime_error {
          public:
            DeserializationError(const std::string& msg)
                : std::runtime_error(std::string("Client IVC Proof deserialization error: ") + msg)
            {}
        };

        static Proof from_msgpack_buffer(uint8_t const*& buffer);
        static Proof from_msgpack_buffer(const msgpack::sbuffer& buffer);

        void to_file_msgpack(const std::string& filename) const;
        static Proof from_file_msgpack(const std::string& filename);

        MSGPACK_FIELDS(mega_proof, goblin_proof);
        bool operator==(const Proof& other) const = default;
    };

    struct VerificationKey {
        std::shared_ptr<MegaVerificationKey> mega;
        std::shared_ptr<ECCVMVerificationKey> eccvm;
        std::shared_ptr<TranslatorVerificationKey> translator;

        MSGPACK_FIELDS(mega, eccvm, translator);
    };

    enum class QUEUE_TYPE { OINK, PG, PG_FINAL, PG_TAIL }; // for specifying type of proof in the verification queue

    // An entry in the native verification queue
    struct VerifierInputs {
        std::vector<FF> proof; // oink or PG
        std::shared_ptr<MegaVerificationKey> honk_vk;
        QUEUE_TYPE type;
        bool is_kernel = false;
    };
    using VerificationQueue = std::deque<VerifierInputs>;

    // An entry in the stdlib verification queue
    struct StdlibVerifierInputs {
        StdlibProof proof; // oink or PG
        std::shared_ptr<RecursiveVKAndHash> honk_vk_and_hash;
        QUEUE_TYPE type;
        bool is_kernel = false;
    };
    using StdlibVerificationQueue = std::deque<StdlibVerifierInputs>;

    // Utility for tracking the max size of each block across the full IVC
    ExecutionTraceUsageTracker trace_usage_tracker;

  private:
    using ProverFoldOutput = FoldingResult<Flavor>;

    // Transcript for CIVC prover (shared between Hiding circuit, Merge, ECCVM, and Translator)
    std::shared_ptr<Transcript> transcript = std::make_shared<Transcript>();

    // Transcript to be shared across the folding of K_{i-1} (kernel), A_{i,1} (app), .., A_{i, n}
    std::shared_ptr<Transcript> accumulation_transcript = std::make_shared<Transcript>();

    size_t num_circuits; // total number of circuits to be accumulated in the IVC
  public:
    size_t num_circuits_accumulated = 0; // number of circuits accumulated so far

    ProverFoldOutput fold_output; // prover accumulator and fold proof
    HonkProof decider_proof;      // decider proof to be verified in the hiding circuit
    HonkProof mega_proof;         // proof of the hiding circuit

    std::shared_ptr<DeciderVerificationKey> verifier_accumulator; // verifier accumulator
    std::shared_ptr<MegaVerificationKey> honk_vk; // honk vk to be completed and folded into the accumulator

    // Set of tuples {proof, verification_key, type (Oink/PG)} to be recursively verified
    VerificationQueue verification_queue;
    // Set of tuples {stdlib_proof, stdlib_verification_key, type} corresponding to the native verification queue
    StdlibVerificationQueue stdlib_verification_queue;

    // Management of linking databus commitments between circuits in the IVC
    DataBusDepot bus_depot;

    // Settings related to the use of fixed block sizes for each gate in the execution trace
    TraceSettings trace_settings;

    typename MegaFlavor::CommitmentKey bn254_commitment_key;

    Goblin goblin;

    size_t get_num_circuits() const { return num_circuits; }

    ClientIVC(size_t num_circuits, TraceSettings trace_settings = {});

    void instantiate_stdlib_verification_queue(ClientCircuit& circuit,
                                               const std::vector<std::shared_ptr<RecursiveVKAndHash>>& input_keys = {});

    [[nodiscard("Pairing points should be accumulated")]] std::pair<PairingPoints, TableCommitments>
    perform_recursive_verification_and_databus_consistency_checks(
        ClientCircuit& circuit,
        const StdlibVerifierInputs& verifier_inputs,
<<<<<<< HEAD
=======
        const TableCommitments& T_prev_commitments,
>>>>>>> 59bc177b
        const std::shared_ptr<RecursiveTranscript>& accumulation_recursive_transcript);

    // Complete the logic of a kernel circuit (e.g. PG/merge recursive verification, databus consistency checks)
    void complete_kernel_circuit_logic(ClientCircuit& circuit);

    // Complete the logic of the hiding circuit, which includes PG, decider and merge recursive verification
    std::pair<PairingPoints, TableCommitments> complete_hiding_circuit_logic(
        const StdlibProof& stdlib_proof,
        const std::shared_ptr<RecursiveVKAndHash>& stdlib_vk_and_hash,
        ClientCircuit& circuit);

    /**
     * @brief Perform prover work for accumulation (e.g. PG folding, merge proving)
     *
     * @param circuit The incoming statement
     * @param precomputed_vk The verification key of the incoming statement OR a mocked key whose metadata needs to be
     * set using the proving key produced from `circuit` in order to pass some assertions in the Oink prover.
     * @param mock_vk A boolean to say whether the precomputed vk should have its metadata set.
     */
    void accumulate(ClientCircuit& circuit, const std::shared_ptr<MegaVerificationKey>& precomputed_vk);

    Proof prove();

    std::shared_ptr<ClientIVC::DeciderZKProvingKey> construct_hiding_circuit_key();
    static void hide_op_queue_accumulation_result(ClientCircuit& circuit);
    HonkProof construct_and_prove_hiding_circuit();

    static bool verify(const Proof& proof, const VerificationKey& vk);

    bool verify(const Proof& proof) const;

    bool prove_and_verify();

    HonkProof decider_prove();

    VerificationKey get_vk() const;
};

} // namespace bb<|MERGE_RESOLUTION|>--- conflicted
+++ resolved
@@ -205,10 +205,7 @@
     perform_recursive_verification_and_databus_consistency_checks(
         ClientCircuit& circuit,
         const StdlibVerifierInputs& verifier_inputs,
-<<<<<<< HEAD
-=======
         const TableCommitments& T_prev_commitments,
->>>>>>> 59bc177b
         const std::shared_ptr<RecursiveTranscript>& accumulation_recursive_transcript);
 
     // Complete the logic of a kernel circuit (e.g. PG/merge recursive verification, databus consistency checks)
