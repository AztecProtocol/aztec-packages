#pragma once

#include "barretenberg/goblin/goblin.hpp"
#include "barretenberg/goblin/mock_circuits.hpp"
#include "barretenberg/plonk_honk_shared/execution_trace/execution_trace_usage_tracker.hpp"
#include "barretenberg/protogalaxy/protogalaxy_prover.hpp"
#include "barretenberg/protogalaxy/protogalaxy_verifier.hpp"
#include "barretenberg/stdlib/honk_verifier/decider_recursive_verifier.hpp"
#include "barretenberg/stdlib/primitives/databus/databus.hpp"
#include "barretenberg/ultra_honk/decider_keys.hpp"
#include "barretenberg/ultra_honk/decider_prover.hpp"
#include "barretenberg/ultra_honk/decider_verifier.hpp"
#include <algorithm>

namespace bb {

/**
 * @brief The IVC scheme used by the aztec client for private function execution
 * @details Combines Protogalaxy with Goblin to accumulate one circuit at a time with efficient EC group
 * operations. It is assumed that the circuits being accumulated correspond alternatingly to an app and a kernel, as is
 * the case in Aztec. Two recursive folding verifiers are appended to each kernel (except the first one) to verify the
 * folding of a previous kernel and an app/function circuit. Due to this structure it is enforced that the total number
 * of circuits being accumulated is even.
 *
 */
class ClientIVC {

  public:
    using Flavor = MegaFlavor;
    using MegaVerificationKey = Flavor::VerificationKey;
    using FF = Flavor::FF;
    using FoldProof = std::vector<FF>;
    using MergeProof = std::vector<FF>;
    using DeciderProvingKey = DeciderProvingKey_<Flavor>;
    using DeciderVerificationKey = DeciderVerificationKey_<Flavor>;
    using ClientCircuit = MegaCircuitBuilder; // can only be Mega
    using DeciderProver = DeciderProver_<Flavor>;
    using DeciderVerifier = DeciderVerifier_<Flavor>;
    using DeciderProvingKeys = DeciderProvingKeys_<Flavor>;
    using FoldingProver = ProtogalaxyProver_<DeciderProvingKeys>;
    using DeciderVerificationKeys = DeciderVerificationKeys_<Flavor>;
    using FoldingVerifier = ProtogalaxyVerifier_<DeciderVerificationKeys>;
    using ECCVMVerificationKey = bb::ECCVMFlavor::VerificationKey;
    using TranslatorVerificationKey = bb::TranslatorFlavor::VerificationKey;
    using MegaProver = UltraProver_<Flavor>;
    using MegaVerifier = UltraVerifier_<Flavor>;

    using RecursiveFlavor = MegaRecursiveFlavor_<bb::MegaCircuitBuilder>;
    using RecursiveDeciderVerificationKeys =
        bb::stdlib::recursion::honk::RecursiveDeciderVerificationKeys_<RecursiveFlavor, 2>;
    using RecursiveDeciderVerificationKey = RecursiveDeciderVerificationKeys::DeciderVK;
    using RecursiveVerificationKey = RecursiveFlavor::VerificationKey;
    using FoldingRecursiveVerifier =
        bb::stdlib::recursion::honk::ProtogalaxyRecursiveVerifier_<RecursiveDeciderVerificationKeys>;
    using OinkRecursiveVerifier = stdlib::recursion::honk::OinkRecursiveVerifier_<RecursiveFlavor>;
    using DeciderRecursiveVerifier = stdlib::recursion::honk::DeciderRecursiveVerifier_<RecursiveFlavor>;

    using DataBusDepot = stdlib::DataBusDepot<ClientCircuit>;

    /**
     * @brief A full proof for the IVC scheme containing a Mega proof showing correctness of the hiding circuit (which
     * recursive verified the last folding and decider proof) and a Goblin proof (translator VM, ECCVM and last merge
     * proof).
     *
     * @details This proof will be zero-knowledge.
     */
    struct Proof {
        HonkProof mega_proof;
        GoblinProof goblin_proof;

        size_t size() const { return mega_proof.size() + goblin_proof.size(); }

        MSGPACK_FIELDS(mega_proof, goblin_proof);
    };

    struct VerificationKey {
        std::shared_ptr<MegaVerificationKey> mega;
        std::shared_ptr<ECCVMVerificationKey> eccvm;
        std::shared_ptr<TranslatorVerificationKey> translator;

        MSGPACK_FIELDS(mega, eccvm, translator);
    };

    enum class QUEUE_TYPE { OINK, PG }; // for specifying type of proof in the verification queue

    // An entry in the native verification queue
    struct VerifierInputs {
        std::vector<FF> proof; // oink or PG
        std::vector<FF> merge_proof;
        std::shared_ptr<MegaVerificationKey> honk_verification_key;
        QUEUE_TYPE type;
    };
    using VerificationQueue = std::vector<VerifierInputs>;

    // An entry in the stdlib verification queue
    struct StdlibVerifierInputs {
        StdlibProof<ClientCircuit> proof; // oink or PG
        StdlibProof<ClientCircuit> merge_proof;
        std::shared_ptr<RecursiveVerificationKey> honk_verification_key;
        QUEUE_TYPE type;
    };

    using StdlibVerificationQueue = std::vector<StdlibVerifierInputs>;

    // Utility for tracking the max size of each block across the full IVC
    ExecutionTraceUsageTracker trace_usage_tracker;

  private:
    using ProverFoldOutput = FoldingResult<Flavor>;

  public:
    ProverFoldOutput fold_output; // prover accumulator and fold proof
    HonkProof mega_proof;

    std::shared_ptr<DeciderVerificationKey> verifier_accumulator; // verifier accumulator
    std::shared_ptr<MegaVerificationKey> honk_vk; // honk vk to be completed and folded into the accumulator

    // Set of tuples {proof, verification_key, type} to be recursively verified
    VerificationQueue verification_queue;
    // Set of tuples {stdlib_proof, stdlib_verification_key, type} corresponding to the native verification queue
    StdlibVerificationQueue stdlib_verification_queue;

    // Management of linking databus commitments between circuits in the IVC
    DataBusDepot bus_depot;

    // Settings related to the use of fixed block sizes for each gate in the execution trace
    TraceSettings trace_settings;

    std::shared_ptr<typename MegaFlavor::CommitmentKey> bn254_commitment_key;

    GoblinProver goblin;

    bool initialized = false; // Is the IVC accumulator initialized

    ClientIVC(TraceSettings trace_settings = {})
        : trace_usage_tracker(trace_settings)
        , trace_settings(trace_settings)
        , bn254_commitment_key(trace_settings.structure.has_value()
                                   ? std::make_shared<CommitmentKey<curve::BN254>>(trace_settings.dyadic_size())
                                   : nullptr)
        , goblin(bn254_commitment_key)
    {}

    void instantiate_stdlib_verification_queue(
        ClientCircuit& circuit, const std::vector<std::shared_ptr<RecursiveVerificationKey>>& input_keys = {});

    void perform_recursive_verification_and_databus_consistency_checks(ClientCircuit& circuit,
                                                                       const StdlibVerifierInputs& verifier_inputs);

    // Complete the logic of a kernel circuit (e.g. PG/merge recursive verification, databus consistency checks)
    void complete_kernel_circuit_logic(ClientCircuit& circuit);

    /**
     * @brief Perform prover work for accumulation (e.g. PG folding, merge proving)
     *
     * @param circuit The incoming statement
     * @param precomputed_vk The verification key of the incoming statement OR a mocked key whose metadata needs to be
     * set using the proving key produced from `circuit` in order to pass some assertions in the Oink prover.
     * @param mock_vk A boolean to say whether the precomputed vk should have its metadata set.
     */
    void accumulate(ClientCircuit& circuit,
                    const std::shared_ptr<MegaVerificationKey>& precomputed_vk = nullptr,
                    const bool mock_vk = false);

    void construct_vk();
    Proof prove();

<<<<<<< HEAD
    std::shared_ptr<ClientIVC::DeciderProvingKey> construct_hiding_circuit_key();
    HonkProof construct_and_prove_hiding_circuit();
=======
    std::pair<HonkProof, MergeProof> construct_and_prove_hiding_circuit();
>>>>>>> 181d6e08

    static bool verify(const Proof& proof, const VerificationKey& vk);

    bool verify(const Proof& proof);

    bool prove_and_verify();

    HonkProof decider_prove() const;

    std::vector<std::shared_ptr<MegaVerificationKey>> precompute_folding_verification_keys(
        std::vector<ClientCircuit> circuits);

    VerificationKey get_vk() const
    {
        return { honk_vk,
                 std::make_shared<ECCVMVerificationKey>(goblin.get_eccvm_proving_key()),
                 std::make_shared<TranslatorVerificationKey>(goblin.get_translator_proving_key()) };
    }
};
} // namespace bb<|MERGE_RESOLUTION|>--- conflicted
+++ resolved
@@ -165,12 +165,8 @@
     void construct_vk();
     Proof prove();
 
-<<<<<<< HEAD
     std::shared_ptr<ClientIVC::DeciderProvingKey> construct_hiding_circuit_key();
-    HonkProof construct_and_prove_hiding_circuit();
-=======
     std::pair<HonkProof, MergeProof> construct_and_prove_hiding_circuit();
->>>>>>> 181d6e08
 
     static bool verify(const Proof& proof, const VerificationKey& vk);
 
