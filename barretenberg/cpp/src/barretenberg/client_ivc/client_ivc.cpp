--- conflicted
+++ resolved
@@ -402,21 +402,17 @@
     kernel_input.reconstruct_from_public(tail_kernel_decider_vk->public_inputs);
     kernel_input.kernel_return_data.assert_equal(tail_kernel_decider_vk->witness_commitments.calldata);
     kernel_input.app_return_data.assert_equal(tail_kernel_decider_vk->witness_commitments.secondary_calldata);
-<<<<<<< HEAD
+
     info("hash d: ", circuit.hash_circuit());
     // Perform recursive verification of the last merge proof
     PairingPoints points_accumulator = goblin.recursively_verify_merge(
         circuit, tail_kernel_decider_vk->witness_commitments.get_ecc_op_wires(), pg_merge_transcript);
-=======
 
     // Extract the commitments to the subtable corresponding to the incoming circuit
     MergeCommitments merge_commitments;
     merge_commitments.set_t_commitments(tail_kernel_decider_vk->witness_commitments.get_ecc_op_wires());
 
-    // Perform recursive verification of the last merge proof
-    PairingPoints points_accumulator = goblin.recursively_verify_merge(
-        builder, merge_commitments, merge_commitments.T_commitments, pg_merge_transcript);
->>>>>>> e4452b90
+   
     points_accumulator.aggregate(kernel_input.pairing_inputs);
 
     info("hash e: ", circuit.hash_circuit());
