// === AUDIT STATUS ===
// internal:    { status: not started, auditors: [], date: YYYY-MM-DD }
// external_1:  { status: not started, auditors: [], date: YYYY-MM-DD }
// external_2:  { status: not started, auditors: [], date: YYYY-MM-DD }
// =====================

#include "barretenberg/client_ivc/client_ivc.hpp"
#include "barretenberg/common/op_count.hpp"
#include "barretenberg/common/streams.hpp"
#include "barretenberg/honk/proving_key_inspector.hpp"
#include "barretenberg/serialize/msgpack_impl.hpp"
#include "barretenberg/special_public_inputs/special_public_inputs.hpp"
#include "barretenberg/ultra_honk/oink_prover.hpp"
#include "barretenberg/ultra_honk/oink_verifier.hpp"

namespace bb {

// Constructor
ClientIVC::ClientIVC(size_t num_circuits, TraceSettings trace_settings)
    : trace_usage_tracker(trace_settings)
    , num_circuits(num_circuits)
    , trace_settings(trace_settings)
    , goblin(bn254_commitment_key)
{
    BB_ASSERT_GT(num_circuits, 0UL, "Number of circuits must be specified and greater than 0.");
    // Allocate BN254 commitment key based on the max dyadic Mega structured trace size and translator circuit size.
    // https://github.com/AztecProtocol/barretenberg/issues/1319): Account for Translator only when it's necessary
    size_t commitment_key_size =
        std::max(trace_settings.dyadic_size(), 1UL << TranslatorFlavor::CONST_TRANSLATOR_LOG_N);
    info("BN254 commitment key size: ", commitment_key_size);
    // TODO(https://github.com/AztecProtocol/barretenberg/issues/1420): pass commitment keys by value
    bn254_commitment_key = CommitmentKey<curve::BN254>(commitment_key_size);
}

/**
 * @brief Instantiate a stdlib verification queue for use in the kernel completion logic
 * @details Construct a stdlib proof/verification_key for each entry in the native verification queue. By default, both
 * are constructed from their counterpart in the native queue. Alternatively, Stdlib verification keys can be provided
 * directly as input to this method. (The later option is used, for example, when constructing recursive verifiers based
 * on the verification key witnesses from an acir recursion constraint. This option is not provided for proofs since
 * valid proof witnesses are in general not known at the time of acir constraint generation).
 *
 * @param circuit
 */
void ClientIVC::instantiate_stdlib_verification_queue(
    ClientCircuit& circuit, const std::vector<std::shared_ptr<RecursiveVKAndHash>>& input_keys)
{
    bool vkeys_provided = !input_keys.empty();
    if (vkeys_provided) {
        BB_ASSERT_EQ(verification_queue.size(),
                     input_keys.size(),
                     "Incorrect number of verification keys provided in "
                     "stdlib verification queue instantiation.");
    }

    size_t key_idx = 0;
    while (!verification_queue.empty()) {
        const VerifierInputs& entry = verification_queue.front();

        // Construct stdlib proof directly from the internal native queue data
        StdlibProof stdlib_proof(circuit, entry.proof);

        // Use the provided stdlib vkey if present, otherwise construct one from the internal native queue
        std::shared_ptr<RecursiveVKAndHash> stdlib_vk_and_hash;
        if (vkeys_provided) {
            stdlib_vk_and_hash = input_keys[key_idx++];
        } else {
            stdlib_vk_and_hash = std::make_shared<RecursiveVKAndHash>(circuit, entry.honk_vk);
        }

        stdlib_verification_queue.emplace_back(stdlib_proof, stdlib_vk_and_hash, entry.type, entry.is_kernel);

        verification_queue.pop_front(); // the native data is not needed beyond this point
    }
}

/**
 * @brief Populate the provided circuit with constraints for (1) recursive verification of the provided accumulation
 * proof and (2) the associated databus commitment consistency checks.
 * @details The recursive verifier will be either Oink or Protogalaxy depending on the specified proof type. In either
 * case, the verifier accumulator is updated in place via the verification algorithm. Databus commitment consistency
 * checks are performed on the witness commitments and public inputs extracted from the proof by the verifier. Merge
 * verification is performed with commitments to the subtable t_j extracted from the PG verifier. The computed
 * commitment T is propagated to the next step of recursive verification.
 *
 * @param circuit
 * @param verifier_inputs {proof, vkey, type (Oink/PG)} A set of inputs for recursive verification
 * @param merge_commitments Container for the commitments for the Merge recursive verification to be performed
 * @param accumulation_recursive_transcript Transcript shared across recursive verification of the folding of
 * K_{i-1} (kernel), A_{i,1} (app), .., A_{i, n} (app)
 *
 * @return Triple of output verifier accumulator, PairingPoints for final verification and commitments to the merged
 * tables as read from the proof by the Merge verifier
 */
std::tuple<std::shared_ptr<ClientIVC::RecursiveDeciderVerificationKey>,
           ClientIVC::PairingPoints,
           ClientIVC::TableCommitments>
ClientIVC::perform_recursive_verification_and_databus_consistency_checks(
    ClientCircuit& circuit,
    const StdlibVerifierInputs& verifier_inputs,
    const std::shared_ptr<ClientIVC::RecursiveDeciderVerificationKey>& input_stdlib_verifier_accumulator,
    const TableCommitments& T_prev_commitments,
    const std::shared_ptr<RecursiveTranscript>& accumulation_recursive_transcript)
{
    using MergeCommitments = Goblin::MergeRecursiveVerifier::InputCommitments;

    // Witness commitments and public inputs corresponding to the incoming instance
    WitnessCommitments witness_commitments;
    // The pairing points produced by the verification of the decider proof
    PairingPoints decider_pairing_points;
    std::vector<StdlibFF> public_inputs;

    // Input commitments to be passed to the merge recursive verification
    MergeCommitments merge_commitments;
    merge_commitments.T_prev_commitments = T_prev_commitments;
<<<<<<< HEAD
    std::shared_ptr<ClientIVC::RecursiveDeciderVerificationKey> output_stdlib_verifier_accumulator;
    std::optional<StdlibFF> prev_accum_hash = std::nullopt;
=======
    // The decider proof exists if the tail kernel has been accumulated
    bool is_hiding_kernel = !decider_proof.empty();

>>>>>>> 1c0d7646
    switch (verifier_inputs.type) {
    case QUEUE_TYPE::PG_TAIL:
    case QUEUE_TYPE::PG: {
        BB_ASSERT_NEQ(input_stdlib_verifier_accumulator, nullptr);
        if (verifier_inputs
                .is_kernel) { // this is what I'm using to determine if this is the first circuit we're folding...
            // Fiat-Shamir the accumulator.
            prev_accum_hash =
                input_stdlib_verifier_accumulator->hash_through_transcript("", *accumulation_recursive_transcript);
            accumulation_recursive_transcript->add_to_hash_buffer("accum_hash", *prev_accum_hash);
            info("Previous accumulator hash in PG rec verifier: ", *prev_accum_hash);
        }
        // Perform folding recursive verification to update the verifier accumulator
        FoldingRecursiveVerifier verifier{ &circuit,
                                           input_stdlib_verifier_accumulator,
                                           { verifier_inputs.honk_vk_and_hash },
                                           accumulation_recursive_transcript };
        output_stdlib_verifier_accumulator =
            verifier.verify_folding_proof(verifier_inputs.proof); // WORKTODO: connect this to previous/next accumulator

        witness_commitments = std::move(verifier.keys_to_fold[1]->witness_commitments);
        public_inputs = std::move(verifier.public_inputs);

        break;
    }

    case QUEUE_TYPE::OINK: {
        BB_ASSERT_EQ(input_stdlib_verifier_accumulator, nullptr);
        // Construct an incomplete stdlib verifier accumulator from the corresponding stdlib verification key
        output_stdlib_verifier_accumulator =
            std::make_shared<RecursiveDeciderVerificationKey>(&circuit, verifier_inputs.honk_vk_and_hash);

        // Perform oink recursive verification to complete the initial verifier accumulator
        OinkRecursiveVerifier verifier{ &circuit,
                                        output_stdlib_verifier_accumulator,
                                        accumulation_recursive_transcript };
        verifier.verify_proof(verifier_inputs.proof);

        output_stdlib_verifier_accumulator->target_sum = StdlibFF::from_witness_index(&circuit, circuit.zero_idx);
        output_stdlib_verifier_accumulator->gate_challenges.assign(
            CONST_PG_LOG_N, StdlibFF::from_witness_index(&circuit, circuit.zero_idx));

        witness_commitments = std::move(output_stdlib_verifier_accumulator->witness_commitments);
        public_inputs = std::move(verifier.public_inputs);

        // T_prev = 0 in the first recursive verification
        merge_commitments.T_prev_commitments = stdlib::recursion::honk::empty_ecc_op_tables(circuit);

        break;
    }
    case QUEUE_TYPE::PG_FINAL: {
        BB_ASSERT_EQ(stdlib_verification_queue.size(), size_t(1));
        auto stdlib_proof = verifier_inputs.proof;
        auto stdlib_vk_and_hash = verifier_inputs.honk_vk_and_hash;
        // Note: reinstate this.
        // BB_ASSERT_EQ(num_circuits_accumulated,
        //              num_circuits - 1,
        //              "All circuits must be accumulated before constructing the hiding circuit.");
        // Complete the hiding circuit construction
<<<<<<< HEAD
        auto [pairing_points, merged_table_commitments] =
            complete_hiding_circuit_logic(verifier_inputs.proof, verifier_inputs.honk_vk_and_hash, circuit);
        // Return early since the hiding circuit method performs merge and public inputs handling
        // TODO(https://github.com/AztecProtocol/barretenberg/issues/1501): we should remove the code duplication for
        // the consistency checks at some point
        return { nullptr, pairing_points, merged_table_commitments };
=======

        hide_op_queue_accumulation_result(circuit);

        // Construct stdlib accumulator, decider vkey and folding proof
        auto stdlib_verifier_accumulator =
            std::make_shared<RecursiveDeciderVerificationKey>(&circuit, recursive_verifier_native_accum);

        // Propagate the public inputs of the tail kernel by converting them to public inputs of the hiding circuit.
        auto num_public_inputs = static_cast<size_t>(honk_vk->num_public_inputs);
        num_public_inputs -= KernelIO::PUBLIC_INPUTS_SIZE; // exclude fixed kernel_io public inputs
        for (size_t i = 0; i < num_public_inputs; i++) {
            stdlib_proof[i].set_public();
        }

        // Perform recursive folding verification of the last folding proof
        FoldingRecursiveVerifier folding_verifier{
            &circuit, stdlib_verifier_accumulator, { stdlib_vk_and_hash }, accumulation_recursive_transcript
        };
        auto recursive_verifier_native_accum = folding_verifier.verify_folding_proof(verifier_inputs.proof);
        verification_queue.clear();

        // // Get the completed decider verification key corresponding to the tail kernel from the folding verifier
        public_inputs = folding_verifier.public_inputs;

        witness_commitments = folding_verifier.keys_to_fold[1]->witness_commitments;

        // Perform recursive decider verification
        DeciderRecursiveVerifier decider{ &circuit, recursive_verifier_native_accum };
        BB_ASSERT_EQ(decider_proof.empty(), false, "Decider proof is empty!");

        decider_pairing_points = decider.verify_proof(decider_proof);
        break;
>>>>>>> 1c0d7646
    }
    default: {
        throw_or_abort("Invalid queue type! Only OINK, PG, PG_TAIL and PG_FINAL are supported");
    }
    }

    PairingPoints nested_pairing_points; // to be extracted from public inputs of app or kernel proof just verified

    if (verifier_inputs.is_kernel) {
        // Reconstruct the input from the previous kernel from its public inputs
        KernelIO kernel_input; // pairing points, databus return data commitments
        kernel_input.reconstruct_from_public(public_inputs);
        nested_pairing_points = kernel_input.pairing_inputs;
        // Perform databus consistency checks
        kernel_input.kernel_return_data.assert_equal(witness_commitments.calldata);
        kernel_input.app_return_data.assert_equal(witness_commitments.secondary_calldata);

        // T_prev is read by the public input of the previous kernel K_{i-1} at the beginning of the recursive
        // verification of of the folding of K_{i-1} (kernel), A_{i,1} (app), .., A_{i, n} (app). This verification
        // happens in K_{i}
        merge_commitments.T_prev_commitments = std::move(kernel_input.ecc_op_tables);

        // Set the kernel return data commitment to be propagated via the public inputs
<<<<<<< HEAD
        bus_depot.set_kernel_return_data_commitment(witness_commitments.return_data);

        BB_ASSERT_EQ(verifier_inputs.type == QUEUE_TYPE::PG || verifier_inputs.type == QUEUE_TYPE::PG_TAIL,
                     true,
                     "Kernel circuits should be folded.");
        // Get the previous accum hash
        info("PG accum hash from IO: ", kernel_input.output_pg_accum_hash);
        ASSERT(prev_accum_hash.has_value());
        kernel_input.output_pg_accum_hash.assert_equal(*prev_accum_hash);
=======

        if (!is_hiding_kernel) {
            // The hiding kernel has no return data but uses the traditional public-inputs mechanism
            bus_depot.set_kernel_return_data_commitment(witness_commitments.return_data);
        }
>>>>>>> 1c0d7646
    } else {
        // Reconstruct the input from the previous app from its public inputs
        AppIO app_input; // pairing points
        app_input.reconstruct_from_public(public_inputs);
        nested_pairing_points = app_input.pairing_inputs;

        // Set the app return data commitment to be propagated via the public inputs
        bus_depot.set_app_return_data_commitment(witness_commitments.return_data);
    }

    // Extract the commitments to the subtable corresponding to the incoming circuit
    merge_commitments.t_commitments = witness_commitments.get_ecc_op_wires().get_copy();

    // Recursively verify the corresponding merge proof
    auto [pairing_points, merged_table_commitments] =
        goblin.recursively_verify_merge(circuit, merge_commitments, accumulation_recursive_transcript);

    pairing_points.aggregate(nested_pairing_points);
    if (is_hiding_kernel) {
        pairing_points.aggregate(decider_pairing_points);
    }

    return { output_stdlib_verifier_accumulator, pairing_points, merged_table_commitments };
}

/**
 * @brief Append logic to complete a kernel circuit
 * @details A kernel circuit may contain some combination of PG recursive verification, merge recursive
 * verification, and databus commitment consistency checks. This method appends this logic to a provided kernel
 * circuit.
 *
 * @param circuit
 */
void ClientIVC::complete_kernel_circuit_logic(ClientCircuit& circuit)
{

    // Transcript to be shared shared across recursive verification of the folding of K_{i-1} (kernel), A_{i,1} (app),
    // .., A_{i, n} (app) (all circuits accumulated between the previous kernel and current one)
    auto accumulation_recursive_transcript = std::make_shared<RecursiveTranscript>();

    // Commitment to the previous state of the op_queue in the recursive verification
    TableCommitments T_prev_commitments;

    // Instantiate stdlib verifier inputs from their native counterparts
    if (stdlib_verification_queue.empty()) {
        instantiate_stdlib_verification_queue(circuit);
    }

    bool is_hiding_kernel =
        stdlib_verification_queue.size() == 1 && (stdlib_verification_queue.front().type == QUEUE_TYPE::PG_FINAL);

    // TODO(https://github.com/AztecProtocol/barretenberg/issues/1511): this should check the queue is of size one and
    // contains an entry of type PG_TAIL, currently it might contain several entries in case it's a minimal transaction
    // produced by our tests which is not exactly realistic
    bool is_tail_kernel = std::any_of(stdlib_verification_queue.begin(),
                                      stdlib_verification_queue.end(),
                                      [](const auto& entry) { return entry.type == QUEUE_TYPE::PG_TAIL; });
    // If the incoming circuit is a kernel, start its subtable with an eq and reset operation to ensure a
    // neighbouring misconfigured subtable coming from an app cannot affect the operations in the
    // current subtable. We don't do this for the hiding kernel as it succeeds another kernel.
    if (!is_hiding_kernel) {
        if (is_tail_kernel) {
            // Add a no-op at the beginning of the tail kernel (the last circuit whose ecc ops subtable is prepended)
            // to ensure the wires representing the op queue in translator circuit are shiftable polynomials, i.e.
            // their 0th coefficient is 0.
            circuit.queue_ecc_no_op();
        }
        circuit.queue_ecc_eq();
    }

    // Perform Oink/PG and Merge recursive verification + databus consistency checks for each entry in the queue
    PairingPoints points_accumulator;
    std::shared_ptr<RecursiveDeciderVerificationKey> current_stdlib_verifier_accumulator = nullptr;
    if (recursive_verifier_native_accum) {
        current_stdlib_verifier_accumulator =
            std::make_shared<RecursiveDeciderVerificationKey>(&circuit, recursive_verifier_native_accum);
    }
    while (!stdlib_verification_queue.empty()) {
        const StdlibVerifierInputs& verifier_input = stdlib_verification_queue.front();

        auto [stdlib_verifier_accumulator, pairing_points, merged_table_commitments] =
            perform_recursive_verification_and_databus_consistency_checks(circuit,
                                                                          verifier_input,
                                                                          current_stdlib_verifier_accumulator,
                                                                          T_prev_commitments,
                                                                          accumulation_recursive_transcript);
        // TODO(https://github.com/AztecProtocol/barretenberg/issues/1376): Optimize recursion aggregation - seems
        // we can use `batch_mul` here to decrease the size of the `ECCOpQueue`, but must be cautious with FS security.
        points_accumulator.aggregate(pairing_points);
        // Update commitment to the status of the op_queue
        T_prev_commitments = merged_table_commitments;
        // Update the output verifier accumulator
        current_stdlib_verifier_accumulator = stdlib_verifier_accumulator;

        stdlib_verification_queue.pop_front();
    }
    // Set the kernel output data to be propagated via the public inputs
    if (is_hiding_kernel) {
        BB_ASSERT_EQ(current_stdlib_verifier_accumulator, nullptr);
        HidingKernelIO hiding_output{ points_accumulator, T_prev_commitments };
        hiding_output.set_public();
        // preserve the hiding circuit so a proof for it can be created
        // TODO(https://github.com/AztecProtocol/barretenberg/issues/1502): reconsider approach once integration is
    } else {
        BB_ASSERT_NEQ(current_stdlib_verifier_accumulator, nullptr);
        // Extract native verifier accumulator from the stdlib accum for use on the next round
        recursive_verifier_native_accum =
            std::make_shared<DeciderVerificationKey>(current_stdlib_verifier_accumulator->get_value());

        KernelIO kernel_output;
        kernel_output.pairing_inputs = points_accumulator;
        kernel_output.kernel_return_data = bus_depot.get_kernel_return_data_commitment(circuit);
        kernel_output.app_return_data = bus_depot.get_app_return_data_commitment(circuit);
        kernel_output.ecc_op_tables = T_prev_commitments;
        RecursiveTranscript hash_transcript;
        kernel_output.output_pg_accum_hash =
            current_stdlib_verifier_accumulator->hash_through_transcript("", hash_transcript);
        info("kernel output pg hash: ", kernel_output.output_pg_accum_hash);
        kernel_output.set_public();
    }
}

/**
 * @brief Execute prover work for accumulation
 * @details Construct an proving key for the provided circuit. If this is the first step in the IVC, simply initialize
 * the folding accumulator. Otherwise, execute the PG prover to fold the proving key into the accumulator and produce a
 * folding proof. Also execute the merge protocol to produce a merge proof.
 *
 * @param circuit
 * this case, just produce a Honk proof for that circuit and do no folding.
 * @param precomputed_vk
 */
void ClientIVC::accumulate(ClientCircuit& circuit, const std::shared_ptr<MegaVerificationKey>& precomputed_vk)
{
    BB_ASSERT_LT(
        num_circuits_accumulated, num_circuits, "ClientIVC: Attempting to accumulate more circuits than expected.");

    ASSERT(precomputed_vk != nullptr, "ClientIVC::acumulate - VK expected for the provided circuit");

    // Construct the proving key for circuit
    std::shared_ptr<DeciderProvingKey> proving_key = std::make_shared<DeciderProvingKey>(circuit, trace_settings);

    // If the current circuit overflows past the current size of the commitment key, reinitialize accordingly.
    // TODO(https://github.com/AztecProtocol/barretenberg/issues/1319)
    if (proving_key->dyadic_size() > bn254_commitment_key.dyadic_size) {
        // TODO(https://github.com/AztecProtocol/barretenberg/issues/1420): pass commitment keys by value
        bn254_commitment_key = CommitmentKey<curve::BN254>(proving_key->dyadic_size());
        goblin.commitment_key = bn254_commitment_key;
    }
    proving_key->commitment_key = bn254_commitment_key;
    trace_usage_tracker.update(circuit);

    honk_vk = precomputed_vk;

    // We're accumulating a kernel if the verification queue is empty (because the kernel circuit contains recursive
    // verifiers for all the entries previously present in the verification queue) and if it's not the first accumulate
    // call (which will always be for an app circuit).
    bool is_kernel = verification_queue.empty() && num_circuits_accumulated > 0;

    // Transcript to be shared across folding of K_{i} (kernel) (the current kernel), A_{i+1,1} (app), .., A_{i+1,
    // n} (app)
    if (is_kernel) {
        prover_accumulation_transcript = std::make_shared<Transcript>();
    }

    VerifierInputs queue_entry{ .honk_vk = honk_vk,
                                // first circuit accumulated should be an app
                                .is_kernel = is_kernel };
    if (num_circuits_accumulated == 0) { // First circuit in the IVC
        BB_ASSERT_EQ(queue_entry.is_kernel, false, "First circuit accumulated is always be an app");
        // For first circuit in the IVC, use oink to complete the decider proving key and generate an oink proof
        auto oink_verifier_transcript =
            Transcript::convert_prover_transcript_to_verifier_transcript(prover_accumulation_transcript);
        MegaOinkProver oink_prover{ proving_key, honk_vk, prover_accumulation_transcript };
        vinfo("computing oink proof...");
        oink_prover.prove();
        HonkProof oink_proof = oink_prover.export_proof();
        vinfo("oink proof constructed");

        fold_output.accumulator = proving_key; // initialize the prover accum with the completed key

        auto decider_vk = std::make_shared<DeciderVerificationKey>(honk_vk);
        oink_verifier_transcript->load_proof(oink_proof);
        OinkVerifier<Flavor> oink_verifier{ decider_vk, oink_verifier_transcript };
        oink_verifier.verify();
        native_verifier_accum = decider_vk;
        native_verifier_accum->gate_challenges = std::vector<FF>(CONST_PG_LOG_N, 0);

        queue_entry.type = QUEUE_TYPE::OINK;
        queue_entry.proof = oink_proof;
    } else if (num_circuits_accumulated == num_circuits - 1) {
        queue_entry.type = QUEUE_TYPE::MEGA;
        // construct the mega proof of the hiding circuit
        auto mega_proof = prove_hiding_circuit(circuit);
        queue_entry.proof = mega_proof;
    } else { // Otherwise, fold the new key into the accumulator
        vinfo("computing folding proof");
        auto vk = std::make_shared<DeciderVerificationKey_<Flavor>>(honk_vk);
        // make a copy of the prover_accumulation_transcript for the verifier to use
        auto verifier_accumulation_transcript =
            Transcript::convert_prover_transcript_to_verifier_transcript(prover_accumulation_transcript);
        if (is_kernel) {
            // Fiat-Shamir the verifier accumulator
            FF accum_hash = native_verifier_accum->hash_through_transcript("", *prover_accumulation_transcript);
            prover_accumulation_transcript->add_to_hash_buffer("accum_hash", accum_hash);
            info("Accumulator hash in PG prover: ", accum_hash);
        }
        FoldingProver folding_prover({ fold_output.accumulator, proving_key },
                                     { native_verifier_accum, vk },
                                     prover_accumulation_transcript,
                                     trace_usage_tracker);
        fold_output = folding_prover.prove();
        vinfo("constructed folding proof");
        if (is_kernel) {
            // Fiat-Shamir the verifier accumulator
            FF accum_hash = native_verifier_accum->hash_through_transcript("", *verifier_accumulation_transcript);
            verifier_accumulation_transcript->add_to_hash_buffer("accum_hash", accum_hash);
            info("Accumulator hash in PG verifier: ", accum_hash);
        }
        FoldingVerifier folding_verifier({ native_verifier_accum, vk }, verifier_accumulation_transcript);
        native_verifier_accum = folding_verifier.verify_folding_proof(fold_output.proof);

        if (num_circuits_accumulated == num_circuits - 2) {
            // we are folding in the "Tail" kernel, so the verification_queue entry should have type PG_FINAL
            queue_entry.type = QUEUE_TYPE::PG_FINAL;
            decider_proof = decider_prove();
            vinfo("constructed decider proof");
        } else if (num_circuits_accumulated == num_circuits - 3) {
            // we are folding in the last "Inner/Reset" kernel, so the verification_queue entry should have type PG_TAIL
            queue_entry.type = QUEUE_TYPE::PG_TAIL;
        } else {
            queue_entry.type = QUEUE_TYPE::PG;
        }
        queue_entry.proof = fold_output.proof;
    }
    verification_queue.push_back(queue_entry);

    // Construct merge proof for the present circuit (skipped for hiding since merge proof constructed in goblin prove)
    if (num_circuits_accumulated != num_circuits - 1) {
        goblin.prove_merge(prover_accumulation_transcript);
    }

    num_circuits_accumulated++;
}

/**
 * @brief Add a random operation to the op queue to hide its content in Translator computation.
 *
 * @details Translator circuit builder computes the evaluation at some random challenge x of a batched polynomial
 * derived from processing the ultra_op version of op_queue. This result (referred to as accumulated_result in
 * translator) is included in the translator proof and, on the verifier side, checked against the same computation
 * performed by ECCVM (this is done in verify_translation). To prevent leaking information about the actual
 * accumulated_result (and implicitly about the ops) when the proof is sent to the rollup, a random but valid
 * operation is added to the op queue, to ensure the polynomial over Grumpkin, whose evaluation is
 * accumulated_result, has at least one random coefficient.
 */
void ClientIVC::hide_op_queue_accumulation_result(ClientCircuit& circuit)
{
    Point random_point = Point::random_element();
    FF random_scalar = FF::random_element();
    circuit.queue_ecc_mul_accum(random_point, random_scalar);
    circuit.queue_ecc_eq();
}

<<<<<<< HEAD
std::pair<ClientIVC::PairingPoints, ClientIVC::TableCommitments> ClientIVC::complete_hiding_circuit_logic(
    const StdlibProof& stdlib_proof,
    const std::shared_ptr<RecursiveVKAndHash>& stdlib_vk_and_hash,
    ClientCircuit& circuit)
{
    using MergeCommitments = Goblin::MergeRecursiveVerifier::InputCommitments;
    trace_usage_tracker.print();

    // Shared transcript between PG and Merge
    // TODO(https://github.com/AztecProtocol/barretenberg/issues/1453): Investigate whether Decider/PG/Merge need to
    // share a transcript
    std::shared_ptr<RecursiveTranscript> pg_merge_transcript = std::make_shared<RecursiveTranscript>();

    hide_op_queue_accumulation_result(circuit);

    // Construct stdlib accumulator, decider vkey and folding proof
    auto stdlib_verifier_accumulator =
        std::make_shared<RecursiveDeciderVerificationKey>(&circuit, recursive_verifier_native_accum);

    // Propagate the public inputs of the tail kernel by converting them to public inputs of the hiding circuit.
    auto num_public_inputs = static_cast<size_t>(honk_vk->num_public_inputs);
    num_public_inputs -= KernelIO::PUBLIC_INPUTS_SIZE; // exclude fixed kernel_io public inputs
    for (size_t i = 0; i < num_public_inputs; i++) {
        stdlib_proof[i].set_public();
    }

    // Fiat-Shamir the accumulator.
    StdlibFF prev_accum_hash = stdlib_verifier_accumulator->hash_through_transcript("", *pg_merge_transcript);
    pg_merge_transcript->add_to_hash_buffer("accum_hash", prev_accum_hash);
    info("Previous accumulator hash in PG rec verifier: ", prev_accum_hash);
    // Perform recursive folding verification of the last folding proof
    FoldingRecursiveVerifier folding_verifier{
        &circuit, stdlib_verifier_accumulator, { stdlib_vk_and_hash }, pg_merge_transcript
    };
    std::shared_ptr<RecursiveDeciderVerificationKey> output_stdlib_verifier_accumulator =
        folding_verifier.verify_folding_proof(stdlib_proof);
    verification_queue.clear();

    // Get the completed decider verification key corresponding to the tail kernel from the folding verifier
    const std::vector<StdlibFF>& public_inputs = folding_verifier.public_inputs;
    WitnessCommitments& witness_commitments = folding_verifier.keys_to_fold[1]->witness_commitments;

    // Reconstruct the KernelIO from the public inputs of the tail kernel and perform databus consistency checks
    KernelIO kernel_input; // pairing points, databus return data commitments
    kernel_input.reconstruct_from_public(public_inputs);
    kernel_input.kernel_return_data.assert_equal(witness_commitments.calldata);
    kernel_input.app_return_data.assert_equal(witness_commitments.secondary_calldata);

    // Extract the commitments to the subtable corresponding to the incoming circuit
    MergeCommitments merge_commitments;
    merge_commitments.t_commitments = witness_commitments.get_ecc_op_wires().get_copy();
    merge_commitments.T_prev_commitments = std::move(
        kernel_input.ecc_op_tables); // Commitment to the status of the op_queue before folding the tail kernel
    // Perform recursive verification of the last merge proof
    auto [points_accumulator, merged_table_commitments] =
        goblin.recursively_verify_merge(circuit, merge_commitments, pg_merge_transcript);

    points_accumulator.aggregate(kernel_input.pairing_inputs);

    // Get the previous accum hash
    info("PG accum hash from IO: ", kernel_input.output_pg_accum_hash);
    kernel_input.output_pg_accum_hash.assert_equal(prev_accum_hash);

    // Perform recursive decider verification
    DeciderRecursiveVerifier decider{ &circuit, output_stdlib_verifier_accumulator };
    BB_ASSERT_EQ(!decider_proof.empty(), true, "Decider proof is empty!");
    PairingPoints decider_pairing_points = decider.verify_proof(decider_proof);
    points_accumulator.aggregate(decider_pairing_points);
    return { points_accumulator, merged_table_commitments };
}

=======
>>>>>>> 1c0d7646
/**
 * @brief Construct the proving key of the hiding circuit, from the hiding_circuit builder in the client_ivc class
 */
std::shared_ptr<ClientIVC::DeciderZKProvingKey> ClientIVC::compute_hiding_circuit_proving_key(ClientCircuit& circuit)
{
    auto hiding_decider_pk = std::make_shared<DeciderZKProvingKey>(circuit, TraceSettings(), bn254_commitment_key);
    return hiding_decider_pk;
}

/**
 * @brief Construct a zero-knowledge proof for the hiding circuit, which recursively verifies the last folding,
 * merge and decider proof.
 *
 * @return HonkProof - a ZK Mega proof
 */
HonkProof ClientIVC::prove_hiding_circuit(ClientCircuit& circuit)
{
    auto hiding_decider_pk = compute_hiding_circuit_proving_key(circuit);
    honk_vk = std::make_shared<MegaZKVerificationKey>(hiding_decider_pk->get_precomputed());
    auto& hiding_circuit_vk = honk_vk;
    // Hiding circuit is proven by a MegaZKProver
    MegaZKProver prover(hiding_decider_pk, hiding_circuit_vk, transcript);
    HonkProof proof = prover.construct_proof();

    return proof;
}

/**
 * @brief Construct a proof for the IVC, which, if verified, fully establishes its correctness
 *
 * @return Proof
 */
ClientIVC::Proof ClientIVC::prove()
{
    // deallocate the protogalaxy accumulator
    fold_output.accumulator = nullptr;
    auto mega_proof = verification_queue.front().proof;

    // A transcript is shared between the Hiding circuit prover and the Goblin prover
    goblin.transcript = transcript;

    // Returns a proof for the hiding circuit and the Goblin proof. The latter consists of Translator and ECCVM proof
    // for the whole ecc op table and the merge proof for appending the subtable coming from the hiding circuit. The
    // final merging is done via appending to facilitate creating a zero-knowledge merge proof. This enables us to add
    // randomness to the beginning of the tail kernel and the end of the hiding kernel, hiding the commitments and
    // evaluations of both the previous table and the incoming subtable.
    // https://github.com/AztecProtocol/barretenberg/issues/1360
    return { mega_proof, goblin.prove(MergeSettings::APPEND) };
};

bool ClientIVC::verify(const Proof& proof, const VerificationKey& vk)
{
    using TableCommitments = Goblin::TableCommitments;
    // Create a transcript to be shared by MegaZK-, Merge-, ECCVM-, and Translator- Verifiers.
    std::shared_ptr<Goblin::Transcript> civc_verifier_transcript = std::make_shared<Goblin::Transcript>();
    // Verify the hiding circuit proof
    MegaZKVerifier verifier{ vk.mega, /*ipa_verification_key=*/{}, civc_verifier_transcript };
    auto [mega_verified, T_prev_commitments] = verifier.template verify_proof<bb::HidingKernelIO>(proof.mega_proof);
    vinfo("Mega verified: ", mega_verified);
    // Extract the commitments to the subtable corresponding to the incoming circuit
    TableCommitments t_commitments = verifier.verification_key->witness_commitments.get_ecc_op_wires().get_copy();

    // Goblin verification (final merge, eccvm, translator)
    bool goblin_verified = Goblin::verify(
        proof.goblin_proof, { t_commitments, T_prev_commitments }, civc_verifier_transcript, MergeSettings::APPEND);
    vinfo("Goblin verified: ", goblin_verified);

    // TODO(https://github.com/AztecProtocol/barretenberg/issues/1396): State tracking in CIVC verifiers.
    return goblin_verified && mega_verified;
}

/**
 * @brief Verify a full proof of the IVC
 *
 * @param proof
 * @return bool
 */
bool ClientIVC::verify(const Proof& proof) const
{
    return verify(proof, get_vk());
}

/**
 * @brief Internal method for constructing a decider proof
 *
 * @return HonkProof
 */
HonkProof ClientIVC::decider_prove()
{
    vinfo("prove decider...");
    fold_output.accumulator->commitment_key = bn254_commitment_key;
    MegaDeciderProver decider_prover(fold_output.accumulator);
    decider_prover.construct_proof();
    return decider_prover.export_proof();
}

/**
 * @brief Construct and verify a proof for the IVC
 * @note Use of this method only makes sense when the prover and verifier are the same entity, e.g. in
 * development/testing.
 *
 */
bool ClientIVC::prove_and_verify()
{
    auto start = std::chrono::steady_clock::now();
    const auto proof = prove();
    auto end = std::chrono::steady_clock::now();
    auto diff = std::chrono::duration_cast<std::chrono::milliseconds>(end - start);
    vinfo("time to call ClientIVC::prove: ", diff.count(), " ms.");

    start = end;
    const bool verified = verify(proof);
    end = std::chrono::steady_clock::now();

    diff = std::chrono::duration_cast<std::chrono::milliseconds>(end - start);
    vinfo("time to verify ClientIVC proof: ", diff.count(), " ms.");

    return verified;
}

// Proof methods
size_t ClientIVC::Proof::size() const
{
    return mega_proof.size() + goblin_proof.size();
}

std::vector<ClientIVC::FF> ClientIVC::Proof::to_field_elements() const
{
    HonkProof proof;

    proof.insert(proof.end(), mega_proof.begin(), mega_proof.end());
    proof.insert(proof.end(), goblin_proof.merge_proof.begin(), goblin_proof.merge_proof.end());
    proof.insert(
        proof.end(), goblin_proof.eccvm_proof.pre_ipa_proof.begin(), goblin_proof.eccvm_proof.pre_ipa_proof.end());
    proof.insert(proof.end(), goblin_proof.eccvm_proof.ipa_proof.begin(), goblin_proof.eccvm_proof.ipa_proof.end());
    proof.insert(proof.end(), goblin_proof.translator_proof.begin(), goblin_proof.translator_proof.end());

    return proof;
};

msgpack::sbuffer ClientIVC::Proof::to_msgpack_buffer() const
{
    msgpack::sbuffer buffer;
    msgpack::pack(buffer, *this);
    return buffer;
}

uint8_t* ClientIVC::Proof::to_msgpack_heap_buffer() const
{
    msgpack::sbuffer buffer = to_msgpack_buffer();

    std::vector<uint8_t> buf(buffer.data(), buffer.data() + buffer.size());
    return to_heap_buffer(buf);
}

ClientIVC::Proof ClientIVC::Proof::from_msgpack_buffer(uint8_t const*& buffer)
{
    auto uint8_buffer = from_buffer<std::vector<uint8_t>>(buffer);

    msgpack::sbuffer sbuf;
    sbuf.write(reinterpret_cast<char*>(uint8_buffer.data()), uint8_buffer.size());

    return from_msgpack_buffer(sbuf);
}

ClientIVC::Proof ClientIVC::Proof::from_msgpack_buffer(const msgpack::sbuffer& buffer)
{
    msgpack::object_handle oh = msgpack::unpack(buffer.data(), buffer.size());
    msgpack::object obj = oh.get();
    Proof proof;
    obj.convert(proof);
    return proof;
}

void ClientIVC::Proof::to_file_msgpack(const std::string& filename) const
{
    msgpack::sbuffer buffer = to_msgpack_buffer();
    std::ofstream ofs(filename, std::ios::binary);
    if (!ofs.is_open()) {
        throw_or_abort("Failed to open file for writing.");
    }
    ofs.write(buffer.data(), static_cast<std::streamsize>(buffer.size()));
    ofs.close();
}

ClientIVC::Proof ClientIVC::Proof::from_file_msgpack(const std::string& filename)
{
    std::ifstream ifs(filename, std::ios::binary);
    if (!ifs.is_open()) {
        throw_or_abort("Failed to open file for reading.");
    }

    ifs.seekg(0, std::ios::end);
    size_t file_size = static_cast<size_t>(ifs.tellg());
    ifs.seekg(0, std::ios::beg);

    std::vector<char> buffer(file_size);
    ifs.read(buffer.data(), static_cast<std::streamsize>(file_size));
    ifs.close();
    msgpack::sbuffer msgpack_buffer;
    msgpack_buffer.write(buffer.data(), file_size);

    return Proof::from_msgpack_buffer(msgpack_buffer);
}

// VerificationKey construction
ClientIVC::VerificationKey ClientIVC::get_vk() const
{
    return { honk_vk, std::make_shared<ECCVMVerificationKey>(), std::make_shared<TranslatorVerificationKey>() };
}

} // namespace bb<|MERGE_RESOLUTION|>--- conflicted
+++ resolved
@@ -113,14 +113,11 @@
     // Input commitments to be passed to the merge recursive verification
     MergeCommitments merge_commitments;
     merge_commitments.T_prev_commitments = T_prev_commitments;
-<<<<<<< HEAD
     std::shared_ptr<ClientIVC::RecursiveDeciderVerificationKey> output_stdlib_verifier_accumulator;
     std::optional<StdlibFF> prev_accum_hash = std::nullopt;
-=======
     // The decider proof exists if the tail kernel has been accumulated
     bool is_hiding_kernel = !decider_proof.empty();
 
->>>>>>> 1c0d7646
     switch (verifier_inputs.type) {
     case QUEUE_TYPE::PG_TAIL:
     case QUEUE_TYPE::PG: {
@@ -180,14 +177,6 @@
         //              num_circuits - 1,
         //              "All circuits must be accumulated before constructing the hiding circuit.");
         // Complete the hiding circuit construction
-<<<<<<< HEAD
-        auto [pairing_points, merged_table_commitments] =
-            complete_hiding_circuit_logic(verifier_inputs.proof, verifier_inputs.honk_vk_and_hash, circuit);
-        // Return early since the hiding circuit method performs merge and public inputs handling
-        // TODO(https://github.com/AztecProtocol/barretenberg/issues/1501): we should remove the code duplication for
-        // the consistency checks at some point
-        return { nullptr, pairing_points, merged_table_commitments };
-=======
 
         hide_op_queue_accumulation_result(circuit);
 
@@ -202,6 +191,10 @@
             stdlib_proof[i].set_public();
         }
 
+        // Fiat-Shamir the accumulator.
+        prev_accum_hash = stdlib_verifier_accumulator->hash_through_transcript("", *accumulation_recursive_transcript);
+        accumulation_recursive_transcript->add_to_hash_buffer("accum_hash", *prev_accum_hash);
+        info("Previous accumulator hash in PG rec verifier: ", *prev_accum_hash);
         // Perform recursive folding verification of the last folding proof
         FoldingRecursiveVerifier folding_verifier{
             &circuit, stdlib_verifier_accumulator, { stdlib_vk_and_hash }, accumulation_recursive_transcript
@@ -220,7 +213,6 @@
 
         decider_pairing_points = decider.verify_proof(decider_proof);
         break;
->>>>>>> 1c0d7646
     }
     default: {
         throw_or_abort("Invalid queue type! Only OINK, PG, PG_TAIL and PG_FINAL are supported");
@@ -243,24 +235,19 @@
         // happens in K_{i}
         merge_commitments.T_prev_commitments = std::move(kernel_input.ecc_op_tables);
 
-        // Set the kernel return data commitment to be propagated via the public inputs
-<<<<<<< HEAD
-        bus_depot.set_kernel_return_data_commitment(witness_commitments.return_data);
-
-        BB_ASSERT_EQ(verifier_inputs.type == QUEUE_TYPE::PG || verifier_inputs.type == QUEUE_TYPE::PG_TAIL,
+        BB_ASSERT_EQ(verifier_inputs.type == QUEUE_TYPE::PG || verifier_inputs.type == QUEUE_TYPE::PG_TAIL ||
+                         verifier_inputs.type == QUEUE_TYPE::PG_FINAL,
                      true,
                      "Kernel circuits should be folded.");
         // Get the previous accum hash
         info("PG accum hash from IO: ", kernel_input.output_pg_accum_hash);
         ASSERT(prev_accum_hash.has_value());
         kernel_input.output_pg_accum_hash.assert_equal(*prev_accum_hash);
-=======
 
         if (!is_hiding_kernel) {
             // The hiding kernel has no return data but uses the traditional public-inputs mechanism
             bus_depot.set_kernel_return_data_commitment(witness_commitments.return_data);
         }
->>>>>>> 1c0d7646
     } else {
         // Reconstruct the input from the previous app from its public inputs
         AppIO app_input; // pairing points
@@ -525,80 +512,6 @@
     circuit.queue_ecc_eq();
 }
 
-<<<<<<< HEAD
-std::pair<ClientIVC::PairingPoints, ClientIVC::TableCommitments> ClientIVC::complete_hiding_circuit_logic(
-    const StdlibProof& stdlib_proof,
-    const std::shared_ptr<RecursiveVKAndHash>& stdlib_vk_and_hash,
-    ClientCircuit& circuit)
-{
-    using MergeCommitments = Goblin::MergeRecursiveVerifier::InputCommitments;
-    trace_usage_tracker.print();
-
-    // Shared transcript between PG and Merge
-    // TODO(https://github.com/AztecProtocol/barretenberg/issues/1453): Investigate whether Decider/PG/Merge need to
-    // share a transcript
-    std::shared_ptr<RecursiveTranscript> pg_merge_transcript = std::make_shared<RecursiveTranscript>();
-
-    hide_op_queue_accumulation_result(circuit);
-
-    // Construct stdlib accumulator, decider vkey and folding proof
-    auto stdlib_verifier_accumulator =
-        std::make_shared<RecursiveDeciderVerificationKey>(&circuit, recursive_verifier_native_accum);
-
-    // Propagate the public inputs of the tail kernel by converting them to public inputs of the hiding circuit.
-    auto num_public_inputs = static_cast<size_t>(honk_vk->num_public_inputs);
-    num_public_inputs -= KernelIO::PUBLIC_INPUTS_SIZE; // exclude fixed kernel_io public inputs
-    for (size_t i = 0; i < num_public_inputs; i++) {
-        stdlib_proof[i].set_public();
-    }
-
-    // Fiat-Shamir the accumulator.
-    StdlibFF prev_accum_hash = stdlib_verifier_accumulator->hash_through_transcript("", *pg_merge_transcript);
-    pg_merge_transcript->add_to_hash_buffer("accum_hash", prev_accum_hash);
-    info("Previous accumulator hash in PG rec verifier: ", prev_accum_hash);
-    // Perform recursive folding verification of the last folding proof
-    FoldingRecursiveVerifier folding_verifier{
-        &circuit, stdlib_verifier_accumulator, { stdlib_vk_and_hash }, pg_merge_transcript
-    };
-    std::shared_ptr<RecursiveDeciderVerificationKey> output_stdlib_verifier_accumulator =
-        folding_verifier.verify_folding_proof(stdlib_proof);
-    verification_queue.clear();
-
-    // Get the completed decider verification key corresponding to the tail kernel from the folding verifier
-    const std::vector<StdlibFF>& public_inputs = folding_verifier.public_inputs;
-    WitnessCommitments& witness_commitments = folding_verifier.keys_to_fold[1]->witness_commitments;
-
-    // Reconstruct the KernelIO from the public inputs of the tail kernel and perform databus consistency checks
-    KernelIO kernel_input; // pairing points, databus return data commitments
-    kernel_input.reconstruct_from_public(public_inputs);
-    kernel_input.kernel_return_data.assert_equal(witness_commitments.calldata);
-    kernel_input.app_return_data.assert_equal(witness_commitments.secondary_calldata);
-
-    // Extract the commitments to the subtable corresponding to the incoming circuit
-    MergeCommitments merge_commitments;
-    merge_commitments.t_commitments = witness_commitments.get_ecc_op_wires().get_copy();
-    merge_commitments.T_prev_commitments = std::move(
-        kernel_input.ecc_op_tables); // Commitment to the status of the op_queue before folding the tail kernel
-    // Perform recursive verification of the last merge proof
-    auto [points_accumulator, merged_table_commitments] =
-        goblin.recursively_verify_merge(circuit, merge_commitments, pg_merge_transcript);
-
-    points_accumulator.aggregate(kernel_input.pairing_inputs);
-
-    // Get the previous accum hash
-    info("PG accum hash from IO: ", kernel_input.output_pg_accum_hash);
-    kernel_input.output_pg_accum_hash.assert_equal(prev_accum_hash);
-
-    // Perform recursive decider verification
-    DeciderRecursiveVerifier decider{ &circuit, output_stdlib_verifier_accumulator };
-    BB_ASSERT_EQ(!decider_proof.empty(), true, "Decider proof is empty!");
-    PairingPoints decider_pairing_points = decider.verify_proof(decider_proof);
-    points_accumulator.aggregate(decider_pairing_points);
-    return { points_accumulator, merged_table_commitments };
-}
-
-=======
->>>>>>> 1c0d7646
 /**
  * @brief Construct the proving key of the hiding circuit, from the hiding_circuit builder in the client_ivc class
  */
