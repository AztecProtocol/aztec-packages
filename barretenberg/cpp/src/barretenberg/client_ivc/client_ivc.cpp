// === AUDIT STATUS ===
// internal:    { status: not started, auditors: [], date: YYYY-MM-DD }
// external_1:  { status: not started, auditors: [], date: YYYY-MM-DD }
// external_2:  { status: not started, auditors: [], date: YYYY-MM-DD }
// =====================

#include "barretenberg/client_ivc/client_ivc.hpp"
#include "barretenberg/common/op_count.hpp"
#include "barretenberg/common/streams.hpp"
#include "barretenberg/honk/proving_key_inspector.hpp"
#include "barretenberg/serialize/msgpack_impl.hpp"
#include "barretenberg/special_public_inputs/special_public_inputs.hpp"
#include "barretenberg/ultra_honk/oink_prover.hpp"

namespace bb {

// Constructor
ClientIVC::ClientIVC(size_t num_circuits, TraceSettings trace_settings)
    : trace_usage_tracker(trace_settings)
    , num_circuits(num_circuits)
    , trace_settings(trace_settings)
    , goblin(bn254_commitment_key)
{
    BB_ASSERT_GT(num_circuits, 0UL, "Number of circuits must be specified and greater than 0.");
    // Allocate BN254 commitment key based on the max dyadic Mega structured trace size and translator circuit size.
    // https://github.com/AztecProtocol/barretenberg/issues/1319): Account for Translator only when it's necessary
    size_t commitment_key_size =
        std::max(trace_settings.dyadic_size(), 1UL << TranslatorFlavor::CONST_TRANSLATOR_LOG_N);
    info("BN254 commitment key size: ", commitment_key_size);
    // TODO(https://github.com/AztecProtocol/barretenberg/issues/1420): pass commitment keys by value
    bn254_commitment_key = CommitmentKey<curve::BN254>(commitment_key_size);
}

/**
 * @brief Instantiate a stdlib verification queue for use in the kernel completion logic
 * @details Construct a stdlib proof/verification_key for each entry in the native verification queue. By default, both
 * are constructed from their counterpart in the native queue. Alternatively, Stdlib verification keys can be provided
 * directly as input to this method. (The later option is used, for example, when constructing recursive verifiers based
 * on the verification key witnesses from an acir recursion constraint. This option is not provided for proofs since
 * valid proof witnesses are in general not known at the time of acir constraint generation).
 *
 * @param circuit
 */
void ClientIVC::instantiate_stdlib_verification_queue(
    ClientCircuit& circuit, const std::vector<std::shared_ptr<RecursiveVKAndHash>>& input_keys)
{
    bool vkeys_provided = !input_keys.empty();
    if (vkeys_provided) {
        BB_ASSERT_EQ(verification_queue.size(),
                     input_keys.size(),
                     "Incorrect number of verification keys provided in "
                     "stdlib verification queue instantiation.");
    }

    size_t key_idx = 0;
    while (!verification_queue.empty()) {
        const VerifierInputs& entry = verification_queue.front();

        // Construct stdlib proof directly from the internal native queue data
        StdlibProof stdlib_proof(circuit, entry.proof);

        // Use the provided stdlib vkey if present, otherwise construct one from the internal native queue
        std::shared_ptr<RecursiveVKAndHash> stdlib_vk_and_hash;
        if (vkeys_provided) {
            stdlib_vk_and_hash = input_keys[key_idx++];
        } else {
            stdlib_vk_and_hash = std::make_shared<RecursiveVKAndHash>(circuit, entry.honk_vk);
        }

        stdlib_verification_queue.emplace_back(stdlib_proof, stdlib_vk_and_hash, entry.type, entry.is_kernel);

        verification_queue.pop_front(); // the native data is not needed beyond this point
    }
}

/**
 * @brief Populate the provided circuit with constraints for (1) recursive verification of the provided accumulation
 * proof and (2) the associated databus commitment consistency checks.
 * @details The recursive verifier will be either Oink or Protogalaxy depending on the specified proof type. In either
 * case, the verifier accumulator is updated in place via the verification algorithm. Databus commitment consistency
 * checks are performed on the witness commitments and public inputs extracted from the proof by the verifier. Merge
 * verification is performed with commitments to the subtable t_j extracted from the PG verifier. The computed
 * commitment T is propagated to the next step of recursive verification.
 *
 * @param circuit
 * @param verifier_inputs {proof, vkey, type (Oink/PG)} A set of inputs for recursive verification
 * @param merge_commitments Container for the commitments for the Merge recursive verification to be performed
 * @param accumulation_recursive_transcript Transcript shared across recursive verification of the folding of
 * K_{i-1} (kernel), A_{i,1} (app), .., A_{i, n} (app)
 *
 * @return Pair of PairingPoints for final verification and commitments to the merged tables as read from the proof by
 * the Merge verifier
 */
std::pair<ClientIVC::PairingPoints, ClientIVC::TableCommitments> ClientIVC::
    perform_recursive_verification_and_databus_consistency_checks(
        ClientCircuit& circuit,
        const StdlibVerifierInputs& verifier_inputs,
        const TableCommitments& T_prev_commitments,
        const std::shared_ptr<RecursiveTranscript>& accumulation_recursive_transcript)
{
    using MergeCommitments = Goblin::MergeRecursiveVerifier::InputCommitments;

    // Witness commitments and public inputs corresponding to the incoming instance
    WitnessCommitments witness_commitments;
    std::vector<StdlibFF> public_inputs;

<<<<<<< HEAD
    // Commitments to the previous status of the op_queue, to be finalized according to the recursive verification we
    // are performing
    // TODO(https://github.com/AztecProtocol/barretenberg/issues/1492): Change Merge verifier API and improve the name
    // of the following variable.
    TableCommitments finalised_T_prev_commitments = T_prev_commitments;
=======
    // Input commitments to be passed to the merge recursive verification
    MergeCommitments merge_commitments;
    merge_commitments.T_prev_commitments = T_prev_commitments;
>>>>>>> 59bc177b

    switch (verifier_inputs.type) {
    case QUEUE_TYPE::PG: {
        // Construct stdlib verifier accumulator from the native counterpart computed on a previous round
        auto stdlib_verifier_accum = std::make_shared<RecursiveDeciderVerificationKey>(&circuit, verifier_accumulator);

        // Perform folding recursive verification to update the verifier accumulator
        FoldingRecursiveVerifier verifier{
            &circuit, stdlib_verifier_accum, { verifier_inputs.honk_vk_and_hash }, accumulation_recursive_transcript
        };
        auto verifier_accum = verifier.verify_folding_proof(verifier_inputs.proof);

        // Extract native verifier accumulator from the stdlib accum for use on the next round
        verifier_accumulator = std::make_shared<DeciderVerificationKey>(verifier_accum->get_value());

        witness_commitments = std::move(verifier.keys_to_fold[1]->witness_commitments);
        public_inputs = std::move(verifier.public_inputs);

        break;
    }
    case QUEUE_TYPE::OINK: {
        // Construct an incomplete stdlib verifier accumulator from the corresponding stdlib verification key
        auto verifier_accum =
            std::make_shared<RecursiveDeciderVerificationKey>(&circuit, verifier_inputs.honk_vk_and_hash);

        // Perform oink recursive verification to complete the initial verifier accumulator
        OinkRecursiveVerifier verifier{ &circuit, verifier_accum, accumulation_recursive_transcript };
        verifier.verify_proof(verifier_inputs.proof);
        verifier_accum->is_accumulator = true; // indicate to PG that it should not run oink

        // Extract native verifier accumulator from the stdlib accum for use on the next round
        verifier_accumulator = std::make_shared<DeciderVerificationKey>(verifier_accum->get_value());
        // Initialize the gate challenges to zero for use in first round of folding
        verifier_accumulator->gate_challenges = std::vector<FF>(CONST_PG_LOG_N, 0);

        witness_commitments = std::move(verifier_accum->witness_commitments);
        public_inputs = std::move(verifier.public_inputs);

        // T_prev = 0 in the first recursive verification
<<<<<<< HEAD
        finalised_T_prev_commitments = HidingKernelIO::empty_ecc_op_tables(circuit);
=======
        merge_commitments.T_prev_commitments = HidingKernelIO::empty_ecc_op_tables(circuit);
>>>>>>> 59bc177b

        break;
    }
    case QUEUE_TYPE::PG_FINAL: {
        // Constuct the hiding circuit
        auto [pairing_points, merged_table_commitments] =
            complete_hiding_circuit_logic(verifier_inputs.proof, verifier_inputs.honk_vk_and_hash, circuit);
        // Return early since the hiding circuit method performs merge and public inputs handling (fix this!)
        return { pairing_points, merged_table_commitments };
    }
    default: {
        throw_or_abort("Invalid queue type! Only OINK, PG and PG_FINAL are supported");
    }
    }

    PairingPoints nested_pairing_points; // to be extracted from public inputs of app or kernel proof just verified

    if (verifier_inputs.is_kernel) {
        // Reconstruct the input from the previous kernel from its public inputs
        KernelIO kernel_input; // pairing points, databus return data commitments
        kernel_input.reconstruct_from_public(public_inputs);

        nested_pairing_points = kernel_input.pairing_inputs;
        // T_prev is read by the public input of the previous kernel K_{i-1} at the beginning of the recursive
        // verification of of the folding of K_{i-1} (kernel), A_{i,1} (app), .., A_{i, n} (app). This verification
        // happens in K_{i}
<<<<<<< HEAD
        finalised_T_prev_commitments = kernel_input.ecc_op_tables;
=======
        merge_commitments.T_prev_commitments = kernel_input.ecc_op_tables;
>>>>>>> 59bc177b

        // Perform databus consistency checks
        kernel_input.kernel_return_data.assert_equal(witness_commitments.calldata);
        kernel_input.app_return_data.assert_equal(witness_commitments.secondary_calldata);

        // Set the kernel return data commitment to be propagated via the public inputs
        bus_depot.set_kernel_return_data_commitment(witness_commitments.return_data);
    } else {
        // Reconstruct the input from the previous app from its public inputs
        AppIO app_input; // pairing points
        app_input.reconstruct_from_public(public_inputs);
        nested_pairing_points = app_input.pairing_inputs;

        // Set the app return data commitment to be propagated via the public inputs
        bus_depot.set_app_return_data_commitment(witness_commitments.return_data);
    }

    // Extract the commitments to the subtable corresponding to the incoming circuit
<<<<<<< HEAD
    TableCommitments t_commitments = witness_commitments.get_ecc_op_wires().get_copy();

    // Recursively verify the corresponding merge proof
    auto [pairing_points, merged_table_commitments] = goblin.recursively_verify_merge(
        circuit, t_commitments, finalised_T_prev_commitments, accumulation_recursive_transcript);
=======
    merge_commitments.t_commitments = witness_commitments.get_ecc_op_wires().get_copy();

    // Recursively verify the corresponding merge proof
    auto [pairing_points, merged_table_commitments] =
        goblin.recursively_verify_merge(circuit, merge_commitments, accumulation_recursive_transcript);
>>>>>>> 59bc177b

    pairing_points.aggregate(nested_pairing_points);

    return { pairing_points, merged_table_commitments };
}

/**
 * @brief Append logic to complete a kernel circuit
 * @details A kernel circuit may contain some combination of PG recursive verification, merge recursive
 * verification, and databus commitment consistency checks. This method appends this logic to a provided kernel
 * circuit.
 *
 * @param circuit
 */
void ClientIVC::complete_kernel_circuit_logic(ClientCircuit& circuit)
{

    // Transcript to be shared shared across recursive verification of the folding of K_{i-1} (kernel), A_{i,1} (app),
    // .., A_{i, n} (app)
    auto accumulation_recursive_transcript = std::make_shared<RecursiveTranscript>();

    // Commitment to the previous state of the op_queue in the recursive verification
    TableCommitments T_prev_commitments;

    // Instantiate stdlib verifier inputs from their native counterparts
    if (stdlib_verification_queue.empty()) {
        instantiate_stdlib_verification_queue(circuit);
    }

    bool is_hiding_kernel = false;
    // Perform Oink/PG and Merge recursive verification + databus consistency checks for each entry in the queue
    PairingPoints points_accumulator;
    while (!stdlib_verification_queue.empty()) {
        const StdlibVerifierInputs& verifier_input = stdlib_verification_queue.front();
        auto [pairing_points, merged_table_commitments] = perform_recursive_verification_and_databus_consistency_checks(
            circuit, verifier_input, T_prev_commitments, accumulation_recursive_transcript);

        // TODO(https://github.com/AztecProtocol/barretenberg/issues/1376): Optimize recursion aggregation - seems
        // we can use `batch_mul` here to decrease the size of the `ECCOpQueue`, but must be cautious with FS security.
        points_accumulator.aggregate(pairing_points);

        // Update commitment to the status of the op_queue
        T_prev_commitments = merged_table_commitments;

        stdlib_verification_queue.pop_front();

        is_hiding_kernel = (verifier_input.type == QUEUE_TYPE::PG_FINAL);
    }

    // Set the kernel output data to be propagated via the public inputs
    if (is_hiding_kernel) {
        HidingKernelIO hiding_output{ points_accumulator, T_prev_commitments };
        hiding_output.set_public();
    } else {
        KernelIO kernel_output;
        kernel_output.pairing_inputs = points_accumulator;
        kernel_output.kernel_return_data = bus_depot.get_kernel_return_data_commitment(circuit);
        kernel_output.app_return_data = bus_depot.get_app_return_data_commitment(circuit);
        kernel_output.ecc_op_tables = T_prev_commitments;

        kernel_output.set_public();
    }
}

/**
 * @brief Execute prover work for accumulation
 * @details Construct an proving key for the provided circuit. If this is the first step in the IVC, simply initialize
 * the folding accumulator. Otherwise, execute the PG prover to fold the proving key into the accumulator and produce a
 * folding proof. Also execute the merge protocol to produce a merge proof.
 *
 * @param circuit
 * this case, just produce a Honk proof for that circuit and do no folding.
 * @param precomputed_vk
 */
void ClientIVC::accumulate(ClientCircuit& circuit, const std::shared_ptr<MegaVerificationKey>& precomputed_vk)
{
    BB_ASSERT_LT(
        num_circuits_accumulated, num_circuits, "ClientIVC: Attempting to accumulate more circuits than expected.");
    if (circuit.is_kernel) {
        // Transcript to be shared across folding of K_{i} (kernel), A_{i+1,1} (app), .., A_{i+1, n} (app)
        accumulation_transcript = std::make_shared<Transcript>();
    }

    ASSERT(precomputed_vk != nullptr, "ClientIVC::acumulate - VK expected for the provided circuit");

    // Construct the proving key for circuit
    std::shared_ptr<DeciderProvingKey> proving_key = std::make_shared<DeciderProvingKey>(circuit, trace_settings);

    // If the current circuit overflows past the current size of the commitment key, reinitialize accordingly.
    // TODO(https://github.com/AztecProtocol/barretenberg/issues/1319)
    if (proving_key->dyadic_size() > bn254_commitment_key.dyadic_size) {
        // TODO(https://github.com/AztecProtocol/barretenberg/issues/1420): pass commitment keys by value
        bn254_commitment_key = CommitmentKey<curve::BN254>(proving_key->dyadic_size());
        goblin.commitment_key = bn254_commitment_key;
    }
    proving_key->commitment_key = bn254_commitment_key;
    trace_usage_tracker.update(circuit);

    honk_vk = precomputed_vk;

    VerifierInputs queue_entry{ .honk_vk = honk_vk, .is_kernel = circuit.is_kernel };
    if (num_circuits_accumulated == 0) { // First circuit in the IVC
        BB_ASSERT_EQ(circuit.is_kernel, false, "First circuit accumulated is always be an app");
        // For first circuit in the IVC, use oink to complete the decider proving key and generate an oink proof
        MegaOinkProver oink_prover{ proving_key, honk_vk, accumulation_transcript };
        vinfo("computing oink proof...");
        oink_prover.prove();
        HonkProof oink_proof = oink_prover.export_proof();
        vinfo("oink proof constructed");
        proving_key->is_accumulator = true; // indicate to PG that it should not run oink on this key
        // Initialize the gate challenges to zero for use in first round of folding
        proving_key->gate_challenges = std::vector<FF>(CONST_PG_LOG_N, 0);

        fold_output.accumulator = proving_key; // initialize the prover accum with the completed key

        queue_entry.type = QUEUE_TYPE::OINK;
        queue_entry.proof = oink_proof;
    } else { // Otherwise, fold the new key into the accumulator
        vinfo("computing folding proof");
        auto vk = std::make_shared<DeciderVerificationKey_<Flavor>>(honk_vk);
        FoldingProver folding_prover({ fold_output.accumulator, proving_key },
                                     { verifier_accumulator, vk },
                                     accumulation_transcript,
                                     trace_usage_tracker);
        fold_output = folding_prover.prove();
        vinfo("constructed folding proof");

        // If this is the final circuit to be folded, set queue entry type to PG_FINAL and run the decider prover
        bool is_final_fold = (num_circuits_accumulated == num_circuits - 1);
        if (is_final_fold) {
            queue_entry.type = QUEUE_TYPE::PG_FINAL;
            decider_proof = decider_prove();
            vinfo("constructed decider proof");
        } else {
            queue_entry.type = QUEUE_TYPE::PG;
        }
        queue_entry.proof = fold_output.proof;
    }
    verification_queue.push_back(queue_entry);

    // Construct merge proof for the present circuit
    goblin.prove_merge(accumulation_transcript);

    num_circuits_accumulated++;
}

/**
 * @brief Add a random operation to the op queue to hide its content in Translator computation.
 *
 * @details Translator circuit builder computes the evaluation at some random challenge x of a batched polynomial
 * derived from processing the ultra_op version of op_queue. This result (referred to as accumulated_result in
 * translator) is included in the translator proof and, on the verifier side, checked against the same computation
 * performed by ECCVM (this is done in verify_translation). To prevent leaking information about the actual
 * accumulated_result (and implicitly about the ops) when the proof is sent to the rollup, a random but valid operation
 * is added to the op queue, to ensure the polynomial over Grumpkin, whose evaluation is accumulated_result, has at
 * least one random coefficient.
 */
void ClientIVC::hide_op_queue_accumulation_result(ClientCircuit& circuit)
{
    Point random_point = Point::random_element();
    FF random_scalar = FF::random_element();
    circuit.queue_ecc_mul_accum(random_point, random_scalar);
    circuit.queue_ecc_eq();
}

std::pair<ClientIVC::PairingPoints, ClientIVC::TableCommitments> ClientIVC::complete_hiding_circuit_logic(
    const StdlibProof& stdlib_proof,
    const std::shared_ptr<RecursiveVKAndHash>& stdlib_vk_and_hash,
    ClientCircuit& circuit)
{
    using MergeCommitments = Goblin::MergeRecursiveVerifier::InputCommitments;

    // Shared transcript between PG and Merge
    // TODO(https://github.com/AztecProtocol/barretenberg/issues/1453): Investigate whether Decider/PG/Merge need to
    // share a transcript
    std::shared_ptr<RecursiveTranscript> pg_merge_transcript = std::make_shared<RecursiveTranscript>();

    // Add a no-op at the beginning of the hiding circuit to ensure the wires representing the op queue in translator
    // circuit are shiftable polynomials, i.e. their 0th coefficient is equal to 0.
    circuit.queue_ecc_no_op();

    hide_op_queue_accumulation_result(circuit);

    // Construct stdlib accumulator, decider vkey and folding proof
    auto stdlib_verifier_accumulator =
        std::make_shared<RecursiveDeciderVerificationKey>(&circuit, verifier_accumulator);

    // Propagate the public inputs of the tail kernel by converting them to public inputs of the hiding circuit.
    auto num_public_inputs = static_cast<size_t>(honk_vk->num_public_inputs);
    num_public_inputs -= KernelIO::PUBLIC_INPUTS_SIZE; // exclude fixed kernel_io public inputs
    for (size_t i = 0; i < num_public_inputs; i++) {
        stdlib_proof[i].set_public();
    }

    // Perform recursive folding verification of the last folding proof
    FoldingRecursiveVerifier folding_verifier{
        &circuit, stdlib_verifier_accumulator, { stdlib_vk_and_hash }, pg_merge_transcript
    };
    auto recursive_verifier_accumulator = folding_verifier.verify_folding_proof(stdlib_proof);
    verification_queue.clear();

    // Get the completed decider verification key corresponding to the tail kernel from the folding verifier
    const std::vector<StdlibFF>& public_inputs = folding_verifier.public_inputs;
    WitnessCommitments& witness_commitments = folding_verifier.keys_to_fold[1]->witness_commitments;

    // Reconstruct the KernelIO from the public inputs of the tail kernel and perform databus consistency checks
    KernelIO kernel_input; // pairing points, databus return data commitments
    kernel_input.reconstruct_from_public(public_inputs);
    kernel_input.kernel_return_data.assert_equal(witness_commitments.calldata);
    kernel_input.app_return_data.assert_equal(witness_commitments.secondary_calldata);

    // Extract the commitments to the subtable corresponding to the incoming circuit
<<<<<<< HEAD
    TableCommitments t_commitments = witness_commitments.get_ecc_op_wires().get_copy();
    // Perform recursive verification of the last merge proof
    auto [points_accumulator, merged_table_commitments] = goblin.recursively_verify_merge(
        circuit,
        t_commitments,
        kernel_input.ecc_op_tables, // Commitment to the status of the op_queue before folding the tail kernel
        pg_merge_transcript);
=======
    MergeCommitments merge_commitments;
    merge_commitments.t_commitments = witness_commitments.get_ecc_op_wires().get_copy();
    merge_commitments.T_prev_commitments = std::move(
        kernel_input.ecc_op_tables); // Commitment to the status of the op_queue before folding the tail kernel
    // Perform recursive verification of the last merge proof
    auto [points_accumulator, merged_table_commitments] =
        goblin.recursively_verify_merge(circuit, merge_commitments, pg_merge_transcript);
>>>>>>> 59bc177b

    points_accumulator.aggregate(kernel_input.pairing_inputs);

    // Perform recursive decider verification
    DeciderRecursiveVerifier decider{ &circuit, recursive_verifier_accumulator };
    BB_ASSERT_EQ(!decider_proof.empty(), true, "Decider proof is empty!");
    PairingPoints decider_pairing_points = decider.verify_proof(decider_proof);
    points_accumulator.aggregate(decider_pairing_points);
    return { points_accumulator, merged_table_commitments };
}

/**
 * @brief Construct the proving key of the hiding circuit, which recursively verifies the last folding proof and the
 * decider proof.
 */
std::shared_ptr<ClientIVC::DeciderZKProvingKey> ClientIVC::construct_hiding_circuit_key()
{
    BB_ASSERT_EQ(num_circuits_accumulated,
                 num_circuits,
                 "All circuits must be accumulated before constructing the hiding circuit.");
    trace_usage_tracker.print(); // print minimum structured sizes for each block
    BB_ASSERT_EQ(verification_queue.size(), static_cast<size_t>(1));

    ClientCircuit builder{ goblin.op_queue };

    StdlibProof stdlib_proof{ builder, verification_queue[0].proof };

    auto stdlib_vk_and_hash = std::make_shared<RecursiveVKAndHash>(
        std::make_shared<RecursiveVerificationKey>(&builder, verification_queue[0].honk_vk),
        ClientIVC::RecursiveFlavor::FF::from_witness(&builder, verification_queue[0].honk_vk->hash()));

    auto [pairing_points, merged_table_commitments] =
        complete_hiding_circuit_logic(stdlib_proof, stdlib_vk_and_hash, builder);
    fold_output.accumulator = nullptr;

    HidingKernelIO hiding_output{ pairing_points, merged_table_commitments };
    hiding_output.set_public();

    auto decider_pk = std::make_shared<DeciderZKProvingKey>(builder, TraceSettings(), bn254_commitment_key);
    honk_vk = std::make_shared<MegaZKVerificationKey>(decider_pk->get_precomputed());

    return decider_pk;
}

/**
 * @brief Construct the hiding circuit  then produce a proof of the circuit's correctness with MegaHonk.
 *
 * @return HonkProof - a Mega proof
 */
HonkProof ClientIVC::construct_and_prove_hiding_circuit()
{
    // Create a transcript to be shared by final merge prover, ECCVM, Translator, and Hiding Circuit provers.
    std::shared_ptr<DeciderZKProvingKey> hiding_decider_pk = construct_hiding_circuit_key();
    // TODO(https://github.com/AztecProtocol/barretenberg/issues/1431): Avoid computing the hiding circuit verification
    // key during proving. Precompute instead.
    auto& hiding_circuit_vk = honk_vk;
    // Hiding circuit is proven by a MegaZKProver
    MegaZKProver prover(hiding_decider_pk, hiding_circuit_vk, transcript);
    HonkProof proof = prover.construct_proof();

    return proof;
}

/**
 * @brief Construct a proof for the IVC, which, if verified, fully establishes its correctness
 *
 * @return Proof
 */
ClientIVC::Proof ClientIVC::prove()
{
    auto mega_proof = construct_and_prove_hiding_circuit();

    // A transcript is shared between the Hiding circuit prover and the Goblin prover
    goblin.transcript = transcript;

    // Prove ECCVM and Translator
    return { mega_proof, goblin.prove() };
};

bool ClientIVC::verify(const Proof& proof, const VerificationKey& vk)
{
    using TableCommitments = Goblin::TableCommitments;
    // Create a transcript to be shared by MegaZK-, Merge-, ECCVM-, and Translator- Verifiers.
    std::shared_ptr<Goblin::Transcript> civc_verifier_transcript = std::make_shared<Goblin::Transcript>();
    // Verify the hiding circuit proof
    MegaZKVerifier verifier{ vk.mega, /*ipa_verification_key=*/{}, civc_verifier_transcript };
    auto [mega_verified, T_prev_commitments] = verifier.verify_proof(proof.mega_proof);
    vinfo("Mega verified: ", mega_verified);

    // Extract the commitments to the subtable corresponding to the incoming circuit
<<<<<<< HEAD
    MergeVerifier::TableCommitments t_commitments =
        verifier.verification_key->witness_commitments.get_ecc_op_wires().get_copy();

    // Goblin verification (final merge, eccvm, translator)
    bool goblin_verified =
        Goblin::verify(proof.goblin_proof, t_commitments, T_prev_commitments, civc_verifier_transcript);
=======
    TableCommitments t_commitments = verifier.verification_key->witness_commitments.get_ecc_op_wires().get_copy();

    // Goblin verification (final merge, eccvm, translator)
    bool goblin_verified =
        Goblin::verify(proof.goblin_proof, { t_commitments, T_prev_commitments }, civc_verifier_transcript);
>>>>>>> 59bc177b
    vinfo("Goblin verified: ", goblin_verified);

    // TODO(https://github.com/AztecProtocol/barretenberg/issues/1396): State tracking in CIVC verifiers.
    return goblin_verified && mega_verified;
}

/**
 * @brief Verify a full proof of the IVC
 *
 * @param proof
 * @return bool
 */
bool ClientIVC::verify(const Proof& proof) const
{
    return verify(proof, get_vk());
}

/**
 * @brief Internal method for constructing a decider proof
 *
 * @return HonkProof
 */
HonkProof ClientIVC::decider_prove()
{
    vinfo("prove decider...");
    fold_output.accumulator->commitment_key = bn254_commitment_key;
    MegaDeciderProver decider_prover(fold_output.accumulator);
    decider_prover.construct_proof();
    return decider_prover.export_proof();
}

/**
 * @brief Construct and verify a proof for the IVC
 * @note Use of this method only makes sense when the prover and verifier are the same entity, e.g. in
 * development/testing.
 *
 */
bool ClientIVC::prove_and_verify()
{
    auto start = std::chrono::steady_clock::now();
    const auto proof = prove();
    auto end = std::chrono::steady_clock::now();
    auto diff = std::chrono::duration_cast<std::chrono::milliseconds>(end - start);
    vinfo("time to call ClientIVC::prove: ", diff.count(), " ms.");

    start = end;
    const bool verified = verify(proof);
    end = std::chrono::steady_clock::now();

    diff = std::chrono::duration_cast<std::chrono::milliseconds>(end - start);
    vinfo("time to verify ClientIVC proof: ", diff.count(), " ms.");

    return verified;
}

// Proof methods
size_t ClientIVC::Proof::size() const
{
    return mega_proof.size() + goblin_proof.size();
}

msgpack::sbuffer ClientIVC::Proof::to_msgpack_buffer() const
{
    msgpack::sbuffer buffer;
    msgpack::pack(buffer, *this);
    return buffer;
}

uint8_t* ClientIVC::Proof::to_msgpack_heap_buffer() const
{
    msgpack::sbuffer buffer = to_msgpack_buffer();

    std::vector<uint8_t> buf(buffer.data(), buffer.data() + buffer.size());
    return to_heap_buffer(buf);
}

ClientIVC::Proof ClientIVC::Proof::from_msgpack_buffer(uint8_t const*& buffer)
{
    auto uint8_buffer = from_buffer<std::vector<uint8_t>>(buffer);

    msgpack::sbuffer sbuf;
    sbuf.write(reinterpret_cast<char*>(uint8_buffer.data()), uint8_buffer.size());

    return from_msgpack_buffer(sbuf);
}

ClientIVC::Proof ClientIVC::Proof::from_msgpack_buffer(const msgpack::sbuffer& buffer)
{
    msgpack::object_handle oh = msgpack::unpack(buffer.data(), buffer.size());
    msgpack::object obj = oh.get();
    Proof proof;
    obj.convert(proof);
    return proof;
}

void ClientIVC::Proof::to_file_msgpack(const std::string& filename) const
{
    msgpack::sbuffer buffer = to_msgpack_buffer();
    std::ofstream ofs(filename, std::ios::binary);
    if (!ofs.is_open()) {
        throw_or_abort("Failed to open file for writing.");
    }
    ofs.write(buffer.data(), static_cast<std::streamsize>(buffer.size()));
    ofs.close();
}

ClientIVC::Proof ClientIVC::Proof::from_file_msgpack(const std::string& filename)
{
    std::ifstream ifs(filename, std::ios::binary);
    if (!ifs.is_open()) {
        throw_or_abort("Failed to open file for reading.");
    }

    ifs.seekg(0, std::ios::end);
    size_t file_size = static_cast<size_t>(ifs.tellg());
    ifs.seekg(0, std::ios::beg);

    std::vector<char> buffer(file_size);
    ifs.read(buffer.data(), static_cast<std::streamsize>(file_size));
    ifs.close();
    msgpack::sbuffer msgpack_buffer;
    msgpack_buffer.write(buffer.data(), file_size);

    return Proof::from_msgpack_buffer(msgpack_buffer);
}

// VerificationKey construction
ClientIVC::VerificationKey ClientIVC::get_vk() const
{
    return { honk_vk, std::make_shared<ECCVMVerificationKey>(), std::make_shared<TranslatorVerificationKey>() };
}

} // namespace bb<|MERGE_RESOLUTION|>--- conflicted
+++ resolved
@@ -104,17 +104,9 @@
     WitnessCommitments witness_commitments;
     std::vector<StdlibFF> public_inputs;
 
-<<<<<<< HEAD
-    // Commitments to the previous status of the op_queue, to be finalized according to the recursive verification we
-    // are performing
-    // TODO(https://github.com/AztecProtocol/barretenberg/issues/1492): Change Merge verifier API and improve the name
-    // of the following variable.
-    TableCommitments finalised_T_prev_commitments = T_prev_commitments;
-=======
     // Input commitments to be passed to the merge recursive verification
     MergeCommitments merge_commitments;
     merge_commitments.T_prev_commitments = T_prev_commitments;
->>>>>>> 59bc177b
 
     switch (verifier_inputs.type) {
     case QUEUE_TYPE::PG: {
@@ -154,11 +146,7 @@
         public_inputs = std::move(verifier.public_inputs);
 
         // T_prev = 0 in the first recursive verification
-<<<<<<< HEAD
-        finalised_T_prev_commitments = HidingKernelIO::empty_ecc_op_tables(circuit);
-=======
         merge_commitments.T_prev_commitments = HidingKernelIO::empty_ecc_op_tables(circuit);
->>>>>>> 59bc177b
 
         break;
     }
@@ -185,11 +173,7 @@
         // T_prev is read by the public input of the previous kernel K_{i-1} at the beginning of the recursive
         // verification of of the folding of K_{i-1} (kernel), A_{i,1} (app), .., A_{i, n} (app). This verification
         // happens in K_{i}
-<<<<<<< HEAD
-        finalised_T_prev_commitments = kernel_input.ecc_op_tables;
-=======
         merge_commitments.T_prev_commitments = kernel_input.ecc_op_tables;
->>>>>>> 59bc177b
 
         // Perform databus consistency checks
         kernel_input.kernel_return_data.assert_equal(witness_commitments.calldata);
@@ -208,19 +192,11 @@
     }
 
     // Extract the commitments to the subtable corresponding to the incoming circuit
-<<<<<<< HEAD
-    TableCommitments t_commitments = witness_commitments.get_ecc_op_wires().get_copy();
-
-    // Recursively verify the corresponding merge proof
-    auto [pairing_points, merged_table_commitments] = goblin.recursively_verify_merge(
-        circuit, t_commitments, finalised_T_prev_commitments, accumulation_recursive_transcript);
-=======
     merge_commitments.t_commitments = witness_commitments.get_ecc_op_wires().get_copy();
 
     // Recursively verify the corresponding merge proof
     auto [pairing_points, merged_table_commitments] =
         goblin.recursively_verify_merge(circuit, merge_commitments, accumulation_recursive_transcript);
->>>>>>> 59bc177b
 
     pairing_points.aggregate(nested_pairing_points);
 
@@ -433,15 +409,6 @@
     kernel_input.app_return_data.assert_equal(witness_commitments.secondary_calldata);
 
     // Extract the commitments to the subtable corresponding to the incoming circuit
-<<<<<<< HEAD
-    TableCommitments t_commitments = witness_commitments.get_ecc_op_wires().get_copy();
-    // Perform recursive verification of the last merge proof
-    auto [points_accumulator, merged_table_commitments] = goblin.recursively_verify_merge(
-        circuit,
-        t_commitments,
-        kernel_input.ecc_op_tables, // Commitment to the status of the op_queue before folding the tail kernel
-        pg_merge_transcript);
-=======
     MergeCommitments merge_commitments;
     merge_commitments.t_commitments = witness_commitments.get_ecc_op_wires().get_copy();
     merge_commitments.T_prev_commitments = std::move(
@@ -449,7 +416,6 @@
     // Perform recursive verification of the last merge proof
     auto [points_accumulator, merged_table_commitments] =
         goblin.recursively_verify_merge(circuit, merge_commitments, pg_merge_transcript);
->>>>>>> 59bc177b
 
     points_accumulator.aggregate(kernel_input.pairing_inputs);
 
@@ -540,20 +506,11 @@
     vinfo("Mega verified: ", mega_verified);
 
     // Extract the commitments to the subtable corresponding to the incoming circuit
-<<<<<<< HEAD
-    MergeVerifier::TableCommitments t_commitments =
-        verifier.verification_key->witness_commitments.get_ecc_op_wires().get_copy();
-
-    // Goblin verification (final merge, eccvm, translator)
-    bool goblin_verified =
-        Goblin::verify(proof.goblin_proof, t_commitments, T_prev_commitments, civc_verifier_transcript);
-=======
     TableCommitments t_commitments = verifier.verification_key->witness_commitments.get_ecc_op_wires().get_copy();
 
     // Goblin verification (final merge, eccvm, translator)
     bool goblin_verified =
         Goblin::verify(proof.goblin_proof, { t_commitments, T_prev_commitments }, civc_verifier_transcript);
->>>>>>> 59bc177b
     vinfo("Goblin verified: ", goblin_verified);
 
     // TODO(https://github.com/AztecProtocol/barretenberg/issues/1396): State tracking in CIVC verifiers.
