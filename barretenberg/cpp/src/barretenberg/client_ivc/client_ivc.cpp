// === AUDIT STATUS ===
// internal:    { status: not started, auditors: [], date: YYYY-MM-DD }
// external_1:  { status: not started, auditors: [], date: YYYY-MM-DD }
// external_2:  { status: not started, auditors: [], date: YYYY-MM-DD }
// =====================

#include "barretenberg/client_ivc/client_ivc.hpp"
#include "barretenberg/common/op_count.hpp"
#include "barretenberg/serialize/msgpack_impl.hpp"
#include "barretenberg/ultra_honk/oink_prover.hpp"

namespace bb {

// Constructor
ClientIVC::ClientIVC(TraceSettings trace_settings)
    : trace_usage_tracker(trace_settings)
    , trace_settings(trace_settings)
    , goblin(bn254_commitment_key)
{
    // Allocate BN254 commitment key based on the max dyadic Mega structured trace size and translator circuit size.
    // https://github.com/AztecProtocol/barretenberg/issues/1319): Account for Translator only when it's necessary
    size_t commitment_key_size =
        std::max(trace_settings.dyadic_size(), 1UL << TranslatorFlavor::CONST_TRANSLATOR_LOG_N);
    info("BN254 commitment key size: ", commitment_key_size);
    bn254_commitment_key = std::make_shared<CommitmentKey<curve::BN254>>(commitment_key_size);
}

/**
 * @brief Instantiate a stdlib verification queue for use in the kernel completion logic
 * @details Construct a stdlib proof/verification_key for each entry in the native verification queue. By default, both
 * are constructed from their counterpart in the native queue. Alternatively, Stdlib verification keys can be provided
 * directly as input to this method. (The later option is used, for example, when constructing recursive verifiers based
 * on the verification key witnesses from an acir recursion constraint. This option is not provided for proofs since
 * valid proof witnesses are in general not known at the time of acir constraint generation).
 *
 * @param circuit
 */
void ClientIVC::instantiate_stdlib_verification_queue(
    ClientCircuit& circuit, const std::vector<std::shared_ptr<RecursiveVerificationKey>>& input_keys)
{
    bool vkeys_provided = !input_keys.empty();
    if (vkeys_provided) {
        BB_ASSERT_EQ(verification_queue.size(),
                     input_keys.size(),
                     "Incorrect number of verification keys provided in "
                     "stdlib verification queue instantiation.");
    }

    size_t key_idx = 0;
    for (auto& [proof, merge_proof, vkey, type] : verification_queue) {
        // Construct stdlib proof directly from the internal native queue data
        auto stdlib_proof = bb::convert_native_proof_to_stdlib(&circuit, proof);
        auto stdlib_merge_proof = bb::convert_native_proof_to_stdlib(&circuit, merge_proof);

        // Use the provided stdlib vkey if present, otherwise construct one from the internal native queue
        auto stdlib_vkey =
            vkeys_provided ? input_keys[key_idx++] : std::make_shared<RecursiveVerificationKey>(&circuit, vkey);

        stdlib_verification_queue.push_back({ stdlib_proof, stdlib_merge_proof, stdlib_vkey, type });
    }
    verification_queue.clear(); // the native data is not needed beyond this point
}

/**
 * @brief Populate the provided circuit with constraints for (1) recursive verification of the provided accumulation
 * proof and (2) the associated databus commitment consistency checks.
 * @details The recursive verifier will be either Oink or Protogalaxy depending on the specified proof type. In either
 * case, the verifier accumulator is updated in place via the verification algorithm. Databus commitment consistency
 * checks are performed on the witness commitments and public inputs extracted from the proof by the verifier.
 *
 * @param circuit
 * @param verifier_inputs {proof, merge_proof, vkey, type (Oink/PG)} A set of inputs for recursive verification
 */
ClientIVC::PairingPoints ClientIVC::perform_recursive_verification_and_databus_consistency_checks(
    ClientCircuit& circuit, const StdlibVerifierInputs& verifier_inputs, PairingPoints points_accumulator)
{
    // Store the decider vk for the incoming circuit; its data is used in the databus consistency checks below
    std::shared_ptr<RecursiveDeciderVerificationKey> decider_vk;

    switch (verifier_inputs.type) {
    case QUEUE_TYPE::PG: {
        // Construct stdlib verifier accumulator from the native counterpart computed on a previous round
        auto stdlib_verifier_accum = std::make_shared<RecursiveDeciderVerificationKey>(&circuit, verifier_accumulator);

        // Perform folding recursive verification to update the verifier accumulator
        FoldingRecursiveVerifier verifier{ &circuit, stdlib_verifier_accum, { verifier_inputs.honk_verification_key } };
        auto verifier_accum = verifier.verify_folding_proof(verifier_inputs.proof);

        // Extract native verifier accumulator from the stdlib accum for use on the next round
        verifier_accumulator = std::make_shared<DeciderVerificationKey>(verifier_accum->get_value());

        decider_vk = verifier.keys_to_fold[1]; // decider vk for the incoming circuit

        break;
    }
    case QUEUE_TYPE::OINK: {
        // Construct an incomplete stdlib verifier accumulator from the corresponding stdlib verification key
        auto verifier_accum =
            std::make_shared<RecursiveDeciderVerificationKey>(&circuit, verifier_inputs.honk_verification_key);

        // Perform oink recursive verification to complete the initial verifier accumulator
        OinkRecursiveVerifier oink{ &circuit, verifier_accum };
        oink.verify_proof(verifier_inputs.proof);
        verifier_accum->is_accumulator = true; // indicate to PG that it should not run oink

        // Extract native verifier accumulator from the stdlib accum for use on the next round
        verifier_accumulator = std::make_shared<DeciderVerificationKey>(verifier_accum->get_value());
        // Initialize the gate challenges to zero for use in first round of folding
        verifier_accumulator->gate_challenges = std::vector<FF>(CONST_PG_LOG_N, 0);

        decider_vk = verifier_accum; // decider vk for the incoming circuit

        break;
    }
    }

    // Recursively verify the merge proof for the circuit being recursively verified
    // TODO(https://github.com/AztecProtocol/barretenberg/issues/950): handle pairing point accumulation
    RecursiveMergeVerifier merge_verifier{ &circuit };
    [[maybe_unused]] PairingPoints pairing_points = merge_verifier.verify_proof(verifier_inputs.merge_proof);
    points_accumulator.aggregate(pairing_points);

    // Set the return data commitment to be propagated on the public inputs of the present kernel and perform
    // consistency checks between the calldata commitments and the return data commitments contained within the public
    // inputs
    bus_depot.set_return_data_to_be_propagated_and_perform_consistency_checks(
        decider_vk->witness_commitments.return_data,
        decider_vk->witness_commitments.calldata,
        decider_vk->witness_commitments.secondary_calldata,
        decider_vk->public_inputs,
        decider_vk->verification_key->databus_propagation_data);

    // WORKTODO: extract agg obj from the decider_vk->public_inputs
    return points_accumulator;
}

/**
 * @brief Append logic to complete a kernel circuit
 * @details A kernel circuit may contain some combination of PG recursive verification, merge recursive
 * verification, and databus commitment consistency checks. This method appends this logic to a provided kernel
 * circuit.
 *
 * @param circuit
 */
void ClientIVC::complete_kernel_circuit_logic(ClientCircuit& circuit)
{
    circuit.databus_propagation_data.is_kernel = true;

    // Instantiate stdlib verifier inputs from their native counterparts
    if (stdlib_verification_queue.empty()) {
        instantiate_stdlib_verification_queue(circuit);
    }

    // Perform recursive verification and databus consistency checks for each entry in the verification queue
    PairingPoints current_points_accumulator = PairingPoints::construct_default(circuit);
    for (auto& verifier_input : stdlib_verification_queue) {
        current_points_accumulator = perform_recursive_verification_and_databus_consistency_checks(
            circuit, verifier_input, current_points_accumulator);
    }
    current_points_accumulator.set_public();
    stdlib_verification_queue.clear();

    // Propagate return data commitments via the public inputs for use in databus consistency checks
    bus_depot.propagate_return_data_commitments(circuit);
}

/**
 * @brief Execute prover work for accumulation
 * @details Construct an proving key for the provided circuit. If this is the first step in the IVC, simply initialize
 * the folding accumulator. Otherwise, execute the PG prover to fold the proving key into the accumulator and produce a
 * folding proof. Also execute the merge protocol to produce a merge proof.
 *
 * @param circuit
 * this case, just produce a Honk proof for that circuit and do no folding.
 * @param precomputed_vk
 */
void ClientIVC::accumulate(ClientCircuit& circuit,
                           const std::shared_ptr<MegaVerificationKey>& precomputed_vk,
                           const bool mock_vk)
{
    // Construct the proving key for circuit
    std::shared_ptr<DeciderProvingKey> proving_key = std::make_shared<DeciderProvingKey>(circuit, trace_settings);

<<<<<<< HEAD
    // Construct merge proof for the present circuit and add to merge verification queue
    MergeProof merge_proof = goblin.prove_merge(circuit);
=======
    // Construct merge proof for the present circuit
    MergeProof merge_proof = goblin.prove_merge();
>>>>>>> 001a3403

    // If the current circuit overflows past the current size of the commitment key, reinitialize accordingly.
    // TODO(https://github.com/AztecProtocol/barretenberg/issues/1319)
    if (proving_key->proving_key.circuit_size > bn254_commitment_key->dyadic_size) {
        bn254_commitment_key = std::make_shared<CommitmentKey<curve::BN254>>(proving_key->proving_key.circuit_size);
        goblin.commitment_key = bn254_commitment_key;
    }
    proving_key->proving_key.commitment_key = bn254_commitment_key;

    vinfo("getting honk vk... precomputed?: ", precomputed_vk);
    // Update the accumulator trace usage based on the present circuit
    trace_usage_tracker.update(circuit);

    auto computed_vk = std::make_shared<MegaVerificationKey>(proving_key->proving_key);
    // Check the equality of the computed vk and the precomputed vk
    info("OUTER COMPUTED VK:");
    // computed_vk->print();
    // computed_vk->compare(precomputed_vk);

    // Set the verification key from precomputed if available, else compute it
    {
        PROFILE_THIS_NAME("ClientIVC::accumulate create MegaVerificationKey");
        honk_vk = precomputed_vk ? precomputed_vk : std::make_shared<MegaVerificationKey>(proving_key->proving_key);
    }
    if (mock_vk) {
        honk_vk->set_metadata(proving_key->proving_key);
        vinfo("set honk vk metadata");
    }

    if (!initialized) {
        // If this is the first circuit in the IVC, use oink to complete the decider proving key and generate an oink
        // proof
        MegaOinkProver oink_prover{ proving_key };
        vinfo("computing oink proof...");
        HonkProof oink_proof = oink_prover.prove();
        vinfo("oink proof constructed");
        proving_key->is_accumulator = true; // indicate to PG that it should not run oink on this key
        // Initialize the gate challenges to zero for use in first round of folding
        proving_key->gate_challenges = std::vector<FF>(CONST_PG_LOG_N, 0);

        fold_output.accumulator = proving_key; // initialize the prover accum with the completed key

        // Add oink proof and corresponding verification key to the verification queue
        verification_queue.push_back(VerifierInputs{ oink_proof, merge_proof, honk_vk, QUEUE_TYPE::OINK });

        initialized = true;
    } else { // Otherwise, fold the new key into the accumulator
        vinfo("computing folding proof");
        FoldingProver folding_prover({ fold_output.accumulator, proving_key }, trace_usage_tracker);
        fold_output = folding_prover.prove();
        vinfo("constructed folding proof");

        // Add fold proof and corresponding verification key to the verification queue
        verification_queue.push_back(VerifierInputs{ fold_output.proof, merge_proof, honk_vk, QUEUE_TYPE::PG });
    }
}

/**
 * @brief Construct the proving key of the hiding circuit, which recursively verifies the last folding proof and the
 * decider proof.
 */
std::pair<std::shared_ptr<ClientIVC::DeciderZKProvingKey>, ClientIVC::MergeProof> ClientIVC::
    construct_hiding_circuit_key()
{
    trace_usage_tracker.print(); // print minimum structured sizes for each block
    BB_ASSERT_EQ(verification_queue.size(), static_cast<size_t>(1));

    FoldProof& fold_proof = verification_queue[0].proof;
    HonkProof decider_proof = decider_prove();

    fold_output.accumulator = nullptr;

    ClientCircuit builder{ goblin.op_queue };
    // The last circuit being folded is a kernel circuit whose public inputs need to be passed to the base rollup
    // circuit. So, these have to be preserved as public inputs to the hiding circuit (and, subsequently, as public
    // inputs to the tube circuit) which are intermediate stages.
    // TODO(https://github.com/AztecProtocol/barretenberg/issues/1048): link these properly, likely insecure
    auto num_public_inputs = static_cast<uint32_t>(static_cast<uint256_t>(honk_vk->num_public_inputs));
    num_public_inputs -= bb::PAIRING_POINTS_SIZE;                 // exclude aggregation object
    num_public_inputs -= bb::PROPAGATED_DATABUS_COMMITMENTS_SIZE; // exclude propagated databus commitments
    for (size_t i = 0; i < num_public_inputs; i++) {
        builder.add_public_variable(fold_proof[i]);
    }

    const StdlibProof<ClientCircuit> stdlib_merge_proof =
        bb::convert_native_proof_to_stdlib(&builder, verification_queue[0].merge_proof);

    // TODO(https://github.com/AztecProtocol/barretenberg/issues/950): handle pairing point accumulation
    RecursiveMergeVerifier merge_verifier{ &builder };
    [[maybe_unused]] PairingPoints pairing_points = merge_verifier.verify_proof(stdlib_merge_proof);

    // Construct stdlib accumulator, decider vkey and folding proof
    auto stdlib_verifier_accumulator =
        std::make_shared<RecursiveDeciderVerificationKey>(&builder, verifier_accumulator);

    auto stdlib_decider_vk =
        std::make_shared<RecursiveVerificationKey>(&builder, verification_queue[0].honk_verification_key);

    auto stdlib_proof = bb::convert_native_proof_to_stdlib(&builder, fold_proof);

    // Perform recursive folding verification of the last folding proof
    FoldingRecursiveVerifier folding_verifier{ &builder, stdlib_verifier_accumulator, { stdlib_decider_vk } };
    auto recursive_verifier_accumulator = folding_verifier.verify_folding_proof(stdlib_proof);
    verification_queue.clear();

    // Perform recursive decider verification
    DeciderRecursiveVerifier decider{ &builder, recursive_verifier_accumulator };
    decider.verify_proof(decider_proof);

    PairingPoints::add_default_to_public_inputs(builder);

    // Construct the last merge proof for the present circuit
    MergeProof merge_proof = goblin.prove_merge();

    auto decider_pk = std::make_shared<DeciderZKProvingKey>(builder, TraceSettings(), bn254_commitment_key);
    honk_vk = std::make_shared<MegaZKVerificationKey>(decider_pk->proving_key);

    return { decider_pk, merge_proof };
}

/**
 * @brief Construct the hiding circuit  then produce a proof of the circuit's correctness with MegaHonk.
 *
 * @return HonkProof - a Mega proof
 */
std::pair<HonkProof, ClientIVC::MergeProof> ClientIVC::construct_and_prove_hiding_circuit()
{
    auto [decider_pk, merge_proof] = construct_hiding_circuit_key();
    // FoldingRecursiveVerifier circuit is proven by a MegaZKProver
    MegaZKProver prover(decider_pk);
    HonkProof proof = prover.construct_proof();

    return { proof, merge_proof };
}

/**
 * @brief Construct a proof for the IVC, which, if verified, fully establishes its correctness
 *
 * @return Proof
 */
ClientIVC::Proof ClientIVC::prove()
{
    auto [mega_proof, merge_proof] = construct_and_prove_hiding_circuit();
    return { mega_proof, goblin.prove(merge_proof) };
};

bool ClientIVC::verify(const Proof& proof, const VerificationKey& vk)
{
    // Verify the hiding circuit proof
    MegaZKVerifier verifer{ vk.mega };
    bool mega_verified = verifer.verify_proof(proof.mega_proof);
    vinfo("Mega verified: ", mega_verified);
    // Goblin verification (final merge, eccvm, translator)
    bool goblin_verified = Goblin::verify(proof.goblin_proof);
    vinfo("Goblin verified: ", goblin_verified);
    return goblin_verified && mega_verified;
}

/**
 * @brief Verify a full proof of the IVC
 *
 * @param proof
 * @return bool
 */
bool ClientIVC::verify(const Proof& proof) const
{
    return verify(proof, get_vk());
}

/**
 * @brief Internal method for constructing a decider proof
 *
 * @return HonkProof
 */
HonkProof ClientIVC::decider_prove() const
{
    vinfo("prove decider...");
    fold_output.accumulator->proving_key.commitment_key = bn254_commitment_key;
    MegaDeciderProver decider_prover(fold_output.accumulator);
    vinfo("finished decider proving.");
    return decider_prover.construct_proof();
}

/**
 * @brief Construct and verify a proof for the IVC
 * @note Use of this method only makes sense when the prover and verifier are the same entity, e.g. in
 * development/testing.
 *
 */
bool ClientIVC::prove_and_verify()
{
    auto start = std::chrono::steady_clock::now();
    const auto proof = prove();
    auto end = std::chrono::steady_clock::now();
    auto diff = std::chrono::duration_cast<std::chrono::milliseconds>(end - start);
    vinfo("time to call ClientIVC::prove: ", diff.count(), " ms.");

    start = end;
    const bool verified = verify(proof);
    end = std::chrono::steady_clock::now();

    diff = std::chrono::duration_cast<std::chrono::milliseconds>(end - start);
    vinfo("time to verify ClientIVC proof: ", diff.count(), " ms.");

    return verified;
}

/**
 * @brief Given a set of circuits, compute the verification keys that will be required by the IVC scheme
 * @details The verification keys computed here are in general not the same as the verification keys for the
 * raw input circuits because recursive verifier circuits (merge and/or folding) may be appended to the incoming
 * circuits as part accumulation.
 * @note This method exists for convenience and is not not meant to be used in practice for IVC. Given a set of
 * circuits, it could be run once and for all to compute then save the required VKs. It also provides a convenient
 * (albeit innefficient) way of separating out the cost of computing VKs from a benchmark.
 *
 * @param circuits A copy of the circuits to be accumulated (passing by reference would alter the original circuits)
 * @return std::vector<std::shared_ptr<MegaFlavor::VerificationKey>>
 */
std::vector<std::shared_ptr<MegaFlavor::VerificationKey>> ClientIVC::precompute_folding_verification_keys(
    std::vector<ClientCircuit> circuits)
{
    std::vector<std::shared_ptr<MegaVerificationKey>> vkeys;

    for (auto& circuit : circuits) {
        accumulate(circuit);
        vkeys.emplace_back(honk_vk);
    }

    // Reset the scheme so it can be reused for actual accumulation, maintaining the trace structure setting as is
    TraceSettings settings = trace_settings;
    *this = ClientIVC();
    this->trace_settings = settings;

    return vkeys;
}

// Proof methods
size_t ClientIVC::Proof::size() const
{
    return mega_proof.size() + goblin_proof.size();
}

msgpack::sbuffer ClientIVC::Proof::to_msgpack_buffer() const
{
    msgpack::sbuffer buffer;
    msgpack::pack(buffer, *this);
    return buffer;
}

uint8_t* ClientIVC::Proof::to_msgpack_heap_buffer() const
{
    msgpack::sbuffer buffer = to_msgpack_buffer();

    std::vector<uint8_t> buf(buffer.data(), buffer.data() + buffer.size());
    return to_heap_buffer(buf);
}

ClientIVC::Proof ClientIVC::Proof::from_msgpack_buffer(uint8_t const*& buffer)
{
    auto uint8_buffer = from_buffer<std::vector<uint8_t>>(buffer);

    msgpack::sbuffer sbuf;
    sbuf.write(reinterpret_cast<char*>(uint8_buffer.data()), uint8_buffer.size());

    return from_msgpack_buffer(sbuf);
}

ClientIVC::Proof ClientIVC::Proof::from_msgpack_buffer(const msgpack::sbuffer& buffer)
{
    msgpack::object_handle oh = msgpack::unpack(buffer.data(), buffer.size());
    msgpack::object obj = oh.get();
    Proof proof;
    obj.convert(proof);
    return proof;
}

void ClientIVC::Proof::to_file_msgpack(const std::string& filename) const
{
    msgpack::sbuffer buffer = to_msgpack_buffer();
    std::ofstream ofs(filename, std::ios::binary);
    if (!ofs.is_open()) {
        throw_or_abort("Failed to open file for writing.");
    }
    ofs.write(buffer.data(), static_cast<std::streamsize>(buffer.size()));
    ofs.close();
}

ClientIVC::Proof ClientIVC::Proof::from_file_msgpack(const std::string& filename)
{
    std::ifstream ifs(filename, std::ios::binary);
    if (!ifs.is_open()) {
        throw_or_abort("Failed to open file for reading.");
    }

    ifs.seekg(0, std::ios::end);
    size_t file_size = static_cast<size_t>(ifs.tellg());
    ifs.seekg(0, std::ios::beg);

    std::vector<char> buffer(file_size);
    ifs.read(buffer.data(), static_cast<std::streamsize>(file_size));
    ifs.close();
    msgpack::sbuffer msgpack_buffer;
    msgpack_buffer.write(buffer.data(), file_size);

    return Proof::from_msgpack_buffer(msgpack_buffer);
}

// VerificationKey construction
ClientIVC::VerificationKey ClientIVC::get_vk() const
{
    return { honk_vk, std::make_shared<ECCVMVerificationKey>(), std::make_shared<TranslatorVerificationKey>() };
}

} // namespace bb<|MERGE_RESOLUTION|>--- conflicted
+++ resolved
@@ -181,13 +181,8 @@
     // Construct the proving key for circuit
     std::shared_ptr<DeciderProvingKey> proving_key = std::make_shared<DeciderProvingKey>(circuit, trace_settings);
 
-<<<<<<< HEAD
-    // Construct merge proof for the present circuit and add to merge verification queue
-    MergeProof merge_proof = goblin.prove_merge(circuit);
-=======
     // Construct merge proof for the present circuit
     MergeProof merge_proof = goblin.prove_merge();
->>>>>>> 001a3403
 
     // If the current circuit overflows past the current size of the commitment key, reinitialize accordingly.
     // TODO(https://github.com/AztecProtocol/barretenberg/issues/1319)
