// === AUDIT STATUS ===
// internal:    { status: not started, auditors: [], date: YYYY-MM-DD }
// external_1:  { status: not started, auditors: [], date: YYYY-MM-DD }
// external_2:  { status: not started, auditors: [], date: YYYY-MM-DD }
// =====================

#include "barretenberg/client_ivc/client_ivc.hpp"
#include "barretenberg/common/op_count.hpp"
#include "barretenberg/common/streams.hpp"
#include "barretenberg/honk/proving_key_inspector.hpp"
#include "barretenberg/protogalaxy/folding_test_utils.hpp" /// DEBUGGING
#include "barretenberg/serialize/msgpack_impl.hpp"
#include "barretenberg/ultra_honk/merge_verifier.hpp" /// DEBUGGING
#include "barretenberg/ultra_honk/oink_prover.hpp"
#include "barretenberg/ultra_honk/oink_verifier.hpp" /// DEBUGGING

namespace bb {

// Constructor
ClientIVC::ClientIVC(TraceSettings trace_settings)
    : trace_usage_tracker(trace_settings)
    , trace_settings(trace_settings)
    , goblin(bn254_commitment_key)
{
    // Allocate BN254 commitment key based on the max dyadic Mega structured trace size and translator circuit size.
    // https://github.com/AztecProtocol/barretenberg/issues/1319): Account for Translator only when it's necessary
    size_t commitment_key_size =
        std::max(trace_settings.dyadic_size(), 1UL << TranslatorFlavor::CONST_TRANSLATOR_LOG_N);
    info("BN254 commitment key size: ", commitment_key_size);
    // TODO(https://github.com/AztecProtocol/barretenberg/issues/1420): pass commitment keys by value
    bn254_commitment_key = CommitmentKey<curve::BN254>(commitment_key_size);
}

/**
 * @brief Instantiate a stdlib verification queue for use in the kernel completion logic
 * @details Construct a stdlib proof/verification_key for each entry in the native verification queue. By default, both
 * are constructed from their counterpart in the native queue. Alternatively, Stdlib verification keys can be provided
 * directly as input to this method. (The later option is used, for example, when constructing recursive verifiers based
 * on the verification key witnesses from an acir recursion constraint. This option is not provided for proofs since
 * valid proof witnesses are in general not known at the time of acir constraint generation).
 *
 * @param circuit
 */
void ClientIVC::instantiate_stdlib_verification_queue(
    ClientCircuit& circuit, const std::vector<std::shared_ptr<RecursiveVerificationKey>>& input_keys)
{
    bool vkeys_provided = !input_keys.empty();
    if (vkeys_provided) {
        BB_ASSERT_EQ(verification_queue.size(),
                     input_keys.size(),
                     "Incorrect number of verification keys provided in "
                     "stdlib verification queue instantiation.");
    }

    size_t key_idx = 0;
    while (!verification_queue.empty()) {
        auto& [proof, vkey, type] = verification_queue.front();

        // Construct stdlib proof directly from the internal native queue data
        auto stdlib_proof = bb::convert_native_proof_to_stdlib(&circuit, proof);

        // Use the provided stdlib vkey if present, otherwise construct one from the internal native queue
        auto stdlib_vkey =
            vkeys_provided ? input_keys[key_idx++] : std::make_shared<RecursiveVerificationKey>(&circuit, vkey);

        stdlib_verification_queue.push_back({ stdlib_proof, stdlib_vkey, type });

        verification_queue.pop_front(); // the native data is not needed beyond this point
    }
}

/**
 * @brief Populate the provided circuit with constraints for (1) recursive verification of the provided accumulation
 * proof and (2) the associated databus commitment consistency checks.
 * @details The recursive verifier will be either Oink or Protogalaxy depending on the specified proof type. In either
 * case, the verifier accumulator is updated in place via the verification algorithm. Databus commitment consistency
 * checks are performed on the witness commitments and public inputs extracted from the proof by the verifier.
 *
 * @param circuit
 * @param verifier_inputs {proof, vkey, type (Oink/PG)} A set of inputs for recursive verification
 */
ClientIVC::PairingPoints ClientIVC::perform_recursive_verification_and_databus_consistency_checks(
    ClientCircuit& circuit, const StdlibVerifierInputs& verifier_inputs)
{
    // Store the decider vk for the incoming circuit; its data is used in the databus consistency checks below
    std::shared_ptr<RecursiveDeciderVerificationKey> decider_vk;

    // Shared transcript between Oink/PG and Merge
    std::shared_ptr<RecursiveTranscript> oink_pg_merge_transcript = std::make_shared<RecursiveTranscript>();

    switch (verifier_inputs.type) {
    case QUEUE_TYPE::PG: {
        // Construct stdlib verifier accumulator from the native counterpart computed on a previous round
        auto stdlib_verifier_accum = std::make_shared<RecursiveDeciderVerificationKey>(&circuit, verifier_accumulator);

        // Perform folding recursive verification to update the verifier accumulator
        FoldingRecursiveVerifier verifier{
            &circuit, stdlib_verifier_accum, { verifier_inputs.honk_verification_key }, oink_pg_merge_transcript
        };
        auto verifier_accum = verifier.verify_folding_proof(verifier_inputs.proof);

        // Extract native verifier accumulator from the stdlib accum for use on the next round
        verifier_accumulator = std::make_shared<DeciderVerificationKey>(verifier_accum->get_value());

        decider_vk = verifier.keys_to_fold[1]; // decider vk for the incoming circuit

        break;
    }
    case QUEUE_TYPE::OINK: {
        // Construct an incomplete stdlib verifier accumulator from the corresponding stdlib verification key
        auto verifier_accum =
            std::make_shared<RecursiveDeciderVerificationKey>(&circuit, verifier_inputs.honk_verification_key);

        // Perform oink recursive verification to complete the initial verifier accumulator
        OinkRecursiveVerifier oink{ &circuit, verifier_accum, oink_pg_merge_transcript };
        oink.verify_proof(verifier_inputs.proof);
        verifier_accum->is_accumulator = true; // indicate to PG that it should not run oink

        // Extract native verifier accumulator from the stdlib accum for use on the next round
        verifier_accumulator = std::make_shared<DeciderVerificationKey>(verifier_accum->get_value());
        // Initialize the gate challenges to zero for use in first round of folding
        verifier_accumulator->gate_challenges = std::vector<FF>(CONST_PG_LOG_N, 0);

        decider_vk = verifier_accum; // decider vk for the incoming circuit

        break;
    }
    }

    // Recursively verify the corresponding merge proof
<<<<<<< HEAD
    PairingPoints pairing_points = goblin.recursively_verify_merge(
        circuit, decider_vk->witness_commitments.get_ecc_op_wires(), oink_pg_merge_transcript);
=======
    PairingPoints pairing_points = goblin.recursively_verify_merge(circuit, oink_pg_merge_transcript);
>>>>>>> 74eeec5d

    // Extract and aggregate the pairing points carried in the public inputs of the proof just recursively verified
    PairingPoints nested_pairing_points = PublicPairingPoints::reconstruct(
        decider_vk->public_inputs, decider_vk->verification_key->pairing_inputs_public_input_key);

    pairing_points.aggregate(nested_pairing_points);
    // Set the return data commitment to be propagated on the public inputs of the present kernel and perform
    // consistency checks between the calldata commitments and the return data commitments contained within the public
    // inputs
    bus_depot.set_return_data_to_be_propagated_and_perform_consistency_checks(
        decider_vk->witness_commitments.return_data,
        decider_vk->witness_commitments.calldata,
        decider_vk->witness_commitments.secondary_calldata,
        decider_vk->public_inputs,
        decider_vk->verification_key->databus_propagation_data);

    return pairing_points;
}

/**
 * @brief Append logic to complete a kernel circuit
 * @details A kernel circuit may contain some combination of PG recursive verification, merge recursive
 * verification, and databus commitment consistency checks. This method appends this logic to a provided kernel
 * circuit.
 *
 * @param circuit
 */
void ClientIVC::complete_kernel_circuit_logic(ClientCircuit& circuit)
{
    circuit.databus_propagation_data.is_kernel = true;

    // Instantiate stdlib verifier inputs from their native counterparts
    if (stdlib_verification_queue.empty()) {
        instantiate_stdlib_verification_queue(circuit);
    }

    // Perform Oink/PG and Merge recursive verification + databus consistency checks for each entry in the queue
    PairingPoints points_accumulator;
    while (!stdlib_verification_queue.empty()) {
        const StdlibVerifierInputs& verifier_input = stdlib_verification_queue.front();
        PairingPoints pairing_points =
            perform_recursive_verification_and_databus_consistency_checks(circuit, verifier_input);

        // TODO(https://github.com/AztecProtocol/barretenberg/issues/1376): Optimize recursion aggregation - seems we
        // can use `batch_mul` here to decrease the size of the `ECCOpQueue`, but must be cautious with FS security.
        points_accumulator.aggregate(pairing_points);

        stdlib_verification_queue.pop_front();
    }

    // Propagate the pairing points accumulator via the public inputs
    points_accumulator.set_public();

    // Propagate return data commitments via the public inputs for use in databus consistency checks
    bus_depot.propagate_return_data_commitments(circuit);
}

/**
 * @brief Execute prover work for accumulation
 * @details Construct an proving key for the provided circuit. If this is the first step in the IVC, simply initialize
 * the folding accumulator. Otherwise, execute the PG prover to fold the proving key into the accumulator and produce a
 * folding proof. Also execute the merge protocol to produce a merge proof.
 *
 * @param circuit
 * this case, just produce a Honk proof for that circuit and do no folding.
 * @param precomputed_vk
 */
void ClientIVC::accumulate(ClientCircuit& circuit,
                           const std::shared_ptr<MegaVerificationKey>& precomputed_vk,
                           const bool mock_vk)
{
    // Construct the proving key for circuit
    std::shared_ptr<DeciderProvingKey> proving_key = std::make_shared<DeciderProvingKey>(circuit, trace_settings);

<<<<<<< HEAD
    // Shared transcript between Oink/PG and verifier
=======
    // Shared transcript between Oink/PG and Merge
>>>>>>> 74eeec5d
    std::shared_ptr<Transcript> oink_pg_merge_transcript = std::make_shared<Transcript>();

    // If the current circuit overflows past the current size of the commitment key, reinitialize accordingly.
    // TODO(https://github.com/AztecProtocol/barretenberg/issues/1319)
    if (proving_key->proving_key.circuit_size > bn254_commitment_key.dyadic_size) {
        // TODO(https://github.com/AztecProtocol/barretenberg/issues/1420): pass commitment keys by value
        bn254_commitment_key = CommitmentKey<curve::BN254>(proving_key->proving_key.circuit_size);
        goblin.commitment_key = bn254_commitment_key;
    }
    proving_key->proving_key.commitment_key = bn254_commitment_key;

    vinfo("getting honk vk... precomputed?: ", precomputed_vk);
    // Update the accumulator trace usage based on the present circuit
    trace_usage_tracker.update(circuit);

    // Set the verification key from precomputed if available, else compute it
    {
        PROFILE_THIS_NAME("ClientIVC::accumulate create MegaVerificationKey");
        honk_vk = precomputed_vk ? precomputed_vk : std::make_shared<MegaVerificationKey>(proving_key->proving_key);
    }
    if (mock_vk) {
        honk_vk->set_metadata(proving_key->proving_key);
        vinfo("set honk vk metadata");
    }

    if (!initialized) {
        // If this is the first circuit in the IVC, use oink to complete the decider proving key and generate an oink
        // proof
        MegaOinkProver oink_prover{ proving_key, honk_vk, oink_pg_merge_transcript };
        vinfo("computing oink proof...");
        oink_prover.prove();
        HonkProof oink_proof = oink_prover.export_proof();
        vinfo("oink proof constructed");
        proving_key->is_accumulator = true; // indicate to PG that it should not run oink on this key
        // Initialize the gate challenges to zero for use in first round of folding
        proving_key->gate_challenges = std::vector<FF>(CONST_PG_LOG_N, 0);

        fold_output.accumulator = proving_key; // initialize the prover accum with the completed key

        // Add oink proof and corresponding verification key to the verification queue
        verification_queue.push_back(VerifierInputs{ oink_proof, honk_vk, QUEUE_TYPE::OINK });

        initialized = true;
    } else { // Otherwise, fold the new key into the accumulator
        vinfo("computing folding proof");
        auto vk = std::make_shared<DeciderVerificationKey_<Flavor>>(honk_vk);
        FoldingProver folding_prover({ fold_output.accumulator, proving_key },
                                     { verifier_accumulator, vk },
                                     oink_pg_merge_transcript,
                                     trace_usage_tracker);
        fold_output = folding_prover.prove();
        vinfo("constructed folding proof");

        // Add fold proof and corresponding verification key to the verification queue
        verification_queue.push_back(VerifierInputs{ fold_output.proof, honk_vk, QUEUE_TYPE::PG });
    }

    // Construct merge proof for the present circuit
    goblin.prove_merge(oink_pg_merge_transcript);
}

/**
 * @brief Add a random operation to the op queue to hide its content in Translator computation.
 *
 * @details Translator circuit builder computes the evaluation at some random challenge x of a batched polynomial
 * derived from processing the ultra_op version of op_queue. This result (referred to as accumulated_result in
 * translator) is included in the translator proof and, on the verifier side, checked against the same computation
 * performed by ECCVM (this is done in verify_translation). To prevent leaking information about the actual
 * accumulated_result (and implicitly about the ops) when the proof is sent to the rollup, a random but valid operation
 * is added to the op queue, to ensure the polynomial over Grumpkin, whose evaluation is accumulated_result, has at
 * least one random coefficient.
 */
void ClientIVC::hide_op_queue_accumulation_result(ClientCircuit& circuit)
{
    Point random_point = Point::random_element();
    FF random_scalar = FF::random_element();
    circuit.queue_ecc_mul_accum(random_point, random_scalar);
    circuit.queue_ecc_eq();
}

/**
 * @brief Construct the proving key of the hiding circuit, which recursively verifies the last folding proof and the
 * decider proof.
 */
std::shared_ptr<ClientIVC::DeciderZKProvingKey> ClientIVC::construct_hiding_circuit_key()
{
    trace_usage_tracker.print(); // print minimum structured sizes for each block
    BB_ASSERT_EQ(verification_queue.size(), static_cast<size_t>(1));

    FoldProof& fold_proof = verification_queue[0].proof;
    HonkProof decider_proof = decider_prove();

    fold_output.accumulator = nullptr;

    ClientCircuit builder{ goblin.op_queue };

    // Shared transcript between PG and Merge
<<<<<<< HEAD
=======
    // TODO(https://github.com/AztecProtocol/barretenberg/issues/1453): Investigate whether Decider/PG/Merge need to
    // share a transcript
>>>>>>> 74eeec5d
    std::shared_ptr<RecursiveTranscript> pg_merge_transcript = std::make_shared<RecursiveTranscript>();

    // Add a no-op at the beginning of the hiding circuit to ensure the wires representing the op queue in translator
    // circuit are well formed to allow correctly representing shiftable polynomials (which are
    // expected to start with 0).
    builder.queue_ecc_no_op();

    hide_op_queue_accumulation_result(builder);

    // The last circuit being folded is a kernel circuit whose public inputs need to be passed to the base rollup
    // circuit. So, these have to be preserved as public inputs to the hiding circuit (and, subsequently, as public
    // inputs to the tube circuit) which are intermediate stages.
    // TODO(https://github.com/AztecProtocol/barretenberg/issues/1048): link these properly, likely insecure
    auto num_public_inputs = static_cast<uint32_t>(static_cast<uint256_t>(honk_vk->num_public_inputs));
    num_public_inputs -= bb::PAIRING_POINTS_SIZE;                 // exclude aggregation object
    num_public_inputs -= bb::PROPAGATED_DATABUS_COMMITMENTS_SIZE; // exclude propagated databus commitments
    for (size_t i = 0; i < num_public_inputs; i++) {
        builder.add_public_variable(fold_proof[i]);
    }

    // Construct stdlib accumulator, decider vkey and folding proof
    auto stdlib_verifier_accumulator =
        std::make_shared<RecursiveDeciderVerificationKey>(&builder, verifier_accumulator);

    auto stdlib_decider_vk =
        std::make_shared<RecursiveVerificationKey>(&builder, verification_queue[0].honk_verification_key);

    auto stdlib_proof = bb::convert_native_proof_to_stdlib(&builder, fold_proof);

    // Perform recursive folding verification of the last folding proof
    FoldingRecursiveVerifier folding_verifier{
        &builder, stdlib_verifier_accumulator, { stdlib_decider_vk }, pg_merge_transcript
    };
    auto recursive_verifier_accumulator = folding_verifier.verify_folding_proof(stdlib_proof);
    verification_queue.clear();

    // Perform recursive verification of the last merge proof
<<<<<<< HEAD
    PairingPoints points_accumulator = goblin.recursively_verify_merge(
        builder, folding_verifier.keys_to_fold[1]->witness_commitments.get_ecc_op_wires(), pg_merge_transcript);
=======
    PairingPoints points_accumulator = goblin.recursively_verify_merge(builder, pg_merge_transcript);
>>>>>>> 74eeec5d

    // Extract and aggregate the pairing points from the pub inputs of the final accumulated circuit
    PairingPoints nested_pairing_points = PublicPairingPoints::reconstruct(
        recursive_verifier_accumulator->public_inputs,
        recursive_verifier_accumulator->verification_key->pairing_inputs_public_input_key);
    points_accumulator.aggregate(nested_pairing_points);

    // Perform recursive decider verification
    DeciderRecursiveVerifier decider{ &builder, recursive_verifier_accumulator };
    PairingPoints decider_pairing_points = decider.verify_proof(decider_proof);
    points_accumulator.aggregate(decider_pairing_points);

    points_accumulator.set_public();

    auto decider_pk = std::make_shared<DeciderZKProvingKey>(builder, TraceSettings(), bn254_commitment_key);
    honk_vk = std::make_shared<MegaZKVerificationKey>(decider_pk->proving_key);

    return decider_pk;
}

/**
 * @brief Construct the hiding circuit  then produce a proof of the circuit's correctness with MegaHonk.
 *
 * @return HonkProof - a Mega proof
 */
HonkProof ClientIVC::construct_and_prove_hiding_circuit()
{
    // Create a transcript to be shared by final merge prover, ECCVM, Translator, and Hiding Circuit provers.
    std::shared_ptr<DeciderZKProvingKey> hiding_decider_pk = construct_hiding_circuit_key();
    // TODO(https://github.com/AztecProtocol/barretenberg/issues/1431): Avoid computing the hiding circuit verification
    // key during proving. Precompute instead.
    auto hiding_circuit_vk = std::make_shared<MegaZKVerificationKey>(hiding_decider_pk->proving_key);
    // Hiding circuit is proven by a MegaZKProver
    MegaZKProver prover(hiding_decider_pk, hiding_circuit_vk, transcript);
    HonkProof proof = prover.construct_proof();

    return proof;
}

/**
 * @brief Construct a proof for the IVC, which, if verified, fully establishes its correctness
 *
 * @return Proof
 */
ClientIVC::Proof ClientIVC::prove()
{
    auto mega_proof = construct_and_prove_hiding_circuit();

    // A transcript is shared between the Hiding circuit prover and the Goblin prover
    goblin.transcript = transcript;

    // Prove ECCVM and Translator
    return { mega_proof, goblin.prove() };
};

bool ClientIVC::verify(const Proof& proof, const VerificationKey& vk)
{
    // Create a transcript to be shared by MegaZK-, Merge-, ECCVM-, and Translator- Verifiers.
    std::shared_ptr<Goblin::Transcript> civc_verifier_transcript = std::make_shared<Goblin::Transcript>();
    // Verify the hiding circuit proof
    MegaZKVerifier verifer{ vk.mega,
                            /*ipa_verification_key=*/{},
                            civc_verifier_transcript };
    bool mega_verified = verifer.verify_proof(proof.mega_proof);
    vinfo("Mega verified: ", mega_verified);
    // Goblin verification (final merge, eccvm, translator)
    bool goblin_verified = Goblin::verify(
        proof.goblin_proof, verifer.verification_key->witness_commitments.get_ecc_op_wires(), civc_verifier_transcript);
    vinfo("Goblin verified: ", goblin_verified);
    // TODO(https://github.com/AztecProtocol/barretenberg/issues/1396): State tracking in CIVC verifiers.
    return goblin_verified && mega_verified;
}

/**
 * @brief Verify a full proof of the IVC
 *
 * @param proof
 * @return bool
 */
bool ClientIVC::verify(const Proof& proof) const
{
    return verify(proof, get_vk());
}

/**
 * @brief Internal method for constructing a decider proof
 *
 * @return HonkProof
 */
HonkProof ClientIVC::decider_prove() const
{
    vinfo("prove decider...");
    fold_output.accumulator->proving_key.commitment_key = bn254_commitment_key;
    MegaDeciderProver decider_prover(fold_output.accumulator);
    decider_prover.construct_proof();
    return decider_prover.export_proof();
}

/**
 * @brief Construct and verify a proof for the IVC
 * @note Use of this method only makes sense when the prover and verifier are the same entity, e.g. in
 * development/testing.
 *
 */
bool ClientIVC::prove_and_verify()
{
    auto start = std::chrono::steady_clock::now();
    const auto proof = prove();
    auto end = std::chrono::steady_clock::now();
    auto diff = std::chrono::duration_cast<std::chrono::milliseconds>(end - start);
    vinfo("time to call ClientIVC::prove: ", diff.count(), " ms.");

    start = end;
    const bool verified = verify(proof);
    end = std::chrono::steady_clock::now();

    diff = std::chrono::duration_cast<std::chrono::milliseconds>(end - start);
    vinfo("time to verify ClientIVC proof: ", diff.count(), " ms.");

    return verified;
}

// Proof methods
size_t ClientIVC::Proof::size() const
{
    return mega_proof.size() + goblin_proof.size();
}

msgpack::sbuffer ClientIVC::Proof::to_msgpack_buffer() const
{
    msgpack::sbuffer buffer;
    msgpack::pack(buffer, *this);
    return buffer;
}

uint8_t* ClientIVC::Proof::to_msgpack_heap_buffer() const
{
    msgpack::sbuffer buffer = to_msgpack_buffer();

    std::vector<uint8_t> buf(buffer.data(), buffer.data() + buffer.size());
    return to_heap_buffer(buf);
}

ClientIVC::Proof ClientIVC::Proof::from_msgpack_buffer(uint8_t const*& buffer)
{
    auto uint8_buffer = from_buffer<std::vector<uint8_t>>(buffer);

    msgpack::sbuffer sbuf;
    sbuf.write(reinterpret_cast<char*>(uint8_buffer.data()), uint8_buffer.size());

    return from_msgpack_buffer(sbuf);
}

ClientIVC::Proof ClientIVC::Proof::from_msgpack_buffer(const msgpack::sbuffer& buffer)
{
    msgpack::object_handle oh = msgpack::unpack(buffer.data(), buffer.size());
    msgpack::object obj = oh.get();
    Proof proof;
    obj.convert(proof);
    return proof;
}

void ClientIVC::Proof::to_file_msgpack(const std::string& filename) const
{
    msgpack::sbuffer buffer = to_msgpack_buffer();
    std::ofstream ofs(filename, std::ios::binary);
    if (!ofs.is_open()) {
        throw_or_abort("Failed to open file for writing.");
    }
    ofs.write(buffer.data(), static_cast<std::streamsize>(buffer.size()));
    ofs.close();
}

ClientIVC::Proof ClientIVC::Proof::from_file_msgpack(const std::string& filename)
{
    std::ifstream ifs(filename, std::ios::binary);
    if (!ifs.is_open()) {
        throw_or_abort("Failed to open file for reading.");
    }

    ifs.seekg(0, std::ios::end);
    size_t file_size = static_cast<size_t>(ifs.tellg());
    ifs.seekg(0, std::ios::beg);

    std::vector<char> buffer(file_size);
    ifs.read(buffer.data(), static_cast<std::streamsize>(file_size));
    ifs.close();
    msgpack::sbuffer msgpack_buffer;
    msgpack_buffer.write(buffer.data(), file_size);

    return Proof::from_msgpack_buffer(msgpack_buffer);
}

// VerificationKey construction
ClientIVC::VerificationKey ClientIVC::get_vk() const
{
    return { honk_vk, std::make_shared<ECCVMVerificationKey>(), std::make_shared<TranslatorVerificationKey>() };
}

} // namespace bb<|MERGE_RESOLUTION|>--- conflicted
+++ resolved
@@ -128,12 +128,8 @@
     }
 
     // Recursively verify the corresponding merge proof
-<<<<<<< HEAD
     PairingPoints pairing_points = goblin.recursively_verify_merge(
         circuit, decider_vk->witness_commitments.get_ecc_op_wires(), oink_pg_merge_transcript);
-=======
-    PairingPoints pairing_points = goblin.recursively_verify_merge(circuit, oink_pg_merge_transcript);
->>>>>>> 74eeec5d
 
     // Extract and aggregate the pairing points carried in the public inputs of the proof just recursively verified
     PairingPoints nested_pairing_points = PublicPairingPoints::reconstruct(
@@ -208,11 +204,7 @@
     // Construct the proving key for circuit
     std::shared_ptr<DeciderProvingKey> proving_key = std::make_shared<DeciderProvingKey>(circuit, trace_settings);
 
-<<<<<<< HEAD
-    // Shared transcript between Oink/PG and verifier
-=======
     // Shared transcript between Oink/PG and Merge
->>>>>>> 74eeec5d
     std::shared_ptr<Transcript> oink_pg_merge_transcript = std::make_shared<Transcript>();
 
     // If the current circuit overflows past the current size of the commitment key, reinitialize accordingly.
@@ -310,11 +302,8 @@
     ClientCircuit builder{ goblin.op_queue };
 
     // Shared transcript between PG and Merge
-<<<<<<< HEAD
-=======
     // TODO(https://github.com/AztecProtocol/barretenberg/issues/1453): Investigate whether Decider/PG/Merge need to
     // share a transcript
->>>>>>> 74eeec5d
     std::shared_ptr<RecursiveTranscript> pg_merge_transcript = std::make_shared<RecursiveTranscript>();
 
     // Add a no-op at the beginning of the hiding circuit to ensure the wires representing the op queue in translator
@@ -352,12 +341,8 @@
     verification_queue.clear();
 
     // Perform recursive verification of the last merge proof
-<<<<<<< HEAD
     PairingPoints points_accumulator = goblin.recursively_verify_merge(
         builder, folding_verifier.keys_to_fold[1]->witness_commitments.get_ecc_op_wires(), pg_merge_transcript);
-=======
-    PairingPoints points_accumulator = goblin.recursively_verify_merge(builder, pg_merge_transcript);
->>>>>>> 74eeec5d
 
     // Extract and aggregate the pairing points from the pub inputs of the final accumulated circuit
     PairingPoints nested_pairing_points = PublicPairingPoints::reconstruct(
