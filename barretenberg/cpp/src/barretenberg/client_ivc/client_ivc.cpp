#include "barretenberg/client_ivc/client_ivc.hpp"
#include "barretenberg/ultra_honk/oink_prover.hpp"

namespace bb {

/**
 * @brief Instantiate a stdlib verification queue for use in the kernel completion logic
 * @details Construct a stdlib proof/verification_key for each entry in the native verification queue. By default, both
 * are constructed from their counterpart in the native queue. Alternatively, Stdlib verification keys can be provided
 * directly as input to this method. (The later option is used, for example, when constructing recursive verifiers based
 * on the verification key witnesses from an acir recursion constraint. This option is not provided for proofs since
 * valid proof witnesses are in general not known at the time of acir constraint generation).
 *
 * @param circuit
 */
void ClientIVC::instantiate_stdlib_verification_queue(
    ClientCircuit& circuit, const std::vector<std::shared_ptr<RecursiveVerificationKey>>& input_keys)
{
    bool vkeys_provided = !input_keys.empty();
    if (vkeys_provided && verification_queue.size() != input_keys.size()) {
        info("Warning: Incorrect number of verification keys provided in stdlib verification queue instantiation.");
        ASSERT(false);
    }

    size_t key_idx = 0;
    for (auto& [proof, vkey, type] : verification_queue) {
        // Construct stdlib proof directly from the internal native queue data
        auto stdlib_proof = bb::convert_native_proof_to_stdlib(&circuit, proof);

        // Use the provided stdlib vkey if present, otherwise construct one from the internal native queue
        auto stdlib_vkey =
            vkeys_provided ? input_keys[key_idx++] : std::make_shared<RecursiveVerificationKey>(&circuit, vkey);

        stdlib_verification_queue.push_back({ stdlib_proof, stdlib_vkey, type });
    }
    verification_queue.clear(); // the native data is not needed beyond this point
}

/**
 * @brief Populate the provided circuit with constraints for (1) recursive verification of the provided accumulation
 * proof and (2) the associated databus commitment consistency checks.
 * @details The recursive verifier will be either Oink or Protogalaxy depending on the specified proof type. In either
 * case, the verifier accumulator is updated in place via the verification algorithm. Databus commitment consistency
 * checks are performed on the witness commitments and public inputs extracted from the proof by the verifier.
 *
 * @param circuit The circuit to which the constraints are appended
 * @param proof A stdlib proof to be recursively verified (either oink or PG)
 * @param vkey The stdlib verfication key associated with the proof
 * @param type The type of the proof (equivalently, the type of the verifier)
 */
void ClientIVC::perform_recursive_verification_and_databus_consistency_checks(
    ClientCircuit& circuit,
    const StdlibProof<ClientCircuit>& proof,
    const std::shared_ptr<RecursiveVerificationKey>& vkey,
    const QUEUE_TYPE type)
{
    // Store the decider vk for the incoming circuit; its data is used in the databus consistency checks below
    std::shared_ptr<RecursiveDeciderVerificationKey> decider_vk;

    switch (type) {
    case QUEUE_TYPE::PG: {
        // Construct stdlib verifier accumulator from the native counterpart computed on a previous round
        auto stdlib_verifier_accum = std::make_shared<RecursiveDeciderVerificationKey>(&circuit, verifier_accumulator);

        // Perform folding recursive verification to update the verifier accumulator
        FoldingRecursiveVerifier verifier{ &circuit, stdlib_verifier_accum, { vkey } };
        auto verifier_accum = verifier.verify_folding_proof(proof);

        // Extract native verifier accumulator from the stdlib accum for use on the next round
        verifier_accumulator = std::make_shared<DeciderVerificationKey>(verifier_accum->get_value());

        decider_vk = verifier.keys_to_fold[1]; // decider vk for the incoming circuit

        break;
    }
    case QUEUE_TYPE::OINK: {
        // Construct an incomplete stdlib verifier accumulator from the corresponding stdlib verification key
        auto verifier_accum = std::make_shared<RecursiveDeciderVerificationKey>(&circuit, vkey);

        // Perform oink recursive verification to complete the initial verifier accumulator
        OinkRecursiveVerifier oink{ &circuit, verifier_accum };
        oink.verify_proof(proof);
        verifier_accum->is_accumulator = true; // indicate to PG that it should not run oink

        // Extract native verifier accumulator from the stdlib accum for use on the next round
        verifier_accumulator = std::make_shared<DeciderVerificationKey>(verifier_accum->get_value());
        // Initialize the gate challenges to zero for use in first round of folding
        verifier_accumulator->gate_challenges = std::vector<FF>(CONST_PG_LOG_N, 0);

        decider_vk = verifier_accum; // decider vk for the incoming circuit

        break;
    }
    }

    // Set the return data commitment to be propagated on the public inputs of the present kernel and peform consistency
    // checks between the calldata commitments and the return data commitments contained within the public inputs
    bus_depot.set_return_data_to_be_propagated_and_perform_consistency_checks(
        decider_vk->witness_commitments.return_data,
        decider_vk->witness_commitments.calldata,
        decider_vk->witness_commitments.secondary_calldata,
        decider_vk->public_inputs,
        decider_vk->verification_key->databus_propagation_data);
}

/**
 * @brief Perform recursive merge verification for each merge proof in the queue
 *
 * @param circuit
 */
void ClientIVC::process_recursive_merge_verification_queue(ClientCircuit& circuit)
{
    // Recusively verify all merge proofs in queue
    for (auto& proof : merge_verification_queue) {
        goblin.verify_merge(circuit, proof);
    }
    merge_verification_queue.clear();
}

/**
 * @brief Append logic to complete a kernel circuit
 * @details A kernel circuit may contain some combination of PG recursive verification, merge recursive
 * verification, and databus commitment consistency checks. This method appends this logic to a provided kernel
 * circuit.
 *
 * @param circuit
 */
void ClientIVC::complete_kernel_circuit_logic(ClientCircuit& circuit)
{
    circuit.databus_propagation_data.is_kernel = true;

    // Instantiate stdlib verifier inputs from their native counterparts
    if (stdlib_verification_queue.empty()) {
        instantiate_stdlib_verification_queue(circuit);
    }

    // Peform recursive verification and databus consistency checks for each entry in the verification queue
    for (auto& [proof, vkey, type] : stdlib_verification_queue) {
        perform_recursive_verification_and_databus_consistency_checks(circuit, proof, vkey, type);
    }
    stdlib_verification_queue.clear();

    // Propagate return data commitments via the public inputs for use in databus consistency checks
    bus_depot.propagate_return_data_commitments(circuit);

    // Perform recursive merge verification for every merge proof in the queue
    process_recursive_merge_verification_queue(circuit);
}

/**
 * @brief Execute prover work for accumulation
 * @details Construct an proving key for the provided circuit. If this is the first step in the IVC, simply initialize
 * the folding accumulator. Otherwise, execute the PG prover to fold the proving key into the accumulator and produce a
 * folding proof. Also execute the merge protocol to produce a merge proof.
 *
 * @param circuit
 * @param precomputed_vk
 */
void ClientIVC::accumulate(ClientCircuit& circuit,
<<<<<<< HEAD
                           const bool _one_circuit,
                           const std::shared_ptr<VerificationKey>& precomputed_vk,
                           const bool mock_vk)
=======
                           const std::shared_ptr<MegaVerificationKey>& precomputed_vk,
                           bool mock_vk)
>>>>>>> 089c34cc
{
    if (auto_verify_mode && circuit.databus_propagation_data.is_kernel) {
        complete_kernel_circuit_logic(circuit);
    }

    // Construct merge proof for the present circuit and add to merge verification queue
    MergeProof merge_proof = goblin.prove_merge(circuit);
    merge_verification_queue.emplace_back(merge_proof);

    // TODO(https://github.com/AztecProtocol/barretenberg/issues/1069): Do proper aggregation with merge recursive
    // verifier.
    circuit.add_pairing_point_accumulator(stdlib::recursion::init_default_agg_obj_indices<ClientCircuit>(circuit));

    // Construct the proving key for circuit
    std::shared_ptr<DeciderProvingKey> proving_key;
    if (!initialized) {
        proving_key = std::make_shared<DeciderProvingKey>(circuit, trace_settings);
        trace_usage_tracker = ExecutionTraceUsageTracker(trace_settings);
    } else {
        proving_key = std::make_shared<DeciderProvingKey>(circuit, trace_settings);
    }

    proving_key->proving_key.commitment_key = bn254_commitment_key;

    vinfo("getting honk vk... precomputed?: ", precomputed_vk);
    // Update the accumulator trace usage based on the present circuit
    trace_usage_tracker.update(circuit);

    // Set the verification key from precomputed if available, else compute it
    honk_vk = precomputed_vk ? precomputed_vk : std::make_shared<MegaVerificationKey>(proving_key->proving_key);
    if (mock_vk) {
        honk_vk->set_metadata(proving_key->proving_key);
        vinfo("set honk vk metadata");
    }

    if (_one_circuit) {
        one_circuit = _one_circuit;
        MegaProver prover{ proving_key };
        vinfo("computing mega proof...");
        mega_proof = prover.prove();
        vinfo("mega proof computed");

        proving_key->is_accumulator = true; // indicate to PG that it should not run oink on this key
        // Initialize the gate challenges to zero for use in first round of folding
        proving_key->gate_challenges = std::vector<FF>(CONST_PG_LOG_N, 0);

        fold_output.accumulator = proving_key;
    } else if (!initialized) {
        // If this is the first circuit in the IVC, use oink to complete the decider proving key and generate an oink
        // proof
        MegaOinkProver oink_prover{ proving_key };
        vinfo("computing oink proof...");
        oink_prover.prove();
        vinfo("oink proof constructed");
        proving_key->is_accumulator = true; // indicate to PG that it should not run oink on this key
        // Initialize the gate challenges to zero for use in first round of folding
        proving_key->gate_challenges = std::vector<FF>(CONST_PG_LOG_N, 0);

        fold_output.accumulator = proving_key; // initialize the prover accum with the completed key

        // Add oink proof and corresponding verification key to the verification queue
        verification_queue.push_back(
            bb::ClientIVC::VerifierInputs{ oink_prover.transcript->proof_data, honk_vk, QUEUE_TYPE::OINK });

        initialized = true;
    } else { // Otherwise, fold the new key into the accumulator
        FoldingProver folding_prover({ fold_output.accumulator, proving_key }, trace_usage_tracker);
        vinfo("constructed folding prover");
        fold_output = folding_prover.prove();
        vinfo("constructed folding proof");

        // Add fold proof and corresponding verification key to the verification queue
        verification_queue.push_back(bb::ClientIVC::VerifierInputs{ fold_output.proof, honk_vk, QUEUE_TYPE::PG });
    }
}

/**
 * @brief Construct the hiding circuit, which recursively verifies the last folding proof and decider proof, and
 * then produce a proof of the circuit's correctness with MegaHonk.
 *
 * @details The aim of this intermediate stage is to reduce the cost of producing a zero-knowledge ClientIVCProof.
 * @return HonkProof - a Mega proof
 */
HonkProof ClientIVC::construct_and_prove_hiding_circuit()
{
    trace_usage_tracker.print(); // print minimum structured sizes for each block
    ASSERT(verification_queue.size() == 1);
    ASSERT(merge_verification_queue.size() == 1); // ensure only a single merge proof remains in the queue

    FoldProof& fold_proof = verification_queue[0].proof;
    HonkProof decider_proof = decider_prove();

    fold_output.accumulator = nullptr;

    ClientCircuit builder{ goblin.op_queue };
    // The last circuit being folded is a kernel circuit whose public inputs need to be passed to the base rollup
    // circuit. So, these have to be preserved as public inputs to the hiding circuit (and, subsequently, as public
    // inputs to the tube circuit) which are intermediate stages.
    // TODO(https://github.com/AztecProtocol/barretenberg/issues/1048): link these properly, likely insecure
    auto num_public_inputs = static_cast<uint32_t>(static_cast<uint256_t>(fold_proof[PUBLIC_INPUTS_SIZE_INDEX]));
    vinfo("num_public_inputs of the last folding proof BEFORE SUBTRACTION ", num_public_inputs);
    num_public_inputs -= bb::PAIRING_POINT_ACCUMULATOR_SIZE;      // exclude aggregation object
    num_public_inputs -= bb::PROPAGATED_DATABUS_COMMITMENTS_SIZE; // exclude propagated databus commitments
    vinfo("num_public_inputs of the last folding proof ", num_public_inputs);
    for (size_t i = 0; i < num_public_inputs; i++) {
        size_t offset = HONK_PROOF_PUBLIC_INPUT_OFFSET;
        builder.add_public_variable(fold_proof[i + offset]);
    }

    process_recursive_merge_verification_queue(builder);

    // Construct stdlib accumulator, decider vkey and folding proof
    auto stdlib_verifier_accumulator =
        std::make_shared<RecursiveDeciderVerificationKey>(&builder, verifier_accumulator);

    auto stdlib_decider_vk =
        std::make_shared<RecursiveVerificationKey>(&builder, verification_queue[0].honk_verification_key);

    auto stdlib_proof = bb::convert_native_proof_to_stdlib(&builder, fold_proof);

    // Perform recursive folding verification of the last folding proof
    FoldingRecursiveVerifier folding_verifier{ &builder, stdlib_verifier_accumulator, { stdlib_decider_vk } };
    auto recursive_verifier_accumulator = folding_verifier.verify_folding_proof(stdlib_proof);
    verification_queue.clear();

    // Perform recursive decider verification
    DeciderRecursiveVerifier decider{ &builder, recursive_verifier_accumulator };
    decider.verify_proof(decider_proof);

    builder.add_pairing_point_accumulator(stdlib::recursion::init_default_agg_obj_indices<ClientCircuit>(builder));

    // Construct the last merge proof for the present circuit and add to merge verification queue
    MergeProof merge_proof = goblin.prove_merge(builder);
    merge_verification_queue.emplace_back(merge_proof);

    auto decider_pk = std::make_shared<DeciderProvingKey>(builder, TraceSettings(), bn254_commitment_key);
    honk_vk = std::make_shared<MegaVerificationKey>(decider_pk->proving_key);
    MegaProver prover(decider_pk);

    HonkProof proof = prover.construct_proof();

    return proof;
}

/**
 * @brief Construct a proof for the IVC, which, if verified, fully establishes its correctness
 *
 * @return Proof
 */
ClientIVC::Proof ClientIVC::prove()
{
    if (!one_circuit) {
        mega_proof = construct_and_prove_hiding_circuit();
        ASSERT(merge_verification_queue.size() == 1); // ensure only a single merge proof remains in the queue
    }

    MergeProof& merge_proof = merge_verification_queue[0];
    return { mega_proof, goblin.prove(merge_proof) };
};

bool ClientIVC::verify(const Proof& proof, const VerificationKey& vk)
{

    // Verify the hiding circuit proof
    MegaVerifier verifer{ vk.mega };
    bool mega_verified = verifer.verify_proof(proof.mega_proof);
    vinfo("Mega verified: ", mega_verified);
    // Goblin verification (final merge, eccvm, translator)
    GoblinVerifier goblin_verifier{ vk.eccvm, vk.translator };
    bool goblin_verified = goblin_verifier.verify(proof.goblin_proof);
    vinfo("Goblin verified: ", goblin_verified);
    return goblin_verified && mega_verified;
}

/**
 * @brief Verify a full proof of the IVC
 *
 * @param proof
 * @return bool
 */
bool ClientIVC::verify(const Proof& proof)
{
    auto eccvm_vk = std::make_shared<ECCVMVerificationKey>(goblin.get_eccvm_proving_key());
    auto translator_vk = std::make_shared<TranslatorVerificationKey>(goblin.get_translator_proving_key());
    return verify(proof, { honk_vk, eccvm_vk, translator_vk });
}

/**
 * @brief Internal method for constructing a decider proof
 *
 * @return HonkProof
 */
HonkProof ClientIVC::decider_prove() const
{
    vinfo("prove decider...");
    fold_output.accumulator->proving_key.commitment_key = bn254_commitment_key;
    MegaDeciderProver decider_prover(fold_output.accumulator);
    vinfo("finished decider proving.");
    return decider_prover.construct_proof();
}

/**
 * @brief Construct and verify a proof for the IVC
 * @note Use of this method only makes sense when the prover and verifier are the same entity, e.g. in
 * development/testing.
 *
 */
bool ClientIVC::prove_and_verify()
{
    auto start = std::chrono::steady_clock::now();
    const auto proof = prove();
    auto end = std::chrono::steady_clock::now();
    auto diff = std::chrono::duration_cast<std::chrono::milliseconds>(end - start);
    vinfo("time to call ClientIVC::prove: ", diff.count(), " ms.");

    start = end;
    const bool verified = verify(proof);
    end = std::chrono::steady_clock::now();

    diff = std::chrono::duration_cast<std::chrono::milliseconds>(end - start);
    vinfo("time to verify ClientIVC proof: ", diff.count(), " ms.");

    return verified;
}

/**
 * @brief Given a set of circuits, compute the verification keys that will be required by the IVC scheme
 * @details The verification keys computed here are in general not the same as the verification keys for the
 * raw input circuits because recursive verifier circuits (merge and/or folding) may be appended to the incoming
 * circuits as part accumulation.
 * @note This method exists for convenience and is not not meant to be used in practice for IVC. Given a set of
 * circuits, it could be run once and for all to compute then save the required VKs. It also provides a convenient
 * (albeit innefficient) way of separating out the cost of computing VKs from a benchmark.
 *
 * @param circuits A copy of the circuits to be accumulated (passing by reference would alter the original circuits)
 * @return std::vector<std::shared_ptr<MegaFlavor::VerificationKey>>
 */
std::vector<std::shared_ptr<MegaFlavor::VerificationKey>> ClientIVC::precompute_folding_verification_keys(
    std::vector<ClientCircuit> circuits)
{
    std::vector<std::shared_ptr<MegaVerificationKey>> vkeys;

    for (auto& circuit : circuits) {
        accumulate(circuit);
        vkeys.emplace_back(honk_vk);
    }

    // Reset the scheme so it can be reused for actual accumulation, maintaining the trace structure setting as is
    TraceSettings settings = trace_settings;
    bool auto_verify = auto_verify_mode;
    *this = ClientIVC();
    this->trace_settings = settings;
    this->auto_verify_mode = auto_verify;

    return vkeys;
}

} // namespace bb<|MERGE_RESOLUTION|>--- conflicted
+++ resolved
@@ -157,14 +157,9 @@
  * @param precomputed_vk
  */
 void ClientIVC::accumulate(ClientCircuit& circuit,
-<<<<<<< HEAD
                            const bool _one_circuit,
-                           const std::shared_ptr<VerificationKey>& precomputed_vk,
+                           const std::shared_ptr<MegaVerificationKey>& precomputed_vk,
                            const bool mock_vk)
-=======
-                           const std::shared_ptr<MegaVerificationKey>& precomputed_vk,
-                           bool mock_vk)
->>>>>>> 089c34cc
 {
     if (auto_verify_mode && circuit.databus_propagation_data.is_kernel) {
         complete_kernel_circuit_logic(circuit);
