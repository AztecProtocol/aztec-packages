--- conflicted
+++ resolved
@@ -127,12 +127,8 @@
     }
 
     // Recursively verify the corresponding merge proof
-<<<<<<< HEAD
-    PairingPoints pairing_points = goblin.recursively_verify_merge(circuit, accumulation_recursive_transcript);
-=======
     PairingPoints pairing_points = goblin.recursively_verify_merge(
-        circuit, decider_vk->witness_commitments.get_ecc_op_wires(), oink_pg_merge_transcript);
->>>>>>> d2415e7e
+        circuit, decider_vk->witness_commitments.get_ecc_op_wires(), accumulation_recursive_transcript);
 
     // Extract and aggregate the pairing points carried in the public inputs of the proof just recursively verified
     PairingPoints nested_pairing_points = PublicPairingPoints::reconstruct(
