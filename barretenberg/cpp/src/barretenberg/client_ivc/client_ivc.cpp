// === AUDIT STATUS ===
// internal:    { status: not started, auditors: [], date: YYYY-MM-DD }
// external_1:  { status: not started, auditors: [], date: YYYY-MM-DD }
// external_2:  { status: not started, auditors: [], date: YYYY-MM-DD }
// =====================

#include "barretenberg/client_ivc/client_ivc.hpp"
#include "barretenberg/common/op_count.hpp"
#include "barretenberg/common/streams.hpp"
#include "barretenberg/honk/proving_key_inspector.hpp"
#include "barretenberg/serialize/msgpack_impl.hpp"
#include "barretenberg/ultra_honk/oink_prover.hpp"

namespace bb {

// Constructor
ClientIVC::ClientIVC(TraceSettings trace_settings)
    : trace_usage_tracker(trace_settings)
    , trace_settings(trace_settings)
    , goblin(bn254_commitment_key)
{
    // Allocate BN254 commitment key based on the max dyadic Mega structured trace size and translator circuit size.
    // https://github.com/AztecProtocol/barretenberg/issues/1319): Account for Translator only when it's necessary
    size_t commitment_key_size =
        std::max(trace_settings.dyadic_size(), 1UL << TranslatorFlavor::CONST_TRANSLATOR_LOG_N);
    info("BN254 commitment key size: ", commitment_key_size);
    // TODO(https://github.com/AztecProtocol/barretenberg/issues/1420): pass commitment keys by value
    bn254_commitment_key = CommitmentKey<curve::BN254>(commitment_key_size);
}

/**
 * @brief Instantiate a stdlib verification queue for use in the kernel completion logic
 * @details Construct a stdlib proof/verification_key for each entry in the native verification queue. By default, both
 * are constructed from their counterpart in the native queue. Alternatively, Stdlib verification keys can be provided
 * directly as input to this method. (The later option is used, for example, when constructing recursive verifiers based
 * on the verification key witnesses from an acir recursion constraint. This option is not provided for proofs since
 * valid proof witnesses are in general not known at the time of acir constraint generation).
 *
 * @param circuit
 */
void ClientIVC::instantiate_stdlib_verification_queue(
    ClientCircuit& circuit, const std::vector<std::shared_ptr<RecursiveVKAndHash>>& input_keys)
{
    bool vkeys_provided = !input_keys.empty();
    if (vkeys_provided) {
        BB_ASSERT_EQ(verification_queue.size(),
                     input_keys.size(),
                     "Incorrect number of verification keys provided in "
                     "stdlib verification queue instantiation.");
    }

    size_t key_idx = 0;
    while (!verification_queue.empty()) {
        auto& [proof, vk, type] = verification_queue.front();

        // Construct stdlib proof directly from the internal native queue data
        StdlibProof stdlib_proof(circuit, proof);

        // Use the provided stdlib vkey if present, otherwise construct one from the internal native queue
        // Why?? ^
        std::shared_ptr<RecursiveVKAndHash> stdlib_vk_and_hash;
        if (vkeys_provided) {
            stdlib_vk_and_hash = input_keys[key_idx++];
        } else {
            stdlib_vk_and_hash = std::make_shared<RecursiveVKAndHash>(circuit, vk);
        }

        stdlib_verification_queue.push_back({ stdlib_proof, stdlib_vk_and_hash, type });

        verification_queue.pop_front(); // the native data is not needed beyond this point
    }
}

/**
 * @brief Populate the provided circuit with constraints for (1) recursive verification of the provided accumulation
 * proof and (2) the associated databus commitment consistency checks.
 * @details The recursive verifier will be either Oink or Protogalaxy depending on the specified proof type. In either
 * case, the verifier accumulator is updated in place via the verification algorithm. Databus commitment consistency
 * checks are performed on the witness commitments and public inputs extracted from the proof by the verifier.
 *
 * @param circuit
 * @param verifier_inputs {proof, vkey, type (Oink/PG)} A set of inputs for recursive verification
 * @param accumulation_recursive_transcript Transcript shared across recursive verification of the folding of
 * K_{i-1} (kernel), A_{i,1} (app), .., A_{i, n} (app)
 */
ClientIVC::PairingPoints ClientIVC::perform_recursive_verification_and_databus_consistency_checks(
    ClientCircuit& circuit,
    const StdlibVerifierInputs& verifier_inputs,
    const std::shared_ptr<RecursiveTranscript>& accumulation_recursive_transcript)
{
    // Store the decider vk for the incoming circuit; its data is used in the databus consistency checks below
    std::shared_ptr<RecursiveDeciderVerificationKey> decider_vk;

    switch (verifier_inputs.type) {
    case QUEUE_TYPE::PG: {
        // Construct stdlib verifier accumulator from the native counterpart computed on a previous round
        auto stdlib_verifier_accum = std::make_shared<RecursiveDeciderVerificationKey>(&circuit, verifier_accumulator);

        // Perform folding recursive verification to update the verifier accumulator
<<<<<<< HEAD
        FoldingRecursiveVerifier verifier{ &circuit,
                                           stdlib_verifier_accum,
                                           { verifier_inputs.honk_verification_key },
                                           accumulation_recursive_transcript };
=======
        FoldingRecursiveVerifier verifier{
            &circuit, stdlib_verifier_accum, { verifier_inputs.honk_vk_and_hash }, accumulation_recursive_transcript
        };
>>>>>>> 3cf54e58
        auto verifier_accum = verifier.verify_folding_proof(verifier_inputs.proof);

        // Extract native verifier accumulator from the stdlib accum for use on the next round
        verifier_accumulator = std::make_shared<DeciderVerificationKey>(verifier_accum->get_value());

        decider_vk = verifier.keys_to_fold[1]; // decider vk for the incoming circuit

        break;
    }
    case QUEUE_TYPE::OINK: {
        // Construct an incomplete stdlib verifier accumulator from the corresponding stdlib verification key
        auto verifier_accum =
            std::make_shared<RecursiveDeciderVerificationKey>(&circuit, verifier_inputs.honk_vk_and_hash);

        // Perform oink recursive verification to complete the initial verifier accumulator
        OinkRecursiveVerifier oink{ &circuit, verifier_accum, accumulation_recursive_transcript };
        oink.verify_proof(verifier_inputs.proof);
        verifier_accum->is_accumulator = true; // indicate to PG that it should not run oink

        // Extract native verifier accumulator from the stdlib accum for use on the next round
        verifier_accumulator = std::make_shared<DeciderVerificationKey>(verifier_accum->get_value());
        // Initialize the gate challenges to zero for use in first round of folding
        verifier_accumulator->gate_challenges = std::vector<FF>(CONST_PG_LOG_N, 0);

        decider_vk = verifier_accum; // decider vk for the incoming circuit

        break;
    }
    }

    // if (decider_vk.is_kernel) {
    //     kernel_input.reconstruct_from_public_inputs(decider_vk->public_inputs,
    //                                                 decider_vk->verification_key->pairing_inputs_public_input_key);
    // }

    // Recursively verify the corresponding merge proof
    PairingPoints pairing_points = goblin.recursively_verify_merge(
        circuit, decider_vk->witness_commitments.get_ecc_op_wires(), accumulation_recursive_transcript);

    // Extract and aggregate the pairing points carried in the public inputs of the proof just recursively verified
    PairingPoints nested_pairing_points = PublicPairingPoints::reconstruct(
        decider_vk->public_inputs, decider_vk->vk_and_hash->vk->pairing_inputs_public_input_key);

    pairing_points.aggregate(nested_pairing_points);
    // Set the return data commitment to be propagated on the public inputs of the present kernel and perform
    // consistency checks between the calldata commitments and the return data commitments contained within the public
    // inputs
<<<<<<< HEAD
    // bus_depot.set_return_data_to_be_propagated_and_perform_consistency_checks(
    //     decider_vk->witness_commitments.return_data,
    //     decider_vk->witness_commitments.calldata,
    //     decider_vk->witness_commitments.secondary_calldata,
    //     decider_vk->public_inputs,
    //     decider_vk->verification_key->databus_propagation_data);

    // get the consistency check data from the public inputs
    // check whether we are in a kernel circuit
    if (decider_vk->verification_key->databus_propagation_data.is_kernel) {
        kernel_return_data_commitment_exists = true;
        kernel_input.reconstruct_from_public(decider_vk->public_inputs);
        auto return_data = decider_vk->witness_commitments.return_data;
        auto calldata = decider_vk->witness_commitments.calldata;
        auto secondary_calldata = decider_vk->witness_commitments.secondary_calldata;
        // check the consistency of the return data commitments
        kernel_output.kernel_return_data = return_data;
        calldata.assert_equal(kernel_input.kernel_return_data);
        secondary_calldata.assert_equal(kernel_input.app_return_data);
    } else {
        app_return_data_commitment_exists = true;
        kernel_output.app_return_data = decider_vk->witness_commitments.return_data;
    }
    //
=======
    bus_depot.set_return_data_to_be_propagated_and_perform_consistency_checks(
        decider_vk->witness_commitments.return_data,
        decider_vk->witness_commitments.calldata,
        decider_vk->witness_commitments.secondary_calldata,
        decider_vk->public_inputs,
        decider_vk->vk_and_hash->vk->databus_propagation_data);

>>>>>>> 3cf54e58
    return pairing_points;
}

/**
 * @brief Append logic to complete a kernel circuit
 * @details A kernel circuit may contain some combination of PG recursive verification, merge recursive
 * verification, and databus commitment consistency checks. This method appends this logic to a provided kernel
 * circuit.
 *
 * @param circuit
 */
void ClientIVC::complete_kernel_circuit_logic(ClientCircuit& circuit)
{
    circuit.databus_propagation_data.is_kernel = true;

    // Transcript to be shared shared across recursive verification of the folding of K_{i-1} (kernel), A_{i,1} (app),
    // .., A_{i, n} (app)
    auto accumulation_recursive_transcript = std::make_shared<RecursiveTranscript>();

    // Instantiate stdlib verifier inputs from their native counterparts
    if (stdlib_verification_queue.empty()) {
        instantiate_stdlib_verification_queue(circuit);
    }

    // Perform Oink/PG and Merge recursive verification + databus consistency checks for each entry in the queue
    PairingPoints points_accumulator;
    while (!stdlib_verification_queue.empty()) {
        const StdlibVerifierInputs& verifier_input = stdlib_verification_queue.front();
        PairingPoints pairing_points = perform_recursive_verification_and_databus_consistency_checks(
            circuit, verifier_input, accumulation_recursive_transcript);

        // TODO(https://github.com/AztecProtocol/barretenberg/issues/1376): Optimize recursion aggregation - seems we
        // can use `batch_mul` here to decrease the size of the `ECCOpQueue`, but must be cautious with FS security.
        points_accumulator.aggregate(pairing_points);

        stdlib_verification_queue.pop_front();
    }

    // Propagate the pairing points accumulator via the public inputs
    points_accumulator.set_public();

    // Propagate return data commitments via the public inputs for use in databus consistency checks
    if (!kernel_return_data_commitment_exists) {
        CommitmentNative DEFAULT_COMMITMENT_VALUE = CommitmentNative::one() * FrNative(DEFAULT_VALUE);
        Commitment kernel_return_data_commitment = Commitment(DEFAULT_COMMITMENT_VALUE);
        kernel_return_data_commitment.convert_constant_to_fixed_witness(&circuit);
        kernel_output.kernel_return_data = kernel_return_data_commitment;
    }
    if (!app_return_data_commitment_exists) {
        CommitmentNative DEFAULT_COMMITMENT_VALUE = CommitmentNative::one() * FrNative(DEFAULT_VALUE);
        Commitment app_return_data_commitment = Commitment(DEFAULT_COMMITMENT_VALUE);
        app_return_data_commitment.convert_constant_to_fixed_witness(&circuit);
        kernel_output.app_return_data = app_return_data_commitment;
    }

    kernel_output.set_public();
    kernel_return_data_commitment_exists = false;
    app_return_data_commitment_exists = false;
}

/**
 * @brief Execute prover work for accumulation
 * @details Construct an proving key for the provided circuit. If this is the first step in the IVC, simply initialize
 * the folding accumulator. Otherwise, execute the PG prover to fold the proving key into the accumulator and produce a
 * folding proof. Also execute the merge protocol to produce a merge proof.
 *
 * @param circuit
 * this case, just produce a Honk proof for that circuit and do no folding.
 * @param precomputed_vk
 */
void ClientIVC::accumulate(ClientCircuit& circuit,
                           const std::shared_ptr<MegaVerificationKey>& precomputed_vk,
                           const bool mock_vk)
{
    // TODO(https://github.com/AztecProtocol/barretenberg/issues/1454): Investigate whether is_kernel should be part of
    // the circuit VK
    if (circuit.databus_propagation_data.is_kernel) {
        // Transcript to be shared across folding of K_{i} (kernel), A_{i+1,1} (app), .., A_{i+1, n} (app)
        accumulation_transcript = std::make_shared<Transcript>();
    }

    // Construct the proving key for circuit
    std::shared_ptr<DeciderProvingKey> proving_key = std::make_shared<DeciderProvingKey>(circuit, trace_settings);

    // If the current circuit overflows past the current size of the commitment key, reinitialize accordingly.
    // TODO(https://github.com/AztecProtocol/barretenberg/issues/1319)
    if (proving_key->proving_key.circuit_size > bn254_commitment_key.dyadic_size) {
        // TODO(https://github.com/AztecProtocol/barretenberg/issues/1420): pass commitment keys by value
        bn254_commitment_key = CommitmentKey<curve::BN254>(proving_key->proving_key.circuit_size);
        goblin.commitment_key = bn254_commitment_key;
    }
    proving_key->proving_key.commitment_key = bn254_commitment_key;

    vinfo("getting honk vk... precomputed?: ", precomputed_vk);
    // Update the accumulator trace usage based on the present circuit
    trace_usage_tracker.update(circuit);

    // Set the verification key from precomputed if available, else compute it
    {
        PROFILE_THIS_NAME("ClientIVC::accumulate create MegaVerificationKey");
        honk_vk = precomputed_vk ? precomputed_vk : std::make_shared<MegaVerificationKey>(proving_key->proving_key);
    }
    // mock_vk is used in benchmarks to avoid any VK construction.
    if (mock_vk) {
        honk_vk->set_metadata(proving_key->proving_key);
        vinfo("set honk vk metadata");
    }

    if (!initialized) {
        // If this is the first circuit in the IVC, use oink to complete the decider proving key and generate an oink
        // proof
        MegaOinkProver oink_prover{ proving_key, honk_vk, accumulation_transcript };
        vinfo("computing oink proof...");
        oink_prover.prove();
        HonkProof oink_proof = oink_prover.export_proof();
        vinfo("oink proof constructed");
        proving_key->is_accumulator = true; // indicate to PG that it should not run oink on this key
        // Initialize the gate challenges to zero for use in first round of folding
        proving_key->gate_challenges = std::vector<FF>(CONST_PG_LOG_N, 0);

        fold_output.accumulator = proving_key; // initialize the prover accum with the completed key

        // Add oink proof and corresponding verification key to the verification queue
        verification_queue.push_back(VerifierInputs{ oink_proof, honk_vk, QUEUE_TYPE::OINK });

        initialized = true;
    } else { // Otherwise, fold the new key into the accumulator
        vinfo("computing folding proof");
        auto vk = std::make_shared<DeciderVerificationKey_<Flavor>>(honk_vk);
        FoldingProver folding_prover({ fold_output.accumulator, proving_key },
                                     { verifier_accumulator, vk },
                                     accumulation_transcript,
                                     trace_usage_tracker);
        fold_output = folding_prover.prove();
        vinfo("constructed folding proof");

        // Add fold proof and corresponding verification key to the verification queue
        verification_queue.push_back(VerifierInputs{ fold_output.proof, honk_vk, QUEUE_TYPE::PG });
    }

    // Construct merge proof for the present circuit
    goblin.prove_merge(accumulation_transcript);
}

/**
 * @brief Add a random operation to the op queue to hide its content in Translator computation.
 *
 * @details Translator circuit builder computes the evaluation at some random challenge x of a batched polynomial
 * derived from processing the ultra_op version of op_queue. This result (referred to as accumulated_result in
 * translator) is included in the translator proof and, on the verifier side, checked against the same computation
 * performed by ECCVM (this is done in verify_translation). To prevent leaking information about the actual
 * accumulated_result (and implicitly about the ops) when the proof is sent to the rollup, a random but valid operation
 * is added to the op queue, to ensure the polynomial over Grumpkin, whose evaluation is accumulated_result, has at
 * least one random coefficient.
 */
void ClientIVC::hide_op_queue_accumulation_result(ClientCircuit& circuit)
{
    Point random_point = Point::random_element();
    FF random_scalar = FF::random_element();
    circuit.queue_ecc_mul_accum(random_point, random_scalar);
    circuit.queue_ecc_eq();
}

/**
 * @brief Construct the proving key of the hiding circuit, which recursively verifies the last folding proof and the
 * decider proof.
 */
std::shared_ptr<ClientIVC::DeciderZKProvingKey> ClientIVC::construct_hiding_circuit_key()
{
    trace_usage_tracker.print(); // print minimum structured sizes for each block
    BB_ASSERT_EQ(verification_queue.size(), static_cast<size_t>(1));

    FoldProof& fold_proof = verification_queue[0].proof;
    HonkProof decider_proof = decider_prove();

    fold_output.accumulator = nullptr;

    ClientCircuit builder{ goblin.op_queue };

    // Shared transcript between PG and Merge
    // TODO(https://github.com/AztecProtocol/barretenberg/issues/1453): Investigate whether Decider/PG/Merge need to
    // share a transcript
    std::shared_ptr<RecursiveTranscript> pg_merge_transcript = std::make_shared<RecursiveTranscript>();

    // Add a no-op at the beginning of the hiding circuit to ensure the wires representing the op queue in translator
    // circuit are well formed to allow correctly representing shiftable polynomials (which are
    // expected to start with 0).
    builder.queue_ecc_no_op();

    hide_op_queue_accumulation_result(builder);

    // The last circuit being folded is a kernel circuit whose public inputs need to be passed to the base rollup
    // circuit. So, these have to be preserved as public inputs to the hiding circuit (and, subsequently, as public
    // inputs to the tube circuit) which are intermediate stages.
    // TODO(https://github.com/AztecProtocol/barretenberg/issues/1048): link these properly, likely insecure
    auto num_public_inputs = static_cast<uint32_t>(static_cast<uint256_t>(honk_vk->num_public_inputs));
    num_public_inputs -= bb::PAIRING_POINTS_SIZE;                 // exclude aggregation object
    num_public_inputs -= bb::PROPAGATED_DATABUS_COMMITMENTS_SIZE; // exclude propagated databus commitments
    for (size_t i = 0; i < num_public_inputs; i++) {
        builder.add_public_variable(fold_proof[i]);
    }

    // Construct stdlib accumulator, decider vkey and folding proof
    auto stdlib_verifier_accumulator =
        std::make_shared<RecursiveDeciderVerificationKey>(&builder, verifier_accumulator);

    auto stdlib_vk_and_hash = std::make_shared<RecursiveVKAndHash>(
        std::make_shared<RecursiveVerificationKey>(&builder, verification_queue[0].honk_vk),
        ClientIVC::RecursiveFlavor::FF::from_witness(&builder, verification_queue[0].honk_vk->hash()));

    StdlibProof stdlib_proof(builder, fold_proof);

    // Perform recursive folding verification of the last folding proof
    FoldingRecursiveVerifier folding_verifier{
        &builder, stdlib_verifier_accumulator, { stdlib_vk_and_hash }, pg_merge_transcript
    };
    auto recursive_verifier_accumulator = folding_verifier.verify_folding_proof(stdlib_proof);
    verification_queue.clear();

    // Perform recursive verification of the last merge proof
    PairingPoints points_accumulator = goblin.recursively_verify_merge(
        builder, folding_verifier.keys_to_fold[1]->witness_commitments.get_ecc_op_wires(), pg_merge_transcript);

    // Extract and aggregate the pairing points from the pub inputs of the final accumulated circuit
    PairingPoints nested_pairing_points = PublicPairingPoints::reconstruct(
        recursive_verifier_accumulator->public_inputs,
        recursive_verifier_accumulator->vk_and_hash->vk->pairing_inputs_public_input_key);
    points_accumulator.aggregate(nested_pairing_points);

    // Perform recursive decider verification
    DeciderRecursiveVerifier decider{ &builder, recursive_verifier_accumulator };
    PairingPoints decider_pairing_points = decider.verify_proof(decider_proof);
    points_accumulator.aggregate(decider_pairing_points);

    points_accumulator.set_public();

    auto decider_pk = std::make_shared<DeciderZKProvingKey>(builder, TraceSettings(), bn254_commitment_key);
    honk_vk = std::make_shared<MegaZKVerificationKey>(decider_pk->proving_key);

    return decider_pk;
}

/**
 * @brief Construct the hiding circuit  then produce a proof of the circuit's correctness with MegaHonk.
 *
 * @return HonkProof - a Mega proof
 */
HonkProof ClientIVC::construct_and_prove_hiding_circuit()
{
    // Create a transcript to be shared by final merge prover, ECCVM, Translator, and Hiding Circuit provers.
    std::shared_ptr<DeciderZKProvingKey> hiding_decider_pk = construct_hiding_circuit_key();
    // TODO(https://github.com/AztecProtocol/barretenberg/issues/1431): Avoid computing the hiding circuit verification
    // key during proving. Precompute instead.
    auto hiding_circuit_vk = std::make_shared<MegaZKVerificationKey>(hiding_decider_pk->proving_key);
    // Hiding circuit is proven by a MegaZKProver
    MegaZKProver prover(hiding_decider_pk, hiding_circuit_vk, transcript);
    HonkProof proof = prover.construct_proof();

    return proof;
}

/**
 * @brief Construct a proof for the IVC, which, if verified, fully establishes its correctness
 *
 * @return Proof
 */
ClientIVC::Proof ClientIVC::prove()
{
    auto mega_proof = construct_and_prove_hiding_circuit();

    // A transcript is shared between the Hiding circuit prover and the Goblin prover
    goblin.transcript = transcript;

    // Prove ECCVM and Translator
    return { mega_proof, goblin.prove() };
};

bool ClientIVC::verify(const Proof& proof, const VerificationKey& vk)
{
    // Create a transcript to be shared by MegaZK-, Merge-, ECCVM-, and Translator- Verifiers.
    std::shared_ptr<Goblin::Transcript> civc_verifier_transcript = std::make_shared<Goblin::Transcript>();
    // Verify the hiding circuit proof
    MegaZKVerifier verifer{ vk.mega, /*ipa_verification_key=*/{}, civc_verifier_transcript };
    bool mega_verified = verifer.verify_proof(proof.mega_proof);
    vinfo("Mega verified: ", mega_verified);
    // Goblin verification (final merge, eccvm, translator)
    bool goblin_verified = Goblin::verify(
        proof.goblin_proof, verifer.verification_key->witness_commitments.get_ecc_op_wires(), civc_verifier_transcript);
    vinfo("Goblin verified: ", goblin_verified);
    // TODO(https://github.com/AztecProtocol/barretenberg/issues/1396): State tracking in CIVC verifiers.
    return goblin_verified && mega_verified;
}

/**
 * @brief Verify a full proof of the IVC
 *
 * @param proof
 * @return bool
 */
bool ClientIVC::verify(const Proof& proof) const
{
    return verify(proof, get_vk());
}

/**
 * @brief Internal method for constructing a decider proof
 *
 * @return HonkProof
 */
HonkProof ClientIVC::decider_prove() const
{
    vinfo("prove decider...");
    fold_output.accumulator->proving_key.commitment_key = bn254_commitment_key;
    MegaDeciderProver decider_prover(fold_output.accumulator);
    decider_prover.construct_proof();
    return decider_prover.export_proof();
}

/**
 * @brief Construct and verify a proof for the IVC
 * @note Use of this method only makes sense when the prover and verifier are the same entity, e.g. in
 * development/testing.
 *
 */
bool ClientIVC::prove_and_verify()
{
    auto start = std::chrono::steady_clock::now();
    const auto proof = prove();
    auto end = std::chrono::steady_clock::now();
    auto diff = std::chrono::duration_cast<std::chrono::milliseconds>(end - start);
    vinfo("time to call ClientIVC::prove: ", diff.count(), " ms.");

    start = end;
    const bool verified = verify(proof);
    end = std::chrono::steady_clock::now();

    diff = std::chrono::duration_cast<std::chrono::milliseconds>(end - start);
    vinfo("time to verify ClientIVC proof: ", diff.count(), " ms.");

    return verified;
}

// Proof methods
size_t ClientIVC::Proof::size() const
{
    return mega_proof.size() + goblin_proof.size();
}

msgpack::sbuffer ClientIVC::Proof::to_msgpack_buffer() const
{
    msgpack::sbuffer buffer;
    msgpack::pack(buffer, *this);
    return buffer;
}

uint8_t* ClientIVC::Proof::to_msgpack_heap_buffer() const
{
    msgpack::sbuffer buffer = to_msgpack_buffer();

    std::vector<uint8_t> buf(buffer.data(), buffer.data() + buffer.size());
    return to_heap_buffer(buf);
}

ClientIVC::Proof ClientIVC::Proof::from_msgpack_buffer(uint8_t const*& buffer)
{
    auto uint8_buffer = from_buffer<std::vector<uint8_t>>(buffer);

    msgpack::sbuffer sbuf;
    sbuf.write(reinterpret_cast<char*>(uint8_buffer.data()), uint8_buffer.size());

    return from_msgpack_buffer(sbuf);
}

ClientIVC::Proof ClientIVC::Proof::from_msgpack_buffer(const msgpack::sbuffer& buffer)
{
    msgpack::object_handle oh = msgpack::unpack(buffer.data(), buffer.size());
    msgpack::object obj = oh.get();
    Proof proof;
    obj.convert(proof);
    return proof;
}

void ClientIVC::Proof::to_file_msgpack(const std::string& filename) const
{
    msgpack::sbuffer buffer = to_msgpack_buffer();
    std::ofstream ofs(filename, std::ios::binary);
    if (!ofs.is_open()) {
        throw_or_abort("Failed to open file for writing.");
    }
    ofs.write(buffer.data(), static_cast<std::streamsize>(buffer.size()));
    ofs.close();
}

ClientIVC::Proof ClientIVC::Proof::from_file_msgpack(const std::string& filename)
{
    std::ifstream ifs(filename, std::ios::binary);
    if (!ifs.is_open()) {
        throw_or_abort("Failed to open file for reading.");
    }

    ifs.seekg(0, std::ios::end);
    size_t file_size = static_cast<size_t>(ifs.tellg());
    ifs.seekg(0, std::ios::beg);

    std::vector<char> buffer(file_size);
    ifs.read(buffer.data(), static_cast<std::streamsize>(file_size));
    ifs.close();
    msgpack::sbuffer msgpack_buffer;
    msgpack_buffer.write(buffer.data(), file_size);

    return Proof::from_msgpack_buffer(msgpack_buffer);
}

// VerificationKey construction
ClientIVC::VerificationKey ClientIVC::get_vk() const
{
    return { honk_vk, std::make_shared<ECCVMVerificationKey>(), std::make_shared<TranslatorVerificationKey>() };
}

} // namespace bb<|MERGE_RESOLUTION|>--- conflicted
+++ resolved
@@ -97,16 +97,10 @@
         auto stdlib_verifier_accum = std::make_shared<RecursiveDeciderVerificationKey>(&circuit, verifier_accumulator);
 
         // Perform folding recursive verification to update the verifier accumulator
-<<<<<<< HEAD
-        FoldingRecursiveVerifier verifier{ &circuit,
-                                           stdlib_verifier_accum,
-                                           { verifier_inputs.honk_verification_key },
-                                           accumulation_recursive_transcript };
-=======
+
         FoldingRecursiveVerifier verifier{
             &circuit, stdlib_verifier_accum, { verifier_inputs.honk_vk_and_hash }, accumulation_recursive_transcript
         };
->>>>>>> 3cf54e58
         auto verifier_accum = verifier.verify_folding_proof(verifier_inputs.proof);
 
         // Extract native verifier accumulator from the stdlib accum for use on the next round
@@ -154,7 +148,7 @@
     // Set the return data commitment to be propagated on the public inputs of the present kernel and perform
     // consistency checks between the calldata commitments and the return data commitments contained within the public
     // inputs
-<<<<<<< HEAD
+  
     // bus_depot.set_return_data_to_be_propagated_and_perform_consistency_checks(
     //     decider_vk->witness_commitments.return_data,
     //     decider_vk->witness_commitments.calldata,
@@ -178,16 +172,8 @@
         app_return_data_commitment_exists = true;
         kernel_output.app_return_data = decider_vk->witness_commitments.return_data;
     }
-    //
-=======
-    bus_depot.set_return_data_to_be_propagated_and_perform_consistency_checks(
-        decider_vk->witness_commitments.return_data,
-        decider_vk->witness_commitments.calldata,
-        decider_vk->witness_commitments.secondary_calldata,
-        decider_vk->public_inputs,
-        decider_vk->vk_and_hash->vk->databus_propagation_data);
-
->>>>>>> 3cf54e58
+
+
     return pairing_points;
 }
 
