--- conflicted
+++ resolved
@@ -153,11 +153,7 @@
     }
 
     // Extract the commitments to the subtable corresponding to the incoming circuit
-<<<<<<< HEAD
-    TableCommitments t_commitments = witness_commitments.get_ecc_op_wires().get_data();
-=======
     TableCommitments t_commitments = witness_commitments.get_ecc_op_wires().get_copy();
->>>>>>> bfaaad49
 
     // Recursively verify the corresponding merge proof
     auto [pairing_points, merged_table_commitments] =
@@ -207,12 +203,9 @@
     // .., A_{i, n} (app)
     auto accumulation_recursive_transcript = std::make_shared<RecursiveTranscript>();
 
-<<<<<<< HEAD
     // Commitment to the previous state of the op_queue in the recursive verification
     TableCommitments T_prev_commitments;
 
-=======
->>>>>>> bfaaad49
     // Instantiate stdlib verifier inputs from their native counterparts
     if (stdlib_verification_queue.empty()) {
         instantiate_stdlib_verification_queue(circuit);
@@ -412,11 +405,7 @@
     kernel_input.app_return_data.assert_equal(witness_commitments.secondary_calldata);
 
     // Extract the commitments to the subtable corresponding to the incoming circuit
-<<<<<<< HEAD
-    TableCommitments t_commitments = witness_commitments.get_ecc_op_wires().get_data();
-=======
     TableCommitments t_commitments = witness_commitments.get_ecc_op_wires().get_copy();
->>>>>>> bfaaad49
     // Perform recursive verification of the last merge proof
     auto [points_accumulator, merged_table_commitments] =
         goblin.recursively_verify_merge(circuit, t_commitments, pg_merge_transcript);
@@ -510,11 +499,7 @@
 
     // Extract the commitments to the subtable corresponding to the incoming circuit
     MergeVerifier::TableCommitments t_commitments =
-<<<<<<< HEAD
-        verifier.verification_key->witness_commitments.get_ecc_op_wires().get_data();
-=======
         verifier.verification_key->witness_commitments.get_ecc_op_wires().get_copy();
->>>>>>> bfaaad49
 
     // Goblin verification (final merge, eccvm, translator)
     auto [goblin_verified, _merged_table_commitments] =
