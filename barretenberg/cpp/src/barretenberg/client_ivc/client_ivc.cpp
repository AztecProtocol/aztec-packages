--- conflicted
+++ resolved
@@ -153,10 +153,6 @@
         break;
     }
     case QUEUE_TYPE::PG_FINAL: {
-<<<<<<< HEAD
-        info("now constructing the hiding circuit");
-=======
->>>>>>> 45800821
         BB_ASSERT_EQ(stdlib_verification_queue.size(), size_t(1));
         BB_ASSERT_EQ(num_circuits_accumulated,
                      num_circuits,
@@ -167,10 +163,6 @@
         // Return early since the hiding circuit method performs merge and public inputs handling
         // TODO(https://github.com/AztecProtocol/barretenberg/issues/1501): we should remove the code duplication for
         // the consistency checks at some point
-<<<<<<< HEAD
-        info("construction of hiding circuit completed");
-=======
->>>>>>> 45800821
         return { pairing_points, merged_table_commitments };
     }
     default: {
@@ -473,15 +465,8 @@
  */
 std::shared_ptr<ClientIVC::DeciderZKProvingKey> ClientIVC::compute_hiding_circuit_proving_key()
 {
-<<<<<<< HEAD
-
     auto hiding_decider_pk =
         std::make_shared<DeciderZKProvingKey>(*hiding_circuit, TraceSettings(), bn254_commitment_key);
-
-=======
-    auto hiding_decider_pk =
-        std::make_shared<DeciderZKProvingKey>(*hiding_circuit, TraceSettings(), bn254_commitment_key);
->>>>>>> 45800821
     return hiding_decider_pk;
 }
 
@@ -495,10 +480,6 @@
 {
     ASSERT(hiding_circuit != nullptr, "hiding circuit should have been constructed before attempted to create its key");
     auto hiding_decider_pk = compute_hiding_circuit_proving_key();
-<<<<<<< HEAD
-    vinfo("creating the proving key for the hiding circuit");
-=======
->>>>>>> 45800821
     honk_vk = std::make_shared<MegaZKVerificationKey>(hiding_decider_pk->get_precomputed());
     auto& hiding_circuit_vk = honk_vk;
     // Hiding circuit is proven by a MegaZKProver
@@ -515,14 +496,8 @@
  */
 ClientIVC::Proof ClientIVC::prove()
 {
-<<<<<<< HEAD
-    vinfo("proving the clientIVC");
-    // deallocate the protogalaxy accumulator
-    // fold_output.accumulator = nullptr;
-=======
     // deallocate the protogalaxy accumulator
     fold_output.accumulator = nullptr;
->>>>>>> 45800821
 
     auto mega_proof = prove_hiding_circuit();
 
@@ -543,12 +518,7 @@
     // Verify the hiding circuit proof
     info("creating the mega verifier");
     MegaZKVerifier verifier{ vk.mega, /*ipa_verification_key=*/{}, civc_verifier_transcript };
-<<<<<<< HEAD
-    info("verifying the mega proof");
-    auto [mega_verified, T_prev_commitments] = verifier.verify_proof(proof.mega_proof);
-=======
     auto [mega_verified, T_prev_commitments] = verifier.template verify_proof<bb::HidingKernelIO>(proof.mega_proof);
->>>>>>> 45800821
     vinfo("Mega verified: ", mega_verified);
 
     // Extract the commitments to the subtable corresponding to the incoming circuit
