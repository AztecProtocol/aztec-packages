#include "barretenberg/client_ivc/client_ivc.hpp"
#include "barretenberg/ultra_honk/oink_prover.hpp"

namespace bb {

/**
 * @brief Instantiate a stdlib verification queue for use in the kernel completion logic
 * @details Construct a stdlib proof/verification_key for each entry in the native verification queue. By default, both
 * are constructed from their counterpart in the native queue. Alternatively, Stdlib verification keys can be provided
 * directly as input to this method. (The later option is used, for example, when constructing recursive verifiers based
 * on the verification key witnesses from an acir recursion constraint. This option is not provided for proofs since
 * valid proof witnesses are in general not known at the time of acir constraint generation).
 *
 * @param circuit
 */
void ClientIVC::instantiate_stdlib_verification_queue(
    ClientCircuit& circuit, const std::vector<std::shared_ptr<RecursiveVerificationKey>>& input_keys)
{
    bool vkeys_provided = !input_keys.empty();
    if (vkeys_provided && verification_queue.size() != input_keys.size()) {
        info("Warning: Incorrect number of verification keys provided in stdlib verification queue instantiation.");
        ASSERT(false);
    }

    size_t key_idx = 0;
    for (auto& [proof, vkey, type] : verification_queue) {
        // Construct stdlib proof directly from the internal native queue data
        auto stdlib_proof = bb::convert_native_proof_to_stdlib(&circuit, proof);

        // Use the provided stdlib vkey if present, otherwise construct one from the internal native queue
        auto stdlib_vkey =
            vkeys_provided ? input_keys[key_idx++] : std::make_shared<RecursiveVerificationKey>(&circuit, vkey);

        stdlib_verification_queue.push_back({ stdlib_proof, stdlib_vkey, type });
    }
    verification_queue.clear(); // the native data is not needed beyond this point
}

/**
 * @brief Populate the provided circuit with constraints for (1) recursive verification of the provided accumulation
 * proof and (2) the associated databus commitment consistency checks.
 * @details The recursive verifier will be either Oink or Protogalaxy depending on the specified proof type. In either
 * case, the verifier accumulator is updated in place via the verification algorithm. Databus commitment consistency
 * checks are performed on the witness commitments and public inputs extracted from the proof by the verifier.
 *
 * @param circuit The circuit to which the constraints are appended
 * @param proof A stdlib proof to be recursively verified (either oink or PG)
 * @param vkey The stdlib verfication key associated with the proof
 * @param type The type of the proof (equivalently, the type of the verifier)
 */
void ClientIVC::perform_recursive_verification_and_databus_consistency_checks(
    ClientCircuit& circuit,
    const StdlibProof<ClientCircuit>& proof,
    const std::shared_ptr<RecursiveVerificationKey>& vkey,
    const QUEUE_TYPE type)
{
    // Store the decider vk for the incoming circuit; its data is used in the databus consistency checks below
    std::shared_ptr<RecursiveDeciderVerificationKey> decider_vk;

    switch (type) {
    case QUEUE_TYPE::PG: {
        // Construct stdlib verifier accumulator from the native counterpart computed on a previous round
        auto stdlib_verifier_accum = std::make_shared<RecursiveDeciderVerificationKey>(&circuit, verifier_accumulator);

        // Perform folding recursive verification to update the verifier accumulator
        FoldingRecursiveVerifier verifier{ &circuit, stdlib_verifier_accum, { vkey } };
        auto verifier_accum = verifier.verify_folding_proof(proof);

        // Extract native verifier accumulator from the stdlib accum for use on the next round
        verifier_accumulator = std::make_shared<DeciderVerificationKey>(verifier_accum->get_value());

        decider_vk = verifier.keys_to_fold[1]; // decider vk for the incoming circuit

        break;
    }
    case QUEUE_TYPE::OINK: {
        // Construct an incomplete stdlib verifier accumulator from the corresponding stdlib verification key
        auto verifier_accum = std::make_shared<RecursiveDeciderVerificationKey>(&circuit, vkey);

        // Perform oink recursive verification to complete the initial verifier accumulator
        OinkRecursiveVerifier oink{ &circuit, verifier_accum };
        oink.verify_proof(proof);
        verifier_accum->is_accumulator = true; // indicate to PG that it should not run oink

        // Extract native verifier accumulator from the stdlib accum for use on the next round
        verifier_accumulator = std::make_shared<DeciderVerificationKey>(verifier_accum->get_value());
        // Initialize the gate challenges to zero for use in first round of folding
        verifier_accumulator->gate_challenges = std::vector<FF>(CONST_PG_LOG_N, 0);

        decider_vk = verifier_accum; // decider vk for the incoming circuit

        break;
    }
    }

    // Set the return data commitment to be propagated on the public inputs of the present kernel and peform consistency
    // checks between the calldata commitments and the return data commitments contained within the public inputs
    bus_depot.set_return_data_to_be_propagated_and_perform_consistency_checks(
        decider_vk->witness_commitments.return_data,
        decider_vk->witness_commitments.calldata,
        decider_vk->witness_commitments.secondary_calldata,
        decider_vk->public_inputs,
        decider_vk->verification_key->databus_propagation_data);
}

/**
 * @brief Perform recursive merge verification for each merge proof in the queue
 *
 * @param circuit
 */
void ClientIVC::process_recursive_merge_verification_queue(ClientCircuit& circuit)
{
    // Recusively verify all merge proofs in queue
    for (auto& proof : merge_verification_queue) {
        goblin.verify_merge(circuit, proof);
    }
    merge_verification_queue.clear();
}

/**
 * @brief Append logic to complete a kernel circuit
 * @details A kernel circuit may contain some combination of PG recursive verification, merge recursive
 * verification, and databus commitment consistency checks. This method appends this logic to a provided kernel
 * circuit.
 *
 * @param circuit
 */
void ClientIVC::complete_kernel_circuit_logic(ClientCircuit& circuit)
{
    circuit.databus_propagation_data.is_kernel = true;

    // Instantiate stdlib verifier inputs from their native counterparts
    if (stdlib_verification_queue.empty()) {
        instantiate_stdlib_verification_queue(circuit);
    }

    // Peform recursive verification and databus consistency checks for each entry in the verification queue
    for (auto& [proof, vkey, type] : stdlib_verification_queue) {
        perform_recursive_verification_and_databus_consistency_checks(circuit, proof, vkey, type);
    }
    stdlib_verification_queue.clear();

    // Propagate return data commitments via the public inputs for use in databus consistency checks
    bus_depot.propagate_return_data_commitments(circuit);

    // Perform recursive merge verification for every merge proof in the queue
    process_recursive_merge_verification_queue(circuit);
}

/**
 * @brief Execute prover work for accumulation
 * @details Construct an proving key for the provided circuit. If this is the first step in the IVC, simply initialize
 * the folding accumulator. Otherwise, execute the PG prover to fold the proving key into the accumulator and produce a
 * folding proof. Also execute the merge protocol to produce a merge proof.
 *
 * @param circuit
 * @param precomputed_vk
 */
void ClientIVC::accumulate(ClientCircuit& circuit,
                           const bool _one_circuit,
                           const std::shared_ptr<MegaVerificationKey>& precomputed_vk,
                           const bool mock_vk)
{
    if (auto_verify_mode && circuit.databus_propagation_data.is_kernel) {
        complete_kernel_circuit_logic(circuit);
    }

    // Construct merge proof for the present circuit and add to merge verification queue
    MergeProof merge_proof = goblin.prove_merge(circuit);
    merge_verification_queue.emplace_back(merge_proof);

    // TODO(https://github.com/AztecProtocol/barretenberg/issues/1069): Do proper aggregation with merge recursive
    // verifier.
    circuit.add_pairing_point_accumulator(stdlib::recursion::init_default_agg_obj_indices<ClientCircuit>(circuit));

    // Construct the proving key for circuit
    std::shared_ptr<DeciderProvingKey> proving_key = std::make_shared<DeciderProvingKey>(circuit, trace_settings);

    // The commitment key is initialised with the number of points determined by the trace_settings' dyadic size. If a
    // circuit overflows past the dyadic size the commitment key will not have enough points so we need to increase it
    if (proving_key->proving_key.circuit_size > trace_settings.dyadic_size()) {
        bn254_commitment_key = std::make_shared<CommitmentKey<curve::BN254>>(proving_key->proving_key.circuit_size);
        goblin.commitment_key = bn254_commitment_key;
    }
    proving_key->proving_key.commitment_key = bn254_commitment_key;

    vinfo("getting honk vk... precomputed?: ", precomputed_vk);
    // Update the accumulator trace usage based on the present circuit
    trace_usage_tracker.update(circuit);

    // Set the verification key from precomputed if available, else compute it
    honk_vk = precomputed_vk ? precomputed_vk : std::make_shared<MegaVerificationKey>(proving_key->proving_key);
    if (mock_vk) {
        honk_vk->set_metadata(proving_key->proving_key);
        vinfo("set honk vk metadata");
    }

<<<<<<< HEAD
    if (_one_circuit) {
        one_circuit = _one_circuit;
        MegaProver prover{ proving_key };
        vinfo("computing mega proof...");
        mega_proof = prover.prove();
        vinfo("mega proof computed");

        proving_key->is_accumulator = true; // indicate to PG that it should not run oink on this key
        // Initialize the gate challenges to zero for use in first round of folding
        proving_key->gate_challenges = std::vector<FF>(CONST_PG_LOG_N, 0);

        fold_output.accumulator = proving_key;
    } else if (!initialized) {
        // If this is the first circuit in the IVC, use oink to complete the decider proving key and generate an oink
        // proof
        MegaOinkProver oink_prover{ proving_key };
=======
    // If this is the first circuit in the IVC, use oink to complete the decider proving key and generate an oink
    // proof
    if (!initialized) {
        OinkProver<Flavor> oink_prover{ proving_key };
>>>>>>> b7b282cd
        vinfo("computing oink proof...");
        oink_prover.prove();
        vinfo("oink proof constructed");
        proving_key->is_accumulator = true; // indicate to PG that it should not run oink on this key
        // Initialize the gate challenges to zero for use in first round of folding
        proving_key->gate_challenges = std::vector<FF>(CONST_PG_LOG_N, 0);

        fold_output.accumulator = proving_key; // initialize the prover accum with the completed key

        // Add oink proof and corresponding verification key to the verification queue
        verification_queue.push_back(
            bb::ClientIVC::VerifierInputs{ oink_prover.transcript->proof_data, honk_vk, QUEUE_TYPE::OINK });

        initialized = true;
    } else { // Otherwise, fold the new key into the accumulator
        vinfo("computing folding proof");
        FoldingProver folding_prover({ fold_output.accumulator, proving_key }, trace_usage_tracker);
        fold_output = folding_prover.prove();
        vinfo("constructed folding proof");

        // Add fold proof and corresponding verification key to the verification queue
        verification_queue.push_back(bb::ClientIVC::VerifierInputs{ fold_output.proof, honk_vk, QUEUE_TYPE::PG });
    }
}

/**
 * @brief Construct the hiding circuit, which recursively verifies the last folding proof and decider proof, and
 * then produce a proof of the circuit's correctness with MegaHonk.
 *
 * @details The aim of this intermediate stage is to reduce the cost of producing a zero-knowledge ClientIVCProof.
 * @return HonkProof - a Mega proof
 */
HonkProof ClientIVC::construct_and_prove_hiding_circuit()
{
    trace_usage_tracker.print(); // print minimum structured sizes for each block
    ASSERT(verification_queue.size() == 1);
    ASSERT(merge_verification_queue.size() == 1); // ensure only a single merge proof remains in the queue

    FoldProof& fold_proof = verification_queue[0].proof;
    HonkProof decider_proof = decider_prove();

    fold_output.accumulator = nullptr;

    ClientCircuit builder{ goblin.op_queue };
    // The last circuit being folded is a kernel circuit whose public inputs need to be passed to the base rollup
    // circuit. So, these have to be preserved as public inputs to the hiding circuit (and, subsequently, as public
    // inputs to the tube circuit) which are intermediate stages.
    // TODO(https://github.com/AztecProtocol/barretenberg/issues/1048): link these properly, likely insecure
    auto num_public_inputs = static_cast<uint32_t>(static_cast<uint256_t>(fold_proof[PUBLIC_INPUTS_SIZE_INDEX]));
    vinfo("num_public_inputs of the last folding proof BEFORE SUBTRACTION ", num_public_inputs);
    num_public_inputs -= bb::PAIRING_POINT_ACCUMULATOR_SIZE;      // exclude aggregation object
    num_public_inputs -= bb::PROPAGATED_DATABUS_COMMITMENTS_SIZE; // exclude propagated databus commitments
    vinfo("num_public_inputs of the last folding proof ", num_public_inputs);
    for (size_t i = 0; i < num_public_inputs; i++) {
        size_t offset = HONK_PROOF_PUBLIC_INPUT_OFFSET;
        builder.add_public_variable(fold_proof[i + offset]);
    }

    process_recursive_merge_verification_queue(builder);

    // Construct stdlib accumulator, decider vkey and folding proof
    auto stdlib_verifier_accumulator =
        std::make_shared<RecursiveDeciderVerificationKey>(&builder, verifier_accumulator);

    auto stdlib_decider_vk =
        std::make_shared<RecursiveVerificationKey>(&builder, verification_queue[0].honk_verification_key);

    auto stdlib_proof = bb::convert_native_proof_to_stdlib(&builder, fold_proof);

    // Perform recursive folding verification of the last folding proof
    FoldingRecursiveVerifier folding_verifier{ &builder, stdlib_verifier_accumulator, { stdlib_decider_vk } };
    auto recursive_verifier_accumulator = folding_verifier.verify_folding_proof(stdlib_proof);
    verification_queue.clear();

    // Perform recursive decider verification
    DeciderRecursiveVerifier decider{ &builder, recursive_verifier_accumulator };
    decider.verify_proof(decider_proof);

    builder.add_pairing_point_accumulator(stdlib::recursion::init_default_agg_obj_indices<ClientCircuit>(builder));

    // Construct the last merge proof for the present circuit and add to merge verification queue
    MergeProof merge_proof = goblin.prove_merge(builder);
    merge_verification_queue.emplace_back(merge_proof);

    auto decider_pk = std::make_shared<DeciderProvingKey>(builder, TraceSettings(), bn254_commitment_key);
    honk_vk = std::make_shared<MegaVerificationKey>(decider_pk->proving_key);
    MegaProver prover(decider_pk);

    HonkProof proof = prover.construct_proof();

    return proof;
}

/**
 * @brief Construct a proof for the IVC, which, if verified, fully establishes its correctness
 *
 * @return Proof
 */
ClientIVC::Proof ClientIVC::prove()
{
    if (!one_circuit) {
        mega_proof = construct_and_prove_hiding_circuit();
        ASSERT(merge_verification_queue.size() == 1); // ensure only a single merge proof remains in the queue
    }

    MergeProof& merge_proof = merge_verification_queue[0];
    return { mega_proof, goblin.prove(merge_proof) };
};

bool ClientIVC::verify(const Proof& proof, const VerificationKey& vk)
{

    // Verify the hiding circuit proof
    MegaVerifier verifer{ vk.mega };
    bool mega_verified = verifer.verify_proof(proof.mega_proof);
    vinfo("Mega verified: ", mega_verified);
    // Goblin verification (final merge, eccvm, translator)
    GoblinVerifier goblin_verifier{ vk.eccvm, vk.translator };
    bool goblin_verified = goblin_verifier.verify(proof.goblin_proof);
    vinfo("Goblin verified: ", goblin_verified);
    return goblin_verified && mega_verified;
}

/**
 * @brief Verify a full proof of the IVC
 *
 * @param proof
 * @return bool
 */
bool ClientIVC::verify(const Proof& proof)
{
    auto eccvm_vk = std::make_shared<ECCVMVerificationKey>(goblin.get_eccvm_proving_key());
    auto translator_vk = std::make_shared<TranslatorVerificationKey>(goblin.get_translator_proving_key());
    return verify(proof, { honk_vk, eccvm_vk, translator_vk });
}

/**
 * @brief Internal method for constructing a decider proof
 *
 * @return HonkProof
 */
HonkProof ClientIVC::decider_prove() const
{
    vinfo("prove decider...");
    fold_output.accumulator->proving_key.commitment_key = bn254_commitment_key;
    MegaDeciderProver decider_prover(fold_output.accumulator);
    vinfo("finished decider proving.");
    return decider_prover.construct_proof();
}

/**
 * @brief Construct and verify a proof for the IVC
 * @note Use of this method only makes sense when the prover and verifier are the same entity, e.g. in
 * development/testing.
 *
 */
bool ClientIVC::prove_and_verify()
{
    auto start = std::chrono::steady_clock::now();
    const auto proof = prove();
    auto end = std::chrono::steady_clock::now();
    auto diff = std::chrono::duration_cast<std::chrono::milliseconds>(end - start);
    vinfo("time to call ClientIVC::prove: ", diff.count(), " ms.");

    start = end;
    const bool verified = verify(proof);
    end = std::chrono::steady_clock::now();

    diff = std::chrono::duration_cast<std::chrono::milliseconds>(end - start);
    vinfo("time to verify ClientIVC proof: ", diff.count(), " ms.");

    return verified;
}

/**
 * @brief Given a set of circuits, compute the verification keys that will be required by the IVC scheme
 * @details The verification keys computed here are in general not the same as the verification keys for the
 * raw input circuits because recursive verifier circuits (merge and/or folding) may be appended to the incoming
 * circuits as part accumulation.
 * @note This method exists for convenience and is not not meant to be used in practice for IVC. Given a set of
 * circuits, it could be run once and for all to compute then save the required VKs. It also provides a convenient
 * (albeit innefficient) way of separating out the cost of computing VKs from a benchmark.
 *
 * @param circuits A copy of the circuits to be accumulated (passing by reference would alter the original circuits)
 * @return std::vector<std::shared_ptr<MegaFlavor::VerificationKey>>
 */
std::vector<std::shared_ptr<MegaFlavor::VerificationKey>> ClientIVC::precompute_folding_verification_keys(
    std::vector<ClientCircuit> circuits)
{
    std::vector<std::shared_ptr<MegaVerificationKey>> vkeys;

    for (auto& circuit : circuits) {
        accumulate(circuit);
        vkeys.emplace_back(honk_vk);
    }

    // Reset the scheme so it can be reused for actual accumulation, maintaining the trace structure setting as is
    TraceSettings settings = trace_settings;
    bool auto_verify = auto_verify_mode;
    *this = ClientIVC();
    this->trace_settings = settings;
    this->auto_verify_mode = auto_verify;

    return vkeys;
}

} // namespace bb<|MERGE_RESOLUTION|>--- conflicted
+++ resolved
@@ -195,7 +195,6 @@
         vinfo("set honk vk metadata");
     }
 
-<<<<<<< HEAD
     if (_one_circuit) {
         one_circuit = _one_circuit;
         MegaProver prover{ proving_key };
@@ -212,12 +211,6 @@
         // If this is the first circuit in the IVC, use oink to complete the decider proving key and generate an oink
         // proof
         MegaOinkProver oink_prover{ proving_key };
-=======
-    // If this is the first circuit in the IVC, use oink to complete the decider proving key and generate an oink
-    // proof
-    if (!initialized) {
-        OinkProver<Flavor> oink_prover{ proving_key };
->>>>>>> b7b282cd
         vinfo("computing oink proof...");
         oink_prover.prove();
         vinfo("oink proof constructed");
