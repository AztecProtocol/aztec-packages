// === AUDIT STATUS ===
// internal:    { status: not started, auditors: [], date: YYYY-MM-DD }
// external_1:  { status: not started, auditors: [], date: YYYY-MM-DD }
// external_2:  { status: not started, auditors: [], date: YYYY-MM-DD }
// =====================

#include "barretenberg/client_ivc/client_ivc.hpp"
#include "barretenberg/common/op_count.hpp"
#include "barretenberg/common/streams.hpp"
#include "barretenberg/honk/proving_key_inspector.hpp"
#include "barretenberg/serialize/msgpack_impl.hpp"
#include "barretenberg/ultra_honk/oink_prover.hpp"

namespace bb {

// Constructor
ClientIVC::ClientIVC(size_t num_circuits, TraceSettings trace_settings)
    : trace_usage_tracker(trace_settings)
    , num_circuits(num_circuits)
    , trace_settings(trace_settings)
    , goblin(bn254_commitment_key)
{
    BB_ASSERT_GT(num_circuits, 0UL, "Number of circuits must be specified and greater than 0.");
    // Allocate BN254 commitment key based on the max dyadic Mega structured trace size and translator circuit size.
    // https://github.com/AztecProtocol/barretenberg/issues/1319): Account for Translator only when it's necessary
    size_t commitment_key_size =
        std::max(trace_settings.dyadic_size(), 1UL << TranslatorFlavor::CONST_TRANSLATOR_LOG_N);
    info("BN254 commitment key size: ", commitment_key_size);
    // TODO(https://github.com/AztecProtocol/barretenberg/issues/1420): pass commitment keys by value
    bn254_commitment_key = CommitmentKey<curve::BN254>(commitment_key_size);
}

/**
 * @brief Instantiate a stdlib verification queue for use in the kernel completion logic
 * @details Construct a stdlib proof/verification_key for each entry in the native verification queue. By default, both
 * are constructed from their counterpart in the native queue. Alternatively, Stdlib verification keys can be provided
 * directly as input to this method. (The later option is used, for example, when constructing recursive verifiers based
 * on the verification key witnesses from an acir recursion constraint. This option is not provided for proofs since
 * valid proof witnesses are in general not known at the time of acir constraint generation).
 *
 * @param circuit
 */
void ClientIVC::instantiate_stdlib_verification_queue(
    ClientCircuit& circuit, const std::vector<std::shared_ptr<RecursiveVKAndHash>>& input_keys)
{
    bool vkeys_provided = !input_keys.empty();
    if (vkeys_provided) {
        BB_ASSERT_EQ(verification_queue.size(),
                     input_keys.size(),
                     "Incorrect number of verification keys provided in "
                     "stdlib verification queue instantiation.");
    }

    size_t key_idx = 0;
    while (!verification_queue.empty()) {
        const VerifierInputs& entry = verification_queue.front();

        // Construct stdlib proof directly from the internal native queue data
        StdlibProof stdlib_proof(circuit, entry.proof);

        // Use the provided stdlib vkey if present, otherwise construct one from the internal native queue
        std::shared_ptr<RecursiveVKAndHash> stdlib_vk_and_hash;
        if (vkeys_provided) {
            stdlib_vk_and_hash = input_keys[key_idx++];
        } else {
            stdlib_vk_and_hash = std::make_shared<RecursiveVKAndHash>(circuit, entry.honk_vk);
        }

        stdlib_verification_queue.emplace_back(stdlib_proof, stdlib_vk_and_hash, entry.type, entry.is_kernel);

        verification_queue.pop_front(); // the native data is not needed beyond this point
    }
}

/**
 * @brief Populate the provided circuit with constraints for (1) recursive verification of the provided accumulation
 * proof and (2) the associated databus commitment consistency checks.
 * @details The recursive verifier will be either Oink or Protogalaxy depending on the specified proof type. In either
 * case, the verifier accumulator is updated in place via the verification algorithm. Databus commitment consistency
 * checks are performed on the witness commitments and public inputs extracted from the proof by the verifier. Merge
 * verification is performed with commitments to the subtable t_j extracted from the PG verifier. The computed
 * commitment T is propagated to the next step of recursive verification.
 *
 * @param circuit
 * @param verifier_inputs {proof, vkey, type (Oink/PG)} A set of inputs for recursive verification
 * @param merge_commitments Container for the commitments for the Merge recursive verification to be performed
 * @param accumulation_recursive_transcript Transcript shared across recursive verification of the folding of
 * K_{i-1} (kernel), A_{i,1} (app), .., A_{i, n} (app)
 */
ClientIVC::PairingPoints ClientIVC::perform_recursive_verification_and_databus_consistency_checks(
    ClientCircuit& circuit,
    const StdlibVerifierInputs& verifier_inputs,
    MergeCommitments& merge_commitments,
    const std::shared_ptr<RecursiveTranscript>& accumulation_recursive_transcript)
{
    // Witness commitments and public inputs corresponding to the incoming instance
    WitnessCommitments witness_commitments;
    std::vector<StdlibFF> public_inputs;

    switch (verifier_inputs.type) {
    case QUEUE_TYPE::PG: {
        // Construct stdlib verifier accumulator from the native counterpart computed on a previous round
        auto stdlib_verifier_accum = std::make_shared<RecursiveDeciderVerificationKey>(&circuit, verifier_accumulator);

        // Perform folding recursive verification to update the verifier accumulator
        FoldingRecursiveVerifier verifier{
            &circuit, stdlib_verifier_accum, { verifier_inputs.honk_vk_and_hash }, accumulation_recursive_transcript
        };
        auto verifier_accum = verifier.verify_folding_proof(verifier_inputs.proof);

        // Extract native verifier accumulator from the stdlib accum for use on the next round
        verifier_accumulator = std::make_shared<DeciderVerificationKey>(verifier_accum->get_value());

        witness_commitments = std::move(verifier.keys_to_fold[1]->witness_commitments);
        public_inputs = std::move(verifier.public_inputs);

        break;
    }
    case QUEUE_TYPE::OINK: {
        // Construct an incomplete stdlib verifier accumulator from the corresponding stdlib verification key
        auto verifier_accum =
            std::make_shared<RecursiveDeciderVerificationKey>(&circuit, verifier_inputs.honk_vk_and_hash);

        // Perform oink recursive verification to complete the initial verifier accumulator
        OinkRecursiveVerifier verifier{ &circuit, verifier_accum, accumulation_recursive_transcript };
        verifier.verify_proof(verifier_inputs.proof);
        verifier_accum->is_accumulator = true; // indicate to PG that it should not run oink

        // Extract native verifier accumulator from the stdlib accum for use on the next round
        verifier_accumulator = std::make_shared<DeciderVerificationKey>(verifier_accum->get_value());
        // Initialize the gate challenges to zero for use in first round of folding
        verifier_accumulator->gate_challenges = std::vector<FF>(CONST_PG_LOG_N, 0);

        witness_commitments = std::move(verifier_accum->witness_commitments);
        public_inputs = std::move(verifier.public_inputs);

        break;
    }
    case QUEUE_TYPE::PG_FINAL: {

        // WORKTODO: Call something like construct_hiding_circuit_key() here once that method has properly been updated
        // to be only the relevant logic (i.e. no decider proving). Avoid duplication!
        auto stdlib_proof = verifier_inputs.proof;
        auto stdlib_vk_and_hash = verifier_inputs.honk_vk_and_hash;
        auto pairing_points = complete_hiding_circuit_logic(stdlib_proof, stdlib_vk_and_hash, circuit);
        return pairing_points;
    }
    default: {
        throw_or_abort("Invalid queue type! Only OINK, PG and PG_FINAL are supported");
    }
    }

    // Extract the commitments to the subtable corresponding to the incoming circuit
<<<<<<< HEAD
    merge_commitments.set_t_commitments(decider_vk->witness_commitments.get_ecc_op_wires());
=======
    merge_commitments.set_t_commitments(witness_commitments.get_ecc_op_wires());
>>>>>>> f72cbe65

    // Recursively verify the corresponding merge proof
    PairingPoints pairing_points = goblin.recursively_verify_merge(
        circuit, merge_commitments, merge_commitments.T_commitments, accumulation_recursive_transcript);

    PairingPoints nested_pairing_points; // to be extracted from public inputs of app or kernel proof just verified

    if (verifier_inputs.is_kernel) {
        // Reconstruct the input from the previous kernel from its public inputs
        KernelIO kernel_input; // pairing points, databus return data commitments
        kernel_input.reconstruct_from_public(public_inputs);
        nested_pairing_points = kernel_input.pairing_inputs;

        // Perform databus consistency checks
        kernel_input.kernel_return_data.assert_equal(witness_commitments.calldata);
        kernel_input.app_return_data.assert_equal(witness_commitments.secondary_calldata);

        // Set the kernel return data commitment to be propagated via the public inputs
        bus_depot.set_kernel_return_data_commitment(witness_commitments.return_data);
    } else {
        // Reconstruct the input from the previous app from its public inputs
        AppIO app_input; // pairing points
        app_input.reconstruct_from_public(public_inputs);
        nested_pairing_points = app_input.pairing_inputs;

        // Set the app return data commitment to be propagated via the public inputs
        bus_depot.set_app_return_data_commitment(witness_commitments.return_data);
    }

    pairing_points.aggregate(nested_pairing_points);

    return pairing_points;
}

/**
 * @brief Append logic to complete a kernel circuit
 * @details A kernel circuit may contain some combination of PG recursive verification, merge recursive
 * verification, and databus commitment consistency checks. This method appends this logic to a provided kernel
 * circuit.
 *
 * @param circuit
 */
void ClientIVC::complete_kernel_circuit_logic(ClientCircuit& circuit)
{

    // Transcript to be shared shared across recursive verification of the folding of K_{i-1} (kernel), A_{i,1} (app),
    // .., A_{i, n} (app)
    auto accumulation_recursive_transcript = std::make_shared<RecursiveTranscript>();

    // Merge commitments to be used in the recursive verifications
    MergeCommitments merge_commitments;

    // Instantiate stdlib verifier inputs from their native counterparts
    if (stdlib_verification_queue.empty()) {
        instantiate_stdlib_verification_queue(circuit);
    }

    bool is_hiding_kernel = false;
    // Perform Oink/PG and Merge recursive verification + databus consistency checks for each entry in the queue
    PairingPoints points_accumulator;
    while (!stdlib_verification_queue.empty()) {
        const StdlibVerifierInputs& verifier_input = stdlib_verification_queue.front();
        PairingPoints pairing_points = perform_recursive_verification_and_databus_consistency_checks(
            circuit, verifier_input, merge_commitments, accumulation_recursive_transcript);

        // TODO(https://github.com/AztecProtocol/barretenberg/issues/1376): Optimize recursion aggregation - seems
        // we can use `batch_mul` here to decrease the size of the `ECCOpQueue`, but must be cautious with FS security.
        points_accumulator.aggregate(pairing_points);

        stdlib_verification_queue.pop_front();

        is_hiding_kernel = (verifier_input.type == QUEUE_TYPE::PG_FINAL);
    }

    // Set the kernel output data to be propagated via the public inputs
    if (is_hiding_kernel) {
        HidingKernelIO hiding_output{ points_accumulator };
        hiding_output.set_public();
    } else {
        KernelIO kernel_output;
        kernel_output.pairing_inputs = points_accumulator;
        kernel_output.kernel_return_data = bus_depot.get_kernel_return_data_commitment(circuit);
        kernel_output.app_return_data = bus_depot.get_app_return_data_commitment(circuit);

        kernel_output.set_public();
    }
}

/**
 * @brief Execute prover work for accumulation
 * @details Construct an proving key for the provided circuit. If this is the first step in the IVC, simply initialize
 * the folding accumulator. Otherwise, execute the PG prover to fold the proving key into the accumulator and produce a
 * folding proof. Also execute the merge protocol to produce a merge proof.
 *
 * @param circuit
 * this case, just produce a Honk proof for that circuit and do no folding.
 * @param precomputed_vk
 */
void ClientIVC::accumulate(ClientCircuit& circuit,
                           const std::shared_ptr<MegaVerificationKey>& precomputed_vk,
                           const bool mock_vk)
{
    BB_ASSERT_LT(
        num_circuits_accumulated, num_circuits, "ClientIVC: Attempting to accumulate more circuits than expected.");

    if (circuit.is_kernel) {
        // Transcript to be shared across folding of K_{i} (kernel), A_{i+1,1} (app), .., A_{i+1, n} (app)
        accumulation_transcript = std::make_shared<Transcript>();
    }

    // Construct the proving key for circuit
    std::shared_ptr<DeciderProvingKey> proving_key = std::make_shared<DeciderProvingKey>(circuit, trace_settings);

    // If the current circuit overflows past the current size of the commitment key, reinitialize accordingly.
    // TODO(https://github.com/AztecProtocol/barretenberg/issues/1319)
    if (proving_key->dyadic_size() > bn254_commitment_key.dyadic_size) {
        // TODO(https://github.com/AztecProtocol/barretenberg/issues/1420): pass commitment keys by value
        bn254_commitment_key = CommitmentKey<curve::BN254>(proving_key->dyadic_size());
        goblin.commitment_key = bn254_commitment_key;
    }
    proving_key->commitment_key = bn254_commitment_key;

    vinfo("getting honk vk... precomputed?: ", precomputed_vk);
    // Update the accumulator trace usage based on the present circuit
    trace_usage_tracker.update(circuit);

    // Set the verification key from precomputed if available, else compute it
    {
        PROFILE_THIS_NAME("ClientIVC::accumulate create MegaVerificationKey");
        honk_vk =
            precomputed_vk ? precomputed_vk : std::make_shared<MegaVerificationKey>(proving_key->get_precomputed());
    }
    // mock_vk is used in benchmarks to avoid any VK construction.
    if (mock_vk) {
        honk_vk->set_metadata(proving_key->get_metadata());
        vinfo("set honk vk metadata");
    }

    VerifierInputs queue_entry{ .honk_vk = honk_vk, .is_kernel = circuit.is_kernel };
    if (num_circuits_accumulated == 0) { // First circuit in the IVC
        BB_ASSERT_EQ(circuit.is_kernel, false, "First circuit accumulated is always be an app");
        // For first circuit in the IVC, use oink to complete the decider proving key and generate an oink proof
        MegaOinkProver oink_prover{ proving_key, honk_vk, accumulation_transcript };
        vinfo("computing oink proof...");
        oink_prover.prove();
        HonkProof oink_proof = oink_prover.export_proof();
        vinfo("oink proof constructed");
        proving_key->is_accumulator = true; // indicate to PG that it should not run oink on this key
        // Initialize the gate challenges to zero for use in first round of folding
        proving_key->gate_challenges = std::vector<FF>(CONST_PG_LOG_N, 0);

        fold_output.accumulator = proving_key; // initialize the prover accum with the completed key

        queue_entry.type = QUEUE_TYPE::OINK;
        queue_entry.proof = oink_proof;
    } else { // Otherwise, fold the new key into the accumulator
        vinfo("computing folding proof");
        auto vk = std::make_shared<DeciderVerificationKey_<Flavor>>(honk_vk);
        FoldingProver folding_prover({ fold_output.accumulator, proving_key },
                                     { verifier_accumulator, vk },
                                     accumulation_transcript,
                                     trace_usage_tracker);
        fold_output = folding_prover.prove();
        vinfo("constructed folding proof");

        // If this is the final circuit to be folded, set queue entry type to PG_FINAL and run the decider prover
        bool is_final_fold = (num_circuits_accumulated == num_circuits - 1);
        if (is_final_fold) {
            queue_entry.type = QUEUE_TYPE::PG_FINAL;
            decider_proof = decider_prove();
            vinfo("constructed decider proof");
        } else {
            queue_entry.type = QUEUE_TYPE::PG;
        }
        queue_entry.proof = fold_output.proof;
    }
    verification_queue.push_back(queue_entry);

    // Construct merge proof for the present circuit
    goblin.prove_merge(accumulation_transcript);

    num_circuits_accumulated++;
}

/**
 * @brief Add a random operation to the op queue to hide its content in Translator computation.
 *
 * @details Translator circuit builder computes the evaluation at some random challenge x of a batched polynomial
 * derived from processing the ultra_op version of op_queue. This result (referred to as accumulated_result in
 * translator) is included in the translator proof and, on the verifier side, checked against the same computation
 * performed by ECCVM (this is done in verify_translation). To prevent leaking information about the actual
 * accumulated_result (and implicitly about the ops) when the proof is sent to the rollup, a random but valid operation
 * is added to the op queue, to ensure the polynomial over Grumpkin, whose evaluation is accumulated_result, has at
 * least one random coefficient.
 */
void ClientIVC::hide_op_queue_accumulation_result(ClientCircuit& circuit)
{
    Point random_point = Point::random_element();
    FF random_scalar = FF::random_element();
    circuit.queue_ecc_mul_accum(random_point, random_scalar);
    circuit.queue_ecc_eq();
}

ClientIVC::PairingPoints ClientIVC::complete_hiding_circuit_logic(
    const StdlibProof& stdlib_proof,
    const std::shared_ptr<RecursiveVKAndHash>& stdlib_vk_and_hash,
    ClientCircuit& circuit)
{
    // Shared transcript between PG and Merge
    // TODO(https://github.com/AztecProtocol/barretenberg/issues/1453): Investigate whether Decider/PG/Merge need to
    // share a transcript
    std::shared_ptr<RecursiveTranscript> pg_merge_transcript = std::make_shared<RecursiveTranscript>();

    // Add a no-op at the beginning of the hiding circuit to ensure the wires representing the op queue in translator
    // circuit are well formed to allow correctly representing shiftable polynomials (which are
    // expected to start with 0).
    circuit.queue_ecc_no_op();

    hide_op_queue_accumulation_result(circuit);

    // Construct stdlib accumulator, decider vkey and folding proof
    auto stdlib_verifier_accumulator =
        std::make_shared<RecursiveDeciderVerificationKey>(&circuit, verifier_accumulator);

    // Propagate the public inputs of the tail kernel by converting them to public inputs of the hiding circuit.
    auto num_public_inputs = static_cast<size_t>(honk_vk->num_public_inputs); // WORKTODO: what is this 32??
    num_public_inputs -= KernelIO::PUBLIC_INPUTS_SIZE;                        // exclude fixed kernel_io public inputs
    for (size_t i = 0; i < num_public_inputs; i++) {
        stdlib_proof[i].set_public();
    }

    // Perform recursive folding verification of the last folding proof
    FoldingRecursiveVerifier folding_verifier{
        &circuit, stdlib_verifier_accumulator, { stdlib_vk_and_hash }, pg_merge_transcript
    };
    auto recursive_verifier_accumulator = folding_verifier.verify_folding_proof(stdlib_proof);
    verification_queue.clear();

<<<<<<< HEAD
    // Get the completed decider verification key corresponding to the tail kernel from the folding verifier
    const auto& tail_kernel_decider_vk = folding_verifier.keys_to_fold[1];
=======
    // Get public inputs and witness commitments extracted from the tail kernel proof
    const std::vector<StdlibFF>& public_inputs = folding_verifier.public_inputs;
    WitnessCommitments& witness_commitments = folding_verifier.keys_to_fold[1]->witness_commitments;
>>>>>>> f72cbe65

    // Reconstruct the KernelIO from the public inputs of the tail kernel and perform databus consistency checks
    KernelIO kernel_input; // pairing points, databus return data commitments
    kernel_input.reconstruct_from_public(public_inputs);
    kernel_input.kernel_return_data.assert_equal(witness_commitments.calldata);
    kernel_input.app_return_data.assert_equal(witness_commitments.secondary_calldata);

    // Extract the commitments to the subtable corresponding to the incoming circuit
    MergeCommitments merge_commitments;
    merge_commitments.set_t_commitments(witness_commitments.get_ecc_op_wires());

    // Extract the commitments to the subtable corresponding to the incoming circuit
    MergeCommitments merge_commitments;
    merge_commitments.set_t_commitments(tail_kernel_decider_vk->witness_commitments.get_ecc_op_wires());
    // Perform recursive verification of the last merge proof
    PairingPoints points_accumulator = goblin.recursively_verify_merge(
<<<<<<< HEAD
        circuit, merge_commitments, merge_commitments.T_commitments, pg_merge_transcript);

=======
        builder, merge_commitments, merge_commitments.T_commitments, pg_merge_transcript);
>>>>>>> f72cbe65
    points_accumulator.aggregate(kernel_input.pairing_inputs);

    // Perform recursive decider verification
    DeciderRecursiveVerifier decider{ &circuit, recursive_verifier_accumulator };
    PairingPoints decider_pairing_points = decider.verify_proof(decider_proof);
    points_accumulator.aggregate(decider_pairing_points);
    return points_accumulator;
}

/**
 * @brief Construct the proving key of the hiding circuit, which recursively verifies the last folding proof and the
 * decider proof.
 */
std::shared_ptr<ClientIVC::DeciderZKProvingKey> ClientIVC::construct_hiding_circuit_key()
{
    BB_ASSERT_EQ(num_circuits_accumulated,
                 num_circuits,
                 "All circuits must be accumulated before constructing the hiding circuit.");
    trace_usage_tracker.print(); // print minimum structured sizes for each block
    BB_ASSERT_EQ(verification_queue.size(), static_cast<size_t>(1));

    ClientCircuit builder{ goblin.op_queue };

    StdlibProof stdlib_proof{ builder, verification_queue[0].proof };

    auto stdlib_vk_and_hash = std::make_shared<RecursiveVKAndHash>(
        std::make_shared<RecursiveVerificationKey>(&builder, verification_queue[0].honk_vk),
        ClientIVC::RecursiveFlavor::FF::from_witness(&builder, verification_queue[0].honk_vk->hash()));

    PairingPoints pairing_points = complete_hiding_circuit_logic(stdlib_proof, stdlib_vk_and_hash, builder);

    stdlib::recursion::honk::HidingKernelIO hiding_output{ pairing_points };
    hiding_output.set_public();

    auto decider_pk = std::make_shared<DeciderZKProvingKey>(builder, TraceSettings(), bn254_commitment_key);
    honk_vk = std::make_shared<MegaZKVerificationKey>(decider_pk->get_precomputed());

    return decider_pk;
}

/**
 * @brief Construct the hiding circuit  then produce a proof of the circuit's correctness with MegaHonk.
 *
 * @return HonkProof - a Mega proof
 */
HonkProof ClientIVC::construct_and_prove_hiding_circuit()
{
    // Create a transcript to be shared by final merge prover, ECCVM, Translator, and Hiding Circuit provers.
    std::shared_ptr<DeciderZKProvingKey> hiding_decider_pk = construct_hiding_circuit_key();
    // TODO(https://github.com/AztecProtocol/barretenberg/issues/1431): Avoid computing the hiding circuit
    // verification key during proving. Precompute instead.
    auto& hiding_circuit_vk = honk_vk;
    // Hiding circuit is proven by a MegaZKProver
    MegaZKProver prover(hiding_decider_pk, hiding_circuit_vk, transcript);
    HonkProof proof = prover.construct_proof();

    return proof;
}

/**
 * @brief Construct a proof for the IVC, which, if verified, fully establishes its correctness
 *
 * @return Proof
 */
ClientIVC::Proof ClientIVC::prove()
{
    auto mega_proof = construct_and_prove_hiding_circuit();

    // A transcript is shared between the Hiding circuit prover and the Goblin prover
    goblin.transcript = transcript;

    // Prove ECCVM and Translator
    return { mega_proof, goblin.prove() };
};

bool ClientIVC::verify(const Proof& proof, const VerificationKey& vk)
{
    // Create a transcript to be shared by MegaZK-, Merge-, ECCVM-, and Translator- Verifiers.
    std::shared_ptr<Goblin::Transcript> civc_verifier_transcript = std::make_shared<Goblin::Transcript>();
    // Verify the hiding circuit proof
    MegaZKVerifier verifier{ vk.mega, /*ipa_verification_key=*/{}, civc_verifier_transcript };
<<<<<<< HEAD
    bool mega_verified = verifier.verify_proof(proof.mega_proof);
=======
    auto [mega_verified, _] = verifier.verify_proof(proof.mega_proof);
>>>>>>> f72cbe65
    vinfo("Mega verified: ", mega_verified);

    // Extract the commitments to the subtable corresponding to the incoming circuit
    MergeVerifier::WitnessCommitments merge_commitments;
    merge_commitments.set_t_commitments(verifier.verification_key->witness_commitments.get_ecc_op_wires());

    // Goblin verification (final merge, eccvm, translator)
    bool goblin_verified = Goblin::verify(
        proof.goblin_proof, merge_commitments, merge_commitments.T_commitments, civc_verifier_transcript);
    vinfo("Goblin verified: ", goblin_verified);

    // TODO(https://github.com/AztecProtocol/barretenberg/issues/1396): State tracking in CIVC verifiers.
    return goblin_verified && mega_verified;
}

/**
 * @brief Verify a full proof of the IVC
 *
 * @param proof
 * @return bool
 */
bool ClientIVC::verify(const Proof& proof) const
{
    return verify(proof, get_vk());
}

/**
 * @brief Internal method for constructing a decider proof
 *
 * @return HonkProof
 */
HonkProof ClientIVC::decider_prove()
{
    vinfo("prove decider...");
    fold_output.accumulator->commitment_key = bn254_commitment_key;
    MegaDeciderProver decider_prover(fold_output.accumulator);
    decider_prover.construct_proof();
    fold_output.accumulator = nullptr;
    return decider_prover.export_proof();
}

/**
 * @brief Construct and verify a proof for the IVC
 * @note Use of this method only makes sense when the prover and verifier are the same entity, e.g. in
 * development/testing.
 *
 */
bool ClientIVC::prove_and_verify()
{
    auto start = std::chrono::steady_clock::now();
    const auto proof = prove();
    auto end = std::chrono::steady_clock::now();
    auto diff = std::chrono::duration_cast<std::chrono::milliseconds>(end - start);
    vinfo("time to call ClientIVC::prove: ", diff.count(), " ms.");

    start = end;
    const bool verified = verify(proof);
    end = std::chrono::steady_clock::now();

    diff = std::chrono::duration_cast<std::chrono::milliseconds>(end - start);
    vinfo("time to verify ClientIVC proof: ", diff.count(), " ms.");

    return verified;
}

// Proof methods
size_t ClientIVC::Proof::size() const
{
    return mega_proof.size() + goblin_proof.size();
}

msgpack::sbuffer ClientIVC::Proof::to_msgpack_buffer() const
{
    msgpack::sbuffer buffer;
    msgpack::pack(buffer, *this);
    return buffer;
}

uint8_t* ClientIVC::Proof::to_msgpack_heap_buffer() const
{
    msgpack::sbuffer buffer = to_msgpack_buffer();

    std::vector<uint8_t> buf(buffer.data(), buffer.data() + buffer.size());
    return to_heap_buffer(buf);
}

ClientIVC::Proof ClientIVC::Proof::from_msgpack_buffer(uint8_t const*& buffer)
{
    auto uint8_buffer = from_buffer<std::vector<uint8_t>>(buffer);

    msgpack::sbuffer sbuf;
    sbuf.write(reinterpret_cast<char*>(uint8_buffer.data()), uint8_buffer.size());

    return from_msgpack_buffer(sbuf);
}

ClientIVC::Proof ClientIVC::Proof::from_msgpack_buffer(const msgpack::sbuffer& buffer)
{
    msgpack::object_handle oh = msgpack::unpack(buffer.data(), buffer.size());
    msgpack::object obj = oh.get();
    Proof proof;
    obj.convert(proof);
    return proof;
}

void ClientIVC::Proof::to_file_msgpack(const std::string& filename) const
{
    msgpack::sbuffer buffer = to_msgpack_buffer();
    std::ofstream ofs(filename, std::ios::binary);
    if (!ofs.is_open()) {
        throw_or_abort("Failed to open file for writing.");
    }
    ofs.write(buffer.data(), static_cast<std::streamsize>(buffer.size()));
    ofs.close();
}

ClientIVC::Proof ClientIVC::Proof::from_file_msgpack(const std::string& filename)
{
    std::ifstream ifs(filename, std::ios::binary);
    if (!ifs.is_open()) {
        throw_or_abort("Failed to open file for reading.");
    }

    ifs.seekg(0, std::ios::end);
    size_t file_size = static_cast<size_t>(ifs.tellg());
    ifs.seekg(0, std::ios::beg);

    std::vector<char> buffer(file_size);
    ifs.read(buffer.data(), static_cast<std::streamsize>(file_size));
    ifs.close();
    msgpack::sbuffer msgpack_buffer;
    msgpack_buffer.write(buffer.data(), file_size);

    return Proof::from_msgpack_buffer(msgpack_buffer);
}

// VerificationKey construction
ClientIVC::VerificationKey ClientIVC::get_vk() const
{
    return { honk_vk, std::make_shared<ECCVMVerificationKey>(), std::make_shared<TranslatorVerificationKey>() };
}

// void ClientIVC::hiding_circuit_recursive_verification(ClientCircuit& circuit)
// {
//     // check that there's only one element in the verification queue and it's of type PG_FINAL
//     BB_ASSERT_EQ(verification_queue.size(),
//                  static_cast<size_t>(1),
//                  "There should be only one element in the verification queue");
//     BB_ASSERT_EQ(verification_queue.front().type,
//                  QUEUE_TYPE::PG_FINAL,
//                  "The only element in the verification queue should be of type PG_FINAL");

//     // the top of the verification stack should be a PG proof
//     auto pg_proof = verification_queue.front().proof;
//     auto decider_proof = decider_prove();

//     // perform recursive verification of the last merge proof
// }

} // namespace bb<|MERGE_RESOLUTION|>--- conflicted
+++ resolved
@@ -80,9 +80,13 @@
  * checks are performed on the witness commitments and public inputs extracted from the proof by the verifier. Merge
  * verification is performed with commitments to the subtable t_j extracted from the PG verifier. The computed
  * commitment T is propagated to the next step of recursive verification.
+ * checks are performed on the witness commitments and public inputs extracted from the proof by the verifier. Merge
+ * verification is performed with commitments to the subtable t_j extracted from the PG verifier. The computed
+ * commitment T is propagated to the next step of recursive verification.
  *
  * @param circuit
  * @param verifier_inputs {proof, vkey, type (Oink/PG)} A set of inputs for recursive verification
+ * @param merge_commitments Container for the commitments for the Merge recursive verification to be performed
  * @param merge_commitments Container for the commitments for the Merge recursive verification to be performed
  * @param accumulation_recursive_transcript Transcript shared across recursive verification of the folding of
  * K_{i-1} (kernel), A_{i,1} (app), .., A_{i, n} (app)
@@ -151,11 +155,7 @@
     }
 
     // Extract the commitments to the subtable corresponding to the incoming circuit
-<<<<<<< HEAD
-    merge_commitments.set_t_commitments(decider_vk->witness_commitments.get_ecc_op_wires());
-=======
     merge_commitments.set_t_commitments(witness_commitments.get_ecc_op_wires());
->>>>>>> f72cbe65
 
     // Recursively verify the corresponding merge proof
     PairingPoints pairing_points = goblin.recursively_verify_merge(
@@ -201,7 +201,8 @@
 void ClientIVC::complete_kernel_circuit_logic(ClientCircuit& circuit)
 {
 
-    // Transcript to be shared shared across recursive verification of the folding of K_{i-1} (kernel), A_{i,1} (app),
+    // Transcript to be shared shared across recursive verification of the folding of K_{i-1} (kernel), A_{i,1}
+    // (app),
     // .., A_{i, n} (app)
     auto accumulation_recursive_transcript = std::make_shared<RecursiveTranscript>();
 
@@ -222,7 +223,8 @@
             circuit, verifier_input, merge_commitments, accumulation_recursive_transcript);
 
         // TODO(https://github.com/AztecProtocol/barretenberg/issues/1376): Optimize recursion aggregation - seems
-        // we can use `batch_mul` here to decrease the size of the `ECCOpQueue`, but must be cautious with FS security.
+        // we can use `batch_mul` here to decrease the size of the `ECCOpQueue`, but must be cautious with FS
+        // security.
         points_accumulator.aggregate(pairing_points);
 
         stdlib_verification_queue.pop_front();
@@ -369,9 +371,9 @@
     // share a transcript
     std::shared_ptr<RecursiveTranscript> pg_merge_transcript = std::make_shared<RecursiveTranscript>();
 
-    // Add a no-op at the beginning of the hiding circuit to ensure the wires representing the op queue in translator
-    // circuit are well formed to allow correctly representing shiftable polynomials (which are
-    // expected to start with 0).
+    // Add a no-op at the beginning of the hiding circuit to ensure the wires representing the op queue in
+    // translator circuit are well formed to allow correctly representing shiftable polynomials (which are expected
+    // to start with 0).
     circuit.queue_ecc_no_op();
 
     hide_op_queue_accumulation_result(circuit);
@@ -394,36 +396,23 @@
     auto recursive_verifier_accumulator = folding_verifier.verify_folding_proof(stdlib_proof);
     verification_queue.clear();
 
-<<<<<<< HEAD
     // Get the completed decider verification key corresponding to the tail kernel from the folding verifier
     const auto& tail_kernel_decider_vk = folding_verifier.keys_to_fold[1];
-=======
-    // Get public inputs and witness commitments extracted from the tail kernel proof
     const std::vector<StdlibFF>& public_inputs = folding_verifier.public_inputs;
-    WitnessCommitments& witness_commitments = folding_verifier.keys_to_fold[1]->witness_commitments;
->>>>>>> f72cbe65
 
     // Reconstruct the KernelIO from the public inputs of the tail kernel and perform databus consistency checks
     KernelIO kernel_input; // pairing points, databus return data commitments
     kernel_input.reconstruct_from_public(public_inputs);
-    kernel_input.kernel_return_data.assert_equal(witness_commitments.calldata);
-    kernel_input.app_return_data.assert_equal(witness_commitments.secondary_calldata);
-
-    // Extract the commitments to the subtable corresponding to the incoming circuit
-    MergeCommitments merge_commitments;
-    merge_commitments.set_t_commitments(witness_commitments.get_ecc_op_wires());
+    kernel_input.kernel_return_data.assert_equal(tail_kernel_decider_vk->witness_commitments.calldata);
+    kernel_input.app_return_data.assert_equal(tail_kernel_decider_vk->witness_commitments.secondary_calldata);
 
     // Extract the commitments to the subtable corresponding to the incoming circuit
     MergeCommitments merge_commitments;
     merge_commitments.set_t_commitments(tail_kernel_decider_vk->witness_commitments.get_ecc_op_wires());
     // Perform recursive verification of the last merge proof
     PairingPoints points_accumulator = goblin.recursively_verify_merge(
-<<<<<<< HEAD
         circuit, merge_commitments, merge_commitments.T_commitments, pg_merge_transcript);
 
-=======
-        builder, merge_commitments, merge_commitments.T_commitments, pg_merge_transcript);
->>>>>>> f72cbe65
     points_accumulator.aggregate(kernel_input.pairing_inputs);
 
     // Perform recursive decider verification
@@ -505,11 +494,7 @@
     std::shared_ptr<Goblin::Transcript> civc_verifier_transcript = std::make_shared<Goblin::Transcript>();
     // Verify the hiding circuit proof
     MegaZKVerifier verifier{ vk.mega, /*ipa_verification_key=*/{}, civc_verifier_transcript };
-<<<<<<< HEAD
-    bool mega_verified = verifier.verify_proof(proof.mega_proof);
-=======
     auto [mega_verified, _] = verifier.verify_proof(proof.mega_proof);
->>>>>>> f72cbe65
     vinfo("Mega verified: ", mega_verified);
 
     // Extract the commitments to the subtable corresponding to the incoming circuit
@@ -519,6 +504,7 @@
     // Goblin verification (final merge, eccvm, translator)
     bool goblin_verified = Goblin::verify(
         proof.goblin_proof, merge_commitments, merge_commitments.T_commitments, civc_verifier_transcript);
+
     vinfo("Goblin verified: ", goblin_verified);
 
     // TODO(https://github.com/AztecProtocol/barretenberg/issues/1396): State tracking in CIVC verifiers.
