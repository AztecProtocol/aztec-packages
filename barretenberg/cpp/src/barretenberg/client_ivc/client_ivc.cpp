--- conflicted
+++ resolved
@@ -349,9 +349,6 @@
         builder.add_public_variable(fold_proof[i]);
     }
 
-    info("Hiding circuit: total public inputs size: ", honk_vk->num_public_inputs);
-    info("Hiding circuit: num public inputs: ", num_public_inputs);
-
     // Construct stdlib accumulator, decider vkey and folding proof
     auto stdlib_verifier_accumulator =
         std::make_shared<RecursiveDeciderVerificationKey>(&builder, verifier_accumulator);
@@ -369,7 +366,6 @@
     auto recursive_verifier_accumulator = folding_verifier.verify_folding_proof(stdlib_proof);
     verification_queue.clear();
 
-<<<<<<< HEAD
     // Get the completed decider verification key correspondsing to the tail kernel from the folding verifier
     const auto& tail_kernel_decider_vk = folding_verifier.keys_to_fold[1];
 
@@ -388,21 +384,6 @@
     PairingPoints goblin_pairing_points = goblin.recursively_verify_merge(
         builder, tail_kernel_decider_vk->witness_commitments.get_ecc_op_wires(), pg_merge_transcript);
     points_accumulator.aggregate(goblin_pairing_points);
-
-    info("Pub inputs size: ", recursive_verifier_accumulator->public_inputs.size());
-    info("Pairing points start idx: ",
-         recursive_verifier_accumulator->vk_and_hash->vk->pairing_inputs_public_input_key.start_idx);
-=======
-    // Extract and aggregate the pairing points from the pub inputs of the final accumulated circuit
-    PairingPoints points_accumulator = PublicPairingPoints::reconstruct(
-        folding_verifier.keys_to_fold[1]->public_inputs,
-        folding_verifier.keys_to_fold[1]->vk_and_hash->vk->pairing_inputs_public_input_key);
-
-    // Perform recursive verification of the last merge proof
-    PairingPoints goblin_pairing_points = goblin.recursively_verify_merge(
-        builder, folding_verifier.keys_to_fold[1]->witness_commitments.get_ecc_op_wires(), pg_merge_transcript);
-    points_accumulator.aggregate(goblin_pairing_points);
->>>>>>> 5631fe69
 
     // Perform recursive decider verification
     DeciderRecursiveVerifier decider{ &builder, recursive_verifier_accumulator };
