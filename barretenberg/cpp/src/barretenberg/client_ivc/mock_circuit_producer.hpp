// === AUDIT STATUS ===
// internal:    { status: not started, auditors: [], date: YYYY-MM-DD }
// external_1:  { status: not started, auditors: [], date: YYYY-MM-DD }
// external_2:  { status: not started, auditors: [], date: YYYY-MM-DD }
// =====================

#pragma once

#include "barretenberg/client_ivc/client_ivc.hpp"
#include "barretenberg/common/op_count.hpp"
#include "barretenberg/goblin/mock_circuits.hpp"
#include "barretenberg/stdlib_circuit_builders/ultra_circuit_builder.hpp"
#include "barretenberg/ultra_honk/ultra_verifier.hpp"

using namespace bb;

namespace {

/**
 * @brief Test utility for coordinating passing of databus data between mocked private function execution circuits
 * @details Facilitates testing of the databus consistency checks that establish the correct passing of databus data
 * between circuits. Generates arbitrary return data for each app/kernel. Sets the kernel calldata and
 * secondary_calldata based respectively on the previous kernel return data and app return data.
 */
class MockDatabusProducer {
  private:
    using ClientCircuit = ClientIVC::ClientCircuit;
    using Flavor = MegaFlavor;
    using FF = Flavor::FF;
    using BusDataArray = std::vector<FF>;

    static constexpr size_t BUS_ARRAY_SIZE = 3; // arbitrary length of mock bus inputs
    BusDataArray app_return_data;
    BusDataArray kernel_return_data;

    FF dummy_return_val = 1; // use simple return val for easier test debugging

    BusDataArray generate_random_bus_array()
    {
        BusDataArray result;
        for (size_t i = 0; i < BUS_ARRAY_SIZE; ++i) {
            result.emplace_back(dummy_return_val);
        }
        dummy_return_val += 1;
        return result;
    }

  public:
    /**
     * @brief Update the app return data and populate it in the app circuit
     */
    void populate_app_databus(ClientCircuit& circuit)
    {
        app_return_data = generate_random_bus_array();
        for (auto& val : app_return_data) {
            circuit.add_public_return_data(circuit.add_variable(val));
        }
    };

    /**
     * @brief Populate the calldata and secondary calldata in the kernel from respectively the previous kernel and app
     * return data. Update and populate the return data for the present kernel.
     */
    void populate_kernel_databus(ClientCircuit& circuit)
    {
        // Populate calldata from previous kernel return data (if it exists)
        for (auto& val : kernel_return_data) {
            circuit.add_public_calldata(circuit.add_variable(val));
        }
        // Populate secondary_calldata from app return data (if it exists), then clear the app return data
        for (auto& val : app_return_data) {
            circuit.add_public_secondary_calldata(circuit.add_variable(val));
        }
        app_return_data.clear();

        // Mock the return data for the present kernel circuit
        kernel_return_data = generate_random_bus_array();
        for (auto& val : kernel_return_data) {
            circuit.add_public_return_data(circuit.add_variable(val));
        }
    };

    /**
     * @brief Add an arbitrary value to the app return data. This leads to a descrepency between the values used by the
     * app itself and the secondary_calldata values in the kernel that will be set based on these tampered values.
     */
    void tamper_with_app_return_data() { app_return_data.emplace_back(17); }
};

/**
 * @brief Customises the production of mock circuits for Client IVC testing
 *
 */
struct TestSettings {
    // number of public inputs to manually add to circuits, by default this would be 0 because we use the
    // MockDatabusProducer to test public inputs handling
    size_t num_public_inputs = 0;
    // force the next circuit to be a kernel in order to test the occurence of consecutive kernels (expected behaviour
    // in real flows)
    bool force_is_kernel = false;
    // by default we will create more complex apps and kernel with various types of gates but in case we want to
    // specifically test overflow behaviour or unstructured circuits we can manually construct simple circuits with a
    // specified number of gates
    size_t log2_num_gates = 0;
};

/**
 * @brief Manage the construction of mock app/kernel circuits for the private function execution setting
 * @details Per the medium complexity benchmark spec, the first app circuit is size 2^19. Subsequent app and kernel
 * circuits are size 2^17. Circuits produced are alternatingly app and kernel. Mock databus data is passed between the
 * circuits in a manor conistent with the real architecture in order to facilitate testing of databus consistency
 * checks. Additionally, we allow for the creation of simpler circuits with public inputs set manually but also for
 * testing consecutive kernels. These can be configured via TestSettings.
 */
class PrivateFunctionExecutionMockCircuitProducer {
    using ClientCircuit = ClientIVC::ClientCircuit;
    using Flavor = MegaFlavor;
    using VerificationKey = Flavor::VerificationKey;

    size_t circuit_counter = 0;

    MockDatabusProducer mock_databus;
    bool large_first_app = true;
    bool is_kernel = false; // whether the next circuit is a kernel or not

  public:
    PrivateFunctionExecutionMockCircuitProducer(bool large_first_app = true)
        : large_first_app(large_first_app)
    {}

    /**
     * @brief Precompute the verification key for the given circuit.
     *
     */
    static std::shared_ptr<VerificationKey> get_verification_key(ClientCircuit& builder_in,
                                                                 TraceSettings& trace_settings)
    {
        // This is a workaround to ensure that the circuit is finalized before we create the verification key
        // In practice, this should not be needed as the circuit will be finalized when it is accumulated into the IVC
        // but this is a workaround for the test setup.
        MegaCircuitBuilder_<bb::fr> builder{ builder_in };

        // Deepcopy the opqueue to avoid modifying the original one when finalising the circuit
        builder.op_queue = std::make_shared<ECCOpQueue>(*builder.op_queue);
        std::shared_ptr<ClientIVC::DeciderProvingKey> proving_key =
            std::make_shared<ClientIVC::DeciderProvingKey>(builder, trace_settings);
        std::shared_ptr<VerificationKey> vk = std::make_shared<VerificationKey>(proving_key->get_precomputed());
        return vk;
    }

    ClientCircuit create_simple_circuit(ClientIVC& ivc, size_t log2_num_gates, size_t num_public_inputs)
    {
        circuit_counter++;
        is_kernel = (circuit_counter % 2 == 0);
        ClientCircuit circuit{ ivc.goblin.op_queue };
        MockCircuits::construct_arithmetic_circuit(circuit, log2_num_gates, /* include_public_inputs= */ false);
        if (num_public_inputs > 0) {
            // Add some public inputs to the circuit
            for (size_t i = 0; i < num_public_inputs; ++i) {
                circuit.add_public_variable(13634816 + i); // arbitrary number
            }
        }
        if (is_kernel) {
<<<<<<< HEAD
            info("calling complete_kernel_circuit_logic in create simple circuit");
=======
>>>>>>> 45800821
            ivc.complete_kernel_circuit_logic(circuit);
        } else {
            stdlib::recursion::PairingPoints<ClientCircuit>::add_default_to_public_inputs(circuit);
        }
        return circuit;
    }

    /**
     * @brief Create a more realistic circuit (withv various custom gates and databus usage) that is also filled up to
     * 2^17 or 2^19 if large.
     *
     */
    ClientCircuit create_next_circuit(ClientIVC& ivc, bool force_is_kernel = false)
    {
        circuit_counter++;

        // Assume only every second circuit is a kernel, unless force_is_kernel == true
        bool is_kernel = (circuit_counter % 2 == 0) || force_is_kernel;

        ClientCircuit circuit{ ivc.goblin.op_queue };
        if (is_kernel) {
            GoblinMockCircuits::construct_mock_folding_kernel(circuit); // construct mock base logic
            mock_databus.populate_kernel_databus(circuit);              // populate databus inputs/outputs
            info("completing the kernel circuit in create next circuit");
            ivc.complete_kernel_circuit_logic(circuit); // complete with recursive verifiers etc
        } else {
            bool use_large_circuit = large_first_app && (circuit_counter == 1);         // first circuit is size 2^19
            GoblinMockCircuits::construct_mock_app_circuit(circuit, use_large_circuit); // construct mock app
            mock_databus.populate_app_databus(circuit);                                 // populate databus outputs
        }
        return circuit;
    }

    /**
     * @brief Create the next circuit (app/kernel) in a mocked private function execution stack
     */
    std::pair<ClientCircuit, std::shared_ptr<VerificationKey>> create_next_circuit_and_vk(ClientIVC& ivc,
                                                                                          TestSettings settings = {})
    {

        // If a specific number of gates is specified we create a simple circuit with only arithmetic gates to easily
        // control the total number of gates.
        if (settings.log2_num_gates != 0) {
            ClientCircuit circuit = create_simple_circuit(ivc, settings.log2_num_gates, settings.num_public_inputs);
            return { circuit, get_verification_key(circuit, ivc.trace_settings) };
        }

        ClientCircuit circuit = create_next_circuit(ivc, settings.force_is_kernel); // construct the circuit

        return { circuit, get_verification_key(circuit, ivc.trace_settings) };
    }

    void construct_and_accumulate_next_circuit(ClientIVC& ivc, TestSettings settings = {})
    {
        auto [circuit, vk] = create_next_circuit_and_vk(ivc, settings);
        ivc.accumulate(circuit, vk);

        if (circuit_counter == ivc.get_num_circuits()) {
            construct_hiding_kernel(ivc);
        }
    }

    /**
     * @brief Tamper with databus data to facilitate failure testing
     */
    void tamper_with_databus() { mock_databus.tamper_with_app_return_data(); }
    /**
     * @brief Creates the hiding circuit to complete IVC accumulation
     */
    static void construct_hiding_kernel(ClientIVC& ivc)
    {
        // create a builder from the goblin op_queue
        ClientIVC::ClientCircuit circuit{ ivc.goblin.op_queue };
        // complete the hiding kernel logic
<<<<<<< HEAD
        info("completing the hiding kernel in mock circuit producer");
=======
>>>>>>> 45800821
        ivc.complete_kernel_circuit_logic(circuit);
    }
};

} // namespace<|MERGE_RESOLUTION|>--- conflicted
+++ resolved
@@ -161,10 +161,6 @@
             }
         }
         if (is_kernel) {
-<<<<<<< HEAD
-            info("calling complete_kernel_circuit_logic in create simple circuit");
-=======
->>>>>>> 45800821
             ivc.complete_kernel_circuit_logic(circuit);
         } else {
             stdlib::recursion::PairingPoints<ClientCircuit>::add_default_to_public_inputs(circuit);
@@ -239,10 +235,6 @@
         // create a builder from the goblin op_queue
         ClientIVC::ClientCircuit circuit{ ivc.goblin.op_queue };
         // complete the hiding kernel logic
-<<<<<<< HEAD
-        info("completing the hiding kernel in mock circuit producer");
-=======
->>>>>>> 45800821
         ivc.complete_kernel_circuit_logic(circuit);
     }
 };
