// === AUDIT STATUS ===
// internal:    { status: not started, auditors: [], date: YYYY-MM-DD }
// external_1:  { status: not started, auditors: [], date: YYYY-MM-DD }
// external_2:  { status: not started, auditors: [], date: YYYY-MM-DD }
// =====================

#pragma once

#include "barretenberg/client_ivc/client_ivc.hpp"
#include "barretenberg/common/op_count.hpp"
#include "barretenberg/goblin/mock_circuits.hpp"
#include "barretenberg/stdlib_circuit_builders/ultra_circuit_builder.hpp"
#include "barretenberg/ultra_honk/ultra_verifier.hpp"

using namespace bb;

namespace {

/**
 * @brief Test utility for coordinating passing of databus data between mocked private function execution circuits
 * @details Facilitates testing of the databus consistency checks that establish the correct passing of databus data
 * between circuits. Generates arbitrary return data for each app/kernel. Sets the kernel calldata and
 * secondary_calldata based respectively on the previous kernel return data and app return data.
 */
class MockDatabusProducer {
  private:
    using ClientCircuit = ClientIVC::ClientCircuit;
    using Flavor = MegaFlavor;
    using FF = Flavor::FF;
    using BusDataArray = std::vector<FF>;

    static constexpr size_t BUS_ARRAY_SIZE = 3; // arbitrary length of mock bus inputs
    BusDataArray app_return_data;
    BusDataArray kernel_return_data;

    FF dummy_return_val = 1; // use simple return val for easier test debugging

    BusDataArray generate_random_bus_array()
    {
        BusDataArray result;
        for (size_t i = 0; i < BUS_ARRAY_SIZE; ++i) {
            result.emplace_back(dummy_return_val);
        }
        dummy_return_val += 1;
        return result;
    }

  public:
    /**
     * @brief Update the app return data and populate it in the app circuit
     */
    void populate_app_databus(ClientCircuit& circuit)
    {
        app_return_data = generate_random_bus_array();
        for (auto& val : app_return_data) {
            circuit.add_public_return_data(circuit.add_variable(val));
        }
    };

    /**
     * @brief Populate the calldata and secondary calldata in the kernel from respectively the previous kernel and app
     * return data. Update and populate the return data for the present kernel.
     */
    void populate_kernel_databus(ClientCircuit& circuit)
    {
        // Populate calldata from previous kernel return data (if it exists)
        for (auto& val : kernel_return_data) {
            circuit.add_public_calldata(circuit.add_variable(val));
        }
        // Populate secondary_calldata from app return data (if it exists), then clear the app return data
        for (auto& val : app_return_data) {
            circuit.add_public_secondary_calldata(circuit.add_variable(val));
        }
        app_return_data.clear();

        // Mock the return data for the present kernel circuit
        kernel_return_data = generate_random_bus_array();
        for (auto& val : kernel_return_data) {
            circuit.add_public_return_data(circuit.add_variable(val));
        }
    };

    /**
     * @brief Add an arbitrary value to the app return data. This leads to a descrepency between the values used by the
     * app itself and the secondary_calldata values in the kernel that will be set based on these tampered values.
     */
    void tamper_with_app_return_data() { app_return_data.emplace_back(17); }
};

/**
 * @brief Customises the production of mock circuits for Client IVC testing
 *
 */
struct TestSettings {
    // number of public inputs to manually add to circuits, by default this would be 0 because we use the
    // MockDatabusProducer to test public inputs handling
    size_t num_public_inputs = 0;
    // force the next circuit to be a kernel in order to test the occurence of consecutive kernels (expected behaviour
    // in real flows)
    bool force_is_kernel = false;
    // by default we will create more complex apps and kernel with various types of gates but in case we want to
    // specifically test overflow behaviour or unstructured circuits we can manually construct simple circuits with a
    // specified number of gates
    size_t log2_num_gates = 0;
};

/**
 * @brief Manage the construction of mock app/kernel circuits for the private function execution setting
 * @details Per the medium complexity benchmark spec, the first app circuit is size 2^19. Subsequent app and kernel
 * circuits are size 2^17. Circuits produced are alternatingly app and kernel. Mock databus data is passed between the
 * circuits in a manor conistent with the real architecture in order to facilitate testing of databus consistency
 * checks. Additionally, we allow for the creation of simpler circuits with public inputs set manually but also for
 * testing consecutive kernels. These can be configured via TestSettings.
 */
class PrivateFunctionExecutionMockCircuitProducer {
    using ClientCircuit = ClientIVC::ClientCircuit;
    using Flavor = MegaFlavor;
    using VerificationKey = Flavor::VerificationKey;

    size_t circuit_counter = 0;

    MockDatabusProducer mock_databus;
    bool large_first_app = true;
    bool is_kernel = false; // whether the next circuit is a kernel or not

  public:
    PrivateFunctionExecutionMockCircuitProducer(bool large_first_app = true)
        : large_first_app(large_first_app)
    {}

    /**
     * @brief Precompute the verification key for the given circuit.
     *
     */
    static std::shared_ptr<VerificationKey> get_verification_key(ClientCircuit& builder_in,
                                                                 TraceSettings& trace_settings)
    {
        // This is a workaround to ensure that the circuit is finalized before we create the verification key
        // In practice, this should not be needed as the circuit will be finalized when it is accumulated into the IVC
        // but this is a workaround for the test setup.
        MegaCircuitBuilder_<bb::fr> builder{ builder_in };

        // Deepcopy the opqueue to avoid modifying the original one when finalising the circuit
        builder.op_queue = std::make_shared<ECCOpQueue>(*builder.op_queue);
        std::shared_ptr<ClientIVC::DeciderProvingKey> proving_key =
            std::make_shared<ClientIVC::DeciderProvingKey>(builder, trace_settings);
        std::shared_ptr<VerificationKey> vk = std::make_shared<VerificationKey>(proving_key->get_precomputed());
        return vk;
    }

    ClientCircuit create_simple_circuit(ClientIVC& ivc, size_t log2_num_gates, size_t num_public_inputs)
    {
        circuit_counter++;
        is_kernel = (circuit_counter % 2 == 0);
        ClientCircuit circuit{ ivc.goblin.op_queue, is_kernel };
        MockCircuits::construct_arithmetic_circuit(circuit, log2_num_gates, /* include_public_inputs= */ false);
        if (num_public_inputs > 0) {
            // Add some public inputs to the circuit
            for (size_t i = 0; i < num_public_inputs; ++i) {
                circuit.add_public_variable(13634816 + i); // arbitrary number
            }
        }
        if (circuit.is_kernel) {
            ivc.complete_kernel_circuit_logic(circuit);
        } else {
            stdlib::recursion::PairingPoints<ClientCircuit>::add_default_to_public_inputs(circuit);
        }
        return circuit;
    }

<<<<<<< HEAD
        ClientCircuit circuit{ ivc.goblin.op_queue };
        if (is_kernel) {
=======
    /**
     * @brief Create a more realistic circuit (withv various custom gates and databus usage) that is also filled up to
     * 2^17 or 2^19 if large.
     *
     */
    ClientCircuit create_next_circuit(ClientIVC& ivc, bool force_is_kernel = false)
    {
        circuit_counter++;
        is_kernel = (circuit_counter % 2 == 0) || force_is_kernel;
        ClientCircuit circuit{ ivc.goblin.op_queue, is_kernel };
        if (circuit.is_kernel) {
>>>>>>> eb94d3a2
            GoblinMockCircuits::construct_mock_folding_kernel(circuit); // construct mock base logic
            mock_databus.populate_kernel_databus(circuit);              // populate databus inputs/outputs
            ivc.complete_kernel_circuit_logic(circuit);                 // complete with recursive verifiers etc
        } else {
            bool use_large_circuit = large_first_app && (circuit_counter == 1);         // first circuit is size 2^19
            GoblinMockCircuits::construct_mock_app_circuit(circuit, use_large_circuit); // construct mock app
            mock_databus.populate_app_databus(circuit);                                 // populate databus outputs
        }
        return circuit;
    }

    /**
     * @brief Create the next circuit (app/kernel) in a mocked private function execution stack
     */
    std::pair<ClientCircuit, std::shared_ptr<VerificationKey>> create_next_circuit_and_vk(ClientIVC& ivc,
                                                                                          TestSettings settings = {})
    {

        // If a specific number of gates is specified we create a simple circuit with only arithmetic gates to easily
        // control the total number of gates.
        if (settings.log2_num_gates != 0) {
            ClientCircuit circuit = create_simple_circuit(ivc, settings.log2_num_gates, settings.num_public_inputs);
            return { circuit, get_verification_key(circuit, ivc.trace_settings) };
        }

        ClientCircuit circuit = create_next_circuit(ivc, settings.force_is_kernel); // construct the circuit

        return { circuit, get_verification_key(circuit, ivc.trace_settings) };
    }

    /**
     * @brief Tamper with databus data to facilitate failure testing
     */
<<<<<<< HEAD
    static ClientCircuit create_mock_circuit(ClientIVC& ivc, size_t log2_num_gates = 16)
    {
        ClientCircuit circuit{ ivc.goblin.op_queue };
        MockCircuits::construct_arithmetic_circuit(circuit, log2_num_gates, /* include_public_inputs= */ false);
        return circuit;
    }

  public:
    ClientCircuit create_next_circuit(ClientIVC& ivc, size_t log2_num_gates = 16, const size_t num_public_inputs = 0)
    {
        ClientCircuit circuit = create_mock_circuit(ivc, log2_num_gates); // construct mock base logic
        while (circuit.num_public_inputs() < num_public_inputs) {
            circuit.add_public_variable(13634816); // arbitrary number
        }
        if (is_kernel) {
            ivc.complete_kernel_circuit_logic(circuit); // complete with recursive verifiers etc
        } else {
            stdlib::recursion::PairingPoints<ClientCircuit>::add_default_to_public_inputs(circuit);
        }
        is_kernel = !is_kernel; // toggle is_kernel on/off alternatingly

        return circuit;
    }

    auto precompute_vks(const size_t num_circuits, TraceSettings trace_settings, size_t log2_num_gates = 16)
    {
        ClientIVC ivc{ num_circuits,
                       trace_settings }; // temporary IVC instance needed to produce the complete kernel circuits

        std::vector<std::shared_ptr<MegaFlavor::VerificationKey>> vks;

        for (size_t idx = 0; idx < num_circuits; ++idx) {
            ClientCircuit circuit = create_next_circuit(ivc, log2_num_gates); // create the next circuit
            ivc.accumulate(circuit);                                          // accumulate the circuit
            vks.emplace_back(ivc.honk_vk);                                    // save the VK for the circuit
        }
        is_kernel = false;

        return vks;
    }
=======
    void tamper_with_databus() { mock_databus.tamper_with_app_return_data(); }
>>>>>>> eb94d3a2
};

} // namespace<|MERGE_RESOLUTION|>--- conflicted
+++ resolved
@@ -152,7 +152,7 @@
     {
         circuit_counter++;
         is_kernel = (circuit_counter % 2 == 0);
-        ClientCircuit circuit{ ivc.goblin.op_queue, is_kernel };
+        ClientCircuit circuit{ ivc.goblin.op_queue };
         MockCircuits::construct_arithmetic_circuit(circuit, log2_num_gates, /* include_public_inputs= */ false);
         if (num_public_inputs > 0) {
             // Add some public inputs to the circuit
@@ -160,7 +160,7 @@
                 circuit.add_public_variable(13634816 + i); // arbitrary number
             }
         }
-        if (circuit.is_kernel) {
+        if (is_kernel) {
             ivc.complete_kernel_circuit_logic(circuit);
         } else {
             stdlib::recursion::PairingPoints<ClientCircuit>::add_default_to_public_inputs(circuit);
@@ -168,10 +168,6 @@
         return circuit;
     }
 
-<<<<<<< HEAD
-        ClientCircuit circuit{ ivc.goblin.op_queue };
-        if (is_kernel) {
-=======
     /**
      * @brief Create a more realistic circuit (withv various custom gates and databus usage) that is also filled up to
      * 2^17 or 2^19 if large.
@@ -180,10 +176,12 @@
     ClientCircuit create_next_circuit(ClientIVC& ivc, bool force_is_kernel = false)
     {
         circuit_counter++;
-        is_kernel = (circuit_counter % 2 == 0) || force_is_kernel;
-        ClientCircuit circuit{ ivc.goblin.op_queue, is_kernel };
-        if (circuit.is_kernel) {
->>>>>>> eb94d3a2
+
+        // Assume only every second circuit is a kernel, unless force_is_kernel == true
+        bool is_kernel = (circuit_counter % 2 == 0) || force_is_kernel;
+
+        ClientCircuit circuit{ ivc.goblin.op_queue };
+        if (is_kernel) {
             GoblinMockCircuits::construct_mock_folding_kernel(circuit); // construct mock base logic
             mock_databus.populate_kernel_databus(circuit);              // populate databus inputs/outputs
             ivc.complete_kernel_circuit_logic(circuit);                 // complete with recursive verifiers etc
@@ -217,50 +215,7 @@
     /**
      * @brief Tamper with databus data to facilitate failure testing
      */
-<<<<<<< HEAD
-    static ClientCircuit create_mock_circuit(ClientIVC& ivc, size_t log2_num_gates = 16)
-    {
-        ClientCircuit circuit{ ivc.goblin.op_queue };
-        MockCircuits::construct_arithmetic_circuit(circuit, log2_num_gates, /* include_public_inputs= */ false);
-        return circuit;
-    }
-
-  public:
-    ClientCircuit create_next_circuit(ClientIVC& ivc, size_t log2_num_gates = 16, const size_t num_public_inputs = 0)
-    {
-        ClientCircuit circuit = create_mock_circuit(ivc, log2_num_gates); // construct mock base logic
-        while (circuit.num_public_inputs() < num_public_inputs) {
-            circuit.add_public_variable(13634816); // arbitrary number
-        }
-        if (is_kernel) {
-            ivc.complete_kernel_circuit_logic(circuit); // complete with recursive verifiers etc
-        } else {
-            stdlib::recursion::PairingPoints<ClientCircuit>::add_default_to_public_inputs(circuit);
-        }
-        is_kernel = !is_kernel; // toggle is_kernel on/off alternatingly
-
-        return circuit;
-    }
-
-    auto precompute_vks(const size_t num_circuits, TraceSettings trace_settings, size_t log2_num_gates = 16)
-    {
-        ClientIVC ivc{ num_circuits,
-                       trace_settings }; // temporary IVC instance needed to produce the complete kernel circuits
-
-        std::vector<std::shared_ptr<MegaFlavor::VerificationKey>> vks;
-
-        for (size_t idx = 0; idx < num_circuits; ++idx) {
-            ClientCircuit circuit = create_next_circuit(ivc, log2_num_gates); // create the next circuit
-            ivc.accumulate(circuit);                                          // accumulate the circuit
-            vks.emplace_back(ivc.honk_vk);                                    // save the VK for the circuit
-        }
-        is_kernel = false;
-
-        return vks;
-    }
-=======
     void tamper_with_databus() { mock_databus.tamper_with_app_return_data(); }
->>>>>>> eb94d3a2
 };
 
 } // namespace