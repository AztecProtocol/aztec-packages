--- conflicted
+++ resolved
@@ -334,19 +334,6 @@
 };
 
 /**
-<<<<<<< HEAD
- * @brief Perform accumulation with a structured trace and precomputed verification keys
- *
- */
-TEST_F(ClientIVCTests, VKIndependenceWithOverflow)
-{
-    const size_t NUM_CIRCUITS = 4;
-    const size_t log2_num_gates_nominal = 5;   // number of gates in baseline mocked circuit
-    const size_t log2_num_gates_overflow = 18; // number of gates in baseline mocked circuit
-
-    auto generate_vk = [&](size_t num_circuits, size_t log2_num_gates) {
-        ClientIVC ivc{ { SMALL_TEST_STRUCTURE } };
-=======
  * @brief Ensure that the CIVC VK is independent of whether any of the circuits being accumulated overflows the
  * structured trace
  * @details If one of the circuits being accumulated overflows the structured trace, the dyadic size of the accumulator
@@ -369,7 +356,6 @@
 
     auto generate_vk = [&](size_t num_circuits, size_t log2_num_gates) {
         ClientIVC ivc{ { trace_structure } };
->>>>>>> 7012aebf
         ClientIVCMockCircuitProducer circuit_producer;
         for (size_t j = 0; j < num_circuits; ++j) {
             auto circuit = circuit_producer.create_next_circuit(ivc, log2_num_gates);
