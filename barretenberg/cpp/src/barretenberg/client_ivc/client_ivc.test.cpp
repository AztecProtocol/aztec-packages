--- conflicted
+++ resolved
@@ -19,10 +19,6 @@
     using Flavor = ClientIVC::Flavor;
     using FF = typename Flavor::FF;
     using Builder = ClientIVC::ClientCircuit;
-<<<<<<< HEAD
-    using Composer = GoblinUltraComposer;
-=======
->>>>>>> d003bd62
     using ProverAccumulator = ClientIVC::ProverAccumulator;
     using VerifierAccumulator = ClientIVC::VerifierAccumulator;
     using VerifierInstance = ClientIVC::VerifierInstance;
@@ -70,16 +66,6 @@
                                                              VerifierFoldData& func_accum,
                                                              VerifierFoldData& kernel_accum,
                                                              VerifierAccumulator& prev_kernel_accum)
-<<<<<<< HEAD
-    {
-
-        FoldingRecursiveVerifier verifier_1{ &builder, prev_kernel_accum, { func_accum.inst_vk } };
-        auto fctn_verifier_accum = verifier_1.verify_folding_proof(func_accum.fold_proof);
-        auto native_acc = std::make_shared<ClientIVC::VerifierInstance>(fctn_verifier_accum->get_value());
-        FoldingRecursiveVerifier verifier_2{ &builder, native_acc, { kernel_accum.inst_vk } };
-        auto kernel_verifier_accum = verifier_2.verify_folding_proof(kernel_accum.fold_proof);
-        return std::make_shared<ClientIVC::VerifierInstance>(kernel_verifier_accum->get_value());
-=======
     {
 
         FoldingRecursiveVerifier verifier_1{ &builder, prev_kernel_accum, { func_accum.inst_vk } };
@@ -113,7 +99,6 @@
         EXPECT_TRUE(decision);
 
         return verifier_accumulator;
->>>>>>> d003bd62
     }
 };
 
@@ -123,30 +108,13 @@
  */
 TEST_F(ClientIVCTests, Full)
 {
-<<<<<<< HEAD
-    ClientIVC ivc;
-    Composer composer;
-=======
     using VerificationKey = Flavor::VerificationKey;
 
     ClientIVC ivc;
->>>>>>> d003bd62
     // Initialize IVC with function circuit
     Builder function_circuit = create_mock_circuit(ivc);
     ivc.initialize(function_circuit);
-    composer.compute_commitment_key(ivc.prover_fold_output.accumulator->instance_size);
 
-<<<<<<< HEAD
-    auto function_vk = composer.compute_verification_key(ivc.prover_fold_output.accumulator);
-    auto kernel_acc = std::make_shared<VerifierInstance>();
-    kernel_acc->verification_key = function_vk;
-    // Accumulate kernel circuit (first kernel mocked as simple circuit since no folding proofs yet)
-    Builder kernel_circuit = create_mock_circuit(ivc);
-    FoldProof kernel_fold_proof = ivc.accumulate(kernel_circuit);
-    auto function_vk_2 = composer.compute_verification_key(ivc.prover_instance);
-    auto kernel_vk = function_vk_2;
-    VerifierFoldData kernel_fold_output = { kernel_fold_proof, function_vk_2 };
-=======
     auto function_vk = std::make_shared<VerificationKey>(ivc.prover_fold_output.accumulator->proving_key);
     auto foo_verifier_instance = std::make_shared<VerifierInstance>(function_vk);
     // Accumulate kernel circuit (first kernel mocked as simple circuit since no folding proofs yet)
@@ -159,21 +127,11 @@
         ivc.prover_fold_output.accumulator, kernel_fold_proof, foo_verifier_instance, kernel_vk);
 
     VerifierFoldData kernel_fold_output = { kernel_fold_proof, function_vk_with_merge };
->>>>>>> d003bd62
     size_t NUM_CIRCUITS = 1;
     for (size_t circuit_idx = 0; circuit_idx < NUM_CIRCUITS; ++circuit_idx) {
         // Accumulate function circuit
         Builder function_circuit = create_mock_circuit(ivc);
         FoldProof function_fold_proof = ivc.accumulate(function_circuit);
-<<<<<<< HEAD
-        VerifierFoldData function_fold_output = { function_fold_proof, function_vk_2 };
-        // Accumulate kernel circuit
-        Builder kernel_circuit{ ivc.goblin.op_queue };
-        kernel_acc =
-            construct_mock_folding_kernel(kernel_circuit, kernel_fold_output, function_fold_output, kernel_acc);
-        FoldProof kernel_fold_proof = ivc.accumulate(kernel_circuit);
-        kernel_vk = composer.compute_verification_key(ivc.prover_instance);
-=======
 
         intermediary_acc = update_accumulator_and_decide_native(
             ivc.prover_fold_output.accumulator, function_fold_proof, intermediary_acc, function_vk_with_merge);
@@ -189,20 +147,12 @@
         intermediary_acc = update_accumulator_and_decide_native(
             ivc.prover_fold_output.accumulator, kernel_fold_proof, intermediary_acc, kernel_vk);
 
->>>>>>> d003bd62
         VerifierFoldData kernel_fold_output = { kernel_fold_proof, kernel_vk };
     }
 
     // Constuct four proofs: merge, eccvm, translator, decider
     auto proof = ivc.prove();
-<<<<<<< HEAD
-    auto inst = std::make_shared<VerifierInstance>();
-    inst->verification_key = kernel_vk;
-    // Verify all four proofs
-    EXPECT_TRUE(ivc.verify(proof, { kernel_acc, inst }));
-=======
     auto inst = std::make_shared<VerifierInstance>(kernel_vk);
     // Verify all four proofs
     EXPECT_TRUE(ivc.verify(proof, { foo_verifier_instance, inst }));
->>>>>>> d003bd62
 };