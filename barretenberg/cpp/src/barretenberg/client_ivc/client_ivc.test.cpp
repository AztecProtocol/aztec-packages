#include "barretenberg/client_ivc/client_ivc.hpp"
#include "barretenberg/client_ivc/mock_circuit_producer.hpp"
#include "barretenberg/client_ivc/test_bench_shared.hpp"
#include "barretenberg/common/assert.hpp"
#include "barretenberg/common/mem.hpp"
#include "barretenberg/common/test.hpp"
#include "barretenberg/ecc/curves/grumpkin/grumpkin.hpp"
#include "barretenberg/goblin/goblin.hpp"
#include "barretenberg/goblin/mock_circuits.hpp"
#include "barretenberg/protogalaxy/folding_test_utils.hpp"
#include "barretenberg/serialize/msgpack_impl.hpp"
#include "barretenberg/stdlib_circuit_builders/mega_circuit_builder.hpp"
#include "barretenberg/stdlib_circuit_builders/ultra_circuit_builder.hpp"
#include "gtest/gtest.h"

using namespace bb;

// static constexpr size_t MAX_NUM_KERNELS = 15;
static constexpr size_t SMALL_LOG_2_NUM_GATES = 5;
<<<<<<< HEAD
// static constexpr size_t MEDIUM_LOG_2_NUM_GATES = 16;
=======
// TODO(https://github.com/AztecProtocol/barretenberg/issues/1511): The CIVC class should enforce the minimum number of
// circuits in a test flow.
static constexpr size_t MIN_NUM_CIRCUITS = 4;
>>>>>>> eaf281f2

class ClientIVCTests : public ::testing::Test {
  protected:
    static void SetUpTestSuite() { bb::srs::init_file_crs_factory(bb::srs::bb_crs_path()); }

    using Flavor = ClientIVC::Flavor;
    using FF = typename Flavor::FF;
    using Commitment = Flavor::Commitment;
    using VerificationKey = Flavor::VerificationKey;
    using Builder = ClientIVC::ClientCircuit;
    using DeciderProvingKey = ClientIVC::DeciderProvingKey;
    using DeciderVerificationKey = ClientIVC::DeciderVerificationKey;
    using FoldProof = ClientIVC::FoldProof;
    using DeciderProver = ClientIVC::DeciderProver;
    using DeciderVerifier = ClientIVC::DeciderVerifier;
    using DeciderProvingKeys = DeciderProvingKeys_<Flavor>;
    using FoldingProver = ProtogalaxyProver_<Flavor>;
    using DeciderVerificationKeys = DeciderVerificationKeys_<Flavor>;
    using FoldingVerifier = ProtogalaxyVerifier_<DeciderVerificationKeys>;
    using CircuitProducer = PrivateFunctionExecutionMockCircuitProducer;

    /**
     * @brief Tamper with a proof
     *
     * @details The first value in the proof after the public inputs is the commitment to the wire w.l (see
     * OinkProver). We modify the commitment by adding Commitment::one().
     *
     */
    static void tamper_with_proof(FoldProof& proof, size_t public_inputs_offset)
    {
        // Tamper with the commitment in the proof
        Commitment commitment = bb::field_conversion::convert_from_bn254_frs<Commitment>(
            std::span{ proof }.subspan(public_inputs_offset, bb::field_conversion::calc_num_bn254_frs<Commitment>()));
        commitment = commitment + Commitment::one();
        auto commitment_frs = bb::field_conversion::convert_to_bn254_frs<Commitment>(commitment);
        for (size_t idx = 0; idx < 4; ++idx) {
            proof[public_inputs_offset + idx] = commitment_frs[idx];
        }
    }

    static std::pair<ClientIVC::Proof, ClientIVC::VerificationKey> accumulate_and_prove_ivc(size_t num_app_circuits,
                                                                                            TestSettings settings = {})
    {
        CircuitProducer circuit_producer(num_app_circuits);
        const size_t num_circuits = circuit_producer.total_num_circuits;
        TraceSettings trace_settings{ AZTEC_TRACE_STRUCTURE };
        ClientIVC ivc{ num_circuits, trace_settings };

        for (size_t j = 0; j < num_circuits; ++j) {
            // Use default test settings for the mock hiding kernel since it's size must always be consistent
            if (j == num_circuits - 1) {
                settings = TestSettings{};
            }
            circuit_producer.construct_and_accumulate_next_circuit(ivc, settings);
        }
        return { ivc.prove(), ivc.get_vk() };
    };
};

/**
<<<<<<< HEAD
 * @brief Using a structured trace allows for the accumulation of circuits of varying size
=======
 * @brief A simple test demonstrating IVC for four mock circuits, which is slightly more than minimal.
 * @details When accumulating only four circuits, we execute all the functionality of a full ClientIVC run.
>>>>>>> eaf281f2
 *
 */
TEST_F(ClientIVCTests, BasicStructured)
{
<<<<<<< HEAD
    const size_t NUM_APP_CIRCUITS = 1;
    auto [proof, vk] = accumulate_and_prove_ivc(NUM_APP_CIRCUITS);

    EXPECT_TRUE(ClientIVC::verify(proof, vk));
=======
    ClientIVC ivc{ /*num_circuits=*/MIN_NUM_CIRCUITS };

    PrivateFunctionExecutionMockCircuitProducer circuit_producer;
    for (size_t idx = 0; idx < MIN_NUM_CIRCUITS; ++idx) {
        circuit_producer.construct_and_accumulate_next_circuit(ivc);
    }

    EXPECT_TRUE(ivc.prove_and_verify());
>>>>>>> eaf281f2
};

/**
 * @brief Check that the IVC fails if an intermediate fold proof is invalid
 * @details When accumulating 4 circuits, there are 3 fold proofs to verify (the first two are recursively verfied and
 * the 3rd is verified as part of the IVC proof). Check that if any of one of these proofs is invalid, the IVC will
 * fail.
 *
 */
TEST_F(ClientIVCTests, BadProofFailure)
{
<<<<<<< HEAD
    const size_t NUM_APP_CIRCUITS = 2;
    TraceSettings trace_settings{ SMALL_TEST_STRUCTURE };
    // Confirm that the IVC verifies if nothing is tampered with
    {
=======

    // Confirm that the IVC verifies if nothing is tampered with
    {
        ClientIVC ivc{ MIN_NUM_CIRCUITS, { SMALL_TEST_STRUCTURE } };
>>>>>>> eaf281f2

        CircuitProducer circuit_producer(NUM_APP_CIRCUITS);
        const size_t NUM_CIRCUITS = circuit_producer.total_num_circuits;
        ClientIVC ivc{ NUM_CIRCUITS, trace_settings };
        TestSettings settings{ .log2_num_gates = SMALL_LOG_2_NUM_GATES };

        // Construct and accumulate a set of mocked private function execution circuits
        for (size_t idx = 0; idx < MIN_NUM_CIRCUITS; ++idx) {
            circuit_producer.construct_and_accumulate_next_circuit(ivc, settings);
        }
        EXPECT_TRUE(ivc.prove_and_verify());
    }

    // The IVC throws an exception if the FIRST fold proof is tampered with
    {
<<<<<<< HEAD
        CircuitProducer circuit_producer(NUM_APP_CIRCUITS);
        const size_t NUM_CIRCUITS = circuit_producer.total_num_circuits;
        ClientIVC ivc{ NUM_CIRCUITS, trace_settings };
=======
        ClientIVC ivc{ MIN_NUM_CIRCUITS, { SMALL_TEST_STRUCTURE } };

        PrivateFunctionExecutionMockCircuitProducer circuit_producer;
>>>>>>> eaf281f2

        size_t num_public_inputs = 0;

        // Construct and accumulate a set of mocked private function execution circuits
        for (size_t idx = 0; idx < MIN_NUM_CIRCUITS; ++idx) {
            auto [circuit, vk] =
                circuit_producer.create_next_circuit_and_vk(ivc, { .log2_num_gates = SMALL_LOG_2_NUM_GATES });
            ivc.accumulate(circuit, vk);

            if (idx == 1) {
                num_public_inputs = circuit.num_public_inputs();
            }

            if (idx == 2) {
                EXPECT_EQ(ivc.verification_queue.size(), 2); // two proofs after 3 calls to accumulation
                tamper_with_proof(ivc.verification_queue[0].proof,
                                  num_public_inputs); // tamper with first proof
            }
        }
        EXPECT_FALSE(ivc.prove_and_verify());
    }

    // The IVC fails if the SECOND fold proof is tampered with
    {
<<<<<<< HEAD
        CircuitProducer circuit_producer(NUM_APP_CIRCUITS);
        const size_t NUM_CIRCUITS = circuit_producer.total_num_circuits;
        ClientIVC ivc{ NUM_CIRCUITS, trace_settings };
=======
        ClientIVC ivc{ MIN_NUM_CIRCUITS, { SMALL_TEST_STRUCTURE } };

        PrivateFunctionExecutionMockCircuitProducer circuit_producer;
>>>>>>> eaf281f2

        // Construct and accumulate a set of mocked private function execution circuits
        for (size_t idx = 0; idx < MIN_NUM_CIRCUITS; ++idx) {
            auto [circuit, vk] =
                circuit_producer.create_next_circuit_and_vk(ivc, { .log2_num_gates = SMALL_LOG_2_NUM_GATES });
            ivc.accumulate(circuit, vk);

            if (idx == 2) {
                EXPECT_EQ(ivc.verification_queue.size(), 2); // two proofs after 3 calls to accumulation
                tamper_with_proof(ivc.verification_queue[1].proof,
                                  circuit.num_public_inputs()); // tamper with second proof
            }
        }
<<<<<<< HEAD
=======
        circuit_producer.construct_hiding_kernel(ivc);
        EXPECT_FALSE(ivc.prove_and_verify());
    }

    // The IVC fails if the 3rd/FINAL fold proof is tampered with
    {
        ClientIVC ivc{ MIN_NUM_CIRCUITS, { SMALL_TEST_STRUCTURE } };

        PrivateFunctionExecutionMockCircuitProducer circuit_producer;

        size_t num_public_inputs = 0;

        // Construct and accumulate a set of mocked private function execution circuits
        for (size_t idx = 0; idx < MIN_NUM_CIRCUITS; ++idx) {
            auto [circuit, vk] =
                circuit_producer.create_next_circuit_and_vk(ivc, { .log2_num_gates = SMALL_LOG_2_NUM_GATES });
            ivc.accumulate(circuit, vk);

            if (idx == MIN_NUM_CIRCUITS - 1) {
                num_public_inputs = circuit.num_public_inputs();
            }
        }

        // Only a single proof should be present in the queue when verification of the IVC is performed
        EXPECT_EQ(ivc.verification_queue.size(), 1);
        tamper_with_proof(ivc.verification_queue[0].proof,
                          num_public_inputs); // tamper with the final fold proof

        circuit_producer.construct_hiding_kernel(ivc);

>>>>>>> eaf281f2
        EXPECT_FALSE(ivc.prove_and_verify());
    }

    EXPECT_TRUE(true);
};

/**
<<<<<<< HEAD
 * @brief Produce 2 valid CIVC proofs. Ensure that replacing a proof component with a component from a different proof
=======
 * @brief Using a structured trace allows for the accumulation of circuits of varying size
 *
 */
TEST_F(ClientIVCTests, BasicStructured)
{

    TestSettings settings;
    ClientIVC ivc{ MIN_NUM_CIRCUITS, { SMALL_TEST_STRUCTURE } };

    PrivateFunctionExecutionMockCircuitProducer circuit_producer;
    // Construct and accumulate some circuits of varying size
    for (size_t idx = 0; idx < MIN_NUM_CIRCUITS; ++idx) {
        settings.log2_num_gates = SMALL_LOG_2_NUM_GATES + idx;
        circuit_producer.construct_and_accumulate_next_circuit(ivc, settings);
    }

    EXPECT_TRUE(ivc.prove_and_verify());
};

/**
 * @brief Produce 2 valid CIVC proofs. Ensure that replacing a proof component with a component from a different
 proof
>>>>>>> eaf281f2
 * leads to a verification failure.
 *
 */
TEST_F(ClientIVCTests, WrongProofComponentFailure)
{
    // Produce two valid proofs
<<<<<<< HEAD
    auto [civc_proof_1, civc_vk_1] = accumulate_and_prove_ivc(/*num_app_circuits=*/1);
=======
    auto [civc_proof_1, civc_vk_1] = generate_ivc_proof(MIN_NUM_CIRCUITS);
>>>>>>> eaf281f2
    {
        EXPECT_TRUE(ClientIVC::verify(civc_proof_1, civc_vk_1));
    }

<<<<<<< HEAD
    auto [civc_proof_2, civc_vk_2] = accumulate_and_prove_ivc(/*num_app_circuits=*/1);
=======
    auto [civc_proof_2, civc_vk_2] = generate_ivc_proof(MIN_NUM_CIRCUITS);
>>>>>>> eaf281f2
    {
        EXPECT_TRUE(ClientIVC::verify(civc_proof_2, civc_vk_2));
    }

    {
        // Replace Merge proof
        ClientIVC::Proof tampered_proof = civc_proof_1;

        tampered_proof.goblin_proof.merge_proof = civc_proof_2.goblin_proof.merge_proof;

        EXPECT_THROW_OR_ABORT(ClientIVC::verify(tampered_proof, civc_vk_1), ".*IPA verification fails.*");
    }

    {
        // Replace hiding circuit proof
        ClientIVC::Proof tampered_proof = civc_proof_1;

        tampered_proof.mega_proof = civc_proof_2.mega_proof;

        EXPECT_THROW_OR_ABORT(ClientIVC::verify(tampered_proof, civc_vk_1), ".*IPA verification fails.*");
    }

    {
        // Replace ECCVM proof
        ClientIVC::Proof tampered_proof = civc_proof_1;

        tampered_proof.goblin_proof.eccvm_proof = civc_proof_2.goblin_proof.eccvm_proof;

        EXPECT_THROW_OR_ABORT(ClientIVC::verify(tampered_proof, civc_vk_1), ".*IPA verification fails.*");
    }

    {
        // Replace Translator proof
        ClientIVC::Proof tampered_proof = civc_proof_1;

        tampered_proof.goblin_proof.translator_proof = civc_proof_2.goblin_proof.translator_proof;

        EXPECT_FALSE(ClientIVC::verify(tampered_proof, civc_vk_1));
    }
};

/**
 * @brief Ensure that the CIVC VK is independent of the number of circuits accumulated
 *
 */
TEST_F(ClientIVCTests, VKIndependenceTest)
{
<<<<<<< HEAD
=======

    // An upper bound chosen for this test, in reality we can support more than 10 circuits
    const size_t MAX_NUM_CIRCUITS = 10;
>>>>>>> eaf281f2
    const TestSettings settings{ .log2_num_gates = SMALL_LOG_2_NUM_GATES };

    auto [unused_1, civc_vk_1] = accumulate_and_prove_ivc(/*num_app_circuits=*/1, settings);
    auto [unused_2, civc_vk_2] = accumulate_and_prove_ivc(/*num_app_circuits=*/3, settings);

    // Check the equality of the Mega components of the ClientIVC VKeys.
    EXPECT_EQ(*civc_vk_1.mega.get(), *civc_vk_2.mega.get());

    // Check the equality of the ECCVM components of the ClientIVC VKeys.
    EXPECT_EQ(*civc_vk_1.eccvm.get(), *civc_vk_2.eccvm.get());

    // Check the equality of the Translator components of the ClientIVC VKeys.
    EXPECT_EQ(*civc_vk_1.translator.get(), *civc_vk_2.translator.get());
};

/**
 * @brief Ensure that the CIVC VK is independent of whether any of the circuits being accumulated overflows the
 * structured trace
 * @details If one of the circuits being accumulated overflows the structured trace, the dyadic size of the
 accumulator
 * may increase. In this case we want to ensure that the CIVC VK (and in particular the hiding circuit VK) is
 identical
 * to the non-overflow case. This requires, for example, that the padding_indicator_array logic used in somecheck is
 * functioning properly.
 */
TEST_F(ClientIVCTests, VKIndependenceWithOverflow)
{
    // Run IVC for two sets of circuits: a nomical case where all circuits fit within the structured trace and an
    // "overflow" case where all (but importantly at least one) circuit overflows the structured trace.
<<<<<<< HEAD
    const size_t NUM_APP_CIRCUITS = 1;
=======

>>>>>>> eaf281f2
    const size_t log2_num_gates_nominal = 5;   // number of gates in baseline mocked circuits
    const size_t log2_num_gates_overflow = 18; // number of gates in the "overflow" mocked circuit

    const TestSettings settings_1{ .log2_num_gates = log2_num_gates_nominal };
    const TestSettings settings_2{ .log2_num_gates = log2_num_gates_overflow };

<<<<<<< HEAD
    auto [unused_1, civc_vk_1] = accumulate_and_prove_ivc(NUM_APP_CIRCUITS, settings_1);
    auto [unused_2, civc_vk_2] = accumulate_and_prove_ivc(NUM_APP_CIRCUITS, settings_2);
=======
    // Check that we will indeed overflow the trace structure
    EXPECT_TRUE(1 << log2_num_gates_overflow > trace_structure.size()); // 1 << 18 > 1 << 16
    TestSettings settings;
    auto generate_vk = [&](size_t num_circuits, size_t log2_num_gates) {
        ClientIVC ivc{ num_circuits, { trace_structure } };
        PrivateFunctionExecutionMockCircuitProducer circuit_producer;
        for (size_t j = 0; j < num_circuits; ++j) {
            settings.log2_num_gates = log2_num_gates;
            circuit_producer.construct_and_accumulate_next_circuit(ivc, settings);
        }
        ivc.prove();
        auto ivc_vk = ivc.get_vk();

        // PCS verification keys will not match so set to null before comparing
        ivc_vk.eccvm->pcs_verification_key = VerifierCommitmentKey<curve::Grumpkin>();

        return ivc_vk;
    };

    auto civc_vk_nominal = generate_vk(MIN_NUM_CIRCUITS, log2_num_gates_nominal);
    auto civc_vk_overflow = generate_vk(MIN_NUM_CIRCUITS, log2_num_gates_overflow);
>>>>>>> eaf281f2

    // Check the equality of the Mega components of the ClientIVC VKeys.
    EXPECT_EQ(*civc_vk_1.mega.get(), *civc_vk_2.mega.get());

    // Check the equality of the ECCVM components of the ClientIVC VKeys.
    EXPECT_EQ(*civc_vk_1.eccvm.get(), *civc_vk_2.eccvm.get());

    // Check the equality of the Translator components of the ClientIVC VKeys.
    EXPECT_EQ(*civc_vk_1.translator.get(), *civc_vk_2.translator.get());
};

// /**
//  * @brief Test that running the benchmark suite with mocked verification keys will not error out.
//  */
// HEAVY_TEST(ClientIVCBenchValidation, Full6MockedVKs)
// {
//     const auto run_test = []() {
//         bb::srs::init_file_crs_factory(bb::srs::bb_crs_path());

//         const size_t total_num_circuits{ 12 };
//         ClientIVC ivc{ total_num_circuits, { AZTEC_TRACE_STRUCTURE } };
//         PrivateFunctionExecutionMockCircuitProducer circuit_producer;
//         auto mocked_vks = mock_vks(total_num_circuits);
//         perform_ivc_accumulation_rounds(total_num_circuits, ivc, mocked_vks, /* mock_vk */ true);
//         auto proof = ivc.prove();
//         verify_ivc(proof, ivc);
//     };
//     ASSERT_NO_FATAL_FAILURE(run_test());
// }

HEAVY_TEST(ClientIVCKernelCapacity, MaxCapacityPassing)
{
    bb::srs::init_file_crs_factory(bb::srs::bb_crs_path());

    // WORKTODO: Figure out what max number of apps is!
    const size_t num_app_circuits = 6;
    PrivateFunctionExecutionMockCircuitProducer circuit_producer(num_app_circuits);
    const size_t num_circuits = circuit_producer.total_num_circuits;
    ClientIVC ivc{ num_circuits };

    auto proof = ivc.prove();

    EXPECT_TRUE(ivc.verify(proof));
}

/**
<<<<<<< HEAD
=======
 * @brief Test use of structured trace overflow block mechanism
 * @details Accumulate 4 circuits which have progressively more arithmetic gates. The final two overflow the
 prescribed
 * arithmetic block size and make use of the overflow block which has sufficient capacity.
 *
 */
TEST_F(ClientIVCTests, StructuredTraceOverflow)
{

    // Define trace settings with sufficient overflow capacity to accommodate each of the circuits to be accumulated

    ClientIVC ivc{ MIN_NUM_CIRCUITS, { SMALL_TEST_STRUCTURE, /*overflow_capacity=*/1 << 17 } };
    TestSettings settings;
    PrivateFunctionExecutionMockCircuitProducer circuit_producer;

    // Construct and accumulate some circuits of varying size
    size_t log2_num_gates = 14;
    for (size_t idx = 0; idx < MIN_NUM_CIRCUITS; ++idx) {
        settings.log2_num_gates = log2_num_gates;
        circuit_producer.construct_and_accumulate_next_circuit(ivc, settings);
        log2_num_gates += 1;
    }

    EXPECT_TRUE(ivc.prove_and_verify());
};

/**
>>>>>>> eaf281f2
 * @brief Test the structured trace overflow mechanism in a variety of different scenarios
 *
 */
TEST_F(ClientIVCTests, DynamicTraceOverflow)
{
    struct TestCase {
        std::string name;
        std::vector<size_t> log2_num_arith_gates;
    };

    // Define some test cases that overflow the structured trace in different ways at different points in the
    // accumulation. We distinguish between a simple overflow that exceeds one or more structured trace capacities but
    // does not bump the dyadic circuit size and an overflow that does increase the dyadic circuit size.
    std::vector<TestCase> test_cases = {
<<<<<<< HEAD
        { "Case 1", { 14, 18, 14, 16, 14 } }, /* dyadic size overflow then simple overflow */
        { "Case 2", { 14, 16, 14, 18, 14 } }, /* simple overflow then dyadic size overflow */
=======
        { "Case 1", { 18, 14, 14, 14 } }, /* first circuit overflows with dyadic size increase */
        { "Case 2", { 14, 18, 14, 16 } }, /* dyadic size overflow then simple overflow */
        { "Case 3", { 14, 16, 14, 18 } }, /* simple overflow then dyadic size overflow */
>>>>>>> eaf281f2
    };

    for (const auto& test : test_cases) {
        SCOPED_TRACE(test.name); // improves test output readability

<<<<<<< HEAD
        CircuitProducer circuit_producer(/*num_app_circuits=*/1);
        const size_t NUM_CIRCUITS = circuit_producer.total_num_circuits;
        ClientIVC ivc{ NUM_CIRCUITS, { SMALL_TEST_STRUCTURE_FOR_OVERFLOWS } };
=======
        uint32_t overflow_capacity = 0;
        ClientIVC ivc{ MIN_NUM_CIRCUITS, { SMALL_TEST_STRUCTURE_FOR_OVERFLOWS, overflow_capacity } };
        PrivateFunctionExecutionMockCircuitProducer circuit_producer;
>>>>>>> eaf281f2

        // Accumulate
        for (size_t idx = 0; idx < MIN_NUM_CIRCUITS; ++idx) {
            circuit_producer.construct_and_accumulate_next_circuit(
                ivc, { .log2_num_gates = test.log2_num_arith_gates[idx] });
        }

        EXPECT_EQ(check_accumulator_target_sum_manual(ivc.fold_output.accumulator), true);
        EXPECT_TRUE(ivc.prove_and_verify());
    }
}

/**
 * @brief Test methods for serializing and deserializing a proof to/from a file/buffer in msgpack format
 *
 */
TEST_F(ClientIVCTests, MsgpackProofFromFileOrBuffer)
{
<<<<<<< HEAD
    // Generate an arbitrary valid CICV proof
    TestSettings settings{ .log2_num_gates = SMALL_LOG_2_NUM_GATES };
    auto [proof, vk] = accumulate_and_prove_ivc(/*num_app_circuits=*/1, settings);

    { // Serialize/deserialize the proof to/from a file, check that it verifies
        const std::string filename = "proof.msgpack";
        proof.to_file_msgpack(filename);
        auto proof_deserialized = ClientIVC::Proof::from_file_msgpack(filename);

        EXPECT_TRUE(ClientIVC::verify(proof_deserialized, vk));
    }

    { // Serialize/deserialize proof to/from a heap buffer, check that it verifies
        uint8_t* buffer = proof.to_msgpack_heap_buffer();
        auto uint8_buffer = from_buffer<std::vector<uint8_t>>(buffer);
        uint8_t const* uint8_ptr = uint8_buffer.data();
        auto proof_deserialized = ClientIVC::Proof::from_msgpack_buffer(uint8_ptr);
=======
    ClientIVC ivc{ MIN_NUM_CIRCUITS };

    PrivateFunctionExecutionMockCircuitProducer circuit_producer;

    for (size_t idx = 0; idx < MIN_NUM_CIRCUITS; ++idx) {
        circuit_producer.construct_and_accumulate_next_circuit(ivc);
    }

    const auto proof = ivc.prove();

    // Serialize/deserialize the proof to/from a file as proof-of-concept
    const std::string filename = "proof.msgpack";
    proof.to_file_msgpack(filename);
    auto proof_deserialized = ClientIVC::Proof::from_file_msgpack(filename);

    EXPECT_TRUE(ivc.verify(proof_deserialized));
};

/**
 * @brief Test methods for serializing and deserializing a proof to/from a "heap" buffer in msgpack format
 *
 */
TEST_F(ClientIVCTests, MsgpackProofFromBuffer)
{
    ClientIVC ivc{ MIN_NUM_CIRCUITS };

    PrivateFunctionExecutionMockCircuitProducer circuit_producer;

    for (size_t idx = 0; idx < MIN_NUM_CIRCUITS; ++idx) {
        circuit_producer.construct_and_accumulate_next_circuit(ivc);
    }

    const auto proof = ivc.prove();

    // Serialize/deserialize proof to/from a heap buffer, check that it verifies
    uint8_t* buffer = proof.to_msgpack_heap_buffer();
    auto uint8_buffer = from_buffer<std::vector<uint8_t>>(buffer);
    uint8_t const* uint8_ptr = uint8_buffer.data();
    auto proof_deserialized = ClientIVC::Proof::from_msgpack_buffer(uint8_ptr);
    EXPECT_TRUE(ivc.verify(proof_deserialized));
    aligned_free(buffer);
};

/**
 * @brief Check that a CIVC proof can be serialized and deserialized via msgpack and that attempting to deserialize
 * a random buffer of bytes fails gracefully with a type error
 */
TEST_F(ClientIVCTests, RandomProofBytes)
{
    ClientIVC ivc{ MIN_NUM_CIRCUITS };

    PrivateFunctionExecutionMockCircuitProducer circuit_producer;

    for (size_t idx = 0; idx < MIN_NUM_CIRCUITS; ++idx) {
        circuit_producer.construct_and_accumulate_next_circuit(ivc);
    }
>>>>>>> eaf281f2

        EXPECT_TRUE(ClientIVC::verify(proof_deserialized, vk));
    }

    { // Check that attempting to deserialize a proof from a buffer with random bytes fails gracefully
        msgpack::sbuffer buffer = proof.to_msgpack_buffer();
        auto proof_deserialized = ClientIVC::Proof::from_msgpack_buffer(buffer);
        EXPECT_TRUE(ClientIVC::verify(proof_deserialized, vk));

        std::vector<uint8_t> random_bytes(buffer.size());
        std::generate(random_bytes.begin(), random_bytes.end(), []() { return static_cast<uint8_t>(rand() % 256); });
        std::copy(random_bytes.begin(), random_bytes.end(), buffer.data());

<<<<<<< HEAD
        // Expect deserialization to fail with error msgpack::v1::type_error with description "std::bad_cast"
        EXPECT_THROW(ClientIVC::Proof::from_msgpack_buffer(buffer), msgpack::v1::type_error);
    }
=======
    // Expect deserialization to fail with error msgpack::v1::type_error with description "std::bad_cast"
    EXPECT_THROW(ClientIVC::Proof::from_msgpack_buffer(buffer), msgpack::v1::type_error);
};

/**
 * @brief Accumulate a set of circuits that includes consecutive kernels
 * @details In practice its common to have multiple consecutive kernels without intermittent apps e.g. an inner followed
 * immediately by a reset, or an inner-reset-tail sequence. This test ensures that such cases are handled correctly.
 *
 */
TEST_F(ClientIVCTests, ConsecutiveKernels)
{
    const size_t NUM_CIRCUITS = 6;
    ClientIVC ivc{ NUM_CIRCUITS, { AZTEC_TRACE_STRUCTURE } };

    PrivateFunctionExecutionMockCircuitProducer circuit_producer;

    // Accumulate a series of mocked circuits (app, kernel, app, kernel)
    for (size_t idx = 0; idx < NUM_CIRCUITS - 2; ++idx) {
        circuit_producer.construct_and_accumulate_next_circuit(ivc);
    }

    // Cap the IVC with two more kernels (say, a 'reset' and a 'tail') without intermittent apps
    circuit_producer.construct_and_accumulate_next_circuit(ivc, { .force_is_kernel = true });
    circuit_producer.construct_and_accumulate_next_circuit(ivc, { .force_is_kernel = true });

    EXPECT_TRUE(ivc.prove_and_verify());
};

/**
 * @brief Demonstrate that a databus inconsistency leads to verification failure for the IVC
 * @details Kernel circuits contain databus consistency checks that establish that data was passed faithfully between
 * circuits, e.g. the output (return_data) of an app was the input (secondary_calldata) of a kernel. This test
 tampers
 * with the databus in such a way that one of the kernels receives secondary_calldata based on tampered app return
 data.
 * This leads to an invalid witness in the check that ensures that the two corresponding commitments are equal and
 thus
 * causes failure of the IVC to verify.
 *
 */
TEST_F(ClientIVCTests, DatabusFailure)
{
    size_t NUM_CIRCUITS = 6;
    ClientIVC ivc{ NUM_CIRCUITS, { AZTEC_TRACE_STRUCTURE } };

    PrivateFunctionExecutionMockCircuitProducer circuit_producer;

    // Construct and accumulate a series of mocked private function execution circuits
    for (size_t idx = 0; idx < NUM_CIRCUITS; ++idx) {
        auto [circuit, vk] = circuit_producer.create_next_circuit_and_vk(ivc);

        // Tamper with the return data of the second app circuit before it is processed as input to the next kernel
        if (idx == 2) {
            circuit_producer.tamper_with_databus();
        }

        ivc.accumulate(circuit, vk);
        if (ivc.num_circuits_accumulated == NUM_CIRCUITS) {
            circuit_producer.construct_hiding_kernel(ivc);
        }
    }

    EXPECT_FALSE(ivc.prove_and_verify());
>>>>>>> eaf281f2
};<|MERGE_RESOLUTION|>--- conflicted
+++ resolved
@@ -17,13 +17,9 @@
 
 // static constexpr size_t MAX_NUM_KERNELS = 15;
 static constexpr size_t SMALL_LOG_2_NUM_GATES = 5;
-<<<<<<< HEAD
-// static constexpr size_t MEDIUM_LOG_2_NUM_GATES = 16;
-=======
 // TODO(https://github.com/AztecProtocol/barretenberg/issues/1511): The CIVC class should enforce the minimum number of
 // circuits in a test flow.
 static constexpr size_t MIN_NUM_CIRCUITS = 4;
->>>>>>> eaf281f2
 
 class ClientIVCTests : public ::testing::Test {
   protected:
@@ -84,31 +80,15 @@
 };
 
 /**
-<<<<<<< HEAD
  * @brief Using a structured trace allows for the accumulation of circuits of varying size
-=======
- * @brief A simple test demonstrating IVC for four mock circuits, which is slightly more than minimal.
- * @details When accumulating only four circuits, we execute all the functionality of a full ClientIVC run.
->>>>>>> eaf281f2
  *
  */
 TEST_F(ClientIVCTests, BasicStructured)
 {
-<<<<<<< HEAD
     const size_t NUM_APP_CIRCUITS = 1;
     auto [proof, vk] = accumulate_and_prove_ivc(NUM_APP_CIRCUITS);
 
     EXPECT_TRUE(ClientIVC::verify(proof, vk));
-=======
-    ClientIVC ivc{ /*num_circuits=*/MIN_NUM_CIRCUITS };
-
-    PrivateFunctionExecutionMockCircuitProducer circuit_producer;
-    for (size_t idx = 0; idx < MIN_NUM_CIRCUITS; ++idx) {
-        circuit_producer.construct_and_accumulate_next_circuit(ivc);
-    }
-
-    EXPECT_TRUE(ivc.prove_and_verify());
->>>>>>> eaf281f2
 };
 
 /**
@@ -120,17 +100,10 @@
  */
 TEST_F(ClientIVCTests, BadProofFailure)
 {
-<<<<<<< HEAD
     const size_t NUM_APP_CIRCUITS = 2;
     TraceSettings trace_settings{ SMALL_TEST_STRUCTURE };
     // Confirm that the IVC verifies if nothing is tampered with
     {
-=======
-
-    // Confirm that the IVC verifies if nothing is tampered with
-    {
-        ClientIVC ivc{ MIN_NUM_CIRCUITS, { SMALL_TEST_STRUCTURE } };
->>>>>>> eaf281f2
 
         CircuitProducer circuit_producer(NUM_APP_CIRCUITS);
         const size_t NUM_CIRCUITS = circuit_producer.total_num_circuits;
@@ -146,15 +119,9 @@
 
     // The IVC throws an exception if the FIRST fold proof is tampered with
     {
-<<<<<<< HEAD
         CircuitProducer circuit_producer(NUM_APP_CIRCUITS);
         const size_t NUM_CIRCUITS = circuit_producer.total_num_circuits;
         ClientIVC ivc{ NUM_CIRCUITS, trace_settings };
-=======
-        ClientIVC ivc{ MIN_NUM_CIRCUITS, { SMALL_TEST_STRUCTURE } };
-
-        PrivateFunctionExecutionMockCircuitProducer circuit_producer;
->>>>>>> eaf281f2
 
         size_t num_public_inputs = 0;
 
@@ -179,15 +146,9 @@
 
     // The IVC fails if the SECOND fold proof is tampered with
     {
-<<<<<<< HEAD
         CircuitProducer circuit_producer(NUM_APP_CIRCUITS);
         const size_t NUM_CIRCUITS = circuit_producer.total_num_circuits;
         ClientIVC ivc{ NUM_CIRCUITS, trace_settings };
-=======
-        ClientIVC ivc{ MIN_NUM_CIRCUITS, { SMALL_TEST_STRUCTURE } };
-
-        PrivateFunctionExecutionMockCircuitProducer circuit_producer;
->>>>>>> eaf281f2
 
         // Construct and accumulate a set of mocked private function execution circuits
         for (size_t idx = 0; idx < MIN_NUM_CIRCUITS; ++idx) {
@@ -201,92 +162,26 @@
                                   circuit.num_public_inputs()); // tamper with second proof
             }
         }
-<<<<<<< HEAD
-=======
-        circuit_producer.construct_hiding_kernel(ivc);
         EXPECT_FALSE(ivc.prove_and_verify());
     }
 
-    // The IVC fails if the 3rd/FINAL fold proof is tampered with
-    {
-        ClientIVC ivc{ MIN_NUM_CIRCUITS, { SMALL_TEST_STRUCTURE } };
-
-        PrivateFunctionExecutionMockCircuitProducer circuit_producer;
-
-        size_t num_public_inputs = 0;
-
-        // Construct and accumulate a set of mocked private function execution circuits
-        for (size_t idx = 0; idx < MIN_NUM_CIRCUITS; ++idx) {
-            auto [circuit, vk] =
-                circuit_producer.create_next_circuit_and_vk(ivc, { .log2_num_gates = SMALL_LOG_2_NUM_GATES });
-            ivc.accumulate(circuit, vk);
-
-            if (idx == MIN_NUM_CIRCUITS - 1) {
-                num_public_inputs = circuit.num_public_inputs();
-            }
-        }
-
-        // Only a single proof should be present in the queue when verification of the IVC is performed
-        EXPECT_EQ(ivc.verification_queue.size(), 1);
-        tamper_with_proof(ivc.verification_queue[0].proof,
-                          num_public_inputs); // tamper with the final fold proof
-
-        circuit_producer.construct_hiding_kernel(ivc);
-
->>>>>>> eaf281f2
-        EXPECT_FALSE(ivc.prove_and_verify());
-    }
-
     EXPECT_TRUE(true);
 };
 
 /**
-<<<<<<< HEAD
  * @brief Produce 2 valid CIVC proofs. Ensure that replacing a proof component with a component from a different proof
-=======
- * @brief Using a structured trace allows for the accumulation of circuits of varying size
- *
- */
-TEST_F(ClientIVCTests, BasicStructured)
-{
-
-    TestSettings settings;
-    ClientIVC ivc{ MIN_NUM_CIRCUITS, { SMALL_TEST_STRUCTURE } };
-
-    PrivateFunctionExecutionMockCircuitProducer circuit_producer;
-    // Construct and accumulate some circuits of varying size
-    for (size_t idx = 0; idx < MIN_NUM_CIRCUITS; ++idx) {
-        settings.log2_num_gates = SMALL_LOG_2_NUM_GATES + idx;
-        circuit_producer.construct_and_accumulate_next_circuit(ivc, settings);
-    }
-
-    EXPECT_TRUE(ivc.prove_and_verify());
-};
-
-/**
- * @brief Produce 2 valid CIVC proofs. Ensure that replacing a proof component with a component from a different
- proof
->>>>>>> eaf281f2
  * leads to a verification failure.
  *
  */
 TEST_F(ClientIVCTests, WrongProofComponentFailure)
 {
     // Produce two valid proofs
-<<<<<<< HEAD
     auto [civc_proof_1, civc_vk_1] = accumulate_and_prove_ivc(/*num_app_circuits=*/1);
-=======
-    auto [civc_proof_1, civc_vk_1] = generate_ivc_proof(MIN_NUM_CIRCUITS);
->>>>>>> eaf281f2
     {
         EXPECT_TRUE(ClientIVC::verify(civc_proof_1, civc_vk_1));
     }
 
-<<<<<<< HEAD
     auto [civc_proof_2, civc_vk_2] = accumulate_and_prove_ivc(/*num_app_circuits=*/1);
-=======
-    auto [civc_proof_2, civc_vk_2] = generate_ivc_proof(MIN_NUM_CIRCUITS);
->>>>>>> eaf281f2
     {
         EXPECT_TRUE(ClientIVC::verify(civc_proof_2, civc_vk_2));
     }
@@ -334,12 +229,6 @@
  */
 TEST_F(ClientIVCTests, VKIndependenceTest)
 {
-<<<<<<< HEAD
-=======
-
-    // An upper bound chosen for this test, in reality we can support more than 10 circuits
-    const size_t MAX_NUM_CIRCUITS = 10;
->>>>>>> eaf281f2
     const TestSettings settings{ .log2_num_gates = SMALL_LOG_2_NUM_GATES };
 
     auto [unused_1, civc_vk_1] = accumulate_and_prove_ivc(/*num_app_circuits=*/1, settings);
@@ -369,43 +258,15 @@
 {
     // Run IVC for two sets of circuits: a nomical case where all circuits fit within the structured trace and an
     // "overflow" case where all (but importantly at least one) circuit overflows the structured trace.
-<<<<<<< HEAD
     const size_t NUM_APP_CIRCUITS = 1;
-=======
-
->>>>>>> eaf281f2
     const size_t log2_num_gates_nominal = 5;   // number of gates in baseline mocked circuits
     const size_t log2_num_gates_overflow = 18; // number of gates in the "overflow" mocked circuit
 
     const TestSettings settings_1{ .log2_num_gates = log2_num_gates_nominal };
     const TestSettings settings_2{ .log2_num_gates = log2_num_gates_overflow };
 
-<<<<<<< HEAD
     auto [unused_1, civc_vk_1] = accumulate_and_prove_ivc(NUM_APP_CIRCUITS, settings_1);
     auto [unused_2, civc_vk_2] = accumulate_and_prove_ivc(NUM_APP_CIRCUITS, settings_2);
-=======
-    // Check that we will indeed overflow the trace structure
-    EXPECT_TRUE(1 << log2_num_gates_overflow > trace_structure.size()); // 1 << 18 > 1 << 16
-    TestSettings settings;
-    auto generate_vk = [&](size_t num_circuits, size_t log2_num_gates) {
-        ClientIVC ivc{ num_circuits, { trace_structure } };
-        PrivateFunctionExecutionMockCircuitProducer circuit_producer;
-        for (size_t j = 0; j < num_circuits; ++j) {
-            settings.log2_num_gates = log2_num_gates;
-            circuit_producer.construct_and_accumulate_next_circuit(ivc, settings);
-        }
-        ivc.prove();
-        auto ivc_vk = ivc.get_vk();
-
-        // PCS verification keys will not match so set to null before comparing
-        ivc_vk.eccvm->pcs_verification_key = VerifierCommitmentKey<curve::Grumpkin>();
-
-        return ivc_vk;
-    };
-
-    auto civc_vk_nominal = generate_vk(MIN_NUM_CIRCUITS, log2_num_gates_nominal);
-    auto civc_vk_overflow = generate_vk(MIN_NUM_CIRCUITS, log2_num_gates_overflow);
->>>>>>> eaf281f2
 
     // Check the equality of the Mega components of the ClientIVC VKeys.
     EXPECT_EQ(*civc_vk_1.mega.get(), *civc_vk_2.mega.get());
@@ -447,13 +308,24 @@
     ClientIVC ivc{ num_circuits };
 
     auto proof = ivc.prove();
-
-    EXPECT_TRUE(ivc.verify(proof));
+    bool verified = verify_ivc(proof, ivc);
+    EXPECT_TRUE(verified);
 }
 
-/**
-<<<<<<< HEAD
-=======
+HEAVY_TEST(ClientIVCKernelCapacity, MaxCapacityFailing)
+{
+    bb::srs::init_file_crs_factory(bb::srs::bb_crs_path());
+
+    const size_t total_num_circuits{ 2 * (MAX_NUM_KERNELS + 1) };
+    ClientIVC ivc{ total_num_circuits, { AZTEC_TRACE_STRUCTURE } };
+    PrivateFunctionExecutionMockCircuitProducer circuit_producer;
+    for (size_t j = 0; j < total_num_circuits; ++j) {
+        circuit_producer.construct_and_accumulate_next_circuit(ivc);
+    }
+    EXPECT_ANY_THROW(ivc.prove());
+}
+
+/**
  * @brief Test use of structured trace overflow block mechanism
  * @details Accumulate 4 circuits which have progressively more arithmetic gates. The final two overflow the
  prescribed
@@ -481,7 +353,6 @@
 };
 
 /**
->>>>>>> eaf281f2
  * @brief Test the structured trace overflow mechanism in a variety of different scenarios
  *
  */
@@ -496,28 +367,16 @@
     // accumulation. We distinguish between a simple overflow that exceeds one or more structured trace capacities but
     // does not bump the dyadic circuit size and an overflow that does increase the dyadic circuit size.
     std::vector<TestCase> test_cases = {
-<<<<<<< HEAD
         { "Case 1", { 14, 18, 14, 16, 14 } }, /* dyadic size overflow then simple overflow */
         { "Case 2", { 14, 16, 14, 18, 14 } }, /* simple overflow then dyadic size overflow */
-=======
-        { "Case 1", { 18, 14, 14, 14 } }, /* first circuit overflows with dyadic size increase */
-        { "Case 2", { 14, 18, 14, 16 } }, /* dyadic size overflow then simple overflow */
-        { "Case 3", { 14, 16, 14, 18 } }, /* simple overflow then dyadic size overflow */
->>>>>>> eaf281f2
     };
 
     for (const auto& test : test_cases) {
         SCOPED_TRACE(test.name); // improves test output readability
 
-<<<<<<< HEAD
         CircuitProducer circuit_producer(/*num_app_circuits=*/1);
         const size_t NUM_CIRCUITS = circuit_producer.total_num_circuits;
         ClientIVC ivc{ NUM_CIRCUITS, { SMALL_TEST_STRUCTURE_FOR_OVERFLOWS } };
-=======
-        uint32_t overflow_capacity = 0;
-        ClientIVC ivc{ MIN_NUM_CIRCUITS, { SMALL_TEST_STRUCTURE_FOR_OVERFLOWS, overflow_capacity } };
-        PrivateFunctionExecutionMockCircuitProducer circuit_producer;
->>>>>>> eaf281f2
 
         // Accumulate
         for (size_t idx = 0; idx < MIN_NUM_CIRCUITS; ++idx) {
@@ -536,7 +395,6 @@
  */
 TEST_F(ClientIVCTests, MsgpackProofFromFileOrBuffer)
 {
-<<<<<<< HEAD
     // Generate an arbitrary valid CICV proof
     TestSettings settings{ .log2_num_gates = SMALL_LOG_2_NUM_GATES };
     auto [proof, vk] = accumulate_and_prove_ivc(/*num_app_circuits=*/1, settings);
@@ -554,64 +412,6 @@
         auto uint8_buffer = from_buffer<std::vector<uint8_t>>(buffer);
         uint8_t const* uint8_ptr = uint8_buffer.data();
         auto proof_deserialized = ClientIVC::Proof::from_msgpack_buffer(uint8_ptr);
-=======
-    ClientIVC ivc{ MIN_NUM_CIRCUITS };
-
-    PrivateFunctionExecutionMockCircuitProducer circuit_producer;
-
-    for (size_t idx = 0; idx < MIN_NUM_CIRCUITS; ++idx) {
-        circuit_producer.construct_and_accumulate_next_circuit(ivc);
-    }
-
-    const auto proof = ivc.prove();
-
-    // Serialize/deserialize the proof to/from a file as proof-of-concept
-    const std::string filename = "proof.msgpack";
-    proof.to_file_msgpack(filename);
-    auto proof_deserialized = ClientIVC::Proof::from_file_msgpack(filename);
-
-    EXPECT_TRUE(ivc.verify(proof_deserialized));
-};
-
-/**
- * @brief Test methods for serializing and deserializing a proof to/from a "heap" buffer in msgpack format
- *
- */
-TEST_F(ClientIVCTests, MsgpackProofFromBuffer)
-{
-    ClientIVC ivc{ MIN_NUM_CIRCUITS };
-
-    PrivateFunctionExecutionMockCircuitProducer circuit_producer;
-
-    for (size_t idx = 0; idx < MIN_NUM_CIRCUITS; ++idx) {
-        circuit_producer.construct_and_accumulate_next_circuit(ivc);
-    }
-
-    const auto proof = ivc.prove();
-
-    // Serialize/deserialize proof to/from a heap buffer, check that it verifies
-    uint8_t* buffer = proof.to_msgpack_heap_buffer();
-    auto uint8_buffer = from_buffer<std::vector<uint8_t>>(buffer);
-    uint8_t const* uint8_ptr = uint8_buffer.data();
-    auto proof_deserialized = ClientIVC::Proof::from_msgpack_buffer(uint8_ptr);
-    EXPECT_TRUE(ivc.verify(proof_deserialized));
-    aligned_free(buffer);
-};
-
-/**
- * @brief Check that a CIVC proof can be serialized and deserialized via msgpack and that attempting to deserialize
- * a random buffer of bytes fails gracefully with a type error
- */
-TEST_F(ClientIVCTests, RandomProofBytes)
-{
-    ClientIVC ivc{ MIN_NUM_CIRCUITS };
-
-    PrivateFunctionExecutionMockCircuitProducer circuit_producer;
-
-    for (size_t idx = 0; idx < MIN_NUM_CIRCUITS; ++idx) {
-        circuit_producer.construct_and_accumulate_next_circuit(ivc);
-    }
->>>>>>> eaf281f2
 
         EXPECT_TRUE(ClientIVC::verify(proof_deserialized, vk));
     }
@@ -625,13 +425,9 @@
         std::generate(random_bytes.begin(), random_bytes.end(), []() { return static_cast<uint8_t>(rand() % 256); });
         std::copy(random_bytes.begin(), random_bytes.end(), buffer.data());
 
-<<<<<<< HEAD
         // Expect deserialization to fail with error msgpack::v1::type_error with description "std::bad_cast"
         EXPECT_THROW(ClientIVC::Proof::from_msgpack_buffer(buffer), msgpack::v1::type_error);
     }
-=======
-    // Expect deserialization to fail with error msgpack::v1::type_error with description "std::bad_cast"
-    EXPECT_THROW(ClientIVC::Proof::from_msgpack_buffer(buffer), msgpack::v1::type_error);
 };
 
 /**
@@ -678,21 +474,28 @@
 
     PrivateFunctionExecutionMockCircuitProducer circuit_producer;
 
-    // Construct and accumulate a series of mocked private function execution circuits
-    for (size_t idx = 0; idx < NUM_CIRCUITS; ++idx) {
-        auto [circuit, vk] = circuit_producer.create_next_circuit_and_vk(ivc);
-
-        // Tamper with the return data of the second app circuit before it is processed as input to the next kernel
-        if (idx == 2) {
-            circuit_producer.tamper_with_databus();
-        }
-
-        ivc.accumulate(circuit, vk);
-        if (ivc.num_circuits_accumulated == NUM_CIRCUITS) {
-            circuit_producer.construct_hiding_kernel(ivc);
-        }
-    }
-
-    EXPECT_FALSE(ivc.prove_and_verify());
->>>>>>> eaf281f2
-};+    // Initialize the IVC with an arbitrary circuit
+    circuit_producer.construct_and_accumulate_next_circuit(ivc);
+
+    // Create another circuit and accumulate
+    circuit_producer.construct_and_accumulate_next_circuit(ivc);
+
+    const auto proof = ivc.prove();
+
+    // Serialize/deserialize proof to msgpack buffer, check that it verifies
+    msgpack::sbuffer buffer = proof.to_msgpack_buffer();
+    auto proof_deserialized = ClientIVC::Proof::from_msgpack_buffer(buffer);
+    EXPECT_TRUE(ivc.verify(proof_deserialized));
+
+    // Overwrite the buffer with random bytes for testing failure case
+    {
+        std::vector<uint8_t> random_bytes(buffer.size());
+        std::generate(random_bytes.begin(), random_bytes.end(), []() { return static_cast<uint8_t>(rand() % 256); });
+        std::copy(random_bytes.begin(), random_bytes.end(), buffer.data());
+    }
+
+    // Expect deserialization to fail with error msgpack::v1::type_error with description "std::bad_cast"
+    EXPECT_THROW(ClientIVC::Proof::from_msgpack_buffer(buffer), msgpack::v1::type_error);
+}
+}
+;