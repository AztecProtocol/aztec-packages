--- conflicted
+++ resolved
@@ -200,9 +200,6 @@
       { OperandType::INDIRECT, OperandType::UINT32, OperandType::UINT32, OperandType::UINT32, OperandType::UINT32 } },
     // Gadget - Conversion
     { OpCode::TORADIXLE,
-<<<<<<< HEAD
-      { OperandType::INDIRECT, OperandType::UINT32, OperandType::UINT32, OperandType::UINT32, OperandType::UINT32 } },
-=======
       { OperandType::INDIRECT,
         OperandType::UINT32,
         OperandType::UINT32,
@@ -213,7 +210,6 @@
     { OpCode::SHA256COMPRESSION,
       { OperandType::INDIRECT, OperandType::UINT32, OperandType::UINT32, OperandType::UINT32 } },
     { OpCode::KECCAKF1600, { OperandType::INDIRECT, OperandType::UINT32, OperandType::UINT32, OperandType::UINT32 } },
->>>>>>> 7fb2a454
 };
 
 const std::unordered_map<OperandType, size_t> OPERAND_TYPE_SIZE = {
