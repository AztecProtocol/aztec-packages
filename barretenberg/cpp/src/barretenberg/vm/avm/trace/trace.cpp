#include <algorithm>
#include <array>
#include <cassert>
#include <cstddef>
#include <cstdint>
#include <fstream>
#include <functional>
#include <iostream>
#include <limits>
#include <set>
#include <stdexcept>
#include <string>
#include <sys/types.h>
#include <unordered_map>
#include <vector>

#include "barretenberg/common/assert.hpp"
#include "barretenberg/common/serialize.hpp"
#include "barretenberg/common/throw_or_abort.hpp"
#include "barretenberg/crypto/poseidon2/poseidon2.hpp"
#include "barretenberg/ecc/curves/grumpkin/grumpkin.hpp"
#include "barretenberg/numeric/uint256/uint256.hpp"
#include "barretenberg/polynomials/univariate.hpp"
#include "barretenberg/vm/avm/generated/full_row.hpp"
#include "barretenberg/vm/avm/trace/addressing_mode.hpp"
#include "barretenberg/vm/avm/trace/bytecode_trace.hpp"
#include "barretenberg/vm/avm/trace/common.hpp"
#include "barretenberg/vm/avm/trace/deserialization.hpp"
#include "barretenberg/vm/avm/trace/execution_hints.hpp"
#include "barretenberg/vm/avm/trace/fixed_bytes.hpp"
#include "barretenberg/vm/avm/trace/fixed_gas.hpp"
#include "barretenberg/vm/avm/trace/fixed_powers.hpp"
#include "barretenberg/vm/avm/trace/gadgets/cmp.hpp"
#include "barretenberg/vm/avm/trace/gadgets/keccak.hpp"
#include "barretenberg/vm/avm/trace/gadgets/merkle_tree.hpp"
#include "barretenberg/vm/avm/trace/gadgets/poseidon2.hpp"
#include "barretenberg/vm/avm/trace/gadgets/slice_trace.hpp"
#include "barretenberg/vm/avm/trace/helper.hpp"
#include "barretenberg/vm/avm/trace/opcode.hpp"
#include "barretenberg/vm/avm/trace/public_inputs.hpp"
#include "barretenberg/vm/avm/trace/trace.hpp"
#include "barretenberg/vm/aztec_constants.hpp"
#include "barretenberg/vm/stats.hpp"

namespace bb::avm_trace {

using Poseidon2 = crypto::Poseidon2<crypto::Poseidon2Bn254ScalarFieldParams>;
/**************************************************************************************************
 *                              HELPERS IN ANONYMOUS NAMESPACE
 **************************************************************************************************/
namespace {

// WARNING: FOR TESTING ONLY
// Generates the lookup table for the range checks without doing a full 2**16 rows
uint32_t finalize_rng_chks_for_testing(std::vector<Row>& main_trace,
                                       AvmAluTraceBuilder const& alu_trace_builder,
                                       AvmMemTraceBuilder const& mem_trace_builder,
                                       AvmRangeCheckBuilder const& rng_chk_trace_builder,
                                       AvmGasTraceBuilder const& gas_trace_builder)
{
    // Build the main_trace, and add any new rows with specific clks that line up with lookup reads

    // Is there a "spread-like" operator in cpp or can I make it generic of the first param of the unordered map
    std::vector<std::unordered_map<uint8_t, uint32_t>> u8_rng_chks = {
        alu_trace_builder.u8_range_chk_counters[0], alu_trace_builder.u8_range_chk_counters[1],
        alu_trace_builder.u8_pow_2_counters[0],     alu_trace_builder.u8_pow_2_counters[1],
        rng_chk_trace_builder.powers_of_2_counts,   mem_trace_builder.mem_rng_chk_u8_counts,
    };

    std::vector<std::reference_wrapper<std::unordered_map<uint16_t, uint32_t> const>> u16_rng_chks;

    u16_rng_chks.emplace_back(rng_chk_trace_builder.dyn_diff_counts);
    u16_rng_chks.emplace_back(mem_trace_builder.mem_rng_chk_u16_0_counts);
    u16_rng_chks.emplace_back(mem_trace_builder.mem_rng_chk_u16_1_counts);
    u16_rng_chks.insert(u16_rng_chks.end(),
                        rng_chk_trace_builder.u16_range_chk_counters.begin(),
                        rng_chk_trace_builder.u16_range_chk_counters.end());

    u16_rng_chks.insert(u16_rng_chks.end(),
                        gas_trace_builder.rem_gas_rng_check_counts.begin(),
                        gas_trace_builder.rem_gas_rng_check_counts.end());

    auto custom_clk = std::set<uint32_t>{};
    for (auto const& row : u8_rng_chks) {
        for (auto const& [key, value] : row) {
            custom_clk.insert(key);
        }
    }

    for (auto row : u16_rng_chks) {
        for (auto const& [key, value] : row.get()) {
            custom_clk.insert(key);
        }
    }

    for (auto const& [clk, count] : mem_trace_builder.m_tag_err_lookup_counts) {
        custom_clk.insert(clk);
    }

    auto old_size = main_trace.size();
    for (auto const& clk : custom_clk) {
        if (clk >= old_size) {
            Row row{};
            row.main_clk = clk;
            main_trace.push_back(row);
        }
    }

    return static_cast<uint32_t>(main_trace.size());
}

template <typename MEM, size_t T> std::array<MEM, T> vec_to_arr(std::vector<MEM> const& vec)
{
    std::array<MEM, T> arr;
    ASSERT(T == vec.size());
    for (size_t i = 0; i < T; i++) {
        arr[i] = vec[i];
    }
    return arr;
}

bool check_tag_integral(AvmMemoryTag tag)
{
    switch (tag) {
    case AvmMemoryTag::U1:
    case AvmMemoryTag::U8:
    case AvmMemoryTag::U16:
    case AvmMemoryTag::U32:
    case AvmMemoryTag::U64:
    case AvmMemoryTag::U128:
        return true;
    default:
        return false;
    }
}

bool is_canonical(FF contract_address)
{
    // TODO: constrain this!
    return contract_address == CANONICAL_AUTH_REGISTRY_ADDRESS || contract_address == DEPLOYER_CONTRACT_ADDRESS ||
           contract_address == REGISTERER_CONTRACT_ADDRESS || contract_address == MULTI_CALL_ENTRYPOINT_ADDRESS ||
           contract_address == FEE_JUICE_ADDRESS || contract_address == ROUTER_ADDRESS;
}

// Returns true if the slice is not out of memory.
inline bool check_slice_mem_range(uint32_t start_addr, uint32_t size)
{
    // Detect overflow for the highest address (start_addr + size - 1) in the slice.
    return !(size > 1 && start_addr + size - 1 < start_addr);
}

} // anonymous namespace

/**************************************************************************************************
 *                                   HELPERS
 **************************************************************************************************/

void AvmTraceBuilder::checkpoint_non_revertible_state()
{
    merkle_tree_trace_builder.checkpoint_non_revertible_state();
}
void AvmTraceBuilder::rollback_to_non_revertible_checkpoint()
{
    merkle_tree_trace_builder.rollback_to_non_revertible_checkpoint();
}

std::vector<uint8_t> AvmTraceBuilder::get_bytecode_from_hints(const FF contract_class_id)
{

    // Find the bytecode based on the hinted contract class id
    // TODO: still need to make sure that the contract address does correspond to this class id
    const AvmContractBytecode bytecode_hint =
        *std::ranges::find_if(execution_hints.all_contract_bytecode, [contract_class_id](const auto& contract) {
            return contract.contract_instance.contract_class_id == contract_class_id;
        });
    return bytecode_hint.bytecode;
}

std::vector<uint8_t> AvmTraceBuilder::get_bytecode(const FF contract_address, bool check_membership)
{
    auto clk = static_cast<uint32_t>(main_trace.size()) + 1;

    ASSERT(execution_hints.contract_instance_hints.contains(contract_address));
    const ContractInstanceHint instance_hint = execution_hints.contract_instance_hints.at(contract_address);
    const FF contract_class_id = instance_hint.contract_class_id;

    bool exists = true;
    if (check_membership && !is_canonical(contract_address)) {
        if (bytecode_membership_cache.find(contract_address) != bytecode_membership_cache.end()) {
            // If we have already seen the contract address, we can skip the membership check and used the cached
            // membership proof
            vinfo("Found bytecode for contract address in cache: ", contract_address);
            return get_bytecode_from_hints(contract_class_id);
        }
        const auto contract_address_nullifier = AvmMerkleTreeTraceBuilder::unconstrained_silo_nullifier(
            DEPLOYER_CONTRACT_ADDRESS, /*nullifier=*/contract_address);
        // nullifier read hint for the contract address
        NullifierReadTreeHint nullifier_read_hint = instance_hint.membership_hint;

        // If the hinted preimage matches the contract address nullifier, the membership check will prove its existence,
        // otherwise the membership check will prove that a low-leaf exists that skips the contract address nullifier.
        exists = nullifier_read_hint.low_leaf_preimage.nullifier == contract_address_nullifier;
        // perform the membership or non-membership check
        bool is_member = merkle_tree_trace_builder.perform_nullifier_read(clk,
                                                                          nullifier_read_hint.low_leaf_preimage,
                                                                          nullifier_read_hint.low_leaf_index,
                                                                          nullifier_read_hint.low_leaf_sibling_path);
        // membership check must always pass
        ASSERT(is_member);

        if (exists) {
            // This was a membership proof!
            // Assert that the hint's exists flag matches. The flag isn't really necessary...
            ASSERT(instance_hint.exists);
            bytecode_membership_cache.insert(contract_address);

            // The cache contains all the unique contract class ids we have seen so far
            // If this bytecode retrievals have reached the number of unique contract class IDs, can't make
            // more retrievals unless to already-checked contract class ids!
            if (!contract_class_id_cache.contains(contract_class_id) &&
                contract_class_id_cache.size() >= MAX_PUBLIC_CALLS_TO_UNIQUE_CONTRACT_CLASS_IDS) {
                info("Limit reached for contract calls to unique class id. Limit: ",
                     MAX_PUBLIC_CALLS_TO_UNIQUE_CONTRACT_CLASS_IDS);
                throw std::runtime_error("Limit reached for contract calls to unique class id.");
            }
            contract_class_id_cache.insert(instance_hint.contract_class_id);
            return get_bytecode_from_hints(contract_class_id);
        } else {
            // This was a non-membership proof!
            // Enforce that the tree access membership checked a low-leaf that skips the contract address nullifier.
            AvmMerkleTreeTraceBuilder::assert_nullifier_non_membership_check(nullifier_read_hint.low_leaf_preimage,
                                                                             contract_address_nullifier);
        }
    }

    if (exists) {
        vinfo("Found bytecode for contract address: ", contract_address);
        return get_bytecode_from_hints(contract_class_id);
    }
    info("Bytecode not found for contract address: ", contract_address);
    throw std::runtime_error("Bytecode not found");
}

uint32_t AvmTraceBuilder::get_inserted_note_hashes_count()
{
    return merkle_tree_trace_builder.get_tree_snapshots().note_hash_tree.size -
           public_inputs.start_tree_snapshots.note_hash_tree.size;
}

uint32_t AvmTraceBuilder::get_inserted_nullifiers_count()
{
    return merkle_tree_trace_builder.get_tree_snapshots().nullifier_tree.size -
           public_inputs.start_tree_snapshots.nullifier_tree.size;
}

// Keeping track of the public data writes isn't as simple as comparing sizes
// because of updates to leaves that were already in the tree and state squashing
uint32_t AvmTraceBuilder::get_public_data_writes_count()
{
    return static_cast<uint32_t>(merkle_tree_trace_builder.get_public_data_unique_writes().size());
}

void AvmTraceBuilder::insert_private_state(const std::vector<FF>& siloed_nullifiers,
                                           const std::vector<FF>& unique_note_hashes)
{
    for (const auto& siloed_nullifier : siloed_nullifiers) {
        auto hint = execution_hints.nullifier_write_hints[nullifier_write_counter++];
        merkle_tree_trace_builder.perform_nullifier_append(0,
                                                           hint.low_leaf_membership.low_leaf_preimage,
                                                           hint.low_leaf_membership.low_leaf_index,
                                                           hint.low_leaf_membership.low_leaf_sibling_path,
                                                           siloed_nullifier,
                                                           hint.insertion_path);
    }

    for (const auto& unique_note_hash : unique_note_hashes) {
        auto hint = execution_hints.note_hash_write_hints[note_hash_write_counter++];
        merkle_tree_trace_builder.perform_note_hash_append(0, unique_note_hash, hint.sibling_path);
    }
}

void AvmTraceBuilder::insert_private_revertible_state(const std::vector<FF>& siloed_nullifiers,
                                                      const std::vector<FF>& siloed_note_hashes)
{
    // Revertibles come only siloed from private, so we need to make them unique here
    std::vector<FF> unique_note_hashes;
    unique_note_hashes.reserve(siloed_note_hashes.size());

    for (size_t i = 0; i < siloed_note_hashes.size(); i++) {
        size_t note_index_in_tx = i + get_inserted_note_hashes_count();
        FF nonce =
            AvmMerkleTreeTraceBuilder::unconstrained_compute_note_hash_nonce(get_first_nullifier(), note_index_in_tx);
        unique_note_hashes.push_back(
            AvmMerkleTreeTraceBuilder::unconstrained_compute_unique_note_hash(nonce, siloed_note_hashes.at(i)));
    }

    insert_private_state(siloed_nullifiers, unique_note_hashes);
}

void AvmTraceBuilder::pay_fee()
{
    auto clk = static_cast<uint32_t>(main_trace.size()) + 1;

    auto gas_settings = public_inputs.gas_settings;
    auto gas_fees = public_inputs.global_variables.gas_fees;
    auto priority_fee_per_da_gas = std::min(gas_settings.max_priority_fees_per_gas.fee_per_da_gas,
                                            gas_settings.max_fees_per_gas.fee_per_da_gas - gas_fees.fee_per_da_gas);
    auto priority_fee_per_l2_gas = std::min(gas_settings.max_priority_fees_per_gas.fee_per_l2_gas,
                                            gas_settings.max_fees_per_gas.fee_per_l2_gas - gas_fees.fee_per_l2_gas);
    auto total_fee_per_da_gas = gas_fees.fee_per_da_gas + priority_fee_per_da_gas;
    auto total_fee_per_l2_gas = gas_fees.fee_per_l2_gas + priority_fee_per_l2_gas;
    auto tx_fee = (total_fee_per_da_gas * public_inputs.end_gas_used.da_gas) +
                  (total_fee_per_l2_gas * public_inputs.end_gas_used.l2_gas);

    if (public_inputs.fee_payer == 0) {
        vinfo("No one is paying the fee of ", tx_fee);
        return;
    }

    // ** Compute the storage slot **
    // using the base slot of the balances map and the fee payer address (map key)
    // TS equivalent:
    // computeFeePayerBalanceStorageSlot(fee_payer);
    std::vector<FF> slot_hash_inputs = { FEE_JUICE_BALANCES_SLOT, public_inputs.fee_payer };
    const auto balance_slot = poseidon2_trace_builder.poseidon2_hash(slot_hash_inputs, clk, Poseidon2Caller::SILO);

    // ** Read the balance before fee payment **
    // TS equivalent:
    // current_balance = readStorage(FEE_JUICE_ADDRESS, balance_slot);
    PublicDataReadTreeHint read_hint = execution_hints.storage_read_hints.at(storage_read_counter++);
    FF computed_tree_slot =
        merkle_tree_trace_builder.compute_public_tree_leaf_slot(clk, FEE_JUICE_ADDRESS, balance_slot);
    // Sanity check that the computed slot using the value read from slot_offset should match the read hint
    ASSERT(computed_tree_slot == read_hint.leaf_preimage.slot);

    // ** Write the updated balance after fee payment **
    // TS equivalent:
    // Check that the leaf is a member of the public data tree
    bool is_member = merkle_tree_trace_builder.perform_storage_read(
        clk, read_hint.leaf_preimage, read_hint.leaf_index, read_hint.sibling_path);
    ASSERT(is_member);
    FF current_balance = read_hint.leaf_preimage.value;

    const auto updated_balance = current_balance - tx_fee;
    if (current_balance < tx_fee) {
        info("Not enough balance for fee payer to pay for transaction (got ", current_balance, " needs ", tx_fee);
        throw std::runtime_error("Not enough balance for fee payer to pay for transaction");
    }

    // TS equivalent:
    // writeStorage(FEE_JUICE_ADDRESS, balance_slot, updated_balance);
    PublicDataWriteTreeHint write_hint = execution_hints.storage_write_hints.at(storage_write_counter++);
    ASSERT(write_hint.new_leaf_preimage.value == updated_balance);
    merkle_tree_trace_builder.perform_storage_write(clk,
                                                    write_hint.low_leaf_membership.leaf_preimage,
                                                    write_hint.low_leaf_membership.leaf_index,
                                                    write_hint.low_leaf_membership.sibling_path,
                                                    write_hint.new_leaf_preimage.slot,
                                                    write_hint.new_leaf_preimage.value,
                                                    write_hint.insertion_path);

    debug("pay fee side-effect cnt: ", side_effect_counter);
    side_effect_counter++;
}

void AvmTraceBuilder::pad_trees()
{
    auto current_tree_snapshots = merkle_tree_trace_builder.get_tree_snapshots();

    auto initial_note_hash_snapshot = public_inputs.start_tree_snapshots.note_hash_tree;
    // sanity check
    uint32_t padded_note_hash_size = initial_note_hash_snapshot.size + MAX_NOTE_HASHES_PER_TX;
    ASSERT(current_tree_snapshots.note_hash_tree.size <= padded_note_hash_size);
    merkle_tree_trace_builder.set_note_hash_tree_size(padded_note_hash_size);

    auto initial_nullifier_snapshot = public_inputs.start_tree_snapshots.nullifier_tree;
    // sanity check
    uint32_t padded_nullifier_size = initial_nullifier_snapshot.size + MAX_NULLIFIERS_PER_TX;
    ASSERT(current_tree_snapshots.nullifier_tree.size <= padded_nullifier_size);
    merkle_tree_trace_builder.set_nullifier_tree_size(padded_nullifier_size);
}

void AvmTraceBuilder::allocate_gas_for_call(uint32_t l2_gas, uint32_t da_gas)
{
    gas_trace_builder.allocate_gas_for_call(l2_gas, da_gas);
}

void AvmTraceBuilder::handle_exceptional_halt()
{
    const bool is_top_level = current_ext_call_ctx.is_top_level;
    if (is_top_level) {
        vinfo("Handling exceptional halt in top-level call. Consuming all allocated gas:");
        // Consume all remaining gas.
        gas_trace_builder.constrain_gas_for_top_level_exceptional_halt(current_ext_call_ctx.start_l2_gas_left,
                                                                       current_ext_call_ctx.start_da_gas_left);

        // max out the pc to signify "done"
        pc = UINT32_MAX;
    } else {
        vinfo("Handling exceptional halt in nested call");
        // before the nested call was made, how much gas does the parent have?
        const auto l2_gas_allocated_to_nested_call = current_ext_call_ctx.start_l2_gas_left;
        const auto da_gas_allocated_to_nested_call = current_ext_call_ctx.start_da_gas_left;

        // Pop the caller/parent's context from the stack to proceed with execution there
        current_ext_call_ctx = external_call_ctx_stack.top();
        external_call_ctx_stack.pop();

        // Grab the saved-off gas remaining in the parent from before the nested call
        // now that we have popped its context from the stack.
        auto parent_l2_gas_left = current_ext_call_ctx.l2_gas_left;
        auto parent_da_gas_left = current_ext_call_ctx.da_gas_left;

        // now modify the last row of the gas trace to return to the parent's latest gas
        // with the nested call's entire allocation consumed
        gas_trace_builder.constrain_gas_for_halt(/*exceptional_halt=*/true,
                                                 parent_l2_gas_left,
                                                 parent_da_gas_left,
                                                 l2_gas_allocated_to_nested_call,
                                                 da_gas_allocated_to_nested_call);

        // Update the call_ptr before we write the success flag
        set_call_ptr(static_cast<uint8_t>(current_ext_call_ctx.context_id));
        write_to_memory(
            current_ext_call_ctx.success_offset, /*success=*/FF::zero(), AvmMemoryTag::U1, /*fix_pc=*/false);

        // Jump back to the parent's last pc
        pc = current_ext_call_ctx.last_pc;
    }
}

/**
 * @brief Loads a value from memory into a given intermediate register at a specified clock cycle.
 * Handles both direct and indirect memory access.
 * @tparam reg The intermediate register to load the value into.
 */
AvmTraceBuilder::MemOp AvmTraceBuilder::constrained_read_from_memory(uint8_t space_id,
                                                                     uint32_t clk,
                                                                     AddressWithMode addr,
                                                                     AvmMemoryTag read_tag,
                                                                     AvmMemoryTag write_tag,
                                                                     IntermRegister reg,
                                                                     AvmMemTraceBuilder::MemOpOwner mem_op_owner)
{
    // Get the same matching indirect register for the given intermediate register.
    // This is a hack that we can replace with a mapping of IntermediateRegister to IndirectRegister.
    auto indirect_reg = static_cast<IndirectRegister>(reg);
    // Set up direct and indirect offsets that may be overwritten
    uint32_t direct_offset = addr.offset;
    uint32_t indirect_offset = 0;
    bool tag_match = true;
    bool is_indirect = false;
    if (addr.mode == AddressingMode::INDIRECT) {
        is_indirect = true;
        indirect_offset = direct_offset;
        auto read_ind =
            mem_trace_builder.indirect_read_and_load_from_memory(space_id, clk, indirect_reg, indirect_offset);
        if (!read_ind.tag_match) {
            tag_match = false;
        }
        direct_offset = uint32_t(read_ind.val);
    }
    auto read_dir = mem_trace_builder.read_and_load_from_memory(
        space_id, clk, reg, direct_offset, read_tag, write_tag, mem_op_owner);

    return MemOp{
        .is_indirect = is_indirect,
        .indirect_address = indirect_offset,
        .direct_address = direct_offset,
        .tag = read_tag,
        .tag_match = tag_match && read_dir.tag_match,
        .val = read_dir.val,
    };
}

/**
 * @brief Writes a value to memory from a given intermediate register at a specified clock cycle.
 * Handles both direct and indirect memory access.
 * @tparam reg The intermediate register to write the value from.
 */
AvmTraceBuilder::MemOp AvmTraceBuilder::constrained_write_to_memory(uint8_t space_id,
                                                                    uint32_t clk,
                                                                    AddressWithMode addr,
                                                                    FF const& value,
                                                                    AvmMemoryTag read_tag,
                                                                    AvmMemoryTag write_tag,
                                                                    IntermRegister reg,
                                                                    AvmMemTraceBuilder::MemOpOwner mem_op_owner)
{
    auto indirect_reg = static_cast<IndirectRegister>(reg);
    uint32_t direct_offset = addr.offset;
    uint32_t indirect_offset = 0;
    bool tag_match = true;
    bool is_indirect = false;
    if (addr.mode == AddressingMode::INDIRECT) {
        is_indirect = true;
        indirect_offset = direct_offset;
        auto read_ind =
            mem_trace_builder.indirect_read_and_load_from_memory(space_id, clk, indirect_reg, indirect_offset);
        if (!read_ind.tag_match) {
            tag_match = false;
        }
        direct_offset = uint32_t(read_ind.val);
    }
    mem_trace_builder.write_into_memory(space_id, clk, reg, direct_offset, value, read_tag, write_tag, mem_op_owner);
    return MemOp{ .is_indirect = is_indirect,
                  .indirect_address = indirect_offset,
                  .direct_address = direct_offset,
                  .tag = write_tag,
                  .tag_match = tag_match,
                  .val = value };
}

AvmMemoryTag AvmTraceBuilder::unconstrained_get_memory_tag(AddressWithMode addr)
{
    auto offset = addr.offset;
    if (addr.mode == AddressingMode::INDIRECT) {
        offset = static_cast<decltype(offset)>(mem_trace_builder.unconstrained_read(call_ptr, offset));
    }
    return mem_trace_builder.unconstrained_get_memory_tag(call_ptr, offset);
}

bool AvmTraceBuilder::check_tag(AvmMemoryTag tag, AddressWithMode addr)
{
    return unconstrained_get_memory_tag(addr) == tag;
}

bool AvmTraceBuilder::check_tag_range(AvmMemoryTag tag, uint32_t start_offset, uint32_t size)
{
    for (uint32_t i = 0; i < size; i++) {
        if (!check_tag(tag, start_offset + i)) {
            return false;
        }
    }
    return true;
}

FF AvmTraceBuilder::unconstrained_read_from_memory(AddressWithMode addr)
{
    auto offset = addr.offset;
    if (addr.mode == AddressingMode::INDIRECT) {
        offset = static_cast<decltype(offset)>(mem_trace_builder.unconstrained_read(call_ptr, offset));
    }
    return mem_trace_builder.unconstrained_read(call_ptr, offset);
}

void AvmTraceBuilder::write_to_memory(AddressWithMode addr, FF val, AvmMemoryTag w_tag, bool fix_pc)
{
    // op_set increments the pc, so we need to store the current pc and then jump back to it
    // to legally reset the pc.
    auto current_pc = pc;
    op_set(static_cast<uint8_t>(addr.mode), val, addr.offset, w_tag, OpCode::SET_FF, true);
    if (fix_pc) {
        op_jump(current_pc, true);
    }
}

template <typename T>
AvmError AvmTraceBuilder::read_slice_from_memory(uint32_t addr, uint32_t slice_len, std::vector<T>& slice)
{
    if (!check_slice_mem_range(addr, slice_len)) {
        return AvmError::MEM_SLICE_OUT_OF_RANGE;
    }

    for (uint32_t i = 0; i < slice_len; i++) {
        slice.push_back(static_cast<T>(mem_trace_builder.unconstrained_read(call_ptr, addr + i)));
    }
    return AvmError::NO_ERROR;
}

template <typename T> AvmError AvmTraceBuilder::write_slice_to_memory(uint32_t addr, AvmMemoryTag w_tag, const T& slice)
{
    const size_t slice_len = slice.size();
    // Memory out-of-range occurs if slice being huge (more than 32 bits) or highest address overflow.
    if (slice_len > UINT32_MAX || !check_slice_mem_range(addr, static_cast<uint32_t>(slice_len))) {
        return AvmError::MEM_SLICE_OUT_OF_RANGE;
    }

    for (uint32_t i = 0; i < slice_len; i++) {
        write_to_memory(addr + i, slice[i], w_tag);
    }
    return AvmError::NO_ERROR;
}

// Finalise Lookup Counts
//
// For log derivative lookups, we require a column that contains the number of times each lookup is consumed
// As we build the trace, we keep track of the reads made in a mapping, so that they can be applied to the
// counts column here
//
// NOTE: its coupled to pil - this is not the final iteration
void AvmTraceBuilder::finalise_mem_trace_lookup_counts()
{
    for (auto const& [clk, count] : mem_trace_builder.m_tag_err_lookup_counts) {
        main_trace.at(clk).incl_main_tag_err_counts = count;
    }
}

/**
 * @brief Constructor of a trace builder of AVM. Only serves to set the capacity of the
 *        underlying traces and initialize gas values.
 */
AvmTraceBuilder::AvmTraceBuilder(AvmPublicInputs public_inputs,
                                 ExecutionHints execution_hints_,
                                 uint32_t side_effect_counter)
    // NOTE: we initialise the environment builder here as it requires public inputs
    : public_inputs(public_inputs)
    , side_effect_counter(side_effect_counter)
    , execution_hints(std::move(execution_hints_))
    , bytecode_trace_builder(execution_hints.all_contract_bytecode)
    , merkle_tree_trace_builder(public_inputs.start_tree_snapshots)
{
    AvmTraceBuilder::ExtCallCtx ext_call_ctx({ .context_id = 0,
                                               .parent_id = 0,
                                               .is_top_level = true,
                                               .contract_address = FF(0),
                                               .calldata = {},
                                               .nested_returndata = {},
                                               .last_pc = 0,
                                               .success_offset = 0,
                                               .start_l2_gas_left = 0,
                                               .start_da_gas_left = 0,
                                               .l2_gas_left = 0,
                                               .da_gas_left = 0,
                                               .internal_return_ptr_stack = {} });
    current_ext_call_ctx = ext_call_ctx;

    // Only allocate up to the maximum L2 gas for execution
    // TODO: constrain this!
    auto const l2_gas_left_after_private =
        public_inputs.gas_settings.gas_limits.l2_gas - public_inputs.start_gas_used.l2_gas;
    // TODO: think about cast
    auto const allocated_l2_gas =
        std::min(l2_gas_left_after_private, static_cast<uint32_t>(MAX_L2_GAS_PER_TX_PUBLIC_PORTION));
    // TODO: think about cast
    gas_trace_builder.set_initial_gas(
        static_cast<uint32_t>(allocated_l2_gas),
        static_cast<uint32_t>(public_inputs.gas_settings.gas_limits.da_gas - public_inputs.start_gas_used.da_gas));
}

/**************************************************************************************************
 *                            COMPUTE - ARITHMETIC
 **************************************************************************************************/

/**
 * @brief Addition with direct or indirect memory access.
 *
 * @param indirect A byte encoding information about indirect/direct memory access.
 * @param a_offset An index in memory pointing to the first operand of the addition.
 * @param b_offset An index in memory pointing to the second operand of the addition.
 * @param dst_offset An index in memory pointing to the output of the addition.
 * @param in_tag The instruction memory tag of the operands.
 */
AvmError AvmTraceBuilder::op_add(
    uint8_t indirect, uint32_t a_offset, uint32_t b_offset, uint32_t dst_offset, OpCode op_code)
{
    // We keep the first encountered error
    AvmError error = AvmError::NO_ERROR;
    auto clk = static_cast<uint32_t>(main_trace.size()) + 1;

    // Resolve any potential indirects in the order they are encoded in the indirect byte.
    auto [resolved_addrs, res_error] =
        Addressing<3>::fromWire(indirect, call_ptr).resolve({ a_offset, b_offset, dst_offset }, mem_trace_builder);
    auto [resolved_a, resolved_b, resolved_c] = resolved_addrs;
    error = res_error;

    // We get our representative memory tag from the resolved_a memory address.
    AvmMemoryTag in_tag = unconstrained_get_memory_tag(resolved_a);
    // Reading from memory and loading into ia resp. ib.
    auto read_a = constrained_read_from_memory(call_ptr, clk, resolved_a, in_tag, in_tag, IntermRegister::IA);
    auto read_b = constrained_read_from_memory(call_ptr, clk, resolved_b, in_tag, in_tag, IntermRegister::IB);

    bool tag_match = read_a.tag_match && read_b.tag_match;
    if (is_ok(error) && !tag_match) {
        error = AvmError::CHECK_TAG_ERROR;
    }

    // a + b = c
    FF a = read_a.val;
    FF b = read_b.val;

    // In case of a memory tag error, we do not perform the computation.
    // Therefore, we do not create any entry in ALU table and store the value 0 as
    // output (c) in memory.
    FF c = is_ok(error) ? alu_trace_builder.op_add(a, b, in_tag, clk) : FF(0);

    // Write into memory value c from intermediate register ic.
    auto write_c = constrained_write_to_memory(call_ptr, clk, resolved_c, c, in_tag, in_tag, IntermRegister::IC);

    // Constrain gas cost
    bool out_of_gas = gas_trace_builder.constrain_gas(clk, OpCode::ADD_8);
    if (out_of_gas && is_ok(error)) {
        error = AvmError::OUT_OF_GAS;
    }

    main_trace.push_back(Row{
        .main_clk = clk,
        .main_alu_in_tag = FF(static_cast<uint32_t>(in_tag)),
        .main_call_ptr = call_ptr,
        .main_ia = read_a.val,
        .main_ib = read_b.val,
        .main_ic = write_c.val,
        .main_ind_addr_a = FF(read_a.indirect_address),
        .main_ind_addr_b = FF(read_b.indirect_address),
        .main_ind_addr_c = FF(write_c.indirect_address),
        .main_internal_return_ptr = FF(internal_return_ptr),
        .main_mem_addr_a = FF(read_a.direct_address),
        .main_mem_addr_b = FF(read_b.direct_address),
        .main_mem_addr_c = FF(write_c.direct_address),
        .main_op_err = FF(static_cast<uint32_t>(!is_ok(error))),
        .main_pc = FF(pc),
        .main_r_in_tag = FF(static_cast<uint32_t>(in_tag)),
        .main_rwc = FF(1),
        .main_sel_mem_op_a = FF(1),
        .main_sel_mem_op_b = FF(1),
        .main_sel_mem_op_c = FF(1),
        .main_sel_op_add = FF(1),
        .main_sel_resolve_ind_addr_a = FF(static_cast<uint32_t>(read_a.is_indirect)),
        .main_sel_resolve_ind_addr_b = FF(static_cast<uint32_t>(read_b.is_indirect)),
        .main_sel_resolve_ind_addr_c = FF(static_cast<uint32_t>(write_c.is_indirect)),
        .main_tag_err = FF(static_cast<uint32_t>(!tag_match)),
        .main_w_in_tag = FF(static_cast<uint32_t>(in_tag)),
    });

    ASSERT(op_code == OpCode::ADD_8 || op_code == OpCode::ADD_16);
    pc += Deserialization::get_pc_increment(op_code);
    return error;
}

/**
 * @brief Subtraction with direct or indirect memory access.
 *
 * @param indirect A byte encoding information about indirect/direct memory access.
 * @param a_offset An index in memory pointing to the first operand of the subtraction.
 * @param b_offset An index in memory pointing to the second operand of the subtraction.
 * @param dst_offset An index in memory pointing to the output of the subtraction.
 * @param in_tag The instruction memory tag of the operands.
 */
AvmError AvmTraceBuilder::op_sub(
    uint8_t indirect, uint32_t a_offset, uint32_t b_offset, uint32_t dst_offset, OpCode op_code)
{
    // We keep the first encountered error
    AvmError error = AvmError::NO_ERROR;
    auto clk = static_cast<uint32_t>(main_trace.size()) + 1;

    // Resolve any potential indirects in the order they are encoded in the indirect byte.

    auto [resolved_addrs, res_error] =
        Addressing<3>::fromWire(indirect, call_ptr).resolve({ a_offset, b_offset, dst_offset }, mem_trace_builder);
    auto [resolved_a, resolved_b, resolved_c] = resolved_addrs;
    error = res_error;

    // We get our representative memory tag from the resolved_a memory address.
    AvmMemoryTag in_tag = unconstrained_get_memory_tag(resolved_a);
    // Reading from memory and loading into ia resp. ib.
    auto read_a = constrained_read_from_memory(call_ptr, clk, resolved_a, in_tag, in_tag, IntermRegister::IA);
    auto read_b = constrained_read_from_memory(call_ptr, clk, resolved_b, in_tag, in_tag, IntermRegister::IB);

    bool tag_match = read_a.tag_match && read_b.tag_match;
    if (is_ok(error) && !tag_match) {
        error = AvmError::CHECK_TAG_ERROR;
    }

    // a - b = c
    FF a = read_a.val;
    FF b = read_b.val;

    // In case of a memory tag error, we do not perform the computation.
    // Therefore, we do not create any entry in ALU table and store the value 0 as
    // output (c) in memory.
    FF c = is_ok(error) ? alu_trace_builder.op_sub(a, b, in_tag, clk) : FF(0);

    // Write into memory value c from intermediate register ic.
    auto write_c = constrained_write_to_memory(call_ptr, clk, resolved_c, c, in_tag, in_tag, IntermRegister::IC);

    // Constrain gas cost
    bool out_of_gas = gas_trace_builder.constrain_gas(clk, OpCode::SUB_8);
    if (out_of_gas && is_ok(error)) {
        error = AvmError::OUT_OF_GAS;
    }

    main_trace.push_back(Row{
        .main_clk = clk,
        .main_alu_in_tag = FF(static_cast<uint32_t>(in_tag)),
        .main_call_ptr = call_ptr,
        .main_ia = read_a.val,
        .main_ib = read_b.val,
        .main_ic = write_c.val,
        .main_ind_addr_a = FF(read_a.indirect_address),
        .main_ind_addr_b = FF(read_b.indirect_address),
        .main_ind_addr_c = FF(write_c.indirect_address),
        .main_internal_return_ptr = FF(internal_return_ptr),
        .main_mem_addr_a = FF(read_a.direct_address),
        .main_mem_addr_b = FF(read_b.direct_address),
        .main_mem_addr_c = FF(write_c.direct_address),
        .main_op_err = FF(static_cast<uint32_t>(!is_ok(error))),
        .main_pc = FF(pc),
        .main_r_in_tag = FF(static_cast<uint32_t>(in_tag)),
        .main_rwc = FF(1),
        .main_sel_mem_op_a = FF(1),
        .main_sel_mem_op_b = FF(1),
        .main_sel_mem_op_c = FF(1),
        .main_sel_op_sub = FF(1),
        .main_sel_resolve_ind_addr_a = FF(static_cast<uint32_t>(read_a.is_indirect)),
        .main_sel_resolve_ind_addr_b = FF(static_cast<uint32_t>(read_b.is_indirect)),
        .main_sel_resolve_ind_addr_c = FF(static_cast<uint32_t>(write_c.is_indirect)),
        .main_tag_err = FF(static_cast<uint32_t>(!tag_match)),
        .main_w_in_tag = FF(static_cast<uint32_t>(in_tag)),
    });

    ASSERT(op_code == OpCode::SUB_8 || op_code == OpCode::SUB_16);
    pc += Deserialization::get_pc_increment(op_code);
    return error;
}
/**
 * @brief Multiplication with direct or indirect memory access.
 *
 * @param indirect A byte encoding information about indirect/direct memory access.
 * @param a_offset An index in memory pointing to the first operand of the multiplication.
 * @param b_offset An index in memory pointing to the second operand of the multiplication.
 * @param dst_offset An index in memory pointing to the output of the multiplication.
 * @param in_tag The instruction memory tag of the operands.
 */
AvmError AvmTraceBuilder::op_mul(
    uint8_t indirect, uint32_t a_offset, uint32_t b_offset, uint32_t dst_offset, OpCode op_code)
{
    // We keep the first encountered error
    AvmError error = AvmError::NO_ERROR;
    auto clk = static_cast<uint32_t>(main_trace.size()) + 1;

    // Resolve any potential indirects in the order they are encoded in the indirect byte.
    auto [resolved_addrs, res_error] =
        Addressing<3>::fromWire(indirect, call_ptr).resolve({ a_offset, b_offset, dst_offset }, mem_trace_builder);
    auto [resolved_a, resolved_b, resolved_c] = resolved_addrs;
    error = res_error;

    // We get our representative memory tag from the resolved_a memory address.
    AvmMemoryTag in_tag = unconstrained_get_memory_tag(resolved_a);
    // Reading from memory and loading into ia resp. ib.
    auto read_a = constrained_read_from_memory(call_ptr, clk, resolved_a, in_tag, in_tag, IntermRegister::IA);
    auto read_b = constrained_read_from_memory(call_ptr, clk, resolved_b, in_tag, in_tag, IntermRegister::IB);

    bool tag_match = read_a.tag_match && read_b.tag_match;
    if (is_ok(error) && !tag_match) {
        error = AvmError::CHECK_TAG_ERROR;
    }

    // a * b = c
    FF a = read_a.val;
    FF b = read_b.val;

    // In case of a memory tag error, we do not perform the computation.
    // Therefore, we do not create any entry in ALU table and store the value 0 as
    // output (c) in memory.
    FF c = is_ok(error) ? alu_trace_builder.op_mul(a, b, in_tag, clk) : FF(0);

    // Write into memory value c from intermediate register ic.
    auto write_c = constrained_write_to_memory(call_ptr, clk, resolved_c, c, in_tag, in_tag, IntermRegister::IC);

    // Constrain gas cost
    bool out_of_gas = gas_trace_builder.constrain_gas(clk, OpCode::MUL_8);
    if (out_of_gas && is_ok(error)) {
        error = AvmError::OUT_OF_GAS;
    }

    main_trace.push_back(Row{
        .main_clk = clk,
        .main_alu_in_tag = FF(static_cast<uint32_t>(in_tag)),
        .main_call_ptr = call_ptr,
        .main_ia = read_a.val,
        .main_ib = read_b.val,
        .main_ic = write_c.val,
        .main_ind_addr_a = FF(read_a.indirect_address),
        .main_ind_addr_b = FF(read_b.indirect_address),
        .main_ind_addr_c = FF(write_c.indirect_address),
        .main_internal_return_ptr = FF(internal_return_ptr),
        .main_mem_addr_a = FF(read_a.direct_address),
        .main_mem_addr_b = FF(read_b.direct_address),
        .main_mem_addr_c = FF(write_c.direct_address),
        .main_op_err = FF(static_cast<uint32_t>(!is_ok(error))),
        .main_pc = FF(pc),
        .main_r_in_tag = FF(static_cast<uint32_t>(in_tag)),
        .main_rwc = FF(1),
        .main_sel_mem_op_a = FF(1),
        .main_sel_mem_op_b = FF(1),
        .main_sel_mem_op_c = FF(1),
        .main_sel_op_mul = FF(1),
        .main_sel_resolve_ind_addr_a = FF(static_cast<uint32_t>(read_a.is_indirect)),
        .main_sel_resolve_ind_addr_b = FF(static_cast<uint32_t>(read_b.is_indirect)),
        .main_sel_resolve_ind_addr_c = FF(static_cast<uint32_t>(write_c.is_indirect)),
        .main_tag_err = FF(static_cast<uint32_t>(!tag_match)),
        .main_w_in_tag = FF(static_cast<uint32_t>(in_tag)),
    });

    ASSERT(op_code == OpCode::MUL_8 || op_code == OpCode::MUL_16);
    pc += Deserialization::get_pc_increment(op_code);
    return error;
}

/**
 * @brief Integer division with direct or indirect memory access.
 *
 * @param indirect A byte encoding information about indirect/direct memory access.
 * @param a_offset An index in memory pointing to the first operand of the division.
 * @param b_offset An index in memory pointing to the second operand of the division.
 * @param dst_offset An index in memory pointing to the output of the division.
 * @param in_tag The instruction memory tag of the operands.
 */
AvmError AvmTraceBuilder::op_div(
    uint8_t indirect, uint32_t a_offset, uint32_t b_offset, uint32_t dst_offset, OpCode op_code)
{
    // We keep the first encountered error
    AvmError error = AvmError::NO_ERROR;
    auto clk = static_cast<uint32_t>(main_trace.size()) + 1;

    auto [resolved_addrs, res_error] =
        Addressing<3>::fromWire(indirect, call_ptr).resolve({ a_offset, b_offset, dst_offset }, mem_trace_builder);
    auto [resolved_a, resolved_b, resolved_dst] = resolved_addrs;
    error = res_error;

    // We get our representative memory tag from the resolved_a memory address.
    AvmMemoryTag in_tag = unconstrained_get_memory_tag(resolved_a);
    // Reading from memory and loading into ia resp. ib.
    auto read_a = constrained_read_from_memory(call_ptr, clk, resolved_a, in_tag, in_tag, IntermRegister::IA);
    auto read_b = constrained_read_from_memory(call_ptr, clk, resolved_b, in_tag, in_tag, IntermRegister::IB);
    bool tag_match = read_a.tag_match && read_b.tag_match;

    // No need to add check_tag_integral(read_b.tag) as this follows from tag matching and that a has integral tag.
    if (is_ok(error) && !(tag_match && check_tag_integral(read_a.tag))) {
        error = AvmError::CHECK_TAG_ERROR;
    }

    // a / b = c
    FF a = read_a.val;
    FF b = read_b.val;

    // In case of a memory tag error, we do not perform the computation.
    // Therefore, we do not create any entry in ALU table and store the value 0 as
    // output (c) in memory.
    FF c;
    FF inv;

    if (!b.is_zero()) {
        // If b is not zero, we prove it is not by providing its inverse as well
        inv = b.invert();
        c = is_ok(error) ? alu_trace_builder.op_div(a, b, in_tag, clk) : FF(0);
    } else {
        inv = 1;
        c = 0;
        if (is_ok(error)) {
            error = AvmError::DIV_ZERO;
        }
    }

    // Write into memory value c from intermediate register ic.
    auto write_dst = constrained_write_to_memory(call_ptr, clk, resolved_dst, c, in_tag, in_tag, IntermRegister::IC);

    // Constrain gas cost
    bool out_of_gas = gas_trace_builder.constrain_gas(clk, OpCode::DIV_8);
    if (out_of_gas && is_ok(error)) {
        error = AvmError::OUT_OF_GAS;
    }

    main_trace.push_back(Row{
        .main_clk = clk,
        .main_alu_in_tag = FF(static_cast<uint32_t>(in_tag)),
        .main_call_ptr = call_ptr,
        .main_ia = read_a.val,
        .main_ib = read_b.val,
        .main_ic = c,
        .main_ind_addr_a = FF(read_a.indirect_address),
        .main_ind_addr_b = FF(read_b.indirect_address),
        .main_ind_addr_c = FF(write_dst.indirect_address),
        .main_internal_return_ptr = FF(internal_return_ptr),
        .main_inv = tag_match ? inv : FF(1),
        .main_mem_addr_a = FF(read_a.direct_address),
        .main_mem_addr_b = FF(read_b.direct_address),
        .main_mem_addr_c = FF(write_dst.direct_address),
        .main_op_err = FF(static_cast<uint32_t>(!is_ok(error))),
        .main_pc = FF(pc),
        .main_r_in_tag = FF(static_cast<uint32_t>(in_tag)),
        .main_rwc = FF(1),
        .main_sel_mem_op_a = FF(1),
        .main_sel_mem_op_b = FF(1),
        .main_sel_mem_op_c = FF(1),
        .main_sel_op_div = FF(1),
        .main_sel_resolve_ind_addr_a = FF(static_cast<uint32_t>(read_a.is_indirect)),
        .main_sel_resolve_ind_addr_b = FF(static_cast<uint32_t>(read_b.is_indirect)),
        .main_sel_resolve_ind_addr_c = FF(static_cast<uint32_t>(write_dst.is_indirect)),
        .main_tag_err = FF(static_cast<uint32_t>(!tag_match)),
        .main_w_in_tag = FF(static_cast<uint32_t>(in_tag)),
    });

    ASSERT(op_code == OpCode::DIV_8 || op_code == OpCode::DIV_16);
    pc += Deserialization::get_pc_increment(op_code);
    return error;
}

/**
 * @brief Finite field division with direct or indirect memory access.
 *
 * @param indirect A byte encoding information about indirect/direct memory access.
 * @param a_offset An index in memory pointing to the first operand of the division.
 * @param b_offset An index in memory pointing to the second operand of the division.
 * @param dst_offset An index in memory pointing to the output of the division.
 * @param in_tag The instruction memory tag of the operands.
 */
AvmError AvmTraceBuilder::op_fdiv(
    uint8_t indirect, uint32_t a_offset, uint32_t b_offset, uint32_t dst_offset, OpCode op_code)
{
    // We keep the first encountered error
    AvmError error = AvmError::NO_ERROR;
    auto clk = static_cast<uint32_t>(main_trace.size()) + 1;

    // Resolve any potential indirects in the order they are encoded in the indirect byte.
    auto [resolved_addrs, res_error] =
        Addressing<3>::fromWire(indirect, call_ptr).resolve({ a_offset, b_offset, dst_offset }, mem_trace_builder);
    auto [resolved_a, resolved_b, resolved_c] = resolved_addrs;
    error = res_error;

    // Reading from memory and loading into ia resp. ib.
    auto read_a =
        constrained_read_from_memory(call_ptr, clk, resolved_a, AvmMemoryTag::FF, AvmMemoryTag::FF, IntermRegister::IA);
    auto read_b =
        constrained_read_from_memory(call_ptr, clk, resolved_b, AvmMemoryTag::FF, AvmMemoryTag::FF, IntermRegister::IB);

    bool tag_match = read_a.tag_match && read_b.tag_match;
    if (is_ok(error) && !tag_match) {
        error = AvmError::CHECK_TAG_ERROR;
    }

    // a * b^(-1) = c
    FF a = read_a.val;
    FF b = read_b.val;
    FF c;
    FF inv;

    if (!b.is_zero()) {
        inv = b.invert();
        c = a * inv;
    } else {
        inv = 1;
        c = 0;
        if (is_ok(error)) {
            error = AvmError::DIV_ZERO;
        }
    }

    // Write into memory value c from intermediate register ic.
    auto write_c = constrained_write_to_memory(
        call_ptr, clk, resolved_c, c, AvmMemoryTag::FF, AvmMemoryTag::FF, IntermRegister::IC);

    // Constrain gas cost
    bool out_of_gas = gas_trace_builder.constrain_gas(clk, OpCode::FDIV_8);
    if (out_of_gas && is_ok(error)) {
        error = AvmError::OUT_OF_GAS;
    }

    main_trace.push_back(Row{
        .main_clk = clk,
        .main_call_ptr = call_ptr,
        .main_ia = tag_match ? read_a.val : FF(0),
        .main_ib = tag_match ? read_b.val : FF(0),
        .main_ic = tag_match ? write_c.val : FF(0),
        .main_ind_addr_a = FF(read_a.indirect_address),
        .main_ind_addr_b = FF(read_b.indirect_address),
        .main_ind_addr_c = FF(write_c.indirect_address),
        .main_internal_return_ptr = FF(internal_return_ptr),
        .main_inv = tag_match ? inv : FF(1),
        .main_mem_addr_a = FF(read_a.direct_address),
        .main_mem_addr_b = FF(read_b.direct_address),
        .main_mem_addr_c = FF(write_c.direct_address),
        .main_op_err = FF(static_cast<uint32_t>(!is_ok(error))),
        .main_pc = FF(pc),
        .main_r_in_tag = FF(static_cast<uint32_t>(AvmMemoryTag::FF)),
        .main_rwc = FF(1),
        .main_sel_mem_op_a = FF(1),
        .main_sel_mem_op_b = FF(1),
        .main_sel_mem_op_c = FF(1),
        .main_sel_op_fdiv = FF(1),
        .main_sel_resolve_ind_addr_a = FF(static_cast<uint32_t>(read_a.is_indirect)),
        .main_sel_resolve_ind_addr_b = FF(static_cast<uint32_t>(read_b.is_indirect)),
        .main_sel_resolve_ind_addr_c = FF(static_cast<uint32_t>(write_c.is_indirect)),
        .main_tag_err = FF(static_cast<uint32_t>(!tag_match)),
        .main_w_in_tag = FF(static_cast<uint32_t>(AvmMemoryTag::FF)),
    });

    ASSERT(op_code == OpCode::FDIV_8 || op_code == OpCode::FDIV_16);
    pc += Deserialization::get_pc_increment(op_code);
    return error;
}

/**************************************************************************************************
 *                            COMPUTE - COMPARATORS
 **************************************************************************************************/

/**
 * @brief Equality with direct or indirect memory access.
 *
 * @param indirect A byte encoding information about indirect/direct memory access.
 * @param a_offset An index in memory pointing to the first operand of the equality.
 * @param b_offset An index in memory pointing to the second operand of the equality.
 * @param dst_offset An index in memory pointing to the output of the equality.
 * @param in_tag The instruction memory tag of the operands.
 */
AvmError AvmTraceBuilder::op_eq(
    uint8_t indirect, uint32_t a_offset, uint32_t b_offset, uint32_t dst_offset, OpCode op_code)
{
    // We keep the first encountered error
    AvmError error = AvmError::NO_ERROR;
    auto clk = static_cast<uint32_t>(main_trace.size()) + 1;

    auto [resolved_addrs, res_error] =
        Addressing<3>::fromWire(indirect, call_ptr).resolve({ a_offset, b_offset, dst_offset }, mem_trace_builder);
    auto [resolved_a, resolved_b, resolved_c] = resolved_addrs;
    error = res_error;

    // We get our representative memory tag from the resolved_a memory address.
    AvmMemoryTag in_tag = unconstrained_get_memory_tag(resolved_a);
    // Reading from memory and loading into ia resp. ib.
    auto read_a = constrained_read_from_memory(call_ptr, clk, resolved_a, in_tag, AvmMemoryTag::U1, IntermRegister::IA);
    auto read_b = constrained_read_from_memory(call_ptr, clk, resolved_b, in_tag, AvmMemoryTag::U1, IntermRegister::IB);
    bool tag_match = read_a.tag_match && read_b.tag_match;

    if (is_ok(error) && !tag_match) {
        error = AvmError::CHECK_TAG_ERROR;
    }

    FF a = read_a.val;
    FF b = read_b.val;

    // In case of a memory tag error, we do not perform the computation.
    // Therefore, we do not create any entry in ALU table and store the value 0 as
    // output (c) in memory.
    FF c = is_ok(error) ? alu_trace_builder.op_eq(a, b, in_tag, clk) : FF(0);

    // Write into memory value c from intermediate register ic.
    auto write_c =
        constrained_write_to_memory(call_ptr, clk, resolved_c, c, in_tag, AvmMemoryTag::U1, IntermRegister::IC);

    // Constrain gas cost
    bool out_of_gas = gas_trace_builder.constrain_gas(clk, OpCode::EQ_8);
    if (out_of_gas && is_ok(error)) {
        error = AvmError::OUT_OF_GAS;
    }

    main_trace.push_back(Row{
        .main_clk = clk,
        .main_alu_in_tag = FF(static_cast<uint32_t>(in_tag)),
        .main_call_ptr = call_ptr,
        .main_ia = read_a.val,
        .main_ib = read_b.val,
        .main_ic = write_c.val,
        .main_ind_addr_a = FF(read_a.indirect_address),
        .main_ind_addr_b = FF(read_b.indirect_address),
        .main_ind_addr_c = FF(write_c.indirect_address),
        .main_internal_return_ptr = FF(internal_return_ptr),
        .main_mem_addr_a = FF(read_a.direct_address),
        .main_mem_addr_b = FF(read_b.direct_address),
        .main_mem_addr_c = FF(write_c.direct_address),
        .main_op_err = FF(static_cast<uint32_t>(!is_ok(error))),
        .main_pc = FF(pc),
        .main_r_in_tag = FF(static_cast<uint32_t>(in_tag)),
        .main_rwc = FF(1),
        .main_sel_mem_op_a = FF(1),
        .main_sel_mem_op_b = FF(1),
        .main_sel_mem_op_c = FF(1),
        .main_sel_op_eq = FF(1),
        .main_sel_resolve_ind_addr_a = FF(static_cast<uint32_t>(read_a.is_indirect)),
        .main_sel_resolve_ind_addr_b = FF(static_cast<uint32_t>(read_b.is_indirect)),
        .main_sel_resolve_ind_addr_c = FF(static_cast<uint32_t>(write_c.is_indirect)),
        .main_tag_err = FF(static_cast<uint32_t>(!tag_match)),
        .main_w_in_tag = FF(static_cast<uint32_t>(AvmMemoryTag::U1)),
    });

    ASSERT(op_code == OpCode::EQ_8 || op_code == OpCode::EQ_16);
    pc += Deserialization::get_pc_increment(op_code);
    return error;
}

AvmError AvmTraceBuilder::op_lt(
    uint8_t indirect, uint32_t a_offset, uint32_t b_offset, uint32_t dst_offset, OpCode op_code)
{
    // We keep the first encountered error
    AvmError error = AvmError::NO_ERROR;
    auto clk = static_cast<uint32_t>(main_trace.size()) + 1;

    auto [resolved_addrs, res_error] =
        Addressing<3>::fromWire(indirect, call_ptr).resolve({ a_offset, b_offset, dst_offset }, mem_trace_builder);
    auto [resolved_a, resolved_b, resolved_c] = resolved_addrs;
    error = res_error;

    // We get our representative memory tag from the resolved_a memory address.
    AvmMemoryTag in_tag = unconstrained_get_memory_tag(resolved_a);
    auto read_a = constrained_read_from_memory(call_ptr, clk, resolved_a, in_tag, AvmMemoryTag::U1, IntermRegister::IA);
    auto read_b = constrained_read_from_memory(call_ptr, clk, resolved_b, in_tag, AvmMemoryTag::U1, IntermRegister::IB);
    bool tag_match = read_a.tag_match && read_b.tag_match;

    if (is_ok(error) && !tag_match) {
        error = AvmError::CHECK_TAG_ERROR;
    }

    FF a = tag_match ? read_a.val : FF(0);
    FF b = tag_match ? read_b.val : FF(0);

    FF c = is_ok(error) ? alu_trace_builder.op_lt(a, b, in_tag, clk) : FF(0);

    // Write into memory value c from intermediate register ic.
    auto write_c =
        constrained_write_to_memory(call_ptr, clk, resolved_c, c, in_tag, AvmMemoryTag::U1, IntermRegister::IC);

    // Constrain gas cost
    bool out_of_gas = gas_trace_builder.constrain_gas(clk, OpCode::LT_8);
    if (out_of_gas && is_ok(error)) {
        error = AvmError::OUT_OF_GAS;
    }

    main_trace.push_back(Row{
        .main_clk = clk,
        .main_alu_in_tag = FF(static_cast<uint32_t>(in_tag)),
        .main_call_ptr = call_ptr,
        .main_ia = read_a.val,
        .main_ib = read_b.val,
        .main_ic = write_c.val,
        .main_ind_addr_a = FF(read_a.indirect_address),
        .main_ind_addr_b = FF(read_b.indirect_address),
        .main_ind_addr_c = FF(write_c.indirect_address),
        .main_internal_return_ptr = FF(internal_return_ptr),
        .main_mem_addr_a = FF(read_a.direct_address),
        .main_mem_addr_b = FF(read_b.direct_address),
        .main_mem_addr_c = FF(write_c.direct_address),
        .main_op_err = FF(static_cast<uint32_t>(!is_ok(error))),
        .main_pc = FF(pc),
        .main_r_in_tag = FF(static_cast<uint32_t>(in_tag)),
        .main_rwc = FF(1),
        .main_sel_mem_op_a = FF(1),
        .main_sel_mem_op_b = FF(1),
        .main_sel_mem_op_c = FF(1),
        .main_sel_op_lt = FF(1),
        .main_sel_resolve_ind_addr_a = FF(static_cast<uint32_t>(read_a.is_indirect)),
        .main_sel_resolve_ind_addr_b = FF(static_cast<uint32_t>(read_b.is_indirect)),
        .main_sel_resolve_ind_addr_c = FF(static_cast<uint32_t>(write_c.is_indirect)),
        .main_tag_err = FF(static_cast<uint32_t>(!tag_match)),
        .main_w_in_tag = FF(static_cast<uint32_t>(AvmMemoryTag::U1)),
    });

    ASSERT(op_code == OpCode::LT_8 || op_code == OpCode::LT_16);
    pc += Deserialization::get_pc_increment(op_code);
    return error;
}

AvmError AvmTraceBuilder::op_lte(
    uint8_t indirect, uint32_t a_offset, uint32_t b_offset, uint32_t dst_offset, OpCode op_code)
{
    // We keep the first encountered error
    AvmError error = AvmError::NO_ERROR;
    auto clk = static_cast<uint32_t>(main_trace.size()) + 1;

    auto [resolved_addrs, res_error] =
        Addressing<3>::fromWire(indirect, call_ptr).resolve({ a_offset, b_offset, dst_offset }, mem_trace_builder);
    auto [resolved_a, resolved_b, resolved_c] = resolved_addrs;
    error = res_error;

    // We get our representative memory tag from the resolved_a memory address.
    AvmMemoryTag in_tag = unconstrained_get_memory_tag(resolved_a);
    // Reading from memory and loading into ia resp. ib.
    auto read_a = constrained_read_from_memory(call_ptr, clk, resolved_a, in_tag, AvmMemoryTag::U1, IntermRegister::IA);
    auto read_b = constrained_read_from_memory(call_ptr, clk, resolved_b, in_tag, AvmMemoryTag::U1, IntermRegister::IB);
    bool tag_match = read_a.tag_match && read_b.tag_match;

    if (is_ok(error) && !tag_match) {
        error = AvmError::CHECK_TAG_ERROR;
    }

    FF a = tag_match ? read_a.val : FF(0);
    FF b = tag_match ? read_b.val : FF(0);

    FF c = is_ok(error) ? alu_trace_builder.op_lte(a, b, in_tag, clk) : FF(0);

    // Write into memory value c from intermediate register ic.
    auto write_c =
        constrained_write_to_memory(call_ptr, clk, resolved_c, c, in_tag, AvmMemoryTag::U1, IntermRegister::IC);

    // Constrain gas cost
    bool out_of_gas = gas_trace_builder.constrain_gas(clk, OpCode::LTE_8);
    if (out_of_gas && is_ok(error)) {
        error = AvmError::OUT_OF_GAS;
    }

    main_trace.push_back(Row{
        .main_clk = clk,
        .main_alu_in_tag = FF(static_cast<uint32_t>(in_tag)),
        .main_call_ptr = call_ptr,
        .main_ia = read_a.val,
        .main_ib = read_b.val,
        .main_ic = write_c.val,
        .main_ind_addr_a = FF(read_a.indirect_address),
        .main_ind_addr_b = FF(read_b.indirect_address),
        .main_ind_addr_c = FF(write_c.indirect_address),
        .main_internal_return_ptr = FF(internal_return_ptr),
        .main_mem_addr_a = FF(read_a.direct_address),
        .main_mem_addr_b = FF(read_b.direct_address),
        .main_mem_addr_c = FF(write_c.direct_address),
        .main_op_err = FF(static_cast<uint32_t>(!is_ok(error))),
        .main_pc = FF(pc),
        .main_r_in_tag = FF(static_cast<uint32_t>(in_tag)),
        .main_rwc = FF(1),
        .main_sel_mem_op_a = FF(1),
        .main_sel_mem_op_b = FF(1),
        .main_sel_mem_op_c = FF(1),
        .main_sel_op_lte = FF(1),
        .main_sel_resolve_ind_addr_a = FF(static_cast<uint32_t>(read_a.is_indirect)),
        .main_sel_resolve_ind_addr_b = FF(static_cast<uint32_t>(read_b.is_indirect)),
        .main_sel_resolve_ind_addr_c = FF(static_cast<uint32_t>(write_c.is_indirect)),
        .main_tag_err = FF(static_cast<uint32_t>(!tag_match)),
        .main_w_in_tag = FF(static_cast<uint32_t>(AvmMemoryTag::U1)),
    });

    ASSERT(op_code == OpCode::LTE_8 || op_code == OpCode::LTE_16);
    pc += Deserialization::get_pc_increment(op_code);
    return error;
}

/**************************************************************************************************
 *                            COMPUTE - BITWISE
 **************************************************************************************************/

AvmError AvmTraceBuilder::op_and(
    uint8_t indirect, uint32_t a_offset, uint32_t b_offset, uint32_t dst_offset, OpCode op_code)
{
    // We keep the first encountered error
    AvmError error = AvmError::NO_ERROR;
    auto clk = static_cast<uint32_t>(main_trace.size()) + 1;

    auto [resolved_addrs, res_error] =
        Addressing<3>::fromWire(indirect, call_ptr).resolve({ a_offset, b_offset, dst_offset }, mem_trace_builder);
    auto [resolved_a, resolved_b, resolved_c] = resolved_addrs;
    error = res_error;

    // We get our representative memory tag from the resolved_a memory address.
    AvmMemoryTag in_tag = unconstrained_get_memory_tag(resolved_a);
    // Reading from memory and loading into ia resp. ib.
    auto read_a = constrained_read_from_memory(call_ptr, clk, resolved_a, in_tag, in_tag, IntermRegister::IA);
    auto read_b = constrained_read_from_memory(call_ptr, clk, resolved_b, in_tag, in_tag, IntermRegister::IB);

    bool tag_match = read_a.tag_match && read_b.tag_match;
    // No need to add check_tag_integral(read_b.tag) as this follows from tag matching and that a has integral tag.
    if (is_ok(error) && !(tag_match && check_tag_integral(read_a.tag))) {
        error = AvmError::CHECK_TAG_ERROR;
    }

    FF a = tag_match ? read_a.val : FF(0);
    FF b = tag_match ? read_b.val : FF(0);

    FF c = is_ok(error) ? bin_trace_builder.op_and(a, b, in_tag, clk) : FF(0);

    // Write into memory value c from intermediate register ic.
    auto write_c = constrained_write_to_memory(call_ptr, clk, resolved_c, c, in_tag, in_tag, IntermRegister::IC);

    // Constrain gas cost
    bool out_of_gas = gas_trace_builder.constrain_gas(clk, OpCode::AND_8);
    if (out_of_gas && is_ok(error)) {
        error = AvmError::OUT_OF_GAS;
    }

    main_trace.push_back(Row{
        .main_clk = clk,
        .main_bin_op_id = FF(0),
        .main_call_ptr = call_ptr,
        .main_ia = read_a.val,
        .main_ib = read_b.val,
        .main_ic = write_c.val,
        .main_ind_addr_a = FF(read_a.indirect_address),
        .main_ind_addr_b = FF(read_b.indirect_address),
        .main_ind_addr_c = FF(write_c.indirect_address),
        .main_internal_return_ptr = FF(internal_return_ptr),
        .main_mem_addr_a = FF(read_a.direct_address),
        .main_mem_addr_b = FF(read_b.direct_address),
        .main_mem_addr_c = FF(write_c.direct_address),
        .main_op_err = FF(static_cast<uint32_t>(!is_ok(error))),
        .main_pc = FF(pc),
        .main_r_in_tag = FF(static_cast<uint32_t>(in_tag)),
        .main_rwc = FF(1),
        .main_sel_bin = FF(static_cast<uint32_t>(is_ok(error))),
        .main_sel_mem_op_a = FF(1),
        .main_sel_mem_op_b = FF(1),
        .main_sel_mem_op_c = FF(1),
        .main_sel_op_and = FF(1),
        .main_sel_resolve_ind_addr_a = FF(static_cast<uint32_t>(read_a.is_indirect)),
        .main_sel_resolve_ind_addr_b = FF(static_cast<uint32_t>(read_b.is_indirect)),
        .main_sel_resolve_ind_addr_c = FF(static_cast<uint32_t>(write_c.is_indirect)),
        .main_tag_err = FF(static_cast<uint32_t>(!tag_match)),
        .main_w_in_tag = FF(static_cast<uint32_t>(in_tag)),
    });

    ASSERT(op_code == OpCode::AND_8 || op_code == OpCode::AND_16);
    pc += Deserialization::get_pc_increment(op_code);
    return error;
}

AvmError AvmTraceBuilder::op_or(
    uint8_t indirect, uint32_t a_offset, uint32_t b_offset, uint32_t dst_offset, OpCode op_code)
{
    // We keep the first encountered error
    AvmError error = AvmError::NO_ERROR;
    auto clk = static_cast<uint32_t>(main_trace.size()) + 1;

    auto [resolved_addrs, res_error] =
        Addressing<3>::fromWire(indirect, call_ptr).resolve({ a_offset, b_offset, dst_offset }, mem_trace_builder);
    auto [resolved_a, resolved_b, resolved_c] = resolved_addrs;
    error = res_error;

    // We get our representative memory tag from the resolved_a memory address.
    AvmMemoryTag in_tag = unconstrained_get_memory_tag(resolved_a);
    // Reading from memory and loading into ia resp. ib.
    auto read_a = constrained_read_from_memory(call_ptr, clk, resolved_a, in_tag, in_tag, IntermRegister::IA);
    auto read_b = constrained_read_from_memory(call_ptr, clk, resolved_b, in_tag, in_tag, IntermRegister::IB);

    bool tag_match = read_a.tag_match && read_b.tag_match;
    // No need to add check_tag_integral(read_b.tag) as this follows from tag matching and that a has integral tag.
    if (is_ok(error) && !(tag_match && check_tag_integral(read_a.tag))) {
        error = AvmError::CHECK_TAG_ERROR;
    }

    FF a = tag_match ? read_a.val : FF(0);
    FF b = tag_match ? read_b.val : FF(0);

    FF c = is_ok(error) ? bin_trace_builder.op_or(a, b, in_tag, clk) : FF(0);

    // Write into memory value c from intermediate register ic.
    auto write_c = constrained_write_to_memory(call_ptr, clk, resolved_c, c, in_tag, in_tag, IntermRegister::IC);

    // Constrain gas cost
    bool out_of_gas = gas_trace_builder.constrain_gas(clk, OpCode::OR_8);
    if (out_of_gas && is_ok(error)) {
        error = AvmError::OUT_OF_GAS;
    }

    main_trace.push_back(Row{
        .main_clk = clk,
        .main_bin_op_id = FF(1),
        .main_call_ptr = call_ptr,
        .main_ia = read_a.val,
        .main_ib = read_b.val,
        .main_ic = write_c.val,
        .main_ind_addr_a = FF(read_a.indirect_address),
        .main_ind_addr_b = FF(read_b.indirect_address),
        .main_ind_addr_c = FF(write_c.indirect_address),
        .main_internal_return_ptr = FF(internal_return_ptr),
        .main_mem_addr_a = FF(read_a.direct_address),
        .main_mem_addr_b = FF(read_b.direct_address),
        .main_mem_addr_c = FF(write_c.direct_address),
        .main_op_err = FF(static_cast<uint32_t>(!is_ok(error))),
        .main_pc = FF(pc),
        .main_r_in_tag = FF(static_cast<uint32_t>(in_tag)),
        .main_rwc = FF(1),
        .main_sel_bin = FF(static_cast<uint32_t>(is_ok(error))),
        .main_sel_mem_op_a = FF(1),
        .main_sel_mem_op_b = FF(1),
        .main_sel_mem_op_c = FF(1),
        .main_sel_op_or = FF(1),
        .main_sel_resolve_ind_addr_a = FF(static_cast<uint32_t>(read_a.is_indirect)),
        .main_sel_resolve_ind_addr_b = FF(static_cast<uint32_t>(read_b.is_indirect)),
        .main_sel_resolve_ind_addr_c = FF(static_cast<uint32_t>(write_c.is_indirect)),
        .main_tag_err = FF(static_cast<uint32_t>(!tag_match)),
        .main_w_in_tag = FF(static_cast<uint32_t>(in_tag)),
    });

    ASSERT(op_code == OpCode::OR_8 || op_code == OpCode::OR_16);
    pc += Deserialization::get_pc_increment(op_code);
    return error;
}

AvmError AvmTraceBuilder::op_xor(
    uint8_t indirect, uint32_t a_offset, uint32_t b_offset, uint32_t dst_offset, OpCode op_code)
{
    // We keep the first encountered error
    AvmError error = AvmError::NO_ERROR;
    auto clk = static_cast<uint32_t>(main_trace.size()) + 1;

    auto [resolved_addrs, res_error] =
        Addressing<3>::fromWire(indirect, call_ptr).resolve({ a_offset, b_offset, dst_offset }, mem_trace_builder);
    auto [resolved_a, resolved_b, resolved_c] = resolved_addrs;
    error = res_error;

    // We get our representative memory tag from the resolved_a memory address.
    AvmMemoryTag in_tag = unconstrained_get_memory_tag(resolved_a);
    // Reading from memory and loading into ia resp. ib.
    auto read_a = constrained_read_from_memory(call_ptr, clk, resolved_a, in_tag, in_tag, IntermRegister::IA);
    auto read_b = constrained_read_from_memory(call_ptr, clk, resolved_b, in_tag, in_tag, IntermRegister::IB);

    bool tag_match = read_a.tag_match && read_b.tag_match;
    // No need to add check_tag_integral(read_b.tag) as this follows from tag matching and that a has integral tag.
    if (is_ok(error) && !(tag_match && check_tag_integral(read_a.tag))) {
        error = AvmError::CHECK_TAG_ERROR;
    }

    FF a = tag_match ? read_a.val : FF(0);
    FF b = tag_match ? read_b.val : FF(0);

    FF c = is_ok(error) ? bin_trace_builder.op_xor(a, b, in_tag, clk) : FF(0);

    // Write into memory value c from intermediate register ic.
    auto write_c = constrained_write_to_memory(call_ptr, clk, resolved_c, c, in_tag, in_tag, IntermRegister::IC);

    // Constrain gas cost
    bool out_of_gas = gas_trace_builder.constrain_gas(clk, OpCode::XOR_8);
    if (out_of_gas && is_ok(error)) {
        error = AvmError::OUT_OF_GAS;
    }

    main_trace.push_back(Row{
        .main_clk = clk,
        .main_bin_op_id = FF(2),
        .main_call_ptr = call_ptr,
        .main_ia = read_a.val,
        .main_ib = read_b.val,
        .main_ic = write_c.val,
        .main_ind_addr_a = FF(read_a.indirect_address),
        .main_ind_addr_b = FF(read_b.indirect_address),
        .main_ind_addr_c = FF(write_c.indirect_address),
        .main_internal_return_ptr = FF(internal_return_ptr),
        .main_mem_addr_a = FF(read_a.direct_address),
        .main_mem_addr_b = FF(read_b.direct_address),
        .main_mem_addr_c = FF(write_c.direct_address),
        .main_op_err = FF(static_cast<uint32_t>(!is_ok(error))),
        .main_pc = FF(pc),
        .main_r_in_tag = FF(static_cast<uint32_t>(in_tag)),
        .main_rwc = FF(1),
        .main_sel_bin = FF(static_cast<uint32_t>(is_ok(error))),
        .main_sel_mem_op_a = FF(1),
        .main_sel_mem_op_b = FF(1),
        .main_sel_mem_op_c = FF(1),
        .main_sel_op_xor = FF(1),
        .main_sel_resolve_ind_addr_a = FF(static_cast<uint32_t>(read_a.is_indirect)),
        .main_sel_resolve_ind_addr_b = FF(static_cast<uint32_t>(read_b.is_indirect)),
        .main_sel_resolve_ind_addr_c = FF(static_cast<uint32_t>(write_c.is_indirect)),
        .main_tag_err = FF(static_cast<uint32_t>(!tag_match)),
        .main_w_in_tag = FF(static_cast<uint32_t>(in_tag)),
    });

    ASSERT(op_code == OpCode::XOR_8 || op_code == OpCode::XOR_16);
    pc += Deserialization::get_pc_increment(op_code);
    return error;
}

/**
 * @brief Bitwise not with direct or indirect memory access.
 *
 * @param indirect A byte encoding information about indirect/direct memory access.
 * @param a_offset An index in memory pointing to the only operand of Not.
 * @param dst_offset An index in memory pointing to the output of Not.
 */
AvmError AvmTraceBuilder::op_not(uint8_t indirect, uint32_t a_offset, uint32_t dst_offset, OpCode op_code)
{
    // We keep the first encountered error
    AvmError error = AvmError::NO_ERROR;
    auto clk = static_cast<uint32_t>(main_trace.size()) + 1;

    // Resolve any potential indirects in the order they are encoded in the indirect byte.
    auto [resolved_addrs, res_error] =
        Addressing<2>::fromWire(indirect, call_ptr).resolve({ a_offset, dst_offset }, mem_trace_builder);
    auto [resolved_a, resolved_c] = resolved_addrs;
    error = res_error;

    // We get our representative memory tag from the resolved_a memory address.
    AvmMemoryTag in_tag = unconstrained_get_memory_tag(resolved_a);
    // Reading from memory and loading into ia
    auto read_a = constrained_read_from_memory(call_ptr, clk, resolved_a, in_tag, in_tag, IntermRegister::IA);

    if (is_ok(error) && !check_tag_integral(read_a.tag)) {
        error = AvmError::CHECK_TAG_ERROR;
    }

    // ~a = c
    FF a = read_a.val;

    // In case of an error (tag of type FF), we do not perform the computation.
    // Therefore, we do not create any entry in ALU table and store the value 0 as
    // output (c) in memory.
    FF c = is_ok(error) ? alu_trace_builder.op_not(a, in_tag, clk) : FF(0);

    // Write into memory value c from intermediate register ic.
    auto write_c = constrained_write_to_memory(call_ptr, clk, resolved_c, c, in_tag, in_tag, IntermRegister::IC);

    // Constrain gas cost
    bool out_of_gas = gas_trace_builder.constrain_gas(clk, OpCode::NOT_8);
    if (out_of_gas && is_ok(error)) {
        error = AvmError::OUT_OF_GAS;
    }

    main_trace.push_back(Row{
        .main_clk = clk,
        .main_alu_in_tag = FF(static_cast<uint32_t>(in_tag)),
        .main_call_ptr = call_ptr,
        .main_ia = read_a.val,
        .main_ic = write_c.val,
        .main_ind_addr_a = FF(read_a.indirect_address),
        .main_ind_addr_c = FF(write_c.indirect_address),
        .main_internal_return_ptr = FF(internal_return_ptr),
        .main_mem_addr_a = FF(read_a.direct_address),
        .main_mem_addr_c = FF(write_c.direct_address),
        .main_op_err = FF(static_cast<uint32_t>(!is_ok(error))),
        .main_pc = FF(pc),
        .main_r_in_tag = FF(static_cast<uint32_t>(in_tag)),
        .main_rwc = FF(1),
        .main_sel_mem_op_a = FF(1),
        .main_sel_mem_op_c = FF(1),
        .main_sel_op_not = FF(1),
        .main_sel_resolve_ind_addr_a = FF(static_cast<uint32_t>(read_a.is_indirect)),
        .main_sel_resolve_ind_addr_c = FF(static_cast<uint32_t>(write_c.is_indirect)),
        .main_w_in_tag = FF(static_cast<uint32_t>(in_tag)),
    });

    ASSERT(op_code == OpCode::NOT_8 || op_code == OpCode::NOT_16);
    pc += Deserialization::get_pc_increment(op_code);
    return error;
}

AvmError AvmTraceBuilder::op_shl(
    uint8_t indirect, uint32_t a_offset, uint32_t b_offset, uint32_t dst_offset, OpCode op_code)
{
    // We keep the first encountered error
    AvmError error = AvmError::NO_ERROR;
    auto clk = static_cast<uint32_t>(main_trace.size()) + 1;

    auto [resolved_addrs, res_error] =
        Addressing<3>::fromWire(indirect, call_ptr).resolve({ a_offset, b_offset, dst_offset }, mem_trace_builder);
    auto [resolved_a, resolved_b, resolved_c] = resolved_addrs;
    error = res_error;

    // We get our representative memory tag from the resolved_a memory address.
    AvmMemoryTag in_tag = unconstrained_get_memory_tag(resolved_a);
    // Reading from memory and loading into ia resp. ib.
    auto read_a = constrained_read_from_memory(call_ptr, clk, resolved_a, in_tag, in_tag, IntermRegister::IA);
    // TODO(8603): once instructions can have multiple different tags for reads, constrain b's read & tag
    // auto read_b = constrained_read_from_memory(call_ptr, clk, resolved_b, AvmMemoryTag::U8, AvmMemoryTag::U8,
    // IntermRegister::IB); bool tag_match = read_a.tag_match && read_b.tag_match;
    auto read_b = unconstrained_read_from_memory(resolved_b);

    if (is_ok(error) && !(check_tag_integral(read_a.tag) && check_tag(AvmMemoryTag::U8, resolved_b))) {
        error = AvmError::CHECK_TAG_ERROR;
    }

    FF a = is_ok(error) ? read_a.val : FF(0);
    FF b = is_ok(error) ? read_b : FF(0);

    FF c = is_ok(error) ? alu_trace_builder.op_shl(a, b, in_tag, clk) : FF(0);

    // Write into memory value c from intermediate register ic.
    auto write_c = constrained_write_to_memory(call_ptr, clk, resolved_c, c, in_tag, in_tag, IntermRegister::IC);
    // Constrain gas cost
    bool out_of_gas = gas_trace_builder.constrain_gas(clk, OpCode::SHL_8);
    if (out_of_gas && is_ok(error)) {
        error = AvmError::OUT_OF_GAS;
    }

    main_trace.push_back(Row{
        .main_clk = clk,
        .main_alu_in_tag = FF(static_cast<uint32_t>(in_tag)),
        .main_call_ptr = call_ptr,
        .main_ia = read_a.val,
        .main_ib = read_b,
        .main_ic = write_c.val,
        .main_ind_addr_a = FF(read_a.indirect_address),
        //.main_ind_addr_b = FF(read_b.indirect_address),
        .main_ind_addr_c = FF(write_c.indirect_address),
        .main_internal_return_ptr = FF(internal_return_ptr),
        .main_mem_addr_a = FF(read_a.direct_address),
        //.main_mem_addr_b = FF(read_b.direct_address),
        .main_mem_addr_c = FF(write_c.direct_address),
        .main_op_err = FF(static_cast<uint32_t>(!is_ok(error))),
        .main_pc = FF(pc),
        .main_r_in_tag = FF(static_cast<uint32_t>(in_tag)),
        .main_rwc = FF(1),
        .main_sel_mem_op_a = FF(1),
        //.main_sel_mem_op_b = FF(1),
        .main_sel_mem_op_c = FF(1),
        .main_sel_op_shl = FF(1),
        .main_sel_resolve_ind_addr_a = FF(static_cast<uint32_t>(read_a.is_indirect)),
        //.main_sel_resolve_ind_addr_b = FF(static_cast<uint32_t>(read_b.is_indirect)),
        .main_sel_resolve_ind_addr_c = FF(static_cast<uint32_t>(write_c.is_indirect)),
        .main_w_in_tag = FF(static_cast<uint32_t>(in_tag)),
    });

    ASSERT(op_code == OpCode::SHL_8 || op_code == OpCode::SHL_16);
    pc += Deserialization::get_pc_increment(op_code);
    return error;
}

AvmError AvmTraceBuilder::op_shr(
    uint8_t indirect, uint32_t a_offset, uint32_t b_offset, uint32_t dst_offset, OpCode op_code)
{
    // We keep the first encountered error
    AvmError error = AvmError::NO_ERROR;
    auto clk = static_cast<uint32_t>(main_trace.size()) + 1;

    auto [resolved_addrs, res_error] =
        Addressing<3>::fromWire(indirect, call_ptr).resolve({ a_offset, b_offset, dst_offset }, mem_trace_builder);
    auto [resolved_a, resolved_b, resolved_c] = resolved_addrs;
    error = res_error;

    // We get our representative memory tag from the resolved_a memory address.
    AvmMemoryTag in_tag = unconstrained_get_memory_tag(resolved_a);
    // Reading from memory and loading into ia resp. ib.
    auto read_a = constrained_read_from_memory(call_ptr, clk, resolved_a, in_tag, in_tag, IntermRegister::IA);
    // TODO(8603): once instructions can have multiple different tags for reads, constrain b's read & tag
    // auto read_b = constrained_read_from_memory(call_ptr, clk, resolved_b, AvmMemoryTag::U8, AvmMemoryTag::U8,
    // IntermRegister::IB); bool tag_match = read_a.tag_match && read_b.tag_match;
    auto read_b = unconstrained_read_from_memory(resolved_b);
    if (is_ok(error) && !(check_tag_integral(read_a.tag) && check_tag(AvmMemoryTag::U8, resolved_b))) {
        error = AvmError::CHECK_TAG_ERROR;
    }

    FF a = is_ok(error) ? read_a.val : FF(0);
    FF b = is_ok(error) ? read_b : FF(0);

    FF c = is_ok(error) ? alu_trace_builder.op_shr(a, b, in_tag, clk) : FF(0);

    // Write into memory value c from intermediate register ic.
    auto write_c = constrained_write_to_memory(call_ptr, clk, resolved_c, c, in_tag, in_tag, IntermRegister::IC);
    // Constrain gas cost
    bool out_of_gas = gas_trace_builder.constrain_gas(clk, OpCode::SHR_8);
    if (out_of_gas && is_ok(error)) {
        error = AvmError::OUT_OF_GAS;
    }

    main_trace.push_back(Row{
        .main_clk = clk,
        .main_alu_in_tag = FF(static_cast<uint32_t>(in_tag)),
        .main_call_ptr = call_ptr,
        .main_ia = read_a.val,
        .main_ib = read_b,
        .main_ic = write_c.val,
        .main_ind_addr_a = FF(read_a.indirect_address),
        // TODO(8603): uncomment
        //.main_ind_addr_b = FF(read_b.indirect_address),
        .main_ind_addr_c = FF(write_c.indirect_address),
        .main_internal_return_ptr = FF(internal_return_ptr),
        .main_mem_addr_a = FF(read_a.direct_address),
        // TODO(8603): uncomment
        //.main_mem_addr_b = FF(read_b.direct_address),
        .main_mem_addr_c = FF(write_c.direct_address),
        .main_op_err = FF(static_cast<uint32_t>(!is_ok(error))),
        .main_pc = FF(pc),
        .main_r_in_tag = FF(static_cast<uint32_t>(in_tag)),
        .main_rwc = FF(1),
        .main_sel_mem_op_a = FF(1),
        // TODO(8603): uncomment
        //.main_sel_mem_op_b = FF(1),
        .main_sel_mem_op_c = FF(1),
        .main_sel_op_shr = FF(1),
        .main_sel_resolve_ind_addr_a = FF(static_cast<uint32_t>(read_a.is_indirect)),
        // TODO(8603): uncomment
        //.main_sel_resolve_ind_addr_b = FF(static_cast<uint32_t>(read_b.is_indirect)),
        .main_sel_resolve_ind_addr_c = FF(static_cast<uint32_t>(write_c.is_indirect)),
        .main_w_in_tag = FF(static_cast<uint32_t>(in_tag)),
    });

    ASSERT(op_code == OpCode::SHR_8 || op_code == OpCode::SHR_16);
    pc += Deserialization::get_pc_increment(op_code);
    return error;
}

/**************************************************************************************************
 *                            COMPUTE - TYPE CONVERSIONS
 **************************************************************************************************/

/**
 * @brief Cast an element pointed by the address a_offset into type specified by dst_tag and
          store the result in address given by dst_offset.
 *
 * @param indirect A byte encoding information about indirect/direct memory access.
 * @param a_offset Offset of source memory cell.
 * @param dst_offset Offset of destination memory cell.
 * @param dst_tag Destination tag specifying the type the source value must be casted to.
 */
AvmError AvmTraceBuilder::op_cast(
    uint8_t indirect, uint32_t a_offset, uint32_t dst_offset, AvmMemoryTag dst_tag, OpCode op_code)
{
    // We keep the first encountered error
    AvmError error = AvmError::NO_ERROR;
    auto const clk = static_cast<uint32_t>(main_trace.size()) + 1;

    auto [resolved_addrs, res_error] =
        Addressing<2>::fromWire(indirect, call_ptr).resolve({ a_offset, dst_offset }, mem_trace_builder);
    auto [resolved_a, resolved_c] = resolved_addrs;

    // Reading from memory and loading into ia
    // There cannot be any tag error in this case.
    auto memEntry = mem_trace_builder.read_and_load_cast_opcode(call_ptr, clk, resolved_a, dst_tag);
    FF a = memEntry.val;

    // Therefore, we do not create any entry in ALU table and store the value 0 as
    // output (c) in memory.
    FF c = alu_trace_builder.op_cast(a, dst_tag, clk);

    // Write into memory value c from intermediate register ic.
    mem_trace_builder.write_into_memory(call_ptr, clk, IntermRegister::IC, resolved_c, c, memEntry.tag, dst_tag);

    // Constrain gas cost
    bool out_of_gas = gas_trace_builder.constrain_gas(clk, OpCode::CAST_8);
    if (out_of_gas && is_ok(error)) {
        error = AvmError::OUT_OF_GAS;
    }

    main_trace.push_back(Row{
        .main_clk = clk,
        .main_alu_in_tag = FF(static_cast<uint32_t>(dst_tag)),
        .main_call_ptr = call_ptr,
        .main_ia = a,
        .main_ic = c,
        .main_internal_return_ptr = FF(internal_return_ptr),
        .main_mem_addr_a = FF(resolved_a),
        .main_mem_addr_c = FF(resolved_c),
        .main_op_err = FF(static_cast<uint32_t>(!is_ok(res_error))),
        .main_pc = FF(pc),
        .main_r_in_tag = FF(static_cast<uint32_t>(memEntry.tag)),
        .main_rwc = FF(1),
        .main_sel_mem_op_a = FF(1),
        .main_sel_mem_op_c = FF(1),
        .main_sel_op_cast = FF(1),
        .main_w_in_tag = FF(static_cast<uint32_t>(dst_tag)),
    });

    ASSERT(op_code == OpCode::CAST_8 || op_code == OpCode::CAST_16);
    pc += Deserialization::get_pc_increment(op_code);
    return res_error;
}

/**************************************************************************************************
 *                            EXECUTION ENVIRONMENT
 **************************************************************************************************/

// Helper function to add kernel lookup operations into the main trace
// TODO: add tag match to kernel_input_lookup opcodes to - it isnt written to - -ve test would catch
/**
 * @brief Create a kernel lookup opcode object
 *
 * Used for looking up into the kernel inputs (context) - {caller, address, etc.}
 *
 * @param indirect - Perform indirect memory resolution
 * @param dst_offset - Memory address to write the lookup result to
 * @param value - The value read from the memory address
 * @param w_tag - The memory tag of the value read
 * @return RowWithError
 */
RowWithError AvmTraceBuilder::create_kernel_lookup_opcode(uint8_t indirect,
                                                          uint32_t dst_offset,
                                                          FF value,
                                                          AvmMemoryTag w_tag)
{
    auto const clk = static_cast<uint32_t>(main_trace.size()) + 1;

    auto [resolved_addrs, res_error] =
        Addressing<1>::fromWire(indirect, call_ptr).resolve({ dst_offset }, mem_trace_builder);
    auto [resolved_dst] = resolved_addrs;

    auto write_dst =
        constrained_write_to_memory(call_ptr, clk, resolved_dst, value, AvmMemoryTag::FF, w_tag, IntermRegister::IA);

    return RowWithError{ .row =
                             Row{
                                 .main_clk = clk,
                                 .main_call_ptr = call_ptr,
                                 .main_ia = value,
                                 .main_ind_addr_a = FF(write_dst.indirect_address),
                                 .main_internal_return_ptr = internal_return_ptr,
                                 .main_mem_addr_a = FF(write_dst.direct_address),
                                 .main_op_err = FF(static_cast<uint32_t>(!is_ok(res_error))),
                                 .main_pc = pc,
                                 .main_rwa = 1,
                                 .main_sel_mem_op_a = 1,
                                 .main_sel_resolve_ind_addr_a = FF(static_cast<uint32_t>(write_dst.is_indirect)),
                                 .main_tag_err = FF(static_cast<uint32_t>(!write_dst.tag_match)),
                                 .main_w_in_tag = static_cast<uint32_t>(w_tag),
                             },
                         .error = res_error };
}

AvmError AvmTraceBuilder::op_get_env_var(uint8_t indirect, uint32_t dst_offset, uint8_t env_var)
{
    if (env_var >= static_cast<int>(EnvironmentVariable::MAX_ENV_VAR)) {
        // Error, bad enum operand
        // TODO(9395): constrain this via range check
        auto const clk = static_cast<uint32_t>(main_trace.size()) + 1;
        const auto row = Row{
            .main_clk = clk,
            .main_call_ptr = call_ptr,
            .main_internal_return_ptr = internal_return_ptr,
            .main_op_err = FF(1),
            .main_pc = pc,
            .main_sel_op_address = FF(1), // TODO(9407): what selector should this be?
        };

        main_trace.push_back(row);
        return AvmError::ENV_VAR_UNKNOWN;
    } else {
        EnvironmentVariable var = static_cast<EnvironmentVariable>(env_var);
        AvmError error = AvmError::NO_ERROR;

        switch (var) {
        case EnvironmentVariable::ADDRESS:
            error = op_address(indirect, dst_offset);
            break;
        case EnvironmentVariable::SENDER:
            error = op_sender(indirect, dst_offset);
            break;
        case EnvironmentVariable::TRANSACTIONFEE:
            error = op_transaction_fee(indirect, dst_offset);
            break;
        case EnvironmentVariable::CHAINID:
            error = op_chain_id(indirect, dst_offset);
            break;
        case EnvironmentVariable::VERSION:
            error = op_version(indirect, dst_offset);
            break;
        case EnvironmentVariable::BLOCKNUMBER:
            error = op_block_number(indirect, dst_offset);
            break;
        case EnvironmentVariable::TIMESTAMP:
            error = op_timestamp(indirect, dst_offset);
            break;
        case EnvironmentVariable::FEEPERL2GAS:
            error = op_fee_per_l2_gas(indirect, dst_offset);
            break;
        case EnvironmentVariable::FEEPERDAGAS:
            error = op_fee_per_da_gas(indirect, dst_offset);
            break;
        case EnvironmentVariable::ISSTATICCALL:
            error = op_is_static_call(indirect, dst_offset);
            break;
        case EnvironmentVariable::L2GASLEFT:
            error = op_l2gasleft(indirect, dst_offset);
            break;
        case EnvironmentVariable::DAGASLEFT:
            error = op_dagasleft(indirect, dst_offset);
            break;
        default:
            // Cannot happen thanks to the first if clause. This is to make the compiler happy.
            throw std::runtime_error("Invalid environment variable");
            break;
        }
        pc += Deserialization::get_pc_increment(OpCode::GETENVVAR_16);
        return error;
    }
}

AvmError AvmTraceBuilder::op_address(uint8_t indirect, uint32_t dst_offset)
{
    FF ia_value = this->current_ext_call_ctx.contract_address;

    auto [row, error] = create_kernel_lookup_opcode(indirect, dst_offset, ia_value, AvmMemoryTag::FF);
    row.main_sel_op_address = FF(1);

    // Constrain gas cost
    bool out_of_gas = gas_trace_builder.constrain_gas(static_cast<uint32_t>(row.main_clk), OpCode::GETENVVAR_16);
    if (out_of_gas && is_ok(error)) {
        error = AvmError::OUT_OF_GAS;
    }

    main_trace.push_back(row);
    return error;
}

AvmError AvmTraceBuilder::op_sender(uint8_t indirect, uint32_t dst_offset)
{
    FF ia_value = this->current_public_call_request.msg_sender;
    auto [row, error] = create_kernel_lookup_opcode(indirect, dst_offset, ia_value, AvmMemoryTag::FF);
    row.main_sel_op_sender = FF(1);

    // Constrain gas cost
    bool out_of_gas = gas_trace_builder.constrain_gas(static_cast<uint32_t>(row.main_clk), OpCode::GETENVVAR_16);
    if (out_of_gas && is_ok(error)) {
        error = AvmError::OUT_OF_GAS;
    }

    main_trace.push_back(row);
    return error;
}

AvmError AvmTraceBuilder::op_transaction_fee(uint8_t indirect, uint32_t dst_offset)
{
    FF ia_value = public_inputs.transaction_fee;
    auto [row, error] = create_kernel_lookup_opcode(indirect, dst_offset, ia_value, AvmMemoryTag::FF);
    row.main_sel_op_transaction_fee = FF(1);

    // Constrain gas cost
    bool out_of_gas = gas_trace_builder.constrain_gas(static_cast<uint32_t>(row.main_clk), OpCode::GETENVVAR_16);
    if (out_of_gas && is_ok(error)) {
        error = AvmError::OUT_OF_GAS;
    }

    main_trace.push_back(row);
    return error;
}

AvmError AvmTraceBuilder::op_is_static_call(uint8_t indirect, uint32_t dst_offset)
{
    FF ia_value = this->current_public_call_request.is_static_call;
    auto [row, error] = create_kernel_lookup_opcode(indirect, dst_offset, ia_value, AvmMemoryTag::FF);
    row.main_sel_op_is_static_call = FF(1);

    // Constrain gas cost
    bool out_of_gas = gas_trace_builder.constrain_gas(static_cast<uint32_t>(row.main_clk), OpCode::GETENVVAR_16);
    if (out_of_gas && is_ok(error)) {
        error = AvmError::OUT_OF_GAS;
    }

    main_trace.push_back(row);
    return error;
}

/**************************************************************************************************
 *                            EXECUTION ENVIRONMENT - GLOBALS
 **************************************************************************************************/

AvmError AvmTraceBuilder::op_chain_id(uint8_t indirect, uint32_t dst_offset)
{
    FF ia_value = public_inputs.global_variables.chain_id;
    auto [row, error] = create_kernel_lookup_opcode(indirect, dst_offset, ia_value, AvmMemoryTag::FF);
    row.main_sel_op_chain_id = FF(1);

    // Constrain gas cost
    bool out_of_gas = gas_trace_builder.constrain_gas(static_cast<uint32_t>(row.main_clk), OpCode::GETENVVAR_16);
    if (out_of_gas && is_ok(error)) {
        error = AvmError::OUT_OF_GAS;
    }

    main_trace.push_back(row);
    return error;
}

AvmError AvmTraceBuilder::op_version(uint8_t indirect, uint32_t dst_offset)
{
    FF ia_value = public_inputs.global_variables.version;
    auto [row, error] = create_kernel_lookup_opcode(indirect, dst_offset, ia_value, AvmMemoryTag::FF);
    row.main_sel_op_version = FF(1);

    // Constrain gas cost
    bool out_of_gas = gas_trace_builder.constrain_gas(static_cast<uint32_t>(row.main_clk), OpCode::GETENVVAR_16);
    if (out_of_gas && is_ok(error)) {
        error = AvmError::OUT_OF_GAS;
    }

    main_trace.push_back(row);
    return error;
}

AvmError AvmTraceBuilder::op_block_number(uint8_t indirect, uint32_t dst_offset)
{
    FF ia_value = public_inputs.global_variables.block_number;
    auto [row, error] = create_kernel_lookup_opcode(indirect, dst_offset, ia_value, AvmMemoryTag::FF);
    row.main_sel_op_block_number = FF(1);

    // Constrain gas cost
    bool out_of_gas = gas_trace_builder.constrain_gas(static_cast<uint32_t>(row.main_clk), OpCode::GETENVVAR_16);
    if (out_of_gas && is_ok(error)) {
        error = AvmError::OUT_OF_GAS;
    }

    main_trace.push_back(row);
    return error;
}

AvmError AvmTraceBuilder::op_timestamp(uint8_t indirect, uint32_t dst_offset)
{
    FF ia_value = public_inputs.global_variables.timestamp;
    auto [row, error] = create_kernel_lookup_opcode(indirect, dst_offset, ia_value, AvmMemoryTag::U64);
    row.main_sel_op_timestamp = FF(1);

    // Constrain gas cost
    bool out_of_gas = gas_trace_builder.constrain_gas(static_cast<uint32_t>(row.main_clk), OpCode::GETENVVAR_16);
    if (out_of_gas && is_ok(error)) {
        error = AvmError::OUT_OF_GAS;
    }

    main_trace.push_back(row);
    return error;
}

AvmError AvmTraceBuilder::op_fee_per_l2_gas(uint8_t indirect, uint32_t dst_offset)
{
    FF ia_value = public_inputs.global_variables.gas_fees.fee_per_l2_gas;
    auto [row, error] = create_kernel_lookup_opcode(indirect, dst_offset, ia_value, AvmMemoryTag::FF);
    row.main_sel_op_fee_per_l2_gas = FF(1);

    // Constrain gas cost
    bool out_of_gas = gas_trace_builder.constrain_gas(static_cast<uint32_t>(row.main_clk), OpCode::GETENVVAR_16);
    if (out_of_gas && is_ok(error)) {
        error = AvmError::OUT_OF_GAS;
    }

    main_trace.push_back(row);
    return error;
}

AvmError AvmTraceBuilder::op_fee_per_da_gas(uint8_t indirect, uint32_t dst_offset)
{
    FF ia_value = public_inputs.global_variables.gas_fees.fee_per_da_gas;
    auto [row, error] = create_kernel_lookup_opcode(indirect, dst_offset, ia_value, AvmMemoryTag::FF);
    row.main_sel_op_fee_per_da_gas = FF(1);

    // Constrain gas cost
    bool out_of_gas = gas_trace_builder.constrain_gas(static_cast<uint32_t>(row.main_clk), OpCode::GETENVVAR_16);
    if (out_of_gas && is_ok(error)) {
        error = AvmError::OUT_OF_GAS;
    }

    main_trace.push_back(row);
    return error;
}

/**************************************************************************************************
 *                            EXECUTION ENVIRONMENT - CALLDATA
 **************************************************************************************************/

/**
 * @brief CALLDATACOPY opcode with direct or indirect memory access, i.e.,
 *        direct: M[dst_offset:dst_offset+copy_size] = calldata[cd_offset:cd_offset+copy_size]
 *        indirect: M[M[dst_offset]:M[dst_offset]+copy_size] = calldata[cd_offset:cd_offset+copy_size]
 *        Simplified version with exclusively memory store operations and
 *        values from calldata passed by an array and loaded into
 *        intermediate registers.
 *        Assume that caller passes call_data_mem which is large enough so that
 *        no out-of-bound memory issues occur.
 *        TODO: error handling if dst_offset + copy_size > 2^32 which would lead to
 *              out-of-bound memory write. Similarly, if cd_offset + copy_size is larger
 *              than call_data_mem.size()
 *
 * @param indirect A byte encoding information about indirect/direct memory access.
 * @param cd_offset_address The starting index of the region in calldata to be copied.
 * @param copy_size_offset The number of finite field elements to be copied into memory.
 * @param dst_offset The starting index of memory where calldata will be copied to.
 */
AvmError AvmTraceBuilder::op_calldata_copy(uint8_t indirect,
                                           uint32_t cd_offset_address,
                                           uint32_t copy_size_offset,
                                           uint32_t dst_offset)
{
    // We keep the first encountered error
    AvmError error = AvmError::NO_ERROR;
    auto clk = static_cast<uint32_t>(main_trace.size()) + 1;

    auto [resolved_addrs, res_error] =
        Addressing<3>::fromWire(indirect, call_ptr)
            .resolve({ cd_offset_address, copy_size_offset, dst_offset }, mem_trace_builder);
    auto [cd_offset_resolved, copy_size_offset_resolved, dst_offset_resolved] = resolved_addrs;
    error = res_error;

    // This boolean will not be a trivial constant anymore once we constrain address resolution.
    bool tag_match = true;
    if (is_ok(error) && !(check_tag(AvmMemoryTag::U32, cd_offset_resolved) &&
                          check_tag(AvmMemoryTag::U32, copy_size_offset_resolved))) {
        error = AvmError::CHECK_TAG_ERROR;
    }

    // TODO: constrain these.
    const uint32_t cd_offset = static_cast<uint32_t>(unconstrained_read_from_memory(cd_offset_resolved));
    const uint32_t copy_size = static_cast<uint32_t>(unconstrained_read_from_memory(copy_size_offset_resolved));

    bool is_top_level = current_ext_call_ctx.is_top_level;

    // Do not take a reference as calldata might be resized below.
    auto calldata = current_ext_call_ctx.calldata;
    if (is_ok(error)) {
        if (is_top_level) {
            if (!check_slice_mem_range(dst_offset_resolved, copy_size)) {
                error = AvmError::MEM_SLICE_OUT_OF_RANGE;
            } else {
                slice_trace_builder.create_calldata_copy_slice(
                    calldata, clk, call_ptr, cd_offset, copy_size, dst_offset_resolved, top_calldata_offset);
                mem_trace_builder.write_calldata_copy(
                    calldata, clk, call_ptr, cd_offset, copy_size, dst_offset_resolved);
            }
        } else {
            calldata.resize(copy_size);
            // If we are not at the top level, we write to memory directly
            error = write_slice_to_memory(dst_offset_resolved, AvmMemoryTag::FF, calldata);
        }
    }

    // Constrain gas cost
    bool out_of_gas = gas_trace_builder.constrain_gas(clk, OpCode::CALLDATACOPY, copy_size);
    if (out_of_gas && is_ok(error)) {
        error = AvmError::OUT_OF_GAS;
    }

    main_trace.push_back(Row{
        .main_clk = clk,
        .main_call_ptr = call_ptr,
        .main_ia = cd_offset,
        .main_ib = copy_size,
        .main_internal_return_ptr = FF(internal_return_ptr),
        .main_mem_addr_c = dst_offset_resolved,
        .main_op_err = static_cast<uint32_t>(!is_ok(error)),
        .main_pc = pc,
        .main_r_in_tag = static_cast<uint32_t>(AvmMemoryTag::FF),
        .main_sel_op_calldata_copy = FF(1),
        .main_sel_slice_gadget = static_cast<uint32_t>(is_top_level && is_ok(error)),
        .main_tag_err = static_cast<uint32_t>(!tag_match),
        .main_w_in_tag = static_cast<uint32_t>(AvmMemoryTag::FF),
    });

    pc += Deserialization::get_pc_increment(OpCode::CALLDATACOPY);
    return error;
}

AvmError AvmTraceBuilder::op_returndata_size(uint8_t indirect, uint32_t dst_offset)
{
    // We keep the first encountered error
    AvmError error = AvmError::NO_ERROR;
    auto const clk = static_cast<uint32_t>(main_trace.size()) + 1;
    // This boolean will not be a trivial constant anymore once we constrain address resolution.
    bool tag_match = true;

    auto [resolved_addrs, res_error] =
        Addressing<1>::fromWire(indirect, call_ptr).resolve({ dst_offset }, mem_trace_builder);
    auto [resolved_dst_offset] = resolved_addrs;
    error = res_error;

    if (is_ok(error) && !tag_match) {
        error = AvmError::CHECK_TAG_ERROR;
    }

    FF returndata_size = tag_match ? FF(current_ext_call_ctx.nested_returndata.size()) : FF(0);
    // TODO: constrain
    write_to_memory(resolved_dst_offset, returndata_size, AvmMemoryTag::U32);

    // Constrain gas cost
    bool out_of_gas = gas_trace_builder.constrain_gas(clk, OpCode::RETURNDATASIZE);
    if (out_of_gas && is_ok(error)) {
        error = AvmError::OUT_OF_GAS;
    }

    main_trace.push_back(Row{
        .main_clk = clk,
        .main_call_ptr = call_ptr,
        .main_internal_return_ptr = FF(internal_return_ptr),
        .main_op_err = FF(static_cast<uint32_t>(!is_ok(error))),
        .main_pc = FF(pc),
        .main_sel_op_returndata_size = FF(1),
        .main_tag_err = FF(static_cast<uint32_t>(!tag_match)),
        .main_w_in_tag = FF(static_cast<uint32_t>(AvmMemoryTag::U32)),
    });

    pc += Deserialization::get_pc_increment(OpCode::RETURNDATASIZE);
    return error;
}

AvmError AvmTraceBuilder::op_returndata_copy(uint8_t indirect,
                                             uint32_t rd_offset_address,
                                             uint32_t copy_size_offset,
                                             uint32_t dst_offset)
{
    // We keep the first encountered error
    AvmError error = AvmError::NO_ERROR;
    auto clk = static_cast<uint32_t>(main_trace.size()) + 1;

    auto [resolved_addrs, res_error] =
        Addressing<3>::fromWire(indirect, call_ptr)
            .resolve({ rd_offset_address, copy_size_offset, dst_offset }, mem_trace_builder);
    auto [rd_offset_resolved, copy_size_offset_resolved, dst_offset_resolved] = resolved_addrs;
    error = res_error;

    // This boolean will not be a trivial constant anymore once we constrain address resolution.
    bool tag_match = true;
    if (is_ok(error) && !(check_tag(AvmMemoryTag::U32, rd_offset_resolved) &&
                          check_tag(AvmMemoryTag::U32, copy_size_offset_resolved))) {
        error = AvmError::CHECK_TAG_ERROR;
    }

    // TODO: constrain these.
    const uint32_t rd_offset = static_cast<uint32_t>(unconstrained_read_from_memory(rd_offset_resolved));
    const uint32_t copy_size = static_cast<uint32_t>(unconstrained_read_from_memory(copy_size_offset_resolved));

    bool out_of_gas = gas_trace_builder.constrain_gas(clk,
                                                      OpCode::RETURNDATACOPY,
                                                      /*dyn_gas_multiplier=*/copy_size);
    if (out_of_gas && is_ok(error)) {
        error = AvmError::OUT_OF_GAS;
    }

    main_trace.push_back(Row{
        .main_clk = clk,
        .main_call_ptr = call_ptr,
        .main_internal_return_ptr = FF(internal_return_ptr),
        .main_op_err = static_cast<uint32_t>(!is_ok(error)),
        .main_pc = FF(pc),
        .main_sel_op_returndata_copy = FF(1),
        .main_tag_err = FF(static_cast<uint32_t>(!tag_match)),
    });

    if (is_ok(error)) {
        // Write the return data to memory
        // TODO: validate bounds
        auto returndata_slice = std::vector(current_ext_call_ctx.nested_returndata.begin() + rd_offset,
                                            current_ext_call_ctx.nested_returndata.begin() + rd_offset + copy_size);

        pc += Deserialization::get_pc_increment(OpCode::RETURNDATACOPY);

        // Crucial to perform this operation after having incremented pc because write_slice_to_memory
        // is implemented with opcodes (SET and JUMP).
        error = write_slice_to_memory(dst_offset_resolved, AvmMemoryTag::FF, returndata_slice);
    }
    return error;
}

/**************************************************************************************************
 *                            MACHINE STATE - GAS
 **************************************************************************************************/

// Helper for "gas left" related opcodes
AvmError AvmTraceBuilder::execute_gasleft(EnvironmentVariable var, uint8_t indirect, uint32_t dst_offset)
{
    // We keep the first encountered error
    AvmError error = AvmError::NO_ERROR;
    ASSERT(var == EnvironmentVariable::L2GASLEFT || var == EnvironmentVariable::DAGASLEFT);

    auto clk = static_cast<uint32_t>(main_trace.size()) + 1;

    auto [resolved_addrs, res_error] =
        Addressing<1>::fromWire(indirect, call_ptr).resolve({ dst_offset }, mem_trace_builder);
    auto [resolved_dst] = resolved_addrs;

    // Constrain gas cost
    bool out_of_gas = gas_trace_builder.constrain_gas(clk, OpCode::GETENVVAR_16);
    if (out_of_gas && is_ok(error)) {
        error = AvmError::OUT_OF_GAS;
    }

    uint32_t gas_remaining = 0;

    if (var == EnvironmentVariable::L2GASLEFT) {
        gas_remaining = gas_trace_builder.get_l2_gas_left();
    } else {
        gas_remaining = gas_trace_builder.get_da_gas_left();
    }

    // Write into memory from intermediate register ia.
    // TODO: probably will be U32 in final version
    auto write_dst = constrained_write_to_memory(
        call_ptr, clk, resolved_dst, gas_remaining, AvmMemoryTag::FF, AvmMemoryTag::FF, IntermRegister::IA);

    main_trace.push_back(Row{
        .main_clk = clk,
        .main_call_ptr = call_ptr,
        .main_ia = gas_remaining,
        .main_ind_addr_a = FF(write_dst.indirect_address),
        .main_internal_return_ptr = FF(internal_return_ptr),
        .main_mem_addr_a = FF(write_dst.direct_address),
        .main_op_err = FF(static_cast<uint32_t>(!is_ok(res_error))),
        .main_pc = FF(pc),
        .main_rwa = FF(1),
        .main_sel_mem_op_a = FF(1),
        .main_sel_op_dagasleft = (var == EnvironmentVariable::DAGASLEFT) ? FF(1) : FF(0),
        .main_sel_op_l2gasleft = (var == EnvironmentVariable::L2GASLEFT) ? FF(1) : FF(0),
        .main_sel_resolve_ind_addr_a = FF(static_cast<uint32_t>(write_dst.is_indirect)),
        .main_tag_err = FF(static_cast<uint32_t>(!write_dst.tag_match)),
        .main_w_in_tag = FF(static_cast<uint32_t>(AvmMemoryTag::FF)), // TODO: probably will be U32 in final version
                                                                      // Should the circuit (pil) constrain U32?
    });
    return res_error;
}

AvmError AvmTraceBuilder::op_l2gasleft(uint8_t indirect, uint32_t dst_offset)
{
    return execute_gasleft(EnvironmentVariable::L2GASLEFT, indirect, dst_offset);
}

AvmError AvmTraceBuilder::op_dagasleft(uint8_t indirect, uint32_t dst_offset)
{
    return execute_gasleft(EnvironmentVariable::DAGASLEFT, indirect, dst_offset);
}

/**************************************************************************************************
 *                            MACHINE STATE - INTERNAL CONTROL FLOW
 **************************************************************************************************/

/**
 * @brief JUMP OPCODE
 *        Jumps to a new `jmp_dest`
 *        This function must:
 *          - Set the next program counter to the provided `jmp_dest`.
 *
 * @param jmp_dest - The destination to jump to
 */
AvmError AvmTraceBuilder::op_jump(uint32_t jmp_dest, bool skip_gas)
{
    // We keep the first encountered error
    AvmError error = AvmError::NO_ERROR;
    auto clk = static_cast<uint32_t>(main_trace.size()) + 1;

    // Constrain gas cost
    if (!skip_gas) {
        bool out_of_gas = gas_trace_builder.constrain_gas(clk, OpCode::JUMP_32);
        if (out_of_gas && is_ok(error)) {
            error = AvmError::OUT_OF_GAS;
        }
    }

    main_trace.push_back(Row{
        .main_clk = clk,
        .main_call_ptr = call_ptr,
        .main_ia = FF(jmp_dest),
        .main_internal_return_ptr = FF(internal_return_ptr),
        .main_op_err = static_cast<uint32_t>(!is_ok(error)),
        .main_pc = FF(pc),
        .main_sel_op_jump = FF(1),
    });

    // Adjust parameters for the next row
    pc = jmp_dest;
    return error;
}

/**
 * @brief JUMPI OPCODE
 *        Jumps to a new `jmp_dest` if M[cond_offset] > 0
 *        This function sets the next program counter to the provided `jmp_dest` if condition > 0.
 *        Otherwise, program counter is incremented.
 *
 * @param indirect A byte encoding information about indirect/direct memory access.
 * @param cond_offset Offset of the condition
 * @param jmp_dest The destination to jump to
 */
AvmError AvmTraceBuilder::op_jumpi(uint8_t indirect, uint32_t cond_offset, uint32_t jmp_dest)
{
    // We keep the first encountered error
    AvmError error = AvmError::NO_ERROR;
    auto clk = static_cast<uint32_t>(main_trace.size()) + 1;

    // Will be a non-trivial constant once we constrain address resolution
    bool tag_match = true;

    auto [resolved_addrs, res_error] =
        Addressing<1>::fromWire(indirect, call_ptr).resolve({ cond_offset }, mem_trace_builder);
    auto [resolved_cond_offset] = resolved_addrs;
    error = res_error;

    if (is_ok(error) && !tag_match) {
        error = AvmError::CHECK_TAG_ERROR;
    }

    // Specific JUMPI loading of conditional value into intermediate register id without any tag constraint.
    auto read_d = mem_trace_builder.read_and_load_jumpi_opcode(call_ptr, clk, resolved_cond_offset);

    const bool id_zero = read_d.val == 0;
    FF const inv = !id_zero ? read_d.val.invert() : 1;
    uint32_t next_pc = !id_zero ? jmp_dest : pc + Deserialization::get_pc_increment(OpCode::JUMPI_32);

    // Constrain gas cost
    bool out_of_gas = gas_trace_builder.constrain_gas(clk, OpCode::JUMPI_32);
    if (out_of_gas && is_ok(error)) {
        error = AvmError::OUT_OF_GAS;
    }

    main_trace.push_back(Row{
        .main_clk = clk,
        .main_call_ptr = call_ptr,
        .main_ia = FF(next_pc),
        .main_id = read_d.val,
        .main_id_zero = static_cast<uint32_t>(id_zero),
        .main_internal_return_ptr = FF(internal_return_ptr),
        .main_inv = inv,
        .main_mem_addr_d = resolved_cond_offset,
        .main_op_err = static_cast<uint32_t>(!is_ok(error)),
        .main_pc = FF(pc),
        .main_r_in_tag = static_cast<uint32_t>(read_d.tag),
        .main_sel_mem_op_d = 1,
        .main_sel_op_jumpi = FF(1),
        .main_tag_err = static_cast<uint32_t>(!tag_match),
        .main_w_in_tag = static_cast<uint32_t>(read_d.tag),
    });

    // Adjust parameters for the next row
    pc = next_pc;
    return error;
}

/**
 * @brief INTERNAL_CALL OPCODE
 *        This opcode effectively jumps to a new `jmp_dest` and stores the return program counter
 *        (current program counter + 1) onto a call stack.
 *        This function must:
 *          - Set the next program counter to the provided `jmp_dest`.
 *          - Store the current `pc` + 1 onto the call stack
 *
 * @param jmp_dest - The destination to jump to
 */
AvmError AvmTraceBuilder::op_internal_call(uint32_t jmp_dest)
{
    // We keep the first encountered error
    AvmError error = AvmError::NO_ERROR;
    auto clk = static_cast<uint32_t>(main_trace.size()) + 1;
    const auto next_pc = pc + Deserialization::get_pc_increment(OpCode::INTERNALCALL);
    // We store the next instruction as the return location
    debug("Writing return ptr: ", internal_return_ptr);
    // We push the next pc onto the internal return stack of the current context
    current_ext_call_ctx.internal_return_ptr_stack.emplace(next_pc);
    // Constrain gas cost
    bool out_of_gas = gas_trace_builder.constrain_gas(clk, OpCode::INTERNALCALL);
    if (out_of_gas && is_ok(error)) {
        error = AvmError::OUT_OF_GAS;
    }

    main_trace.push_back(Row{
        .main_clk = clk,
        .main_call_ptr = call_ptr,
        .main_ia = FF(jmp_dest),
        .main_ib = FF(next_pc),
        .main_internal_return_ptr = FF(internal_return_ptr),
        .main_op_err = static_cast<uint32_t>(!is_ok(error)),
        .main_pc = FF(pc),
        .main_sel_op_internal_call = FF(1),
    });

    // Adjust parameters for the next row
    pc = jmp_dest;
    return error;
}

/**
 * @brief INTERNAL_RETURN OPCODE
 *        The opcode returns from an internal call.
 *        This function must:
 *          - Read the return location from the internal call stack
 *          - Set the next program counter to the return location
 *
 *  TODO(https://github.com/AztecProtocol/aztec-packages/issues/3740): This function MUST come after a call
 * instruction.
 */
AvmError AvmTraceBuilder::op_internal_return()
{
    // We keep the first encountered error
    AvmError error = AvmError::NO_ERROR;
    auto clk = static_cast<uint32_t>(main_trace.size()) + 1;

    // We pop the return location from the internal return stack of the current context
    uint32_t next_pc = current_ext_call_ctx.internal_return_ptr_stack.top();
    current_ext_call_ctx.internal_return_ptr_stack.pop();

    // Constrain gas cost
    bool out_of_gas = gas_trace_builder.constrain_gas(clk, OpCode::INTERNALRETURN);
    if (out_of_gas && is_ok(error)) {
        error = AvmError::OUT_OF_GAS;
    }

    main_trace.push_back(Row{
        .main_clk = clk,
        .main_call_ptr = call_ptr,
        .main_ia = next_pc,
        .main_internal_return_ptr = FF(internal_return_ptr),
        .main_op_err = static_cast<uint32_t>(!is_ok(error)),
        .main_pc = pc,
        .main_sel_op_internal_return = FF(1),
    });

    pc = next_pc;
    return error;
}

/**************************************************************************************************
 *                            MACHINE STATE - MEMORY
 **************************************************************************************************/

// TODO: Ensure that the bytecode validation and/or deserialization is
//       enforcing that val complies to the tag.
/**
 * @brief Set a constant from bytecode with direct or indirect memory access.
 *        SET opcode is implemented purely as a memory operation. As val is a
 *        constant passed in the bytecode, the deserialization layer or bytecode
 *        validation circuit is enforcing that the constant complies to in_tag.
 *        Therefore, no range check is required as part of this opcode relation.
 *
 * @param indirect A byte encoding information about indirect/direct memory access.
 * @param dst_offset Memory destination offset where val is written to
 * @param in_tag The instruction memory tag
 */
AvmError AvmTraceBuilder::op_set(
    uint8_t indirect, FF val, uint32_t dst_offset, AvmMemoryTag in_tag, OpCode op_code, bool skip_gas)
{
    // We keep the first encountered error
    AvmError error = AvmError::NO_ERROR;
    const auto clk = static_cast<uint32_t>(main_trace.size()) + 1;

    auto [resolved_addrs, res_error] =
        Addressing<1>::fromWire(indirect, call_ptr).resolve({ dst_offset }, mem_trace_builder);
    auto [resolved_dst_offset] = resolved_addrs;
    error = res_error;

    auto write_c = constrained_write_to_memory(
        call_ptr, clk, resolved_dst_offset, val, AvmMemoryTag::FF, in_tag, IntermRegister::IC);

    if (is_ok(error) && !write_c.tag_match) {
        error = AvmError::CHECK_TAG_ERROR;
    }

    // Constrain gas cost
    // FIXME: not great that we are having to choose one specific opcode here!
    if (!skip_gas) {
        bool out_of_gas = gas_trace_builder.constrain_gas(clk, OpCode::SET_8);
        if (out_of_gas && is_ok(error)) {
            error = AvmError::OUT_OF_GAS;
        }
    }

    main_trace.push_back(Row{
        .main_clk = clk,
        .main_call_ptr = call_ptr,
        .main_ic = write_c.val,
        .main_ind_addr_c = FF(write_c.indirect_address),
        .main_internal_return_ptr = internal_return_ptr,
        .main_mem_addr_c = FF(write_c.direct_address),
        .main_op_err = static_cast<uint32_t>(!is_ok(error)),
        .main_pc = pc,
        .main_rwc = 1,
        .main_sel_mem_op_c = 1,
        .main_sel_op_set = 1,
        .main_sel_resolve_ind_addr_c = FF(static_cast<uint32_t>(write_c.is_indirect)),
        .main_tag_err = static_cast<uint32_t>(!write_c.tag_match),
        .main_w_in_tag = static_cast<uint32_t>(in_tag),
    });

    const std::set<OpCode> set_family{ OpCode::SET_8,  OpCode::SET_16,  OpCode::SET_32,
                                       OpCode::SET_64, OpCode::SET_128, OpCode::SET_FF };
    ASSERT(set_family.contains(op_code));
    pc += Deserialization::get_pc_increment(op_code);
    return error;
}

/**
 * @brief Copy value and tag from a memory cell at position src_offset to the
 *        memory cell at position dst_offset
 *
 * @param indirect A byte encoding information about indirect/direct memory access.
 * @param src_offset Offset of source memory cell
 * @param dst_offset Offset of destination memory cell
 */
AvmError AvmTraceBuilder::op_mov(uint8_t indirect, uint32_t src_offset, uint32_t dst_offset, OpCode op_code)
{
    // We keep the first encountered error
    AvmError error = AvmError::NO_ERROR;
    const auto clk = static_cast<uint32_t>(main_trace.size()) + 1;

    // Will be a non-trivial constant once we constrain address resolution
    bool tag_match = true;

    auto [resolved_addrs, res_error] =
        Addressing<2>::fromWire(indirect, call_ptr).resolve({ src_offset, dst_offset }, mem_trace_builder);
    auto [resolved_src_offset, resolved_dst_offset] = resolved_addrs;
    error = res_error;

    if (is_ok(error) && !tag_match) {
        error = AvmError::CHECK_TAG_ERROR;
    }

    // Reading from memory and loading into ia without tag check.
    const auto [val, tag] = mem_trace_builder.read_and_load_mov_opcode(call_ptr, clk, resolved_src_offset);

    // Write into memory from intermediate register ic.
    mem_trace_builder.write_into_memory(call_ptr, clk, IntermRegister::IC, resolved_dst_offset, val, tag, tag);

    // Constrain gas cost
    // FIXME: not great that we are having to choose one specific opcode here!
    bool out_of_gas = gas_trace_builder.constrain_gas(clk, OpCode::MOV_8);
    if (out_of_gas && is_ok(error)) {
        error = AvmError::OUT_OF_GAS;
    }

    main_trace.push_back(Row{
        .main_clk = clk,
        .main_call_ptr = call_ptr,
        .main_ia = val,
        .main_ic = val,
        .main_internal_return_ptr = internal_return_ptr,
        .main_mem_addr_a = resolved_src_offset,
        .main_mem_addr_c = resolved_dst_offset,
        .main_op_err = static_cast<uint32_t>(!is_ok(error)),
        .main_pc = pc,
        .main_r_in_tag = static_cast<uint32_t>(tag),
        .main_rwc = 1,
        .main_sel_mem_op_a = 1,
        .main_sel_mem_op_c = 1,
        .main_sel_mov_ia_to_ic = 1,
        .main_sel_op_mov = 1,
        .main_tag_err = static_cast<uint32_t>(!tag_match),
        .main_w_in_tag = static_cast<uint32_t>(tag),
    });

    ASSERT(op_code == OpCode::MOV_8 || op_code == OpCode::MOV_16);
    pc += Deserialization::get_pc_increment(op_code);
    return error;
}

/**************************************************************************************************
 *                   HELPERS FOR WORLD STATE AND ACCRUED SUBSTATE
 **************************************************************************************************/

/**
 * @brief Create a kernel output opcode object
 *
 * Used for writing to the kernel app outputs - {new_note_hash, new_nullifier, etc.}
 *
 * @param indirect - Perform indirect memory resolution
 * @param clk - The trace clk
 * @param data_offset - The memory address to read the output from
 * @return Row
 */
RowWithError AvmTraceBuilder::create_kernel_output_opcode(uint8_t indirect, uint32_t clk, uint32_t data_offset)
{
    // We keep the first encountered error
    AvmError error = AvmError::NO_ERROR;
    auto [resolved_addrs, res_error] =
        Addressing<1>::fromWire(indirect, call_ptr).resolve({ data_offset }, mem_trace_builder);
    auto [resolved_data] = resolved_addrs;
    error = res_error;

    auto read_a = constrained_read_from_memory(
        call_ptr, clk, resolved_data, AvmMemoryTag::FF, AvmMemoryTag::FF, IntermRegister::IA);
    bool tag_match = read_a.tag_match;
    if (is_ok(error) && !tag_match) {
        error = AvmError::CHECK_TAG_ERROR;
    }

    return RowWithError{ .row =
                             Row{
                                 .main_clk = clk,
                                 .main_call_ptr = call_ptr,
                                 .main_ia = read_a.val,
                                 .main_ind_addr_a = FF(read_a.indirect_address),
                                 .main_internal_return_ptr = internal_return_ptr,
                                 .main_mem_addr_a = FF(read_a.direct_address),
                                 .main_op_err = FF(static_cast<uint32_t>(!is_ok(error))),
                                 .main_pc = pc,
                                 .main_r_in_tag = static_cast<uint32_t>(AvmMemoryTag::FF),
                                 .main_rwa = 0,
                                 .main_sel_mem_op_a = 1,
                                 .main_sel_resolve_ind_addr_a = FF(static_cast<uint32_t>(read_a.is_indirect)),
                                 .main_tag_err = FF(static_cast<uint32_t>(!tag_match)),
                             },
                         .error = error };
}

/**
 * @brief Create a kernel output opcode with metadata object
 *
 * Used for writing to the kernel app outputs with extra metadata - {sload, sstore} (value, slot)
 *
 * @param indirect - Perform indirect memory resolution
 * @param clk - The trace clk
 * @param data_offset - The offset of the main value to output
 * @param data_r_tag - The data type of the value
 * @param metadata_offset - The offset of the metadata (slot in the sload example)
 * @param metadata_r_tag - The data type of the metadata
 * @return Row
 */
RowWithError AvmTraceBuilder::create_kernel_output_opcode_with_metadata(uint8_t indirect,
                                                                        uint32_t clk,
                                                                        uint32_t data_offset,
                                                                        AvmMemoryTag data_r_tag,
                                                                        uint32_t metadata_offset,
                                                                        AvmMemoryTag metadata_r_tag)
{
    // We keep the first encountered error
    AvmError error = AvmError::NO_ERROR;
    auto [resolved_addrs, res_error] =
        Addressing<2>::fromWire(indirect, call_ptr).resolve({ data_offset, metadata_offset }, mem_trace_builder);
    auto [resolved_data, resolved_metadata] = resolved_addrs;
    error = res_error;

    auto read_a =
        constrained_read_from_memory(call_ptr, clk, resolved_data, data_r_tag, AvmMemoryTag::FF, IntermRegister::IA);
    auto read_b = constrained_read_from_memory(
        call_ptr, clk, resolved_metadata, metadata_r_tag, AvmMemoryTag::FF, IntermRegister::IB);
    bool tag_match = read_a.tag_match && read_b.tag_match;

    if (is_ok(error) && !tag_match) {
        error = AvmError::CHECK_TAG_ERROR;
    }

    return RowWithError{ .row =
                             Row{
                                 .main_clk = clk,
                                 .main_call_ptr = call_ptr,
                                 .main_ia = read_a.val,
                                 .main_ib = read_b.val,
                                 .main_ind_addr_a = FF(read_a.indirect_address),
                                 .main_ind_addr_b = FF(read_b.indirect_address),
                                 .main_internal_return_ptr = internal_return_ptr,
                                 .main_mem_addr_a = FF(read_a.direct_address),
                                 .main_mem_addr_b = FF(read_b.direct_address),
                                 .main_op_err = FF(static_cast<uint32_t>(!is_ok(error))),
                                 .main_pc = pc,
                                 .main_r_in_tag = static_cast<uint32_t>(data_r_tag),
                                 .main_rwa = 0,
                                 .main_rwb = 0,
                                 .main_sel_mem_op_a = 1,
                                 .main_sel_mem_op_b = 1,
                                 .main_sel_resolve_ind_addr_a = FF(static_cast<uint32_t>(read_a.is_indirect)),
                                 .main_sel_resolve_ind_addr_b = FF(static_cast<uint32_t>(read_b.is_indirect)),
                                 .main_tag_err = FF(static_cast<uint32_t>(!tag_match)),
                             },
                         .error = error };
}

/**************************************************************************************************
 *                              WORLD STATE
 **************************************************************************************************/

AvmError AvmTraceBuilder::op_sload(uint8_t indirect, uint32_t slot_offset, uint32_t dest_offset)
{
    // We keep the first encountered error
    AvmError error = AvmError::NO_ERROR;
    auto clk = static_cast<uint32_t>(main_trace.size()) + 1;

    auto [resolved_addrs, res_error] =
        Addressing<2>::fromWire(indirect, call_ptr).resolve({ slot_offset, dest_offset }, mem_trace_builder);
    auto [resolved_slot, resolved_dest] = resolved_addrs;
    error = res_error;

    auto read_slot = unconstrained_read_from_memory(resolved_slot);
    // TODO(https://github.com/AztecProtocol/aztec-packages/issues/7960): Until this is moved
    // to its own gadget, we need to make an unconstrained read here

    // Retrieve the public data read hint for this sload
    PublicDataReadTreeHint read_hint = execution_hints.storage_read_hints.at(storage_read_counter++);
    // Check that the hinted leaf is a member of the public data tree
    bool is_member = merkle_tree_trace_builder.perform_storage_read(
        clk, read_hint.leaf_preimage, read_hint.leaf_index, read_hint.sibling_path);
    ASSERT(is_member);

    // Compute the tree slot
    FF computed_tree_slot =
        merkle_tree_trace_builder.compute_public_tree_leaf_slot(clk, current_ext_call_ctx.contract_address, read_slot);
    // Check if the computed_tree_slot matches the read hint
    bool exists = computed_tree_slot == read_hint.leaf_preimage.slot;

    // If it doesnt exist, we should check the low nullifier conditions
    if (!exists) {
        bool non_member = AvmMerkleTreeTraceBuilder::assert_public_data_non_membership_check(read_hint.leaf_preimage,
                                                                                             computed_tree_slot);
        ASSERT(non_member);
    }

    FF value = exists ? read_hint.leaf_preimage.value : FF::zero();
    auto write_a = constrained_write_to_memory(
        call_ptr, clk, resolved_dest, value, AvmMemoryTag::FF, AvmMemoryTag::FF, IntermRegister::IA);

    if (is_ok(error) && !write_a.tag_match) {
        error = AvmError::CHECK_TAG_ERROR;
    }

    // TODO(8945): remove fake rows
    auto row = Row{
        .main_clk = clk,
        .main_call_ptr = call_ptr,
        .main_ia = value,
        .main_ib = read_slot,
        .main_ind_addr_a = write_a.indirect_address,
        .main_internal_return_ptr = internal_return_ptr,
        .main_mem_addr_a = write_a.direct_address, // direct address incremented at end of the loop
        .main_pc = pc,
        .main_rwa = 1,
        .main_sel_mem_op_a = 1,
        .main_sel_op_sload = FF(1),
        .main_sel_resolve_ind_addr_a = FF(static_cast<uint32_t>(write_a.is_indirect)),
        .main_tag_err = FF(static_cast<uint32_t>(!write_a.tag_match)),
        .main_w_in_tag = static_cast<uint32_t>(AvmMemoryTag::FF),
    };

    // Constrain gas cost
    // TODO: when/if we move this to its own gadget, and we have 1 row only, we should pass the size as
    // n_multiplier here.
    bool out_of_gas = gas_trace_builder.constrain_gas(clk, OpCode::SLOAD);
    if (out_of_gas && is_ok(error)) {
        error = AvmError::OUT_OF_GAS;
    }

    main_trace.push_back(row);

    debug("sload side-effect cnt: ", side_effect_counter);
    side_effect_counter++;
    clk++;

    pc += Deserialization::get_pc_increment(OpCode::SLOAD);
    return error;
}

AvmError AvmTraceBuilder::op_sstore(uint8_t indirect, uint32_t src_offset, uint32_t slot_offset)
{
    auto clk = static_cast<uint32_t>(main_trace.size()) + 1;
    uint32_t unique_public_data_slot_writes = get_public_data_writes_count();
    AvmError error = current_ext_call_ctx.is_static_call ? AvmError::STATIC_CALL_ALTERATION
                     : unique_public_data_slot_writes >= MAX_PUBLIC_DATA_UPDATE_REQUESTS_PER_TX
                         ? AvmError::SIDE_EFFECT_LIMIT_REACHED
                         : AvmError::NO_ERROR;

    if (!is_ok(error)) {
        // NOTE: the circuit constraint for this limit should only be applied
        // for the storage writes performed by this opcode. An exception should before
        // made for the fee juice storage write made after teardown.
        auto row = Row{
            .main_clk = clk,
            .main_call_ptr = call_ptr,
            .main_internal_return_ptr = internal_return_ptr,
            .main_op_err = FF(static_cast<uint32_t>(!is_ok(error))),
            .main_pc = pc,
            .main_sel_op_sstore = FF(1),
        };
        main_trace.push_back(row);
        pc += Deserialization::get_pc_increment(OpCode::SSTORE);
        return error;
    }

    auto [resolved_addrs, res_error] =
        Addressing<2>::fromWire(indirect, call_ptr).resolve({ src_offset, slot_offset }, mem_trace_builder);
    auto [resolved_src, resolved_slot] = resolved_addrs;
    error = res_error;

    auto read_slot = unconstrained_read_from_memory(resolved_slot);
    // TODO(https://github.com/AztecProtocol/aztec-packages/issues/7960): Until this is moved
    // to its own gadget, we need to make an unconstrained read here
    // otherwise everything falls apart since this is a fake row.

    auto read_a = constrained_read_from_memory(
        call_ptr, clk, resolved_src, AvmMemoryTag::FF, AvmMemoryTag::FF, IntermRegister::IA);

    if (is_ok(error) && !read_a.tag_match) {
        error = AvmError::CHECK_TAG_ERROR;
    }

    // Merkle check for SSTORE
    // (a) We compute the tree leaf slot of the low nullifier
    // (b) We check the membership of the low nullifier in the public data tree
    // (c) We check that the operand slot meets the low nullifier conditions (sandwich or max)
    // (d) We update the preimage of the low nullifier with the new slot it points to
    // (e) We create a new preimage for the new write
    // (f) We compute the new root by updating at the leaf index with the hash of the new preimage
    PublicDataWriteTreeHint write_hint = execution_hints.storage_write_hints.at(storage_write_counter++);
    merkle_tree_trace_builder.perform_storage_write(clk,
                                                    write_hint.low_leaf_membership.leaf_preimage,
                                                    write_hint.low_leaf_membership.leaf_index,
                                                    write_hint.low_leaf_membership.sibling_path,
                                                    write_hint.new_leaf_preimage.slot,
                                                    write_hint.new_leaf_preimage.value,
                                                    write_hint.insertion_path);

    // TODO(8945): remove fake rows
    Row row = Row{
        .main_clk = clk,
        .main_call_ptr = call_ptr,
        .main_ia = read_a.val,
        .main_ib = read_slot,
        .main_ind_addr_a = read_a.indirect_address,
        .main_internal_return_ptr = internal_return_ptr,
        .main_mem_addr_a = read_a.direct_address, // direct address incremented at end of the loop
        .main_op_err = FF(static_cast<uint32_t>(!is_ok(error))),
        .main_pc = pc,
        .main_r_in_tag = static_cast<uint32_t>(AvmMemoryTag::FF),
        .main_sel_mem_op_a = 1,
        .main_sel_q_kernel_output_lookup = 1,
        .main_sel_resolve_ind_addr_a = FF(static_cast<uint32_t>(read_a.is_indirect)),
        .main_tag_err = FF(static_cast<uint32_t>(!read_a.tag_match)),
    };
    row.main_sel_op_sstore = FF(1);

    // Constrain gas cost
    bool out_of_gas = gas_trace_builder.constrain_gas(clk, OpCode::SSTORE);
    if (out_of_gas && is_ok(error)) {
        error = AvmError::OUT_OF_GAS;
    }

    main_trace.push_back(row);

    debug("sstore side-effect cnt: ", side_effect_counter);
    side_effect_counter++;
    clk++;
    pc += Deserialization::get_pc_increment(OpCode::SSTORE);
    return error;
}

AvmError AvmTraceBuilder::op_note_hash_exists(uint8_t indirect,
                                              uint32_t note_hash_offset,
                                              uint32_t leaf_index_offset,
                                              uint32_t dest_offset)
{
    // We keep the first encountered error
    AvmError error = AvmError::NO_ERROR;
    auto const clk = static_cast<uint32_t>(main_trace.size()) + 1;

    auto [resolved_addrs, res_error] =
        Addressing<3>::fromWire(indirect, call_ptr)
            .resolve({ note_hash_offset, leaf_index_offset, dest_offset }, mem_trace_builder);
    auto [resolved_note_hash, resolved_leaf_index, resolved_dest] = resolved_addrs;
    error = res_error;

    if (is_ok(error) && !check_tag(AvmMemoryTag::FF, resolved_leaf_index)) {
        error = AvmError::CHECK_TAG_ERROR;
    }

    Row row;

    if (is_ok(error)) {
        AppendTreeHint note_hash_read_hint = execution_hints.note_hash_read_hints.at(note_hash_read_counter++);
        FF note_hash_value = unconstrained_read_from_memory(resolved_note_hash);

        // The note hash exists, if what we read from the note hash offset matches the hinted leaf value
        bool exists = note_hash_value == note_hash_read_hint.leaf_value;
        // Check membership of the leaf index in the note hash tree
        const auto leaf_index = unconstrained_read_from_memory(resolved_leaf_index);
        bool is_member = merkle_tree_trace_builder.perform_note_hash_read(
            clk, note_hash_read_hint.leaf_value, leaf_index, note_hash_read_hint.sibling_path);

        ASSERT(is_member);

        // This already does memory reads
        auto read_a = constrained_read_from_memory(
            call_ptr, clk, resolved_note_hash, AvmMemoryTag::FF, AvmMemoryTag::U1, IntermRegister::IA);

        auto write_b = constrained_write_to_memory(call_ptr,
                                                   clk,
                                                   resolved_dest,
                                                   exists ? FF::one() : FF::zero(),
                                                   AvmMemoryTag::FF,
                                                   AvmMemoryTag::U1,
                                                   IntermRegister::IB);
        bool tag_match = read_a.tag_match && write_b.tag_match;

        row = Row{
            .main_clk = clk,
            .main_call_ptr = call_ptr,
            .main_ia = read_a.val,
            .main_ib = write_b.val,
            .main_ind_addr_a = FF(read_a.indirect_address),
            .main_ind_addr_b = FF(write_b.indirect_address),
            .main_internal_return_ptr = internal_return_ptr,
            .main_mem_addr_a = FF(read_a.direct_address),
            .main_mem_addr_b = FF(write_b.direct_address),
            .main_pc = pc,
            .main_r_in_tag = static_cast<uint32_t>(AvmMemoryTag::FF),
            .main_rwa = 0,
            .main_rwb = 1,
            .main_sel_mem_op_a = 1,
            .main_sel_mem_op_b = 1,
            .main_sel_q_kernel_output_lookup = 1,
            .main_sel_resolve_ind_addr_a = FF(static_cast<uint32_t>(read_a.is_indirect)),
            .main_sel_resolve_ind_addr_b = FF(static_cast<uint32_t>(write_b.is_indirect)),
            .main_tag_err = static_cast<uint32_t>(!tag_match),
            .main_w_in_tag = static_cast<uint32_t>(AvmMemoryTag::U1),
        };

        row.main_sel_op_note_hash_exists = FF(1);
        if (is_ok(error) && row.main_tag_err != FF(0)) {
            error = AvmError::CHECK_TAG_ERROR;
        }
    } else {
        row = Row{
            .main_clk = clk,
            .main_call_ptr = call_ptr,
            .main_internal_return_ptr = internal_return_ptr,
            .main_op_err = FF(1),
            .main_pc = pc,
            .main_sel_op_note_hash_exists = FF(1),
        };
    }

    // Constrain gas cost
    bool out_of_gas = gas_trace_builder.constrain_gas(clk, OpCode::NOTEHASHEXISTS);
    if (out_of_gas && is_ok(error)) {
        error = AvmError::OUT_OF_GAS;
    }

    main_trace.push_back(row);

    debug("note_hash_exists side-effect cnt: ", side_effect_counter);
    pc += Deserialization::get_pc_increment(OpCode::NOTEHASHEXISTS);
    return error;
}

AvmError AvmTraceBuilder::op_emit_note_hash(uint8_t indirect, uint32_t note_hash_offset)
{
    auto const clk = static_cast<uint32_t>(main_trace.size()) + 1;
    uint32_t inserted_note_hashes_count = get_inserted_note_hashes_count();
    AvmError error = current_ext_call_ctx.is_static_call                    ? AvmError::STATIC_CALL_ALTERATION
                     : inserted_note_hashes_count >= MAX_NOTE_HASHES_PER_TX ? AvmError::SIDE_EFFECT_LIMIT_REACHED
                                                                            : AvmError::NO_ERROR;

    if (!is_ok(error)) {
        auto row = Row{
            .main_clk = clk,
            .main_call_ptr = call_ptr,
            .main_internal_return_ptr = internal_return_ptr,
            .main_op_err = FF(static_cast<uint32_t>(!is_ok(error))),
            .main_pc = pc,
            .main_sel_op_emit_note_hash = FF(1),
        };
        main_trace.push_back(row);
        pc += Deserialization::get_pc_increment(OpCode::EMITNOTEHASH);
        return error;
    }

    auto [row, output_error] = create_kernel_output_opcode(indirect, clk, note_hash_offset);
    row.main_sel_op_emit_note_hash = FF(1);
    if (is_ok(error)) {
        error = output_error;
    }

    row.main_op_err = FF(static_cast<uint32_t>(!is_ok(error)));

    AppendTreeHint note_hash_write_hint = execution_hints.note_hash_write_hints.at(note_hash_write_counter++);
    FF siloed_note_hash = AvmMerkleTreeTraceBuilder::unconstrained_silo_note_hash(
        current_public_call_request.contract_address, row.main_ia);
    FF nonce = AvmMerkleTreeTraceBuilder::unconstrained_compute_note_hash_nonce(get_first_nullifier(),
                                                                                inserted_note_hashes_count);
    FF unique_note_hash = AvmMerkleTreeTraceBuilder::unconstrained_compute_unique_note_hash(nonce, siloed_note_hash);

    ASSERT(unique_note_hash == note_hash_write_hint.leaf_value);
    // We first check that the index is currently empty
    bool insert_index_is_empty = merkle_tree_trace_builder.perform_note_hash_read(
        clk, FF::zero(), note_hash_write_hint.leaf_index, note_hash_write_hint.sibling_path);
    ASSERT(insert_index_is_empty);

    // Update the root with the new leaf that is appended
    merkle_tree_trace_builder.perform_note_hash_append(clk, unique_note_hash, note_hash_write_hint.sibling_path);

    // Constrain gas cost
    bool out_of_gas = gas_trace_builder.constrain_gas(clk, OpCode::EMITNOTEHASH);
    if (out_of_gas && is_ok(error)) {
        error = AvmError::OUT_OF_GAS;
    }

    main_trace.push_back(row);

    debug("emit_note_hash side-effect cnt: ", side_effect_counter);
    side_effect_counter++;

    pc += Deserialization::get_pc_increment(OpCode::EMITNOTEHASH);
    return error;
}

AvmError AvmTraceBuilder::op_nullifier_exists(uint8_t indirect,
                                              uint32_t nullifier_offset,
                                              uint32_t address_offset,
                                              uint32_t dest_offset)
{
    // We keep the first encountered error
    AvmError error = AvmError::NO_ERROR;
    auto const clk = static_cast<uint32_t>(main_trace.size()) + 1;

    auto [resolved_addrs, res_error] =
        Addressing<3>::fromWire(indirect, call_ptr)
            .resolve({ nullifier_offset, address_offset, dest_offset }, mem_trace_builder);
    auto [resolved_nullifier_offset, resolved_address, resolved_dest] = resolved_addrs;
    error = res_error;

    if (is_ok(error) && !check_tag(AvmMemoryTag::FF, resolved_address)) {
        error = AvmError::CHECK_TAG_ERROR;
    }

    Row row;

    // Exists is written to b
    if (is_ok(error)) {
        NullifierReadTreeHint nullifier_read_hint = execution_hints.nullifier_read_hints.at(nullifier_read_counter++);
        FF nullifier_value = unconstrained_read_from_memory(resolved_nullifier_offset);
        FF address_value = unconstrained_read_from_memory(resolved_address);
        FF siloed_nullifier = AvmMerkleTreeTraceBuilder::unconstrained_silo_nullifier(address_value, nullifier_value);
        bool is_member = merkle_tree_trace_builder.perform_nullifier_read(clk,
                                                                          nullifier_read_hint.low_leaf_preimage,
                                                                          nullifier_read_hint.low_leaf_index,
                                                                          nullifier_read_hint.low_leaf_sibling_path);
        ASSERT(is_member);
        bool exists = siloed_nullifier == nullifier_read_hint.low_leaf_preimage.nullifier;
        if (!exists) {
            bool is_non_member = AvmMerkleTreeTraceBuilder::assert_nullifier_non_membership_check(
                nullifier_read_hint.low_leaf_preimage, siloed_nullifier);
            ASSERT(is_non_member);
        }

        auto read_a = constrained_read_from_memory(
            call_ptr, clk, resolved_nullifier_offset, AvmMemoryTag::FF, AvmMemoryTag::U1, IntermRegister::IA);

        auto write_b = constrained_write_to_memory(call_ptr,
                                                   clk,
                                                   resolved_dest,
                                                   exists ? FF::one() : FF::zero(),
                                                   AvmMemoryTag::FF,
                                                   AvmMemoryTag::U1,
                                                   IntermRegister::IB);
        bool tag_match = read_a.tag_match && write_b.tag_match;
        row = Row{
            .main_clk = clk,
            .main_call_ptr = call_ptr,
            .main_ia = read_a.val,
            .main_ib = write_b.val,
            .main_ind_addr_a = FF(read_a.indirect_address),
            .main_ind_addr_b = FF(write_b.indirect_address),
            .main_internal_return_ptr = internal_return_ptr,
            .main_mem_addr_a = FF(read_a.direct_address),
            .main_mem_addr_b = FF(write_b.direct_address),
            .main_pc = pc,
            .main_r_in_tag = static_cast<uint32_t>(AvmMemoryTag::FF),
            .main_rwa = 0,
            .main_rwb = 1,
            .main_sel_mem_op_a = 1,
            .main_sel_mem_op_b = 1,
            .main_sel_q_kernel_output_lookup = 1,
            .main_sel_resolve_ind_addr_a = FF(static_cast<uint32_t>(read_a.is_indirect)),
            .main_sel_resolve_ind_addr_b = FF(static_cast<uint32_t>(write_b.is_indirect)),
            .main_tag_err = static_cast<uint32_t>(!tag_match),
            .main_w_in_tag = static_cast<uint32_t>(AvmMemoryTag::U1),
        };
        // clk, resolved_nullifier_offset, resolved_address, resolved_dest);
        row.main_sel_op_nullifier_exists = FF(1);
        if (is_ok(error) && row.main_tag_err != FF(0)) {
            error = AvmError::CHECK_TAG_ERROR;
        }
    } else {
        row = Row{
            .main_clk = clk,
            .main_call_ptr = call_ptr,
            .main_internal_return_ptr = internal_return_ptr,
            .main_op_err = FF(1),
            .main_pc = pc,
            .main_sel_op_nullifier_exists = FF(1),
        };
    }

    // Constrain gas cost
    bool out_of_gas = gas_trace_builder.constrain_gas(clk, OpCode::NULLIFIEREXISTS);
    if (out_of_gas && is_ok(error)) {
        error = AvmError::OUT_OF_GAS;
    }

    main_trace.push_back(row);

    debug("nullifier_exists side-effect cnt: ", side_effect_counter);
    side_effect_counter++;

    pc += Deserialization::get_pc_increment(OpCode::NULLIFIEREXISTS);
    return error;
}

AvmError AvmTraceBuilder::op_emit_nullifier(uint8_t indirect, uint32_t nullifier_offset)
{
    auto const clk = static_cast<uint32_t>(main_trace.size()) + 1;

    uint32_t inserted_nullifier_count = get_inserted_nullifiers_count();
    AvmError error = current_ext_call_ctx.is_static_call                 ? AvmError::STATIC_CALL_ALTERATION
                     : inserted_nullifier_count >= MAX_NULLIFIERS_PER_TX ? AvmError::SIDE_EFFECT_LIMIT_REACHED
                                                                         : AvmError::NO_ERROR;

    if (!is_ok(error)) {
        auto row = Row{
            .main_clk = clk,
            .main_call_ptr = call_ptr,
            .main_internal_return_ptr = internal_return_ptr,
            .main_op_err = FF(static_cast<uint32_t>(!is_ok(error))),
            .main_pc = pc,
            .main_sel_op_emit_nullifier = FF(1),
        };
        main_trace.push_back(row);
        pc += Deserialization::get_pc_increment(OpCode::EMITNULLIFIER);
        return error;
    }

    auto [row, output_error] = create_kernel_output_opcode(indirect, clk, nullifier_offset);
    row.main_sel_op_emit_nullifier = FF(1);
    if (is_ok(error)) {
        error = output_error;
    }

    // Do merkle check
    FF nullifier_value = row.main_ia;
    FF siloed_nullifier =
        AvmMerkleTreeTraceBuilder::unconstrained_silo_nullifier(current_ext_call_ctx.contract_address, nullifier_value);

    NullifierWriteTreeHint nullifier_write_hint = execution_hints.nullifier_write_hints.at(nullifier_write_counter++);
    bool is_update = siloed_nullifier == nullifier_write_hint.low_leaf_membership.low_leaf_preimage.next_nullifier;
    if (is_update) {
        // hinted low-leaf points to the target nullifier, so it already exists
        // prove membership of that low-leaf, which also proves membership of the target nullifier
        bool exists = merkle_tree_trace_builder.perform_nullifier_read(
            clk,
            nullifier_write_hint.low_leaf_membership.low_leaf_preimage,
            nullifier_write_hint.low_leaf_membership.low_leaf_index,
            nullifier_write_hint.low_leaf_membership.low_leaf_sibling_path);
        // if hinted low-leaf that skips the nullifier fails membership check, bad hint!
        ASSERT(exists);
        nullifier_read_counter++;
        // Cannot update an existing nullifier, and cannot emit a duplicate. Error!
        if (is_ok(error)) {
            error = AvmError::DUPLICATE_NULLIFIER;
        }
    } else {
        // hinted low-leaf SKIPS the target nullifier, so it does NOT exist
        // prove membership of the low leaf which  also proves non-membership of the target nullifier
        merkle_tree_trace_builder.perform_nullifier_append(
            clk,
            nullifier_write_hint.low_leaf_membership.low_leaf_preimage,
            nullifier_write_hint.low_leaf_membership.low_leaf_index,
            nullifier_write_hint.low_leaf_membership.low_leaf_sibling_path,
            siloed_nullifier,
            nullifier_write_hint.insertion_path);
    }

    row.main_op_err = FF(static_cast<uint32_t>(!is_ok(error)));

    // Constrain gas cost
    bool out_of_gas = gas_trace_builder.constrain_gas(clk, OpCode::EMITNULLIFIER);
    if (out_of_gas && is_ok(error)) {
        error = AvmError::OUT_OF_GAS;
    }

    main_trace.push_back(row);

    debug("emit_nullifier side-effect cnt: ", side_effect_counter);
    side_effect_counter++;

    pc += Deserialization::get_pc_increment(OpCode::EMITNULLIFIER);
    return error;
}

AvmError AvmTraceBuilder::op_l1_to_l2_msg_exists(uint8_t indirect,
                                                 uint32_t log_offset,
                                                 uint32_t leaf_index_offset,
                                                 uint32_t dest_offset)
{
    // We keep the first encountered error
    AvmError error = AvmError::NO_ERROR;
    auto const clk = static_cast<uint32_t>(main_trace.size()) + 1;

    auto [resolved_addrs, res_error] = Addressing<3>::fromWire(indirect, call_ptr)
                                           .resolve({ log_offset, leaf_index_offset, dest_offset }, mem_trace_builder);
    auto [resolved_log, resolved_leaf_index, resolved_dest] = resolved_addrs;
    error = res_error;

    const auto leaf_index = unconstrained_read_from_memory(resolved_leaf_index);
    if (is_ok(error) && !check_tag(AvmMemoryTag::FF, resolved_leaf_index)) {
        error = AvmError::CHECK_TAG_ERROR;
    }

    Row row;

    if (is_ok(error)) {
        // Do merkle check
        AppendTreeHint l1_to_l2_msg_read_hint =
            execution_hints.l1_to_l2_message_read_hints.at(l1_to_l2_msg_read_counter);
        FF l1_to_l2_msg_value = unconstrained_read_from_memory(resolved_log);
        ASSERT(leaf_index == l1_to_l2_msg_read_hint.leaf_index);

        bool exists = l1_to_l2_msg_value == l1_to_l2_msg_read_hint.leaf_value;

        // Check membership of the leaf index in the l1_to_l2_msg tree
        bool is_member = merkle_tree_trace_builder.perform_l1_to_l2_message_read(
            clk, l1_to_l2_msg_read_hint.leaf_value, leaf_index, l1_to_l2_msg_read_hint.sibling_path);
        ASSERT(is_member);

        auto read_a = constrained_read_from_memory(
            call_ptr, clk, resolved_log, AvmMemoryTag::FF, AvmMemoryTag::U1, IntermRegister::IA);

        auto write_b = constrained_write_to_memory(call_ptr,
                                                   clk,
                                                   resolved_dest,
                                                   exists ? FF::one() : FF::zero(),
                                                   AvmMemoryTag::FF,
                                                   AvmMemoryTag::U1,
                                                   IntermRegister::IB);
        bool tag_match = read_a.tag_match && write_b.tag_match;

        row = Row{
            .main_clk = clk,
            .main_call_ptr = call_ptr,
            .main_ia = read_a.val,
            .main_ib = write_b.val,
            .main_ind_addr_a = FF(read_a.indirect_address),
            .main_ind_addr_b = FF(write_b.indirect_address),
            .main_internal_return_ptr = internal_return_ptr,
            .main_mem_addr_a = FF(read_a.direct_address),
            .main_mem_addr_b = FF(write_b.direct_address),
            .main_pc = pc,
            .main_r_in_tag = static_cast<uint32_t>(AvmMemoryTag::FF),
            .main_rwa = 0,
            .main_rwb = 1,
            .main_sel_mem_op_a = 1,
            .main_sel_mem_op_b = 1,
            .main_sel_q_kernel_output_lookup = 1,
            .main_sel_resolve_ind_addr_a = FF(static_cast<uint32_t>(read_a.is_indirect)),
            .main_sel_resolve_ind_addr_b = FF(static_cast<uint32_t>(write_b.is_indirect)),
            .main_tag_err = static_cast<uint32_t>(!tag_match),
            .main_w_in_tag = static_cast<uint32_t>(AvmMemoryTag::U1),
        };

        row.main_sel_op_l1_to_l2_msg_exists = FF(1);
        if (is_ok(error) && row.main_tag_err != FF(0)) {
            error = AvmError::CHECK_TAG_ERROR;
        }
    } else {
        row = Row{
            .main_clk = clk,
            .main_call_ptr = call_ptr,
            .main_internal_return_ptr = internal_return_ptr,
            .main_op_err = FF(1),
            .main_pc = pc,
            .main_sel_op_l1_to_l2_msg_exists = FF(1),
        };
    }

    // Constrain gas cost
    bool out_of_gas = gas_trace_builder.constrain_gas(clk, OpCode::L1TOL2MSGEXISTS);
    if (out_of_gas && is_ok(error)) {
        error = AvmError::OUT_OF_GAS;
    }

    main_trace.push_back(row);

    debug("l1_to_l2_msg_exists side-effect cnt: ", side_effect_counter);

    pc += Deserialization::get_pc_increment(OpCode::L1TOL2MSGEXISTS);
    return error;
}

AvmError AvmTraceBuilder::op_get_contract_instance(
    uint8_t indirect, uint16_t address_offset, uint16_t dst_offset, uint16_t exists_offset, uint8_t member_enum)
{
    // We keep the first encountered error
    AvmError error = AvmError::NO_ERROR;
    auto clk = static_cast<uint32_t>(main_trace.size()) + 1;
    // Constrain gas cost
    bool out_of_gas = gas_trace_builder.constrain_gas(clk, OpCode::GETCONTRACTINSTANCE);
    if (out_of_gas && is_ok(error)) {
        error = AvmError::OUT_OF_GAS;
    }

    if (member_enum >= static_cast<int>(ContractInstanceMember::MAX_MEMBER)) {
        // Error, bad enum operand
        // TODO(9393): constrain this via range check
        const auto row = Row{
            .main_clk = clk,
            .main_call_ptr = call_ptr,
            .main_internal_return_ptr = internal_return_ptr,
            .main_op_err = FF(1),
            .main_pc = pc,
            .main_sel_op_get_contract_instance = FF(1),
        };
        main_trace.push_back(row);
        pc += Deserialization::get_pc_increment(OpCode::GETCONTRACTINSTANCE);
        return AvmError::CONTRACT_INST_MEM_UNKNOWN;
    };

    ContractInstanceMember chosen_member = static_cast<ContractInstanceMember>(member_enum);

    auto [resolved_addrs, res_error] = Addressing<3>::fromWire(indirect, call_ptr)
                                           .resolve({ address_offset, dst_offset, exists_offset }, mem_trace_builder);
    auto [resolved_address_offset, resolved_dst_offset, resolved_exists_offset] = resolved_addrs;
    error = res_error;

    auto read_address = constrained_read_from_memory(
        call_ptr, clk, resolved_address_offset, AvmMemoryTag::FF, AvmMemoryTag::FF, IntermRegister::IA);
    bool tag_match = read_address.tag_match;
    if (is_ok(error) && !tag_match) {
        error = AvmError::CHECK_TAG_ERROR;
    }

    FF member_value = 0;
    bool exists = false;

    if (is_ok(error)) {
        const auto contract_address = read_address.val;
        const auto contract_address_nullifier = AvmMerkleTreeTraceBuilder::unconstrained_silo_nullifier(
            DEPLOYER_CONTRACT_ADDRESS, /*nullifier=*/contract_address);
        // Read the contract instance hint
        ContractInstanceHint instance = execution_hints.contract_instance_hints.at(contract_address);

        if (is_canonical(contract_address)) {
            // skip membership check for canonical contracts
            exists = true;
        } else {
            // nullifier read hint for the contract address
            NullifierReadTreeHint nullifier_read_hint = instance.membership_hint;

            // If the hinted preimage matches the contract address nullifier, the membership check will prove its
            // existence, otherwise the membership check will prove that a low-leaf exists that skips the contract
            // address nullifier.
            exists = nullifier_read_hint.low_leaf_preimage.nullifier == contract_address_nullifier;

            bool is_member =
                merkle_tree_trace_builder.perform_nullifier_read(clk,
                                                                 nullifier_read_hint.low_leaf_preimage,
                                                                 nullifier_read_hint.low_leaf_index,
                                                                 nullifier_read_hint.low_leaf_sibling_path);
            // membership check must always pass
            ASSERT(is_member);

            if (exists) {
                // This was a membership proof!
                // Assert that the hint's exists flag matches. The flag isn't really necessary...
                ASSERT(instance.exists);
            } else {
                // This was a non-membership proof!
                // Enforce that the tree access membership checked a low-leaf that skips the contract address nullifier.
                // Show that the contract address nullifier meets the non membership conditions (sandwich or max)
                ASSERT(contract_address_nullifier < nullifier_read_hint.low_leaf_preimage.nullifier &&
                       (nullifier_read_hint.low_leaf_preimage.next_nullifier == FF::zero() ||
                        contract_address_nullifier > nullifier_read_hint.low_leaf_preimage.next_nullifier));
            }
        }

        if (exists) {
            switch (chosen_member) {
            case ContractInstanceMember::DEPLOYER:
                member_value = instance.deployer_addr;
                break;
            case ContractInstanceMember::CLASS_ID:
                member_value = instance.contract_class_id;
                break;
            case ContractInstanceMember::INIT_HASH:
                member_value = instance.initialisation_hash;
                break;
            default:
                member_value = 0;
                break;
            }
        }
    }

    // TODO(8603): once instructions can have multiple different tags for writes, write dst as FF and exists as
    // U1 auto write_dst = constrained_write_to_memory(call_ptr, clk, resolved_dst_offset, member_value,
    // AvmMemoryTag::FF, AvmMemoryTag::FF, IntermRegister::IC); auto write_exists =
    // constrained_write_to_memory(call_ptr, clk, resolved_exists_offset, instance.instance_found_in_address,
    // AvmMemoryTag::FF, AvmMemoryTag::FF, IntermRegister::ID);

    main_trace.push_back(Row{
        .main_clk = clk,
        .main_call_ptr = call_ptr,
        .main_ia = read_address.val,
        // TODO(8603): uncomment this and below blocks once instructions can have multiple different tags for
        // writes
        //.main_ic = write_dst.val,
        //.main_id = write_exists.val,
        .main_ind_addr_a = FF(read_address.indirect_address),
        //.main_ind_addr_c = FF(write_dst.indirect_address),
        //.main_ind_addr_d = FF(write_exists.indirect_address),
        .main_internal_return_ptr = FF(internal_return_ptr),
        .main_mem_addr_a = FF(read_address.direct_address),
        .main_op_err = FF(static_cast<uint32_t>(!is_ok(error))),
        //.main_mem_addr_c = FF(write_dst.direct_address),
        //.main_mem_addr_d = FF(write_exists.direct_address),
        .main_pc = FF(pc),
        .main_r_in_tag = FF(static_cast<uint32_t>(AvmMemoryTag::FF)),
        .main_sel_mem_op_a = FF(1),
        //.main_sel_mem_op_c = FF(1),
        //.main_sel_mem_op_d = FF(1),
        .main_sel_op_get_contract_instance = FF(1),
        .main_sel_resolve_ind_addr_a = FF(static_cast<uint32_t>(read_address.is_indirect)),
        //.main_sel_resolve_ind_addr_c = FF(static_cast<uint32_t>(write_dst.is_indirect)),
        //.main_sel_resolve_ind_addr_d = FF(static_cast<uint32_t>(write_exists.is_indirect)),
        .main_tag_err = FF(static_cast<uint32_t>(!tag_match)),
    });

    pc += Deserialization::get_pc_increment(OpCode::GETCONTRACTINSTANCE);

    // Crucial to perform this operation after having incremented pc because write_to_memory
    // is implemented with opcodes (SET and JUMP).
    // TODO(8603): once instructions can have multiple different tags for writes, remove this and do a
    // constrained writes
    write_to_memory(resolved_dst_offset, member_value, AvmMemoryTag::FF);
    write_to_memory(resolved_exists_offset, FF(static_cast<uint32_t>(exists)), AvmMemoryTag::U1);

    // TODO(dbanks12): compute contract address nullifier from instance preimage and perform membership check

    debug("contract_instance cnt: ", side_effect_counter);
    side_effect_counter++;
    return error;
}

/**************************************************************************************************
 *                              ACCRUED SUBSTATE
 **************************************************************************************************/

AvmError AvmTraceBuilder::op_emit_unencrypted_log(uint8_t indirect, uint32_t log_offset, uint32_t log_size_offset)
{
    // TODO(#11124): Check this aligns with new public logs

    // We keep the first encountered error
    AvmError error = AvmError::NO_ERROR;
    auto const clk = static_cast<uint32_t>(main_trace.size()) + 1;

    // FIXME: read (and constrain) log_size_offset
    auto [resolved_addrs, res_error] =
        Addressing<2>::fromWire(indirect, call_ptr).resolve({ log_offset, log_size_offset }, mem_trace_builder);
    auto [resolved_log_offset, resolved_log_size_offset] = resolved_addrs;
    error = res_error;

    // This is a hack to get the contract address from the first contract instance
    // Once we have 1-enqueued call and proper nested contexts, this should use that address of the current context
    FF contract_address = execution_hints.all_contract_bytecode.at(0).contract_instance.address;

    if (is_ok(error) &&
        !(check_tag(AvmMemoryTag::FF, resolved_log_offset) && check_tag(AvmMemoryTag::U32, resolved_log_size_offset))) {
        error = AvmError::CHECK_TAG_ERROR;
    }

    Row row;
    uint32_t log_size = 0;

    if (is_ok(error)) {
        log_size = static_cast<uint32_t>(unconstrained_read_from_memory(resolved_log_size_offset));
        ASSERT(log_size <= PUBLIC_LOG_DATA_SIZE_IN_FIELDS);

        if (!check_slice_mem_range(resolved_log_offset, log_size)) {
            error = AvmError::MEM_SLICE_OUT_OF_RANGE;
        }

        if (is_ok(error) && !check_tag_range(AvmMemoryTag::FF, resolved_log_offset, log_size)) {
            error = AvmError::CHECK_TAG_ERROR;
        }
    }

    // Can't return earlier as we do elsewhere for side-effect-limit because we need
    // to at least retrieve log_size first to charge proper gas.
    // This means a tag error could occur before side-effect-limit first.
    if (is_ok(error) && unencrypted_log_write_counter >= MAX_PUBLIC_LOGS_PER_TX) {
        error = AvmError::SIDE_EFFECT_LIMIT_REACHED;
        auto row = Row{
            .main_clk = clk,
            .main_call_ptr = call_ptr,
            .main_internal_return_ptr = internal_return_ptr,
            .main_op_err = FF(static_cast<uint32_t>(!is_ok(error))),
            .main_pc = pc,
            .main_sel_op_emit_unencrypted_log = FF(1),
        };
        main_trace.push_back(row);
        pc += Deserialization::get_pc_increment(OpCode::EMITUNENCRYPTEDLOG);
        return error;
    }
    unencrypted_log_write_counter++;
    std::vector<FF> log_values{ contract_address };

    if (is_ok(error)) {
        // We need to read the rest of the log_size number of elements
        for (uint32_t i = 0; i < log_size; i++) {
            FF log_value = unconstrained_read_from_memory(resolved_log_offset + i);
            log_values.emplace_back(log_value);
        }
        // Add 1 for the contract address (= PUBLIC_LOG_SIZE_IN_FIELDS)
        log_values.resize(PUBLIC_LOG_DATA_SIZE_IN_FIELDS + 1, FF::zero());
        row = Row{
            .main_clk = clk,
<<<<<<< HEAD
            // .main_ia = trunc_hash,
            // .main_ib = metadata_log_length,
=======
            .main_call_ptr = call_ptr,
            .main_ia = trunc_hash,
            .main_ib = metadata_log_length,
>>>>>>> 44bd79b7
            .main_internal_return_ptr = internal_return_ptr,
            .main_pc = pc,
            .main_sel_op_emit_unencrypted_log = FF(1),
        };
        // Write to offset
        // kernel_trace_builder.op_emit_unencrypted_log(clk, side_effect_counter, trunc_hash, metadata_log_length);
    } else {
        row = Row{
            .main_clk = clk,
            .main_call_ptr = call_ptr,
            .main_internal_return_ptr = internal_return_ptr,
            .main_op_err = FF(1),
            .main_pc = pc,
            .main_sel_op_emit_unencrypted_log = FF(1),
        };
    }

    // Constrain gas cost
    bool out_of_gas = gas_trace_builder.constrain_gas(clk, OpCode::EMITUNENCRYPTEDLOG, static_cast<uint32_t>(log_size));
    if (out_of_gas && is_ok(error)) {
        error = AvmError::OUT_OF_GAS;
    }

    main_trace.push_back(row);

    debug("emit_unencrypted_log side-effect cnt: ", side_effect_counter);
    side_effect_counter++;
    pc += Deserialization::get_pc_increment(OpCode::EMITUNENCRYPTEDLOG);
    return error;
}

AvmError AvmTraceBuilder::op_emit_l2_to_l1_msg(uint8_t indirect, uint32_t recipient_offset, uint32_t content_offset)
{
    // We keep the first encountered error
    AvmError error = AvmError::NO_ERROR;
    auto const clk = static_cast<uint32_t>(main_trace.size()) + 1;

    if (l2_to_l1_msg_write_counter >= MAX_L2_TO_L1_MSGS_PER_TX) {
        error = AvmError::SIDE_EFFECT_LIMIT_REACHED;
        auto row = Row{
            .main_clk = clk,
            .main_call_ptr = call_ptr,
            .main_internal_return_ptr = internal_return_ptr,
            .main_op_err = FF(static_cast<uint32_t>(!is_ok(error))),
            .main_pc = pc,
            .main_sel_op_emit_l2_to_l1_msg = FF(1),
        };
        main_trace.push_back(row);
        pc += Deserialization::get_pc_increment(OpCode::SENDL2TOL1MSG);
        return error;
    }
    l2_to_l1_msg_write_counter++;

    // Note: unorthodox order - as seen in L2ToL1Message struct in TS
    auto [row, output_error] = create_kernel_output_opcode_with_metadata(
        indirect, clk, content_offset, AvmMemoryTag::FF, recipient_offset, AvmMemoryTag::FF);

    if (is_ok(error)) {
        error = output_error;
    }

    // Wtite to output
    // kernel_trace_builder.op_emit_l2_to_l1_msg(clk, side_effect_counter, row.main_ia, row.main_ib);
    row.main_sel_op_emit_l2_to_l1_msg = FF(1);
    row.main_op_err = FF(static_cast<uint32_t>(!is_ok(error)));

    // Constrain gas cost
    bool out_of_gas = gas_trace_builder.constrain_gas(clk, OpCode::SENDL2TOL1MSG);
    if (out_of_gas && is_ok(error)) {
        error = AvmError::OUT_OF_GAS;
    }

    main_trace.push_back(row);

    debug("emit_l2_to_l1_msg side-effect cnt: ", side_effect_counter);
    side_effect_counter++;

    pc += Deserialization::get_pc_increment(OpCode::SENDL2TOL1MSG);
    return error;
}

/**************************************************************************************************
 *                            CONTROL FLOW - CONTRACT CALLS
 **************************************************************************************************/

// Helper/implementation for CALL and STATICCALL
AvmError AvmTraceBuilder::constrain_external_call(OpCode opcode,
                                                  uint16_t indirect,
                                                  uint32_t gas_offset,
                                                  uint32_t addr_offset,
                                                  uint32_t args_offset,
                                                  uint32_t args_size_offset,
                                                  uint32_t success_offset)
{
    ASSERT(opcode == OpCode::CALL || opcode == OpCode::STATICCALL);
    // We keep the first encountered error
    AvmError error = AvmError::NO_ERROR;
    auto clk = static_cast<uint32_t>(main_trace.size()) + 1;

    auto [resolved_addrs, res_error] =
        Addressing<5>::fromWire(indirect, call_ptr)
            .resolve({ gas_offset, addr_offset, args_offset, args_size_offset, success_offset }, mem_trace_builder);
    auto [resolved_gas_offset,
          resolved_addr_offset,
          resolved_args_offset,
          resolved_args_size_offset,
          resolved_success_offset] = resolved_addrs;
    error = res_error;

    // Should read the address next to read_gas as well (tuple of gas values (l2Gas, daGas))
    auto read_gas_l2 = constrained_read_from_memory(
        call_ptr, clk, resolved_gas_offset, AvmMemoryTag::FF, AvmMemoryTag::FF, IntermRegister::IA);
    auto read_gas_da = mem_trace_builder.read_and_load_from_memory(
        call_ptr, clk, IntermRegister::IB, read_gas_l2.direct_address + 1, AvmMemoryTag::FF, AvmMemoryTag::FF);
    auto read_addr = constrained_read_from_memory(
        call_ptr, clk, resolved_addr_offset, AvmMemoryTag::FF, AvmMemoryTag::FF, IntermRegister::IC);
    auto read_args = constrained_read_from_memory(
        call_ptr, clk, resolved_args_offset, AvmMemoryTag::FF, AvmMemoryTag::FF, IntermRegister::ID);
    bool tag_match = read_gas_l2.tag_match && read_gas_da.tag_match && read_addr.tag_match && read_args.tag_match;

    if (is_ok(error) && !(tag_match && check_tag(AvmMemoryTag::U32, resolved_args_size_offset))) {
        error = AvmError::CHECK_TAG_ERROR;
    }

    // TODO: constrain this
    auto args_size =
        is_ok(error) ? static_cast<uint32_t>(unconstrained_read_from_memory(resolved_args_size_offset)) : 0;

    // We need to consume the the gas cost of call, and then handle the amount allocated to the call
    // TODO: is cast okay? Should gas be read from memory as u32?
    bool out_of_gas = gas_trace_builder.constrain_gas(clk, opcode, /*dyn_gas_multiplier=*/args_size);
    // NOTE: we don't run out of gas if the gas specified by user code is > gas left.
    // In that case we just cap the gas allocation by gas left.
    if (is_ok(error) && out_of_gas) {
        error = AvmError::OUT_OF_GAS;
    }

    main_trace.push_back(Row{
        .main_clk = clk,
        .main_call_ptr = call_ptr,
        .main_ia = read_gas_l2.val, /* gas_offset_l2 */
        .main_ib = read_gas_da.val, /* gas_offset_da */
        .main_ic = read_addr.val,   /* addr_offset */
        .main_id = read_args.val,   /* args_offset */
        .main_ind_addr_a = FF(read_gas_l2.indirect_address),
        .main_ind_addr_c = FF(read_addr.indirect_address),
        .main_ind_addr_d = FF(read_args.indirect_address),
        .main_internal_return_ptr = FF(internal_return_ptr),
        .main_mem_addr_a = FF(read_gas_l2.direct_address),
        .main_mem_addr_b = FF(read_gas_l2.direct_address + 1),
        .main_mem_addr_c = FF(read_addr.direct_address),
        .main_mem_addr_d = FF(read_args.direct_address),
        .main_op_err = FF(static_cast<uint32_t>(!is_ok(error))),
        .main_pc = FF(pc),
        .main_r_in_tag = FF(static_cast<uint32_t>(AvmMemoryTag::FF)),
        .main_sel_mem_op_a = FF(1),
        .main_sel_mem_op_b = FF(1),
        .main_sel_mem_op_c = FF(1),
        .main_sel_mem_op_d = FF(1),
        .main_sel_op_external_call = static_cast<uint8_t>(opcode == OpCode::CALL),
        .main_sel_op_static_call = static_cast<uint8_t>(opcode == OpCode::STATICCALL),
        .main_sel_resolve_ind_addr_a = FF(static_cast<uint32_t>(read_gas_l2.is_indirect)),
        .main_sel_resolve_ind_addr_c = FF(static_cast<uint32_t>(read_addr.is_indirect)),
        .main_sel_resolve_ind_addr_d = FF(static_cast<uint32_t>(read_args.is_indirect)),
        .main_tag_err = FF(static_cast<uint32_t>(!tag_match)),
    });

    pc += Deserialization::get_pc_increment(opcode);

    if (is_ok(error)) {
        // Save the current gas left in the context before pushing it to stack
        // It will be used on RETURN/REVERT/halt to remember how much gas the caller had left.
        current_ext_call_ctx.l2_gas_left = gas_trace_builder.get_l2_gas_left();
        current_ext_call_ctx.da_gas_left = gas_trace_builder.get_da_gas_left();

        // We push the current ext call ctx onto the stack and initialize a new one
        current_ext_call_ctx.last_pc = pc;
        current_ext_call_ctx.success_offset = resolved_success_offset,
        current_ext_call_ctx.tree_snapshot = merkle_tree_trace_builder.get_tree_snapshots();
        current_ext_call_ctx.public_data_unique_writes = merkle_tree_trace_builder.get_public_data_unique_writes();
        external_call_ctx_stack.emplace(current_ext_call_ctx);

        // Ext Ctx setup
        std::vector<FF> calldata;
        const auto slice_err = read_slice_from_memory(resolved_args_offset, args_size, calldata);

        if (!is_ok(slice_err)) {
            return slice_err;
        }

        if (!check_tag_range(AvmMemoryTag::FF, resolved_args_offset, args_size)) {
            return AvmError::CHECK_TAG_ERROR;
        }

        // Don't try allocating more than the gas that is actually left
        const auto l2_gas_allocated_to_nested_call =
            std::min(static_cast<uint32_t>(read_gas_l2.val), gas_trace_builder.get_l2_gas_left());
        const auto da_gas_allocated_to_nested_call =
            std::min(static_cast<uint32_t>(read_gas_da.val), gas_trace_builder.get_da_gas_left());
        current_ext_call_ctx = ExtCallCtx{
            .context_id = next_context_id,
            .parent_id = current_ext_call_ctx.context_id,
            .is_static_call = opcode == OpCode::STATICCALL,
            .contract_address = read_addr.val,
            .calldata = calldata,
            .nested_returndata = {},
            .last_pc = 0,
            .success_offset = 0,
            .start_l2_gas_left = l2_gas_allocated_to_nested_call,
            .start_da_gas_left = da_gas_allocated_to_nested_call,
            .l2_gas_left = l2_gas_allocated_to_nested_call,
            .da_gas_left = da_gas_allocated_to_nested_call,
            .internal_return_ptr_stack = {},
            .tree_snapshot = {},
        };
        next_context_id++;

        set_call_ptr(static_cast<uint8_t>(current_ext_call_ctx.context_id));

        allocate_gas_for_call(l2_gas_allocated_to_nested_call, da_gas_allocated_to_nested_call);

        set_pc(0);
    }

    return error;
}

/**
 * @brief External Call with direct or indirect memory access.
 *
 * NOTE: we do not constrain this here as it's behaviour will change fully once we have a full enqueued function
 * call in one vm circuit
 * @param indirect byte encoding information about indirect/direct memory access.
 * @param gas_offset An index in memory pointing to the first of the gas value tuple (l2Gas, daGas)
 * @param addr_offset An index in memory pointing to the target contract address
 * @param args_offset An index in memory pointing to the first value of the input array for the external call
 * @param args_size The number of values in the input array for the external call
 * @param success_offset An index in memory pointing to where the success flag (U1) of the external call should be
 * stored
 */
AvmError AvmTraceBuilder::op_call(uint16_t indirect,
                                  uint32_t gas_offset,
                                  uint32_t addr_offset,
                                  uint32_t args_offset,
                                  uint32_t args_size_offset,
                                  uint32_t success_offset)
{
    return constrain_external_call(
        OpCode::CALL, indirect, gas_offset, addr_offset, args_offset, args_size_offset, success_offset);
}

/**
 * @brief Static Call with direct or indirect memory access.
 *
 * NOTE: we do not constrain this here as it's behaviour will change fully once we have a full enqueued function
 * call in one vm circuit
 * @param indirect byte encoding information about indirect/direct memory access.
 * @param gas_offset An index in memory pointing to the first of the gas value tuple (l2Gas, daGas)
 * @param addr_offset An index in memory pointing to the target contract address
 * @param args_offset An index in memory pointing to the first value of the input array for the external call
 * @param args_size The number of values in the input array for the static call
 * @param success_offset An index in memory pointing to where the success flag (U8) of the static call should be
 * stored
 */
AvmError AvmTraceBuilder::op_static_call(uint16_t indirect,
                                         uint32_t gas_offset,
                                         uint32_t addr_offset,
                                         uint32_t args_offset,
                                         uint32_t args_size_offset,
                                         uint32_t success_offset)
{
    return constrain_external_call(
        OpCode::STATICCALL, indirect, gas_offset, addr_offset, args_offset, args_size_offset, success_offset);
}

/**
 * @brief RETURN opcode with direct and indirect memory access, i.e.,
 *        direct:   return(M[ret_offset:ret_offset+ret_size])
 *        indirect: return(M[M[ret_offset]:M[ret_offset]+ret_size])
 *        Simplified version with exclusively memory load operations into
 *        intermediate registers and then values are copied to the returned vector.
 *        TODO: taking care of flagging this row as the last one? Special STOP flag?
 *        TODO: error handling if ret_offset + ret_size > 2^32 which would lead to
 *              out-of-bound memory read.
 *
 * @param indirect A byte encoding information about indirect/direct memory access.
 * @param ret_offset The starting index of the memory region to be returned.
 * @param ret_size The number of elements to be returned.
 * @return The returned memory region as a std::vector.
 */
ReturnDataError AvmTraceBuilder::op_return(uint8_t indirect, uint32_t ret_offset, uint32_t ret_size_offset)
{

    // We keep the first encountered error
    AvmError error = AvmError::NO_ERROR;
    auto clk = static_cast<uint32_t>(main_trace.size()) + 1;

    // This boolean will not be a trivial constant once we re-enable constraining address resolution
    bool tag_match = true;

    // Resolve operands
    auto [resolved_addrs, res_error] =
        Addressing<2>::fromWire(indirect, call_ptr).resolve({ ret_offset, ret_size_offset }, mem_trace_builder);
    auto [resolved_ret_offset, resolved_ret_size_offset] = resolved_addrs;
    error = res_error;

    if (is_ok(error) && !(tag_match && check_tag(AvmMemoryTag::U32, resolved_ret_size_offset))) {
        error = AvmError::CHECK_TAG_ERROR;
    }

    const auto ret_size = static_cast<uint32_t>(unconstrained_read_from_memory(resolved_ret_size_offset));

    const bool is_top_level = current_ext_call_ctx.is_top_level;

    const auto [l2_gas_cost, da_gas_cost] = gas_trace_builder.unconstrained_compute_gas(OpCode::RETURN, ret_size);
    bool out_of_gas =
        l2_gas_cost > gas_trace_builder.get_l2_gas_left() || da_gas_cost > gas_trace_builder.get_da_gas_left();
    if (out_of_gas && is_ok(error)) {
        error = AvmError::OUT_OF_GAS;
    }
    if (!is_ok(error)) {
        main_trace.push_back(Row{
            .main_clk = clk,
            .main_call_ptr = call_ptr,
            .main_ib = ret_size,
            .main_internal_return_ptr = FF(internal_return_ptr),
            .main_op_err = static_cast<uint32_t>(!is_ok(error)),
            .main_pc = pc,
            .main_sel_op_external_return = 1,
        });
        return ReturnDataError{
            .return_data = {},
            .error = error,
            .is_top_level = is_top_level,
        };
    }

    // Charge gas normally. The gas row will be modified later to go back to parent's gas
    // minus gas consumed by nested call.
    gas_trace_builder.constrain_gas(clk, OpCode::RETURN, ret_size);

    if (tag_match) {
        if (is_top_level) {
            // The only memory operation performed from the main trace is a possible indirect load for resolving the
            // direct destination offset stored in main_mem_addr_c.
            // All the other memory operations are triggered by the slice gadget.
            returndata = mem_trace_builder.read_return_opcode(clk, call_ptr, resolved_ret_offset, ret_size);
            slice_trace_builder.create_return_slice(
                returndata, clk, call_ptr, resolved_ret_offset, ret_size, static_cast<uint32_t>(all_returndata.size()));
            all_returndata.insert(all_returndata.end(), returndata.begin(), returndata.end());
        } else {
            // before the nested call was made, how much gas does the parent have?
            const auto l2_gas_allocated_to_nested_call = current_ext_call_ctx.start_l2_gas_left;
            const auto da_gas_allocated_to_nested_call = current_ext_call_ctx.start_da_gas_left;
            // We are returning from a nested call
            std::vector<FF> returndata{};
            const auto slice_err = read_slice_from_memory(resolved_ret_offset, ret_size, returndata);

            if (is_ok(error)) {
                error = slice_err;
            }

            // Pop the caller/parent's context from the stack to proceed with execution there
            current_ext_call_ctx = external_call_ctx_stack.top();
            external_call_ctx_stack.pop();
            current_ext_call_ctx.nested_returndata = returndata;

            // Grab the saved-off gas remaining in the parent from before the nested call
            // now that we have popped its context from the stack.
            auto parent_l2_gas_left = current_ext_call_ctx.l2_gas_left;
            auto parent_da_gas_left = current_ext_call_ctx.da_gas_left;

            // modify this instruction's gas row (from constrain_gas) to go back to
            // parent's gas minus gas consumed by nested call.
            gas_trace_builder.constrain_gas_for_halt(/*exceptional_halt=*/false,
                                                     parent_l2_gas_left,
                                                     parent_da_gas_left,
                                                     l2_gas_allocated_to_nested_call,
                                                     da_gas_allocated_to_nested_call);

            // Update the call_ptr before we write the success flag
            set_call_ptr(static_cast<uint8_t>(current_ext_call_ctx.context_id));
            write_to_memory(
                current_ext_call_ctx.success_offset, /*success=*/FF::one(), AvmMemoryTag::U1, /*fix_pc=*/false);
        }
    }

    if (ret_size == 0) {
        main_trace.push_back(Row{
            .main_clk = clk,
            .main_call_ptr = call_ptr,
            .main_ib = ret_size,
            .main_internal_return_ptr = FF(internal_return_ptr),
            .main_op_err = static_cast<uint32_t>(!is_ok(error)),
            .main_pc = pc,
            .main_sel_op_external_return = 1,
        });

        // Update the next pc, if we are at the top level we do what we used to do (i.e. maxing the pc)
        pc = is_top_level ? UINT32_MAX : current_ext_call_ctx.last_pc;

        return ReturnDataError{
            .return_data = {},
            .error = error,
            .is_top_level = is_top_level,
        };
    }

    main_trace.push_back(Row{
        .main_clk = clk,
        .main_call_ptr = call_ptr,
        .main_ib = ret_size,
        .main_internal_return_ptr = FF(internal_return_ptr),
        .main_mem_addr_c = resolved_ret_offset,
        .main_op_err = static_cast<uint32_t>(!is_ok(error)),
        .main_pc = pc,
        .main_r_in_tag = static_cast<uint32_t>(AvmMemoryTag::FF),
        .main_sel_op_external_return = 1,
        .main_sel_slice_gadget = static_cast<uint32_t>(is_top_level && tag_match),
        .main_tag_err = static_cast<uint32_t>(!tag_match),
        .main_w_in_tag = static_cast<uint32_t>(AvmMemoryTag::FF),
    });

    // Update the next pc, if we are at the top level we do what we used to do (i.e. maxing the pc)
    pc = is_top_level ? UINT32_MAX : current_ext_call_ctx.last_pc;

    auto return_data = is_top_level ? returndata : current_ext_call_ctx.nested_returndata;

    return ReturnDataError{
        .return_data = return_data,
        .error = error,
        .is_top_level = is_top_level,
    };
}

ReturnDataError AvmTraceBuilder::op_revert(uint8_t indirect, uint32_t ret_offset, uint32_t ret_size_offset)
{
    // TODO: This opcode is still masquerading as RETURN.
    // We keep the first encountered error
    AvmError error = AvmError::NO_ERROR;
    auto clk = static_cast<uint32_t>(main_trace.size()) + 1;

    // This boolean will not be a trivial constant once we re-enable constraining address resolution
    bool tag_match = true;

    auto [resolved_addrs, res_error] =
        Addressing<2>::fromWire(indirect, call_ptr).resolve({ ret_offset, ret_size_offset }, mem_trace_builder);
    auto [resolved_ret_offset, resolved_ret_size_offset] = resolved_addrs;
    error = res_error;

    if (is_ok(error) && !(tag_match && check_tag(AvmMemoryTag::U32, ret_size_offset))) {
        error = AvmError::CHECK_TAG_ERROR;
    }

    const auto ret_size =
        is_ok(error) ? static_cast<uint32_t>(unconstrained_read_from_memory(resolved_ret_size_offset)) : 0;

    const bool is_top_level = current_ext_call_ctx.is_top_level;

    const auto [l2_gas_cost, da_gas_cost] = gas_trace_builder.unconstrained_compute_gas(OpCode::REVERT_8, ret_size);
    bool out_of_gas =
        l2_gas_cost > gas_trace_builder.get_l2_gas_left() || da_gas_cost > gas_trace_builder.get_da_gas_left();
    if (out_of_gas && is_ok(error)) {
        error = AvmError::OUT_OF_GAS;
    }
    if (!is_ok(error)) {
        // TODO: fix and set sel_op_revert
        main_trace.push_back(Row{
            .main_call_ptr = call_ptr,
            .main_ib = ret_size,
            .main_internal_return_ptr = FF(internal_return_ptr),
            .main_op_err = static_cast<uint32_t>(!is_ok(error)),
            .main_pc = pc,
            .main_sel_op_external_return = 1,
        });
        return ReturnDataError{
            .return_data = {},
            .error = error,
            .is_top_level = is_top_level,
        };
    }

    // Charge gas normally. The gas row will be modified later to go back to parent's gas
    // minus gas consumed by nested call.
    gas_trace_builder.constrain_gas(clk, OpCode::REVERT_8, ret_size);

    if (tag_match) {
        if (is_top_level) {
            // The only memory operation performed from the main trace is a possible indirect load for resolving the
            // direct destination offset stored in main_mem_addr_c.
            // All the other memory operations are triggered by the slice gadget.
            returndata = mem_trace_builder.read_return_opcode(clk, call_ptr, resolved_ret_offset, ret_size);
            slice_trace_builder.create_return_slice(
                returndata, clk, call_ptr, resolved_ret_offset, ret_size, static_cast<uint32_t>(all_returndata.size()));
            all_returndata.insert(all_returndata.end(), returndata.begin(), returndata.end());
        } else {
            // before the nested call was made, how much gas does the parent have?
            const auto l2_gas_allocated_to_nested_call = current_ext_call_ctx.start_l2_gas_left;
            const auto da_gas_allocated_to_nested_call = current_ext_call_ctx.start_da_gas_left;
            // We are returning from a nested call
            std::vector<FF> returndata{};
            const auto slice_err = read_slice_from_memory(resolved_ret_offset, ret_size, returndata);

            if (is_ok(error)) {
                error = slice_err;
            }

            // Pop the caller/parent's context from the stack to proceed with execution there
            current_ext_call_ctx = external_call_ctx_stack.top();
            external_call_ctx_stack.pop();
            current_ext_call_ctx.nested_returndata = returndata;

            // Grab the saved-off gas remaining in the parent from before the nested call
            // now that we have popped its context from the stack.
            auto parent_l2_gas_left = current_ext_call_ctx.l2_gas_left;
            auto parent_da_gas_left = current_ext_call_ctx.da_gas_left;

            // modify this instruction's gas row (from constrain_gas) to go back to
            // parent's gas minus gas consumed by nested call.
            gas_trace_builder.constrain_gas_for_halt(/*exceptional_halt=*/false,
                                                     parent_l2_gas_left,
                                                     parent_da_gas_left,
                                                     l2_gas_allocated_to_nested_call,
                                                     da_gas_allocated_to_nested_call);

            // Update the call_ptr before we write the success flag
            set_call_ptr(static_cast<uint8_t>(current_ext_call_ctx.context_id));
            write_to_memory(
                current_ext_call_ctx.success_offset, /*success=*/FF::one(), AvmMemoryTag::U1, /*fix_pc=*/false);
            merkle_tree_trace_builder.restore_tree_state(current_ext_call_ctx.tree_snapshot,
                                                         current_ext_call_ctx.public_data_unique_writes);
        }
    }

    // TODO: fix and set sel_op_revert
    if (ret_size == 0) {
        main_trace.push_back(Row{
            .main_clk = clk,
            .main_call_ptr = call_ptr,
            .main_ib = ret_size,
            .main_internal_return_ptr = FF(internal_return_ptr),
            .main_op_err = FF(static_cast<uint32_t>(!is_ok(error))),
            .main_pc = pc,
            .main_sel_op_external_revert = 1,
        });

        pc = is_top_level ? UINT32_MAX : current_ext_call_ctx.last_pc;

        return ReturnDataError{
            .return_data = {},
            .error = error,
            .is_top_level = is_top_level,
        };
    }

    // TODO: fix and set sel_op_revert
    main_trace.push_back(Row{
        .main_clk = clk,
        .main_call_ptr = call_ptr,
        .main_ib = ret_size,
        .main_internal_return_ptr = FF(internal_return_ptr),
        .main_mem_addr_c = resolved_ret_offset,
        .main_op_err = static_cast<uint32_t>(!is_ok(error)),
        .main_pc = pc,
        .main_r_in_tag = static_cast<uint32_t>(AvmMemoryTag::FF),
        .main_sel_op_external_return = 1,
        .main_sel_slice_gadget = static_cast<uint32_t>(tag_match),
        .main_tag_err = static_cast<uint32_t>(!tag_match),
        .main_w_in_tag = static_cast<uint32_t>(AvmMemoryTag::FF),
    });

    pc = is_top_level ? UINT32_MAX : current_ext_call_ctx.last_pc;
    auto return_data = is_top_level ? returndata : current_ext_call_ctx.nested_returndata;

    // op_valid == true otherwise, ret_size == 0 and we would have returned above.
    return ReturnDataError{
        .return_data = return_data,
        .error = error,
        .is_top_level = is_top_level,
    };
}

/**************************************************************************************************
 *                                   MISC
 **************************************************************************************************/

AvmError AvmTraceBuilder::op_debug_log(uint8_t indirect,
                                       uint32_t message_offset,
                                       uint32_t fields_offset,
                                       uint32_t fields_size_offset,
                                       uint32_t message_size)
{
    // We keep the first encountered error
    AvmError error = AvmError::NO_ERROR;
    auto clk = static_cast<uint32_t>(main_trace.size()) + 1;

    auto [resolved_addrs, res_error] =
        Addressing<3>::fromWire(indirect, call_ptr)
            .resolve({ message_offset, fields_offset, fields_size_offset }, mem_trace_builder);
    auto [resolved_message_offset, resolved_fields_offset, resolved_fields_size_offset] = resolved_addrs;
    error = res_error;

    if (is_ok(error) && !check_tag(AvmMemoryTag::U32, resolved_fields_size_offset)) {
        error = AvmError::CHECK_TAG_ERROR;
    }

    const uint32_t fields_size =
        is_ok(error) ? static_cast<uint32_t>(unconstrained_read_from_memory(resolved_fields_size_offset)) : 0;

    // Constrain gas cost
    bool out_of_gas = gas_trace_builder.constrain_gas(clk, OpCode::DEBUGLOG, message_size + fields_size);

    if (out_of_gas && is_ok(error)) {
        error = AvmError::OUT_OF_GAS;
    }

    if (is_ok(error) && !(check_slice_mem_range(resolved_message_offset, message_size) &&
                          check_slice_mem_range(resolved_fields_offset, fields_size))) {
        error = AvmError::MEM_SLICE_OUT_OF_RANGE;
    }

    if (is_ok(error) && !(check_tag_range(AvmMemoryTag::U8, resolved_message_offset, message_size) &&
                          check_tag_range(AvmMemoryTag::FF, resolved_fields_offset, fields_size))) {
        error = AvmError::CHECK_TAG_ERROR;
    }

    main_trace.push_back(Row{
        .main_clk = clk,
        .main_call_ptr = call_ptr,
        .main_internal_return_ptr = FF(internal_return_ptr),
        .main_op_err = FF(static_cast<uint32_t>(!is_ok(error))),
        .main_pc = FF(pc),
        .main_sel_op_debug_log = FF(1),
    });

    pc += Deserialization::get_pc_increment(OpCode::DEBUGLOG);
    return error;
}

/**************************************************************************************************
 *                                   GADGETS
 **************************************************************************************************/

/**
 * @brief Poseidon2 Permutation with direct or indirect memory access.
 *
 * @param indirect byte encoding information about indirect/direct memory access.
 * @param input_offset An index in memory pointing to the first Field value of the input array to be used in the
 * next instance of poseidon2 permutation.
 * @param output_offset An index in memory pointing to where the first Field value of the output array should be
 * stored.
 */
AvmError AvmTraceBuilder::op_poseidon2_permutation(uint8_t indirect, uint32_t input_offset, uint32_t output_offset)
{
    // We keep the first encountered error
    AvmError error = AvmError::NO_ERROR;
    auto clk = static_cast<uint32_t>(main_trace.size()) + 1;

    // Resolve the indirect flags, the results of this function are used to determine the memory offsets
    // that point to the starting memory addresses for the input, output and h_init values
    // Note::This function will add memory reads at clk in the mem_trace_builder
    auto [resolved_addrs, res_error] =
        Addressing<2>::fromWire(indirect, call_ptr).resolve({ input_offset, output_offset }, mem_trace_builder);
    auto [resolved_input_offset, resolved_output_offset] = resolved_addrs;
    error = res_error;

    // Resolve indirects in the main trace. Do not resolve the value stored in direct addresses.

    // Constrain gas cost
    bool out_of_gas = gas_trace_builder.constrain_gas(clk, OpCode::POSEIDON2PERM);
    if (out_of_gas && is_ok(error)) {
        error = AvmError::OUT_OF_GAS;
    }

    if (is_ok(error) && !check_slice_mem_range(resolved_input_offset, 4)) {
        error = AvmError::MEM_SLICE_OUT_OF_RANGE;
    }

    // These read patterns will be refactored - we perform them here instead of in the poseidon gadget trace
    // even though they are "performed" by the gadget.
    AddressWithMode direct_src_offset = { AddressingMode::DIRECT, resolved_input_offset };
    // This is because passing the mem_builder to the gadget causes some issues regarding copy-move semantics in cpp
    auto read_a = constrained_read_from_memory(call_ptr,
                                               clk,
                                               direct_src_offset,
                                               AvmMemoryTag::FF,
                                               AvmMemoryTag::FF,
                                               IntermRegister::IA,
                                               AvmMemTraceBuilder::POSEIDON2);
    auto read_b = constrained_read_from_memory(call_ptr,
                                               clk,
                                               direct_src_offset + 1,
                                               AvmMemoryTag::FF,
                                               AvmMemoryTag::FF,
                                               IntermRegister::IB,
                                               AvmMemTraceBuilder::POSEIDON2);
    auto read_c = constrained_read_from_memory(call_ptr,
                                               clk,
                                               direct_src_offset + 2,
                                               AvmMemoryTag::FF,
                                               AvmMemoryTag::FF,
                                               IntermRegister::IC,
                                               AvmMemTraceBuilder::POSEIDON2);
    auto read_d = constrained_read_from_memory(call_ptr,
                                               clk,
                                               direct_src_offset + 3,
                                               AvmMemoryTag::FF,
                                               AvmMemoryTag::FF,
                                               IntermRegister::ID,
                                               AvmMemTraceBuilder::POSEIDON2);

    const bool read_tag_valid = read_a.tag_match && read_b.tag_match && read_c.tag_match && read_d.tag_match;

    if (is_ok(error) && !read_tag_valid) {
        error = AvmError::CHECK_TAG_ERROR;
    }

    if (is_ok(error) && !check_slice_mem_range(resolved_output_offset, 4)) {
        error = AvmError::MEM_SLICE_OUT_OF_RANGE;
    }

    if (is_ok(error)) {
        std::array<FF, 4> input = { read_a.val, read_b.val, read_c.val, read_d.val };
        std::array<FF, 4> result = poseidon2_trace_builder.poseidon2_permutation(
            input, call_ptr, clk, resolved_input_offset, resolved_output_offset);

        std::vector<FF> ff_result;
        for (uint32_t i = 0; i < 4; i++) {
            ff_result.emplace_back(result[i]);
        }
        // Write the result to memory after, see the comments at read to understand why this happens here.
        AddressWithMode direct_dst_offset = { AddressingMode::DIRECT, resolved_output_offset };
        auto write_a = constrained_write_to_memory(call_ptr,
                                                   clk,
                                                   direct_dst_offset,
                                                   ff_result[0],
                                                   AvmMemoryTag::FF,
                                                   AvmMemoryTag::FF,
                                                   IntermRegister::IA,
                                                   AvmMemTraceBuilder::POSEIDON2);
        auto write_b = constrained_write_to_memory(call_ptr,
                                                   clk,
                                                   direct_dst_offset + 1,
                                                   ff_result[1],
                                                   AvmMemoryTag::FF,
                                                   AvmMemoryTag::FF,
                                                   IntermRegister::IB,
                                                   AvmMemTraceBuilder::POSEIDON2);
        auto write_c = constrained_write_to_memory(call_ptr,
                                                   clk,
                                                   direct_dst_offset + 2,
                                                   ff_result[2],
                                                   AvmMemoryTag::FF,
                                                   AvmMemoryTag::FF,
                                                   IntermRegister::IC,
                                                   AvmMemTraceBuilder::POSEIDON2);

        auto write_d = constrained_write_to_memory(call_ptr,
                                                   clk,
                                                   direct_dst_offset + 3,
                                                   ff_result[3],
                                                   AvmMemoryTag::FF,
                                                   AvmMemoryTag::FF,
                                                   IntermRegister::ID,
                                                   AvmMemTraceBuilder::POSEIDON2);

        bool write_tag_valid = write_a.tag_match && write_b.tag_match && write_c.tag_match && write_d.tag_match;
        if (is_ok(error) && !write_tag_valid) {
            error = AvmError::CHECK_TAG_ERROR;
        }
    }

    // Main trace contains on operand values from the bytecode and resolved indirects
    main_trace.push_back(Row{
        .main_clk = clk,
        .main_call_ptr = call_ptr,
        .main_internal_return_ptr = FF(internal_return_ptr),
        .main_mem_addr_a = resolved_input_offset,
        .main_mem_addr_b = resolved_output_offset,
        .main_op_err = FF(static_cast<uint32_t>(!is_ok(error))),
        .main_pc = FF(pc),
        .main_sel_op_poseidon2 = FF(1),
    });

    pc += Deserialization::get_pc_increment(OpCode::POSEIDON2PERM);

    return error;
}

/**
 * @brief SHA256 Compression with direct or indirect memory access.
 *
 * @param indirect byte encoding information about indirect/direct memory access.
 * @param state_offset An index in memory pointing to the first U32 value of the state array to be used in the next
 * instance of sha256 compression.
 * @param input_offset An index in memory pointing to the first U32 value of the input array to be used in the next
 * instance of sha256 compression.
 * @param output_offset An index in memory pointing to where the first U32 value of the output array should be
 * stored.
 */
AvmError AvmTraceBuilder::op_sha256_compression(uint8_t indirect,
                                                uint32_t output_offset,
                                                uint32_t state_offset,
                                                uint32_t inputs_offset)
{
    const uint32_t STATE_SIZE = 8;
    const uint32_t INPUTS_SIZE = 16;

    // We keep the first encountered error
    AvmError error = AvmError::NO_ERROR;

    // The clk plays a crucial role in this function as we attempt to write across multiple lines in the main trace.
    auto clk = static_cast<uint32_t>(main_trace.size()) + 1;

    // Resolve the indirect flags, the results of this function are used to determine the memory offsets
    // that point to the starting memory addresses for the input and output values.
    auto [resolved_addrs, res_error] = Addressing<3>::fromWire(indirect, call_ptr)
                                           .resolve({ output_offset, state_offset, inputs_offset }, mem_trace_builder);
    auto [resolved_output_offset, resolved_state_offset, resolved_inputs_offset] = resolved_addrs;
    error = res_error;

    auto read_a = constrained_read_from_memory(
        call_ptr, clk, resolved_state_offset, AvmMemoryTag::U32, AvmMemoryTag::FF, IntermRegister::IA);
    auto read_b = constrained_read_from_memory(
        call_ptr, clk, resolved_inputs_offset, AvmMemoryTag::U32, AvmMemoryTag::FF, IntermRegister::IB);
    bool tag_match = read_a.tag_match && read_b.tag_match;

    if (is_ok(error) && !(check_slice_mem_range(resolved_inputs_offset, INPUTS_SIZE)) &&
        check_slice_mem_range(resolved_state_offset, STATE_SIZE)) {
        error = AvmError::MEM_SLICE_OUT_OF_RANGE;
    }

    if (is_ok(error) && !(check_tag_range(AvmMemoryTag::U32, resolved_inputs_offset, INPUTS_SIZE) &&
                          check_tag_range(AvmMemoryTag::U32, resolved_state_offset, STATE_SIZE))) {
        error = AvmError::CHECK_TAG_ERROR;
    }

    // Constrain gas cost
    bool out_of_gas = gas_trace_builder.constrain_gas(clk, OpCode::SHA256COMPRESSION);
    if (out_of_gas && is_ok(error)) {
        error = AvmError::OUT_OF_GAS;
    }

    // Since the above adds mem_reads in the mem_trace_builder at clk, we need to follow up resolving the reads in
    // the main trace at the same clk cycle to preserve the cross-table permutation
    //
    // TODO<#6383>: We put the first value of each of the input, output (which is 0 at this point) and h_init arrays
    // into the main trace at the intermediate registers simply for the permutation check, in the future this will
    // change.
    // Note: we could avoid output being zero if we loaded the input and state beforehand (with a new function that
    // did not lay down constraints), but this is a simplification
    main_trace.push_back(Row{
        .main_clk = clk,
        .main_call_ptr = call_ptr,
        .main_ia = read_a.val, // First element of state
        .main_ib = read_b.val, // First element of input
        .main_ind_addr_a = FF(read_a.indirect_address),
        .main_ind_addr_b = FF(read_b.indirect_address),
        .main_internal_return_ptr = FF(internal_return_ptr),
        .main_mem_addr_a = FF(read_a.direct_address),
        .main_mem_addr_b = FF(read_b.direct_address),
        .main_op_err = FF(static_cast<uint32_t>(!is_ok(error))),
        .main_pc = FF(pc),
        .main_r_in_tag = FF(static_cast<uint32_t>(AvmMemoryTag::U32)),
        .main_sel_mem_op_a = FF(1),
        .main_sel_mem_op_b = FF(1),
        .main_sel_op_sha256 = FF(1),
        .main_sel_resolve_ind_addr_a = FF(static_cast<uint32_t>(read_a.is_indirect)),
        .main_sel_resolve_ind_addr_b = FF(static_cast<uint32_t>(read_b.is_indirect)),
        .main_tag_err = FF(static_cast<uint32_t>(!tag_match)),
    });

    if (!is_ok(error)) {
        return error;
    }

    // We store the current clk this main trace row occurred so that we can line up the sha256 gadget operation at
    // the same clk later.
    auto sha_op_clk = clk;
    // We need to increment the clk
    clk++;
    // State array input is fixed to 256 bits
    std::vector<uint32_t> h_init_vec;
    // Input for hash is expanded to 512 bits
    std::vector<uint32_t> input_vec;
    // Read results are written to h_init array.
    auto slice_err = read_slice_from_memory<uint32_t>(resolved_state_offset, STATE_SIZE, h_init_vec);

    // This slice is not out of memory range, otherwise an error would be returned above. (check_slice_mem_range())
    ASSERT(slice_err == AvmError::NO_ERROR);

    // Read results are written to input array
    slice_err = read_slice_from_memory<uint32_t>(resolved_inputs_offset, INPUTS_SIZE, input_vec);

    // This slice is not out of memory range, otherwise an error would be returned above. (check_slice_mem_range())
    ASSERT(slice_err == AvmError::NO_ERROR);

    // Now that we have read all the values, we can perform the operation to get the resulting witness.
    // Note: We use the sha_op_clk to ensure that the sha256 operation is performed at the same clock cycle as the
    // main trace that has the selector
    std::array<uint32_t, STATE_SIZE> h_init = vec_to_arr<uint32_t, STATE_SIZE>(h_init_vec);
    std::array<uint32_t, INPUTS_SIZE> input = vec_to_arr<uint32_t, INPUTS_SIZE>(input_vec);

    std::array<uint32_t, STATE_SIZE> result = sha256_trace_builder.sha256_compression(h_init, input, sha_op_clk);
    // We convert the results to field elements here
    std::vector<FF> ff_result;
    for (uint32_t i = 0; i < STATE_SIZE; i++) {
        ff_result.emplace_back(result[i]);
    }

    pc += Deserialization::get_pc_increment(OpCode::SHA256COMPRESSION);

    // Crucial to perform this operation after having incremented pc because write_slice_to_memory
    // is implemented with opcodes (SET and JUMP).
    error = write_slice_to_memory(resolved_output_offset, AvmMemoryTag::U32, ff_result);

    return AvmError::NO_ERROR;
}

/**
 * @brief Keccakf1600  with direct or indirect memory access.
 * @param indirect byte encoding information about indirect/direct memory access.
 * @param output_offset An index in memory pointing to where the first u64 value of the output array should be
 * stored.
 * @param input_offset An index in memory pointing to the first u64 value of the input array to be used in the next
 * instance of keccakf1600.
 */
AvmError AvmTraceBuilder::op_keccakf1600(uint8_t indirect, uint32_t output_offset, uint32_t input_offset)
{
    // We keep the first encountered error
    AvmError error = AvmError::NO_ERROR;
    auto clk = static_cast<uint32_t>(main_trace.size()) + 1;

    auto [resolved_addrs, res_error] =
        Addressing<2>::fromWire(indirect, call_ptr).resolve({ output_offset, input_offset }, mem_trace_builder);
    auto [resolved_output_offset, resolved_input_offset] = resolved_addrs;
    error = res_error;

    auto input_read = constrained_read_from_memory(
        call_ptr, clk, resolved_input_offset, AvmMemoryTag::U64, AvmMemoryTag::FF, IntermRegister::IA);
    bool tag_match = input_read.tag_match;

    if (is_ok(error) && !tag_match) {
        error = AvmError::CHECK_TAG_ERROR;
    }

    if (is_ok(error) && !check_slice_mem_range(resolved_input_offset, KECCAKF1600_INPUT_SIZE)) {
        error = AvmError::MEM_SLICE_OUT_OF_RANGE;
    }

    if (is_ok(error) && !check_tag_range(AvmMemoryTag::U64, resolved_input_offset, KECCAKF1600_INPUT_SIZE)) {
        error = AvmError::CHECK_TAG_ERROR;
    }

    // Constrain gas cost
    bool out_of_gas = gas_trace_builder.constrain_gas(clk, OpCode::KECCAKF1600);
    if (out_of_gas && is_ok(error)) {
        error = AvmError::OUT_OF_GAS;
    }

    main_trace.push_back(Row{
        .main_clk = clk,
        .main_call_ptr = call_ptr,
        .main_ia = input_read.val, // First element of input
        .main_ind_addr_a = FF(input_read.indirect_address),
        .main_internal_return_ptr = FF(internal_return_ptr),
        .main_mem_addr_a = FF(input_read.direct_address),
        .main_op_err = FF(static_cast<uint32_t>(!is_ok(error))),
        .main_pc = FF(pc),
        .main_r_in_tag = FF(static_cast<uint32_t>(AvmMemoryTag::U64)),
        .main_sel_mem_op_a = FF(1),
        .main_sel_op_keccak = FF(1),
        .main_sel_resolve_ind_addr_a = FF(static_cast<uint32_t>(input_read.is_indirect)),
        .main_tag_err = FF(static_cast<uint32_t>(!tag_match)),
    });

    if (!is_ok(error)) {
        return error;
    }

    // Array input is fixed to 1600 bits
    std::vector<uint64_t> input_vec;
    // Read results are written to input array
    const auto slice_err = read_slice_from_memory<uint64_t>(resolved_input_offset, KECCAKF1600_INPUT_SIZE, input_vec);

    // This slice is not out of memory range, otherwise an error would be returned above. (check_slice_mem_range())
    ASSERT(slice_err == AvmError::NO_ERROR);

    std::array<uint64_t, KECCAKF1600_INPUT_SIZE> input = vec_to_arr<uint64_t, KECCAKF1600_INPUT_SIZE>(input_vec);

    // Now that we have read all the values, we can perform the operation to get the resulting witness.
    // Note: We use the keccak_op_clk to ensure that the keccakf1600 operation is performed at the same clock cycle
    // as the main trace that has the selector
    std::array<uint64_t, KECCAKF1600_INPUT_SIZE> result = keccak_trace_builder.keccakf1600(clk, input);

    pc += Deserialization::get_pc_increment(OpCode::KECCAKF1600);

    // Crucial to perform this operation after having incremented pc because write_slice_to_memory
    // is implemented with opcodes (SET and JUMP).
    error = write_slice_to_memory(resolved_output_offset, AvmMemoryTag::U64, result);

    return error;
}

AvmError AvmTraceBuilder::op_ec_add(uint16_t indirect,
                                    uint32_t lhs_x_offset,
                                    uint32_t lhs_y_offset,
                                    uint32_t lhs_is_inf_offset,
                                    uint32_t rhs_x_offset,
                                    uint32_t rhs_y_offset,
                                    uint32_t rhs_is_inf_offset,
                                    uint32_t output_offset)
{
    // We keep the first encountered error
    AvmError error = AvmError::NO_ERROR;
    auto clk = static_cast<uint32_t>(main_trace.size()) + 1;

    auto [resolved_addrs, res_error] = Addressing<7>::fromWire(indirect, call_ptr)
                                           .resolve({ lhs_x_offset,
                                                      lhs_y_offset,
                                                      lhs_is_inf_offset,
                                                      rhs_x_offset,
                                                      rhs_y_offset,
                                                      rhs_is_inf_offset,
                                                      output_offset },
                                                    mem_trace_builder);

    auto [resolved_lhs_x_offset,
          resolved_lhs_y_offset,
          resolved_lhs_is_inf_offset,
          resolved_rhs_x_offset,
          resolved_rhs_y_offset,
          resolved_rhs_is_inf_offset,
          resolved_output_offset] = resolved_addrs;

    error = res_error;

    // Tag checking
    bool tags_valid =
        check_tag(AvmMemoryTag::FF, resolved_lhs_x_offset) && check_tag(AvmMemoryTag::FF, resolved_lhs_y_offset) &&
        check_tag(AvmMemoryTag::U1, resolved_lhs_is_inf_offset) && check_tag(AvmMemoryTag::FF, resolved_rhs_x_offset) &&
        check_tag(AvmMemoryTag::FF, resolved_rhs_y_offset) && check_tag(AvmMemoryTag::U1, resolved_rhs_is_inf_offset);

    if (is_ok(error) && !tags_valid) {
        error = AvmError::CHECK_TAG_ERROR;
    }

    bool out_of_gas = gas_trace_builder.constrain_gas(clk, OpCode::ECADD);
    if (out_of_gas && is_ok(error)) {
        error = AvmError::OUT_OF_GAS;
    }

    if (!is_ok(error)) {
        main_trace.push_back(Row{
            .main_clk = clk,
            .main_call_ptr = call_ptr,
            .main_internal_return_ptr = FF(internal_return_ptr),
            .main_op_err = FF(1),
            .main_pc = FF(pc),
            .main_sel_op_ecadd = 1,
        });
        return error;
    }

    // Load lhs point
    auto lhs_x_read = unconstrained_read_from_memory(resolved_lhs_x_offset);
    auto lhs_y_read = unconstrained_read_from_memory(resolved_lhs_y_offset);
    // Load rhs point
    auto rhs_x_read = unconstrained_read_from_memory(resolved_rhs_x_offset);
    auto rhs_y_read = unconstrained_read_from_memory(resolved_rhs_y_offset);
    // Load the infinite bools separately since they have a different memory tag
    auto lhs_is_inf_read = unconstrained_read_from_memory(resolved_lhs_is_inf_offset);
    auto rhs_is_inf_read = unconstrained_read_from_memory(resolved_rhs_is_inf_offset);

    grumpkin::g1::affine_element lhs = uint8_t(lhs_is_inf_read) == 1
                                           ? grumpkin::g1::affine_element::infinity()
                                           : grumpkin::g1::affine_element{ lhs_x_read, lhs_y_read };
    grumpkin::g1::affine_element rhs = uint8_t(rhs_is_inf_read) == 1
                                           ? grumpkin::g1::affine_element::infinity()
                                           : grumpkin::g1::affine_element{ rhs_x_read, rhs_y_read };
    auto result = ecc_trace_builder.embedded_curve_add(lhs, rhs, clk);

    main_trace.push_back(Row{
        .main_clk = clk,
        .main_internal_return_ptr = FF(internal_return_ptr),
        .main_pc = FF(pc),
        .main_sel_op_ecadd = 1,
        .main_tag_err = FF(0),
    });

    pc += Deserialization::get_pc_increment(OpCode::ECADD);

    if (!check_slice_mem_range(resolved_output_offset, 3)) {
        return AvmError::MEM_SLICE_OUT_OF_RANGE;
    }

    // Crucial to perform this operation after having incremented pc because write_to_memory
    // is implemented with opcodes (SET and JUMP).
    // Write point coordinates
    write_to_memory(resolved_output_offset, result.x, AvmMemoryTag::FF);
    write_to_memory(resolved_output_offset + 1, result.y, AvmMemoryTag::FF);
    write_to_memory(resolved_output_offset + 2, result.is_point_at_infinity(), AvmMemoryTag::U1);

    return AvmError::NO_ERROR;
}

AvmError AvmTraceBuilder::op_variable_msm(uint8_t indirect,
                                          uint32_t points_offset,
                                          uint32_t scalars_offset,
                                          uint32_t output_offset,
                                          uint32_t point_length_offset)
{
    // We keep the first encountered error
    AvmError error = AvmError::NO_ERROR;

    auto clk = static_cast<uint32_t>(main_trace.size()) + 1;
    auto [resolved_addrs, res_error] =
        Addressing<4>::fromWire(indirect, call_ptr)
            .resolve({ points_offset, scalars_offset, output_offset, point_length_offset }, mem_trace_builder);
    auto [resolved_points_offset, resolved_scalars_offset, resolved_output_offset, resolved_point_length_offset] =
        resolved_addrs;
    error = res_error;

    if (is_ok(error) && !check_tag(AvmMemoryTag::U32, resolved_point_length_offset)) {
        error = AvmError::CHECK_TAG_ERROR;
    }

    const FF points_length = is_ok(error) ? unconstrained_read_from_memory(resolved_point_length_offset) : 0;

    // Unconstrained check that points_length must be a multiple of 3.
    if (is_ok(error) && static_cast<uint32_t>(points_length) % 3 != 0) {
        error = AvmError::MSM_POINTS_LEN_INVALID;
    }

    if (is_ok(error) && !check_slice_mem_range(resolved_points_offset, static_cast<uint32_t>(points_length))) {
        error = AvmError::MEM_SLICE_OUT_OF_RANGE;
    }

    // Points are stored as [x1, y1, inf1, x2, y2, inf2, ...] with the types [FF, FF, U8, FF, FF, U8, ...]
    const uint32_t num_points = uint32_t(points_length) / 3; // 3 elements per point
    // We need to split up the reads due to the memory tags,
    std::vector<FF> points_coords_vec;
    std::vector<FF> points_inf_vec;
    std::vector<FF> scalars_vec;

    for (uint32_t i = 0; i < num_points; i++) {
        if (is_ok(error) && !check_tag_range(AvmMemoryTag::FF, resolved_points_offset + 3 * i, 2)) {
            error = AvmError::CHECK_TAG_ERROR;
        }

        if (is_ok(error) && !check_tag(AvmMemoryTag::U1, resolved_points_offset + 3 * i + 2)) {
            error = AvmError::CHECK_TAG_ERROR;
        }
    }

    // Scalar read length is num_points* 2 since scalars are stored as lo and hi limbs
    uint32_t scalar_read_length = num_points * 2;

    if (is_ok(error) && !check_slice_mem_range(resolved_scalars_offset, static_cast<uint32_t>(scalar_read_length))) {
        error = AvmError::MEM_SLICE_OUT_OF_RANGE;
    }

    if (is_ok(error) && !check_tag_range(AvmMemoryTag::FF, resolved_scalars_offset, scalar_read_length)) {
        error = AvmError::CHECK_TAG_ERROR;
    }

    // TODO(dbanks12): length needs to fit into u32 here or it will certainly
    // run out of gas. Casting/truncating here is not secure.
    bool out_of_gas = gas_trace_builder.constrain_gas(clk, OpCode::MSM, static_cast<uint32_t>(points_length));
    if (out_of_gas && is_ok(error)) {
        error = AvmError::OUT_OF_GAS;
    }

    if (!is_ok(error)) {
        main_trace.push_back(Row{
            .main_clk = clk,
            .main_call_ptr = call_ptr,
            .main_internal_return_ptr = FF(internal_return_ptr),
            .main_op_err = FF(1),
            .main_pc = FF(pc),
            .main_sel_op_msm = 1,
        });

        return error;
    }

    // Loading the points is a bit more complex since we need to read the coordinates and the infinity flags
    // separately The current circuit constraints does not allow for multiple memory tags to be loaded from within
    // the same row. If we could we would be able to replace the following loops with a single read_slice_to_memory
    // call. For now we load the coordinates first and then the infinity flags, and finally splice them together
    // when creating the points

    // Read the coordinates first, +2 since we read 2 points per row, the first load could be indirect
    for (uint32_t i = 0; i < num_points; i++) {
        auto point_x1 = unconstrained_read_from_memory(resolved_points_offset + 3 * i);
        auto point_y1 = unconstrained_read_from_memory(resolved_points_offset + 3 * i + 1);
        auto infty = unconstrained_read_from_memory(resolved_points_offset + 3 * i + 2);
        points_coords_vec.insert(points_coords_vec.end(), { point_x1, point_y1 });
        points_inf_vec.emplace_back(infty);
    }

    // Scalars are easy to read since they are stored as [lo1, hi1, lo2, hi2, ...] with the types [FF, FF, FF,FF,
    // ...]
    const auto slice_err = read_slice_from_memory(resolved_scalars_offset, scalar_read_length, scalars_vec);

    // This slice is not out of memory range, otherwise an error would be returned above. (check_slice_mem_range())
    ASSERT(slice_err == AvmError::NO_ERROR);

    // Reconstruct Grumpkin points
    std::vector<grumpkin::g1::affine_element> points;
    for (size_t i = 0; i < num_points; i++) {
        grumpkin::g1::Fq x = points_coords_vec[i * 2];
        grumpkin::g1::Fq y = points_coords_vec[i * 2 + 1];
        bool is_inf = points_inf_vec[i] == 1;
        if (is_inf) {
            points.emplace_back(grumpkin::g1::affine_element::infinity());
        } else {
            points.emplace_back(x, y);
            // Unconstrained check that this point lies on the Grumpkin curve.
            if (!points.back().on_curve()) {
                return AvmError::MSM_POINT_NOT_ON_CURVE;
            }
        }
    }
    // Reconstruct Grumpkin scalars
    // Scalars are stored as [lo1, hi1, lo2, hi2, ...] with the types [FF, FF, FF, FF, ...]
    std::vector<grumpkin::fr> scalars;
    for (size_t i = 0; i < num_points; i++) {
        FF lo = scalars_vec[i * 2];
        FF hi = scalars_vec[i * 2 + 1];
        // hi is shifted 128 bits
        uint256_t scalar = (uint256_t(hi) << 128) + uint256_t(lo);
        scalars.emplace_back(scalar);
    }
    // Perform the variable MSM - could just put the logic in here since there are no constraints.
    auto result = ecc_trace_builder.variable_msm(points, scalars, clk);

    main_trace.push_back(Row{
        .main_clk = clk,
        .main_call_ptr = call_ptr,
        .main_internal_return_ptr = FF(internal_return_ptr),
        .main_pc = FF(pc),
        .main_sel_op_msm = 1,
        .main_tag_err = FF(0),
    });

    pc += Deserialization::get_pc_increment(OpCode::MSM);

    if (!check_slice_mem_range(resolved_output_offset, 3)) {
        return AvmError::MEM_SLICE_OUT_OF_RANGE;
    }

    // Crucial to perform this operation after having incremented pc because write_to_memory
    // is implemented with opcodes (SET and JUMP).
    // Write the result back to memory [x, y, inf] with tags [FF, FF, U8]
    write_to_memory(resolved_output_offset, result.x, AvmMemoryTag::FF);
    write_to_memory(resolved_output_offset + 1, result.y, AvmMemoryTag::FF);
    write_to_memory(resolved_output_offset + 2, result.is_point_at_infinity(), AvmMemoryTag::U1);

    return AvmError::NO_ERROR;
}

/**************************************************************************************************
 *                                   CONVERSIONS
 **************************************************************************************************/

/**
 * @brief To_Radix_BE with direct or indirect memory access.
 *
 * @param indirect A byte encoding information about indirect/direct memory access.
 * @param src_offset An index in memory pointing to the input of the To_Radix_BE conversion.
 * @param radix_offset An index in memory pointing to the strict upper bound of each converted limb, i.e., 0 <= limb
 * < radix.
 * @param num_limbs_offset Offset pointing to the number of limbs to the value into.
 * @param output_bits_offset Offset pointing to a boolean telling whether bits (U1) or bytes (U8) are in the output
 * @param dst_offset An index in memory pointing to the output of the To_Radix_BE conversion.
 */
AvmError AvmTraceBuilder::op_to_radix_be(uint16_t indirect,
                                         uint32_t src_offset,
                                         uint32_t radix_offset,
                                         uint32_t num_limbs_offset,
                                         uint32_t output_bits_offset,
                                         uint32_t dst_offset)
{
    // We keep the first encountered error
    AvmError error = AvmError::NO_ERROR;
    auto clk = static_cast<uint32_t>(main_trace.size()) + 1;

    auto [resolved_addrs, res_error] =
        Addressing<5>::fromWire(indirect, call_ptr)
            .resolve({ src_offset, radix_offset, num_limbs_offset, output_bits_offset, dst_offset }, mem_trace_builder);
    auto [resolved_src_offset,
          resolved_radix_offset,
          resolved_num_limbs_offset,
          resolved_output_bits_offset,
          resolved_dst_offset] = resolved_addrs;
    error = res_error;

    if (is_ok(error) && !check_tag(AvmMemoryTag::U32, resolved_radix_offset) &&
        !check_tag(AvmMemoryTag::U32, resolved_num_limbs_offset) &&
        !check_tag(AvmMemoryTag::U1, resolved_output_bits_offset)) {
        error = AvmError::CHECK_TAG_ERROR;
    }

    const auto num_limbs = static_cast<uint32_t>(unconstrained_read_from_memory(resolved_num_limbs_offset));

    // Constrain gas cost
    bool out_of_gas = gas_trace_builder.constrain_gas(clk, OpCode::TORADIXBE, num_limbs);
    if (out_of_gas && is_ok(error)) {
        error = AvmError::OUT_OF_GAS;
    }

    const auto output_bits = static_cast<uint8_t>(unconstrained_read_from_memory(resolved_output_bits_offset));

    // write output as bits or bytes
    AvmMemoryTag w_in_tag = output_bits > 0 ? AvmMemoryTag::U1 // bits mode
                                            : AvmMemoryTag::U8;

    auto read_src = constrained_read_from_memory(
        call_ptr, clk, resolved_src_offset, AvmMemoryTag::FF, w_in_tag, IntermRegister::IA);
    // TODO(8603): once instructions can have multiple different tags for reads, constrain the radix's read
    // TODO(9497): if simulator fails tag check here, witgen will not. Raise error flag!
    // auto read_radix = constrained_read_from_memory(
    //    call_ptr, clk, resolved_radix_offset, AvmMemoryTag::U32, AvmMemoryTag::U32, IntermRegister::IB);

    auto read_radix = unconstrained_read_from_memory(resolved_radix_offset);

    FF input = read_src.val;

    if (is_ok(error) && !read_src.tag_match) {
        error = AvmError::CHECK_TAG_ERROR;
    }

    // TODO(8603): uncomment
    // uint32_t radix = static_cast<uint32_t>(read_radix.val);
    uint32_t radix = static_cast<uint32_t>(read_radix);

    bool radix_out_of_bounds = radix > 256;
    if (is_ok(error) && radix_out_of_bounds) {
        error = AvmError::RADIX_OUT_OF_BOUNDS;
    }

    // In case of an error, we do not perform the computation.
    // Therefore, we do not create any entry in gadget table and we return a vector of 0.
    std::vector<uint8_t> res = is_ok(error)
                                   ? conversion_trace_builder.op_to_radix_be(input, radix, num_limbs, output_bits, clk)
                                   : std::vector<uint8_t>(num_limbs, 0);

    // This is the row that contains the selector to trigger the sel_op_radix_be
    // In this row, we read the input value and the destination address into register A and B respectively
    main_trace.push_back(Row{
        .main_clk = clk,
        .main_call_ptr = call_ptr,
        .main_ia = input,
        .main_ib = radix,
        .main_ic = num_limbs,
        .main_id = output_bits,
        .main_ind_addr_a = read_src.indirect_address,
        // TODO(8603): uncomment
        //.main_ind_addr_b = read_radix.indirect_address,
        .main_internal_return_ptr = FF(internal_return_ptr),
        .main_mem_addr_a = read_src.direct_address,
        // TODO(8603): uncomment
        //.main_mem_addr_b = read_radix.direct_address,
        .main_op_err = FF(static_cast<uint32_t>(!is_ok(error))),
        .main_pc = FF(pc),
        .main_r_in_tag = FF(static_cast<uint32_t>(AvmMemoryTag::FF)),
        .main_sel_mem_op_a = FF(1),
        // TODO(8603): uncomment
        //.main_sel_mem_op_b = FF(1),
        .main_sel_op_radix_be = FF(1),
        .main_sel_resolve_ind_addr_a = FF(static_cast<uint32_t>(read_src.is_indirect)),
        // TODO(8603): uncomment
        //.main_sel_resolve_ind_addr_b = FF(static_cast<uint32_t>(read_radix.is_indirect)),
        .main_w_in_tag = FF(static_cast<uint32_t>(w_in_tag)),
    });

    pc += Deserialization::get_pc_increment(OpCode::TORADIXBE);

    // Crucial to perform this operation after having incremented pc because write_slice_to_memory
    // is implemented with opcodes (SET and JUMP).
    const auto slice_err = write_slice_to_memory(resolved_dst_offset, w_in_tag, res);

    if (is_ok(error)) {
        error = slice_err;
    }

    return error;
}

/**************************************************************************************************
 *                                   FINALIZE
 **************************************************************************************************/

/**
 * @brief Finalisation of the memory trace and incorporating it to the main trace.
 *        In particular, sorting the memory trace, setting .m_lastAccess and
 *        adding shifted values (first row). The main trace is moved at the end of
 *        this call.
 *
 * @return The main trace
 */
std::vector<Row> AvmTraceBuilder::finalize(bool apply_end_gas_assertions)
{
    // Some sanity checks
    // Check that the final merkle tree lines up with the public inputs
    TreeSnapshots tree_snapshots = merkle_tree_trace_builder.get_tree_snapshots();
    ASSERT(tree_snapshots == public_inputs.end_tree_snapshots);

    vinfo("range_check_required: ", range_check_required);
    vinfo("full_precomputed_tables: ", full_precomputed_tables);

    auto mem_trace = mem_trace_builder.finalize();
    auto conv_trace = conversion_trace_builder.finalize();
    auto sha256_trace = sha256_trace_builder.finalize();
    auto poseidon2_trace = poseidon2_trace_builder.finalize();
    auto keccak_trace = keccak_trace_builder.finalize();
    auto slice_trace = slice_trace_builder.finalize();
    const auto& fixed_gas_table = FixedGasTable::get();
    size_t mem_trace_size = mem_trace.size();
    size_t main_trace_size = main_trace.size();
    size_t alu_trace_size = alu_trace_builder.size();
    size_t conv_trace_size = conv_trace.size();
    size_t sha256_trace_size = sha256_trace.size();
    size_t poseidon2_trace_size = poseidon2_trace.size();
    size_t keccak_trace_size = keccak_trace.size();
    size_t bin_trace_size = bin_trace_builder.size();
    size_t gas_trace_size = gas_trace_builder.size();
    size_t slice_trace_size = slice_trace.size();

    // Range check size is 1 less than it needs to be since we insert a "first row" at the top of the trace at the
    // end, with clk 0 (this doubles as our range check)
    size_t const range_check_size = range_check_required ? UINT16_MAX : 0;
    std::vector<size_t> trace_sizes = { mem_trace_size,
                                        main_trace_size + 1,
                                        alu_trace_size,
                                        range_check_size,
                                        conv_trace_size,
                                        sha256_trace_size,
                                        poseidon2_trace_size,
                                        gas_trace_size + 1,
                                        KERNEL_INPUTS_LENGTH,
                                        KERNEL_OUTPUTS_LENGTH,
                                        /*kernel_trace_size,*/ fixed_gas_table.size(),
                                        slice_trace_size,
                                        current_ext_call_ctx.calldata.size() };
    auto trace_size = std::max_element(trace_sizes.begin(), trace_sizes.end());

    // Before making any changes to the main trace, mark the real rows.
    for (size_t i = 0; i < main_trace_size; i++) {
        main_trace[i].main_sel_execution_row = FF(1);
    }

    // Append row with selector toggling execution end.
    const Row end_exec_row = Row{ .main_sel_execution_end = FF(1) };
    main_trace.emplace_back(end_exec_row);

    // Set selector for toggling execution start (we have the guarantee that at least one row exists in main_trace)
    main_trace[0].main_sel_start_exec = FF(1);

    // We only need to pad with zeroes to the size to the largest trace here,
    // pow_2 padding is handled in the subgroup_size check in BB.
    // Resize the main_trace to accomodate a potential lookup, filling with default empty rows.
    main_trace_size = *trace_size;
    size_t main_trace_size_pre_padding = main_trace.size();
    main_trace.resize(*trace_size);

    /**********************************************************************************************
     * MEMORY TRACE INCLUSION
     **********************************************************************************************/

    // We compute in the main loop the timestamp and global address for next row.
    // Perform initialization for index 0 outside of the loop provided that mem trace exists.
    if (mem_trace_size > 0) {
        main_trace.at(0).mem_tsp =
            FF(AvmMemTraceBuilder::NUM_SUB_CLK * mem_trace.at(0).m_clk + mem_trace.at(0).m_sub_clk);

        main_trace.at(0).mem_glob_addr =
            FF(mem_trace.at(0).m_addr + (static_cast<uint64_t>(mem_trace.at(0).m_space_id) << 32));
    }

    for (size_t i = 0; i < mem_trace_size; i++) {
        auto const& src = mem_trace.at(i);
        auto& dest = main_trace.at(i);

        dest.mem_sel_mem = FF(1);
        dest.mem_clk = FF(src.m_clk);
        dest.mem_addr = FF(src.m_addr);
        dest.mem_space_id = FF(src.m_space_id);
        dest.mem_val = src.m_val;
        dest.mem_rw = FF(static_cast<uint32_t>(src.m_rw));
        dest.mem_r_in_tag = FF(static_cast<uint32_t>(src.r_in_tag));
        dest.mem_w_in_tag = FF(static_cast<uint32_t>(src.w_in_tag));
        dest.mem_tag = FF(static_cast<uint32_t>(src.m_tag));
        dest.mem_tag_err = FF(static_cast<uint32_t>(src.m_tag_err));
        dest.mem_one_min_inv = src.m_one_min_inv;
        dest.mem_sel_mov_ia_to_ic = FF(static_cast<uint32_t>(src.m_sel_mov_ia_to_ic));
        dest.mem_sel_mov_ib_to_ic = FF(static_cast<uint32_t>(src.m_sel_mov_ib_to_ic));
        dest.mem_sel_op_slice = FF(static_cast<uint32_t>(src.m_sel_op_slice));

        dest.incl_mem_tag_err_counts = FF(static_cast<uint32_t>(src.m_tag_err_count_relevant));

        // TODO: Should be a cleaner way to do this in the future. Perhaps an "into_canonical" function in
        // mem_trace_builder
        if (!src.m_sel_op_slice) {
            switch (src.m_sub_clk) {
            case AvmMemTraceBuilder::SUB_CLK_LOAD_A:
                src.poseidon_mem_op ? dest.mem_sel_op_poseidon_read_a = 1 : dest.mem_sel_op_a = 1;
                break;
            case AvmMemTraceBuilder::SUB_CLK_STORE_A:
                src.poseidon_mem_op ? dest.mem_sel_op_poseidon_write_a = 1 : dest.mem_sel_op_a = 1;
                break;
            case AvmMemTraceBuilder::SUB_CLK_LOAD_B:
                src.poseidon_mem_op ? dest.mem_sel_op_poseidon_read_b = 1 : dest.mem_sel_op_b = 1;
                break;
            case AvmMemTraceBuilder::SUB_CLK_STORE_B:
                src.poseidon_mem_op ? dest.mem_sel_op_poseidon_write_b = 1 : dest.mem_sel_op_b = 1;
                break;
            case AvmMemTraceBuilder::SUB_CLK_LOAD_C:
                src.poseidon_mem_op ? dest.mem_sel_op_poseidon_read_c = 1 : dest.mem_sel_op_c = 1;
                break;
            case AvmMemTraceBuilder::SUB_CLK_STORE_C:
                src.poseidon_mem_op ? dest.mem_sel_op_poseidon_write_c = 1 : dest.mem_sel_op_c = 1;
                break;
            case AvmMemTraceBuilder::SUB_CLK_LOAD_D:
                src.poseidon_mem_op ? dest.mem_sel_op_poseidon_read_d = 1 : dest.mem_sel_op_d = 1;
                break;
            case AvmMemTraceBuilder::SUB_CLK_STORE_D:
                src.poseidon_mem_op ? dest.mem_sel_op_poseidon_write_d = 1 : dest.mem_sel_op_d = 1;
                break;
            case AvmMemTraceBuilder::SUB_CLK_IND_LOAD_A:
                dest.mem_sel_resolve_ind_addr_a = 1;
                break;
            case AvmMemTraceBuilder::SUB_CLK_IND_LOAD_B:
                dest.mem_sel_resolve_ind_addr_b = 1;
                break;
            case AvmMemTraceBuilder::SUB_CLK_IND_LOAD_C:
                dest.mem_sel_resolve_ind_addr_c = 1;
                break;
            case AvmMemTraceBuilder::SUB_CLK_IND_LOAD_D:
                dest.mem_sel_resolve_ind_addr_d = 1;
                break;
            default:
                break;
            }
        }

        if (src.m_sel_op_slice) {
            dest.mem_skip_check_tag = dest.mem_sel_op_b * (-dest.mem_sel_mov_ib_to_ic + 1) + dest.mem_sel_op_slice;
        }

        if (i + 1 < mem_trace_size) {
            auto const& next = mem_trace.at(i + 1);
            auto& dest_next = main_trace.at(i + 1);
            dest_next.mem_tsp = FF(AvmMemTraceBuilder::NUM_SUB_CLK * next.m_clk + next.m_sub_clk);
            dest_next.mem_glob_addr = FF(next.m_addr + (static_cast<uint64_t>(next.m_space_id) << 32));

            FF diff{};
            if (dest_next.mem_glob_addr == dest.mem_glob_addr) {
                diff = dest_next.mem_tsp - dest.mem_tsp;
            } else {
                diff = dest_next.mem_glob_addr - dest.mem_glob_addr;
                dest.mem_lastAccess = FF(1);
            }
            dest.mem_sel_rng_chk = FF(1);

            // Mem Address row differences are range checked to 40 bits, and the inter-trace index is the timestamp
            // Decomposition of diff
            dest.mem_diff = diff;
            auto diff_u64 = static_cast<uint64_t>(diff);
            // 16 bit decomposition
            auto mem_u16_r0 = static_cast<uint16_t>(diff_u64);
            dest.mem_u16_r0 = FF(mem_u16_r0);
            mem_trace_builder.mem_rng_chk_u16_0_counts[mem_u16_r0]++;
            // Next 16 bits
            auto mem_u16_r1 = static_cast<uint16_t>(diff_u64 >> 16);
            dest.mem_u16_r1 = FF(mem_u16_r1);
            mem_trace_builder.mem_rng_chk_u16_1_counts[mem_u16_r1]++;
            // Final 8 bits
            auto mem_u8_r0 = static_cast<uint8_t>(diff_u64 >> 32);
            dest.mem_u8_r0 = FF(mem_u8_r0);
            mem_trace_builder.mem_rng_chk_u8_counts[mem_u8_r0]++;

        } else {
            dest.mem_lastAccess = FF(1);
            dest.mem_last = FF(1);
        }
    }
    /**********************************************************************************************
     * ALU TRACE INCLUSION
     **********************************************************************************************/
    // Finalize cmp gadget of the ALU trace
    auto cmp_trace_size = alu_trace_builder.cmp_builder.get_cmp_trace_size();
    if (main_trace_size < cmp_trace_size) {
        main_trace_size = cmp_trace_size;
        main_trace.resize(cmp_trace_size, {});
    }
    std::vector<AvmCmpBuilder::CmpEntry> cmp_trace = alu_trace_builder.cmp_builder.finalize();
    auto cmp_trace_canonical = alu_trace_builder.cmp_builder.into_canonical(cmp_trace);
    for (size_t i = 0; i < cmp_trace_canonical.size(); i++) {
        alu_trace_builder.cmp_builder.merge_into(main_trace.at(i), cmp_trace_canonical.at(i));
    }

    alu_trace_builder.finalize(main_trace);

    /**********************************************************************************************
     * GADGET TABLES INCLUSION
     **********************************************************************************************/

    // Add Conversion Gadget table
    for (size_t i = 0; i < conv_trace_size; i++) {
        auto const& src = conv_trace.at(i);
        auto& dest = main_trace.at(i);
        dest.conversion_sel_to_radix_be = FF(static_cast<uint8_t>(src.to_radix_be_sel));
        dest.conversion_clk = FF(src.conversion_clk);
        dest.conversion_input = src.input;
        dest.conversion_radix = FF(src.radix);
        dest.conversion_num_limbs = FF(src.num_limbs);
        dest.conversion_output_bits = FF(src.output_bits);
    }

    // Add SHA256 Gadget table
    for (size_t i = 0; i < sha256_trace_size; i++) {
        auto const& src = sha256_trace.at(i);
        auto& dest = main_trace.at(i);
        dest.sha256_clk = FF(src.clk);
        dest.sha256_input = src.input[0];
        // TODO: This will need to be enabled later
        // dest.sha256_output = src.output[0];
        dest.sha256_sel_sha256_compression = FF(1);
        dest.sha256_state = src.state[0];
    }

    // Add Poseidon2 Gadget table
    for (size_t i = 0; i < poseidon2_trace_size; i++) {
        auto& dest = main_trace.at(i);
        auto const& src = poseidon2_trace.at(i);
        dest.poseidon2_clk = FF(src.clk);
        merge_into(dest, src);
    }

    // Add KeccakF1600 Gadget table
    for (size_t i = 0; i < keccak_trace_size; i++) {
        auto const& src = keccak_trace.at(i);
        auto& dest = main_trace.at(i);
        dest.keccakf1600_clk = FF(src.clk);
        dest.keccakf1600_input = FF(src.input[0]);
        // TODO: This will need to be enabled later
        // dest.keccakf1600_output = src.output[0];
        dest.keccakf1600_sel_keccakf1600 = FF(1);
    }

    /**********************************************************************************************
     * SLICE TRACE INCLUSION
     **********************************************************************************************/
    for (size_t i = 0; i < slice_trace_size; i++) {
        merge_into(main_trace.at(i), slice_trace.at(i));
    }

    /**********************************************************************************************
     * BINARY TRACE INCLUSION
     **********************************************************************************************/

    bin_trace_builder.finalize(main_trace);

    /**********************************************************************************************
     * GAS TRACE INCLUSION
     **********************************************************************************************/

    gas_trace_builder.finalize(main_trace);

    if (apply_end_gas_assertions) {
        // Sanity check that the amount of gas consumed matches what we expect from the public inputs
        auto const l2_gas_left_after_private =
            public_inputs.gas_settings.gas_limits.l2_gas - public_inputs.start_gas_used.l2_gas;
        auto const allocated_l2_gas =
            std::min(l2_gas_left_after_private, static_cast<uint32_t>(MAX_L2_GAS_PER_TX_PUBLIC_PORTION));
        // Since end_gas_used also contains start_gas_used, we need to subtract it out to see what is consumed by
        // the public computation only
        auto expected_public_gas_consumed = public_inputs.end_gas_used.l2_gas - public_inputs.start_gas_used.l2_gas;
        auto expected_end_gas_l2 = allocated_l2_gas - expected_public_gas_consumed;
        auto last_l2_gas_remaining = main_trace.back().main_l2_gas_remaining;
        vinfo("Last L2 gas remaining: ", last_l2_gas_remaining);
        vinfo("Expected end gas L2: ", expected_end_gas_l2);
        ASSERT(last_l2_gas_remaining == expected_end_gas_l2);
        auto last_da_gas_remaining = main_trace.back().main_da_gas_remaining;
        auto expected_end_gas_da = public_inputs.gas_settings.gas_limits.da_gas - public_inputs.end_gas_used.da_gas;
        ASSERT(last_da_gas_remaining == expected_end_gas_da);
    }

    /**********************************************************************************************
     * KERNEL TRACE INCLUSION
     **********************************************************************************************/

    // kernel_trace_builder.finalize(main_trace);

    /**********************************************************************************************
     * BYTECODE TRACE INCLUSION
     **********************************************************************************************/

    bytecode_trace_builder.build_bytecode_hash_columns();
    // Should not have to resize in the future, but for now we do
    if (bytecode_trace_builder.total_bytecode_length() > main_trace_size) {
        main_trace_size = bytecode_trace_builder.total_bytecode_length();
        main_trace.resize(main_trace_size);
    }
    bytecode_trace_builder.finalize(main_trace);

    /**********************************************************************************************
     * ONLY FIXED TABLES FROM HERE ON
     **********************************************************************************************/

    main_trace.insert(main_trace.begin(), Row{ .main_sel_first = FF(1), .mem_lastAccess = FF(1) });

    /**********************************************************************************************
     * BYTES TRACE INCLUSION
     **********************************************************************************************/

    // Only generate precomputed byte tables if we are actually going to use them in this main trace.
    if (bin_trace_size > 0 || full_precomputed_tables) {
        if (!range_check_required) {
            FixedBytesTable::get().finalize_for_testing(main_trace, bin_trace_builder.byte_operation_counter);
            bin_trace_builder.finalize_lookups_for_testing(main_trace);
        } else {
            FixedBytesTable::get().finalize(main_trace);
            bin_trace_builder.finalize_lookups(main_trace);
        }
    }

    /**********************************************************************************************
     * RANGE CHECKS AND SELECTORS INCLUSION
     **********************************************************************************************/
    // HOOBOY THIS IS A DOOZY, we gotta extract the range check builder from the cmp which is in the alu
    auto cmp_range_check_entries = alu_trace_builder.cmp_builder.range_check_builder;
    range_check_builder.combine_range_builders(cmp_range_check_entries);
    // Add the range check counts to the main trace
    auto range_entries = range_check_builder.finalize();

    auto const old_trace_size = main_trace.size();

    auto new_trace_size =
        range_check_required
            ? old_trace_size
            : finalize_rng_chks_for_testing(
                  main_trace, alu_trace_builder, mem_trace_builder, range_check_builder, gas_trace_builder);

    for (size_t i = 0; i < new_trace_size; i++) {
        auto& r = main_trace.at(i);

        if (r.main_tag_err == FF(1)) {
            r.main_op_err = FF(1); // Consolidation of errors into main_op_err
        }

        if ((r.main_sel_op_add == FF(1) || r.main_sel_op_sub == FF(1) || r.main_sel_op_mul == FF(1) ||
             r.main_sel_op_eq == FF(1) || r.main_sel_op_not == FF(1) || r.main_sel_op_lt == FF(1) ||
             r.main_sel_op_lte == FF(1) || r.main_sel_op_cast == FF(1) || r.main_sel_op_shr == FF(1) ||
             r.main_sel_op_shl == FF(1) || r.main_sel_op_div == FF(1)) &&
            r.main_op_err == FF(0)) {
            r.main_sel_alu = FF(1); // From error consolidation, this is set only if tag_err == 0.
        }

        if (r.main_sel_op_internal_call == FF(1) || r.main_sel_op_internal_return == FF(1)) {
            r.main_space_id = INTERNAL_CALL_SPACE_ID;
        } else {
            r.main_space_id = r.main_call_ptr;
        };

        r.main_clk = i >= old_trace_size ? r.main_clk : FF(i);
        auto counter = i >= old_trace_size ? static_cast<uint32_t>(r.main_clk) : static_cast<uint32_t>(i);
        r.incl_main_tag_err_counts = mem_trace_builder.m_tag_err_lookup_counts[static_cast<uint32_t>(counter)];

        if (counter <= UINT8_MAX) {
            auto counter_u8 = static_cast<uint8_t>(counter);
            r.lookup_pow_2_0_counts = alu_trace_builder.u8_pow_2_counters[0][counter_u8];
            r.lookup_pow_2_1_counts = alu_trace_builder.u8_pow_2_counters[1][counter_u8];
            r.lookup_mem_rng_chk_2_counts = mem_trace_builder.mem_rng_chk_u8_counts[counter_u8];
            r.main_sel_rng_8 = FF(1);
            r.lookup_rng_chk_pow_2_counts = range_check_builder.powers_of_2_counts[counter_u8];

            // Also merge the powers of 2 table.
            merge_into(r, FixedPowersTable::get().at(counter));
        }

        if (counter <= UINT16_MAX) {
            // We add to the clk here in case our trace is smaller than our range checks
            // These are here for now until remove fully clean out the other lookups
            r.lookup_rng_chk_0_counts = range_check_builder.u16_range_chk_counters[0][uint16_t(counter)];
            r.lookup_rng_chk_1_counts = range_check_builder.u16_range_chk_counters[1][uint16_t(counter)];
            r.lookup_rng_chk_2_counts = range_check_builder.u16_range_chk_counters[2][uint16_t(counter)];
            r.lookup_rng_chk_3_counts = range_check_builder.u16_range_chk_counters[3][uint16_t(counter)];
            r.lookup_rng_chk_4_counts = range_check_builder.u16_range_chk_counters[4][uint16_t(counter)];
            r.lookup_rng_chk_5_counts = range_check_builder.u16_range_chk_counters[5][uint16_t(counter)];
            r.lookup_rng_chk_6_counts = range_check_builder.u16_range_chk_counters[6][uint16_t(counter)];
            r.lookup_rng_chk_7_counts = range_check_builder.u16_range_chk_counters[7][uint16_t(counter)];
            r.lookup_rng_chk_diff_counts = range_check_builder.dyn_diff_counts[uint16_t(counter)];
            r.lookup_mem_rng_chk_0_counts = mem_trace_builder.mem_rng_chk_u16_0_counts[uint16_t(counter)];
            r.lookup_mem_rng_chk_1_counts = mem_trace_builder.mem_rng_chk_u16_1_counts[uint16_t(counter)];
            r.lookup_l2_gas_rng_chk_0_counts = gas_trace_builder.rem_gas_rng_check_counts[0][uint16_t(counter)];
            r.lookup_l2_gas_rng_chk_1_counts = gas_trace_builder.rem_gas_rng_check_counts[1][uint16_t(counter)];
            r.lookup_da_gas_rng_chk_0_counts = gas_trace_builder.rem_gas_rng_check_counts[2][uint16_t(counter)];
            r.lookup_da_gas_rng_chk_1_counts = gas_trace_builder.rem_gas_rng_check_counts[3][uint16_t(counter)];
            r.main_sel_rng_16 = FF(1);
        }
    }
    // In case the range entries are larger than the main trace, we need to resize the main trace
    // Normally this would happen at the start of finalize, but we cannot finalize the range checks until after gas
    // :(
    if (range_entries.size() > new_trace_size) {
        main_trace.resize(range_entries.size(), {});
        new_trace_size = range_entries.size();
    }
    // We do this after we set up the table so we ensure the main trace is long enough to accomodate
    // range_entries.size() -- this feels weird and should be cleaned up
    for (size_t i = 0; i < range_entries.size(); i++) {
        range_check_builder.merge_into(main_trace[i], range_entries[i]);
    }

    /**********************************************************************************************
     * OTHER STUFF
     **********************************************************************************************/

    // Add the kernel inputs and outputs
    // kernel_trace_builder.finalize_columns(main_trace);

    // calldata column inclusion and selector
    for (size_t i = 0; i < all_calldata.size(); i++) {
        main_trace.at(i).main_calldata = all_calldata.at(i);
        main_trace.at(i).main_sel_calldata = 1;
    }

    // calldata loookup counts for calldatacopy operations
    for (auto const& [cd_offset, count] : slice_trace_builder.cd_lookup_counts) {
        main_trace.at(cd_offset).lookup_cd_value_counts = count;
    }

    // returndata column inclusion and selector
    for (size_t i = 0; i < all_returndata.size(); i++) {
        main_trace.at(i).main_returndata = all_returndata.at(i);
        main_trace.at(i).main_sel_returndata = 1;
    }

    // returndata loookup counts for return operations
    for (auto const& [cd_offset, count] : slice_trace_builder.ret_lookup_counts) {
        main_trace.at(cd_offset).lookup_ret_value_counts = count;
    }

    // Get tag_err counts from the mem_trace_builder
    if (range_check_required) {
        finalise_mem_trace_lookup_counts();
    }

    // Add the gas costs table to the main trace
    // For each opcode we write its l2 gas cost and da gas cost
    for (size_t i = 0; i < fixed_gas_table.size(); i++) {
        merge_into(main_trace.at(i), fixed_gas_table.at(i));
    }
    // Finalize the gas -> fixed gas lookup counts.
    gas_trace_builder.finalize_lookups(main_trace);

    auto trace = std::move(main_trace);

    vinfo("Trace sizes before padding:",
          "\n\tmain_trace_size: ",
          main_trace_size_pre_padding,
          "\n\tmem_trace_size: ",
          mem_trace_size,
          "\n\talu_trace_size: ",
          alu_trace_size,
          "\n\trange_check_size: ",
          range_check_size + 1, // The manually inserted first row is part of the range check
          "\n\tconv_trace_size: ",
          conv_trace_size,
          "\n\tbin_trace_size: ",
          bin_trace_size,
          "\n\tsha256_trace_size: ",
          sha256_trace_size,
          "\n\tposeidon2_trace_size: ",
          poseidon2_trace_size,
          "\n\tgas_trace_size: ",
          gas_trace_size,
          "\n\tfixed_gas_table_size: ",
          fixed_gas_table.size(),
          "\n\tslice_trace_size: ",
          slice_trace_size,
          "\n\trange_check_trace_size: ",
          range_entries.size(),
          "\n\tcmp_trace_size: ",
          cmp_trace_size,
          "\n\tkeccak_trace_size: ",
          keccak_trace_size,
          // "\n\tkernel_trace_size: ",
          // kernel_trace_size,
          "\n\tKERNEL_INPUTS_LENGTH: ",
          KERNEL_INPUTS_LENGTH,
          "\n\tKERNEL_OUTPUTS_LENGTH: ",
          KERNEL_OUTPUTS_LENGTH,
          "\n\tcalldata_size: ",
          current_ext_call_ctx.calldata.size());
    reset();

    return trace;
}

/**
 * @brief Resetting the internal state so that a new trace can be rebuilt using the same object.
 *
 */
void AvmTraceBuilder::reset()
{
    main_trace.clear();
    main_trace.shrink_to_fit(); // Reclaim memory.
    mem_trace_builder.reset();
    alu_trace_builder.reset();
    bin_trace_builder.reset();
    // kernel_trace_builder.reset();
    gas_trace_builder.reset();
    conversion_trace_builder.reset();
    sha256_trace_builder.reset();
    poseidon2_trace_builder.reset();
    keccak_trace_builder.reset();
    slice_trace_builder.reset();

    external_call_counter = 0;
}

} // namespace bb::avm_trace<|MERGE_RESOLUTION|>--- conflicted
+++ resolved
@@ -3648,14 +3648,9 @@
         log_values.resize(PUBLIC_LOG_DATA_SIZE_IN_FIELDS + 1, FF::zero());
         row = Row{
             .main_clk = clk,
-<<<<<<< HEAD
+            .main_call_ptr = call_ptr,
             // .main_ia = trunc_hash,
             // .main_ib = metadata_log_length,
-=======
-            .main_call_ptr = call_ptr,
-            .main_ia = trunc_hash,
-            .main_ib = metadata_log_length,
->>>>>>> 44bd79b7
             .main_internal_return_ptr = internal_return_ptr,
             .main_pc = pc,
             .main_sel_op_emit_unencrypted_log = FF(1),
