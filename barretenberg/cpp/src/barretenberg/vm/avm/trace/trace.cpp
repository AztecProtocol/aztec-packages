#include <algorithm>
#include <array>
#include <cassert>
#include <cstddef>
#include <cstdint>
#include <fstream>
#include <functional>
#include <iostream>
#include <limits>
#include <set>
#include <stdexcept>
#include <string>
#include <sys/types.h>
#include <unordered_map>
#include <vector>

#include "barretenberg/common/assert.hpp"
#include "barretenberg/common/serialize.hpp"
#include "barretenberg/common/throw_or_abort.hpp"
#include "barretenberg/crypto/poseidon2/poseidon2.hpp"
#include "barretenberg/ecc/curves/grumpkin/grumpkin.hpp"
#include "barretenberg/numeric/uint256/uint256.hpp"
#include "barretenberg/polynomials/univariate.hpp"
#include "barretenberg/vm/avm/generated/full_row.hpp"
#include "barretenberg/vm/avm/trace/addressing_mode.hpp"
#include "barretenberg/vm/avm/trace/bytecode_trace.hpp"
#include "barretenberg/vm/avm/trace/common.hpp"
#include "barretenberg/vm/avm/trace/deserialization.hpp"
#include "barretenberg/vm/avm/trace/execution_hints.hpp"
#include "barretenberg/vm/avm/trace/fixed_bytes.hpp"
#include "barretenberg/vm/avm/trace/fixed_gas.hpp"
#include "barretenberg/vm/avm/trace/fixed_powers.hpp"
#include "barretenberg/vm/avm/trace/gadgets/cmp.hpp"
#include "barretenberg/vm/avm/trace/gadgets/keccak.hpp"
#include "barretenberg/vm/avm/trace/gadgets/merkle_tree.hpp"
#include "barretenberg/vm/avm/trace/gadgets/poseidon2.hpp"
#include "barretenberg/vm/avm/trace/gadgets/slice_trace.hpp"
#include "barretenberg/vm/avm/trace/helper.hpp"
#include "barretenberg/vm/avm/trace/opcode.hpp"
#include "barretenberg/vm/avm/trace/public_inputs.hpp"
#include "barretenberg/vm/avm/trace/trace.hpp"
#include "barretenberg/vm/aztec_constants.hpp"
#include "barretenberg/vm/stats.hpp"

namespace bb::avm_trace {

using Poseidon2 = crypto::Poseidon2<crypto::Poseidon2Bn254ScalarFieldParams>;
/**************************************************************************************************
 *                              HELPERS IN ANONYMOUS NAMESPACE
 **************************************************************************************************/
namespace {

// WARNING: FOR TESTING ONLY
// Generates the lookup table for the range checks without doing a full 2**16 rows
uint32_t finalize_rng_chks_for_testing(std::vector<Row>& main_trace,
                                       AvmAluTraceBuilder const& alu_trace_builder,
                                       AvmMemTraceBuilder const& mem_trace_builder,
                                       AvmRangeCheckBuilder const& rng_chk_trace_builder,
                                       AvmGasTraceBuilder const& gas_trace_builder)
{
    // Build the main_trace, and add any new rows with specific clks that line up with lookup reads

    // Is there a "spread-like" operator in cpp or can I make it generic of the first param of the unordered map
    std::vector<std::unordered_map<uint8_t, uint32_t>> u8_rng_chks = {
        alu_trace_builder.u8_range_chk_counters[0], alu_trace_builder.u8_range_chk_counters[1],
        alu_trace_builder.u8_pow_2_counters[0],     alu_trace_builder.u8_pow_2_counters[1],
        rng_chk_trace_builder.powers_of_2_counts,   mem_trace_builder.mem_rng_chk_u8_counts,
    };

    std::vector<std::reference_wrapper<std::unordered_map<uint16_t, uint32_t> const>> u16_rng_chks;

    u16_rng_chks.emplace_back(rng_chk_trace_builder.dyn_diff_counts);
    u16_rng_chks.emplace_back(mem_trace_builder.mem_rng_chk_u16_0_counts);
    u16_rng_chks.emplace_back(mem_trace_builder.mem_rng_chk_u16_1_counts);
    u16_rng_chks.insert(u16_rng_chks.end(),
                        rng_chk_trace_builder.u16_range_chk_counters.begin(),
                        rng_chk_trace_builder.u16_range_chk_counters.end());

    u16_rng_chks.insert(u16_rng_chks.end(),
                        gas_trace_builder.rem_gas_rng_check_counts.begin(),
                        gas_trace_builder.rem_gas_rng_check_counts.end());

    auto custom_clk = std::set<uint32_t>{};
    for (auto const& row : u8_rng_chks) {
        for (auto const& [key, value] : row) {
            custom_clk.insert(key);
        }
    }

    for (auto row : u16_rng_chks) {
        for (auto const& [key, value] : row.get()) {
            custom_clk.insert(key);
        }
    }

    for (auto const& [clk, count] : mem_trace_builder.m_tag_err_lookup_counts) {
        custom_clk.insert(clk);
    }

    auto old_size = main_trace.size();
    for (auto const& clk : custom_clk) {
        if (clk >= old_size) {
            main_trace.push_back(Row{ .main_clk = FF(clk) });
        }
    }

    return static_cast<uint32_t>(main_trace.size());
}

template <typename MEM, size_t T> std::array<MEM, T> vec_to_arr(std::vector<MEM> const& vec)
{
    std::array<MEM, T> arr;
    ASSERT(T == vec.size());
    for (size_t i = 0; i < T; i++) {
        arr[i] = vec[i];
    }
    return arr;
}

bool check_tag_integral(AvmMemoryTag tag)
{
    switch (tag) {
    case AvmMemoryTag::U1:
    case AvmMemoryTag::U8:
    case AvmMemoryTag::U16:
    case AvmMemoryTag::U32:
    case AvmMemoryTag::U64:
    case AvmMemoryTag::U128:
        return true;
    default:
        return false;
    }
}

bool is_canonical(FF contract_address)
{
    // TODO: constrain this!
    return contract_address == CANONICAL_AUTH_REGISTRY_ADDRESS || contract_address == DEPLOYER_CONTRACT_ADDRESS ||
           contract_address == REGISTERER_CONTRACT_ADDRESS || contract_address == MULTI_CALL_ENTRYPOINT_ADDRESS ||
           contract_address == FEE_JUICE_ADDRESS || contract_address == ROUTER_ADDRESS;
}

} // anonymous namespace

/**************************************************************************************************
 *                                   HELPERS
 **************************************************************************************************/

void AvmTraceBuilder::checkpoint_non_revertible_state()
{
    merkle_tree_trace_builder.checkpoint_non_revertible_state();
}
void AvmTraceBuilder::rollback_to_non_revertible_checkpoint()
{
    merkle_tree_trace_builder.rollback_to_non_revertible_checkpoint();
}

std::vector<uint8_t> AvmTraceBuilder::get_bytecode(const FF contract_address, bool check_membership)
{
    auto clk = static_cast<uint32_t>(main_trace.size()) + 1;

    // Find the bytecode based on contract address of the public call request
    const AvmContractBytecode bytecode_hint =
        *std::ranges::find_if(execution_hints.all_contract_bytecode, [contract_address](const auto& contract) {
            return contract.contract_instance.address == contract_address;
        });

    bool exists = true;
    if (check_membership && !is_canonical(contract_address)) {
        if (bytecode_membership_cache.find(contract_address) != bytecode_membership_cache.end()) {
            // If we have already seen the contract address, we can skip the membership check and used the cached
            // membership proof
            vinfo("Found bytecode for contract address in cache: ", contract_address);
            return bytecode_hint.bytecode;
        }
        const auto contract_address_nullifier = AvmMerkleTreeTraceBuilder::unconstrained_silo_nullifier(
            DEPLOYER_CONTRACT_ADDRESS, /*nullifier=*/contract_address);
        // nullifier read hint for the contract address
        NullifierReadTreeHint nullifier_read_hint = bytecode_hint.contract_instance.membership_hint;

        // If the hinted preimage matches the contract address nullifier, the membership check will prove its existence,
        // otherwise the membership check will prove that a low-leaf exists that skips the contract address nullifier.
        exists = nullifier_read_hint.low_leaf_preimage.nullifier == contract_address_nullifier;
        // perform the membership or non-membership check
        bool is_member = merkle_tree_trace_builder.perform_nullifier_read(clk,
                                                                          nullifier_read_hint.low_leaf_preimage,
                                                                          nullifier_read_hint.low_leaf_index,
                                                                          nullifier_read_hint.low_leaf_sibling_path);
        // membership check must always pass
        ASSERT(is_member);

        if (exists) {
            // This was a membership proof!
            // Assert that the hint's exists flag matches. The flag isn't really necessary...
            ASSERT(bytecode_hint.contract_instance.exists);
            bytecode_membership_cache.insert(contract_address);
        } else {
            // This was a non-membership proof!
            // Enforce that the tree access membership checked a low-leaf that skips the contract address nullifier.
            // Show that the contract address nullifier meets the non membership conditions (sandwich or max)
            ASSERT(contract_address_nullifier < nullifier_read_hint.low_leaf_preimage.nullifier &&
                   (nullifier_read_hint.low_leaf_preimage.next_nullifier == FF::zero() ||
                    contract_address_nullifier > nullifier_read_hint.low_leaf_preimage.next_nullifier));
        }
    }

    if (exists) {
        vinfo("Found bytecode for contract address: ", contract_address);
        return bytecode_hint.bytecode;
    }
    // TODO(dbanks12): handle non-existent bytecode
    vinfo("Bytecode not found for contract address: ", contract_address);
    throw std::runtime_error("Bytecode not found");
}

uint32_t AvmTraceBuilder::get_inserted_note_hashes_count()
{
    return merkle_tree_trace_builder.get_tree_snapshots().note_hash_tree.size -
           public_inputs.start_tree_snapshots.note_hash_tree.size;
}

void AvmTraceBuilder::insert_private_state(const std::vector<FF>& siloed_nullifiers,
                                           const std::vector<FF>& unique_note_hashes)
{
    for (const auto& siloed_nullifier : siloed_nullifiers) {
        auto hint = execution_hints.nullifier_write_hints[nullifier_write_counter++];
        merkle_tree_trace_builder.perform_nullifier_append(0,
                                                           hint.low_leaf_membership.low_leaf_preimage,
                                                           hint.low_leaf_membership.low_leaf_index,
                                                           hint.low_leaf_membership.low_leaf_sibling_path,
                                                           siloed_nullifier,
                                                           hint.insertion_path);
    }

    for (const auto& unique_note_hash : unique_note_hashes) {
        auto hint = execution_hints.note_hash_write_hints[note_hash_write_counter++];
        merkle_tree_trace_builder.perform_note_hash_append(0, unique_note_hash, hint.sibling_path);
    }
}

void AvmTraceBuilder::insert_private_revertible_state(const std::vector<FF>& siloed_nullifiers,
                                                      const std::vector<FF>& siloed_note_hashes)
{
    // Revertibles come only siloed from private, so we need to make them unique here
    std::vector<FF> unique_note_hashes;
    unique_note_hashes.reserve(siloed_note_hashes.size());

    for (size_t i = 0; i < siloed_note_hashes.size(); i++) {
        size_t note_index_in_tx = i + get_inserted_note_hashes_count();
        FF nonce = AvmMerkleTreeTraceBuilder::unconstrained_compute_note_hash_nonce(get_tx_hash(), note_index_in_tx);
        unique_note_hashes.push_back(
            AvmMerkleTreeTraceBuilder::unconstrained_compute_unique_note_hash(nonce, siloed_note_hashes.at(i)));
    }

    insert_private_state(siloed_nullifiers, unique_note_hashes);
}

void AvmTraceBuilder::pay_fee()
{
    auto clk = static_cast<uint32_t>(main_trace.size()) + 1;

    auto tx_fee = (public_inputs.global_variables.gas_fees.fee_per_da_gas * public_inputs.end_gas_used.da_gas) +
                  (public_inputs.global_variables.gas_fees.fee_per_l2_gas * public_inputs.end_gas_used.l2_gas);

    if (public_inputs.fee_payer == 0) {
        vinfo("No one is paying the fee of ", tx_fee);
        return;
    }

    // ** Compute the storage slot **
    // using the base slot of the balances map and the fee payer address (map key)
    // TS equivalent:
    // computeFeePayerBalanceStorageSlot(fee_payer);
    std::vector<FF> slot_hash_inputs = { FEE_JUICE_BALANCES_SLOT, public_inputs.fee_payer };
    const auto balance_slot = poseidon2_trace_builder.poseidon2_hash(slot_hash_inputs, clk, Poseidon2Caller::SILO);

    // ** Read the balance before fee payment **
    // TS equivalent:
    // current_balance = readStorage(FEE_JUICE_ADDRESS, balance_slot);
    PublicDataReadTreeHint read_hint = execution_hints.storage_read_hints.at(storage_read_counter++);
    FF computed_tree_slot =
        merkle_tree_trace_builder.compute_public_tree_leaf_slot(clk, FEE_JUICE_ADDRESS, balance_slot);
    // Sanity check that the computed slot using the value read from slot_offset should match the read hint
    ASSERT(computed_tree_slot == read_hint.leaf_preimage.slot);

    // ** Write the updated balance after fee payment **
    // TS equivalent:
    // Check that the leaf is a member of the public data tree
    bool is_member = merkle_tree_trace_builder.perform_storage_read(
        clk, read_hint.leaf_preimage, read_hint.leaf_index, read_hint.sibling_path);
    ASSERT(is_member);
    FF current_balance = read_hint.leaf_preimage.value;

    const auto updated_balance = current_balance - tx_fee;
    if (current_balance < tx_fee) {
        info("Not enough balance for fee payer to pay for transaction (got ", current_balance, " needs ", tx_fee);
        throw std::runtime_error("Not enough balance for fee payer to pay for transaction");
    }

    // writeStorage(FEE_JUICE_ADDRESS, balance_slot, updated_balance);
    PublicDataWriteTreeHint write_hint = execution_hints.storage_write_hints.at(storage_write_counter++);
    ASSERT(write_hint.new_leaf_preimage.value == updated_balance);
    merkle_tree_trace_builder.perform_storage_write(clk,
                                                    write_hint.low_leaf_membership.leaf_preimage,
                                                    write_hint.low_leaf_membership.leaf_index,
                                                    write_hint.low_leaf_membership.sibling_path,
                                                    write_hint.new_leaf_preimage.slot,
                                                    write_hint.new_leaf_preimage.value,
                                                    write_hint.insertion_path);

    debug("pay fee side-effect cnt: ", side_effect_counter);
    side_effect_counter++;
}

<<<<<<< HEAD
void AvmTraceBuilder::allocate_gas_for_call(uint32_t l2_gas, uint32_t da_gas)
{
    gas_trace_builder.allocate_gas_for_call(l2_gas, da_gas);
}

void AvmTraceBuilder::handle_exceptional_halt()
{
    const bool is_top_level = current_ext_call_ctx.context_id == 0;
    if (is_top_level) {
        vinfo("Handling exceptional halt in top-level call. Consuming all allocated gas:");
        // Consume all remaining gas.
        gas_trace_builder.constrain_gas_for_top_level_exceptional_halt(current_ext_call_ctx.start_l2_gas_left,
                                                                       current_ext_call_ctx.start_da_gas_left);

        // max out the pc to signify "done"
        pc = UINT32_MAX;
    } else {
        vinfo("Handling exceptional halt in nested call");
        // before the nested call was made, how much gas does the parent have?
        const auto l2_gas_allocated_to_nested_call = current_ext_call_ctx.start_l2_gas_left;
        const auto da_gas_allocated_to_nested_call = current_ext_call_ctx.start_da_gas_left;

        // Pop the caller/parent's context from the stack to proceed with execution there
        current_ext_call_ctx = external_call_ctx_stack.top();
        external_call_ctx_stack.pop();

        // Grab the saved-off gas remaining in the parent from before the nested call
        // now that we have popped its context from the stack.
        auto parent_l2_gas_left = current_ext_call_ctx.l2_gas_left;
        auto parent_da_gas_left = current_ext_call_ctx.da_gas_left;

        // now modify the last row of the gas trace to return to the parent's latest gas
        // with the nested call's entire allocation consumed
        gas_trace_builder.constrain_gas_for_halt(/*exceptional_halt=*/true,
                                                 parent_l2_gas_left,
                                                 parent_da_gas_left,
                                                 l2_gas_allocated_to_nested_call,
                                                 da_gas_allocated_to_nested_call);

        // Update the call_ptr before we write the success flag
        set_call_ptr(static_cast<uint8_t>(current_ext_call_ctx.context_id));
        write_to_memory(
            current_ext_call_ctx.success_offset, /*success=*/FF::zero(), AvmMemoryTag::U1, /*fix_pc=*/false);

        // Jump back to the parent's last pc
        pc = current_ext_call_ctx.last_pc;
    }
=======
void AvmTraceBuilder::pad_trees()
{
    auto current_tree_snapshots = merkle_tree_trace_builder.get_tree_snapshots();

    auto initial_note_hash_snapshot = public_inputs.start_tree_snapshots.note_hash_tree;
    // sanity check
    uint32_t padded_note_hash_size = initial_note_hash_snapshot.size + MAX_NOTE_HASHES_PER_TX;
    ASSERT(current_tree_snapshots.note_hash_tree.size <= padded_note_hash_size);
    merkle_tree_trace_builder.set_note_hash_tree_size(padded_note_hash_size);

    auto initial_nullifier_snapshot = public_inputs.start_tree_snapshots.nullifier_tree;
    // sanity check
    uint32_t padded_nullifier_size = initial_nullifier_snapshot.size + MAX_NULLIFIERS_PER_TX;
    ASSERT(current_tree_snapshots.nullifier_tree.size <= padded_nullifier_size);
    merkle_tree_trace_builder.set_nullifier_tree_size(padded_nullifier_size);
>>>>>>> 1516d7f7
}

/**
 * @brief Loads a value from memory into a given intermediate register at a specified clock cycle.
 * Handles both direct and indirect memory access.
 * @tparam reg The intermediate register to load the value into.
 */
AvmTraceBuilder::MemOp AvmTraceBuilder::constrained_read_from_memory(uint8_t space_id,
                                                                     uint32_t clk,
                                                                     AddressWithMode addr,
                                                                     AvmMemoryTag read_tag,
                                                                     AvmMemoryTag write_tag,
                                                                     IntermRegister reg,
                                                                     AvmMemTraceBuilder::MemOpOwner mem_op_owner)
{
    // Get the same matching indirect register for the given intermediate register.
    // This is a hack that we can replace with a mapping of IntermediateRegister to IndirectRegister.
    auto indirect_reg = static_cast<IndirectRegister>(reg);
    // Set up direct and indirect offsets that may be overwritten
    uint32_t direct_offset = addr.offset;
    uint32_t indirect_offset = 0;
    bool tag_match = true;
    bool is_indirect = false;
    if (addr.mode == AddressingMode::INDIRECT) {
        is_indirect = true;
        indirect_offset = direct_offset;
        auto read_ind =
            mem_trace_builder.indirect_read_and_load_from_memory(space_id, clk, indirect_reg, indirect_offset);
        if (!read_ind.tag_match) {
            tag_match = false;
        }
        direct_offset = uint32_t(read_ind.val);
    }
    auto read_dir = mem_trace_builder.read_and_load_from_memory(
        space_id, clk, reg, direct_offset, read_tag, write_tag, mem_op_owner);

    return MemOp{
        .is_indirect = is_indirect,
        .indirect_address = indirect_offset,
        .direct_address = direct_offset,
        .tag = read_tag,
        .tag_match = tag_match && read_dir.tag_match,
        .val = read_dir.val,
    };
}

/**
 * @brief Writes a value to memory from a given intermediate register at a specified clock cycle.
 * Handles both direct and indirect memory access.
 * @tparam reg The intermediate register to write the value from.
 */
AvmTraceBuilder::MemOp AvmTraceBuilder::constrained_write_to_memory(uint8_t space_id,
                                                                    uint32_t clk,
                                                                    AddressWithMode addr,
                                                                    FF const& value,
                                                                    AvmMemoryTag read_tag,
                                                                    AvmMemoryTag write_tag,
                                                                    IntermRegister reg,
                                                                    AvmMemTraceBuilder::MemOpOwner mem_op_owner)
{
    auto indirect_reg = static_cast<IndirectRegister>(reg);
    uint32_t direct_offset = addr.offset;
    uint32_t indirect_offset = 0;
    bool tag_match = true;
    bool is_indirect = false;
    if (addr.mode == AddressingMode::INDIRECT) {
        is_indirect = true;
        indirect_offset = direct_offset;
        auto read_ind =
            mem_trace_builder.indirect_read_and_load_from_memory(space_id, clk, indirect_reg, indirect_offset);
        if (!read_ind.tag_match) {
            tag_match = false;
        }
        direct_offset = uint32_t(read_ind.val);
    }
    mem_trace_builder.write_into_memory(space_id, clk, reg, direct_offset, value, read_tag, write_tag, mem_op_owner);
    return MemOp{ .is_indirect = is_indirect,
                  .indirect_address = indirect_offset,
                  .direct_address = direct_offset,
                  .tag = write_tag,
                  .tag_match = tag_match,
                  .val = value };
}

AvmMemoryTag AvmTraceBuilder::unconstrained_get_memory_tag(AddressWithMode addr)
{
    auto offset = addr.offset;
    if (addr.mode == AddressingMode::INDIRECT) {
        offset = static_cast<decltype(offset)>(mem_trace_builder.unconstrained_read(call_ptr, offset));
    }
    return mem_trace_builder.unconstrained_get_memory_tag(call_ptr, offset);
}

bool AvmTraceBuilder::check_tag(AvmMemoryTag tag, AddressWithMode addr)
{
    return unconstrained_get_memory_tag(addr) == tag;
}

bool AvmTraceBuilder::check_tag_range(AvmMemoryTag tag, AddressWithMode start_offset, uint32_t size)
{
    for (uint32_t i = 0; i < size; i++) {
        if (!check_tag(tag, start_offset + i)) {
            return false;
        }
    }
    return true;
}

FF AvmTraceBuilder::unconstrained_read_from_memory(AddressWithMode addr)
{
    auto offset = addr.offset;
    if (addr.mode == AddressingMode::INDIRECT) {
        offset = static_cast<decltype(offset)>(mem_trace_builder.unconstrained_read(call_ptr, offset));
    }
    return mem_trace_builder.unconstrained_read(call_ptr, offset);
}

void AvmTraceBuilder::write_to_memory(AddressWithMode addr, FF val, AvmMemoryTag w_tag, bool fix_pc)
{
    // op_set increments the pc, so we need to store the current pc and then jump back to it
    // to legally reset the pc.
    auto current_pc = pc;
    op_set(static_cast<uint8_t>(addr.mode), val, addr.offset, w_tag, OpCode::SET_FF, true);
    if (fix_pc) {
        op_jump(current_pc, true);
    }
}

template <typename T>
void AvmTraceBuilder::read_slice_from_memory(AddressWithMode addr, size_t slice_len, std::vector<T>& slice)
{
    uint32_t base_addr = addr.offset;
    if (addr.mode == AddressingMode::INDIRECT) {
        base_addr = static_cast<uint32_t>(mem_trace_builder.unconstrained_read(call_ptr, base_addr));
    }

    for (uint32_t i = 0; i < slice_len; i++) {
        slice.push_back(static_cast<T>(mem_trace_builder.unconstrained_read(call_ptr, base_addr + i)));
    }
}

template <typename T>
void AvmTraceBuilder::write_slice_to_memory(AddressWithMode addr, AvmMemoryTag w_tag, const T& slice)
{
    auto base_addr = addr.mode == AddressingMode::INDIRECT
                         ? static_cast<uint32_t>(mem_trace_builder.unconstrained_read(call_ptr, addr.offset))
                         : addr.offset;
    for (uint32_t i = 0; i < slice.size(); i++) {
        write_to_memory(base_addr + i, slice[i], w_tag);
    }
}

// Finalise Lookup Counts
//
// For log derivative lookups, we require a column that contains the number of times each lookup is consumed
// As we build the trace, we keep track of the reads made in a mapping, so that they can be applied to the
// counts column here
//
// NOTE: its coupled to pil - this is not the final iteration
void AvmTraceBuilder::finalise_mem_trace_lookup_counts()
{
    for (auto const& [clk, count] : mem_trace_builder.m_tag_err_lookup_counts) {
        main_trace.at(clk).incl_main_tag_err_counts = count;
    }
}

/**
 * @brief Constructor of a trace builder of AVM. Only serves to set the capacity of the
 *        underlying traces and initialize gas values.
 */
AvmTraceBuilder::AvmTraceBuilder(AvmPublicInputs public_inputs,
                                 ExecutionHints execution_hints_,
                                 uint32_t side_effect_counter)
    // NOTE: we initialise the environment builder here as it requires public inputs
    : public_inputs(public_inputs)
    , side_effect_counter(side_effect_counter)
    , execution_hints(std::move(execution_hints_))
    , bytecode_trace_builder(execution_hints.all_contract_bytecode)
    , merkle_tree_trace_builder(public_inputs.start_tree_snapshots)
{
    // Only allocate up to the maximum L2 gas for execution
    // TODO: constrain this!
    auto const l2_gas_left_after_private =
        public_inputs.gas_settings.gas_limits.l2_gas - public_inputs.start_gas_used.l2_gas;
    // TODO: think about cast
    auto const allocated_l2_gas =
        std::min(l2_gas_left_after_private, static_cast<uint32_t>(MAX_L2_GAS_PER_TX_PUBLIC_PORTION));
    // TODO: think about cast
    gas_trace_builder.set_initial_gas(
        static_cast<uint32_t>(allocated_l2_gas),
        static_cast<uint32_t>(public_inputs.gas_settings.gas_limits.da_gas - public_inputs.start_gas_used.da_gas));
}

/**************************************************************************************************
 *                            COMPUTE - ARITHMETIC
 **************************************************************************************************/

/**
 * @brief Addition with direct or indirect memory access.
 *
 * @param indirect A byte encoding information about indirect/direct memory access.
 * @param a_offset An index in memory pointing to the first operand of the addition.
 * @param b_offset An index in memory pointing to the second operand of the addition.
 * @param dst_offset An index in memory pointing to the output of the addition.
 * @param in_tag The instruction memory tag of the operands.
 */
AvmError AvmTraceBuilder::op_add(
    uint8_t indirect, uint32_t a_offset, uint32_t b_offset, uint32_t dst_offset, OpCode op_code)
{
    // We keep the first encountered error
    AvmError error = AvmError::NO_ERROR;
    auto clk = static_cast<uint32_t>(main_trace.size()) + 1;

    // Resolve any potential indirects in the order they are encoded in the indirect byte.
    auto [resolved_addrs, res_error] =
        Addressing<3>::fromWire(indirect, call_ptr).resolve({ a_offset, b_offset, dst_offset }, mem_trace_builder);
    auto [resolved_a, resolved_b, resolved_c] = resolved_addrs;
    error = res_error;

    // We get our representative memory tag from the resolved_a memory address.
    AvmMemoryTag in_tag = unconstrained_get_memory_tag(resolved_a);
    // Reading from memory and loading into ia resp. ib.
    auto read_a = constrained_read_from_memory(call_ptr, clk, resolved_a, in_tag, in_tag, IntermRegister::IA);
    auto read_b = constrained_read_from_memory(call_ptr, clk, resolved_b, in_tag, in_tag, IntermRegister::IB);

    bool tag_match = read_a.tag_match && read_b.tag_match;
    if (is_ok(error) && !tag_match) {
        error = AvmError::CHECK_TAG_ERROR;
    }

    // a + b = c
    FF a = read_a.val;
    FF b = read_b.val;

    // In case of a memory tag error, we do not perform the computation.
    // Therefore, we do not create any entry in ALU table and store the value 0 as
    // output (c) in memory.
    FF c = is_ok(error) ? alu_trace_builder.op_add(a, b, in_tag, clk) : FF(0);

    // Write into memory value c from intermediate register ic.
    auto write_c = constrained_write_to_memory(call_ptr, clk, resolved_c, c, in_tag, in_tag, IntermRegister::IC);

    // Constrain gas cost
    bool out_of_gas = gas_trace_builder.constrain_gas(clk, OpCode::ADD_8);
    if (out_of_gas && is_ok(error)) {
        error = AvmError::OUT_OF_GAS;
    }

    main_trace.push_back(Row{
        .main_clk = clk,
        .main_alu_in_tag = FF(static_cast<uint32_t>(in_tag)),
        .main_call_ptr = call_ptr,
        .main_ia = read_a.val,
        .main_ib = read_b.val,
        .main_ic = write_c.val,
        .main_ind_addr_a = FF(read_a.indirect_address),
        .main_ind_addr_b = FF(read_b.indirect_address),
        .main_ind_addr_c = FF(write_c.indirect_address),
        .main_internal_return_ptr = FF(internal_return_ptr),
        .main_mem_addr_a = FF(read_a.direct_address),
        .main_mem_addr_b = FF(read_b.direct_address),
        .main_mem_addr_c = FF(write_c.direct_address),
        .main_op_err = FF(static_cast<uint32_t>(!is_ok(error))),
        .main_pc = FF(pc),
        .main_r_in_tag = FF(static_cast<uint32_t>(in_tag)),
        .main_rwc = FF(1),
        .main_sel_mem_op_a = FF(1),
        .main_sel_mem_op_b = FF(1),
        .main_sel_mem_op_c = FF(1),
        .main_sel_op_add = FF(1),
        .main_sel_resolve_ind_addr_a = FF(static_cast<uint32_t>(read_a.is_indirect)),
        .main_sel_resolve_ind_addr_b = FF(static_cast<uint32_t>(read_b.is_indirect)),
        .main_sel_resolve_ind_addr_c = FF(static_cast<uint32_t>(write_c.is_indirect)),
        .main_tag_err = FF(static_cast<uint32_t>(!tag_match)),
        .main_w_in_tag = FF(static_cast<uint32_t>(in_tag)),
    });

    ASSERT(op_code == OpCode::ADD_8 || op_code == OpCode::ADD_16);
    pc += Deserialization::get_pc_increment(op_code);
    return error;
}

/**
 * @brief Subtraction with direct or indirect memory access.
 *
 * @param indirect A byte encoding information about indirect/direct memory access.
 * @param a_offset An index in memory pointing to the first operand of the subtraction.
 * @param b_offset An index in memory pointing to the second operand of the subtraction.
 * @param dst_offset An index in memory pointing to the output of the subtraction.
 * @param in_tag The instruction memory tag of the operands.
 */
AvmError AvmTraceBuilder::op_sub(
    uint8_t indirect, uint32_t a_offset, uint32_t b_offset, uint32_t dst_offset, OpCode op_code)
{
    // We keep the first encountered error
    AvmError error = AvmError::NO_ERROR;
    auto clk = static_cast<uint32_t>(main_trace.size()) + 1;

    // Resolve any potential indirects in the order they are encoded in the indirect byte.

    auto [resolved_addrs, res_error] =
        Addressing<3>::fromWire(indirect, call_ptr).resolve({ a_offset, b_offset, dst_offset }, mem_trace_builder);
    auto [resolved_a, resolved_b, resolved_c] = resolved_addrs;
    error = res_error;

    // We get our representative memory tag from the resolved_a memory address.
    AvmMemoryTag in_tag = unconstrained_get_memory_tag(resolved_a);
    // Reading from memory and loading into ia resp. ib.
    auto read_a = constrained_read_from_memory(call_ptr, clk, resolved_a, in_tag, in_tag, IntermRegister::IA);
    auto read_b = constrained_read_from_memory(call_ptr, clk, resolved_b, in_tag, in_tag, IntermRegister::IB);

    bool tag_match = read_a.tag_match && read_b.tag_match;
    if (is_ok(error) && !tag_match) {
        error = AvmError::CHECK_TAG_ERROR;
    }

    // a - b = c
    FF a = read_a.val;
    FF b = read_b.val;

    // In case of a memory tag error, we do not perform the computation.
    // Therefore, we do not create any entry in ALU table and store the value 0 as
    // output (c) in memory.
    FF c = is_ok(error) ? alu_trace_builder.op_sub(a, b, in_tag, clk) : FF(0);

    // Write into memory value c from intermediate register ic.
    auto write_c = constrained_write_to_memory(call_ptr, clk, resolved_c, c, in_tag, in_tag, IntermRegister::IC);

    // Constrain gas cost
    bool out_of_gas = gas_trace_builder.constrain_gas(clk, OpCode::SUB_8);
    if (out_of_gas && is_ok(error)) {
        error = AvmError::OUT_OF_GAS;
    }

    main_trace.push_back(Row{
        .main_clk = clk,
        .main_alu_in_tag = FF(static_cast<uint32_t>(in_tag)),
        .main_call_ptr = call_ptr,
        .main_ia = read_a.val,
        .main_ib = read_b.val,
        .main_ic = write_c.val,
        .main_ind_addr_a = FF(read_a.indirect_address),
        .main_ind_addr_b = FF(read_b.indirect_address),
        .main_ind_addr_c = FF(write_c.indirect_address),
        .main_internal_return_ptr = FF(internal_return_ptr),
        .main_mem_addr_a = FF(read_a.direct_address),
        .main_mem_addr_b = FF(read_b.direct_address),
        .main_mem_addr_c = FF(write_c.direct_address),
        .main_op_err = FF(static_cast<uint32_t>(!is_ok(error))),
        .main_pc = FF(pc),
        .main_r_in_tag = FF(static_cast<uint32_t>(in_tag)),
        .main_rwc = FF(1),
        .main_sel_mem_op_a = FF(1),
        .main_sel_mem_op_b = FF(1),
        .main_sel_mem_op_c = FF(1),
        .main_sel_op_sub = FF(1),
        .main_sel_resolve_ind_addr_a = FF(static_cast<uint32_t>(read_a.is_indirect)),
        .main_sel_resolve_ind_addr_b = FF(static_cast<uint32_t>(read_b.is_indirect)),
        .main_sel_resolve_ind_addr_c = FF(static_cast<uint32_t>(write_c.is_indirect)),
        .main_tag_err = FF(static_cast<uint32_t>(!tag_match)),
        .main_w_in_tag = FF(static_cast<uint32_t>(in_tag)),
    });

    ASSERT(op_code == OpCode::SUB_8 || op_code == OpCode::SUB_16);
    pc += Deserialization::get_pc_increment(op_code);
    return error;
}
/**
 * @brief Multiplication with direct or indirect memory access.
 *
 * @param indirect A byte encoding information about indirect/direct memory access.
 * @param a_offset An index in memory pointing to the first operand of the multiplication.
 * @param b_offset An index in memory pointing to the second operand of the multiplication.
 * @param dst_offset An index in memory pointing to the output of the multiplication.
 * @param in_tag The instruction memory tag of the operands.
 */
AvmError AvmTraceBuilder::op_mul(
    uint8_t indirect, uint32_t a_offset, uint32_t b_offset, uint32_t dst_offset, OpCode op_code)
{
    // We keep the first encountered error
    AvmError error = AvmError::NO_ERROR;
    auto clk = static_cast<uint32_t>(main_trace.size()) + 1;

    // Resolve any potential indirects in the order they are encoded in the indirect byte.
    auto [resolved_addrs, res_error] =
        Addressing<3>::fromWire(indirect, call_ptr).resolve({ a_offset, b_offset, dst_offset }, mem_trace_builder);
    auto [resolved_a, resolved_b, resolved_c] = resolved_addrs;
    error = res_error;

    // We get our representative memory tag from the resolved_a memory address.
    AvmMemoryTag in_tag = unconstrained_get_memory_tag(resolved_a);
    // Reading from memory and loading into ia resp. ib.
    auto read_a = constrained_read_from_memory(call_ptr, clk, resolved_a, in_tag, in_tag, IntermRegister::IA);
    auto read_b = constrained_read_from_memory(call_ptr, clk, resolved_b, in_tag, in_tag, IntermRegister::IB);

    bool tag_match = read_a.tag_match && read_b.tag_match;
    if (is_ok(error) && !tag_match) {
        error = AvmError::CHECK_TAG_ERROR;
    }

    // a * b = c
    FF a = read_a.val;
    FF b = read_b.val;

    // In case of a memory tag error, we do not perform the computation.
    // Therefore, we do not create any entry in ALU table and store the value 0 as
    // output (c) in memory.
    FF c = is_ok(error) ? alu_trace_builder.op_mul(a, b, in_tag, clk) : FF(0);

    // Write into memory value c from intermediate register ic.
    auto write_c = constrained_write_to_memory(call_ptr, clk, resolved_c, c, in_tag, in_tag, IntermRegister::IC);

    // Constrain gas cost
    bool out_of_gas = gas_trace_builder.constrain_gas(clk, OpCode::MUL_8);
    if (out_of_gas && is_ok(error)) {
        error = AvmError::OUT_OF_GAS;
    }

    main_trace.push_back(Row{
        .main_clk = clk,
        .main_alu_in_tag = FF(static_cast<uint32_t>(in_tag)),
        .main_call_ptr = call_ptr,
        .main_ia = read_a.val,
        .main_ib = read_b.val,
        .main_ic = write_c.val,
        .main_ind_addr_a = FF(read_a.indirect_address),
        .main_ind_addr_b = FF(read_b.indirect_address),
        .main_ind_addr_c = FF(write_c.indirect_address),
        .main_internal_return_ptr = FF(internal_return_ptr),
        .main_mem_addr_a = FF(read_a.direct_address),
        .main_mem_addr_b = FF(read_b.direct_address),
        .main_mem_addr_c = FF(write_c.direct_address),
        .main_op_err = FF(static_cast<uint32_t>(!is_ok(error))),
        .main_pc = FF(pc),
        .main_r_in_tag = FF(static_cast<uint32_t>(in_tag)),
        .main_rwc = FF(1),
        .main_sel_mem_op_a = FF(1),
        .main_sel_mem_op_b = FF(1),
        .main_sel_mem_op_c = FF(1),
        .main_sel_op_mul = FF(1),
        .main_sel_resolve_ind_addr_a = FF(static_cast<uint32_t>(read_a.is_indirect)),
        .main_sel_resolve_ind_addr_b = FF(static_cast<uint32_t>(read_b.is_indirect)),
        .main_sel_resolve_ind_addr_c = FF(static_cast<uint32_t>(write_c.is_indirect)),
        .main_tag_err = FF(static_cast<uint32_t>(!tag_match)),
        .main_w_in_tag = FF(static_cast<uint32_t>(in_tag)),
    });

    ASSERT(op_code == OpCode::MUL_8 || op_code == OpCode::MUL_16);
    pc += Deserialization::get_pc_increment(op_code);
    return error;
}

/**
 * @brief Integer division with direct or indirect memory access.
 *
 * @param indirect A byte encoding information about indirect/direct memory access.
 * @param a_offset An index in memory pointing to the first operand of the division.
 * @param b_offset An index in memory pointing to the second operand of the division.
 * @param dst_offset An index in memory pointing to the output of the division.
 * @param in_tag The instruction memory tag of the operands.
 */
AvmError AvmTraceBuilder::op_div(
    uint8_t indirect, uint32_t a_offset, uint32_t b_offset, uint32_t dst_offset, OpCode op_code)
{
    // We keep the first encountered error
    AvmError error = AvmError::NO_ERROR;
    auto clk = static_cast<uint32_t>(main_trace.size()) + 1;

    auto [resolved_addrs, res_error] =
        Addressing<3>::fromWire(indirect, call_ptr).resolve({ a_offset, b_offset, dst_offset }, mem_trace_builder);
    auto [resolved_a, resolved_b, resolved_dst] = resolved_addrs;
    error = res_error;

    // We get our representative memory tag from the resolved_a memory address.
    AvmMemoryTag in_tag = unconstrained_get_memory_tag(resolved_a);
    // Reading from memory and loading into ia resp. ib.
    auto read_a = constrained_read_from_memory(call_ptr, clk, resolved_a, in_tag, in_tag, IntermRegister::IA);
    auto read_b = constrained_read_from_memory(call_ptr, clk, resolved_b, in_tag, in_tag, IntermRegister::IB);
    bool tag_match = read_a.tag_match && read_b.tag_match;

    // No need to add check_tag_integral(read_b.tag) as this follows from tag matching and that a has integral tag.
    if (is_ok(error) && !(tag_match && check_tag_integral(read_a.tag))) {
        error = AvmError::CHECK_TAG_ERROR;
    }

    // a / b = c
    FF a = read_a.val;
    FF b = read_b.val;

    // In case of a memory tag error, we do not perform the computation.
    // Therefore, we do not create any entry in ALU table and store the value 0 as
    // output (c) in memory.
    FF c;
    FF inv;

    if (!b.is_zero()) {
        // If b is not zero, we prove it is not by providing its inverse as well
        inv = b.invert();
        c = is_ok(error) ? alu_trace_builder.op_div(a, b, in_tag, clk) : FF(0);
    } else {
        inv = 1;
        c = 0;
        if (is_ok(error)) {
            error = AvmError::DIV_ZERO;
        }
    }

    // Write into memory value c from intermediate register ic.
    auto write_dst = constrained_write_to_memory(call_ptr, clk, resolved_dst, c, in_tag, in_tag, IntermRegister::IC);

    // Constrain gas cost
    bool out_of_gas = gas_trace_builder.constrain_gas(clk, OpCode::DIV_8);
    if (out_of_gas && is_ok(error)) {
        error = AvmError::OUT_OF_GAS;
    }

    main_trace.push_back(Row{
        .main_clk = clk,
        .main_alu_in_tag = FF(static_cast<uint32_t>(in_tag)),
        .main_call_ptr = call_ptr,
        .main_ia = read_a.val,
        .main_ib = read_b.val,
        .main_ic = c,
        .main_ind_addr_a = FF(read_a.indirect_address),
        .main_ind_addr_b = FF(read_b.indirect_address),
        .main_ind_addr_c = FF(write_dst.indirect_address),
        .main_internal_return_ptr = FF(internal_return_ptr),
        .main_inv = tag_match ? inv : FF(1),
        .main_mem_addr_a = FF(read_a.direct_address),
        .main_mem_addr_b = FF(read_b.direct_address),
        .main_mem_addr_c = FF(write_dst.direct_address),
        .main_op_err = FF(static_cast<uint32_t>(!is_ok(error))),
        .main_pc = FF(pc),
        .main_r_in_tag = FF(static_cast<uint32_t>(in_tag)),
        .main_rwc = FF(1),
        .main_sel_mem_op_a = FF(1),
        .main_sel_mem_op_b = FF(1),
        .main_sel_mem_op_c = FF(1),
        .main_sel_op_div = FF(1),
        .main_sel_resolve_ind_addr_a = FF(static_cast<uint32_t>(read_a.is_indirect)),
        .main_sel_resolve_ind_addr_b = FF(static_cast<uint32_t>(read_b.is_indirect)),
        .main_sel_resolve_ind_addr_c = FF(static_cast<uint32_t>(write_dst.is_indirect)),
        .main_tag_err = FF(static_cast<uint32_t>(!tag_match)),
        .main_w_in_tag = FF(static_cast<uint32_t>(in_tag)),
    });

    ASSERT(op_code == OpCode::DIV_8 || op_code == OpCode::DIV_16);
    pc += Deserialization::get_pc_increment(op_code);
    return error;
}

/**
 * @brief Finite field division with direct or indirect memory access.
 *
 * @param indirect A byte encoding information about indirect/direct memory access.
 * @param a_offset An index in memory pointing to the first operand of the division.
 * @param b_offset An index in memory pointing to the second operand of the division.
 * @param dst_offset An index in memory pointing to the output of the division.
 * @param in_tag The instruction memory tag of the operands.
 */
AvmError AvmTraceBuilder::op_fdiv(
    uint8_t indirect, uint32_t a_offset, uint32_t b_offset, uint32_t dst_offset, OpCode op_code)
{
    // We keep the first encountered error
    AvmError error = AvmError::NO_ERROR;
    auto clk = static_cast<uint32_t>(main_trace.size()) + 1;

    // Resolve any potential indirects in the order they are encoded in the indirect byte.
    auto [resolved_addrs, res_error] =
        Addressing<3>::fromWire(indirect, call_ptr).resolve({ a_offset, b_offset, dst_offset }, mem_trace_builder);
    auto [resolved_a, resolved_b, resolved_c] = resolved_addrs;
    error = res_error;

    // Reading from memory and loading into ia resp. ib.
    auto read_a =
        constrained_read_from_memory(call_ptr, clk, resolved_a, AvmMemoryTag::FF, AvmMemoryTag::FF, IntermRegister::IA);
    auto read_b =
        constrained_read_from_memory(call_ptr, clk, resolved_b, AvmMemoryTag::FF, AvmMemoryTag::FF, IntermRegister::IB);

    bool tag_match = read_a.tag_match && read_b.tag_match;
    if (is_ok(error) && !tag_match) {
        error = AvmError::CHECK_TAG_ERROR;
    }

    // a * b^(-1) = c
    FF a = read_a.val;
    FF b = read_b.val;
    FF c;
    FF inv;

    if (!b.is_zero()) {
        inv = b.invert();
        c = a * inv;
    } else {
        inv = 1;
        c = 0;
        if (is_ok(error)) {
            error = AvmError::DIV_ZERO;
        }
    }

    // Write into memory value c from intermediate register ic.
    auto write_c = constrained_write_to_memory(
        call_ptr, clk, resolved_c, c, AvmMemoryTag::FF, AvmMemoryTag::FF, IntermRegister::IC);

    // Constrain gas cost
    bool out_of_gas = gas_trace_builder.constrain_gas(clk, OpCode::FDIV_8);
    if (out_of_gas && is_ok(error)) {
        error = AvmError::OUT_OF_GAS;
    }

    main_trace.push_back(Row{
        .main_clk = clk,
        .main_call_ptr = call_ptr,
        .main_ia = tag_match ? read_a.val : FF(0),
        .main_ib = tag_match ? read_b.val : FF(0),
        .main_ic = tag_match ? write_c.val : FF(0),
        .main_ind_addr_a = FF(read_a.indirect_address),
        .main_ind_addr_b = FF(read_b.indirect_address),
        .main_ind_addr_c = FF(write_c.indirect_address),
        .main_internal_return_ptr = FF(internal_return_ptr),
        .main_inv = tag_match ? inv : FF(1),
        .main_mem_addr_a = FF(read_a.direct_address),
        .main_mem_addr_b = FF(read_b.direct_address),
        .main_mem_addr_c = FF(write_c.direct_address),
        .main_op_err = FF(static_cast<uint32_t>(!is_ok(error))),
        .main_pc = FF(pc),
        .main_r_in_tag = FF(static_cast<uint32_t>(AvmMemoryTag::FF)),
        .main_rwc = FF(1),
        .main_sel_mem_op_a = FF(1),
        .main_sel_mem_op_b = FF(1),
        .main_sel_mem_op_c = FF(1),
        .main_sel_op_fdiv = FF(1),
        .main_sel_resolve_ind_addr_a = FF(static_cast<uint32_t>(read_a.is_indirect)),
        .main_sel_resolve_ind_addr_b = FF(static_cast<uint32_t>(read_b.is_indirect)),
        .main_sel_resolve_ind_addr_c = FF(static_cast<uint32_t>(write_c.is_indirect)),
        .main_tag_err = FF(static_cast<uint32_t>(!tag_match)),
        .main_w_in_tag = FF(static_cast<uint32_t>(AvmMemoryTag::FF)),
    });

    ASSERT(op_code == OpCode::FDIV_8 || op_code == OpCode::FDIV_16);
    pc += Deserialization::get_pc_increment(op_code);
    return error;
}

/**************************************************************************************************
 *                            COMPUTE - COMPARATORS
 **************************************************************************************************/

/**
 * @brief Equality with direct or indirect memory access.
 *
 * @param indirect A byte encoding information about indirect/direct memory access.
 * @param a_offset An index in memory pointing to the first operand of the equality.
 * @param b_offset An index in memory pointing to the second operand of the equality.
 * @param dst_offset An index in memory pointing to the output of the equality.
 * @param in_tag The instruction memory tag of the operands.
 */
AvmError AvmTraceBuilder::op_eq(
    uint8_t indirect, uint32_t a_offset, uint32_t b_offset, uint32_t dst_offset, OpCode op_code)
{
    // We keep the first encountered error
    AvmError error = AvmError::NO_ERROR;
    auto clk = static_cast<uint32_t>(main_trace.size()) + 1;

    auto [resolved_addrs, res_error] =
        Addressing<3>::fromWire(indirect, call_ptr).resolve({ a_offset, b_offset, dst_offset }, mem_trace_builder);
    auto [resolved_a, resolved_b, resolved_c] = resolved_addrs;
    error = res_error;

    // We get our representative memory tag from the resolved_a memory address.
    AvmMemoryTag in_tag = unconstrained_get_memory_tag(resolved_a);
    // Reading from memory and loading into ia resp. ib.
    auto read_a = constrained_read_from_memory(call_ptr, clk, resolved_a, in_tag, AvmMemoryTag::U1, IntermRegister::IA);
    auto read_b = constrained_read_from_memory(call_ptr, clk, resolved_b, in_tag, AvmMemoryTag::U1, IntermRegister::IB);
    bool tag_match = read_a.tag_match && read_b.tag_match;

    if (is_ok(error) && !tag_match) {
        error = AvmError::CHECK_TAG_ERROR;
    }

    FF a = read_a.val;
    FF b = read_b.val;

    // In case of a memory tag error, we do not perform the computation.
    // Therefore, we do not create any entry in ALU table and store the value 0 as
    // output (c) in memory.
    FF c = is_ok(error) ? alu_trace_builder.op_eq(a, b, in_tag, clk) : FF(0);

    // Write into memory value c from intermediate register ic.
    auto write_c =
        constrained_write_to_memory(call_ptr, clk, resolved_c, c, in_tag, AvmMemoryTag::U1, IntermRegister::IC);

    // Constrain gas cost
    bool out_of_gas = gas_trace_builder.constrain_gas(clk, OpCode::EQ_8);
    if (out_of_gas && is_ok(error)) {
        error = AvmError::OUT_OF_GAS;
    }

    main_trace.push_back(Row{
        .main_clk = clk,
        .main_alu_in_tag = FF(static_cast<uint32_t>(in_tag)),
        .main_call_ptr = call_ptr,
        .main_ia = read_a.val,
        .main_ib = read_b.val,
        .main_ic = write_c.val,
        .main_ind_addr_a = FF(read_a.indirect_address),
        .main_ind_addr_b = FF(read_b.indirect_address),
        .main_ind_addr_c = FF(write_c.indirect_address),
        .main_internal_return_ptr = FF(internal_return_ptr),
        .main_mem_addr_a = FF(read_a.direct_address),
        .main_mem_addr_b = FF(read_b.direct_address),
        .main_mem_addr_c = FF(write_c.direct_address),
        .main_op_err = FF(static_cast<uint32_t>(!is_ok(error))),
        .main_pc = FF(pc),
        .main_r_in_tag = FF(static_cast<uint32_t>(in_tag)),
        .main_rwc = FF(1),
        .main_sel_mem_op_a = FF(1),
        .main_sel_mem_op_b = FF(1),
        .main_sel_mem_op_c = FF(1),
        .main_sel_op_eq = FF(1),
        .main_sel_resolve_ind_addr_a = FF(static_cast<uint32_t>(read_a.is_indirect)),
        .main_sel_resolve_ind_addr_b = FF(static_cast<uint32_t>(read_b.is_indirect)),
        .main_sel_resolve_ind_addr_c = FF(static_cast<uint32_t>(write_c.is_indirect)),
        .main_tag_err = FF(static_cast<uint32_t>(!tag_match)),
        .main_w_in_tag = FF(static_cast<uint32_t>(AvmMemoryTag::U1)),
    });

    ASSERT(op_code == OpCode::EQ_8 || op_code == OpCode::EQ_16);
    pc += Deserialization::get_pc_increment(op_code);
    return error;
}

AvmError AvmTraceBuilder::op_lt(
    uint8_t indirect, uint32_t a_offset, uint32_t b_offset, uint32_t dst_offset, OpCode op_code)
{
    // We keep the first encountered error
    AvmError error = AvmError::NO_ERROR;
    auto clk = static_cast<uint32_t>(main_trace.size()) + 1;

    auto [resolved_addrs, res_error] =
        Addressing<3>::fromWire(indirect, call_ptr).resolve({ a_offset, b_offset, dst_offset }, mem_trace_builder);
    auto [resolved_a, resolved_b, resolved_c] = resolved_addrs;
    error = res_error;

    // We get our representative memory tag from the resolved_a memory address.
    AvmMemoryTag in_tag = unconstrained_get_memory_tag(resolved_a);
    auto read_a = constrained_read_from_memory(call_ptr, clk, resolved_a, in_tag, AvmMemoryTag::U1, IntermRegister::IA);
    auto read_b = constrained_read_from_memory(call_ptr, clk, resolved_b, in_tag, AvmMemoryTag::U1, IntermRegister::IB);
    bool tag_match = read_a.tag_match && read_b.tag_match;

    if (is_ok(error) && !tag_match) {
        error = AvmError::CHECK_TAG_ERROR;
    }

    FF a = tag_match ? read_a.val : FF(0);
    FF b = tag_match ? read_b.val : FF(0);

    FF c = is_ok(error) ? alu_trace_builder.op_lt(a, b, in_tag, clk) : FF(0);

    // Write into memory value c from intermediate register ic.
    auto write_c =
        constrained_write_to_memory(call_ptr, clk, resolved_c, c, in_tag, AvmMemoryTag::U1, IntermRegister::IC);

    // Constrain gas cost
    bool out_of_gas = gas_trace_builder.constrain_gas(clk, OpCode::LT_8);
    if (out_of_gas && is_ok(error)) {
        error = AvmError::OUT_OF_GAS;
    }

    main_trace.push_back(Row{
        .main_clk = clk,
        .main_alu_in_tag = FF(static_cast<uint32_t>(in_tag)),
        .main_call_ptr = call_ptr,
        .main_ia = read_a.val,
        .main_ib = read_b.val,
        .main_ic = write_c.val,
        .main_ind_addr_a = FF(read_a.indirect_address),
        .main_ind_addr_b = FF(read_b.indirect_address),
        .main_ind_addr_c = FF(write_c.indirect_address),
        .main_internal_return_ptr = FF(internal_return_ptr),
        .main_mem_addr_a = FF(read_a.direct_address),
        .main_mem_addr_b = FF(read_b.direct_address),
        .main_mem_addr_c = FF(write_c.direct_address),
        .main_op_err = FF(static_cast<uint32_t>(!is_ok(error))),
        .main_pc = FF(pc),
        .main_r_in_tag = FF(static_cast<uint32_t>(in_tag)),
        .main_rwc = FF(1),
        .main_sel_mem_op_a = FF(1),
        .main_sel_mem_op_b = FF(1),
        .main_sel_mem_op_c = FF(1),
        .main_sel_op_lt = FF(1),
        .main_sel_resolve_ind_addr_a = FF(static_cast<uint32_t>(read_a.is_indirect)),
        .main_sel_resolve_ind_addr_b = FF(static_cast<uint32_t>(read_b.is_indirect)),
        .main_sel_resolve_ind_addr_c = FF(static_cast<uint32_t>(write_c.is_indirect)),
        .main_tag_err = FF(static_cast<uint32_t>(!tag_match)),
        .main_w_in_tag = FF(static_cast<uint32_t>(AvmMemoryTag::U1)),
    });

    ASSERT(op_code == OpCode::LT_8 || op_code == OpCode::LT_16);
    pc += Deserialization::get_pc_increment(op_code);
    return error;
}

AvmError AvmTraceBuilder::op_lte(
    uint8_t indirect, uint32_t a_offset, uint32_t b_offset, uint32_t dst_offset, OpCode op_code)
{
    // We keep the first encountered error
    AvmError error = AvmError::NO_ERROR;
    auto clk = static_cast<uint32_t>(main_trace.size()) + 1;

    auto [resolved_addrs, res_error] =
        Addressing<3>::fromWire(indirect, call_ptr).resolve({ a_offset, b_offset, dst_offset }, mem_trace_builder);
    auto [resolved_a, resolved_b, resolved_c] = resolved_addrs;
    error = res_error;

    // We get our representative memory tag from the resolved_a memory address.
    AvmMemoryTag in_tag = unconstrained_get_memory_tag(resolved_a);
    // Reading from memory and loading into ia resp. ib.
    auto read_a = constrained_read_from_memory(call_ptr, clk, resolved_a, in_tag, AvmMemoryTag::U1, IntermRegister::IA);
    auto read_b = constrained_read_from_memory(call_ptr, clk, resolved_b, in_tag, AvmMemoryTag::U1, IntermRegister::IB);
    bool tag_match = read_a.tag_match && read_b.tag_match;

    if (is_ok(error) && !tag_match) {
        error = AvmError::CHECK_TAG_ERROR;
    }

    FF a = tag_match ? read_a.val : FF(0);
    FF b = tag_match ? read_b.val : FF(0);

    FF c = is_ok(error) ? alu_trace_builder.op_lte(a, b, in_tag, clk) : FF(0);

    // Write into memory value c from intermediate register ic.
    auto write_c =
        constrained_write_to_memory(call_ptr, clk, resolved_c, c, in_tag, AvmMemoryTag::U1, IntermRegister::IC);

    // Constrain gas cost
    bool out_of_gas = gas_trace_builder.constrain_gas(clk, OpCode::LTE_8);
    if (out_of_gas && is_ok(error)) {
        error = AvmError::OUT_OF_GAS;
    }

    main_trace.push_back(Row{
        .main_clk = clk,
        .main_alu_in_tag = FF(static_cast<uint32_t>(in_tag)),
        .main_call_ptr = call_ptr,
        .main_ia = read_a.val,
        .main_ib = read_b.val,
        .main_ic = write_c.val,
        .main_ind_addr_a = FF(read_a.indirect_address),
        .main_ind_addr_b = FF(read_b.indirect_address),
        .main_ind_addr_c = FF(write_c.indirect_address),
        .main_internal_return_ptr = FF(internal_return_ptr),
        .main_mem_addr_a = FF(read_a.direct_address),
        .main_mem_addr_b = FF(read_b.direct_address),
        .main_mem_addr_c = FF(write_c.direct_address),
        .main_op_err = FF(static_cast<uint32_t>(!is_ok(error))),
        .main_pc = FF(pc),
        .main_r_in_tag = FF(static_cast<uint32_t>(in_tag)),
        .main_rwc = FF(1),
        .main_sel_mem_op_a = FF(1),
        .main_sel_mem_op_b = FF(1),
        .main_sel_mem_op_c = FF(1),
        .main_sel_op_lte = FF(1),
        .main_sel_resolve_ind_addr_a = FF(static_cast<uint32_t>(read_a.is_indirect)),
        .main_sel_resolve_ind_addr_b = FF(static_cast<uint32_t>(read_b.is_indirect)),
        .main_sel_resolve_ind_addr_c = FF(static_cast<uint32_t>(write_c.is_indirect)),
        .main_tag_err = FF(static_cast<uint32_t>(!tag_match)),
        .main_w_in_tag = FF(static_cast<uint32_t>(AvmMemoryTag::U1)),
    });

    ASSERT(op_code == OpCode::LTE_8 || op_code == OpCode::LTE_16);
    pc += Deserialization::get_pc_increment(op_code);
    return error;
}

/**************************************************************************************************
 *                            COMPUTE - BITWISE
 **************************************************************************************************/

AvmError AvmTraceBuilder::op_and(
    uint8_t indirect, uint32_t a_offset, uint32_t b_offset, uint32_t dst_offset, OpCode op_code)
{
    // We keep the first encountered error
    AvmError error = AvmError::NO_ERROR;
    auto clk = static_cast<uint32_t>(main_trace.size()) + 1;

    auto [resolved_addrs, res_error] =
        Addressing<3>::fromWire(indirect, call_ptr).resolve({ a_offset, b_offset, dst_offset }, mem_trace_builder);
    auto [resolved_a, resolved_b, resolved_c] = resolved_addrs;
    error = res_error;

    // We get our representative memory tag from the resolved_a memory address.
    AvmMemoryTag in_tag = unconstrained_get_memory_tag(resolved_a);
    // Reading from memory and loading into ia resp. ib.
    auto read_a = constrained_read_from_memory(call_ptr, clk, resolved_a, in_tag, in_tag, IntermRegister::IA);
    auto read_b = constrained_read_from_memory(call_ptr, clk, resolved_b, in_tag, in_tag, IntermRegister::IB);

    bool tag_match = read_a.tag_match && read_b.tag_match;
    // No need to add check_tag_integral(read_b.tag) as this follows from tag matching and that a has integral tag.
    if (is_ok(error) && !(tag_match && check_tag_integral(read_a.tag))) {
        error = AvmError::CHECK_TAG_ERROR;
    }

    FF a = tag_match ? read_a.val : FF(0);
    FF b = tag_match ? read_b.val : FF(0);

    FF c = is_ok(error) ? bin_trace_builder.op_and(a, b, in_tag, clk) : FF(0);

    // Write into memory value c from intermediate register ic.
    auto write_c = constrained_write_to_memory(call_ptr, clk, resolved_c, c, in_tag, in_tag, IntermRegister::IC);

    // Constrain gas cost
    bool out_of_gas = gas_trace_builder.constrain_gas(clk, OpCode::AND_8);
    if (out_of_gas && is_ok(error)) {
        error = AvmError::OUT_OF_GAS;
    }

    main_trace.push_back(Row{
        .main_clk = clk,
        .main_bin_op_id = FF(0),
        .main_call_ptr = call_ptr,
        .main_ia = read_a.val,
        .main_ib = read_b.val,
        .main_ic = write_c.val,
        .main_ind_addr_a = FF(read_a.indirect_address),
        .main_ind_addr_b = FF(read_b.indirect_address),
        .main_ind_addr_c = FF(write_c.indirect_address),
        .main_internal_return_ptr = FF(internal_return_ptr),
        .main_mem_addr_a = FF(read_a.direct_address),
        .main_mem_addr_b = FF(read_b.direct_address),
        .main_mem_addr_c = FF(write_c.direct_address),
        .main_op_err = FF(static_cast<uint32_t>(!is_ok(error))),
        .main_pc = FF(pc),
        .main_r_in_tag = FF(static_cast<uint32_t>(in_tag)),
        .main_rwc = FF(1),
        .main_sel_bin = FF(static_cast<uint32_t>(is_ok(error))),
        .main_sel_mem_op_a = FF(1),
        .main_sel_mem_op_b = FF(1),
        .main_sel_mem_op_c = FF(1),
        .main_sel_op_and = FF(1),
        .main_sel_resolve_ind_addr_a = FF(static_cast<uint32_t>(read_a.is_indirect)),
        .main_sel_resolve_ind_addr_b = FF(static_cast<uint32_t>(read_b.is_indirect)),
        .main_sel_resolve_ind_addr_c = FF(static_cast<uint32_t>(write_c.is_indirect)),
        .main_tag_err = FF(static_cast<uint32_t>(!tag_match)),
        .main_w_in_tag = FF(static_cast<uint32_t>(in_tag)),
    });

    ASSERT(op_code == OpCode::AND_8 || op_code == OpCode::AND_16);
    pc += Deserialization::get_pc_increment(op_code);
    return error;
}

AvmError AvmTraceBuilder::op_or(
    uint8_t indirect, uint32_t a_offset, uint32_t b_offset, uint32_t dst_offset, OpCode op_code)
{
    // We keep the first encountered error
    AvmError error = AvmError::NO_ERROR;
    auto clk = static_cast<uint32_t>(main_trace.size()) + 1;

    auto [resolved_addrs, res_error] =
        Addressing<3>::fromWire(indirect, call_ptr).resolve({ a_offset, b_offset, dst_offset }, mem_trace_builder);
    auto [resolved_a, resolved_b, resolved_c] = resolved_addrs;
    error = res_error;

    // We get our representative memory tag from the resolved_a memory address.
    AvmMemoryTag in_tag = unconstrained_get_memory_tag(resolved_a);
    // Reading from memory and loading into ia resp. ib.
    auto read_a = constrained_read_from_memory(call_ptr, clk, resolved_a, in_tag, in_tag, IntermRegister::IA);
    auto read_b = constrained_read_from_memory(call_ptr, clk, resolved_b, in_tag, in_tag, IntermRegister::IB);

    bool tag_match = read_a.tag_match && read_b.tag_match;
    // No need to add check_tag_integral(read_b.tag) as this follows from tag matching and that a has integral tag.
    if (is_ok(error) && !(tag_match && check_tag_integral(read_a.tag))) {
        error = AvmError::CHECK_TAG_ERROR;
    }

    FF a = tag_match ? read_a.val : FF(0);
    FF b = tag_match ? read_b.val : FF(0);

    FF c = is_ok(error) ? bin_trace_builder.op_or(a, b, in_tag, clk) : FF(0);

    // Write into memory value c from intermediate register ic.
    auto write_c = constrained_write_to_memory(call_ptr, clk, resolved_c, c, in_tag, in_tag, IntermRegister::IC);

    // Constrain gas cost
    bool out_of_gas = gas_trace_builder.constrain_gas(clk, OpCode::OR_8);
    if (out_of_gas && is_ok(error)) {
        error = AvmError::OUT_OF_GAS;
    }

    main_trace.push_back(Row{
        .main_clk = clk,
        .main_bin_op_id = FF(1),
        .main_call_ptr = call_ptr,
        .main_ia = read_a.val,
        .main_ib = read_b.val,
        .main_ic = write_c.val,
        .main_ind_addr_a = FF(read_a.indirect_address),
        .main_ind_addr_b = FF(read_b.indirect_address),
        .main_ind_addr_c = FF(write_c.indirect_address),
        .main_internal_return_ptr = FF(internal_return_ptr),
        .main_mem_addr_a = FF(read_a.direct_address),
        .main_mem_addr_b = FF(read_b.direct_address),
        .main_mem_addr_c = FF(write_c.direct_address),
        .main_op_err = FF(static_cast<uint32_t>(!is_ok(error))),
        .main_pc = FF(pc),
        .main_r_in_tag = FF(static_cast<uint32_t>(in_tag)),
        .main_rwc = FF(1),
        .main_sel_bin = FF(static_cast<uint32_t>(is_ok(error))),
        .main_sel_mem_op_a = FF(1),
        .main_sel_mem_op_b = FF(1),
        .main_sel_mem_op_c = FF(1),
        .main_sel_op_or = FF(1),
        .main_sel_resolve_ind_addr_a = FF(static_cast<uint32_t>(read_a.is_indirect)),
        .main_sel_resolve_ind_addr_b = FF(static_cast<uint32_t>(read_b.is_indirect)),
        .main_sel_resolve_ind_addr_c = FF(static_cast<uint32_t>(write_c.is_indirect)),
        .main_tag_err = FF(static_cast<uint32_t>(!tag_match)),
        .main_w_in_tag = FF(static_cast<uint32_t>(in_tag)),
    });

    ASSERT(op_code == OpCode::OR_8 || op_code == OpCode::OR_16);
    pc += Deserialization::get_pc_increment(op_code);
    return error;
}

AvmError AvmTraceBuilder::op_xor(
    uint8_t indirect, uint32_t a_offset, uint32_t b_offset, uint32_t dst_offset, OpCode op_code)
{
    // We keep the first encountered error
    AvmError error = AvmError::NO_ERROR;
    auto clk = static_cast<uint32_t>(main_trace.size()) + 1;

    auto [resolved_addrs, res_error] =
        Addressing<3>::fromWire(indirect, call_ptr).resolve({ a_offset, b_offset, dst_offset }, mem_trace_builder);
    auto [resolved_a, resolved_b, resolved_c] = resolved_addrs;
    error = res_error;

    // We get our representative memory tag from the resolved_a memory address.
    AvmMemoryTag in_tag = unconstrained_get_memory_tag(resolved_a);
    // Reading from memory and loading into ia resp. ib.
    auto read_a = constrained_read_from_memory(call_ptr, clk, resolved_a, in_tag, in_tag, IntermRegister::IA);
    auto read_b = constrained_read_from_memory(call_ptr, clk, resolved_b, in_tag, in_tag, IntermRegister::IB);

    bool tag_match = read_a.tag_match && read_b.tag_match;
    // No need to add check_tag_integral(read_b.tag) as this follows from tag matching and that a has integral tag.
    if (is_ok(error) && !(tag_match && check_tag_integral(read_a.tag))) {
        error = AvmError::CHECK_TAG_ERROR;
    }

    FF a = tag_match ? read_a.val : FF(0);
    FF b = tag_match ? read_b.val : FF(0);

    FF c = is_ok(error) ? bin_trace_builder.op_xor(a, b, in_tag, clk) : FF(0);

    // Write into memory value c from intermediate register ic.
    auto write_c = constrained_write_to_memory(call_ptr, clk, resolved_c, c, in_tag, in_tag, IntermRegister::IC);

    // Constrain gas cost
    bool out_of_gas = gas_trace_builder.constrain_gas(clk, OpCode::XOR_8);
    if (out_of_gas && is_ok(error)) {
        error = AvmError::OUT_OF_GAS;
    }

    main_trace.push_back(Row{
        .main_clk = clk,
        .main_bin_op_id = FF(2),
        .main_call_ptr = call_ptr,
        .main_ia = read_a.val,
        .main_ib = read_b.val,
        .main_ic = write_c.val,
        .main_ind_addr_a = FF(read_a.indirect_address),
        .main_ind_addr_b = FF(read_b.indirect_address),
        .main_ind_addr_c = FF(write_c.indirect_address),
        .main_internal_return_ptr = FF(internal_return_ptr),
        .main_mem_addr_a = FF(read_a.direct_address),
        .main_mem_addr_b = FF(read_b.direct_address),
        .main_mem_addr_c = FF(write_c.direct_address),
        .main_op_err = FF(static_cast<uint32_t>(!is_ok(error))),
        .main_pc = FF(pc),
        .main_r_in_tag = FF(static_cast<uint32_t>(in_tag)),
        .main_rwc = FF(1),
        .main_sel_bin = FF(static_cast<uint32_t>(is_ok(error))),
        .main_sel_mem_op_a = FF(1),
        .main_sel_mem_op_b = FF(1),
        .main_sel_mem_op_c = FF(1),
        .main_sel_op_xor = FF(1),
        .main_sel_resolve_ind_addr_a = FF(static_cast<uint32_t>(read_a.is_indirect)),
        .main_sel_resolve_ind_addr_b = FF(static_cast<uint32_t>(read_b.is_indirect)),
        .main_sel_resolve_ind_addr_c = FF(static_cast<uint32_t>(write_c.is_indirect)),
        .main_tag_err = FF(static_cast<uint32_t>(!tag_match)),
        .main_w_in_tag = FF(static_cast<uint32_t>(in_tag)),
    });

    ASSERT(op_code == OpCode::XOR_8 || op_code == OpCode::XOR_16);
    pc += Deserialization::get_pc_increment(op_code);
    return error;
}

/**
 * @brief Bitwise not with direct or indirect memory access.
 *
 * @param indirect A byte encoding information about indirect/direct memory access.
 * @param a_offset An index in memory pointing to the only operand of Not.
 * @param dst_offset An index in memory pointing to the output of Not.
 */
AvmError AvmTraceBuilder::op_not(uint8_t indirect, uint32_t a_offset, uint32_t dst_offset, OpCode op_code)
{
    // We keep the first encountered error
    AvmError error = AvmError::NO_ERROR;
    auto clk = static_cast<uint32_t>(main_trace.size()) + 1;

    // Resolve any potential indirects in the order they are encoded in the indirect byte.
    auto [resolved_addrs, res_error] =
        Addressing<2>::fromWire(indirect, call_ptr).resolve({ a_offset, dst_offset }, mem_trace_builder);
    auto [resolved_a, resolved_c] = resolved_addrs;
    error = res_error;

    // We get our representative memory tag from the resolved_a memory address.
    AvmMemoryTag in_tag = unconstrained_get_memory_tag(resolved_a);
    // Reading from memory and loading into ia
    auto read_a = constrained_read_from_memory(call_ptr, clk, resolved_a, in_tag, in_tag, IntermRegister::IA);

    if (is_ok(error) && !check_tag_integral(read_a.tag)) {
        error = AvmError::CHECK_TAG_ERROR;
    }

    // ~a = c
    FF a = read_a.val;

    // In case of an error (tag of type FF), we do not perform the computation.
    // Therefore, we do not create any entry in ALU table and store the value 0 as
    // output (c) in memory.
    FF c = is_ok(error) ? alu_trace_builder.op_not(a, in_tag, clk) : FF(0);

    // Write into memory value c from intermediate register ic.
    auto write_c = constrained_write_to_memory(call_ptr, clk, resolved_c, c, in_tag, in_tag, IntermRegister::IC);

    // Constrain gas cost
    bool out_of_gas = gas_trace_builder.constrain_gas(clk, OpCode::NOT_8);
    if (out_of_gas && is_ok(error)) {
        error = AvmError::OUT_OF_GAS;
    }

    main_trace.push_back(Row{
        .main_clk = clk,
        .main_alu_in_tag = FF(static_cast<uint32_t>(in_tag)),
        .main_call_ptr = call_ptr,
        .main_ia = read_a.val,
        .main_ic = write_c.val,
        .main_ind_addr_a = FF(read_a.indirect_address),
        .main_ind_addr_c = FF(write_c.indirect_address),
        .main_internal_return_ptr = FF(internal_return_ptr),
        .main_mem_addr_a = FF(read_a.direct_address),
        .main_mem_addr_c = FF(write_c.direct_address),
        .main_op_err = FF(static_cast<uint32_t>(!is_ok(error))),
        .main_pc = FF(pc),
        .main_r_in_tag = FF(static_cast<uint32_t>(in_tag)),
        .main_rwc = FF(1),
        .main_sel_mem_op_a = FF(1),
        .main_sel_mem_op_c = FF(1),
        .main_sel_op_not = FF(1),
        .main_sel_resolve_ind_addr_a = FF(static_cast<uint32_t>(read_a.is_indirect)),
        .main_sel_resolve_ind_addr_c = FF(static_cast<uint32_t>(write_c.is_indirect)),
        .main_w_in_tag = FF(static_cast<uint32_t>(in_tag)),
    });

    ASSERT(op_code == OpCode::NOT_8 || op_code == OpCode::NOT_16);
    pc += Deserialization::get_pc_increment(op_code);
    return error;
}

AvmError AvmTraceBuilder::op_shl(
    uint8_t indirect, uint32_t a_offset, uint32_t b_offset, uint32_t dst_offset, OpCode op_code)
{
    // We keep the first encountered error
    AvmError error = AvmError::NO_ERROR;
    auto clk = static_cast<uint32_t>(main_trace.size()) + 1;

    auto [resolved_addrs, res_error] =
        Addressing<3>::fromWire(indirect, call_ptr).resolve({ a_offset, b_offset, dst_offset }, mem_trace_builder);
    auto [resolved_a, resolved_b, resolved_c] = resolved_addrs;
    error = res_error;

    // We get our representative memory tag from the resolved_a memory address.
    AvmMemoryTag in_tag = unconstrained_get_memory_tag(resolved_a);
    // Reading from memory and loading into ia resp. ib.
    auto read_a = constrained_read_from_memory(call_ptr, clk, resolved_a, in_tag, in_tag, IntermRegister::IA);
    // TODO(8603): once instructions can have multiple different tags for reads, constrain b's read & tag
    // auto read_b = constrained_read_from_memory(call_ptr, clk, resolved_b, AvmMemoryTag::U8, AvmMemoryTag::U8,
    // IntermRegister::IB); bool tag_match = read_a.tag_match && read_b.tag_match;
    auto read_b = unconstrained_read_from_memory(resolved_b);

    if (is_ok(error) && !(check_tag_integral(read_a.tag) && check_tag(AvmMemoryTag::U8, resolved_b))) {
        error = AvmError::CHECK_TAG_ERROR;
    }

    FF a = is_ok(error) ? read_a.val : FF(0);
    FF b = is_ok(error) ? read_b : FF(0);

    FF c = is_ok(error) ? alu_trace_builder.op_shl(a, b, in_tag, clk) : FF(0);

    // Write into memory value c from intermediate register ic.
    auto write_c = constrained_write_to_memory(call_ptr, clk, resolved_c, c, in_tag, in_tag, IntermRegister::IC);
    // Constrain gas cost
    bool out_of_gas = gas_trace_builder.constrain_gas(clk, OpCode::SHL_8);
    if (out_of_gas && is_ok(error)) {
        error = AvmError::OUT_OF_GAS;
    }

    main_trace.push_back(Row{
        .main_clk = clk,
        .main_alu_in_tag = FF(static_cast<uint32_t>(in_tag)),
        .main_call_ptr = call_ptr,
        .main_ia = read_a.val,
        .main_ib = read_b,
        .main_ic = write_c.val,
        .main_ind_addr_a = FF(read_a.indirect_address),
        //.main_ind_addr_b = FF(read_b.indirect_address),
        .main_ind_addr_c = FF(write_c.indirect_address),
        .main_internal_return_ptr = FF(internal_return_ptr),
        .main_mem_addr_a = FF(read_a.direct_address),
        //.main_mem_addr_b = FF(read_b.direct_address),
        .main_mem_addr_c = FF(write_c.direct_address),
        .main_op_err = FF(static_cast<uint32_t>(!is_ok(error))),
        .main_pc = FF(pc),
        .main_r_in_tag = FF(static_cast<uint32_t>(in_tag)),
        .main_rwc = FF(1),
        .main_sel_mem_op_a = FF(1),
        //.main_sel_mem_op_b = FF(1),
        .main_sel_mem_op_c = FF(1),
        .main_sel_op_shl = FF(1),
        .main_sel_resolve_ind_addr_a = FF(static_cast<uint32_t>(read_a.is_indirect)),
        //.main_sel_resolve_ind_addr_b = FF(static_cast<uint32_t>(read_b.is_indirect)),
        .main_sel_resolve_ind_addr_c = FF(static_cast<uint32_t>(write_c.is_indirect)),
        .main_w_in_tag = FF(static_cast<uint32_t>(in_tag)),
    });

    ASSERT(op_code == OpCode::SHL_8 || op_code == OpCode::SHL_16);
    pc += Deserialization::get_pc_increment(op_code);
    return error;
}

AvmError AvmTraceBuilder::op_shr(
    uint8_t indirect, uint32_t a_offset, uint32_t b_offset, uint32_t dst_offset, OpCode op_code)
{
    // We keep the first encountered error
    AvmError error = AvmError::NO_ERROR;
    auto clk = static_cast<uint32_t>(main_trace.size()) + 1;

    auto [resolved_addrs, res_error] =
        Addressing<3>::fromWire(indirect, call_ptr).resolve({ a_offset, b_offset, dst_offset }, mem_trace_builder);
    auto [resolved_a, resolved_b, resolved_c] = resolved_addrs;
    error = res_error;

    // We get our representative memory tag from the resolved_a memory address.
    AvmMemoryTag in_tag = unconstrained_get_memory_tag(resolved_a);
    // Reading from memory and loading into ia resp. ib.
    auto read_a = constrained_read_from_memory(call_ptr, clk, resolved_a, in_tag, in_tag, IntermRegister::IA);
    // TODO(8603): once instructions can have multiple different tags for reads, constrain b's read & tag
    // auto read_b = constrained_read_from_memory(call_ptr, clk, resolved_b, AvmMemoryTag::U8, AvmMemoryTag::U8,
    // IntermRegister::IB); bool tag_match = read_a.tag_match && read_b.tag_match;
    auto read_b = unconstrained_read_from_memory(resolved_b);
    if (is_ok(error) && !(check_tag_integral(read_a.tag) && check_tag(AvmMemoryTag::U8, resolved_b))) {
        error = AvmError::CHECK_TAG_ERROR;
    }

    FF a = is_ok(error) ? read_a.val : FF(0);
    FF b = is_ok(error) ? read_b : FF(0);

    FF c = is_ok(error) ? alu_trace_builder.op_shr(a, b, in_tag, clk) : FF(0);

    // Write into memory value c from intermediate register ic.
    auto write_c = constrained_write_to_memory(call_ptr, clk, resolved_c, c, in_tag, in_tag, IntermRegister::IC);
    // Constrain gas cost
    bool out_of_gas = gas_trace_builder.constrain_gas(clk, OpCode::SHR_8);
    if (out_of_gas && is_ok(error)) {
        error = AvmError::OUT_OF_GAS;
    }

    main_trace.push_back(Row{
        .main_clk = clk,
        .main_alu_in_tag = FF(static_cast<uint32_t>(in_tag)),
        .main_call_ptr = call_ptr,
        .main_ia = read_a.val,
        .main_ib = read_b,
        .main_ic = write_c.val,
        .main_ind_addr_a = FF(read_a.indirect_address),
        // TODO(8603): uncomment
        //.main_ind_addr_b = FF(read_b.indirect_address),
        .main_ind_addr_c = FF(write_c.indirect_address),
        .main_internal_return_ptr = FF(internal_return_ptr),
        .main_mem_addr_a = FF(read_a.direct_address),
        // TODO(8603): uncomment
        //.main_mem_addr_b = FF(read_b.direct_address),
        .main_mem_addr_c = FF(write_c.direct_address),
        .main_op_err = FF(static_cast<uint32_t>(!is_ok(error))),
        .main_pc = FF(pc),
        .main_r_in_tag = FF(static_cast<uint32_t>(in_tag)),
        .main_rwc = FF(1),
        .main_sel_mem_op_a = FF(1),
        // TODO(8603): uncomment
        //.main_sel_mem_op_b = FF(1),
        .main_sel_mem_op_c = FF(1),
        .main_sel_op_shr = FF(1),
        .main_sel_resolve_ind_addr_a = FF(static_cast<uint32_t>(read_a.is_indirect)),
        // TODO(8603): uncomment
        //.main_sel_resolve_ind_addr_b = FF(static_cast<uint32_t>(read_b.is_indirect)),
        .main_sel_resolve_ind_addr_c = FF(static_cast<uint32_t>(write_c.is_indirect)),
        .main_w_in_tag = FF(static_cast<uint32_t>(in_tag)),
    });

    ASSERT(op_code == OpCode::SHR_8 || op_code == OpCode::SHR_16);
    pc += Deserialization::get_pc_increment(op_code);
    return error;
}

/**************************************************************************************************
 *                            COMPUTE - TYPE CONVERSIONS
 **************************************************************************************************/

/**
 * @brief Cast an element pointed by the address a_offset into type specified by dst_tag and
          store the result in address given by dst_offset.
 *
 * @param indirect A byte encoding information about indirect/direct memory access.
 * @param a_offset Offset of source memory cell.
 * @param dst_offset Offset of destination memory cell.
 * @param dst_tag Destination tag specifying the type the source value must be casted to.
 */
AvmError AvmTraceBuilder::op_cast(
    uint8_t indirect, uint32_t a_offset, uint32_t dst_offset, AvmMemoryTag dst_tag, OpCode op_code)
{
    // We keep the first encountered error
    AvmError error = AvmError::NO_ERROR;
    auto const clk = static_cast<uint32_t>(main_trace.size()) + 1;

    auto [resolved_addrs, res_error] =
        Addressing<2>::fromWire(indirect, call_ptr).resolve({ a_offset, dst_offset }, mem_trace_builder);
    auto [resolved_a, resolved_c] = resolved_addrs;

    // Reading from memory and loading into ia
    // There cannot be any tag error in this case.
    auto memEntry = mem_trace_builder.read_and_load_cast_opcode(call_ptr, clk, resolved_a, dst_tag);
    FF a = memEntry.val;

    // Therefore, we do not create any entry in ALU table and store the value 0 as
    // output (c) in memory.
    FF c = alu_trace_builder.op_cast(a, dst_tag, clk);

    // Write into memory value c from intermediate register ic.
    mem_trace_builder.write_into_memory(call_ptr, clk, IntermRegister::IC, resolved_c, c, memEntry.tag, dst_tag);

    // Constrain gas cost
    bool out_of_gas = gas_trace_builder.constrain_gas(clk, OpCode::CAST_8);
    if (out_of_gas && is_ok(error)) {
        error = AvmError::OUT_OF_GAS;
    }

    main_trace.push_back(Row{
        .main_clk = clk,
        .main_alu_in_tag = FF(static_cast<uint32_t>(dst_tag)),
        .main_call_ptr = call_ptr,
        .main_ia = a,
        .main_ic = c,
        .main_internal_return_ptr = FF(internal_return_ptr),
        .main_mem_addr_a = FF(resolved_a),
        .main_mem_addr_c = FF(resolved_c),
        .main_op_err = FF(static_cast<uint32_t>(!is_ok(res_error))),
        .main_pc = FF(pc),
        .main_r_in_tag = FF(static_cast<uint32_t>(memEntry.tag)),
        .main_rwc = FF(1),
        .main_sel_mem_op_a = FF(1),
        .main_sel_mem_op_c = FF(1),
        .main_sel_op_cast = FF(1),
        .main_w_in_tag = FF(static_cast<uint32_t>(dst_tag)),
    });

    ASSERT(op_code == OpCode::CAST_8 || op_code == OpCode::CAST_16);
    pc += Deserialization::get_pc_increment(op_code);
    return res_error;
}

/**************************************************************************************************
 *                            EXECUTION ENVIRONMENT
 **************************************************************************************************/

// Helper function to add kernel lookup operations into the main trace
// TODO: add tag match to kernel_input_lookup opcodes to - it isnt written to - -ve test would catch
/**
 * @brief Create a kernel lookup opcode object
 *
 * Used for looking up into the kernel inputs (context) - {caller, address, etc.}
 *
 * @param indirect - Perform indirect memory resolution
 * @param dst_offset - Memory address to write the lookup result to
 * @param value - The value read from the memory address
 * @param w_tag - The memory tag of the value read
 * @return RowWithError
 */
RowWithError AvmTraceBuilder::create_kernel_lookup_opcode(uint8_t indirect,
                                                          uint32_t dst_offset,
                                                          FF value,
                                                          AvmMemoryTag w_tag)
{
    auto const clk = static_cast<uint32_t>(main_trace.size()) + 1;

    auto [resolved_addrs, res_error] =
        Addressing<1>::fromWire(indirect, call_ptr).resolve({ dst_offset }, mem_trace_builder);
    auto [resolved_dst] = resolved_addrs;

    auto write_dst =
        constrained_write_to_memory(call_ptr, clk, resolved_dst, value, AvmMemoryTag::FF, w_tag, IntermRegister::IA);

    return RowWithError{ .row =
                             Row{
                                 .main_clk = clk,
                                 .main_call_ptr = call_ptr,
                                 .main_ia = value,
                                 .main_ind_addr_a = FF(write_dst.indirect_address),
                                 .main_internal_return_ptr = internal_return_ptr,
                                 .main_mem_addr_a = FF(write_dst.direct_address),
                                 .main_op_err = FF(static_cast<uint32_t>(!is_ok(res_error))),
                                 .main_pc = pc,
                                 .main_rwa = 1,
                                 .main_sel_mem_op_a = 1,
                                 .main_sel_resolve_ind_addr_a = FF(static_cast<uint32_t>(write_dst.is_indirect)),
                                 .main_tag_err = FF(static_cast<uint32_t>(!write_dst.tag_match)),
                                 .main_w_in_tag = static_cast<uint32_t>(w_tag),
                             },
                         .error = res_error };
}

AvmError AvmTraceBuilder::op_get_env_var(uint8_t indirect, uint32_t dst_offset, uint8_t env_var)
{
    if (env_var >= static_cast<int>(EnvironmentVariable::MAX_ENV_VAR)) {
        // Error, bad enum operand
        // TODO(9395): constrain this via range check
        auto const clk = static_cast<uint32_t>(main_trace.size()) + 1;
        const auto row = Row{
            .main_clk = clk,
            .main_call_ptr = call_ptr,
            .main_internal_return_ptr = internal_return_ptr,
            .main_op_err = FF(1),
            .main_pc = pc,
            .main_sel_op_address = FF(1), // TODO(9407): what selector should this be?
        };

        main_trace.push_back(row);
        return AvmError::ENV_VAR_UNKNOWN;
    } else {
        EnvironmentVariable var = static_cast<EnvironmentVariable>(env_var);
        AvmError error = AvmError::NO_ERROR;

        switch (var) {
        case EnvironmentVariable::ADDRESS:
            error = op_address(indirect, dst_offset);
            break;
        case EnvironmentVariable::SENDER:
            error = op_sender(indirect, dst_offset);
            break;
        case EnvironmentVariable::TRANSACTIONFEE:
            error = op_transaction_fee(indirect, dst_offset);
            break;
        case EnvironmentVariable::CHAINID:
            error = op_chain_id(indirect, dst_offset);
            break;
        case EnvironmentVariable::VERSION:
            error = op_version(indirect, dst_offset);
            break;
        case EnvironmentVariable::BLOCKNUMBER:
            error = op_block_number(indirect, dst_offset);
            break;
        case EnvironmentVariable::TIMESTAMP:
            error = op_timestamp(indirect, dst_offset);
            break;
        case EnvironmentVariable::FEEPERL2GAS:
            error = op_fee_per_l2_gas(indirect, dst_offset);
            break;
        case EnvironmentVariable::FEEPERDAGAS:
            error = op_fee_per_da_gas(indirect, dst_offset);
            break;
        case EnvironmentVariable::ISSTATICCALL:
            error = op_is_static_call(indirect, dst_offset);
            break;
        case EnvironmentVariable::L2GASLEFT:
            error = op_l2gasleft(indirect, dst_offset);
            break;
        case EnvironmentVariable::DAGASLEFT:
            error = op_dagasleft(indirect, dst_offset);
            break;
        default:
            // Cannot happen thanks to the first if clause. This is to make the compiler happy.
            throw std::runtime_error("Invalid environment variable");
            break;
        }
        pc += Deserialization::get_pc_increment(OpCode::GETENVVAR_16);
        return error;
    }
}

AvmError AvmTraceBuilder::op_address(uint8_t indirect, uint32_t dst_offset)
{
    FF ia_value = this->current_ext_call_ctx.contract_address;

    auto [row, error] = create_kernel_lookup_opcode(indirect, dst_offset, ia_value, AvmMemoryTag::FF);
    row.main_sel_op_address = FF(1);

    // Constrain gas cost
    bool out_of_gas = gas_trace_builder.constrain_gas(static_cast<uint32_t>(row.main_clk), OpCode::GETENVVAR_16);
    if (out_of_gas && is_ok(error)) {
        error = AvmError::OUT_OF_GAS;
    }

    main_trace.push_back(row);
    return error;
}

AvmError AvmTraceBuilder::op_sender(uint8_t indirect, uint32_t dst_offset)
{
    FF ia_value = this->current_public_call_request.msg_sender;
    auto [row, error] = create_kernel_lookup_opcode(indirect, dst_offset, ia_value, AvmMemoryTag::FF);
    row.main_sel_op_sender = FF(1);

    // Constrain gas cost
    bool out_of_gas = gas_trace_builder.constrain_gas(static_cast<uint32_t>(row.main_clk), OpCode::GETENVVAR_16);
    if (out_of_gas && is_ok(error)) {
        error = AvmError::OUT_OF_GAS;
    }

    main_trace.push_back(row);
    return error;
}

AvmError AvmTraceBuilder::op_transaction_fee(uint8_t indirect, uint32_t dst_offset)
{
    FF ia_value = public_inputs.transaction_fee;
    auto [row, error] = create_kernel_lookup_opcode(indirect, dst_offset, ia_value, AvmMemoryTag::FF);
    row.main_sel_op_transaction_fee = FF(1);

    // Constrain gas cost
    bool out_of_gas = gas_trace_builder.constrain_gas(static_cast<uint32_t>(row.main_clk), OpCode::GETENVVAR_16);
    if (out_of_gas && is_ok(error)) {
        error = AvmError::OUT_OF_GAS;
    }

    main_trace.push_back(row);
    return error;
}

AvmError AvmTraceBuilder::op_is_static_call(uint8_t indirect, uint32_t dst_offset)
{
    FF ia_value = this->current_public_call_request.is_static_call;
    auto [row, error] = create_kernel_lookup_opcode(indirect, dst_offset, ia_value, AvmMemoryTag::FF);
    row.main_sel_op_is_static_call = FF(1);

    // Constrain gas cost
    bool out_of_gas = gas_trace_builder.constrain_gas(static_cast<uint32_t>(row.main_clk), OpCode::GETENVVAR_16);
    if (out_of_gas && is_ok(error)) {
        error = AvmError::OUT_OF_GAS;
    }

    main_trace.push_back(row);
    return error;
}

/**************************************************************************************************
 *                            EXECUTION ENVIRONMENT - GLOBALS
 **************************************************************************************************/

AvmError AvmTraceBuilder::op_chain_id(uint8_t indirect, uint32_t dst_offset)
{
    FF ia_value = public_inputs.global_variables.chain_id;
    auto [row, error] = create_kernel_lookup_opcode(indirect, dst_offset, ia_value, AvmMemoryTag::FF);
    row.main_sel_op_chain_id = FF(1);

    // Constrain gas cost
    bool out_of_gas = gas_trace_builder.constrain_gas(static_cast<uint32_t>(row.main_clk), OpCode::GETENVVAR_16);
    if (out_of_gas && is_ok(error)) {
        error = AvmError::OUT_OF_GAS;
    }

    main_trace.push_back(row);
    return error;
}

AvmError AvmTraceBuilder::op_version(uint8_t indirect, uint32_t dst_offset)
{
    FF ia_value = public_inputs.global_variables.version;
    auto [row, error] = create_kernel_lookup_opcode(indirect, dst_offset, ia_value, AvmMemoryTag::FF);
    row.main_sel_op_version = FF(1);

    // Constrain gas cost
    bool out_of_gas = gas_trace_builder.constrain_gas(static_cast<uint32_t>(row.main_clk), OpCode::GETENVVAR_16);
    if (out_of_gas && is_ok(error)) {
        error = AvmError::OUT_OF_GAS;
    }

    main_trace.push_back(row);
    return error;
}

AvmError AvmTraceBuilder::op_block_number(uint8_t indirect, uint32_t dst_offset)
{
    FF ia_value = public_inputs.global_variables.block_number;
    auto [row, error] = create_kernel_lookup_opcode(indirect, dst_offset, ia_value, AvmMemoryTag::FF);
    row.main_sel_op_block_number = FF(1);

    // Constrain gas cost
    bool out_of_gas = gas_trace_builder.constrain_gas(static_cast<uint32_t>(row.main_clk), OpCode::GETENVVAR_16);
    if (out_of_gas && is_ok(error)) {
        error = AvmError::OUT_OF_GAS;
    }

    main_trace.push_back(row);
    return error;
}

AvmError AvmTraceBuilder::op_timestamp(uint8_t indirect, uint32_t dst_offset)
{
    FF ia_value = public_inputs.global_variables.timestamp;
    auto [row, error] = create_kernel_lookup_opcode(indirect, dst_offset, ia_value, AvmMemoryTag::U64);
    row.main_sel_op_timestamp = FF(1);

    // Constrain gas cost
    bool out_of_gas = gas_trace_builder.constrain_gas(static_cast<uint32_t>(row.main_clk), OpCode::GETENVVAR_16);
    if (out_of_gas && is_ok(error)) {
        error = AvmError::OUT_OF_GAS;
    }

    main_trace.push_back(row);
    return error;
}

AvmError AvmTraceBuilder::op_fee_per_l2_gas(uint8_t indirect, uint32_t dst_offset)
{
    FF ia_value = public_inputs.global_variables.gas_fees.fee_per_l2_gas;
    auto [row, error] = create_kernel_lookup_opcode(indirect, dst_offset, ia_value, AvmMemoryTag::FF);
    row.main_sel_op_fee_per_l2_gas = FF(1);

    // Constrain gas cost
    bool out_of_gas = gas_trace_builder.constrain_gas(static_cast<uint32_t>(row.main_clk), OpCode::GETENVVAR_16);
    if (out_of_gas && is_ok(error)) {
        error = AvmError::OUT_OF_GAS;
    }

    main_trace.push_back(row);
    return error;
}

AvmError AvmTraceBuilder::op_fee_per_da_gas(uint8_t indirect, uint32_t dst_offset)
{
    FF ia_value = public_inputs.global_variables.gas_fees.fee_per_da_gas;
    auto [row, error] = create_kernel_lookup_opcode(indirect, dst_offset, ia_value, AvmMemoryTag::FF);
    row.main_sel_op_fee_per_da_gas = FF(1);

    // Constrain gas cost
    bool out_of_gas = gas_trace_builder.constrain_gas(static_cast<uint32_t>(row.main_clk), OpCode::GETENVVAR_16);
    if (out_of_gas && is_ok(error)) {
        error = AvmError::OUT_OF_GAS;
    }

    main_trace.push_back(row);
    return error;
}

/**************************************************************************************************
 *                            EXECUTION ENVIRONMENT - CALLDATA
 **************************************************************************************************/

/**
 * @brief CALLDATACOPY opcode with direct or indirect memory access, i.e.,
 *        direct: M[dst_offset:dst_offset+copy_size] = calldata[cd_offset:cd_offset+copy_size]
 *        indirect: M[M[dst_offset]:M[dst_offset]+copy_size] = calldata[cd_offset:cd_offset+copy_size]
 *        Simplified version with exclusively memory store operations and
 *        values from calldata passed by an array and loaded into
 *        intermediate registers.
 *        Assume that caller passes call_data_mem which is large enough so that
 *        no out-of-bound memory issues occur.
 *        TODO: error handling if dst_offset + copy_size > 2^32 which would lead to
 *              out-of-bound memory write. Similarly, if cd_offset + copy_size is larger
 *              than call_data_mem.size()
 *
 * @param indirect A byte encoding information about indirect/direct memory access.
 * @param cd_offset_address The starting index of the region in calldata to be copied.
 * @param copy_size_offset The number of finite field elements to be copied into memory.
 * @param dst_offset The starting index of memory where calldata will be copied to.
 */
AvmError AvmTraceBuilder::op_calldata_copy(uint8_t indirect,
                                           uint32_t cd_offset_address,
                                           uint32_t copy_size_offset,
                                           uint32_t dst_offset)
{
    // We keep the first encountered error
    AvmError error = AvmError::NO_ERROR;
    auto clk = static_cast<uint32_t>(main_trace.size()) + 1;

    auto [resolved_addrs, res_error] =
        Addressing<3>::fromWire(indirect, call_ptr)
            .resolve({ cd_offset_address, copy_size_offset, dst_offset }, mem_trace_builder);
    auto [cd_offset_resolved, copy_size_offset_resolved, dst_offset_resolved] = resolved_addrs;
    error = res_error;

    // This boolean will not be a trivial constant anymore once we constrain address resolution.
    bool tag_match = true;
    if (is_ok(error) && !(check_tag(AvmMemoryTag::U32, cd_offset_resolved) &&
                          check_tag(AvmMemoryTag::U32, copy_size_offset_resolved))) {
        error = AvmError::CHECK_TAG_ERROR;
    }

    // TODO: constrain these.
    const uint32_t cd_offset = static_cast<uint32_t>(unconstrained_read_from_memory(cd_offset_resolved));
    const uint32_t copy_size = static_cast<uint32_t>(unconstrained_read_from_memory(copy_size_offset_resolved));

    // If the context_id == 0, then we are at the top level call so we read/write to a trace column
    bool is_top_level = current_ext_call_ctx.context_id == 0;

    auto calldata = current_ext_call_ctx.calldata;
    if (is_ok(error)) {
        if (is_top_level) {
            slice_trace_builder.create_calldata_copy_slice(
                calldata, clk, call_ptr, cd_offset, copy_size, dst_offset_resolved);
            mem_trace_builder.write_calldata_copy(calldata, clk, call_ptr, cd_offset, copy_size, dst_offset_resolved);
        } else {
            // If we are not at the top level, we write to memory directly
            write_slice_to_memory(dst_offset_resolved, AvmMemoryTag::FF, calldata);
        }
    }

    // Constrain gas cost
    bool out_of_gas = gas_trace_builder.constrain_gas(clk, OpCode::CALLDATACOPY, copy_size);
    if (out_of_gas && is_ok(error)) {
        error = AvmError::OUT_OF_GAS;
    }

    main_trace.push_back(Row{
        .main_clk = clk,
        .main_call_ptr = call_ptr,
        .main_ia = cd_offset,
        .main_ib = copy_size,
        .main_internal_return_ptr = FF(internal_return_ptr),
        .main_mem_addr_c = dst_offset_resolved,
        .main_op_err = static_cast<uint32_t>(!is_ok(error)),
        .main_pc = pc,
        .main_r_in_tag = static_cast<uint32_t>(AvmMemoryTag::FF),
        .main_sel_op_calldata_copy = FF(1),
        .main_sel_slice_gadget = static_cast<uint32_t>(is_top_level && is_ok(error)),
        .main_tag_err = static_cast<uint32_t>(!tag_match),
        .main_w_in_tag = static_cast<uint32_t>(AvmMemoryTag::FF),
    });

    pc += Deserialization::get_pc_increment(OpCode::CALLDATACOPY);
    return error;
}

AvmError AvmTraceBuilder::op_returndata_size(uint8_t indirect, uint32_t dst_offset)
{
    // We keep the first encountered error
    AvmError error = AvmError::NO_ERROR;
    auto const clk = static_cast<uint32_t>(main_trace.size()) + 1;
    // This boolean will not be a trivial constant anymore once we constrain address resolution.
    bool tag_match = true;

    auto [resolved_addrs, res_error] =
        Addressing<1>::fromWire(indirect, call_ptr).resolve({ dst_offset }, mem_trace_builder);
    auto [resolved_dst_offset] = resolved_addrs;
    error = res_error;

    if (is_ok(error) && !tag_match) {
        error = AvmError::CHECK_TAG_ERROR;
    }

    FF returndata_size = tag_match ? FF(current_ext_call_ctx.nested_returndata.size()) : FF(0);
    // TODO: constrain
    write_to_memory(resolved_dst_offset, returndata_size, AvmMemoryTag::U32);

    // Constrain gas cost
    bool out_of_gas = gas_trace_builder.constrain_gas(clk, OpCode::RETURNDATASIZE);
    if (out_of_gas && is_ok(error)) {
        error = AvmError::OUT_OF_GAS;
    }

    main_trace.push_back(Row{
        .main_clk = clk,
        .main_call_ptr = call_ptr,
        .main_internal_return_ptr = FF(internal_return_ptr),
        .main_op_err = FF(static_cast<uint32_t>(!is_ok(error))),
        .main_pc = FF(pc),
        .main_sel_op_returndata_size = FF(1),
        .main_tag_err = FF(static_cast<uint32_t>(!tag_match)),
        .main_w_in_tag = FF(static_cast<uint32_t>(AvmMemoryTag::U32)),
    });

    pc += Deserialization::get_pc_increment(OpCode::RETURNDATASIZE);
    return error;
}

AvmError AvmTraceBuilder::op_returndata_copy(uint8_t indirect,
                                             uint32_t rd_offset_address,
                                             uint32_t copy_size_offset,
                                             uint32_t dst_offset)
{
    // We keep the first encountered error
    AvmError error = AvmError::NO_ERROR;
    auto clk = static_cast<uint32_t>(main_trace.size()) + 1;

    auto [resolved_addrs, res_error] =
        Addressing<3>::fromWire(indirect, call_ptr)
            .resolve({ rd_offset_address, copy_size_offset, dst_offset }, mem_trace_builder);
    auto [rd_offset_resolved, copy_size_offset_resolved, dst_offset_resolved] = resolved_addrs;
    error = res_error;

    // This boolean will not be a trivial constant anymore once we constrain address resolution.
    bool tag_match = true;
    if (is_ok(error) && !(check_tag(AvmMemoryTag::U32, rd_offset_resolved) &&
                          check_tag(AvmMemoryTag::U32, copy_size_offset_resolved))) {
        error = AvmError::CHECK_TAG_ERROR;
    }

    // TODO: constrain these.
    const uint32_t rd_offset = static_cast<uint32_t>(unconstrained_read_from_memory(rd_offset_resolved));
    const uint32_t copy_size = static_cast<uint32_t>(unconstrained_read_from_memory(copy_size_offset_resolved));

    bool out_of_gas = gas_trace_builder.constrain_gas(clk,
                                                      OpCode::RETURNDATACOPY,
                                                      /*dyn_gas_multiplier=*/copy_size);
    if (out_of_gas && is_ok(error)) {
        error = AvmError::OUT_OF_GAS;
    }

    main_trace.push_back(Row{
        .main_clk = clk,
        .main_internal_return_ptr = FF(internal_return_ptr),
        .main_op_err = static_cast<uint32_t>(!is_ok(error)),
        .main_pc = FF(pc),
        .main_sel_op_returndata_copy = FF(1),
        .main_tag_err = FF(static_cast<uint32_t>(!tag_match)),
    });

    if (is_ok(error)) {
        // Write the return data to memory
        // TODO: validate bounds
        auto returndata_slice = std::vector(current_ext_call_ctx.nested_returndata.begin() + rd_offset,
                                            current_ext_call_ctx.nested_returndata.begin() + rd_offset + copy_size);

        pc += Deserialization::get_pc_increment(OpCode::RETURNDATACOPY);

        // Crucial to perform this operation after having incremented pc because write_slice_to_memory
        // is implemented with opcodes (SET and JUMP).
        write_slice_to_memory(dst_offset_resolved, AvmMemoryTag::FF, returndata_slice);
    }
    return error;
}

/**************************************************************************************************
 *                            MACHINE STATE - GAS
 **************************************************************************************************/

// Helper for "gas left" related opcodes
AvmError AvmTraceBuilder::execute_gasleft(EnvironmentVariable var, uint8_t indirect, uint32_t dst_offset)
{
    // We keep the first encountered error
    AvmError error = AvmError::NO_ERROR;
    ASSERT(var == EnvironmentVariable::L2GASLEFT || var == EnvironmentVariable::DAGASLEFT);

    auto clk = static_cast<uint32_t>(main_trace.size()) + 1;

    auto [resolved_addrs, res_error] =
        Addressing<1>::fromWire(indirect, call_ptr).resolve({ dst_offset }, mem_trace_builder);
    auto [resolved_dst] = resolved_addrs;

    // Constrain gas cost
    bool out_of_gas = gas_trace_builder.constrain_gas(clk, OpCode::GETENVVAR_16);
    if (out_of_gas && is_ok(error)) {
        error = AvmError::OUT_OF_GAS;
    }

    uint32_t gas_remaining = 0;

    if (var == EnvironmentVariable::L2GASLEFT) {
        gas_remaining = gas_trace_builder.get_l2_gas_left();
    } else {
        gas_remaining = gas_trace_builder.get_da_gas_left();
    }

    // Write into memory from intermediate register ia.
    // TODO: probably will be U32 in final version
    auto write_dst = constrained_write_to_memory(
        call_ptr, clk, resolved_dst, gas_remaining, AvmMemoryTag::FF, AvmMemoryTag::FF, IntermRegister::IA);

    main_trace.push_back(Row{
        .main_clk = clk,
        .main_call_ptr = call_ptr,
        .main_ia = gas_remaining,
        .main_ind_addr_a = FF(write_dst.indirect_address),
        .main_internal_return_ptr = FF(internal_return_ptr),
        .main_mem_addr_a = FF(write_dst.direct_address),
        .main_op_err = FF(static_cast<uint32_t>(!is_ok(res_error))),
        .main_pc = FF(pc),
        .main_rwa = FF(1),
        .main_sel_mem_op_a = FF(1),
        .main_sel_op_dagasleft = (var == EnvironmentVariable::DAGASLEFT) ? FF(1) : FF(0),
        .main_sel_op_l2gasleft = (var == EnvironmentVariable::L2GASLEFT) ? FF(1) : FF(0),
        .main_sel_resolve_ind_addr_a = FF(static_cast<uint32_t>(write_dst.is_indirect)),
        .main_tag_err = FF(static_cast<uint32_t>(!write_dst.tag_match)),
        .main_w_in_tag = FF(static_cast<uint32_t>(AvmMemoryTag::FF)), // TODO: probably will be U32 in final version
                                                                      // Should the circuit (pil) constrain U32?
    });
    return res_error;
}

AvmError AvmTraceBuilder::op_l2gasleft(uint8_t indirect, uint32_t dst_offset)
{
    return execute_gasleft(EnvironmentVariable::L2GASLEFT, indirect, dst_offset);
}

AvmError AvmTraceBuilder::op_dagasleft(uint8_t indirect, uint32_t dst_offset)
{
    return execute_gasleft(EnvironmentVariable::DAGASLEFT, indirect, dst_offset);
}

/**************************************************************************************************
 *                            MACHINE STATE - INTERNAL CONTROL FLOW
 **************************************************************************************************/

/**
 * @brief JUMP OPCODE
 *        Jumps to a new `jmp_dest`
 *        This function must:
 *          - Set the next program counter to the provided `jmp_dest`.
 *
 * @param jmp_dest - The destination to jump to
 */
AvmError AvmTraceBuilder::op_jump(uint32_t jmp_dest, bool skip_gas)
{
    // We keep the first encountered error
    AvmError error = AvmError::NO_ERROR;
    auto clk = static_cast<uint32_t>(main_trace.size()) + 1;

    // Constrain gas cost
    if (!skip_gas) {
        bool out_of_gas = gas_trace_builder.constrain_gas(clk, OpCode::JUMP_32);
        if (out_of_gas && is_ok(error)) {
            error = AvmError::OUT_OF_GAS;
        }
    }

    main_trace.push_back(Row{
        .main_clk = clk,
        .main_call_ptr = call_ptr,
        .main_ia = FF(jmp_dest),
        .main_internal_return_ptr = FF(internal_return_ptr),
        .main_op_err = static_cast<uint32_t>(!is_ok(error)),
        .main_pc = FF(pc),
        .main_sel_op_jump = FF(1),
    });

    // Adjust parameters for the next row
    pc = jmp_dest;
    return error;
}

/**
 * @brief JUMPI OPCODE
 *        Jumps to a new `jmp_dest` if M[cond_offset] > 0
 *        This function sets the next program counter to the provided `jmp_dest` if condition > 0.
 *        Otherwise, program counter is incremented.
 *
 * @param indirect A byte encoding information about indirect/direct memory access.
 * @param cond_offset Offset of the condition
 * @param jmp_dest The destination to jump to
 */
AvmError AvmTraceBuilder::op_jumpi(uint8_t indirect, uint32_t cond_offset, uint32_t jmp_dest)
{
    // We keep the first encountered error
    AvmError error = AvmError::NO_ERROR;
    auto clk = static_cast<uint32_t>(main_trace.size()) + 1;

    // Will be a non-trivial constant once we constrain address resolution
    bool tag_match = true;

    auto [resolved_addrs, res_error] =
        Addressing<1>::fromWire(indirect, call_ptr).resolve({ cond_offset }, mem_trace_builder);
    auto [resolved_cond_offset] = resolved_addrs;
    error = res_error;

    if (is_ok(error) && !tag_match) {
        error = AvmError::CHECK_TAG_ERROR;
    }

    // Specific JUMPI loading of conditional value into intermediate register id without any tag constraint.
    auto read_d = mem_trace_builder.read_and_load_jumpi_opcode(call_ptr, clk, resolved_cond_offset);

    const bool id_zero = read_d.val == 0;
    FF const inv = !id_zero ? read_d.val.invert() : 1;
    uint32_t next_pc = !id_zero ? jmp_dest : pc + Deserialization::get_pc_increment(OpCode::JUMPI_32);

    // Constrain gas cost
    bool out_of_gas = gas_trace_builder.constrain_gas(clk, OpCode::JUMPI_32);
    if (out_of_gas && is_ok(error)) {
        error = AvmError::OUT_OF_GAS;
    }

    main_trace.push_back(Row{
        .main_clk = clk,
        .main_call_ptr = call_ptr,
        .main_ia = FF(next_pc),
        .main_id = read_d.val,
        .main_id_zero = static_cast<uint32_t>(id_zero),
        .main_internal_return_ptr = FF(internal_return_ptr),
        .main_inv = inv,
        .main_mem_addr_d = resolved_cond_offset,
        .main_op_err = static_cast<uint32_t>(!is_ok(error)),
        .main_pc = FF(pc),
        .main_r_in_tag = static_cast<uint32_t>(read_d.tag),
        .main_sel_mem_op_d = 1,
        .main_sel_op_jumpi = FF(1),
        .main_tag_err = static_cast<uint32_t>(!tag_match),
        .main_w_in_tag = static_cast<uint32_t>(read_d.tag),
    });

    // Adjust parameters for the next row
    pc = next_pc;
    return error;
}

/**
 * @brief INTERNAL_CALL OPCODE
 *        This opcode effectively jumps to a new `jmp_dest` and stores the return program counter
 *        (current program counter + 1) onto a call stack.
 *        This function must:
 *          - Set the next program counter to the provided `jmp_dest`.
 *          - Store the current `pc` + 1 onto the call stack
 *
 * @param jmp_dest - The destination to jump to
 */
AvmError AvmTraceBuilder::op_internal_call(uint32_t jmp_dest)
{
    // We keep the first encountered error
    AvmError error = AvmError::NO_ERROR;
    auto clk = static_cast<uint32_t>(main_trace.size()) + 1;
    const auto next_pc = pc + Deserialization::get_pc_increment(OpCode::INTERNALCALL);
    // We store the next instruction as the return location
    debug("Writing return ptr: ", internal_return_ptr);
    // We push the next pc onto the internal return stack of the current context
    current_ext_call_ctx.internal_return_ptr_stack.emplace(next_pc);
    // Constrain gas cost
    bool out_of_gas = gas_trace_builder.constrain_gas(clk, OpCode::INTERNALCALL);
    if (out_of_gas && is_ok(error)) {
        error = AvmError::OUT_OF_GAS;
    }

    main_trace.push_back(Row{
        .main_clk = clk,
        .main_call_ptr = call_ptr,
        .main_ia = FF(jmp_dest),
        .main_ib = FF(next_pc),
        .main_internal_return_ptr = FF(internal_return_ptr),
        .main_op_err = static_cast<uint32_t>(!is_ok(error)),
        .main_pc = FF(pc),
        .main_sel_op_internal_call = FF(1),
    });

    // Adjust parameters for the next row
    pc = jmp_dest;
    return error;
}

/**
 * @brief INTERNAL_RETURN OPCODE
 *        The opcode returns from an internal call.
 *        This function must:
 *          - Read the return location from the internal call stack
 *          - Set the next program counter to the return location
 *
 *  TODO(https://github.com/AztecProtocol/aztec-packages/issues/3740): This function MUST come after a call
 * instruction.
 */
AvmError AvmTraceBuilder::op_internal_return()
{
    // We keep the first encountered error
    AvmError error = AvmError::NO_ERROR;
    auto clk = static_cast<uint32_t>(main_trace.size()) + 1;

    // We pop the return location from the internal return stack of the current context
    uint32_t next_pc = current_ext_call_ctx.internal_return_ptr_stack.top();
    current_ext_call_ctx.internal_return_ptr_stack.pop();

    // Constrain gas cost
    bool out_of_gas = gas_trace_builder.constrain_gas(clk, OpCode::INTERNALRETURN);
    if (out_of_gas && is_ok(error)) {
        error = AvmError::OUT_OF_GAS;
    }

    main_trace.push_back(Row{
        .main_clk = clk,
        .main_call_ptr = call_ptr,
        .main_ia = next_pc,
        .main_internal_return_ptr = FF(internal_return_ptr),
        .main_op_err = static_cast<uint32_t>(!is_ok(error)),
        .main_pc = pc,
        .main_sel_op_internal_return = FF(1),
    });

    pc = next_pc;
    return error;
}

/**************************************************************************************************
 *                            MACHINE STATE - MEMORY
 **************************************************************************************************/

// TODO: Ensure that the bytecode validation and/or deserialization is
//       enforcing that val complies to the tag.
/**
 * @brief Set a constant from bytecode with direct or indirect memory access.
 *        SET opcode is implemented purely as a memory operation. As val is a
 *        constant passed in the bytecode, the deserialization layer or bytecode
 *        validation circuit is enforcing that the constant complies to in_tag.
 *        Therefore, no range check is required as part of this opcode relation.
 *
 * @param indirect A byte encoding information about indirect/direct memory access.
 * @param dst_offset Memory destination offset where val is written to
 * @param in_tag The instruction memory tag
 */
AvmError AvmTraceBuilder::op_set(
    uint8_t indirect, FF val, uint32_t dst_offset, AvmMemoryTag in_tag, OpCode op_code, bool skip_gas)
{
    // We keep the first encountered error
    AvmError error = AvmError::NO_ERROR;
    const auto clk = static_cast<uint32_t>(main_trace.size()) + 1;

    auto [resolved_addrs, res_error] =
        Addressing<1>::fromWire(indirect, call_ptr).resolve({ dst_offset }, mem_trace_builder);
    auto [resolved_dst_offset] = resolved_addrs;
    error = res_error;

    auto write_c = constrained_write_to_memory(
        call_ptr, clk, resolved_dst_offset, val, AvmMemoryTag::FF, in_tag, IntermRegister::IC);

    if (is_ok(error) && !write_c.tag_match) {
        error = AvmError::CHECK_TAG_ERROR;
    }

    // Constrain gas cost
    // FIXME: not great that we are having to choose one specific opcode here!
    if (!skip_gas) {
        bool out_of_gas = gas_trace_builder.constrain_gas(clk, OpCode::SET_8);
        if (out_of_gas && is_ok(error)) {
            error = AvmError::OUT_OF_GAS;
        }
    }

    main_trace.push_back(Row{
        .main_clk = clk,
        .main_call_ptr = call_ptr,
        .main_ic = write_c.val,
        .main_ind_addr_c = FF(write_c.indirect_address),
        .main_internal_return_ptr = internal_return_ptr,
        .main_mem_addr_c = FF(write_c.direct_address),
        .main_op_err = static_cast<uint32_t>(!is_ok(error)),
        .main_pc = pc,
        .main_rwc = 1,
        .main_sel_mem_op_c = 1,
        .main_sel_op_set = 1,
        .main_sel_resolve_ind_addr_c = FF(static_cast<uint32_t>(write_c.is_indirect)),
        .main_tag_err = static_cast<uint32_t>(!write_c.tag_match),
        .main_w_in_tag = static_cast<uint32_t>(in_tag),
    });

    const std::set<OpCode> set_family{ OpCode::SET_8,  OpCode::SET_16,  OpCode::SET_32,
                                       OpCode::SET_64, OpCode::SET_128, OpCode::SET_FF };
    ASSERT(set_family.contains(op_code));
    pc += Deserialization::get_pc_increment(op_code);
    return error;
}

/**
 * @brief Copy value and tag from a memory cell at position src_offset to the
 *        memory cell at position dst_offset
 *
 * @param indirect A byte encoding information about indirect/direct memory access.
 * @param src_offset Offset of source memory cell
 * @param dst_offset Offset of destination memory cell
 */
AvmError AvmTraceBuilder::op_mov(uint8_t indirect, uint32_t src_offset, uint32_t dst_offset, OpCode op_code)
{
    // We keep the first encountered error
    AvmError error = AvmError::NO_ERROR;
    const auto clk = static_cast<uint32_t>(main_trace.size()) + 1;

    // Will be a non-trivial constant once we constrain address resolution
    bool tag_match = true;

    auto [resolved_addrs, res_error] =
        Addressing<2>::fromWire(indirect, call_ptr).resolve({ src_offset, dst_offset }, mem_trace_builder);
    auto [resolved_src_offset, resolved_dst_offset] = resolved_addrs;
    error = res_error;

    if (is_ok(error) && !tag_match) {
        error = AvmError::CHECK_TAG_ERROR;
    }

    // Reading from memory and loading into ia without tag check.
    const auto [val, tag] = mem_trace_builder.read_and_load_mov_opcode(call_ptr, clk, resolved_src_offset);

    // Write into memory from intermediate register ic.
    mem_trace_builder.write_into_memory(call_ptr, clk, IntermRegister::IC, resolved_dst_offset, val, tag, tag);

    // Constrain gas cost
    // FIXME: not great that we are having to choose one specific opcode here!
    bool out_of_gas = gas_trace_builder.constrain_gas(clk, OpCode::MOV_8);
    if (out_of_gas && is_ok(error)) {
        error = AvmError::OUT_OF_GAS;
    }

    main_trace.push_back(Row{
        .main_clk = clk,
        .main_call_ptr = call_ptr,
        .main_ia = val,
        .main_ic = val,
        .main_internal_return_ptr = internal_return_ptr,
        .main_mem_addr_a = resolved_src_offset,
        .main_mem_addr_c = resolved_dst_offset,
        .main_op_err = static_cast<uint32_t>(!is_ok(error)),
        .main_pc = pc,
        .main_r_in_tag = static_cast<uint32_t>(tag),
        .main_rwc = 1,
        .main_sel_mem_op_a = 1,
        .main_sel_mem_op_c = 1,
        .main_sel_mov_ia_to_ic = 1,
        .main_sel_op_mov = 1,
        .main_tag_err = static_cast<uint32_t>(!tag_match),
        .main_w_in_tag = static_cast<uint32_t>(tag),
    });

    ASSERT(op_code == OpCode::MOV_8 || op_code == OpCode::MOV_16);
    pc += Deserialization::get_pc_increment(op_code);
    return error;
}

/**************************************************************************************************
 *                   HELPERS FOR WORLD STATE AND ACCRUED SUBSTATE
 **************************************************************************************************/

/**
 * @brief Create a kernel output opcode object
 *
 * Used for writing to the kernel app outputs - {new_note_hash, new_nullifier, etc.}
 *
 * @param indirect - Perform indirect memory resolution
 * @param clk - The trace clk
 * @param data_offset - The memory address to read the output from
 * @return Row
 */
RowWithError AvmTraceBuilder::create_kernel_output_opcode(uint8_t indirect, uint32_t clk, uint32_t data_offset)
{
    // We keep the first encountered error
    AvmError error = AvmError::NO_ERROR;
    auto [resolved_addrs, res_error] =
        Addressing<1>::fromWire(indirect, call_ptr).resolve({ data_offset }, mem_trace_builder);
    auto [resolved_data] = resolved_addrs;
    error = res_error;

    auto read_a = constrained_read_from_memory(
        call_ptr, clk, resolved_data, AvmMemoryTag::FF, AvmMemoryTag::FF, IntermRegister::IA);
    bool tag_match = read_a.tag_match;
    if (is_ok(error) && !tag_match) {
        error = AvmError::CHECK_TAG_ERROR;
    }

    return RowWithError{ .row =
                             Row{
                                 .main_clk = clk,
                                 .main_ia = read_a.val,
                                 .main_ind_addr_a = FF(read_a.indirect_address),
                                 .main_internal_return_ptr = internal_return_ptr,
                                 .main_mem_addr_a = FF(read_a.direct_address),
                                 .main_op_err = FF(static_cast<uint32_t>(!is_ok(error))),
                                 .main_pc = pc,
                                 .main_r_in_tag = static_cast<uint32_t>(AvmMemoryTag::FF),
                                 .main_rwa = 0,
                                 .main_sel_mem_op_a = 1,
                                 .main_sel_resolve_ind_addr_a = FF(static_cast<uint32_t>(read_a.is_indirect)),
                                 .main_tag_err = FF(static_cast<uint32_t>(!tag_match)),
                             },
                         .error = error };
}

/**
 * @brief Create a kernel output opcode with metadata object
 *
 * Used for writing to the kernel app outputs with extra metadata - {sload, sstore} (value, slot)
 *
 * @param indirect - Perform indirect memory resolution
 * @param clk - The trace clk
 * @param data_offset - The offset of the main value to output
 * @param data_r_tag - The data type of the value
 * @param metadata_offset - The offset of the metadata (slot in the sload example)
 * @param metadata_r_tag - The data type of the metadata
 * @return Row
 */
RowWithError AvmTraceBuilder::create_kernel_output_opcode_with_metadata(uint8_t indirect,
                                                                        uint32_t clk,
                                                                        uint32_t data_offset,
                                                                        AvmMemoryTag data_r_tag,
                                                                        uint32_t metadata_offset,
                                                                        AvmMemoryTag metadata_r_tag)
{
    // We keep the first encountered error
    AvmError error = AvmError::NO_ERROR;
    auto [resolved_addrs, res_error] =
        Addressing<2>::fromWire(indirect, call_ptr).resolve({ data_offset, metadata_offset }, mem_trace_builder);
    auto [resolved_data, resolved_metadata] = resolved_addrs;
    error = res_error;

    auto read_a =
        constrained_read_from_memory(call_ptr, clk, resolved_data, data_r_tag, AvmMemoryTag::FF, IntermRegister::IA);
    auto read_b = constrained_read_from_memory(
        call_ptr, clk, resolved_metadata, metadata_r_tag, AvmMemoryTag::FF, IntermRegister::IB);
    bool tag_match = read_a.tag_match && read_b.tag_match;

    if (is_ok(error) && !tag_match) {
        error = AvmError::CHECK_TAG_ERROR;
    }

    return RowWithError{ .row =
                             Row{
                                 .main_clk = clk,
                                 .main_ia = read_a.val,
                                 .main_ib = read_b.val,
                                 .main_ind_addr_a = FF(read_a.indirect_address),
                                 .main_ind_addr_b = FF(read_b.indirect_address),
                                 .main_internal_return_ptr = internal_return_ptr,
                                 .main_mem_addr_a = FF(read_a.direct_address),
                                 .main_mem_addr_b = FF(read_b.direct_address),
                                 .main_op_err = FF(static_cast<uint32_t>(!is_ok(error))),
                                 .main_pc = pc,
                                 .main_r_in_tag = static_cast<uint32_t>(data_r_tag),
                                 .main_rwa = 0,
                                 .main_rwb = 0,
                                 .main_sel_mem_op_a = 1,
                                 .main_sel_mem_op_b = 1,
                                 .main_sel_resolve_ind_addr_a = FF(static_cast<uint32_t>(read_a.is_indirect)),
                                 .main_sel_resolve_ind_addr_b = FF(static_cast<uint32_t>(read_b.is_indirect)),
                                 .main_tag_err = FF(static_cast<uint32_t>(!tag_match)),
                             },
                         .error = error };
}

/**************************************************************************************************
 *                              WORLD STATE
 **************************************************************************************************/

AvmError AvmTraceBuilder::op_sload(uint8_t indirect, uint32_t slot_offset, uint32_t dest_offset)
{
    // We keep the first encountered error
    AvmError error = AvmError::NO_ERROR;
    auto clk = static_cast<uint32_t>(main_trace.size()) + 1;

    auto [resolved_addrs, res_error] =
        Addressing<2>::fromWire(indirect, call_ptr).resolve({ slot_offset, dest_offset }, mem_trace_builder);
    auto [resolved_slot, resolved_dest] = resolved_addrs;
    error = res_error;

    auto read_slot = unconstrained_read_from_memory(resolved_slot);
    // TODO(https://github.com/AztecProtocol/aztec-packages/issues/7960): Until this is moved
    // to its own gadget, we need to make an unconstrained read here

    // Retrieve the public data read hint for this sload
    PublicDataReadTreeHint read_hint = execution_hints.storage_read_hints.at(storage_read_counter++);
    // Check that the hinted leaf is a member of the public data tree
    bool is_member = merkle_tree_trace_builder.perform_storage_read(
        clk, read_hint.leaf_preimage, read_hint.leaf_index, read_hint.sibling_path);
    ASSERT(is_member);

    // Compute the tree slot
    FF computed_tree_slot =
        merkle_tree_trace_builder.compute_public_tree_leaf_slot(clk, current_ext_call_ctx.contract_address, read_slot);
    // Check if the computed_tree_slot matches the read hint
    bool exists = computed_tree_slot == read_hint.leaf_preimage.slot;

    // If it doesnt exist, we should check the low nullifier conditions
    if (!exists) {
        bool non_member = AvmMerkleTreeTraceBuilder::assert_public_data_non_membership_check(read_hint.leaf_preimage,
                                                                                             computed_tree_slot);
        ASSERT(non_member);
    }

    FF value = exists ? read_hint.leaf_preimage.value : FF::zero();
    auto write_a = constrained_write_to_memory(
        call_ptr, clk, resolved_dest, value, AvmMemoryTag::FF, AvmMemoryTag::FF, IntermRegister::IA);

    if (is_ok(error) && !write_a.tag_match) {
        error = AvmError::CHECK_TAG_ERROR;
    }

    // TODO(8945): remove fake rows
    auto row = Row{
        .main_clk = clk,
        .main_ia = value,
        .main_ib = read_slot,
        .main_ind_addr_a = write_a.indirect_address,
        .main_internal_return_ptr = internal_return_ptr,
        .main_mem_addr_a = write_a.direct_address, // direct address incremented at end of the loop
        .main_pc = pc,
        .main_rwa = 1,
        .main_sel_mem_op_a = 1,
        .main_sel_op_sload = FF(1),
        .main_sel_resolve_ind_addr_a = FF(static_cast<uint32_t>(write_a.is_indirect)),
        .main_tag_err = FF(static_cast<uint32_t>(!write_a.tag_match)),
        .main_w_in_tag = static_cast<uint32_t>(AvmMemoryTag::FF),
    };

    // Constrain gas cost
    // TODO: when/if we move this to its own gadget, and we have 1 row only, we should pass the size as
    // n_multiplier here.
    bool out_of_gas = gas_trace_builder.constrain_gas(clk, OpCode::SLOAD);
    if (out_of_gas && is_ok(error)) {
        error = AvmError::OUT_OF_GAS;
    }

    main_trace.push_back(row);

    debug("sload side-effect cnt: ", side_effect_counter);
    side_effect_counter++;
    clk++;

    pc += Deserialization::get_pc_increment(OpCode::SLOAD);
    return error;
}

AvmError AvmTraceBuilder::op_sstore(uint8_t indirect, uint32_t src_offset, uint32_t slot_offset)
{
    // We keep the first encountered error
    AvmError error = AvmError::NO_ERROR;
    auto clk = static_cast<uint32_t>(main_trace.size()) + 1;

    if (storage_write_counter >= MAX_PUBLIC_DATA_UPDATE_REQUESTS_PER_TX) {
        // NOTE: the circuit constraint for this limit should only be applied
        // for the storage writes performed by this opcode. An exception should before
        // made for the fee juice storage write made after teardown.
        error = AvmError::SIDE_EFFECT_LIMIT_REACHED;
        auto row = Row{
            .main_clk = clk,
            .main_internal_return_ptr = internal_return_ptr,
            .main_op_err = FF(static_cast<uint32_t>(!is_ok(error))),
            .main_pc = pc,
            .main_sel_op_sstore = FF(1),
        };
        main_trace.push_back(row);
        pc += Deserialization::get_pc_increment(OpCode::SSTORE);
        return error;
    }

    auto [resolved_addrs, res_error] =
        Addressing<2>::fromWire(indirect, call_ptr).resolve({ src_offset, slot_offset }, mem_trace_builder);
    auto [resolved_src, resolved_slot] = resolved_addrs;
    error = res_error;

    auto read_slot = unconstrained_read_from_memory(resolved_slot);
    // TODO(https://github.com/AztecProtocol/aztec-packages/issues/7960): Until this is moved
    // to its own gadget, we need to make an unconstrained read here
    // otherwise everything falls apart since this is a fake row.

    auto read_a = constrained_read_from_memory(
        call_ptr, clk, resolved_src, AvmMemoryTag::FF, AvmMemoryTag::FF, IntermRegister::IA);

    if (is_ok(error) && !read_a.tag_match) {
        error = AvmError::CHECK_TAG_ERROR;
    }

    // Merkle check for SSTORE
    // (a) We compute the tree leaf slot of the low nullifier
    // (b) We check the membership of the low nullifier in the public data tree
    // (c) We check that the operand slot meets the low nullifier conditions (sandwich or max)
    // (d) We update the preimage of the low nullifier with the new slot it points to
    // (e) We create a new preimage for the new write
    // (f) We compute the new root by updating at the leaf index with the hash of the new preimage
    PublicDataWriteTreeHint write_hint = execution_hints.storage_write_hints.at(storage_write_counter++);
    merkle_tree_trace_builder.perform_storage_write(clk,
                                                    write_hint.low_leaf_membership.leaf_preimage,
                                                    write_hint.low_leaf_membership.leaf_index,
                                                    write_hint.low_leaf_membership.sibling_path,
                                                    write_hint.new_leaf_preimage.slot,
                                                    write_hint.new_leaf_preimage.value,
                                                    write_hint.insertion_path);

    // TODO(8945): remove fake rows
    Row row = Row{
        .main_clk = clk,
        .main_ia = read_a.val,
        .main_ib = read_slot,
        .main_ind_addr_a = read_a.indirect_address,
        .main_internal_return_ptr = internal_return_ptr,
        .main_mem_addr_a = read_a.direct_address, // direct address incremented at end of the loop
        .main_op_err = FF(static_cast<uint32_t>(!is_ok(error))),
        .main_pc = pc,
        .main_r_in_tag = static_cast<uint32_t>(AvmMemoryTag::FF),
        .main_sel_mem_op_a = 1,
        .main_sel_q_kernel_output_lookup = 1,
        .main_sel_resolve_ind_addr_a = FF(static_cast<uint32_t>(read_a.is_indirect)),
        .main_tag_err = FF(static_cast<uint32_t>(!read_a.tag_match)),
    };
    row.main_sel_op_sstore = FF(1);

    // Constrain gas cost
    bool out_of_gas = gas_trace_builder.constrain_gas(clk, OpCode::SSTORE);
    if (out_of_gas && is_ok(error)) {
        error = AvmError::OUT_OF_GAS;
    }

    main_trace.push_back(row);

    debug("sstore side-effect cnt: ", side_effect_counter);
    side_effect_counter++;
    clk++;
    pc += Deserialization::get_pc_increment(OpCode::SSTORE);
    return error;
}

AvmError AvmTraceBuilder::op_note_hash_exists(uint8_t indirect,
                                              uint32_t note_hash_offset,
                                              uint32_t leaf_index_offset,
                                              uint32_t dest_offset)
{
    // We keep the first encountered error
    AvmError error = AvmError::NO_ERROR;
    auto const clk = static_cast<uint32_t>(main_trace.size()) + 1;

    auto [resolved_addrs, res_error] =
        Addressing<3>::fromWire(indirect, call_ptr)
            .resolve({ note_hash_offset, leaf_index_offset, dest_offset }, mem_trace_builder);
    auto [resolved_note_hash, resolved_leaf_index, resolved_dest] = resolved_addrs;
    error = res_error;

    if (is_ok(error) && !check_tag(AvmMemoryTag::FF, resolved_leaf_index)) {
        error = AvmError::CHECK_TAG_ERROR;
    }

    Row row;

    if (is_ok(error)) {
        AppendTreeHint note_hash_read_hint = execution_hints.note_hash_read_hints.at(note_hash_read_counter++);
        FF note_hash_value = unconstrained_read_from_memory(resolved_note_hash);

        // The note hash exists, if what we read from the note hash offset matches the hinted leaf value
        bool exists = note_hash_value == note_hash_read_hint.leaf_value;
        // Check membership of the leaf index in the note hash tree
        const auto leaf_index = unconstrained_read_from_memory(resolved_leaf_index);
        bool is_member = merkle_tree_trace_builder.perform_note_hash_read(
            clk, note_hash_read_hint.leaf_value, leaf_index, note_hash_read_hint.sibling_path);

        ASSERT(is_member);

        // This already does memory reads
        auto read_a = constrained_read_from_memory(
            call_ptr, clk, resolved_note_hash, AvmMemoryTag::FF, AvmMemoryTag::U1, IntermRegister::IA);

        auto write_b = constrained_write_to_memory(call_ptr,
                                                   clk,
                                                   resolved_dest,
                                                   exists ? FF::one() : FF::zero(),
                                                   AvmMemoryTag::FF,
                                                   AvmMemoryTag::U1,
                                                   IntermRegister::IB);
        bool tag_match = read_a.tag_match && write_b.tag_match;

        row = Row{
            .main_clk = clk,
            .main_ia = read_a.val,
            .main_ib = write_b.val,
            .main_ind_addr_a = FF(read_a.indirect_address),
            .main_ind_addr_b = FF(write_b.indirect_address),
            .main_internal_return_ptr = internal_return_ptr,
            .main_mem_addr_a = FF(read_a.direct_address),
            .main_mem_addr_b = FF(write_b.direct_address),
            .main_pc = pc,
            .main_r_in_tag = static_cast<uint32_t>(AvmMemoryTag::FF),
            .main_rwa = 0,
            .main_rwb = 1,
            .main_sel_mem_op_a = 1,
            .main_sel_mem_op_b = 1,
            .main_sel_q_kernel_output_lookup = 1,
            .main_sel_resolve_ind_addr_a = FF(static_cast<uint32_t>(read_a.is_indirect)),
            .main_sel_resolve_ind_addr_b = FF(static_cast<uint32_t>(write_b.is_indirect)),
            .main_tag_err = static_cast<uint32_t>(!tag_match),
            .main_w_in_tag = static_cast<uint32_t>(AvmMemoryTag::U1),
        };

        row.main_sel_op_note_hash_exists = FF(1);
        if (is_ok(error) && row.main_tag_err != FF(0)) {
            error = AvmError::CHECK_TAG_ERROR;
        }
    } else {
        row = Row{
            .main_clk = clk,
            .main_internal_return_ptr = internal_return_ptr,
            .main_op_err = FF(1),
            .main_pc = pc,
            .main_sel_op_note_hash_exists = FF(1),
        };
    }

    // Constrain gas cost
    bool out_of_gas = gas_trace_builder.constrain_gas(clk, OpCode::NOTEHASHEXISTS);
    if (out_of_gas && is_ok(error)) {
        error = AvmError::OUT_OF_GAS;
    }

    main_trace.push_back(row);

    debug("note_hash_exists side-effect cnt: ", side_effect_counter);
    pc += Deserialization::get_pc_increment(OpCode::NOTEHASHEXISTS);
    return error;
}

AvmError AvmTraceBuilder::op_emit_note_hash(uint8_t indirect, uint32_t note_hash_offset)
{
    auto const clk = static_cast<uint32_t>(main_trace.size()) + 1;
    uint32_t inserted_note_hashes_count = get_inserted_note_hashes_count();
    if (inserted_note_hashes_count >= MAX_NOTE_HASHES_PER_TX) {
        AvmError error = AvmError::SIDE_EFFECT_LIMIT_REACHED;
        auto row = Row{
            .main_clk = clk,
            .main_internal_return_ptr = internal_return_ptr,
            .main_op_err = FF(static_cast<uint32_t>(!is_ok(error))),
            .main_pc = pc,
            .main_sel_op_emit_note_hash = FF(1),
        };
        main_trace.push_back(row);
        pc += Deserialization::get_pc_increment(OpCode::EMITNOTEHASH);
        return error;
    }

    auto [row, error] = create_kernel_output_opcode(indirect, clk, note_hash_offset);
    row.main_sel_op_emit_note_hash = FF(1);
    row.main_op_err = FF(static_cast<uint32_t>(!is_ok(error)));

    AppendTreeHint note_hash_write_hint = execution_hints.note_hash_write_hints.at(note_hash_write_counter++);
    FF siloed_note_hash = AvmMerkleTreeTraceBuilder::unconstrained_silo_note_hash(
        current_public_call_request.contract_address, row.main_ia);
    FF nonce =
        AvmMerkleTreeTraceBuilder::unconstrained_compute_note_hash_nonce(get_tx_hash(), inserted_note_hashes_count);
    FF unique_note_hash = AvmMerkleTreeTraceBuilder::unconstrained_compute_unique_note_hash(nonce, siloed_note_hash);

    ASSERT(unique_note_hash == note_hash_write_hint.leaf_value);
    // We first check that the index is currently empty
    bool insert_index_is_empty = merkle_tree_trace_builder.perform_note_hash_read(
        clk, FF::zero(), note_hash_write_hint.leaf_index, note_hash_write_hint.sibling_path);
    ASSERT(insert_index_is_empty);

    // Update the root with the new leaf that is appended
    merkle_tree_trace_builder.perform_note_hash_append(clk, unique_note_hash, note_hash_write_hint.sibling_path);

    // Constrain gas cost
    bool out_of_gas = gas_trace_builder.constrain_gas(clk, OpCode::EMITNOTEHASH);
    if (out_of_gas && is_ok(error)) {
        error = AvmError::OUT_OF_GAS;
    }

    main_trace.push_back(row);

    debug("emit_note_hash side-effect cnt: ", side_effect_counter);
    side_effect_counter++;

    pc += Deserialization::get_pc_increment(OpCode::EMITNOTEHASH);
    return error;
}

AvmError AvmTraceBuilder::op_nullifier_exists(uint8_t indirect,
                                              uint32_t nullifier_offset,
                                              uint32_t address_offset,
                                              uint32_t dest_offset)
{
    // We keep the first encountered error
    AvmError error = AvmError::NO_ERROR;
    auto const clk = static_cast<uint32_t>(main_trace.size()) + 1;

    auto [resolved_addrs, res_error] =
        Addressing<3>::fromWire(indirect, call_ptr)
            .resolve({ nullifier_offset, address_offset, dest_offset }, mem_trace_builder);
    auto [resolved_nullifier_offset, resolved_address, resolved_dest] = resolved_addrs;
    error = res_error;

    if (is_ok(error) && !check_tag(AvmMemoryTag::FF, resolved_address)) {
        error = AvmError::CHECK_TAG_ERROR;
    }

    Row row;

    // Exists is written to b
    if (is_ok(error)) {
        NullifierReadTreeHint nullifier_read_hint = execution_hints.nullifier_read_hints.at(nullifier_read_counter++);
        FF nullifier_value = unconstrained_read_from_memory(resolved_nullifier_offset);
        FF address_value = unconstrained_read_from_memory(resolved_address);
        FF siloed_nullifier = AvmMerkleTreeTraceBuilder::unconstrained_silo_nullifier(address_value, nullifier_value);
        bool is_member = merkle_tree_trace_builder.perform_nullifier_read(clk,
                                                                          nullifier_read_hint.low_leaf_preimage,
                                                                          nullifier_read_hint.low_leaf_index,
                                                                          nullifier_read_hint.low_leaf_sibling_path);
        ASSERT(is_member);
        bool exists = siloed_nullifier == nullifier_read_hint.low_leaf_preimage.nullifier;
        if (!exists) {
            bool is_non_member = AvmMerkleTreeTraceBuilder::assert_nullifier_non_membership_check(
                nullifier_read_hint.low_leaf_preimage, siloed_nullifier);
            ASSERT(is_non_member);
        }

        auto read_a = constrained_read_from_memory(
            call_ptr, clk, resolved_nullifier_offset, AvmMemoryTag::FF, AvmMemoryTag::U1, IntermRegister::IA);

        auto write_b = constrained_write_to_memory(call_ptr,
                                                   clk,
                                                   resolved_dest,
                                                   exists ? FF::one() : FF::zero(),
                                                   AvmMemoryTag::FF,
                                                   AvmMemoryTag::U1,
                                                   IntermRegister::IB);
        bool tag_match = read_a.tag_match && write_b.tag_match;
        row = Row{
            .main_clk = clk,
            .main_ia = read_a.val,
            .main_ib = write_b.val,
            .main_ind_addr_a = FF(read_a.indirect_address),
            .main_ind_addr_b = FF(write_b.indirect_address),
            .main_internal_return_ptr = internal_return_ptr,
            .main_mem_addr_a = FF(read_a.direct_address),
            .main_mem_addr_b = FF(write_b.direct_address),
            .main_pc = pc,
            .main_r_in_tag = static_cast<uint32_t>(AvmMemoryTag::FF),
            .main_rwa = 0,
            .main_rwb = 1,
            .main_sel_mem_op_a = 1,
            .main_sel_mem_op_b = 1,
            .main_sel_q_kernel_output_lookup = 1,
            .main_sel_resolve_ind_addr_a = FF(static_cast<uint32_t>(read_a.is_indirect)),
            .main_sel_resolve_ind_addr_b = FF(static_cast<uint32_t>(write_b.is_indirect)),
            .main_tag_err = static_cast<uint32_t>(!tag_match),
            .main_w_in_tag = static_cast<uint32_t>(AvmMemoryTag::U1),
        };
        // clk, resolved_nullifier_offset, resolved_address, resolved_dest);
        row.main_sel_op_nullifier_exists = FF(1);
        if (is_ok(error) && row.main_tag_err != FF(0)) {
            error = AvmError::CHECK_TAG_ERROR;
        }
    } else {
        row = Row{
            .main_clk = clk,
            .main_internal_return_ptr = internal_return_ptr,
            .main_op_err = FF(1),
            .main_pc = pc,
            .main_sel_op_nullifier_exists = FF(1),
        };
    }

    // Constrain gas cost
    bool out_of_gas = gas_trace_builder.constrain_gas(clk, OpCode::NULLIFIEREXISTS);
    if (out_of_gas && is_ok(error)) {
        error = AvmError::OUT_OF_GAS;
    }

    main_trace.push_back(row);

    debug("nullifier_exists side-effect cnt: ", side_effect_counter);
    side_effect_counter++;

    pc += Deserialization::get_pc_increment(OpCode::NULLIFIEREXISTS);
    return error;
}

AvmError AvmTraceBuilder::op_emit_nullifier(uint8_t indirect, uint32_t nullifier_offset)
{
    // We keep the first encountered error
    AvmError error = AvmError::NO_ERROR;
    auto const clk = static_cast<uint32_t>(main_trace.size()) + 1;

    if (nullifier_write_counter >= MAX_NULLIFIERS_PER_TX) {
        error = AvmError::SIDE_EFFECT_LIMIT_REACHED;
        auto row = Row{
            .main_clk = clk,
            .main_internal_return_ptr = internal_return_ptr,
            .main_op_err = FF(static_cast<uint32_t>(!is_ok(error))),
            .main_pc = pc,
            .main_sel_op_emit_nullifier = FF(1),
        };
        main_trace.push_back(row);
        pc += Deserialization::get_pc_increment(OpCode::EMITNULLIFIER);
        return error;
    }

    auto [row, output_error] = create_kernel_output_opcode(indirect, clk, nullifier_offset);
    row.main_sel_op_emit_nullifier = FF(1);
    if (is_ok(error)) {
        error = output_error;
    }

    // Do merkle check
    FF nullifier_value = row.main_ia;
    FF siloed_nullifier =
        AvmMerkleTreeTraceBuilder::unconstrained_silo_nullifier(current_ext_call_ctx.contract_address, nullifier_value);

    NullifierWriteTreeHint nullifier_write_hint = execution_hints.nullifier_write_hints.at(nullifier_write_counter++);
    bool is_update = siloed_nullifier == nullifier_write_hint.low_leaf_membership.low_leaf_preimage.next_nullifier;
    if (is_update) {
        // hinted low-leaf points to the target nullifier, so it already exists
        // prove membership of that low-leaf, which also proves membership of the target nullifier
        bool exists = merkle_tree_trace_builder.perform_nullifier_read(
            clk,
            nullifier_write_hint.low_leaf_membership.low_leaf_preimage,
            nullifier_write_hint.low_leaf_membership.low_leaf_index,
            nullifier_write_hint.low_leaf_membership.low_leaf_sibling_path);
        // if hinted low-leaf that skips the nullifier fails membership check, bad hint!
        ASSERT(exists);
        nullifier_read_counter++;
        // Cannot update an existing nullifier, and cannot emit a duplicate. Error!
        if (is_ok(error)) {
            error = AvmError::DUPLICATE_NULLIFIER;
        }
    } else {
        // hinted low-leaf SKIPS the target nullifier, so it does NOT exist
        // prove membership of the low leaf which  also proves non-membership of the target nullifier
        merkle_tree_trace_builder.perform_nullifier_append(
            clk,
            nullifier_write_hint.low_leaf_membership.low_leaf_preimage,
            nullifier_write_hint.low_leaf_membership.low_leaf_index,
            nullifier_write_hint.low_leaf_membership.low_leaf_sibling_path,
            siloed_nullifier,
            nullifier_write_hint.insertion_path);
    }

    row.main_op_err = FF(static_cast<uint32_t>(!is_ok(error)));

    // Constrain gas cost
    bool out_of_gas = gas_trace_builder.constrain_gas(clk, OpCode::EMITNULLIFIER);
    if (out_of_gas && is_ok(error)) {
        error = AvmError::OUT_OF_GAS;
    }

    main_trace.push_back(row);

    debug("emit_nullifier side-effect cnt: ", side_effect_counter);
    side_effect_counter++;

    pc += Deserialization::get_pc_increment(OpCode::EMITNULLIFIER);
    return error;
}

AvmError AvmTraceBuilder::op_l1_to_l2_msg_exists(uint8_t indirect,
                                                 uint32_t log_offset,
                                                 uint32_t leaf_index_offset,
                                                 uint32_t dest_offset)
{
    // We keep the first encountered error
    AvmError error = AvmError::NO_ERROR;
    auto const clk = static_cast<uint32_t>(main_trace.size()) + 1;

    auto [resolved_addrs, res_error] = Addressing<3>::fromWire(indirect, call_ptr)
                                           .resolve({ log_offset, leaf_index_offset, dest_offset }, mem_trace_builder);
    auto [resolved_log, resolved_leaf_index, resolved_dest] = resolved_addrs;
    error = res_error;

    const auto leaf_index = unconstrained_read_from_memory(resolved_leaf_index);
    if (is_ok(error) && !check_tag(AvmMemoryTag::FF, resolved_leaf_index)) {
        error = AvmError::CHECK_TAG_ERROR;
    }

    Row row;

    if (is_ok(error)) {
        // Do merkle check
        AppendTreeHint l1_to_l2_msg_read_hint =
            execution_hints.l1_to_l2_message_read_hints.at(l1_to_l2_msg_read_counter);
        FF l1_to_l2_msg_value = unconstrained_read_from_memory(resolved_log);
        ASSERT(leaf_index == l1_to_l2_msg_read_hint.leaf_index);

        bool exists = l1_to_l2_msg_value == l1_to_l2_msg_read_hint.leaf_value;

        // Check membership of the leaf index in the l1_to_l2_msg tree
        bool is_member = merkle_tree_trace_builder.perform_l1_to_l2_message_read(
            clk, l1_to_l2_msg_read_hint.leaf_value, leaf_index, l1_to_l2_msg_read_hint.sibling_path);
        ASSERT(is_member);

        auto read_a = constrained_read_from_memory(
            call_ptr, clk, resolved_log, AvmMemoryTag::FF, AvmMemoryTag::U1, IntermRegister::IA);

        auto write_b = constrained_write_to_memory(call_ptr,
                                                   clk,
                                                   resolved_dest,
                                                   exists ? FF::one() : FF::zero(),
                                                   AvmMemoryTag::FF,
                                                   AvmMemoryTag::U1,
                                                   IntermRegister::IB);
        bool tag_match = read_a.tag_match && write_b.tag_match;

        row = Row{
            .main_clk = clk,
            .main_ia = read_a.val,
            .main_ib = write_b.val,
            .main_ind_addr_a = FF(read_a.indirect_address),
            .main_ind_addr_b = FF(write_b.indirect_address),
            .main_internal_return_ptr = internal_return_ptr,
            .main_mem_addr_a = FF(read_a.direct_address),
            .main_mem_addr_b = FF(write_b.direct_address),
            .main_pc = pc,
            .main_r_in_tag = static_cast<uint32_t>(AvmMemoryTag::FF),
            .main_rwa = 0,
            .main_rwb = 1,
            .main_sel_mem_op_a = 1,
            .main_sel_mem_op_b = 1,
            .main_sel_q_kernel_output_lookup = 1,
            .main_sel_resolve_ind_addr_a = FF(static_cast<uint32_t>(read_a.is_indirect)),
            .main_sel_resolve_ind_addr_b = FF(static_cast<uint32_t>(write_b.is_indirect)),
            .main_tag_err = static_cast<uint32_t>(!tag_match),
            .main_w_in_tag = static_cast<uint32_t>(AvmMemoryTag::U1),
        };

        row.main_sel_op_l1_to_l2_msg_exists = FF(1);
        if (is_ok(error) && row.main_tag_err != FF(0)) {
            error = AvmError::CHECK_TAG_ERROR;
        }
    } else {
        row = Row{
            .main_clk = clk,
            .main_internal_return_ptr = internal_return_ptr,
            .main_op_err = FF(1),
            .main_pc = pc,
            .main_sel_op_l1_to_l2_msg_exists = FF(1),
        };
    }

    // Constrain gas cost
    bool out_of_gas = gas_trace_builder.constrain_gas(clk, OpCode::L1TOL2MSGEXISTS);
    if (out_of_gas && is_ok(error)) {
        error = AvmError::OUT_OF_GAS;
    }

    main_trace.push_back(row);

    debug("l1_to_l2_msg_exists side-effect cnt: ", side_effect_counter);

    pc += Deserialization::get_pc_increment(OpCode::L1TOL2MSGEXISTS);
    return error;
}

AvmError AvmTraceBuilder::op_get_contract_instance(
    uint8_t indirect, uint16_t address_offset, uint16_t dst_offset, uint16_t exists_offset, uint8_t member_enum)
{
    // We keep the first encountered error
    AvmError error = AvmError::NO_ERROR;
    auto clk = static_cast<uint32_t>(main_trace.size()) + 1;
    // Constrain gas cost
    bool out_of_gas = gas_trace_builder.constrain_gas(clk, OpCode::GETCONTRACTINSTANCE);
    if (out_of_gas && is_ok(error)) {
        error = AvmError::OUT_OF_GAS;
    }

    if (member_enum >= static_cast<int>(ContractInstanceMember::MAX_MEMBER)) {
        // Error, bad enum operand
        // TODO(9393): constrain this via range check
        const auto row = Row{
            .main_clk = clk,
            .main_call_ptr = call_ptr,
            .main_internal_return_ptr = internal_return_ptr,
            .main_op_err = FF(1),
            .main_pc = pc,
            .main_sel_op_get_contract_instance = FF(1),
        };
        main_trace.push_back(row);
        pc += Deserialization::get_pc_increment(OpCode::GETCONTRACTINSTANCE);
        return AvmError::CONTRACT_INST_MEM_UNKNOWN;
    };

    ContractInstanceMember chosen_member = static_cast<ContractInstanceMember>(member_enum);

    auto [resolved_addrs, res_error] = Addressing<3>::fromWire(indirect, call_ptr)
                                           .resolve({ address_offset, dst_offset, exists_offset }, mem_trace_builder);
    auto [resolved_address_offset, resolved_dst_offset, resolved_exists_offset] = resolved_addrs;
    error = res_error;

    auto read_address = constrained_read_from_memory(
        call_ptr, clk, resolved_address_offset, AvmMemoryTag::FF, AvmMemoryTag::FF, IntermRegister::IA);
    bool tag_match = read_address.tag_match;
    if (is_ok(error) && !tag_match) {
        error = AvmError::CHECK_TAG_ERROR;
    }

    FF member_value = 0;
    bool exists = false;

    if (is_ok(error)) {
        const auto contract_address = read_address.val;
        const auto contract_address_nullifier = AvmMerkleTreeTraceBuilder::unconstrained_silo_nullifier(
            DEPLOYER_CONTRACT_ADDRESS, /*nullifier=*/contract_address);
        // Read the contract instance hint
        ContractInstanceHint instance = execution_hints.contract_instance_hints.at(contract_address);

        if (is_canonical(contract_address)) {
            // skip membership check for canonical contracts
            exists = true;
        } else {
            // nullifier read hint for the contract address
            NullifierReadTreeHint nullifier_read_hint = instance.membership_hint;

            // If the hinted preimage matches the contract address nullifier, the membership check will prove its
            // existence, otherwise the membership check will prove that a low-leaf exists that skips the contract
            // address nullifier.
            exists = nullifier_read_hint.low_leaf_preimage.nullifier == contract_address_nullifier;

            bool is_member =
                merkle_tree_trace_builder.perform_nullifier_read(clk,
                                                                 nullifier_read_hint.low_leaf_preimage,
                                                                 nullifier_read_hint.low_leaf_index,
                                                                 nullifier_read_hint.low_leaf_sibling_path);
            // membership check must always pass
            ASSERT(is_member);

            if (exists) {
                // This was a membership proof!
                // Assert that the hint's exists flag matches. The flag isn't really necessary...
                ASSERT(instance.exists);
            } else {
                // This was a non-membership proof!
                // Enforce that the tree access membership checked a low-leaf that skips the contract address nullifier.
                // Show that the contract address nullifier meets the non membership conditions (sandwich or max)
                ASSERT(contract_address_nullifier < nullifier_read_hint.low_leaf_preimage.nullifier &&
                       (nullifier_read_hint.low_leaf_preimage.next_nullifier == FF::zero() ||
                        contract_address_nullifier > nullifier_read_hint.low_leaf_preimage.next_nullifier));
            }
        }

        if (exists) {
            switch (chosen_member) {
            case ContractInstanceMember::DEPLOYER:
                member_value = instance.deployer_addr;
                break;
            case ContractInstanceMember::CLASS_ID:
                member_value = instance.contract_class_id;
                break;
            case ContractInstanceMember::INIT_HASH:
                member_value = instance.initialisation_hash;
                break;
            default:
                member_value = 0;
                break;
            }
        }
    }

    // TODO(8603): once instructions can have multiple different tags for writes, write dst as FF and exists as
    // U1 auto write_dst = constrained_write_to_memory(call_ptr, clk, resolved_dst_offset, member_value,
    // AvmMemoryTag::FF, AvmMemoryTag::FF, IntermRegister::IC); auto write_exists =
    // constrained_write_to_memory(call_ptr, clk, resolved_exists_offset, instance.instance_found_in_address,
    // AvmMemoryTag::FF, AvmMemoryTag::FF, IntermRegister::ID);

    main_trace.push_back(Row{
        .main_clk = clk,
        .main_call_ptr = call_ptr,
        .main_ia = read_address.val,
        // TODO(8603): uncomment this and below blocks once instructions can have multiple different tags for
        // writes
        //.main_ic = write_dst.val,
        //.main_id = write_exists.val,
        .main_ind_addr_a = FF(read_address.indirect_address),
        //.main_ind_addr_c = FF(write_dst.indirect_address),
        //.main_ind_addr_d = FF(write_exists.indirect_address),
        .main_internal_return_ptr = FF(internal_return_ptr),
        .main_mem_addr_a = FF(read_address.direct_address),
        .main_op_err = FF(static_cast<uint32_t>(!is_ok(error))),
        //.main_mem_addr_c = FF(write_dst.direct_address),
        //.main_mem_addr_d = FF(write_exists.direct_address),
        .main_pc = FF(pc),
        .main_r_in_tag = FF(static_cast<uint32_t>(AvmMemoryTag::FF)),
        .main_sel_mem_op_a = FF(1),
        //.main_sel_mem_op_c = FF(1),
        //.main_sel_mem_op_d = FF(1),
        .main_sel_op_get_contract_instance = FF(1),
        .main_sel_resolve_ind_addr_a = FF(static_cast<uint32_t>(read_address.is_indirect)),
        //.main_sel_resolve_ind_addr_c = FF(static_cast<uint32_t>(write_dst.is_indirect)),
        //.main_sel_resolve_ind_addr_d = FF(static_cast<uint32_t>(write_exists.is_indirect)),
        .main_tag_err = FF(static_cast<uint32_t>(!tag_match)),
    });

    pc += Deserialization::get_pc_increment(OpCode::GETCONTRACTINSTANCE);

    // Crucial to perform this operation after having incremented pc because write_slice_to_memory
    // is implemented with opcodes (SET and JUMP).
    // TODO(8603): once instructions can have multiple different tags for writes, remove this and do a
    // constrained writes
    write_to_memory(resolved_dst_offset, member_value, AvmMemoryTag::FF);
    write_to_memory(resolved_exists_offset, FF(static_cast<uint32_t>(exists)), AvmMemoryTag::U1);

    // TODO(dbanks12): compute contract address nullifier from instance preimage and perform membership check

    debug("contract_instance cnt: ", side_effect_counter);
    side_effect_counter++;
    return error;
}

/**************************************************************************************************
 *                              ACCRUED SUBSTATE
 **************************************************************************************************/

AvmError AvmTraceBuilder::op_emit_unencrypted_log(uint8_t indirect, uint32_t log_offset, uint32_t log_size_offset)
{
    std::vector<uint8_t> bytes_to_hash;

    // We keep the first encountered error
    AvmError error = AvmError::NO_ERROR;
    auto const clk = static_cast<uint32_t>(main_trace.size()) + 1;

    // FIXME: read (and constrain) log_size_offset
    auto [resolved_addrs, res_error] =
        Addressing<2>::fromWire(indirect, call_ptr).resolve({ log_offset, log_size_offset }, mem_trace_builder);
    auto [resolved_log_offset, resolved_log_size_offset] = resolved_addrs;
    error = res_error;

    // This is a hack to get the contract address from the first contract instance
    // Once we have 1-enqueued call and proper nested contexts, this should use that address of the current context
    FF contract_address = execution_hints.all_contract_bytecode.at(0).contract_instance.address;
    std::vector<uint8_t> contract_address_bytes = contract_address.to_buffer();

    // Unencrypted logs are hashed with sha256 and truncated to 31 bytes - and then padded back to 32 bytes
    bytes_to_hash.insert(bytes_to_hash.end(),
                         std::make_move_iterator(contract_address_bytes.begin()),
                         std::make_move_iterator(contract_address_bytes.end()));

    if (is_ok(error) &&
        !(check_tag(AvmMemoryTag::FF, resolved_log_offset) && check_tag(AvmMemoryTag::U32, resolved_log_size_offset))) {
        error = AvmError::CHECK_TAG_ERROR;
    }

    Row row;
    uint32_t log_size = 0;
    AddressWithMode direct_field_addr;
    uint32_t num_bytes = 0;

    if (is_ok(error)) {
        log_size = static_cast<uint32_t>(unconstrained_read_from_memory(resolved_log_size_offset));

        // The size is in fields of 32 bytes, the length used for the hash is in terms of bytes
        num_bytes = log_size * 32;
        std::vector<uint8_t> log_size_bytes = to_buffer(num_bytes);
        // Add the log size to the hash to bytes
        bytes_to_hash.insert(bytes_to_hash.end(),
                             std::make_move_iterator(log_size_bytes.begin()),
                             std::make_move_iterator(log_size_bytes.end()));

        direct_field_addr = AddressWithMode(static_cast<uint32_t>(resolved_log_offset));
        if (!check_tag_range(AvmMemoryTag::FF, direct_field_addr, log_size)) {
            error = AvmError::CHECK_TAG_ERROR;
        };
    }

    // Can't return earlier as we do elsewhere for side-effect-limit because we need
    // to at least retrieve log_size first to charge proper gas.
    // This means a tag error could occur before side-effect-limit first.
    if (is_ok(error) && unencrypted_log_write_counter >= MAX_UNENCRYPTED_LOGS_PER_TX) {
        error = AvmError::SIDE_EFFECT_LIMIT_REACHED;
        auto row = Row{
            .main_clk = clk,
            .main_internal_return_ptr = internal_return_ptr,
            .main_op_err = FF(static_cast<uint32_t>(!is_ok(error))),
            .main_pc = pc,
            .main_sel_op_emit_unencrypted_log = FF(1),
        };
        main_trace.push_back(row);
        pc += Deserialization::get_pc_increment(OpCode::EMITUNENCRYPTEDLOG);
        return error;
    }
    unencrypted_log_write_counter++;

    if (is_ok(error)) {
        // We need to read the rest of the log_size number of elements
        for (uint32_t i = 0; i < log_size; i++) {
            FF log_value = unconstrained_read_from_memory(direct_field_addr + i);
            std::vector<uint8_t> log_value_byte = log_value.to_buffer();
            bytes_to_hash.insert(bytes_to_hash.end(),
                                 std::make_move_iterator(log_value_byte.begin()),
                                 std::make_move_iterator(log_value_byte.end()));
        }

        std::array<uint8_t, 32> output = crypto::sha256(bytes_to_hash);
        // Truncate the hash to 31 bytes so it will be a valid field element
        FF trunc_hash = FF(from_buffer<uint256_t>(output.data()) >> 8);

        // The + 32 here is for the contract_address in bytes, the +4 is for the extra 4 bytes that contain log_size
        // and is prefixed to message see toBuffer in unencrypted_l2_log.ts
        FF length_of_preimage = num_bytes + 32 + 4;
        // The + 4 is because the kernels store the length of the
        // processed log as 4 bytes; thus for this length value to match the log length stored in the kernels, we
        // need to add four to the length here. [Copied from unencrypted_l2_log.ts]
        FF metadata_log_length = length_of_preimage + 4;
        row = Row{
            .main_clk = clk,
            .main_ia = trunc_hash,
            .main_ib = metadata_log_length,
            .main_internal_return_ptr = internal_return_ptr,
            .main_pc = pc,
        };
        // Write to offset
        // kernel_trace_builder.op_emit_unencrypted_log(clk, side_effect_counter, trunc_hash, metadata_log_length);
        row.main_sel_op_emit_unencrypted_log = FF(1);
    } else {
        row = Row{
            .main_clk = clk,
            .main_internal_return_ptr = internal_return_ptr,
            .main_op_err = FF(1),
            .main_pc = pc,
            .main_sel_op_emit_unencrypted_log = FF(1),
        };
    }

    // Constrain gas cost
    bool out_of_gas = gas_trace_builder.constrain_gas(clk, OpCode::EMITUNENCRYPTEDLOG, static_cast<uint32_t>(log_size));
    if (out_of_gas && is_ok(error)) {
        error = AvmError::OUT_OF_GAS;
    }

    main_trace.push_back(row);

    debug("emit_unencrypted_log side-effect cnt: ", side_effect_counter);
    side_effect_counter++;
    pc += Deserialization::get_pc_increment(OpCode::EMITUNENCRYPTEDLOG);
    return error;
}

AvmError AvmTraceBuilder::op_emit_l2_to_l1_msg(uint8_t indirect, uint32_t recipient_offset, uint32_t content_offset)
{
    // We keep the first encountered error
    AvmError error = AvmError::NO_ERROR;
    auto const clk = static_cast<uint32_t>(main_trace.size()) + 1;

    if (l2_to_l1_msg_write_counter >= MAX_L2_TO_L1_MSGS_PER_TX) {
        error = AvmError::SIDE_EFFECT_LIMIT_REACHED;
        auto row = Row{
            .main_clk = clk,
            .main_internal_return_ptr = internal_return_ptr,
            .main_op_err = FF(static_cast<uint32_t>(!is_ok(error))),
            .main_pc = pc,
            .main_sel_op_emit_l2_to_l1_msg = FF(1),
        };
        main_trace.push_back(row);
        pc += Deserialization::get_pc_increment(OpCode::SENDL2TOL1MSG);
        return error;
    }
    l2_to_l1_msg_write_counter++;

    // Note: unorthodox order - as seen in L2ToL1Message struct in TS
    auto [row, output_error] = create_kernel_output_opcode_with_metadata(
        indirect, clk, content_offset, AvmMemoryTag::FF, recipient_offset, AvmMemoryTag::FF);

    if (is_ok(error)) {
        error = output_error;
    }

    // Wtite to output
    // kernel_trace_builder.op_emit_l2_to_l1_msg(clk, side_effect_counter, row.main_ia, row.main_ib);
    row.main_sel_op_emit_l2_to_l1_msg = FF(1);
    row.main_op_err = FF(static_cast<uint32_t>(!is_ok(error)));

    // Constrain gas cost
    bool out_of_gas = gas_trace_builder.constrain_gas(clk, OpCode::SENDL2TOL1MSG);
    if (out_of_gas && is_ok(error)) {
        error = AvmError::OUT_OF_GAS;
    }

    main_trace.push_back(row);

    debug("emit_l2_to_l1_msg side-effect cnt: ", side_effect_counter);
    side_effect_counter++;

    pc += Deserialization::get_pc_increment(OpCode::SENDL2TOL1MSG);
    return error;
}

/**************************************************************************************************
 *                            CONTROL FLOW - CONTRACT CALLS
 **************************************************************************************************/

// Helper/implementation for CALL and STATICCALL
AvmError AvmTraceBuilder::constrain_external_call(OpCode opcode,
                                                  uint16_t indirect,
                                                  uint32_t gas_offset,
                                                  uint32_t addr_offset,
                                                  uint32_t args_offset,
                                                  uint32_t args_size_offset,
                                                  uint32_t success_offset)
{
    ASSERT(opcode == OpCode::CALL || opcode == OpCode::STATICCALL);
    // We keep the first encountered error
    AvmError error = AvmError::NO_ERROR;
    auto clk = static_cast<uint32_t>(main_trace.size()) + 1;

    auto [resolved_addrs, res_error] =
        Addressing<5>::fromWire(indirect, call_ptr)
            .resolve({ gas_offset, addr_offset, args_offset, args_size_offset, success_offset }, mem_trace_builder);
    auto [resolved_gas_offset,
          resolved_addr_offset,
          resolved_args_offset,
          resolved_args_size_offset,
          resolved_success_offset] = resolved_addrs;
    error = res_error;

    // Should read the address next to read_gas as well (tuple of gas values (l2Gas, daGas))
    auto read_gas_l2 = constrained_read_from_memory(
        call_ptr, clk, resolved_gas_offset, AvmMemoryTag::FF, AvmMemoryTag::FF, IntermRegister::IA);
    auto read_gas_da = mem_trace_builder.read_and_load_from_memory(
        call_ptr, clk, IntermRegister::IB, read_gas_l2.direct_address + 1, AvmMemoryTag::FF, AvmMemoryTag::FF);
    auto read_addr = constrained_read_from_memory(
        call_ptr, clk, resolved_addr_offset, AvmMemoryTag::FF, AvmMemoryTag::FF, IntermRegister::IC);
    auto read_args = constrained_read_from_memory(
        call_ptr, clk, resolved_args_offset, AvmMemoryTag::FF, AvmMemoryTag::FF, IntermRegister::ID);
    bool tag_match = read_gas_l2.tag_match && read_gas_da.tag_match && read_addr.tag_match && read_args.tag_match;

    if (is_ok(error) && !(tag_match && check_tag(AvmMemoryTag::U32, resolved_args_size_offset))) {
        error = AvmError::CHECK_TAG_ERROR;
    }

    // TODO: constrain this
    auto args_size =
        is_ok(error) ? static_cast<uint32_t>(unconstrained_read_from_memory(resolved_args_size_offset)) : 0;

    // We need to consume the the gas cost of call, and then handle the amount allocated to the call
    // TODO: is cast okay? Should gas be read from memory as u32?
    bool out_of_gas = gas_trace_builder.constrain_gas(clk, opcode, /*dyn_gas_multiplier=*/args_size);
    // NOTE: we don't run out of gas if the gas specified by user code is > gas left.
    // In that case we just cap the gas allocation by gas left.
    if (is_ok(error) && out_of_gas) {
        error = AvmError::OUT_OF_GAS;
    }

    main_trace.push_back(Row{
        .main_clk = clk,
        .main_ia = read_gas_l2.val, /* gas_offset_l2 */
        .main_ib = read_gas_da.val, /* gas_offset_da */
        .main_ic = read_addr.val,   /* addr_offset */
        .main_id = read_args.val,   /* args_offset */
        .main_ind_addr_a = FF(read_gas_l2.indirect_address),
        .main_ind_addr_c = FF(read_addr.indirect_address),
        .main_ind_addr_d = FF(read_args.indirect_address),
        .main_internal_return_ptr = FF(internal_return_ptr),
        .main_mem_addr_a = FF(read_gas_l2.direct_address),
        .main_mem_addr_b = FF(read_gas_l2.direct_address + 1),
        .main_mem_addr_c = FF(read_addr.direct_address),
        .main_mem_addr_d = FF(read_args.direct_address),
        .main_op_err = FF(static_cast<uint32_t>(!is_ok(error))),
        .main_pc = FF(pc),
        .main_r_in_tag = FF(static_cast<uint32_t>(AvmMemoryTag::FF)),
        .main_sel_mem_op_a = FF(1),
        .main_sel_mem_op_b = FF(1),
        .main_sel_mem_op_c = FF(1),
        .main_sel_mem_op_d = FF(1),
        .main_sel_op_external_call = static_cast<uint8_t>(opcode == OpCode::CALL),
        .main_sel_op_static_call = static_cast<uint8_t>(opcode == OpCode::STATICCALL),
        .main_sel_resolve_ind_addr_a = FF(static_cast<uint32_t>(read_gas_l2.is_indirect)),
        .main_sel_resolve_ind_addr_c = FF(static_cast<uint32_t>(read_addr.is_indirect)),
        .main_sel_resolve_ind_addr_d = FF(static_cast<uint32_t>(read_args.is_indirect)),
        .main_tag_err = FF(static_cast<uint32_t>(!tag_match)),
    });

    pc += Deserialization::get_pc_increment(opcode);

    // Save the current gas left in the context before pushing it to stack
    // It will be used on RETURN/REVERT/halt to remember how much gas the caller had left.
    current_ext_call_ctx.l2_gas_left = gas_trace_builder.get_l2_gas_left();
    current_ext_call_ctx.da_gas_left = gas_trace_builder.get_da_gas_left();

    // We push the current ext call ctx onto the stack and initialize a new one
    current_ext_call_ctx.last_pc = pc;
    current_ext_call_ctx.success_offset = resolved_success_offset,
    external_call_ctx_stack.emplace(current_ext_call_ctx);

    // Ext Ctx setup
    std::vector<FF> calldata;
    read_slice_from_memory(resolved_args_offset, args_size, calldata);

    set_call_ptr(static_cast<uint8_t>(clk));

    // Don't try allocating more than the gas that is actually left
    const auto l2_gas_allocated_to_nested_call =
        std::min(static_cast<uint32_t>(read_gas_l2.val), gas_trace_builder.get_l2_gas_left());
    const auto da_gas_allocated_to_nested_call =
        std::min(static_cast<uint32_t>(read_gas_da.val), gas_trace_builder.get_da_gas_left());
    current_ext_call_ctx = ExtCallCtx{
        .context_id = static_cast<uint8_t>(clk),
        .parent_id = current_ext_call_ctx.context_id,
        .contract_address = read_addr.val,
        .calldata = calldata,
        .nested_returndata = {},
        .last_pc = 0,
        .success_offset = 0,
        .start_l2_gas_left = l2_gas_allocated_to_nested_call,
        .start_da_gas_left = da_gas_allocated_to_nested_call,
        .l2_gas_left = l2_gas_allocated_to_nested_call,
        .da_gas_left = da_gas_allocated_to_nested_call,
        .internal_return_ptr_stack = {},
    };

    allocate_gas_for_call(l2_gas_allocated_to_nested_call, da_gas_allocated_to_nested_call);
    set_pc(0);

    return error;
}

/**
 * @brief External Call with direct or indirect memory access.
 *
 * NOTE: we do not constrain this here as it's behaviour will change fully once we have a full enqueued function
 * call in one vm circuit
 * @param indirect byte encoding information about indirect/direct memory access.
 * @param gas_offset An index in memory pointing to the first of the gas value tuple (l2Gas, daGas)
 * @param addr_offset An index in memory pointing to the target contract address
 * @param args_offset An index in memory pointing to the first value of the input array for the external call
 * @param args_size The number of values in the input array for the external call
 * @param success_offset An index in memory pointing to where the success flag (U1) of the external call should be
 * stored
 */
AvmError AvmTraceBuilder::op_call(uint16_t indirect,
                                  uint32_t gas_offset,
                                  uint32_t addr_offset,
                                  uint32_t args_offset,
                                  uint32_t args_size_offset,
                                  uint32_t success_offset)
{
    return constrain_external_call(
        OpCode::CALL, indirect, gas_offset, addr_offset, args_offset, args_size_offset, success_offset);
}

/**
 * @brief Static Call with direct or indirect memory access.
 *
 * NOTE: we do not constrain this here as it's behaviour will change fully once we have a full enqueued function
 * call in one vm circuit
 * @param indirect byte encoding information about indirect/direct memory access.
 * @param gas_offset An index in memory pointing to the first of the gas value tuple (l2Gas, daGas)
 * @param addr_offset An index in memory pointing to the target contract address
 * @param args_offset An index in memory pointing to the first value of the input array for the external call
 * @param args_size The number of values in the input array for the static call
 * @param success_offset An index in memory pointing to where the success flag (U8) of the static call should be
 * stored
 */
AvmError AvmTraceBuilder::op_static_call(uint16_t indirect,
                                         uint32_t gas_offset,
                                         uint32_t addr_offset,
                                         uint32_t args_offset,
                                         uint32_t args_size_offset,
                                         uint32_t success_offset)
{
    return constrain_external_call(
        OpCode::STATICCALL, indirect, gas_offset, addr_offset, args_offset, args_size_offset, success_offset);
}

/**
 * @brief RETURN opcode with direct and indirect memory access, i.e.,
 *        direct:   return(M[ret_offset:ret_offset+ret_size])
 *        indirect: return(M[M[ret_offset]:M[ret_offset]+ret_size])
 *        Simplified version with exclusively memory load operations into
 *        intermediate registers and then values are copied to the returned vector.
 *        TODO: taking care of flagging this row as the last one? Special STOP flag?
 *        TODO: error handling if ret_offset + ret_size > 2^32 which would lead to
 *              out-of-bound memory read.
 *
 * @param indirect A byte encoding information about indirect/direct memory access.
 * @param ret_offset The starting index of the memory region to be returned.
 * @param ret_size The number of elements to be returned.
 * @return The returned memory region as a std::vector.
 */
ReturnDataError AvmTraceBuilder::op_return(uint8_t indirect, uint32_t ret_offset, uint32_t ret_size_offset)
{

    // We keep the first encountered error
    AvmError error = AvmError::NO_ERROR;
    auto clk = static_cast<uint32_t>(main_trace.size()) + 1;

    // This boolean will not be a trivial constant once we re-enable constraining address resolution
    bool tag_match = true;

    // Resolve operands
    auto [resolved_addrs, res_error] =
        Addressing<2>::fromWire(indirect, call_ptr).resolve({ ret_offset, ret_size_offset }, mem_trace_builder);
    auto [resolved_ret_offset, resolved_ret_size_offset] = resolved_addrs;
    error = res_error;

    if (is_ok(error) && !(tag_match && check_tag(AvmMemoryTag::U32, resolved_ret_size_offset))) {
        error = AvmError::CHECK_TAG_ERROR;
    }

    const auto ret_size = static_cast<uint32_t>(unconstrained_read_from_memory(resolved_ret_size_offset));

    const bool is_top_level = current_ext_call_ctx.context_id == 0;

    const auto [l2_gas_cost, da_gas_cost] = gas_trace_builder.unconstrained_compute_gas(OpCode::RETURN, ret_size);
    bool out_of_gas =
        l2_gas_cost > gas_trace_builder.get_l2_gas_left() || da_gas_cost > gas_trace_builder.get_da_gas_left();
    if (out_of_gas && is_ok(error)) {
        error = AvmError::OUT_OF_GAS;
    }
    if (!is_ok(error)) {
        main_trace.push_back(Row{
            .main_clk = clk,
            .main_call_ptr = call_ptr,
            .main_ib = ret_size,
            .main_internal_return_ptr = FF(internal_return_ptr),
            .main_op_err = static_cast<uint32_t>(!is_ok(error)),
            .main_pc = pc,
            .main_sel_op_external_return = 1,
        });
        return ReturnDataError{
            .return_data = {},
            .error = error,
            .is_top_level = is_top_level,
        };
    }

    // Charge gas normally. The gas row will be modified later to go back to parent's gas
    // minus gas consumed by nested call.
    gas_trace_builder.constrain_gas(clk, OpCode::RETURN, ret_size);

    if (tag_match) {
        if (is_top_level) {
            // The only memory operation performed from the main trace is a possible indirect load for resolving the
            // direct destination offset stored in main_mem_addr_c.
            // All the other memory operations are triggered by the slice gadget.
            returndata = mem_trace_builder.read_return_opcode(clk, call_ptr, resolved_ret_offset, ret_size);
            slice_trace_builder.create_return_slice(returndata, clk, call_ptr, resolved_ret_offset, ret_size);
            all_returndata.insert(all_returndata.end(), returndata.begin(), returndata.end());
        } else {
            // before the nested call was made, how much gas does the parent have?
            const auto l2_gas_allocated_to_nested_call = current_ext_call_ctx.start_l2_gas_left;
            const auto da_gas_allocated_to_nested_call = current_ext_call_ctx.start_da_gas_left;
            // We are returning from a nested call
            std::vector<FF> returndata{};
            read_slice_from_memory(resolved_ret_offset, ret_size, returndata);
            // Pop the caller/parent's context from the stack to proceed with execution there
            current_ext_call_ctx = external_call_ctx_stack.top();
            external_call_ctx_stack.pop();
            current_ext_call_ctx.nested_returndata = returndata;

            // Grab the saved-off gas remaining in the parent from before the nested call
            // now that we have popped its context from the stack.
            auto parent_l2_gas_left = current_ext_call_ctx.l2_gas_left;
            auto parent_da_gas_left = current_ext_call_ctx.da_gas_left;

            // modify this instruction's gas row (from constrain_gas) to go back to
            // parent's gas minus gas consumed by nested call.
            gas_trace_builder.constrain_gas_for_halt(/*exceptional_halt=*/false,
                                                     parent_l2_gas_left,
                                                     parent_da_gas_left,
                                                     l2_gas_allocated_to_nested_call,
                                                     da_gas_allocated_to_nested_call);

            // Update the call_ptr before we write the success flag
            set_call_ptr(static_cast<uint8_t>(current_ext_call_ctx.context_id));
            write_to_memory(
                current_ext_call_ctx.success_offset, /*success=*/FF::one(), AvmMemoryTag::U1, /*fix_pc=*/false);
        }
    }

    if (ret_size == 0) {
        main_trace.push_back(Row{
            .main_clk = clk,
            .main_call_ptr = call_ptr,
            .main_ib = ret_size,
            .main_internal_return_ptr = FF(internal_return_ptr),
            .main_op_err = static_cast<uint32_t>(!is_ok(error)),
            .main_pc = pc,
            .main_sel_op_external_return = 1,
        });

        // Update the next pc, if we are at the top level we do what we used to do (i.e. maxing the pc)
        pc = is_top_level ? UINT32_MAX : current_ext_call_ctx.last_pc;

        return ReturnDataError{
            .return_data = {},
            .error = error,
            .is_top_level = is_top_level,
        };
    }

    main_trace.push_back(Row{
        .main_clk = clk,
        .main_call_ptr = call_ptr,
        .main_ib = ret_size,
        .main_internal_return_ptr = FF(internal_return_ptr),
        .main_mem_addr_c = resolved_ret_offset,
        .main_op_err = static_cast<uint32_t>(!is_ok(error)),
        .main_pc = pc,
        .main_r_in_tag = static_cast<uint32_t>(AvmMemoryTag::FF),
        .main_sel_op_external_return = 1,
        .main_sel_slice_gadget = static_cast<uint32_t>(is_top_level && tag_match),
        .main_tag_err = static_cast<uint32_t>(!tag_match),
        .main_w_in_tag = static_cast<uint32_t>(AvmMemoryTag::FF),
    });

    // Update the next pc, if we are at the top level we do what we used to do (i.e. maxing the pc)
    pc = is_top_level ? UINT32_MAX : current_ext_call_ctx.last_pc;

    auto return_data = is_top_level ? returndata : current_ext_call_ctx.nested_returndata;

    return ReturnDataError{
        .return_data = return_data,
        .error = error,
        .is_top_level = is_top_level,
    };
}

ReturnDataError AvmTraceBuilder::op_revert(uint8_t indirect, uint32_t ret_offset, uint32_t ret_size_offset)
{
    // TODO: This opcode is still masquerading as RETURN.
    // We keep the first encountered error
    AvmError error = AvmError::NO_ERROR;
    auto clk = static_cast<uint32_t>(main_trace.size()) + 1;

    // This boolean will not be a trivial constant once we re-enable constraining address resolution
    bool tag_match = true;

    auto [resolved_addrs, res_error] =
        Addressing<2>::fromWire(indirect, call_ptr).resolve({ ret_offset, ret_size_offset }, mem_trace_builder);
    auto [resolved_ret_offset, resolved_ret_size_offset] = resolved_addrs;
    error = res_error;

    if (is_ok(error) && !(tag_match && check_tag(AvmMemoryTag::U32, ret_size_offset))) {
        error = AvmError::CHECK_TAG_ERROR;
    }

    const auto ret_size =
        is_ok(error) ? static_cast<uint32_t>(unconstrained_read_from_memory(resolved_ret_size_offset)) : 0;

    const bool is_top_level = current_ext_call_ctx.context_id == 0;

    const auto [l2_gas_cost, da_gas_cost] = gas_trace_builder.unconstrained_compute_gas(OpCode::REVERT_8, ret_size);
    bool out_of_gas =
        l2_gas_cost > gas_trace_builder.get_l2_gas_left() || da_gas_cost > gas_trace_builder.get_da_gas_left();
    if (out_of_gas && is_ok(error)) {
        error = AvmError::OUT_OF_GAS;
    }
    if (!is_ok(error)) {
        // TODO: fix and set sel_op_revert
        main_trace.push_back(Row{
            .main_call_ptr = call_ptr,
            .main_ib = ret_size,
            .main_internal_return_ptr = FF(internal_return_ptr),
            .main_op_err = static_cast<uint32_t>(!is_ok(error)),
            .main_pc = pc,
            .main_sel_op_external_return = 1,
        });
        return ReturnDataError{
            .return_data = {},
            .error = error,
            .is_top_level = is_top_level,
        };
    }

    // Charge gas normally. The gas row will be modified later to go back to parent's gas
    // minus gas consumed by nested call.
    gas_trace_builder.constrain_gas(clk, OpCode::REVERT_8, ret_size);

    if (tag_match) {
        if (is_top_level) {
            // The only memory operation performed from the main trace is a possible indirect load for resolving the
            // direct destination offset stored in main_mem_addr_c.
            // All the other memory operations are triggered by the slice gadget.
            returndata = mem_trace_builder.read_return_opcode(clk, call_ptr, resolved_ret_offset, ret_size);
            slice_trace_builder.create_return_slice(returndata, clk, call_ptr, resolved_ret_offset, ret_size);
            all_returndata.insert(all_returndata.end(), returndata.begin(), returndata.end());
        } else {
            // before the nested call was made, how much gas does the parent have?
            const auto l2_gas_allocated_to_nested_call = current_ext_call_ctx.start_l2_gas_left;
            const auto da_gas_allocated_to_nested_call = current_ext_call_ctx.start_da_gas_left;
            // We are returning from a nested call
            std::vector<FF> returndata{};
            read_slice_from_memory(resolved_ret_offset, ret_size, returndata);
            // Pop the caller/parent's context from the stack to proceed with execution there
            current_ext_call_ctx = external_call_ctx_stack.top();
            external_call_ctx_stack.pop();
            current_ext_call_ctx.nested_returndata = returndata;

            // Grab the saved-off gas remaining in the parent from before the nested call
            // now that we have popped its context from the stack.
            auto parent_l2_gas_left = current_ext_call_ctx.l2_gas_left;
            auto parent_da_gas_left = current_ext_call_ctx.da_gas_left;

            // modify this instruction's gas row (from constrain_gas) to go back to
            // parent's gas minus gas consumed by nested call.
            gas_trace_builder.constrain_gas_for_halt(/*exceptional_halt=*/false,
                                                     parent_l2_gas_left,
                                                     parent_da_gas_left,
                                                     l2_gas_allocated_to_nested_call,
                                                     da_gas_allocated_to_nested_call);

            // Update the call_ptr before we write the success flag
            set_call_ptr(static_cast<uint8_t>(current_ext_call_ctx.context_id));
            write_to_memory(
                current_ext_call_ctx.success_offset, /*success=*/FF::one(), AvmMemoryTag::U1, /*fix_pc=*/false);
        }
    }

    // TODO: fix and set sel_op_revert
    if (ret_size == 0) {
        main_trace.push_back(Row{
            .main_clk = clk,
            .main_call_ptr = call_ptr,
            .main_ib = ret_size,
            .main_internal_return_ptr = FF(internal_return_ptr),
            .main_op_err = FF(static_cast<uint32_t>(!is_ok(error))),
            .main_pc = pc,
            .main_sel_op_external_return = 1,
        });

        pc = is_top_level ? UINT32_MAX : current_ext_call_ctx.last_pc;

        return ReturnDataError{
            .return_data = {},
            .error = error,
            .is_top_level = is_top_level,
        };
    }

    // TODO: fix and set sel_op_revert
    main_trace.push_back(Row{
        .main_clk = clk,
        .main_call_ptr = call_ptr,
        .main_ib = ret_size,
        .main_internal_return_ptr = FF(internal_return_ptr),
        .main_mem_addr_c = resolved_ret_offset,
        .main_op_err = static_cast<uint32_t>(!is_ok(error)),
        .main_pc = pc,
        .main_r_in_tag = static_cast<uint32_t>(AvmMemoryTag::FF),
        .main_sel_op_external_return = 1,
        .main_sel_slice_gadget = static_cast<uint32_t>(tag_match),
        .main_tag_err = static_cast<uint32_t>(!tag_match),
        .main_w_in_tag = static_cast<uint32_t>(AvmMemoryTag::FF),
    });

    pc = is_top_level ? UINT32_MAX : current_ext_call_ctx.last_pc;
    auto return_data = is_top_level ? returndata : current_ext_call_ctx.nested_returndata;

    // op_valid == true otherwise, ret_size == 0 and we would have returned above.
    return ReturnDataError{
        .return_data = return_data,
        .error = error,
        .is_top_level = is_top_level,
    };
}

/**************************************************************************************************
 *                                   MISC
 **************************************************************************************************/

AvmError AvmTraceBuilder::op_debug_log(uint8_t indirect,
                                       uint32_t message_offset,
                                       uint32_t fields_offset,
                                       uint32_t fields_size_offset,
                                       uint32_t message_size)
{
    // We keep the first encountered error
    AvmError error = AvmError::NO_ERROR;
    auto clk = static_cast<uint32_t>(main_trace.size()) + 1;

    auto [resolved_addrs, res_error] =
        Addressing<3>::fromWire(indirect, call_ptr)
            .resolve({ message_offset, fields_offset, fields_size_offset }, mem_trace_builder);
    auto [resolved_message_offset, resolved_fields_offset, resolved_fields_size_offset] = resolved_addrs;
    error = res_error;

    if (is_ok(error) && !check_tag(AvmMemoryTag::U32, resolved_fields_size_offset)) {
        error = AvmError::CHECK_TAG_ERROR;
    }

    const uint32_t fields_size =
        is_ok(error) ? static_cast<uint32_t>(unconstrained_read_from_memory(resolved_fields_size_offset)) : 0;

    // Constrain gas cost
    bool out_of_gas = gas_trace_builder.constrain_gas(clk, OpCode::DEBUGLOG, message_size + fields_size);
    if (out_of_gas && is_ok(error)) {
        error = AvmError::OUT_OF_GAS;
    }

    if (is_ok(error) && !(check_tag_range(AvmMemoryTag::U8, resolved_message_offset, message_size) &&
                          check_tag_range(AvmMemoryTag::FF, resolved_fields_offset, fields_size))) {
        error = AvmError::CHECK_TAG_ERROR;
    }

    main_trace.push_back(Row{
        .main_clk = clk,
        .main_call_ptr = call_ptr,
        .main_internal_return_ptr = FF(internal_return_ptr),
        .main_op_err = FF(static_cast<uint32_t>(!is_ok(error))),
        .main_pc = FF(pc),
        .main_sel_op_debug_log = FF(1),
    });

    pc += Deserialization::get_pc_increment(OpCode::DEBUGLOG);
    return error;
}

/**************************************************************************************************
 *                                   GADGETS
 **************************************************************************************************/

/**
 * @brief Poseidon2 Permutation with direct or indirect memory access.
 *
 * @param indirect byte encoding information about indirect/direct memory access.
 * @param input_offset An index in memory pointing to the first Field value of the input array to be used in the
 * next instance of poseidon2 permutation.
 * @param output_offset An index in memory pointing to where the first Field value of the output array should be
 * stored.
 */
AvmError AvmTraceBuilder::op_poseidon2_permutation(uint8_t indirect, uint32_t input_offset, uint32_t output_offset)
{
    // We keep the first encountered error
    AvmError error = AvmError::NO_ERROR;
    auto clk = static_cast<uint32_t>(main_trace.size()) + 1;

    // Resolve the indirect flags, the results of this function are used to determine the memory offsets
    // that point to the starting memory addresses for the input, output and h_init values
    // Note::This function will add memory reads at clk in the mem_trace_builder
    auto [resolved_addrs, res_error] =
        Addressing<2>::fromWire(indirect, call_ptr).resolve({ input_offset, output_offset }, mem_trace_builder);
    auto [resolved_input_offset, resolved_output_offset] = resolved_addrs;
    error = res_error;

    // Resolve indirects in the main trace. Do not resolve the value stored in direct addresses.

    // Constrain gas cost
    bool out_of_gas = gas_trace_builder.constrain_gas(clk, OpCode::POSEIDON2PERM);
    if (out_of_gas && is_ok(error)) {
        error = AvmError::OUT_OF_GAS;
    }

    // These read patterns will be refactored - we perform them here instead of in the poseidon gadget trace
    // even though they are "performed" by the gadget.
    AddressWithMode direct_src_offset = { AddressingMode::DIRECT, resolved_input_offset };
    // This is because passing the mem_builder to the gadget causes some issues regarding copy-move semantics in cpp
    auto read_a = constrained_read_from_memory(call_ptr,
                                               clk,
                                               direct_src_offset,
                                               AvmMemoryTag::FF,
                                               AvmMemoryTag::FF,
                                               IntermRegister::IA,
                                               AvmMemTraceBuilder::POSEIDON2);
    auto read_b = constrained_read_from_memory(call_ptr,
                                               clk,
                                               direct_src_offset + 1,
                                               AvmMemoryTag::FF,
                                               AvmMemoryTag::FF,
                                               IntermRegister::IB,
                                               AvmMemTraceBuilder::POSEIDON2);
    auto read_c = constrained_read_from_memory(call_ptr,
                                               clk,
                                               direct_src_offset + 2,
                                               AvmMemoryTag::FF,
                                               AvmMemoryTag::FF,
                                               IntermRegister::IC,
                                               AvmMemTraceBuilder::POSEIDON2);
    auto read_d = constrained_read_from_memory(call_ptr,
                                               clk,
                                               direct_src_offset + 3,
                                               AvmMemoryTag::FF,
                                               AvmMemoryTag::FF,
                                               IntermRegister::ID,
                                               AvmMemTraceBuilder::POSEIDON2);

    bool read_tag_valid = read_a.tag_match && read_b.tag_match && read_c.tag_match && read_d.tag_match;

    if (is_ok(error) && !read_tag_valid) {
        error = AvmError::CHECK_TAG_ERROR;
    }

    if (is_ok(error)) {
        std::array<FF, 4> input = { read_a.val, read_b.val, read_c.val, read_d.val };
        std::array<FF, 4> result = poseidon2_trace_builder.poseidon2_permutation(
            input, call_ptr, clk, resolved_input_offset, resolved_output_offset);

        std::vector<FF> ff_result;
        for (uint32_t i = 0; i < 4; i++) {
            ff_result.emplace_back(result[i]);
        }
        // Write the result to memory after, see the comments at read to understand why this happens here.
        AddressWithMode direct_dst_offset = { AddressingMode::DIRECT, resolved_output_offset };
        auto write_a = constrained_write_to_memory(call_ptr,
                                                   clk,
                                                   direct_dst_offset,
                                                   ff_result[0],
                                                   AvmMemoryTag::FF,
                                                   AvmMemoryTag::FF,
                                                   IntermRegister::IA,
                                                   AvmMemTraceBuilder::POSEIDON2);
        auto write_b = constrained_write_to_memory(call_ptr,
                                                   clk,
                                                   direct_dst_offset + 1,
                                                   ff_result[1],
                                                   AvmMemoryTag::FF,
                                                   AvmMemoryTag::FF,
                                                   IntermRegister::IB,
                                                   AvmMemTraceBuilder::POSEIDON2);
        auto write_c = constrained_write_to_memory(call_ptr,
                                                   clk,
                                                   direct_dst_offset + 2,
                                                   ff_result[2],
                                                   AvmMemoryTag::FF,
                                                   AvmMemoryTag::FF,
                                                   IntermRegister::IC,
                                                   AvmMemTraceBuilder::POSEIDON2);

        auto write_d = constrained_write_to_memory(call_ptr,
                                                   clk,
                                                   direct_dst_offset + 3,
                                                   ff_result[3],
                                                   AvmMemoryTag::FF,
                                                   AvmMemoryTag::FF,
                                                   IntermRegister::ID,
                                                   AvmMemTraceBuilder::POSEIDON2);

        bool write_tag_valid = write_a.tag_match && write_b.tag_match && write_c.tag_match && write_d.tag_match;
        if (is_ok(error) && !write_tag_valid) {
            error = AvmError::CHECK_TAG_ERROR;
        }
    }

    // Main trace contains on operand values from the bytecode and resolved indirects
    main_trace.push_back(Row{
        .main_clk = clk,
        .main_internal_return_ptr = FF(internal_return_ptr),
        .main_mem_addr_a = resolved_input_offset,
        .main_mem_addr_b = resolved_output_offset,
        .main_op_err = FF(static_cast<uint32_t>(!is_ok(error))),
        .main_pc = FF(pc),
        .main_sel_op_poseidon2 = FF(1),
    });

    pc += Deserialization::get_pc_increment(OpCode::POSEIDON2PERM);

    return error;
}

/**
 * @brief SHA256 Compression with direct or indirect memory access.
 *
 * @param indirect byte encoding information about indirect/direct memory access.
 * @param state_offset An index in memory pointing to the first U32 value of the state array to be used in the next
 * instance of sha256 compression.
 * @param input_offset An index in memory pointing to the first U32 value of the input array to be used in the next
 * instance of sha256 compression.
 * @param output_offset An index in memory pointing to where the first U32 value of the output array should be
 * stored.
 */
AvmError AvmTraceBuilder::op_sha256_compression(uint8_t indirect,
                                                uint32_t output_offset,
                                                uint32_t state_offset,
                                                uint32_t inputs_offset)
{
    const uint32_t STATE_SIZE = 8;
    const uint32_t INPUTS_SIZE = 16;

    // We keep the first encountered error
    AvmError error = AvmError::NO_ERROR;

    // The clk plays a crucial role in this function as we attempt to write across multiple lines in the main trace.
    auto clk = static_cast<uint32_t>(main_trace.size()) + 1;

    // Resolve the indirect flags, the results of this function are used to determine the memory offsets
    // that point to the starting memory addresses for the input and output values.
    auto [resolved_addrs, res_error] = Addressing<3>::fromWire(indirect, call_ptr)
                                           .resolve({ output_offset, state_offset, inputs_offset }, mem_trace_builder);
    auto [resolved_output_offset, resolved_state_offset, resolved_inputs_offset] = resolved_addrs;
    error = res_error;

    auto read_a = constrained_read_from_memory(
        call_ptr, clk, resolved_state_offset, AvmMemoryTag::U32, AvmMemoryTag::FF, IntermRegister::IA);
    auto read_b = constrained_read_from_memory(
        call_ptr, clk, resolved_inputs_offset, AvmMemoryTag::U32, AvmMemoryTag::FF, IntermRegister::IB);
    bool tag_match = read_a.tag_match && read_b.tag_match;

    if (is_ok(error) && !(check_tag_range(AvmMemoryTag::U32, resolved_state_offset, STATE_SIZE) &&
                          check_tag_range(AvmMemoryTag::U32, resolved_inputs_offset, INPUTS_SIZE))) {
        error = AvmError::CHECK_TAG_ERROR;
    }

    // Constrain gas cost
    bool out_of_gas = gas_trace_builder.constrain_gas(clk, OpCode::SHA256COMPRESSION);
    if (out_of_gas && is_ok(error)) {
        error = AvmError::OUT_OF_GAS;
    }

    // Since the above adds mem_reads in the mem_trace_builder at clk, we need to follow up resolving the reads in
    // the main trace at the same clk cycle to preserve the cross-table permutation
    //
    // TODO<#6383>: We put the first value of each of the input, output (which is 0 at this point) and h_init arrays
    // into the main trace at the intermediate registers simply for the permutation check, in the future this will
    // change.
    // Note: we could avoid output being zero if we loaded the input and state beforehand (with a new function that
    // did not lay down constraints), but this is a simplification
    main_trace.push_back(Row{
        .main_clk = clk,
        .main_ia = read_a.val, // First element of state
        .main_ib = read_b.val, // First element of input
        .main_ind_addr_a = FF(read_a.indirect_address),
        .main_ind_addr_b = FF(read_b.indirect_address),
        .main_internal_return_ptr = FF(internal_return_ptr),
        .main_mem_addr_a = FF(read_a.direct_address),
        .main_mem_addr_b = FF(read_b.direct_address),
        .main_op_err = FF(static_cast<uint32_t>(!is_ok(error))),
        .main_pc = FF(pc),
        .main_r_in_tag = FF(static_cast<uint32_t>(AvmMemoryTag::U32)),
        .main_sel_mem_op_a = FF(1),
        .main_sel_mem_op_b = FF(1),
        .main_sel_op_sha256 = FF(1),
        .main_sel_resolve_ind_addr_a = FF(static_cast<uint32_t>(read_a.is_indirect)),
        .main_sel_resolve_ind_addr_b = FF(static_cast<uint32_t>(read_b.is_indirect)),
        .main_tag_err = FF(static_cast<uint32_t>(!tag_match)),
    });

    if (!is_ok(error)) {
        return error;
    }

    // We store the current clk this main trace row occurred so that we can line up the sha256 gadget operation at
    // the same clk later.
    auto sha_op_clk = clk;
    // We need to increment the clk
    clk++;
    // State array input is fixed to 256 bits
    std::vector<uint32_t> h_init_vec;
    // Input for hash is expanded to 512 bits
    std::vector<uint32_t> input_vec;
    // Read results are written to h_init array.
    read_slice_from_memory<uint32_t>(resolved_state_offset, 8, h_init_vec);
    // Read results are written to input array
    read_slice_from_memory<uint32_t>(resolved_inputs_offset, 16, input_vec);

    // Now that we have read all the values, we can perform the operation to get the resulting witness.
    // Note: We use the sha_op_clk to ensure that the sha256 operation is performed at the same clock cycle as the
    // main trace that has the selector
    std::array<uint32_t, 8> h_init = vec_to_arr<uint32_t, 8>(h_init_vec);
    std::array<uint32_t, 16> input = vec_to_arr<uint32_t, 16>(input_vec);

    std::array<uint32_t, 8> result = sha256_trace_builder.sha256_compression(h_init, input, sha_op_clk);
    // We convert the results to field elements here
    std::vector<FF> ff_result;
    for (uint32_t i = 0; i < 8; i++) {
        ff_result.emplace_back(result[i]);
    }

    pc += Deserialization::get_pc_increment(OpCode::SHA256COMPRESSION);

    // Crucial to perform this operation after having incremented pc because write_slice_to_memory
    // is implemented with opcodes (SET and JUMP).
    write_slice_to_memory(resolved_output_offset, AvmMemoryTag::U32, ff_result);

    return AvmError::NO_ERROR;
}

/**
 * @brief Keccakf1600  with direct or indirect memory access.
 * @param indirect byte encoding information about indirect/direct memory access.
 * @param output_offset An index in memory pointing to where the first u64 value of the output array should be
 * stored.
 * @param input_offset An index in memory pointing to the first u64 value of the input array to be used in the next
 * instance of keccakf1600.
 */
AvmError AvmTraceBuilder::op_keccakf1600(uint8_t indirect, uint32_t output_offset, uint32_t input_offset)
{
    // We keep the first encountered error
    AvmError error = AvmError::NO_ERROR;
    auto clk = static_cast<uint32_t>(main_trace.size()) + 1;

    auto [resolved_addrs, res_error] =
        Addressing<2>::fromWire(indirect, call_ptr).resolve({ output_offset, input_offset }, mem_trace_builder);
    auto [resolved_output_offset, resolved_input_offset] = resolved_addrs;
    error = res_error;

    auto input_read = constrained_read_from_memory(
        call_ptr, clk, resolved_input_offset, AvmMemoryTag::U64, AvmMemoryTag::FF, IntermRegister::IA);
    bool tag_match = input_read.tag_match;

    if (is_ok(error) &&
        !(tag_match && check_tag_range(AvmMemoryTag::U64, resolved_input_offset, KECCAKF1600_INPUT_SIZE))) {
        error = AvmError::CHECK_TAG_ERROR;
    }

    // Constrain gas cost
    bool out_of_gas = gas_trace_builder.constrain_gas(clk, OpCode::KECCAKF1600);
    if (out_of_gas && is_ok(error)) {
        error = AvmError::OUT_OF_GAS;
    }

    main_trace.push_back(Row{
        .main_clk = clk,
        .main_ia = input_read.val, // First element of input
        .main_ind_addr_a = FF(input_read.indirect_address),
        .main_internal_return_ptr = FF(internal_return_ptr),
        .main_mem_addr_a = FF(input_read.direct_address),
        .main_op_err = FF(static_cast<uint32_t>(!is_ok(error))),
        .main_pc = FF(pc),
        .main_r_in_tag = FF(static_cast<uint32_t>(AvmMemoryTag::U64)),
        .main_sel_mem_op_a = FF(1),
        .main_sel_op_keccak = FF(1),
        .main_sel_resolve_ind_addr_a = FF(static_cast<uint32_t>(input_read.is_indirect)),
        .main_tag_err = FF(static_cast<uint32_t>(!tag_match)),
    });

    if (!is_ok(error)) {
        return error;
    }

    // Array input is fixed to 1600 bits
    std::vector<uint64_t> input_vec;
    // Read results are written to input array
    read_slice_from_memory<uint64_t>(resolved_input_offset, KECCAKF1600_INPUT_SIZE, input_vec);
    std::array<uint64_t, KECCAKF1600_INPUT_SIZE> input = vec_to_arr<uint64_t, KECCAKF1600_INPUT_SIZE>(input_vec);

    // Now that we have read all the values, we can perform the operation to get the resulting witness.
    // Note: We use the keccak_op_clk to ensure that the keccakf1600 operation is performed at the same clock cycle
    // as the main trace that has the selector
    std::array<uint64_t, KECCAKF1600_INPUT_SIZE> result = keccak_trace_builder.keccakf1600(clk, input);

    pc += Deserialization::get_pc_increment(OpCode::KECCAKF1600);

    // Crucial to perform this operation after having incremented pc because write_slice_to_memory
    // is implemented with opcodes (SET and JUMP).
    write_slice_to_memory(resolved_output_offset, AvmMemoryTag::U64, result);

    return AvmError::NO_ERROR;
}

AvmError AvmTraceBuilder::op_ec_add(uint16_t indirect,
                                    uint32_t lhs_x_offset,
                                    uint32_t lhs_y_offset,
                                    uint32_t lhs_is_inf_offset,
                                    uint32_t rhs_x_offset,
                                    uint32_t rhs_y_offset,
                                    uint32_t rhs_is_inf_offset,
                                    uint32_t output_offset)
{
    // We keep the first encountered error
    AvmError error = AvmError::NO_ERROR;
    auto clk = static_cast<uint32_t>(main_trace.size()) + 1;

    auto [resolved_addrs, res_error] = Addressing<7>::fromWire(indirect, call_ptr)
                                           .resolve({ lhs_x_offset,
                                                      lhs_y_offset,
                                                      lhs_is_inf_offset,
                                                      rhs_x_offset,
                                                      rhs_y_offset,
                                                      rhs_is_inf_offset,
                                                      output_offset },
                                                    mem_trace_builder);

    auto [resolved_lhs_x_offset,
          resolved_lhs_y_offset,
          resolved_lhs_is_inf_offset,
          resolved_rhs_x_offset,
          resolved_rhs_y_offset,
          resolved_rhs_is_inf_offset,
          resolved_output_offset] = resolved_addrs;

    error = res_error;

    // Tag checking
    bool tags_valid =
        check_tag(AvmMemoryTag::FF, resolved_lhs_x_offset) && check_tag(AvmMemoryTag::FF, resolved_lhs_y_offset) &&
        check_tag(AvmMemoryTag::U1, resolved_lhs_is_inf_offset) && check_tag(AvmMemoryTag::FF, resolved_rhs_x_offset) &&
        check_tag(AvmMemoryTag::FF, resolved_rhs_y_offset) && check_tag(AvmMemoryTag::U1, resolved_rhs_is_inf_offset);

    if (is_ok(error) && !tags_valid) {
        error = AvmError::CHECK_TAG_ERROR;
    }

    bool out_of_gas = gas_trace_builder.constrain_gas(clk, OpCode::ECADD);
    if (out_of_gas && is_ok(error)) {
        error = AvmError::OUT_OF_GAS;
    }

    if (!is_ok(error)) {
        main_trace.push_back(Row{
            .main_clk = clk,
            .main_internal_return_ptr = FF(internal_return_ptr),
            .main_op_err = FF(1),
            .main_pc = FF(pc),
            .main_sel_op_ecadd = 1,
        });
        return error;
    }

    // Load lhs point
    auto lhs_x_read = unconstrained_read_from_memory(resolved_lhs_x_offset);
    auto lhs_y_read = unconstrained_read_from_memory(resolved_lhs_y_offset);
    // Load rhs point
    auto rhs_x_read = unconstrained_read_from_memory(resolved_rhs_x_offset);
    auto rhs_y_read = unconstrained_read_from_memory(resolved_rhs_y_offset);
    // Load the infinite bools separately since they have a different memory tag
    auto lhs_is_inf_read = unconstrained_read_from_memory(resolved_lhs_is_inf_offset);
    auto rhs_is_inf_read = unconstrained_read_from_memory(resolved_rhs_is_inf_offset);

    grumpkin::g1::affine_element lhs = uint8_t(lhs_is_inf_read) == 1
                                           ? grumpkin::g1::affine_element::infinity()
                                           : grumpkin::g1::affine_element{ lhs_x_read, lhs_y_read };
    grumpkin::g1::affine_element rhs = uint8_t(rhs_is_inf_read) == 1
                                           ? grumpkin::g1::affine_element::infinity()
                                           : grumpkin::g1::affine_element{ rhs_x_read, rhs_y_read };
    auto result = ecc_trace_builder.embedded_curve_add(lhs, rhs, clk);

    main_trace.push_back(Row{
        .main_clk = clk,
        .main_internal_return_ptr = FF(internal_return_ptr),
        .main_pc = FF(pc),
        .main_sel_op_ecadd = 1,
        .main_tag_err = FF(0),
    });

    pc += Deserialization::get_pc_increment(OpCode::ECADD);

    // Crucial to perform this operation after having incremented pc because write_slice_to_memory
    // is implemented with opcodes (SET and JUMP).
    // Write point coordinates
    write_to_memory(resolved_output_offset, result.x, AvmMemoryTag::FF);
    write_to_memory(resolved_output_offset + 1, result.y, AvmMemoryTag::FF);
    write_to_memory(resolved_output_offset + 2, result.is_point_at_infinity(), AvmMemoryTag::U1);

    return AvmError::NO_ERROR;
}

AvmError AvmTraceBuilder::op_variable_msm(uint8_t indirect,
                                          uint32_t points_offset,
                                          uint32_t scalars_offset,
                                          uint32_t output_offset,
                                          uint32_t point_length_offset)
{
    // We keep the first encountered error
    AvmError error = AvmError::NO_ERROR;

    auto clk = static_cast<uint32_t>(main_trace.size()) + 1;
    auto [resolved_addrs, res_error] =
        Addressing<4>::fromWire(indirect, call_ptr)
            .resolve({ points_offset, scalars_offset, output_offset, point_length_offset }, mem_trace_builder);
    auto [resolved_points_offset, resolved_scalars_offset, resolved_output_offset, resolved_point_length_offset] =
        resolved_addrs;
    error = res_error;

    if (is_ok(error) && !check_tag(AvmMemoryTag::U32, resolved_point_length_offset)) {
        error = AvmError::CHECK_TAG_ERROR;
    }

    const FF points_length = is_ok(error) ? unconstrained_read_from_memory(resolved_point_length_offset) : 0;

    // Points are stored as [x1, y1, inf1, x2, y2, inf2, ...] with the types [FF, FF, U8, FF, FF, U8, ...]
    const uint32_t num_points = uint32_t(points_length) / 3; // 3 elements per point
    // We need to split up the reads due to the memory tags,
    std::vector<FF> points_coords_vec;
    std::vector<FF> points_inf_vec;
    std::vector<FF> scalars_vec;

    bool tags_valid = true;
    for (uint32_t i = 0; i < num_points; i++) {
        tags_valid = tags_valid && check_tag_range(AvmMemoryTag::FF, resolved_points_offset + 3 * i, 2) &&
                     check_tag(AvmMemoryTag::U1, resolved_points_offset + 3 * i + 2);
    }

    // Scalar read length is num_points* 2 since scalars are stored as lo and hi limbs
    uint32_t scalar_read_length = num_points * 2;

    tags_valid = tags_valid && check_tag_range(AvmMemoryTag::FF, resolved_scalars_offset, scalar_read_length);

    if (is_ok(error) && !tags_valid) {
        error = AvmError::CHECK_TAG_ERROR;
    }

    // TODO(dbanks12): length needs to fit into u32 here or it will certainly
    // run out of gas. Casting/truncating here is not secure.
    bool out_of_gas = gas_trace_builder.constrain_gas(clk, OpCode::MSM, static_cast<uint32_t>(points_length));
    if (out_of_gas && is_ok(error)) {
        error = AvmError::OUT_OF_GAS;
    }

    if (!is_ok(error)) {
        main_trace.push_back(Row{
            .main_clk = clk,
            .main_internal_return_ptr = FF(internal_return_ptr),
            .main_op_err = FF(1),
            .main_pc = FF(pc),
            .main_sel_op_msm = 1,
        });

        return error;
    }

    // Loading the points is a bit more complex since we need to read the coordinates and the infinity flags
    // separately The current circuit constraints does not allow for multiple memory tags to be loaded from within
    // the same row. If we could we would be able to replace the following loops with a single read_slice_to_memory
    // call. For now we load the coordinates first and then the infinity flags, and finally splice them together
    // when creating the points

    // Read the coordinates first, +2 since we read 2 points per row, the first load could be indirect
    for (uint32_t i = 0; i < num_points; i++) {
        auto point_x1 = unconstrained_read_from_memory(resolved_points_offset + 3 * i);
        auto point_y1 = unconstrained_read_from_memory(resolved_points_offset + 3 * i + 1);
        auto infty = unconstrained_read_from_memory(resolved_points_offset + 3 * i + 2);
        points_coords_vec.insert(points_coords_vec.end(), { point_x1, point_y1 });
        points_inf_vec.emplace_back(infty);
    }

    // Scalars are easy to read since they are stored as [lo1, hi1, lo2, hi2, ...] with the types [FF, FF, FF,FF,
    // ...]
    read_slice_from_memory(resolved_scalars_offset, scalar_read_length, scalars_vec);

    // Reconstruct Grumpkin points
    std::vector<grumpkin::g1::affine_element> points;
    for (size_t i = 0; i < num_points; i++) {
        grumpkin::g1::Fq x = points_coords_vec[i * 2];
        grumpkin::g1::Fq y = points_coords_vec[i * 2 + 1];
        bool is_inf = points_inf_vec[i] == 1;
        if (is_inf) {
            points.emplace_back(grumpkin::g1::affine_element::infinity());
        } else {
            points.emplace_back(x, y);
        }
    }
    // Reconstruct Grumpkin scalars
    // Scalars are stored as [lo1, hi1, lo2, hi2, ...] with the types [FF, FF, FF, FF, ...]
    std::vector<grumpkin::fr> scalars;
    for (size_t i = 0; i < num_points; i++) {
        FF lo = scalars_vec[i * 2];
        FF hi = scalars_vec[i * 2 + 1];
        // hi is shifted 128 bits
        uint256_t scalar = (uint256_t(hi) << 128) + uint256_t(lo);
        scalars.emplace_back(scalar);
    }
    // Perform the variable MSM - could just put the logic in here since there are no constraints.
    auto result = ecc_trace_builder.variable_msm(points, scalars, clk);

    main_trace.push_back(Row{
        .main_clk = clk,
        .main_internal_return_ptr = FF(internal_return_ptr),
        .main_pc = FF(pc),
        .main_sel_op_msm = 1,
        .main_tag_err = FF(0),
    });

    pc += Deserialization::get_pc_increment(OpCode::MSM);

    // Crucial to perform this operation after having incremented pc because write_slice_to_memory
    // is implemented with opcodes (SET and JUMP).
    // Write the result back to memory [x, y, inf] with tags [FF, FF, U8]
    write_to_memory(resolved_output_offset, result.x, AvmMemoryTag::FF);
    write_to_memory(resolved_output_offset + 1, result.y, AvmMemoryTag::FF);
    write_to_memory(resolved_output_offset + 2, result.is_point_at_infinity(), AvmMemoryTag::U1);

    return AvmError::NO_ERROR;
}

/**************************************************************************************************
 *                                   CONVERSIONS
 **************************************************************************************************/

/**
 * @brief To_Radix_BE with direct or indirect memory access.
 *
 * @param indirect A byte encoding information about indirect/direct memory access.
 * @param src_offset An index in memory pointing to the input of the To_Radix_BE conversion.
 * @param dst_offset An index in memory pointing to the output of the To_Radix_BE conversion.
 * @param radix_offset An index in memory pointing to the strict upper bound of each converted limb, i.e., 0 <= limb
 * < radix.
 * @param num_limbs The number of limbs to the value into.
 * @param output_bits Should the output be U1s instead of U8s?
 */
AvmError AvmTraceBuilder::op_to_radix_be(uint8_t indirect,
                                         uint32_t src_offset,
                                         uint32_t dst_offset,
                                         uint32_t radix_offset,
                                         uint32_t num_limbs,
                                         uint8_t output_bits)
{
    // We keep the first encountered error
    AvmError error = AvmError::NO_ERROR;
    auto clk = static_cast<uint32_t>(main_trace.size()) + 1;

    // write output as bits or bytes
    AvmMemoryTag w_in_tag = output_bits > 0 ? AvmMemoryTag::U1 // bits mode
                                            : AvmMemoryTag::U8;

    auto [resolved_addrs, res_error] = Addressing<3>::fromWire(indirect, call_ptr)
                                           .resolve({ src_offset, dst_offset, radix_offset }, mem_trace_builder);
    auto [resolved_src_offset, resolved_dst_offset, resolved_radix_offset] = resolved_addrs;
    error = res_error;

    // Constrain gas cost
    bool out_of_gas = gas_trace_builder.constrain_gas(clk, OpCode::TORADIXBE, num_limbs);
    if (out_of_gas && is_ok(error)) {
        error = AvmError::OUT_OF_GAS;
    }

    auto read_src = constrained_read_from_memory(
        call_ptr, clk, resolved_src_offset, AvmMemoryTag::FF, w_in_tag, IntermRegister::IA);
    // TODO(8603): once instructions can have multiple different tags for reads, constrain the radix's read
    // TODO(9497): if simulator fails tag check here, witgen will not. Raise error flag!
    // auto read_radix = constrained_read_from_memory(
    //    call_ptr, clk, resolved_radix_offset, AvmMemoryTag::U32, AvmMemoryTag::U32, IntermRegister::IB);

    if (is_ok(error) && !check_tag(AvmMemoryTag::U32, resolved_radix_offset)) {
        error = AvmError::CHECK_TAG_ERROR;
    }

    auto read_radix = unconstrained_read_from_memory(resolved_radix_offset);

    FF input = read_src.val;

    if (is_ok(error) && !read_src.tag_match) {
        error = AvmError::CHECK_TAG_ERROR;
    }

    // TODO(8603): uncomment
    // uint32_t radix = static_cast<uint32_t>(read_radix.val);
    uint32_t radix = static_cast<uint32_t>(read_radix);

    bool radix_out_of_bounds = radix > 256;
    if (is_ok(error) && radix_out_of_bounds) {
        error = AvmError::RADIX_OUT_OF_BOUNDS;
    }

    // In case of an error, we do not perform the computation.
    // Therefore, we do not create any entry in gadget table and we return a vector of 0.
    std::vector<uint8_t> res = is_ok(error)
                                   ? conversion_trace_builder.op_to_radix_be(input, radix, num_limbs, output_bits, clk)
                                   : std::vector<uint8_t>(num_limbs, 0);

    // This is the row that contains the selector to trigger the sel_op_radix_be
    // In this row, we read the input value and the destination address into register A and B respectively
    main_trace.push_back(Row{
        .main_clk = clk,
        .main_call_ptr = call_ptr,
        .main_ia = input,
        .main_ib = radix,
        .main_ic = num_limbs,
        .main_id = output_bits,
        .main_ind_addr_a = read_src.indirect_address,
        // TODO(8603): uncomment
        //.main_ind_addr_b = read_radix.indirect_address,
        .main_internal_return_ptr = FF(internal_return_ptr),
        .main_mem_addr_a = read_src.direct_address,
        // TODO(8603): uncomment
        //.main_mem_addr_b = read_radix.direct_address,
        .main_op_err = FF(static_cast<uint32_t>(!is_ok(error))),
        .main_pc = FF(pc),
        .main_r_in_tag = FF(static_cast<uint32_t>(AvmMemoryTag::FF)),
        .main_sel_mem_op_a = FF(1),
        // TODO(8603): uncomment
        //.main_sel_mem_op_b = FF(1),
        .main_sel_op_radix_be = FF(1),
        .main_sel_resolve_ind_addr_a = FF(static_cast<uint32_t>(read_src.is_indirect)),
        // TODO(8603): uncomment
        //.main_sel_resolve_ind_addr_b = FF(static_cast<uint32_t>(read_radix.is_indirect)),
        .main_w_in_tag = FF(static_cast<uint32_t>(w_in_tag)),
    });

    pc += Deserialization::get_pc_increment(OpCode::TORADIXBE);

    // Crucial to perform this operation after having incremented pc because write_slice_to_memory
    // is implemented with opcodes (SET and JUMP).
    write_slice_to_memory(resolved_dst_offset, w_in_tag, res);
    return error;
}

/**************************************************************************************************
 *                                   FINALIZE
 **************************************************************************************************/

/**
 * @brief Finalisation of the memory trace and incorporating it to the main trace.
 *        In particular, sorting the memory trace, setting .m_lastAccess and
 *        adding shifted values (first row). The main trace is moved at the end of
 *        this call.
 *
 * @return The main trace
 */
std::vector<Row> AvmTraceBuilder::finalize(bool apply_end_gas_assertions)
{
    // Some sanity checks
    // Check that the final merkle tree lines up with the public inputs
    TreeSnapshots tree_snapshots = merkle_tree_trace_builder.get_tree_snapshots();
    ASSERT(tree_snapshots == public_inputs.end_tree_snapshots);

    vinfo("range_check_required: ", range_check_required);
    vinfo("full_precomputed_tables: ", full_precomputed_tables);

    auto mem_trace = mem_trace_builder.finalize();
    auto conv_trace = conversion_trace_builder.finalize();
    auto sha256_trace = sha256_trace_builder.finalize();
    auto poseidon2_trace = poseidon2_trace_builder.finalize();
    auto keccak_trace = keccak_trace_builder.finalize();
    auto slice_trace = slice_trace_builder.finalize();
    const auto& fixed_gas_table = FixedGasTable::get();
    size_t mem_trace_size = mem_trace.size();
    size_t main_trace_size = main_trace.size();
    size_t alu_trace_size = alu_trace_builder.size();
    size_t conv_trace_size = conv_trace.size();
    size_t sha256_trace_size = sha256_trace.size();
    size_t poseidon2_trace_size = poseidon2_trace.size();
    size_t keccak_trace_size = keccak_trace.size();
    size_t bin_trace_size = bin_trace_builder.size();
    size_t gas_trace_size = gas_trace_builder.size();
    size_t slice_trace_size = slice_trace.size();

    // Range check size is 1 less than it needs to be since we insert a "first row" at the top of the trace at the
    // end, with clk 0 (this doubles as our range check)
    size_t const range_check_size = range_check_required ? UINT16_MAX : 0;
    std::vector<size_t> trace_sizes = { mem_trace_size,
                                        main_trace_size + 1,
                                        alu_trace_size,
                                        range_check_size,
                                        conv_trace_size,
                                        sha256_trace_size,
                                        poseidon2_trace_size,
                                        gas_trace_size + 1,
                                        KERNEL_INPUTS_LENGTH,
                                        KERNEL_OUTPUTS_LENGTH,
                                        /*kernel_trace_size,*/ fixed_gas_table.size(),
                                        slice_trace_size,
                                        current_ext_call_ctx.calldata.size() };
    auto trace_size = std::max_element(trace_sizes.begin(), trace_sizes.end());

    // Before making any changes to the main trace, mark the real rows.
    for (size_t i = 0; i < main_trace_size; i++) {
        main_trace[i].main_sel_execution_row = FF(1);
    }

    // Append row with selector toggling execution end.
    const Row end_exec_row = Row{ .main_sel_execution_end = FF(1) };
    main_trace.emplace_back(end_exec_row);

    // Set selector for toggling execution start (we have the guarantee that at least one row exists in main_trace)
    main_trace[0].main_sel_start_exec = FF(1);

    // We only need to pad with zeroes to the size to the largest trace here,
    // pow_2 padding is handled in the subgroup_size check in BB.
    // Resize the main_trace to accomodate a potential lookup, filling with default empty rows.
    main_trace_size = *trace_size;
    size_t main_trace_size_pre_padding = main_trace.size();
    main_trace.resize(*trace_size);

    /**********************************************************************************************
     * MEMORY TRACE INCLUSION
     **********************************************************************************************/

    // We compute in the main loop the timestamp and global address for next row.
    // Perform initialization for index 0 outside of the loop provided that mem trace exists.
    if (mem_trace_size > 0) {
        main_trace.at(0).mem_tsp =
            FF(AvmMemTraceBuilder::NUM_SUB_CLK * mem_trace.at(0).m_clk + mem_trace.at(0).m_sub_clk);

        main_trace.at(0).mem_glob_addr =
            FF(mem_trace.at(0).m_addr + (static_cast<uint64_t>(mem_trace.at(0).m_space_id) << 32));
    }

    for (size_t i = 0; i < mem_trace_size; i++) {
        auto const& src = mem_trace.at(i);
        auto& dest = main_trace.at(i);

        dest.mem_sel_mem = FF(1);
        dest.mem_clk = FF(src.m_clk);
        dest.mem_addr = FF(src.m_addr);
        dest.mem_space_id = FF(src.m_space_id);
        dest.mem_val = src.m_val;
        dest.mem_rw = FF(static_cast<uint32_t>(src.m_rw));
        dest.mem_r_in_tag = FF(static_cast<uint32_t>(src.r_in_tag));
        dest.mem_w_in_tag = FF(static_cast<uint32_t>(src.w_in_tag));
        dest.mem_tag = FF(static_cast<uint32_t>(src.m_tag));
        dest.mem_tag_err = FF(static_cast<uint32_t>(src.m_tag_err));
        dest.mem_one_min_inv = src.m_one_min_inv;
        dest.mem_sel_mov_ia_to_ic = FF(static_cast<uint32_t>(src.m_sel_mov_ia_to_ic));
        dest.mem_sel_mov_ib_to_ic = FF(static_cast<uint32_t>(src.m_sel_mov_ib_to_ic));
        dest.mem_sel_op_slice = FF(static_cast<uint32_t>(src.m_sel_op_slice));

        dest.incl_mem_tag_err_counts = FF(static_cast<uint32_t>(src.m_tag_err_count_relevant));

        // TODO: Should be a cleaner way to do this in the future. Perhaps an "into_canonical" function in
        // mem_trace_builder
        if (!src.m_sel_op_slice) {
            switch (src.m_sub_clk) {
            case AvmMemTraceBuilder::SUB_CLK_LOAD_A:
                src.poseidon_mem_op ? dest.mem_sel_op_poseidon_read_a = 1 : dest.mem_sel_op_a = 1;
                break;
            case AvmMemTraceBuilder::SUB_CLK_STORE_A:
                src.poseidon_mem_op ? dest.mem_sel_op_poseidon_write_a = 1 : dest.mem_sel_op_a = 1;
                break;
            case AvmMemTraceBuilder::SUB_CLK_LOAD_B:
                src.poseidon_mem_op ? dest.mem_sel_op_poseidon_read_b = 1 : dest.mem_sel_op_b = 1;
                break;
            case AvmMemTraceBuilder::SUB_CLK_STORE_B:
                src.poseidon_mem_op ? dest.mem_sel_op_poseidon_write_b = 1 : dest.mem_sel_op_b = 1;
                break;
            case AvmMemTraceBuilder::SUB_CLK_LOAD_C:
                src.poseidon_mem_op ? dest.mem_sel_op_poseidon_read_c = 1 : dest.mem_sel_op_c = 1;
                break;
            case AvmMemTraceBuilder::SUB_CLK_STORE_C:
                src.poseidon_mem_op ? dest.mem_sel_op_poseidon_write_c = 1 : dest.mem_sel_op_c = 1;
                break;
            case AvmMemTraceBuilder::SUB_CLK_LOAD_D:
                src.poseidon_mem_op ? dest.mem_sel_op_poseidon_read_d = 1 : dest.mem_sel_op_d = 1;
                break;
            case AvmMemTraceBuilder::SUB_CLK_STORE_D:
                src.poseidon_mem_op ? dest.mem_sel_op_poseidon_write_d = 1 : dest.mem_sel_op_d = 1;
                break;
            case AvmMemTraceBuilder::SUB_CLK_IND_LOAD_A:
                dest.mem_sel_resolve_ind_addr_a = 1;
                break;
            case AvmMemTraceBuilder::SUB_CLK_IND_LOAD_B:
                dest.mem_sel_resolve_ind_addr_b = 1;
                break;
            case AvmMemTraceBuilder::SUB_CLK_IND_LOAD_C:
                dest.mem_sel_resolve_ind_addr_c = 1;
                break;
            case AvmMemTraceBuilder::SUB_CLK_IND_LOAD_D:
                dest.mem_sel_resolve_ind_addr_d = 1;
                break;
            default:
                break;
            }
        }

        if (src.m_sel_op_slice) {
            dest.mem_skip_check_tag = dest.mem_sel_op_b * (-dest.mem_sel_mov_ib_to_ic + 1) + dest.mem_sel_op_slice;
        }

        if (i + 1 < mem_trace_size) {
            auto const& next = mem_trace.at(i + 1);
            auto& dest_next = main_trace.at(i + 1);
            dest_next.mem_tsp = FF(AvmMemTraceBuilder::NUM_SUB_CLK * next.m_clk + next.m_sub_clk);
            dest_next.mem_glob_addr = FF(next.m_addr + (static_cast<uint64_t>(next.m_space_id) << 32));

            FF diff{};
            if (dest_next.mem_glob_addr == dest.mem_glob_addr) {
                diff = dest_next.mem_tsp - dest.mem_tsp;
            } else {
                diff = dest_next.mem_glob_addr - dest.mem_glob_addr;
                dest.mem_lastAccess = FF(1);
            }
            dest.mem_sel_rng_chk = FF(1);

            // Mem Address row differences are range checked to 40 bits, and the inter-trace index is the timestamp
            // Decomposition of diff
            dest.mem_diff = diff;
            auto diff_u64 = static_cast<uint64_t>(diff);
            // 16 bit decomposition
            auto mem_u16_r0 = static_cast<uint16_t>(diff_u64);
            dest.mem_u16_r0 = FF(mem_u16_r0);
            mem_trace_builder.mem_rng_chk_u16_0_counts[mem_u16_r0]++;
            // Next 16 bits
            auto mem_u16_r1 = static_cast<uint16_t>(diff_u64 >> 16);
            dest.mem_u16_r1 = FF(mem_u16_r1);
            mem_trace_builder.mem_rng_chk_u16_1_counts[mem_u16_r1]++;
            // Final 8 bits
            auto mem_u8_r0 = static_cast<uint8_t>(diff_u64 >> 32);
            dest.mem_u8_r0 = FF(mem_u8_r0);
            mem_trace_builder.mem_rng_chk_u8_counts[mem_u8_r0]++;

        } else {
            dest.mem_lastAccess = FF(1);
            dest.mem_last = FF(1);
        }
    }
    /**********************************************************************************************
     * ALU TRACE INCLUSION
     **********************************************************************************************/
    // Finalize cmp gadget of the ALU trace
    auto cmp_trace_size = alu_trace_builder.cmp_builder.get_cmp_trace_size();
    if (main_trace_size < cmp_trace_size) {
        main_trace_size = cmp_trace_size;
        main_trace.resize(cmp_trace_size, {});
    }
    std::vector<AvmCmpBuilder::CmpEntry> cmp_trace = alu_trace_builder.cmp_builder.finalize();
    auto cmp_trace_canonical = alu_trace_builder.cmp_builder.into_canonical(cmp_trace);
    for (size_t i = 0; i < cmp_trace_canonical.size(); i++) {
        alu_trace_builder.cmp_builder.merge_into(main_trace.at(i), cmp_trace_canonical.at(i));
    }

    alu_trace_builder.finalize(main_trace);

    /**********************************************************************************************
     * GADGET TABLES INCLUSION
     **********************************************************************************************/

    // Add Conversion Gadget table
    for (size_t i = 0; i < conv_trace_size; i++) {
        auto const& src = conv_trace.at(i);
        auto& dest = main_trace.at(i);
        dest.conversion_sel_to_radix_be = FF(static_cast<uint8_t>(src.to_radix_be_sel));
        dest.conversion_clk = FF(src.conversion_clk);
        dest.conversion_input = src.input;
        dest.conversion_radix = FF(src.radix);
        dest.conversion_num_limbs = FF(src.num_limbs);
        dest.conversion_output_bits = FF(src.output_bits);
    }

    // Add SHA256 Gadget table
    for (size_t i = 0; i < sha256_trace_size; i++) {
        auto const& src = sha256_trace.at(i);
        auto& dest = main_trace.at(i);
        dest.sha256_clk = FF(src.clk);
        dest.sha256_input = src.input[0];
        // TODO: This will need to be enabled later
        // dest.sha256_output = src.output[0];
        dest.sha256_sel_sha256_compression = FF(1);
        dest.sha256_state = src.state[0];
    }

    // Add Poseidon2 Gadget table
    for (size_t i = 0; i < poseidon2_trace_size; i++) {
        auto& dest = main_trace.at(i);
        auto const& src = poseidon2_trace.at(i);
        dest.poseidon2_clk = FF(src.clk);
        merge_into(dest, src);
    }

    // Add KeccakF1600 Gadget table
    for (size_t i = 0; i < keccak_trace_size; i++) {
        auto const& src = keccak_trace.at(i);
        auto& dest = main_trace.at(i);
        dest.keccakf1600_clk = FF(src.clk);
        dest.keccakf1600_input = FF(src.input[0]);
        // TODO: This will need to be enabled later
        // dest.keccakf1600_output = src.output[0];
        dest.keccakf1600_sel_keccakf1600 = FF(1);
    }

    /**********************************************************************************************
     * SLICE TRACE INCLUSION
     **********************************************************************************************/
    for (size_t i = 0; i < slice_trace_size; i++) {
        merge_into(main_trace.at(i), slice_trace.at(i));
    }

    /**********************************************************************************************
     * BINARY TRACE INCLUSION
     **********************************************************************************************/

    bin_trace_builder.finalize(main_trace);

    /**********************************************************************************************
     * GAS TRACE INCLUSION
     **********************************************************************************************/

    gas_trace_builder.finalize(main_trace);

    if (apply_end_gas_assertions) {
        // Sanity check that the amount of gas consumed matches what we expect from the public inputs
        auto const l2_gas_left_after_private =
            public_inputs.gas_settings.gas_limits.l2_gas - public_inputs.start_gas_used.l2_gas;
        auto const allocated_l2_gas =
            std::min(l2_gas_left_after_private, static_cast<uint32_t>(MAX_L2_GAS_PER_TX_PUBLIC_PORTION));
        // Since end_gas_used also contains start_gas_used, we need to subtract it out to see what is consumed by the
        // public computation only
        auto expected_public_gas_consumed = public_inputs.end_gas_used.l2_gas - public_inputs.start_gas_used.l2_gas;
        auto expected_end_gas_l2 = allocated_l2_gas - expected_public_gas_consumed;
        auto last_l2_gas_remaining = main_trace.back().main_l2_gas_remaining;
        vinfo("Last L2 gas remaining: ", last_l2_gas_remaining);
        vinfo("Expected end gas L2: ", expected_end_gas_l2);
        ASSERT(last_l2_gas_remaining == expected_end_gas_l2);
        auto last_da_gas_remaining = main_trace.back().main_da_gas_remaining;
        auto expected_end_gas_da = public_inputs.gas_settings.gas_limits.da_gas - public_inputs.end_gas_used.da_gas;
        ASSERT(last_da_gas_remaining == expected_end_gas_da);
    }

    /**********************************************************************************************
     * KERNEL TRACE INCLUSION
     **********************************************************************************************/

    // kernel_trace_builder.finalize(main_trace);

    /**********************************************************************************************
     * BYTECODE TRACE INCLUSION
     **********************************************************************************************/

    bytecode_trace_builder.build_bytecode_hash_columns();
    // Should not have to resize in the future, but for now we do
    if (bytecode_trace_builder.total_bytecode_length() > main_trace_size) {
        main_trace_size = bytecode_trace_builder.total_bytecode_length();
        main_trace.resize(main_trace_size);
    }
    bytecode_trace_builder.finalize(main_trace);

    /**********************************************************************************************
     * ONLY FIXED TABLES FROM HERE ON
     **********************************************************************************************/

    main_trace.insert(main_trace.begin(), Row{ .main_sel_first = FF(1), .mem_lastAccess = FF(1) });

    /**********************************************************************************************
     * BYTES TRACE INCLUSION
     **********************************************************************************************/

    // Only generate precomputed byte tables if we are actually going to use them in this main trace.
    if (bin_trace_size > 0 || full_precomputed_tables) {
        if (!range_check_required) {
            FixedBytesTable::get().finalize_for_testing(main_trace, bin_trace_builder.byte_operation_counter);
            bin_trace_builder.finalize_lookups_for_testing(main_trace);
        } else {
            FixedBytesTable::get().finalize(main_trace);
            bin_trace_builder.finalize_lookups(main_trace);
        }
    }

    /**********************************************************************************************
     * RANGE CHECKS AND SELECTORS INCLUSION
     **********************************************************************************************/
    // HOOBOY THIS IS A DOOZY, we gotta extract the range check builder from the cmp which is in the alu
    auto cmp_range_check_entries = alu_trace_builder.cmp_builder.range_check_builder;
    range_check_builder.combine_range_builders(cmp_range_check_entries);
    // Add the range check counts to the main trace
    auto range_entries = range_check_builder.finalize();

    auto const old_trace_size = main_trace.size();

    auto new_trace_size =
        range_check_required
            ? old_trace_size
            : finalize_rng_chks_for_testing(
                  main_trace, alu_trace_builder, mem_trace_builder, range_check_builder, gas_trace_builder);

    for (size_t i = 0; i < new_trace_size; i++) {
        auto& r = main_trace.at(i);

        if (r.main_tag_err == FF(1)) {
            r.main_op_err = FF(1); // Consolidation of errors into main_op_err
        }

        if ((r.main_sel_op_add == FF(1) || r.main_sel_op_sub == FF(1) || r.main_sel_op_mul == FF(1) ||
             r.main_sel_op_eq == FF(1) || r.main_sel_op_not == FF(1) || r.main_sel_op_lt == FF(1) ||
             r.main_sel_op_lte == FF(1) || r.main_sel_op_cast == FF(1) || r.main_sel_op_shr == FF(1) ||
             r.main_sel_op_shl == FF(1) || r.main_sel_op_div == FF(1)) &&
            r.main_op_err == FF(0)) {
            r.main_sel_alu = FF(1); // From error consolidation, this is set only if tag_err == 0.
        }

        if (r.main_sel_op_internal_call == FF(1) || r.main_sel_op_internal_return == FF(1)) {
            r.main_space_id = INTERNAL_CALL_SPACE_ID;
        } else {
            r.main_space_id = r.main_call_ptr;
        };

        r.main_clk = i >= old_trace_size ? r.main_clk : FF(i);
        auto counter = i >= old_trace_size ? static_cast<uint32_t>(r.main_clk) : static_cast<uint32_t>(i);
        r.incl_main_tag_err_counts = mem_trace_builder.m_tag_err_lookup_counts[static_cast<uint32_t>(counter)];

        if (counter <= UINT8_MAX) {
            auto counter_u8 = static_cast<uint8_t>(counter);
            r.lookup_pow_2_0_counts = alu_trace_builder.u8_pow_2_counters[0][counter_u8];
            r.lookup_pow_2_1_counts = alu_trace_builder.u8_pow_2_counters[1][counter_u8];
            r.lookup_mem_rng_chk_2_counts = mem_trace_builder.mem_rng_chk_u8_counts[counter_u8];
            r.main_sel_rng_8 = FF(1);
            r.lookup_rng_chk_pow_2_counts = range_check_builder.powers_of_2_counts[counter_u8];

            // Also merge the powers of 2 table.
            merge_into(r, FixedPowersTable::get().at(counter));
        }

        if (counter <= UINT16_MAX) {
            // We add to the clk here in case our trace is smaller than our range checks
            // These are here for now until remove fully clean out the other lookups
            r.lookup_rng_chk_0_counts = range_check_builder.u16_range_chk_counters[0][uint16_t(counter)];
            r.lookup_rng_chk_1_counts = range_check_builder.u16_range_chk_counters[1][uint16_t(counter)];
            r.lookup_rng_chk_2_counts = range_check_builder.u16_range_chk_counters[2][uint16_t(counter)];
            r.lookup_rng_chk_3_counts = range_check_builder.u16_range_chk_counters[3][uint16_t(counter)];
            r.lookup_rng_chk_4_counts = range_check_builder.u16_range_chk_counters[4][uint16_t(counter)];
            r.lookup_rng_chk_5_counts = range_check_builder.u16_range_chk_counters[5][uint16_t(counter)];
            r.lookup_rng_chk_6_counts = range_check_builder.u16_range_chk_counters[6][uint16_t(counter)];
            r.lookup_rng_chk_7_counts = range_check_builder.u16_range_chk_counters[7][uint16_t(counter)];
            r.lookup_rng_chk_diff_counts = range_check_builder.dyn_diff_counts[uint16_t(counter)];
            r.lookup_mem_rng_chk_0_counts = mem_trace_builder.mem_rng_chk_u16_0_counts[uint16_t(counter)];
            r.lookup_mem_rng_chk_1_counts = mem_trace_builder.mem_rng_chk_u16_1_counts[uint16_t(counter)];
            r.lookup_l2_gas_rng_chk_0_counts = gas_trace_builder.rem_gas_rng_check_counts[0][uint16_t(counter)];
            r.lookup_l2_gas_rng_chk_1_counts = gas_trace_builder.rem_gas_rng_check_counts[1][uint16_t(counter)];
            r.lookup_da_gas_rng_chk_0_counts = gas_trace_builder.rem_gas_rng_check_counts[2][uint16_t(counter)];
            r.lookup_da_gas_rng_chk_1_counts = gas_trace_builder.rem_gas_rng_check_counts[3][uint16_t(counter)];
            r.main_sel_rng_16 = FF(1);
        }
    }
    // In case the range entries are larger than the main trace, we need to resize the main trace
    // Normally this would happen at the start of finalize, but we cannot finalize the range checks until after gas
    // :(
    if (range_entries.size() > new_trace_size) {
        main_trace.resize(range_entries.size(), {});
        new_trace_size = range_entries.size();
    }
    // We do this after we set up the table so we ensure the main trace is long enough to accomodate
    // range_entries.size() -- this feels weird and should be cleaned up
    for (size_t i = 0; i < range_entries.size(); i++) {
        range_check_builder.merge_into(main_trace[i], range_entries[i]);
    }

    /**********************************************************************************************
     * OTHER STUFF
     **********************************************************************************************/

    // Add the kernel inputs and outputs
    // kernel_trace_builder.finalize_columns(main_trace);

    // calldata column inclusion and selector
    for (size_t i = 0; i < all_calldata.size(); i++) {
        main_trace.at(i).main_calldata = all_calldata.at(i);
        main_trace.at(i).main_sel_calldata = 1;
    }

    // calldata loookup counts for calldatacopy operations
    for (auto const& [cd_offset, count] : slice_trace_builder.cd_lookup_counts) {
        main_trace.at(cd_offset).lookup_cd_value_counts = count;
    }

    // returndata column inclusion and selector
    for (size_t i = 0; i < all_returndata.size(); i++) {
        main_trace.at(i).main_returndata = all_returndata.at(i);
        main_trace.at(i).main_sel_returndata = 1;
    }

    // returndata loookup counts for return operations
    for (auto const& [cd_offset, count] : slice_trace_builder.ret_lookup_counts) {
        main_trace.at(cd_offset).lookup_ret_value_counts = count;
    }

    // Get tag_err counts from the mem_trace_builder
    if (range_check_required) {
        finalise_mem_trace_lookup_counts();
    }

    // Add the gas costs table to the main trace
    // For each opcode we write its l2 gas cost and da gas cost
    for (size_t i = 0; i < fixed_gas_table.size(); i++) {
        merge_into(main_trace.at(i), fixed_gas_table.at(i));
    }
    // Finalize the gas -> fixed gas lookup counts.
    gas_trace_builder.finalize_lookups(main_trace);

    auto trace = std::move(main_trace);

    vinfo("Trace sizes before padding:",
          "\n\tmain_trace_size: ",
          main_trace_size_pre_padding,
          "\n\tmem_trace_size: ",
          mem_trace_size,
          "\n\talu_trace_size: ",
          alu_trace_size,
          "\n\trange_check_size: ",
          range_check_size + 1, // The manually inserted first row is part of the range check
          "\n\tconv_trace_size: ",
          conv_trace_size,
          "\n\tbin_trace_size: ",
          bin_trace_size,
          "\n\tsha256_trace_size: ",
          sha256_trace_size,
          "\n\tposeidon2_trace_size: ",
          poseidon2_trace_size,
          "\n\tgas_trace_size: ",
          gas_trace_size,
          "\n\tfixed_gas_table_size: ",
          fixed_gas_table.size(),
          "\n\tslice_trace_size: ",
          slice_trace_size,
          "\n\trange_check_trace_size: ",
          range_entries.size(),
          "\n\tcmp_trace_size: ",
          cmp_trace_size,
          "\n\tkeccak_trace_size: ",
          keccak_trace_size,
          // "\n\tkernel_trace_size: ",
          // kernel_trace_size,
          "\n\tKERNEL_INPUTS_LENGTH: ",
          KERNEL_INPUTS_LENGTH,
          "\n\tKERNEL_OUTPUTS_LENGTH: ",
          KERNEL_OUTPUTS_LENGTH,
          "\n\tcalldata_size: ",
          current_ext_call_ctx.calldata.size());
    reset();

    return trace;
}

/**
 * @brief Resetting the internal state so that a new trace can be rebuilt using the same object.
 *
 */
void AvmTraceBuilder::reset()
{
    main_trace.clear();
    main_trace.shrink_to_fit(); // Reclaim memory.
    mem_trace_builder.reset();
    alu_trace_builder.reset();
    bin_trace_builder.reset();
    // kernel_trace_builder.reset();
    gas_trace_builder.reset();
    conversion_trace_builder.reset();
    sha256_trace_builder.reset();
    poseidon2_trace_builder.reset();
    keccak_trace_builder.reset();
    slice_trace_builder.reset();

    external_call_counter = 0;
}

} // namespace bb::avm_trace<|MERGE_RESOLUTION|>--- conflicted
+++ resolved
@@ -312,7 +312,23 @@
     side_effect_counter++;
 }
 
-<<<<<<< HEAD
+void AvmTraceBuilder::pad_trees()
+{
+    auto current_tree_snapshots = merkle_tree_trace_builder.get_tree_snapshots();
+
+    auto initial_note_hash_snapshot = public_inputs.start_tree_snapshots.note_hash_tree;
+    // sanity check
+    uint32_t padded_note_hash_size = initial_note_hash_snapshot.size + MAX_NOTE_HASHES_PER_TX;
+    ASSERT(current_tree_snapshots.note_hash_tree.size <= padded_note_hash_size);
+    merkle_tree_trace_builder.set_note_hash_tree_size(padded_note_hash_size);
+
+    auto initial_nullifier_snapshot = public_inputs.start_tree_snapshots.nullifier_tree;
+    // sanity check
+    uint32_t padded_nullifier_size = initial_nullifier_snapshot.size + MAX_NULLIFIERS_PER_TX;
+    ASSERT(current_tree_snapshots.nullifier_tree.size <= padded_nullifier_size);
+    merkle_tree_trace_builder.set_nullifier_tree_size(padded_nullifier_size);
+}
+
 void AvmTraceBuilder::allocate_gas_for_call(uint32_t l2_gas, uint32_t da_gas)
 {
     gas_trace_builder.allocate_gas_for_call(l2_gas, da_gas);
@@ -360,23 +376,6 @@
         // Jump back to the parent's last pc
         pc = current_ext_call_ctx.last_pc;
     }
-=======
-void AvmTraceBuilder::pad_trees()
-{
-    auto current_tree_snapshots = merkle_tree_trace_builder.get_tree_snapshots();
-
-    auto initial_note_hash_snapshot = public_inputs.start_tree_snapshots.note_hash_tree;
-    // sanity check
-    uint32_t padded_note_hash_size = initial_note_hash_snapshot.size + MAX_NOTE_HASHES_PER_TX;
-    ASSERT(current_tree_snapshots.note_hash_tree.size <= padded_note_hash_size);
-    merkle_tree_trace_builder.set_note_hash_tree_size(padded_note_hash_size);
-
-    auto initial_nullifier_snapshot = public_inputs.start_tree_snapshots.nullifier_tree;
-    // sanity check
-    uint32_t padded_nullifier_size = initial_nullifier_snapshot.size + MAX_NULLIFIERS_PER_TX;
-    ASSERT(current_tree_snapshots.nullifier_tree.size <= padded_nullifier_size);
-    merkle_tree_trace_builder.set_nullifier_tree_size(padded_nullifier_size);
->>>>>>> 1516d7f7
 }
 
 /**
