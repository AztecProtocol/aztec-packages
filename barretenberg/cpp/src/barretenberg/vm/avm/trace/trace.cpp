--- conflicted
+++ resolved
@@ -135,6 +135,15 @@
 /**************************************************************************************************
  *                                   HELPERS
  **************************************************************************************************/
+
+void AvmTraceBuilder::checkpoint_non_revertible_state()
+{
+    merkle_tree_trace_builder.checkpoint_non_revertible_state();
+}
+void AvmTraceBuilder::rollback_to_non_revertible_checkpoint()
+{
+    merkle_tree_trace_builder.rollback_to_non_revertible_checkpoint();
+}
 
 void AvmTraceBuilder::insert_private_state(const std::vector<FF>& siloed_nullifiers,
                                            [[maybe_unused]] const std::vector<FF>& siloed_note_hashes)
@@ -2803,13 +2812,10 @@
 
 AvmError AvmTraceBuilder::op_emit_note_hash(uint8_t indirect, uint32_t note_hash_offset)
 {
-    // We keep the first encountered error
-    AvmError error = AvmError::NO_ERROR;
     auto const clk = static_cast<uint32_t>(main_trace.size()) + 1;
 
-<<<<<<< HEAD
     if (note_hash_write_counter >= MAX_NOTE_HASHES_PER_TX) {
-        error = AvmError::SIDE_EFFECT_LIMIT_REACHED;
+        AvmError error = AvmError::SIDE_EFFECT_LIMIT_REACHED;
         auto row = Row{
             .main_clk = clk,
             .main_internal_return_ptr = internal_return_ptr,
@@ -2822,10 +2828,29 @@
         pc += Deserialization::get_pc_increment(OpCode::EMITNOTEHASH);
         return error;
     }
-=======
+
+    // AppendTreeHint note_hash_write_hint = execution_hints.note_hash_write_hints.at(note_hash_write_counter++);
+    //// We first check that the index is currently empty
+    // auto insertion_index = static_cast<uint64_t>(intermediate_tree_snapshots.note_hash_tree.size);
+    // bool insert_index_is_empty =
+    //     AvmMerkleTreeTraceBuilder::unconstrained_check_membership(FF::zero(),
+    //                                                               insertion_index,
+    //                                                               note_hash_write_hint.sibling_path,
+    //                                                               intermediate_tree_snapshots.note_hash_tree.root);
+    // ASSERT(insert_index_is_empty);
+    //// Update the root with the new leaf that is appended
+    // FF new_root = AvmMerkleTreeTraceBuilder::unconstrained_update_leaf_index(
+    //     note_hash_write_hint.leaf_value, insertion_index, note_hash_write_hint.sibling_path);
+    // intermediate_tree_snapshots.note_hash_tree.root = new_root;
+    // intermediate_tree_snapshots.note_hash_tree.size++;
+
+    // auto [row, output_error] = create_kernel_output_opcode(indirect, clk, note_hash_offset);
+    // if (is_ok(error)) {
+    //     error = output_error;
+    // }
     auto [row, error] = create_kernel_output_opcode(indirect, clk, note_hash_offset);
     row.main_sel_op_emit_note_hash = FF(1);
->>>>>>> e776b546
+    row.main_op_err = FF(static_cast<uint32_t>(!is_ok(error)));
 
     AppendTreeHint note_hash_write_hint = execution_hints.note_hash_write_hints.at(note_hash_write_counter++);
     auto siloed_note_hash = AvmMerkleTreeTraceBuilder::unconstrained_silo_note_hash(
@@ -2836,17 +2861,8 @@
         clk, FF::zero(), note_hash_write_hint.leaf_index, note_hash_write_hint.sibling_path);
     ASSERT(insert_index_is_empty);
 
-<<<<<<< HEAD
-    auto [row, output_error] = create_kernel_output_opcode(indirect, clk, note_hash_offset);
-    if (is_ok(error)) {
-        error = output_error;
-    }
-    row.main_sel_op_emit_note_hash = FF(1);
-    row.main_op_err = FF(static_cast<uint32_t>(!is_ok(error)));
-=======
     // Update the root with the new leaf that is appended
     merkle_tree_trace_builder.perform_note_hash_append(clk, siloed_note_hash, note_hash_write_hint.sibling_path);
->>>>>>> e776b546
 
     // Constrain gas cost
     gas_trace_builder.constrain_gas(clk, OpCode::EMITNOTEHASH);
@@ -2997,38 +3013,23 @@
     FF nullifier_value = row.main_ia;
     FF siloed_nullifier = AvmMerkleTreeTraceBuilder::unconstrained_silo_nullifier(
         current_public_call_request.contract_address, nullifier_value);
-    info("siloed, getting read hint ", nullifier_read_counter);
+    info("siloed, getting write hint ", nullifier_write_counter);
 
     // This is a little bit fragile - but we use the fact that if we traced a nullifier that already exists (which is
     // invalid), we would have stored it under a read hint.
-<<<<<<< HEAD
-    // NullifierReadTreeHint nullifier_read_hint = execution_hints.nullifier_read_hints.at(nullifier_read_counter);
-    // info("got hint, performing read");
-    // bool is_update = merkle_tree_trace_builder.perform_nullifier_read(clk,
-    //                                                                  nullifier_read_hint.low_leaf_preimage,
-    //                                                                  nullifier_read_hint.low_leaf_index,
-    //                                                                  nullifier_read_hint.low_leaf_sibling_path,
-    //                                                                  intermediate_tree_snapshots.nullifier_tree.root);
-    info("0writing... getting write hint ", nullifier_write_counter);
+    //
     // This is a non-membership proof which means our insertion is valid
     NullifierWriteTreeHint nullifier_write_hint = execution_hints.nullifier_write_hints.at(nullifier_write_counter++);
+    // NullifierReadTreeHint nullifier_read_hint = execution_hints.nullifier_read_hints.at(nullifier_read_counter);
     // bool is_update = merkle_tree_trace_builder.perform_nullifier_read(clk,
-    //                                                                   nullifier_write_hint.low_leaf_membership.low_leaf_preimage,
-    //                                                                   nullifier_write_hint.low_leaf_membership.low_leaf_index,
-    //                                                                   nullifier_write_hint.low_leaf_membership.low_leaf_sibling_path,
-    //                                                                   intermediate_tree_snapshots.nullifier_tree.root);
-    //  if the hinted low-leaf skips the target nullifier, it does not exist
-    //  if the hinted low-leaf points to the target nullifier, it already exists which means this would be an "update"
-    //  which is disallowed, so we need to prove the hinted leaf's membership which serves as a proof of the
-    //  target nullifier's non-membership
+    //                                                                   nullifier_read_hint.low_leaf_preimage,
+    //                                                                   nullifier_read_hint.low_leaf_index,
+    //                                                                   nullifier_read_hint.low_leaf_sibling_path);
+    //   if the hinted low-leaf skips the target nullifier, it does not exist
+    //   if the hinted low-leaf points to the target nullifier, it already exists which means this would be an "update"
+    //   which is disallowed, so we need to prove the hinted leaf's membership which serves as a proof of the
+    //   target nullifier's non-membership
     bool is_update = siloed_nullifier == nullifier_write_hint.low_leaf_membership.low_leaf_preimage.next_nullifier;
-=======
-    NullifierReadTreeHint nullifier_read_hint = execution_hints.nullifier_read_hints.at(nullifier_read_counter);
-    bool is_update = merkle_tree_trace_builder.perform_nullifier_read(clk,
-                                                                      nullifier_read_hint.low_leaf_preimage,
-                                                                      nullifier_read_hint.low_leaf_index,
-                                                                      nullifier_read_hint.low_leaf_sibling_path);
->>>>>>> e776b546
     if (is_update) {
         // hinted nullifier skips target nullifier
         // prove non membership of the target nullifier by proving membership of the hinted low-leaf
@@ -3037,8 +3038,7 @@
             clk,
             nullifier_write_hint.low_leaf_membership.low_leaf_preimage,
             nullifier_write_hint.low_leaf_membership.low_leaf_index,
-            nullifier_write_hint.low_leaf_membership.low_leaf_sibling_path,
-            intermediate_tree_snapshots.nullifier_tree.root);
+            nullifier_write_hint.low_leaf_membership.low_leaf_sibling_path);
         // if hinted low-leaf that skips the nullifier fails membership check, bad hint!
         ASSERT(exists);
         nullifier_read_counter++;
@@ -3046,7 +3046,6 @@
             error = AvmError::DUPLICATE_NULLIFIER;
         }
     } else {
-<<<<<<< HEAD
         info("low leaf preimage nullifier: ", nullifier_write_hint.low_leaf_membership.low_leaf_preimage.nullifier);
         info("low leaf preimage next_nullifier: ",
              nullifier_write_hint.low_leaf_membership.low_leaf_preimage.next_nullifier);
@@ -3063,37 +3062,17 @@
         }
         info("]");
         info("siloed nullifier: ", siloed_nullifier);
-        info("intermediate_tree_snapshots.nullifier_tree.size: ", intermediate_tree_snapshots.nullifier_tree.size);
-        info("intermediate_tree_snapshots.nullifier_tree.root: ", intermediate_tree_snapshots.nullifier_tree.root);
-        // info("writing... getting write hint ", nullifier_write_counter);
-        //// This is a non-membership proof which means our insertion is valid
-        // NullifierWriteTreeHint nullifier_write_hint =
-        //    execution_hints.nullifier_write_hints.at(nullifier_write_counter++);
+        // info("intermediate_tree_snapshots.nullifier_tree.size: ", intermediate_tree_snapshots.nullifier_tree.size);
+        // info("intermediate_tree_snapshots.nullifier_tree.root: ", intermediate_tree_snapshots.nullifier_tree.root);
+        info("writing... getting write hint ", nullifier_write_counter);
         info("not update. performing nullifier append");
-        FF new_root = merkle_tree_trace_builder.perform_nullifier_append(
-=======
-        // This is a non-membership proof which means our insertion is valid
-        NullifierWriteTreeHint nullifier_write_hint =
-            execution_hints.nullifier_write_hints.at(nullifier_write_counter++);
         merkle_tree_trace_builder.perform_nullifier_append(
->>>>>>> e776b546
             clk,
             nullifier_write_hint.low_leaf_membership.low_leaf_preimage,
             nullifier_write_hint.low_leaf_membership.low_leaf_index,
             nullifier_write_hint.low_leaf_membership.low_leaf_sibling_path,
             siloed_nullifier,
-<<<<<<< HEAD
-            intermediate_tree_snapshots.nullifier_tree.size,
-            nullifier_write_hint.insertion_path,
-            intermediate_tree_snapshots.nullifier_tree.root);
-        info("new_root: ", new_root);
-
-        intermediate_tree_snapshots.nullifier_tree.root = new_root;
-        intermediate_tree_snapshots.nullifier_tree.size++;
-        info("done with append");
-=======
             nullifier_write_hint.insertion_path);
->>>>>>> e776b546
     }
 
     row.main_op_err = FF(static_cast<uint32_t>(!is_ok(error)));
@@ -3325,7 +3304,53 @@
     AvmError error = AvmError::NO_ERROR;
     auto const clk = static_cast<uint32_t>(main_trace.size()) + 1;
 
-    if (unencrypted_log_write_counter >= MAX_UNENCRYPTED_LOGS_PER_TX) {
+    // FIXME: read (and constrain) log_size_offset
+    auto [resolved_addrs, res_error] =
+        Addressing<2>::fromWire(indirect, call_ptr).resolve({ log_offset, log_size_offset }, mem_trace_builder);
+    auto [resolved_log_offset, resolved_log_size_offset] = resolved_addrs;
+    error = res_error;
+
+    // This is a hack to get the contract address from the first contract instance
+    // Once we have 1-enqueued call and proper nested contexts, this should use that address of the current context
+    FF contract_address = execution_hints.all_contract_bytecode.at(0).contract_instance.address;
+    std::vector<uint8_t> contract_address_bytes = contract_address.to_buffer();
+
+    // Unencrypted logs are hashed with sha256 and truncated to 31 bytes - and then padded back to 32 bytes
+    bytes_to_hash.insert(bytes_to_hash.end(),
+                         std::make_move_iterator(contract_address_bytes.begin()),
+                         std::make_move_iterator(contract_address_bytes.end()));
+
+    if (is_ok(error) &&
+        !(check_tag(AvmMemoryTag::FF, resolved_log_offset) && check_tag(AvmMemoryTag::U32, resolved_log_size_offset))) {
+        error = AvmError::CHECK_TAG_ERROR;
+    }
+
+    Row row;
+    uint32_t log_size = 0;
+    AddressWithMode direct_field_addr;
+    uint32_t num_bytes = 0;
+
+    if (is_ok(error)) {
+        log_size = static_cast<uint32_t>(unconstrained_read_from_memory(resolved_log_size_offset));
+
+        // The size is in fields of 32 bytes, the length used for the hash is in terms of bytes
+        num_bytes = log_size * 32;
+        std::vector<uint8_t> log_size_bytes = to_buffer(num_bytes);
+        // Add the log size to the hash to bytes
+        bytes_to_hash.insert(bytes_to_hash.end(),
+                             std::make_move_iterator(log_size_bytes.begin()),
+                             std::make_move_iterator(log_size_bytes.end()));
+
+        direct_field_addr = AddressWithMode(static_cast<uint32_t>(resolved_log_offset));
+        if (!check_tag_range(AvmMemoryTag::FF, direct_field_addr, log_size)) {
+            error = AvmError::CHECK_TAG_ERROR;
+        };
+    }
+
+    // Can't return earlier as we do elsewhere for side-effect-limit because we need
+    // to at least retrieve log_size first to charge proper gas.
+    // This means a tag error could occur before side-effect-limit first.
+    if (is_ok(error) && unencrypted_log_write_counter >= MAX_UNENCRYPTED_LOGS_PER_TX) {
         error = AvmError::SIDE_EFFECT_LIMIT_REACHED;
         auto row = Row{
             .main_clk = clk,
@@ -3334,54 +3359,13 @@
             .main_pc = pc,
             .main_sel_op_emit_unencrypted_log = FF(1),
         };
-        gas_trace_builder.constrain_gas(clk, OpCode::EMITUNENCRYPTEDLOG);
+        // Constrain gas cost
+        gas_trace_builder.constrain_gas(clk, OpCode::EMITUNENCRYPTEDLOG, static_cast<uint32_t>(log_size));
         main_trace.push_back(row);
         pc += Deserialization::get_pc_increment(OpCode::EMITUNENCRYPTEDLOG);
         return error;
     }
-
-    // FIXME: read (and constrain) log_size_offset
-    auto [resolved_addrs, res_error] =
-        Addressing<2>::fromWire(indirect, call_ptr).resolve({ log_offset, log_size_offset }, mem_trace_builder);
-    auto [resolved_log_offset, resolved_log_size_offset] = resolved_addrs;
-    error = res_error;
-
-    // This is a hack to get the contract address from the first contract instance
-    // Once we have 1-enqueued call and proper nested contexts, this should use that address of the current context
-    FF contract_address = execution_hints.all_contract_bytecode.at(0).contract_instance.address;
-    std::vector<uint8_t> contract_address_bytes = contract_address.to_buffer();
-
-    // Unencrypted logs are hashed with sha256 and truncated to 31 bytes - and then padded back to 32 bytes
-    bytes_to_hash.insert(bytes_to_hash.end(),
-                         std::make_move_iterator(contract_address_bytes.begin()),
-                         std::make_move_iterator(contract_address_bytes.end()));
-
-    if (is_ok(error) &&
-        !(check_tag(AvmMemoryTag::FF, resolved_log_offset) && check_tag(AvmMemoryTag::U32, resolved_log_size_offset))) {
-        error = AvmError::CHECK_TAG_ERROR;
-    }
-
-    Row row;
-    uint32_t log_size = 0;
-    AddressWithMode direct_field_addr;
-    uint32_t num_bytes = 0;
-
-    if (is_ok(error)) {
-        log_size = static_cast<uint32_t>(unconstrained_read_from_memory(resolved_log_size_offset));
-
-        // The size is in fields of 32 bytes, the length used for the hash is in terms of bytes
-        num_bytes = log_size * 32;
-        std::vector<uint8_t> log_size_bytes = to_buffer(num_bytes);
-        // Add the log size to the hash to bytes
-        bytes_to_hash.insert(bytes_to_hash.end(),
-                             std::make_move_iterator(log_size_bytes.begin()),
-                             std::make_move_iterator(log_size_bytes.end()));
-
-        direct_field_addr = AddressWithMode(static_cast<uint32_t>(resolved_log_offset));
-        if (!check_tag_range(AvmMemoryTag::FF, direct_field_addr, log_size)) {
-            error = AvmError::CHECK_TAG_ERROR;
-        };
-    }
+    unencrypted_log_write_counter++;
 
     if (is_ok(error)) {
         // We need to read the rest of the log_size number of elements
@@ -3788,6 +3772,10 @@
     });
 
     pc = UINT32_MAX; // This ensures that no subsequent opcode will be executed.
+
+    if (is_ok(error)) {
+        error = AvmError::REVERT_OPCODE;
+    }
 
     // op_valid == true otherwise, ret_size == 0 and we would have returned above.
     return ReturnDataError{
@@ -4511,6 +4499,10 @@
     // Some sanity checks
     // Check that the final merkle tree lines up with the public inputs
     TreeSnapshots tree_snapshots = merkle_tree_trace_builder.get_tree_snapshots();
+    info("tree_snapshots ?= public_inputs.end.tree_snapshots");
+    info(tree_snapshots.nullifier_tree.root, " == ", public_inputs.end_tree_snapshots.nullifier_tree.root);
+    // info("tree_snapshot: ", tree_snapshots.nullifier_tree.root);
+    // info(" == ", public_inputs.end_tree_snapshots);
     ASSERT(tree_snapshots == public_inputs.end_tree_snapshots);
 
     vinfo("range_check_required: ", range_check_required);
@@ -4778,6 +4770,10 @@
     // Sanity check that the amount of gas consumed matches what we expect from the public inputs
     auto last_l2_gas_remaining = main_trace.back().main_l2_gas_remaining;
     auto expected_end_gas_l2 = public_inputs.gas_settings.gas_limits.l2_gas - public_inputs.end_gas_used.l2_gas;
+    info("gas limit l2: ", public_inputs.gas_settings.gas_limits.l2_gas);
+    info("public inputs end gas used: ", public_inputs.end_gas_used.l2_gas);
+    info("last l2 gas remaining: ", last_l2_gas_remaining);
+    info("expected end l2 gas: ", expected_end_gas_l2);
     ASSERT(last_l2_gas_remaining == expected_end_gas_l2);
     auto last_da_gas_remaining = main_trace.back().main_da_gas_remaining;
     auto expected_end_gas_da = public_inputs.gas_settings.gas_limits.da_gas - public_inputs.end_gas_used.da_gas;
