--- conflicted
+++ resolved
@@ -238,12 +238,9 @@
     void insert_private_revertible_state(const std::vector<FF>& siloed_nullifiers,
                                          const std::vector<FF>& siloed_note_hashes);
     void pay_fee();
-<<<<<<< HEAD
+    void pad_trees();
     void allocate_gas_for_call(uint32_t l2_gas, uint32_t da_gas);
     void handle_exceptional_halt();
-=======
-    void pad_trees();
->>>>>>> 1516d7f7
 
     // These are used for testing only.
     AvmTraceBuilder& set_range_check_required(bool required)
