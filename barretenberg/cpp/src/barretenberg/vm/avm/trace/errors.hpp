--- conflicted
+++ resolved
@@ -21,11 +21,8 @@
     DUPLICATE_NULLIFIER,
     SIDE_EFFECT_LIMIT_REACHED,
     OUT_OF_GAS,
-<<<<<<< HEAD
+    STATIC_CALL_ALTERATION,
     NO_BYTECODE_FOUND,
-=======
-    STATIC_CALL_ALTERATION
->>>>>>> 51d82aaf
 };
 
 } // namespace bb::avm_trace