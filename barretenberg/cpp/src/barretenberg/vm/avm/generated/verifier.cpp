--- conflicted
+++ resolved
@@ -86,11 +86,7 @@
     SumcheckOutput<Flavor> output = sumcheck.verify(relation_parameters, alpha, gate_challenges);
 
     // If Sumcheck did not verify, return false
-<<<<<<< HEAD
-    if (!output.verified.has_value() || !output.verified.value()) {
-=======
     if (!output.verified) {
->>>>>>> e73421d6
         vinfo("Sumcheck verification failed");
         return false;
     }
