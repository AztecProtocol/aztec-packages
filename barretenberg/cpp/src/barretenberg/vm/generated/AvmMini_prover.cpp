

#include "AvmMini_prover.hpp"
#include "barretenberg/commitment_schemes/claim.hpp"
#include "barretenberg/commitment_schemes/commitment_key.hpp"
#include "barretenberg/honk/proof_system/logderivative_library.hpp"
#include "barretenberg/honk/proof_system/permutation_library.hpp"
#include "barretenberg/polynomials/polynomial.hpp"
#include "barretenberg/proof_system/library/grand_product_library.hpp"
#include "barretenberg/relations/lookup_relation.hpp"
#include "barretenberg/relations/permutation_relation.hpp"
#include "barretenberg/sumcheck/sumcheck.hpp"

namespace bb::honk {

using Flavor = honk::flavor::AvmMiniFlavor;
using FF = Flavor::FF;

/**
 * Create AvmMiniProver from proving key, witness and manifest.
 *
 * @param input_key Proving key.
 * @param input_manifest Input manifest
 *
 * @tparam settings Settings class.
 * */
AvmMiniProver::AvmMiniProver(std::shared_ptr<Flavor::ProvingKey> input_key,
                             std::shared_ptr<PCSCommitmentKey> commitment_key)
    : key(input_key)
    , commitment_key(commitment_key)
{
    for (auto [prover_poly, key_poly] : zip_view(prover_polynomials.get_unshifted(), key->get_all())) {
        ASSERT(bb::flavor_get_label(prover_polynomials, prover_poly) == bb::flavor_get_label(*key, key_poly));
        prover_poly = key_poly.share();
    }
    for (auto [prover_poly, key_poly] : zip_view(prover_polynomials.get_shifted(), key->get_to_be_shifted())) {
        ASSERT(bb::flavor_get_label(prover_polynomials, prover_poly) ==
               bb::flavor_get_label(*key, key_poly) + "_shift");
        prover_poly = key_poly.shifted();
    }
}

/**
 * @brief Add circuit size, public input size, and public inputs to transcript
 *
 */
void AvmMiniProver::execute_preamble_round()
{
    const auto circuit_size = static_cast<uint32_t>(key->circuit_size);

    transcript->send_to_verifier("circuit_size", circuit_size);
}

/**
 * @brief Compute commitments to the first three wires
 *
 */
void AvmMiniProver::execute_wire_commitments_round()
{
    auto wire_polys = key->get_wires();
    auto labels = commitment_labels.get_wires();
    for (size_t idx = 0; idx < wire_polys.size(); ++idx) {
        transcript->send_to_verifier(labels[idx], commitment_key->commit(wire_polys[idx]));
    }
}

/**
 * @brief Run Sumcheck resulting in u = (u_1,...,u_d) challenges and all evaluations at u being calculated.
 *
 */
void AvmMiniProver::execute_relation_check_rounds()
{
    using Sumcheck = sumcheck::SumcheckProver<Flavor>;

    auto sumcheck = Sumcheck(key->circuit_size, transcript);
<<<<<<< HEAD
    FF alpha = transcript->template get_challenge<FF>("Sumcheck:alpha");
=======

    FF alpha = transcript->get_challenge("Sumcheck:alpha");
>>>>>>> 87078b35
    std::vector<FF> gate_challenges(numeric::get_msb(key->circuit_size));

    for (size_t idx = 0; idx < gate_challenges.size(); idx++) {
        gate_challenges[idx] = transcript->template get_challenge<FF>("Sumcheck:gate_challenge_" + std::to_string(idx));
    }
    sumcheck_output = sumcheck.prove(prover_polynomials, relation_parameters, alpha, gate_challenges);
}

/**
 * @brief Execute the ZeroMorph protocol to prove the multilinear evaluations produced by Sumcheck
 * @details See https://hackmd.io/dlf9xEwhTQyE3hiGbq4FsA?view for a complete description of the unrolled protocol.
 *
 * */
void AvmMiniProver::execute_zeromorph_rounds()
{
    ZeroMorph::prove(prover_polynomials.get_unshifted(),
                     prover_polynomials.get_to_be_shifted(),
                     sumcheck_output.claimed_evaluations.get_unshifted(),
                     sumcheck_output.claimed_evaluations.get_shifted(),
                     sumcheck_output.challenge,
                     commitment_key,
                     transcript);
}

honk::proof& AvmMiniProver::export_proof()
{
    proof = transcript->proof_data;
    return proof;
}

bb::honk::proof& AvmMiniProver::construct_proof()
{
    // Add circuit size public input size and public inputs to transcript.
    execute_preamble_round();

    // Compute wire commitments
    execute_wire_commitments_round();

    // TODO: not implemented for codegen just yet
    // Compute sorted list accumulator and commitment
    // execute_log_derivative_commitments_round();

    // Fiat-Shamir: bbeta & gamma
    // Compute grand product(s) and commitments.
    // execute_grand_product_computation_round();

    // Fiat-Shamir: alpha
    // Run sumcheck subprotocol.
    execute_relation_check_rounds();

    // Fiat-Shamir: rho, y, x, z
    // Execute Zeromorph multilinear PCS
    execute_zeromorph_rounds();

    return export_proof();
}

} // namespace bb::honk<|MERGE_RESOLUTION|>--- conflicted
+++ resolved
@@ -73,12 +73,7 @@
     using Sumcheck = sumcheck::SumcheckProver<Flavor>;
 
     auto sumcheck = Sumcheck(key->circuit_size, transcript);
-<<<<<<< HEAD
     FF alpha = transcript->template get_challenge<FF>("Sumcheck:alpha");
-=======
-
-    FF alpha = transcript->get_challenge("Sumcheck:alpha");
->>>>>>> 87078b35
     std::vector<FF> gate_challenges(numeric::get_msb(key->circuit_size));
 
     for (size_t idx = 0; idx < gate_challenges.size(); idx++) {
