

#include "AvmMini_prover.hpp"
#include "barretenberg/commitment_schemes/claim.hpp"
#include "barretenberg/commitment_schemes/commitment_key.hpp"
#include "barretenberg/honk/proof_system/logderivative_library.hpp"
#include "barretenberg/honk/proof_system/permutation_library.hpp"
#include "barretenberg/honk/proof_system/power_polynomial.hpp"
#include "barretenberg/polynomials/polynomial.hpp"
#include "barretenberg/proof_system/library/grand_product_library.hpp"
#include "barretenberg/relations/lookup_relation.hpp"
#include "barretenberg/relations/permutation_relation.hpp"
#include "barretenberg/sumcheck/sumcheck.hpp"

namespace proof_system::honk {

using Flavor = honk::flavor::AvmMiniFlavor;

/**
 * Create AvmMiniProver from proving key, witness and manifest.
 *
 * @param input_key Proving key.
 * @param input_manifest Input manifest
 *
 * @tparam settings Settings class.
 * */
AvmMiniProver::AvmMiniProver(std::shared_ptr<Flavor::ProvingKey> input_key,
                             std::shared_ptr<PCSCommitmentKey> commitment_key)
    : key(input_key)
    , commitment_key(commitment_key)
{
    // TODO: take every polynomial and assign it to the key!!
    prover_polynomials.avmMini_clk = key->avmMini_clk;
    prover_polynomials.avmMini_first = key->avmMini_first;
    prover_polynomials.memTrace_m_clk = key->memTrace_m_clk;
    prover_polynomials.memTrace_m_sub_clk = key->memTrace_m_sub_clk;
    prover_polynomials.memTrace_m_addr = key->memTrace_m_addr;
    prover_polynomials.memTrace_m_tag = key->memTrace_m_tag;
    prover_polynomials.memTrace_m_val = key->memTrace_m_val;
    prover_polynomials.memTrace_m_lastAccess = key->memTrace_m_lastAccess;
    prover_polynomials.memTrace_m_last = key->memTrace_m_last;
    prover_polynomials.memTrace_m_rw = key->memTrace_m_rw;
    prover_polynomials.memTrace_m_in_tag = key->memTrace_m_in_tag;
    prover_polynomials.memTrace_m_tag_err = key->memTrace_m_tag_err;
    prover_polynomials.memTrace_m_one_min_inv = key->memTrace_m_one_min_inv;
    prover_polynomials.avmMini_sel_op_add = key->avmMini_sel_op_add;
    prover_polynomials.avmMini_sel_op_sub = key->avmMini_sel_op_sub;
    prover_polynomials.avmMini_sel_op_mul = key->avmMini_sel_op_mul;
    prover_polynomials.avmMini_sel_op_div = key->avmMini_sel_op_div;
    prover_polynomials.avmMini_in_tag = key->avmMini_in_tag;
    prover_polynomials.avmMini_op_err = key->avmMini_op_err;
    prover_polynomials.avmMini_tag_err = key->avmMini_tag_err;
    prover_polynomials.avmMini_inv = key->avmMini_inv;
    prover_polynomials.avmMini_ia = key->avmMini_ia;
    prover_polynomials.avmMini_ib = key->avmMini_ib;
    prover_polynomials.avmMini_ic = key->avmMini_ic;
    prover_polynomials.avmMini_mem_op_a = key->avmMini_mem_op_a;
    prover_polynomials.avmMini_mem_op_b = key->avmMini_mem_op_b;
    prover_polynomials.avmMini_mem_op_c = key->avmMini_mem_op_c;
    prover_polynomials.avmMini_rwa = key->avmMini_rwa;
    prover_polynomials.avmMini_rwb = key->avmMini_rwb;
    prover_polynomials.avmMini_rwc = key->avmMini_rwc;
    prover_polynomials.avmMini_mem_idx_a = key->avmMini_mem_idx_a;
    prover_polynomials.avmMini_mem_idx_b = key->avmMini_mem_idx_b;
    prover_polynomials.avmMini_mem_idx_c = key->avmMini_mem_idx_c;
    prover_polynomials.avmMini_last = key->avmMini_last;

    prover_polynomials.memTrace_m_addr = key->memTrace_m_addr;
    prover_polynomials.memTrace_m_addr_shift = key->memTrace_m_addr.shifted();

    prover_polynomials.memTrace_m_rw = key->memTrace_m_rw;
    prover_polynomials.memTrace_m_rw_shift = key->memTrace_m_rw.shifted();

<<<<<<< HEAD
    prover_polynomials.memTrace_m_val = key->memTrace_m_val;
    prover_polynomials.memTrace_m_val_shift = key->memTrace_m_val.shifted();

    prover_polynomials.memTrace_m_tag = key->memTrace_m_tag;
    prover_polynomials.memTrace_m_tag_shift = key->memTrace_m_tag.shifted();
=======
    prover_polynomials.memTrace_m_addr = key->memTrace_m_addr;
    prover_polynomials.memTrace_m_addr_shift = key->memTrace_m_addr.shifted();
>>>>>>> c52acf64

    prover_polynomials.memTrace_m_val = key->memTrace_m_val;
    prover_polynomials.memTrace_m_val_shift = key->memTrace_m_val.shifted();

    // prover_polynomials.lookup_inverses = key->lookup_inverses;
    // key->z_perm = Polynomial(key->circuit_size);
    // prover_polynomials.z_perm = key->z_perm;
}

/**
 * @brief Add circuit size, public input size, and public inputs to transcript
 *
 */
void AvmMiniProver::execute_preamble_round()
{
    const auto circuit_size = static_cast<uint32_t>(key->circuit_size);

    transcript->send_to_verifier("circuit_size", circuit_size);
}

/**
 * @brief Compute commitments to the first three wires
 *
 */
void AvmMiniProver::execute_wire_commitments_round()
{
    auto wire_polys = key->get_wires();
    auto labels = commitment_labels.get_wires();
    for (size_t idx = 0; idx < wire_polys.size(); ++idx) {
        transcript->send_to_verifier(labels[idx], commitment_key->commit(wire_polys[idx]));
    }
}

/**
 * @brief Run Sumcheck resulting in u = (u_1,...,u_d) challenges and all evaluations at u being calculated.
 *
 */
void AvmMiniProver::execute_relation_check_rounds()
{
    using Sumcheck = sumcheck::SumcheckProver<Flavor>;

    auto sumcheck = Sumcheck(key->circuit_size, transcript);
    auto alpha = transcript->get_challenge("alpha");

    sumcheck_output = sumcheck.prove(prover_polynomials, relation_parameters, alpha);
}

/**
 * @brief Execute the ZeroMorph protocol to prove the multilinear evaluations produced by Sumcheck
 * @details See https://hackmd.io/dlf9xEwhTQyE3hiGbq4FsA?view for a complete description of the unrolled protocol.
 *
 * */
void AvmMiniProver::execute_zeromorph_rounds()
{
    ZeroMorph::prove(prover_polynomials.get_unshifted(),
                     prover_polynomials.get_to_be_shifted(),
                     sumcheck_output.claimed_evaluations.get_unshifted(),
                     sumcheck_output.claimed_evaluations.get_shifted(),
                     sumcheck_output.challenge,
                     commitment_key,
                     transcript);
}

plonk::proof& AvmMiniProver::export_proof()
{
    proof.proof_data = transcript->proof_data;
    return proof;
}

plonk::proof& AvmMiniProver::construct_proof()
{
    // Add circuit size public input size and public inputs to transcript.
    execute_preamble_round();

    // Compute wire commitments
    execute_wire_commitments_round();

    // TODO: not implemented for codegen just yet
    // Compute sorted list accumulator and commitment
    // execute_log_derivative_commitments_round();

    // Fiat-Shamir: bbeta & gamma
    // Compute grand product(s) and commitments.
    // execute_grand_product_computation_round();

    // Fiat-Shamir: alpha
    // Run sumcheck subprotocol.
    execute_relation_check_rounds();

    // Fiat-Shamir: rho, y, x, z
    // Execute Zeromorph multilinear PCS
    execute_zeromorph_rounds();

    return export_proof();
}

} // namespace proof_system::honk<|MERGE_RESOLUTION|>--- conflicted
+++ resolved
@@ -65,25 +65,17 @@
     prover_polynomials.avmMini_mem_idx_c = key->avmMini_mem_idx_c;
     prover_polynomials.avmMini_last = key->avmMini_last;
 
-    prover_polynomials.memTrace_m_addr = key->memTrace_m_addr;
-    prover_polynomials.memTrace_m_addr_shift = key->memTrace_m_addr.shifted();
+    prover_polynomials.memTrace_m_val = key->memTrace_m_val;
+    prover_polynomials.memTrace_m_val_shift = key->memTrace_m_val.shifted();
 
     prover_polynomials.memTrace_m_rw = key->memTrace_m_rw;
     prover_polynomials.memTrace_m_rw_shift = key->memTrace_m_rw.shifted();
 
-<<<<<<< HEAD
-    prover_polynomials.memTrace_m_val = key->memTrace_m_val;
-    prover_polynomials.memTrace_m_val_shift = key->memTrace_m_val.shifted();
+    prover_polynomials.memTrace_m_addr = key->memTrace_m_addr;
+    prover_polynomials.memTrace_m_addr_shift = key->memTrace_m_addr.shifted();
 
     prover_polynomials.memTrace_m_tag = key->memTrace_m_tag;
     prover_polynomials.memTrace_m_tag_shift = key->memTrace_m_tag.shifted();
-=======
-    prover_polynomials.memTrace_m_addr = key->memTrace_m_addr;
-    prover_polynomials.memTrace_m_addr_shift = key->memTrace_m_addr.shifted();
->>>>>>> c52acf64
-
-    prover_polynomials.memTrace_m_val = key->memTrace_m_val;
-    prover_polynomials.memTrace_m_val_shift = key->memTrace_m_val.shifted();
 
     // prover_polynomials.lookup_inverses = key->lookup_inverses;
     // key->z_perm = Polynomial(key->circuit_size);
