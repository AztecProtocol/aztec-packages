--- conflicted
+++ resolved
@@ -46,11 +46,7 @@
  * @brief This function verifies an Avm Honk proof for given program settings.
  *
  */
-<<<<<<< HEAD
 bool AvmVerifier::verify_proof(const HonkProof& proof, const std::vector<std::vector<FF>>& public_inputs)
-=======
-bool AvmVerifier::verify_proof(const HonkProof& proof, const std::vector<FF>& public_inputs)
->>>>>>> 116eef06
 {
     using Flavor = AvmFlavor;
     using FF = Flavor::FF;
@@ -242,7 +238,8 @@
         transcript->template receive_from_prover<Commitment>(commitment_labels.avm_byte_lookup_table_op_id);
     commitments.avm_byte_lookup_table_output =
         transcript->template receive_from_prover<Commitment>(commitment_labels.avm_byte_lookup_table_output);
-<<<<<<< HEAD
+    commitments.avm_kernel_emit_l2_to_l1_msg_write_offset = transcript->template receive_from_prover<Commitment>(
+        commitment_labels.avm_kernel_emit_l2_to_l1_msg_write_offset);
     commitments.avm_kernel_emit_note_hash_write_offset =
         transcript->template receive_from_prover<Commitment>(commitment_labels.avm_kernel_emit_note_hash_write_offset);
     commitments.avm_kernel_emit_nullifier_write_offset =
@@ -278,14 +275,6 @@
         transcript->template receive_from_prover<Commitment>(commitment_labels.avm_kernel_sload_write_offset);
     commitments.avm_kernel_sstore_write_offset =
         transcript->template receive_from_prover<Commitment>(commitment_labels.avm_kernel_sstore_write_offset);
-=======
-    commitments.avm_kernel_kernel_inputs__is_public =
-        transcript->template receive_from_prover<Commitment>(commitment_labels.avm_kernel_kernel_inputs__is_public);
-    commitments.avm_kernel_kernel_sel =
-        transcript->template receive_from_prover<Commitment>(commitment_labels.avm_kernel_kernel_sel);
-    commitments.avm_kernel_q_public_input_kernel_add_to_table = transcript->template receive_from_prover<Commitment>(
-        commitment_labels.avm_kernel_q_public_input_kernel_add_to_table);
->>>>>>> 116eef06
     commitments.avm_main_alu_in_tag =
         transcript->template receive_from_prover<Commitment>(commitment_labels.avm_main_alu_in_tag);
     commitments.avm_main_alu_sel =
@@ -337,11 +326,8 @@
     commitments.avm_main_pc = transcript->template receive_from_prover<Commitment>(commitment_labels.avm_main_pc);
     commitments.avm_main_q_kernel_lookup =
         transcript->template receive_from_prover<Commitment>(commitment_labels.avm_main_q_kernel_lookup);
-<<<<<<< HEAD
     commitments.avm_main_q_kernel_output_lookup =
         transcript->template receive_from_prover<Commitment>(commitment_labels.avm_main_q_kernel_output_lookup);
-=======
->>>>>>> 116eef06
     commitments.avm_main_r_in_tag =
         transcript->template receive_from_prover<Commitment>(commitment_labels.avm_main_r_in_tag);
     commitments.avm_main_rwa = transcript->template receive_from_prover<Commitment>(commitment_labels.avm_main_rwa);
@@ -380,6 +366,8 @@
         transcript->template receive_from_prover<Commitment>(commitment_labels.avm_main_sel_op_coinbase);
     commitments.avm_main_sel_op_div =
         transcript->template receive_from_prover<Commitment>(commitment_labels.avm_main_sel_op_div);
+    commitments.avm_main_sel_op_emit_l2_to_l1_msg =
+        transcript->template receive_from_prover<Commitment>(commitment_labels.avm_main_sel_op_emit_l2_to_l1_msg);
     commitments.avm_main_sel_op_emit_note_hash =
         transcript->template receive_from_prover<Commitment>(commitment_labels.avm_main_sel_op_emit_note_hash);
     commitments.avm_main_sel_op_emit_nullifier =
@@ -394,11 +382,8 @@
         transcript->template receive_from_prover<Commitment>(commitment_labels.avm_main_sel_op_fee_per_da_gas);
     commitments.avm_main_sel_op_fee_per_l2_gas =
         transcript->template receive_from_prover<Commitment>(commitment_labels.avm_main_sel_op_fee_per_l2_gas);
-<<<<<<< HEAD
     commitments.avm_main_sel_op_l1_to_l2_msg_exists =
         transcript->template receive_from_prover<Commitment>(commitment_labels.avm_main_sel_op_l1_to_l2_msg_exists);
-=======
->>>>>>> 116eef06
     commitments.avm_main_sel_op_lt =
         transcript->template receive_from_prover<Commitment>(commitment_labels.avm_main_sel_op_lt);
     commitments.avm_main_sel_op_lte =
@@ -415,11 +400,6 @@
         transcript->template receive_from_prover<Commitment>(commitment_labels.avm_main_sel_op_or);
     commitments.avm_main_sel_op_portal =
         transcript->template receive_from_prover<Commitment>(commitment_labels.avm_main_sel_op_portal);
-<<<<<<< HEAD
-    commitments.avm_main_sel_op_emit_l2_to_l1_msg =
-        transcript->template receive_from_prover<Commitment>(commitment_labels.avm_main_sel_op_emit_l2_to_l1_msg);
-=======
->>>>>>> 116eef06
     commitments.avm_main_sel_op_sender =
         transcript->template receive_from_prover<Commitment>(commitment_labels.avm_main_sel_op_sender);
     commitments.avm_main_sel_op_shl =
@@ -499,13 +479,10 @@
         transcript->template receive_from_prover<Commitment>(commitment_labels.lookup_byte_lengths_counts);
     commitments.lookup_byte_operations_counts =
         transcript->template receive_from_prover<Commitment>(commitment_labels.lookup_byte_operations_counts);
+    commitments.kernel_output_lookup_counts =
+        transcript->template receive_from_prover<Commitment>(commitment_labels.kernel_output_lookup_counts);
     commitments.lookup_into_kernel_counts =
         transcript->template receive_from_prover<Commitment>(commitment_labels.lookup_into_kernel_counts);
-<<<<<<< HEAD
-    commitments.kernel_output_lookup_counts =
-        transcript->template receive_from_prover<Commitment>(commitment_labels.kernel_output_lookup_counts);
-=======
->>>>>>> 116eef06
     commitments.incl_main_tag_err_counts =
         transcript->template receive_from_prover<Commitment>(commitment_labels.incl_main_tag_err_counts);
     commitments.incl_mem_tag_err_counts =
@@ -596,13 +573,10 @@
         transcript->template receive_from_prover<Commitment>(commitment_labels.lookup_byte_lengths);
     commitments.lookup_byte_operations =
         transcript->template receive_from_prover<Commitment>(commitment_labels.lookup_byte_operations);
+    commitments.kernel_output_lookup =
+        transcript->template receive_from_prover<Commitment>(commitment_labels.kernel_output_lookup);
     commitments.lookup_into_kernel =
         transcript->template receive_from_prover<Commitment>(commitment_labels.lookup_into_kernel);
-<<<<<<< HEAD
-    commitments.kernel_output_lookup =
-        transcript->template receive_from_prover<Commitment>(commitment_labels.kernel_output_lookup);
-=======
->>>>>>> 116eef06
     commitments.incl_main_tag_err =
         transcript->template receive_from_prover<Commitment>(commitment_labels.incl_main_tag_err);
     commitments.incl_mem_tag_err =
@@ -666,7 +640,6 @@
         return false;
     }
 
-<<<<<<< HEAD
     // PUBLIC INPUT COLUMN EVALUATION CHECKS
     FF kernel_inputs_evaluation = evaluate_public_input_column(public_inputs[0], circuit_size, multivariate_challenge);
     if (kernel_inputs_evaluation != claimed_evaluations.avm_kernel_kernel_inputs__is_public) {
@@ -688,10 +661,6 @@
     FF kernel_metadata_out_evaluation =
         evaluate_public_input_column(public_inputs[3], circuit_size, multivariate_challenge);
     if (kernel_metadata_out_evaluation != claimed_evaluations.avm_kernel_kernel_metadata_out__is_public) {
-=======
-    FF public_column_evaluation = evaluate_public_input_column(public_inputs, circuit_size, multivariate_challenge);
-    if (public_column_evaluation != claimed_evaluations.avm_kernel_kernel_inputs__is_public) {
->>>>>>> 116eef06
         return false;
     }
 
