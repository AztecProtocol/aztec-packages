--- conflicted
+++ resolved
@@ -313,8 +313,6 @@
         transcript->template receive_from_prover<Commitment>(commitment_labels.incl_main_tag_err_counts);
     commitments.incl_mem_tag_err_counts =
         transcript->template receive_from_prover<Commitment>(commitment_labels.incl_mem_tag_err_counts);
-<<<<<<< HEAD
-=======
     commitments.lookup_u8_0_counts =
         transcript->template receive_from_prover<Commitment>(commitment_labels.lookup_u8_0_counts);
     commitments.lookup_u8_1_counts =
@@ -349,7 +347,6 @@
         transcript->template receive_from_prover<Commitment>(commitment_labels.lookup_u16_13_counts);
     commitments.lookup_u16_14_counts =
         transcript->template receive_from_prover<Commitment>(commitment_labels.lookup_u16_14_counts);
->>>>>>> 8c1a7b97
 
     auto [beta, gamm] = transcript->template get_challenges<FF>("beta", "gamma");
     relation_parameters.beta = beta;
@@ -382,8 +379,6 @@
         transcript->template receive_from_prover<Commitment>(commitment_labels.incl_main_tag_err);
     commitments.incl_mem_tag_err =
         transcript->template receive_from_prover<Commitment>(commitment_labels.incl_mem_tag_err);
-<<<<<<< HEAD
-=======
     commitments.lookup_u8_0 = transcript->template receive_from_prover<Commitment>(commitment_labels.lookup_u8_0);
     commitments.lookup_u8_1 = transcript->template receive_from_prover<Commitment>(commitment_labels.lookup_u8_1);
     commitments.lookup_u16_0 = transcript->template receive_from_prover<Commitment>(commitment_labels.lookup_u16_0);
@@ -401,7 +396,6 @@
     commitments.lookup_u16_12 = transcript->template receive_from_prover<Commitment>(commitment_labels.lookup_u16_12);
     commitments.lookup_u16_13 = transcript->template receive_from_prover<Commitment>(commitment_labels.lookup_u16_13);
     commitments.lookup_u16_14 = transcript->template receive_from_prover<Commitment>(commitment_labels.lookup_u16_14);
->>>>>>> 8c1a7b97
 
     // Execute Sumcheck Verifier
     const size_t log_circuit_size = numeric::get_msb(circuit_size);
