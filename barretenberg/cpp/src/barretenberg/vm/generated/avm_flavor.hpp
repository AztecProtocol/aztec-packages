--- conflicted
+++ resolved
@@ -2025,7 +2025,6 @@
      * @details During folding and sumcheck, the prover evaluates the relations on these univariates.
      */
     template <size_t LENGTH> using ProverUnivariates = AllEntities<bb::Univariate<FF, LENGTH>>;
-<<<<<<< HEAD
 
     /**
      * @brief A container for univariates used during Protogalaxy folding and sumcheck with some of the computation
@@ -2034,8 +2033,6 @@
      */
     template <size_t LENGTH, size_t SKIP_COUNT>
     using OptimisedProverUnivariates = AllEntities<bb::Univariate<FF, LENGTH, 0, SKIP_COUNT>>;
-=======
->>>>>>> 0238254b
 
     /**
      * @brief A container for univariates produced during the hot loop in sumcheck.
