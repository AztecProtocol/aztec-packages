

#pragma once
#include "barretenberg/commitment_schemes/kzg/kzg.hpp"
#include "barretenberg/ecc/curves/bn254/g1.hpp"
#include "barretenberg/flavor/relation_definitions.hpp"
#include "barretenberg/polynomials/barycentric.hpp"
#include "barretenberg/polynomials/univariate.hpp"

#include "barretenberg/relations/generic_permutation/generic_permutation_relation.hpp"

#include "barretenberg/flavor/flavor.hpp"
#include "barretenberg/flavor/flavor_macros.hpp"
#include "barretenberg/polynomials/evaluation_domain.hpp"
#include "barretenberg/polynomials/polynomial.hpp"
#include "barretenberg/relations/generated/avm/avm_alu.hpp"
#include "barretenberg/relations/generated/avm/avm_binary.hpp"
#include "barretenberg/relations/generated/avm/avm_main.hpp"
#include "barretenberg/relations/generated/avm/avm_mem.hpp"
#include "barretenberg/relations/generated/avm/incl_main_tag_err.hpp"
#include "barretenberg/relations/generated/avm/incl_mem_tag_err.hpp"
#include "barretenberg/relations/generated/avm/lookup_byte_lengths.hpp"
#include "barretenberg/relations/generated/avm/lookup_byte_operations.hpp"
<<<<<<< HEAD
=======
#include "barretenberg/relations/generated/avm/lookup_u16_0.hpp"
#include "barretenberg/relations/generated/avm/lookup_u16_1.hpp"
#include "barretenberg/relations/generated/avm/lookup_u16_10.hpp"
#include "barretenberg/relations/generated/avm/lookup_u16_11.hpp"
#include "barretenberg/relations/generated/avm/lookup_u16_12.hpp"
#include "barretenberg/relations/generated/avm/lookup_u16_13.hpp"
#include "barretenberg/relations/generated/avm/lookup_u16_14.hpp"
#include "barretenberg/relations/generated/avm/lookup_u16_2.hpp"
#include "barretenberg/relations/generated/avm/lookup_u16_3.hpp"
#include "barretenberg/relations/generated/avm/lookup_u16_4.hpp"
#include "barretenberg/relations/generated/avm/lookup_u16_5.hpp"
#include "barretenberg/relations/generated/avm/lookup_u16_6.hpp"
#include "barretenberg/relations/generated/avm/lookup_u16_7.hpp"
#include "barretenberg/relations/generated/avm/lookup_u16_8.hpp"
#include "barretenberg/relations/generated/avm/lookup_u16_9.hpp"
#include "barretenberg/relations/generated/avm/lookup_u8_0.hpp"
#include "barretenberg/relations/generated/avm/lookup_u8_1.hpp"
>>>>>>> 8c1a7b97
#include "barretenberg/relations/generated/avm/perm_main_alu.hpp"
#include "barretenberg/relations/generated/avm/perm_main_bin.hpp"
#include "barretenberg/relations/generated/avm/perm_main_mem_a.hpp"
#include "barretenberg/relations/generated/avm/perm_main_mem_b.hpp"
#include "barretenberg/relations/generated/avm/perm_main_mem_c.hpp"
#include "barretenberg/relations/generated/avm/perm_main_mem_d.hpp"
#include "barretenberg/relations/generated/avm/perm_main_mem_ind_a.hpp"
#include "barretenberg/relations/generated/avm/perm_main_mem_ind_b.hpp"
#include "barretenberg/relations/generated/avm/perm_main_mem_ind_c.hpp"
#include "barretenberg/relations/generated/avm/perm_main_mem_ind_d.hpp"
#include "barretenberg/transcript/transcript.hpp"

namespace bb {

class AvmFlavor {
  public:
    using Curve = curve::BN254;
    using G1 = Curve::Group;
    using PCS = KZG<Curve>;

    using FF = G1::subgroup_field;
    using Polynomial = bb::Polynomial<FF>;
    using PolynomialHandle = std::span<FF>;
    using GroupElement = G1::element;
    using Commitment = G1::affine_element;
    using CommitmentHandle = G1::affine_element;
    using CommitmentKey = bb::CommitmentKey<Curve>;
    using VerifierCommitmentKey = bb::VerifierCommitmentKey<Curve>;
    using RelationSeparator = FF;

    static constexpr size_t NUM_PRECOMPUTED_ENTITIES = 2;
    static constexpr size_t NUM_WITNESS_ENTITIES = 210;
    static constexpr size_t NUM_WIRES = NUM_WITNESS_ENTITIES + NUM_PRECOMPUTED_ENTITIES;
    // We have two copies of the witness entities, so we subtract the number of fixed ones (they have no shift), one for
    // the unshifted and one for the shifted
    static constexpr size_t NUM_ALL_ENTITIES = 241;

    using GrandProductRelations = std::tuple<perm_main_alu_relation<FF>,
                                             perm_main_bin_relation<FF>,
                                             perm_main_mem_a_relation<FF>,
                                             perm_main_mem_b_relation<FF>,
                                             perm_main_mem_c_relation<FF>,
                                             perm_main_mem_d_relation<FF>,
                                             perm_main_mem_ind_a_relation<FF>,
                                             perm_main_mem_ind_b_relation<FF>,
                                             perm_main_mem_ind_c_relation<FF>,
                                             perm_main_mem_ind_d_relation<FF>,
                                             lookup_byte_lengths_relation<FF>,
                                             lookup_byte_operations_relation<FF>,
                                             incl_main_tag_err_relation<FF>,
                                             incl_mem_tag_err_relation<FF>,
                                             lookup_u8_0_relation<FF>,
                                             lookup_u8_1_relation<FF>,
                                             lookup_u16_0_relation<FF>,
                                             lookup_u16_1_relation<FF>,
                                             lookup_u16_2_relation<FF>,
                                             lookup_u16_3_relation<FF>,
                                             lookup_u16_4_relation<FF>,
                                             lookup_u16_5_relation<FF>,
                                             lookup_u16_6_relation<FF>,
                                             lookup_u16_7_relation<FF>,
                                             lookup_u16_8_relation<FF>,
                                             lookup_u16_9_relation<FF>,
                                             lookup_u16_10_relation<FF>,
                                             lookup_u16_11_relation<FF>,
                                             lookup_u16_12_relation<FF>,
                                             lookup_u16_13_relation<FF>,
                                             lookup_u16_14_relation<FF>>;

    using GrandProductRelations = std::tuple<perm_main_alu_relation<FF>,
                                             perm_main_bin_relation<FF>,
                                             perm_main_mem_a_relation<FF>,
                                             perm_main_mem_b_relation<FF>,
                                             perm_main_mem_c_relation<FF>,
                                             perm_main_mem_ind_a_relation<FF>,
                                             perm_main_mem_ind_b_relation<FF>,
                                             perm_main_mem_ind_c_relation<FF>,
                                             lookup_byte_lengths_relation<FF>,
                                             lookup_byte_operations_relation<FF>,
                                             incl_main_tag_err_relation<FF>,
                                             incl_mem_tag_err_relation<FF>>;

    using Relations = std::tuple<Avm_vm::avm_alu<FF>,
                                 Avm_vm::avm_binary<FF>,
                                 Avm_vm::avm_main<FF>,
                                 Avm_vm::avm_mem<FF>,
                                 perm_main_alu_relation<FF>,
                                 perm_main_bin_relation<FF>,
                                 perm_main_mem_a_relation<FF>,
                                 perm_main_mem_b_relation<FF>,
                                 perm_main_mem_c_relation<FF>,
                                 perm_main_mem_d_relation<FF>,
                                 perm_main_mem_ind_a_relation<FF>,
                                 perm_main_mem_ind_b_relation<FF>,
                                 perm_main_mem_ind_c_relation<FF>,
<<<<<<< HEAD
                                 lookup_byte_lengths_relation<FF>,
                                 lookup_byte_operations_relation<FF>,
                                 incl_main_tag_err_relation<FF>,
                                 incl_mem_tag_err_relation<FF>>;
=======
                                 perm_main_mem_ind_d_relation<FF>,
                                 lookup_byte_lengths_relation<FF>,
                                 lookup_byte_operations_relation<FF>,
                                 incl_main_tag_err_relation<FF>,
                                 incl_mem_tag_err_relation<FF>,
                                 lookup_u8_0_relation<FF>,
                                 lookup_u8_1_relation<FF>,
                                 lookup_u16_0_relation<FF>,
                                 lookup_u16_1_relation<FF>,
                                 lookup_u16_2_relation<FF>,
                                 lookup_u16_3_relation<FF>,
                                 lookup_u16_4_relation<FF>,
                                 lookup_u16_5_relation<FF>,
                                 lookup_u16_6_relation<FF>,
                                 lookup_u16_7_relation<FF>,
                                 lookup_u16_8_relation<FF>,
                                 lookup_u16_9_relation<FF>,
                                 lookup_u16_10_relation<FF>,
                                 lookup_u16_11_relation<FF>,
                                 lookup_u16_12_relation<FF>,
                                 lookup_u16_13_relation<FF>,
                                 lookup_u16_14_relation<FF>>;
>>>>>>> 8c1a7b97

    static constexpr size_t MAX_PARTIAL_RELATION_LENGTH = compute_max_partial_relation_length<Relations>();

    // BATCHED_RELATION_PARTIAL_LENGTH = algebraic degree of sumcheck relation *after* multiplying by the `pow_zeta`
    // random polynomial e.g. For \sum(x) [A(x) * B(x) + C(x)] * PowZeta(X), relation length = 2 and random relation
    // length = 3
    static constexpr size_t BATCHED_RELATION_PARTIAL_LENGTH = MAX_PARTIAL_RELATION_LENGTH + 1;
    static constexpr size_t NUM_RELATIONS = std::tuple_size_v<Relations>;

    template <size_t NUM_INSTANCES>
    using ProtogalaxyTupleOfTuplesOfUnivariates =
        decltype(create_protogalaxy_tuple_of_tuples_of_univariates<Relations, NUM_INSTANCES>());
    using SumcheckTupleOfTuplesOfUnivariates = decltype(create_sumcheck_tuple_of_tuples_of_univariates<Relations>());
    using TupleOfArraysOfValues = decltype(create_tuple_of_arrays_of_values<Relations>());

    static constexpr bool has_zero_row = true;

  private:
    template <typename DataType_> class PrecomputedEntities : public PrecomputedEntitiesBase {
      public:
        using DataType = DataType_;

        DEFINE_FLAVOR_MEMBERS(DataType, avm_main_clk, avm_main_first)

        RefVector<DataType> get_selectors() { return { avm_main_clk, avm_main_first }; };
        RefVector<DataType> get_sigma_polynomials() { return {}; };
        RefVector<DataType> get_id_polynomials() { return {}; };
        RefVector<DataType> get_table_polynomials() { return {}; };
    };

    template <typename DataType> class WitnessEntities {
      public:
        DEFINE_FLAVOR_MEMBERS(DataType,
                              avm_alu_a_hi,
                              avm_alu_a_lo,
                              avm_alu_alu_sel,
                              avm_alu_b_hi,
                              avm_alu_b_lo,
                              avm_alu_borrow,
                              avm_alu_cf,
                              avm_alu_clk,
                              avm_alu_cmp_rng_ctr,
                              avm_alu_cmp_sel,
                              avm_alu_ff_tag,
                              avm_alu_ia,
                              avm_alu_ib,
                              avm_alu_ic,
                              avm_alu_in_tag,
                              avm_alu_op_add,
                              avm_alu_op_div,
                              avm_alu_op_eq,
                              avm_alu_op_eq_diff_inv,
                              avm_alu_op_lt,
                              avm_alu_op_lte,
                              avm_alu_op_mul,
                              avm_alu_op_not,
                              avm_alu_op_sub,
                              avm_alu_p_a_borrow,
                              avm_alu_p_b_borrow,
                              avm_alu_p_sub_a_hi,
                              avm_alu_p_sub_a_lo,
                              avm_alu_p_sub_b_hi,
                              avm_alu_p_sub_b_lo,
                              avm_alu_res_hi,
                              avm_alu_res_lo,
                              avm_alu_rng_chk_lookup_selector,
                              avm_alu_rng_chk_sel,
                              avm_alu_u128_tag,
                              avm_alu_u16_r0,
                              avm_alu_u16_r1,
                              avm_alu_u16_r10,
                              avm_alu_u16_r11,
                              avm_alu_u16_r12,
                              avm_alu_u16_r13,
                              avm_alu_u16_r14,
                              avm_alu_u16_r2,
                              avm_alu_u16_r3,
                              avm_alu_u16_r4,
                              avm_alu_u16_r5,
                              avm_alu_u16_r6,
                              avm_alu_u16_r7,
                              avm_alu_u16_r8,
                              avm_alu_u16_r9,
                              avm_alu_u16_tag,
                              avm_alu_u32_tag,
                              avm_alu_u64_r0,
                              avm_alu_u64_tag,
                              avm_alu_u8_r0,
                              avm_alu_u8_r1,
                              avm_alu_u8_tag,
                              avm_binary_acc_ia,
                              avm_binary_acc_ib,
                              avm_binary_acc_ic,
                              avm_binary_bin_sel,
                              avm_binary_clk,
                              avm_binary_ia_bytes,
                              avm_binary_ib_bytes,
                              avm_binary_ic_bytes,
                              avm_binary_in_tag,
                              avm_binary_mem_tag_ctr,
                              avm_binary_mem_tag_ctr_inv,
                              avm_binary_op_id,
                              avm_binary_start,
                              avm_byte_lookup_bin_sel,
                              avm_byte_lookup_table_byte_lengths,
                              avm_byte_lookup_table_in_tags,
                              avm_byte_lookup_table_input_a,
                              avm_byte_lookup_table_input_b,
                              avm_byte_lookup_table_op_id,
                              avm_byte_lookup_table_output,
                              avm_main_alu_sel,
                              avm_main_bin_op_id,
                              avm_main_bin_sel,
                              avm_main_ia,
                              avm_main_ib,
                              avm_main_ic,
                              avm_main_id,
                              avm_main_id_zero,
                              avm_main_ind_a,
                              avm_main_ind_b,
                              avm_main_ind_c,
                              avm_main_ind_d,
                              avm_main_ind_op_a,
                              avm_main_ind_op_b,
                              avm_main_ind_op_c,
                              avm_main_ind_op_d,
                              avm_main_internal_return_ptr,
                              avm_main_inv,
                              avm_main_last,
                              avm_main_mem_idx_a,
                              avm_main_mem_idx_b,
                              avm_main_mem_idx_c,
                              avm_main_mem_idx_d,
                              avm_main_mem_op_a,
                              avm_main_mem_op_b,
                              avm_main_mem_op_c,
                              avm_main_mem_op_d,
                              avm_main_op_err,
                              avm_main_pc,
                              avm_main_r_in_tag,
                              avm_main_rwa,
                              avm_main_rwb,
                              avm_main_rwc,
                              avm_main_rwd,
                              avm_main_sel_cmov,
                              avm_main_sel_halt,
                              avm_main_sel_internal_call,
                              avm_main_sel_internal_return,
                              avm_main_sel_jump,
                              avm_main_sel_mov,
                              avm_main_sel_mov_a,
                              avm_main_sel_mov_b,
                              avm_main_sel_op_add,
                              avm_main_sel_op_and,
                              avm_main_sel_op_div,
                              avm_main_sel_op_eq,
                              avm_main_sel_op_lt,
                              avm_main_sel_op_lte,
                              avm_main_sel_op_mul,
                              avm_main_sel_op_not,
                              avm_main_sel_op_or,
                              avm_main_sel_op_sub,
                              avm_main_sel_op_xor,
                              avm_main_sel_rng_16,
                              avm_main_sel_rng_8,
                              avm_main_tag_err,
                              avm_main_w_in_tag,
                              avm_mem_addr,
                              avm_mem_clk,
                              avm_mem_ind_op_a,
                              avm_mem_ind_op_b,
                              avm_mem_ind_op_c,
                              avm_mem_ind_op_d,
                              avm_mem_last,
                              avm_mem_lastAccess,
                              avm_mem_one_min_inv,
                              avm_mem_op_a,
                              avm_mem_op_b,
                              avm_mem_op_c,
                              avm_mem_op_d,
                              avm_mem_r_in_tag,
                              avm_mem_rw,
                              avm_mem_sel_cmov,
                              avm_mem_sel_mov_a,
                              avm_mem_sel_mov_b,
                              avm_mem_skip_check_tag,
                              avm_mem_sub_clk,
                              avm_mem_tag,
                              avm_mem_tag_err,
                              avm_mem_val,
                              avm_mem_w_in_tag,
                              perm_main_alu,
                              perm_main_bin,
                              perm_main_mem_a,
                              perm_main_mem_b,
                              perm_main_mem_c,
                              perm_main_mem_d,
                              perm_main_mem_ind_a,
                              perm_main_mem_ind_b,
                              perm_main_mem_ind_c,
                              perm_main_mem_ind_d,
                              lookup_byte_lengths,
                              lookup_byte_operations,
                              incl_main_tag_err,
                              incl_mem_tag_err,
                              lookup_u8_0,
                              lookup_u8_1,
                              lookup_u16_0,
                              lookup_u16_1,
                              lookup_u16_2,
                              lookup_u16_3,
                              lookup_u16_4,
                              lookup_u16_5,
                              lookup_u16_6,
                              lookup_u16_7,
                              lookup_u16_8,
                              lookup_u16_9,
                              lookup_u16_10,
                              lookup_u16_11,
                              lookup_u16_12,
                              lookup_u16_13,
                              lookup_u16_14,
                              lookup_byte_lengths_counts,
                              lookup_byte_operations_counts,
                              incl_main_tag_err_counts,
                              incl_mem_tag_err_counts,
                              lookup_u8_0_counts,
                              lookup_u8_1_counts,
                              lookup_u16_0_counts,
                              lookup_u16_1_counts,
                              lookup_u16_2_counts,
                              lookup_u16_3_counts,
                              lookup_u16_4_counts,
                              lookup_u16_5_counts,
                              lookup_u16_6_counts,
                              lookup_u16_7_counts,
                              lookup_u16_8_counts,
                              lookup_u16_9_counts,
                              lookup_u16_10_counts,
                              lookup_u16_11_counts,
                              lookup_u16_12_counts,
                              lookup_u16_13_counts,
                              lookup_u16_14_counts)

        RefVector<DataType> get_wires()
        {
            return { avm_alu_a_hi,
                     avm_alu_a_lo,
                     avm_alu_alu_sel,
                     avm_alu_b_hi,
                     avm_alu_b_lo,
                     avm_alu_borrow,
                     avm_alu_cf,
                     avm_alu_clk,
                     avm_alu_cmp_rng_ctr,
                     avm_alu_cmp_sel,
                     avm_alu_ff_tag,
                     avm_alu_ia,
                     avm_alu_ib,
                     avm_alu_ic,
                     avm_alu_in_tag,
                     avm_alu_op_add,
                     avm_alu_op_div,
                     avm_alu_op_eq,
                     avm_alu_op_eq_diff_inv,
                     avm_alu_op_lt,
                     avm_alu_op_lte,
                     avm_alu_op_mul,
                     avm_alu_op_not,
                     avm_alu_op_sub,
                     avm_alu_p_a_borrow,
                     avm_alu_p_b_borrow,
                     avm_alu_p_sub_a_hi,
                     avm_alu_p_sub_a_lo,
                     avm_alu_p_sub_b_hi,
                     avm_alu_p_sub_b_lo,
                     avm_alu_res_hi,
                     avm_alu_res_lo,
                     avm_alu_rng_chk_lookup_selector,
                     avm_alu_rng_chk_sel,
                     avm_alu_u128_tag,
                     avm_alu_u16_r0,
                     avm_alu_u16_r1,
                     avm_alu_u16_r10,
                     avm_alu_u16_r11,
                     avm_alu_u16_r12,
                     avm_alu_u16_r13,
                     avm_alu_u16_r14,
                     avm_alu_u16_r2,
                     avm_alu_u16_r3,
                     avm_alu_u16_r4,
                     avm_alu_u16_r5,
                     avm_alu_u16_r6,
                     avm_alu_u16_r7,
                     avm_alu_u16_r8,
                     avm_alu_u16_r9,
                     avm_alu_u16_tag,
                     avm_alu_u32_tag,
                     avm_alu_u64_r0,
                     avm_alu_u64_tag,
                     avm_alu_u8_r0,
                     avm_alu_u8_r1,
                     avm_alu_u8_tag,
                     avm_binary_acc_ia,
                     avm_binary_acc_ib,
                     avm_binary_acc_ic,
                     avm_binary_bin_sel,
                     avm_binary_clk,
                     avm_binary_ia_bytes,
                     avm_binary_ib_bytes,
                     avm_binary_ic_bytes,
                     avm_binary_in_tag,
                     avm_binary_mem_tag_ctr,
                     avm_binary_mem_tag_ctr_inv,
                     avm_binary_op_id,
                     avm_binary_start,
                     avm_byte_lookup_bin_sel,
                     avm_byte_lookup_table_byte_lengths,
                     avm_byte_lookup_table_in_tags,
                     avm_byte_lookup_table_input_a,
                     avm_byte_lookup_table_input_b,
                     avm_byte_lookup_table_op_id,
                     avm_byte_lookup_table_output,
                     avm_main_alu_sel,
                     avm_main_bin_op_id,
                     avm_main_bin_sel,
                     avm_main_ia,
                     avm_main_ib,
                     avm_main_ic,
                     avm_main_id,
                     avm_main_id_zero,
                     avm_main_ind_a,
                     avm_main_ind_b,
                     avm_main_ind_c,
                     avm_main_ind_d,
                     avm_main_ind_op_a,
                     avm_main_ind_op_b,
                     avm_main_ind_op_c,
                     avm_main_ind_op_d,
                     avm_main_internal_return_ptr,
                     avm_main_inv,
                     avm_main_last,
                     avm_main_mem_idx_a,
                     avm_main_mem_idx_b,
                     avm_main_mem_idx_c,
                     avm_main_mem_idx_d,
                     avm_main_mem_op_a,
                     avm_main_mem_op_b,
                     avm_main_mem_op_c,
                     avm_main_mem_op_d,
                     avm_main_op_err,
                     avm_main_pc,
                     avm_main_r_in_tag,
                     avm_main_rwa,
                     avm_main_rwb,
                     avm_main_rwc,
                     avm_main_rwd,
                     avm_main_sel_cmov,
                     avm_main_sel_halt,
                     avm_main_sel_internal_call,
                     avm_main_sel_internal_return,
                     avm_main_sel_jump,
                     avm_main_sel_mov,
                     avm_main_sel_mov_a,
                     avm_main_sel_mov_b,
                     avm_main_sel_op_add,
                     avm_main_sel_op_and,
                     avm_main_sel_op_div,
                     avm_main_sel_op_eq,
                     avm_main_sel_op_lt,
                     avm_main_sel_op_lte,
                     avm_main_sel_op_mul,
                     avm_main_sel_op_not,
                     avm_main_sel_op_or,
                     avm_main_sel_op_sub,
                     avm_main_sel_op_xor,
                     avm_main_sel_rng_16,
                     avm_main_sel_rng_8,
                     avm_main_tag_err,
                     avm_main_w_in_tag,
                     avm_mem_addr,
                     avm_mem_clk,
                     avm_mem_ind_op_a,
                     avm_mem_ind_op_b,
                     avm_mem_ind_op_c,
                     avm_mem_ind_op_d,
                     avm_mem_last,
                     avm_mem_lastAccess,
                     avm_mem_one_min_inv,
                     avm_mem_op_a,
                     avm_mem_op_b,
                     avm_mem_op_c,
                     avm_mem_op_d,
                     avm_mem_r_in_tag,
                     avm_mem_rw,
                     avm_mem_sel_cmov,
                     avm_mem_sel_mov_a,
                     avm_mem_sel_mov_b,
                     avm_mem_skip_check_tag,
                     avm_mem_sub_clk,
                     avm_mem_tag,
                     avm_mem_tag_err,
                     avm_mem_val,
                     avm_mem_w_in_tag,
                     perm_main_alu,
                     perm_main_bin,
                     perm_main_mem_a,
                     perm_main_mem_b,
                     perm_main_mem_c,
                     perm_main_mem_d,
                     perm_main_mem_ind_a,
                     perm_main_mem_ind_b,
                     perm_main_mem_ind_c,
                     perm_main_mem_ind_d,
                     lookup_byte_lengths,
                     lookup_byte_operations,
                     incl_main_tag_err,
                     incl_mem_tag_err,
                     lookup_u8_0,
                     lookup_u8_1,
                     lookup_u16_0,
                     lookup_u16_1,
                     lookup_u16_2,
                     lookup_u16_3,
                     lookup_u16_4,
                     lookup_u16_5,
                     lookup_u16_6,
                     lookup_u16_7,
                     lookup_u16_8,
                     lookup_u16_9,
                     lookup_u16_10,
                     lookup_u16_11,
                     lookup_u16_12,
                     lookup_u16_13,
                     lookup_u16_14,
                     lookup_byte_lengths_counts,
                     lookup_byte_operations_counts,
                     incl_main_tag_err_counts,
                     incl_mem_tag_err_counts,
                     lookup_u8_0_counts,
                     lookup_u8_1_counts,
                     lookup_u16_0_counts,
                     lookup_u16_1_counts,
                     lookup_u16_2_counts,
                     lookup_u16_3_counts,
                     lookup_u16_4_counts,
                     lookup_u16_5_counts,
                     lookup_u16_6_counts,
                     lookup_u16_7_counts,
                     lookup_u16_8_counts,
                     lookup_u16_9_counts,
                     lookup_u16_10_counts,
                     lookup_u16_11_counts,
                     lookup_u16_12_counts,
                     lookup_u16_13_counts,
                     lookup_u16_14_counts };
        };
    };

    template <typename DataType> class AllEntities {
      public:
        DEFINE_FLAVOR_MEMBERS(DataType,
                              avm_main_clk,
                              avm_main_first,
                              avm_alu_a_hi,
                              avm_alu_a_lo,
                              avm_alu_alu_sel,
                              avm_alu_b_hi,
                              avm_alu_b_lo,
                              avm_alu_borrow,
                              avm_alu_cf,
                              avm_alu_clk,
                              avm_alu_cmp_rng_ctr,
                              avm_alu_cmp_sel,
                              avm_alu_ff_tag,
                              avm_alu_ia,
                              avm_alu_ib,
                              avm_alu_ic,
                              avm_alu_in_tag,
                              avm_alu_op_add,
                              avm_alu_op_div,
                              avm_alu_op_eq,
                              avm_alu_op_eq_diff_inv,
                              avm_alu_op_lt,
                              avm_alu_op_lte,
                              avm_alu_op_mul,
                              avm_alu_op_not,
                              avm_alu_op_sub,
                              avm_alu_p_a_borrow,
                              avm_alu_p_b_borrow,
                              avm_alu_p_sub_a_hi,
                              avm_alu_p_sub_a_lo,
                              avm_alu_p_sub_b_hi,
                              avm_alu_p_sub_b_lo,
                              avm_alu_res_hi,
                              avm_alu_res_lo,
                              avm_alu_rng_chk_lookup_selector,
                              avm_alu_rng_chk_sel,
                              avm_alu_u128_tag,
                              avm_alu_u16_r0,
                              avm_alu_u16_r1,
                              avm_alu_u16_r10,
                              avm_alu_u16_r11,
                              avm_alu_u16_r12,
                              avm_alu_u16_r13,
                              avm_alu_u16_r14,
                              avm_alu_u16_r2,
                              avm_alu_u16_r3,
                              avm_alu_u16_r4,
                              avm_alu_u16_r5,
                              avm_alu_u16_r6,
                              avm_alu_u16_r7,
                              avm_alu_u16_r8,
                              avm_alu_u16_r9,
                              avm_alu_u16_tag,
                              avm_alu_u32_tag,
                              avm_alu_u64_r0,
                              avm_alu_u64_tag,
                              avm_alu_u8_r0,
                              avm_alu_u8_r1,
                              avm_alu_u8_tag,
                              avm_binary_acc_ia,
                              avm_binary_acc_ib,
                              avm_binary_acc_ic,
                              avm_binary_bin_sel,
                              avm_binary_clk,
                              avm_binary_ia_bytes,
                              avm_binary_ib_bytes,
                              avm_binary_ic_bytes,
                              avm_binary_in_tag,
                              avm_binary_mem_tag_ctr,
                              avm_binary_mem_tag_ctr_inv,
                              avm_binary_op_id,
                              avm_binary_start,
                              avm_byte_lookup_bin_sel,
                              avm_byte_lookup_table_byte_lengths,
                              avm_byte_lookup_table_in_tags,
                              avm_byte_lookup_table_input_a,
                              avm_byte_lookup_table_input_b,
                              avm_byte_lookup_table_op_id,
                              avm_byte_lookup_table_output,
                              avm_main_alu_sel,
                              avm_main_bin_op_id,
                              avm_main_bin_sel,
                              avm_main_ia,
                              avm_main_ib,
                              avm_main_ic,
                              avm_main_id,
                              avm_main_id_zero,
                              avm_main_ind_a,
                              avm_main_ind_b,
                              avm_main_ind_c,
                              avm_main_ind_d,
                              avm_main_ind_op_a,
                              avm_main_ind_op_b,
                              avm_main_ind_op_c,
                              avm_main_ind_op_d,
                              avm_main_internal_return_ptr,
                              avm_main_inv,
                              avm_main_last,
                              avm_main_mem_idx_a,
                              avm_main_mem_idx_b,
                              avm_main_mem_idx_c,
                              avm_main_mem_idx_d,
                              avm_main_mem_op_a,
                              avm_main_mem_op_b,
                              avm_main_mem_op_c,
                              avm_main_mem_op_d,
                              avm_main_op_err,
                              avm_main_pc,
                              avm_main_r_in_tag,
                              avm_main_rwa,
                              avm_main_rwb,
                              avm_main_rwc,
                              avm_main_rwd,
                              avm_main_sel_cmov,
                              avm_main_sel_halt,
                              avm_main_sel_internal_call,
                              avm_main_sel_internal_return,
                              avm_main_sel_jump,
                              avm_main_sel_mov,
                              avm_main_sel_mov_a,
                              avm_main_sel_mov_b,
                              avm_main_sel_op_add,
                              avm_main_sel_op_and,
                              avm_main_sel_op_div,
                              avm_main_sel_op_eq,
                              avm_main_sel_op_lt,
                              avm_main_sel_op_lte,
                              avm_main_sel_op_mul,
                              avm_main_sel_op_not,
                              avm_main_sel_op_or,
                              avm_main_sel_op_sub,
                              avm_main_sel_op_xor,
                              avm_main_sel_rng_16,
                              avm_main_sel_rng_8,
                              avm_main_tag_err,
                              avm_main_w_in_tag,
                              avm_mem_addr,
                              avm_mem_clk,
                              avm_mem_ind_op_a,
                              avm_mem_ind_op_b,
                              avm_mem_ind_op_c,
                              avm_mem_ind_op_d,
                              avm_mem_last,
                              avm_mem_lastAccess,
                              avm_mem_one_min_inv,
                              avm_mem_op_a,
                              avm_mem_op_b,
                              avm_mem_op_c,
                              avm_mem_op_d,
                              avm_mem_r_in_tag,
                              avm_mem_rw,
                              avm_mem_sel_cmov,
                              avm_mem_sel_mov_a,
                              avm_mem_sel_mov_b,
                              avm_mem_skip_check_tag,
                              avm_mem_sub_clk,
                              avm_mem_tag,
                              avm_mem_tag_err,
                              avm_mem_val,
                              avm_mem_w_in_tag,
                              perm_main_alu,
                              perm_main_bin,
                              perm_main_mem_a,
                              perm_main_mem_b,
                              perm_main_mem_c,
                              perm_main_mem_d,
                              perm_main_mem_ind_a,
                              perm_main_mem_ind_b,
                              perm_main_mem_ind_c,
                              perm_main_mem_ind_d,
                              lookup_byte_lengths,
                              lookup_byte_operations,
                              incl_main_tag_err,
                              incl_mem_tag_err,
                              lookup_u8_0,
                              lookup_u8_1,
                              lookup_u16_0,
                              lookup_u16_1,
                              lookup_u16_2,
                              lookup_u16_3,
                              lookup_u16_4,
                              lookup_u16_5,
                              lookup_u16_6,
                              lookup_u16_7,
                              lookup_u16_8,
                              lookup_u16_9,
                              lookup_u16_10,
                              lookup_u16_11,
                              lookup_u16_12,
                              lookup_u16_13,
                              lookup_u16_14,
                              lookup_byte_lengths_counts,
                              lookup_byte_operations_counts,
                              incl_main_tag_err_counts,
                              incl_mem_tag_err_counts,
                              lookup_u8_0_counts,
                              lookup_u8_1_counts,
                              lookup_u16_0_counts,
                              lookup_u16_1_counts,
                              lookup_u16_2_counts,
                              lookup_u16_3_counts,
                              lookup_u16_4_counts,
                              lookup_u16_5_counts,
                              lookup_u16_6_counts,
                              lookup_u16_7_counts,
                              lookup_u16_8_counts,
                              lookup_u16_9_counts,
                              lookup_u16_10_counts,
                              lookup_u16_11_counts,
                              lookup_u16_12_counts,
                              lookup_u16_13_counts,
                              lookup_u16_14_counts,
                              avm_alu_a_hi_shift,
                              avm_alu_a_lo_shift,
                              avm_alu_b_hi_shift,
                              avm_alu_b_lo_shift,
                              avm_alu_cmp_rng_ctr_shift,
                              avm_alu_p_sub_a_hi_shift,
                              avm_alu_p_sub_a_lo_shift,
                              avm_alu_p_sub_b_hi_shift,
                              avm_alu_p_sub_b_lo_shift,
                              avm_alu_rng_chk_sel_shift,
                              avm_alu_u16_r0_shift,
                              avm_alu_u16_r1_shift,
                              avm_alu_u16_r2_shift,
                              avm_alu_u16_r3_shift,
                              avm_alu_u16_r4_shift,
                              avm_alu_u16_r5_shift,
                              avm_alu_u16_r6_shift,
                              avm_alu_u16_r7_shift,
                              avm_binary_acc_ia_shift,
                              avm_binary_acc_ib_shift,
                              avm_binary_acc_ic_shift,
                              avm_binary_mem_tag_ctr_shift,
                              avm_binary_op_id_shift,
                              avm_main_internal_return_ptr_shift,
                              avm_main_pc_shift,
                              avm_mem_addr_shift,
                              avm_mem_rw_shift,
                              avm_mem_tag_shift,
                              avm_mem_val_shift)

        RefVector<DataType> get_wires()
        {
            return { avm_main_clk,
                     avm_main_first,
                     avm_alu_a_hi,
                     avm_alu_a_lo,
                     avm_alu_alu_sel,
                     avm_alu_b_hi,
                     avm_alu_b_lo,
                     avm_alu_borrow,
                     avm_alu_cf,
                     avm_alu_clk,
                     avm_alu_cmp_rng_ctr,
                     avm_alu_cmp_sel,
                     avm_alu_ff_tag,
                     avm_alu_ia,
                     avm_alu_ib,
                     avm_alu_ic,
                     avm_alu_in_tag,
                     avm_alu_op_add,
                     avm_alu_op_div,
                     avm_alu_op_eq,
                     avm_alu_op_eq_diff_inv,
                     avm_alu_op_lt,
                     avm_alu_op_lte,
                     avm_alu_op_mul,
                     avm_alu_op_not,
                     avm_alu_op_sub,
                     avm_alu_p_a_borrow,
                     avm_alu_p_b_borrow,
                     avm_alu_p_sub_a_hi,
                     avm_alu_p_sub_a_lo,
                     avm_alu_p_sub_b_hi,
                     avm_alu_p_sub_b_lo,
                     avm_alu_res_hi,
                     avm_alu_res_lo,
                     avm_alu_rng_chk_lookup_selector,
                     avm_alu_rng_chk_sel,
                     avm_alu_u128_tag,
                     avm_alu_u16_r0,
                     avm_alu_u16_r1,
                     avm_alu_u16_r10,
                     avm_alu_u16_r11,
                     avm_alu_u16_r12,
                     avm_alu_u16_r13,
                     avm_alu_u16_r14,
                     avm_alu_u16_r2,
                     avm_alu_u16_r3,
                     avm_alu_u16_r4,
                     avm_alu_u16_r5,
                     avm_alu_u16_r6,
                     avm_alu_u16_r7,
                     avm_alu_u16_r8,
                     avm_alu_u16_r9,
                     avm_alu_u16_tag,
                     avm_alu_u32_tag,
                     avm_alu_u64_r0,
                     avm_alu_u64_tag,
                     avm_alu_u8_r0,
                     avm_alu_u8_r1,
                     avm_alu_u8_tag,
                     avm_binary_acc_ia,
                     avm_binary_acc_ib,
                     avm_binary_acc_ic,
                     avm_binary_bin_sel,
                     avm_binary_clk,
                     avm_binary_ia_bytes,
                     avm_binary_ib_bytes,
                     avm_binary_ic_bytes,
                     avm_binary_in_tag,
                     avm_binary_mem_tag_ctr,
                     avm_binary_mem_tag_ctr_inv,
                     avm_binary_op_id,
                     avm_binary_start,
                     avm_byte_lookup_bin_sel,
                     avm_byte_lookup_table_byte_lengths,
                     avm_byte_lookup_table_in_tags,
                     avm_byte_lookup_table_input_a,
                     avm_byte_lookup_table_input_b,
                     avm_byte_lookup_table_op_id,
                     avm_byte_lookup_table_output,
                     avm_main_alu_sel,
                     avm_main_bin_op_id,
                     avm_main_bin_sel,
                     avm_main_ia,
                     avm_main_ib,
                     avm_main_ic,
                     avm_main_id,
                     avm_main_id_zero,
                     avm_main_ind_a,
                     avm_main_ind_b,
                     avm_main_ind_c,
                     avm_main_ind_d,
                     avm_main_ind_op_a,
                     avm_main_ind_op_b,
                     avm_main_ind_op_c,
                     avm_main_ind_op_d,
                     avm_main_internal_return_ptr,
                     avm_main_inv,
                     avm_main_last,
                     avm_main_mem_idx_a,
                     avm_main_mem_idx_b,
                     avm_main_mem_idx_c,
                     avm_main_mem_idx_d,
                     avm_main_mem_op_a,
                     avm_main_mem_op_b,
                     avm_main_mem_op_c,
                     avm_main_mem_op_d,
                     avm_main_op_err,
                     avm_main_pc,
                     avm_main_r_in_tag,
                     avm_main_rwa,
                     avm_main_rwb,
                     avm_main_rwc,
                     avm_main_rwd,
                     avm_main_sel_cmov,
                     avm_main_sel_halt,
                     avm_main_sel_internal_call,
                     avm_main_sel_internal_return,
                     avm_main_sel_jump,
                     avm_main_sel_mov,
                     avm_main_sel_mov_a,
                     avm_main_sel_mov_b,
                     avm_main_sel_op_add,
                     avm_main_sel_op_and,
                     avm_main_sel_op_div,
                     avm_main_sel_op_eq,
                     avm_main_sel_op_lt,
                     avm_main_sel_op_lte,
                     avm_main_sel_op_mul,
                     avm_main_sel_op_not,
                     avm_main_sel_op_or,
                     avm_main_sel_op_sub,
                     avm_main_sel_op_xor,
                     avm_main_sel_rng_16,
                     avm_main_sel_rng_8,
                     avm_main_tag_err,
                     avm_main_w_in_tag,
                     avm_mem_addr,
                     avm_mem_clk,
                     avm_mem_ind_op_a,
                     avm_mem_ind_op_b,
                     avm_mem_ind_op_c,
                     avm_mem_ind_op_d,
                     avm_mem_last,
                     avm_mem_lastAccess,
                     avm_mem_one_min_inv,
                     avm_mem_op_a,
                     avm_mem_op_b,
                     avm_mem_op_c,
                     avm_mem_op_d,
                     avm_mem_r_in_tag,
                     avm_mem_rw,
                     avm_mem_sel_cmov,
                     avm_mem_sel_mov_a,
                     avm_mem_sel_mov_b,
                     avm_mem_skip_check_tag,
                     avm_mem_sub_clk,
                     avm_mem_tag,
                     avm_mem_tag_err,
                     avm_mem_val,
                     avm_mem_w_in_tag,
                     perm_main_alu,
                     perm_main_bin,
                     perm_main_mem_a,
                     perm_main_mem_b,
                     perm_main_mem_c,
                     perm_main_mem_d,
                     perm_main_mem_ind_a,
                     perm_main_mem_ind_b,
                     perm_main_mem_ind_c,
                     perm_main_mem_ind_d,
                     lookup_byte_lengths,
                     lookup_byte_operations,
                     incl_main_tag_err,
                     incl_mem_tag_err,
                     lookup_u8_0,
                     lookup_u8_1,
                     lookup_u16_0,
                     lookup_u16_1,
                     lookup_u16_2,
                     lookup_u16_3,
                     lookup_u16_4,
                     lookup_u16_5,
                     lookup_u16_6,
                     lookup_u16_7,
                     lookup_u16_8,
                     lookup_u16_9,
                     lookup_u16_10,
                     lookup_u16_11,
                     lookup_u16_12,
                     lookup_u16_13,
                     lookup_u16_14,
                     lookup_byte_lengths_counts,
                     lookup_byte_operations_counts,
                     incl_main_tag_err_counts,
                     incl_mem_tag_err_counts,
                     lookup_u8_0_counts,
                     lookup_u8_1_counts,
                     lookup_u16_0_counts,
                     lookup_u16_1_counts,
                     lookup_u16_2_counts,
                     lookup_u16_3_counts,
                     lookup_u16_4_counts,
                     lookup_u16_5_counts,
                     lookup_u16_6_counts,
                     lookup_u16_7_counts,
                     lookup_u16_8_counts,
                     lookup_u16_9_counts,
                     lookup_u16_10_counts,
                     lookup_u16_11_counts,
                     lookup_u16_12_counts,
                     lookup_u16_13_counts,
                     lookup_u16_14_counts,
                     avm_alu_a_hi_shift,
                     avm_alu_a_lo_shift,
                     avm_alu_b_hi_shift,
                     avm_alu_b_lo_shift,
                     avm_alu_cmp_rng_ctr_shift,
                     avm_alu_p_sub_a_hi_shift,
                     avm_alu_p_sub_a_lo_shift,
                     avm_alu_p_sub_b_hi_shift,
                     avm_alu_p_sub_b_lo_shift,
                     avm_alu_rng_chk_sel_shift,
                     avm_alu_u16_r0_shift,
                     avm_alu_u16_r1_shift,
                     avm_alu_u16_r2_shift,
                     avm_alu_u16_r3_shift,
                     avm_alu_u16_r4_shift,
                     avm_alu_u16_r5_shift,
                     avm_alu_u16_r6_shift,
                     avm_alu_u16_r7_shift,
                     avm_binary_acc_ia_shift,
                     avm_binary_acc_ib_shift,
                     avm_binary_acc_ic_shift,
                     avm_binary_mem_tag_ctr_shift,
                     avm_binary_op_id_shift,
                     avm_main_internal_return_ptr_shift,
                     avm_main_pc_shift,
                     avm_mem_addr_shift,
                     avm_mem_rw_shift,
                     avm_mem_tag_shift,
                     avm_mem_val_shift };
        };
        RefVector<DataType> get_unshifted()
        {
            return { avm_main_clk,
                     avm_main_first,
                     avm_alu_a_hi,
                     avm_alu_a_lo,
                     avm_alu_alu_sel,
                     avm_alu_b_hi,
                     avm_alu_b_lo,
                     avm_alu_borrow,
                     avm_alu_cf,
                     avm_alu_clk,
                     avm_alu_cmp_rng_ctr,
                     avm_alu_cmp_sel,
                     avm_alu_ff_tag,
                     avm_alu_ia,
                     avm_alu_ib,
                     avm_alu_ic,
                     avm_alu_in_tag,
                     avm_alu_op_add,
                     avm_alu_op_div,
                     avm_alu_op_eq,
                     avm_alu_op_eq_diff_inv,
                     avm_alu_op_lt,
                     avm_alu_op_lte,
                     avm_alu_op_mul,
                     avm_alu_op_not,
                     avm_alu_op_sub,
                     avm_alu_p_a_borrow,
                     avm_alu_p_b_borrow,
                     avm_alu_p_sub_a_hi,
                     avm_alu_p_sub_a_lo,
                     avm_alu_p_sub_b_hi,
                     avm_alu_p_sub_b_lo,
                     avm_alu_res_hi,
                     avm_alu_res_lo,
                     avm_alu_rng_chk_lookup_selector,
                     avm_alu_rng_chk_sel,
                     avm_alu_u128_tag,
                     avm_alu_u16_r0,
                     avm_alu_u16_r1,
                     avm_alu_u16_r10,
                     avm_alu_u16_r11,
                     avm_alu_u16_r12,
                     avm_alu_u16_r13,
                     avm_alu_u16_r14,
                     avm_alu_u16_r2,
                     avm_alu_u16_r3,
                     avm_alu_u16_r4,
                     avm_alu_u16_r5,
                     avm_alu_u16_r6,
                     avm_alu_u16_r7,
                     avm_alu_u16_r8,
                     avm_alu_u16_r9,
                     avm_alu_u16_tag,
                     avm_alu_u32_tag,
                     avm_alu_u64_r0,
                     avm_alu_u64_tag,
                     avm_alu_u8_r0,
                     avm_alu_u8_r1,
                     avm_alu_u8_tag,
                     avm_binary_acc_ia,
                     avm_binary_acc_ib,
                     avm_binary_acc_ic,
                     avm_binary_bin_sel,
                     avm_binary_clk,
                     avm_binary_ia_bytes,
                     avm_binary_ib_bytes,
                     avm_binary_ic_bytes,
                     avm_binary_in_tag,
                     avm_binary_mem_tag_ctr,
                     avm_binary_mem_tag_ctr_inv,
                     avm_binary_op_id,
                     avm_binary_start,
                     avm_byte_lookup_bin_sel,
                     avm_byte_lookup_table_byte_lengths,
                     avm_byte_lookup_table_in_tags,
                     avm_byte_lookup_table_input_a,
                     avm_byte_lookup_table_input_b,
                     avm_byte_lookup_table_op_id,
                     avm_byte_lookup_table_output,
                     avm_main_alu_sel,
                     avm_main_bin_op_id,
                     avm_main_bin_sel,
                     avm_main_ia,
                     avm_main_ib,
                     avm_main_ic,
                     avm_main_id,
                     avm_main_id_zero,
                     avm_main_ind_a,
                     avm_main_ind_b,
                     avm_main_ind_c,
                     avm_main_ind_d,
                     avm_main_ind_op_a,
                     avm_main_ind_op_b,
                     avm_main_ind_op_c,
                     avm_main_ind_op_d,
                     avm_main_internal_return_ptr,
                     avm_main_inv,
                     avm_main_last,
                     avm_main_mem_idx_a,
                     avm_main_mem_idx_b,
                     avm_main_mem_idx_c,
                     avm_main_mem_idx_d,
                     avm_main_mem_op_a,
                     avm_main_mem_op_b,
                     avm_main_mem_op_c,
                     avm_main_mem_op_d,
                     avm_main_op_err,
                     avm_main_pc,
                     avm_main_r_in_tag,
                     avm_main_rwa,
                     avm_main_rwb,
                     avm_main_rwc,
                     avm_main_rwd,
                     avm_main_sel_cmov,
                     avm_main_sel_halt,
                     avm_main_sel_internal_call,
                     avm_main_sel_internal_return,
                     avm_main_sel_jump,
                     avm_main_sel_mov,
                     avm_main_sel_mov_a,
                     avm_main_sel_mov_b,
                     avm_main_sel_op_add,
                     avm_main_sel_op_and,
                     avm_main_sel_op_div,
                     avm_main_sel_op_eq,
                     avm_main_sel_op_lt,
                     avm_main_sel_op_lte,
                     avm_main_sel_op_mul,
                     avm_main_sel_op_not,
                     avm_main_sel_op_or,
                     avm_main_sel_op_sub,
                     avm_main_sel_op_xor,
                     avm_main_sel_rng_16,
                     avm_main_sel_rng_8,
                     avm_main_tag_err,
                     avm_main_w_in_tag,
                     avm_mem_addr,
                     avm_mem_clk,
                     avm_mem_ind_op_a,
                     avm_mem_ind_op_b,
                     avm_mem_ind_op_c,
                     avm_mem_ind_op_d,
                     avm_mem_last,
                     avm_mem_lastAccess,
                     avm_mem_one_min_inv,
                     avm_mem_op_a,
                     avm_mem_op_b,
                     avm_mem_op_c,
                     avm_mem_op_d,
                     avm_mem_r_in_tag,
                     avm_mem_rw,
                     avm_mem_sel_cmov,
                     avm_mem_sel_mov_a,
                     avm_mem_sel_mov_b,
                     avm_mem_skip_check_tag,
                     avm_mem_sub_clk,
                     avm_mem_tag,
                     avm_mem_tag_err,
                     avm_mem_val,
                     avm_mem_w_in_tag,
                     perm_main_alu,
                     perm_main_bin,
                     perm_main_mem_a,
                     perm_main_mem_b,
                     perm_main_mem_c,
                     perm_main_mem_d,
                     perm_main_mem_ind_a,
                     perm_main_mem_ind_b,
                     perm_main_mem_ind_c,
                     perm_main_mem_ind_d,
                     lookup_byte_lengths,
                     lookup_byte_operations,
                     incl_main_tag_err,
                     incl_mem_tag_err,
                     lookup_u8_0,
                     lookup_u8_1,
                     lookup_u16_0,
                     lookup_u16_1,
                     lookup_u16_2,
                     lookup_u16_3,
                     lookup_u16_4,
                     lookup_u16_5,
                     lookup_u16_6,
                     lookup_u16_7,
                     lookup_u16_8,
                     lookup_u16_9,
                     lookup_u16_10,
                     lookup_u16_11,
                     lookup_u16_12,
                     lookup_u16_13,
                     lookup_u16_14,
                     lookup_byte_lengths_counts,
                     lookup_byte_operations_counts,
                     incl_main_tag_err_counts,
                     incl_mem_tag_err_counts,
                     lookup_u8_0_counts,
                     lookup_u8_1_counts,
                     lookup_u16_0_counts,
                     lookup_u16_1_counts,
                     lookup_u16_2_counts,
                     lookup_u16_3_counts,
                     lookup_u16_4_counts,
                     lookup_u16_5_counts,
                     lookup_u16_6_counts,
                     lookup_u16_7_counts,
                     lookup_u16_8_counts,
                     lookup_u16_9_counts,
                     lookup_u16_10_counts,
                     lookup_u16_11_counts,
                     lookup_u16_12_counts,
                     lookup_u16_13_counts,
                     lookup_u16_14_counts };
        };
        RefVector<DataType> get_to_be_shifted()
        {
            return { avm_alu_a_hi,        avm_alu_a_lo,           avm_alu_b_hi,       avm_alu_b_lo,
                     avm_alu_cmp_rng_ctr, avm_alu_p_sub_a_hi,     avm_alu_p_sub_a_lo, avm_alu_p_sub_b_hi,
                     avm_alu_p_sub_b_lo,  avm_alu_rng_chk_sel,    avm_alu_u16_r0,     avm_alu_u16_r1,
                     avm_alu_u16_r2,      avm_alu_u16_r3,         avm_alu_u16_r4,     avm_alu_u16_r5,
                     avm_alu_u16_r6,      avm_alu_u16_r7,         avm_binary_acc_ia,  avm_binary_acc_ib,
                     avm_binary_acc_ic,   avm_binary_mem_tag_ctr, avm_binary_op_id,   avm_main_internal_return_ptr,
                     avm_main_pc,         avm_mem_addr,           avm_mem_rw,         avm_mem_tag,
                     avm_mem_val };
        };
        RefVector<DataType> get_shifted()
        {
            return { avm_alu_a_hi_shift,        avm_alu_a_lo_shift,
                     avm_alu_b_hi_shift,        avm_alu_b_lo_shift,
                     avm_alu_cmp_rng_ctr_shift, avm_alu_p_sub_a_hi_shift,
                     avm_alu_p_sub_a_lo_shift,  avm_alu_p_sub_b_hi_shift,
                     avm_alu_p_sub_b_lo_shift,  avm_alu_rng_chk_sel_shift,
                     avm_alu_u16_r0_shift,      avm_alu_u16_r1_shift,
                     avm_alu_u16_r2_shift,      avm_alu_u16_r3_shift,
                     avm_alu_u16_r4_shift,      avm_alu_u16_r5_shift,
                     avm_alu_u16_r6_shift,      avm_alu_u16_r7_shift,
                     avm_binary_acc_ia_shift,   avm_binary_acc_ib_shift,
                     avm_binary_acc_ic_shift,   avm_binary_mem_tag_ctr_shift,
                     avm_binary_op_id_shift,    avm_main_internal_return_ptr_shift,
                     avm_main_pc_shift,         avm_mem_addr_shift,
                     avm_mem_rw_shift,          avm_mem_tag_shift,
                     avm_mem_val_shift };
        };
    };

  public:
    class ProvingKey : public ProvingKey_<PrecomputedEntities<Polynomial>, WitnessEntities<Polynomial>, CommitmentKey> {
      public:
        // Expose constructors on the base class
        using Base = ProvingKey_<PrecomputedEntities<Polynomial>, WitnessEntities<Polynomial>, CommitmentKey>;
        using Base::Base;

        RefVector<DataType> get_to_be_shifted()
        {
            return { avm_alu_a_hi,        avm_alu_a_lo,           avm_alu_b_hi,       avm_alu_b_lo,
                     avm_alu_cmp_rng_ctr, avm_alu_p_sub_a_hi,     avm_alu_p_sub_a_lo, avm_alu_p_sub_b_hi,
                     avm_alu_p_sub_b_lo,  avm_alu_rng_chk_sel,    avm_alu_u16_r0,     avm_alu_u16_r1,
                     avm_alu_u16_r2,      avm_alu_u16_r3,         avm_alu_u16_r4,     avm_alu_u16_r5,
                     avm_alu_u16_r6,      avm_alu_u16_r7,         avm_binary_acc_ia,  avm_binary_acc_ib,
                     avm_binary_acc_ic,   avm_binary_mem_tag_ctr, avm_binary_op_id,   avm_main_internal_return_ptr,
                     avm_main_pc,         avm_mem_addr,           avm_mem_rw,         avm_mem_tag,
                     avm_mem_val };
        };

        void compute_logderivative_inverses(const RelationParameters<FF>& relation_parameters)
        {
            ProverPolynomials prover_polynomials = ProverPolynomials(*this);

            bb::compute_logderivative_inverse<AvmFlavor, perm_main_alu_relation<FF>>(
                prover_polynomials, relation_parameters, this->circuit_size);
            bb::compute_logderivative_inverse<AvmFlavor, perm_main_bin_relation<FF>>(
                prover_polynomials, relation_parameters, this->circuit_size);
            bb::compute_logderivative_inverse<AvmFlavor, perm_main_mem_a_relation<FF>>(
                prover_polynomials, relation_parameters, this->circuit_size);
            bb::compute_logderivative_inverse<AvmFlavor, perm_main_mem_b_relation<FF>>(
                prover_polynomials, relation_parameters, this->circuit_size);
            bb::compute_logderivative_inverse<AvmFlavor, perm_main_mem_c_relation<FF>>(
                prover_polynomials, relation_parameters, this->circuit_size);
<<<<<<< HEAD
=======
            bb::compute_logderivative_inverse<AvmFlavor, perm_main_mem_d_relation<FF>>(
                prover_polynomials, relation_parameters, this->circuit_size);
>>>>>>> 8c1a7b97
            bb::compute_logderivative_inverse<AvmFlavor, perm_main_mem_ind_a_relation<FF>>(
                prover_polynomials, relation_parameters, this->circuit_size);
            bb::compute_logderivative_inverse<AvmFlavor, perm_main_mem_ind_b_relation<FF>>(
                prover_polynomials, relation_parameters, this->circuit_size);
            bb::compute_logderivative_inverse<AvmFlavor, perm_main_mem_ind_c_relation<FF>>(
                prover_polynomials, relation_parameters, this->circuit_size);
<<<<<<< HEAD
=======
            bb::compute_logderivative_inverse<AvmFlavor, perm_main_mem_ind_d_relation<FF>>(
                prover_polynomials, relation_parameters, this->circuit_size);
>>>>>>> 8c1a7b97
            bb::compute_logderivative_inverse<AvmFlavor, lookup_byte_lengths_relation<FF>>(
                prover_polynomials, relation_parameters, this->circuit_size);
            bb::compute_logderivative_inverse<AvmFlavor, lookup_byte_operations_relation<FF>>(
                prover_polynomials, relation_parameters, this->circuit_size);
            bb::compute_logderivative_inverse<AvmFlavor, incl_main_tag_err_relation<FF>>(
                prover_polynomials, relation_parameters, this->circuit_size);
            bb::compute_logderivative_inverse<AvmFlavor, incl_mem_tag_err_relation<FF>>(
                prover_polynomials, relation_parameters, this->circuit_size);
<<<<<<< HEAD
=======
            bb::compute_logderivative_inverse<AvmFlavor, lookup_u8_0_relation<FF>>(
                prover_polynomials, relation_parameters, this->circuit_size);
            bb::compute_logderivative_inverse<AvmFlavor, lookup_u8_1_relation<FF>>(
                prover_polynomials, relation_parameters, this->circuit_size);
            bb::compute_logderivative_inverse<AvmFlavor, lookup_u16_0_relation<FF>>(
                prover_polynomials, relation_parameters, this->circuit_size);
            bb::compute_logderivative_inverse<AvmFlavor, lookup_u16_1_relation<FF>>(
                prover_polynomials, relation_parameters, this->circuit_size);
            bb::compute_logderivative_inverse<AvmFlavor, lookup_u16_2_relation<FF>>(
                prover_polynomials, relation_parameters, this->circuit_size);
            bb::compute_logderivative_inverse<AvmFlavor, lookup_u16_3_relation<FF>>(
                prover_polynomials, relation_parameters, this->circuit_size);
            bb::compute_logderivative_inverse<AvmFlavor, lookup_u16_4_relation<FF>>(
                prover_polynomials, relation_parameters, this->circuit_size);
            bb::compute_logderivative_inverse<AvmFlavor, lookup_u16_5_relation<FF>>(
                prover_polynomials, relation_parameters, this->circuit_size);
            bb::compute_logderivative_inverse<AvmFlavor, lookup_u16_6_relation<FF>>(
                prover_polynomials, relation_parameters, this->circuit_size);
            bb::compute_logderivative_inverse<AvmFlavor, lookup_u16_7_relation<FF>>(
                prover_polynomials, relation_parameters, this->circuit_size);
            bb::compute_logderivative_inverse<AvmFlavor, lookup_u16_8_relation<FF>>(
                prover_polynomials, relation_parameters, this->circuit_size);
            bb::compute_logderivative_inverse<AvmFlavor, lookup_u16_9_relation<FF>>(
                prover_polynomials, relation_parameters, this->circuit_size);
            bb::compute_logderivative_inverse<AvmFlavor, lookup_u16_10_relation<FF>>(
                prover_polynomials, relation_parameters, this->circuit_size);
            bb::compute_logderivative_inverse<AvmFlavor, lookup_u16_11_relation<FF>>(
                prover_polynomials, relation_parameters, this->circuit_size);
            bb::compute_logderivative_inverse<AvmFlavor, lookup_u16_12_relation<FF>>(
                prover_polynomials, relation_parameters, this->circuit_size);
            bb::compute_logderivative_inverse<AvmFlavor, lookup_u16_13_relation<FF>>(
                prover_polynomials, relation_parameters, this->circuit_size);
            bb::compute_logderivative_inverse<AvmFlavor, lookup_u16_14_relation<FF>>(
                prover_polynomials, relation_parameters, this->circuit_size);
>>>>>>> 8c1a7b97
        }
    };

    using VerificationKey = VerificationKey_<PrecomputedEntities<Commitment>, VerifierCommitmentKey>;

    using FoldedPolynomials = AllEntities<std::vector<FF>>;

    class AllValues : public AllEntities<FF> {
      public:
        using Base = AllEntities<FF>;
        using Base::Base;
    };

    /**
     * @brief A container for the prover polynomials handles.
     */
    class ProverPolynomials : public AllEntities<Polynomial> {
      public:
        // Define all operations as default, except copy construction/assignment
        ProverPolynomials() = default;
        ProverPolynomials& operator=(const ProverPolynomials&) = delete;
        ProverPolynomials(const ProverPolynomials& o) = delete;
        ProverPolynomials(ProverPolynomials&& o) noexcept = default;
        ProverPolynomials& operator=(ProverPolynomials&& o) noexcept = default;
        ~ProverPolynomials() = default;

        ProverPolynomials(ProvingKey& proving_key)
        {
            for (auto [prover_poly, key_poly] : zip_view(this->get_unshifted(), proving_key.get_all())) {
                ASSERT(flavor_get_label(*this, prover_poly) == flavor_get_label(proving_key, key_poly));
                prover_poly = key_poly.share();
            }
            for (auto [prover_poly, key_poly] : zip_view(this->get_shifted(), proving_key.get_to_be_shifted())) {
                ASSERT(flavor_get_label(*this, prover_poly) == (flavor_get_label(proving_key, key_poly) + "_shift"));
                prover_poly = key_poly.shifted();
            }
        }

<<<<<<< HEAD
        [[nodiscard]] size_t get_polynomial_size() const { return avm_alu_alu_sel.size(); }
=======
        [[nodiscard]] size_t get_polynomial_size() const { return avm_alu_a_hi.size(); }
>>>>>>> 8c1a7b97
        /**
         * @brief Returns the evaluations of all prover polynomials at one point on the boolean hypercube, which
         * represents one row in the execution trace.
         */
        [[nodiscard]] AllValues get_row(size_t row_idx) const
        {
            AllValues result;
            for (auto [result_field, polynomial] : zip_view(result.get_all(), this->get_all())) {
                result_field = polynomial[row_idx];
            }
            return result;
        }
    };

    using RowPolynomials = AllEntities<FF>;

    class PartiallyEvaluatedMultivariates : public AllEntities<Polynomial> {
      public:
        PartiallyEvaluatedMultivariates() = default;
        PartiallyEvaluatedMultivariates(const size_t circuit_size)
        {
            // Storage is only needed after the first partial evaluation, hence polynomials of size (n / 2)
            for (auto& poly : get_all()) {
                poly = Polynomial(circuit_size / 2);
            }
        }
    };

    /**
     * @brief A container for univariates used during Protogalaxy folding and sumcheck.
     * @details During folding and sumcheck, the prover evaluates the relations on these univariates.
     */
    template <size_t LENGTH> using ProverUnivariates = AllEntities<bb::Univariate<FF, LENGTH>>;

    /**
     * @brief A container for univariates produced during the hot loop in sumcheck.
     */
    using ExtendedEdges = ProverUnivariates<MAX_PARTIAL_RELATION_LENGTH>;

    /**
     * @brief A container for the witness commitments.
     *
     */
    using WitnessCommitments = WitnessEntities<Commitment>;

    class CommitmentLabels : public AllEntities<std::string> {
      private:
        using Base = AllEntities<std::string>;

      public:
        CommitmentLabels()
            : AllEntities<std::string>()
        {
            Base::avm_main_clk = "AVM_MAIN_CLK";
            Base::avm_main_first = "AVM_MAIN_FIRST";
            Base::avm_alu_a_hi = "AVM_ALU_A_HI";
            Base::avm_alu_a_lo = "AVM_ALU_A_LO";
            Base::avm_alu_alu_sel = "AVM_ALU_ALU_SEL";
            Base::avm_alu_b_hi = "AVM_ALU_B_HI";
            Base::avm_alu_b_lo = "AVM_ALU_B_LO";
            Base::avm_alu_borrow = "AVM_ALU_BORROW";
            Base::avm_alu_cf = "AVM_ALU_CF";
            Base::avm_alu_clk = "AVM_ALU_CLK";
            Base::avm_alu_cmp_rng_ctr = "AVM_ALU_CMP_RNG_CTR";
            Base::avm_alu_cmp_sel = "AVM_ALU_CMP_SEL";
            Base::avm_alu_ff_tag = "AVM_ALU_FF_TAG";
            Base::avm_alu_ia = "AVM_ALU_IA";
            Base::avm_alu_ib = "AVM_ALU_IB";
            Base::avm_alu_ic = "AVM_ALU_IC";
            Base::avm_alu_in_tag = "AVM_ALU_IN_TAG";
            Base::avm_alu_op_add = "AVM_ALU_OP_ADD";
            Base::avm_alu_op_div = "AVM_ALU_OP_DIV";
            Base::avm_alu_op_eq = "AVM_ALU_OP_EQ";
            Base::avm_alu_op_eq_diff_inv = "AVM_ALU_OP_EQ_DIFF_INV";
            Base::avm_alu_op_lt = "AVM_ALU_OP_LT";
            Base::avm_alu_op_lte = "AVM_ALU_OP_LTE";
            Base::avm_alu_op_mul = "AVM_ALU_OP_MUL";
            Base::avm_alu_op_not = "AVM_ALU_OP_NOT";
            Base::avm_alu_op_sub = "AVM_ALU_OP_SUB";
            Base::avm_alu_p_a_borrow = "AVM_ALU_P_A_BORROW";
            Base::avm_alu_p_b_borrow = "AVM_ALU_P_B_BORROW";
            Base::avm_alu_p_sub_a_hi = "AVM_ALU_P_SUB_A_HI";
            Base::avm_alu_p_sub_a_lo = "AVM_ALU_P_SUB_A_LO";
            Base::avm_alu_p_sub_b_hi = "AVM_ALU_P_SUB_B_HI";
            Base::avm_alu_p_sub_b_lo = "AVM_ALU_P_SUB_B_LO";
            Base::avm_alu_res_hi = "AVM_ALU_RES_HI";
            Base::avm_alu_res_lo = "AVM_ALU_RES_LO";
            Base::avm_alu_rng_chk_lookup_selector = "AVM_ALU_RNG_CHK_LOOKUP_SELECTOR";
            Base::avm_alu_rng_chk_sel = "AVM_ALU_RNG_CHK_SEL";
            Base::avm_alu_u128_tag = "AVM_ALU_U128_TAG";
            Base::avm_alu_u16_r0 = "AVM_ALU_U16_R0";
            Base::avm_alu_u16_r1 = "AVM_ALU_U16_R1";
            Base::avm_alu_u16_r10 = "AVM_ALU_U16_R10";
            Base::avm_alu_u16_r11 = "AVM_ALU_U16_R11";
            Base::avm_alu_u16_r12 = "AVM_ALU_U16_R12";
            Base::avm_alu_u16_r13 = "AVM_ALU_U16_R13";
            Base::avm_alu_u16_r14 = "AVM_ALU_U16_R14";
            Base::avm_alu_u16_r2 = "AVM_ALU_U16_R2";
            Base::avm_alu_u16_r3 = "AVM_ALU_U16_R3";
            Base::avm_alu_u16_r4 = "AVM_ALU_U16_R4";
            Base::avm_alu_u16_r5 = "AVM_ALU_U16_R5";
            Base::avm_alu_u16_r6 = "AVM_ALU_U16_R6";
            Base::avm_alu_u16_r7 = "AVM_ALU_U16_R7";
            Base::avm_alu_u16_r8 = "AVM_ALU_U16_R8";
            Base::avm_alu_u16_r9 = "AVM_ALU_U16_R9";
            Base::avm_alu_u16_tag = "AVM_ALU_U16_TAG";
            Base::avm_alu_u32_tag = "AVM_ALU_U32_TAG";
            Base::avm_alu_u64_r0 = "AVM_ALU_U64_R0";
            Base::avm_alu_u64_tag = "AVM_ALU_U64_TAG";
            Base::avm_alu_u8_r0 = "AVM_ALU_U8_R0";
            Base::avm_alu_u8_r1 = "AVM_ALU_U8_R1";
            Base::avm_alu_u8_tag = "AVM_ALU_U8_TAG";
            Base::avm_binary_acc_ia = "AVM_BINARY_ACC_IA";
            Base::avm_binary_acc_ib = "AVM_BINARY_ACC_IB";
            Base::avm_binary_acc_ic = "AVM_BINARY_ACC_IC";
            Base::avm_binary_bin_sel = "AVM_BINARY_BIN_SEL";
            Base::avm_binary_clk = "AVM_BINARY_CLK";
            Base::avm_binary_ia_bytes = "AVM_BINARY_IA_BYTES";
            Base::avm_binary_ib_bytes = "AVM_BINARY_IB_BYTES";
            Base::avm_binary_ic_bytes = "AVM_BINARY_IC_BYTES";
            Base::avm_binary_in_tag = "AVM_BINARY_IN_TAG";
            Base::avm_binary_mem_tag_ctr = "AVM_BINARY_MEM_TAG_CTR";
            Base::avm_binary_mem_tag_ctr_inv = "AVM_BINARY_MEM_TAG_CTR_INV";
            Base::avm_binary_op_id = "AVM_BINARY_OP_ID";
            Base::avm_binary_start = "AVM_BINARY_START";
            Base::avm_byte_lookup_bin_sel = "AVM_BYTE_LOOKUP_BIN_SEL";
            Base::avm_byte_lookup_table_byte_lengths = "AVM_BYTE_LOOKUP_TABLE_BYTE_LENGTHS";
            Base::avm_byte_lookup_table_in_tags = "AVM_BYTE_LOOKUP_TABLE_IN_TAGS";
            Base::avm_byte_lookup_table_input_a = "AVM_BYTE_LOOKUP_TABLE_INPUT_A";
            Base::avm_byte_lookup_table_input_b = "AVM_BYTE_LOOKUP_TABLE_INPUT_B";
            Base::avm_byte_lookup_table_op_id = "AVM_BYTE_LOOKUP_TABLE_OP_ID";
            Base::avm_byte_lookup_table_output = "AVM_BYTE_LOOKUP_TABLE_OUTPUT";
            Base::avm_main_alu_sel = "AVM_MAIN_ALU_SEL";
            Base::avm_main_bin_op_id = "AVM_MAIN_BIN_OP_ID";
            Base::avm_main_bin_sel = "AVM_MAIN_BIN_SEL";
            Base::avm_main_ia = "AVM_MAIN_IA";
            Base::avm_main_ib = "AVM_MAIN_IB";
            Base::avm_main_ic = "AVM_MAIN_IC";
            Base::avm_main_id = "AVM_MAIN_ID";
            Base::avm_main_id_zero = "AVM_MAIN_ID_ZERO";
            Base::avm_main_ind_a = "AVM_MAIN_IND_A";
            Base::avm_main_ind_b = "AVM_MAIN_IND_B";
            Base::avm_main_ind_c = "AVM_MAIN_IND_C";
            Base::avm_main_ind_d = "AVM_MAIN_IND_D";
            Base::avm_main_ind_op_a = "AVM_MAIN_IND_OP_A";
            Base::avm_main_ind_op_b = "AVM_MAIN_IND_OP_B";
            Base::avm_main_ind_op_c = "AVM_MAIN_IND_OP_C";
            Base::avm_main_ind_op_d = "AVM_MAIN_IND_OP_D";
            Base::avm_main_internal_return_ptr = "AVM_MAIN_INTERNAL_RETURN_PTR";
            Base::avm_main_inv = "AVM_MAIN_INV";
            Base::avm_main_last = "AVM_MAIN_LAST";
            Base::avm_main_mem_idx_a = "AVM_MAIN_MEM_IDX_A";
            Base::avm_main_mem_idx_b = "AVM_MAIN_MEM_IDX_B";
            Base::avm_main_mem_idx_c = "AVM_MAIN_MEM_IDX_C";
            Base::avm_main_mem_idx_d = "AVM_MAIN_MEM_IDX_D";
            Base::avm_main_mem_op_a = "AVM_MAIN_MEM_OP_A";
            Base::avm_main_mem_op_b = "AVM_MAIN_MEM_OP_B";
            Base::avm_main_mem_op_c = "AVM_MAIN_MEM_OP_C";
            Base::avm_main_mem_op_d = "AVM_MAIN_MEM_OP_D";
            Base::avm_main_op_err = "AVM_MAIN_OP_ERR";
            Base::avm_main_pc = "AVM_MAIN_PC";
            Base::avm_main_r_in_tag = "AVM_MAIN_R_IN_TAG";
            Base::avm_main_rwa = "AVM_MAIN_RWA";
            Base::avm_main_rwb = "AVM_MAIN_RWB";
            Base::avm_main_rwc = "AVM_MAIN_RWC";
            Base::avm_main_rwd = "AVM_MAIN_RWD";
            Base::avm_main_sel_cmov = "AVM_MAIN_SEL_CMOV";
            Base::avm_main_sel_halt = "AVM_MAIN_SEL_HALT";
            Base::avm_main_sel_internal_call = "AVM_MAIN_SEL_INTERNAL_CALL";
            Base::avm_main_sel_internal_return = "AVM_MAIN_SEL_INTERNAL_RETURN";
            Base::avm_main_sel_jump = "AVM_MAIN_SEL_JUMP";
            Base::avm_main_sel_mov = "AVM_MAIN_SEL_MOV";
            Base::avm_main_sel_mov_a = "AVM_MAIN_SEL_MOV_A";
            Base::avm_main_sel_mov_b = "AVM_MAIN_SEL_MOV_B";
            Base::avm_main_sel_op_add = "AVM_MAIN_SEL_OP_ADD";
            Base::avm_main_sel_op_and = "AVM_MAIN_SEL_OP_AND";
            Base::avm_main_sel_op_div = "AVM_MAIN_SEL_OP_DIV";
            Base::avm_main_sel_op_eq = "AVM_MAIN_SEL_OP_EQ";
            Base::avm_main_sel_op_lt = "AVM_MAIN_SEL_OP_LT";
            Base::avm_main_sel_op_lte = "AVM_MAIN_SEL_OP_LTE";
            Base::avm_main_sel_op_mul = "AVM_MAIN_SEL_OP_MUL";
            Base::avm_main_sel_op_not = "AVM_MAIN_SEL_OP_NOT";
            Base::avm_main_sel_op_or = "AVM_MAIN_SEL_OP_OR";
            Base::avm_main_sel_op_sub = "AVM_MAIN_SEL_OP_SUB";
            Base::avm_main_sel_op_xor = "AVM_MAIN_SEL_OP_XOR";
            Base::avm_main_sel_rng_16 = "AVM_MAIN_SEL_RNG_16";
            Base::avm_main_sel_rng_8 = "AVM_MAIN_SEL_RNG_8";
            Base::avm_main_tag_err = "AVM_MAIN_TAG_ERR";
            Base::avm_main_w_in_tag = "AVM_MAIN_W_IN_TAG";
            Base::avm_mem_addr = "AVM_MEM_ADDR";
            Base::avm_mem_clk = "AVM_MEM_CLK";
            Base::avm_mem_ind_op_a = "AVM_MEM_IND_OP_A";
            Base::avm_mem_ind_op_b = "AVM_MEM_IND_OP_B";
            Base::avm_mem_ind_op_c = "AVM_MEM_IND_OP_C";
            Base::avm_mem_ind_op_d = "AVM_MEM_IND_OP_D";
            Base::avm_mem_last = "AVM_MEM_LAST";
            Base::avm_mem_lastAccess = "AVM_MEM_LASTACCESS";
            Base::avm_mem_one_min_inv = "AVM_MEM_ONE_MIN_INV";
            Base::avm_mem_op_a = "AVM_MEM_OP_A";
            Base::avm_mem_op_b = "AVM_MEM_OP_B";
            Base::avm_mem_op_c = "AVM_MEM_OP_C";
            Base::avm_mem_op_d = "AVM_MEM_OP_D";
            Base::avm_mem_r_in_tag = "AVM_MEM_R_IN_TAG";
            Base::avm_mem_rw = "AVM_MEM_RW";
            Base::avm_mem_sel_cmov = "AVM_MEM_SEL_CMOV";
            Base::avm_mem_sel_mov_a = "AVM_MEM_SEL_MOV_A";
            Base::avm_mem_sel_mov_b = "AVM_MEM_SEL_MOV_B";
            Base::avm_mem_skip_check_tag = "AVM_MEM_SKIP_CHECK_TAG";
            Base::avm_mem_sub_clk = "AVM_MEM_SUB_CLK";
            Base::avm_mem_tag = "AVM_MEM_TAG";
            Base::avm_mem_tag_err = "AVM_MEM_TAG_ERR";
            Base::avm_mem_val = "AVM_MEM_VAL";
            Base::avm_mem_w_in_tag = "AVM_MEM_W_IN_TAG";
            Base::perm_main_alu = "PERM_MAIN_ALU";
            Base::perm_main_bin = "PERM_MAIN_BIN";
            Base::perm_main_mem_a = "PERM_MAIN_MEM_A";
            Base::perm_main_mem_b = "PERM_MAIN_MEM_B";
            Base::perm_main_mem_c = "PERM_MAIN_MEM_C";
            Base::perm_main_mem_d = "PERM_MAIN_MEM_D";
            Base::perm_main_mem_ind_a = "PERM_MAIN_MEM_IND_A";
            Base::perm_main_mem_ind_b = "PERM_MAIN_MEM_IND_B";
            Base::perm_main_mem_ind_c = "PERM_MAIN_MEM_IND_C";
            Base::perm_main_mem_ind_d = "PERM_MAIN_MEM_IND_D";
            Base::lookup_byte_lengths = "LOOKUP_BYTE_LENGTHS";
            Base::lookup_byte_operations = "LOOKUP_BYTE_OPERATIONS";
            Base::incl_main_tag_err = "INCL_MAIN_TAG_ERR";
            Base::incl_mem_tag_err = "INCL_MEM_TAG_ERR";
            Base::lookup_u8_0 = "LOOKUP_U8_0";
            Base::lookup_u8_1 = "LOOKUP_U8_1";
            Base::lookup_u16_0 = "LOOKUP_U16_0";
            Base::lookup_u16_1 = "LOOKUP_U16_1";
            Base::lookup_u16_2 = "LOOKUP_U16_2";
            Base::lookup_u16_3 = "LOOKUP_U16_3";
            Base::lookup_u16_4 = "LOOKUP_U16_4";
            Base::lookup_u16_5 = "LOOKUP_U16_5";
            Base::lookup_u16_6 = "LOOKUP_U16_6";
            Base::lookup_u16_7 = "LOOKUP_U16_7";
            Base::lookup_u16_8 = "LOOKUP_U16_8";
            Base::lookup_u16_9 = "LOOKUP_U16_9";
            Base::lookup_u16_10 = "LOOKUP_U16_10";
            Base::lookup_u16_11 = "LOOKUP_U16_11";
            Base::lookup_u16_12 = "LOOKUP_U16_12";
            Base::lookup_u16_13 = "LOOKUP_U16_13";
            Base::lookup_u16_14 = "LOOKUP_U16_14";
            Base::lookup_byte_lengths_counts = "LOOKUP_BYTE_LENGTHS_COUNTS";
            Base::lookup_byte_operations_counts = "LOOKUP_BYTE_OPERATIONS_COUNTS";
            Base::incl_main_tag_err_counts = "INCL_MAIN_TAG_ERR_COUNTS";
            Base::incl_mem_tag_err_counts = "INCL_MEM_TAG_ERR_COUNTS";
            Base::lookup_u8_0_counts = "LOOKUP_U8_0_COUNTS";
            Base::lookup_u8_1_counts = "LOOKUP_U8_1_COUNTS";
            Base::lookup_u16_0_counts = "LOOKUP_U16_0_COUNTS";
            Base::lookup_u16_1_counts = "LOOKUP_U16_1_COUNTS";
            Base::lookup_u16_2_counts = "LOOKUP_U16_2_COUNTS";
            Base::lookup_u16_3_counts = "LOOKUP_U16_3_COUNTS";
            Base::lookup_u16_4_counts = "LOOKUP_U16_4_COUNTS";
            Base::lookup_u16_5_counts = "LOOKUP_U16_5_COUNTS";
            Base::lookup_u16_6_counts = "LOOKUP_U16_6_COUNTS";
            Base::lookup_u16_7_counts = "LOOKUP_U16_7_COUNTS";
            Base::lookup_u16_8_counts = "LOOKUP_U16_8_COUNTS";
            Base::lookup_u16_9_counts = "LOOKUP_U16_9_COUNTS";
            Base::lookup_u16_10_counts = "LOOKUP_U16_10_COUNTS";
            Base::lookup_u16_11_counts = "LOOKUP_U16_11_COUNTS";
            Base::lookup_u16_12_counts = "LOOKUP_U16_12_COUNTS";
            Base::lookup_u16_13_counts = "LOOKUP_U16_13_COUNTS";
            Base::lookup_u16_14_counts = "LOOKUP_U16_14_COUNTS";
        };
    };

    class VerifierCommitments : public AllEntities<Commitment> {
      private:
        using Base = AllEntities<Commitment>;

      public:
        VerifierCommitments(const std::shared_ptr<VerificationKey>& verification_key)
        {
            avm_main_clk = verification_key->avm_main_clk;
            avm_main_first = verification_key->avm_main_first;
        }
    };

    class Transcript : public NativeTranscript {
      public:
        uint32_t circuit_size;

        Commitment avm_alu_a_hi;
        Commitment avm_alu_a_lo;
        Commitment avm_alu_alu_sel;
        Commitment avm_alu_b_hi;
        Commitment avm_alu_b_lo;
        Commitment avm_alu_borrow;
        Commitment avm_alu_cf;
        Commitment avm_alu_clk;
        Commitment avm_alu_cmp_rng_ctr;
        Commitment avm_alu_cmp_sel;
        Commitment avm_alu_ff_tag;
        Commitment avm_alu_ia;
        Commitment avm_alu_ib;
        Commitment avm_alu_ic;
        Commitment avm_alu_in_tag;
        Commitment avm_alu_op_add;
        Commitment avm_alu_op_div;
        Commitment avm_alu_op_eq;
        Commitment avm_alu_op_eq_diff_inv;
        Commitment avm_alu_op_lt;
        Commitment avm_alu_op_lte;
        Commitment avm_alu_op_mul;
        Commitment avm_alu_op_not;
        Commitment avm_alu_op_sub;
        Commitment avm_alu_p_a_borrow;
        Commitment avm_alu_p_b_borrow;
        Commitment avm_alu_p_sub_a_hi;
        Commitment avm_alu_p_sub_a_lo;
        Commitment avm_alu_p_sub_b_hi;
        Commitment avm_alu_p_sub_b_lo;
        Commitment avm_alu_res_hi;
        Commitment avm_alu_res_lo;
        Commitment avm_alu_rng_chk_lookup_selector;
        Commitment avm_alu_rng_chk_sel;
        Commitment avm_alu_u128_tag;
        Commitment avm_alu_u16_r0;
        Commitment avm_alu_u16_r1;
        Commitment avm_alu_u16_r10;
        Commitment avm_alu_u16_r11;
        Commitment avm_alu_u16_r12;
        Commitment avm_alu_u16_r13;
        Commitment avm_alu_u16_r14;
        Commitment avm_alu_u16_r2;
        Commitment avm_alu_u16_r3;
        Commitment avm_alu_u16_r4;
        Commitment avm_alu_u16_r5;
        Commitment avm_alu_u16_r6;
        Commitment avm_alu_u16_r7;
        Commitment avm_alu_u16_r8;
        Commitment avm_alu_u16_r9;
        Commitment avm_alu_u16_tag;
        Commitment avm_alu_u32_tag;
        Commitment avm_alu_u64_r0;
        Commitment avm_alu_u64_tag;
        Commitment avm_alu_u8_r0;
        Commitment avm_alu_u8_r1;
        Commitment avm_alu_u8_tag;
        Commitment avm_binary_acc_ia;
        Commitment avm_binary_acc_ib;
        Commitment avm_binary_acc_ic;
        Commitment avm_binary_bin_sel;
        Commitment avm_binary_clk;
        Commitment avm_binary_ia_bytes;
        Commitment avm_binary_ib_bytes;
        Commitment avm_binary_ic_bytes;
        Commitment avm_binary_in_tag;
        Commitment avm_binary_mem_tag_ctr;
        Commitment avm_binary_mem_tag_ctr_inv;
        Commitment avm_binary_op_id;
        Commitment avm_binary_start;
        Commitment avm_byte_lookup_bin_sel;
        Commitment avm_byte_lookup_table_byte_lengths;
        Commitment avm_byte_lookup_table_in_tags;
        Commitment avm_byte_lookup_table_input_a;
        Commitment avm_byte_lookup_table_input_b;
        Commitment avm_byte_lookup_table_op_id;
        Commitment avm_byte_lookup_table_output;
        Commitment avm_main_alu_sel;
        Commitment avm_main_bin_op_id;
        Commitment avm_main_bin_sel;
        Commitment avm_main_ia;
        Commitment avm_main_ib;
        Commitment avm_main_ic;
        Commitment avm_main_id;
        Commitment avm_main_id_zero;
        Commitment avm_main_ind_a;
        Commitment avm_main_ind_b;
        Commitment avm_main_ind_c;
        Commitment avm_main_ind_d;
        Commitment avm_main_ind_op_a;
        Commitment avm_main_ind_op_b;
        Commitment avm_main_ind_op_c;
        Commitment avm_main_ind_op_d;
        Commitment avm_main_internal_return_ptr;
        Commitment avm_main_inv;
        Commitment avm_main_last;
        Commitment avm_main_mem_idx_a;
        Commitment avm_main_mem_idx_b;
        Commitment avm_main_mem_idx_c;
        Commitment avm_main_mem_idx_d;
        Commitment avm_main_mem_op_a;
        Commitment avm_main_mem_op_b;
        Commitment avm_main_mem_op_c;
        Commitment avm_main_mem_op_d;
        Commitment avm_main_op_err;
        Commitment avm_main_pc;
        Commitment avm_main_r_in_tag;
        Commitment avm_main_rwa;
        Commitment avm_main_rwb;
        Commitment avm_main_rwc;
        Commitment avm_main_rwd;
        Commitment avm_main_sel_cmov;
        Commitment avm_main_sel_halt;
        Commitment avm_main_sel_internal_call;
        Commitment avm_main_sel_internal_return;
        Commitment avm_main_sel_jump;
        Commitment avm_main_sel_mov;
        Commitment avm_main_sel_mov_a;
        Commitment avm_main_sel_mov_b;
        Commitment avm_main_sel_op_add;
        Commitment avm_main_sel_op_and;
        Commitment avm_main_sel_op_div;
        Commitment avm_main_sel_op_eq;
        Commitment avm_main_sel_op_lt;
        Commitment avm_main_sel_op_lte;
        Commitment avm_main_sel_op_mul;
        Commitment avm_main_sel_op_not;
        Commitment avm_main_sel_op_or;
        Commitment avm_main_sel_op_sub;
        Commitment avm_main_sel_op_xor;
        Commitment avm_main_sel_rng_16;
        Commitment avm_main_sel_rng_8;
        Commitment avm_main_tag_err;
        Commitment avm_main_w_in_tag;
        Commitment avm_mem_addr;
        Commitment avm_mem_clk;
        Commitment avm_mem_ind_op_a;
        Commitment avm_mem_ind_op_b;
        Commitment avm_mem_ind_op_c;
        Commitment avm_mem_ind_op_d;
        Commitment avm_mem_last;
        Commitment avm_mem_lastAccess;
        Commitment avm_mem_one_min_inv;
        Commitment avm_mem_op_a;
        Commitment avm_mem_op_b;
        Commitment avm_mem_op_c;
        Commitment avm_mem_op_d;
        Commitment avm_mem_r_in_tag;
        Commitment avm_mem_rw;
        Commitment avm_mem_sel_cmov;
        Commitment avm_mem_sel_mov_a;
        Commitment avm_mem_sel_mov_b;
        Commitment avm_mem_skip_check_tag;
        Commitment avm_mem_sub_clk;
        Commitment avm_mem_tag;
        Commitment avm_mem_tag_err;
        Commitment avm_mem_val;
        Commitment avm_mem_w_in_tag;
        Commitment perm_main_alu;
        Commitment perm_main_bin;
        Commitment perm_main_mem_a;
        Commitment perm_main_mem_b;
        Commitment perm_main_mem_c;
        Commitment perm_main_mem_d;
        Commitment perm_main_mem_ind_a;
        Commitment perm_main_mem_ind_b;
        Commitment perm_main_mem_ind_c;
        Commitment perm_main_mem_ind_d;
        Commitment lookup_byte_lengths;
        Commitment lookup_byte_operations;
        Commitment incl_main_tag_err;
        Commitment incl_mem_tag_err;
        Commitment lookup_u8_0;
        Commitment lookup_u8_1;
        Commitment lookup_u16_0;
        Commitment lookup_u16_1;
        Commitment lookup_u16_2;
        Commitment lookup_u16_3;
        Commitment lookup_u16_4;
        Commitment lookup_u16_5;
        Commitment lookup_u16_6;
        Commitment lookup_u16_7;
        Commitment lookup_u16_8;
        Commitment lookup_u16_9;
        Commitment lookup_u16_10;
        Commitment lookup_u16_11;
        Commitment lookup_u16_12;
        Commitment lookup_u16_13;
        Commitment lookup_u16_14;
        Commitment lookup_byte_lengths_counts;
        Commitment lookup_byte_operations_counts;
        Commitment incl_main_tag_err_counts;
        Commitment incl_mem_tag_err_counts;
        Commitment lookup_u8_0_counts;
        Commitment lookup_u8_1_counts;
        Commitment lookup_u16_0_counts;
        Commitment lookup_u16_1_counts;
        Commitment lookup_u16_2_counts;
        Commitment lookup_u16_3_counts;
        Commitment lookup_u16_4_counts;
        Commitment lookup_u16_5_counts;
        Commitment lookup_u16_6_counts;
        Commitment lookup_u16_7_counts;
        Commitment lookup_u16_8_counts;
        Commitment lookup_u16_9_counts;
        Commitment lookup_u16_10_counts;
        Commitment lookup_u16_11_counts;
        Commitment lookup_u16_12_counts;
        Commitment lookup_u16_13_counts;
        Commitment lookup_u16_14_counts;

        std::vector<bb::Univariate<FF, BATCHED_RELATION_PARTIAL_LENGTH>> sumcheck_univariates;
        std::array<FF, NUM_ALL_ENTITIES> sumcheck_evaluations;
        std::vector<Commitment> zm_cq_comms;
        Commitment zm_cq_comm;
        Commitment zm_pi_comm;

        Transcript() = default;

        Transcript(const std::vector<FF>& proof)
            : NativeTranscript(proof)
        {}

        void deserialize_full_transcript()
        {
            size_t num_frs_read = 0;
            circuit_size = deserialize_from_buffer<uint32_t>(proof_data, num_frs_read);
            size_t log_n = numeric::get_msb(circuit_size);

            avm_alu_a_hi = deserialize_from_buffer<Commitment>(Transcript::proof_data, num_frs_read);
            avm_alu_a_lo = deserialize_from_buffer<Commitment>(Transcript::proof_data, num_frs_read);
            avm_alu_alu_sel = deserialize_from_buffer<Commitment>(Transcript::proof_data, num_frs_read);
            avm_alu_b_hi = deserialize_from_buffer<Commitment>(Transcript::proof_data, num_frs_read);
            avm_alu_b_lo = deserialize_from_buffer<Commitment>(Transcript::proof_data, num_frs_read);
            avm_alu_borrow = deserialize_from_buffer<Commitment>(Transcript::proof_data, num_frs_read);
            avm_alu_cf = deserialize_from_buffer<Commitment>(Transcript::proof_data, num_frs_read);
            avm_alu_clk = deserialize_from_buffer<Commitment>(Transcript::proof_data, num_frs_read);
            avm_alu_cmp_rng_ctr = deserialize_from_buffer<Commitment>(Transcript::proof_data, num_frs_read);
            avm_alu_cmp_sel = deserialize_from_buffer<Commitment>(Transcript::proof_data, num_frs_read);
            avm_alu_ff_tag = deserialize_from_buffer<Commitment>(Transcript::proof_data, num_frs_read);
            avm_alu_ia = deserialize_from_buffer<Commitment>(Transcript::proof_data, num_frs_read);
            avm_alu_ib = deserialize_from_buffer<Commitment>(Transcript::proof_data, num_frs_read);
            avm_alu_ic = deserialize_from_buffer<Commitment>(Transcript::proof_data, num_frs_read);
            avm_alu_in_tag = deserialize_from_buffer<Commitment>(Transcript::proof_data, num_frs_read);
            avm_alu_op_add = deserialize_from_buffer<Commitment>(Transcript::proof_data, num_frs_read);
            avm_alu_op_div = deserialize_from_buffer<Commitment>(Transcript::proof_data, num_frs_read);
            avm_alu_op_eq = deserialize_from_buffer<Commitment>(Transcript::proof_data, num_frs_read);
            avm_alu_op_eq_diff_inv = deserialize_from_buffer<Commitment>(Transcript::proof_data, num_frs_read);
            avm_alu_op_lt = deserialize_from_buffer<Commitment>(Transcript::proof_data, num_frs_read);
            avm_alu_op_lte = deserialize_from_buffer<Commitment>(Transcript::proof_data, num_frs_read);
            avm_alu_op_mul = deserialize_from_buffer<Commitment>(Transcript::proof_data, num_frs_read);
            avm_alu_op_not = deserialize_from_buffer<Commitment>(Transcript::proof_data, num_frs_read);
            avm_alu_op_sub = deserialize_from_buffer<Commitment>(Transcript::proof_data, num_frs_read);
            avm_alu_p_a_borrow = deserialize_from_buffer<Commitment>(Transcript::proof_data, num_frs_read);
            avm_alu_p_b_borrow = deserialize_from_buffer<Commitment>(Transcript::proof_data, num_frs_read);
            avm_alu_p_sub_a_hi = deserialize_from_buffer<Commitment>(Transcript::proof_data, num_frs_read);
            avm_alu_p_sub_a_lo = deserialize_from_buffer<Commitment>(Transcript::proof_data, num_frs_read);
            avm_alu_p_sub_b_hi = deserialize_from_buffer<Commitment>(Transcript::proof_data, num_frs_read);
            avm_alu_p_sub_b_lo = deserialize_from_buffer<Commitment>(Transcript::proof_data, num_frs_read);
            avm_alu_res_hi = deserialize_from_buffer<Commitment>(Transcript::proof_data, num_frs_read);
            avm_alu_res_lo = deserialize_from_buffer<Commitment>(Transcript::proof_data, num_frs_read);
            avm_alu_rng_chk_lookup_selector = deserialize_from_buffer<Commitment>(Transcript::proof_data, num_frs_read);
            avm_alu_rng_chk_sel = deserialize_from_buffer<Commitment>(Transcript::proof_data, num_frs_read);
            avm_alu_u128_tag = deserialize_from_buffer<Commitment>(Transcript::proof_data, num_frs_read);
            avm_alu_u16_r0 = deserialize_from_buffer<Commitment>(Transcript::proof_data, num_frs_read);
            avm_alu_u16_r1 = deserialize_from_buffer<Commitment>(Transcript::proof_data, num_frs_read);
            avm_alu_u16_r10 = deserialize_from_buffer<Commitment>(Transcript::proof_data, num_frs_read);
            avm_alu_u16_r11 = deserialize_from_buffer<Commitment>(Transcript::proof_data, num_frs_read);
            avm_alu_u16_r12 = deserialize_from_buffer<Commitment>(Transcript::proof_data, num_frs_read);
            avm_alu_u16_r13 = deserialize_from_buffer<Commitment>(Transcript::proof_data, num_frs_read);
            avm_alu_u16_r14 = deserialize_from_buffer<Commitment>(Transcript::proof_data, num_frs_read);
            avm_alu_u16_r2 = deserialize_from_buffer<Commitment>(Transcript::proof_data, num_frs_read);
            avm_alu_u16_r3 = deserialize_from_buffer<Commitment>(Transcript::proof_data, num_frs_read);
            avm_alu_u16_r4 = deserialize_from_buffer<Commitment>(Transcript::proof_data, num_frs_read);
            avm_alu_u16_r5 = deserialize_from_buffer<Commitment>(Transcript::proof_data, num_frs_read);
            avm_alu_u16_r6 = deserialize_from_buffer<Commitment>(Transcript::proof_data, num_frs_read);
            avm_alu_u16_r7 = deserialize_from_buffer<Commitment>(Transcript::proof_data, num_frs_read);
            avm_alu_u16_r8 = deserialize_from_buffer<Commitment>(Transcript::proof_data, num_frs_read);
            avm_alu_u16_r9 = deserialize_from_buffer<Commitment>(Transcript::proof_data, num_frs_read);
            avm_alu_u16_tag = deserialize_from_buffer<Commitment>(Transcript::proof_data, num_frs_read);
            avm_alu_u32_tag = deserialize_from_buffer<Commitment>(Transcript::proof_data, num_frs_read);
            avm_alu_u64_r0 = deserialize_from_buffer<Commitment>(Transcript::proof_data, num_frs_read);
            avm_alu_u64_tag = deserialize_from_buffer<Commitment>(Transcript::proof_data, num_frs_read);
            avm_alu_u8_r0 = deserialize_from_buffer<Commitment>(Transcript::proof_data, num_frs_read);
            avm_alu_u8_r1 = deserialize_from_buffer<Commitment>(Transcript::proof_data, num_frs_read);
            avm_alu_u8_tag = deserialize_from_buffer<Commitment>(Transcript::proof_data, num_frs_read);
            avm_binary_acc_ia = deserialize_from_buffer<Commitment>(Transcript::proof_data, num_frs_read);
            avm_binary_acc_ib = deserialize_from_buffer<Commitment>(Transcript::proof_data, num_frs_read);
            avm_binary_acc_ic = deserialize_from_buffer<Commitment>(Transcript::proof_data, num_frs_read);
            avm_binary_bin_sel = deserialize_from_buffer<Commitment>(Transcript::proof_data, num_frs_read);
            avm_binary_clk = deserialize_from_buffer<Commitment>(Transcript::proof_data, num_frs_read);
            avm_binary_ia_bytes = deserialize_from_buffer<Commitment>(Transcript::proof_data, num_frs_read);
            avm_binary_ib_bytes = deserialize_from_buffer<Commitment>(Transcript::proof_data, num_frs_read);
            avm_binary_ic_bytes = deserialize_from_buffer<Commitment>(Transcript::proof_data, num_frs_read);
            avm_binary_in_tag = deserialize_from_buffer<Commitment>(Transcript::proof_data, num_frs_read);
            avm_binary_mem_tag_ctr = deserialize_from_buffer<Commitment>(Transcript::proof_data, num_frs_read);
            avm_binary_mem_tag_ctr_inv = deserialize_from_buffer<Commitment>(Transcript::proof_data, num_frs_read);
            avm_binary_op_id = deserialize_from_buffer<Commitment>(Transcript::proof_data, num_frs_read);
            avm_binary_start = deserialize_from_buffer<Commitment>(Transcript::proof_data, num_frs_read);
            avm_byte_lookup_bin_sel = deserialize_from_buffer<Commitment>(Transcript::proof_data, num_frs_read);
            avm_byte_lookup_table_byte_lengths =
                deserialize_from_buffer<Commitment>(Transcript::proof_data, num_frs_read);
            avm_byte_lookup_table_in_tags = deserialize_from_buffer<Commitment>(Transcript::proof_data, num_frs_read);
            avm_byte_lookup_table_input_a = deserialize_from_buffer<Commitment>(Transcript::proof_data, num_frs_read);
            avm_byte_lookup_table_input_b = deserialize_from_buffer<Commitment>(Transcript::proof_data, num_frs_read);
            avm_byte_lookup_table_op_id = deserialize_from_buffer<Commitment>(Transcript::proof_data, num_frs_read);
            avm_byte_lookup_table_output = deserialize_from_buffer<Commitment>(Transcript::proof_data, num_frs_read);
            avm_main_alu_sel = deserialize_from_buffer<Commitment>(Transcript::proof_data, num_frs_read);
            avm_main_bin_op_id = deserialize_from_buffer<Commitment>(Transcript::proof_data, num_frs_read);
            avm_main_bin_sel = deserialize_from_buffer<Commitment>(Transcript::proof_data, num_frs_read);
            avm_main_ia = deserialize_from_buffer<Commitment>(Transcript::proof_data, num_frs_read);
            avm_main_ib = deserialize_from_buffer<Commitment>(Transcript::proof_data, num_frs_read);
            avm_main_ic = deserialize_from_buffer<Commitment>(Transcript::proof_data, num_frs_read);
            avm_main_id = deserialize_from_buffer<Commitment>(Transcript::proof_data, num_frs_read);
            avm_main_id_zero = deserialize_from_buffer<Commitment>(Transcript::proof_data, num_frs_read);
            avm_main_ind_a = deserialize_from_buffer<Commitment>(Transcript::proof_data, num_frs_read);
            avm_main_ind_b = deserialize_from_buffer<Commitment>(Transcript::proof_data, num_frs_read);
            avm_main_ind_c = deserialize_from_buffer<Commitment>(Transcript::proof_data, num_frs_read);
            avm_main_ind_d = deserialize_from_buffer<Commitment>(Transcript::proof_data, num_frs_read);
            avm_main_ind_op_a = deserialize_from_buffer<Commitment>(Transcript::proof_data, num_frs_read);
            avm_main_ind_op_b = deserialize_from_buffer<Commitment>(Transcript::proof_data, num_frs_read);
            avm_main_ind_op_c = deserialize_from_buffer<Commitment>(Transcript::proof_data, num_frs_read);
            avm_main_ind_op_d = deserialize_from_buffer<Commitment>(Transcript::proof_data, num_frs_read);
            avm_main_internal_return_ptr = deserialize_from_buffer<Commitment>(Transcript::proof_data, num_frs_read);
            avm_main_inv = deserialize_from_buffer<Commitment>(Transcript::proof_data, num_frs_read);
            avm_main_last = deserialize_from_buffer<Commitment>(Transcript::proof_data, num_frs_read);
            avm_main_mem_idx_a = deserialize_from_buffer<Commitment>(Transcript::proof_data, num_frs_read);
            avm_main_mem_idx_b = deserialize_from_buffer<Commitment>(Transcript::proof_data, num_frs_read);
            avm_main_mem_idx_c = deserialize_from_buffer<Commitment>(Transcript::proof_data, num_frs_read);
            avm_main_mem_idx_d = deserialize_from_buffer<Commitment>(Transcript::proof_data, num_frs_read);
            avm_main_mem_op_a = deserialize_from_buffer<Commitment>(Transcript::proof_data, num_frs_read);
            avm_main_mem_op_b = deserialize_from_buffer<Commitment>(Transcript::proof_data, num_frs_read);
            avm_main_mem_op_c = deserialize_from_buffer<Commitment>(Transcript::proof_data, num_frs_read);
            avm_main_mem_op_d = deserialize_from_buffer<Commitment>(Transcript::proof_data, num_frs_read);
            avm_main_op_err = deserialize_from_buffer<Commitment>(Transcript::proof_data, num_frs_read);
            avm_main_pc = deserialize_from_buffer<Commitment>(Transcript::proof_data, num_frs_read);
            avm_main_r_in_tag = deserialize_from_buffer<Commitment>(Transcript::proof_data, num_frs_read);
            avm_main_rwa = deserialize_from_buffer<Commitment>(Transcript::proof_data, num_frs_read);
            avm_main_rwb = deserialize_from_buffer<Commitment>(Transcript::proof_data, num_frs_read);
            avm_main_rwc = deserialize_from_buffer<Commitment>(Transcript::proof_data, num_frs_read);
            avm_main_rwd = deserialize_from_buffer<Commitment>(Transcript::proof_data, num_frs_read);
            avm_main_sel_cmov = deserialize_from_buffer<Commitment>(Transcript::proof_data, num_frs_read);
            avm_main_sel_halt = deserialize_from_buffer<Commitment>(Transcript::proof_data, num_frs_read);
            avm_main_sel_internal_call = deserialize_from_buffer<Commitment>(Transcript::proof_data, num_frs_read);
            avm_main_sel_internal_return = deserialize_from_buffer<Commitment>(Transcript::proof_data, num_frs_read);
            avm_main_sel_jump = deserialize_from_buffer<Commitment>(Transcript::proof_data, num_frs_read);
            avm_main_sel_mov = deserialize_from_buffer<Commitment>(Transcript::proof_data, num_frs_read);
            avm_main_sel_mov_a = deserialize_from_buffer<Commitment>(Transcript::proof_data, num_frs_read);
            avm_main_sel_mov_b = deserialize_from_buffer<Commitment>(Transcript::proof_data, num_frs_read);
            avm_main_sel_op_add = deserialize_from_buffer<Commitment>(Transcript::proof_data, num_frs_read);
            avm_main_sel_op_and = deserialize_from_buffer<Commitment>(Transcript::proof_data, num_frs_read);
            avm_main_sel_op_div = deserialize_from_buffer<Commitment>(Transcript::proof_data, num_frs_read);
            avm_main_sel_op_eq = deserialize_from_buffer<Commitment>(Transcript::proof_data, num_frs_read);
            avm_main_sel_op_lt = deserialize_from_buffer<Commitment>(Transcript::proof_data, num_frs_read);
            avm_main_sel_op_lte = deserialize_from_buffer<Commitment>(Transcript::proof_data, num_frs_read);
            avm_main_sel_op_mul = deserialize_from_buffer<Commitment>(Transcript::proof_data, num_frs_read);
            avm_main_sel_op_not = deserialize_from_buffer<Commitment>(Transcript::proof_data, num_frs_read);
            avm_main_sel_op_or = deserialize_from_buffer<Commitment>(Transcript::proof_data, num_frs_read);
            avm_main_sel_op_sub = deserialize_from_buffer<Commitment>(Transcript::proof_data, num_frs_read);
            avm_main_sel_op_xor = deserialize_from_buffer<Commitment>(Transcript::proof_data, num_frs_read);
            avm_main_sel_rng_16 = deserialize_from_buffer<Commitment>(Transcript::proof_data, num_frs_read);
            avm_main_sel_rng_8 = deserialize_from_buffer<Commitment>(Transcript::proof_data, num_frs_read);
            avm_main_tag_err = deserialize_from_buffer<Commitment>(Transcript::proof_data, num_frs_read);
            avm_main_w_in_tag = deserialize_from_buffer<Commitment>(Transcript::proof_data, num_frs_read);
            avm_mem_addr = deserialize_from_buffer<Commitment>(Transcript::proof_data, num_frs_read);
            avm_mem_clk = deserialize_from_buffer<Commitment>(Transcript::proof_data, num_frs_read);
            avm_mem_ind_op_a = deserialize_from_buffer<Commitment>(Transcript::proof_data, num_frs_read);
            avm_mem_ind_op_b = deserialize_from_buffer<Commitment>(Transcript::proof_data, num_frs_read);
            avm_mem_ind_op_c = deserialize_from_buffer<Commitment>(Transcript::proof_data, num_frs_read);
            avm_mem_ind_op_d = deserialize_from_buffer<Commitment>(Transcript::proof_data, num_frs_read);
            avm_mem_last = deserialize_from_buffer<Commitment>(Transcript::proof_data, num_frs_read);
            avm_mem_lastAccess = deserialize_from_buffer<Commitment>(Transcript::proof_data, num_frs_read);
            avm_mem_one_min_inv = deserialize_from_buffer<Commitment>(Transcript::proof_data, num_frs_read);
            avm_mem_op_a = deserialize_from_buffer<Commitment>(Transcript::proof_data, num_frs_read);
            avm_mem_op_b = deserialize_from_buffer<Commitment>(Transcript::proof_data, num_frs_read);
            avm_mem_op_c = deserialize_from_buffer<Commitment>(Transcript::proof_data, num_frs_read);
            avm_mem_op_d = deserialize_from_buffer<Commitment>(Transcript::proof_data, num_frs_read);
            avm_mem_r_in_tag = deserialize_from_buffer<Commitment>(Transcript::proof_data, num_frs_read);
            avm_mem_rw = deserialize_from_buffer<Commitment>(Transcript::proof_data, num_frs_read);
            avm_mem_sel_cmov = deserialize_from_buffer<Commitment>(Transcript::proof_data, num_frs_read);
            avm_mem_sel_mov_a = deserialize_from_buffer<Commitment>(Transcript::proof_data, num_frs_read);
            avm_mem_sel_mov_b = deserialize_from_buffer<Commitment>(Transcript::proof_data, num_frs_read);
            avm_mem_skip_check_tag = deserialize_from_buffer<Commitment>(Transcript::proof_data, num_frs_read);
            avm_mem_sub_clk = deserialize_from_buffer<Commitment>(Transcript::proof_data, num_frs_read);
            avm_mem_tag = deserialize_from_buffer<Commitment>(Transcript::proof_data, num_frs_read);
            avm_mem_tag_err = deserialize_from_buffer<Commitment>(Transcript::proof_data, num_frs_read);
            avm_mem_val = deserialize_from_buffer<Commitment>(Transcript::proof_data, num_frs_read);
            avm_mem_w_in_tag = deserialize_from_buffer<Commitment>(Transcript::proof_data, num_frs_read);
            perm_main_alu = deserialize_from_buffer<Commitment>(Transcript::proof_data, num_frs_read);
            perm_main_bin = deserialize_from_buffer<Commitment>(Transcript::proof_data, num_frs_read);
            perm_main_mem_a = deserialize_from_buffer<Commitment>(Transcript::proof_data, num_frs_read);
            perm_main_mem_b = deserialize_from_buffer<Commitment>(Transcript::proof_data, num_frs_read);
            perm_main_mem_c = deserialize_from_buffer<Commitment>(Transcript::proof_data, num_frs_read);
            perm_main_mem_d = deserialize_from_buffer<Commitment>(Transcript::proof_data, num_frs_read);
            perm_main_mem_ind_a = deserialize_from_buffer<Commitment>(Transcript::proof_data, num_frs_read);
            perm_main_mem_ind_b = deserialize_from_buffer<Commitment>(Transcript::proof_data, num_frs_read);
            perm_main_mem_ind_c = deserialize_from_buffer<Commitment>(Transcript::proof_data, num_frs_read);
            perm_main_mem_ind_d = deserialize_from_buffer<Commitment>(Transcript::proof_data, num_frs_read);
            lookup_byte_lengths = deserialize_from_buffer<Commitment>(Transcript::proof_data, num_frs_read);
            lookup_byte_operations = deserialize_from_buffer<Commitment>(Transcript::proof_data, num_frs_read);
            incl_main_tag_err = deserialize_from_buffer<Commitment>(Transcript::proof_data, num_frs_read);
            incl_mem_tag_err = deserialize_from_buffer<Commitment>(Transcript::proof_data, num_frs_read);
            lookup_u8_0 = deserialize_from_buffer<Commitment>(Transcript::proof_data, num_frs_read);
            lookup_u8_1 = deserialize_from_buffer<Commitment>(Transcript::proof_data, num_frs_read);
            lookup_u16_0 = deserialize_from_buffer<Commitment>(Transcript::proof_data, num_frs_read);
            lookup_u16_1 = deserialize_from_buffer<Commitment>(Transcript::proof_data, num_frs_read);
            lookup_u16_2 = deserialize_from_buffer<Commitment>(Transcript::proof_data, num_frs_read);
            lookup_u16_3 = deserialize_from_buffer<Commitment>(Transcript::proof_data, num_frs_read);
            lookup_u16_4 = deserialize_from_buffer<Commitment>(Transcript::proof_data, num_frs_read);
            lookup_u16_5 = deserialize_from_buffer<Commitment>(Transcript::proof_data, num_frs_read);
            lookup_u16_6 = deserialize_from_buffer<Commitment>(Transcript::proof_data, num_frs_read);
            lookup_u16_7 = deserialize_from_buffer<Commitment>(Transcript::proof_data, num_frs_read);
            lookup_u16_8 = deserialize_from_buffer<Commitment>(Transcript::proof_data, num_frs_read);
            lookup_u16_9 = deserialize_from_buffer<Commitment>(Transcript::proof_data, num_frs_read);
            lookup_u16_10 = deserialize_from_buffer<Commitment>(Transcript::proof_data, num_frs_read);
            lookup_u16_11 = deserialize_from_buffer<Commitment>(Transcript::proof_data, num_frs_read);
            lookup_u16_12 = deserialize_from_buffer<Commitment>(Transcript::proof_data, num_frs_read);
            lookup_u16_13 = deserialize_from_buffer<Commitment>(Transcript::proof_data, num_frs_read);
            lookup_u16_14 = deserialize_from_buffer<Commitment>(Transcript::proof_data, num_frs_read);
            lookup_byte_lengths_counts = deserialize_from_buffer<Commitment>(Transcript::proof_data, num_frs_read);
            lookup_byte_operations_counts = deserialize_from_buffer<Commitment>(Transcript::proof_data, num_frs_read);
            incl_main_tag_err_counts = deserialize_from_buffer<Commitment>(Transcript::proof_data, num_frs_read);
            incl_mem_tag_err_counts = deserialize_from_buffer<Commitment>(Transcript::proof_data, num_frs_read);
            lookup_u8_0_counts = deserialize_from_buffer<Commitment>(Transcript::proof_data, num_frs_read);
            lookup_u8_1_counts = deserialize_from_buffer<Commitment>(Transcript::proof_data, num_frs_read);
            lookup_u16_0_counts = deserialize_from_buffer<Commitment>(Transcript::proof_data, num_frs_read);
            lookup_u16_1_counts = deserialize_from_buffer<Commitment>(Transcript::proof_data, num_frs_read);
            lookup_u16_2_counts = deserialize_from_buffer<Commitment>(Transcript::proof_data, num_frs_read);
            lookup_u16_3_counts = deserialize_from_buffer<Commitment>(Transcript::proof_data, num_frs_read);
            lookup_u16_4_counts = deserialize_from_buffer<Commitment>(Transcript::proof_data, num_frs_read);
            lookup_u16_5_counts = deserialize_from_buffer<Commitment>(Transcript::proof_data, num_frs_read);
            lookup_u16_6_counts = deserialize_from_buffer<Commitment>(Transcript::proof_data, num_frs_read);
            lookup_u16_7_counts = deserialize_from_buffer<Commitment>(Transcript::proof_data, num_frs_read);
            lookup_u16_8_counts = deserialize_from_buffer<Commitment>(Transcript::proof_data, num_frs_read);
            lookup_u16_9_counts = deserialize_from_buffer<Commitment>(Transcript::proof_data, num_frs_read);
            lookup_u16_10_counts = deserialize_from_buffer<Commitment>(Transcript::proof_data, num_frs_read);
            lookup_u16_11_counts = deserialize_from_buffer<Commitment>(Transcript::proof_data, num_frs_read);
            lookup_u16_12_counts = deserialize_from_buffer<Commitment>(Transcript::proof_data, num_frs_read);
            lookup_u16_13_counts = deserialize_from_buffer<Commitment>(Transcript::proof_data, num_frs_read);
            lookup_u16_14_counts = deserialize_from_buffer<Commitment>(Transcript::proof_data, num_frs_read);

            for (size_t i = 0; i < log_n; ++i) {
                sumcheck_univariates.emplace_back(
                    deserialize_from_buffer<bb::Univariate<FF, BATCHED_RELATION_PARTIAL_LENGTH>>(Transcript::proof_data,
                                                                                                 num_frs_read));
            }
            sumcheck_evaluations =
                deserialize_from_buffer<std::array<FF, NUM_ALL_ENTITIES>>(Transcript::proof_data, num_frs_read);
            for (size_t i = 0; i < log_n; ++i) {
                zm_cq_comms.push_back(deserialize_from_buffer<Commitment>(proof_data, num_frs_read));
            }
            zm_cq_comm = deserialize_from_buffer<Commitment>(proof_data, num_frs_read);
            zm_pi_comm = deserialize_from_buffer<Commitment>(proof_data, num_frs_read);
        }

        void serialize_full_transcript()
        {
            size_t old_proof_length = proof_data.size();
            Transcript::proof_data.clear();
            size_t log_n = numeric::get_msb(circuit_size);

            serialize_to_buffer(circuit_size, Transcript::proof_data);

            serialize_to_buffer<Commitment>(avm_alu_a_hi, Transcript::proof_data);
            serialize_to_buffer<Commitment>(avm_alu_a_lo, Transcript::proof_data);
            serialize_to_buffer<Commitment>(avm_alu_alu_sel, Transcript::proof_data);
            serialize_to_buffer<Commitment>(avm_alu_b_hi, Transcript::proof_data);
            serialize_to_buffer<Commitment>(avm_alu_b_lo, Transcript::proof_data);
            serialize_to_buffer<Commitment>(avm_alu_borrow, Transcript::proof_data);
            serialize_to_buffer<Commitment>(avm_alu_cf, Transcript::proof_data);
            serialize_to_buffer<Commitment>(avm_alu_clk, Transcript::proof_data);
            serialize_to_buffer<Commitment>(avm_alu_cmp_rng_ctr, Transcript::proof_data);
            serialize_to_buffer<Commitment>(avm_alu_cmp_sel, Transcript::proof_data);
            serialize_to_buffer<Commitment>(avm_alu_ff_tag, Transcript::proof_data);
            serialize_to_buffer<Commitment>(avm_alu_ia, Transcript::proof_data);
            serialize_to_buffer<Commitment>(avm_alu_ib, Transcript::proof_data);
            serialize_to_buffer<Commitment>(avm_alu_ic, Transcript::proof_data);
            serialize_to_buffer<Commitment>(avm_alu_in_tag, Transcript::proof_data);
            serialize_to_buffer<Commitment>(avm_alu_op_add, Transcript::proof_data);
            serialize_to_buffer<Commitment>(avm_alu_op_div, Transcript::proof_data);
            serialize_to_buffer<Commitment>(avm_alu_op_eq, Transcript::proof_data);
            serialize_to_buffer<Commitment>(avm_alu_op_eq_diff_inv, Transcript::proof_data);
            serialize_to_buffer<Commitment>(avm_alu_op_lt, Transcript::proof_data);
            serialize_to_buffer<Commitment>(avm_alu_op_lte, Transcript::proof_data);
            serialize_to_buffer<Commitment>(avm_alu_op_mul, Transcript::proof_data);
            serialize_to_buffer<Commitment>(avm_alu_op_not, Transcript::proof_data);
            serialize_to_buffer<Commitment>(avm_alu_op_sub, Transcript::proof_data);
            serialize_to_buffer<Commitment>(avm_alu_p_a_borrow, Transcript::proof_data);
            serialize_to_buffer<Commitment>(avm_alu_p_b_borrow, Transcript::proof_data);
            serialize_to_buffer<Commitment>(avm_alu_p_sub_a_hi, Transcript::proof_data);
            serialize_to_buffer<Commitment>(avm_alu_p_sub_a_lo, Transcript::proof_data);
            serialize_to_buffer<Commitment>(avm_alu_p_sub_b_hi, Transcript::proof_data);
            serialize_to_buffer<Commitment>(avm_alu_p_sub_b_lo, Transcript::proof_data);
            serialize_to_buffer<Commitment>(avm_alu_res_hi, Transcript::proof_data);
            serialize_to_buffer<Commitment>(avm_alu_res_lo, Transcript::proof_data);
            serialize_to_buffer<Commitment>(avm_alu_rng_chk_lookup_selector, Transcript::proof_data);
            serialize_to_buffer<Commitment>(avm_alu_rng_chk_sel, Transcript::proof_data);
            serialize_to_buffer<Commitment>(avm_alu_u128_tag, Transcript::proof_data);
            serialize_to_buffer<Commitment>(avm_alu_u16_r0, Transcript::proof_data);
            serialize_to_buffer<Commitment>(avm_alu_u16_r1, Transcript::proof_data);
            serialize_to_buffer<Commitment>(avm_alu_u16_r10, Transcript::proof_data);
            serialize_to_buffer<Commitment>(avm_alu_u16_r11, Transcript::proof_data);
            serialize_to_buffer<Commitment>(avm_alu_u16_r12, Transcript::proof_data);
            serialize_to_buffer<Commitment>(avm_alu_u16_r13, Transcript::proof_data);
            serialize_to_buffer<Commitment>(avm_alu_u16_r14, Transcript::proof_data);
            serialize_to_buffer<Commitment>(avm_alu_u16_r2, Transcript::proof_data);
            serialize_to_buffer<Commitment>(avm_alu_u16_r3, Transcript::proof_data);
            serialize_to_buffer<Commitment>(avm_alu_u16_r4, Transcript::proof_data);
            serialize_to_buffer<Commitment>(avm_alu_u16_r5, Transcript::proof_data);
            serialize_to_buffer<Commitment>(avm_alu_u16_r6, Transcript::proof_data);
            serialize_to_buffer<Commitment>(avm_alu_u16_r7, Transcript::proof_data);
            serialize_to_buffer<Commitment>(avm_alu_u16_r8, Transcript::proof_data);
            serialize_to_buffer<Commitment>(avm_alu_u16_r9, Transcript::proof_data);
            serialize_to_buffer<Commitment>(avm_alu_u16_tag, Transcript::proof_data);
            serialize_to_buffer<Commitment>(avm_alu_u32_tag, Transcript::proof_data);
            serialize_to_buffer<Commitment>(avm_alu_u64_r0, Transcript::proof_data);
            serialize_to_buffer<Commitment>(avm_alu_u64_tag, Transcript::proof_data);
            serialize_to_buffer<Commitment>(avm_alu_u8_r0, Transcript::proof_data);
            serialize_to_buffer<Commitment>(avm_alu_u8_r1, Transcript::proof_data);
            serialize_to_buffer<Commitment>(avm_alu_u8_tag, Transcript::proof_data);
            serialize_to_buffer<Commitment>(avm_binary_acc_ia, Transcript::proof_data);
            serialize_to_buffer<Commitment>(avm_binary_acc_ib, Transcript::proof_data);
            serialize_to_buffer<Commitment>(avm_binary_acc_ic, Transcript::proof_data);
            serialize_to_buffer<Commitment>(avm_binary_bin_sel, Transcript::proof_data);
            serialize_to_buffer<Commitment>(avm_binary_clk, Transcript::proof_data);
            serialize_to_buffer<Commitment>(avm_binary_ia_bytes, Transcript::proof_data);
            serialize_to_buffer<Commitment>(avm_binary_ib_bytes, Transcript::proof_data);
            serialize_to_buffer<Commitment>(avm_binary_ic_bytes, Transcript::proof_data);
            serialize_to_buffer<Commitment>(avm_binary_in_tag, Transcript::proof_data);
            serialize_to_buffer<Commitment>(avm_binary_mem_tag_ctr, Transcript::proof_data);
            serialize_to_buffer<Commitment>(avm_binary_mem_tag_ctr_inv, Transcript::proof_data);
            serialize_to_buffer<Commitment>(avm_binary_op_id, Transcript::proof_data);
            serialize_to_buffer<Commitment>(avm_binary_start, Transcript::proof_data);
            serialize_to_buffer<Commitment>(avm_byte_lookup_bin_sel, Transcript::proof_data);
            serialize_to_buffer<Commitment>(avm_byte_lookup_table_byte_lengths, Transcript::proof_data);
            serialize_to_buffer<Commitment>(avm_byte_lookup_table_in_tags, Transcript::proof_data);
            serialize_to_buffer<Commitment>(avm_byte_lookup_table_input_a, Transcript::proof_data);
            serialize_to_buffer<Commitment>(avm_byte_lookup_table_input_b, Transcript::proof_data);
            serialize_to_buffer<Commitment>(avm_byte_lookup_table_op_id, Transcript::proof_data);
            serialize_to_buffer<Commitment>(avm_byte_lookup_table_output, Transcript::proof_data);
            serialize_to_buffer<Commitment>(avm_main_alu_sel, Transcript::proof_data);
            serialize_to_buffer<Commitment>(avm_main_bin_op_id, Transcript::proof_data);
            serialize_to_buffer<Commitment>(avm_main_bin_sel, Transcript::proof_data);
            serialize_to_buffer<Commitment>(avm_main_ia, Transcript::proof_data);
            serialize_to_buffer<Commitment>(avm_main_ib, Transcript::proof_data);
            serialize_to_buffer<Commitment>(avm_main_ic, Transcript::proof_data);
            serialize_to_buffer<Commitment>(avm_main_id, Transcript::proof_data);
            serialize_to_buffer<Commitment>(avm_main_id_zero, Transcript::proof_data);
            serialize_to_buffer<Commitment>(avm_main_ind_a, Transcript::proof_data);
            serialize_to_buffer<Commitment>(avm_main_ind_b, Transcript::proof_data);
            serialize_to_buffer<Commitment>(avm_main_ind_c, Transcript::proof_data);
            serialize_to_buffer<Commitment>(avm_main_ind_d, Transcript::proof_data);
            serialize_to_buffer<Commitment>(avm_main_ind_op_a, Transcript::proof_data);
            serialize_to_buffer<Commitment>(avm_main_ind_op_b, Transcript::proof_data);
            serialize_to_buffer<Commitment>(avm_main_ind_op_c, Transcript::proof_data);
            serialize_to_buffer<Commitment>(avm_main_ind_op_d, Transcript::proof_data);
            serialize_to_buffer<Commitment>(avm_main_internal_return_ptr, Transcript::proof_data);
            serialize_to_buffer<Commitment>(avm_main_inv, Transcript::proof_data);
            serialize_to_buffer<Commitment>(avm_main_last, Transcript::proof_data);
            serialize_to_buffer<Commitment>(avm_main_mem_idx_a, Transcript::proof_data);
            serialize_to_buffer<Commitment>(avm_main_mem_idx_b, Transcript::proof_data);
            serialize_to_buffer<Commitment>(avm_main_mem_idx_c, Transcript::proof_data);
            serialize_to_buffer<Commitment>(avm_main_mem_idx_d, Transcript::proof_data);
            serialize_to_buffer<Commitment>(avm_main_mem_op_a, Transcript::proof_data);
            serialize_to_buffer<Commitment>(avm_main_mem_op_b, Transcript::proof_data);
            serialize_to_buffer<Commitment>(avm_main_mem_op_c, Transcript::proof_data);
            serialize_to_buffer<Commitment>(avm_main_mem_op_d, Transcript::proof_data);
            serialize_to_buffer<Commitment>(avm_main_op_err, Transcript::proof_data);
            serialize_to_buffer<Commitment>(avm_main_pc, Transcript::proof_data);
            serialize_to_buffer<Commitment>(avm_main_r_in_tag, Transcript::proof_data);
            serialize_to_buffer<Commitment>(avm_main_rwa, Transcript::proof_data);
            serialize_to_buffer<Commitment>(avm_main_rwb, Transcript::proof_data);
            serialize_to_buffer<Commitment>(avm_main_rwc, Transcript::proof_data);
            serialize_to_buffer<Commitment>(avm_main_rwd, Transcript::proof_data);
            serialize_to_buffer<Commitment>(avm_main_sel_cmov, Transcript::proof_data);
            serialize_to_buffer<Commitment>(avm_main_sel_halt, Transcript::proof_data);
            serialize_to_buffer<Commitment>(avm_main_sel_internal_call, Transcript::proof_data);
            serialize_to_buffer<Commitment>(avm_main_sel_internal_return, Transcript::proof_data);
            serialize_to_buffer<Commitment>(avm_main_sel_jump, Transcript::proof_data);
            serialize_to_buffer<Commitment>(avm_main_sel_mov, Transcript::proof_data);
            serialize_to_buffer<Commitment>(avm_main_sel_mov_a, Transcript::proof_data);
            serialize_to_buffer<Commitment>(avm_main_sel_mov_b, Transcript::proof_data);
            serialize_to_buffer<Commitment>(avm_main_sel_op_add, Transcript::proof_data);
            serialize_to_buffer<Commitment>(avm_main_sel_op_and, Transcript::proof_data);
            serialize_to_buffer<Commitment>(avm_main_sel_op_div, Transcript::proof_data);
            serialize_to_buffer<Commitment>(avm_main_sel_op_eq, Transcript::proof_data);
            serialize_to_buffer<Commitment>(avm_main_sel_op_lt, Transcript::proof_data);
            serialize_to_buffer<Commitment>(avm_main_sel_op_lte, Transcript::proof_data);
            serialize_to_buffer<Commitment>(avm_main_sel_op_mul, Transcript::proof_data);
            serialize_to_buffer<Commitment>(avm_main_sel_op_not, Transcript::proof_data);
            serialize_to_buffer<Commitment>(avm_main_sel_op_or, Transcript::proof_data);
            serialize_to_buffer<Commitment>(avm_main_sel_op_sub, Transcript::proof_data);
            serialize_to_buffer<Commitment>(avm_main_sel_op_xor, Transcript::proof_data);
            serialize_to_buffer<Commitment>(avm_main_sel_rng_16, Transcript::proof_data);
            serialize_to_buffer<Commitment>(avm_main_sel_rng_8, Transcript::proof_data);
            serialize_to_buffer<Commitment>(avm_main_tag_err, Transcript::proof_data);
            serialize_to_buffer<Commitment>(avm_main_w_in_tag, Transcript::proof_data);
            serialize_to_buffer<Commitment>(avm_mem_addr, Transcript::proof_data);
            serialize_to_buffer<Commitment>(avm_mem_clk, Transcript::proof_data);
            serialize_to_buffer<Commitment>(avm_mem_ind_op_a, Transcript::proof_data);
            serialize_to_buffer<Commitment>(avm_mem_ind_op_b, Transcript::proof_data);
            serialize_to_buffer<Commitment>(avm_mem_ind_op_c, Transcript::proof_data);
            serialize_to_buffer<Commitment>(avm_mem_ind_op_d, Transcript::proof_data);
            serialize_to_buffer<Commitment>(avm_mem_last, Transcript::proof_data);
            serialize_to_buffer<Commitment>(avm_mem_lastAccess, Transcript::proof_data);
            serialize_to_buffer<Commitment>(avm_mem_one_min_inv, Transcript::proof_data);
            serialize_to_buffer<Commitment>(avm_mem_op_a, Transcript::proof_data);
            serialize_to_buffer<Commitment>(avm_mem_op_b, Transcript::proof_data);
            serialize_to_buffer<Commitment>(avm_mem_op_c, Transcript::proof_data);
            serialize_to_buffer<Commitment>(avm_mem_op_d, Transcript::proof_data);
            serialize_to_buffer<Commitment>(avm_mem_r_in_tag, Transcript::proof_data);
            serialize_to_buffer<Commitment>(avm_mem_rw, Transcript::proof_data);
            serialize_to_buffer<Commitment>(avm_mem_sel_cmov, Transcript::proof_data);
            serialize_to_buffer<Commitment>(avm_mem_sel_mov_a, Transcript::proof_data);
            serialize_to_buffer<Commitment>(avm_mem_sel_mov_b, Transcript::proof_data);
            serialize_to_buffer<Commitment>(avm_mem_skip_check_tag, Transcript::proof_data);
            serialize_to_buffer<Commitment>(avm_mem_sub_clk, Transcript::proof_data);
            serialize_to_buffer<Commitment>(avm_mem_tag, Transcript::proof_data);
            serialize_to_buffer<Commitment>(avm_mem_tag_err, Transcript::proof_data);
            serialize_to_buffer<Commitment>(avm_mem_val, Transcript::proof_data);
            serialize_to_buffer<Commitment>(avm_mem_w_in_tag, Transcript::proof_data);
            serialize_to_buffer<Commitment>(perm_main_alu, Transcript::proof_data);
            serialize_to_buffer<Commitment>(perm_main_bin, Transcript::proof_data);
            serialize_to_buffer<Commitment>(perm_main_mem_a, Transcript::proof_data);
            serialize_to_buffer<Commitment>(perm_main_mem_b, Transcript::proof_data);
            serialize_to_buffer<Commitment>(perm_main_mem_c, Transcript::proof_data);
            serialize_to_buffer<Commitment>(perm_main_mem_d, Transcript::proof_data);
            serialize_to_buffer<Commitment>(perm_main_mem_ind_a, Transcript::proof_data);
            serialize_to_buffer<Commitment>(perm_main_mem_ind_b, Transcript::proof_data);
            serialize_to_buffer<Commitment>(perm_main_mem_ind_c, Transcript::proof_data);
            serialize_to_buffer<Commitment>(perm_main_mem_ind_d, Transcript::proof_data);
            serialize_to_buffer<Commitment>(lookup_byte_lengths, Transcript::proof_data);
            serialize_to_buffer<Commitment>(lookup_byte_operations, Transcript::proof_data);
            serialize_to_buffer<Commitment>(incl_main_tag_err, Transcript::proof_data);
            serialize_to_buffer<Commitment>(incl_mem_tag_err, Transcript::proof_data);
            serialize_to_buffer<Commitment>(lookup_u8_0, Transcript::proof_data);
            serialize_to_buffer<Commitment>(lookup_u8_1, Transcript::proof_data);
            serialize_to_buffer<Commitment>(lookup_u16_0, Transcript::proof_data);
            serialize_to_buffer<Commitment>(lookup_u16_1, Transcript::proof_data);
            serialize_to_buffer<Commitment>(lookup_u16_2, Transcript::proof_data);
            serialize_to_buffer<Commitment>(lookup_u16_3, Transcript::proof_data);
            serialize_to_buffer<Commitment>(lookup_u16_4, Transcript::proof_data);
            serialize_to_buffer<Commitment>(lookup_u16_5, Transcript::proof_data);
            serialize_to_buffer<Commitment>(lookup_u16_6, Transcript::proof_data);
            serialize_to_buffer<Commitment>(lookup_u16_7, Transcript::proof_data);
            serialize_to_buffer<Commitment>(lookup_u16_8, Transcript::proof_data);
            serialize_to_buffer<Commitment>(lookup_u16_9, Transcript::proof_data);
            serialize_to_buffer<Commitment>(lookup_u16_10, Transcript::proof_data);
            serialize_to_buffer<Commitment>(lookup_u16_11, Transcript::proof_data);
            serialize_to_buffer<Commitment>(lookup_u16_12, Transcript::proof_data);
            serialize_to_buffer<Commitment>(lookup_u16_13, Transcript::proof_data);
            serialize_to_buffer<Commitment>(lookup_u16_14, Transcript::proof_data);
            serialize_to_buffer<Commitment>(lookup_byte_lengths_counts, Transcript::proof_data);
            serialize_to_buffer<Commitment>(lookup_byte_operations_counts, Transcript::proof_data);
            serialize_to_buffer<Commitment>(incl_main_tag_err_counts, Transcript::proof_data);
            serialize_to_buffer<Commitment>(incl_mem_tag_err_counts, Transcript::proof_data);
            serialize_to_buffer<Commitment>(lookup_u8_0_counts, Transcript::proof_data);
            serialize_to_buffer<Commitment>(lookup_u8_1_counts, Transcript::proof_data);
            serialize_to_buffer<Commitment>(lookup_u16_0_counts, Transcript::proof_data);
            serialize_to_buffer<Commitment>(lookup_u16_1_counts, Transcript::proof_data);
            serialize_to_buffer<Commitment>(lookup_u16_2_counts, Transcript::proof_data);
            serialize_to_buffer<Commitment>(lookup_u16_3_counts, Transcript::proof_data);
            serialize_to_buffer<Commitment>(lookup_u16_4_counts, Transcript::proof_data);
            serialize_to_buffer<Commitment>(lookup_u16_5_counts, Transcript::proof_data);
            serialize_to_buffer<Commitment>(lookup_u16_6_counts, Transcript::proof_data);
            serialize_to_buffer<Commitment>(lookup_u16_7_counts, Transcript::proof_data);
            serialize_to_buffer<Commitment>(lookup_u16_8_counts, Transcript::proof_data);
            serialize_to_buffer<Commitment>(lookup_u16_9_counts, Transcript::proof_data);
            serialize_to_buffer<Commitment>(lookup_u16_10_counts, Transcript::proof_data);
            serialize_to_buffer<Commitment>(lookup_u16_11_counts, Transcript::proof_data);
            serialize_to_buffer<Commitment>(lookup_u16_12_counts, Transcript::proof_data);
            serialize_to_buffer<Commitment>(lookup_u16_13_counts, Transcript::proof_data);
            serialize_to_buffer<Commitment>(lookup_u16_14_counts, Transcript::proof_data);

            for (size_t i = 0; i < log_n; ++i) {
                serialize_to_buffer(sumcheck_univariates[i], Transcript::proof_data);
            }
            serialize_to_buffer(sumcheck_evaluations, Transcript::proof_data);
            for (size_t i = 0; i < log_n; ++i) {
                serialize_to_buffer(zm_cq_comms[i], proof_data);
            }
            serialize_to_buffer(zm_cq_comm, proof_data);
            serialize_to_buffer(zm_pi_comm, proof_data);

            // sanity check to make sure we generate the same length of proof as before.
            ASSERT(proof_data.size() == old_proof_length);
        }
    };
};

} // namespace bb<|MERGE_RESOLUTION|>--- conflicted
+++ resolved
@@ -21,8 +21,6 @@
 #include "barretenberg/relations/generated/avm/incl_mem_tag_err.hpp"
 #include "barretenberg/relations/generated/avm/lookup_byte_lengths.hpp"
 #include "barretenberg/relations/generated/avm/lookup_byte_operations.hpp"
-<<<<<<< HEAD
-=======
 #include "barretenberg/relations/generated/avm/lookup_u16_0.hpp"
 #include "barretenberg/relations/generated/avm/lookup_u16_1.hpp"
 #include "barretenberg/relations/generated/avm/lookup_u16_10.hpp"
@@ -40,7 +38,6 @@
 #include "barretenberg/relations/generated/avm/lookup_u16_9.hpp"
 #include "barretenberg/relations/generated/avm/lookup_u8_0.hpp"
 #include "barretenberg/relations/generated/avm/lookup_u8_1.hpp"
->>>>>>> 8c1a7b97
 #include "barretenberg/relations/generated/avm/perm_main_alu.hpp"
 #include "barretenberg/relations/generated/avm/perm_main_bin.hpp"
 #include "barretenberg/relations/generated/avm/perm_main_mem_a.hpp"
@@ -110,19 +107,6 @@
                                              lookup_u16_13_relation<FF>,
                                              lookup_u16_14_relation<FF>>;
 
-    using GrandProductRelations = std::tuple<perm_main_alu_relation<FF>,
-                                             perm_main_bin_relation<FF>,
-                                             perm_main_mem_a_relation<FF>,
-                                             perm_main_mem_b_relation<FF>,
-                                             perm_main_mem_c_relation<FF>,
-                                             perm_main_mem_ind_a_relation<FF>,
-                                             perm_main_mem_ind_b_relation<FF>,
-                                             perm_main_mem_ind_c_relation<FF>,
-                                             lookup_byte_lengths_relation<FF>,
-                                             lookup_byte_operations_relation<FF>,
-                                             incl_main_tag_err_relation<FF>,
-                                             incl_mem_tag_err_relation<FF>>;
-
     using Relations = std::tuple<Avm_vm::avm_alu<FF>,
                                  Avm_vm::avm_binary<FF>,
                                  Avm_vm::avm_main<FF>,
@@ -136,12 +120,6 @@
                                  perm_main_mem_ind_a_relation<FF>,
                                  perm_main_mem_ind_b_relation<FF>,
                                  perm_main_mem_ind_c_relation<FF>,
-<<<<<<< HEAD
-                                 lookup_byte_lengths_relation<FF>,
-                                 lookup_byte_operations_relation<FF>,
-                                 incl_main_tag_err_relation<FF>,
-                                 incl_mem_tag_err_relation<FF>>;
-=======
                                  perm_main_mem_ind_d_relation<FF>,
                                  lookup_byte_lengths_relation<FF>,
                                  lookup_byte_operations_relation<FF>,
@@ -164,7 +142,6 @@
                                  lookup_u16_12_relation<FF>,
                                  lookup_u16_13_relation<FF>,
                                  lookup_u16_14_relation<FF>>;
->>>>>>> 8c1a7b97
 
     static constexpr size_t MAX_PARTIAL_RELATION_LENGTH = compute_max_partial_relation_length<Relations>();
 
@@ -1392,22 +1369,16 @@
                 prover_polynomials, relation_parameters, this->circuit_size);
             bb::compute_logderivative_inverse<AvmFlavor, perm_main_mem_c_relation<FF>>(
                 prover_polynomials, relation_parameters, this->circuit_size);
-<<<<<<< HEAD
-=======
             bb::compute_logderivative_inverse<AvmFlavor, perm_main_mem_d_relation<FF>>(
                 prover_polynomials, relation_parameters, this->circuit_size);
->>>>>>> 8c1a7b97
             bb::compute_logderivative_inverse<AvmFlavor, perm_main_mem_ind_a_relation<FF>>(
                 prover_polynomials, relation_parameters, this->circuit_size);
             bb::compute_logderivative_inverse<AvmFlavor, perm_main_mem_ind_b_relation<FF>>(
                 prover_polynomials, relation_parameters, this->circuit_size);
             bb::compute_logderivative_inverse<AvmFlavor, perm_main_mem_ind_c_relation<FF>>(
                 prover_polynomials, relation_parameters, this->circuit_size);
-<<<<<<< HEAD
-=======
             bb::compute_logderivative_inverse<AvmFlavor, perm_main_mem_ind_d_relation<FF>>(
                 prover_polynomials, relation_parameters, this->circuit_size);
->>>>>>> 8c1a7b97
             bb::compute_logderivative_inverse<AvmFlavor, lookup_byte_lengths_relation<FF>>(
                 prover_polynomials, relation_parameters, this->circuit_size);
             bb::compute_logderivative_inverse<AvmFlavor, lookup_byte_operations_relation<FF>>(
@@ -1416,8 +1387,6 @@
                 prover_polynomials, relation_parameters, this->circuit_size);
             bb::compute_logderivative_inverse<AvmFlavor, incl_mem_tag_err_relation<FF>>(
                 prover_polynomials, relation_parameters, this->circuit_size);
-<<<<<<< HEAD
-=======
             bb::compute_logderivative_inverse<AvmFlavor, lookup_u8_0_relation<FF>>(
                 prover_polynomials, relation_parameters, this->circuit_size);
             bb::compute_logderivative_inverse<AvmFlavor, lookup_u8_1_relation<FF>>(
@@ -1452,7 +1421,6 @@
                 prover_polynomials, relation_parameters, this->circuit_size);
             bb::compute_logderivative_inverse<AvmFlavor, lookup_u16_14_relation<FF>>(
                 prover_polynomials, relation_parameters, this->circuit_size);
->>>>>>> 8c1a7b97
         }
     };
 
@@ -1491,11 +1459,7 @@
             }
         }
 
-<<<<<<< HEAD
-        [[nodiscard]] size_t get_polynomial_size() const { return avm_alu_alu_sel.size(); }
-=======
         [[nodiscard]] size_t get_polynomial_size() const { return avm_alu_a_hi.size(); }
->>>>>>> 8c1a7b97
         /**
          * @brief Returns the evaluations of all prover polynomials at one point on the boolean hypercube, which
          * represents one row in the execution trace.
